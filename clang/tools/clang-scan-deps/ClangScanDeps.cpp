--- conflicted
+++ resolved
@@ -288,13 +288,9 @@
     ID.DriverCommandLine = std::move(TUDeps.DriverCommandLine);
     ID.Commands = std::move(TUDeps.Commands);
 
-<<<<<<< HEAD
-    Inputs.push_back(std::move(ID));
-=======
     assert(InputIndex < Inputs.size() && "Input index out of bounds");
     assert(Inputs[InputIndex].FileName.empty() && "Result already populated");
     Inputs[InputIndex] = std::move(ID);
->>>>>>> 188e70b8
   }
 
   void mergeDeps(ModuleDepsGraph Graph, size_t InputIndex) {

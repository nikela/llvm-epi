//===-- clang-linker-wrapper/ClangLinkerWrapper.cpp - wrapper over linker-===//
//
// Part of the LLVM Project, under the Apache License v2.0 with LLVM Exceptions.
// See https://llvm.org/LICENSE.txt for license information.
// SPDX-License-Identifier: Apache-2.0 WITH LLVM-exception
//
//===---------------------------------------------------------------------===//
//
// This tool works as a wrapper over a linking job. This tool is used to create
// linked device images for offloading. It scans the linker's input for embedded
// device offloading data stored in sections `.llvm.offloading` and extracts it
// as a temporary file. The extracted device files will then be passed to a
// device linking job to create a final device image.
//
//===---------------------------------------------------------------------===//

#include "OffloadWrapper.h"
#include "clang/Basic/Version.h"
#include "llvm/BinaryFormat/Magic.h"
#include "llvm/Bitcode/BitcodeWriter.h"
#include "llvm/CodeGen/CommandFlags.h"
#include "llvm/IR/Constants.h"
#include "llvm/IR/DiagnosticPrinter.h"
#include "llvm/IR/Module.h"
#include "llvm/IRReader/IRReader.h"
#include "llvm/LTO/LTO.h"
#include "llvm/MC/TargetRegistry.h"
#include "llvm/Object/Archive.h"
#include "llvm/Object/ArchiveWriter.h"
#include "llvm/Object/Binary.h"
#include "llvm/Object/ELFObjectFile.h"
#include "llvm/Object/IRObjectFile.h"
#include "llvm/Object/ObjectFile.h"
#include "llvm/Object/OffloadBinary.h"
#include "llvm/Option/ArgList.h"
#include "llvm/Option/OptTable.h"
#include "llvm/Option/Option.h"
#include "llvm/Support/CommandLine.h"
#include "llvm/Support/Errc.h"
#include "llvm/Support/FileOutputBuffer.h"
#include "llvm/Support/FileSystem.h"
#include "llvm/Support/Host.h"
#include "llvm/Support/InitLLVM.h"
#include "llvm/Support/MemoryBuffer.h"
#include "llvm/Support/Parallel.h"
#include "llvm/Support/Path.h"
#include "llvm/Support/Program.h"
#include "llvm/Support/Signals.h"
#include "llvm/Support/SourceMgr.h"
#include "llvm/Support/StringSaver.h"
#include "llvm/Support/TargetSelect.h"
#include "llvm/Support/WithColor.h"
#include "llvm/Support/raw_ostream.h"
#include "llvm/Target/TargetMachine.h"
#include <atomic>
#include <optional>

using namespace llvm;
using namespace llvm::opt;
using namespace llvm::object;

/// Path of the current binary.
static const char *LinkerExecutable;

/// Ssave intermediary results.
static bool SaveTemps = false;

/// Print arguments without executing.
static bool DryRun = false;

/// Print verbose output.
static bool Verbose = false;

/// Filename of the executable being created.
static StringRef ExecutableName;

/// Binary path for the CUDA installation.
static std::string CudaBinaryPath;

/// Mutex lock to protect writes to shared TempFiles in parallel.
static std::mutex TempFilesMutex;

/// Temporary files created by the linker wrapper.
static std::list<SmallString<128>> TempFiles;

/// Codegen flags for LTO backend.
static codegen::RegisterCodeGenFlags CodeGenFlags;

/// Global flag to indicate that the LTO pipeline threw an error.
static std::atomic<bool> LTOError;

using OffloadingImage = OffloadBinary::OffloadingImage;

namespace llvm {
// Provide DenseMapInfo so that OffloadKind can be used in a DenseMap.
template <> struct DenseMapInfo<OffloadKind> {
  static inline OffloadKind getEmptyKey() { return OFK_LAST; }
  static inline OffloadKind getTombstoneKey() {
    return static_cast<OffloadKind>(OFK_LAST + 1);
  }
  static unsigned getHashValue(const OffloadKind &Val) { return Val; }

  static bool isEqual(const OffloadKind &LHS, const OffloadKind &RHS) {
    return LHS == RHS;
  }
};
} // namespace llvm

namespace {
using std::error_code;

/// Must not overlap with llvm::opt::DriverFlag.
enum WrapperFlags {
  WrapperOnlyOption = (1 << 4), // Options only used by the linker wrapper.
  DeviceOnlyOption = (1 << 5),  // Options only used for device linking.
};

enum ID {
  OPT_INVALID = 0, // This is not an option ID.
#define OPTION(PREFIX, NAME, ID, KIND, GROUP, ALIAS, ALIASARGS, FLAGS, PARAM,  \
               HELPTEXT, METAVAR, VALUES)                                      \
  OPT_##ID,
#include "LinkerWrapperOpts.inc"
  LastOption
#undef OPTION
};

#define PREFIX(NAME, VALUE)                                                    \
  static constexpr StringLiteral NAME##_init[] = VALUE;                        \
  static constexpr ArrayRef<StringLiteral> NAME(NAME##_init,                   \
                                                std::size(NAME##_init) - 1);
#include "LinkerWrapperOpts.inc"
#undef PREFIX

static constexpr OptTable::Info InfoTable[] = {
#define OPTION(PREFIX, NAME, ID, KIND, GROUP, ALIAS, ALIASARGS, FLAGS, PARAM,  \
               HELPTEXT, METAVAR, VALUES)                                      \
  {PREFIX, NAME,  HELPTEXT,    METAVAR,     OPT_##ID,  Option::KIND##Class,    \
   PARAM,  FLAGS, OPT_##GROUP, OPT_##ALIAS, ALIASARGS, VALUES},
#include "LinkerWrapperOpts.inc"
#undef OPTION
};

class WrapperOptTable : public opt::GenericOptTable {
public:
  WrapperOptTable() : opt::GenericOptTable(InfoTable) {}
};

const OptTable &getOptTable() {
  static const WrapperOptTable *Table = []() {
    auto Result = std::make_unique<WrapperOptTable>();
    return Result.release();
  }();
  return *Table;
}

void printCommands(ArrayRef<StringRef> CmdArgs) {
  if (CmdArgs.empty())
    return;

  llvm::errs() << " \"" << CmdArgs.front() << "\" ";
  for (auto IC = std::next(CmdArgs.begin()), IE = CmdArgs.end(); IC != IE; ++IC)
    llvm::errs() << *IC << (std::next(IC) != IE ? " " : "\n");
}

[[noreturn]] void reportError(Error E) {
  outs().flush();
  logAllUnhandledErrors(std::move(E),
                        WithColor::error(errs(), LinkerExecutable));
  exit(EXIT_FAILURE);
}

/// Create an extra user-specified \p OffloadFile.
/// TODO: We should find a way to wrap these as libraries instead.
Expected<OffloadFile> getInputBitcodeLibrary(StringRef Input) {
  auto [Device, Path] = StringRef(Input).split('=');
  auto [String, Arch] = Device.rsplit('-');
  auto [Kind, Triple] = String.split('-');

  llvm::ErrorOr<std::unique_ptr<MemoryBuffer>> ImageOrError =
      llvm::MemoryBuffer::getFileOrSTDIN(Path);
  if (std::error_code EC = ImageOrError.getError())
    return createFileError(Path, EC);

  OffloadingImage Image{};
  Image.TheImageKind = IMG_Bitcode;
  Image.TheOffloadKind = getOffloadKind(Kind);
  Image.StringData["triple"] = Triple;
  Image.StringData["arch"] = Arch;
  Image.Image = std::move(*ImageOrError);

  std::unique_ptr<MemoryBuffer> Binary = OffloadBinary::write(Image);
  auto NewBinaryOrErr = OffloadBinary::create(*Binary);
  if (!NewBinaryOrErr)
    return NewBinaryOrErr.takeError();
  return OffloadFile(std::move(*NewBinaryOrErr), std::move(Binary));
}

std::string getMainExecutable(const char *Name) {
  void *Ptr = (void *)(intptr_t)&getMainExecutable;
  auto COWPath = sys::fs::getMainExecutable(Name, Ptr);
  return sys::path::parent_path(COWPath).str();
}

/// Get a temporary filename suitable for output.
Expected<StringRef> createOutputFile(const Twine &Prefix, StringRef Extension) {
  std::scoped_lock<decltype(TempFilesMutex)> Lock(TempFilesMutex);
  SmallString<128> OutputFile;
  if (SaveTemps) {
    (Prefix + "." + Extension).toNullTerminatedStringRef(OutputFile);
  } else {
    if (std::error_code EC =
            sys::fs::createTemporaryFile(Prefix, Extension, OutputFile))
      return createFileError(OutputFile, EC);
  }

  TempFiles.emplace_back(std::move(OutputFile));
  return TempFiles.back();
}

/// Execute the command \p ExecutablePath with the arguments \p Args.
Error executeCommands(StringRef ExecutablePath, ArrayRef<StringRef> Args) {
  if (Verbose || DryRun)
    printCommands(Args);

  if (!DryRun)
    if (sys::ExecuteAndWait(ExecutablePath, Args))
      return createStringError(inconvertibleErrorCode(),
                               "'" + sys::path::filename(ExecutablePath) + "'" +
                                   " failed");
  return Error::success();
}

Expected<std::string> findProgram(StringRef Name, ArrayRef<StringRef> Paths) {

  ErrorOr<std::string> Path = sys::findProgramByName(Name, Paths);
  if (!Path)
    Path = sys::findProgramByName(Name);
  if (!Path && DryRun)
    return Name.str();
  if (!Path)
    return createStringError(Path.getError(),
                             "Unable to find '" + Name + "' in path");
  return *Path;
}

/// Runs the wrapped linker job with the newly created input.
Error runLinker(ArrayRef<StringRef> Files, const ArgList &Args) {
  llvm::TimeTraceScope TimeScope("Execute host linker");

  // Render the linker arguments and add the newly created image. We add it
  // after the output file to ensure it is linked with the correct libraries.
  StringRef LinkerPath = Args.getLastArgValue(OPT_linker_path_EQ);
  ArgStringList NewLinkerArgs;
  for (const opt::Arg *Arg : Args) {
    // Do not forward arguments only intended for the linker wrapper.
    if (Arg->getOption().hasFlag(WrapperOnlyOption))
      continue;

    Arg->render(Args, NewLinkerArgs);
    if (Arg->getOption().matches(OPT_o))
      llvm::transform(Files, std::back_inserter(NewLinkerArgs),
                      [&](StringRef Arg) { return Args.MakeArgString(Arg); });
  }

  SmallVector<StringRef> LinkerArgs({LinkerPath});
  for (StringRef Arg : NewLinkerArgs)
    LinkerArgs.push_back(Arg);
  if (Error Err = executeCommands(LinkerPath, LinkerArgs))
    return Err;
  return Error::success();
}

void printVersion(raw_ostream &OS) {
  OS << clang::getClangToolFullVersion("clang-linker-wrapper") << '\n';
}

namespace nvptx {
Expected<StringRef>
fatbinary(ArrayRef<std::pair<StringRef, StringRef>> InputFiles,
          const ArgList &Args) {
  llvm::TimeTraceScope TimeScope("NVPTX fatbinary");
  // NVPTX uses the fatbinary program to bundle the linked images.
  Expected<std::string> FatBinaryPath =
      findProgram("fatbinary", {CudaBinaryPath + "/bin"});
  if (!FatBinaryPath)
    return FatBinaryPath.takeError();

  llvm::Triple Triple(
      Args.getLastArgValue(OPT_host_triple_EQ, sys::getDefaultTargetTriple()));

  // Create a new file to write the linked device image to.
  auto TempFileOrErr =
      createOutputFile(sys::path::filename(ExecutableName), "fatbin");
  if (!TempFileOrErr)
    return TempFileOrErr.takeError();

  SmallVector<StringRef, 16> CmdArgs;
  CmdArgs.push_back(*FatBinaryPath);
  CmdArgs.push_back(Triple.isArch64Bit() ? "-64" : "-32");
  CmdArgs.push_back("--create");
  CmdArgs.push_back(*TempFileOrErr);
  for (const auto &[File, Arch] : InputFiles)
    CmdArgs.push_back(
        Args.MakeArgString("--image=profile=" + Arch + ",file=" + File));

  if (Error Err = executeCommands(*FatBinaryPath, CmdArgs))
    return std::move(Err);

  return *TempFileOrErr;
}
} // namespace nvptx

namespace amdgcn {
Expected<StringRef>
fatbinary(ArrayRef<std::pair<StringRef, StringRef>> InputFiles,
          const ArgList &Args) {
  llvm::TimeTraceScope TimeScope("AMDGPU Fatbinary");

  // AMDGPU uses the clang-offload-bundler to bundle the linked images.
  Expected<std::string> OffloadBundlerPath = findProgram(
      "clang-offload-bundler", {getMainExecutable("clang-offload-bundler")});
  if (!OffloadBundlerPath)
    return OffloadBundlerPath.takeError();

  llvm::Triple Triple(
      Args.getLastArgValue(OPT_host_triple_EQ, sys::getDefaultTargetTriple()));

  // Create a new file to write the linked device image to.
  auto TempFileOrErr =
      createOutputFile(sys::path::filename(ExecutableName), "hipfb");
  if (!TempFileOrErr)
    return TempFileOrErr.takeError();

  BumpPtrAllocator Alloc;
  StringSaver Saver(Alloc);

  SmallVector<StringRef, 16> CmdArgs;
  CmdArgs.push_back(*OffloadBundlerPath);
  CmdArgs.push_back("-type=o");
  CmdArgs.push_back("-bundle-align=4096");

  SmallVector<StringRef> Targets = {"-targets=host-x86_64-unknown-linux"};
  for (const auto &[File, Arch] : InputFiles)
    Targets.push_back(Saver.save("hipv4-amdgcn-amd-amdhsa--" + Arch));
  CmdArgs.push_back(Saver.save(llvm::join(Targets, ",")));

  CmdArgs.push_back("-input=/dev/null");
  for (const auto &[File, Arch] : InputFiles)
    CmdArgs.push_back(Saver.save("-input=" + File));

  CmdArgs.push_back(Saver.save("-output=" + *TempFileOrErr));

  if (Error Err = executeCommands(*OffloadBundlerPath, CmdArgs))
    return std::move(Err);

  return *TempFileOrErr;
}
} // namespace amdgcn

namespace generic {
Expected<StringRef> clang(ArrayRef<StringRef> InputFiles, const ArgList &Args) {
  llvm::TimeTraceScope TimeScope("Clang");
  // Use `clang` to invoke the appropriate device tools.
  Expected<std::string> ClangPath =
      findProgram("clang", {getMainExecutable("clang")});
  if (!ClangPath)
    return ClangPath.takeError();

  const llvm::Triple Triple(Args.getLastArgValue(OPT_triple_EQ));
  StringRef Arch = Args.getLastArgValue(OPT_arch_EQ);
  if (Arch.empty())
    Arch = "native";
  // Create a new file to write the linked device image to. Assume that the
  // input filename already has the device and architecture.
  auto TempFileOrErr =
      createOutputFile(sys::path::filename(ExecutableName) + "." +
                           Triple.getArchName() + "." + Arch,
                       "img");
  if (!TempFileOrErr)
    return TempFileOrErr.takeError();

  StringRef OptLevel = Args.getLastArgValue(OPT_opt_level, "O2");
  SmallVector<StringRef, 16> CmdArgs{
      *ClangPath,
      "-o",
      *TempFileOrErr,
      Args.MakeArgString("--target=" + Triple.getTriple()),
      Triple.isAMDGPU() ? Args.MakeArgString("-mcpu=" + Arch)
                        : Args.MakeArgString("-march=" + Arch),
      Args.MakeArgString("-" + OptLevel),
      "-Wl,--no-undefined",
  };

  for (StringRef InputFile : InputFiles)
    CmdArgs.push_back(InputFile);

  // If this is CPU offloading we copy the input libraries.
  if (!Triple.isAMDGPU() && !Triple.isNVPTX()) {
    CmdArgs.push_back("-Wl,-Bsymbolic");
    CmdArgs.push_back("-shared");
    ArgStringList LinkerArgs;
    for (const opt::Arg *Arg : Args.filtered(OPT_library, OPT_library_path))
      Arg->render(Args, LinkerArgs);
    for (const opt::Arg *Arg : Args.filtered(OPT_rpath))
      LinkerArgs.push_back(
          Args.MakeArgString("-Wl,-rpath," + StringRef(Arg->getValue())));
    llvm::copy(LinkerArgs, std::back_inserter(CmdArgs));
  }

  if (Args.hasArg(OPT_debug))
    CmdArgs.push_back("-g");

  if (SaveTemps)
    CmdArgs.push_back("-save-temps");

  if (Verbose)
    CmdArgs.push_back("-v");

  if (!CudaBinaryPath.empty())
    CmdArgs.push_back(Args.MakeArgString("--cuda-path=" + CudaBinaryPath));

  for (StringRef Arg : Args.getAllArgValues(OPT_ptxas_arg))
    llvm::copy(SmallVector<StringRef>({"-Xcuda-ptxas", Arg}),
               std::back_inserter(CmdArgs));

  for (StringRef Arg : Args.getAllArgValues(OPT_linker_arg_EQ))
    CmdArgs.push_back(Args.MakeArgString("-Wl," + Arg));

  if (Error Err = executeCommands(*ClangPath, CmdArgs))
    return std::move(Err);

  return *TempFileOrErr;
}
} // namespace generic

Expected<StringRef> linkDevice(ArrayRef<StringRef> InputFiles,
                               const ArgList &Args) {
  const llvm::Triple Triple(Args.getLastArgValue(OPT_triple_EQ));
  switch (Triple.getArch()) {
  case Triple::nvptx:
  case Triple::nvptx64:
  case Triple::amdgcn:
  case Triple::x86:
  case Triple::x86_64:
  case Triple::aarch64:
  case Triple::aarch64_be:
  case Triple::ppc64:
  case Triple::ppc64le:
    return generic::clang(InputFiles, Args);
  default:
    return createStringError(inconvertibleErrorCode(),
                             Triple.getArchName() +
                                 " linking is not supported");
  }
}

void diagnosticHandler(const DiagnosticInfo &DI) {
  std::string ErrStorage;
  raw_string_ostream OS(ErrStorage);
  DiagnosticPrinterRawOStream DP(OS);
  DI.print(DP);

  switch (DI.getSeverity()) {
  case DS_Error:
    WithColor::error(errs(), LinkerExecutable) << ErrStorage << "\n";
    LTOError = true;
    break;
  case DS_Warning:
    WithColor::warning(errs(), LinkerExecutable) << ErrStorage << "\n";
    break;
  case DS_Note:
    WithColor::note(errs(), LinkerExecutable) << ErrStorage << "\n";
    break;
  case DS_Remark:
    WithColor::remark(errs()) << ErrStorage << "\n";
    break;
  }
}

// Get the list of target features from the input file and unify them such that
// if there are multiple +xxx or -xxx features we only keep the last one.
std::vector<std::string> getTargetFeatures(ArrayRef<OffloadFile> InputFiles) {
  SmallVector<StringRef> Features;
  for (const OffloadFile &File : InputFiles) {
    for (auto Arg : llvm::split(File.getBinary()->getString("feature"), ","))
      Features.emplace_back(Arg);
  }

  // Only add a feature if it hasn't been seen before starting from the end.
  std::vector<std::string> UnifiedFeatures;
  DenseSet<StringRef> UsedFeatures;
  for (StringRef Feature : llvm::reverse(Features)) {
    if (UsedFeatures.insert(Feature.drop_front()).second)
      UnifiedFeatures.push_back(Feature.str());
  }

  return UnifiedFeatures;
}

template <typename ModuleHook = function_ref<bool(size_t, const Module &)>>
std::unique_ptr<lto::LTO> createLTO(
    const ArgList &Args, const std::vector<std::string> &Features,
    ModuleHook Hook = [](size_t, const Module &) { return true; }) {
  const llvm::Triple Triple(Args.getLastArgValue(OPT_triple_EQ));
  StringRef Arch = Args.getLastArgValue(OPT_arch_EQ);
  lto::Config Conf;
  lto::ThinBackend Backend;
  // TODO: Handle index-only thin-LTO
  Backend =
      lto::createInProcessThinBackend(llvm::heavyweight_hardware_concurrency());

  Conf.CPU = Arch.str();
  Conf.Options = codegen::InitTargetOptionsFromCodeGenFlags(Triple);

  StringRef OptLevel = Args.getLastArgValue(OPT_opt_level, "O2");
  Conf.MAttrs = Features;
  std::optional<CodeGenOpt::Level> CGOptLevelOrNone =
      CodeGenOpt::parseLevel(OptLevel[1]);
  assert(CGOptLevelOrNone && "Invalid optimization level");
  Conf.CGOptLevel = *CGOptLevelOrNone;
  Conf.OptLevel = OptLevel[1] - '0';
  Conf.DefaultTriple = Triple.getTriple();

  LTOError = false;
  Conf.DiagHandler = diagnosticHandler;

  Conf.PTO.LoopVectorization = Conf.OptLevel > 1;
  Conf.PTO.SLPVectorization = Conf.OptLevel > 1;

  if (SaveTemps) {
    std::string TempName = (sys::path::filename(ExecutableName) + "." +
                            Triple.getTriple() + "." + Arch)
                               .str();
    Conf.PostInternalizeModuleHook = [=](size_t Task, const Module &M) {
      std::string File =
          !Task ? TempName + ".postlink.bc"
                : TempName + "." + std::to_string(Task) + ".postlink.bc";
      error_code EC;
      raw_fd_ostream LinkedBitcode(File, EC, sys::fs::OF_None);
      if (EC)
        reportError(errorCodeToError(EC));
      WriteBitcodeToFile(M, LinkedBitcode);
      return true;
    };
    Conf.PreCodeGenModuleHook = [=](size_t Task, const Module &M) {
      std::string File =
          !Task ? TempName + ".postopt.bc"
                : TempName + "." + std::to_string(Task) + ".postopt.bc";
      error_code EC;
      raw_fd_ostream LinkedBitcode(File, EC, sys::fs::OF_None);
      if (EC)
        reportError(errorCodeToError(EC));
      WriteBitcodeToFile(M, LinkedBitcode);
      return true;
    };
  }
  Conf.PostOptModuleHook = Hook;
  Conf.CGFileType =
      (Triple.isNVPTX() || SaveTemps) ? CGFT_AssemblyFile : CGFT_ObjectFile;

  // TODO: Handle remark files
  Conf.HasWholeProgramVisibility = Args.hasArg(OPT_whole_program);

  return std::make_unique<lto::LTO>(std::move(Conf), Backend);
}

// Returns true if \p S is valid as a C language identifier and will be given
// `__start_` and `__stop_` symbols.
bool isValidCIdentifier(StringRef S) {
  return !S.empty() && (isAlpha(S[0]) || S[0] == '_') &&
         llvm::all_of(llvm::drop_begin(S),
                      [](char C) { return C == '_' || isAlnum(C); });
}

Error linkBitcodeFiles(SmallVectorImpl<OffloadFile> &InputFiles,
                       SmallVectorImpl<StringRef> &OutputFiles,
                       const ArgList &Args) {
  llvm::TimeTraceScope TimeScope("Link bitcode files");
  const llvm::Triple Triple(Args.getLastArgValue(OPT_triple_EQ));
  StringRef Arch = Args.getLastArgValue(OPT_arch_EQ);

  SmallVector<OffloadFile, 4> BitcodeInputFiles;
  DenseSet<StringRef> UsedInRegularObj;
  DenseSet<StringRef> UsedInSharedLib;
  BumpPtrAllocator Alloc;
  StringSaver Saver(Alloc);

  // Search for bitcode files in the input and create an LTO input file. If it
  // is not a bitcode file, scan its symbol table for symbols we need to save.
  for (OffloadFile &File : InputFiles) {
    MemoryBufferRef Buffer = MemoryBufferRef(File.getBinary()->getImage(), "");

    file_magic Type = identify_magic(Buffer.getBuffer());
    switch (Type) {
    case file_magic::bitcode: {
      BitcodeInputFiles.emplace_back(std::move(File));
      continue;
    }
    case file_magic::elf_relocatable:
    case file_magic::elf_shared_object: {
      Expected<std::unique_ptr<ObjectFile>> ObjFile =
          ObjectFile::createObjectFile(Buffer);
      if (!ObjFile)
        continue;

      for (SymbolRef Sym : (*ObjFile)->symbols()) {
        Expected<StringRef> Name = Sym.getName();
        if (!Name)
          return Name.takeError();

        // Record if we've seen these symbols in any object or shared libraries.
        if ((*ObjFile)->isRelocatableObject())
          UsedInRegularObj.insert(Saver.save(*Name));
        else
          UsedInSharedLib.insert(Saver.save(*Name));
      }
      continue;
    }
    default:
      continue;
    }
  }

  if (BitcodeInputFiles.empty())
    return Error::success();

  // Remove all the bitcode files that we moved from the original input.
  llvm::erase_if(InputFiles, [](OffloadFile &F) { return !F.getBinary(); });

  // LTO Module hook to output bitcode without running the backend.
  SmallVector<StringRef, 4> BitcodeOutput;
  auto OutputBitcode = [&](size_t, const Module &M) {
    auto TempFileOrErr = createOutputFile(sys::path::filename(ExecutableName) +
                                              "-jit-" + Triple.getTriple(),
                                          "bc");
    if (!TempFileOrErr)
      reportError(TempFileOrErr.takeError());

    std::error_code EC;
    raw_fd_ostream LinkedBitcode(*TempFileOrErr, EC, sys::fs::OF_None);
    if (EC)
      reportError(errorCodeToError(EC));
    WriteBitcodeToFile(M, LinkedBitcode);
    BitcodeOutput.push_back(*TempFileOrErr);
    return false;
  };

  // We assume visibility of the whole program if every input file was bitcode.
  auto Features = getTargetFeatures(BitcodeInputFiles);
  auto LTOBackend = Args.hasArg(OPT_embed_bitcode)
                        ? createLTO(Args, Features, OutputBitcode)
                        : createLTO(Args, Features);

  // We need to resolve the symbols so the LTO backend knows which symbols need
  // to be kept or can be internalized. This is a simplified symbol resolution
  // scheme to approximate the full resolution a linker would do.
  uint64_t Idx = 0;
  DenseSet<StringRef> PrevailingSymbols;
  for (auto &BitcodeInput : BitcodeInputFiles) {
    // Get a semi-unique buffer identifier for Thin-LTO.
    StringRef Identifier = Saver.save(
        std::to_string(Idx++) + "." +
        BitcodeInput.getBinary()->getMemoryBufferRef().getBufferIdentifier());
    MemoryBufferRef Buffer =
        MemoryBufferRef(BitcodeInput.getBinary()->getImage(), Identifier);
    Expected<std::unique_ptr<lto::InputFile>> BitcodeFileOrErr =
        llvm::lto::InputFile::create(Buffer);
    if (!BitcodeFileOrErr)
      return BitcodeFileOrErr.takeError();

    // Save the input file and the buffer associated with its memory.
    const auto Symbols = (*BitcodeFileOrErr)->symbols();
    SmallVector<lto::SymbolResolution, 16> Resolutions(Symbols.size());
    size_t Idx = 0;
    for (auto &Sym : Symbols) {
      lto::SymbolResolution &Res = Resolutions[Idx++];

      // We will use this as the prevailing symbol definition in LTO unless
      // it is undefined or another definition has already been used.
      Res.Prevailing =
          !Sym.isUndefined() &&
          PrevailingSymbols.insert(Saver.save(Sym.getName())).second;

      // We need LTO to preseve the following global symbols:
      // 1) Symbols used in regular objects.
      // 2) Sections that will be given a __start/__stop symbol.
      // 3) Prevailing symbols that are needed visible to external libraries.
      Res.VisibleToRegularObj =
          UsedInRegularObj.contains(Sym.getName()) ||
          isValidCIdentifier(Sym.getSectionName()) ||
          (Res.Prevailing &&
           (Sym.getVisibility() != GlobalValue::HiddenVisibility &&
            !Sym.canBeOmittedFromSymbolTable()));

      // Identify symbols that must be exported dynamically and can be
      // referenced by other files.
      Res.ExportDynamic =
          Sym.getVisibility() != GlobalValue::HiddenVisibility &&
          (UsedInSharedLib.contains(Sym.getName()) ||
           !Sym.canBeOmittedFromSymbolTable());

      // The final definition will reside in this linkage unit if the symbol is
      // defined and local to the module. This only checks for bitcode files,
      // full assertion will require complete symbol resolution.
      Res.FinalDefinitionInLinkageUnit =
          Sym.getVisibility() != GlobalValue::DefaultVisibility &&
          (!Sym.isUndefined() && !Sym.isCommon());

      // We do not support linker redefined symbols (e.g. --wrap) for device
      // image linking, so the symbols will not be changed after LTO.
      Res.LinkerRedefined = false;
    }

    // Add the bitcode file with its resolved symbols to the LTO job.
    if (Error Err = LTOBackend->add(std::move(*BitcodeFileOrErr), Resolutions))
      return Err;
  }

  // Run the LTO job to compile the bitcode.
  size_t MaxTasks = LTOBackend->getMaxTasks();
  SmallVector<StringRef> Files(MaxTasks);
  auto AddStream =
      [&](size_t Task,
          const Twine &ModuleName) -> std::unique_ptr<CachedFileStream> {
    int FD = -1;
    auto &TempFile = Files[Task];
    StringRef Extension = (Triple.isNVPTX() || SaveTemps) ? "s" : "o";
    std::string TaskStr = Task ? "." + std::to_string(Task) : "";
    auto TempFileOrErr =
        createOutputFile(sys::path::filename(ExecutableName) + "." +
                             Triple.getTriple() + "." + Arch + TaskStr,
                         Extension);
    if (!TempFileOrErr)
      reportError(TempFileOrErr.takeError());
    TempFile = *TempFileOrErr;
    if (std::error_code EC = sys::fs::openFileForWrite(TempFile, FD))
      reportError(errorCodeToError(EC));
    return std::make_unique<CachedFileStream>(
        std::make_unique<llvm::raw_fd_ostream>(FD, true));
  };

  if (Error Err = LTOBackend->run(AddStream))
    return Err;

  if (LTOError)
    return createStringError(inconvertibleErrorCode(),
                             "Errors encountered inside the LTO pipeline.");

  // If we are embedding bitcode we only need the intermediate output.
  bool SingleOutput = Files.size() == 1;
  if (Args.hasArg(OPT_embed_bitcode)) {
    if (BitcodeOutput.size() != 1 || !SingleOutput)
      return createStringError(inconvertibleErrorCode(),
                               "Cannot embed bitcode with multiple files.");
    OutputFiles.push_back(Args.MakeArgString(BitcodeOutput.front()));
    return Error::success();
  }

  // Append the new inputs to the device linker input.
  for (StringRef File : Files)
    OutputFiles.push_back(File);

  return Error::success();
}

Expected<StringRef> writeOffloadFile(const OffloadFile &File) {
  const OffloadBinary &Binary = *File.getBinary();

  StringRef Prefix =
      sys::path::stem(Binary.getMemoryBufferRef().getBufferIdentifier());
  StringRef Suffix = getImageKindName(Binary.getImageKind());

  auto TempFileOrErr = createOutputFile(
      Prefix + "-" + Binary.getTriple() + "-" + Binary.getArch(), Suffix);
  if (!TempFileOrErr)
    return TempFileOrErr.takeError();

  Expected<std::unique_ptr<FileOutputBuffer>> OutputOrErr =
      FileOutputBuffer::create(*TempFileOrErr, Binary.getImage().size());
  if (!OutputOrErr)
    return OutputOrErr.takeError();
  std::unique_ptr<FileOutputBuffer> Output = std::move(*OutputOrErr);
  llvm::copy(Binary.getImage(), Output->getBufferStart());
  if (Error E = Output->commit())
    return std::move(E);

  return *TempFileOrErr;
}

// Compile the module to an object file using the appropriate target machine for
// the host triple.
Expected<StringRef> compileModule(Module &M) {
  llvm::TimeTraceScope TimeScope("Compile module");
  std::string Msg;
  const Target *T = TargetRegistry::lookupTarget(M.getTargetTriple(), Msg);
  if (!T)
    return createStringError(inconvertibleErrorCode(), Msg);

  auto Options =
      codegen::InitTargetOptionsFromCodeGenFlags(Triple(M.getTargetTriple()));
  StringRef CPU = "";
  StringRef Features = "";
  std::unique_ptr<TargetMachine> TM(
      T->createTargetMachine(M.getTargetTriple(), CPU, Features, Options,
                             Reloc::PIC_, M.getCodeModel()));

  if (M.getDataLayout().isDefault())
    M.setDataLayout(TM->createDataLayout());

  int FD = -1;
  auto TempFileOrErr = createOutputFile(
      sys::path::filename(ExecutableName) + ".image.wrapper", "o");
  if (!TempFileOrErr)
    return TempFileOrErr.takeError();
  if (std::error_code EC = sys::fs::openFileForWrite(*TempFileOrErr, FD))
    return errorCodeToError(EC);

  auto OS = std::make_unique<llvm::raw_fd_ostream>(FD, true);

  legacy::PassManager CodeGenPasses;
  TargetLibraryInfoImpl TLII(Triple(M.getTargetTriple()));
  CodeGenPasses.add(new TargetLibraryInfoWrapperPass(TLII));
  if (TM->addPassesToEmitFile(CodeGenPasses, *OS, nullptr, CGFT_ObjectFile))
    return createStringError(inconvertibleErrorCode(),
                             "Failed to execute host backend");
  CodeGenPasses.run(M);

  return *TempFileOrErr;
}

/// Creates the object file containing the device image and runtime
/// registration code from the device images stored in \p Images.
Expected<StringRef>
wrapDeviceImages(ArrayRef<std::unique_ptr<MemoryBuffer>> Buffers,
                 const ArgList &Args, OffloadKind Kind) {
  llvm::TimeTraceScope TimeScope("Wrap bundled images");

  SmallVector<ArrayRef<char>, 4> BuffersToWrap;
  for (const auto &Buffer : Buffers)
    BuffersToWrap.emplace_back(
        ArrayRef<char>(Buffer->getBufferStart(), Buffer->getBufferSize()));

  LLVMContext Context;
  Module M("offload.wrapper.module", Context);
  M.setTargetTriple(
      Args.getLastArgValue(OPT_host_triple_EQ, sys::getDefaultTargetTriple()));

  switch (Kind) {
  case OFK_OpenMP:
    if (Error Err = wrapOpenMPBinaries(M, BuffersToWrap))
      return std::move(Err);
    break;
  case OFK_Cuda:
    if (Error Err = wrapCudaBinary(M, BuffersToWrap.front()))
      return std::move(Err);
    break;
  case OFK_HIP:
    if (Error Err = wrapHIPBinary(M, BuffersToWrap.front()))
      return std::move(Err);
    break;
  default:
    return createStringError(inconvertibleErrorCode(),
                             getOffloadKindName(Kind) +
                                 " wrapping is not supported");
  }

  if (Args.hasArg(OPT_print_wrapped_module))
    errs() << M;
  if (Args.hasArg(OPT_save_temps)) {
    int FD = -1;
    auto TempFileOrErr =
        createOutputFile(sys::path::filename(ExecutableName) + "." +
                             getOffloadKindName(Kind) + ".image.wrapper",
                         "bc");
    if (!TempFileOrErr)
      return TempFileOrErr.takeError();
    if (std::error_code EC = sys::fs::openFileForWrite(*TempFileOrErr, FD))
      return errorCodeToError(EC);
    llvm::raw_fd_ostream OS(FD, true);
    WriteBitcodeToFile(M, OS);
  }

  auto FileOrErr = compileModule(M);
  if (!FileOrErr)
    return FileOrErr.takeError();
  return *FileOrErr;
}

Expected<SmallVector<std::unique_ptr<MemoryBuffer>>>
bundleOpenMP(ArrayRef<OffloadingImage> Images) {
  SmallVector<std::unique_ptr<MemoryBuffer>> Buffers;
  for (const OffloadingImage &Image : Images)
    Buffers.emplace_back(OffloadBinary::write(Image));

  return std::move(Buffers);
}

Expected<SmallVector<std::unique_ptr<MemoryBuffer>>>
bundleCuda(ArrayRef<OffloadingImage> Images, const ArgList &Args) {
  SmallVector<std::pair<StringRef, StringRef>, 4> InputFiles;
  for (const OffloadingImage &Image : Images)
    InputFiles.emplace_back(std::make_pair(Image.Image->getBufferIdentifier(),
                                           Image.StringData.lookup("arch")));

  Triple TheTriple = Triple(Images.front().StringData.lookup("triple"));
  auto FileOrErr = nvptx::fatbinary(InputFiles, Args);
  if (!FileOrErr)
    return FileOrErr.takeError();

  llvm::ErrorOr<std::unique_ptr<llvm::MemoryBuffer>> ImageOrError =
      llvm::MemoryBuffer::getFileOrSTDIN(*FileOrErr);

  SmallVector<std::unique_ptr<MemoryBuffer>> Buffers;
  if (std::error_code EC = ImageOrError.getError())
    return createFileError(*FileOrErr, EC);
  Buffers.emplace_back(std::move(*ImageOrError));

  return std::move(Buffers);
}

Expected<SmallVector<std::unique_ptr<MemoryBuffer>>>
bundleHIP(ArrayRef<OffloadingImage> Images, const ArgList &Args) {
  SmallVector<std::pair<StringRef, StringRef>, 4> InputFiles;
  for (const OffloadingImage &Image : Images)
    InputFiles.emplace_back(std::make_pair(Image.Image->getBufferIdentifier(),
                                           Image.StringData.lookup("arch")));

  Triple TheTriple = Triple(Images.front().StringData.lookup("triple"));
  auto FileOrErr = amdgcn::fatbinary(InputFiles, Args);
  if (!FileOrErr)
    return FileOrErr.takeError();

  llvm::ErrorOr<std::unique_ptr<llvm::MemoryBuffer>> ImageOrError =
      llvm::MemoryBuffer::getFileOrSTDIN(*FileOrErr);

  SmallVector<std::unique_ptr<MemoryBuffer>> Buffers;
  if (std::error_code EC = ImageOrError.getError())
    return createFileError(*FileOrErr, EC);
  Buffers.emplace_back(std::move(*ImageOrError));

  return std::move(Buffers);
}

/// Transforms the input \p Images into the binary format the runtime expects
/// for the given \p Kind.
Expected<SmallVector<std::unique_ptr<MemoryBuffer>>>
bundleLinkedOutput(ArrayRef<OffloadingImage> Images, const ArgList &Args,
                   OffloadKind Kind) {
  llvm::TimeTraceScope TimeScope("Bundle linked output");
  switch (Kind) {
  case OFK_OpenMP:
    return bundleOpenMP(Images);
  case OFK_Cuda:
    return bundleCuda(Images, Args);
  case OFK_HIP:
    return bundleHIP(Images, Args);
  default:
    return createStringError(inconvertibleErrorCode(),
                             getOffloadKindName(Kind) +
                                 " bundling is not supported");
  }
}

/// Returns a new ArgList containg arguments used for the device linking phase.
DerivedArgList getLinkerArgs(ArrayRef<OffloadFile> Input,
                             const InputArgList &Args) {
  DerivedArgList DAL = DerivedArgList(DerivedArgList(Args));
  for (Arg *A : Args)
    DAL.append(A);

  // Set the subarchitecture and target triple for this compilation.
  const OptTable &Tbl = getOptTable();
  DAL.AddJoinedArg(nullptr, Tbl.getOption(OPT_arch_EQ),
                   Args.MakeArgString(Input.front().getBinary()->getArch()));
  DAL.AddJoinedArg(nullptr, Tbl.getOption(OPT_triple_EQ),
                   Args.MakeArgString(Input.front().getBinary()->getTriple()));

  // If every input file is bitcode we have whole program visibility as we do
  // only support static linking with bitcode.
  auto ContainsBitcode = [](const OffloadFile &F) {
    return identify_magic(F.getBinary()->getImage()) == file_magic::bitcode;
  };
  if (llvm::all_of(Input, ContainsBitcode))
    DAL.AddFlagArg(nullptr, Tbl.getOption(OPT_whole_program));

  // Forward '-Xoffload-linker' options to the appropriate backend.
  for (StringRef Arg : Args.getAllArgValues(OPT_device_linker_args_EQ)) {
    auto [Triple, Value] = Arg.split('=');
    if (Value.empty())
      DAL.AddJoinedArg(nullptr, Tbl.getOption(OPT_linker_arg_EQ),
                       Args.MakeArgString(Triple));
    else if (Triple == DAL.getLastArgValue(OPT_triple_EQ))
      DAL.AddJoinedArg(nullptr, Tbl.getOption(OPT_linker_arg_EQ),
                       Args.MakeArgString(Value));
  }

  return DAL;
}

/// Transforms all the extracted offloading input files into an image that can
/// be registered by the runtime.
Expected<SmallVector<StringRef>>
linkAndWrapDeviceFiles(SmallVectorImpl<OffloadFile> &LinkerInputFiles,
                       const InputArgList &Args, char **Argv, int Argc) {
  llvm::TimeTraceScope TimeScope("Handle all device input");

  DenseMap<OffloadFile::TargetID, SmallVector<OffloadFile>> InputMap;
  for (auto &File : LinkerInputFiles)
    InputMap[File].emplace_back(std::move(File));
  LinkerInputFiles.clear();

  SmallVector<SmallVector<OffloadFile>> InputsForTarget;
  for (auto &[ID, Input] : InputMap)
    InputsForTarget.emplace_back(std::move(Input));
  InputMap.clear();

  std::mutex ImageMtx;
  DenseMap<OffloadKind, SmallVector<OffloadingImage>> Images;
  auto Err = parallelForEachError(InputsForTarget, [&](auto &Input) -> Error {
    llvm::TimeTraceScope TimeScope("Link device input");

    // Each thread needs its own copy of the base arguments to maintain
    // per-device argument storage of synthetic strings.
    const OptTable &Tbl = getOptTable();
    BumpPtrAllocator Alloc;
    StringSaver Saver(Alloc);
    auto BaseArgs =
        Tbl.parseArgs(Argc, Argv, OPT_INVALID, Saver, [](StringRef Err) {
          reportError(createStringError(inconvertibleErrorCode(), Err));
        });
    auto LinkerArgs = getLinkerArgs(Input, BaseArgs);

    DenseSet<OffloadKind> ActiveOffloadKinds;
    for (const auto &File : Input)
      if (File.getBinary()->getOffloadKind() != OFK_None)
        ActiveOffloadKinds.insert(File.getBinary()->getOffloadKind());

    // First link and remove all the input files containing bitcode.
    SmallVector<StringRef> InputFiles;
    if (Error Err = linkBitcodeFiles(Input, InputFiles, LinkerArgs))
      return Err;

    // Write any remaining device inputs to an output file for the linker.
    for (const OffloadFile &File : Input) {
      auto FileNameOrErr = writeOffloadFile(File);
      if (!FileNameOrErr)
        return FileNameOrErr.takeError();
      InputFiles.emplace_back(*FileNameOrErr);
    }

    // Link the remaining device files using the device linker.
    auto OutputOrErr = !Args.hasArg(OPT_embed_bitcode)
                           ? linkDevice(InputFiles, LinkerArgs)
                           : InputFiles.front();
    if (!OutputOrErr)
      return OutputOrErr.takeError();

    // Store the offloading image for each linked output file.
    for (OffloadKind Kind : ActiveOffloadKinds) {
      llvm::ErrorOr<std::unique_ptr<llvm::MemoryBuffer>> FileOrErr =
          llvm::MemoryBuffer::getFileOrSTDIN(*OutputOrErr);
      if (std::error_code EC = FileOrErr.getError()) {
        if (DryRun)
          FileOrErr = MemoryBuffer::getMemBuffer("");
        else
          return createFileError(*OutputOrErr, EC);
      }

      std::scoped_lock<decltype(ImageMtx)> Guard(ImageMtx);
      OffloadingImage TheImage{};
      TheImage.TheImageKind =
          Args.hasArg(OPT_embed_bitcode) ? IMG_Bitcode : IMG_Object;
      TheImage.TheOffloadKind = Kind;
<<<<<<< HEAD
      TheImage.StringData["triple"] = Args.MakeArgString(LinkerArgs.getLastArgValue(OPT_triple_EQ));
      TheImage.StringData["arch"] = Args.MakeArgString(LinkerArgs.getLastArgValue(OPT_arch_EQ));
=======
      TheImage.StringData["triple"] =
          Args.MakeArgString(LinkerArgs.getLastArgValue(OPT_triple_EQ));
      TheImage.StringData["arch"] =
          Args.MakeArgString(LinkerArgs.getLastArgValue(OPT_arch_EQ));
>>>>>>> 95263fc1
      TheImage.Image = std::move(*FileOrErr);

      Images[Kind].emplace_back(std::move(TheImage));
    }
    return Error::success();
  });
  if (Err)
    return std::move(Err);

  // Create a binary image of each offloading image and embed it into a new
  // object file.
  SmallVector<StringRef> WrappedOutput;
  for (auto &[Kind, Input] : Images) {
    // We sort the entries before bundling so they appear in a deterministic
    // order in the final binary.
    llvm::sort(Input, [](OffloadingImage &A, OffloadingImage &B) {
      return A.StringData["triple"] > B.StringData["triple"] ||
             A.StringData["arch"] > B.StringData["arch"] ||
             A.TheOffloadKind < B.TheOffloadKind;
    });
    auto BundledImagesOrErr = bundleLinkedOutput(Input, Args, Kind);
    if (!BundledImagesOrErr)
      return BundledImagesOrErr.takeError();
    auto OutputOrErr = wrapDeviceImages(*BundledImagesOrErr, Args, Kind);
    if (!OutputOrErr)
      return OutputOrErr.takeError();
    WrappedOutput.push_back(*OutputOrErr);
  }

  return WrappedOutput;
}

std::optional<std::string> findFile(StringRef Dir, StringRef Root,
                                    const Twine &Name) {
  SmallString<128> Path;
  if (Dir.startswith("="))
    sys::path::append(Path, Root, Dir.substr(1), Name);
  else
    sys::path::append(Path, Dir, Name);

  if (sys::fs::exists(Path))
    return static_cast<std::string>(Path);
  return std::nullopt;
}

std::optional<std::string>
findFromSearchPaths(StringRef Name, StringRef Root,
                    ArrayRef<StringRef> SearchPaths) {
  for (StringRef Dir : SearchPaths)
    if (std::optional<std::string> File = findFile(Dir, Root, Name))
      return File;
  return std::nullopt;
}

std::optional<std::string>
searchLibraryBaseName(StringRef Name, StringRef Root,
                      ArrayRef<StringRef> SearchPaths) {
  for (StringRef Dir : SearchPaths) {
    if (std::optional<std::string> File =
            findFile(Dir, Root, "lib" + Name + ".so"))
      return File;
    if (std::optional<std::string> File =
            findFile(Dir, Root, "lib" + Name + ".a"))
      return File;
  }
  return std::nullopt;
}

/// Search for static libraries in the linker's library path given input like
/// `-lfoo` or `-l:libfoo.a`.
std::optional<std::string> searchLibrary(StringRef Input, StringRef Root,
                                         ArrayRef<StringRef> SearchPaths) {
  if (Input.startswith(":"))
    return findFromSearchPaths(Input.drop_front(), Root, SearchPaths);
  return searchLibraryBaseName(Input, Root, SearchPaths);
}

/// Common redeclaration of needed symbol flags.
enum Symbol : uint32_t {
  Sym_None = 0,
  Sym_Undefined = 1U << 1,
  Sym_Weak = 1U << 2,
};

/// Scan the symbols from a BitcodeFile \p Buffer and record if we need to
/// extract any symbols from it.
Expected<bool> getSymbolsFromBitcode(MemoryBufferRef Buffer, StringSaver &Saver,
                                     DenseMap<StringRef, Symbol> &Syms) {
  Expected<IRSymtabFile> IRSymtabOrErr = readIRSymtab(Buffer);
  if (!IRSymtabOrErr)
    return IRSymtabOrErr.takeError();

  bool ShouldExtract = false;
  for (unsigned I = 0; I != IRSymtabOrErr->Mods.size(); ++I) {
    for (const auto &Sym : IRSymtabOrErr->TheReader.module_symbols(I)) {
      if (Sym.isFormatSpecific() || !Sym.isGlobal())
        continue;

      bool NewSymbol = Syms.count(Sym.getName()) == 0;
      auto &OldSym = Syms[Saver.save(Sym.getName())];

      // We will extract if it defines a currenlty undefined non-weak symbol.
      bool ResolvesStrongReference =
          ((OldSym & Sym_Undefined && !(OldSym & Sym_Weak)) &&
           !Sym.isUndefined());
      // We will extract if it defines a new global symbol visible to the host.
      bool NewGlobalSymbol =
          ((NewSymbol || (OldSym & Sym_Undefined)) && !Sym.isUndefined() &&
           !Sym.canBeOmittedFromSymbolTable() &&
           (Sym.getVisibility() != GlobalValue::HiddenVisibility));
      ShouldExtract |= ResolvesStrongReference | NewGlobalSymbol;

      // Update this symbol in the "table" with the new information.
      if (OldSym & Sym_Undefined && !Sym.isUndefined())
        OldSym = static_cast<Symbol>(OldSym & ~Sym_Undefined);
      if (Sym.isUndefined() && NewSymbol)
        OldSym = static_cast<Symbol>(OldSym | Sym_Undefined);
      if (Sym.isWeak())
        OldSym = static_cast<Symbol>(OldSym | Sym_Weak);
    }
  }

  return ShouldExtract;
}

/// Scan the symbols from an ObjectFile \p Obj and record if we need to extract
/// any symbols from it.
Expected<bool> getSymbolsFromObject(const ObjectFile &Obj, StringSaver &Saver,
                                    DenseMap<StringRef, Symbol> &Syms) {
  bool ShouldExtract = false;
  for (SymbolRef Sym : Obj.symbols()) {
    auto FlagsOrErr = Sym.getFlags();
    if (!FlagsOrErr)
      return FlagsOrErr.takeError();

    if (!(*FlagsOrErr & SymbolRef::SF_Global) ||
        (*FlagsOrErr & SymbolRef::SF_FormatSpecific))
      continue;

    auto NameOrErr = Sym.getName();
    if (!NameOrErr)
      return NameOrErr.takeError();

    bool NewSymbol = Syms.count(*NameOrErr) == 0;
    auto &OldSym = Syms[Saver.save(*NameOrErr)];

    // We will extract if it defines a currenlty undefined non-weak symbol.
    bool ResolvesStrongReference = (OldSym & Sym_Undefined) &&
                                   !(OldSym & Sym_Weak) &&
                                   !(*FlagsOrErr & SymbolRef::SF_Undefined);

    // We will extract if it defines a new global symbol visible to the host.
    bool NewGlobalSymbol = ((NewSymbol || (OldSym & Sym_Undefined)) &&
                            !(*FlagsOrErr & SymbolRef::SF_Undefined) &&
                            !(*FlagsOrErr & SymbolRef::SF_Hidden));
    ShouldExtract |= ResolvesStrongReference | NewGlobalSymbol;

    // Update this symbol in the "table" with the new information.
    if (OldSym & Sym_Undefined && !(*FlagsOrErr & SymbolRef::SF_Undefined))
      OldSym = static_cast<Symbol>(OldSym & ~Sym_Undefined);
    if (*FlagsOrErr & SymbolRef::SF_Undefined && NewSymbol)
      OldSym = static_cast<Symbol>(OldSym | Sym_Undefined);
    if (*FlagsOrErr & SymbolRef::SF_Weak)
      OldSym = static_cast<Symbol>(OldSym | Sym_Weak);
  }
  return ShouldExtract;
}

/// Attempt to 'resolve' symbols found in input files. We use this to
/// determine if an archive member needs to be extracted. An archive member
/// will be extracted if any of the following is true.
///   1) It defines an undefined symbol in a regular object filie.
///   2) It defines a global symbol without hidden visibility that has not
///      yet been defined.
Expected<bool> getSymbols(StringRef Image, StringSaver &Saver,
                          DenseMap<StringRef, Symbol> &Syms) {
  MemoryBufferRef Buffer = MemoryBufferRef(Image, "");
  switch (identify_magic(Image)) {
  case file_magic::bitcode:
    return getSymbolsFromBitcode(Buffer, Saver, Syms);
  case file_magic::elf_relocatable: {
    Expected<std::unique_ptr<ObjectFile>> ObjFile =
        ObjectFile::createObjectFile(Buffer);
    if (!ObjFile)
      return ObjFile.takeError();
    return getSymbolsFromObject(**ObjFile, Saver, Syms);
  }
  default:
    return false;
  }
}

/// Search the input files and libraries for embedded device offloading code
/// and add it to the list of files to be linked. Files coming from static
/// libraries are only added to the input if they are used by an existing
/// input file.
Expected<SmallVector<OffloadFile>> getDeviceInput(const ArgList &Args) {
  llvm::TimeTraceScope TimeScope("ExtractDeviceCode");

  StringRef Root = Args.getLastArgValue(OPT_sysroot_EQ);
  SmallVector<StringRef> LibraryPaths;
  for (const opt::Arg *Arg : Args.filtered(OPT_library_path))
    LibraryPaths.push_back(Arg->getValue());

  BumpPtrAllocator Alloc;
  StringSaver Saver(Alloc);

  // Try to extract device code from the linker input files.
  SmallVector<OffloadFile> InputFiles;
  DenseMap<OffloadFile::TargetID, DenseMap<StringRef, Symbol>> Syms;
  bool WholeArchive = false;
  for (const opt::Arg *Arg : Args.filtered(
           OPT_INPUT, OPT_library, OPT_whole_archive, OPT_no_whole_archive)) {
    if (Arg->getOption().matches(OPT_whole_archive) ||
        Arg->getOption().matches(OPT_no_whole_archive)) {
      WholeArchive = Arg->getOption().matches(OPT_whole_archive);
      continue;
    }

    std::optional<std::string> Filename =
        Arg->getOption().matches(OPT_library)
            ? searchLibrary(Arg->getValue(), Root, LibraryPaths)
            : std::string(Arg->getValue());

    if (!Filename && Arg->getOption().matches(OPT_library))
      reportError(createStringError(inconvertibleErrorCode(),
                                    "unable to find library -l%s",
                                    Arg->getValue()));

    if (!Filename || !sys::fs::exists(*Filename) ||
        sys::fs::is_directory(*Filename))
      continue;

    ErrorOr<std::unique_ptr<MemoryBuffer>> BufferOrErr =
        MemoryBuffer::getFileOrSTDIN(*Filename);
    if (std::error_code EC = BufferOrErr.getError())
      return createFileError(*Filename, EC);

    MemoryBufferRef Buffer = **BufferOrErr;
    if (identify_magic(Buffer.getBuffer()) == file_magic::elf_shared_object)
      continue;

    SmallVector<OffloadFile> Binaries;
    if (Error Err = extractOffloadBinaries(Buffer, Binaries))
      return std::move(Err);

    // We only extract archive members that are needed.
    bool IsArchive = identify_magic(Buffer.getBuffer()) == file_magic::archive;
    bool Extracted = true;
    while (Extracted) {
      Extracted = false;
      for (OffloadFile &Binary : Binaries) {
        if (!Binary.getBinary())
          continue;

        // If we don't have an object file for this architecture do not
        // extract.
        if (IsArchive && !WholeArchive && !Syms.count(Binary))
          continue;

        Expected<bool> ExtractOrErr =
            getSymbols(Binary.getBinary()->getImage(), Saver, Syms[Binary]);
        if (!ExtractOrErr)
          return ExtractOrErr.takeError();

        Extracted = IsArchive && !WholeArchive && *ExtractOrErr;

        if (!IsArchive || WholeArchive || Extracted)
          InputFiles.emplace_back(std::move(Binary));

        // If we extracted any files we need to check all the symbols again.
        if (Extracted)
          break;
      }
    }
  }

  for (StringRef Library : Args.getAllArgValues(OPT_bitcode_library_EQ)) {
    auto FileOrErr = getInputBitcodeLibrary(Library);
    if (!FileOrErr)
      return FileOrErr.takeError();
    InputFiles.push_back(std::move(*FileOrErr));
  }

  return std::move(InputFiles);
}

} // namespace

int main(int Argc, char **Argv) {
  InitLLVM X(Argc, Argv);
  InitializeAllTargetInfos();
  InitializeAllTargets();
  InitializeAllTargetMCs();
  InitializeAllAsmParsers();
  InitializeAllAsmPrinters();

  LinkerExecutable = Argv[0];
  sys::PrintStackTraceOnErrorSignal(Argv[0]);

  const OptTable &Tbl = getOptTable();
  BumpPtrAllocator Alloc;
  StringSaver Saver(Alloc);
  auto Args = Tbl.parseArgs(Argc, Argv, OPT_INVALID, Saver, [&](StringRef Err) {
    reportError(createStringError(inconvertibleErrorCode(), Err));
  });

  if (Args.hasArg(OPT_help) || Args.hasArg(OPT_help_hidden)) {
    Tbl.printHelp(
        outs(),
        "clang-linker-wrapper [options] -- <options to passed to the linker>",
        "\nA wrapper utility over the host linker. It scans the input files\n"
        "for sections that require additional processing prior to linking.\n"
        "The will then transparently pass all arguments and input to the\n"
        "specified host linker to create the final binary.\n",
        Args.hasArg(OPT_help_hidden), Args.hasArg(OPT_help_hidden));
    return EXIT_SUCCESS;
  }
  if (Args.hasArg(OPT_v)) {
    printVersion(outs());
    return EXIT_SUCCESS;
  }

  // This forwards '-mllvm' arguments to LLVM if present.
  SmallVector<const char *> NewArgv = {Argv[0]};
  for (const opt::Arg *Arg : Args.filtered(OPT_mllvm))
    NewArgv.push_back(Arg->getValue());
  for (const opt::Arg *Arg : Args.filtered(OPT_offload_opt_eq_minus))
    NewArgv.push_back(Args.MakeArgString(StringRef("-") + Arg->getValue()));
  cl::ParseCommandLineOptions(NewArgv.size(), &NewArgv[0]);

  Verbose = Args.hasArg(OPT_verbose);
  DryRun = Args.hasArg(OPT_dry_run);
  SaveTemps = Args.hasArg(OPT_save_temps);
  ExecutableName = Args.getLastArgValue(OPT_o, "a.out");
  CudaBinaryPath = Args.getLastArgValue(OPT_cuda_path_EQ).str();

  parallel::strategy = hardware_concurrency(1);
  if (auto *Arg = Args.getLastArg(OPT_wrapper_jobs)) {
    unsigned Threads = 0;
    if (!llvm::to_integer(Arg->getValue(), Threads) || Threads == 0)
      reportError(createStringError(
          inconvertibleErrorCode(), "%s: expected a positive integer, got '%s'",
          Arg->getSpelling().data(), Arg->getValue()));
    parallel::strategy = hardware_concurrency(Threads);
  }

  if (Args.hasArg(OPT_wrapper_time_trace_eq)) {
    unsigned Granularity;
    Args.getLastArgValue(OPT_wrapper_time_trace_granularity, "500")
        .getAsInteger(10, Granularity);
    timeTraceProfilerInitialize(Granularity, Argv[0]);
  }

  {
    llvm::TimeTraceScope TimeScope("Execute linker wrapper");

    // Extract the device input files stored in the host fat binary.
    auto DeviceInputFiles = getDeviceInput(Args);
    if (!DeviceInputFiles)
      reportError(DeviceInputFiles.takeError());

    // Link and wrap the device images extracted from the linker input.
    auto FilesOrErr =
        linkAndWrapDeviceFiles(*DeviceInputFiles, Args, Argv, Argc);
    if (!FilesOrErr)
      reportError(FilesOrErr.takeError());

    // Run the host linking job with the rendered arguments.
    if (Error Err = runLinker(*FilesOrErr, Args))
      reportError(std::move(Err));
  }

  if (const opt::Arg *Arg = Args.getLastArg(OPT_wrapper_time_trace_eq)) {
    if (Error Err = timeTraceProfilerWrite(Arg->getValue(), ExecutableName))
      reportError(std::move(Err));
    timeTraceProfilerCleanup();
  }

  // Remove the temporary files created.
  if (!SaveTemps)
    for (const auto &TempFile : TempFiles)
      if (std::error_code EC = sys::fs::remove(TempFile))
        reportError(createFileError(TempFile, EC));

  return EXIT_SUCCESS;
}<|MERGE_RESOLUTION|>--- conflicted
+++ resolved
@@ -1072,15 +1072,10 @@
       TheImage.TheImageKind =
           Args.hasArg(OPT_embed_bitcode) ? IMG_Bitcode : IMG_Object;
       TheImage.TheOffloadKind = Kind;
-<<<<<<< HEAD
-      TheImage.StringData["triple"] = Args.MakeArgString(LinkerArgs.getLastArgValue(OPT_triple_EQ));
-      TheImage.StringData["arch"] = Args.MakeArgString(LinkerArgs.getLastArgValue(OPT_arch_EQ));
-=======
       TheImage.StringData["triple"] =
           Args.MakeArgString(LinkerArgs.getLastArgValue(OPT_triple_EQ));
       TheImage.StringData["arch"] =
           Args.MakeArgString(LinkerArgs.getLastArgValue(OPT_arch_EQ));
->>>>>>> 95263fc1
       TheImage.Image = std::move(*FileOrErr);
 
       Images[Kind].emplace_back(std::move(TheImage));

--- conflicted
+++ resolved
@@ -148,26 +148,14 @@
     return;
   StringRef Value = Opt.drop_front(OptName.size());
 
-<<<<<<< HEAD
-  auto M = llvm::StringSwitch<llvm::Optional<DriverMode>>(Value)
-                           .Case("gcc", GCCMode)
-                           .Case("g++", GXXMode)
-                           .Case("cpp", CPPMode)
-                           .Case("cl", CLMode)
-                           .Case("fortran", FortranMode)
-                           .Default(None);
-
-  if (M)
-    Mode = M.getValue();
-=======
   if (auto M = llvm::StringSwitch<llvm::Optional<DriverMode>>(Value)
                    .Case("gcc", GCCMode)
                    .Case("g++", GXXMode)
                    .Case("cpp", CPPMode)
                    .Case("cl", CLMode)
+                   .Case("fortran", FortranMode)
                    .Default(None))
     Mode = *M;
->>>>>>> bb295e0d
   else
     Diag(diag::err_drv_unsupported_option_argument) << OptName << Value;
 }

//===--- RISCV.cpp - RISCV Helpers for Tools --------------------*- C++ -*-===//
//
// Part of the LLVM Project, under the Apache License v2.0 with LLVM Exceptions.
// See https://llvm.org/LICENSE.txt for license information.
// SPDX-License-Identifier: Apache-2.0 WITH LLVM-exception
//
//===----------------------------------------------------------------------===//

#include "RISCV.h"
#include "../Clang.h"
#include "ToolChains/CommonArgs.h"
#include "clang/Basic/CharInfo.h"
#include "clang/Driver/Driver.h"
#include "clang/Driver/DriverDiagnostic.h"
#include "clang/Driver/Options.h"
#include "llvm/ADT/Optional.h"
#include "llvm/Option/ArgList.h"
#include "llvm/Support/Error.h"
#include "llvm/Support/RISCVISAInfo.h"
#include "llvm/Support/TargetParser.h"
#include "llvm/Support/raw_ostream.h"

using namespace clang::driver;
using namespace clang::driver::tools;
using namespace clang;
using namespace llvm::opt;

// Returns false if an error is diagnosed.
static bool getArchFeatures(const Driver &D, StringRef Arch,
                            std::vector<StringRef> &Features,
                            const ArgList &Args) {
  bool EnableExperimentalExtensions =
      Args.hasArg(options::OPT_menable_experimental_extensions);
  auto ISAInfo =
      llvm::RISCVISAInfo::parseArchString(Arch, EnableExperimentalExtensions);
  if (!ISAInfo) {
    handleAllErrors(ISAInfo.takeError(), [&](llvm::StringError &ErrMsg) {
      D.Diag(diag::err_drv_invalid_riscv_arch_name)
          << Arch << ErrMsg.getMessage();
    });

    return false;
  }

  (*ISAInfo)->toFeatures(
      Features, [&Args](const Twine &Str) { return Args.MakeArgString(Str); });
  return true;
}

// Get features except standard extension feature
static void getRISCFeaturesFromMcpu(const Driver &D, const llvm::Triple &Triple,
                                    const llvm::opt::ArgList &Args,
                                    const llvm::opt::Arg *A, StringRef Mcpu,
                                    std::vector<StringRef> &Features) {
  bool Is64Bit = (Triple.getArch() == llvm::Triple::riscv64);
  llvm::RISCV::CPUKind CPUKind = llvm::RISCV::parseCPUKind(Mcpu);
  if (!llvm::RISCV::checkCPUKind(CPUKind, Is64Bit) ||
      !llvm::RISCV::getCPUFeaturesExceptStdExt(CPUKind, Features)) {
    D.Diag(clang::diag::err_drv_clang_unsupported) << A->getAsString(Args);
  }
}

void riscv::getRISCVTargetFeatures(const Driver &D, const llvm::Triple &Triple,
                                   const ArgList &Args,
                                   std::vector<StringRef> &Features) {
  StringRef MArch = getRISCVArch(Args, Triple);

  if (!getArchFeatures(D, MArch, Features, Args))
    return;

  // If users give march and mcpu, get std extension feature from MArch
  // and other features (ex. mirco architecture feature) from mcpu
  if (Arg *A = Args.getLastArg(options::OPT_mcpu_EQ))
    getRISCFeaturesFromMcpu(D, Triple, Args, A, A->getValue(), Features);

  // Handle features corresponding to "-ffixed-X" options
  if (Args.hasArg(options::OPT_ffixed_x1))
    Features.push_back("+reserve-x1");
  if (Args.hasArg(options::OPT_ffixed_x2))
    Features.push_back("+reserve-x2");
  if (Args.hasArg(options::OPT_ffixed_x3))
    Features.push_back("+reserve-x3");
  if (Args.hasArg(options::OPT_ffixed_x4))
    Features.push_back("+reserve-x4");
  if (Args.hasArg(options::OPT_ffixed_x5))
    Features.push_back("+reserve-x5");
  if (Args.hasArg(options::OPT_ffixed_x6))
    Features.push_back("+reserve-x6");
  if (Args.hasArg(options::OPT_ffixed_x7))
    Features.push_back("+reserve-x7");
  if (Args.hasArg(options::OPT_ffixed_x8))
    Features.push_back("+reserve-x8");
  if (Args.hasArg(options::OPT_ffixed_x9))
    Features.push_back("+reserve-x9");
  if (Args.hasArg(options::OPT_ffixed_x10))
    Features.push_back("+reserve-x10");
  if (Args.hasArg(options::OPT_ffixed_x11))
    Features.push_back("+reserve-x11");
  if (Args.hasArg(options::OPT_ffixed_x12))
    Features.push_back("+reserve-x12");
  if (Args.hasArg(options::OPT_ffixed_x13))
    Features.push_back("+reserve-x13");
  if (Args.hasArg(options::OPT_ffixed_x14))
    Features.push_back("+reserve-x14");
  if (Args.hasArg(options::OPT_ffixed_x15))
    Features.push_back("+reserve-x15");
  if (Args.hasArg(options::OPT_ffixed_x16))
    Features.push_back("+reserve-x16");
  if (Args.hasArg(options::OPT_ffixed_x17))
    Features.push_back("+reserve-x17");
  if (Args.hasArg(options::OPT_ffixed_x18))
    Features.push_back("+reserve-x18");
  if (Args.hasArg(options::OPT_ffixed_x19))
    Features.push_back("+reserve-x19");
  if (Args.hasArg(options::OPT_ffixed_x20))
    Features.push_back("+reserve-x20");
  if (Args.hasArg(options::OPT_ffixed_x21))
    Features.push_back("+reserve-x21");
  if (Args.hasArg(options::OPT_ffixed_x22))
    Features.push_back("+reserve-x22");
  if (Args.hasArg(options::OPT_ffixed_x23))
    Features.push_back("+reserve-x23");
  if (Args.hasArg(options::OPT_ffixed_x24))
    Features.push_back("+reserve-x24");
  if (Args.hasArg(options::OPT_ffixed_x25))
    Features.push_back("+reserve-x25");
  if (Args.hasArg(options::OPT_ffixed_x26))
    Features.push_back("+reserve-x26");
  if (Args.hasArg(options::OPT_ffixed_x27))
    Features.push_back("+reserve-x27");
  if (Args.hasArg(options::OPT_ffixed_x28))
    Features.push_back("+reserve-x28");
  if (Args.hasArg(options::OPT_ffixed_x29))
    Features.push_back("+reserve-x29");
  if (Args.hasArg(options::OPT_ffixed_x30))
    Features.push_back("+reserve-x30");
  if (Args.hasArg(options::OPT_ffixed_x31))
    Features.push_back("+reserve-x31");

<<<<<<< HEAD
  // -mno-relax is default, unless -mrelax is specified.
  if (Args.hasFlag(options::OPT_mrelax, options::OPT_mno_relax, false))
=======
  // -mrelax is default, unless -mno-relax is specified.
  if (Args.hasFlag(options::OPT_mrelax, options::OPT_mno_relax, true)) {
>>>>>>> c8cf669f
    Features.push_back("+relax");
    // -gsplit-dwarf -mrelax requires DW_AT_high_pc/DW_AT_ranges/... indexing
    // into .debug_addr, which is currently not implemented.
    Arg *A;
    if (getDebugFissionKind(D, Args, A) != DwarfFissionKind::None)
      D.Diag(clang::diag::err_drv_riscv_unsupported_with_linker_relaxation)
          << A->getAsString(Args);
  } else {
    Features.push_back("-relax");
  }

  // GCC Compatibility: -mno-save-restore is default, unless -msave-restore is
  // specified.
  if (Args.hasFlag(options::OPT_msave_restore, options::OPT_mno_save_restore, false))
    Features.push_back("+save-restore");
  else
    Features.push_back("-save-restore");

  // Now add any that the user explicitly requested on the command line,
  // which may override the defaults.
  handleTargetFeaturesGroup(Args, Features, options::OPT_m_riscv_Features_Group);
}

StringRef riscv::getRISCVABI(const ArgList &Args, const llvm::Triple &Triple) {
  assert((Triple.getArch() == llvm::Triple::riscv32 ||
          Triple.getArch() == llvm::Triple::riscv64) &&
         "Unexpected triple");

  // GCC's logic around choosing a default `-mabi=` is complex. If GCC is not
  // configured using `--with-abi=`, then the logic for the default choice is
  // defined in config.gcc. This function is based on the logic in GCC 9.2.0.
  //
  // The logic used in GCC 9.2.0 is the following, in order:
  // 1. Explicit choices using `--with-abi=`
  // 2. A default based on `--with-arch=`, if provided
  // 3. A default based on the target triple's arch
  //
  // The logic in config.gcc is a little circular but it is not inconsistent.
  //
  // Clang does not have `--with-arch=` or `--with-abi=`, so we use `-march=`
  // and `-mabi=` respectively instead.
  //
  // In order to make chosing logic more clear, Clang uses the following logic,
  // in order:
  // 1. Explicit choices using `-mabi=`
  // 2. A default based on the architecture as determined by getRISCVArch
  // 3. Choose a default based on the triple

  // 1. If `-mabi=` is specified, use it.
  if (const Arg *A = Args.getLastArg(options::OPT_mabi_EQ))
    return A->getValue();

  // 2. Choose a default based on the target architecture.
  //
  // rv32g | rv32*d -> ilp32d
  // rv32e -> ilp32e
  // rv32* -> ilp32
  // rv64g | rv64*d -> lp64d
  // rv64* -> lp64
  StringRef Arch = getRISCVArch(Args, Triple);

  auto ParseResult = llvm::RISCVISAInfo::parseArchString(
      Arch, /* EnableExperimentalExtension */ true);
  if (!ParseResult)
    // Ignore parsing error, just go 3rd step.
    consumeError(ParseResult.takeError());
  else
    return (*ParseResult)->computeDefaultABI();

  // 3. Choose a default based on the triple
  //
  // We deviate from GCC's defaults here:
  // - On `riscv{XLEN}-unknown-elf` we use the integer calling convention only.
  // - On all other OSs we use the double floating point calling convention.
  if (Triple.getArch() == llvm::Triple::riscv32) {
    if (Triple.getOS() == llvm::Triple::UnknownOS)
      return "ilp32";
    else
      return "ilp32d";
  } else {
    if (Triple.getOS() == llvm::Triple::UnknownOS)
      return "lp64";
    else
      return "lp64d";
  }
}

StringRef riscv::getRISCVArch(const llvm::opt::ArgList &Args,
                              const llvm::Triple &Triple) {
  assert((Triple.getArch() == llvm::Triple::riscv32 ||
          Triple.getArch() == llvm::Triple::riscv64) &&
         "Unexpected triple");

  // GCC's logic around choosing a default `-march=` is complex. If GCC is not
  // configured using `--with-arch=`, then the logic for the default choice is
  // defined in config.gcc. This function is based on the logic in GCC 9.2.0. We
  // deviate from GCC's default on additional `-mcpu` option (GCC does not
  // support `-mcpu`) and baremetal targets (UnknownOS) where neither `-march`
  // nor `-mabi` is specified.
  //
  // The logic used in GCC 9.2.0 is the following, in order:
  // 1. Explicit choices using `--with-arch=`
  // 2. A default based on `--with-abi=`, if provided
  // 3. A default based on the target triple's arch
  //
  // The logic in config.gcc is a little circular but it is not inconsistent.
  //
  // Clang does not have `--with-arch=` or `--with-abi=`, so we use `-march=`
  // and `-mabi=` respectively instead.
  //
  // Clang uses the following logic, in order:
  // 1. Explicit choices using `-march=`
  // 2. Based on `-mcpu` if the target CPU has a default ISA string
  // 3. A default based on `-mabi`, if provided
  // 4. A default based on the target triple's arch
  //
  // Clang does not yet support MULTILIB_REUSE, so we use `rv{XLEN}imafdc`
  // instead of `rv{XLEN}gc` though they are (currently) equivalent.

  // 1. If `-march=` is specified, use it.
  if (const Arg *A = Args.getLastArg(options::OPT_march_EQ))
    return A->getValue();

  // 2. Get march (isa string) based on `-mcpu=`
  if (const Arg *A = Args.getLastArg(options::OPT_mcpu_EQ)) {
    StringRef MArch = llvm::RISCV::getMArchFromMcpu(A->getValue());
    // Bypass if target cpu's default march is empty.
    if (MArch != "")
      return MArch;
  }

  // 3. Choose a default based on `-mabi=`
  //
  // ilp32e -> rv32e
  // ilp32 | ilp32f | ilp32d -> rv32imafdc
  // lp64 | lp64f | lp64d -> rv64imafdc
  if (const Arg *A = Args.getLastArg(options::OPT_mabi_EQ)) {
    StringRef MABI = A->getValue();

    if (MABI.equals_insensitive("ilp32e"))
      return "rv32e";
    else if (MABI.startswith_insensitive("ilp32"))
      return "rv32imafdc";
    else if (MABI.startswith_insensitive("lp64"))
      return "rv64imafdc";
  }

  // 4. Choose a default based on the triple
  //
  // We deviate from GCC's defaults here:
  // - On `riscv{XLEN}-unknown-elf` we default to `rv{XLEN}imac`
  // - On all other OSs we use `rv{XLEN}imafdc` (equivalent to `rv{XLEN}gc`)
  if (Triple.getArch() == llvm::Triple::riscv32) {
    if (Triple.getOS() == llvm::Triple::UnknownOS)
      return "rv32imac";
    else
      return "rv32imafdc";
  } else {
    if (Triple.getOS() == llvm::Triple::UnknownOS)
      return "rv64imac";
    else
      return "rv64imafdc";
  }
}<|MERGE_RESOLUTION|>--- conflicted
+++ resolved
@@ -137,13 +137,8 @@
   if (Args.hasArg(options::OPT_ffixed_x31))
     Features.push_back("+reserve-x31");
 
-<<<<<<< HEAD
   // -mno-relax is default, unless -mrelax is specified.
-  if (Args.hasFlag(options::OPT_mrelax, options::OPT_mno_relax, false))
-=======
-  // -mrelax is default, unless -mno-relax is specified.
-  if (Args.hasFlag(options::OPT_mrelax, options::OPT_mno_relax, true)) {
->>>>>>> c8cf669f
+  if (Args.hasFlag(options::OPT_mrelax, options::OPT_mno_relax, false)) {
     Features.push_back("+relax");
     // -gsplit-dwarf -mrelax requires DW_AT_high_pc/DW_AT_ranges/... indexing
     // into .debug_addr, which is currently not implemented.

--- conflicted
+++ resolved
@@ -396,13 +396,10 @@
     case 'c':
       Features.push_back("+c");
       break;
-<<<<<<< HEAD
+    case 'b':
+      Features.push_back("+experimental-b");
     case 'v':
       Features.push_back("+v");
-=======
-    case 'b':
-      Features.push_back("+experimental-b");
->>>>>>> 18a9a85c
       break;
     }
 

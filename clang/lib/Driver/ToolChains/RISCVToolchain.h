//===--- RISCVToolchain.h - RISCV ToolChain Implementations -----*- C++ -*-===//
//
// Part of the LLVM Project, under the Apache License v2.0 with LLVM Exceptions.
// See https://llvm.org/LICENSE.txt for license information.
// SPDX-License-Identifier: Apache-2.0 WITH LLVM-exception
//
//===----------------------------------------------------------------------===//

#ifndef LLVM_CLANG_LIB_DRIVER_TOOLCHAINS_RISCVTOOLCHAIN_H
#define LLVM_CLANG_LIB_DRIVER_TOOLCHAINS_RISCVTOOLCHAIN_H

#include "Gnu.h"
#include "clang/Driver/ToolChain.h"

namespace clang {
namespace driver {
namespace toolchains {

class LLVM_LIBRARY_VISIBILITY RISCVToolChain : public Generic_ELF {
public:
  RISCVToolChain(const Driver &D, const llvm::Triple &Triple,
                 const llvm::opt::ArgList &Args);

  bool IsIntegratedAssemblerDefault() const override { return true; }
  void addClangTargetOptions(const llvm::opt::ArgList &DriverArgs,
                             llvm::opt::ArgStringList &CC1Args,
                             Action::OffloadKind) const override;
  RuntimeLibType GetDefaultRuntimeLibType() const override;
  UnwindLibType
  GetUnwindLibType(const llvm::opt::ArgList &Args) const override;
  void
  AddClangSystemIncludeArgs(const llvm::opt::ArgList &DriverArgs,
                            llvm::opt::ArgStringList &CC1Args) const override;
  void
  addLibStdCxxIncludePaths(const llvm::opt::ArgList &DriverArgs,
                           llvm::opt::ArgStringList &CC1Args) const override;

protected:
  Tool *buildLinker() const override;

private:
  std::string computeSysRoot() const override;
};

} // end namespace toolchains

namespace tools {
namespace RISCV {
class LLVM_LIBRARY_VISIBILITY Linker : public Tool {
public:
<<<<<<< HEAD
  Linker(const ToolChain &TC) : GnuTool("RISCV::Linker", "ld", TC) {}

=======
  Linker(const ToolChain &TC) : Tool("RISCV::Linker", "ld", TC) {}
>>>>>>> 6b9a7062
  bool hasIntegratedCPP() const override { return false; }
  bool isLinkJob() const override { return true; }
  void ConstructJob(Compilation &C, const JobAction &JA,
                    const InputInfo &Output, const InputInfoList &Inputs,
                    const llvm::opt::ArgList &TCArgs,
                    const char *LinkingOutput) const override;
};
} // end namespace RISCV
} // end namespace tools

} // end namespace driver
} // end namespace clang

#endif // LLVM_CLANG_LIB_DRIVER_TOOLCHAINS_RISCVTOOLCHAIN_H<|MERGE_RESOLUTION|>--- conflicted
+++ resolved
@@ -48,12 +48,7 @@
 namespace RISCV {
 class LLVM_LIBRARY_VISIBILITY Linker : public Tool {
 public:
-<<<<<<< HEAD
-  Linker(const ToolChain &TC) : GnuTool("RISCV::Linker", "ld", TC) {}
-
-=======
   Linker(const ToolChain &TC) : Tool("RISCV::Linker", "ld", TC) {}
->>>>>>> 6b9a7062
   bool hasIntegratedCPP() const override { return false; }
   bool isLinkJob() const override { return true; }
   void ConstructJob(Compilation &C, const JobAction &JA,

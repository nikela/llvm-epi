//===--- Darwin.cpp - Darwin Tool and ToolChain Implementations -*- C++ -*-===//
//
// Part of the LLVM Project, under the Apache License v2.0 with LLVM Exceptions.
// See https://llvm.org/LICENSE.txt for license information.
// SPDX-License-Identifier: Apache-2.0 WITH LLVM-exception
//
//===----------------------------------------------------------------------===//

#include "Darwin.h"
#include "Arch/AArch64.h"
#include "Arch/ARM.h"
#include "CommonArgs.h"
#include "clang/Basic/AlignedAllocation.h"
#include "clang/Basic/ObjCRuntime.h"
#include "clang/Config/config.h"
#include "clang/Driver/Compilation.h"
#include "clang/Driver/Driver.h"
#include "clang/Driver/DriverDiagnostic.h"
#include "clang/Driver/Options.h"
#include "clang/Driver/SanitizerArgs.h"
#include "llvm/ADT/StringSwitch.h"
#include "llvm/Option/ArgList.h"
#include "llvm/ProfileData/InstrProf.h"
#include "llvm/Support/Path.h"
#include "llvm/Support/ScopedPrinter.h"
#include "llvm/Support/TargetParser.h"
#include "llvm/Support/Threading.h"
#include "llvm/Support/VirtualFileSystem.h"
#include <cstdlib> // ::getenv

using namespace clang::driver;
using namespace clang::driver::tools;
using namespace clang::driver::toolchains;
using namespace clang;
using namespace llvm::opt;

static VersionTuple minimumMacCatalystDeploymentTarget() {
  return VersionTuple(13, 1);
}

llvm::Triple::ArchType darwin::getArchTypeForMachOArchName(StringRef Str) {
  // See arch(3) and llvm-gcc's driver-driver.c. We don't implement support for
  // archs which Darwin doesn't use.

  // The matching this routine does is fairly pointless, since it is neither the
  // complete architecture list, nor a reasonable subset. The problem is that
  // historically the driver driver accepts this and also ties its -march=
  // handling to the architecture name, so we need to be careful before removing
  // support for it.

  // This code must be kept in sync with Clang's Darwin specific argument
  // translation.

  return llvm::StringSwitch<llvm::Triple::ArchType>(Str)
      .Cases("ppc", "ppc601", "ppc603", "ppc604", "ppc604e", llvm::Triple::ppc)
      .Cases("ppc750", "ppc7400", "ppc7450", "ppc970", llvm::Triple::ppc)
      .Case("ppc64", llvm::Triple::ppc64)
      .Cases("i386", "i486", "i486SX", "i586", "i686", llvm::Triple::x86)
      .Cases("pentium", "pentpro", "pentIIm3", "pentIIm5", "pentium4",
             llvm::Triple::x86)
      .Cases("x86_64", "x86_64h", llvm::Triple::x86_64)
      // This is derived from the driver driver.
      .Cases("arm", "armv4t", "armv5", "armv6", "armv6m", llvm::Triple::arm)
      .Cases("armv7", "armv7em", "armv7k", "armv7m", llvm::Triple::arm)
      .Cases("armv7s", "xscale", llvm::Triple::arm)
      .Cases("arm64", "arm64e", llvm::Triple::aarch64)
      .Case("arm64_32", llvm::Triple::aarch64_32)
      .Case("r600", llvm::Triple::r600)
      .Case("amdgcn", llvm::Triple::amdgcn)
      .Case("nvptx", llvm::Triple::nvptx)
      .Case("nvptx64", llvm::Triple::nvptx64)
      .Case("amdil", llvm::Triple::amdil)
      .Case("spir", llvm::Triple::spir)
      .Default(llvm::Triple::UnknownArch);
}

void darwin::setTripleTypeForMachOArchName(llvm::Triple &T, StringRef Str) {
  const llvm::Triple::ArchType Arch = getArchTypeForMachOArchName(Str);
  llvm::ARM::ArchKind ArchKind = llvm::ARM::parseArch(Str);
  T.setArch(Arch);
  if (Arch != llvm::Triple::UnknownArch)
    T.setArchName(Str);

  if (ArchKind == llvm::ARM::ArchKind::ARMV6M ||
      ArchKind == llvm::ARM::ArchKind::ARMV7M ||
      ArchKind == llvm::ARM::ArchKind::ARMV7EM) {
    T.setOS(llvm::Triple::UnknownOS);
    T.setObjectFormat(llvm::Triple::MachO);
  }
}

void darwin::Assembler::ConstructJob(Compilation &C, const JobAction &JA,
                                     const InputInfo &Output,
                                     const InputInfoList &Inputs,
                                     const ArgList &Args,
                                     const char *LinkingOutput) const {
  const llvm::Triple &T(getToolChain().getTriple());

  ArgStringList CmdArgs;

  assert(Inputs.size() == 1 && "Unexpected number of inputs.");
  const InputInfo &Input = Inputs[0];

  // Determine the original source input.
  const Action *SourceAction = &JA;
  while (SourceAction->getKind() != Action::InputClass) {
    assert(!SourceAction->getInputs().empty() && "unexpected root action!");
    SourceAction = SourceAction->getInputs()[0];
  }

  // If -fno-integrated-as is used add -Q to the darwin assembler driver to make
  // sure it runs its system assembler not clang's integrated assembler.
  // Applicable to darwin11+ and Xcode 4+.  darwin<10 lacked integrated-as.
  // FIXME: at run-time detect assembler capabilities or rely on version
  // information forwarded by -target-assembler-version.
  if (Args.hasArg(options::OPT_fno_integrated_as)) {
    if (!(T.isMacOSX() && T.isMacOSXVersionLT(10, 7)))
      CmdArgs.push_back("-Q");
  }

  // Forward -g, assuming we are dealing with an actual assembly file.
  if (SourceAction->getType() == types::TY_Asm ||
      SourceAction->getType() == types::TY_PP_Asm) {
    if (Args.hasArg(options::OPT_gstabs))
      CmdArgs.push_back("--gstabs");
    else if (Args.hasArg(options::OPT_g_Group))
      CmdArgs.push_back("-g");
  }

  // Derived from asm spec.
  AddMachOArch(Args, CmdArgs);

  // Use -force_cpusubtype_ALL on x86 by default.
  if (T.isX86() || Args.hasArg(options::OPT_force__cpusubtype__ALL))
    CmdArgs.push_back("-force_cpusubtype_ALL");

  if (getToolChain().getArch() != llvm::Triple::x86_64 &&
      (((Args.hasArg(options::OPT_mkernel) ||
         Args.hasArg(options::OPT_fapple_kext)) &&
        getMachOToolChain().isKernelStatic()) ||
       Args.hasArg(options::OPT_static)))
    CmdArgs.push_back("-static");

  Args.AddAllArgValues(CmdArgs, options::OPT_Wa_COMMA, options::OPT_Xassembler);

  assert(Output.isFilename() && "Unexpected lipo output.");
  CmdArgs.push_back("-o");
  CmdArgs.push_back(Output.getFilename());

  assert(Input.isFilename() && "Invalid input.");
  CmdArgs.push_back(Input.getFilename());

  // asm_final spec is empty.

  const char *Exec = Args.MakeArgString(getToolChain().GetProgramPath("as"));
  C.addCommand(std::make_unique<Command>(JA, *this, ResponseFileSupport::None(),
                                         Exec, CmdArgs, Inputs, Output));
}

void darwin::MachOTool::anchor() {}

void darwin::MachOTool::AddMachOArch(const ArgList &Args,
                                     ArgStringList &CmdArgs) const {
  StringRef ArchName = getMachOToolChain().getMachOArchName(Args);

  // Derived from darwin_arch spec.
  CmdArgs.push_back("-arch");
  CmdArgs.push_back(Args.MakeArgString(ArchName));

  // FIXME: Is this needed anymore?
  if (ArchName == "arm")
    CmdArgs.push_back("-force_cpusubtype_ALL");
}

bool darwin::Linker::NeedsTempPath(const InputInfoList &Inputs) const {
  // We only need to generate a temp path for LTO if we aren't compiling object
  // files. When compiling source files, we run 'dsymutil' after linking. We
  // don't run 'dsymutil' when compiling object files.
  for (const auto &Input : Inputs)
    if (Input.getType() != types::TY_Object)
      return true;

  return false;
}

/// Pass -no_deduplicate to ld64 under certain conditions:
///
/// - Either -O0 or -O1 is explicitly specified
/// - No -O option is specified *and* this is a compile+link (implicit -O0)
///
/// Also do *not* add -no_deduplicate when no -O option is specified and this
/// is just a link (we can't imply -O0)
static bool shouldLinkerNotDedup(bool IsLinkerOnlyAction, const ArgList &Args) {
  if (Arg *A = Args.getLastArg(options::OPT_O_Group)) {
    if (A->getOption().matches(options::OPT_O0))
      return true;
    if (A->getOption().matches(options::OPT_O))
      return llvm::StringSwitch<bool>(A->getValue())
                    .Case("1", true)
                    .Default(false);
    return false; // OPT_Ofast & OPT_O4
  }

  if (!IsLinkerOnlyAction) // Implicit -O0 for compile+linker only.
    return true;
  return false;
}

void darwin::Linker::AddLinkArgs(Compilation &C, const ArgList &Args,
                                 ArgStringList &CmdArgs,
                                 const InputInfoList &Inputs,
                                 VersionTuple Version, bool LinkerIsLLD) const {
  const Driver &D = getToolChain().getDriver();
  const toolchains::MachO &MachOTC = getMachOToolChain();

  // Newer linkers support -demangle. Pass it if supported and not disabled by
  // the user.
  if ((Version >= VersionTuple(100) || LinkerIsLLD) &&
      !Args.hasArg(options::OPT_Z_Xlinker__no_demangle))
    CmdArgs.push_back("-demangle");

  if (Args.hasArg(options::OPT_rdynamic) &&
      (Version >= VersionTuple(137) || LinkerIsLLD))
    CmdArgs.push_back("-export_dynamic");

  // If we are using App Extension restrictions, pass a flag to the linker
  // telling it that the compiled code has been audited.
  if (Args.hasFlag(options::OPT_fapplication_extension,
                   options::OPT_fno_application_extension, false))
    CmdArgs.push_back("-application_extension");

  if (D.isUsingLTO() && (Version >= VersionTuple(116) || LinkerIsLLD) &&
      NeedsTempPath(Inputs)) {
    std::string TmpPathName;
    if (D.getLTOMode() == LTOK_Full) {
      // If we are using full LTO, then automatically create a temporary file
      // path for the linker to use, so that it's lifetime will extend past a
      // possible dsymutil step.
      TmpPathName =
          D.GetTemporaryPath("cc", types::getTypeTempSuffix(types::TY_Object));
    } else if (D.getLTOMode() == LTOK_Thin)
      // If we are using thin LTO, then create a directory instead.
      TmpPathName = D.GetTemporaryDirectory("thinlto");

    if (!TmpPathName.empty()) {
      auto *TmpPath = C.getArgs().MakeArgString(TmpPathName);
      C.addTempFile(TmpPath);
      CmdArgs.push_back("-object_path_lto");
      CmdArgs.push_back(TmpPath);
    }
  }

  // Use -lto_library option to specify the libLTO.dylib path. Try to find
  // it in clang installed libraries. ld64 will only look at this argument
  // when it actually uses LTO, so libLTO.dylib only needs to exist at link
  // time if ld64 decides that it needs to use LTO.
  // Since this is passed unconditionally, ld64 will never look for libLTO.dylib
  // next to it. That's ok since ld64 using a libLTO.dylib not matching the
  // clang version won't work anyways.
  // lld is built at the same revision as clang and statically links in
  // LLVM libraries, so it doesn't need libLTO.dylib.
  if (Version >= VersionTuple(133) && !LinkerIsLLD) {
    // Search for libLTO in <InstalledDir>/../lib/libLTO.dylib
    StringRef P = llvm::sys::path::parent_path(D.Dir);
    SmallString<128> LibLTOPath(P);
    llvm::sys::path::append(LibLTOPath, "lib");
    llvm::sys::path::append(LibLTOPath, "libLTO.dylib");
    CmdArgs.push_back("-lto_library");
    CmdArgs.push_back(C.getArgs().MakeArgString(LibLTOPath));
  }

  // ld64 version 262 and above runs the deduplicate pass by default.
  // FIXME: lld doesn't dedup by default. Should we pass `--icf=safe`
  //        if `!shouldLinkerNotDedup()` if LinkerIsLLD here?
  if (Version >= VersionTuple(262) &&
      shouldLinkerNotDedup(C.getJobs().empty(), Args))
    CmdArgs.push_back("-no_deduplicate");

  // Derived from the "link" spec.
  Args.AddAllArgs(CmdArgs, options::OPT_static);
  if (!Args.hasArg(options::OPT_static))
    CmdArgs.push_back("-dynamic");
  if (Args.hasArg(options::OPT_fgnu_runtime)) {
    // FIXME: gcc replaces -lobjc in forward args with -lobjc-gnu
    // here. How do we wish to handle such things?
  }

  if (!Args.hasArg(options::OPT_dynamiclib)) {
    AddMachOArch(Args, CmdArgs);
    // FIXME: Why do this only on this path?
    Args.AddLastArg(CmdArgs, options::OPT_force__cpusubtype__ALL);

    Args.AddLastArg(CmdArgs, options::OPT_bundle);
    Args.AddAllArgs(CmdArgs, options::OPT_bundle__loader);
    Args.AddAllArgs(CmdArgs, options::OPT_client__name);

    Arg *A;
    if ((A = Args.getLastArg(options::OPT_compatibility__version)) ||
        (A = Args.getLastArg(options::OPT_current__version)) ||
        (A = Args.getLastArg(options::OPT_install__name)))
      D.Diag(diag::err_drv_argument_only_allowed_with) << A->getAsString(Args)
                                                       << "-dynamiclib";

    Args.AddLastArg(CmdArgs, options::OPT_force__flat__namespace);
    Args.AddLastArg(CmdArgs, options::OPT_keep__private__externs);
    Args.AddLastArg(CmdArgs, options::OPT_private__bundle);
  } else {
    CmdArgs.push_back("-dylib");

    Arg *A;
    if ((A = Args.getLastArg(options::OPT_bundle)) ||
        (A = Args.getLastArg(options::OPT_bundle__loader)) ||
        (A = Args.getLastArg(options::OPT_client__name)) ||
        (A = Args.getLastArg(options::OPT_force__flat__namespace)) ||
        (A = Args.getLastArg(options::OPT_keep__private__externs)) ||
        (A = Args.getLastArg(options::OPT_private__bundle)))
      D.Diag(diag::err_drv_argument_not_allowed_with) << A->getAsString(Args)
                                                      << "-dynamiclib";

    Args.AddAllArgsTranslated(CmdArgs, options::OPT_compatibility__version,
                              "-dylib_compatibility_version");
    Args.AddAllArgsTranslated(CmdArgs, options::OPT_current__version,
                              "-dylib_current_version");

    AddMachOArch(Args, CmdArgs);

    Args.AddAllArgsTranslated(CmdArgs, options::OPT_install__name,
                              "-dylib_install_name");
  }

  Args.AddLastArg(CmdArgs, options::OPT_all__load);
  Args.AddAllArgs(CmdArgs, options::OPT_allowable__client);
  Args.AddLastArg(CmdArgs, options::OPT_bind__at__load);
  if (MachOTC.isTargetIOSBased())
    Args.AddLastArg(CmdArgs, options::OPT_arch__errors__fatal);
  Args.AddLastArg(CmdArgs, options::OPT_dead__strip);
  Args.AddLastArg(CmdArgs, options::OPT_no__dead__strip__inits__and__terms);
  Args.AddAllArgs(CmdArgs, options::OPT_dylib__file);
  Args.AddLastArg(CmdArgs, options::OPT_dynamic);
  Args.AddAllArgs(CmdArgs, options::OPT_exported__symbols__list);
  Args.AddLastArg(CmdArgs, options::OPT_flat__namespace);
  Args.AddAllArgs(CmdArgs, options::OPT_force__load);
  Args.AddAllArgs(CmdArgs, options::OPT_headerpad__max__install__names);
  Args.AddAllArgs(CmdArgs, options::OPT_image__base);
  Args.AddAllArgs(CmdArgs, options::OPT_init);

  // Add the deployment target.
  if (Version >= VersionTuple(520) || LinkerIsLLD)
    MachOTC.addPlatformVersionArgs(Args, CmdArgs);
  else
    MachOTC.addMinVersionArgs(Args, CmdArgs);

  Args.AddLastArg(CmdArgs, options::OPT_nomultidefs);
  Args.AddLastArg(CmdArgs, options::OPT_multi__module);
  Args.AddLastArg(CmdArgs, options::OPT_single__module);
  Args.AddAllArgs(CmdArgs, options::OPT_multiply__defined);
  Args.AddAllArgs(CmdArgs, options::OPT_multiply__defined__unused);

  if (const Arg *A =
          Args.getLastArg(options::OPT_fpie, options::OPT_fPIE,
                          options::OPT_fno_pie, options::OPT_fno_PIE)) {
    if (A->getOption().matches(options::OPT_fpie) ||
        A->getOption().matches(options::OPT_fPIE))
      CmdArgs.push_back("-pie");
    else
      CmdArgs.push_back("-no_pie");
  }

  // for embed-bitcode, use -bitcode_bundle in linker command
  if (C.getDriver().embedBitcodeEnabled()) {
    // Check if the toolchain supports bitcode build flow.
    if (MachOTC.SupportsEmbeddedBitcode()) {
      CmdArgs.push_back("-bitcode_bundle");
      // FIXME: Pass this if LinkerIsLLD too, once it implements this flag.
      if (C.getDriver().embedBitcodeMarkerOnly() &&
          Version >= VersionTuple(278)) {
        CmdArgs.push_back("-bitcode_process_mode");
        CmdArgs.push_back("marker");
      }
    } else
      D.Diag(diag::err_drv_bitcode_unsupported_on_toolchain);
  }

  // If GlobalISel is enabled, pass it through to LLVM.
  if (Arg *A = Args.getLastArg(options::OPT_fglobal_isel,
                               options::OPT_fno_global_isel)) {
    if (A->getOption().matches(options::OPT_fglobal_isel)) {
      CmdArgs.push_back("-mllvm");
      CmdArgs.push_back("-global-isel");
      // Disable abort and fall back to SDAG silently.
      CmdArgs.push_back("-mllvm");
      CmdArgs.push_back("-global-isel-abort=0");
    }
  }

  Args.AddLastArg(CmdArgs, options::OPT_prebind);
  Args.AddLastArg(CmdArgs, options::OPT_noprebind);
  Args.AddLastArg(CmdArgs, options::OPT_nofixprebinding);
  Args.AddLastArg(CmdArgs, options::OPT_prebind__all__twolevel__modules);
  Args.AddLastArg(CmdArgs, options::OPT_read__only__relocs);
  Args.AddAllArgs(CmdArgs, options::OPT_sectcreate);
  Args.AddAllArgs(CmdArgs, options::OPT_sectorder);
  Args.AddAllArgs(CmdArgs, options::OPT_seg1addr);
  Args.AddAllArgs(CmdArgs, options::OPT_segprot);
  Args.AddAllArgs(CmdArgs, options::OPT_segaddr);
  Args.AddAllArgs(CmdArgs, options::OPT_segs__read__only__addr);
  Args.AddAllArgs(CmdArgs, options::OPT_segs__read__write__addr);
  Args.AddAllArgs(CmdArgs, options::OPT_seg__addr__table);
  Args.AddAllArgs(CmdArgs, options::OPT_seg__addr__table__filename);
  Args.AddAllArgs(CmdArgs, options::OPT_sub__library);
  Args.AddAllArgs(CmdArgs, options::OPT_sub__umbrella);

  // Give --sysroot= preference, over the Apple specific behavior to also use
  // --isysroot as the syslibroot.
  StringRef sysroot = C.getSysRoot();
  if (sysroot != "") {
    CmdArgs.push_back("-syslibroot");
    CmdArgs.push_back(C.getArgs().MakeArgString(sysroot));
  } else if (const Arg *A = Args.getLastArg(options::OPT_isysroot)) {
    CmdArgs.push_back("-syslibroot");
    CmdArgs.push_back(A->getValue());
  }

  Args.AddLastArg(CmdArgs, options::OPT_twolevel__namespace);
  Args.AddLastArg(CmdArgs, options::OPT_twolevel__namespace__hints);
  Args.AddAllArgs(CmdArgs, options::OPT_umbrella);
  Args.AddAllArgs(CmdArgs, options::OPT_undefined);
  Args.AddAllArgs(CmdArgs, options::OPT_unexported__symbols__list);
  Args.AddAllArgs(CmdArgs, options::OPT_weak__reference__mismatches);
  Args.AddLastArg(CmdArgs, options::OPT_X_Flag);
  Args.AddAllArgs(CmdArgs, options::OPT_y);
  Args.AddLastArg(CmdArgs, options::OPT_w);
  Args.AddAllArgs(CmdArgs, options::OPT_pagezero__size);
  Args.AddAllArgs(CmdArgs, options::OPT_segs__read__);
  Args.AddLastArg(CmdArgs, options::OPT_seglinkedit);
  Args.AddLastArg(CmdArgs, options::OPT_noseglinkedit);
  Args.AddAllArgs(CmdArgs, options::OPT_sectalign);
  Args.AddAllArgs(CmdArgs, options::OPT_sectobjectsymbols);
  Args.AddAllArgs(CmdArgs, options::OPT_segcreate);
  Args.AddLastArg(CmdArgs, options::OPT_why_load);
  Args.AddLastArg(CmdArgs, options::OPT_whatsloaded);
  Args.AddAllArgs(CmdArgs, options::OPT_dylinker__install__name);
  Args.AddLastArg(CmdArgs, options::OPT_dylinker);
  Args.AddLastArg(CmdArgs, options::OPT_Mach);
}

/// Determine whether we are linking the ObjC runtime.
static bool isObjCRuntimeLinked(const ArgList &Args) {
  if (isObjCAutoRefCount(Args)) {
    Args.ClaimAllArgs(options::OPT_fobjc_link_runtime);
    return true;
  }
  return Args.hasArg(options::OPT_fobjc_link_runtime);
}

static bool checkRemarksOptions(const Driver &D, const ArgList &Args,
                                const llvm::Triple &Triple) {
  // When enabling remarks, we need to error if:
  // * The remark file is specified but we're targeting multiple architectures,
  // which means more than one remark file is being generated.
  bool hasMultipleInvocations =
      Args.getAllArgValues(options::OPT_arch).size() > 1;
  bool hasExplicitOutputFile =
      Args.getLastArg(options::OPT_foptimization_record_file_EQ);
  if (hasMultipleInvocations && hasExplicitOutputFile) {
    D.Diag(diag::err_drv_invalid_output_with_multiple_archs)
        << "-foptimization-record-file";
    return false;
  }
  return true;
}

static void renderRemarksOptions(const ArgList &Args, ArgStringList &CmdArgs,
                                 const llvm::Triple &Triple,
                                 const InputInfo &Output, const JobAction &JA) {
  StringRef Format = "yaml";
  if (const Arg *A = Args.getLastArg(options::OPT_fsave_optimization_record_EQ))
    Format = A->getValue();

  CmdArgs.push_back("-mllvm");
  CmdArgs.push_back("-lto-pass-remarks-output");
  CmdArgs.push_back("-mllvm");

  const Arg *A = Args.getLastArg(options::OPT_foptimization_record_file_EQ);
  if (A) {
    CmdArgs.push_back(A->getValue());
  } else {
    assert(Output.isFilename() && "Unexpected ld output.");
    SmallString<128> F;
    F = Output.getFilename();
    F += ".opt.";
    F += Format;

    CmdArgs.push_back(Args.MakeArgString(F));
  }

  if (const Arg *A =
          Args.getLastArg(options::OPT_foptimization_record_passes_EQ)) {
    CmdArgs.push_back("-mllvm");
    std::string Passes =
        std::string("-lto-pass-remarks-filter=") + A->getValue();
    CmdArgs.push_back(Args.MakeArgString(Passes));
  }

  if (!Format.empty()) {
    CmdArgs.push_back("-mllvm");
    Twine FormatArg = Twine("-lto-pass-remarks-format=") + Format;
    CmdArgs.push_back(Args.MakeArgString(FormatArg));
  }

  if (getLastProfileUseArg(Args)) {
    CmdArgs.push_back("-mllvm");
    CmdArgs.push_back("-lto-pass-remarks-with-hotness");

    if (const Arg *A =
            Args.getLastArg(options::OPT_fdiagnostics_hotness_threshold_EQ)) {
      CmdArgs.push_back("-mllvm");
      std::string Opt =
          std::string("-lto-pass-remarks-hotness-threshold=") + A->getValue();
      CmdArgs.push_back(Args.MakeArgString(Opt));
    }
  }
}

void darwin::Linker::ConstructJob(Compilation &C, const JobAction &JA,
                                  const InputInfo &Output,
                                  const InputInfoList &Inputs,
                                  const ArgList &Args,
                                  const char *LinkingOutput) const {
  assert(Output.getType() == types::TY_Image && "Invalid linker output type.");

  // If the number of arguments surpasses the system limits, we will encode the
  // input files in a separate file, shortening the command line. To this end,
  // build a list of input file names that can be passed via a file with the
  // -filelist linker option.
  llvm::opt::ArgStringList InputFileList;

  // The logic here is derived from gcc's behavior; most of which
  // comes from specs (starting with link_command). Consult gcc for
  // more information.
  ArgStringList CmdArgs;

  /// Hack(tm) to ignore linking errors when we are doing ARC migration.
  if (Args.hasArg(options::OPT_ccc_arcmt_check,
                  options::OPT_ccc_arcmt_migrate)) {
    for (const auto &Arg : Args)
      Arg->claim();
    const char *Exec =
        Args.MakeArgString(getToolChain().GetProgramPath("touch"));
    CmdArgs.push_back(Output.getFilename());
    C.addCommand(std::make_unique<Command>(
        JA, *this, ResponseFileSupport::None(), Exec, CmdArgs, None, Output));
    return;
  }

  VersionTuple Version = getMachOToolChain().getLinkerVersion(Args);

  bool LinkerIsLLD;
  const char *Exec =
      Args.MakeArgString(getToolChain().GetLinkerPath(&LinkerIsLLD));

  // I'm not sure why this particular decomposition exists in gcc, but
  // we follow suite for ease of comparison.
  AddLinkArgs(C, Args, CmdArgs, Inputs, Version, LinkerIsLLD);

  if (willEmitRemarks(Args) &&
      checkRemarksOptions(getToolChain().getDriver(), Args,
                          getToolChain().getTriple()))
    renderRemarksOptions(Args, CmdArgs, getToolChain().getTriple(), Output, JA);

  // Propagate the -moutline flag to the linker in LTO.
  if (Arg *A =
          Args.getLastArg(options::OPT_moutline, options::OPT_mno_outline)) {
    if (A->getOption().matches(options::OPT_moutline)) {
      if (getMachOToolChain().getMachOArchName(Args) == "arm64") {
        CmdArgs.push_back("-mllvm");
        CmdArgs.push_back("-enable-machine-outliner");

        // Outline from linkonceodr functions by default in LTO.
        CmdArgs.push_back("-mllvm");
        CmdArgs.push_back("-enable-linkonceodr-outlining");
      }
    } else {
      // Disable all outlining behaviour if we have mno-outline. We need to do
      // this explicitly, because targets which support default outlining will
      // try to do work if we don't.
      CmdArgs.push_back("-mllvm");
      CmdArgs.push_back("-enable-machine-outliner=never");
    }
  }

  // Setup statistics file output.
  SmallString<128> StatsFile =
      getStatsFileName(Args, Output, Inputs[0], getToolChain().getDriver());
  if (!StatsFile.empty()) {
    CmdArgs.push_back("-mllvm");
    CmdArgs.push_back(Args.MakeArgString("-lto-stats-file=" + StatsFile.str()));
  }

  // It seems that the 'e' option is completely ignored for dynamic executables
  // (the default), and with static executables, the last one wins, as expected.
  Args.AddAllArgs(CmdArgs, {options::OPT_d_Flag, options::OPT_s, options::OPT_t,
                            options::OPT_Z_Flag, options::OPT_u_Group,
                            options::OPT_e, options::OPT_r});

  // Forward -ObjC when either -ObjC or -ObjC++ is used, to force loading
  // members of static archive libraries which implement Objective-C classes or
  // categories.
  if (Args.hasArg(options::OPT_ObjC) || Args.hasArg(options::OPT_ObjCXX))
    CmdArgs.push_back("-ObjC");

  CmdArgs.push_back("-o");
  CmdArgs.push_back(Output.getFilename());

  if (!Args.hasArg(options::OPT_nostdlib, options::OPT_nostartfiles))
    getMachOToolChain().addStartObjectFileArgs(Args, CmdArgs);

  Args.AddAllArgs(CmdArgs, options::OPT_L);

  AddLinkerInputs(getToolChain(), Inputs, Args, CmdArgs, JA);
  // Build the input file for -filelist (list of linker input files) in case we
  // need it later
  for (const auto &II : Inputs) {
    if (!II.isFilename()) {
      // This is a linker input argument.
      // We cannot mix input arguments and file names in a -filelist input, thus
      // we prematurely stop our list (remaining files shall be passed as
      // arguments).
      if (InputFileList.size() > 0)
        break;

      continue;
    }

    InputFileList.push_back(II.getFilename());
  }

  // Additional linker set-up and flags for Fortran. This is required in order
  // to generate executables.
  if (getToolChain().getDriver().IsFlangMode()) {
    addFortranRuntimeLibraryPath(getToolChain(), Args, CmdArgs);
<<<<<<< HEAD
    addFortranRuntimeLibs(CmdArgs, getToolChain().getTriple());
=======
    addFortranRuntimeLibs(getToolChain(), CmdArgs);
>>>>>>> 7365ea55
  }

  if (!Args.hasArg(options::OPT_nostdlib, options::OPT_nodefaultlibs))
    addOpenMPRuntime(CmdArgs, getToolChain(), Args);

  if (isObjCRuntimeLinked(Args) &&
      !Args.hasArg(options::OPT_nostdlib, options::OPT_nodefaultlibs)) {
    // We use arclite library for both ARC and subscripting support.
    getMachOToolChain().AddLinkARCArgs(Args, CmdArgs);

    CmdArgs.push_back("-framework");
    CmdArgs.push_back("Foundation");
    // Link libobj.
    CmdArgs.push_back("-lobjc");
  }

  if (LinkingOutput) {
    CmdArgs.push_back("-arch_multiple");
    CmdArgs.push_back("-final_output");
    CmdArgs.push_back(LinkingOutput);
  }

  if (Args.hasArg(options::OPT_fnested_functions))
    CmdArgs.push_back("-allow_stack_execute");

  getMachOToolChain().addProfileRTLibs(Args, CmdArgs);

  StringRef Parallelism = getLTOParallelism(Args, getToolChain().getDriver());
  if (!Parallelism.empty()) {
    CmdArgs.push_back("-mllvm");
    unsigned NumThreads =
        llvm::get_threadpool_strategy(Parallelism)->compute_thread_count();
    CmdArgs.push_back(Args.MakeArgString("-threads=" + Twine(NumThreads)));
  }

  if (getToolChain().ShouldLinkCXXStdlib(Args))
    getToolChain().AddCXXStdlibLibArgs(Args, CmdArgs);

  bool NoStdOrDefaultLibs =
      Args.hasArg(options::OPT_nostdlib, options::OPT_nodefaultlibs);
  bool ForceLinkBuiltins = Args.hasArg(options::OPT_fapple_link_rtlib);
  if (!NoStdOrDefaultLibs || ForceLinkBuiltins) {
    // link_ssp spec is empty.

    // If we have both -nostdlib/nodefaultlibs and -fapple-link-rtlib then
    // we just want to link the builtins, not the other libs like libSystem.
    if (NoStdOrDefaultLibs && ForceLinkBuiltins) {
      getMachOToolChain().AddLinkRuntimeLib(Args, CmdArgs, "builtins");
    } else {
      // Let the tool chain choose which runtime library to link.
      getMachOToolChain().AddLinkRuntimeLibArgs(Args, CmdArgs,
                                                ForceLinkBuiltins);

      // No need to do anything for pthreads. Claim argument to avoid warning.
      Args.ClaimAllArgs(options::OPT_pthread);
      Args.ClaimAllArgs(options::OPT_pthreads);
    }
  }

  if (!Args.hasArg(options::OPT_nostdlib, options::OPT_nostartfiles)) {
    // endfile_spec is empty.
  }

  Args.AddAllArgs(CmdArgs, options::OPT_T_Group);
  Args.AddAllArgs(CmdArgs, options::OPT_F);

  // -iframework should be forwarded as -F.
  for (const Arg *A : Args.filtered(options::OPT_iframework))
    CmdArgs.push_back(Args.MakeArgString(std::string("-F") + A->getValue()));

  if (!Args.hasArg(options::OPT_nostdlib, options::OPT_nodefaultlibs)) {
    if (Arg *A = Args.getLastArg(options::OPT_fveclib)) {
      if (A->getValue() == StringRef("Accelerate")) {
        CmdArgs.push_back("-framework");
        CmdArgs.push_back("Accelerate");
      }
    }
  }

  // DriverKit's framework doesn't have the same layout as other frameworks.
  // Add missing search paths if necessary.
  if (getToolChain().getTriple().getOS() == llvm::Triple::DriverKit) {
    if (const Arg *Root = Args.getLastArg(options::OPT_isysroot)) {
      // ld64 fixed the implicit -F and -L paths in ld64-605.1+.
      if (Version.getMajor() < 605 ||
          (Version.getMajor() == 605 && Version.getMinor().value_or(0) < 1)) {

        SmallString<128> L(Root->getValue());
        llvm::sys::path::append(L, "System", "DriverKit", "usr", "lib");
        CmdArgs.push_back(Args.MakeArgString(std::string("-L") + L));

        SmallString<128> F(Root->getValue());
        llvm::sys::path::append(F, "System", "DriverKit");
        llvm::sys::path::append(F, "System", "Library", "Frameworks");
        CmdArgs.push_back(Args.MakeArgString(std::string("-F") + F));
      }
    }
  }

  ResponseFileSupport ResponseSupport;
  if (Version >= VersionTuple(705) || LinkerIsLLD) {
    ResponseSupport = ResponseFileSupport::AtFileUTF8();
  } else {
    // For older versions of the linker, use the legacy filelist method instead.
    ResponseSupport = {ResponseFileSupport::RF_FileList, llvm::sys::WEM_UTF8,
                       "-filelist"};
  }

  std::unique_ptr<Command> Cmd = std::make_unique<Command>(
      JA, *this, ResponseSupport, Exec, CmdArgs, Inputs, Output);
  Cmd->setInputFileList(std::move(InputFileList));
  C.addCommand(std::move(Cmd));
}

void darwin::StaticLibTool::ConstructJob(Compilation &C, const JobAction &JA,
                                         const InputInfo &Output,
                                         const InputInfoList &Inputs,
                                         const ArgList &Args,
                                         const char *LinkingOutput) const {
  const Driver &D = getToolChain().getDriver();

  // Silence warning for "clang -g foo.o -o foo"
  Args.ClaimAllArgs(options::OPT_g_Group);
  // and "clang -emit-llvm foo.o -o foo"
  Args.ClaimAllArgs(options::OPT_emit_llvm);
  // and for "clang -w foo.o -o foo". Other warning options are already
  // handled somewhere else.
  Args.ClaimAllArgs(options::OPT_w);
  // Silence warnings when linking C code with a C++ '-stdlib' argument.
  Args.ClaimAllArgs(options::OPT_stdlib_EQ);

  // libtool <options> <output_file> <input_files>
  ArgStringList CmdArgs;
  // Create and insert file members with a deterministic index.
  CmdArgs.push_back("-static");
  CmdArgs.push_back("-D");
  CmdArgs.push_back("-no_warning_for_no_symbols");
  CmdArgs.push_back("-o");
  CmdArgs.push_back(Output.getFilename());

  for (const auto &II : Inputs) {
    if (II.isFilename()) {
      CmdArgs.push_back(II.getFilename());
    }
  }

  // Delete old output archive file if it already exists before generating a new
  // archive file.
  const auto *OutputFileName = Output.getFilename();
  if (Output.isFilename() && llvm::sys::fs::exists(OutputFileName)) {
    if (std::error_code EC = llvm::sys::fs::remove(OutputFileName)) {
      D.Diag(diag::err_drv_unable_to_remove_file) << EC.message();
      return;
    }
  }

  const char *Exec = Args.MakeArgString(getToolChain().GetStaticLibToolPath());
  C.addCommand(std::make_unique<Command>(JA, *this,
                                         ResponseFileSupport::AtFileUTF8(),
                                         Exec, CmdArgs, Inputs, Output));
}

void darwin::Lipo::ConstructJob(Compilation &C, const JobAction &JA,
                                const InputInfo &Output,
                                const InputInfoList &Inputs,
                                const ArgList &Args,
                                const char *LinkingOutput) const {
  ArgStringList CmdArgs;

  CmdArgs.push_back("-create");
  assert(Output.isFilename() && "Unexpected lipo output.");

  CmdArgs.push_back("-output");
  CmdArgs.push_back(Output.getFilename());

  for (const auto &II : Inputs) {
    assert(II.isFilename() && "Unexpected lipo input.");
    CmdArgs.push_back(II.getFilename());
  }

  const char *Exec = Args.MakeArgString(getToolChain().GetProgramPath("lipo"));
  C.addCommand(std::make_unique<Command>(JA, *this, ResponseFileSupport::None(),
                                         Exec, CmdArgs, Inputs, Output));
}

void darwin::Dsymutil::ConstructJob(Compilation &C, const JobAction &JA,
                                    const InputInfo &Output,
                                    const InputInfoList &Inputs,
                                    const ArgList &Args,
                                    const char *LinkingOutput) const {
  ArgStringList CmdArgs;

  CmdArgs.push_back("-o");
  CmdArgs.push_back(Output.getFilename());

  assert(Inputs.size() == 1 && "Unable to handle multiple inputs.");
  const InputInfo &Input = Inputs[0];
  assert(Input.isFilename() && "Unexpected dsymutil input.");
  CmdArgs.push_back(Input.getFilename());

  const char *Exec =
      Args.MakeArgString(getToolChain().GetProgramPath("dsymutil"));
  C.addCommand(std::make_unique<Command>(JA, *this, ResponseFileSupport::None(),
                                         Exec, CmdArgs, Inputs, Output));
}

void darwin::VerifyDebug::ConstructJob(Compilation &C, const JobAction &JA,
                                       const InputInfo &Output,
                                       const InputInfoList &Inputs,
                                       const ArgList &Args,
                                       const char *LinkingOutput) const {
  ArgStringList CmdArgs;
  CmdArgs.push_back("--verify");
  CmdArgs.push_back("--debug-info");
  CmdArgs.push_back("--eh-frame");
  CmdArgs.push_back("--quiet");

  assert(Inputs.size() == 1 && "Unable to handle multiple inputs.");
  const InputInfo &Input = Inputs[0];
  assert(Input.isFilename() && "Unexpected verify input");

  // Grabbing the output of the earlier dsymutil run.
  CmdArgs.push_back(Input.getFilename());

  const char *Exec =
      Args.MakeArgString(getToolChain().GetProgramPath("dwarfdump"));
  C.addCommand(std::make_unique<Command>(JA, *this, ResponseFileSupport::None(),
                                         Exec, CmdArgs, Inputs, Output));
}

MachO::MachO(const Driver &D, const llvm::Triple &Triple, const ArgList &Args)
    : ToolChain(D, Triple, Args) {
  // We expect 'as', 'ld', etc. to be adjacent to our install dir.
  getProgramPaths().push_back(getDriver().getInstalledDir());
  if (getDriver().getInstalledDir() != getDriver().Dir)
    getProgramPaths().push_back(getDriver().Dir);
}

/// Darwin - Darwin tool chain for i386 and x86_64.
Darwin::Darwin(const Driver &D, const llvm::Triple &Triple, const ArgList &Args)
    : MachO(D, Triple, Args), TargetInitialized(false),
      CudaInstallation(D, Triple, Args), RocmInstallation(D, Triple, Args) {}

types::ID MachO::LookupTypeForExtension(StringRef Ext) const {
  types::ID Ty = ToolChain::LookupTypeForExtension(Ext);

  // Darwin always preprocesses assembly files (unless -x is used explicitly).
  if (Ty == types::TY_PP_Asm)
    return types::TY_Asm;

  return Ty;
}

bool MachO::HasNativeLLVMSupport() const { return true; }

ToolChain::CXXStdlibType Darwin::GetDefaultCXXStdlibType() const {
  // Use libstdc++ on old targets (OSX < 10.9 and iOS < 7)
  if ((isTargetMacOSBased() && isMacosxVersionLT(10, 9)) ||
      (isTargetIOSBased() && isIPhoneOSVersionLT(7, 0)))
    return ToolChain::CST_Libstdcxx;

  // On all other targets, use libc++
  return ToolChain::CST_Libcxx;
}

/// Darwin provides an ARC runtime starting in MacOS X 10.7 and iOS 5.0.
ObjCRuntime Darwin::getDefaultObjCRuntime(bool isNonFragile) const {
  if (isTargetWatchOSBased())
    return ObjCRuntime(ObjCRuntime::WatchOS, TargetVersion);
  if (isTargetIOSBased())
    return ObjCRuntime(ObjCRuntime::iOS, TargetVersion);
  if (isNonFragile)
    return ObjCRuntime(ObjCRuntime::MacOSX, TargetVersion);
  return ObjCRuntime(ObjCRuntime::FragileMacOSX, TargetVersion);
}

/// Darwin provides a blocks runtime starting in MacOS X 10.6 and iOS 3.2.
bool Darwin::hasBlocksRuntime() const {
  if (isTargetWatchOSBased() || isTargetDriverKit())
    return true;
  else if (isTargetIOSBased())
    return !isIPhoneOSVersionLT(3, 2);
  else {
    assert(isTargetMacOSBased() && "unexpected darwin target");
    return !isMacosxVersionLT(10, 6);
  }
}

void Darwin::AddCudaIncludeArgs(const ArgList &DriverArgs,
                                ArgStringList &CC1Args) const {
  CudaInstallation.AddCudaIncludeArgs(DriverArgs, CC1Args);
}

void Darwin::AddHIPIncludeArgs(const ArgList &DriverArgs,
                               ArgStringList &CC1Args) const {
  RocmInstallation.AddHIPIncludeArgs(DriverArgs, CC1Args);
}

// This is just a MachO name translation routine and there's no
// way to join this into ARMTargetParser without breaking all
// other assumptions. Maybe MachO should consider standardising
// their nomenclature.
static const char *ArmMachOArchName(StringRef Arch) {
  return llvm::StringSwitch<const char *>(Arch)
      .Case("armv6k", "armv6")
      .Case("armv6m", "armv6m")
      .Case("armv5tej", "armv5")
      .Case("xscale", "xscale")
      .Case("armv4t", "armv4t")
      .Case("armv7", "armv7")
      .Cases("armv7a", "armv7-a", "armv7")
      .Cases("armv7r", "armv7-r", "armv7")
      .Cases("armv7em", "armv7e-m", "armv7em")
      .Cases("armv7k", "armv7-k", "armv7k")
      .Cases("armv7m", "armv7-m", "armv7m")
      .Cases("armv7s", "armv7-s", "armv7s")
      .Default(nullptr);
}

static const char *ArmMachOArchNameCPU(StringRef CPU) {
  llvm::ARM::ArchKind ArchKind = llvm::ARM::parseCPUArch(CPU);
  if (ArchKind == llvm::ARM::ArchKind::INVALID)
    return nullptr;
  StringRef Arch = llvm::ARM::getArchName(ArchKind);

  // FIXME: Make sure this MachO triple mangling is really necessary.
  // ARMv5* normalises to ARMv5.
  if (Arch.startswith("armv5"))
    Arch = Arch.substr(0, 5);
  // ARMv6*, except ARMv6M, normalises to ARMv6.
  else if (Arch.startswith("armv6") && !Arch.endswith("6m"))
    Arch = Arch.substr(0, 5);
  // ARMv7A normalises to ARMv7.
  else if (Arch.endswith("v7a"))
    Arch = Arch.substr(0, 5);
  return Arch.data();
}

StringRef MachO::getMachOArchName(const ArgList &Args) const {
  switch (getTriple().getArch()) {
  default:
    return getDefaultUniversalArchName();

  case llvm::Triple::aarch64_32:
    return "arm64_32";

  case llvm::Triple::aarch64: {
    if (getTriple().isArm64e())
      return "arm64e";
    return "arm64";
  }

  case llvm::Triple::thumb:
  case llvm::Triple::arm:
    if (const Arg *A = Args.getLastArg(clang::driver::options::OPT_march_EQ))
      if (const char *Arch = ArmMachOArchName(A->getValue()))
        return Arch;

    if (const Arg *A = Args.getLastArg(options::OPT_mcpu_EQ))
      if (const char *Arch = ArmMachOArchNameCPU(A->getValue()))
        return Arch;

    return "arm";
  }
}

VersionTuple MachO::getLinkerVersion(const llvm::opt::ArgList &Args) const {
  if (LinkerVersion) {
#ifndef NDEBUG
    VersionTuple NewLinkerVersion;
    if (Arg *A = Args.getLastArg(options::OPT_mlinker_version_EQ))
      (void)NewLinkerVersion.tryParse(A->getValue());
    assert(NewLinkerVersion == LinkerVersion);
#endif
    return *LinkerVersion;
  }

  VersionTuple NewLinkerVersion;
  if (Arg *A = Args.getLastArg(options::OPT_mlinker_version_EQ))
    if (NewLinkerVersion.tryParse(A->getValue()))
      getDriver().Diag(diag::err_drv_invalid_version_number)
        << A->getAsString(Args);

  LinkerVersion = NewLinkerVersion;
  return *LinkerVersion;
}

Darwin::~Darwin() {}

MachO::~MachO() {}

std::string Darwin::ComputeEffectiveClangTriple(const ArgList &Args,
                                                types::ID InputType) const {
  llvm::Triple Triple(ComputeLLVMTriple(Args, InputType));

  // If the target isn't initialized (e.g., an unknown Darwin platform, return
  // the default triple).
  if (!isTargetInitialized())
    return Triple.getTriple();

  SmallString<16> Str;
  if (isTargetWatchOSBased())
    Str += "watchos";
  else if (isTargetTvOSBased())
    Str += "tvos";
  else if (isTargetDriverKit())
    Str += "driverkit";
  else if (isTargetIOSBased() || isTargetMacCatalyst())
    Str += "ios";
  else
    Str += "macosx";
  Str += getTripleTargetVersion().getAsString();
  Triple.setOSName(Str);

  return Triple.getTriple();
}

Tool *MachO::getTool(Action::ActionClass AC) const {
  switch (AC) {
  case Action::LipoJobClass:
    if (!Lipo)
      Lipo.reset(new tools::darwin::Lipo(*this));
    return Lipo.get();
  case Action::DsymutilJobClass:
    if (!Dsymutil)
      Dsymutil.reset(new tools::darwin::Dsymutil(*this));
    return Dsymutil.get();
  case Action::VerifyDebugInfoJobClass:
    if (!VerifyDebug)
      VerifyDebug.reset(new tools::darwin::VerifyDebug(*this));
    return VerifyDebug.get();
  default:
    return ToolChain::getTool(AC);
  }
}

Tool *MachO::buildLinker() const { return new tools::darwin::Linker(*this); }

Tool *MachO::buildStaticLibTool() const {
  return new tools::darwin::StaticLibTool(*this);
}

Tool *MachO::buildAssembler() const {
  return new tools::darwin::Assembler(*this);
}

DarwinClang::DarwinClang(const Driver &D, const llvm::Triple &Triple,
                         const ArgList &Args)
    : Darwin(D, Triple, Args) {}

void DarwinClang::addClangWarningOptions(ArgStringList &CC1Args) const {
  // Always error about undefined 'TARGET_OS_*' macros.
  CC1Args.push_back("-Wundef-prefix=TARGET_OS_");
  CC1Args.push_back("-Werror=undef-prefix");

  // For modern targets, promote certain warnings to errors.
  if (isTargetWatchOSBased() || getTriple().isArch64Bit()) {
    // Always enable -Wdeprecated-objc-isa-usage and promote it
    // to an error.
    CC1Args.push_back("-Wdeprecated-objc-isa-usage");
    CC1Args.push_back("-Werror=deprecated-objc-isa-usage");

    // For iOS and watchOS, also error about implicit function declarations,
    // as that can impact calling conventions.
    if (!isTargetMacOS())
      CC1Args.push_back("-Werror=implicit-function-declaration");
  }
}

/// Take a path that speculatively points into Xcode and return the
/// `XCODE/Contents/Developer` path if it is an Xcode path, or an empty path
/// otherwise.
static StringRef getXcodeDeveloperPath(StringRef PathIntoXcode) {
  static constexpr llvm::StringLiteral XcodeAppSuffix(
      ".app/Contents/Developer");
  size_t Index = PathIntoXcode.find(XcodeAppSuffix);
  if (Index == StringRef::npos)
    return "";
  return PathIntoXcode.take_front(Index + XcodeAppSuffix.size());
}

void DarwinClang::AddLinkARCArgs(const ArgList &Args,
                                 ArgStringList &CmdArgs) const {
  // Avoid linking compatibility stubs on i386 mac.
  if (isTargetMacOSBased() && getArch() == llvm::Triple::x86)
    return;
  if (isTargetAppleSiliconMac())
    return;
  // ARC runtime is supported everywhere on arm64e.
  if (getTriple().isArm64e())
    return;

  ObjCRuntime runtime = getDefaultObjCRuntime(/*nonfragile*/ true);

  if ((runtime.hasNativeARC() || !isObjCAutoRefCount(Args)) &&
      runtime.hasSubscripting())
    return;

  SmallString<128> P(getDriver().ClangExecutable);
  llvm::sys::path::remove_filename(P); // 'clang'
  llvm::sys::path::remove_filename(P); // 'bin'

  // 'libarclite' usually lives in the same toolchain as 'clang'. However, the
  // Swift open source toolchains for macOS distribute Clang without libarclite.
  // In that case, to allow the linker to find 'libarclite', we point to the
  // 'libarclite' in the XcodeDefault toolchain instead.
  if (getXcodeDeveloperPath(P).empty()) {
    if (const Arg *A = Args.getLastArg(options::OPT_isysroot)) {
      // Try to infer the path to 'libarclite' in the toolchain from the
      // specified SDK path.
      StringRef XcodePathForSDK = getXcodeDeveloperPath(A->getValue());
      if (!XcodePathForSDK.empty()) {
        P = XcodePathForSDK;
        llvm::sys::path::append(P, "Toolchains/XcodeDefault.xctoolchain/usr");
      }
    }
  }

  CmdArgs.push_back("-force_load");
  llvm::sys::path::append(P, "lib", "arc", "libarclite_");
  // Mash in the platform.
  if (isTargetWatchOSSimulator())
    P += "watchsimulator";
  else if (isTargetWatchOS())
    P += "watchos";
  else if (isTargetTvOSSimulator())
    P += "appletvsimulator";
  else if (isTargetTvOS())
    P += "appletvos";
  else if (isTargetIOSSimulator())
    P += "iphonesimulator";
  else if (isTargetIPhoneOS())
    P += "iphoneos";
  else
    P += "macosx";
  P += ".a";

  CmdArgs.push_back(Args.MakeArgString(P));
}

unsigned DarwinClang::GetDefaultDwarfVersion() const {
  // Default to use DWARF 2 on OS X 10.10 / iOS 8 and lower.
  if ((isTargetMacOSBased() && isMacosxVersionLT(10, 11)) ||
      (isTargetIOSBased() && isIPhoneOSVersionLT(9)))
    return 2;
  return 4;
}

void MachO::AddLinkRuntimeLib(const ArgList &Args, ArgStringList &CmdArgs,
                              StringRef Component, RuntimeLinkOptions Opts,
                              bool IsShared) const {
  SmallString<64> DarwinLibName = StringRef("libclang_rt.");
  // an Darwin the builtins compomnent is not in the library name
  if (Component != "builtins") {
    DarwinLibName += Component;
    if (!(Opts & RLO_IsEmbedded))
      DarwinLibName += "_";
  }

  DarwinLibName += getOSLibraryNameSuffix();
  DarwinLibName += IsShared ? "_dynamic.dylib" : ".a";
  SmallString<128> Dir(getDriver().ResourceDir);
  llvm::sys::path::append(Dir, "lib", "darwin");
  if (Opts & RLO_IsEmbedded)
    llvm::sys::path::append(Dir, "macho_embedded");

  SmallString<128> P(Dir);
  llvm::sys::path::append(P, DarwinLibName);

  // For now, allow missing resource libraries to support developers who may
  // not have compiler-rt checked out or integrated into their build (unless
  // we explicitly force linking with this library).
  if ((Opts & RLO_AlwaysLink) || getVFS().exists(P)) {
    const char *LibArg = Args.MakeArgString(P);
    CmdArgs.push_back(LibArg);
  }

  // Adding the rpaths might negatively interact when other rpaths are involved,
  // so we should make sure we add the rpaths last, after all user-specified
  // rpaths. This is currently true from this place, but we need to be
  // careful if this function is ever called before user's rpaths are emitted.
  if (Opts & RLO_AddRPath) {
    assert(DarwinLibName.endswith(".dylib") && "must be a dynamic library");

    // Add @executable_path to rpath to support having the dylib copied with
    // the executable.
    CmdArgs.push_back("-rpath");
    CmdArgs.push_back("@executable_path");

    // Add the path to the resource dir to rpath to support using the dylib
    // from the default location without copying.
    CmdArgs.push_back("-rpath");
    CmdArgs.push_back(Args.MakeArgString(Dir));
  }
}

StringRef Darwin::getPlatformFamily() const {
  switch (TargetPlatform) {
    case DarwinPlatformKind::MacOS:
      return "MacOSX";
    case DarwinPlatformKind::IPhoneOS:
      if (TargetEnvironment == MacCatalyst)
        return "MacOSX";
      return "iPhone";
    case DarwinPlatformKind::TvOS:
      return "AppleTV";
    case DarwinPlatformKind::WatchOS:
      return "Watch";
    case DarwinPlatformKind::DriverKit:
      return "DriverKit";
  }
  llvm_unreachable("Unsupported platform");
}

StringRef Darwin::getSDKName(StringRef isysroot) {
  // Assume SDK has path: SOME_PATH/SDKs/PlatformXX.YY.sdk
  auto BeginSDK = llvm::sys::path::rbegin(isysroot);
  auto EndSDK = llvm::sys::path::rend(isysroot);
  for (auto IT = BeginSDK; IT != EndSDK; ++IT) {
    StringRef SDK = *IT;
    if (SDK.endswith(".sdk"))
      return SDK.slice(0, SDK.size() - 4);
  }
  return "";
}

StringRef Darwin::getOSLibraryNameSuffix(bool IgnoreSim) const {
  switch (TargetPlatform) {
  case DarwinPlatformKind::MacOS:
    return "osx";
  case DarwinPlatformKind::IPhoneOS:
    if (TargetEnvironment == MacCatalyst)
      return "osx";
    return TargetEnvironment == NativeEnvironment || IgnoreSim ? "ios"
                                                               : "iossim";
  case DarwinPlatformKind::TvOS:
    return TargetEnvironment == NativeEnvironment || IgnoreSim ? "tvos"
                                                               : "tvossim";
  case DarwinPlatformKind::WatchOS:
    return TargetEnvironment == NativeEnvironment || IgnoreSim ? "watchos"
                                                               : "watchossim";
  case DarwinPlatformKind::DriverKit:
    return "driverkit";
  }
  llvm_unreachable("Unsupported platform");
}

/// Check if the link command contains a symbol export directive.
static bool hasExportSymbolDirective(const ArgList &Args) {
  for (Arg *A : Args) {
    if (A->getOption().matches(options::OPT_exported__symbols__list))
      return true;
    if (!A->getOption().matches(options::OPT_Wl_COMMA) &&
        !A->getOption().matches(options::OPT_Xlinker))
      continue;
    if (A->containsValue("-exported_symbols_list") ||
        A->containsValue("-exported_symbol"))
      return true;
  }
  return false;
}

/// Add an export directive for \p Symbol to the link command.
static void addExportedSymbol(ArgStringList &CmdArgs, const char *Symbol) {
  CmdArgs.push_back("-exported_symbol");
  CmdArgs.push_back(Symbol);
}

/// Add a sectalign directive for \p Segment and \p Section to the maximum
/// expected page size for Darwin.
///
/// On iPhone 6+ the max supported page size is 16K. On macOS, the max is 4K.
/// Use a common alignment constant (16K) for now, and reduce the alignment on
/// macOS if it proves important.
static void addSectalignToPage(const ArgList &Args, ArgStringList &CmdArgs,
                               StringRef Segment, StringRef Section) {
  for (const char *A : {"-sectalign", Args.MakeArgString(Segment),
                        Args.MakeArgString(Section), "0x4000"})
    CmdArgs.push_back(A);
}

void Darwin::addProfileRTLibs(const ArgList &Args,
                              ArgStringList &CmdArgs) const {
  if (!needsProfileRT(Args) && !needsGCovInstrumentation(Args))
    return;

  AddLinkRuntimeLib(Args, CmdArgs, "profile",
                    RuntimeLinkOptions(RLO_AlwaysLink));

  bool ForGCOV = needsGCovInstrumentation(Args);

  // If we have a symbol export directive and we're linking in the profile
  // runtime, automatically export symbols necessary to implement some of the
  // runtime's functionality.
  if (hasExportSymbolDirective(Args)) {
    if (ForGCOV) {
      addExportedSymbol(CmdArgs, "___gcov_dump");
      addExportedSymbol(CmdArgs, "___gcov_reset");
      addExportedSymbol(CmdArgs, "_writeout_fn_list");
      addExportedSymbol(CmdArgs, "_reset_fn_list");
    } else {
      addExportedSymbol(CmdArgs, "___llvm_profile_filename");
      addExportedSymbol(CmdArgs, "___llvm_profile_raw_version");
    }
  }

  // Align __llvm_prf_{cnts,data} sections to the maximum expected page
  // alignment. This allows profile counters to be mmap()'d to disk. Note that
  // it's not enough to just page-align __llvm_prf_cnts: the following section
  // must also be page-aligned so that its data is not clobbered by mmap().
  //
  // The section alignment is only needed when continuous profile sync is
  // enabled, but this is expected to be the default in Xcode. Specifying the
  // extra alignment also allows the same binary to be used with/without sync
  // enabled.
  if (!ForGCOV) {
    for (auto IPSK : {llvm::IPSK_cnts, llvm::IPSK_data}) {
      addSectalignToPage(
          Args, CmdArgs, "__DATA",
          llvm::getInstrProfSectionName(IPSK, llvm::Triple::MachO,
                                        /*AddSegmentInfo=*/false));
    }
  }
}

void DarwinClang::AddLinkSanitizerLibArgs(const ArgList &Args,
                                          ArgStringList &CmdArgs,
                                          StringRef Sanitizer,
                                          bool Shared) const {
  auto RLO = RuntimeLinkOptions(RLO_AlwaysLink | (Shared ? RLO_AddRPath : 0U));
  AddLinkRuntimeLib(Args, CmdArgs, Sanitizer, RLO, Shared);
}

ToolChain::RuntimeLibType DarwinClang::GetRuntimeLibType(
    const ArgList &Args) const {
  if (Arg* A = Args.getLastArg(options::OPT_rtlib_EQ)) {
    StringRef Value = A->getValue();
    if (Value != "compiler-rt")
      getDriver().Diag(clang::diag::err_drv_unsupported_rtlib_for_platform)
          << Value << "darwin";
  }

  return ToolChain::RLT_CompilerRT;
}

void DarwinClang::AddLinkRuntimeLibArgs(const ArgList &Args,
                                        ArgStringList &CmdArgs,
                                        bool ForceLinkBuiltinRT) const {
  // Call once to ensure diagnostic is printed if wrong value was specified
  GetRuntimeLibType(Args);

  // Darwin doesn't support real static executables, don't link any runtime
  // libraries with -static.
  if (Args.hasArg(options::OPT_static) ||
      Args.hasArg(options::OPT_fapple_kext) ||
      Args.hasArg(options::OPT_mkernel)) {
    if (ForceLinkBuiltinRT)
      AddLinkRuntimeLib(Args, CmdArgs, "builtins");
    return;
  }

  // Reject -static-libgcc for now, we can deal with this when and if someone
  // cares. This is useful in situations where someone wants to statically link
  // something like libstdc++, and needs its runtime support routines.
  if (const Arg *A = Args.getLastArg(options::OPT_static_libgcc)) {
    getDriver().Diag(diag::err_drv_unsupported_opt) << A->getAsString(Args);
    return;
  }

  const SanitizerArgs &Sanitize = getSanitizerArgs(Args);
  if (Sanitize.needsAsanRt())
    AddLinkSanitizerLibArgs(Args, CmdArgs, "asan");
  if (Sanitize.needsLsanRt())
    AddLinkSanitizerLibArgs(Args, CmdArgs, "lsan");
  if (Sanitize.needsUbsanRt())
    AddLinkSanitizerLibArgs(Args, CmdArgs,
                            Sanitize.requiresMinimalRuntime() ? "ubsan_minimal"
                                                              : "ubsan",
                            Sanitize.needsSharedRt());
  if (Sanitize.needsTsanRt())
    AddLinkSanitizerLibArgs(Args, CmdArgs, "tsan");
  if (Sanitize.needsFuzzer() && !Args.hasArg(options::OPT_dynamiclib)) {
    AddLinkSanitizerLibArgs(Args, CmdArgs, "fuzzer", /*shared=*/false);

    // Libfuzzer is written in C++ and requires libcxx.
    AddCXXStdlibLibArgs(Args, CmdArgs);
  }
  if (Sanitize.needsStatsRt()) {
    AddLinkRuntimeLib(Args, CmdArgs, "stats_client", RLO_AlwaysLink);
    AddLinkSanitizerLibArgs(Args, CmdArgs, "stats");
  }

  const XRayArgs &XRay = getXRayArgs();
  if (XRay.needsXRayRt()) {
    AddLinkRuntimeLib(Args, CmdArgs, "xray");
    AddLinkRuntimeLib(Args, CmdArgs, "xray-basic");
    AddLinkRuntimeLib(Args, CmdArgs, "xray-fdr");
  }

  if (isTargetDriverKit() && !Args.hasArg(options::OPT_nodriverkitlib)) {
    CmdArgs.push_back("-framework");
    CmdArgs.push_back("DriverKit");
  }

  // Otherwise link libSystem, then the dynamic runtime library, and finally any
  // target specific static runtime library.
  if (!isTargetDriverKit())
    CmdArgs.push_back("-lSystem");

  // Select the dynamic runtime library and the target specific static library.
  if (isTargetIOSBased()) {
    // If we are compiling as iOS / simulator, don't attempt to link libgcc_s.1,
    // it never went into the SDK.
    // Linking against libgcc_s.1 isn't needed for iOS 5.0+
    if (isIPhoneOSVersionLT(5, 0) && !isTargetIOSSimulator() &&
        getTriple().getArch() != llvm::Triple::aarch64)
      CmdArgs.push_back("-lgcc_s.1");
  }
  AddLinkRuntimeLib(Args, CmdArgs, "builtins");
}

/// Returns the most appropriate macOS target version for the current process.
///
/// If the macOS SDK version is the same or earlier than the system version,
/// then the SDK version is returned. Otherwise the system version is returned.
static std::string getSystemOrSDKMacOSVersion(StringRef MacOSSDKVersion) {
  unsigned Major, Minor, Micro;
  llvm::Triple SystemTriple(llvm::sys::getProcessTriple());
  if (!SystemTriple.isMacOSX())
    return std::string(MacOSSDKVersion);
  VersionTuple SystemVersion;
  SystemTriple.getMacOSXVersion(SystemVersion);
  bool HadExtra;
  if (!Driver::GetReleaseVersion(MacOSSDKVersion, Major, Minor, Micro,
                                 HadExtra))
    return std::string(MacOSSDKVersion);
  VersionTuple SDKVersion(Major, Minor, Micro);
  if (SDKVersion > SystemVersion)
    return SystemVersion.getAsString();
  return std::string(MacOSSDKVersion);
}

namespace {

/// The Darwin OS that was selected or inferred from arguments / environment.
struct DarwinPlatform {
  enum SourceKind {
    /// The OS was specified using the -target argument.
    TargetArg,
    /// The OS was specified using the -mtargetos= argument.
    MTargetOSArg,
    /// The OS was specified using the -m<os>-version-min argument.
    OSVersionArg,
    /// The OS was specified using the OS_DEPLOYMENT_TARGET environment.
    DeploymentTargetEnv,
    /// The OS was inferred from the SDK.
    InferredFromSDK,
    /// The OS was inferred from the -arch.
    InferredFromArch
  };

  using DarwinPlatformKind = Darwin::DarwinPlatformKind;
  using DarwinEnvironmentKind = Darwin::DarwinEnvironmentKind;

  DarwinPlatformKind getPlatform() const { return Platform; }

  DarwinEnvironmentKind getEnvironment() const { return Environment; }

  void setEnvironment(DarwinEnvironmentKind Kind) {
    Environment = Kind;
    InferSimulatorFromArch = false;
  }

  StringRef getOSVersion() const {
    if (Kind == OSVersionArg)
      return Argument->getValue();
    return OSVersion;
  }

  void setOSVersion(StringRef S) {
    assert(Kind == TargetArg && "Unexpected kind!");
    OSVersion = std::string(S);
  }

  bool hasOSVersion() const { return HasOSVersion; }

  VersionTuple getNativeTargetVersion() const {
    assert(Environment == DarwinEnvironmentKind::MacCatalyst &&
           "native target version is specified only for Mac Catalyst");
    return NativeTargetVersion;
  }

  /// Returns true if the target OS was explicitly specified.
  bool isExplicitlySpecified() const { return Kind <= DeploymentTargetEnv; }

  /// Returns true if the simulator environment can be inferred from the arch.
  bool canInferSimulatorFromArch() const { return InferSimulatorFromArch; }

  const Optional<llvm::Triple> &getTargetVariantTriple() const {
    return TargetVariantTriple;
  }

  /// Adds the -m<os>-version-min argument to the compiler invocation.
  void addOSVersionMinArgument(DerivedArgList &Args, const OptTable &Opts) {
    if (Argument)
      return;
    assert(Kind != TargetArg && Kind != MTargetOSArg && Kind != OSVersionArg &&
           "Invalid kind");
    options::ID Opt;
    switch (Platform) {
    case DarwinPlatformKind::MacOS:
      Opt = options::OPT_mmacosx_version_min_EQ;
      break;
    case DarwinPlatformKind::IPhoneOS:
      Opt = options::OPT_miphoneos_version_min_EQ;
      break;
    case DarwinPlatformKind::TvOS:
      Opt = options::OPT_mtvos_version_min_EQ;
      break;
    case DarwinPlatformKind::WatchOS:
      Opt = options::OPT_mwatchos_version_min_EQ;
      break;
    case DarwinPlatformKind::DriverKit:
      // DriverKit always explicitly provides a version in the triple.
      return;
    }
    Argument = Args.MakeJoinedArg(nullptr, Opts.getOption(Opt), OSVersion);
    Args.append(Argument);
  }

  /// Returns the OS version with the argument / environment variable that
  /// specified it.
  std::string getAsString(DerivedArgList &Args, const OptTable &Opts) {
    switch (Kind) {
    case TargetArg:
    case MTargetOSArg:
    case OSVersionArg:
    case InferredFromSDK:
    case InferredFromArch:
      assert(Argument && "OS version argument not yet inferred");
      return Argument->getAsString(Args);
    case DeploymentTargetEnv:
      return (llvm::Twine(EnvVarName) + "=" + OSVersion).str();
    }
    llvm_unreachable("Unsupported Darwin Source Kind");
  }

  void setEnvironment(llvm::Triple::EnvironmentType EnvType,
                      const VersionTuple &OSVersion,
                      const Optional<DarwinSDKInfo> &SDKInfo) {
    switch (EnvType) {
    case llvm::Triple::Simulator:
      Environment = DarwinEnvironmentKind::Simulator;
      break;
    case llvm::Triple::MacABI: {
      Environment = DarwinEnvironmentKind::MacCatalyst;
      // The minimum native macOS target for MacCatalyst is macOS 10.15.
      NativeTargetVersion = VersionTuple(10, 15);
      if (HasOSVersion && SDKInfo) {
        if (const auto *MacCatalystToMacOSMapping = SDKInfo->getVersionMapping(
                DarwinSDKInfo::OSEnvPair::macCatalystToMacOSPair())) {
          if (auto MacOSVersion = MacCatalystToMacOSMapping->map(
                  OSVersion, NativeTargetVersion, None)) {
            NativeTargetVersion = *MacOSVersion;
          }
        }
      }
      // In a zippered build, we could be building for a macOS target that's
      // lower than the version that's implied by the OS version. In that case
      // we need to use the minimum version as the native target version.
      if (TargetVariantTriple) {
        auto TargetVariantVersion = TargetVariantTriple->getOSVersion();
        if (TargetVariantVersion.getMajor()) {
          if (TargetVariantVersion < NativeTargetVersion)
            NativeTargetVersion = TargetVariantVersion;
        }
      }
      break;
    }
    default:
      break;
    }
  }

  static DarwinPlatform
  createFromTarget(const llvm::Triple &TT, StringRef OSVersion, Arg *A,
                   Optional<llvm::Triple> TargetVariantTriple,
                   const Optional<DarwinSDKInfo> &SDKInfo) {
    DarwinPlatform Result(TargetArg, getPlatformFromOS(TT.getOS()), OSVersion,
                          A);
    VersionTuple OsVersion = TT.getOSVersion();
    if (OsVersion.getMajor() == 0)
      Result.HasOSVersion = false;
    Result.TargetVariantTriple = TargetVariantTriple;
    Result.setEnvironment(TT.getEnvironment(), OsVersion, SDKInfo);
    return Result;
  }
  static DarwinPlatform
  createFromMTargetOS(llvm::Triple::OSType OS, VersionTuple OSVersion,
                      llvm::Triple::EnvironmentType Environment, Arg *A,
                      const Optional<DarwinSDKInfo> &SDKInfo) {
    DarwinPlatform Result(MTargetOSArg, getPlatformFromOS(OS),
                          OSVersion.getAsString(), A);
    Result.InferSimulatorFromArch = false;
    Result.setEnvironment(Environment, OSVersion, SDKInfo);
    return Result;
  }
  static DarwinPlatform createOSVersionArg(DarwinPlatformKind Platform,
                                           Arg *A) {
    return DarwinPlatform(OSVersionArg, Platform, A);
  }
  static DarwinPlatform createDeploymentTargetEnv(DarwinPlatformKind Platform,
                                                  StringRef EnvVarName,
                                                  StringRef Value) {
    DarwinPlatform Result(DeploymentTargetEnv, Platform, Value);
    Result.EnvVarName = EnvVarName;
    return Result;
  }
  static DarwinPlatform createFromSDK(DarwinPlatformKind Platform,
                                      StringRef Value,
                                      bool IsSimulator = false) {
    DarwinPlatform Result(InferredFromSDK, Platform, Value);
    if (IsSimulator)
      Result.Environment = DarwinEnvironmentKind::Simulator;
    Result.InferSimulatorFromArch = false;
    return Result;
  }
  static DarwinPlatform createFromArch(llvm::Triple::OSType OS,
                                       StringRef Value) {
    return DarwinPlatform(InferredFromArch, getPlatformFromOS(OS), Value);
  }

  /// Constructs an inferred SDKInfo value based on the version inferred from
  /// the SDK path itself. Only works for values that were created by inferring
  /// the platform from the SDKPath.
  DarwinSDKInfo inferSDKInfo() {
    assert(Kind == InferredFromSDK && "can infer SDK info only");
    llvm::VersionTuple Version;
    bool IsValid = !Version.tryParse(OSVersion);
    (void)IsValid;
    assert(IsValid && "invalid SDK version");
    return DarwinSDKInfo(
        Version,
        /*MaximumDeploymentTarget=*/VersionTuple(Version.getMajor(), 0, 99));
  }

private:
  DarwinPlatform(SourceKind Kind, DarwinPlatformKind Platform, Arg *Argument)
      : Kind(Kind), Platform(Platform), Argument(Argument) {}
  DarwinPlatform(SourceKind Kind, DarwinPlatformKind Platform, StringRef Value,
                 Arg *Argument = nullptr)
      : Kind(Kind), Platform(Platform), OSVersion(Value), Argument(Argument) {}

  static DarwinPlatformKind getPlatformFromOS(llvm::Triple::OSType OS) {
    switch (OS) {
    case llvm::Triple::Darwin:
    case llvm::Triple::MacOSX:
      return DarwinPlatformKind::MacOS;
    case llvm::Triple::IOS:
      return DarwinPlatformKind::IPhoneOS;
    case llvm::Triple::TvOS:
      return DarwinPlatformKind::TvOS;
    case llvm::Triple::WatchOS:
      return DarwinPlatformKind::WatchOS;
    case llvm::Triple::DriverKit:
      return DarwinPlatformKind::DriverKit;
    default:
      llvm_unreachable("Unable to infer Darwin variant");
    }
  }

  SourceKind Kind;
  DarwinPlatformKind Platform;
  DarwinEnvironmentKind Environment = DarwinEnvironmentKind::NativeEnvironment;
  VersionTuple NativeTargetVersion;
  std::string OSVersion;
  bool HasOSVersion = true, InferSimulatorFromArch = true;
  Arg *Argument;
  StringRef EnvVarName;
  Optional<llvm::Triple> TargetVariantTriple;
};

/// Returns the deployment target that's specified using the -m<os>-version-min
/// argument.
Optional<DarwinPlatform>
getDeploymentTargetFromOSVersionArg(DerivedArgList &Args,
                                    const Driver &TheDriver) {
  Arg *OSXVersion = Args.getLastArg(options::OPT_mmacosx_version_min_EQ);
  Arg *iOSVersion = Args.getLastArg(options::OPT_miphoneos_version_min_EQ,
                                    options::OPT_mios_simulator_version_min_EQ);
  Arg *TvOSVersion =
      Args.getLastArg(options::OPT_mtvos_version_min_EQ,
                      options::OPT_mtvos_simulator_version_min_EQ);
  Arg *WatchOSVersion =
      Args.getLastArg(options::OPT_mwatchos_version_min_EQ,
                      options::OPT_mwatchos_simulator_version_min_EQ);
  if (OSXVersion) {
    if (iOSVersion || TvOSVersion || WatchOSVersion) {
      TheDriver.Diag(diag::err_drv_argument_not_allowed_with)
          << OSXVersion->getAsString(Args)
          << (iOSVersion ? iOSVersion
                         : TvOSVersion ? TvOSVersion : WatchOSVersion)
                 ->getAsString(Args);
    }
    return DarwinPlatform::createOSVersionArg(Darwin::MacOS, OSXVersion);
  } else if (iOSVersion) {
    if (TvOSVersion || WatchOSVersion) {
      TheDriver.Diag(diag::err_drv_argument_not_allowed_with)
          << iOSVersion->getAsString(Args)
          << (TvOSVersion ? TvOSVersion : WatchOSVersion)->getAsString(Args);
    }
    return DarwinPlatform::createOSVersionArg(Darwin::IPhoneOS, iOSVersion);
  } else if (TvOSVersion) {
    if (WatchOSVersion) {
      TheDriver.Diag(diag::err_drv_argument_not_allowed_with)
          << TvOSVersion->getAsString(Args)
          << WatchOSVersion->getAsString(Args);
    }
    return DarwinPlatform::createOSVersionArg(Darwin::TvOS, TvOSVersion);
  } else if (WatchOSVersion)
    return DarwinPlatform::createOSVersionArg(Darwin::WatchOS, WatchOSVersion);
  return None;
}

/// Returns the deployment target that's specified using the
/// OS_DEPLOYMENT_TARGET environment variable.
Optional<DarwinPlatform>
getDeploymentTargetFromEnvironmentVariables(const Driver &TheDriver,
                                            const llvm::Triple &Triple) {
  std::string Targets[Darwin::LastDarwinPlatform + 1];
  const char *EnvVars[] = {
      "MACOSX_DEPLOYMENT_TARGET",
      "IPHONEOS_DEPLOYMENT_TARGET",
      "TVOS_DEPLOYMENT_TARGET",
      "WATCHOS_DEPLOYMENT_TARGET",
      "DRIVERKIT_DEPLOYMENT_TARGET",
  };
  static_assert(llvm::array_lengthof(EnvVars) == Darwin::LastDarwinPlatform + 1,
                "Missing platform");
  for (const auto &I : llvm::enumerate(llvm::makeArrayRef(EnvVars))) {
    if (char *Env = ::getenv(I.value()))
      Targets[I.index()] = Env;
  }

  // Allow conflicts among OSX and iOS for historical reasons, but choose the
  // default platform.
  if (!Targets[Darwin::MacOS].empty() &&
      (!Targets[Darwin::IPhoneOS].empty() ||
       !Targets[Darwin::WatchOS].empty() || !Targets[Darwin::TvOS].empty())) {
    if (Triple.getArch() == llvm::Triple::arm ||
        Triple.getArch() == llvm::Triple::aarch64 ||
        Triple.getArch() == llvm::Triple::thumb)
      Targets[Darwin::MacOS] = "";
    else
      Targets[Darwin::IPhoneOS] = Targets[Darwin::WatchOS] =
          Targets[Darwin::TvOS] = "";
  } else {
    // Don't allow conflicts in any other platform.
    unsigned FirstTarget = llvm::array_lengthof(Targets);
    for (unsigned I = 0; I != llvm::array_lengthof(Targets); ++I) {
      if (Targets[I].empty())
        continue;
      if (FirstTarget == llvm::array_lengthof(Targets))
        FirstTarget = I;
      else
        TheDriver.Diag(diag::err_drv_conflicting_deployment_targets)
            << Targets[FirstTarget] << Targets[I];
    }
  }

  for (const auto &Target : llvm::enumerate(llvm::makeArrayRef(Targets))) {
    if (!Target.value().empty())
      return DarwinPlatform::createDeploymentTargetEnv(
          (Darwin::DarwinPlatformKind)Target.index(), EnvVars[Target.index()],
          Target.value());
  }
  return None;
}

/// Returns the SDK name without the optional prefix that ends with a '.' or an
/// empty string otherwise.
static StringRef dropSDKNamePrefix(StringRef SDKName) {
  size_t PrefixPos = SDKName.find('.');
  if (PrefixPos == StringRef::npos)
    return "";
  return SDKName.substr(PrefixPos + 1);
}

/// Tries to infer the deployment target from the SDK specified by -isysroot
/// (or SDKROOT). Uses the version specified in the SDKSettings.json file if
/// it's available.
Optional<DarwinPlatform>
inferDeploymentTargetFromSDK(DerivedArgList &Args,
                             const Optional<DarwinSDKInfo> &SDKInfo) {
  const Arg *A = Args.getLastArg(options::OPT_isysroot);
  if (!A)
    return None;
  StringRef isysroot = A->getValue();
  StringRef SDK = Darwin::getSDKName(isysroot);
  if (!SDK.size())
    return None;

  std::string Version;
  if (SDKInfo) {
    // Get the version from the SDKSettings.json if it's available.
    Version = SDKInfo->getVersion().getAsString();
  } else {
    // Slice the version number out.
    // Version number is between the first and the last number.
    size_t StartVer = SDK.find_first_of("0123456789");
    size_t EndVer = SDK.find_last_of("0123456789");
    if (StartVer != StringRef::npos && EndVer > StartVer)
      Version = std::string(SDK.slice(StartVer, EndVer + 1));
  }
  if (Version.empty())
    return None;

  auto CreatePlatformFromSDKName =
      [&](StringRef SDK) -> Optional<DarwinPlatform> {
    if (SDK.startswith("iPhoneOS") || SDK.startswith("iPhoneSimulator"))
      return DarwinPlatform::createFromSDK(
          Darwin::IPhoneOS, Version,
          /*IsSimulator=*/SDK.startswith("iPhoneSimulator"));
    else if (SDK.startswith("MacOSX"))
      return DarwinPlatform::createFromSDK(Darwin::MacOS,
                                           getSystemOrSDKMacOSVersion(Version));
    else if (SDK.startswith("WatchOS") || SDK.startswith("WatchSimulator"))
      return DarwinPlatform::createFromSDK(
          Darwin::WatchOS, Version,
          /*IsSimulator=*/SDK.startswith("WatchSimulator"));
    else if (SDK.startswith("AppleTVOS") || SDK.startswith("AppleTVSimulator"))
      return DarwinPlatform::createFromSDK(
          Darwin::TvOS, Version,
          /*IsSimulator=*/SDK.startswith("AppleTVSimulator"));
    else if (SDK.startswith("DriverKit"))
      return DarwinPlatform::createFromSDK(Darwin::DriverKit, Version);
    return None;
  };
  if (auto Result = CreatePlatformFromSDKName(SDK))
    return Result;
  // The SDK can be an SDK variant with a name like `<prefix>.<platform>`.
  return CreatePlatformFromSDKName(dropSDKNamePrefix(SDK));
}

std::string getOSVersion(llvm::Triple::OSType OS, const llvm::Triple &Triple,
                         const Driver &TheDriver) {
  VersionTuple OsVersion;
  llvm::Triple SystemTriple(llvm::sys::getProcessTriple());
  switch (OS) {
  case llvm::Triple::Darwin:
  case llvm::Triple::MacOSX:
    // If there is no version specified on triple, and both host and target are
    // macos, use the host triple to infer OS version.
    if (Triple.isMacOSX() && SystemTriple.isMacOSX() &&
        !Triple.getOSMajorVersion())
      SystemTriple.getMacOSXVersion(OsVersion);
    else if (!Triple.getMacOSXVersion(OsVersion))
      TheDriver.Diag(diag::err_drv_invalid_darwin_version)
          << Triple.getOSName();
    break;
  case llvm::Triple::IOS:
    if (Triple.isMacCatalystEnvironment() && !Triple.getOSMajorVersion()) {
      OsVersion = VersionTuple(13, 1);
    } else
      OsVersion = Triple.getiOSVersion();
    break;
  case llvm::Triple::TvOS:
    OsVersion = Triple.getOSVersion();
    break;
  case llvm::Triple::WatchOS:
    OsVersion = Triple.getWatchOSVersion();
    break;
  case llvm::Triple::DriverKit:
    OsVersion = Triple.getDriverKitVersion();
    break;
  default:
    llvm_unreachable("Unexpected OS type");
    break;
  }

  std::string OSVersion;
  llvm::raw_string_ostream(OSVersion)
      << OsVersion.getMajor() << '.' << OsVersion.getMinor().value_or(0) << '.'
      << OsVersion.getSubminor().value_or(0);
  return OSVersion;
}

/// Tries to infer the target OS from the -arch.
Optional<DarwinPlatform>
inferDeploymentTargetFromArch(DerivedArgList &Args, const Darwin &Toolchain,
                              const llvm::Triple &Triple,
                              const Driver &TheDriver) {
  llvm::Triple::OSType OSTy = llvm::Triple::UnknownOS;

  StringRef MachOArchName = Toolchain.getMachOArchName(Args);
  if (MachOArchName == "arm64" || MachOArchName == "arm64e")
    OSTy = llvm::Triple::MacOSX;
  else if (MachOArchName == "armv7" || MachOArchName == "armv7s")
    OSTy = llvm::Triple::IOS;
  else if (MachOArchName == "armv7k" || MachOArchName == "arm64_32")
    OSTy = llvm::Triple::WatchOS;
  else if (MachOArchName != "armv6m" && MachOArchName != "armv7m" &&
           MachOArchName != "armv7em")
    OSTy = llvm::Triple::MacOSX;
  if (OSTy == llvm::Triple::UnknownOS)
    return None;
  return DarwinPlatform::createFromArch(OSTy,
                                        getOSVersion(OSTy, Triple, TheDriver));
}

/// Returns the deployment target that's specified using the -target option.
Optional<DarwinPlatform> getDeploymentTargetFromTargetArg(
    DerivedArgList &Args, const llvm::Triple &Triple, const Driver &TheDriver,
    const Optional<DarwinSDKInfo> &SDKInfo) {
  if (!Args.hasArg(options::OPT_target))
    return None;
  if (Triple.getOS() == llvm::Triple::Darwin ||
      Triple.getOS() == llvm::Triple::UnknownOS)
    return None;
  std::string OSVersion = getOSVersion(Triple.getOS(), Triple, TheDriver);
  Optional<llvm::Triple> TargetVariantTriple;
  for (const Arg *A : Args.filtered(options::OPT_darwin_target_variant)) {
    llvm::Triple TVT(A->getValue());
    // Find a matching <arch>-<vendor> target variant triple that can be used.
    if ((Triple.getArch() == llvm::Triple::aarch64 ||
         TVT.getArchName() == Triple.getArchName()) &&
        TVT.getArch() == Triple.getArch() &&
        TVT.getSubArch() == Triple.getSubArch() &&
        TVT.getVendor() == Triple.getVendor()) {
      if (TargetVariantTriple)
        continue;
      A->claim();
      // Accept a -target-variant triple when compiling code that may run on
      // macOS or Mac Catalust.
      if ((Triple.isMacOSX() && TVT.getOS() == llvm::Triple::IOS &&
           TVT.isMacCatalystEnvironment()) ||
          (TVT.isMacOSX() && Triple.getOS() == llvm::Triple::IOS &&
           Triple.isMacCatalystEnvironment())) {
        TargetVariantTriple = TVT;
        continue;
      }
      TheDriver.Diag(diag::err_drv_target_variant_invalid)
          << A->getSpelling() << A->getValue();
    }
  }
  return DarwinPlatform::createFromTarget(Triple, OSVersion,
                                          Args.getLastArg(options::OPT_target),
                                          TargetVariantTriple, SDKInfo);
}

/// Returns the deployment target that's specified using the -mtargetos option.
Optional<DarwinPlatform>
getDeploymentTargetFromMTargetOSArg(DerivedArgList &Args,
                                    const Driver &TheDriver,
                                    const Optional<DarwinSDKInfo> &SDKInfo) {
  auto *A = Args.getLastArg(options::OPT_mtargetos_EQ);
  if (!A)
    return None;
  llvm::Triple TT(llvm::Twine("unknown-apple-") + A->getValue());
  switch (TT.getOS()) {
  case llvm::Triple::MacOSX:
  case llvm::Triple::IOS:
  case llvm::Triple::TvOS:
  case llvm::Triple::WatchOS:
    break;
  default:
    TheDriver.Diag(diag::err_drv_invalid_os_in_arg)
        << TT.getOSName() << A->getAsString(Args);
    return None;
  }

  VersionTuple Version = TT.getOSVersion();
  if (!Version.getMajor()) {
    TheDriver.Diag(diag::err_drv_invalid_version_number)
        << A->getAsString(Args);
    return None;
  }
  return DarwinPlatform::createFromMTargetOS(TT.getOS(), Version,
                                             TT.getEnvironment(), A, SDKInfo);
}

Optional<DarwinSDKInfo> parseSDKSettings(llvm::vfs::FileSystem &VFS,
                                         const ArgList &Args,
                                         const Driver &TheDriver) {
  const Arg *A = Args.getLastArg(options::OPT_isysroot);
  if (!A)
    return None;
  StringRef isysroot = A->getValue();
  auto SDKInfoOrErr = parseDarwinSDKInfo(VFS, isysroot);
  if (!SDKInfoOrErr) {
    llvm::consumeError(SDKInfoOrErr.takeError());
    TheDriver.Diag(diag::warn_drv_darwin_sdk_invalid_settings);
    return None;
  }
  return *SDKInfoOrErr;
}

} // namespace

void Darwin::AddDeploymentTarget(DerivedArgList &Args) const {
  const OptTable &Opts = getDriver().getOpts();

  // Support allowing the SDKROOT environment variable used by xcrun and other
  // Xcode tools to define the default sysroot, by making it the default for
  // isysroot.
  if (const Arg *A = Args.getLastArg(options::OPT_isysroot)) {
    // Warn if the path does not exist.
    if (!getVFS().exists(A->getValue()))
      getDriver().Diag(clang::diag::warn_missing_sysroot) << A->getValue();
  } else {
    if (char *env = ::getenv("SDKROOT")) {
      // We only use this value as the default if it is an absolute path,
      // exists, and it is not the root path.
      if (llvm::sys::path::is_absolute(env) && getVFS().exists(env) &&
          StringRef(env) != "/") {
        Args.append(Args.MakeSeparateArg(
            nullptr, Opts.getOption(options::OPT_isysroot), env));
      }
    }
  }

  // Read the SDKSettings.json file for more information, like the SDK version
  // that we can pass down to the compiler.
  SDKInfo = parseSDKSettings(getVFS(), Args, getDriver());

  // The OS and the version can be specified using the -target argument.
  Optional<DarwinPlatform> OSTarget =
      getDeploymentTargetFromTargetArg(Args, getTriple(), getDriver(), SDKInfo);
  if (OSTarget) {
    // Disallow mixing -target and -mtargetos=.
    if (const auto *MTargetOSArg = Args.getLastArg(options::OPT_mtargetos_EQ)) {
      std::string TargetArgStr = OSTarget->getAsString(Args, Opts);
      std::string MTargetOSArgStr = MTargetOSArg->getAsString(Args);
      getDriver().Diag(diag::err_drv_cannot_mix_options)
          << TargetArgStr << MTargetOSArgStr;
    }
    Optional<DarwinPlatform> OSVersionArgTarget =
        getDeploymentTargetFromOSVersionArg(Args, getDriver());
    if (OSVersionArgTarget) {
      unsigned TargetMajor, TargetMinor, TargetMicro;
      bool TargetExtra;
      unsigned ArgMajor, ArgMinor, ArgMicro;
      bool ArgExtra;
      if (OSTarget->getPlatform() != OSVersionArgTarget->getPlatform() ||
          (Driver::GetReleaseVersion(OSTarget->getOSVersion(), TargetMajor,
                                     TargetMinor, TargetMicro, TargetExtra) &&
           Driver::GetReleaseVersion(OSVersionArgTarget->getOSVersion(),
                                     ArgMajor, ArgMinor, ArgMicro, ArgExtra) &&
           (VersionTuple(TargetMajor, TargetMinor, TargetMicro) !=
                VersionTuple(ArgMajor, ArgMinor, ArgMicro) ||
            TargetExtra != ArgExtra))) {
        // Select the OS version from the -m<os>-version-min argument when
        // the -target does not include an OS version.
        if (OSTarget->getPlatform() == OSVersionArgTarget->getPlatform() &&
            !OSTarget->hasOSVersion()) {
          OSTarget->setOSVersion(OSVersionArgTarget->getOSVersion());
        } else {
          // Warn about -m<os>-version-min that doesn't match the OS version
          // that's specified in the target.
          std::string OSVersionArg =
              OSVersionArgTarget->getAsString(Args, Opts);
          std::string TargetArg = OSTarget->getAsString(Args, Opts);
          getDriver().Diag(clang::diag::warn_drv_overriding_flag_option)
              << OSVersionArg << TargetArg;
        }
      }
    }
  } else if ((OSTarget = getDeploymentTargetFromMTargetOSArg(Args, getDriver(),
                                                             SDKInfo))) {
    // The OS target can be specified using the -mtargetos= argument.
    // Disallow mixing -mtargetos= and -m<os>version-min=.
    Optional<DarwinPlatform> OSVersionArgTarget =
        getDeploymentTargetFromOSVersionArg(Args, getDriver());
    if (OSVersionArgTarget) {
      std::string MTargetOSArgStr = OSTarget->getAsString(Args, Opts);
      std::string OSVersionArgStr = OSVersionArgTarget->getAsString(Args, Opts);
      getDriver().Diag(diag::err_drv_cannot_mix_options)
          << MTargetOSArgStr << OSVersionArgStr;
    }
  } else {
    // The OS target can be specified using the -m<os>version-min argument.
    OSTarget = getDeploymentTargetFromOSVersionArg(Args, getDriver());
    // If no deployment target was specified on the command line, check for
    // environment defines.
    if (!OSTarget) {
      OSTarget =
          getDeploymentTargetFromEnvironmentVariables(getDriver(), getTriple());
      if (OSTarget) {
        // Don't infer simulator from the arch when the SDK is also specified.
        Optional<DarwinPlatform> SDKTarget =
            inferDeploymentTargetFromSDK(Args, SDKInfo);
        if (SDKTarget)
          OSTarget->setEnvironment(SDKTarget->getEnvironment());
      }
    }
    // If there is no command-line argument to specify the Target version and
    // no environment variable defined, see if we can set the default based
    // on -isysroot using SDKSettings.json if it exists.
    if (!OSTarget) {
      OSTarget = inferDeploymentTargetFromSDK(Args, SDKInfo);
      /// If the target was successfully constructed from the SDK path, try to
      /// infer the SDK info if the SDK doesn't have it.
      if (OSTarget && !SDKInfo)
        SDKInfo = OSTarget->inferSDKInfo();
    }
    // If no OS targets have been specified, try to guess platform from -target
    // or arch name and compute the version from the triple.
    if (!OSTarget)
      OSTarget =
          inferDeploymentTargetFromArch(Args, *this, getTriple(), getDriver());
  }

  assert(OSTarget && "Unable to infer Darwin variant");
  OSTarget->addOSVersionMinArgument(Args, Opts);
  DarwinPlatformKind Platform = OSTarget->getPlatform();

  unsigned Major, Minor, Micro;
  bool HadExtra;
  // Set the tool chain target information.
  if (Platform == MacOS) {
    if (!Driver::GetReleaseVersion(OSTarget->getOSVersion(), Major, Minor,
                                   Micro, HadExtra) ||
        HadExtra || Major < 10 || Major >= 100 || Minor >= 100 || Micro >= 100)
      getDriver().Diag(diag::err_drv_invalid_version_number)
          << OSTarget->getAsString(Args, Opts);
  } else if (Platform == IPhoneOS) {
    if (!Driver::GetReleaseVersion(OSTarget->getOSVersion(), Major, Minor,
                                   Micro, HadExtra) ||
        HadExtra || Major >= 100 || Minor >= 100 || Micro >= 100)
      getDriver().Diag(diag::err_drv_invalid_version_number)
          << OSTarget->getAsString(Args, Opts);
    ;
    if (OSTarget->getEnvironment() == MacCatalyst &&
        (Major < 13 || (Major == 13 && Minor < 1))) {
      getDriver().Diag(diag::err_drv_invalid_version_number)
          << OSTarget->getAsString(Args, Opts);
      Major = 13;
      Minor = 1;
      Micro = 0;
    }
    // For 32-bit targets, the deployment target for iOS has to be earlier than
    // iOS 11.
    if (getTriple().isArch32Bit() && Major >= 11) {
      // If the deployment target is explicitly specified, print a diagnostic.
      if (OSTarget->isExplicitlySpecified()) {
        if (OSTarget->getEnvironment() == MacCatalyst)
          getDriver().Diag(diag::err_invalid_macos_32bit_deployment_target);
        else
          getDriver().Diag(diag::warn_invalid_ios_deployment_target)
              << OSTarget->getAsString(Args, Opts);
        // Otherwise, set it to 10.99.99.
      } else {
        Major = 10;
        Minor = 99;
        Micro = 99;
      }
    }
  } else if (Platform == TvOS) {
    if (!Driver::GetReleaseVersion(OSTarget->getOSVersion(), Major, Minor,
                                   Micro, HadExtra) ||
        HadExtra || Major >= 100 || Minor >= 100 || Micro >= 100)
      getDriver().Diag(diag::err_drv_invalid_version_number)
          << OSTarget->getAsString(Args, Opts);
  } else if (Platform == WatchOS) {
    if (!Driver::GetReleaseVersion(OSTarget->getOSVersion(), Major, Minor,
                                   Micro, HadExtra) ||
        HadExtra || Major >= 10 || Minor >= 100 || Micro >= 100)
      getDriver().Diag(diag::err_drv_invalid_version_number)
          << OSTarget->getAsString(Args, Opts);
  } else if (Platform == DriverKit) {
    if (!Driver::GetReleaseVersion(OSTarget->getOSVersion(), Major, Minor,
                                   Micro, HadExtra) ||
        HadExtra || Major < 19 || Major >= 100 || Minor >= 100 || Micro >= 100)
      getDriver().Diag(diag::err_drv_invalid_version_number)
          << OSTarget->getAsString(Args, Opts);
  } else
    llvm_unreachable("unknown kind of Darwin platform");

  DarwinEnvironmentKind Environment = OSTarget->getEnvironment();
  // Recognize iOS targets with an x86 architecture as the iOS simulator.
  if (Environment == NativeEnvironment && Platform != MacOS &&
      Platform != DriverKit && OSTarget->canInferSimulatorFromArch() &&
      getTriple().isX86())
    Environment = Simulator;

  VersionTuple NativeTargetVersion;
  if (Environment == MacCatalyst)
    NativeTargetVersion = OSTarget->getNativeTargetVersion();
  setTarget(Platform, Environment, Major, Minor, Micro, NativeTargetVersion);
  TargetVariantTriple = OSTarget->getTargetVariantTriple();

  if (const Arg *A = Args.getLastArg(options::OPT_isysroot)) {
    StringRef SDK = getSDKName(A->getValue());
    if (SDK.size() > 0) {
      size_t StartVer = SDK.find_first_of("0123456789");
      StringRef SDKName = SDK.slice(0, StartVer);
      if (!SDKName.startswith(getPlatformFamily()) &&
          !dropSDKNamePrefix(SDKName).startswith(getPlatformFamily()))
        getDriver().Diag(diag::warn_incompatible_sysroot)
            << SDKName << getPlatformFamily();
    }
  }
}

// Returns the effective header sysroot path to use. This comes either from
// -isysroot or --sysroot.
llvm::StringRef DarwinClang::GetHeaderSysroot(const llvm::opt::ArgList &DriverArgs) const {
  if(DriverArgs.hasArg(options::OPT_isysroot))
    return DriverArgs.getLastArgValue(options::OPT_isysroot);
  if (!getDriver().SysRoot.empty())
    return getDriver().SysRoot;
  return "/";
}

void DarwinClang::AddClangSystemIncludeArgs(const llvm::opt::ArgList &DriverArgs,
                                            llvm::opt::ArgStringList &CC1Args) const {
  const Driver &D = getDriver();

  llvm::StringRef Sysroot = GetHeaderSysroot(DriverArgs);

  bool NoStdInc = DriverArgs.hasArg(options::OPT_nostdinc);
  bool NoStdlibInc = DriverArgs.hasArg(options::OPT_nostdlibinc);
  bool NoBuiltinInc = DriverArgs.hasFlag(
      options::OPT_nobuiltininc, options::OPT_ibuiltininc, /*Default=*/false);
  bool ForceBuiltinInc = DriverArgs.hasFlag(
      options::OPT_ibuiltininc, options::OPT_nobuiltininc, /*Default=*/false);

  // Add <sysroot>/usr/local/include
  if (!NoStdInc && !NoStdlibInc) {
      SmallString<128> P(Sysroot);
      llvm::sys::path::append(P, "usr", "local", "include");
      addSystemInclude(DriverArgs, CC1Args, P);
  }

  // Add the Clang builtin headers (<resource>/include)
  if (!(NoStdInc && !ForceBuiltinInc) && !NoBuiltinInc) {
    SmallString<128> P(D.ResourceDir);
    llvm::sys::path::append(P, "include");
    addSystemInclude(DriverArgs, CC1Args, P);
  }

  if (NoStdInc || NoStdlibInc)
    return;

  // Check for configure-time C include directories.
  llvm::StringRef CIncludeDirs(C_INCLUDE_DIRS);
  if (!CIncludeDirs.empty()) {
    llvm::SmallVector<llvm::StringRef, 5> dirs;
    CIncludeDirs.split(dirs, ":");
    for (llvm::StringRef dir : dirs) {
      llvm::StringRef Prefix =
          llvm::sys::path::is_absolute(dir) ? "" : llvm::StringRef(Sysroot);
      addExternCSystemInclude(DriverArgs, CC1Args, Prefix + dir);
    }
  } else {
    // Otherwise, add <sysroot>/usr/include.
    SmallString<128> P(Sysroot);
    llvm::sys::path::append(P, "usr", "include");
    addExternCSystemInclude(DriverArgs, CC1Args, P.str());
  }
}

bool DarwinClang::AddGnuCPlusPlusIncludePaths(const llvm::opt::ArgList &DriverArgs,
                                              llvm::opt::ArgStringList &CC1Args,
                                              llvm::SmallString<128> Base,
                                              llvm::StringRef Version,
                                              llvm::StringRef ArchDir,
                                              llvm::StringRef BitDir) const {
  llvm::sys::path::append(Base, Version);

  // Add the base dir
  addSystemInclude(DriverArgs, CC1Args, Base);

  // Add the multilib dirs
  {
    llvm::SmallString<128> P = Base;
    if (!ArchDir.empty())
      llvm::sys::path::append(P, ArchDir);
    if (!BitDir.empty())
      llvm::sys::path::append(P, BitDir);
    addSystemInclude(DriverArgs, CC1Args, P);
  }

  // Add the backward dir
  {
    llvm::SmallString<128> P = Base;
    llvm::sys::path::append(P, "backward");
    addSystemInclude(DriverArgs, CC1Args, P);
  }

  return getVFS().exists(Base);
}

void DarwinClang::AddClangCXXStdlibIncludeArgs(
    const llvm::opt::ArgList &DriverArgs,
    llvm::opt::ArgStringList &CC1Args) const {
  // The implementation from a base class will pass through the -stdlib to
  // CC1Args.
  // FIXME: this should not be necessary, remove usages in the frontend
  //        (e.g. HeaderSearchOptions::UseLibcxx) and don't pipe -stdlib.
  //        Also check whether this is used for setting library search paths.
  ToolChain::AddClangCXXStdlibIncludeArgs(DriverArgs, CC1Args);

  if (DriverArgs.hasArg(options::OPT_nostdlibinc) ||
      DriverArgs.hasArg(options::OPT_nostdincxx))
    return;

  llvm::StringRef Sysroot = GetHeaderSysroot(DriverArgs);

  switch (GetCXXStdlibType(DriverArgs)) {
  case ToolChain::CST_Libcxx: {
    // On Darwin, libc++ can be installed in one of the following two places:
    // 1. Alongside the compiler in         <install>/include/c++/v1
    // 2. In a SDK (or a custom sysroot) in <sysroot>/usr/include/c++/v1
    //
    // The precendence of paths is as listed above, i.e. we take the first path
    // that exists. Also note that we never include libc++ twice -- we take the
    // first path that exists and don't send the other paths to CC1 (otherwise
    // include_next could break).

    // Check for (1)
    // Get from '<install>/bin' to '<install>/include/c++/v1'.
    // Note that InstallBin can be relative, so we use '..' instead of
    // parent_path.
    llvm::SmallString<128> InstallBin =
        llvm::StringRef(getDriver().getInstalledDir()); // <install>/bin
    llvm::sys::path::append(InstallBin, "..", "include", "c++", "v1");
    if (getVFS().exists(InstallBin)) {
      addSystemInclude(DriverArgs, CC1Args, InstallBin);
      return;
    } else if (DriverArgs.hasArg(options::OPT_v)) {
      llvm::errs() << "ignoring nonexistent directory \"" << InstallBin
                   << "\"\n";
    }

    // Otherwise, check for (2)
    llvm::SmallString<128> SysrootUsr = Sysroot;
    llvm::sys::path::append(SysrootUsr, "usr", "include", "c++", "v1");
    if (getVFS().exists(SysrootUsr)) {
      addSystemInclude(DriverArgs, CC1Args, SysrootUsr);
      return;
    } else if (DriverArgs.hasArg(options::OPT_v)) {
      llvm::errs() << "ignoring nonexistent directory \"" << SysrootUsr
                   << "\"\n";
    }

    // Otherwise, don't add any path.
    break;
  }

  case ToolChain::CST_Libstdcxx:
    llvm::SmallString<128> UsrIncludeCxx = Sysroot;
    llvm::sys::path::append(UsrIncludeCxx, "usr", "include", "c++");

    llvm::Triple::ArchType arch = getTriple().getArch();
    bool IsBaseFound = true;
    switch (arch) {
    default: break;

    case llvm::Triple::ppc:
    case llvm::Triple::ppc64:
      IsBaseFound = AddGnuCPlusPlusIncludePaths(DriverArgs, CC1Args, UsrIncludeCxx,
                                                "4.2.1",
                                                "powerpc-apple-darwin10",
                                                arch == llvm::Triple::ppc64 ? "ppc64" : "");
      IsBaseFound |= AddGnuCPlusPlusIncludePaths(DriverArgs, CC1Args, UsrIncludeCxx,
                                                "4.0.0", "powerpc-apple-darwin10",
                                                 arch == llvm::Triple::ppc64 ? "ppc64" : "");
      break;

    case llvm::Triple::x86:
    case llvm::Triple::x86_64:
      IsBaseFound = AddGnuCPlusPlusIncludePaths(DriverArgs, CC1Args, UsrIncludeCxx,
                                                "4.2.1",
                                                "i686-apple-darwin10",
                                                arch == llvm::Triple::x86_64 ? "x86_64" : "");
      IsBaseFound |= AddGnuCPlusPlusIncludePaths(DriverArgs, CC1Args, UsrIncludeCxx,
                                                "4.0.0", "i686-apple-darwin8",
                                                 "");
      break;

    case llvm::Triple::arm:
    case llvm::Triple::thumb:
      IsBaseFound = AddGnuCPlusPlusIncludePaths(DriverArgs, CC1Args, UsrIncludeCxx,
                                                "4.2.1",
                                                "arm-apple-darwin10",
                                                "v7");
      IsBaseFound |= AddGnuCPlusPlusIncludePaths(DriverArgs, CC1Args, UsrIncludeCxx,
                                                "4.2.1",
                                                "arm-apple-darwin10",
                                                 "v6");
      break;

    case llvm::Triple::aarch64:
      IsBaseFound = AddGnuCPlusPlusIncludePaths(DriverArgs, CC1Args, UsrIncludeCxx,
                                                "4.2.1",
                                                "arm64-apple-darwin10",
                                                "");
      break;
    }

    if (!IsBaseFound) {
      getDriver().Diag(diag::warn_drv_libstdcxx_not_found);
    }

    break;
  }
}
void DarwinClang::AddCXXStdlibLibArgs(const ArgList &Args,
                                      ArgStringList &CmdArgs) const {
  CXXStdlibType Type = GetCXXStdlibType(Args);

  switch (Type) {
  case ToolChain::CST_Libcxx:
    CmdArgs.push_back("-lc++");
    break;

  case ToolChain::CST_Libstdcxx:
    // Unfortunately, -lstdc++ doesn't always exist in the standard search path;
    // it was previously found in the gcc lib dir. However, for all the Darwin
    // platforms we care about it was -lstdc++.6, so we search for that
    // explicitly if we can't see an obvious -lstdc++ candidate.

    // Check in the sysroot first.
    if (const Arg *A = Args.getLastArg(options::OPT_isysroot)) {
      SmallString<128> P(A->getValue());
      llvm::sys::path::append(P, "usr", "lib", "libstdc++.dylib");

      if (!getVFS().exists(P)) {
        llvm::sys::path::remove_filename(P);
        llvm::sys::path::append(P, "libstdc++.6.dylib");
        if (getVFS().exists(P)) {
          CmdArgs.push_back(Args.MakeArgString(P));
          return;
        }
      }
    }

    // Otherwise, look in the root.
    // FIXME: This should be removed someday when we don't have to care about
    // 10.6 and earlier, where /usr/lib/libstdc++.dylib does not exist.
    if (!getVFS().exists("/usr/lib/libstdc++.dylib") &&
        getVFS().exists("/usr/lib/libstdc++.6.dylib")) {
      CmdArgs.push_back("/usr/lib/libstdc++.6.dylib");
      return;
    }

    // Otherwise, let the linker search.
    CmdArgs.push_back("-lstdc++");
    break;
  }
}

void DarwinClang::AddCCKextLibArgs(const ArgList &Args,
                                   ArgStringList &CmdArgs) const {
  // For Darwin platforms, use the compiler-rt-based support library
  // instead of the gcc-provided one (which is also incidentally
  // only present in the gcc lib dir, which makes it hard to find).

  SmallString<128> P(getDriver().ResourceDir);
  llvm::sys::path::append(P, "lib", "darwin");

  // Use the newer cc_kext for iOS ARM after 6.0.
  if (isTargetWatchOS()) {
    llvm::sys::path::append(P, "libclang_rt.cc_kext_watchos.a");
  } else if (isTargetTvOS()) {
    llvm::sys::path::append(P, "libclang_rt.cc_kext_tvos.a");
  } else if (isTargetIPhoneOS()) {
    llvm::sys::path::append(P, "libclang_rt.cc_kext_ios.a");
  } else if (isTargetDriverKit()) {
    // DriverKit doesn't want extra runtime support.
  } else {
    llvm::sys::path::append(P, "libclang_rt.cc_kext.a");
  }

  // For now, allow missing resource libraries to support developers who may
  // not have compiler-rt checked out or integrated into their build.
  if (getVFS().exists(P))
    CmdArgs.push_back(Args.MakeArgString(P));
}

DerivedArgList *MachO::TranslateArgs(const DerivedArgList &Args,
                                     StringRef BoundArch,
                                     Action::OffloadKind) const {
  DerivedArgList *DAL = new DerivedArgList(Args.getBaseArgs());
  const OptTable &Opts = getDriver().getOpts();

  // FIXME: We really want to get out of the tool chain level argument
  // translation business, as it makes the driver functionality much
  // more opaque. For now, we follow gcc closely solely for the
  // purpose of easily achieving feature parity & testability. Once we
  // have something that works, we should reevaluate each translation
  // and try to push it down into tool specific logic.

  for (Arg *A : Args) {
    if (A->getOption().matches(options::OPT_Xarch__)) {
      // Skip this argument unless the architecture matches either the toolchain
      // triple arch, or the arch being bound.
      StringRef XarchArch = A->getValue(0);
      if (!(XarchArch == getArchName() ||
            (!BoundArch.empty() && XarchArch == BoundArch)))
        continue;

      Arg *OriginalArg = A;
      TranslateXarchArgs(Args, A, DAL);

      // Linker input arguments require custom handling. The problem is that we
      // have already constructed the phase actions, so we can not treat them as
      // "input arguments".
      if (A->getOption().hasFlag(options::LinkerInput)) {
        // Convert the argument into individual Zlinker_input_args.
        for (const char *Value : A->getValues()) {
          DAL->AddSeparateArg(
              OriginalArg, Opts.getOption(options::OPT_Zlinker_input), Value);
        }
        continue;
      }
    }

    // Sob. These is strictly gcc compatible for the time being. Apple
    // gcc translates options twice, which means that self-expanding
    // options add duplicates.
    switch ((options::ID)A->getOption().getID()) {
    default:
      DAL->append(A);
      break;

    case options::OPT_mkernel:
    case options::OPT_fapple_kext:
      DAL->append(A);
      DAL->AddFlagArg(A, Opts.getOption(options::OPT_static));
      break;

    case options::OPT_dependency_file:
      DAL->AddSeparateArg(A, Opts.getOption(options::OPT_MF), A->getValue());
      break;

    case options::OPT_gfull:
      DAL->AddFlagArg(A, Opts.getOption(options::OPT_g_Flag));
      DAL->AddFlagArg(
          A, Opts.getOption(options::OPT_fno_eliminate_unused_debug_symbols));
      break;

    case options::OPT_gused:
      DAL->AddFlagArg(A, Opts.getOption(options::OPT_g_Flag));
      DAL->AddFlagArg(
          A, Opts.getOption(options::OPT_feliminate_unused_debug_symbols));
      break;

    case options::OPT_shared:
      DAL->AddFlagArg(A, Opts.getOption(options::OPT_dynamiclib));
      break;

    case options::OPT_fconstant_cfstrings:
      DAL->AddFlagArg(A, Opts.getOption(options::OPT_mconstant_cfstrings));
      break;

    case options::OPT_fno_constant_cfstrings:
      DAL->AddFlagArg(A, Opts.getOption(options::OPT_mno_constant_cfstrings));
      break;

    case options::OPT_Wnonportable_cfstrings:
      DAL->AddFlagArg(A,
                      Opts.getOption(options::OPT_mwarn_nonportable_cfstrings));
      break;

    case options::OPT_Wno_nonportable_cfstrings:
      DAL->AddFlagArg(
          A, Opts.getOption(options::OPT_mno_warn_nonportable_cfstrings));
      break;
    }
  }

  // Add the arch options based on the particular spelling of -arch, to match
  // how the driver driver works.
  if (!BoundArch.empty()) {
    StringRef Name = BoundArch;
    const Option MCpu = Opts.getOption(options::OPT_mcpu_EQ);
    const Option MArch = Opts.getOption(clang::driver::options::OPT_march_EQ);

    // This code must be kept in sync with LLVM's getArchTypeForDarwinArch,
    // which defines the list of which architectures we accept.
    if (Name == "ppc")
      ;
    else if (Name == "ppc601")
      DAL->AddJoinedArg(nullptr, MCpu, "601");
    else if (Name == "ppc603")
      DAL->AddJoinedArg(nullptr, MCpu, "603");
    else if (Name == "ppc604")
      DAL->AddJoinedArg(nullptr, MCpu, "604");
    else if (Name == "ppc604e")
      DAL->AddJoinedArg(nullptr, MCpu, "604e");
    else if (Name == "ppc750")
      DAL->AddJoinedArg(nullptr, MCpu, "750");
    else if (Name == "ppc7400")
      DAL->AddJoinedArg(nullptr, MCpu, "7400");
    else if (Name == "ppc7450")
      DAL->AddJoinedArg(nullptr, MCpu, "7450");
    else if (Name == "ppc970")
      DAL->AddJoinedArg(nullptr, MCpu, "970");

    else if (Name == "ppc64" || Name == "ppc64le")
      DAL->AddFlagArg(nullptr, Opts.getOption(options::OPT_m64));

    else if (Name == "i386")
      ;
    else if (Name == "i486")
      DAL->AddJoinedArg(nullptr, MArch, "i486");
    else if (Name == "i586")
      DAL->AddJoinedArg(nullptr, MArch, "i586");
    else if (Name == "i686")
      DAL->AddJoinedArg(nullptr, MArch, "i686");
    else if (Name == "pentium")
      DAL->AddJoinedArg(nullptr, MArch, "pentium");
    else if (Name == "pentium2")
      DAL->AddJoinedArg(nullptr, MArch, "pentium2");
    else if (Name == "pentpro")
      DAL->AddJoinedArg(nullptr, MArch, "pentiumpro");
    else if (Name == "pentIIm3")
      DAL->AddJoinedArg(nullptr, MArch, "pentium2");

    else if (Name == "x86_64" || Name == "x86_64h")
      DAL->AddFlagArg(nullptr, Opts.getOption(options::OPT_m64));

    else if (Name == "arm")
      DAL->AddJoinedArg(nullptr, MArch, "armv4t");
    else if (Name == "armv4t")
      DAL->AddJoinedArg(nullptr, MArch, "armv4t");
    else if (Name == "armv5")
      DAL->AddJoinedArg(nullptr, MArch, "armv5tej");
    else if (Name == "xscale")
      DAL->AddJoinedArg(nullptr, MArch, "xscale");
    else if (Name == "armv6")
      DAL->AddJoinedArg(nullptr, MArch, "armv6k");
    else if (Name == "armv6m")
      DAL->AddJoinedArg(nullptr, MArch, "armv6m");
    else if (Name == "armv7")
      DAL->AddJoinedArg(nullptr, MArch, "armv7a");
    else if (Name == "armv7em")
      DAL->AddJoinedArg(nullptr, MArch, "armv7em");
    else if (Name == "armv7k")
      DAL->AddJoinedArg(nullptr, MArch, "armv7k");
    else if (Name == "armv7m")
      DAL->AddJoinedArg(nullptr, MArch, "armv7m");
    else if (Name == "armv7s")
      DAL->AddJoinedArg(nullptr, MArch, "armv7s");
  }

  return DAL;
}

void MachO::AddLinkRuntimeLibArgs(const ArgList &Args,
                                  ArgStringList &CmdArgs,
                                  bool ForceLinkBuiltinRT) const {
  // Embedded targets are simple at the moment, not supporting sanitizers and
  // with different libraries for each member of the product { static, PIC } x
  // { hard-float, soft-float }
  llvm::SmallString<32> CompilerRT = StringRef("");
  CompilerRT +=
      (tools::arm::getARMFloatABI(*this, Args) == tools::arm::FloatABI::Hard)
          ? "hard"
          : "soft";
  CompilerRT += Args.hasArg(options::OPT_fPIC) ? "_pic" : "_static";

  AddLinkRuntimeLib(Args, CmdArgs, CompilerRT, RLO_IsEmbedded);
}

bool Darwin::isAlignedAllocationUnavailable() const {
  llvm::Triple::OSType OS;

  if (isTargetMacCatalyst())
    return TargetVersion < alignedAllocMinVersion(llvm::Triple::MacOSX);
  switch (TargetPlatform) {
  case MacOS: // Earlier than 10.13.
    OS = llvm::Triple::MacOSX;
    break;
  case IPhoneOS:
    OS = llvm::Triple::IOS;
    break;
  case TvOS: // Earlier than 11.0.
    OS = llvm::Triple::TvOS;
    break;
  case WatchOS: // Earlier than 4.0.
    OS = llvm::Triple::WatchOS;
    break;
  case DriverKit: // Always available.
    return false;
  }

  return TargetVersion < alignedAllocMinVersion(OS);
}

void Darwin::addClangTargetOptions(const llvm::opt::ArgList &DriverArgs,
                                   llvm::opt::ArgStringList &CC1Args,
                                   Action::OffloadKind DeviceOffloadKind) const {
  // Pass "-faligned-alloc-unavailable" only when the user hasn't manually
  // enabled or disabled aligned allocations.
  if (!DriverArgs.hasArgNoClaim(options::OPT_faligned_allocation,
                                options::OPT_fno_aligned_allocation) &&
      isAlignedAllocationUnavailable())
    CC1Args.push_back("-faligned-alloc-unavailable");

  if (TargetVariantTriple) {
    CC1Args.push_back("-darwin-target-variant-triple");
    CC1Args.push_back(
        DriverArgs.MakeArgString(TargetVariantTriple->getTriple()));
  }

  if (SDKInfo) {
    /// Pass the SDK version to the compiler when the SDK information is
    /// available.
    auto EmitTargetSDKVersionArg = [&](const VersionTuple &V) {
      std::string Arg;
      llvm::raw_string_ostream OS(Arg);
      OS << "-target-sdk-version=" << V;
      CC1Args.push_back(DriverArgs.MakeArgString(OS.str()));
    };

    if (isTargetMacCatalyst()) {
      if (const auto *MacOStoMacCatalystMapping = SDKInfo->getVersionMapping(
              DarwinSDKInfo::OSEnvPair::macOStoMacCatalystPair())) {
        Optional<VersionTuple> SDKVersion = MacOStoMacCatalystMapping->map(
            SDKInfo->getVersion(), minimumMacCatalystDeploymentTarget(), None);
        EmitTargetSDKVersionArg(
            SDKVersion ? *SDKVersion : minimumMacCatalystDeploymentTarget());
      }
    } else {
      EmitTargetSDKVersionArg(SDKInfo->getVersion());
    }

    /// Pass the target variant SDK version to the compiler when the SDK
    /// information is available and is required for target variant.
    if (TargetVariantTriple) {
      if (isTargetMacCatalyst()) {
        std::string Arg;
        llvm::raw_string_ostream OS(Arg);
        OS << "-darwin-target-variant-sdk-version=" << SDKInfo->getVersion();
        CC1Args.push_back(DriverArgs.MakeArgString(OS.str()));
      } else if (const auto *MacOStoMacCatalystMapping =
                     SDKInfo->getVersionMapping(
                         DarwinSDKInfo::OSEnvPair::macOStoMacCatalystPair())) {
        if (Optional<VersionTuple> SDKVersion = MacOStoMacCatalystMapping->map(
                SDKInfo->getVersion(), minimumMacCatalystDeploymentTarget(),
                None)) {
          std::string Arg;
          llvm::raw_string_ostream OS(Arg);
          OS << "-darwin-target-variant-sdk-version=" << *SDKVersion;
          CC1Args.push_back(DriverArgs.MakeArgString(OS.str()));
        }
      }
    }
  }

  // Enable compatibility mode for NSItemProviderCompletionHandler in
  // Foundation/NSItemProvider.h.
  CC1Args.push_back("-fcompatibility-qualified-id-block-type-checking");

  // Give static local variables in inline functions hidden visibility when
  // -fvisibility-inlines-hidden is enabled.
  if (!DriverArgs.getLastArgNoClaim(
          options::OPT_fvisibility_inlines_hidden_static_local_var,
          options::OPT_fno_visibility_inlines_hidden_static_local_var))
    CC1Args.push_back("-fvisibility-inlines-hidden-static-local-var");
}

DerivedArgList *
Darwin::TranslateArgs(const DerivedArgList &Args, StringRef BoundArch,
                      Action::OffloadKind DeviceOffloadKind) const {
  // First get the generic Apple args, before moving onto Darwin-specific ones.
  DerivedArgList *DAL =
      MachO::TranslateArgs(Args, BoundArch, DeviceOffloadKind);
  const OptTable &Opts = getDriver().getOpts();

  // If no architecture is bound, none of the translations here are relevant.
  if (BoundArch.empty())
    return DAL;

  // Add an explicit version min argument for the deployment target. We do this
  // after argument translation because -Xarch_ arguments may add a version min
  // argument.
  AddDeploymentTarget(*DAL);

  // For iOS 6, undo the translation to add -static for -mkernel/-fapple-kext.
  // FIXME: It would be far better to avoid inserting those -static arguments,
  // but we can't check the deployment target in the translation code until
  // it is set here.
  if (isTargetWatchOSBased() || isTargetDriverKit() ||
      (isTargetIOSBased() && !isIPhoneOSVersionLT(6, 0))) {
    for (ArgList::iterator it = DAL->begin(), ie = DAL->end(); it != ie; ) {
      Arg *A = *it;
      ++it;
      if (A->getOption().getID() != options::OPT_mkernel &&
          A->getOption().getID() != options::OPT_fapple_kext)
        continue;
      assert(it != ie && "unexpected argument translation");
      A = *it;
      assert(A->getOption().getID() == options::OPT_static &&
             "missing expected -static argument");
      *it = nullptr;
      ++it;
    }
  }

  if (!Args.getLastArg(options::OPT_stdlib_EQ) &&
      GetCXXStdlibType(Args) == ToolChain::CST_Libcxx)
    DAL->AddJoinedArg(nullptr, Opts.getOption(options::OPT_stdlib_EQ),
                      "libc++");

  // Validate the C++ standard library choice.
  CXXStdlibType Type = GetCXXStdlibType(*DAL);
  if (Type == ToolChain::CST_Libcxx) {
    // Check whether the target provides libc++.
    StringRef where;

    // Complain about targeting iOS < 5.0 in any way.
    if (isTargetIOSBased() && isIPhoneOSVersionLT(5, 0))
      where = "iOS 5.0";

    if (where != StringRef()) {
      getDriver().Diag(clang::diag::err_drv_invalid_libcxx_deployment) << where;
    }
  }

  auto Arch = tools::darwin::getArchTypeForMachOArchName(BoundArch);
  if ((Arch == llvm::Triple::arm || Arch == llvm::Triple::thumb)) {
    if (Args.hasFlag(options::OPT_fomit_frame_pointer,
                     options::OPT_fno_omit_frame_pointer, false))
      getDriver().Diag(clang::diag::warn_drv_unsupported_opt_for_target)
          << "-fomit-frame-pointer" << BoundArch;
  }

  return DAL;
}

bool MachO::IsUnwindTablesDefault(const ArgList &Args) const {
  // Unwind tables are not emitted if -fno-exceptions is supplied (except when
  // targeting x86_64).
  return getArch() == llvm::Triple::x86_64 ||
         (GetExceptionModel(Args) != llvm::ExceptionHandling::SjLj &&
          Args.hasFlag(options::OPT_fexceptions, options::OPT_fno_exceptions,
                       true));
}

bool MachO::UseDwarfDebugFlags() const {
  if (const char *S = ::getenv("RC_DEBUG_OPTIONS"))
    return S[0] != '\0';
  return false;
}

std::string MachO::GetGlobalDebugPathRemapping() const {
  if (const char *S = ::getenv("RC_DEBUG_PREFIX_MAP"))
    return S;
  return {};
}

llvm::ExceptionHandling Darwin::GetExceptionModel(const ArgList &Args) const {
  // Darwin uses SjLj exceptions on ARM.
  if (getTriple().getArch() != llvm::Triple::arm &&
      getTriple().getArch() != llvm::Triple::thumb)
    return llvm::ExceptionHandling::None;

  // Only watchOS uses the new DWARF/Compact unwinding method.
  llvm::Triple Triple(ComputeLLVMTriple(Args));
  if (Triple.isWatchABI())
    return llvm::ExceptionHandling::DwarfCFI;

  return llvm::ExceptionHandling::SjLj;
}

bool Darwin::SupportsEmbeddedBitcode() const {
  assert(TargetInitialized && "Target not initialized!");
  if (isTargetIPhoneOS() && isIPhoneOSVersionLT(6, 0))
    return false;
  return true;
}

bool MachO::isPICDefault() const { return true; }

bool MachO::isPIEDefault(const llvm::opt::ArgList &Args) const { return false; }

bool MachO::isPICDefaultForced() const {
  return (getArch() == llvm::Triple::x86_64 ||
          getArch() == llvm::Triple::aarch64);
}

bool MachO::SupportsProfiling() const {
  // Profiling instrumentation is only supported on x86.
  return getTriple().isX86();
}

void Darwin::addMinVersionArgs(const ArgList &Args,
                               ArgStringList &CmdArgs) const {
  VersionTuple TargetVersion = getTripleTargetVersion();

  if (isTargetWatchOS())
    CmdArgs.push_back("-watchos_version_min");
  else if (isTargetWatchOSSimulator())
    CmdArgs.push_back("-watchos_simulator_version_min");
  else if (isTargetTvOS())
    CmdArgs.push_back("-tvos_version_min");
  else if (isTargetTvOSSimulator())
    CmdArgs.push_back("-tvos_simulator_version_min");
  else if (isTargetDriverKit())
    CmdArgs.push_back("-driverkit_version_min");
  else if (isTargetIOSSimulator())
    CmdArgs.push_back("-ios_simulator_version_min");
  else if (isTargetIOSBased())
    CmdArgs.push_back("-iphoneos_version_min");
  else if (isTargetMacCatalyst())
    CmdArgs.push_back("-maccatalyst_version_min");
  else {
    assert(isTargetMacOS() && "unexpected target");
    CmdArgs.push_back("-macosx_version_min");
  }

  VersionTuple MinTgtVers = getEffectiveTriple().getMinimumSupportedOSVersion();
  if (!MinTgtVers.empty() && MinTgtVers > TargetVersion)
    TargetVersion = MinTgtVers;
  CmdArgs.push_back(Args.MakeArgString(TargetVersion.getAsString()));
  if (TargetVariantTriple) {
    assert(isTargetMacOSBased() && "unexpected target");
    VersionTuple VariantTargetVersion;
    if (TargetVariantTriple->isMacOSX()) {
      CmdArgs.push_back("-macosx_version_min");
      TargetVariantTriple->getMacOSXVersion(VariantTargetVersion);
    } else {
      assert(TargetVariantTriple->isiOS() &&
             TargetVariantTriple->isMacCatalystEnvironment() &&
             "unexpected target variant triple");
      CmdArgs.push_back("-maccatalyst_version_min");
      VariantTargetVersion = TargetVariantTriple->getiOSVersion();
    }
    VersionTuple MinTgtVers =
        TargetVariantTriple->getMinimumSupportedOSVersion();
    if (MinTgtVers.getMajor() && MinTgtVers > VariantTargetVersion)
      VariantTargetVersion = MinTgtVers;
    CmdArgs.push_back(Args.MakeArgString(VariantTargetVersion.getAsString()));
  }
}

static const char *getPlatformName(Darwin::DarwinPlatformKind Platform,
                                   Darwin::DarwinEnvironmentKind Environment) {
  switch (Platform) {
  case Darwin::MacOS:
    return "macos";
  case Darwin::IPhoneOS:
    if (Environment == Darwin::MacCatalyst)
      return "mac catalyst";
    return "ios";
  case Darwin::TvOS:
    return "tvos";
  case Darwin::WatchOS:
    return "watchos";
  case Darwin::DriverKit:
    return "driverkit";
  }
  llvm_unreachable("invalid platform");
}

void Darwin::addPlatformVersionArgs(const llvm::opt::ArgList &Args,
                                    llvm::opt::ArgStringList &CmdArgs) const {
  auto EmitPlatformVersionArg =
      [&](const VersionTuple &TV, Darwin::DarwinPlatformKind TargetPlatform,
          Darwin::DarwinEnvironmentKind TargetEnvironment,
          const llvm::Triple &TT) {
        // -platform_version <platform> <target_version> <sdk_version>
        // Both the target and SDK version support only up to 3 components.
        CmdArgs.push_back("-platform_version");
        std::string PlatformName =
            getPlatformName(TargetPlatform, TargetEnvironment);
        if (TargetEnvironment == Darwin::Simulator)
          PlatformName += "-simulator";
        CmdArgs.push_back(Args.MakeArgString(PlatformName));
        VersionTuple TargetVersion = TV.withoutBuild();
        if ((TargetPlatform == Darwin::IPhoneOS ||
             TargetPlatform == Darwin::TvOS) &&
            getTriple().getArchName() == "arm64e" &&
            TargetVersion.getMajor() < 14) {
          // arm64e slice is supported on iOS/tvOS 14+ only.
          TargetVersion = VersionTuple(14, 0);
        }
        VersionTuple MinTgtVers = TT.getMinimumSupportedOSVersion();
        if (!MinTgtVers.empty() && MinTgtVers > TargetVersion)
          TargetVersion = MinTgtVers;
        CmdArgs.push_back(Args.MakeArgString(TargetVersion.getAsString()));

        if (TargetPlatform == IPhoneOS && TargetEnvironment == MacCatalyst) {
          // Mac Catalyst programs must use the appropriate iOS SDK version
          // that corresponds to the macOS SDK version used for the compilation.
          Optional<VersionTuple> iOSSDKVersion;
          if (SDKInfo) {
            if (const auto *MacOStoMacCatalystMapping =
                    SDKInfo->getVersionMapping(
                        DarwinSDKInfo::OSEnvPair::macOStoMacCatalystPair())) {
              iOSSDKVersion = MacOStoMacCatalystMapping->map(
                  SDKInfo->getVersion().withoutBuild(),
                  minimumMacCatalystDeploymentTarget(), None);
            }
          }
          CmdArgs.push_back(Args.MakeArgString(
              (iOSSDKVersion ? *iOSSDKVersion
                             : minimumMacCatalystDeploymentTarget())
                  .getAsString()));
          return;
        }

        if (SDKInfo) {
          VersionTuple SDKVersion = SDKInfo->getVersion().withoutBuild();
          CmdArgs.push_back(Args.MakeArgString(SDKVersion.getAsString()));
        } else {
          // Use an SDK version that's matching the deployment target if the SDK
          // version is missing. This is preferred over an empty SDK version
          // (0.0.0) as the system's runtime might expect the linked binary to
          // contain a valid SDK version in order for the binary to work
          // correctly. It's reasonable to use the deployment target version as
          // a proxy for the SDK version because older SDKs don't guarantee
          // support for deployment targets newer than the SDK versions, so that
          // rules out using some predetermined older SDK version, which leaves
          // the deployment target version as the only reasonable choice.
          CmdArgs.push_back(Args.MakeArgString(TargetVersion.getAsString()));
        }
      };
  EmitPlatformVersionArg(getTripleTargetVersion(), TargetPlatform,
                         TargetEnvironment, getEffectiveTriple());
  if (!TargetVariantTriple)
    return;
  Darwin::DarwinPlatformKind Platform;
  Darwin::DarwinEnvironmentKind Environment;
  VersionTuple TargetVariantVersion;
  if (TargetVariantTriple->isMacOSX()) {
    TargetVariantTriple->getMacOSXVersion(TargetVariantVersion);
    Platform = Darwin::MacOS;
    Environment = Darwin::NativeEnvironment;
  } else {
    assert(TargetVariantTriple->isiOS() &&
           TargetVariantTriple->isMacCatalystEnvironment() &&
           "unexpected target variant triple");
    TargetVariantVersion = TargetVariantTriple->getiOSVersion();
    Platform = Darwin::IPhoneOS;
    Environment = Darwin::MacCatalyst;
  }
  EmitPlatformVersionArg(TargetVariantVersion, Platform, Environment,
                         *TargetVariantTriple);
}

// Add additional link args for the -dynamiclib option.
static void addDynamicLibLinkArgs(const Darwin &D, const ArgList &Args,
                                  ArgStringList &CmdArgs) {
  // Derived from darwin_dylib1 spec.
  if (D.isTargetIPhoneOS()) {
    if (D.isIPhoneOSVersionLT(3, 1))
      CmdArgs.push_back("-ldylib1.o");
    return;
  }

  if (!D.isTargetMacOS())
    return;
  if (D.isMacosxVersionLT(10, 5))
    CmdArgs.push_back("-ldylib1.o");
  else if (D.isMacosxVersionLT(10, 6))
    CmdArgs.push_back("-ldylib1.10.5.o");
}

// Add additional link args for the -bundle option.
static void addBundleLinkArgs(const Darwin &D, const ArgList &Args,
                              ArgStringList &CmdArgs) {
  if (Args.hasArg(options::OPT_static))
    return;
  // Derived from darwin_bundle1 spec.
  if ((D.isTargetIPhoneOS() && D.isIPhoneOSVersionLT(3, 1)) ||
      (D.isTargetMacOS() && D.isMacosxVersionLT(10, 6)))
    CmdArgs.push_back("-lbundle1.o");
}

// Add additional link args for the -pg option.
static void addPgProfilingLinkArgs(const Darwin &D, const ArgList &Args,
                                   ArgStringList &CmdArgs) {
  if (D.isTargetMacOS() && D.isMacosxVersionLT(10, 9)) {
    if (Args.hasArg(options::OPT_static) || Args.hasArg(options::OPT_object) ||
        Args.hasArg(options::OPT_preload)) {
      CmdArgs.push_back("-lgcrt0.o");
    } else {
      CmdArgs.push_back("-lgcrt1.o");

      // darwin_crt2 spec is empty.
    }
    // By default on OS X 10.8 and later, we don't link with a crt1.o
    // file and the linker knows to use _main as the entry point.  But,
    // when compiling with -pg, we need to link with the gcrt1.o file,
    // so pass the -no_new_main option to tell the linker to use the
    // "start" symbol as the entry point.
    if (!D.isMacosxVersionLT(10, 8))
      CmdArgs.push_back("-no_new_main");
  } else {
    D.getDriver().Diag(diag::err_drv_clang_unsupported_opt_pg_darwin)
        << D.isTargetMacOSBased();
  }
}

static void addDefaultCRTLinkArgs(const Darwin &D, const ArgList &Args,
                                  ArgStringList &CmdArgs) {
  // Derived from darwin_crt1 spec.
  if (D.isTargetIPhoneOS()) {
    if (D.getArch() == llvm::Triple::aarch64)
      ; // iOS does not need any crt1 files for arm64
    else if (D.isIPhoneOSVersionLT(3, 1))
      CmdArgs.push_back("-lcrt1.o");
    else if (D.isIPhoneOSVersionLT(6, 0))
      CmdArgs.push_back("-lcrt1.3.1.o");
    return;
  }

  if (!D.isTargetMacOS())
    return;
  if (D.isMacosxVersionLT(10, 5))
    CmdArgs.push_back("-lcrt1.o");
  else if (D.isMacosxVersionLT(10, 6))
    CmdArgs.push_back("-lcrt1.10.5.o");
  else if (D.isMacosxVersionLT(10, 8))
    CmdArgs.push_back("-lcrt1.10.6.o");
  // darwin_crt2 spec is empty.
}

void Darwin::addStartObjectFileArgs(const ArgList &Args,
                                    ArgStringList &CmdArgs) const {
  // Derived from startfile spec.
  if (Args.hasArg(options::OPT_dynamiclib))
    addDynamicLibLinkArgs(*this, Args, CmdArgs);
  else if (Args.hasArg(options::OPT_bundle))
    addBundleLinkArgs(*this, Args, CmdArgs);
  else if (Args.hasArg(options::OPT_pg) && SupportsProfiling())
    addPgProfilingLinkArgs(*this, Args, CmdArgs);
  else if (Args.hasArg(options::OPT_static) ||
           Args.hasArg(options::OPT_object) ||
           Args.hasArg(options::OPT_preload))
    CmdArgs.push_back("-lcrt0.o");
  else
    addDefaultCRTLinkArgs(*this, Args, CmdArgs);

  if (isTargetMacOS() && Args.hasArg(options::OPT_shared_libgcc) &&
      isMacosxVersionLT(10, 5)) {
    const char *Str = Args.MakeArgString(GetFilePath("crt3.o"));
    CmdArgs.push_back(Str);
  }
}

void Darwin::CheckObjCARC() const {
  if (isTargetIOSBased() || isTargetWatchOSBased() ||
      (isTargetMacOSBased() && !isMacosxVersionLT(10, 6)))
    return;
  getDriver().Diag(diag::err_arc_unsupported_on_toolchain);
}

SanitizerMask Darwin::getSupportedSanitizers() const {
  const bool IsX86_64 = getTriple().getArch() == llvm::Triple::x86_64;
  const bool IsAArch64 = getTriple().getArch() == llvm::Triple::aarch64;
  SanitizerMask Res = ToolChain::getSupportedSanitizers();
  Res |= SanitizerKind::Address;
  Res |= SanitizerKind::PointerCompare;
  Res |= SanitizerKind::PointerSubtract;
  Res |= SanitizerKind::Leak;
  Res |= SanitizerKind::Fuzzer;
  Res |= SanitizerKind::FuzzerNoLink;
  Res |= SanitizerKind::Function;
  Res |= SanitizerKind::ObjCCast;

  // Prior to 10.9, macOS shipped a version of the C++ standard library without
  // C++11 support. The same is true of iOS prior to version 5. These OS'es are
  // incompatible with -fsanitize=vptr.
  if (!(isTargetMacOSBased() && isMacosxVersionLT(10, 9)) &&
      !(isTargetIPhoneOS() && isIPhoneOSVersionLT(5, 0)))
    Res |= SanitizerKind::Vptr;

  if ((IsX86_64 || IsAArch64) && isTargetMacOSBased()) {
    Res |= SanitizerKind::Thread;
  } else if (isTargetIOSSimulator() || isTargetTvOSSimulator()) {
    if (IsX86_64)
      Res |= SanitizerKind::Thread;
  }
  return Res;
}

void Darwin::printVerboseInfo(raw_ostream &OS) const {
  CudaInstallation.print(OS);
  RocmInstallation.print(OS);
}<|MERGE_RESOLUTION|>--- conflicted
+++ resolved
@@ -639,11 +639,7 @@
   // to generate executables.
   if (getToolChain().getDriver().IsFlangMode()) {
     addFortranRuntimeLibraryPath(getToolChain(), Args, CmdArgs);
-<<<<<<< HEAD
-    addFortranRuntimeLibs(CmdArgs, getToolChain().getTriple());
-=======
     addFortranRuntimeLibs(getToolChain(), CmdArgs);
->>>>>>> 7365ea55
   }
 
   if (!Args.hasArg(options::OPT_nostdlib, options::OPT_nodefaultlibs))

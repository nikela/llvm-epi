//===-- Flang.cpp - Flang+LLVM ToolChain Implementations --------*- C++ -*-===//
//
// Part of the LLVM Project, under the Apache License v2.0 with LLVM Exceptions.
// See https://llvm.org/LICENSE.txt for license information.
// SPDX-License-Identifier: Apache-2.0 WITH LLVM-exception
//
//===----------------------------------------------------------------------===//

#include "Flang.h"
#include "Arch/AArch64.h"
#include "Arch/ARM.h"
#include "Arch/RISCV.h"
#include "Arch/X86.h"
#include "CommonArgs.h"
#include "clang/Basic/CodeGenOptions.h"
#include "clang/Driver/Driver.h"
#include "clang/Driver/Options.h"
#include "clang/Driver/Types.h"
#include "llvm/Support/Host.h"

#include <cassert>

using namespace clang::driver;
using namespace clang::driver::tools;
using namespace clang;
using namespace llvm::opt;

/// Add -x lang to \p CmdArgs for \p Input.
static void addDashXForInput(const ArgList &Args, const InputInfo &Input,
                             ArgStringList &CmdArgs) {
  CmdArgs.push_back("-x");
  // Map the driver type to the frontend type.
  CmdArgs.push_back(types::getTypeName(Input.getType()));
}

void Flang::AddFortranDialectOptions(const ArgList &Args,
                                     ArgStringList &CmdArgs) const {
  Args.AddAllArgs(
      CmdArgs, {options::OPT_ffixed_form, options::OPT_ffree_form,
                options::OPT_ffixed_line_length_EQ, options::OPT_fopenmp,
                options::OPT_fopenacc, options::OPT_finput_charset_EQ,
                options::OPT_fimplicit_none, options::OPT_fno_implicit_none,
                options::OPT_fbackslash, options::OPT_fno_backslash,
                options::OPT_flogical_abbreviations,
                options::OPT_fno_logical_abbreviations,
                options::OPT_fxor_operator, options::OPT_fno_xor_operator,
                options::OPT_falternative_parameter_statement,
                options::OPT_fdefault_real_8, options::OPT_fdefault_integer_8,
                options::OPT_fdefault_double_8, options::OPT_flarge_sizes,
                options::OPT_fno_automatic});
}

void Flang::AddPreprocessingOptions(const ArgList &Args,
                                    ArgStringList &CmdArgs) const {
  Args.AddAllArgs(CmdArgs,
                  {options::OPT_P, options::OPT_D, options::OPT_U,
                   options::OPT_I, options::OPT_cpp, options::OPT_nocpp});
}

void Flang::AddOtherOptions(const ArgList &Args, ArgStringList &CmdArgs) const {
  Args.AddAllArgs(CmdArgs,
                  {options::OPT_module_dir, options::OPT_fdebug_module_writer,
                   options::OPT_fintrinsic_modules_path, options::OPT_pedantic,
                   options::OPT_std_EQ, options::OPT_W_Joined});
}

<<<<<<< HEAD
static bool shouldEnableVectorizerAtOLevel(const ArgList &Args, bool isSlpVec) {
  if (Arg *A = Args.getLastArg(options::OPT_O_Group)) {
    if (A->getOption().matches(options::OPT_O4) ||
        A->getOption().matches(options::OPT_Ofast))
      return true;

    if (A->getOption().matches(options::OPT_O0))
      return false;

    assert(A->getOption().matches(options::OPT_O) && "Must have a -O flag");

    // Vectorize -Os.
    StringRef S(A->getValue());
    if (S == "s")
      return true;

    // Don't vectorize -Oz, unless it's the slp vectorizer.
    if (S == "z")
      return isSlpVec;

    unsigned OptLevel = 0;
    if (S.getAsInteger(10, OptLevel))
      return false;

    return OptLevel > 1;
  }

  return false;
}

void Flang::AddCodeGenOptions(const ArgList &Args,
                              ArgStringList &CmdArgs) const {
  Args.AddAllArgs(CmdArgs, options::OPT_O);

  // Enable vectorization per default according to the optimization level
  // selected. For optimization levels that want vectorization we use the alias
  // option to simplify the hasFlag logic.
  bool EnableVec = shouldEnableVectorizerAtOLevel(Args, false);
  OptSpecifier VectorizeAliasOption =
      EnableVec ? options::OPT_O_Group : options::OPT_fvectorize;
  if (Args.hasFlag(options::OPT_fvectorize, VectorizeAliasOption,
                   options::OPT_fno_vectorize, EnableVec))
    CmdArgs.push_back("-vectorize-loops");

  // -fslp-vectorize is enabled based on the optimization level selected.
  bool EnableSLPVec = shouldEnableVectorizerAtOLevel(Args, true);
  OptSpecifier SLPVectAliasOption =
      EnableSLPVec ? options::OPT_O_Group : options::OPT_fslp_vectorize;
  if (Args.hasFlag(options::OPT_fslp_vectorize, SLPVectAliasOption,
                   options::OPT_fno_slp_vectorize, EnableSLPVec))
    CmdArgs.push_back("-vectorize-slp");

  Args.AddLastArg(CmdArgs, options::OPT_funroll_loops,
                  options::OPT_fno_unroll_loops);
}

static const char *RelocationModelName(llvm::Reloc::Model Model) {
  switch (Model) {
  case llvm::Reloc::Static:
    return "static";
  case llvm::Reloc::PIC_:
    return "pic";
  case llvm::Reloc::DynamicNoPIC:
    return "dynamic-no-pic";
  case llvm::Reloc::ROPI:
    return "ropi";
  case llvm::Reloc::RWPI:
    return "rwpi";
  case llvm::Reloc::ROPI_RWPI:
    return "ropi-rwpi";
  }
  llvm_unreachable("Unknown Reloc::Model kind");
}

static bool mustUseNonLeafFramePointerForTarget(const llvm::Triple &Triple) {
  switch (Triple.getArch()){
  default:
    return false;
  case llvm::Triple::arm:
  case llvm::Triple::thumb:
    // ARM Darwin targets require a frame pointer to be always present to aid
    // offline debugging via backtraces.
    return Triple.isOSDarwin();
  }
}

static bool useFramePointerForTargetByDefault(const ArgList &Args,
                                              const llvm::Triple &Triple) {
  if (Args.hasArg(options::OPT_pg) && !Args.hasArg(options::OPT_mfentry))
    return true;

  switch (Triple.getArch()) {
  case llvm::Triple::xcore:
  case llvm::Triple::wasm32:
  case llvm::Triple::wasm64:
  case llvm::Triple::msp430:
    // XCore never wants frame pointers, regardless of OS.
    // WebAssembly never wants frame pointers.
    return false;
  case llvm::Triple::ppc:
  case llvm::Triple::ppcle:
  case llvm::Triple::ppc64:
  case llvm::Triple::ppc64le:
  case llvm::Triple::riscv32:
  case llvm::Triple::riscv64:
  case llvm::Triple::amdgcn:
  case llvm::Triple::r600:
  case llvm::Triple::csky:
    return !areOptimizationsEnabled(Args);
  default:
    break;
  }

  if (Triple.isOSNetBSD()) {
    return !areOptimizationsEnabled(Args);
  }

  if (Triple.isOSLinux() || Triple.getOS() == llvm::Triple::CloudABI ||
      Triple.isOSHurd()) {
    switch (Triple.getArch()) {
    // Don't use a frame pointer on linux if optimizing for certain targets.
    case llvm::Triple::arm:
    case llvm::Triple::armeb:
    case llvm::Triple::thumb:
    case llvm::Triple::thumbeb:
      if (Triple.isAndroid())
        return true;
      LLVM_FALLTHROUGH;
    case llvm::Triple::mips64:
    case llvm::Triple::mips64el:
    case llvm::Triple::mips:
    case llvm::Triple::mipsel:
    case llvm::Triple::systemz:
    case llvm::Triple::x86:
    case llvm::Triple::x86_64:
      return !areOptimizationsEnabled(Args);
    default:
      return true;
    }
  }

  if (Triple.isOSWindows()) {
    switch (Triple.getArch()) {
    case llvm::Triple::x86:
      return !areOptimizationsEnabled(Args);
    case llvm::Triple::x86_64:
      return Triple.isOSBinFormatMachO();
    case llvm::Triple::arm:
    case llvm::Triple::thumb:
      // Windows on ARM builds with FPO disabled to aid fast stack walking
      return true;
    default:
      // All other supported Windows ISAs use xdata unwind information, so frame
      // pointers are not generally useful.
      return false;
    }
  }

  return true;
}

static CodeGenOptions::FramePointerKind
getFramePointerKind(const ArgList &Args, const llvm::Triple &Triple) {
  // We have 4 states:
  //
  //  00) leaf retained, non-leaf retained
  //  01) leaf retained, non-leaf omitted (this is invalid)
  //  10) leaf omitted, non-leaf retained
  //      (what -momit-leaf-frame-pointer was designed for)
  //  11) leaf omitted, non-leaf omitted
  //
  //  "omit" options taking precedence over "no-omit" options is the only way
  //  to make 3 valid states representable
  Arg *A = Args.getLastArg(options::OPT_fomit_frame_pointer,
                           options::OPT_fno_omit_frame_pointer);
  bool OmitFP = A && A->getOption().matches(options::OPT_fomit_frame_pointer);
  bool NoOmitFP =
      A && A->getOption().matches(options::OPT_fno_omit_frame_pointer);
  bool OmitLeafFP =
      Args.hasFlag(options::OPT_momit_leaf_frame_pointer,
                   options::OPT_mno_omit_leaf_frame_pointer,
                   Triple.isAArch64() || Triple.isPS() || Triple.isVE());
  if (NoOmitFP || mustUseNonLeafFramePointerForTarget(Triple) ||
      (!OmitFP && useFramePointerForTargetByDefault(Args, Triple))) {
    if (OmitLeafFP)
      return CodeGenOptions::FramePointerKind::NonLeaf;
    return CodeGenOptions::FramePointerKind::All;
  }
  return CodeGenOptions::FramePointerKind::None;
}


void Flang::AddCodeModelOptions(const ArgList &Args,
                                ArgStringList &CmdArgs,
                                const llvm::Triple &Triple) const {
  // FIXME: Some of this stuff is copied from Clang.cpp.
  // Handle -fPIC et al -- the relocation-model affects the assembler
  // for some targets.
=======
void Flang::AddPicOptions(const ArgList &Args, ArgStringList &CmdArgs) const {
  // ParsePICArgs parses -fPIC/-fPIE and their variants and returns a tuple of
  // (RelocationModel, PICLevel, IsPIE).
>>>>>>> fa47ed02
  llvm::Reloc::Model RelocationModel;
  unsigned PICLevel;
  bool IsPIE;
  std::tie(RelocationModel, PICLevel, IsPIE) =
      ParsePICArgs(getToolChain(), Args);

<<<<<<< HEAD
=======
  if (auto *RMName = RelocationModelName(RelocationModel)) {
    CmdArgs.push_back("-mrelocation-model");
    CmdArgs.push_back(RMName);
  }
>>>>>>> fa47ed02
  if (PICLevel > 0) {
    CmdArgs.push_back("-pic-level");
    CmdArgs.push_back(PICLevel == 1 ? "1" : "2");
    if (IsPIE)
      CmdArgs.push_back("-pic-is-pie");
  }
<<<<<<< HEAD

  const char *RMName = RelocationModelName(RelocationModel);
  if (RMName) {
    CmdArgs.push_back("-mrelocation-model");
    CmdArgs.push_back(RMName);
  }

  CodeGenOptions::FramePointerKind FPKeepKind =
      getFramePointerKind(Args, Triple);
  const char *FPKeepKindStr = nullptr;
  switch (FPKeepKind) {
  case CodeGenOptions::FramePointerKind::None:
    FPKeepKindStr = "-mframe-pointer=none";
    break;
  case CodeGenOptions::FramePointerKind::NonLeaf:
    FPKeepKindStr = "-mframe-pointer=non-leaf";
    break;
  case CodeGenOptions::FramePointerKind::All:
    FPKeepKindStr = "-mframe-pointer=all";
    break;
  }
  assert(FPKeepKindStr && "unknown FramePointerKind");
  CmdArgs.push_back(FPKeepKindStr);
}

void Flang::AddRISCVTargetArgs(const ArgList &Args,
                               ArgStringList &CmdArgs) const {
  if (Args.hasArg(options::OPT_mepi)) {
    CmdArgs.push_back("-mepi");

    // We are only interested in scalable vectorization in EPI.
    CmdArgs.push_back("-mllvm");
    CmdArgs.push_back("--scalable-vectorization=only");

    // Predicates are preferred when vectorising in EPI.
    CmdArgs.push_back("-mllvm");
    if (Args.hasArg(options::OPT_mno_prefer_predicate_over_epilog))
      CmdArgs.push_back("--prefer-predicate-over-epilogue=scalar-epilogue");
    else
      CmdArgs.push_back(
          "--prefer-predicate-over-epilogue=predicate-dont-vectorize");

    CmdArgs.push_back("-mllvm");
    CmdArgs.push_back("-epi-pipeline");

    // In EPI we assume vectors of at least 64 bits, even if the spec
    // says >128. Our implementation predates this and we can't change
    // that now. Should impact only the vectorizer, mostly.
    CmdArgs.push_back("-mllvm");
    CmdArgs.push_back("-riscv-v-vector-bits-min=64");

    // IndVarSimplify will not expand the loop count because we do not have
    // an implementation of getCastInstrCost, a zext appears that is given
    // a cost of 1 and then this may exceed the default budget of 4. Raise
    // the budget to 8.
    CmdArgs.push_back("-mllvm");
    CmdArgs.push_back("-scev-cheap-expansion-budget=8");
  }
}

static void getTargetFeatures(const Driver &D, const llvm::Triple &Triple,
                              const ArgList &Args, ArgStringList &CmdArgs,
                              bool ForAS, bool IsAux = false) {
  std::vector<StringRef> Features;
  switch (Triple.getArch()) {
  default:
    break;
  case llvm::Triple::aarch64:
  case llvm::Triple::aarch64_32:
  case llvm::Triple::aarch64_be:
    aarch64::getAArch64TargetFeatures(D, Triple, Args, Features, ForAS);
    break;
  case llvm::Triple::riscv64:
    Features.push_back("+64bit");
    riscv::getRISCVTargetFeatures(D, Triple, Args, Features);
    break;
  case llvm::Triple::x86:
  case llvm::Triple::x86_64:
    x86::getX86TargetFeatures(D, Triple, Args, Features);
    break;
  }

  for (auto Feature : unifyTargetFeatures(Features)) {
    CmdArgs.push_back(IsAux ? "-aux-target-feature" : "-target-feature");
    CmdArgs.push_back(Feature.data());
  }
}

namespace {
void RenderAArch64ABI(const llvm::Triple &Triple, const ArgList &Args,
                      ArgStringList &CmdArgs) {
  const char *ABIName = nullptr;
  if (Arg *A = Args.getLastArg(options::OPT_mabi_EQ))
    ABIName = A->getValue();
  else if (Triple.isOSDarwin())
    ABIName = "darwinpcs";
  else
    ABIName = "aapcs";

  CmdArgs.push_back("-target-abi");
  CmdArgs.push_back(ABIName);
}
}

static void CollectARMPACBTIOptions(const ToolChain &TC, const ArgList &Args,
                                    ArgStringList &CmdArgs, bool isAArch64) {
  const Arg *A = isAArch64
                     ? Args.getLastArg(options::OPT_msign_return_address_EQ,
                                       options::OPT_mbranch_protection_EQ)
                     : Args.getLastArg(options::OPT_mbranch_protection_EQ);
  if (!A)
    return;

  const Driver &D = TC.getDriver();
  const llvm::Triple &Triple = TC.getEffectiveTriple();
  if (!(isAArch64 || (Triple.isArmT32() && Triple.isArmMClass())))
    D.Diag(diag::warn_incompatible_branch_protection_option)
        << Triple.getArchName();

  StringRef Scope, Key;
  bool IndirectBranches;

  if (A->getOption().matches(options::OPT_msign_return_address_EQ)) {
    Scope = A->getValue();
    if (Scope != "none" && Scope != "non-leaf" && Scope != "all")
      D.Diag(diag::err_drv_unsupported_option_argument)
          << A->getOption().getName() << Scope;
    Key = "a_key";
    IndirectBranches = false;
  } else {
    StringRef DiagMsg;
    llvm::ARM::ParsedBranchProtection PBP;
    if (!llvm::ARM::parseBranchProtection(A->getValue(), PBP, DiagMsg))
      D.Diag(diag::err_drv_unsupported_option_argument)
          << A->getOption().getName() << DiagMsg;
    if (!isAArch64 && PBP.Key == "b_key")
      D.Diag(diag::warn_unsupported_branch_protection)
          << "b-key" << A->getAsString(Args);
    Scope = PBP.Scope;
    Key = PBP.Key;
    IndirectBranches = PBP.BranchTargetEnforcement;
  }

  CmdArgs.push_back(
      Args.MakeArgString(Twine("-msign-return-address=") + Scope));
  if (!Scope.equals("none"))
    CmdArgs.push_back(
        Args.MakeArgString(Twine("-msign-return-address-key=") + Key));
  if (IndirectBranches)
    CmdArgs.push_back("-mbranch-target-enforce");
}

extern void AddAAPCSVolatileBitfieldArgs(const ArgList &Args,
                                         ArgStringList &CmdArgs);

namespace {
void AddUnalignedAccessWarning(ArgStringList &CmdArgs) {
  auto StrictAlignIter =
      std::find_if(CmdArgs.rbegin(), CmdArgs.rend(), [](StringRef Arg) {
        return Arg == "+strict-align" || Arg == "-strict-align";
      });
  if (StrictAlignIter != CmdArgs.rend() &&
      StringRef(*StrictAlignIter) == "+strict-align")
    CmdArgs.push_back("-Wunaligned-access");
}
}

void Flang::AddAArch64TargetArgs(const ArgList &Args,
                                 ArgStringList &CmdArgs) const {
  const llvm::Triple &Triple = getToolChain().getEffectiveTriple();

  if (!Args.hasFlag(options::OPT_mred_zone, options::OPT_mno_red_zone, true) ||
      Args.hasArg(options::OPT_mkernel) ||
      Args.hasArg(options::OPT_fapple_kext))
    CmdArgs.push_back("-disable-red-zone");

  if (!Args.hasFlag(options::OPT_mimplicit_float,
                    options::OPT_mno_implicit_float, true))
    CmdArgs.push_back("-no-implicit-float");

  RenderAArch64ABI(Triple, Args, CmdArgs);

  // Forward the -mglobal-merge option for explicit control over the pass.
  if (Arg *A = Args.getLastArg(options::OPT_mglobal_merge,
                               options::OPT_mno_global_merge)) {
    CmdArgs.push_back("-mllvm");
    if (A->getOption().matches(options::OPT_mno_global_merge))
      CmdArgs.push_back("-aarch64-enable-global-merge=false");
    else
      CmdArgs.push_back("-aarch64-enable-global-merge=true");
  }

  // Enable/disable return address signing and indirect branch targets.
  CollectARMPACBTIOptions(getToolChain(), Args, CmdArgs, true /*isAArch64*/);

  // Handle -msve_vector_bits=<bits>
  if (Arg *A = Args.getLastArg(options::OPT_msve_vector_bits_EQ)) {
    StringRef Val = A->getValue();
    const Driver &D = getToolChain().getDriver();
    if (Val.equals("128") || Val.equals("256") || Val.equals("512") ||
        Val.equals("1024") || Val.equals("2048") || Val.equals("128+") ||
        Val.equals("256+") || Val.equals("512+") || Val.equals("1024+") ||
        Val.equals("2048+")) {
      unsigned Bits = 0;
      if (Val.endswith("+"))
        Val = Val.substr(0, Val.size() - 1);
      else {
        bool Invalid = Val.getAsInteger(10, Bits); (void)Invalid;
        assert(!Invalid && "Failed to parse value");
        CmdArgs.push_back(
            Args.MakeArgString("-mvscale-max=" + llvm::Twine(Bits / 128)));
      }

      bool Invalid = Val.getAsInteger(10, Bits); (void)Invalid;
      assert(!Invalid && "Failed to parse value");
      CmdArgs.push_back(
          Args.MakeArgString("-mvscale-min=" + llvm::Twine(Bits / 128)));
    // Silently drop requests for vector-length agnostic code as it's implied.
    } else if (!Val.equals("scalable"))
      // Handle the unsupported values passed to msve-vector-bits.
      D.Diag(diag::err_drv_unsupported_option_argument)
          << A->getOption().getName() << Val;
  }

  AddAAPCSVolatileBitfieldArgs(Args, CmdArgs);

  if (const Arg *A = Args.getLastArg(clang::driver::options::OPT_mtune_EQ)) {
    StringRef Name = A->getValue();

    std::string TuneCPU;
    if (Name == "native")
      TuneCPU = std::string(llvm::sys::getHostCPUName());
    else
      TuneCPU = std::string(Name);

    if (!TuneCPU.empty()) {
      CmdArgs.push_back("-tune-cpu");
      CmdArgs.push_back(Args.MakeArgString(TuneCPU));
    }
  }

  AddUnalignedAccessWarning(CmdArgs);
}

void Flang::AddX86TargetArgs(const ArgList &Args,
                             ArgStringList &CmdArgs) const {
  const Driver &D = getToolChain().getDriver();
  addX86AlignBranchArgs(D, Args, CmdArgs, /*IsLTO=*/false);

  if (!Args.hasFlag(options::OPT_mred_zone, options::OPT_mno_red_zone, true) ||
      Args.hasArg(options::OPT_mkernel) ||
      Args.hasArg(options::OPT_fapple_kext))
    CmdArgs.push_back("-disable-red-zone");

  if (!Args.hasFlag(options::OPT_mtls_direct_seg_refs,
                    options::OPT_mno_tls_direct_seg_refs, true))
    CmdArgs.push_back("-mno-tls-direct-seg-refs");

  // Default to avoid implicit floating-point for kernel/kext code, but allow
  // that to be overridden with -mno-soft-float.
  bool NoImplicitFloat = (Args.hasArg(options::OPT_mkernel) ||
                          Args.hasArg(options::OPT_fapple_kext));
  if (Arg *A = Args.getLastArg(
          options::OPT_msoft_float, options::OPT_mno_soft_float,
          options::OPT_mimplicit_float, options::OPT_mno_implicit_float)) {
    const Option &O = A->getOption();
    NoImplicitFloat = (O.matches(options::OPT_mno_implicit_float) ||
                       O.matches(options::OPT_msoft_float));
  }
  if (NoImplicitFloat)
    CmdArgs.push_back("-no-implicit-float");

  if (Arg *A = Args.getLastArg(options::OPT_masm_EQ)) {
    StringRef Value = A->getValue();
    if (Value == "intel" || Value == "att") {
      CmdArgs.push_back("-mllvm");
      CmdArgs.push_back(Args.MakeArgString("-x86-asm-syntax=" + Value));
      CmdArgs.push_back(Args.MakeArgString("-inline-asm=" + Value));
    } else {
      D.Diag(diag::err_drv_unsupported_option_argument)
          << A->getOption().getName() << Value;
    }
  } else if (D.IsCLMode()) {
    CmdArgs.push_back("-mllvm");
    CmdArgs.push_back("-x86-asm-syntax=intel");
  }

  if (Arg *A = Args.getLastArg(options::OPT_mskip_rax_setup,
                               options::OPT_mno_skip_rax_setup))
    if (A->getOption().matches(options::OPT_mskip_rax_setup))
      CmdArgs.push_back(Args.MakeArgString("-mskip-rax-setup"));

  // Set flags to support MCU ABI.
  if (Args.hasFlag(options::OPT_miamcu, options::OPT_mno_iamcu, false)) {
    CmdArgs.push_back("-mfloat-abi");
    CmdArgs.push_back("soft");
    CmdArgs.push_back("-mstack-alignment=4");
  }

  // Handle -mtune.

  // Default to "generic" unless -march is present or targetting the PS4/PS5.
  std::string TuneCPU;
  if (!Args.hasArg(clang::driver::options::OPT_march_EQ) &&
      !getToolChain().getTriple().isPS())
    TuneCPU = "generic";

  // Override based on -mtune.
  if (const Arg *A = Args.getLastArg(clang::driver::options::OPT_mtune_EQ)) {
    StringRef Name = A->getValue();

    if (Name == "native") {
      Name = llvm::sys::getHostCPUName();
      if (!Name.empty())
        TuneCPU = std::string(Name);
    } else
      TuneCPU = std::string(Name);
  }

  if (!TuneCPU.empty()) {
    CmdArgs.push_back("-tune-cpu");
    CmdArgs.push_back(Args.MakeArgString(TuneCPU));
  }
}

void Flang::RenderTargetOptions(const llvm::Triple &EffectiveTriple,
                                const ArgList &Args,
                                ArgStringList &CmdArgs) const {
  const ToolChain &TC = getToolChain();

  // Add the target features
  getTargetFeatures(TC.getDriver(), EffectiveTriple, Args, CmdArgs, false);

  // Add target specific flags.
  switch (TC.getArch()) {
  default:
    break;
  case llvm::Triple::aarch64:
  case llvm::Triple::aarch64_32:
  case llvm::Triple::aarch64_be:
    AddAArch64TargetArgs(Args, CmdArgs);
    CmdArgs.push_back("-fallow-half-arguments-and-returns");
    break;
  case llvm::Triple::riscv64:
    AddRISCVTargetArgs(Args, CmdArgs);
    break;
  case llvm::Triple::x86:
  case llvm::Triple::x86_64:
    AddX86TargetArgs(Args, CmdArgs);
    break;
  }
=======
>>>>>>> fa47ed02
}

void Flang::ConstructJob(Compilation &C, const JobAction &JA,
                         const InputInfo &Output, const InputInfoList &Inputs,
                         const ArgList &Args, const char *LinkingOutput) const {
  const auto &TC = getToolChain();
  const llvm::Triple &Triple = TC.getEffectiveTriple();
  const std::string &TripleStr = Triple.getTriple();

  const Driver &D = TC.getDriver();
  ArgStringList CmdArgs;

  // Invoke ourselves in -fc1 mode.
  CmdArgs.push_back("-fc1");

  // Add the "effective" target triple.
  CmdArgs.push_back("-triple");
  CmdArgs.push_back(Args.MakeArgString(TripleStr));

  if (isa<PreprocessJobAction>(JA)) {
      CmdArgs.push_back("-E");
  } else if (isa<CompileJobAction>(JA) || isa<BackendJobAction>(JA)) {
    if (JA.getType() == types::TY_Nothing) {
      CmdArgs.push_back("-fsyntax-only");
    } else if (JA.getType() == types::TY_AST) {
      CmdArgs.push_back("-emit-ast");
    } else if (JA.getType() == types::TY_LLVM_IR ||
               JA.getType() == types::TY_LTO_IR) {
      CmdArgs.push_back("-emit-llvm");
    } else if (JA.getType() == types::TY_LLVM_BC ||
               JA.getType() == types::TY_LTO_BC) {
      CmdArgs.push_back("-emit-llvm-bc");
    } else if (JA.getType() == types::TY_PP_Asm) {
      CmdArgs.push_back("-S");
    } else if (JA.getType() == types::TY_LLVM_MLIR) {
      CmdArgs.push_back("-emit-mlir");
    } else {
      assert(false && "Unexpected output type!");
    }
  } else if (isa<AssembleJobAction>(JA)) {
    CmdArgs.push_back("-emit-obj");
  } else {
    assert(false && "Unexpected action class for Flang tool.");
  }

  const InputInfo &Input = Inputs[0];
  types::ID InputType = Input.getType();

  // Add preprocessing options like -I, -D, etc. if we are using the
  // preprocessor (i.e. skip when dealing with e.g. binary files).
  if (types::getPreprocessedType(InputType) != types::TY_INVALID)
    AddPreprocessingOptions(Args, CmdArgs);

  AddFortranDialectOptions(Args, CmdArgs);

  // Code generation options.
  AddCodeGenOptions(Args, CmdArgs);

  // Code model options.
  AddCodeModelOptions(Args, CmdArgs, Triple);

  // Color diagnostics are parsed by the driver directly from argv and later
  // re-parsed to construct this job; claim any possible color diagnostic here
  // to avoid warn_drv_unused_argument.
  Args.getLastArg(options::OPT_fcolor_diagnostics,
                  options::OPT_fno_color_diagnostics);
  if (D.getDiags().getDiagnosticOptions().ShowColors)
    CmdArgs.push_back("-fcolor-diagnostics");

  // -fPIC and related options.
  AddPicOptions(Args, CmdArgs);

  // Add other compile options
  AddOtherOptions(Args, CmdArgs);

  // Forward -Xflang arguments to -fc1
  Args.AddAllArgValues(CmdArgs, options::OPT_Xflang);

  // Forward -mllvm options to the LLVM option parser. In practice, this means
  // forwarding to `-fc1` as that's where the LLVM parser is run.
  for (const Arg *A : Args.filtered(options::OPT_mllvm)) {
    A->claim();
    A->render(Args, CmdArgs);
  }

  for (const Arg *A : Args.filtered(options::OPT_mmlir)) {
    A->claim();
    A->render(Args, CmdArgs);
  }

  RenderTargetOptions(Triple, Args, CmdArgs);

  // Optimization level for CodeGen.
  if (const Arg *A = Args.getLastArg(options::OPT_O_Group)) {
    if (A->getOption().matches(options::OPT_O4)) {
      CmdArgs.push_back("-O3");
      D.Diag(diag::warn_O4_is_O3);
    } else {
      A->render(Args, CmdArgs);
    }
  }

  if (Output.isFilename()) {
    CmdArgs.push_back("-o");
    CmdArgs.push_back(Output.getFilename());
  } else {
    assert(Output.isNothing() && "Invalid output.");
  }

  assert(Input.isFilename() && "Invalid input.");

  addDashXForInput(Args, Input, CmdArgs);

  CmdArgs.push_back(Input.getFilename());

  // TODO: Replace flang-new with flang once the new driver replaces the
  // throwaway driver
  const char *Exec = Args.MakeArgString(D.GetProgramPath("flang-new", TC));
  C.addCommand(std::make_unique<Command>(JA, *this,
                                         ResponseFileSupport::AtFileUTF8(),
                                         Exec, CmdArgs, Inputs, Output));
}

Flang::Flang(const ToolChain &TC) : Tool("flang-new", "flang frontend", TC) {}

Flang::~Flang() {}<|MERGE_RESOLUTION|>--- conflicted
+++ resolved
@@ -64,7 +64,6 @@
                    options::OPT_std_EQ, options::OPT_W_Joined});
 }
 
-<<<<<<< HEAD
 static bool shouldEnableVectorizerAtOLevel(const ArgList &Args, bool isSlpVec) {
   if (Arg *A = Args.getLastArg(options::OPT_O_Group)) {
     if (A->getOption().matches(options::OPT_O4) ||
@@ -119,24 +118,6 @@
 
   Args.AddLastArg(CmdArgs, options::OPT_funroll_loops,
                   options::OPT_fno_unroll_loops);
-}
-
-static const char *RelocationModelName(llvm::Reloc::Model Model) {
-  switch (Model) {
-  case llvm::Reloc::Static:
-    return "static";
-  case llvm::Reloc::PIC_:
-    return "pic";
-  case llvm::Reloc::DynamicNoPIC:
-    return "dynamic-no-pic";
-  case llvm::Reloc::ROPI:
-    return "ropi";
-  case llvm::Reloc::RWPI:
-    return "rwpi";
-  case llvm::Reloc::ROPI_RWPI:
-    return "ropi-rwpi";
-  }
-  llvm_unreachable("Unknown Reloc::Model kind");
 }
 
 static bool mustUseNonLeafFramePointerForTarget(const llvm::Triple &Triple) {
@@ -260,41 +241,6 @@
 void Flang::AddCodeModelOptions(const ArgList &Args,
                                 ArgStringList &CmdArgs,
                                 const llvm::Triple &Triple) const {
-  // FIXME: Some of this stuff is copied from Clang.cpp.
-  // Handle -fPIC et al -- the relocation-model affects the assembler
-  // for some targets.
-=======
-void Flang::AddPicOptions(const ArgList &Args, ArgStringList &CmdArgs) const {
-  // ParsePICArgs parses -fPIC/-fPIE and their variants and returns a tuple of
-  // (RelocationModel, PICLevel, IsPIE).
->>>>>>> fa47ed02
-  llvm::Reloc::Model RelocationModel;
-  unsigned PICLevel;
-  bool IsPIE;
-  std::tie(RelocationModel, PICLevel, IsPIE) =
-      ParsePICArgs(getToolChain(), Args);
-
-<<<<<<< HEAD
-=======
-  if (auto *RMName = RelocationModelName(RelocationModel)) {
-    CmdArgs.push_back("-mrelocation-model");
-    CmdArgs.push_back(RMName);
-  }
->>>>>>> fa47ed02
-  if (PICLevel > 0) {
-    CmdArgs.push_back("-pic-level");
-    CmdArgs.push_back(PICLevel == 1 ? "1" : "2");
-    if (IsPIE)
-      CmdArgs.push_back("-pic-is-pie");
-  }
-<<<<<<< HEAD
-
-  const char *RMName = RelocationModelName(RelocationModel);
-  if (RMName) {
-    CmdArgs.push_back("-mrelocation-model");
-    CmdArgs.push_back(RMName);
-  }
-
   CodeGenOptions::FramePointerKind FPKeepKind =
       getFramePointerKind(Args, Triple);
   const char *FPKeepKindStr = nullptr;
@@ -629,7 +575,6 @@
   case llvm::Triple::aarch64_32:
   case llvm::Triple::aarch64_be:
     AddAArch64TargetArgs(Args, CmdArgs);
-    CmdArgs.push_back("-fallow-half-arguments-and-returns");
     break;
   case llvm::Triple::riscv64:
     AddRISCVTargetArgs(Args, CmdArgs);
@@ -639,8 +584,27 @@
     AddX86TargetArgs(Args, CmdArgs);
     break;
   }
-=======
->>>>>>> fa47ed02
+}
+
+void Flang::AddPicOptions(const ArgList &Args, ArgStringList &CmdArgs) const {
+  // ParsePICArgs parses -fPIC/-fPIE and their variants and returns a tuple of
+  // (RelocationModel, PICLevel, IsPIE).
+  llvm::Reloc::Model RelocationModel;
+  unsigned PICLevel;
+  bool IsPIE;
+  std::tie(RelocationModel, PICLevel, IsPIE) =
+      ParsePICArgs(getToolChain(), Args);
+
+  if (auto *RMName = RelocationModelName(RelocationModel)) {
+    CmdArgs.push_back("-mrelocation-model");
+    CmdArgs.push_back(RMName);
+  }
+  if (PICLevel > 0) {
+    CmdArgs.push_back("-pic-level");
+    CmdArgs.push_back(PICLevel == 1 ? "1" : "2");
+    if (IsPIE)
+      CmdArgs.push_back("-pic-is-pie");
+  }
 }
 
 void Flang::ConstructJob(Compilation &C, const JobAction &JA,

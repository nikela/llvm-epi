//===--- CommonArgs.cpp - Args handling for multiple toolchains -*- C++ -*-===//
//
// Part of the LLVM Project, under the Apache License v2.0 with LLVM Exceptions.
// See https://llvm.org/LICENSE.txt for license information.
// SPDX-License-Identifier: Apache-2.0 WITH LLVM-exception
//
//===----------------------------------------------------------------------===//

#include "CommonArgs.h"
#include "Arch/AArch64.h"
#include "Arch/ARM.h"
#include "Arch/M68k.h"
#include "Arch/Mips.h"
#include "Arch/PPC.h"
#include "Arch/SystemZ.h"
#include "Arch/VE.h"
#include "Arch/X86.h"
#include "HIPAMD.h"
#include "Hexagon.h"
#include "clang/Basic/CharInfo.h"
#include "clang/Basic/LangOptions.h"
#include "clang/Basic/ObjCRuntime.h"
#include "clang/Basic/Version.h"
#include "clang/Config/config.h"
#include "clang/Driver/Action.h"
#include "clang/Driver/Compilation.h"
#include "clang/Driver/Driver.h"
#include "clang/Driver/DriverDiagnostic.h"
#include "clang/Driver/InputInfo.h"
#include "clang/Driver/Job.h"
#include "clang/Driver/Options.h"
#include "clang/Driver/SanitizerArgs.h"
#include "clang/Driver/ToolChain.h"
#include "clang/Driver/Util.h"
#include "clang/Driver/XRayArgs.h"
#include "llvm/ADT/STLExtras.h"
#include "llvm/ADT/SmallSet.h"
#include "llvm/ADT/SmallString.h"
#include "llvm/ADT/StringExtras.h"
#include "llvm/ADT/StringSwitch.h"
#include "llvm/ADT/Twine.h"
#include "llvm/Config/llvm-config.h"
#include "llvm/Option/Arg.h"
#include "llvm/Option/ArgList.h"
#include "llvm/Option/Option.h"
#include "llvm/Support/CodeGen.h"
#include "llvm/Support/Compression.h"
#include "llvm/Support/Debug.h"
#include "llvm/Support/ErrorHandling.h"
#include "llvm/Support/FileSystem.h"
#include "llvm/Support/Host.h"
#include "llvm/Support/Path.h"
#include "llvm/Support/Process.h"
#include "llvm/Support/Program.h"
#include "llvm/Support/ScopedPrinter.h"
#include "llvm/Support/TargetParser.h"
#include "llvm/Support/Threading.h"
#include "llvm/Support/VirtualFileSystem.h"
#include "llvm/Support/YAMLParser.h"

using namespace clang::driver;
using namespace clang::driver::tools;
using namespace clang;
using namespace llvm::opt;

static void renderRpassOptions(const ArgList &Args, ArgStringList &CmdArgs) {
  if (const Arg *A = Args.getLastArg(options::OPT_Rpass_EQ))
    CmdArgs.push_back(Args.MakeArgString(Twine("--plugin-opt=-pass-remarks=") +
                                         A->getValue()));

  if (const Arg *A = Args.getLastArg(options::OPT_Rpass_missed_EQ))
    CmdArgs.push_back(Args.MakeArgString(
        Twine("--plugin-opt=-pass-remarks-missed=") + A->getValue()));

  if (const Arg *A = Args.getLastArg(options::OPT_Rpass_analysis_EQ))
    CmdArgs.push_back(Args.MakeArgString(
        Twine("--plugin-opt=-pass-remarks-analysis=") + A->getValue()));
}

static void renderRemarksOptions(const ArgList &Args, ArgStringList &CmdArgs,
                                 const llvm::Triple &Triple,
                                 const InputInfo &Input,
                                 const InputInfo &Output) {
  StringRef Format = "yaml";
  if (const Arg *A = Args.getLastArg(options::OPT_fsave_optimization_record_EQ))
    Format = A->getValue();

  SmallString<128> F;
  const Arg *A = Args.getLastArg(options::OPT_foptimization_record_file_EQ);
  if (A)
    F = A->getValue();
  else if (Output.isFilename())
    F = Output.getFilename();

  assert(!F.empty() && "Cannot determine remarks output name.");
  // Append "opt.ld.<format>" to the end of the file name.
  CmdArgs.push_back(
      Args.MakeArgString(Twine("--plugin-opt=opt-remarks-filename=") + F +
                         Twine(".opt.ld.") + Format));

  if (const Arg *A =
          Args.getLastArg(options::OPT_foptimization_record_passes_EQ))
    CmdArgs.push_back(Args.MakeArgString(
        Twine("--plugin-opt=opt-remarks-passes=") + A->getValue()));

  CmdArgs.push_back(Args.MakeArgString(
      Twine("--plugin-opt=opt-remarks-format=") + Format.data()));
}

static void renderRemarksHotnessOptions(const ArgList &Args,
                                        ArgStringList &CmdArgs) {
  if (Args.hasFlag(options::OPT_fdiagnostics_show_hotness,
                   options::OPT_fno_diagnostics_show_hotness, false))
    CmdArgs.push_back("--plugin-opt=opt-remarks-with-hotness");

  if (const Arg *A =
          Args.getLastArg(options::OPT_fdiagnostics_hotness_threshold_EQ))
    CmdArgs.push_back(Args.MakeArgString(
        Twine("--plugin-opt=opt-remarks-hotness-threshold=") + A->getValue()));
}

void tools::addPathIfExists(const Driver &D, const Twine &Path,
                            ToolChain::path_list &Paths) {
  if (D.getVFS().exists(Path))
    Paths.push_back(Path.str());
}

void tools::handleTargetFeaturesGroup(const ArgList &Args,
                                      std::vector<StringRef> &Features,
                                      OptSpecifier Group) {
  for (const Arg *A : Args.filtered(Group)) {
    StringRef Name = A->getOption().getName();
    A->claim();

    // Skip over "-m".
    assert(Name.startswith("m") && "Invalid feature name.");
    Name = Name.substr(1);

    bool IsNegative = Name.startswith("no-");
    if (IsNegative)
      Name = Name.substr(3);
    Features.push_back(Args.MakeArgString((IsNegative ? "-" : "+") + Name));
  }
}

SmallVector<StringRef>
tools::unifyTargetFeatures(ArrayRef<StringRef> Features) {
  // Only add a feature if it hasn't been seen before starting from the end.
  SmallVector<StringRef> UnifiedFeatures;
  llvm::DenseSet<StringRef> UsedFeatures;
  for (StringRef Feature : llvm::reverse(Features)) {
    if (UsedFeatures.insert(Feature.drop_front()).second)
      UnifiedFeatures.insert(UnifiedFeatures.begin(), Feature);
  }

  return UnifiedFeatures;
}

void tools::addDirectoryList(const ArgList &Args, ArgStringList &CmdArgs,
                             const char *ArgName, const char *EnvVar) {
  const char *DirList = ::getenv(EnvVar);
  bool CombinedArg = false;

  if (!DirList)
    return; // Nothing to do.

  StringRef Name(ArgName);
  if (Name.equals("-I") || Name.equals("-L") || Name.empty())
    CombinedArg = true;

  StringRef Dirs(DirList);
  if (Dirs.empty()) // Empty string should not add '.'.
    return;

  StringRef::size_type Delim;
  while ((Delim = Dirs.find(llvm::sys::EnvPathSeparator)) != StringRef::npos) {
    if (Delim == 0) { // Leading colon.
      if (CombinedArg) {
        CmdArgs.push_back(Args.MakeArgString(std::string(ArgName) + "."));
      } else {
        CmdArgs.push_back(ArgName);
        CmdArgs.push_back(".");
      }
    } else {
      if (CombinedArg) {
        CmdArgs.push_back(
            Args.MakeArgString(std::string(ArgName) + Dirs.substr(0, Delim)));
      } else {
        CmdArgs.push_back(ArgName);
        CmdArgs.push_back(Args.MakeArgString(Dirs.substr(0, Delim)));
      }
    }
    Dirs = Dirs.substr(Delim + 1);
  }

  if (Dirs.empty()) { // Trailing colon.
    if (CombinedArg) {
      CmdArgs.push_back(Args.MakeArgString(std::string(ArgName) + "."));
    } else {
      CmdArgs.push_back(ArgName);
      CmdArgs.push_back(".");
    }
  } else { // Add the last path.
    if (CombinedArg) {
      CmdArgs.push_back(Args.MakeArgString(std::string(ArgName) + Dirs));
    } else {
      CmdArgs.push_back(ArgName);
      CmdArgs.push_back(Args.MakeArgString(Dirs));
    }
  }
}

void tools::AddLinkerInputs(const ToolChain &TC, const InputInfoList &Inputs,
                            const ArgList &Args, ArgStringList &CmdArgs,
                            const JobAction &JA) {
  const Driver &D = TC.getDriver();

  // Add extra linker input arguments which are not treated as inputs
  // (constructed via -Xarch_).
  Args.AddAllArgValues(CmdArgs, options::OPT_Zlinker_input);

  // LIBRARY_PATH are included before user inputs and only supported on native
  // toolchains.
  if (!TC.isCrossCompiling())
    addDirectoryList(Args, CmdArgs, "-L", "LIBRARY_PATH");

  for (const auto &II : Inputs) {
    // If the current tool chain refers to an OpenMP offloading host, we
    // should ignore inputs that refer to OpenMP offloading devices -
    // they will be embedded according to a proper linker script.
    if (auto *IA = II.getAction())
      if ((JA.isHostOffloading(Action::OFK_OpenMP) &&
           IA->isDeviceOffloading(Action::OFK_OpenMP)))
        continue;

    if (!TC.HasNativeLLVMSupport() && types::isLLVMIR(II.getType()))
      // Don't try to pass LLVM inputs unless we have native support.
      D.Diag(diag::err_drv_no_linker_llvm_support) << TC.getTripleString();

    // Add filenames immediately.
    if (II.isFilename()) {
      CmdArgs.push_back(II.getFilename());
      continue;
    }

    // In some error cases, the input could be Nothing; skip those.
    if (II.isNothing())
      continue;

    // Otherwise, this is a linker input argument.
    const Arg &A = II.getInputArg();

    // Handle reserved library options.
    if (A.getOption().matches(options::OPT_Z_reserved_lib_stdcxx))
      TC.AddCXXStdlibLibArgs(Args, CmdArgs);
    else if (A.getOption().matches(options::OPT_Z_reserved_lib_cckext))
      TC.AddCCKextLibArgs(Args, CmdArgs);
    else if (A.getOption().matches(options::OPT_z)) {
      // Pass -z prefix for gcc linker compatibility.
      A.claim();
      A.render(Args, CmdArgs);
    } else if (A.getOption().matches(options::OPT_b)) {
      const llvm::Triple &T = TC.getTriple();
      if (!T.isOSAIX()) {
        TC.getDriver().Diag(diag::err_drv_unsupported_opt_for_target)
            << A.getSpelling() << T.str();
      }
      // Pass -b prefix for AIX linker.
      A.claim();
      A.render(Args, CmdArgs);
    } else {
      A.renderAsInput(Args, CmdArgs);
    }
  }
}

void tools::addLinkerCompressDebugSectionsOption(
    const ToolChain &TC, const llvm::opt::ArgList &Args,
    llvm::opt::ArgStringList &CmdArgs) {
  // GNU ld supports --compress-debug-sections=none|zlib|zlib-gnu|zlib-gabi
  // whereas zlib is an alias to zlib-gabi and zlib-gnu is obsoleted. Therefore
  // -gz=none|zlib are translated to --compress-debug-sections=none|zlib. -gz
  // is not translated since ld --compress-debug-sections option requires an
  // argument.
  if (const Arg *A = Args.getLastArg(options::OPT_gz_EQ)) {
    StringRef V = A->getValue();
    if (V == "none" || V == "zlib")
      CmdArgs.push_back(Args.MakeArgString("--compress-debug-sections=" + V));
    else
      TC.getDriver().Diag(diag::err_drv_unsupported_option_argument)
          << A->getOption().getName() << V;
  }
}

void tools::AddTargetFeature(const ArgList &Args,
                             std::vector<StringRef> &Features,
                             OptSpecifier OnOpt, OptSpecifier OffOpt,
                             StringRef FeatureName) {
  if (Arg *A = Args.getLastArg(OnOpt, OffOpt)) {
    if (A->getOption().matches(OnOpt))
      Features.push_back(Args.MakeArgString("+" + FeatureName));
    else
      Features.push_back(Args.MakeArgString("-" + FeatureName));
  }
}

/// Get the (LLVM) name of the AMDGPU gpu we are targeting.
static std::string getAMDGPUTargetGPU(const llvm::Triple &T,
                                      const ArgList &Args) {
  if (Arg *A = Args.getLastArg(options::OPT_mcpu_EQ)) {
    auto GPUName = getProcessorFromTargetID(T, A->getValue());
    return llvm::StringSwitch<std::string>(GPUName)
        .Cases("rv630", "rv635", "r600")
        .Cases("rv610", "rv620", "rs780", "rs880")
        .Case("rv740", "rv770")
        .Case("palm", "cedar")
        .Cases("sumo", "sumo2", "sumo")
        .Case("hemlock", "cypress")
        .Case("aruba", "cayman")
        .Default(GPUName.str());
  }
  return "";
}

static std::string getLanaiTargetCPU(const ArgList &Args) {
  if (Arg *A = Args.getLastArg(options::OPT_mcpu_EQ)) {
    return A->getValue();
  }
  return "";
}

/// Get the (LLVM) name of the WebAssembly cpu we are targeting.
static StringRef getWebAssemblyTargetCPU(const ArgList &Args) {
  // If we have -mcpu=, use that.
  if (Arg *A = Args.getLastArg(options::OPT_mcpu_EQ)) {
    StringRef CPU = A->getValue();

#ifdef __wasm__
    // Handle "native" by examining the host. "native" isn't meaningful when
    // cross compiling, so only support this when the host is also WebAssembly.
    if (CPU == "native")
      return llvm::sys::getHostCPUName();
#endif

    return CPU;
  }

  return "generic";
}

std::string tools::getCPUName(const Driver &D, const ArgList &Args,
                              const llvm::Triple &T, bool FromAs) {
  Arg *A;

  switch (T.getArch()) {
  default:
    return "";

  case llvm::Triple::aarch64:
  case llvm::Triple::aarch64_32:
  case llvm::Triple::aarch64_be:
    return aarch64::getAArch64TargetCPU(Args, T, A);

  case llvm::Triple::arm:
  case llvm::Triple::armeb:
  case llvm::Triple::thumb:
  case llvm::Triple::thumbeb: {
    StringRef MArch, MCPU;
    arm::getARMArchCPUFromArgs(Args, MArch, MCPU, FromAs);
    return arm::getARMTargetCPU(MCPU, MArch, T);
  }

  case llvm::Triple::avr:
    if (const Arg *A = Args.getLastArg(options::OPT_mmcu_EQ))
      return A->getValue();
    return "";

  case llvm::Triple::m68k:
    return m68k::getM68kTargetCPU(Args);

  case llvm::Triple::mips:
  case llvm::Triple::mipsel:
  case llvm::Triple::mips64:
  case llvm::Triple::mips64el: {
    StringRef CPUName;
    StringRef ABIName;
    mips::getMipsCPUAndABI(Args, T, CPUName, ABIName);
    return std::string(CPUName);
  }

  case llvm::Triple::nvptx:
  case llvm::Triple::nvptx64:
    if (const Arg *A = Args.getLastArg(options::OPT_march_EQ))
      return A->getValue();
    return "";

  case llvm::Triple::ppc:
  case llvm::Triple::ppcle:
  case llvm::Triple::ppc64:
  case llvm::Triple::ppc64le: {
    std::string TargetCPUName = ppc::getPPCTargetCPU(Args);
    // LLVM may default to generating code for the native CPU,
    // but, like gcc, we default to a more generic option for
    // each architecture. (except on AIX)
    if (!TargetCPUName.empty())
      return TargetCPUName;

    if (T.isOSAIX())
      TargetCPUName = "pwr7";
    else if (T.getArch() == llvm::Triple::ppc64le)
      TargetCPUName = "ppc64le";
    else if (T.getArch() == llvm::Triple::ppc64)
      TargetCPUName = "ppc64";
    else
      TargetCPUName = "ppc";

    return TargetCPUName;
  }
  case llvm::Triple::csky:
    if (const Arg *A = Args.getLastArg(options::OPT_mcpu_EQ))
      return A->getValue();
    else if (const Arg *A = Args.getLastArg(options::OPT_march_EQ))
      return A->getValue();
    else
      return "ck810";
  case llvm::Triple::riscv32:
  case llvm::Triple::riscv64:
    if (const Arg *A = Args.getLastArg(options::OPT_mcpu_EQ))
      return A->getValue();
    return "";

  case llvm::Triple::bpfel:
  case llvm::Triple::bpfeb:
  case llvm::Triple::sparc:
  case llvm::Triple::sparcel:
  case llvm::Triple::sparcv9:
    if (const Arg *A = Args.getLastArg(options::OPT_mcpu_EQ))
      return A->getValue();
    if (T.getArch() == llvm::Triple::sparc && T.isOSSolaris())
      return "v9";
    return "";

  case llvm::Triple::x86:
  case llvm::Triple::x86_64:
    return x86::getX86TargetCPU(D, Args, T);

  case llvm::Triple::hexagon:
    return "hexagon" +
           toolchains::HexagonToolChain::GetTargetCPUVersion(Args).str();

  case llvm::Triple::lanai:
    return getLanaiTargetCPU(Args);

  case llvm::Triple::systemz:
    return systemz::getSystemZTargetCPU(Args);

  case llvm::Triple::r600:
  case llvm::Triple::amdgcn:
    return getAMDGPUTargetGPU(T, Args);

  case llvm::Triple::wasm32:
  case llvm::Triple::wasm64:
    return std::string(getWebAssemblyTargetCPU(Args));
  }
}

llvm::StringRef tools::getLTOParallelism(const ArgList &Args, const Driver &D) {
  Arg *LtoJobsArg = Args.getLastArg(options::OPT_flto_jobs_EQ);
  if (!LtoJobsArg)
    return {};
  if (!llvm::get_threadpool_strategy(LtoJobsArg->getValue()))
    D.Diag(diag::err_drv_invalid_int_value)
        << LtoJobsArg->getAsString(Args) << LtoJobsArg->getValue();
  return LtoJobsArg->getValue();
}

// CloudABI and PS4/PS5 use -ffunction-sections and -fdata-sections by default.
bool tools::isUseSeparateSections(const llvm::Triple &Triple) {
  return Triple.getOS() == llvm::Triple::CloudABI || Triple.isPS();
}

void tools::addLTOOptions(const ToolChain &ToolChain, const ArgList &Args,
                          ArgStringList &CmdArgs, const InputInfo &Output,
                          const InputInfo &Input, bool IsThinLTO) {
  const char *Linker = Args.MakeArgString(ToolChain.GetLinkerPath());
  const Driver &D = ToolChain.getDriver();
  if (llvm::sys::path::filename(Linker) != "ld.lld" &&
      llvm::sys::path::stem(Linker) != "ld.lld") {
    // Tell the linker to load the plugin. This has to come before
    // AddLinkerInputs as gold requires -plugin to come before any -plugin-opt
    // that -Wl might forward.
    CmdArgs.push_back("-plugin");

#if defined(_WIN32)
    const char *Suffix = ".dll";
#elif defined(__APPLE__)
    const char *Suffix = ".dylib";
#else
    const char *Suffix = ".so";
#endif

    SmallString<1024> Plugin;
    llvm::sys::path::native(
        Twine(D.Dir) + "/../lib" CLANG_LIBDIR_SUFFIX "/LLVMgold" + Suffix,
        Plugin);
    CmdArgs.push_back(Args.MakeArgString(Plugin));
  }

  // Try to pass driver level flags relevant to LTO code generation down to
  // the plugin.

  // Handle flags for selecting CPU variants.
  std::string CPU = getCPUName(D, Args, ToolChain.getTriple());
  if (!CPU.empty())
    CmdArgs.push_back(Args.MakeArgString(Twine("-plugin-opt=mcpu=") + CPU));

  if (Arg *A = Args.getLastArg(options::OPT_O_Group)) {
    // The optimization level matches
    // CompilerInvocation.cpp:getOptimizationLevel().
    StringRef OOpt;
    if (A->getOption().matches(options::OPT_O4) ||
        A->getOption().matches(options::OPT_Ofast))
      OOpt = "3";
    else if (A->getOption().matches(options::OPT_O)) {
      OOpt = A->getValue();
      if (OOpt == "g")
        OOpt = "1";
      else if (OOpt == "s" || OOpt == "z")
        OOpt = "2";
    } else if (A->getOption().matches(options::OPT_O0))
      OOpt = "0";
    if (!OOpt.empty())
      CmdArgs.push_back(Args.MakeArgString(Twine("-plugin-opt=O") + OOpt));
  }

  if (Args.hasArg(options::OPT_gsplit_dwarf)) {
    CmdArgs.push_back(
        Args.MakeArgString(Twine("-plugin-opt=dwo_dir=") +
            Output.getFilename() + "_dwo"));
  }

  if (IsThinLTO)
    CmdArgs.push_back("-plugin-opt=thinlto");

  StringRef Parallelism = getLTOParallelism(Args, D);
  if (!Parallelism.empty())
    CmdArgs.push_back(
        Args.MakeArgString("-plugin-opt=jobs=" + Twine(Parallelism)));

  if (!CLANG_ENABLE_OPAQUE_POINTERS_INTERNAL)
    CmdArgs.push_back(Args.MakeArgString("-plugin-opt=no-opaque-pointers"));

  // If an explicit debugger tuning argument appeared, pass it along.
  if (Arg *A = Args.getLastArg(options::OPT_gTune_Group,
                               options::OPT_ggdbN_Group)) {
    if (A->getOption().matches(options::OPT_glldb))
      CmdArgs.push_back("-plugin-opt=-debugger-tune=lldb");
    else if (A->getOption().matches(options::OPT_gsce))
      CmdArgs.push_back("-plugin-opt=-debugger-tune=sce");
    else if (A->getOption().matches(options::OPT_gdbx))
      CmdArgs.push_back("-plugin-opt=-debugger-tune=dbx");
    else
      CmdArgs.push_back("-plugin-opt=-debugger-tune=gdb");
  }

  bool UseSeparateSections =
      isUseSeparateSections(ToolChain.getEffectiveTriple());

  if (Args.hasFlag(options::OPT_ffunction_sections,
                   options::OPT_fno_function_sections, UseSeparateSections)) {
    CmdArgs.push_back("-plugin-opt=-function-sections");
  }

  if (Args.hasFlag(options::OPT_fdata_sections, options::OPT_fno_data_sections,
                   UseSeparateSections)) {
    CmdArgs.push_back("-plugin-opt=-data-sections");
  }

  // Pass an option to enable split machine functions.
  if (auto *A = Args.getLastArg(options::OPT_fsplit_machine_functions,
                                options::OPT_fno_split_machine_functions)) {
    if (A->getOption().matches(options::OPT_fsplit_machine_functions))
      CmdArgs.push_back("-plugin-opt=-split-machine-functions");
  }

  if (Arg *A = getLastProfileSampleUseArg(Args)) {
    StringRef FName = A->getValue();
    if (!llvm::sys::fs::exists(FName))
      D.Diag(diag::err_drv_no_such_file) << FName;
    else
      CmdArgs.push_back(
          Args.MakeArgString(Twine("-plugin-opt=sample-profile=") + FName));
  }

  auto *CSPGOGenerateArg = Args.getLastArg(options::OPT_fcs_profile_generate,
                                           options::OPT_fcs_profile_generate_EQ,
                                           options::OPT_fno_profile_generate);
  if (CSPGOGenerateArg &&
      CSPGOGenerateArg->getOption().matches(options::OPT_fno_profile_generate))
    CSPGOGenerateArg = nullptr;

  auto *ProfileUseArg = getLastProfileUseArg(Args);

  if (CSPGOGenerateArg) {
    CmdArgs.push_back(Args.MakeArgString("-plugin-opt=cs-profile-generate"));
    if (CSPGOGenerateArg->getOption().matches(
            options::OPT_fcs_profile_generate_EQ)) {
      SmallString<128> Path(CSPGOGenerateArg->getValue());
      llvm::sys::path::append(Path, "default_%m.profraw");
      CmdArgs.push_back(
          Args.MakeArgString(Twine("-plugin-opt=cs-profile-path=") + Path));
    } else
      CmdArgs.push_back(
          Args.MakeArgString("-plugin-opt=cs-profile-path=default_%m.profraw"));
  } else if (ProfileUseArg) {
    SmallString<128> Path(
        ProfileUseArg->getNumValues() == 0 ? "" : ProfileUseArg->getValue());
    if (Path.empty() || llvm::sys::fs::is_directory(Path))
      llvm::sys::path::append(Path, "default.profdata");
    CmdArgs.push_back(Args.MakeArgString(Twine("-plugin-opt=cs-profile-path=") +
                                         Path));
  }

  // Setup statistics file output.
  SmallString<128> StatsFile = getStatsFileName(Args, Output, Input, D);
  if (!StatsFile.empty())
    CmdArgs.push_back(
        Args.MakeArgString(Twine("-plugin-opt=stats-file=") + StatsFile));

  addX86AlignBranchArgs(D, Args, CmdArgs, /*IsLTO=*/true);

  // Handle remark diagnostics on screen options: '-Rpass-*'.
  renderRpassOptions(Args, CmdArgs);

  // Handle serialized remarks options: '-fsave-optimization-record'
  // and '-foptimization-record-*'.
  if (willEmitRemarks(Args))
    renderRemarksOptions(Args, CmdArgs, ToolChain.getEffectiveTriple(), Input,
                         Output);

  // Handle remarks hotness/threshold related options.
  renderRemarksHotnessOptions(Args, CmdArgs);

  addMachineOutlinerArgs(D, Args, CmdArgs, ToolChain.getEffectiveTriple(),
                         /*IsLTO=*/true);
}

void tools::addOpenMPRuntimeSpecificRPath(const ToolChain &TC,
                                          const ArgList &Args,
                                          ArgStringList &CmdArgs) {

  if (Args.hasFlag(options::OPT_fopenmp_implicit_rpath,
                   options::OPT_fno_openmp_implicit_rpath, true)) {
    // Default to clang lib / lib64 folder, i.e. the same location as device
    // runtime
    SmallString<256> DefaultLibPath =
        llvm::sys::path::parent_path(TC.getDriver().Dir);
    llvm::sys::path::append(DefaultLibPath, Twine("lib") + CLANG_LIBDIR_SUFFIX);
    CmdArgs.push_back("-rpath");
    CmdArgs.push_back(Args.MakeArgString(DefaultLibPath));
  }
}

void tools::addOpenMPRuntimeLibraryPath(const ToolChain &TC,
                                        const ArgList &Args,
                                        ArgStringList &CmdArgs) {
  // Default to clang lib / lib64 folder, i.e. the same location as device
  // runtime.
  SmallString<256> DefaultLibPath =
      llvm::sys::path::parent_path(TC.getDriver().Dir);
  llvm::sys::path::append(DefaultLibPath, Twine("lib") + CLANG_LIBDIR_SUFFIX);
  CmdArgs.push_back(Args.MakeArgString("-L" + DefaultLibPath));
}

void tools::addArchSpecificRPath(const ToolChain &TC, const ArgList &Args,
                                 ArgStringList &CmdArgs) {
  // Enable -frtlib-add-rpath by default for the case of VE.
  const bool IsVE = TC.getTriple().isVE();
  bool DefaultValue = IsVE;
  if (!Args.hasFlag(options::OPT_frtlib_add_rpath,
                    options::OPT_fno_rtlib_add_rpath, DefaultValue))
    return;

  std::string CandidateRPath = TC.getArchSpecificLibPath();
  if (TC.getVFS().exists(CandidateRPath)) {
    CmdArgs.push_back("-rpath");
    CmdArgs.push_back(Args.MakeArgString(CandidateRPath));
  }
}

bool tools::addOpenMPRuntime(ArgStringList &CmdArgs, const ToolChain &TC,
                             const ArgList &Args, bool ForceStaticHostRuntime,
                             bool IsOffloadingHost, bool GompNeedsRT) {
  if (!Args.hasFlag(options::OPT_fopenmp, options::OPT_fopenmp_EQ,
                    options::OPT_fno_openmp, false))
    return false;

  Driver::OpenMPRuntimeKind RTKind = TC.getDriver().getOpenMPRuntime(Args);

  if (RTKind == Driver::OMPRT_Unknown)
    // Already diagnosed.
    return false;

  if (ForceStaticHostRuntime)
    CmdArgs.push_back("-Bstatic");

  switch (RTKind) {
  case Driver::OMPRT_OMP:
    CmdArgs.push_back("-lomp");
    break;
  case Driver::OMPRT_GOMP:
    CmdArgs.push_back("-lgomp");
    break;
  case Driver::OMPRT_IOMP5:
    CmdArgs.push_back("-liomp5");
    break;
  case Driver::OMPRT_Unknown:
    break;
  }

  if (ForceStaticHostRuntime)
    CmdArgs.push_back("-Bdynamic");

  if (RTKind == Driver::OMPRT_GOMP && GompNeedsRT)
      CmdArgs.push_back("-lrt");

  if (IsOffloadingHost)
    CmdArgs.push_back("-lomptarget");

  if (IsOffloadingHost && TC.getDriver().isUsingLTO(/* IsOffload */ true))
    CmdArgs.push_back("-lomptarget.devicertl");

  addArchSpecificRPath(TC, Args, CmdArgs);

  if (RTKind == Driver::OMPRT_OMP)
    addOpenMPRuntimeSpecificRPath(TC, Args, CmdArgs);
  addOpenMPRuntimeLibraryPath(TC, Args, CmdArgs);

  return true;
}

<<<<<<< HEAD
void tools::addFortranRuntimeLibs(llvm::opt::ArgStringList &CmdArgs,
                                  const llvm::Triple &Triple) {
  CmdArgs.push_back("-lFortran_main");
  CmdArgs.push_back("-lFortranRuntime");
  CmdArgs.push_back("-lFortranDecimal");

  CmdArgs.push_back("-lpgmath");

  if (Triple.isOSLinux())
    CmdArgs.push_back("-lm");

  if (!Triple.isOSDarwin())
    CmdArgs.push_back("-lrt");

  // Always link Fortran executables with pthreads.
  CmdArgs.push_back("-lpthread");
=======
void tools::addFortranRuntimeLibs(const ToolChain &TC,
                                  llvm::opt::ArgStringList &CmdArgs) {
  if (TC.getTriple().isKnownWindowsMSVCEnvironment()) {
    CmdArgs.push_back("Fortran_main.lib");
    CmdArgs.push_back("FortranRuntime.lib");
    CmdArgs.push_back("FortranDecimal.lib");
  } else {
    CmdArgs.push_back("-lFortran_main");
    CmdArgs.push_back("-lFortranRuntime");
    CmdArgs.push_back("-lFortranDecimal");
  }
>>>>>>> 7365ea55
}

void tools::addFortranRuntimeLibraryPath(const ToolChain &TC,
                                         const llvm::opt::ArgList &Args,
                                         ArgStringList &CmdArgs) {
  // NOTE: Generating executables by Flang is considered an "experimental"
  // feature and hence this is guarded with a command line option.
  // TODO: Make this work unconditionally once Flang is mature enough.
  if (!Args.hasArg(options::OPT_flang_experimental_exec))
    return;

  // Default to the <driver-path>/../lib directory. This works fine on the
  // platforms that we have tested so far. We will probably have to re-fine
  // this in the future. In particular, on some platforms, we may need to use
  // lib64 instead of lib.
  SmallString<256> DefaultLibPath =
      llvm::sys::path::parent_path(TC.getDriver().Dir);
  llvm::sys::path::append(DefaultLibPath, "lib");
  if (TC.getTriple().isKnownWindowsMSVCEnvironment())
    CmdArgs.push_back(Args.MakeArgString("-libpath:" + DefaultLibPath));
  else
    CmdArgs.push_back(Args.MakeArgString("-L" + DefaultLibPath));
}

static void addSanitizerRuntime(const ToolChain &TC, const ArgList &Args,
                                ArgStringList &CmdArgs, StringRef Sanitizer,
                                bool IsShared, bool IsWhole) {
  // Wrap any static runtimes that must be forced into executable in
  // whole-archive.
  if (IsWhole) CmdArgs.push_back("--whole-archive");
  CmdArgs.push_back(TC.getCompilerRTArgString(
      Args, Sanitizer, IsShared ? ToolChain::FT_Shared : ToolChain::FT_Static));
  if (IsWhole) CmdArgs.push_back("--no-whole-archive");

  if (IsShared) {
    addArchSpecificRPath(TC, Args, CmdArgs);
  }
}

// Tries to use a file with the list of dynamic symbols that need to be exported
// from the runtime library. Returns true if the file was found.
static bool addSanitizerDynamicList(const ToolChain &TC, const ArgList &Args,
                                    ArgStringList &CmdArgs,
                                    StringRef Sanitizer) {
  // Solaris ld defaults to --export-dynamic behaviour but doesn't support
  // the option, so don't try to pass it.
  if (TC.getTriple().getOS() == llvm::Triple::Solaris)
    return true;
  SmallString<128> SanRT(TC.getCompilerRT(Args, Sanitizer));
  if (llvm::sys::fs::exists(SanRT + ".syms")) {
    CmdArgs.push_back(Args.MakeArgString("--dynamic-list=" + SanRT + ".syms"));
    return true;
  }
  return false;
}

const char *tools::getAsNeededOption(const ToolChain &TC, bool as_needed) {
  assert(!TC.getTriple().isOSAIX() &&
         "AIX linker does not support any form of --as-needed option yet.");

  // While the Solaris 11.2 ld added --as-needed/--no-as-needed as aliases
  // for the native forms -z ignore/-z record, they are missing in Illumos,
  // so always use the native form.
  if (TC.getTriple().isOSSolaris())
    return as_needed ? "-zignore" : "-zrecord";
  else
    return as_needed ? "--as-needed" : "--no-as-needed";
}

void tools::linkSanitizerRuntimeDeps(const ToolChain &TC,
                                     ArgStringList &CmdArgs) {
  // Force linking against the system libraries sanitizers depends on
  // (see PR15823 why this is necessary).
  CmdArgs.push_back(getAsNeededOption(TC, false));
  // There's no libpthread or librt on RTEMS & Android.
  if (TC.getTriple().getOS() != llvm::Triple::RTEMS &&
      !TC.getTriple().isAndroid()) {
    CmdArgs.push_back("-lpthread");
    if (!TC.getTriple().isOSOpenBSD())
      CmdArgs.push_back("-lrt");
  }
  CmdArgs.push_back("-lm");
  // There's no libdl on all OSes.
  if (!TC.getTriple().isOSFreeBSD() && !TC.getTriple().isOSNetBSD() &&
      !TC.getTriple().isOSOpenBSD() &&
      TC.getTriple().getOS() != llvm::Triple::RTEMS)
    CmdArgs.push_back("-ldl");
  // Required for backtrace on some OSes
  if (TC.getTriple().isOSFreeBSD() ||
      TC.getTriple().isOSNetBSD() ||
      TC.getTriple().isOSOpenBSD())
    CmdArgs.push_back("-lexecinfo");
  // There is no libresolv on Android, FreeBSD, OpenBSD, etc. On musl
  // libresolv.a, even if exists, is an empty archive to satisfy POSIX -lresolv
  // requirement.
  if (TC.getTriple().isOSLinux() && !TC.getTriple().isAndroid() &&
      !TC.getTriple().isMusl())
    CmdArgs.push_back("-lresolv");
}

static void
collectSanitizerRuntimes(const ToolChain &TC, const ArgList &Args,
                         SmallVectorImpl<StringRef> &SharedRuntimes,
                         SmallVectorImpl<StringRef> &StaticRuntimes,
                         SmallVectorImpl<StringRef> &NonWholeStaticRuntimes,
                         SmallVectorImpl<StringRef> &HelperStaticRuntimes,
                         SmallVectorImpl<StringRef> &RequiredSymbols) {
  const SanitizerArgs &SanArgs = TC.getSanitizerArgs(Args);
  // Collect shared runtimes.
  if (SanArgs.needsSharedRt()) {
    if (SanArgs.needsAsanRt() && SanArgs.linkRuntimes()) {
      SharedRuntimes.push_back("asan");
      if (!Args.hasArg(options::OPT_shared) && !TC.getTriple().isAndroid())
        HelperStaticRuntimes.push_back("asan-preinit");
    }
    if (SanArgs.needsMemProfRt() && SanArgs.linkRuntimes()) {
      SharedRuntimes.push_back("memprof");
      if (!Args.hasArg(options::OPT_shared) && !TC.getTriple().isAndroid())
        HelperStaticRuntimes.push_back("memprof-preinit");
    }
    if (SanArgs.needsUbsanRt() && SanArgs.linkRuntimes()) {
      if (SanArgs.requiresMinimalRuntime())
        SharedRuntimes.push_back("ubsan_minimal");
      else
        SharedRuntimes.push_back("ubsan_standalone");
    }
    if (SanArgs.needsScudoRt() && SanArgs.linkRuntimes()) {
      if (SanArgs.requiresMinimalRuntime())
        SharedRuntimes.push_back("scudo_minimal");
      else
        SharedRuntimes.push_back("scudo");
    }
    if (SanArgs.needsTsanRt() && SanArgs.linkRuntimes())
      SharedRuntimes.push_back("tsan");
    if (SanArgs.needsHwasanRt() && SanArgs.linkRuntimes()) {
      if (SanArgs.needsHwasanAliasesRt())
        SharedRuntimes.push_back("hwasan_aliases");
      else
        SharedRuntimes.push_back("hwasan");
      if (!Args.hasArg(options::OPT_shared))
        HelperStaticRuntimes.push_back("hwasan-preinit");
    }
  }

  // The stats_client library is also statically linked into DSOs.
  if (SanArgs.needsStatsRt() && SanArgs.linkRuntimes())
    StaticRuntimes.push_back("stats_client");

  // Always link the static runtime regardless of DSO or executable.
  if (SanArgs.needsAsanRt())
    HelperStaticRuntimes.push_back("asan_static");

  // Collect static runtimes.
  if (Args.hasArg(options::OPT_shared)) {
    // Don't link static runtimes into DSOs.
    return;
  }

  // Each static runtime that has a DSO counterpart above is excluded below,
  // but runtimes that exist only as static are not affected by needsSharedRt.

  if (!SanArgs.needsSharedRt() && SanArgs.needsAsanRt() && SanArgs.linkRuntimes()) {
    StaticRuntimes.push_back("asan");
    if (SanArgs.linkCXXRuntimes())
      StaticRuntimes.push_back("asan_cxx");
  }

  if (!SanArgs.needsSharedRt() && SanArgs.needsMemProfRt() &&
      SanArgs.linkRuntimes()) {
    StaticRuntimes.push_back("memprof");
    if (SanArgs.linkCXXRuntimes())
      StaticRuntimes.push_back("memprof_cxx");
  }

  if (!SanArgs.needsSharedRt() && SanArgs.needsHwasanRt() && SanArgs.linkRuntimes()) {
    if (SanArgs.needsHwasanAliasesRt()) {
      StaticRuntimes.push_back("hwasan_aliases");
      if (SanArgs.linkCXXRuntimes())
        StaticRuntimes.push_back("hwasan_aliases_cxx");
    } else {
      StaticRuntimes.push_back("hwasan");
      if (SanArgs.linkCXXRuntimes())
        StaticRuntimes.push_back("hwasan_cxx");
    }
  }
  if (SanArgs.needsDfsanRt() && SanArgs.linkRuntimes())
    StaticRuntimes.push_back("dfsan");
  if (SanArgs.needsLsanRt() && SanArgs.linkRuntimes())
    StaticRuntimes.push_back("lsan");
  if (SanArgs.needsMsanRt() && SanArgs.linkRuntimes()) {
    StaticRuntimes.push_back("msan");
    if (SanArgs.linkCXXRuntimes())
      StaticRuntimes.push_back("msan_cxx");
  }
  if (!SanArgs.needsSharedRt() && SanArgs.needsTsanRt() &&
      SanArgs.linkRuntimes()) {
    StaticRuntimes.push_back("tsan");
    if (SanArgs.linkCXXRuntimes())
      StaticRuntimes.push_back("tsan_cxx");
  }
  if (!SanArgs.needsSharedRt() && SanArgs.needsUbsanRt() && SanArgs.linkRuntimes()) {
    if (SanArgs.requiresMinimalRuntime()) {
      StaticRuntimes.push_back("ubsan_minimal");
    } else {
      StaticRuntimes.push_back("ubsan_standalone");
      if (SanArgs.linkCXXRuntimes())
        StaticRuntimes.push_back("ubsan_standalone_cxx");
    }
  }
  if (SanArgs.needsSafeStackRt() && SanArgs.linkRuntimes()) {
    NonWholeStaticRuntimes.push_back("safestack");
    RequiredSymbols.push_back("__safestack_init");
  }
  if (!(SanArgs.needsSharedRt() && SanArgs.needsUbsanRt() && SanArgs.linkRuntimes())) {
    if (SanArgs.needsCfiRt() && SanArgs.linkRuntimes())
      StaticRuntimes.push_back("cfi");
    if (SanArgs.needsCfiDiagRt() && SanArgs.linkRuntimes()) {
      StaticRuntimes.push_back("cfi_diag");
      if (SanArgs.linkCXXRuntimes())
        StaticRuntimes.push_back("ubsan_standalone_cxx");
    }
  }
  if (SanArgs.needsStatsRt() && SanArgs.linkRuntimes()) {
    NonWholeStaticRuntimes.push_back("stats");
    RequiredSymbols.push_back("__sanitizer_stats_register");
  }
  if (!SanArgs.needsSharedRt() && SanArgs.needsScudoRt() && SanArgs.linkRuntimes()) {
    if (SanArgs.requiresMinimalRuntime()) {
      StaticRuntimes.push_back("scudo_minimal");
      if (SanArgs.linkCXXRuntimes())
        StaticRuntimes.push_back("scudo_cxx_minimal");
    } else {
      StaticRuntimes.push_back("scudo");
      if (SanArgs.linkCXXRuntimes())
        StaticRuntimes.push_back("scudo_cxx");
    }
  }
}

// Should be called before we add system libraries (C++ ABI, libstdc++/libc++,
// C runtime, etc). Returns true if sanitizer system deps need to be linked in.
bool tools::addSanitizerRuntimes(const ToolChain &TC, const ArgList &Args,
                                 ArgStringList &CmdArgs) {
  SmallVector<StringRef, 4> SharedRuntimes, StaticRuntimes,
      NonWholeStaticRuntimes, HelperStaticRuntimes, RequiredSymbols;
  collectSanitizerRuntimes(TC, Args, SharedRuntimes, StaticRuntimes,
                           NonWholeStaticRuntimes, HelperStaticRuntimes,
                           RequiredSymbols);

  const SanitizerArgs &SanArgs = TC.getSanitizerArgs(Args);
  // Inject libfuzzer dependencies.
  if (SanArgs.needsFuzzer() && SanArgs.linkRuntimes() &&
      !Args.hasArg(options::OPT_shared)) {

    addSanitizerRuntime(TC, Args, CmdArgs, "fuzzer", false, true);
    if (SanArgs.needsFuzzerInterceptors())
      addSanitizerRuntime(TC, Args, CmdArgs, "fuzzer_interceptors", false,
                          true);
    if (!Args.hasArg(clang::driver::options::OPT_nostdlibxx)) {
      bool OnlyLibstdcxxStatic = Args.hasArg(options::OPT_static_libstdcxx) &&
                                 !Args.hasArg(options::OPT_static);
      if (OnlyLibstdcxxStatic)
        CmdArgs.push_back("-Bstatic");
      TC.AddCXXStdlibLibArgs(Args, CmdArgs);
      if (OnlyLibstdcxxStatic)
        CmdArgs.push_back("-Bdynamic");
    }
  }

  for (auto RT : SharedRuntimes)
    addSanitizerRuntime(TC, Args, CmdArgs, RT, true, false);
  for (auto RT : HelperStaticRuntimes)
    addSanitizerRuntime(TC, Args, CmdArgs, RT, false, true);
  bool AddExportDynamic = false;
  for (auto RT : StaticRuntimes) {
    addSanitizerRuntime(TC, Args, CmdArgs, RT, false, true);
    AddExportDynamic |= !addSanitizerDynamicList(TC, Args, CmdArgs, RT);
  }
  for (auto RT : NonWholeStaticRuntimes) {
    addSanitizerRuntime(TC, Args, CmdArgs, RT, false, false);
    AddExportDynamic |= !addSanitizerDynamicList(TC, Args, CmdArgs, RT);
  }
  for (auto S : RequiredSymbols) {
    CmdArgs.push_back("-u");
    CmdArgs.push_back(Args.MakeArgString(S));
  }
  // If there is a static runtime with no dynamic list, force all the symbols
  // to be dynamic to be sure we export sanitizer interface functions.
  if (AddExportDynamic)
    CmdArgs.push_back("--export-dynamic");

  if (SanArgs.hasCrossDsoCfi() && !AddExportDynamic)
    CmdArgs.push_back("--export-dynamic-symbol=__cfi_check");

  if (SanArgs.hasMemTag()) {
    if (!TC.getTriple().isAndroid()) {
      TC.getDriver().Diag(diag::err_drv_unsupported_opt_for_target)
          << "-fsanitize=memtag*" << TC.getTriple().str();
    }
    CmdArgs.push_back(
        Args.MakeArgString("--android-memtag-mode=" + SanArgs.getMemtagMode()));
    if (SanArgs.hasMemtagHeap())
      CmdArgs.push_back("--android-memtag-heap");
    if (SanArgs.hasMemtagStack())
      CmdArgs.push_back("--android-memtag-stack");
  }

  return !StaticRuntimes.empty() || !NonWholeStaticRuntimes.empty();
}

bool tools::addXRayRuntime(const ToolChain&TC, const ArgList &Args, ArgStringList &CmdArgs) {
  if (Args.hasArg(options::OPT_shared))
    return false;

  if (TC.getXRayArgs().needsXRayRt()) {
    CmdArgs.push_back("-whole-archive");
    CmdArgs.push_back(TC.getCompilerRTArgString(Args, "xray"));
    for (const auto &Mode : TC.getXRayArgs().modeList())
      CmdArgs.push_back(TC.getCompilerRTArgString(Args, Mode));
    CmdArgs.push_back("-no-whole-archive");
    return true;
  }

  return false;
}

void tools::linkXRayRuntimeDeps(const ToolChain &TC, ArgStringList &CmdArgs) {
  CmdArgs.push_back(getAsNeededOption(TC, false));
  CmdArgs.push_back("-lpthread");
  if (!TC.getTriple().isOSOpenBSD())
    CmdArgs.push_back("-lrt");
  CmdArgs.push_back("-lm");

  if (!TC.getTriple().isOSFreeBSD() &&
      !TC.getTriple().isOSNetBSD() &&
      !TC.getTriple().isOSOpenBSD())
    CmdArgs.push_back("-ldl");
}

bool tools::areOptimizationsEnabled(const ArgList &Args) {
  // Find the last -O arg and see if it is non-zero.
  if (Arg *A = Args.getLastArg(options::OPT_O_Group))
    return !A->getOption().matches(options::OPT_O0);
  // Defaults to -O0.
  return false;
}

const char *tools::SplitDebugName(const JobAction &JA, const ArgList &Args,
                                  const InputInfo &Input,
                                  const InputInfo &Output) {
  auto AddPostfix = [JA](auto &F) {
    if (JA.getOffloadingDeviceKind() == Action::OFK_HIP)
      F += (Twine("_") + JA.getOffloadingArch()).str();
    F += ".dwo";
  };
  if (Arg *A = Args.getLastArg(options::OPT_gsplit_dwarf_EQ))
    if (StringRef(A->getValue()) == "single")
      return Args.MakeArgString(Output.getFilename());

  Arg *FinalOutput = Args.getLastArg(options::OPT_o);
  if (FinalOutput && Args.hasArg(options::OPT_c)) {
    SmallString<128> T(FinalOutput->getValue());
    llvm::sys::path::remove_filename(T);
    llvm::sys::path::append(T, llvm::sys::path::stem(FinalOutput->getValue()));
    AddPostfix(T);
    return Args.MakeArgString(T);
  } else {
    // Use the compilation dir.
    Arg *A = Args.getLastArg(options::OPT_ffile_compilation_dir_EQ,
                             options::OPT_fdebug_compilation_dir_EQ);
    SmallString<128> T(A ? A->getValue() : "");
    SmallString<128> F(llvm::sys::path::stem(Input.getBaseInput()));
    AddPostfix(F);
    T += F;
    return Args.MakeArgString(T);
  }
}

void tools::SplitDebugInfo(const ToolChain &TC, Compilation &C, const Tool &T,
                           const JobAction &JA, const ArgList &Args,
                           const InputInfo &Output, const char *OutFile) {
  ArgStringList ExtractArgs;
  ExtractArgs.push_back("--extract-dwo");

  ArgStringList StripArgs;
  StripArgs.push_back("--strip-dwo");

  // Grabbing the output of the earlier compile step.
  StripArgs.push_back(Output.getFilename());
  ExtractArgs.push_back(Output.getFilename());
  ExtractArgs.push_back(OutFile);

  const char *Exec =
      Args.MakeArgString(TC.GetProgramPath(CLANG_DEFAULT_OBJCOPY));
  InputInfo II(types::TY_Object, Output.getFilename(), Output.getFilename());

  // First extract the dwo sections.
  C.addCommand(std::make_unique<Command>(JA, T,
                                         ResponseFileSupport::AtFileCurCP(),
                                         Exec, ExtractArgs, II, Output));

  // Then remove them from the original .o file.
  C.addCommand(std::make_unique<Command>(
      JA, T, ResponseFileSupport::AtFileCurCP(), Exec, StripArgs, II, Output));
}

// Claim options we don't want to warn if they are unused. We do this for
// options that build systems might add but are unused when assembling or only
// running the preprocessor for example.
void tools::claimNoWarnArgs(const ArgList &Args) {
  // Don't warn about unused -f(no-)?lto.  This can happen when we're
  // preprocessing, precompiling or assembling.
  Args.ClaimAllArgs(options::OPT_flto_EQ);
  Args.ClaimAllArgs(options::OPT_flto);
  Args.ClaimAllArgs(options::OPT_fno_lto);
}

Arg *tools::getLastProfileUseArg(const ArgList &Args) {
  auto *ProfileUseArg = Args.getLastArg(
      options::OPT_fprofile_instr_use, options::OPT_fprofile_instr_use_EQ,
      options::OPT_fprofile_use, options::OPT_fprofile_use_EQ,
      options::OPT_fno_profile_instr_use);

  if (ProfileUseArg &&
      ProfileUseArg->getOption().matches(options::OPT_fno_profile_instr_use))
    ProfileUseArg = nullptr;

  return ProfileUseArg;
}

Arg *tools::getLastProfileSampleUseArg(const ArgList &Args) {
  auto *ProfileSampleUseArg = Args.getLastArg(
      options::OPT_fprofile_sample_use, options::OPT_fprofile_sample_use_EQ,
      options::OPT_fauto_profile, options::OPT_fauto_profile_EQ,
      options::OPT_fno_profile_sample_use, options::OPT_fno_auto_profile);

  if (ProfileSampleUseArg &&
      (ProfileSampleUseArg->getOption().matches(
           options::OPT_fno_profile_sample_use) ||
       ProfileSampleUseArg->getOption().matches(options::OPT_fno_auto_profile)))
    return nullptr;

  return Args.getLastArg(options::OPT_fprofile_sample_use_EQ,
                         options::OPT_fauto_profile_EQ);
}

/// Parses the various -fpic/-fPIC/-fpie/-fPIE arguments.  Then,
/// smooshes them together with platform defaults, to decide whether
/// this compile should be using PIC mode or not. Returns a tuple of
/// (RelocationModel, PICLevel, IsPIE).
std::tuple<llvm::Reloc::Model, unsigned, bool>
tools::ParsePICArgs(const ToolChain &ToolChain, const ArgList &Args) {
  const llvm::Triple &EffectiveTriple = ToolChain.getEffectiveTriple();
  const llvm::Triple &Triple = ToolChain.getTriple();

  bool PIE = ToolChain.isPIEDefault(Args);
  bool PIC = PIE || ToolChain.isPICDefault();
  // The Darwin/MachO default to use PIC does not apply when using -static.
  if (Triple.isOSBinFormatMachO() && Args.hasArg(options::OPT_static))
    PIE = PIC = false;
  bool IsPICLevelTwo = PIC;

  bool KernelOrKext =
      Args.hasArg(options::OPT_mkernel, options::OPT_fapple_kext);

  // Android-specific defaults for PIC/PIE
  if (Triple.isAndroid()) {
    switch (Triple.getArch()) {
    case llvm::Triple::arm:
    case llvm::Triple::armeb:
    case llvm::Triple::thumb:
    case llvm::Triple::thumbeb:
    case llvm::Triple::aarch64:
    case llvm::Triple::mips:
    case llvm::Triple::mipsel:
    case llvm::Triple::mips64:
    case llvm::Triple::mips64el:
      PIC = true; // "-fpic"
      break;

    case llvm::Triple::x86:
    case llvm::Triple::x86_64:
      PIC = true; // "-fPIC"
      IsPICLevelTwo = true;
      break;

    default:
      break;
    }
  }

  // OpenBSD-specific defaults for PIE
  if (Triple.isOSOpenBSD()) {
    switch (ToolChain.getArch()) {
    case llvm::Triple::arm:
    case llvm::Triple::aarch64:
    case llvm::Triple::mips64:
    case llvm::Triple::mips64el:
    case llvm::Triple::x86:
    case llvm::Triple::x86_64:
      IsPICLevelTwo = false; // "-fpie"
      break;

    case llvm::Triple::ppc:
    case llvm::Triple::sparcv9:
      IsPICLevelTwo = true; // "-fPIE"
      break;

    default:
      break;
    }
  }

  // AMDGPU-specific defaults for PIC.
  if (Triple.getArch() == llvm::Triple::amdgcn)
    PIC = true;

  // The last argument relating to either PIC or PIE wins, and no
  // other argument is used. If the last argument is any flavor of the
  // '-fno-...' arguments, both PIC and PIE are disabled. Any PIE
  // option implicitly enables PIC at the same level.
  Arg *LastPICArg = Args.getLastArg(options::OPT_fPIC, options::OPT_fno_PIC,
                                    options::OPT_fpic, options::OPT_fno_pic,
                                    options::OPT_fPIE, options::OPT_fno_PIE,
                                    options::OPT_fpie, options::OPT_fno_pie);
  if (Triple.isOSWindows() && !Triple.isOSCygMing() && LastPICArg &&
      LastPICArg == Args.getLastArg(options::OPT_fPIC, options::OPT_fpic,
                                    options::OPT_fPIE, options::OPT_fpie)) {
    ToolChain.getDriver().Diag(diag::err_drv_unsupported_opt_for_target)
        << LastPICArg->getSpelling() << Triple.str();
    if (Triple.getArch() == llvm::Triple::x86_64)
      return std::make_tuple(llvm::Reloc::PIC_, 2U, false);
    return std::make_tuple(llvm::Reloc::Static, 0U, false);
  }

  // Check whether the tool chain trumps the PIC-ness decision. If the PIC-ness
  // is forced, then neither PIC nor PIE flags will have no effect.
  if (!ToolChain.isPICDefaultForced()) {
    if (LastPICArg) {
      Option O = LastPICArg->getOption();
      if (O.matches(options::OPT_fPIC) || O.matches(options::OPT_fpic) ||
          O.matches(options::OPT_fPIE) || O.matches(options::OPT_fpie)) {
        PIE = O.matches(options::OPT_fPIE) || O.matches(options::OPT_fpie);
        PIC =
            PIE || O.matches(options::OPT_fPIC) || O.matches(options::OPT_fpic);
        IsPICLevelTwo =
            O.matches(options::OPT_fPIE) || O.matches(options::OPT_fPIC);
      } else {
        PIE = PIC = false;
        if (EffectiveTriple.isPS()) {
          Arg *ModelArg = Args.getLastArg(options::OPT_mcmodel_EQ);
          StringRef Model = ModelArg ? ModelArg->getValue() : "";
          if (Model != "kernel") {
            PIC = true;
            ToolChain.getDriver().Diag(diag::warn_drv_ps_force_pic)
                << LastPICArg->getSpelling()
                << (EffectiveTriple.isPS4() ? "PS4" : "PS5");
          }
        }
      }
    }
  }

  // Introduce a Darwin and PS4/PS5-specific hack. If the default is PIC, but
  // the PIC level would've been set to level 1, force it back to level 2 PIC
  // instead.
  if (PIC && (Triple.isOSDarwin() || EffectiveTriple.isPS()))
    IsPICLevelTwo |= ToolChain.isPICDefault();

  // This kernel flags are a trump-card: they will disable PIC/PIE
  // generation, independent of the argument order.
  if (KernelOrKext &&
      ((!EffectiveTriple.isiOS() || EffectiveTriple.isOSVersionLT(6)) &&
       !EffectiveTriple.isWatchOS() && !EffectiveTriple.isDriverKit()))
    PIC = PIE = false;

  if (Arg *A = Args.getLastArg(options::OPT_mdynamic_no_pic)) {
    // This is a very special mode. It trumps the other modes, almost no one
    // uses it, and it isn't even valid on any OS but Darwin.
    if (!Triple.isOSDarwin())
      ToolChain.getDriver().Diag(diag::err_drv_unsupported_opt_for_target)
          << A->getSpelling() << Triple.str();

    // FIXME: Warn when this flag trumps some other PIC or PIE flag.

    // Only a forced PIC mode can cause the actual compile to have PIC defines
    // etc., no flags are sufficient. This behavior was selected to closely
    // match that of llvm-gcc and Apple GCC before that.
    PIC = ToolChain.isPICDefault() && ToolChain.isPICDefaultForced();

    return std::make_tuple(llvm::Reloc::DynamicNoPIC, PIC ? 2U : 0U, false);
  }

  bool EmbeddedPISupported;
  switch (Triple.getArch()) {
    case llvm::Triple::arm:
    case llvm::Triple::armeb:
    case llvm::Triple::thumb:
    case llvm::Triple::thumbeb:
      EmbeddedPISupported = true;
      break;
    default:
      EmbeddedPISupported = false;
      break;
  }

  bool ROPI = false, RWPI = false;
  Arg* LastROPIArg = Args.getLastArg(options::OPT_fropi, options::OPT_fno_ropi);
  if (LastROPIArg && LastROPIArg->getOption().matches(options::OPT_fropi)) {
    if (!EmbeddedPISupported)
      ToolChain.getDriver().Diag(diag::err_drv_unsupported_opt_for_target)
          << LastROPIArg->getSpelling() << Triple.str();
    ROPI = true;
  }
  Arg *LastRWPIArg = Args.getLastArg(options::OPT_frwpi, options::OPT_fno_rwpi);
  if (LastRWPIArg && LastRWPIArg->getOption().matches(options::OPT_frwpi)) {
    if (!EmbeddedPISupported)
      ToolChain.getDriver().Diag(diag::err_drv_unsupported_opt_for_target)
          << LastRWPIArg->getSpelling() << Triple.str();
    RWPI = true;
  }

  // ROPI and RWPI are not compatible with PIC or PIE.
  if ((ROPI || RWPI) && (PIC || PIE))
    ToolChain.getDriver().Diag(diag::err_drv_ropi_rwpi_incompatible_with_pic);

  if (Triple.isMIPS()) {
    StringRef CPUName;
    StringRef ABIName;
    mips::getMipsCPUAndABI(Args, Triple, CPUName, ABIName);
    // When targeting the N64 ABI, PIC is the default, except in the case
    // when the -mno-abicalls option is used. In that case we exit
    // at next check regardless of PIC being set below.
    if (ABIName == "n64")
      PIC = true;
    // When targettng MIPS with -mno-abicalls, it's always static.
    if(Args.hasArg(options::OPT_mno_abicalls))
      return std::make_tuple(llvm::Reloc::Static, 0U, false);
    // Unlike other architectures, MIPS, even with -fPIC/-mxgot/multigot,
    // does not use PIC level 2 for historical reasons.
    IsPICLevelTwo = false;
  }

  if (PIC)
    return std::make_tuple(llvm::Reloc::PIC_, IsPICLevelTwo ? 2U : 1U, PIE);

  llvm::Reloc::Model RelocM = llvm::Reloc::Static;
  if (ROPI && RWPI)
    RelocM = llvm::Reloc::ROPI_RWPI;
  else if (ROPI)
    RelocM = llvm::Reloc::ROPI;
  else if (RWPI)
    RelocM = llvm::Reloc::RWPI;

  return std::make_tuple(RelocM, 0U, false);
}

// `-falign-functions` indicates that the functions should be aligned to a
// 16-byte boundary.
//
// `-falign-functions=1` is the same as `-fno-align-functions`.
//
// The scalar `n` in `-falign-functions=n` must be an integral value between
// [0, 65536].  If the value is not a power-of-two, it will be rounded up to
// the nearest power-of-two.
//
// If we return `0`, the frontend will default to the backend's preferred
// alignment.
//
// NOTE: icc only allows values between [0, 4096].  icc uses `-falign-functions`
// to mean `-falign-functions=16`.  GCC defaults to the backend's preferred
// alignment.  For unaligned functions, we default to the backend's preferred
// alignment.
unsigned tools::ParseFunctionAlignment(const ToolChain &TC,
                                       const ArgList &Args) {
  const Arg *A = Args.getLastArg(options::OPT_falign_functions,
                                 options::OPT_falign_functions_EQ,
                                 options::OPT_fno_align_functions);
  if (!A || A->getOption().matches(options::OPT_fno_align_functions))
    return 0;

  if (A->getOption().matches(options::OPT_falign_functions))
    return 0;

  unsigned Value = 0;
  if (StringRef(A->getValue()).getAsInteger(10, Value) || Value > 65536)
    TC.getDriver().Diag(diag::err_drv_invalid_int_value)
        << A->getAsString(Args) << A->getValue();
  return Value ? llvm::Log2_32_Ceil(std::min(Value, 65536u)) : Value;
}

unsigned tools::ParseDebugDefaultVersion(const ToolChain &TC,
                                         const ArgList &Args) {
  const Arg *A = Args.getLastArg(options::OPT_fdebug_default_version);

  if (!A)
    return 0;

  unsigned Value = 0;
  if (StringRef(A->getValue()).getAsInteger(10, Value) || Value > 5 ||
      Value < 2)
    TC.getDriver().Diag(diag::err_drv_invalid_int_value)
        << A->getAsString(Args) << A->getValue();
  return Value;
}

void tools::AddAssemblerKPIC(const ToolChain &ToolChain, const ArgList &Args,
                             ArgStringList &CmdArgs) {
  llvm::Reloc::Model RelocationModel;
  unsigned PICLevel;
  bool IsPIE;
  std::tie(RelocationModel, PICLevel, IsPIE) = ParsePICArgs(ToolChain, Args);

  if (RelocationModel != llvm::Reloc::Static)
    CmdArgs.push_back("-KPIC");
}

/// Determine whether Objective-C automated reference counting is
/// enabled.
bool tools::isObjCAutoRefCount(const ArgList &Args) {
  return Args.hasFlag(options::OPT_fobjc_arc, options::OPT_fno_objc_arc, false);
}

enum class LibGccType { UnspecifiedLibGcc, StaticLibGcc, SharedLibGcc };

static LibGccType getLibGccType(const ToolChain &TC, const Driver &D,
                                const ArgList &Args) {
  if (Args.hasArg(options::OPT_static_libgcc) ||
      Args.hasArg(options::OPT_static) || Args.hasArg(options::OPT_static_pie) ||
      // The Android NDK only provides libunwind.a, not libunwind.so.
      TC.getTriple().isAndroid())
    return LibGccType::StaticLibGcc;
  if (Args.hasArg(options::OPT_shared_libgcc))
    return LibGccType::SharedLibGcc;
  return LibGccType::UnspecifiedLibGcc;
}

// Gcc adds libgcc arguments in various ways:
//
// gcc <none>:     -lgcc --as-needed -lgcc_s --no-as-needed
// g++ <none>:                       -lgcc_s               -lgcc
// gcc shared:                       -lgcc_s               -lgcc
// g++ shared:                       -lgcc_s               -lgcc
// gcc static:     -lgcc             -lgcc_eh
// g++ static:     -lgcc             -lgcc_eh
// gcc static-pie: -lgcc             -lgcc_eh
// g++ static-pie: -lgcc             -lgcc_eh
//
// Also, certain targets need additional adjustments.

static void AddUnwindLibrary(const ToolChain &TC, const Driver &D,
                             ArgStringList &CmdArgs, const ArgList &Args) {
  ToolChain::UnwindLibType UNW = TC.GetUnwindLibType(Args);
  // Targets that don't use unwind libraries.
  if ((TC.getTriple().isAndroid() && UNW == ToolChain::UNW_Libgcc) ||
      TC.getTriple().isOSIAMCU() || TC.getTriple().isOSBinFormatWasm() ||
      UNW == ToolChain::UNW_None)
    return;

  LibGccType LGT = getLibGccType(TC, D, Args);
  bool AsNeeded = LGT == LibGccType::UnspecifiedLibGcc && !D.CCCIsCXX() &&
                  !TC.getTriple().isAndroid() &&
                  !TC.getTriple().isOSCygMing() && !TC.getTriple().isOSAIX();
  if (AsNeeded)
    CmdArgs.push_back(getAsNeededOption(TC, true));

  switch (UNW) {
  case ToolChain::UNW_None:
    return;
  case ToolChain::UNW_Libgcc: {
    if (LGT == LibGccType::StaticLibGcc)
      CmdArgs.push_back("-lgcc_eh");
    else
      CmdArgs.push_back("-lgcc_s");
    break;
  }
  case ToolChain::UNW_CompilerRT:
    if (TC.getTriple().isOSAIX()) {
      // AIX only has libunwind as a shared library. So do not pass
      // anything in if -static is specified.
      if (LGT != LibGccType::StaticLibGcc)
        CmdArgs.push_back("-lunwind");
    } else if (LGT == LibGccType::StaticLibGcc) {
      CmdArgs.push_back("-l:libunwind.a");
    } else if (LGT == LibGccType::SharedLibGcc) {
      if (TC.getTriple().isOSCygMing())
        CmdArgs.push_back("-l:libunwind.dll.a");
      else
        CmdArgs.push_back("-l:libunwind.so");
    } else {
      // Let the linker choose between libunwind.so and libunwind.a
      // depending on what's available, and depending on the -static flag
      CmdArgs.push_back("-lunwind");
    }
    break;
  }

  if (AsNeeded)
    CmdArgs.push_back(getAsNeededOption(TC, false));
}

static void AddLibgcc(const ToolChain &TC, const Driver &D,
                      ArgStringList &CmdArgs, const ArgList &Args) {
  LibGccType LGT = getLibGccType(TC, D, Args);
  if (LGT == LibGccType::StaticLibGcc ||
      (LGT == LibGccType::UnspecifiedLibGcc && !D.CCCIsCXX()))
    CmdArgs.push_back("-lgcc");
  AddUnwindLibrary(TC, D, CmdArgs, Args);
  if (LGT == LibGccType::SharedLibGcc ||
      (LGT == LibGccType::UnspecifiedLibGcc && D.CCCIsCXX()))
    CmdArgs.push_back("-lgcc");
}

static void AddLibatomic(const ToolChain &TC, const Driver &D,
                         ArgStringList &CmdArgs, const ArgList &Args) {
  const llvm::Triple::ArchType Arch = TC.getArch();

  // RISC-V may need libatomic in Linux.
  if (TC.getTriple().getOS() == llvm::Triple::Linux &&
      (Arch == llvm::Triple::riscv32 || Arch == llvm::Triple::riscv64)) {
    CmdArgs.push_back("--as-needed");
    CmdArgs.push_back("-latomic");
    CmdArgs.push_back("--no-as-needed");
  }
}

void tools::AddRunTimeLibs(const ToolChain &TC, const Driver &D,
                           ArgStringList &CmdArgs, const ArgList &Args) {
  // Make use of compiler-rt if --rtlib option is used
  ToolChain::RuntimeLibType RLT = TC.GetRuntimeLibType(Args);

  switch (RLT) {
  case ToolChain::RLT_CompilerRT:
    CmdArgs.push_back(TC.getCompilerRTArgString(Args, "builtins"));
    AddUnwindLibrary(TC, D, CmdArgs, Args);
    break;
  case ToolChain::RLT_Libgcc:
    // Make sure libgcc is not used under MSVC environment by default
    if (TC.getTriple().isKnownWindowsMSVCEnvironment()) {
      // Issue error diagnostic if libgcc is explicitly specified
      // through command line as --rtlib option argument.
      if (Args.hasArg(options::OPT_rtlib_EQ)) {
        TC.getDriver().Diag(diag::err_drv_unsupported_rtlib_for_platform)
            << Args.getLastArg(options::OPT_rtlib_EQ)->getValue() << "MSVC";
      }
    } else
      AddLibgcc(TC, D, CmdArgs, Args);
    break;
  }

  // On Android, the unwinder uses dl_iterate_phdr (or one of
  // dl_unwind_find_exidx/__gnu_Unwind_Find_exidx on arm32) from libdl.so. For
  // statically-linked executables, these functions come from libc.a instead.
  if (TC.getTriple().isAndroid() && !Args.hasArg(options::OPT_static) &&
      !Args.hasArg(options::OPT_static_pie))
    CmdArgs.push_back("-ldl");

  AddLibatomic(TC, D, CmdArgs, Args);
}

SmallString<128> tools::getStatsFileName(const llvm::opt::ArgList &Args,
                                         const InputInfo &Output,
                                         const InputInfo &Input,
                                         const Driver &D) {
  const Arg *A = Args.getLastArg(options::OPT_save_stats_EQ);
  if (!A)
    return {};

  StringRef SaveStats = A->getValue();
  SmallString<128> StatsFile;
  if (SaveStats == "obj" && Output.isFilename()) {
    StatsFile.assign(Output.getFilename());
    llvm::sys::path::remove_filename(StatsFile);
  } else if (SaveStats != "cwd") {
    D.Diag(diag::err_drv_invalid_value) << A->getAsString(Args) << SaveStats;
    return {};
  }

  StringRef BaseName = llvm::sys::path::filename(Input.getBaseInput());
  llvm::sys::path::append(StatsFile, BaseName);
  llvm::sys::path::replace_extension(StatsFile, "stats");
  return StatsFile;
}

void tools::addMultilibFlag(bool Enabled, const char *const Flag,
                            Multilib::flags_list &Flags) {
  Flags.push_back(std::string(Enabled ? "+" : "-") + Flag);
}

void tools::addX86AlignBranchArgs(const Driver &D, const ArgList &Args,
                                  ArgStringList &CmdArgs, bool IsLTO) {
  auto addArg = [&, IsLTO](const Twine &Arg) {
    if (IsLTO) {
      CmdArgs.push_back(Args.MakeArgString("-plugin-opt=" + Arg));
    } else {
      CmdArgs.push_back("-mllvm");
      CmdArgs.push_back(Args.MakeArgString(Arg));
    }
  };

  if (Args.hasArg(options::OPT_mbranches_within_32B_boundaries)) {
    addArg(Twine("-x86-branches-within-32B-boundaries"));
  }
  if (const Arg *A = Args.getLastArg(options::OPT_malign_branch_boundary_EQ)) {
    StringRef Value = A->getValue();
    unsigned Boundary;
    if (Value.getAsInteger(10, Boundary) || Boundary < 16 ||
        !llvm::isPowerOf2_64(Boundary)) {
      D.Diag(diag::err_drv_invalid_argument_to_option)
          << Value << A->getOption().getName();
    } else {
      addArg("-x86-align-branch-boundary=" + Twine(Boundary));
    }
  }
  if (const Arg *A = Args.getLastArg(options::OPT_malign_branch_EQ)) {
    std::string AlignBranch;
    for (StringRef T : A->getValues()) {
      if (T != "fused" && T != "jcc" && T != "jmp" && T != "call" &&
          T != "ret" && T != "indirect")
        D.Diag(diag::err_drv_invalid_malign_branch_EQ)
            << T << "fused, jcc, jmp, call, ret, indirect";
      if (!AlignBranch.empty())
        AlignBranch += '+';
      AlignBranch += T;
    }
    addArg("-x86-align-branch=" + Twine(AlignBranch));
  }
  if (const Arg *A = Args.getLastArg(options::OPT_mpad_max_prefix_size_EQ)) {
    StringRef Value = A->getValue();
    unsigned PrefixSize;
    if (Value.getAsInteger(10, PrefixSize)) {
      D.Diag(diag::err_drv_invalid_argument_to_option)
          << Value << A->getOption().getName();
    } else {
      addArg("-x86-pad-max-prefix-size=" + Twine(PrefixSize));
    }
  }
}

/// SDLSearch: Search for Static Device Library
/// The search for SDL bitcode files is consistent with how static host
/// libraries are discovered. That is, the -l option triggers a search for
/// files in a set of directories called the LINKPATH. The host library search
/// procedure looks for a specific filename in the LINKPATH.  The filename for
/// a host library is lib<libname>.a or lib<libname>.so. For SDLs, there is an
/// ordered-set of filenames that are searched. We call this ordered-set of
/// filenames as SEARCH-ORDER. Since an SDL can either be device-type specific,
/// architecture specific, or generic across all architectures, a naming
/// convention and search order is used where the file name embeds the
/// architecture name <arch-name> (nvptx or amdgcn) and the GPU device type
/// <device-name> such as sm_30 and gfx906. <device-name> is absent in case of
/// device-independent SDLs. To reduce congestion in host library directories,
/// the search first looks for files in the “libdevice” subdirectory. SDLs that
/// are bc files begin with the prefix “lib”.
///
/// Machine-code SDLs can also be managed as an archive (*.a file). The
/// convention has been to use the prefix “lib”. To avoid confusion with host
/// archive libraries, we use prefix "libbc-" for the bitcode SDL archives.
///
bool tools::SDLSearch(const Driver &D, const llvm::opt::ArgList &DriverArgs,
                      llvm::opt::ArgStringList &CC1Args,
                      SmallVector<std::string, 8> LibraryPaths, std::string Lib,
                      StringRef Arch, StringRef Target, bool isBitCodeSDL,
                      bool postClangLink) {
  SmallVector<std::string, 12> SDLs;

  std::string LibDeviceLoc = "/libdevice";
  std::string LibBcPrefix = "/libbc-";
  std::string LibPrefix = "/lib";

  if (isBitCodeSDL) {
    // SEARCH-ORDER for Bitcode SDLs:
    //       libdevice/libbc-<libname>-<arch-name>-<device-type>.a
    //       libbc-<libname>-<arch-name>-<device-type>.a
    //       libdevice/libbc-<libname>-<arch-name>.a
    //       libbc-<libname>-<arch-name>.a
    //       libdevice/libbc-<libname>.a
    //       libbc-<libname>.a
    //       libdevice/lib<libname>-<arch-name>-<device-type>.bc
    //       lib<libname>-<arch-name>-<device-type>.bc
    //       libdevice/lib<libname>-<arch-name>.bc
    //       lib<libname>-<arch-name>.bc
    //       libdevice/lib<libname>.bc
    //       lib<libname>.bc

    for (StringRef Base : {LibBcPrefix, LibPrefix}) {
      const auto *Ext = Base.contains(LibBcPrefix) ? ".a" : ".bc";

      for (auto Suffix : {Twine(Lib + "-" + Arch + "-" + Target).str(),
                          Twine(Lib + "-" + Arch).str(), Twine(Lib).str()}) {
        SDLs.push_back(Twine(LibDeviceLoc + Base + Suffix + Ext).str());
        SDLs.push_back(Twine(Base + Suffix + Ext).str());
      }
    }
  } else {
    // SEARCH-ORDER for Machine-code SDLs:
    //    libdevice/lib<libname>-<arch-name>-<device-type>.a
    //    lib<libname>-<arch-name>-<device-type>.a
    //    libdevice/lib<libname>-<arch-name>.a
    //    lib<libname>-<arch-name>.a

    const auto *Ext = ".a";

    for (auto Suffix : {Twine(Lib + "-" + Arch + "-" + Target).str(),
                        Twine(Lib + "-" + Arch).str()}) {
      SDLs.push_back(Twine(LibDeviceLoc + LibPrefix + Suffix + Ext).str());
      SDLs.push_back(Twine(LibPrefix + Suffix + Ext).str());
    }
  }

  // The CUDA toolchain does not use a global device llvm-link before the LLVM
  // backend generates ptx. So currently, the use of bitcode SDL for nvptx is
  // only possible with post-clang-cc1 linking. Clang cc1 has a feature that
  // will link libraries after clang compilation while the LLVM IR is still in
  // memory. This utilizes a clang cc1 option called “-mlink-builtin-bitcode”.
  // This is a clang -cc1 option that is generated by the clang driver. The
  // option value must a full path to an existing file.
  bool FoundSDL = false;
  for (auto LPath : LibraryPaths) {
    for (auto SDL : SDLs) {
      auto FullName = Twine(LPath + SDL).str();
      if (llvm::sys::fs::exists(FullName)) {
        if (postClangLink)
          CC1Args.push_back("-mlink-builtin-bitcode");
        CC1Args.push_back(DriverArgs.MakeArgString(FullName));
        FoundSDL = true;
        break;
      }
    }
    if (FoundSDL)
      break;
  }
  return FoundSDL;
}

/// Search if a user provided archive file lib<libname>.a exists in any of
/// the library paths. If so, add a new command to clang-offload-bundler to
/// unbundle this archive and create a temporary device specific archive. Name
/// of this SDL is passed to the llvm-link (for amdgcn) or to the
/// clang-nvlink-wrapper (for nvptx) commands by the driver.
bool tools::GetSDLFromOffloadArchive(
    Compilation &C, const Driver &D, const Tool &T, const JobAction &JA,
    const InputInfoList &Inputs, const llvm::opt::ArgList &DriverArgs,
    llvm::opt::ArgStringList &CC1Args, SmallVector<std::string, 8> LibraryPaths,
    StringRef Lib, StringRef Arch, StringRef Target, bool isBitCodeSDL,
    bool postClangLink) {

  // We don't support bitcode archive bundles for nvptx
  if (isBitCodeSDL && Arch.contains("nvptx"))
    return false;

  bool FoundAOB = false;
  SmallVector<std::string, 2> AOBFileNames;
  std::string ArchiveOfBundles;
  for (auto LPath : LibraryPaths) {
    ArchiveOfBundles.clear();

    llvm::Triple Triple(D.getTargetTriple());
    bool IsMSVC = Triple.isWindowsMSVCEnvironment();
    for (auto Prefix : {"/libdevice/", "/"}) {
      if (IsMSVC)
        AOBFileNames.push_back(Twine(LPath + Prefix + Lib + ".lib").str());
      AOBFileNames.push_back(Twine(LPath + Prefix + "lib" + Lib + ".a").str());
    }

    for (auto AOB : AOBFileNames) {
      if (llvm::sys::fs::exists(AOB)) {
        ArchiveOfBundles = AOB;
        FoundAOB = true;
        break;
      }
    }

    if (!FoundAOB)
      continue;

    StringRef Prefix = isBitCodeSDL ? "libbc-" : "lib";
    std::string OutputLib = D.GetTemporaryPath(
        Twine(Prefix + Lib + "-" + Arch + "-" + Target).str(), "a");

    C.addTempFile(C.getArgs().MakeArgString(OutputLib));

    ArgStringList CmdArgs;
    SmallString<128> DeviceTriple;
    DeviceTriple += Action::GetOffloadKindName(JA.getOffloadingDeviceKind());
    DeviceTriple += '-';
    std::string NormalizedTriple = T.getToolChain().getTriple().normalize();
    DeviceTriple += NormalizedTriple;
    if (!Target.empty()) {
      DeviceTriple += '-';
      DeviceTriple += Target;
    }

    std::string UnbundleArg("-unbundle");
    std::string TypeArg("-type=a");
    std::string InputArg("-input=" + ArchiveOfBundles);
    std::string OffloadArg("-targets=" + std::string(DeviceTriple));
    std::string OutputArg("-output=" + OutputLib);

    const char *UBProgram = DriverArgs.MakeArgString(
        T.getToolChain().GetProgramPath("clang-offload-bundler"));

    ArgStringList UBArgs;
    UBArgs.push_back(C.getArgs().MakeArgString(UnbundleArg));
    UBArgs.push_back(C.getArgs().MakeArgString(TypeArg));
    UBArgs.push_back(C.getArgs().MakeArgString(InputArg));
    UBArgs.push_back(C.getArgs().MakeArgString(OffloadArg));
    UBArgs.push_back(C.getArgs().MakeArgString(OutputArg));

    // Add this flag to not exit from clang-offload-bundler if no compatible
    // code object is found in heterogenous archive library.
    std::string AdditionalArgs("-allow-missing-bundles");
    UBArgs.push_back(C.getArgs().MakeArgString(AdditionalArgs));

    // Add this flag to treat hip and hipv4 offload kinds as compatible with
    // openmp offload kind while extracting code objects from a heterogenous
    // archive library. Vice versa is also considered compatible.
    std::string HipCompatibleArgs("-hip-openmp-compatible");
    UBArgs.push_back(C.getArgs().MakeArgString(HipCompatibleArgs));

    C.addCommand(std::make_unique<Command>(
        JA, T, ResponseFileSupport::AtFileCurCP(), UBProgram, UBArgs, Inputs,
        InputInfo(&JA, C.getArgs().MakeArgString(OutputLib))));
    if (postClangLink)
      CC1Args.push_back("-mlink-builtin-bitcode");

    CC1Args.push_back(DriverArgs.MakeArgString(OutputLib));
    break;
  }

  return FoundAOB;
}

// Wrapper function used by driver for adding SDLs during link phase.
void tools::AddStaticDeviceLibsLinking(Compilation &C, const Tool &T,
                                const JobAction &JA,
                                const InputInfoList &Inputs,
                                const llvm::opt::ArgList &DriverArgs,
                                llvm::opt::ArgStringList &CC1Args,
                                StringRef Arch, StringRef Target,
                                bool isBitCodeSDL, bool postClangLink) {
  AddStaticDeviceLibs(&C, &T, &JA, &Inputs, C.getDriver(), DriverArgs, CC1Args,
                      Arch, Target, isBitCodeSDL, postClangLink);
}

// Wrapper function used for post clang linking of bitcode SDLS for nvptx by
// the CUDA toolchain.
void tools::AddStaticDeviceLibsPostLinking(const Driver &D,
                                const llvm::opt::ArgList &DriverArgs,
                                llvm::opt::ArgStringList &CC1Args,
                                StringRef Arch, StringRef Target,
                                bool isBitCodeSDL, bool postClangLink) {
  AddStaticDeviceLibs(nullptr, nullptr, nullptr, nullptr, D, DriverArgs,
                      CC1Args, Arch, Target, isBitCodeSDL, postClangLink);
}

// User defined Static Device Libraries(SDLs) can be passed to clang for
// offloading GPU compilers. Like static host libraries, the use of a SDL is
// specified with the -l command line option. The primary difference between
// host and SDLs is the filenames for SDLs (refer SEARCH-ORDER for Bitcode SDLs
// and SEARCH-ORDER for Machine-code SDLs for the naming convention).
// SDLs are of following types:
//
// * Bitcode SDLs: They can either be a *.bc file or an archive of *.bc files.
//           For NVPTX, these libraries are post-clang linked following each
//           compilation. For AMDGPU, these libraries are linked one time
//           during the application link phase.
//
// * Machine-code SDLs: They are archive files. For NVPTX, the archive members
//           contain cubin for Nvidia GPUs and are linked one time during the
//           link phase by the CUDA SDK linker called nvlink.	For AMDGPU, the
//           process for machine code SDLs is still in development. But they
//           will be linked by the LLVM tool lld.
//
// * Bundled objects that contain both host and device codes: Bundled objects
//           may also contain library code compiled from source. For NVPTX, the
//           bundle contains cubin. For AMDGPU, the bundle contains bitcode.
//
// For Bitcode and Machine-code SDLs, current compiler toolchains hardcode the
// inclusion of specific SDLs such as math libraries and the OpenMP device
// library libomptarget.
void tools::AddStaticDeviceLibs(Compilation *C, const Tool *T,
                                const JobAction *JA,
                                const InputInfoList *Inputs, const Driver &D,
                                const llvm::opt::ArgList &DriverArgs,
                                llvm::opt::ArgStringList &CC1Args,
                                StringRef Arch, StringRef Target,
                                bool isBitCodeSDL, bool postClangLink) {

  SmallVector<std::string, 8> LibraryPaths;
  // Add search directories from LIBRARY_PATH env variable
  llvm::Optional<std::string> LibPath =
      llvm::sys::Process::GetEnv("LIBRARY_PATH");
  if (LibPath) {
    SmallVector<StringRef, 8> Frags;
    const char EnvPathSeparatorStr[] = {llvm::sys::EnvPathSeparator, '\0'};
    llvm::SplitString(*LibPath, Frags, EnvPathSeparatorStr);
    for (StringRef Path : Frags)
      LibraryPaths.emplace_back(Path.trim());
  }

  // Add directories from user-specified -L options
  for (std::string Search_Dir : DriverArgs.getAllArgValues(options::OPT_L))
    LibraryPaths.emplace_back(Search_Dir);

  // Add path to lib-debug folders
  SmallString<256> DefaultLibPath = llvm::sys::path::parent_path(D.Dir);
  llvm::sys::path::append(DefaultLibPath, Twine("lib") + CLANG_LIBDIR_SUFFIX);
  LibraryPaths.emplace_back(DefaultLibPath.c_str());

  // Build list of Static Device Libraries SDLs specified by -l option
  llvm::SmallSet<std::string, 16> SDLNames;
  static const StringRef HostOnlyArchives[] = {
      "omp", "cudart", "m", "gcc", "gcc_s", "pthread", "hip_hcc"};
  for (auto SDLName : DriverArgs.getAllArgValues(options::OPT_l)) {
    if (!HostOnlyArchives->contains(SDLName)) {
      SDLNames.insert(SDLName);
    }
  }

  // The search stops as soon as an SDL file is found. The driver then provides
  // the full filename of the SDL to the llvm-link or clang-nvlink-wrapper
  // command. If no SDL is found after searching each LINKPATH with
  // SEARCH-ORDER, it is possible that an archive file lib<libname>.a exists
  // and may contain bundled object files.
  for (auto SDLName : SDLNames) {
    // This is the only call to SDLSearch
    if (!SDLSearch(D, DriverArgs, CC1Args, LibraryPaths, SDLName, Arch, Target,
                   isBitCodeSDL, postClangLink)) {
      GetSDLFromOffloadArchive(*C, D, *T, *JA, *Inputs, DriverArgs, CC1Args,
                               LibraryPaths, SDLName, Arch, Target,
                               isBitCodeSDL, postClangLink);
    }
  }
}

static llvm::opt::Arg *
getAMDGPUCodeObjectArgument(const Driver &D, const llvm::opt::ArgList &Args) {
  // The last of -mcode-object-v3, -mno-code-object-v3 and
  // -mcode-object-version=<version> wins.
  return Args.getLastArg(options::OPT_mcode_object_v3_legacy,
                         options::OPT_mno_code_object_v3_legacy,
                         options::OPT_mcode_object_version_EQ);
}

void tools::checkAMDGPUCodeObjectVersion(const Driver &D,
                                         const llvm::opt::ArgList &Args) {
  const unsigned MinCodeObjVer = 2;
  const unsigned MaxCodeObjVer = 5;

  // Emit warnings for legacy options even if they are overridden.
  if (Args.hasArg(options::OPT_mno_code_object_v3_legacy))
    D.Diag(diag::warn_drv_deprecated_arg) << "-mno-code-object-v3"
                                          << "-mcode-object-version=2";

  if (Args.hasArg(options::OPT_mcode_object_v3_legacy))
    D.Diag(diag::warn_drv_deprecated_arg) << "-mcode-object-v3"
                                          << "-mcode-object-version=3";

  if (auto *CodeObjArg = getAMDGPUCodeObjectArgument(D, Args)) {
    if (CodeObjArg->getOption().getID() ==
        options::OPT_mcode_object_version_EQ) {
      unsigned CodeObjVer = MaxCodeObjVer;
      auto Remnant =
          StringRef(CodeObjArg->getValue()).getAsInteger(0, CodeObjVer);
      if (Remnant || CodeObjVer < MinCodeObjVer || CodeObjVer > MaxCodeObjVer)
        D.Diag(diag::err_drv_invalid_int_value)
            << CodeObjArg->getAsString(Args) << CodeObjArg->getValue();
    }
  }
}

unsigned tools::getAMDGPUCodeObjectVersion(const Driver &D,
                                           const llvm::opt::ArgList &Args) {
  unsigned CodeObjVer = 4; // default
  if (auto *CodeObjArg = getAMDGPUCodeObjectArgument(D, Args)) {
    if (CodeObjArg->getOption().getID() ==
        options::OPT_mno_code_object_v3_legacy) {
      CodeObjVer = 2;
    } else if (CodeObjArg->getOption().getID() ==
               options::OPT_mcode_object_v3_legacy) {
      CodeObjVer = 3;
    } else {
      StringRef(CodeObjArg->getValue()).getAsInteger(0, CodeObjVer);
    }
  }
  return CodeObjVer;
}

bool tools::haveAMDGPUCodeObjectVersionArgument(
    const Driver &D, const llvm::opt::ArgList &Args) {
  return getAMDGPUCodeObjectArgument(D, Args) != nullptr;
}

void tools::addMachineOutlinerArgs(const Driver &D,
                                   const llvm::opt::ArgList &Args,
                                   llvm::opt::ArgStringList &CmdArgs,
                                   const llvm::Triple &Triple, bool IsLTO) {
  auto addArg = [&, IsLTO](const Twine &Arg) {
    if (IsLTO) {
      CmdArgs.push_back(Args.MakeArgString("-plugin-opt=" + Arg));
    } else {
      CmdArgs.push_back("-mllvm");
      CmdArgs.push_back(Args.MakeArgString(Arg));
    }
  };

  if (Arg *A = Args.getLastArg(options::OPT_moutline,
                               options::OPT_mno_outline)) {
    if (A->getOption().matches(options::OPT_moutline)) {
      // We only support -moutline in AArch64 and ARM targets right now. If
      // we're not compiling for these, emit a warning and ignore the flag.
      // Otherwise, add the proper mllvm flags.
      if (!(Triple.isARM() || Triple.isThumb() ||
            Triple.getArch() == llvm::Triple::aarch64 ||
            Triple.getArch() == llvm::Triple::aarch64_32)) {
        D.Diag(diag::warn_drv_moutline_unsupported_opt) << Triple.getArchName();
      } else {
        addArg(Twine("-enable-machine-outliner"));
      }
    } else {
      // Disable all outlining behaviour.
      addArg(Twine("-enable-machine-outliner=never"));
    }
  }
}

void tools::addOpenMPDeviceRTL(const Driver &D,
                               const llvm::opt::ArgList &DriverArgs,
                               llvm::opt::ArgStringList &CC1Args,
                               StringRef BitcodeSuffix,
                               const llvm::Triple &Triple) {
  SmallVector<StringRef, 8> LibraryPaths;

  // Add path to clang lib / lib64 folder.
  SmallString<256> DefaultLibPath = llvm::sys::path::parent_path(D.Dir);
  llvm::sys::path::append(DefaultLibPath, Twine("lib") + CLANG_LIBDIR_SUFFIX);
  LibraryPaths.emplace_back(DefaultLibPath.c_str());

  // Add user defined library paths from LIBRARY_PATH.
  llvm::Optional<std::string> LibPath =
      llvm::sys::Process::GetEnv("LIBRARY_PATH");
  if (LibPath) {
    SmallVector<StringRef, 8> Frags;
    const char EnvPathSeparatorStr[] = {llvm::sys::EnvPathSeparator, '\0'};
    llvm::SplitString(*LibPath, Frags, EnvPathSeparatorStr);
    for (StringRef Path : Frags)
      LibraryPaths.emplace_back(Path.trim());
  }

  OptSpecifier LibomptargetBCPathOpt =
      Triple.isAMDGCN() ? options::OPT_libomptarget_amdgpu_bc_path_EQ
                        : options::OPT_libomptarget_nvptx_bc_path_EQ;

  StringRef ArchPrefix = Triple.isAMDGCN() ? "amdgpu" : "nvptx";
  std::string LibOmpTargetName =
      ("libomptarget-" + ArchPrefix + "-" + BitcodeSuffix + ".bc").str();

  // First check whether user specifies bc library
  if (const Arg *A = DriverArgs.getLastArg(LibomptargetBCPathOpt)) {
    SmallString<128> LibOmpTargetFile(A->getValue());
    if (llvm::sys::fs::exists(LibOmpTargetFile) &&
        llvm::sys::fs::is_directory(LibOmpTargetFile)) {
      llvm::sys::path::append(LibOmpTargetFile, LibOmpTargetName);
    }

    if (llvm::sys::fs::exists(LibOmpTargetFile)) {
      CC1Args.push_back("-mlink-builtin-bitcode");
      CC1Args.push_back(DriverArgs.MakeArgString(LibOmpTargetFile));
    } else {
      D.Diag(diag::err_drv_omp_offload_target_bcruntime_not_found)
          << LibOmpTargetFile;
    }
  } else {
    bool FoundBCLibrary = false;

    for (StringRef LibraryPath : LibraryPaths) {
      SmallString<128> LibOmpTargetFile(LibraryPath);
      llvm::sys::path::append(LibOmpTargetFile, LibOmpTargetName);
      if (llvm::sys::fs::exists(LibOmpTargetFile)) {
        CC1Args.push_back("-mlink-builtin-bitcode");
        CC1Args.push_back(DriverArgs.MakeArgString(LibOmpTargetFile));
        FoundBCLibrary = true;
        break;
      }
    }

    if (!FoundBCLibrary)
      D.Diag(diag::err_drv_omp_offload_target_missingbcruntime)
          << LibOmpTargetName << ArchPrefix;
  }
}
void tools::addHIPRuntimeLibArgs(const ToolChain &TC,
                                 const llvm::opt::ArgList &Args,
                                 llvm::opt::ArgStringList &CmdArgs) {
  if (Args.hasArg(options::OPT_hip_link) &&
      !Args.hasArg(options::OPT_nostdlib) &&
      !Args.hasArg(options::OPT_no_hip_rt)) {
    TC.AddHIPRuntimeLibArgs(Args, CmdArgs);
  } else {
    // Claim "no HIP libraries" arguments if any
    for (auto Arg : Args.filtered(options::OPT_no_hip_rt)) {
      Arg->claim();
    }
  }
}<|MERGE_RESOLUTION|>--- conflicted
+++ resolved
@@ -739,24 +739,6 @@
   return true;
 }
 
-<<<<<<< HEAD
-void tools::addFortranRuntimeLibs(llvm::opt::ArgStringList &CmdArgs,
-                                  const llvm::Triple &Triple) {
-  CmdArgs.push_back("-lFortran_main");
-  CmdArgs.push_back("-lFortranRuntime");
-  CmdArgs.push_back("-lFortranDecimal");
-
-  CmdArgs.push_back("-lpgmath");
-
-  if (Triple.isOSLinux())
-    CmdArgs.push_back("-lm");
-
-  if (!Triple.isOSDarwin())
-    CmdArgs.push_back("-lrt");
-
-  // Always link Fortran executables with pthreads.
-  CmdArgs.push_back("-lpthread");
-=======
 void tools::addFortranRuntimeLibs(const ToolChain &TC,
                                   llvm::opt::ArgStringList &CmdArgs) {
   if (TC.getTriple().isKnownWindowsMSVCEnvironment()) {
@@ -767,8 +749,15 @@
     CmdArgs.push_back("-lFortran_main");
     CmdArgs.push_back("-lFortranRuntime");
     CmdArgs.push_back("-lFortranDecimal");
-  }
->>>>>>> 7365ea55
+
+    CmdArgs.push_back("-lpgmath");
+
+    if (!TC.getTriple().isOSDarwin())
+      CmdArgs.push_back("-lrt");
+
+    // Always link Fortran executables with pthreads.
+    CmdArgs.push_back("-lpthread");
+  }
 }
 
 void tools::addFortranRuntimeLibraryPath(const ToolChain &TC,

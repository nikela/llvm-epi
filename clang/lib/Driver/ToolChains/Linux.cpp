--- conflicted
+++ resolved
@@ -362,7 +362,6 @@
       return AndroidSysRootPath;
   }
 
-<<<<<<< HEAD
   // Make this match what crosstool generates
   bool IsRISCV64 = Arch == llvm::Triple::riscv64;
   if (IsRISCV64) {
@@ -372,7 +371,8 @@
         (ClangDir + "/../" + TripleStr + "/sysroot").str();
     if (getVFS().exists(CrosstoolSysRootPath))
       return CrosstoolSysRootPath;
-=======
+  }
+
   if (getTriple().isCSKY()) {
     // CSKY toolchains use different names for sysroot folder.
     if (!GCCInstallation.isValid())
@@ -386,7 +386,6 @@
     if (getVFS().exists(Path))
       return Path;
     return std::string();
->>>>>>> 81b10f82
   }
 
   if (!GCCInstallation.isValid() || !getTriple().isMIPS())

//===-- Clang.cpp - Clang+LLVM ToolChain Implementations --------*- C++ -*-===//
//
// Part of the LLVM Project, under the Apache License v2.0 with LLVM Exceptions.
// See https://llvm.org/LICENSE.txt for license information.
// SPDX-License-Identifier: Apache-2.0 WITH LLVM-exception
//
//===----------------------------------------------------------------------===//

#include "Clang.h"
#include "AMDGPU.h"
#include "Arch/AArch64.h"
#include "Arch/ARM.h"
#include "Arch/Mips.h"
#include "Arch/PPC.h"
#include "Arch/RISCV.h"
#include "Arch/Sparc.h"
#include "Arch/SystemZ.h"
#include "Arch/VE.h"
#include "Arch/X86.h"
#include "CommonArgs.h"
#include "Hexagon.h"
#include "InputInfo.h"
#include "MSP430.h"
#include "PS4CPU.h"
#include "clang/Basic/CharInfo.h"
#include "clang/Basic/CodeGenOptions.h"
#include "clang/Basic/LangOptions.h"
#include "clang/Basic/ObjCRuntime.h"
#include "clang/Basic/Version.h"
#include "clang/Driver/Distro.h"
#include "clang/Driver/DriverDiagnostic.h"
#include "clang/Driver/Options.h"
#include "clang/Driver/SanitizerArgs.h"
#include "clang/Driver/XRayArgs.h"
#include "llvm/ADT/StringExtras.h"
#include "llvm/Config/llvm-config.h"
#include "llvm/Option/ArgList.h"
#include "llvm/Support/CodeGen.h"
#include "llvm/Support/Compiler.h"
#include "llvm/Support/Compression.h"
#include "llvm/Support/FileSystem.h"
#include "llvm/Support/Host.h"
#include "llvm/Support/Path.h"
#include "llvm/Support/Process.h"
#include "llvm/Support/TargetParser.h"
#include "llvm/Support/YAMLParser.h"

#ifdef LLVM_ON_UNIX
#include <unistd.h> // For getuid().
#endif

using namespace clang::driver;
using namespace clang::driver::tools;
using namespace clang;
using namespace llvm::opt;

static void CheckPreprocessingOptions(const Driver &D, const ArgList &Args) {
  if (Arg *A =
          Args.getLastArg(clang::driver::options::OPT_C, options::OPT_CC)) {
    if (!Args.hasArg(options::OPT_E) && !Args.hasArg(options::OPT__SLASH_P) &&
        !Args.hasArg(options::OPT__SLASH_EP) && !D.CCCIsCPP()) {
      D.Diag(clang::diag::err_drv_argument_only_allowed_with)
          << A->getBaseArg().getAsString(Args)
          << (D.IsCLMode() ? "/E, /P or /EP" : "-E");
    }
  }
}

static void CheckCodeGenerationOptions(const Driver &D, const ArgList &Args) {
  // In gcc, only ARM checks this, but it seems reasonable to check universally.
  if (Args.hasArg(options::OPT_static))
    if (const Arg *A =
            Args.getLastArg(options::OPT_dynamic, options::OPT_mdynamic_no_pic))
      D.Diag(diag::err_drv_argument_not_allowed_with) << A->getAsString(Args)
                                                      << "-static";
}

// Add backslashes to escape spaces and other backslashes.
// This is used for the space-separated argument list specified with
// the -dwarf-debug-flags option.
static void EscapeSpacesAndBackslashes(const char *Arg,
                                       SmallVectorImpl<char> &Res) {
  for (; *Arg; ++Arg) {
    switch (*Arg) {
    default:
      break;
    case ' ':
    case '\\':
      Res.push_back('\\');
      break;
    }
    Res.push_back(*Arg);
  }
}

// Quote target names for inclusion in GNU Make dependency files.
// Only the characters '$', '#', ' ', '\t' are quoted.
static void QuoteTarget(StringRef Target, SmallVectorImpl<char> &Res) {
  for (unsigned i = 0, e = Target.size(); i != e; ++i) {
    switch (Target[i]) {
    case ' ':
    case '\t':
      // Escape the preceding backslashes
      for (int j = i - 1; j >= 0 && Target[j] == '\\'; --j)
        Res.push_back('\\');

      // Escape the space/tab
      Res.push_back('\\');
      break;
    case '$':
      Res.push_back('$');
      break;
    case '#':
      Res.push_back('\\');
      break;
    default:
      break;
    }

    Res.push_back(Target[i]);
  }
}

/// Apply \a Work on the current tool chain \a RegularToolChain and any other
/// offloading tool chain that is associated with the current action \a JA.
static void
forAllAssociatedToolChains(Compilation &C, const JobAction &JA,
                           const ToolChain &RegularToolChain,
                           llvm::function_ref<void(const ToolChain &)> Work) {
  // Apply Work on the current/regular tool chain.
  Work(RegularToolChain);

  // Apply Work on all the offloading tool chains associated with the current
  // action.
  if (JA.isHostOffloading(Action::OFK_Cuda))
    Work(*C.getSingleOffloadToolChain<Action::OFK_Cuda>());
  else if (JA.isDeviceOffloading(Action::OFK_Cuda))
    Work(*C.getSingleOffloadToolChain<Action::OFK_Host>());
  else if (JA.isHostOffloading(Action::OFK_HIP))
    Work(*C.getSingleOffloadToolChain<Action::OFK_HIP>());
  else if (JA.isDeviceOffloading(Action::OFK_HIP))
    Work(*C.getSingleOffloadToolChain<Action::OFK_Host>());

  if (JA.isHostOffloading(Action::OFK_OpenMP)) {
    auto TCs = C.getOffloadToolChains<Action::OFK_OpenMP>();
    for (auto II = TCs.first, IE = TCs.second; II != IE; ++II)
      Work(*II->second);
  } else if (JA.isDeviceOffloading(Action::OFK_OpenMP))
    Work(*C.getSingleOffloadToolChain<Action::OFK_Host>());

  //
  // TODO: Add support for other offloading programming models here.
  //
}

/// This is a helper function for validating the optional refinement step
/// parameter in reciprocal argument strings. Return false if there is an error
/// parsing the refinement step. Otherwise, return true and set the Position
/// of the refinement step in the input string.
static bool getRefinementStep(StringRef In, const Driver &D,
                              const Arg &A, size_t &Position) {
  const char RefinementStepToken = ':';
  Position = In.find(RefinementStepToken);
  if (Position != StringRef::npos) {
    StringRef Option = A.getOption().getName();
    StringRef RefStep = In.substr(Position + 1);
    // Allow exactly one numeric character for the additional refinement
    // step parameter. This is reasonable for all currently-supported
    // operations and architectures because we would expect that a larger value
    // of refinement steps would cause the estimate "optimization" to
    // under-perform the native operation. Also, if the estimate does not
    // converge quickly, it probably will not ever converge, so further
    // refinement steps will not produce a better answer.
    if (RefStep.size() != 1) {
      D.Diag(diag::err_drv_invalid_value) << Option << RefStep;
      return false;
    }
    char RefStepChar = RefStep[0];
    if (RefStepChar < '0' || RefStepChar > '9') {
      D.Diag(diag::err_drv_invalid_value) << Option << RefStep;
      return false;
    }
  }
  return true;
}

/// The -mrecip flag requires processing of many optional parameters.
static void ParseMRecip(const Driver &D, const ArgList &Args,
                        ArgStringList &OutStrings) {
  StringRef DisabledPrefixIn = "!";
  StringRef DisabledPrefixOut = "!";
  StringRef EnabledPrefixOut = "";
  StringRef Out = "-mrecip=";

  Arg *A = Args.getLastArg(options::OPT_mrecip, options::OPT_mrecip_EQ);
  if (!A)
    return;

  unsigned NumOptions = A->getNumValues();
  if (NumOptions == 0) {
    // No option is the same as "all".
    OutStrings.push_back(Args.MakeArgString(Out + "all"));
    return;
  }

  // Pass through "all", "none", or "default" with an optional refinement step.
  if (NumOptions == 1) {
    StringRef Val = A->getValue(0);
    size_t RefStepLoc;
    if (!getRefinementStep(Val, D, *A, RefStepLoc))
      return;
    StringRef ValBase = Val.slice(0, RefStepLoc);
    if (ValBase == "all" || ValBase == "none" || ValBase == "default") {
      OutStrings.push_back(Args.MakeArgString(Out + Val));
      return;
    }
  }

  // Each reciprocal type may be enabled or disabled individually.
  // Check each input value for validity, concatenate them all back together,
  // and pass through.

  llvm::StringMap<bool> OptionStrings;
  OptionStrings.insert(std::make_pair("divd", false));
  OptionStrings.insert(std::make_pair("divf", false));
  OptionStrings.insert(std::make_pair("vec-divd", false));
  OptionStrings.insert(std::make_pair("vec-divf", false));
  OptionStrings.insert(std::make_pair("sqrtd", false));
  OptionStrings.insert(std::make_pair("sqrtf", false));
  OptionStrings.insert(std::make_pair("vec-sqrtd", false));
  OptionStrings.insert(std::make_pair("vec-sqrtf", false));

  for (unsigned i = 0; i != NumOptions; ++i) {
    StringRef Val = A->getValue(i);

    bool IsDisabled = Val.startswith(DisabledPrefixIn);
    // Ignore the disablement token for string matching.
    if (IsDisabled)
      Val = Val.substr(1);

    size_t RefStep;
    if (!getRefinementStep(Val, D, *A, RefStep))
      return;

    StringRef ValBase = Val.slice(0, RefStep);
    llvm::StringMap<bool>::iterator OptionIter = OptionStrings.find(ValBase);
    if (OptionIter == OptionStrings.end()) {
      // Try again specifying float suffix.
      OptionIter = OptionStrings.find(ValBase.str() + 'f');
      if (OptionIter == OptionStrings.end()) {
        // The input name did not match any known option string.
        D.Diag(diag::err_drv_unknown_argument) << Val;
        return;
      }
      // The option was specified without a float or double suffix.
      // Make sure that the double entry was not already specified.
      // The float entry will be checked below.
      if (OptionStrings[ValBase.str() + 'd']) {
        D.Diag(diag::err_drv_invalid_value) << A->getOption().getName() << Val;
        return;
      }
    }

    if (OptionIter->second == true) {
      // Duplicate option specified.
      D.Diag(diag::err_drv_invalid_value) << A->getOption().getName() << Val;
      return;
    }

    // Mark the matched option as found. Do not allow duplicate specifiers.
    OptionIter->second = true;

    // If the precision was not specified, also mark the double entry as found.
    if (ValBase.back() != 'f' && ValBase.back() != 'd')
      OptionStrings[ValBase.str() + 'd'] = true;

    // Build the output string.
    StringRef Prefix = IsDisabled ? DisabledPrefixOut : EnabledPrefixOut;
    Out = Args.MakeArgString(Out + Prefix + Val);
    if (i != NumOptions - 1)
      Out = Args.MakeArgString(Out + ",");
  }

  OutStrings.push_back(Args.MakeArgString(Out));
}

/// The -mprefer-vector-width option accepts either a positive integer
/// or the string "none".
static void ParseMPreferVectorWidth(const Driver &D, const ArgList &Args,
                                    ArgStringList &CmdArgs) {
  Arg *A = Args.getLastArg(options::OPT_mprefer_vector_width_EQ);
  if (!A)
    return;

  StringRef Value = A->getValue();
  if (Value == "none") {
    CmdArgs.push_back("-mprefer-vector-width=none");
  } else {
    unsigned Width;
    if (Value.getAsInteger(10, Width)) {
      D.Diag(diag::err_drv_invalid_value) << A->getOption().getName() << Value;
      return;
    }
    CmdArgs.push_back(Args.MakeArgString("-mprefer-vector-width=" + Value));
  }
}

static void getWebAssemblyTargetFeatures(const ArgList &Args,
                                         std::vector<StringRef> &Features) {
  handleTargetFeaturesGroup(Args, Features, options::OPT_m_wasm_Features_Group);
}

static void getTargetFeatures(const Driver &D, const llvm::Triple &Triple,
                              const ArgList &Args, ArgStringList &CmdArgs,
                              bool ForAS, bool IsAux = false) {
  std::vector<StringRef> Features;
  switch (Triple.getArch()) {
  default:
    break;
  case llvm::Triple::mips:
  case llvm::Triple::mipsel:
  case llvm::Triple::mips64:
  case llvm::Triple::mips64el:
    mips::getMIPSTargetFeatures(D, Triple, Args, Features);
    break;

  case llvm::Triple::arm:
  case llvm::Triple::armeb:
  case llvm::Triple::thumb:
  case llvm::Triple::thumbeb:
    arm::getARMTargetFeatures(D, Triple, Args, CmdArgs, Features, ForAS);
    break;

  case llvm::Triple::ppc:
  case llvm::Triple::ppc64:
  case llvm::Triple::ppc64le:
    ppc::getPPCTargetFeatures(D, Triple, Args, Features);
    break;
  case llvm::Triple::riscv32:
  case llvm::Triple::riscv64:
    riscv::getRISCVTargetFeatures(D, Triple, Args, Features);
    break;
  case llvm::Triple::systemz:
    systemz::getSystemZTargetFeatures(D, Args, Features);
    break;
  case llvm::Triple::aarch64:
  case llvm::Triple::aarch64_32:
  case llvm::Triple::aarch64_be:
    aarch64::getAArch64TargetFeatures(D, Triple, Args, Features);
    break;
  case llvm::Triple::x86:
  case llvm::Triple::x86_64:
    x86::getX86TargetFeatures(D, Triple, Args, Features);
    break;
  case llvm::Triple::hexagon:
    hexagon::getHexagonTargetFeatures(D, Args, Features);
    break;
  case llvm::Triple::wasm32:
  case llvm::Triple::wasm64:
    getWebAssemblyTargetFeatures(Args, Features);
    break;
  case llvm::Triple::sparc:
  case llvm::Triple::sparcel:
  case llvm::Triple::sparcv9:
    sparc::getSparcTargetFeatures(D, Args, Features);
    break;
  case llvm::Triple::r600:
  case llvm::Triple::amdgcn:
    amdgpu::getAMDGPUTargetFeatures(D, Triple, Args, Features);
    break;
  case llvm::Triple::msp430:
    msp430::getMSP430TargetFeatures(D, Args, Features);
    break;
  case llvm::Triple::ve:
    ve::getVETargetFeatures(D, Args, Features);
  }

  for (auto Feature : unifyTargetFeatures(Features)) {
    CmdArgs.push_back(IsAux ? "-aux-target-feature" : "-target-feature");
    CmdArgs.push_back(Feature.data());
  }
}

static bool
shouldUseExceptionTablesForObjCExceptions(const ObjCRuntime &runtime,
                                          const llvm::Triple &Triple) {
  // We use the zero-cost exception tables for Objective-C if the non-fragile
  // ABI is enabled or when compiling for x86_64 and ARM on Snow Leopard and
  // later.
  if (runtime.isNonFragile())
    return true;

  if (!Triple.isMacOSX())
    return false;

  return (!Triple.isMacOSXVersionLT(10, 5) &&
          (Triple.getArch() == llvm::Triple::x86_64 ||
           Triple.getArch() == llvm::Triple::arm));
}

/// Adds exception related arguments to the driver command arguments. There's a
/// master flag, -fexceptions and also language specific flags to enable/disable
/// C++ and Objective-C exceptions. This makes it possible to for example
/// disable C++ exceptions but enable Objective-C exceptions.
static void addExceptionArgs(const ArgList &Args, types::ID InputType,
                             const ToolChain &TC, bool KernelOrKext,
                             const ObjCRuntime &objcRuntime,
                             ArgStringList &CmdArgs) {
  const llvm::Triple &Triple = TC.getTriple();

  if (KernelOrKext) {
    // -mkernel and -fapple-kext imply no exceptions, so claim exception related
    // arguments now to avoid warnings about unused arguments.
    Args.ClaimAllArgs(options::OPT_fexceptions);
    Args.ClaimAllArgs(options::OPT_fno_exceptions);
    Args.ClaimAllArgs(options::OPT_fobjc_exceptions);
    Args.ClaimAllArgs(options::OPT_fno_objc_exceptions);
    Args.ClaimAllArgs(options::OPT_fcxx_exceptions);
    Args.ClaimAllArgs(options::OPT_fno_cxx_exceptions);
    return;
  }

  // See if the user explicitly enabled exceptions.
  bool EH = Args.hasFlag(options::OPT_fexceptions, options::OPT_fno_exceptions,
                         false);

  // Obj-C exceptions are enabled by default, regardless of -fexceptions. This
  // is not necessarily sensible, but follows GCC.
  if (types::isObjC(InputType) &&
      Args.hasFlag(options::OPT_fobjc_exceptions,
                   options::OPT_fno_objc_exceptions, true)) {
    CmdArgs.push_back("-fobjc-exceptions");

    EH |= shouldUseExceptionTablesForObjCExceptions(objcRuntime, Triple);
  }

  if (types::isCXX(InputType)) {
    // Disable C++ EH by default on XCore and PS4.
    bool CXXExceptionsEnabled =
        Triple.getArch() != llvm::Triple::xcore && !Triple.isPS4CPU();
    Arg *ExceptionArg = Args.getLastArg(
        options::OPT_fcxx_exceptions, options::OPT_fno_cxx_exceptions,
        options::OPT_fexceptions, options::OPT_fno_exceptions);
    if (ExceptionArg)
      CXXExceptionsEnabled =
          ExceptionArg->getOption().matches(options::OPT_fcxx_exceptions) ||
          ExceptionArg->getOption().matches(options::OPT_fexceptions);

    if (CXXExceptionsEnabled) {
      CmdArgs.push_back("-fcxx-exceptions");

      EH = true;
    }
  }

  // OPT_fignore_exceptions means exception could still be thrown,
  // but no clean up or catch would happen in current module.
  // So we do not set EH to false.
  Args.AddLastArg(CmdArgs, options::OPT_fignore_exceptions);

  if (EH)
    CmdArgs.push_back("-fexceptions");
}

static bool ShouldEnableAutolink(const ArgList &Args, const ToolChain &TC,
                                 const JobAction &JA) {
  bool Default = true;
  if (TC.getTriple().isOSDarwin()) {
    // The native darwin assembler doesn't support the linker_option directives,
    // so we disable them if we think the .s file will be passed to it.
    Default = TC.useIntegratedAs();
  }
  // The linker_option directives are intended for host compilation.
  if (JA.isDeviceOffloading(Action::OFK_Cuda) ||
      JA.isDeviceOffloading(Action::OFK_HIP))
    Default = false;
  return Args.hasFlag(options::OPT_fautolink, options::OPT_fno_autolink,
                      Default);
}

static bool ShouldDisableDwarfDirectory(const ArgList &Args,
                                        const ToolChain &TC) {
  bool UseDwarfDirectory =
      Args.hasFlag(options::OPT_fdwarf_directory_asm,
                   options::OPT_fno_dwarf_directory_asm, TC.useIntegratedAs());
  return !UseDwarfDirectory;
}

// Convert an arg of the form "-gN" or "-ggdbN" or one of their aliases
// to the corresponding DebugInfoKind.
static codegenoptions::DebugInfoKind DebugLevelToInfoKind(const Arg &A) {
  assert(A.getOption().matches(options::OPT_gN_Group) &&
         "Not a -g option that specifies a debug-info level");
  if (A.getOption().matches(options::OPT_g0) ||
      A.getOption().matches(options::OPT_ggdb0))
    return codegenoptions::NoDebugInfo;
  if (A.getOption().matches(options::OPT_gline_tables_only) ||
      A.getOption().matches(options::OPT_ggdb1))
    return codegenoptions::DebugLineTablesOnly;
  if (A.getOption().matches(options::OPT_gline_directives_only))
    return codegenoptions::DebugDirectivesOnly;
  return codegenoptions::LimitedDebugInfo;
}

static bool mustUseNonLeafFramePointerForTarget(const llvm::Triple &Triple) {
  switch (Triple.getArch()){
  default:
    return false;
  case llvm::Triple::arm:
  case llvm::Triple::thumb:
    // ARM Darwin targets require a frame pointer to be always present to aid
    // offline debugging via backtraces.
    return Triple.isOSDarwin();
  }
}

static bool useFramePointerForTargetByDefault(const ArgList &Args,
                                              const llvm::Triple &Triple) {
  if (Args.hasArg(options::OPT_pg) && !Args.hasArg(options::OPT_mfentry))
    return true;

  switch (Triple.getArch()) {
  case llvm::Triple::xcore:
  case llvm::Triple::wasm32:
  case llvm::Triple::wasm64:
  case llvm::Triple::msp430:
    // XCore never wants frame pointers, regardless of OS.
    // WebAssembly never wants frame pointers.
    return false;
  case llvm::Triple::ppc:
  case llvm::Triple::ppc64:
  case llvm::Triple::ppc64le:
  case llvm::Triple::riscv32:
  case llvm::Triple::riscv64:
  case llvm::Triple::amdgcn:
  case llvm::Triple::r600:
    return !areOptimizationsEnabled(Args);
  default:
    break;
  }

  if (Triple.isOSNetBSD()) {
    return !areOptimizationsEnabled(Args);
  }

  if (Triple.isOSLinux() || Triple.getOS() == llvm::Triple::CloudABI ||
      Triple.isOSHurd()) {
    switch (Triple.getArch()) {
    // Don't use a frame pointer on linux if optimizing for certain targets.
    case llvm::Triple::arm:
    case llvm::Triple::armeb:
    case llvm::Triple::thumb:
    case llvm::Triple::thumbeb:
      if (Triple.isAndroid())
        return true;
      LLVM_FALLTHROUGH;
    case llvm::Triple::mips64:
    case llvm::Triple::mips64el:
    case llvm::Triple::mips:
    case llvm::Triple::mipsel:
    case llvm::Triple::systemz:
    case llvm::Triple::x86:
    case llvm::Triple::x86_64:
      return !areOptimizationsEnabled(Args);
    default:
      return true;
    }
  }

  if (Triple.isOSWindows()) {
    switch (Triple.getArch()) {
    case llvm::Triple::x86:
      return !areOptimizationsEnabled(Args);
    case llvm::Triple::x86_64:
      return Triple.isOSBinFormatMachO();
    case llvm::Triple::arm:
    case llvm::Triple::thumb:
      // Windows on ARM builds with FPO disabled to aid fast stack walking
      return true;
    default:
      // All other supported Windows ISAs use xdata unwind information, so frame
      // pointers are not generally useful.
      return false;
    }
  }

  return true;
}

static CodeGenOptions::FramePointerKind
getFramePointerKind(const ArgList &Args, const llvm::Triple &Triple) {
  // We have 4 states:
  //
  //  00) leaf retained, non-leaf retained
  //  01) leaf retained, non-leaf omitted (this is invalid)
  //  10) leaf omitted, non-leaf retained
  //      (what -momit-leaf-frame-pointer was designed for)
  //  11) leaf omitted, non-leaf omitted
  //
  //  "omit" options taking precedence over "no-omit" options is the only way
  //  to make 3 valid states representable
  Arg *A = Args.getLastArg(options::OPT_fomit_frame_pointer,
                           options::OPT_fno_omit_frame_pointer);
  bool OmitFP = A && A->getOption().matches(options::OPT_fomit_frame_pointer);
  bool NoOmitFP =
      A && A->getOption().matches(options::OPT_fno_omit_frame_pointer);
  bool OmitLeafFP = Args.hasFlag(options::OPT_momit_leaf_frame_pointer,
                                 options::OPT_mno_omit_leaf_frame_pointer,
                                 Triple.isAArch64() || Triple.isPS4CPU());
  if (NoOmitFP || mustUseNonLeafFramePointerForTarget(Triple) ||
      (!OmitFP && useFramePointerForTargetByDefault(Args, Triple))) {
    if (OmitLeafFP)
      return CodeGenOptions::FramePointerKind::NonLeaf;
    return CodeGenOptions::FramePointerKind::All;
  }
  return CodeGenOptions::FramePointerKind::None;
}

/// Add a CC1 option to specify the debug compilation directory.
static void addDebugCompDirArg(const ArgList &Args, ArgStringList &CmdArgs,
                               const llvm::vfs::FileSystem &VFS) {
  if (Arg *A = Args.getLastArg(options::OPT_fdebug_compilation_dir)) {
    CmdArgs.push_back("-fdebug-compilation-dir");
    CmdArgs.push_back(A->getValue());
  } else if (llvm::ErrorOr<std::string> CWD =
                 VFS.getCurrentWorkingDirectory()) {
    CmdArgs.push_back("-fdebug-compilation-dir");
    CmdArgs.push_back(Args.MakeArgString(*CWD));
  }
}

/// Add a CC1 and CC1AS option to specify the debug file path prefix map.
static void addDebugPrefixMapArg(const Driver &D, const ArgList &Args, ArgStringList &CmdArgs) {
  for (const Arg *A : Args.filtered(options::OPT_ffile_prefix_map_EQ,
                                    options::OPT_fdebug_prefix_map_EQ)) {
    StringRef Map = A->getValue();
    if (Map.find('=') == StringRef::npos)
      D.Diag(diag::err_drv_invalid_argument_to_option)
          << Map << A->getOption().getName();
    else
      CmdArgs.push_back(Args.MakeArgString("-fdebug-prefix-map=" + Map));
    A->claim();
  }
}

/// Add a CC1 and CC1AS option to specify the macro file path prefix map.
static void addMacroPrefixMapArg(const Driver &D, const ArgList &Args,
                                 ArgStringList &CmdArgs) {
  for (const Arg *A : Args.filtered(options::OPT_ffile_prefix_map_EQ,
                                    options::OPT_fmacro_prefix_map_EQ)) {
    StringRef Map = A->getValue();
    if (Map.find('=') == StringRef::npos)
      D.Diag(diag::err_drv_invalid_argument_to_option)
          << Map << A->getOption().getName();
    else
      CmdArgs.push_back(Args.MakeArgString("-fmacro-prefix-map=" + Map));
    A->claim();
  }
}

/// Vectorize at all optimization levels greater than 1 except for -Oz.
/// For -Oz the loop vectorizer is disabled, while the slp vectorizer is
/// enabled.
static bool shouldEnableVectorizerAtOLevel(const ArgList &Args, bool isSlpVec) {
  if (Arg *A = Args.getLastArg(options::OPT_O_Group)) {
    if (A->getOption().matches(options::OPT_O4) ||
        A->getOption().matches(options::OPT_Ofast))
      return true;

    if (A->getOption().matches(options::OPT_O0))
      return false;

    assert(A->getOption().matches(options::OPT_O) && "Must have a -O flag");

    // Vectorize -Os.
    StringRef S(A->getValue());
    if (S == "s")
      return true;

    // Don't vectorize -Oz, unless it's the slp vectorizer.
    if (S == "z")
      return isSlpVec;

    unsigned OptLevel = 0;
    if (S.getAsInteger(10, OptLevel))
      return false;

    return OptLevel > 1;
  }

  return false;
}

/// Add -x lang to \p CmdArgs for \p Input.
static void addDashXForInput(const ArgList &Args, const InputInfo &Input,
                             ArgStringList &CmdArgs) {
  // When using -verify-pch, we don't want to provide the type
  // 'precompiled-header' if it was inferred from the file extension
  if (Args.hasArg(options::OPT_verify_pch) && Input.getType() == types::TY_PCH)
    return;

  CmdArgs.push_back("-x");
  if (Args.hasArg(options::OPT_rewrite_objc))
    CmdArgs.push_back(types::getTypeName(types::TY_PP_ObjCXX));
  else {
    // Map the driver type to the frontend type. This is mostly an identity
    // mapping, except that the distinction between module interface units
    // and other source files does not exist at the frontend layer.
    const char *ClangType;
    switch (Input.getType()) {
    case types::TY_CXXModule:
      ClangType = "c++";
      break;
    case types::TY_PP_CXXModule:
      ClangType = "c++-cpp-output";
      break;
    default:
      ClangType = types::getTypeName(Input.getType());
      break;
    }
    CmdArgs.push_back(ClangType);
  }
}

static void addPGOAndCoverageFlags(const ToolChain &TC, Compilation &C,
                                   const Driver &D, const InputInfo &Output,
                                   const ArgList &Args,
                                   ArgStringList &CmdArgs) {

  auto *PGOGenerateArg = Args.getLastArg(options::OPT_fprofile_generate,
                                         options::OPT_fprofile_generate_EQ,
                                         options::OPT_fno_profile_generate);
  if (PGOGenerateArg &&
      PGOGenerateArg->getOption().matches(options::OPT_fno_profile_generate))
    PGOGenerateArg = nullptr;

  auto *CSPGOGenerateArg = Args.getLastArg(options::OPT_fcs_profile_generate,
                                           options::OPT_fcs_profile_generate_EQ,
                                           options::OPT_fno_profile_generate);
  if (CSPGOGenerateArg &&
      CSPGOGenerateArg->getOption().matches(options::OPT_fno_profile_generate))
    CSPGOGenerateArg = nullptr;

  auto *ProfileGenerateArg = Args.getLastArg(
      options::OPT_fprofile_instr_generate,
      options::OPT_fprofile_instr_generate_EQ,
      options::OPT_fno_profile_instr_generate);
  if (ProfileGenerateArg &&
      ProfileGenerateArg->getOption().matches(
          options::OPT_fno_profile_instr_generate))
    ProfileGenerateArg = nullptr;

  if (PGOGenerateArg && ProfileGenerateArg)
    D.Diag(diag::err_drv_argument_not_allowed_with)
        << PGOGenerateArg->getSpelling() << ProfileGenerateArg->getSpelling();

  auto *ProfileUseArg = getLastProfileUseArg(Args);

  if (PGOGenerateArg && ProfileUseArg)
    D.Diag(diag::err_drv_argument_not_allowed_with)
        << ProfileUseArg->getSpelling() << PGOGenerateArg->getSpelling();

  if (ProfileGenerateArg && ProfileUseArg)
    D.Diag(diag::err_drv_argument_not_allowed_with)
        << ProfileGenerateArg->getSpelling() << ProfileUseArg->getSpelling();

  if (CSPGOGenerateArg && PGOGenerateArg)
    D.Diag(diag::err_drv_argument_not_allowed_with)
        << CSPGOGenerateArg->getSpelling() << PGOGenerateArg->getSpelling();

  if (ProfileGenerateArg) {
    if (ProfileGenerateArg->getOption().matches(
            options::OPT_fprofile_instr_generate_EQ))
      CmdArgs.push_back(Args.MakeArgString(Twine("-fprofile-instrument-path=") +
                                           ProfileGenerateArg->getValue()));
    // The default is to use Clang Instrumentation.
    CmdArgs.push_back("-fprofile-instrument=clang");
    if (TC.getTriple().isWindowsMSVCEnvironment()) {
      // Add dependent lib for clang_rt.profile
      CmdArgs.push_back(Args.MakeArgString(
          "--dependent-lib=" + TC.getCompilerRTBasename(Args, "profile")));
    }
  }

  Arg *PGOGenArg = nullptr;
  if (PGOGenerateArg) {
    assert(!CSPGOGenerateArg);
    PGOGenArg = PGOGenerateArg;
    CmdArgs.push_back("-fprofile-instrument=llvm");
  }
  if (CSPGOGenerateArg) {
    assert(!PGOGenerateArg);
    PGOGenArg = CSPGOGenerateArg;
    CmdArgs.push_back("-fprofile-instrument=csllvm");
  }
  if (PGOGenArg) {
    if (TC.getTriple().isWindowsMSVCEnvironment()) {
      // Add dependent lib for clang_rt.profile
      CmdArgs.push_back(Args.MakeArgString(
          "--dependent-lib=" + TC.getCompilerRTBasename(Args, "profile")));
    }
    if (PGOGenArg->getOption().matches(
            PGOGenerateArg ? options::OPT_fprofile_generate_EQ
                           : options::OPT_fcs_profile_generate_EQ)) {
      SmallString<128> Path(PGOGenArg->getValue());
      llvm::sys::path::append(Path, "default_%m.profraw");
      CmdArgs.push_back(
          Args.MakeArgString(Twine("-fprofile-instrument-path=") + Path));
    }
  }

  if (ProfileUseArg) {
    if (ProfileUseArg->getOption().matches(options::OPT_fprofile_instr_use_EQ))
      CmdArgs.push_back(Args.MakeArgString(
          Twine("-fprofile-instrument-use-path=") + ProfileUseArg->getValue()));
    else if ((ProfileUseArg->getOption().matches(
                  options::OPT_fprofile_use_EQ) ||
              ProfileUseArg->getOption().matches(
                  options::OPT_fprofile_instr_use))) {
      SmallString<128> Path(
          ProfileUseArg->getNumValues() == 0 ? "" : ProfileUseArg->getValue());
      if (Path.empty() || llvm::sys::fs::is_directory(Path))
        llvm::sys::path::append(Path, "default.profdata");
      CmdArgs.push_back(
          Args.MakeArgString(Twine("-fprofile-instrument-use-path=") + Path));
    }
  }

  bool EmitCovNotes = Args.hasFlag(options::OPT_ftest_coverage,
                                   options::OPT_fno_test_coverage, false) ||
                      Args.hasArg(options::OPT_coverage);
  bool EmitCovData = TC.needsGCovInstrumentation(Args);
  if (EmitCovNotes)
    CmdArgs.push_back("-femit-coverage-notes");
  if (EmitCovData)
    CmdArgs.push_back("-femit-coverage-data");

  if (Args.hasFlag(options::OPT_fcoverage_mapping,
                   options::OPT_fno_coverage_mapping, false)) {
    if (!ProfileGenerateArg)
      D.Diag(clang::diag::err_drv_argument_only_allowed_with)
          << "-fcoverage-mapping"
          << "-fprofile-instr-generate";

    CmdArgs.push_back("-fcoverage-mapping");
  }

  if (Args.hasArg(options::OPT_fprofile_exclude_files_EQ)) {
    auto *Arg = Args.getLastArg(options::OPT_fprofile_exclude_files_EQ);
    if (!Args.hasArg(options::OPT_coverage))
      D.Diag(clang::diag::err_drv_argument_only_allowed_with)
          << "-fprofile-exclude-files="
          << "--coverage";

    StringRef v = Arg->getValue();
    CmdArgs.push_back(
        Args.MakeArgString(Twine("-fprofile-exclude-files=" + v)));
  }

  if (Args.hasArg(options::OPT_fprofile_filter_files_EQ)) {
    auto *Arg = Args.getLastArg(options::OPT_fprofile_filter_files_EQ);
    if (!Args.hasArg(options::OPT_coverage))
      D.Diag(clang::diag::err_drv_argument_only_allowed_with)
          << "-fprofile-filter-files="
          << "--coverage";

    StringRef v = Arg->getValue();
    CmdArgs.push_back(Args.MakeArgString(Twine("-fprofile-filter-files=" + v)));
  }

  if (const auto *A = Args.getLastArg(options::OPT_fprofile_update_EQ)) {
    StringRef Val = A->getValue();
    if (Val == "atomic" || Val == "prefer-atomic")
      CmdArgs.push_back("-fprofile-update=atomic");
    else if (Val != "single")
      D.Diag(diag::err_drv_unsupported_option_argument)
          << A->getOption().getName() << Val;
  } else if (TC.getSanitizerArgs().needsTsanRt()) {
    CmdArgs.push_back("-fprofile-update=atomic");
  }

  // Leave -fprofile-dir= an unused argument unless .gcda emission is
  // enabled. To be polite, with '-fprofile-arcs -fno-profile-arcs' consider
  // the flag used. There is no -fno-profile-dir, so the user has no
  // targeted way to suppress the warning.
  Arg *FProfileDir = nullptr;
  if (Args.hasArg(options::OPT_fprofile_arcs) ||
      Args.hasArg(options::OPT_coverage))
    FProfileDir = Args.getLastArg(options::OPT_fprofile_dir);

  // Put the .gcno and .gcda files (if needed) next to the object file or
  // bitcode file in the case of LTO.
  // FIXME: There should be a simpler way to find the object file for this
  // input, and this code probably does the wrong thing for commands that
  // compile and link all at once.
  if ((Args.hasArg(options::OPT_c) || Args.hasArg(options::OPT_S)) &&
      (EmitCovNotes || EmitCovData) && Output.isFilename()) {
    SmallString<128> OutputFilename;
    if (Arg *FinalOutput = C.getArgs().getLastArg(options::OPT__SLASH_Fo))
      OutputFilename = FinalOutput->getValue();
    else if (Arg *FinalOutput = C.getArgs().getLastArg(options::OPT_o))
      OutputFilename = FinalOutput->getValue();
    else
      OutputFilename = llvm::sys::path::filename(Output.getBaseInput());
    SmallString<128> CoverageFilename = OutputFilename;
    if (llvm::sys::path::is_relative(CoverageFilename))
      (void)D.getVFS().makeAbsolute(CoverageFilename);
    llvm::sys::path::replace_extension(CoverageFilename, "gcno");

    CmdArgs.push_back("-coverage-notes-file");
    CmdArgs.push_back(Args.MakeArgString(CoverageFilename));

    if (EmitCovData) {
      if (FProfileDir) {
        CoverageFilename = FProfileDir->getValue();
        llvm::sys::path::append(CoverageFilename, OutputFilename);
      }
      llvm::sys::path::replace_extension(CoverageFilename, "gcda");
      CmdArgs.push_back("-coverage-data-file");
      CmdArgs.push_back(Args.MakeArgString(CoverageFilename));
    }
  }
}

/// Check whether the given input tree contains any compilation actions.
static bool ContainsCompileAction(const Action *A) {
  if (isa<CompileJobAction>(A) || isa<BackendJobAction>(A))
    return true;

  for (const auto &AI : A->inputs())
    if (ContainsCompileAction(AI))
      return true;

  return false;
}

/// Check if -relax-all should be passed to the internal assembler.
/// This is done by default when compiling non-assembler source with -O0.
static bool UseRelaxAll(Compilation &C, const ArgList &Args) {
  bool RelaxDefault = true;

  if (Arg *A = Args.getLastArg(options::OPT_O_Group))
    RelaxDefault = A->getOption().matches(options::OPT_O0);

  if (RelaxDefault) {
    RelaxDefault = false;
    for (const auto &Act : C.getActions()) {
      if (ContainsCompileAction(Act)) {
        RelaxDefault = true;
        break;
      }
    }
  }

  return Args.hasFlag(options::OPT_mrelax_all, options::OPT_mno_relax_all,
                      RelaxDefault);
}

// Extract the integer N from a string spelled "-dwarf-N", returning 0
// on mismatch. The StringRef input (rather than an Arg) allows
// for use by the "-Xassembler" option parser.
static unsigned DwarfVersionNum(StringRef ArgValue) {
  return llvm::StringSwitch<unsigned>(ArgValue)
      .Case("-gdwarf-2", 2)
      .Case("-gdwarf-3", 3)
      .Case("-gdwarf-4", 4)
      .Case("-gdwarf-5", 5)
      .Default(0);
}

static void RenderDebugEnablingArgs(const ArgList &Args, ArgStringList &CmdArgs,
                                    codegenoptions::DebugInfoKind DebugInfoKind,
                                    unsigned DwarfVersion,
                                    llvm::DebuggerKind DebuggerTuning) {
  switch (DebugInfoKind) {
  case codegenoptions::DebugDirectivesOnly:
    CmdArgs.push_back("-debug-info-kind=line-directives-only");
    break;
  case codegenoptions::DebugLineTablesOnly:
    CmdArgs.push_back("-debug-info-kind=line-tables-only");
    break;
  case codegenoptions::DebugInfoConstructor:
    CmdArgs.push_back("-debug-info-kind=constructor");
    break;
  case codegenoptions::LimitedDebugInfo:
    CmdArgs.push_back("-debug-info-kind=limited");
    break;
  case codegenoptions::FullDebugInfo:
    CmdArgs.push_back("-debug-info-kind=standalone");
    break;
  case codegenoptions::UnusedTypeInfo:
    CmdArgs.push_back("-debug-info-kind=unused-types");
    break;
  default:
    break;
  }
  if (DwarfVersion > 0)
    CmdArgs.push_back(
        Args.MakeArgString("-dwarf-version=" + Twine(DwarfVersion)));
  switch (DebuggerTuning) {
  case llvm::DebuggerKind::GDB:
    CmdArgs.push_back("-debugger-tuning=gdb");
    break;
  case llvm::DebuggerKind::LLDB:
    CmdArgs.push_back("-debugger-tuning=lldb");
    break;
  case llvm::DebuggerKind::SCE:
    CmdArgs.push_back("-debugger-tuning=sce");
    break;
  default:
    break;
  }
}

static bool checkDebugInfoOption(const Arg *A, const ArgList &Args,
                                 const Driver &D, const ToolChain &TC) {
  assert(A && "Expected non-nullptr argument.");
  if (TC.supportsDebugInfoOption(A))
    return true;
  D.Diag(diag::warn_drv_unsupported_debug_info_opt_for_target)
      << A->getAsString(Args) << TC.getTripleString();
  return false;
}

static void RenderDebugInfoCompressionArgs(const ArgList &Args,
                                           ArgStringList &CmdArgs,
                                           const Driver &D,
                                           const ToolChain &TC) {
  const Arg *A = Args.getLastArg(options::OPT_gz, options::OPT_gz_EQ);
  if (!A)
    return;
  if (checkDebugInfoOption(A, Args, D, TC)) {
    if (A->getOption().getID() == options::OPT_gz) {
      if (llvm::zlib::isAvailable())
        CmdArgs.push_back("--compress-debug-sections");
      else
        D.Diag(diag::warn_debug_compression_unavailable);
      return;
    }

    StringRef Value = A->getValue();
    if (Value == "none") {
      CmdArgs.push_back("--compress-debug-sections=none");
    } else if (Value == "zlib" || Value == "zlib-gnu") {
      if (llvm::zlib::isAvailable()) {
        CmdArgs.push_back(
            Args.MakeArgString("--compress-debug-sections=" + Twine(Value)));
      } else {
        D.Diag(diag::warn_debug_compression_unavailable);
      }
    } else {
      D.Diag(diag::err_drv_unsupported_option_argument)
          << A->getOption().getName() << Value;
    }
  }
}

static const char *RelocationModelName(llvm::Reloc::Model Model) {
  switch (Model) {
  case llvm::Reloc::Static:
    return "static";
  case llvm::Reloc::PIC_:
    return "pic";
  case llvm::Reloc::DynamicNoPIC:
    return "dynamic-no-pic";
  case llvm::Reloc::ROPI:
    return "ropi";
  case llvm::Reloc::RWPI:
    return "rwpi";
  case llvm::Reloc::ROPI_RWPI:
    return "ropi-rwpi";
  }
  llvm_unreachable("Unknown Reloc::Model kind");
}

static void HandleAmdgcnLegacyOptions(const Driver &D,
                                      const ArgList &Args,
                                      ArgStringList &CmdArgs) {
  if (auto *CodeObjArg = Args.getLastArg(options::OPT_mcode_object_v3_legacy,
                                         options::OPT_mno_code_object_v3_legacy)) {
    if (CodeObjArg->getOption().getID() == options::OPT_mcode_object_v3_legacy) {
      D.Diag(diag::warn_drv_deprecated_arg) << "-mcode-object-v3" <<
        "-mllvm --amdhsa-code-object-version=3";
      CmdArgs.push_back("-mllvm");
      CmdArgs.push_back("--amdhsa-code-object-version=3");
    } else {
      D.Diag(diag::warn_drv_deprecated_arg) << "-mno-code-object-v3" <<
        "-mllvm --amdhsa-code-object-version=2";
      CmdArgs.push_back("-mllvm");
      CmdArgs.push_back("--amdhsa-code-object-version=2");
    }
  }
}

void Clang::AddPreprocessingOptions(Compilation &C, const JobAction &JA,
                                    const Driver &D, const ArgList &Args,
                                    ArgStringList &CmdArgs,
                                    const InputInfo &Output,
                                    const InputInfoList &Inputs) const {
  const bool IsIAMCU = getToolChain().getTriple().isOSIAMCU();

  CheckPreprocessingOptions(D, Args);

  Args.AddLastArg(CmdArgs, options::OPT_C);
  Args.AddLastArg(CmdArgs, options::OPT_CC);

  // Handle dependency file generation.
  Arg *ArgM = Args.getLastArg(options::OPT_MM);
  if (!ArgM)
    ArgM = Args.getLastArg(options::OPT_M);
  Arg *ArgMD = Args.getLastArg(options::OPT_MMD);
  if (!ArgMD)
    ArgMD = Args.getLastArg(options::OPT_MD);

  // -M and -MM imply -w.
  if (ArgM)
    CmdArgs.push_back("-w");
  else
    ArgM = ArgMD;

  if (ArgM) {
    // Determine the output location.
    const char *DepFile;
    if (Arg *MF = Args.getLastArg(options::OPT_MF)) {
      DepFile = MF->getValue();
      C.addFailureResultFile(DepFile, &JA);
    } else if (Output.getType() == types::TY_Dependencies) {
      DepFile = Output.getFilename();
    } else if (!ArgMD) {
      DepFile = "-";
    } else {
      DepFile = getDependencyFileName(Args, Inputs);
      C.addFailureResultFile(DepFile, &JA);
    }
    CmdArgs.push_back("-dependency-file");
    CmdArgs.push_back(DepFile);

    bool HasTarget = false;
    for (const Arg *A : Args.filtered(options::OPT_MT, options::OPT_MQ)) {
      HasTarget = true;
      A->claim();
      if (A->getOption().matches(options::OPT_MT)) {
        A->render(Args, CmdArgs);
      } else {
        CmdArgs.push_back("-MT");
        SmallString<128> Quoted;
        QuoteTarget(A->getValue(), Quoted);
        CmdArgs.push_back(Args.MakeArgString(Quoted));
      }
    }

    // Add a default target if one wasn't specified.
    if (!HasTarget) {
      const char *DepTarget;

      // If user provided -o, that is the dependency target, except
      // when we are only generating a dependency file.
      Arg *OutputOpt = Args.getLastArg(options::OPT_o);
      if (OutputOpt && Output.getType() != types::TY_Dependencies) {
        DepTarget = OutputOpt->getValue();
      } else {
        // Otherwise derive from the base input.
        //
        // FIXME: This should use the computed output file location.
        SmallString<128> P(Inputs[0].getBaseInput());
        llvm::sys::path::replace_extension(P, "o");
        DepTarget = Args.MakeArgString(llvm::sys::path::filename(P));
      }

      CmdArgs.push_back("-MT");
      SmallString<128> Quoted;
      QuoteTarget(DepTarget, Quoted);
      CmdArgs.push_back(Args.MakeArgString(Quoted));
    }

    if (ArgM->getOption().matches(options::OPT_M) ||
        ArgM->getOption().matches(options::OPT_MD))
      CmdArgs.push_back("-sys-header-deps");
    if ((isa<PrecompileJobAction>(JA) &&
         !Args.hasArg(options::OPT_fno_module_file_deps)) ||
        Args.hasArg(options::OPT_fmodule_file_deps))
      CmdArgs.push_back("-module-file-deps");
  }

  if (Args.hasArg(options::OPT_MG)) {
    if (!ArgM || ArgM->getOption().matches(options::OPT_MD) ||
        ArgM->getOption().matches(options::OPT_MMD))
      D.Diag(diag::err_drv_mg_requires_m_or_mm);
    CmdArgs.push_back("-MG");
  }

  Args.AddLastArg(CmdArgs, options::OPT_MP);
  Args.AddLastArg(CmdArgs, options::OPT_MV);

  // Add offload include arguments specific for CUDA/HIP.  This must happen
  // before we -I or -include anything else, because we must pick up the
  // CUDA/HIP headers from the particular CUDA/ROCm installation, rather than
  // from e.g. /usr/local/include.
  if (JA.isOffloading(Action::OFK_Cuda))
    getToolChain().AddCudaIncludeArgs(Args, CmdArgs);
  if (JA.isOffloading(Action::OFK_HIP))
    getToolChain().AddHIPIncludeArgs(Args, CmdArgs);

  // If we are offloading to a target via OpenMP we need to include the
  // openmp_wrappers folder which contains alternative system headers.
  if (JA.isDeviceOffloading(Action::OFK_OpenMP) &&
      getToolChain().getTriple().isNVPTX()){
    if (!Args.hasArg(options::OPT_nobuiltininc)) {
      // Add openmp_wrappers/* to our system include path.  This lets us wrap
      // standard library headers.
      SmallString<128> P(D.ResourceDir);
      llvm::sys::path::append(P, "include");
      llvm::sys::path::append(P, "openmp_wrappers");
      CmdArgs.push_back("-internal-isystem");
      CmdArgs.push_back(Args.MakeArgString(P));
    }

    CmdArgs.push_back("-include");
    CmdArgs.push_back("__clang_openmp_device_functions.h");
  }

  // Add -i* options, and automatically translate to
  // -include-pch/-include-pth for transparent PCH support. It's
  // wonky, but we include looking for .gch so we can support seamless
  // replacement into a build system already set up to be generating
  // .gch files.

  if (getToolChain().getDriver().IsCLMode()) {
    const Arg *YcArg = Args.getLastArg(options::OPT__SLASH_Yc);
    const Arg *YuArg = Args.getLastArg(options::OPT__SLASH_Yu);
    if (YcArg && JA.getKind() >= Action::PrecompileJobClass &&
        JA.getKind() <= Action::AssembleJobClass) {
      CmdArgs.push_back(Args.MakeArgString("-building-pch-with-obj"));
      // -fpch-instantiate-templates is the default when creating
      // precomp using /Yc
      if (Args.hasFlag(options::OPT_fpch_instantiate_templates,
                       options::OPT_fno_pch_instantiate_templates, true))
        CmdArgs.push_back(Args.MakeArgString("-fpch-instantiate-templates"));
    }
    if (YcArg || YuArg) {
      StringRef ThroughHeader = YcArg ? YcArg->getValue() : YuArg->getValue();
      if (!isa<PrecompileJobAction>(JA)) {
        CmdArgs.push_back("-include-pch");
        CmdArgs.push_back(Args.MakeArgString(D.GetClPchPath(
            C, !ThroughHeader.empty()
                   ? ThroughHeader
                   : llvm::sys::path::filename(Inputs[0].getBaseInput()))));
      }

      if (ThroughHeader.empty()) {
        CmdArgs.push_back(Args.MakeArgString(
            Twine("-pch-through-hdrstop-") + (YcArg ? "create" : "use")));
      } else {
        CmdArgs.push_back(
            Args.MakeArgString(Twine("-pch-through-header=") + ThroughHeader));
      }
    }
  }

  bool RenderedImplicitInclude = false;
  for (const Arg *A : Args.filtered(options::OPT_clang_i_Group)) {
    if (A->getOption().matches(options::OPT_include)) {
      // Handling of gcc-style gch precompiled headers.
      bool IsFirstImplicitInclude = !RenderedImplicitInclude;
      RenderedImplicitInclude = true;

      bool FoundPCH = false;
      SmallString<128> P(A->getValue());
      // We want the files to have a name like foo.h.pch. Add a dummy extension
      // so that replace_extension does the right thing.
      P += ".dummy";
      llvm::sys::path::replace_extension(P, "pch");
      if (llvm::sys::fs::exists(P))
        FoundPCH = true;

      if (!FoundPCH) {
        llvm::sys::path::replace_extension(P, "gch");
        if (llvm::sys::fs::exists(P)) {
          FoundPCH = true;
        }
      }

      if (FoundPCH) {
        if (IsFirstImplicitInclude) {
          A->claim();
          CmdArgs.push_back("-include-pch");
          CmdArgs.push_back(Args.MakeArgString(P));
          continue;
        } else {
          // Ignore the PCH if not first on command line and emit warning.
          D.Diag(diag::warn_drv_pch_not_first_include) << P
                                                       << A->getAsString(Args);
        }
      }
    } else if (A->getOption().matches(options::OPT_isystem_after)) {
      // Handling of paths which must come late.  These entries are handled by
      // the toolchain itself after the resource dir is inserted in the right
      // search order.
      // Do not claim the argument so that the use of the argument does not
      // silently go unnoticed on toolchains which do not honour the option.
      continue;
    } else if (A->getOption().matches(options::OPT_stdlibxx_isystem)) {
      // Translated to -internal-isystem by the driver, no need to pass to cc1.
      continue;
    }

    // Not translated, render as usual.
    A->claim();
    A->render(Args, CmdArgs);
  }

  Args.AddAllArgs(CmdArgs,
                  {options::OPT_D, options::OPT_U, options::OPT_I_Group,
                   options::OPT_F, options::OPT_index_header_map});

  // Add -Wp, and -Xpreprocessor if using the preprocessor.

  // FIXME: There is a very unfortunate problem here, some troubled
  // souls abuse -Wp, to pass preprocessor options in gcc syntax. To
  // really support that we would have to parse and then translate
  // those options. :(
  Args.AddAllArgValues(CmdArgs, options::OPT_Wp_COMMA,
                       options::OPT_Xpreprocessor);

  // -I- is a deprecated GCC feature, reject it.
  if (Arg *A = Args.getLastArg(options::OPT_I_))
    D.Diag(diag::err_drv_I_dash_not_supported) << A->getAsString(Args);

  // If we have a --sysroot, and don't have an explicit -isysroot flag, add an
  // -isysroot to the CC1 invocation.
  StringRef sysroot = C.getSysRoot();
  if (sysroot != "") {
    if (!Args.hasArg(options::OPT_isysroot)) {
      CmdArgs.push_back("-isysroot");
      CmdArgs.push_back(C.getArgs().MakeArgString(sysroot));
    }
  }

  // Parse additional include paths from environment variables.
  // FIXME: We should probably sink the logic for handling these from the
  // frontend into the driver. It will allow deleting 4 otherwise unused flags.
  // CPATH - included following the user specified includes (but prior to
  // builtin and standard includes).
  addDirectoryList(Args, CmdArgs, "-I", "CPATH");
  // C_INCLUDE_PATH - system includes enabled when compiling C.
  addDirectoryList(Args, CmdArgs, "-c-isystem", "C_INCLUDE_PATH");
  // CPLUS_INCLUDE_PATH - system includes enabled when compiling C++.
  addDirectoryList(Args, CmdArgs, "-cxx-isystem", "CPLUS_INCLUDE_PATH");
  // OBJC_INCLUDE_PATH - system includes enabled when compiling ObjC.
  addDirectoryList(Args, CmdArgs, "-objc-isystem", "OBJC_INCLUDE_PATH");
  // OBJCPLUS_INCLUDE_PATH - system includes enabled when compiling ObjC++.
  addDirectoryList(Args, CmdArgs, "-objcxx-isystem", "OBJCPLUS_INCLUDE_PATH");

  // While adding the include arguments, we also attempt to retrieve the
  // arguments of related offloading toolchains or arguments that are specific
  // of an offloading programming model.

  // Add C++ include arguments, if needed.
  if (types::isCXX(Inputs[0].getType())) {
    bool HasStdlibxxIsystem = Args.hasArg(options::OPT_stdlibxx_isystem);
    forAllAssociatedToolChains(
        C, JA, getToolChain(),
        [&Args, &CmdArgs, HasStdlibxxIsystem](const ToolChain &TC) {
          HasStdlibxxIsystem ? TC.AddClangCXXStdlibIsystemArgs(Args, CmdArgs)
                             : TC.AddClangCXXStdlibIncludeArgs(Args, CmdArgs);
        });
  }

  // Add system include arguments for all targets but IAMCU.
  if (!IsIAMCU)
    forAllAssociatedToolChains(C, JA, getToolChain(),
                               [&Args, &CmdArgs](const ToolChain &TC) {
                                 TC.AddClangSystemIncludeArgs(Args, CmdArgs);
                               });
  else {
    // For IAMCU add special include arguments.
    getToolChain().AddIAMCUIncludeArgs(Args, CmdArgs);
  }

  addMacroPrefixMapArg(D, Args, CmdArgs);
}

// FIXME: Move to target hook.
static bool isSignedCharDefault(const llvm::Triple &Triple) {
  switch (Triple.getArch()) {
  default:
    return true;

  case llvm::Triple::aarch64:
  case llvm::Triple::aarch64_32:
  case llvm::Triple::aarch64_be:
  case llvm::Triple::arm:
  case llvm::Triple::armeb:
  case llvm::Triple::thumb:
  case llvm::Triple::thumbeb:
    if (Triple.isOSDarwin() || Triple.isOSWindows())
      return true;
    return false;

  case llvm::Triple::ppc:
  case llvm::Triple::ppc64:
    if (Triple.isOSDarwin())
      return true;
    return false;

  case llvm::Triple::hexagon:
  case llvm::Triple::ppc64le:
  case llvm::Triple::riscv32:
  case llvm::Triple::riscv64:
  case llvm::Triple::systemz:
  case llvm::Triple::xcore:
    return false;
  }
}

static bool hasMultipleInvocations(const llvm::Triple &Triple,
                                   const ArgList &Args) {
  // Supported only on Darwin where we invoke the compiler multiple times
  // followed by an invocation to lipo.
  if (!Triple.isOSDarwin())
    return false;
  // If more than one "-arch <arch>" is specified, we're targeting multiple
  // architectures resulting in a fat binary.
  return Args.getAllArgValues(options::OPT_arch).size() > 1;
}

static bool checkRemarksOptions(const Driver &D, const ArgList &Args,
                                const llvm::Triple &Triple) {
  // When enabling remarks, we need to error if:
  // * The remark file is specified but we're targeting multiple architectures,
  // which means more than one remark file is being generated.
  bool hasMultipleInvocations = ::hasMultipleInvocations(Triple, Args);
  bool hasExplicitOutputFile =
      Args.getLastArg(options::OPT_foptimization_record_file_EQ);
  if (hasMultipleInvocations && hasExplicitOutputFile) {
    D.Diag(diag::err_drv_invalid_output_with_multiple_archs)
        << "-foptimization-record-file";
    return false;
  }
  return true;
}

static void renderRemarksOptions(const ArgList &Args, ArgStringList &CmdArgs,
                                 const llvm::Triple &Triple,
                                 const InputInfo &Input,
                                 const InputInfo &Output, const JobAction &JA) {
  StringRef Format = "yaml";
  if (const Arg *A = Args.getLastArg(options::OPT_fsave_optimization_record_EQ))
    Format = A->getValue();

  CmdArgs.push_back("-opt-record-file");

  const Arg *A = Args.getLastArg(options::OPT_foptimization_record_file_EQ);
  if (A) {
    CmdArgs.push_back(A->getValue());
  } else {
    bool hasMultipleArchs =
        Triple.isOSDarwin() && // Only supported on Darwin platforms.
        Args.getAllArgValues(options::OPT_arch).size() > 1;

    SmallString<128> F;

    if (Args.hasArg(options::OPT_c) || Args.hasArg(options::OPT_S)) {
      if (Arg *FinalOutput = Args.getLastArg(options::OPT_o))
        F = FinalOutput->getValue();
    } else {
      if (Format != "yaml" && // For YAML, keep the original behavior.
          Triple.isOSDarwin() && // Enable this only on darwin, since it's the only platform supporting .dSYM bundles.
          Output.isFilename())
        F = Output.getFilename();
    }

    if (F.empty()) {
      // Use the input filename.
      F = llvm::sys::path::stem(Input.getBaseInput());

      // If we're compiling for an offload architecture (i.e. a CUDA device),
      // we need to make the file name for the device compilation different
      // from the host compilation.
      if (!JA.isDeviceOffloading(Action::OFK_None) &&
          !JA.isDeviceOffloading(Action::OFK_Host)) {
        llvm::sys::path::replace_extension(F, "");
        F += Action::GetOffloadingFileNamePrefix(JA.getOffloadingDeviceKind(),
                                                 Triple.normalize());
        F += "-";
        F += JA.getOffloadingArch();
      }
    }

    // If we're having more than one "-arch", we should name the files
    // differently so that every cc1 invocation writes to a different file.
    // We're doing that by appending "-<arch>" with "<arch>" being the arch
    // name from the triple.
    if (hasMultipleArchs) {
      // First, remember the extension.
      SmallString<64> OldExtension = llvm::sys::path::extension(F);
      // then, remove it.
      llvm::sys::path::replace_extension(F, "");
      // attach -<arch> to it.
      F += "-";
      F += Triple.getArchName();
      // put back the extension.
      llvm::sys::path::replace_extension(F, OldExtension);
    }

    SmallString<32> Extension;
    Extension += "opt.";
    Extension += Format;

    llvm::sys::path::replace_extension(F, Extension);
    CmdArgs.push_back(Args.MakeArgString(F));
  }

  if (const Arg *A =
          Args.getLastArg(options::OPT_foptimization_record_passes_EQ)) {
    CmdArgs.push_back("-opt-record-passes");
    CmdArgs.push_back(A->getValue());
  }

  if (!Format.empty()) {
    CmdArgs.push_back("-opt-record-format");
    CmdArgs.push_back(Format.data());
  }
}

namespace {
void RenderARMABI(const llvm::Triple &Triple, const ArgList &Args,
                  ArgStringList &CmdArgs) {
  // Select the ABI to use.
  // FIXME: Support -meabi.
  // FIXME: Parts of this are duplicated in the backend, unify this somehow.
  const char *ABIName = nullptr;
  if (Arg *A = Args.getLastArg(options::OPT_mabi_EQ)) {
    ABIName = A->getValue();
  } else {
    std::string CPU = getCPUName(Args, Triple, /*FromAs*/ false);
    ABIName = llvm::ARM::computeDefaultTargetABI(Triple, CPU).data();
  }

  CmdArgs.push_back("-target-abi");
  CmdArgs.push_back(ABIName);
}
}

void Clang::AddARMTargetArgs(const llvm::Triple &Triple, const ArgList &Args,
                             ArgStringList &CmdArgs, bool KernelOrKext) const {
  RenderARMABI(Triple, Args, CmdArgs);

  // Determine floating point ABI from the options & target defaults.
  arm::FloatABI ABI = arm::getARMFloatABI(getToolChain(), Args);
  if (ABI == arm::FloatABI::Soft) {
    // Floating point operations and argument passing are soft.
    // FIXME: This changes CPP defines, we need -target-soft-float.
    CmdArgs.push_back("-msoft-float");
    CmdArgs.push_back("-mfloat-abi");
    CmdArgs.push_back("soft");
  } else if (ABI == arm::FloatABI::SoftFP) {
    // Floating point operations are hard, but argument passing is soft.
    CmdArgs.push_back("-mfloat-abi");
    CmdArgs.push_back("soft");
  } else {
    // Floating point operations and argument passing are hard.
    assert(ABI == arm::FloatABI::Hard && "Invalid float abi!");
    CmdArgs.push_back("-mfloat-abi");
    CmdArgs.push_back("hard");
  }

  // Forward the -mglobal-merge option for explicit control over the pass.
  if (Arg *A = Args.getLastArg(options::OPT_mglobal_merge,
                               options::OPT_mno_global_merge)) {
    CmdArgs.push_back("-mllvm");
    if (A->getOption().matches(options::OPT_mno_global_merge))
      CmdArgs.push_back("-arm-global-merge=false");
    else
      CmdArgs.push_back("-arm-global-merge=true");
  }

  if (!Args.hasFlag(options::OPT_mimplicit_float,
                    options::OPT_mno_implicit_float, true))
    CmdArgs.push_back("-no-implicit-float");

  if (Args.getLastArg(options::OPT_mcmse))
    CmdArgs.push_back("-mcmse");
}

void Clang::RenderTargetOptions(const llvm::Triple &EffectiveTriple,
                                const ArgList &Args, bool KernelOrKext,
                                ArgStringList &CmdArgs) const {
  const ToolChain &TC = getToolChain();

  // Add the target features
  getTargetFeatures(TC.getDriver(), EffectiveTriple, Args, CmdArgs, false);

  // Add target specific flags.
  switch (TC.getArch()) {
  default:
    break;

  case llvm::Triple::arm:
  case llvm::Triple::armeb:
  case llvm::Triple::thumb:
  case llvm::Triple::thumbeb:
    // Use the effective triple, which takes into account the deployment target.
    AddARMTargetArgs(EffectiveTriple, Args, CmdArgs, KernelOrKext);
    CmdArgs.push_back("-fallow-half-arguments-and-returns");
    break;

  case llvm::Triple::aarch64:
  case llvm::Triple::aarch64_32:
  case llvm::Triple::aarch64_be:
    AddAArch64TargetArgs(Args, CmdArgs);
    CmdArgs.push_back("-fallow-half-arguments-and-returns");
    break;

  case llvm::Triple::mips:
  case llvm::Triple::mipsel:
  case llvm::Triple::mips64:
  case llvm::Triple::mips64el:
    AddMIPSTargetArgs(Args, CmdArgs);
    break;

  case llvm::Triple::ppc:
  case llvm::Triple::ppc64:
  case llvm::Triple::ppc64le:
    AddPPCTargetArgs(Args, CmdArgs);
    break;

  case llvm::Triple::riscv32:
  case llvm::Triple::riscv64:
    AddRISCVTargetArgs(Args, CmdArgs);
    break;

  case llvm::Triple::sparc:
  case llvm::Triple::sparcel:
  case llvm::Triple::sparcv9:
    AddSparcTargetArgs(Args, CmdArgs);
    break;

  case llvm::Triple::systemz:
    AddSystemZTargetArgs(Args, CmdArgs);
    break;

  case llvm::Triple::x86:
  case llvm::Triple::x86_64:
    AddX86TargetArgs(Args, CmdArgs);
    break;

  case llvm::Triple::lanai:
    AddLanaiTargetArgs(Args, CmdArgs);
    break;

  case llvm::Triple::hexagon:
    AddHexagonTargetArgs(Args, CmdArgs);
    break;

  case llvm::Triple::wasm32:
  case llvm::Triple::wasm64:
    AddWebAssemblyTargetArgs(Args, CmdArgs);
    break;

  case llvm::Triple::ve:
    AddVETargetArgs(Args, CmdArgs);
    break;
  }
}

namespace {
void RenderAArch64ABI(const llvm::Triple &Triple, const ArgList &Args,
                      ArgStringList &CmdArgs) {
  const char *ABIName = nullptr;
  if (Arg *A = Args.getLastArg(options::OPT_mabi_EQ))
    ABIName = A->getValue();
  else if (Triple.isOSDarwin())
    ABIName = "darwinpcs";
  else
    ABIName = "aapcs";

  CmdArgs.push_back("-target-abi");
  CmdArgs.push_back(ABIName);
}
}

void Clang::AddAArch64TargetArgs(const ArgList &Args,
                                 ArgStringList &CmdArgs) const {
  const llvm::Triple &Triple = getToolChain().getEffectiveTriple();

  if (!Args.hasFlag(options::OPT_mred_zone, options::OPT_mno_red_zone, true) ||
      Args.hasArg(options::OPT_mkernel) ||
      Args.hasArg(options::OPT_fapple_kext))
    CmdArgs.push_back("-disable-red-zone");

  if (!Args.hasFlag(options::OPT_mimplicit_float,
                    options::OPT_mno_implicit_float, true))
    CmdArgs.push_back("-no-implicit-float");

  RenderAArch64ABI(Triple, Args, CmdArgs);

  if (Arg *A = Args.getLastArg(options::OPT_mfix_cortex_a53_835769,
                               options::OPT_mno_fix_cortex_a53_835769)) {
    CmdArgs.push_back("-mllvm");
    if (A->getOption().matches(options::OPT_mfix_cortex_a53_835769))
      CmdArgs.push_back("-aarch64-fix-cortex-a53-835769=1");
    else
      CmdArgs.push_back("-aarch64-fix-cortex-a53-835769=0");
  } else if (Triple.isAndroid()) {
    // Enabled A53 errata (835769) workaround by default on android
    CmdArgs.push_back("-mllvm");
    CmdArgs.push_back("-aarch64-fix-cortex-a53-835769=1");
  }

  // Forward the -mglobal-merge option for explicit control over the pass.
  if (Arg *A = Args.getLastArg(options::OPT_mglobal_merge,
                               options::OPT_mno_global_merge)) {
    CmdArgs.push_back("-mllvm");
    if (A->getOption().matches(options::OPT_mno_global_merge))
      CmdArgs.push_back("-aarch64-enable-global-merge=false");
    else
      CmdArgs.push_back("-aarch64-enable-global-merge=true");
  }

  // Enable/disable return address signing and indirect branch targets.
  if (Arg *A = Args.getLastArg(options::OPT_msign_return_address_EQ,
                               options::OPT_mbranch_protection_EQ)) {

    const Driver &D = getToolChain().getDriver();

    StringRef Scope, Key;
    bool IndirectBranches;

    if (A->getOption().matches(options::OPT_msign_return_address_EQ)) {
      Scope = A->getValue();
      if (!Scope.equals("none") && !Scope.equals("non-leaf") &&
          !Scope.equals("all"))
        D.Diag(diag::err_invalid_branch_protection)
            << Scope << A->getAsString(Args);
      Key = "a_key";
      IndirectBranches = false;
    } else {
      StringRef Err;
      llvm::AArch64::ParsedBranchProtection PBP;
      if (!llvm::AArch64::parseBranchProtection(A->getValue(), PBP, Err))
        D.Diag(diag::err_invalid_branch_protection)
            << Err << A->getAsString(Args);
      Scope = PBP.Scope;
      Key = PBP.Key;
      IndirectBranches = PBP.BranchTargetEnforcement;
    }

    CmdArgs.push_back(
        Args.MakeArgString(Twine("-msign-return-address=") + Scope));
    CmdArgs.push_back(
        Args.MakeArgString(Twine("-msign-return-address-key=") + Key));
    if (IndirectBranches)
      CmdArgs.push_back("-mbranch-target-enforce");
  }

  // Handle -msve_vector_bits=<bits>
  if (Arg *A = Args.getLastArg(options::OPT_msve_vector_bits_EQ)) {
    StringRef Val = A->getValue();
    const Driver &D = getToolChain().getDriver();
    if (Val.equals("128") || Val.equals("256") || Val.equals("512") ||
        Val.equals("1024") || Val.equals("2048"))
      CmdArgs.push_back(
          Args.MakeArgString(llvm::Twine("-msve-vector-bits=") + Val));
    // Silently drop requests for vector-length agnostic code as it's implied.
    else if (!Val.equals("scalable"))
      // Handle the unsupported values passed to msve-vector-bits.
      D.Diag(diag::err_drv_unsupported_option_argument)
          << A->getOption().getName() << Val;
  }
}

void Clang::AddMIPSTargetArgs(const ArgList &Args,
                              ArgStringList &CmdArgs) const {
  const Driver &D = getToolChain().getDriver();
  StringRef CPUName;
  StringRef ABIName;
  const llvm::Triple &Triple = getToolChain().getTriple();
  mips::getMipsCPUAndABI(Args, Triple, CPUName, ABIName);

  CmdArgs.push_back("-target-abi");
  CmdArgs.push_back(ABIName.data());

  mips::FloatABI ABI = mips::getMipsFloatABI(D, Args, Triple);
  if (ABI == mips::FloatABI::Soft) {
    // Floating point operations and argument passing are soft.
    CmdArgs.push_back("-msoft-float");
    CmdArgs.push_back("-mfloat-abi");
    CmdArgs.push_back("soft");
  } else {
    // Floating point operations and argument passing are hard.
    assert(ABI == mips::FloatABI::Hard && "Invalid float abi!");
    CmdArgs.push_back("-mfloat-abi");
    CmdArgs.push_back("hard");
  }

  if (Arg *A = Args.getLastArg(options::OPT_mldc1_sdc1,
                               options::OPT_mno_ldc1_sdc1)) {
    if (A->getOption().matches(options::OPT_mno_ldc1_sdc1)) {
      CmdArgs.push_back("-mllvm");
      CmdArgs.push_back("-mno-ldc1-sdc1");
    }
  }

  if (Arg *A = Args.getLastArg(options::OPT_mcheck_zero_division,
                               options::OPT_mno_check_zero_division)) {
    if (A->getOption().matches(options::OPT_mno_check_zero_division)) {
      CmdArgs.push_back("-mllvm");
      CmdArgs.push_back("-mno-check-zero-division");
    }
  }

  if (Arg *A = Args.getLastArg(options::OPT_G)) {
    StringRef v = A->getValue();
    CmdArgs.push_back("-mllvm");
    CmdArgs.push_back(Args.MakeArgString("-mips-ssection-threshold=" + v));
    A->claim();
  }

  Arg *GPOpt = Args.getLastArg(options::OPT_mgpopt, options::OPT_mno_gpopt);
  Arg *ABICalls =
      Args.getLastArg(options::OPT_mabicalls, options::OPT_mno_abicalls);

  // -mabicalls is the default for many MIPS environments, even with -fno-pic.
  // -mgpopt is the default for static, -fno-pic environments but these two
  // options conflict. We want to be certain that -mno-abicalls -mgpopt is
  // the only case where -mllvm -mgpopt is passed.
  // NOTE: We need a warning here or in the backend to warn when -mgpopt is
  //       passed explicitly when compiling something with -mabicalls
  //       (implictly) in affect. Currently the warning is in the backend.
  //
  // When the ABI in use is  N64, we also need to determine the PIC mode that
  // is in use, as -fno-pic for N64 implies -mno-abicalls.
  bool NoABICalls =
      ABICalls && ABICalls->getOption().matches(options::OPT_mno_abicalls);

  llvm::Reloc::Model RelocationModel;
  unsigned PICLevel;
  bool IsPIE;
  std::tie(RelocationModel, PICLevel, IsPIE) =
      ParsePICArgs(getToolChain(), Args);

  NoABICalls = NoABICalls ||
               (RelocationModel == llvm::Reloc::Static && ABIName == "n64");

  bool WantGPOpt = GPOpt && GPOpt->getOption().matches(options::OPT_mgpopt);
  // We quietly ignore -mno-gpopt as the backend defaults to -mno-gpopt.
  if (NoABICalls && (!GPOpt || WantGPOpt)) {
    CmdArgs.push_back("-mllvm");
    CmdArgs.push_back("-mgpopt");

    Arg *LocalSData = Args.getLastArg(options::OPT_mlocal_sdata,
                                      options::OPT_mno_local_sdata);
    Arg *ExternSData = Args.getLastArg(options::OPT_mextern_sdata,
                                       options::OPT_mno_extern_sdata);
    Arg *EmbeddedData = Args.getLastArg(options::OPT_membedded_data,
                                        options::OPT_mno_embedded_data);
    if (LocalSData) {
      CmdArgs.push_back("-mllvm");
      if (LocalSData->getOption().matches(options::OPT_mlocal_sdata)) {
        CmdArgs.push_back("-mlocal-sdata=1");
      } else {
        CmdArgs.push_back("-mlocal-sdata=0");
      }
      LocalSData->claim();
    }

    if (ExternSData) {
      CmdArgs.push_back("-mllvm");
      if (ExternSData->getOption().matches(options::OPT_mextern_sdata)) {
        CmdArgs.push_back("-mextern-sdata=1");
      } else {
        CmdArgs.push_back("-mextern-sdata=0");
      }
      ExternSData->claim();
    }

    if (EmbeddedData) {
      CmdArgs.push_back("-mllvm");
      if (EmbeddedData->getOption().matches(options::OPT_membedded_data)) {
        CmdArgs.push_back("-membedded-data=1");
      } else {
        CmdArgs.push_back("-membedded-data=0");
      }
      EmbeddedData->claim();
    }

  } else if ((!ABICalls || (!NoABICalls && ABICalls)) && WantGPOpt)
    D.Diag(diag::warn_drv_unsupported_gpopt) << (ABICalls ? 0 : 1);

  if (GPOpt)
    GPOpt->claim();

  if (Arg *A = Args.getLastArg(options::OPT_mcompact_branches_EQ)) {
    StringRef Val = StringRef(A->getValue());
    if (mips::hasCompactBranches(CPUName)) {
      if (Val == "never" || Val == "always" || Val == "optimal") {
        CmdArgs.push_back("-mllvm");
        CmdArgs.push_back(Args.MakeArgString("-mips-compact-branches=" + Val));
      } else
        D.Diag(diag::err_drv_unsupported_option_argument)
            << A->getOption().getName() << Val;
    } else
      D.Diag(diag::warn_target_unsupported_compact_branches) << CPUName;
  }

  if (Arg *A = Args.getLastArg(options::OPT_mrelax_pic_calls,
                               options::OPT_mno_relax_pic_calls)) {
    if (A->getOption().matches(options::OPT_mno_relax_pic_calls)) {
      CmdArgs.push_back("-mllvm");
      CmdArgs.push_back("-mips-jalr-reloc=0");
    }
  }
}

void Clang::AddPPCTargetArgs(const ArgList &Args,
                             ArgStringList &CmdArgs) const {
  // Select the ABI to use.
  const char *ABIName = nullptr;
  const llvm::Triple &T = getToolChain().getTriple();
  if (T.isOSBinFormatELF()) {
    switch (getToolChain().getArch()) {
    case llvm::Triple::ppc64: {
      if ((T.isOSFreeBSD() && T.getOSMajorVersion() >= 13) ||
          T.isOSOpenBSD() || T.isMusl())
        ABIName = "elfv2";
      else
        ABIName = "elfv1";
      break;
    }
    case llvm::Triple::ppc64le:
      ABIName = "elfv2";
      break;
    default:
      break;
    }
  }

  bool IEEELongDouble = false;
  for (const Arg *A : Args.filtered(options::OPT_mabi_EQ)) {
    StringRef V = A->getValue();
    if (V == "ieeelongdouble")
      IEEELongDouble = true;
    else if (V == "ibmlongdouble")
      IEEELongDouble = false;
    else if (V != "altivec")
      // The ppc64 linux abis are all "altivec" abis by default. Accept and ignore
      // the option if given as we don't have backend support for any targets
      // that don't use the altivec abi.
      ABIName = A->getValue();
  }
  if (IEEELongDouble)
    CmdArgs.push_back("-mabi=ieeelongdouble");

  ppc::FloatABI FloatABI =
      ppc::getPPCFloatABI(getToolChain().getDriver(), Args);

  if (FloatABI == ppc::FloatABI::Soft) {
    // Floating point operations and argument passing are soft.
    CmdArgs.push_back("-msoft-float");
    CmdArgs.push_back("-mfloat-abi");
    CmdArgs.push_back("soft");
  } else {
    // Floating point operations and argument passing are hard.
    assert(FloatABI == ppc::FloatABI::Hard && "Invalid float abi!");
    CmdArgs.push_back("-mfloat-abi");
    CmdArgs.push_back("hard");
  }

  if (ABIName) {
    CmdArgs.push_back("-target-abi");
    CmdArgs.push_back(ABIName);
  }
}

static void SetRISCVSmallDataLimit(const ToolChain &TC, const ArgList &Args,
                                   ArgStringList &CmdArgs) {
  const Driver &D = TC.getDriver();
  const llvm::Triple &Triple = TC.getTriple();
  // Default small data limitation is eight.
  const char *SmallDataLimit = "8";
  // Get small data limitation.
  if (Args.getLastArg(options::OPT_shared, options::OPT_fpic,
                      options::OPT_fPIC)) {
    // Not support linker relaxation for PIC.
    SmallDataLimit = "0";
    if (Args.hasArg(options::OPT_G)) {
      D.Diag(diag::warn_drv_unsupported_sdata);
    }
  } else if (Args.getLastArgValue(options::OPT_mcmodel_EQ)
                 .equals_lower("large") &&
             (Triple.getArch() == llvm::Triple::riscv64)) {
    // Not support linker relaxation for RV64 with large code model.
    SmallDataLimit = "0";
    if (Args.hasArg(options::OPT_G)) {
      D.Diag(diag::warn_drv_unsupported_sdata);
    }
  } else if (Arg *A = Args.getLastArg(options::OPT_G)) {
    SmallDataLimit = A->getValue();
  }
  // Forward the -msmall-data-limit= option.
  CmdArgs.push_back("-msmall-data-limit");
  CmdArgs.push_back(SmallDataLimit);
}

void Clang::AddRISCVTargetArgs(const ArgList &Args,
                               ArgStringList &CmdArgs) const {
  const llvm::Triple &Triple = getToolChain().getTriple();
  StringRef ABIName = riscv::getRISCVABI(Args, Triple);

  CmdArgs.push_back("-target-abi");
  CmdArgs.push_back(ABIName.data());

  SetRISCVSmallDataLimit(getToolChain(), Args, CmdArgs);

<<<<<<< HEAD
  if (Args.hasArg(options::OPT_mepi)) {
    CmdArgs.push_back("-mepi");
    // Predicates are preferred when vectorising in EPI.
    CmdArgs.push_back("-mllvm");
    if (Args.hasArg(options::OPT_mno_prefer_predicate_over_epilog))
      CmdArgs.push_back("--prefer-predicate-over-epilogue=scalar-epilogue");
    else
      CmdArgs.push_back(
          "--prefer-predicate-over-epilogue=predicate-dont-vectorize");
=======
  std::string TuneCPU;

  if (const Arg *A = Args.getLastArg(clang::driver::options::OPT_mtune_EQ)) {
    StringRef Name = A->getValue();

    Name = llvm::RISCV::resolveTuneCPUAlias(Name, Triple.isArch64Bit());
    TuneCPU = std::string(Name);
  }

  if (!TuneCPU.empty()) {
    CmdArgs.push_back("-tune-cpu");
    CmdArgs.push_back(Args.MakeArgString(TuneCPU));
>>>>>>> e01af9ce
  }
}

void Clang::AddSparcTargetArgs(const ArgList &Args,
                               ArgStringList &CmdArgs) const {
  sparc::FloatABI FloatABI =
      sparc::getSparcFloatABI(getToolChain().getDriver(), Args);

  if (FloatABI == sparc::FloatABI::Soft) {
    // Floating point operations and argument passing are soft.
    CmdArgs.push_back("-msoft-float");
    CmdArgs.push_back("-mfloat-abi");
    CmdArgs.push_back("soft");
  } else {
    // Floating point operations and argument passing are hard.
    assert(FloatABI == sparc::FloatABI::Hard && "Invalid float abi!");
    CmdArgs.push_back("-mfloat-abi");
    CmdArgs.push_back("hard");
  }
}

void Clang::AddSystemZTargetArgs(const ArgList &Args,
                                 ArgStringList &CmdArgs) const {
  bool HasBackchain = Args.hasFlag(options::OPT_mbackchain,
                                   options::OPT_mno_backchain, false);
  bool HasPackedStack = Args.hasFlag(options::OPT_mpacked_stack,
                                     options::OPT_mno_packed_stack, false);
  systemz::FloatABI FloatABI =
      systemz::getSystemZFloatABI(getToolChain().getDriver(), Args);
  bool HasSoftFloat = (FloatABI == systemz::FloatABI::Soft);
  if (HasBackchain && HasPackedStack && !HasSoftFloat) {
    const Driver &D = getToolChain().getDriver();
    D.Diag(diag::err_drv_unsupported_opt)
      << "-mpacked-stack -mbackchain -mhard-float";
  }
  if (HasBackchain)
    CmdArgs.push_back("-mbackchain");
  if (HasPackedStack)
    CmdArgs.push_back("-mpacked-stack");
  if (HasSoftFloat) {
    // Floating point operations and argument passing are soft.
    CmdArgs.push_back("-msoft-float");
    CmdArgs.push_back("-mfloat-abi");
    CmdArgs.push_back("soft");
  }
}

void Clang::AddX86TargetArgs(const ArgList &Args,
                             ArgStringList &CmdArgs) const {
  const Driver &D = getToolChain().getDriver();
  addX86AlignBranchArgs(D, Args, CmdArgs, /*IsLTO=*/false);

  if (!Args.hasFlag(options::OPT_mred_zone, options::OPT_mno_red_zone, true) ||
      Args.hasArg(options::OPT_mkernel) ||
      Args.hasArg(options::OPT_fapple_kext))
    CmdArgs.push_back("-disable-red-zone");

  if (!Args.hasFlag(options::OPT_mtls_direct_seg_refs,
                    options::OPT_mno_tls_direct_seg_refs, true))
    CmdArgs.push_back("-mno-tls-direct-seg-refs");

  // Default to avoid implicit floating-point for kernel/kext code, but allow
  // that to be overridden with -mno-soft-float.
  bool NoImplicitFloat = (Args.hasArg(options::OPT_mkernel) ||
                          Args.hasArg(options::OPT_fapple_kext));
  if (Arg *A = Args.getLastArg(
          options::OPT_msoft_float, options::OPT_mno_soft_float,
          options::OPT_mimplicit_float, options::OPT_mno_implicit_float)) {
    const Option &O = A->getOption();
    NoImplicitFloat = (O.matches(options::OPT_mno_implicit_float) ||
                       O.matches(options::OPT_msoft_float));
  }
  if (NoImplicitFloat)
    CmdArgs.push_back("-no-implicit-float");

  if (Arg *A = Args.getLastArg(options::OPT_masm_EQ)) {
    StringRef Value = A->getValue();
    if (Value == "intel" || Value == "att") {
      CmdArgs.push_back("-mllvm");
      CmdArgs.push_back(Args.MakeArgString("-x86-asm-syntax=" + Value));
    } else {
      D.Diag(diag::err_drv_unsupported_option_argument)
          << A->getOption().getName() << Value;
    }
  } else if (D.IsCLMode()) {
    CmdArgs.push_back("-mllvm");
    CmdArgs.push_back("-x86-asm-syntax=intel");
  }

  // Set flags to support MCU ABI.
  if (Args.hasFlag(options::OPT_miamcu, options::OPT_mno_iamcu, false)) {
    CmdArgs.push_back("-mfloat-abi");
    CmdArgs.push_back("soft");
    CmdArgs.push_back("-mstack-alignment=4");
  }

  // Handle -mtune.

  // Default to "generic" unless -march is present or targetting the PS4.
  std::string TuneCPU;
  if (!Args.hasArg(clang::driver::options::OPT_march_EQ) &&
      !getToolChain().getTriple().isPS4CPU())
    TuneCPU = "generic";

  // Override based on -mtune.
  if (const Arg *A = Args.getLastArg(clang::driver::options::OPT_mtune_EQ)) {
    StringRef Name = A->getValue();

    if (Name == "native") {
      Name = llvm::sys::getHostCPUName();
      if (!Name.empty())
        TuneCPU = std::string(Name);
    } else
      TuneCPU = std::string(Name);
  }

  if (!TuneCPU.empty()) {
    CmdArgs.push_back("-tune-cpu");
    CmdArgs.push_back(Args.MakeArgString(TuneCPU));
  }
}

void Clang::AddHexagonTargetArgs(const ArgList &Args,
                                 ArgStringList &CmdArgs) const {
  CmdArgs.push_back("-mqdsp6-compat");
  CmdArgs.push_back("-Wreturn-type");

  if (auto G = toolchains::HexagonToolChain::getSmallDataThreshold(Args)) {
    CmdArgs.push_back("-mllvm");
    CmdArgs.push_back(Args.MakeArgString("-hexagon-small-data-threshold=" +
                                         Twine(G.getValue())));
  }

  if (!Args.hasArg(options::OPT_fno_short_enums))
    CmdArgs.push_back("-fshort-enums");
  if (Args.getLastArg(options::OPT_mieee_rnd_near)) {
    CmdArgs.push_back("-mllvm");
    CmdArgs.push_back("-enable-hexagon-ieee-rnd-near");
  }
  CmdArgs.push_back("-mllvm");
  CmdArgs.push_back("-machine-sink-split=0");
}

void Clang::AddLanaiTargetArgs(const ArgList &Args,
                               ArgStringList &CmdArgs) const {
  if (Arg *A = Args.getLastArg(options::OPT_mcpu_EQ)) {
    StringRef CPUName = A->getValue();

    CmdArgs.push_back("-target-cpu");
    CmdArgs.push_back(Args.MakeArgString(CPUName));
  }
  if (Arg *A = Args.getLastArg(options::OPT_mregparm_EQ)) {
    StringRef Value = A->getValue();
    // Only support mregparm=4 to support old usage. Report error for all other
    // cases.
    int Mregparm;
    if (Value.getAsInteger(10, Mregparm)) {
      if (Mregparm != 4) {
        getToolChain().getDriver().Diag(
            diag::err_drv_unsupported_option_argument)
            << A->getOption().getName() << Value;
      }
    }
  }
}

void Clang::AddWebAssemblyTargetArgs(const ArgList &Args,
                                     ArgStringList &CmdArgs) const {
  // Default to "hidden" visibility.
  if (!Args.hasArg(options::OPT_fvisibility_EQ,
                   options::OPT_fvisibility_ms_compat)) {
    CmdArgs.push_back("-fvisibility");
    CmdArgs.push_back("hidden");
  }
}

void Clang::AddVETargetArgs(const ArgList &Args, ArgStringList &CmdArgs) const {
  // Floating point operations and argument passing are hard.
  CmdArgs.push_back("-mfloat-abi");
  CmdArgs.push_back("hard");
}

void Clang::DumpCompilationDatabase(Compilation &C, StringRef Filename,
                                    StringRef Target, const InputInfo &Output,
                                    const InputInfo &Input, const ArgList &Args) const {
  // If this is a dry run, do not create the compilation database file.
  if (C.getArgs().hasArg(options::OPT__HASH_HASH_HASH))
    return;

  using llvm::yaml::escape;
  const Driver &D = getToolChain().getDriver();

  if (!CompilationDatabase) {
    std::error_code EC;
    auto File = std::make_unique<llvm::raw_fd_ostream>(Filename, EC,
                                                        llvm::sys::fs::OF_Text);
    if (EC) {
      D.Diag(clang::diag::err_drv_compilationdatabase) << Filename
                                                       << EC.message();
      return;
    }
    CompilationDatabase = std::move(File);
  }
  auto &CDB = *CompilationDatabase;
  auto CWD = D.getVFS().getCurrentWorkingDirectory();
  if (!CWD)
    CWD = ".";
  CDB << "{ \"directory\": \"" << escape(*CWD) << "\"";
  CDB << ", \"file\": \"" << escape(Input.getFilename()) << "\"";
  CDB << ", \"output\": \"" << escape(Output.getFilename()) << "\"";
  CDB << ", \"arguments\": [\"" << escape(D.ClangExecutable) << "\"";
  SmallString<128> Buf;
  Buf = "-x";
  Buf += types::getTypeName(Input.getType());
  CDB << ", \"" << escape(Buf) << "\"";
  if (!D.SysRoot.empty() && !Args.hasArg(options::OPT__sysroot_EQ)) {
    Buf = "--sysroot=";
    Buf += D.SysRoot;
    CDB << ", \"" << escape(Buf) << "\"";
  }
  CDB << ", \"" << escape(Input.getFilename()) << "\"";
  for (auto &A: Args) {
    auto &O = A->getOption();
    // Skip language selection, which is positional.
    if (O.getID() == options::OPT_x)
      continue;
    // Skip writing dependency output and the compilation database itself.
    if (O.getGroup().isValid() && O.getGroup().getID() == options::OPT_M_Group)
      continue;
    if (O.getID() == options::OPT_gen_cdb_fragment_path)
      continue;
    // Skip inputs.
    if (O.getKind() == Option::InputClass)
      continue;
    // All other arguments are quoted and appended.
    ArgStringList ASL;
    A->render(Args, ASL);
    for (auto &it: ASL)
      CDB << ", \"" << escape(it) << "\"";
  }
  Buf = "--target=";
  Buf += Target;
  CDB << ", \"" << escape(Buf) << "\"]},\n";
}

void Clang::DumpCompilationDatabaseFragmentToDir(
    StringRef Dir, Compilation &C, StringRef Target, const InputInfo &Output,
    const InputInfo &Input, const llvm::opt::ArgList &Args) const {
  // If this is a dry run, do not create the compilation database file.
  if (C.getArgs().hasArg(options::OPT__HASH_HASH_HASH))
    return;

  if (CompilationDatabase)
    DumpCompilationDatabase(C, "", Target, Output, Input, Args);

  SmallString<256> Path = Dir;
  const auto &Driver = C.getDriver();
  Driver.getVFS().makeAbsolute(Path);
  auto Err = llvm::sys::fs::create_directory(Path, /*IgnoreExisting=*/true);
  if (Err) {
    Driver.Diag(diag::err_drv_compilationdatabase) << Dir << Err.message();
    return;
  }

  llvm::sys::path::append(
      Path,
      Twine(llvm::sys::path::filename(Input.getFilename())) + ".%%%%.json");
  int FD;
  SmallString<256> TempPath;
  Err = llvm::sys::fs::createUniqueFile(Path, FD, TempPath);
  if (Err) {
    Driver.Diag(diag::err_drv_compilationdatabase) << Path << Err.message();
    return;
  }
  CompilationDatabase =
      std::make_unique<llvm::raw_fd_ostream>(FD, /*shouldClose=*/true);
  DumpCompilationDatabase(C, "", Target, Output, Input, Args);
}

static void CollectArgsForIntegratedAssembler(Compilation &C,
                                              const ArgList &Args,
                                              ArgStringList &CmdArgs,
                                              const Driver &D) {
  if (UseRelaxAll(C, Args))
    CmdArgs.push_back("-mrelax-all");

  // Only default to -mincremental-linker-compatible if we think we are
  // targeting the MSVC linker.
  bool DefaultIncrementalLinkerCompatible =
      C.getDefaultToolChain().getTriple().isWindowsMSVCEnvironment();
  if (Args.hasFlag(options::OPT_mincremental_linker_compatible,
                   options::OPT_mno_incremental_linker_compatible,
                   DefaultIncrementalLinkerCompatible))
    CmdArgs.push_back("-mincremental-linker-compatible");

  switch (C.getDefaultToolChain().getArch()) {
  case llvm::Triple::arm:
  case llvm::Triple::armeb:
  case llvm::Triple::thumb:
  case llvm::Triple::thumbeb:
    if (Arg *A = Args.getLastArg(options::OPT_mimplicit_it_EQ)) {
      StringRef Value = A->getValue();
      if (Value == "always" || Value == "never" || Value == "arm" ||
          Value == "thumb") {
        CmdArgs.push_back("-mllvm");
        CmdArgs.push_back(Args.MakeArgString("-arm-implicit-it=" + Value));
      } else {
        D.Diag(diag::err_drv_unsupported_option_argument)
            << A->getOption().getName() << Value;
      }
    }
    break;
  default:
    break;
  }

  // If you add more args here, also add them to the block below that
  // starts with "// If CollectArgsForIntegratedAssembler() isn't called below".

  // When passing -I arguments to the assembler we sometimes need to
  // unconditionally take the next argument.  For example, when parsing
  // '-Wa,-I -Wa,foo' we need to accept the -Wa,foo arg after seeing the
  // -Wa,-I arg and when parsing '-Wa,-I,foo' we need to accept the 'foo'
  // arg after parsing the '-I' arg.
  bool TakeNextArg = false;

  bool UseRelaxRelocations = C.getDefaultToolChain().useRelaxRelocations();
  bool UseNoExecStack = C.getDefaultToolChain().isNoExecStackDefault();
  const char *MipsTargetFeature = nullptr;
  for (const Arg *A :
       Args.filtered(options::OPT_Wa_COMMA, options::OPT_Xassembler)) {
    A->claim();

    for (StringRef Value : A->getValues()) {
      if (TakeNextArg) {
        CmdArgs.push_back(Value.data());
        TakeNextArg = false;
        continue;
      }

      if (C.getDefaultToolChain().getTriple().isOSBinFormatCOFF() &&
          Value == "-mbig-obj")
        continue; // LLVM handles bigobj automatically

      switch (C.getDefaultToolChain().getArch()) {
      default:
        break;
      case llvm::Triple::thumb:
      case llvm::Triple::thumbeb:
      case llvm::Triple::arm:
      case llvm::Triple::armeb:
        if (Value == "-mthumb")
          // -mthumb has already been processed in ComputeLLVMTriple()
          // recognize but skip over here.
          continue;
        break;
      case llvm::Triple::mips:
      case llvm::Triple::mipsel:
      case llvm::Triple::mips64:
      case llvm::Triple::mips64el:
        if (Value == "--trap") {
          CmdArgs.push_back("-target-feature");
          CmdArgs.push_back("+use-tcc-in-div");
          continue;
        }
        if (Value == "--break") {
          CmdArgs.push_back("-target-feature");
          CmdArgs.push_back("-use-tcc-in-div");
          continue;
        }
        if (Value.startswith("-msoft-float")) {
          CmdArgs.push_back("-target-feature");
          CmdArgs.push_back("+soft-float");
          continue;
        }
        if (Value.startswith("-mhard-float")) {
          CmdArgs.push_back("-target-feature");
          CmdArgs.push_back("-soft-float");
          continue;
        }

        MipsTargetFeature = llvm::StringSwitch<const char *>(Value)
                                .Case("-mips1", "+mips1")
                                .Case("-mips2", "+mips2")
                                .Case("-mips3", "+mips3")
                                .Case("-mips4", "+mips4")
                                .Case("-mips5", "+mips5")
                                .Case("-mips32", "+mips32")
                                .Case("-mips32r2", "+mips32r2")
                                .Case("-mips32r3", "+mips32r3")
                                .Case("-mips32r5", "+mips32r5")
                                .Case("-mips32r6", "+mips32r6")
                                .Case("-mips64", "+mips64")
                                .Case("-mips64r2", "+mips64r2")
                                .Case("-mips64r3", "+mips64r3")
                                .Case("-mips64r5", "+mips64r5")
                                .Case("-mips64r6", "+mips64r6")
                                .Default(nullptr);
        if (MipsTargetFeature)
          continue;
      }

      if (Value == "-force_cpusubtype_ALL") {
        // Do nothing, this is the default and we don't support anything else.
      } else if (Value == "-L") {
        CmdArgs.push_back("-msave-temp-labels");
      } else if (Value == "--fatal-warnings") {
        CmdArgs.push_back("-massembler-fatal-warnings");
      } else if (Value == "--no-warn" || Value == "-W") {
        CmdArgs.push_back("-massembler-no-warn");
      } else if (Value == "--noexecstack") {
        UseNoExecStack = true;
      } else if (Value.startswith("-compress-debug-sections") ||
                 Value.startswith("--compress-debug-sections") ||
                 Value == "-nocompress-debug-sections" ||
                 Value == "--nocompress-debug-sections") {
        CmdArgs.push_back(Value.data());
      } else if (Value == "-mrelax-relocations=yes" ||
                 Value == "--mrelax-relocations=yes") {
        UseRelaxRelocations = true;
      } else if (Value == "-mrelax-relocations=no" ||
                 Value == "--mrelax-relocations=no") {
        UseRelaxRelocations = false;
      } else if (Value.startswith("-I")) {
        CmdArgs.push_back(Value.data());
        // We need to consume the next argument if the current arg is a plain
        // -I. The next arg will be the include directory.
        if (Value == "-I")
          TakeNextArg = true;
      } else if (Value.startswith("-gdwarf-")) {
        // "-gdwarf-N" options are not cc1as options.
        unsigned DwarfVersion = DwarfVersionNum(Value);
        if (DwarfVersion == 0) { // Send it onward, and let cc1as complain.
          CmdArgs.push_back(Value.data());
        } else {
          RenderDebugEnablingArgs(Args, CmdArgs,
                                  codegenoptions::LimitedDebugInfo,
                                  DwarfVersion, llvm::DebuggerKind::Default);
        }
      } else if (Value.startswith("-mcpu") || Value.startswith("-mfpu") ||
                 Value.startswith("-mhwdiv") || Value.startswith("-march")) {
        // Do nothing, we'll validate it later.
      } else if (Value == "-defsym") {
          if (A->getNumValues() != 2) {
            D.Diag(diag::err_drv_defsym_invalid_format) << Value;
            break;
          }
          const char *S = A->getValue(1);
          auto Pair = StringRef(S).split('=');
          auto Sym = Pair.first;
          auto SVal = Pair.second;

          if (Sym.empty() || SVal.empty()) {
            D.Diag(diag::err_drv_defsym_invalid_format) << S;
            break;
          }
          int64_t IVal;
          if (SVal.getAsInteger(0, IVal)) {
            D.Diag(diag::err_drv_defsym_invalid_symval) << SVal;
            break;
          }
          CmdArgs.push_back(Value.data());
          TakeNextArg = true;
      } else if (Value == "-fdebug-compilation-dir") {
        CmdArgs.push_back("-fdebug-compilation-dir");
        TakeNextArg = true;
      } else if (Value.consume_front("-fdebug-compilation-dir=")) {
        // The flag is a -Wa / -Xassembler argument and Options doesn't
        // parse the argument, so this isn't automatically aliased to
        // -fdebug-compilation-dir (without '=') here.
        CmdArgs.push_back("-fdebug-compilation-dir");
        CmdArgs.push_back(Value.data());
      } else {
        D.Diag(diag::err_drv_unsupported_option_argument)
            << A->getOption().getName() << Value;
      }
    }
  }
  if (UseRelaxRelocations)
    CmdArgs.push_back("--mrelax-relocations");
  if (UseNoExecStack)
    CmdArgs.push_back("-mnoexecstack");
  if (MipsTargetFeature != nullptr) {
    CmdArgs.push_back("-target-feature");
    CmdArgs.push_back(MipsTargetFeature);
  }

  // forward -fembed-bitcode to assmebler
  if (C.getDriver().embedBitcodeEnabled() ||
      C.getDriver().embedBitcodeMarkerOnly())
    Args.AddLastArg(CmdArgs, options::OPT_fembed_bitcode_EQ);
}

static void RenderFloatingPointOptions(const ToolChain &TC, const Driver &D,
                                       bool OFastEnabled, const ArgList &Args,
                                       ArgStringList &CmdArgs,
                                       const JobAction &JA) {
  // Handle various floating point optimization flags, mapping them to the
  // appropriate LLVM code generation flags. This is complicated by several
  // "umbrella" flags, so we do this by stepping through the flags incrementally
  // adjusting what we think is enabled/disabled, then at the end setting the
  // LLVM flags based on the final state.
  bool HonorINFs = true;
  bool HonorNaNs = true;
  // -fmath-errno is the default on some platforms, e.g. BSD-derived OSes.
  bool MathErrno = TC.IsMathErrnoDefault();
  bool AssociativeMath = false;
  bool ReciprocalMath = false;
  bool SignedZeros = true;
  bool TrappingMath = false; // Implemented via -ffp-exception-behavior
  bool TrappingMathPresent = false; // Is trapping-math in args, and not
                                    // overriden by ffp-exception-behavior?
  bool RoundingFPMath = false;
  bool RoundingMathPresent = false; // Is rounding-math in args?
  // -ffp-model values: strict, fast, precise
  StringRef FPModel = "";
  // -ffp-exception-behavior options: strict, maytrap, ignore
  StringRef FPExceptionBehavior = "";
  const llvm::DenormalMode DefaultDenormalFPMath =
      TC.getDefaultDenormalModeForType(Args, JA);
  const llvm::DenormalMode DefaultDenormalFP32Math =
      TC.getDefaultDenormalModeForType(Args, JA, &llvm::APFloat::IEEEsingle());

  llvm::DenormalMode DenormalFPMath = DefaultDenormalFPMath;
  llvm::DenormalMode DenormalFP32Math = DefaultDenormalFP32Math;
  StringRef FPContract = "";
  bool StrictFPModel = false;


  if (const Arg *A = Args.getLastArg(options::OPT_flimited_precision_EQ)) {
    CmdArgs.push_back("-mlimit-float-precision");
    CmdArgs.push_back(A->getValue());
  }

  for (const Arg *A : Args) {
    auto optID = A->getOption().getID();
    bool PreciseFPModel = false;
    switch (optID) {
    default:
      break;
    case options::OPT_ffp_model_EQ: {
      // If -ffp-model= is seen, reset to fno-fast-math
      HonorINFs = true;
      HonorNaNs = true;
      // Turning *off* -ffast-math restores the toolchain default.
      MathErrno = TC.IsMathErrnoDefault();
      AssociativeMath = false;
      ReciprocalMath = false;
      SignedZeros = true;
      // -fno_fast_math restores default denormal and fpcontract handling
      FPContract = "";
      DenormalFPMath = llvm::DenormalMode::getIEEE();

      // FIXME: The target may have picked a non-IEEE default mode here based on
      // -cl-denorms-are-zero. Should the target consider -fp-model interaction?
      DenormalFP32Math = llvm::DenormalMode::getIEEE();

      StringRef Val = A->getValue();
      if (OFastEnabled && !Val.equals("fast")) {
          // Only -ffp-model=fast is compatible with OFast, ignore.
        D.Diag(clang::diag::warn_drv_overriding_flag_option)
          << Args.MakeArgString("-ffp-model=" + Val)
          << "-Ofast";
        break;
      }
      StrictFPModel = false;
      PreciseFPModel = true;
      // ffp-model= is a Driver option, it is entirely rewritten into more
      // granular options before being passed into cc1.
      // Use the gcc option in the switch below.
      if (!FPModel.empty() && !FPModel.equals(Val)) {
        D.Diag(clang::diag::warn_drv_overriding_flag_option)
          << Args.MakeArgString("-ffp-model=" + FPModel)
          << Args.MakeArgString("-ffp-model=" + Val);
        FPContract = "";
      }
      if (Val.equals("fast")) {
        optID = options::OPT_ffast_math;
        FPModel = Val;
        FPContract = "fast";
      } else if (Val.equals("precise")) {
        optID = options::OPT_ffp_contract;
        FPModel = Val;
        FPContract = "fast";
        PreciseFPModel = true;
      } else if (Val.equals("strict")) {
        StrictFPModel = true;
        optID = options::OPT_frounding_math;
        FPExceptionBehavior = "strict";
        FPModel = Val;
        FPContract = "off";
        TrappingMath = true;
      } else
        D.Diag(diag::err_drv_unsupported_option_argument)
            << A->getOption().getName() << Val;
      break;
      }
    }

    switch (optID) {
    // If this isn't an FP option skip the claim below
    default: continue;

    // Options controlling individual features
    case options::OPT_fhonor_infinities:    HonorINFs = true;         break;
    case options::OPT_fno_honor_infinities: HonorINFs = false;        break;
    case options::OPT_fhonor_nans:          HonorNaNs = true;         break;
    case options::OPT_fno_honor_nans:       HonorNaNs = false;        break;
    case options::OPT_fmath_errno:          MathErrno = true;         break;
    case options::OPT_fno_math_errno:       MathErrno = false;        break;
    case options::OPT_fassociative_math:    AssociativeMath = true;   break;
    case options::OPT_fno_associative_math: AssociativeMath = false;  break;
    case options::OPT_freciprocal_math:     ReciprocalMath = true;    break;
    case options::OPT_fno_reciprocal_math:  ReciprocalMath = false;   break;
    case options::OPT_fsigned_zeros:        SignedZeros = true;       break;
    case options::OPT_fno_signed_zeros:     SignedZeros = false;      break;
    case options::OPT_ftrapping_math:
      if (!TrappingMathPresent && !FPExceptionBehavior.empty() &&
          !FPExceptionBehavior.equals("strict"))
        // Warn that previous value of option is overridden.
        D.Diag(clang::diag::warn_drv_overriding_flag_option)
          << Args.MakeArgString("-ffp-exception-behavior=" + FPExceptionBehavior)
          << "-ftrapping-math";
      TrappingMath = true;
      TrappingMathPresent = true;
      FPExceptionBehavior = "strict";
      break;
    case options::OPT_fno_trapping_math:
      if (!TrappingMathPresent && !FPExceptionBehavior.empty() &&
          !FPExceptionBehavior.equals("ignore"))
        // Warn that previous value of option is overridden.
        D.Diag(clang::diag::warn_drv_overriding_flag_option)
          << Args.MakeArgString("-ffp-exception-behavior=" + FPExceptionBehavior)
          << "-fno-trapping-math";
      TrappingMath = false;
      TrappingMathPresent = true;
      FPExceptionBehavior = "ignore";
      break;

    case options::OPT_frounding_math:
      RoundingFPMath = true;
      RoundingMathPresent = true;
      break;

    case options::OPT_fno_rounding_math:
      RoundingFPMath = false;
      RoundingMathPresent = false;
      break;

    case options::OPT_fdenormal_fp_math_EQ:
      DenormalFPMath = llvm::parseDenormalFPAttribute(A->getValue());
      if (!DenormalFPMath.isValid()) {
        D.Diag(diag::err_drv_invalid_value)
            << A->getAsString(Args) << A->getValue();
      }
      break;

    case options::OPT_fdenormal_fp_math_f32_EQ:
      DenormalFP32Math = llvm::parseDenormalFPAttribute(A->getValue());
      if (!DenormalFP32Math.isValid()) {
        D.Diag(diag::err_drv_invalid_value)
            << A->getAsString(Args) << A->getValue();
      }
      break;

    // Validate and pass through -ffp-contract option.
    case options::OPT_ffp_contract: {
      StringRef Val = A->getValue();
      if (PreciseFPModel) {
        // -ffp-model=precise enables ffp-contract=fast as a side effect
        // the FPContract value has already been set to a string literal
        // and the Val string isn't a pertinent value.
        ;
      } else if (Val.equals("fast") || Val.equals("on") || Val.equals("off"))
        FPContract = Val;
      else
        D.Diag(diag::err_drv_unsupported_option_argument)
           << A->getOption().getName() << Val;
      break;
    }

    // Validate and pass through -ffp-model option.
    case options::OPT_ffp_model_EQ:
      // This should only occur in the error case
      // since the optID has been replaced by a more granular
      // floating point option.
      break;

    // Validate and pass through -ffp-exception-behavior option.
    case options::OPT_ffp_exception_behavior_EQ: {
      StringRef Val = A->getValue();
      if (!TrappingMathPresent && !FPExceptionBehavior.empty() &&
          !FPExceptionBehavior.equals(Val))
        // Warn that previous value of option is overridden.
        D.Diag(clang::diag::warn_drv_overriding_flag_option)
          << Args.MakeArgString("-ffp-exception-behavior=" + FPExceptionBehavior)
          << Args.MakeArgString("-ffp-exception-behavior=" + Val);
      TrappingMath = TrappingMathPresent = false;
      if (Val.equals("ignore") || Val.equals("maytrap"))
        FPExceptionBehavior = Val;
      else if (Val.equals("strict")) {
        FPExceptionBehavior = Val;
        TrappingMath = TrappingMathPresent = true;
      } else
        D.Diag(diag::err_drv_unsupported_option_argument)
            << A->getOption().getName() << Val;
      break;
    }

    case options::OPT_ffinite_math_only:
      HonorINFs = false;
      HonorNaNs = false;
      break;
    case options::OPT_fno_finite_math_only:
      HonorINFs = true;
      HonorNaNs = true;
      break;

    case options::OPT_funsafe_math_optimizations:
      AssociativeMath = true;
      ReciprocalMath = true;
      SignedZeros = false;
      TrappingMath = false;
      FPExceptionBehavior = "";
      break;
    case options::OPT_fno_unsafe_math_optimizations:
      AssociativeMath = false;
      ReciprocalMath = false;
      SignedZeros = true;
      TrappingMath = true;
      FPExceptionBehavior = "strict";

      // The target may have opted to flush by default, so force IEEE.
      DenormalFPMath = llvm::DenormalMode::getIEEE();
      DenormalFP32Math = llvm::DenormalMode::getIEEE();
      break;

    case options::OPT_Ofast:
      // If -Ofast is the optimization level, then -ffast-math should be enabled
      if (!OFastEnabled)
        continue;
      LLVM_FALLTHROUGH;
    case options::OPT_ffast_math:
      HonorINFs = false;
      HonorNaNs = false;
      MathErrno = false;
      AssociativeMath = true;
      ReciprocalMath = true;
      SignedZeros = false;
      TrappingMath = false;
      RoundingFPMath = false;
      // If fast-math is set then set the fp-contract mode to fast.
      FPContract = "fast";
      break;
    case options::OPT_fno_fast_math:
      HonorINFs = true;
      HonorNaNs = true;
      // Turning on -ffast-math (with either flag) removes the need for
      // MathErrno. However, turning *off* -ffast-math merely restores the
      // toolchain default (which may be false).
      MathErrno = TC.IsMathErrnoDefault();
      AssociativeMath = false;
      ReciprocalMath = false;
      SignedZeros = true;
      TrappingMath = false;
      RoundingFPMath = false;
      // -fno_fast_math restores default denormal and fpcontract handling
      DenormalFPMath = DefaultDenormalFPMath;
      DenormalFP32Math = llvm::DenormalMode::getIEEE();
      FPContract = "";
      break;
    }
    if (StrictFPModel) {
      // If -ffp-model=strict has been specified on command line but
      // subsequent options conflict then emit warning diagnostic.
      if (HonorINFs && HonorNaNs &&
        !AssociativeMath && !ReciprocalMath &&
        SignedZeros && TrappingMath && RoundingFPMath &&
        (FPContract.equals("off") || FPContract.empty()) &&
        DenormalFPMath == llvm::DenormalMode::getIEEE() &&
        DenormalFP32Math == llvm::DenormalMode::getIEEE())
        // OK: Current Arg doesn't conflict with -ffp-model=strict
        ;
      else {
        StrictFPModel = false;
        FPModel = "";
        D.Diag(clang::diag::warn_drv_overriding_flag_option)
            << "-ffp-model=strict" <<
            ((A->getNumValues() == 0) ?  A->getSpelling()
            : Args.MakeArgString(A->getSpelling() + A->getValue()));
      }
    }

    // If we handled this option claim it
    A->claim();
  }

  if (!HonorINFs)
    CmdArgs.push_back("-menable-no-infs");

  if (!HonorNaNs)
    CmdArgs.push_back("-menable-no-nans");

  if (MathErrno)
    CmdArgs.push_back("-fmath-errno");

  if (!MathErrno && AssociativeMath && ReciprocalMath && !SignedZeros &&
      !TrappingMath)
    CmdArgs.push_back("-menable-unsafe-fp-math");

  if (!SignedZeros)
    CmdArgs.push_back("-fno-signed-zeros");

  if (AssociativeMath && !SignedZeros && !TrappingMath)
    CmdArgs.push_back("-mreassociate");

  if (ReciprocalMath)
    CmdArgs.push_back("-freciprocal-math");

  if (TrappingMath) {
    // FP Exception Behavior is also set to strict
    assert(FPExceptionBehavior.equals("strict"));
    CmdArgs.push_back("-ftrapping-math");
  } else if (TrappingMathPresent)
    CmdArgs.push_back("-fno-trapping-math");

  // The default is IEEE.
  if (DenormalFPMath != llvm::DenormalMode::getIEEE()) {
    llvm::SmallString<64> DenormFlag;
    llvm::raw_svector_ostream ArgStr(DenormFlag);
    ArgStr << "-fdenormal-fp-math=" << DenormalFPMath;
    CmdArgs.push_back(Args.MakeArgString(ArgStr.str()));
  }

  // Add f32 specific denormal mode flag if it's different.
  if (DenormalFP32Math != DenormalFPMath) {
    llvm::SmallString<64> DenormFlag;
    llvm::raw_svector_ostream ArgStr(DenormFlag);
    ArgStr << "-fdenormal-fp-math-f32=" << DenormalFP32Math;
    CmdArgs.push_back(Args.MakeArgString(ArgStr.str()));
  }

  if (!FPContract.empty())
    CmdArgs.push_back(Args.MakeArgString("-ffp-contract=" + FPContract));

  if (!RoundingFPMath)
    CmdArgs.push_back(Args.MakeArgString("-fno-rounding-math"));

  if (RoundingFPMath && RoundingMathPresent)
    CmdArgs.push_back(Args.MakeArgString("-frounding-math"));

  if (!FPExceptionBehavior.empty())
    CmdArgs.push_back(Args.MakeArgString("-ffp-exception-behavior=" +
                      FPExceptionBehavior));

  ParseMRecip(D, Args, CmdArgs);

  // -ffast-math enables the __FAST_MATH__ preprocessor macro, but check for the
  // individual features enabled by -ffast-math instead of the option itself as
  // that's consistent with gcc's behaviour.
  if (!HonorINFs && !HonorNaNs && !MathErrno && AssociativeMath &&
      ReciprocalMath && !SignedZeros && !TrappingMath && !RoundingFPMath) {
    CmdArgs.push_back("-ffast-math");
    if (FPModel.equals("fast")) {
      if (FPContract.equals("fast"))
        // All set, do nothing.
        ;
      else if (FPContract.empty())
        // Enable -ffp-contract=fast
        CmdArgs.push_back(Args.MakeArgString("-ffp-contract=fast"));
      else
        D.Diag(clang::diag::warn_drv_overriding_flag_option)
          << "-ffp-model=fast"
          << Args.MakeArgString("-ffp-contract=" + FPContract);
    }
  }

  // Handle __FINITE_MATH_ONLY__ similarly.
  if (!HonorINFs && !HonorNaNs)
    CmdArgs.push_back("-ffinite-math-only");

  if (const Arg *A = Args.getLastArg(options::OPT_mfpmath_EQ)) {
    CmdArgs.push_back("-mfpmath");
    CmdArgs.push_back(A->getValue());
  }

  // Disable a codegen optimization for floating-point casts.
  if (Args.hasFlag(options::OPT_fno_strict_float_cast_overflow,
                   options::OPT_fstrict_float_cast_overflow, false))
    CmdArgs.push_back("-fno-strict-float-cast-overflow");
}

static void RenderAnalyzerOptions(const ArgList &Args, ArgStringList &CmdArgs,
                                  const llvm::Triple &Triple,
                                  const InputInfo &Input) {
  // Enable region store model by default.
  CmdArgs.push_back("-analyzer-store=region");

  // Treat blocks as analysis entry points.
  CmdArgs.push_back("-analyzer-opt-analyze-nested-blocks");

  // Add default argument set.
  if (!Args.hasArg(options::OPT__analyzer_no_default_checks)) {
    CmdArgs.push_back("-analyzer-checker=core");
    CmdArgs.push_back("-analyzer-checker=apiModeling");

    if (!Triple.isWindowsMSVCEnvironment()) {
      CmdArgs.push_back("-analyzer-checker=unix");
    } else {
      // Enable "unix" checkers that also work on Windows.
      CmdArgs.push_back("-analyzer-checker=unix.API");
      CmdArgs.push_back("-analyzer-checker=unix.Malloc");
      CmdArgs.push_back("-analyzer-checker=unix.MallocSizeof");
      CmdArgs.push_back("-analyzer-checker=unix.MismatchedDeallocator");
      CmdArgs.push_back("-analyzer-checker=unix.cstring.BadSizeArg");
      CmdArgs.push_back("-analyzer-checker=unix.cstring.NullArg");
    }

    // Disable some unix checkers for PS4.
    if (Triple.isPS4CPU()) {
      CmdArgs.push_back("-analyzer-disable-checker=unix.API");
      CmdArgs.push_back("-analyzer-disable-checker=unix.Vfork");
    }

    if (Triple.isOSDarwin()) {
      CmdArgs.push_back("-analyzer-checker=osx");
      CmdArgs.push_back(
          "-analyzer-checker=security.insecureAPI.decodeValueOfObjCType");
    }
    else if (Triple.isOSFuchsia())
      CmdArgs.push_back("-analyzer-checker=fuchsia");

    CmdArgs.push_back("-analyzer-checker=deadcode");

    if (types::isCXX(Input.getType()))
      CmdArgs.push_back("-analyzer-checker=cplusplus");

    if (!Triple.isPS4CPU()) {
      CmdArgs.push_back("-analyzer-checker=security.insecureAPI.UncheckedReturn");
      CmdArgs.push_back("-analyzer-checker=security.insecureAPI.getpw");
      CmdArgs.push_back("-analyzer-checker=security.insecureAPI.gets");
      CmdArgs.push_back("-analyzer-checker=security.insecureAPI.mktemp");
      CmdArgs.push_back("-analyzer-checker=security.insecureAPI.mkstemp");
      CmdArgs.push_back("-analyzer-checker=security.insecureAPI.vfork");
    }

    // Default nullability checks.
    CmdArgs.push_back("-analyzer-checker=nullability.NullPassedToNonnull");
    CmdArgs.push_back("-analyzer-checker=nullability.NullReturnedFromNonnull");
  }

  // Set the output format. The default is plist, for (lame) historical reasons.
  CmdArgs.push_back("-analyzer-output");
  if (Arg *A = Args.getLastArg(options::OPT__analyzer_output))
    CmdArgs.push_back(A->getValue());
  else
    CmdArgs.push_back("plist");

  // Disable the presentation of standard compiler warnings when using
  // --analyze.  We only want to show static analyzer diagnostics or frontend
  // errors.
  CmdArgs.push_back("-w");

  // Add -Xanalyzer arguments when running as analyzer.
  Args.AddAllArgValues(CmdArgs, options::OPT_Xanalyzer);
}

static void RenderSSPOptions(const ToolChain &TC, const ArgList &Args,
                             ArgStringList &CmdArgs, bool KernelOrKext) {
  const llvm::Triple &EffectiveTriple = TC.getEffectiveTriple();

  // NVPTX doesn't support stack protectors; from the compiler's perspective, it
  // doesn't even have a stack!
  if (EffectiveTriple.isNVPTX())
    return;

  // -stack-protector=0 is default.
  unsigned StackProtectorLevel = 0;
  unsigned DefaultStackProtectorLevel =
      TC.GetDefaultStackProtectorLevel(KernelOrKext);

  if (Arg *A = Args.getLastArg(options::OPT_fno_stack_protector,
                               options::OPT_fstack_protector_all,
                               options::OPT_fstack_protector_strong,
                               options::OPT_fstack_protector)) {
    if (A->getOption().matches(options::OPT_fstack_protector))
      StackProtectorLevel =
          std::max<unsigned>(LangOptions::SSPOn, DefaultStackProtectorLevel);
    else if (A->getOption().matches(options::OPT_fstack_protector_strong))
      StackProtectorLevel = LangOptions::SSPStrong;
    else if (A->getOption().matches(options::OPT_fstack_protector_all))
      StackProtectorLevel = LangOptions::SSPReq;
  } else {
    StackProtectorLevel = DefaultStackProtectorLevel;
  }

  if (StackProtectorLevel) {
    CmdArgs.push_back("-stack-protector");
    CmdArgs.push_back(Args.MakeArgString(Twine(StackProtectorLevel)));
  }

  // --param ssp-buffer-size=
  for (const Arg *A : Args.filtered(options::OPT__param)) {
    StringRef Str(A->getValue());
    if (Str.startswith("ssp-buffer-size=")) {
      if (StackProtectorLevel) {
        CmdArgs.push_back("-stack-protector-buffer-size");
        // FIXME: Verify the argument is a valid integer.
        CmdArgs.push_back(Args.MakeArgString(Str.drop_front(16)));
      }
      A->claim();
    }
  }
}

static void RenderSCPOptions(const ToolChain &TC, const ArgList &Args,
                             ArgStringList &CmdArgs) {
  const llvm::Triple &EffectiveTriple = TC.getEffectiveTriple();

  if (!EffectiveTriple.isOSLinux())
    return;

  if (!EffectiveTriple.isX86() && !EffectiveTriple.isSystemZ() &&
      !EffectiveTriple.isPPC64())
    return;

  if (Args.hasFlag(options::OPT_fstack_clash_protection,
                   options::OPT_fno_stack_clash_protection, false))
    CmdArgs.push_back("-fstack-clash-protection");
}

static void RenderTrivialAutoVarInitOptions(const Driver &D,
                                            const ToolChain &TC,
                                            const ArgList &Args,
                                            ArgStringList &CmdArgs) {
  auto DefaultTrivialAutoVarInit = TC.GetDefaultTrivialAutoVarInit();
  StringRef TrivialAutoVarInit = "";

  for (const Arg *A : Args) {
    switch (A->getOption().getID()) {
    default:
      continue;
    case options::OPT_ftrivial_auto_var_init: {
      A->claim();
      StringRef Val = A->getValue();
      if (Val == "uninitialized" || Val == "zero" || Val == "pattern")
        TrivialAutoVarInit = Val;
      else
        D.Diag(diag::err_drv_unsupported_option_argument)
            << A->getOption().getName() << Val;
      break;
    }
    }
  }

  if (TrivialAutoVarInit.empty())
    switch (DefaultTrivialAutoVarInit) {
    case LangOptions::TrivialAutoVarInitKind::Uninitialized:
      break;
    case LangOptions::TrivialAutoVarInitKind::Pattern:
      TrivialAutoVarInit = "pattern";
      break;
    case LangOptions::TrivialAutoVarInitKind::Zero:
      TrivialAutoVarInit = "zero";
      break;
    }

  if (!TrivialAutoVarInit.empty()) {
    if (TrivialAutoVarInit == "zero" && !Args.hasArg(options::OPT_enable_trivial_var_init_zero))
      D.Diag(diag::err_drv_trivial_auto_var_init_zero_disabled);
    CmdArgs.push_back(
        Args.MakeArgString("-ftrivial-auto-var-init=" + TrivialAutoVarInit));
  }

  if (Arg *A =
          Args.getLastArg(options::OPT_ftrivial_auto_var_init_stop_after)) {
    if (!Args.hasArg(options::OPT_ftrivial_auto_var_init) ||
        StringRef(
            Args.getLastArg(options::OPT_ftrivial_auto_var_init)->getValue()) ==
            "uninitialized")
      D.Diag(diag::err_drv_trivial_auto_var_init_stop_after_missing_dependency);
    A->claim();
    StringRef Val = A->getValue();
    if (std::stoi(Val.str()) <= 0)
      D.Diag(diag::err_drv_trivial_auto_var_init_stop_after_invalid_value);
    CmdArgs.push_back(
        Args.MakeArgString("-ftrivial-auto-var-init-stop-after=" + Val));
  }
}

static void RenderOpenCLOptions(const ArgList &Args, ArgStringList &CmdArgs) {
  // cl-denorms-are-zero is not forwarded. It is translated into a generic flag
  // for denormal flushing handling based on the target.
  const unsigned ForwardedArguments[] = {
      options::OPT_cl_opt_disable,
      options::OPT_cl_strict_aliasing,
      options::OPT_cl_single_precision_constant,
      options::OPT_cl_finite_math_only,
      options::OPT_cl_kernel_arg_info,
      options::OPT_cl_unsafe_math_optimizations,
      options::OPT_cl_fast_relaxed_math,
      options::OPT_cl_mad_enable,
      options::OPT_cl_no_signed_zeros,
      options::OPT_cl_fp32_correctly_rounded_divide_sqrt,
      options::OPT_cl_uniform_work_group_size
  };

  if (Arg *A = Args.getLastArg(options::OPT_cl_std_EQ)) {
    std::string CLStdStr = std::string("-cl-std=") + A->getValue();
    CmdArgs.push_back(Args.MakeArgString(CLStdStr));
  }

  for (const auto &Arg : ForwardedArguments)
    if (const auto *A = Args.getLastArg(Arg))
      CmdArgs.push_back(Args.MakeArgString(A->getOption().getPrefixedName()));
}

static void RenderARCMigrateToolOptions(const Driver &D, const ArgList &Args,
                                        ArgStringList &CmdArgs) {
  bool ARCMTEnabled = false;
  if (!Args.hasArg(options::OPT_fno_objc_arc, options::OPT_fobjc_arc)) {
    if (const Arg *A = Args.getLastArg(options::OPT_ccc_arcmt_check,
                                       options::OPT_ccc_arcmt_modify,
                                       options::OPT_ccc_arcmt_migrate)) {
      ARCMTEnabled = true;
      switch (A->getOption().getID()) {
      default: llvm_unreachable("missed a case");
      case options::OPT_ccc_arcmt_check:
        CmdArgs.push_back("-arcmt-check");
        break;
      case options::OPT_ccc_arcmt_modify:
        CmdArgs.push_back("-arcmt-modify");
        break;
      case options::OPT_ccc_arcmt_migrate:
        CmdArgs.push_back("-arcmt-migrate");
        CmdArgs.push_back("-mt-migrate-directory");
        CmdArgs.push_back(A->getValue());

        Args.AddLastArg(CmdArgs, options::OPT_arcmt_migrate_report_output);
        Args.AddLastArg(CmdArgs, options::OPT_arcmt_migrate_emit_arc_errors);
        break;
      }
    }
  } else {
    Args.ClaimAllArgs(options::OPT_ccc_arcmt_check);
    Args.ClaimAllArgs(options::OPT_ccc_arcmt_modify);
    Args.ClaimAllArgs(options::OPT_ccc_arcmt_migrate);
  }

  if (const Arg *A = Args.getLastArg(options::OPT_ccc_objcmt_migrate)) {
    if (ARCMTEnabled)
      D.Diag(diag::err_drv_argument_not_allowed_with)
          << A->getAsString(Args) << "-ccc-arcmt-migrate";

    CmdArgs.push_back("-mt-migrate-directory");
    CmdArgs.push_back(A->getValue());

    if (!Args.hasArg(options::OPT_objcmt_migrate_literals,
                     options::OPT_objcmt_migrate_subscripting,
                     options::OPT_objcmt_migrate_property)) {
      // None specified, means enable them all.
      CmdArgs.push_back("-objcmt-migrate-literals");
      CmdArgs.push_back("-objcmt-migrate-subscripting");
      CmdArgs.push_back("-objcmt-migrate-property");
    } else {
      Args.AddLastArg(CmdArgs, options::OPT_objcmt_migrate_literals);
      Args.AddLastArg(CmdArgs, options::OPT_objcmt_migrate_subscripting);
      Args.AddLastArg(CmdArgs, options::OPT_objcmt_migrate_property);
    }
  } else {
    Args.AddLastArg(CmdArgs, options::OPT_objcmt_migrate_literals);
    Args.AddLastArg(CmdArgs, options::OPT_objcmt_migrate_subscripting);
    Args.AddLastArg(CmdArgs, options::OPT_objcmt_migrate_property);
    Args.AddLastArg(CmdArgs, options::OPT_objcmt_migrate_all);
    Args.AddLastArg(CmdArgs, options::OPT_objcmt_migrate_readonly_property);
    Args.AddLastArg(CmdArgs, options::OPT_objcmt_migrate_readwrite_property);
    Args.AddLastArg(CmdArgs, options::OPT_objcmt_migrate_property_dot_syntax);
    Args.AddLastArg(CmdArgs, options::OPT_objcmt_migrate_annotation);
    Args.AddLastArg(CmdArgs, options::OPT_objcmt_migrate_instancetype);
    Args.AddLastArg(CmdArgs, options::OPT_objcmt_migrate_nsmacros);
    Args.AddLastArg(CmdArgs, options::OPT_objcmt_migrate_protocol_conformance);
    Args.AddLastArg(CmdArgs, options::OPT_objcmt_atomic_property);
    Args.AddLastArg(CmdArgs, options::OPT_objcmt_returns_innerpointer_property);
    Args.AddLastArg(CmdArgs, options::OPT_objcmt_ns_nonatomic_iosonly);
    Args.AddLastArg(CmdArgs, options::OPT_objcmt_migrate_designated_init);
    Args.AddLastArg(CmdArgs, options::OPT_objcmt_whitelist_dir_path);
  }
}

static void RenderBuiltinOptions(const ToolChain &TC, const llvm::Triple &T,
                                 const ArgList &Args, ArgStringList &CmdArgs) {
  // -fbuiltin is default unless -mkernel is used.
  bool UseBuiltins =
      Args.hasFlag(options::OPT_fbuiltin, options::OPT_fno_builtin,
                   !Args.hasArg(options::OPT_mkernel));
  if (!UseBuiltins)
    CmdArgs.push_back("-fno-builtin");

  // -ffreestanding implies -fno-builtin.
  if (Args.hasArg(options::OPT_ffreestanding))
    UseBuiltins = false;

  // Process the -fno-builtin-* options.
  for (const auto &Arg : Args) {
    const Option &O = Arg->getOption();
    if (!O.matches(options::OPT_fno_builtin_))
      continue;

    Arg->claim();

    // If -fno-builtin is specified, then there's no need to pass the option to
    // the frontend.
    if (!UseBuiltins)
      continue;

    StringRef FuncName = Arg->getValue();
    CmdArgs.push_back(Args.MakeArgString("-fno-builtin-" + FuncName));
  }

  // le32-specific flags:
  //  -fno-math-builtin: clang should not convert math builtins to intrinsics
  //                     by default.
  if (TC.getArch() == llvm::Triple::le32)
    CmdArgs.push_back("-fno-math-builtin");
}

bool Driver::getDefaultModuleCachePath(SmallVectorImpl<char> &Result) {
  if (llvm::sys::path::cache_directory(Result)) {
    llvm::sys::path::append(Result, "clang");
    llvm::sys::path::append(Result, "ModuleCache");
    return true;
  }
  return false;
}

static void RenderModulesOptions(Compilation &C, const Driver &D,
                                 const ArgList &Args, const InputInfo &Input,
                                 const InputInfo &Output,
                                 ArgStringList &CmdArgs, bool &HaveModules) {
  // -fmodules enables the use of precompiled modules (off by default).
  // Users can pass -fno-cxx-modules to turn off modules support for
  // C++/Objective-C++ programs.
  bool HaveClangModules = false;
  if (Args.hasFlag(options::OPT_fmodules, options::OPT_fno_modules, false)) {
    bool AllowedInCXX = Args.hasFlag(options::OPT_fcxx_modules,
                                     options::OPT_fno_cxx_modules, true);
    if (AllowedInCXX || !types::isCXX(Input.getType())) {
      CmdArgs.push_back("-fmodules");
      HaveClangModules = true;
    }
  }

  HaveModules |= HaveClangModules;
  if (Args.hasArg(options::OPT_fmodules_ts)) {
    CmdArgs.push_back("-fmodules-ts");
    HaveModules = true;
  }

  // -fmodule-maps enables implicit reading of module map files. By default,
  // this is enabled if we are using Clang's flavor of precompiled modules.
  if (Args.hasFlag(options::OPT_fimplicit_module_maps,
                   options::OPT_fno_implicit_module_maps, HaveClangModules))
    CmdArgs.push_back("-fimplicit-module-maps");

  // -fmodules-decluse checks that modules used are declared so (off by default)
  if (Args.hasFlag(options::OPT_fmodules_decluse,
                   options::OPT_fno_modules_decluse, false))
    CmdArgs.push_back("-fmodules-decluse");

  // -fmodules-strict-decluse is like -fmodule-decluse, but also checks that
  // all #included headers are part of modules.
  if (Args.hasFlag(options::OPT_fmodules_strict_decluse,
                   options::OPT_fno_modules_strict_decluse, false))
    CmdArgs.push_back("-fmodules-strict-decluse");

  // -fno-implicit-modules turns off implicitly compiling modules on demand.
  bool ImplicitModules = false;
  if (!Args.hasFlag(options::OPT_fimplicit_modules,
                    options::OPT_fno_implicit_modules, HaveClangModules)) {
    if (HaveModules)
      CmdArgs.push_back("-fno-implicit-modules");
  } else if (HaveModules) {
    ImplicitModules = true;
    // -fmodule-cache-path specifies where our implicitly-built module files
    // should be written.
    SmallString<128> Path;
    if (Arg *A = Args.getLastArg(options::OPT_fmodules_cache_path))
      Path = A->getValue();

    bool HasPath = true;
    if (C.isForDiagnostics()) {
      // When generating crash reports, we want to emit the modules along with
      // the reproduction sources, so we ignore any provided module path.
      Path = Output.getFilename();
      llvm::sys::path::replace_extension(Path, ".cache");
      llvm::sys::path::append(Path, "modules");
    } else if (Path.empty()) {
      // No module path was provided: use the default.
      HasPath = Driver::getDefaultModuleCachePath(Path);
    }

    // `HasPath` will only be false if getDefaultModuleCachePath() fails.
    // That being said, that failure is unlikely and not caching is harmless.
    if (HasPath) {
      const char Arg[] = "-fmodules-cache-path=";
      Path.insert(Path.begin(), Arg, Arg + strlen(Arg));
      CmdArgs.push_back(Args.MakeArgString(Path));
    }
  }

  if (HaveModules) {
    // -fprebuilt-module-path specifies where to load the prebuilt module files.
    for (const Arg *A : Args.filtered(options::OPT_fprebuilt_module_path)) {
      CmdArgs.push_back(Args.MakeArgString(
          std::string("-fprebuilt-module-path=") + A->getValue()));
      A->claim();
    }
    if (Args.hasFlag(options::OPT_fmodules_validate_input_files_content,
                     options::OPT_fno_modules_validate_input_files_content,
                     false))
      CmdArgs.push_back("-fvalidate-ast-input-files-content");
  }

  // -fmodule-name specifies the module that is currently being built (or
  // used for header checking by -fmodule-maps).
  Args.AddLastArg(CmdArgs, options::OPT_fmodule_name_EQ);

  // -fmodule-map-file can be used to specify files containing module
  // definitions.
  Args.AddAllArgs(CmdArgs, options::OPT_fmodule_map_file);

  // -fbuiltin-module-map can be used to load the clang
  // builtin headers modulemap file.
  if (Args.hasArg(options::OPT_fbuiltin_module_map)) {
    SmallString<128> BuiltinModuleMap(D.ResourceDir);
    llvm::sys::path::append(BuiltinModuleMap, "include");
    llvm::sys::path::append(BuiltinModuleMap, "module.modulemap");
    if (llvm::sys::fs::exists(BuiltinModuleMap))
      CmdArgs.push_back(
          Args.MakeArgString("-fmodule-map-file=" + BuiltinModuleMap));
  }

  // The -fmodule-file=<name>=<file> form specifies the mapping of module
  // names to precompiled module files (the module is loaded only if used).
  // The -fmodule-file=<file> form can be used to unconditionally load
  // precompiled module files (whether used or not).
  if (HaveModules)
    Args.AddAllArgs(CmdArgs, options::OPT_fmodule_file);
  else
    Args.ClaimAllArgs(options::OPT_fmodule_file);

  // When building modules and generating crashdumps, we need to dump a module
  // dependency VFS alongside the output.
  if (HaveClangModules && C.isForDiagnostics()) {
    SmallString<128> VFSDir(Output.getFilename());
    llvm::sys::path::replace_extension(VFSDir, ".cache");
    // Add the cache directory as a temp so the crash diagnostics pick it up.
    C.addTempFile(Args.MakeArgString(VFSDir));

    llvm::sys::path::append(VFSDir, "vfs");
    CmdArgs.push_back("-module-dependency-dir");
    CmdArgs.push_back(Args.MakeArgString(VFSDir));
  }

  if (HaveClangModules)
    Args.AddLastArg(CmdArgs, options::OPT_fmodules_user_build_path);

  // Pass through all -fmodules-ignore-macro arguments.
  Args.AddAllArgs(CmdArgs, options::OPT_fmodules_ignore_macro);
  Args.AddLastArg(CmdArgs, options::OPT_fmodules_prune_interval);
  Args.AddLastArg(CmdArgs, options::OPT_fmodules_prune_after);

  Args.AddLastArg(CmdArgs, options::OPT_fbuild_session_timestamp);

  if (Arg *A = Args.getLastArg(options::OPT_fbuild_session_file)) {
    if (Args.hasArg(options::OPT_fbuild_session_timestamp))
      D.Diag(diag::err_drv_argument_not_allowed_with)
          << A->getAsString(Args) << "-fbuild-session-timestamp";

    llvm::sys::fs::file_status Status;
    if (llvm::sys::fs::status(A->getValue(), Status))
      D.Diag(diag::err_drv_no_such_file) << A->getValue();
    CmdArgs.push_back(
        Args.MakeArgString("-fbuild-session-timestamp=" +
                           Twine((uint64_t)Status.getLastModificationTime()
                                     .time_since_epoch()
                                     .count())));
  }

  if (Args.getLastArg(options::OPT_fmodules_validate_once_per_build_session)) {
    if (!Args.getLastArg(options::OPT_fbuild_session_timestamp,
                         options::OPT_fbuild_session_file))
      D.Diag(diag::err_drv_modules_validate_once_requires_timestamp);

    Args.AddLastArg(CmdArgs,
                    options::OPT_fmodules_validate_once_per_build_session);
  }

  if (Args.hasFlag(options::OPT_fmodules_validate_system_headers,
                   options::OPT_fno_modules_validate_system_headers,
                   ImplicitModules))
    CmdArgs.push_back("-fmodules-validate-system-headers");

  Args.AddLastArg(CmdArgs, options::OPT_fmodules_disable_diagnostic_validation);
}

static void RenderCharacterOptions(const ArgList &Args, const llvm::Triple &T,
                                   ArgStringList &CmdArgs) {
  // -fsigned-char is default.
  if (const Arg *A = Args.getLastArg(options::OPT_fsigned_char,
                                     options::OPT_fno_signed_char,
                                     options::OPT_funsigned_char,
                                     options::OPT_fno_unsigned_char)) {
    if (A->getOption().matches(options::OPT_funsigned_char) ||
        A->getOption().matches(options::OPT_fno_signed_char)) {
      CmdArgs.push_back("-fno-signed-char");
    }
  } else if (!isSignedCharDefault(T)) {
    CmdArgs.push_back("-fno-signed-char");
  }

  // The default depends on the language standard.
  Args.AddLastArg(CmdArgs, options::OPT_fchar8__t, options::OPT_fno_char8__t);

  if (const Arg *A = Args.getLastArg(options::OPT_fshort_wchar,
                                     options::OPT_fno_short_wchar)) {
    if (A->getOption().matches(options::OPT_fshort_wchar)) {
      CmdArgs.push_back("-fwchar-type=short");
      CmdArgs.push_back("-fno-signed-wchar");
    } else {
      bool IsARM = T.isARM() || T.isThumb() || T.isAArch64();
      CmdArgs.push_back("-fwchar-type=int");
      if (T.isOSzOS() ||
          (IsARM && !(T.isOSWindows() || T.isOSNetBSD() || T.isOSOpenBSD())))
        CmdArgs.push_back("-fno-signed-wchar");
      else
        CmdArgs.push_back("-fsigned-wchar");
    }
  }
}

static void RenderObjCOptions(const ToolChain &TC, const Driver &D,
                              const llvm::Triple &T, const ArgList &Args,
                              ObjCRuntime &Runtime, bool InferCovariantReturns,
                              const InputInfo &Input, ArgStringList &CmdArgs) {
  const llvm::Triple::ArchType Arch = TC.getArch();

  // -fobjc-dispatch-method is only relevant with the nonfragile-abi, and legacy
  // is the default. Except for deployment target of 10.5, next runtime is
  // always legacy dispatch and -fno-objc-legacy-dispatch gets ignored silently.
  if (Runtime.isNonFragile()) {
    if (!Args.hasFlag(options::OPT_fobjc_legacy_dispatch,
                      options::OPT_fno_objc_legacy_dispatch,
                      Runtime.isLegacyDispatchDefaultForArch(Arch))) {
      if (TC.UseObjCMixedDispatch())
        CmdArgs.push_back("-fobjc-dispatch-method=mixed");
      else
        CmdArgs.push_back("-fobjc-dispatch-method=non-legacy");
    }
  }

  // When ObjectiveC legacy runtime is in effect on MacOSX, turn on the option
  // to do Array/Dictionary subscripting by default.
  if (Arch == llvm::Triple::x86 && T.isMacOSX() &&
      Runtime.getKind() == ObjCRuntime::FragileMacOSX && Runtime.isNeXTFamily())
    CmdArgs.push_back("-fobjc-subscripting-legacy-runtime");

  // Allow -fno-objc-arr to trump -fobjc-arr/-fobjc-arc.
  // NOTE: This logic is duplicated in ToolChains.cpp.
  if (isObjCAutoRefCount(Args)) {
    TC.CheckObjCARC();

    CmdArgs.push_back("-fobjc-arc");

    // FIXME: It seems like this entire block, and several around it should be
    // wrapped in isObjC, but for now we just use it here as this is where it
    // was being used previously.
    if (types::isCXX(Input.getType()) && types::isObjC(Input.getType())) {
      if (TC.GetCXXStdlibType(Args) == ToolChain::CST_Libcxx)
        CmdArgs.push_back("-fobjc-arc-cxxlib=libc++");
      else
        CmdArgs.push_back("-fobjc-arc-cxxlib=libstdc++");
    }

    // Allow the user to enable full exceptions code emission.
    // We default off for Objective-C, on for Objective-C++.
    if (Args.hasFlag(options::OPT_fobjc_arc_exceptions,
                     options::OPT_fno_objc_arc_exceptions,
                     /*Default=*/types::isCXX(Input.getType())))
      CmdArgs.push_back("-fobjc-arc-exceptions");
  }

  // Silence warning for full exception code emission options when explicitly
  // set to use no ARC.
  if (Args.hasArg(options::OPT_fno_objc_arc)) {
    Args.ClaimAllArgs(options::OPT_fobjc_arc_exceptions);
    Args.ClaimAllArgs(options::OPT_fno_objc_arc_exceptions);
  }

  // Allow the user to control whether messages can be converted to runtime
  // functions.
  if (types::isObjC(Input.getType())) {
    auto *Arg = Args.getLastArg(
        options::OPT_fobjc_convert_messages_to_runtime_calls,
        options::OPT_fno_objc_convert_messages_to_runtime_calls);
    if (Arg &&
        Arg->getOption().matches(
            options::OPT_fno_objc_convert_messages_to_runtime_calls))
      CmdArgs.push_back("-fno-objc-convert-messages-to-runtime-calls");
  }

  // -fobjc-infer-related-result-type is the default, except in the Objective-C
  // rewriter.
  if (InferCovariantReturns)
    CmdArgs.push_back("-fno-objc-infer-related-result-type");

  // Pass down -fobjc-weak or -fno-objc-weak if present.
  if (types::isObjC(Input.getType())) {
    auto WeakArg =
        Args.getLastArg(options::OPT_fobjc_weak, options::OPT_fno_objc_weak);
    if (!WeakArg) {
      // nothing to do
    } else if (!Runtime.allowsWeak()) {
      if (WeakArg->getOption().matches(options::OPT_fobjc_weak))
        D.Diag(diag::err_objc_weak_unsupported);
    } else {
      WeakArg->render(Args, CmdArgs);
    }
  }
}

static void RenderDiagnosticsOptions(const Driver &D, const ArgList &Args,
                                     ArgStringList &CmdArgs) {
  bool CaretDefault = true;
  bool ColumnDefault = true;

  if (const Arg *A = Args.getLastArg(options::OPT__SLASH_diagnostics_classic,
                                     options::OPT__SLASH_diagnostics_column,
                                     options::OPT__SLASH_diagnostics_caret)) {
    switch (A->getOption().getID()) {
    case options::OPT__SLASH_diagnostics_caret:
      CaretDefault = true;
      ColumnDefault = true;
      break;
    case options::OPT__SLASH_diagnostics_column:
      CaretDefault = false;
      ColumnDefault = true;
      break;
    case options::OPT__SLASH_diagnostics_classic:
      CaretDefault = false;
      ColumnDefault = false;
      break;
    }
  }

  // -fcaret-diagnostics is default.
  if (!Args.hasFlag(options::OPT_fcaret_diagnostics,
                    options::OPT_fno_caret_diagnostics, CaretDefault))
    CmdArgs.push_back("-fno-caret-diagnostics");

  // -fdiagnostics-fixit-info is default, only pass non-default.
  if (!Args.hasFlag(options::OPT_fdiagnostics_fixit_info,
                    options::OPT_fno_diagnostics_fixit_info))
    CmdArgs.push_back("-fno-diagnostics-fixit-info");

  // Enable -fdiagnostics-show-option by default.
  if (!Args.hasFlag(options::OPT_fdiagnostics_show_option,
                    options::OPT_fno_diagnostics_show_option, true))
    CmdArgs.push_back("-fno-diagnostics-show-option");

  if (const Arg *A =
          Args.getLastArg(options::OPT_fdiagnostics_show_category_EQ)) {
    CmdArgs.push_back("-fdiagnostics-show-category");
    CmdArgs.push_back(A->getValue());
  }

  if (Args.hasFlag(options::OPT_fdiagnostics_show_hotness,
                   options::OPT_fno_diagnostics_show_hotness, false))
    CmdArgs.push_back("-fdiagnostics-show-hotness");

  if (const Arg *A =
          Args.getLastArg(options::OPT_fdiagnostics_hotness_threshold_EQ)) {
    std::string Opt =
        std::string("-fdiagnostics-hotness-threshold=") + A->getValue();
    CmdArgs.push_back(Args.MakeArgString(Opt));
  }

  if (const Arg *A = Args.getLastArg(options::OPT_fdiagnostics_format_EQ)) {
    CmdArgs.push_back("-fdiagnostics-format");
    CmdArgs.push_back(A->getValue());
  }

  if (const Arg *A = Args.getLastArg(
          options::OPT_fdiagnostics_show_note_include_stack,
          options::OPT_fno_diagnostics_show_note_include_stack)) {
    const Option &O = A->getOption();
    if (O.matches(options::OPT_fdiagnostics_show_note_include_stack))
      CmdArgs.push_back("-fdiagnostics-show-note-include-stack");
    else
      CmdArgs.push_back("-fno-diagnostics-show-note-include-stack");
  }

  // Color diagnostics are parsed by the driver directly from argv and later
  // re-parsed to construct this job; claim any possible color diagnostic here
  // to avoid warn_drv_unused_argument and diagnose bad
  // OPT_fdiagnostics_color_EQ values.
  for (const Arg *A : Args) {
    const Option &O = A->getOption();
    if (!O.matches(options::OPT_fcolor_diagnostics) &&
        !O.matches(options::OPT_fdiagnostics_color) &&
        !O.matches(options::OPT_fno_color_diagnostics) &&
        !O.matches(options::OPT_fno_diagnostics_color) &&
        !O.matches(options::OPT_fdiagnostics_color_EQ))
      continue;

    if (O.matches(options::OPT_fdiagnostics_color_EQ)) {
      StringRef Value(A->getValue());
      if (Value != "always" && Value != "never" && Value != "auto")
        D.Diag(diag::err_drv_clang_unsupported)
            << ("-fdiagnostics-color=" + Value).str();
    }
    A->claim();
  }

  if (D.getDiags().getDiagnosticOptions().ShowColors)
    CmdArgs.push_back("-fcolor-diagnostics");

  if (Args.hasArg(options::OPT_fansi_escape_codes))
    CmdArgs.push_back("-fansi-escape-codes");

  if (!Args.hasFlag(options::OPT_fshow_source_location,
                    options::OPT_fno_show_source_location))
    CmdArgs.push_back("-fno-show-source-location");

  if (Args.hasArg(options::OPT_fdiagnostics_absolute_paths))
    CmdArgs.push_back("-fdiagnostics-absolute-paths");

  if (!Args.hasFlag(options::OPT_fshow_column, options::OPT_fno_show_column,
                    ColumnDefault))
    CmdArgs.push_back("-fno-show-column");

  if (!Args.hasFlag(options::OPT_fspell_checking,
                    options::OPT_fno_spell_checking))
    CmdArgs.push_back("-fno-spell-checking");
}

enum class DwarfFissionKind { None, Split, Single };

static DwarfFissionKind getDebugFissionKind(const Driver &D,
                                            const ArgList &Args, Arg *&Arg) {
  Arg =
      Args.getLastArg(options::OPT_gsplit_dwarf, options::OPT_gsplit_dwarf_EQ);
  if (!Arg)
    return DwarfFissionKind::None;

  if (Arg->getOption().matches(options::OPT_gsplit_dwarf))
    return DwarfFissionKind::Split;

  StringRef Value = Arg->getValue();
  if (Value == "split")
    return DwarfFissionKind::Split;
  if (Value == "single")
    return DwarfFissionKind::Single;

  D.Diag(diag::err_drv_unsupported_option_argument)
      << Arg->getOption().getName() << Arg->getValue();
  return DwarfFissionKind::None;
}

static void RenderDebugOptions(const ToolChain &TC, const Driver &D,
                               const llvm::Triple &T, const ArgList &Args,
                               bool EmitCodeView, ArgStringList &CmdArgs,
                               codegenoptions::DebugInfoKind &DebugInfoKind,
                               DwarfFissionKind &DwarfFission) {
  if (Args.hasFlag(options::OPT_fdebug_info_for_profiling,
                   options::OPT_fno_debug_info_for_profiling, false) &&
      checkDebugInfoOption(
          Args.getLastArg(options::OPT_fdebug_info_for_profiling), Args, D, TC))
    CmdArgs.push_back("-fdebug-info-for-profiling");

  // The 'g' groups options involve a somewhat intricate sequence of decisions
  // about what to pass from the driver to the frontend, but by the time they
  // reach cc1 they've been factored into three well-defined orthogonal choices:
  //  * what level of debug info to generate
  //  * what dwarf version to write
  //  * what debugger tuning to use
  // This avoids having to monkey around further in cc1 other than to disable
  // codeview if not running in a Windows environment. Perhaps even that
  // decision should be made in the driver as well though.
  llvm::DebuggerKind DebuggerTuning = TC.getDefaultDebuggerTuning();

  bool SplitDWARFInlining =
      Args.hasFlag(options::OPT_fsplit_dwarf_inlining,
                   options::OPT_fno_split_dwarf_inlining, false);

  Args.ClaimAllArgs(options::OPT_g_Group);

  Arg* SplitDWARFArg;
  DwarfFission = getDebugFissionKind(D, Args, SplitDWARFArg);

  if (DwarfFission != DwarfFissionKind::None &&
      !checkDebugInfoOption(SplitDWARFArg, Args, D, TC)) {
    DwarfFission = DwarfFissionKind::None;
    SplitDWARFInlining = false;
  }

  if (const Arg *A =
          Args.getLastArg(options::OPT_g_Group, options::OPT_gsplit_dwarf,
                          options::OPT_gsplit_dwarf_EQ)) {
    DebugInfoKind = codegenoptions::LimitedDebugInfo;

    // If the last option explicitly specified a debug-info level, use it.
    if (checkDebugInfoOption(A, Args, D, TC) &&
        A->getOption().matches(options::OPT_gN_Group)) {
      DebugInfoKind = DebugLevelToInfoKind(*A);
      // For -g0 or -gline-tables-only, drop -gsplit-dwarf. This gets a bit more
      // complicated if you've disabled inline info in the skeleton CUs
      // (SplitDWARFInlining) - then there's value in composing split-dwarf and
      // line-tables-only, so let those compose naturally in that case.
      if (DebugInfoKind == codegenoptions::NoDebugInfo ||
          DebugInfoKind == codegenoptions::DebugDirectivesOnly ||
          (DebugInfoKind == codegenoptions::DebugLineTablesOnly &&
           SplitDWARFInlining))
        DwarfFission = DwarfFissionKind::None;
    }
  }

  // If a debugger tuning argument appeared, remember it.
  if (const Arg *A =
          Args.getLastArg(options::OPT_gTune_Group, options::OPT_ggdbN_Group)) {
    if (checkDebugInfoOption(A, Args, D, TC)) {
      if (A->getOption().matches(options::OPT_glldb))
        DebuggerTuning = llvm::DebuggerKind::LLDB;
      else if (A->getOption().matches(options::OPT_gsce))
        DebuggerTuning = llvm::DebuggerKind::SCE;
      else
        DebuggerTuning = llvm::DebuggerKind::GDB;
    }
  }

  // If a -gdwarf argument appeared, remember it.
  const Arg *GDwarfN = Args.getLastArg(
      options::OPT_gdwarf_2, options::OPT_gdwarf_3, options::OPT_gdwarf_4,
      options::OPT_gdwarf_5, options::OPT_gdwarf);
  bool EmitDwarf = false;
  if (GDwarfN) {
    if (checkDebugInfoOption(GDwarfN, Args, D, TC))
      EmitDwarf = true;
    else
      GDwarfN = nullptr;
  }

  if (const Arg *A = Args.getLastArg(options::OPT_gcodeview)) {
    if (checkDebugInfoOption(A, Args, D, TC))
      EmitCodeView = true;
  }

  // If the user asked for debug info but did not explicitly specify -gcodeview
  // or -gdwarf, ask the toolchain for the default format.
  if (!EmitCodeView && !EmitDwarf &&
      DebugInfoKind != codegenoptions::NoDebugInfo) {
    switch (TC.getDefaultDebugFormat()) {
    case codegenoptions::DIF_CodeView:
      EmitCodeView = true;
      break;
    case codegenoptions::DIF_DWARF:
      EmitDwarf = true;
      break;
    }
  }

  unsigned DWARFVersion = 0;
  unsigned DefaultDWARFVersion = ParseDebugDefaultVersion(TC, Args);
  if (EmitDwarf) {
    // Start with the platform default DWARF version
    DWARFVersion = TC.GetDefaultDwarfVersion();
    assert(DWARFVersion && "toolchain default DWARF version must be nonzero");

    // If the user specified a default DWARF version, that takes precedence
    // over the platform default.
    if (DefaultDWARFVersion)
      DWARFVersion = DefaultDWARFVersion;

    // Override with a user-specified DWARF version
    if (GDwarfN)
      if (auto ExplicitVersion = DwarfVersionNum(GDwarfN->getSpelling()))
        DWARFVersion = ExplicitVersion;
  }

  // -gline-directives-only supported only for the DWARF debug info.
  if (DWARFVersion == 0 && DebugInfoKind == codegenoptions::DebugDirectivesOnly)
    DebugInfoKind = codegenoptions::NoDebugInfo;

  // We ignore flag -gstrict-dwarf for now.
  // And we handle flag -grecord-gcc-switches later with DWARFDebugFlags.
  Args.ClaimAllArgs(options::OPT_g_flags_Group);

  // Column info is included by default for everything except SCE and
  // CodeView. Clang doesn't track end columns, just starting columns, which,
  // in theory, is fine for CodeView (and PDB).  In practice, however, the
  // Microsoft debuggers don't handle missing end columns well, so it's better
  // not to include any column info.
  if (const Arg *A = Args.getLastArg(options::OPT_gcolumn_info))
    (void)checkDebugInfoOption(A, Args, D, TC);
  if (!Args.hasFlag(options::OPT_gcolumn_info, options::OPT_gno_column_info,
                    !EmitCodeView && DebuggerTuning != llvm::DebuggerKind::SCE))
    CmdArgs.push_back("-gno-column-info");

  // FIXME: Move backend command line options to the module.
  // If -gline-tables-only or -gline-directives-only is the last option it wins.
  if (const Arg *A = Args.getLastArg(options::OPT_gmodules))
    if (checkDebugInfoOption(A, Args, D, TC)) {
      if (DebugInfoKind != codegenoptions::DebugLineTablesOnly &&
          DebugInfoKind != codegenoptions::DebugDirectivesOnly) {
        DebugInfoKind = codegenoptions::LimitedDebugInfo;
        CmdArgs.push_back("-dwarf-ext-refs");
        CmdArgs.push_back("-fmodule-format=obj");
      }
    }

  if (T.isOSBinFormatELF() && !SplitDWARFInlining)
    CmdArgs.push_back("-fno-split-dwarf-inlining");

  // After we've dealt with all combinations of things that could
  // make DebugInfoKind be other than None or DebugLineTablesOnly,
  // figure out if we need to "upgrade" it to standalone debug info.
  // We parse these two '-f' options whether or not they will be used,
  // to claim them even if you wrote "-fstandalone-debug -gline-tables-only"
  bool NeedFullDebug = Args.hasFlag(
      options::OPT_fstandalone_debug, options::OPT_fno_standalone_debug,
      DebuggerTuning == llvm::DebuggerKind::LLDB ||
          TC.GetDefaultStandaloneDebug());
  if (const Arg *A = Args.getLastArg(options::OPT_fstandalone_debug))
    (void)checkDebugInfoOption(A, Args, D, TC);

  if (DebugInfoKind == codegenoptions::LimitedDebugInfo) {
    if (Args.hasFlag(options::OPT_fno_eliminate_unused_debug_types,
                     options::OPT_feliminate_unused_debug_types, false))
      DebugInfoKind = codegenoptions::UnusedTypeInfo;
    else if (NeedFullDebug)
      DebugInfoKind = codegenoptions::FullDebugInfo;
  }

  if (Args.hasFlag(options::OPT_gembed_source, options::OPT_gno_embed_source,
                   false)) {
    // Source embedding is a vendor extension to DWARF v5. By now we have
    // checked if a DWARF version was stated explicitly, and have otherwise
    // fallen back to the target default, so if this is still not at least 5
    // we emit an error.
    const Arg *A = Args.getLastArg(options::OPT_gembed_source);
    if (DWARFVersion < 5)
      D.Diag(diag::err_drv_argument_only_allowed_with)
          << A->getAsString(Args) << "-gdwarf-5";
    else if (checkDebugInfoOption(A, Args, D, TC))
      CmdArgs.push_back("-gembed-source");
  }

  if (EmitCodeView) {
    CmdArgs.push_back("-gcodeview");

    // Emit codeview type hashes if requested.
    if (Args.hasFlag(options::OPT_gcodeview_ghash,
                     options::OPT_gno_codeview_ghash, false)) {
      CmdArgs.push_back("-gcodeview-ghash");
    }
  }

  // Omit inline line tables if requested.
  if (Args.hasFlag(options::OPT_gno_inline_line_tables,
                   options::OPT_ginline_line_tables, false)) {
    CmdArgs.push_back("-gno-inline-line-tables");
  }

  // Adjust the debug info kind for the given toolchain.
  TC.adjustDebugInfoKind(DebugInfoKind, Args);

  // When emitting remarks, we need at least debug lines in the output.
  if (willEmitRemarks(Args) &&
      DebugInfoKind <= codegenoptions::DebugDirectivesOnly)
    DebugInfoKind = codegenoptions::DebugLineTablesOnly;

  RenderDebugEnablingArgs(Args, CmdArgs, DebugInfoKind, DWARFVersion,
                          DebuggerTuning);

  // -fdebug-macro turns on macro debug info generation.
  if (Args.hasFlag(options::OPT_fdebug_macro, options::OPT_fno_debug_macro,
                   false))
    if (checkDebugInfoOption(Args.getLastArg(options::OPT_fdebug_macro), Args,
                             D, TC))
      CmdArgs.push_back("-debug-info-macro");

  // -ggnu-pubnames turns on gnu style pubnames in the backend.
  const auto *PubnamesArg =
      Args.getLastArg(options::OPT_ggnu_pubnames, options::OPT_gno_gnu_pubnames,
                      options::OPT_gpubnames, options::OPT_gno_pubnames);
  if (DwarfFission != DwarfFissionKind::None ||
      (PubnamesArg && checkDebugInfoOption(PubnamesArg, Args, D, TC)))
    if (!PubnamesArg ||
        (!PubnamesArg->getOption().matches(options::OPT_gno_gnu_pubnames) &&
         !PubnamesArg->getOption().matches(options::OPT_gno_pubnames)))
      CmdArgs.push_back(PubnamesArg && PubnamesArg->getOption().matches(
                                           options::OPT_gpubnames)
                            ? "-gpubnames"
                            : "-ggnu-pubnames");

  if (Args.hasFlag(options::OPT_fdebug_ranges_base_address,
                   options::OPT_fno_debug_ranges_base_address, false)) {
    CmdArgs.push_back("-fdebug-ranges-base-address");
  }

  // -gdwarf-aranges turns on the emission of the aranges section in the
  // backend.
  // Always enabled for SCE tuning.
  bool NeedAranges = DebuggerTuning == llvm::DebuggerKind::SCE;
  if (const Arg *A = Args.getLastArg(options::OPT_gdwarf_aranges))
    NeedAranges = checkDebugInfoOption(A, Args, D, TC) || NeedAranges;
  if (NeedAranges) {
    CmdArgs.push_back("-mllvm");
    CmdArgs.push_back("-generate-arange-section");
  }

  if (Args.hasFlag(options::OPT_fforce_dwarf_frame,
                   options::OPT_fno_force_dwarf_frame, false))
    CmdArgs.push_back("-fforce-dwarf-frame");

  if (Args.hasFlag(options::OPT_fdebug_types_section,
                   options::OPT_fno_debug_types_section, false)) {
    if (!T.isOSBinFormatELF()) {
      D.Diag(diag::err_drv_unsupported_opt_for_target)
          << Args.getLastArg(options::OPT_fdebug_types_section)
                 ->getAsString(Args)
          << T.getTriple();
    } else if (checkDebugInfoOption(
                   Args.getLastArg(options::OPT_fdebug_types_section), Args, D,
                   TC)) {
      CmdArgs.push_back("-mllvm");
      CmdArgs.push_back("-generate-type-units");
    }
  }

  // Decide how to render forward declarations of template instantiations.
  // SCE wants full descriptions, others just get them in the name.
  if (DebuggerTuning == llvm::DebuggerKind::SCE)
    CmdArgs.push_back("-debug-forward-template-params");

  // Do we need to explicitly import anonymous namespaces into the parent
  // scope?
  if (DebuggerTuning == llvm::DebuggerKind::SCE)
    CmdArgs.push_back("-dwarf-explicit-import");

  RenderDebugInfoCompressionArgs(Args, CmdArgs, D, TC);
}

void Clang::ConstructJob(Compilation &C, const JobAction &JA,
                         const InputInfo &Output, const InputInfoList &Inputs,
                         const ArgList &Args, const char *LinkingOutput) const {
  const auto &TC = getToolChain();
  const llvm::Triple &RawTriple = TC.getTriple();
  const llvm::Triple &Triple = TC.getEffectiveTriple();
  const std::string &TripleStr = Triple.getTriple();

  bool KernelOrKext =
      Args.hasArg(options::OPT_mkernel, options::OPT_fapple_kext);
  const Driver &D = TC.getDriver();
  ArgStringList CmdArgs;

  // Check number of inputs for sanity. We need at least one input.
  assert(Inputs.size() >= 1 && "Must have at least one input.");
  // CUDA/HIP compilation may have multiple inputs (source file + results of
  // device-side compilations). OpenMP device jobs also take the host IR as a
  // second input. Module precompilation accepts a list of header files to
  // include as part of the module. All other jobs are expected to have exactly
  // one input.
  bool IsCuda = JA.isOffloading(Action::OFK_Cuda);
  bool IsHIP = JA.isOffloading(Action::OFK_HIP);
  bool IsOpenMPDevice = JA.isDeviceOffloading(Action::OFK_OpenMP);
  bool IsHeaderModulePrecompile = isa<HeaderModulePrecompileJobAction>(JA);

  // A header module compilation doesn't have a main input file, so invent a
  // fake one as a placeholder.
  const char *ModuleName = [&]{
    auto *ModuleNameArg = Args.getLastArg(options::OPT_fmodule_name_EQ);
    return ModuleNameArg ? ModuleNameArg->getValue() : "";
  }();
  InputInfo HeaderModuleInput(Inputs[0].getType(), ModuleName, ModuleName);

  const InputInfo &Input =
      IsHeaderModulePrecompile ? HeaderModuleInput : Inputs[0];

  InputInfoList ModuleHeaderInputs;
  const InputInfo *CudaDeviceInput = nullptr;
  const InputInfo *OpenMPDeviceInput = nullptr;
  for (const InputInfo &I : Inputs) {
    if (&I == &Input) {
      // This is the primary input.
    } else if (IsHeaderModulePrecompile &&
               types::getPrecompiledType(I.getType()) == types::TY_PCH) {
      types::ID Expected = HeaderModuleInput.getType();
      if (I.getType() != Expected) {
        D.Diag(diag::err_drv_module_header_wrong_kind)
            << I.getFilename() << types::getTypeName(I.getType())
            << types::getTypeName(Expected);
      }
      ModuleHeaderInputs.push_back(I);
    } else if ((IsCuda || IsHIP) && !CudaDeviceInput) {
      CudaDeviceInput = &I;
    } else if (IsOpenMPDevice && !OpenMPDeviceInput) {
      OpenMPDeviceInput = &I;
    } else {
      llvm_unreachable("unexpectedly given multiple inputs");
    }
  }

  const llvm::Triple *AuxTriple =
      (IsCuda || IsHIP) ? TC.getAuxTriple() : nullptr;
  bool IsWindowsMSVC = RawTriple.isWindowsMSVCEnvironment();
  bool IsIAMCU = RawTriple.isOSIAMCU();

  // Adjust IsWindowsXYZ for CUDA/HIP compilations.  Even when compiling in
  // device mode (i.e., getToolchain().getTriple() is NVPTX/AMDGCN, not
  // Windows), we need to pass Windows-specific flags to cc1.
  if (IsCuda || IsHIP)
    IsWindowsMSVC |= AuxTriple && AuxTriple->isWindowsMSVCEnvironment();

  // C++ is not supported for IAMCU.
  if (IsIAMCU && types::isCXX(Input.getType()))
    D.Diag(diag::err_drv_clang_unsupported) << "C++ for IAMCU";

  // Invoke ourselves in -cc1 mode.
  //
  // FIXME: Implement custom jobs for internal actions.
  CmdArgs.push_back("-cc1");

  // Add the "effective" target triple.
  CmdArgs.push_back("-triple");
  CmdArgs.push_back(Args.MakeArgString(TripleStr));

  if (const Arg *MJ = Args.getLastArg(options::OPT_MJ)) {
    DumpCompilationDatabase(C, MJ->getValue(), TripleStr, Output, Input, Args);
    Args.ClaimAllArgs(options::OPT_MJ);
  } else if (const Arg *GenCDBFragment =
                 Args.getLastArg(options::OPT_gen_cdb_fragment_path)) {
    DumpCompilationDatabaseFragmentToDir(GenCDBFragment->getValue(), C,
                                         TripleStr, Output, Input, Args);
    Args.ClaimAllArgs(options::OPT_gen_cdb_fragment_path);
  }

  if (IsCuda || IsHIP) {
    // We have to pass the triple of the host if compiling for a CUDA/HIP device
    // and vice-versa.
    std::string NormalizedTriple;
    if (JA.isDeviceOffloading(Action::OFK_Cuda) ||
        JA.isDeviceOffloading(Action::OFK_HIP))
      NormalizedTriple = C.getSingleOffloadToolChain<Action::OFK_Host>()
                             ->getTriple()
                             .normalize();
    else {
      // Host-side compilation.
      NormalizedTriple =
          (IsCuda ? C.getSingleOffloadToolChain<Action::OFK_Cuda>()
                  : C.getSingleOffloadToolChain<Action::OFK_HIP>())
              ->getTriple()
              .normalize();
      if (IsCuda) {
        // We need to figure out which CUDA version we're compiling for, as that
        // determines how we load and launch GPU kernels.
        auto *CTC = static_cast<const toolchains::CudaToolChain *>(
            C.getSingleOffloadToolChain<Action::OFK_Cuda>());
        assert(CTC && "Expected valid CUDA Toolchain.");
        if (CTC && CTC->CudaInstallation.version() != CudaVersion::UNKNOWN)
          CmdArgs.push_back(Args.MakeArgString(
              Twine("-target-sdk-version=") +
              CudaVersionToString(CTC->CudaInstallation.version())));
      }
    }
    CmdArgs.push_back("-aux-triple");
    CmdArgs.push_back(Args.MakeArgString(NormalizedTriple));
  }

  if (Args.hasFlag(options::OPT_fsycl, options::OPT_fno_sycl, false)) {
    CmdArgs.push_back("-fsycl");
    CmdArgs.push_back("-fsycl-is-device");

    if (Arg *A = Args.getLastArg(options::OPT_sycl_std_EQ)) {
      A->render(Args, CmdArgs);
    } else {
      // Ensure the default version in SYCL mode is 1.2.1 (aka 2017)
      CmdArgs.push_back("-sycl-std=2017");
    }
  }

  if (IsOpenMPDevice) {
    // We have to pass the triple of the host if compiling for an OpenMP device.
    std::string NormalizedTriple =
        C.getSingleOffloadToolChain<Action::OFK_Host>()
            ->getTriple()
            .normalize();
    CmdArgs.push_back("-aux-triple");
    CmdArgs.push_back(Args.MakeArgString(NormalizedTriple));
  }

  if (Triple.isOSWindows() && (Triple.getArch() == llvm::Triple::arm ||
                               Triple.getArch() == llvm::Triple::thumb)) {
    unsigned Offset = Triple.getArch() == llvm::Triple::arm ? 4 : 6;
    unsigned Version = 0;
    bool Failure =
        Triple.getArchName().substr(Offset).consumeInteger(10, Version);
    if (Failure || Version < 7)
      D.Diag(diag::err_target_unsupported_arch) << Triple.getArchName()
                                                << TripleStr;
  }

  // Push all default warning arguments that are specific to
  // the given target.  These come before user provided warning options
  // are provided.
  TC.addClangWarningOptions(CmdArgs);

  // Select the appropriate action.
  RewriteKind rewriteKind = RK_None;

  // If CollectArgsForIntegratedAssembler() isn't called below, claim the args
  // it claims when not running an assembler. Otherwise, clang would emit
  // "argument unused" warnings for assembler flags when e.g. adding "-E" to
  // flags while debugging something. That'd be somewhat inconvenient, and it's
  // also inconsistent with most other flags -- we don't warn on
  // -ffunction-sections not being used in -E mode either for example, even
  // though it's not really used either.
  if (!isa<AssembleJobAction>(JA)) {
    // The args claimed here should match the args used in
    // CollectArgsForIntegratedAssembler().
    if (TC.useIntegratedAs()) {
      Args.ClaimAllArgs(options::OPT_mrelax_all);
      Args.ClaimAllArgs(options::OPT_mno_relax_all);
      Args.ClaimAllArgs(options::OPT_mincremental_linker_compatible);
      Args.ClaimAllArgs(options::OPT_mno_incremental_linker_compatible);
      switch (C.getDefaultToolChain().getArch()) {
      case llvm::Triple::arm:
      case llvm::Triple::armeb:
      case llvm::Triple::thumb:
      case llvm::Triple::thumbeb:
        Args.ClaimAllArgs(options::OPT_mimplicit_it_EQ);
        break;
      default:
        break;
      }
    }
    Args.ClaimAllArgs(options::OPT_Wa_COMMA);
    Args.ClaimAllArgs(options::OPT_Xassembler);
  }

  if (isa<AnalyzeJobAction>(JA)) {
    assert(JA.getType() == types::TY_Plist && "Invalid output type.");
    CmdArgs.push_back("-analyze");
  } else if (isa<MigrateJobAction>(JA)) {
    CmdArgs.push_back("-migrate");
  } else if (isa<PreprocessJobAction>(JA)) {
    if (Output.getType() == types::TY_Dependencies)
      CmdArgs.push_back("-Eonly");
    else {
      CmdArgs.push_back("-E");
      if (Args.hasArg(options::OPT_rewrite_objc) &&
          !Args.hasArg(options::OPT_g_Group))
        CmdArgs.push_back("-P");
    }
  } else if (isa<AssembleJobAction>(JA)) {
    CmdArgs.push_back("-emit-obj");

    CollectArgsForIntegratedAssembler(C, Args, CmdArgs, D);

    // Also ignore explicit -force_cpusubtype_ALL option.
    (void)Args.hasArg(options::OPT_force__cpusubtype__ALL);
  } else if (isa<PrecompileJobAction>(JA)) {
    if (JA.getType() == types::TY_Nothing)
      CmdArgs.push_back("-fsyntax-only");
    else if (JA.getType() == types::TY_ModuleFile)
      CmdArgs.push_back(IsHeaderModulePrecompile
                            ? "-emit-header-module"
                            : "-emit-module-interface");
    else
      CmdArgs.push_back("-emit-pch");
  } else if (isa<VerifyPCHJobAction>(JA)) {
    CmdArgs.push_back("-verify-pch");
  } else {
    assert((isa<CompileJobAction>(JA) || isa<BackendJobAction>(JA)) &&
           "Invalid action for clang tool.");
    if (JA.getType() == types::TY_Nothing) {
      CmdArgs.push_back("-fsyntax-only");
    } else if (JA.getType() == types::TY_LLVM_IR ||
               JA.getType() == types::TY_LTO_IR) {
      CmdArgs.push_back("-emit-llvm");
    } else if (JA.getType() == types::TY_LLVM_BC ||
               JA.getType() == types::TY_LTO_BC) {
      CmdArgs.push_back("-emit-llvm-bc");
    } else if (JA.getType() == types::TY_IFS ||
               JA.getType() == types::TY_IFS_CPP) {
      StringRef ArgStr =
          Args.hasArg(options::OPT_interface_stub_version_EQ)
              ? Args.getLastArgValue(options::OPT_interface_stub_version_EQ)
              : "experimental-ifs-v2";
      CmdArgs.push_back("-emit-interface-stubs");
      CmdArgs.push_back(
          Args.MakeArgString(Twine("-interface-stub-version=") + ArgStr.str()));
    } else if (JA.getType() == types::TY_PP_Asm) {
      CmdArgs.push_back("-S");
    } else if (JA.getType() == types::TY_AST) {
      CmdArgs.push_back("-emit-pch");
    } else if (JA.getType() == types::TY_ModuleFile) {
      CmdArgs.push_back("-module-file-info");
    } else if (JA.getType() == types::TY_RewrittenObjC) {
      CmdArgs.push_back("-rewrite-objc");
      rewriteKind = RK_NonFragile;
    } else if (JA.getType() == types::TY_RewrittenLegacyObjC) {
      CmdArgs.push_back("-rewrite-objc");
      rewriteKind = RK_Fragile;
    } else {
      assert(JA.getType() == types::TY_PP_Asm && "Unexpected output type!");
    }

    // Preserve use-list order by default when emitting bitcode, so that
    // loading the bitcode up in 'opt' or 'llc' and running passes gives the
    // same result as running passes here.  For LTO, we don't need to preserve
    // the use-list order, since serialization to bitcode is part of the flow.
    if (JA.getType() == types::TY_LLVM_BC)
      CmdArgs.push_back("-emit-llvm-uselists");

    // Device-side jobs do not support LTO.
    bool isDeviceOffloadAction = !(JA.isDeviceOffloading(Action::OFK_None) ||
                                   JA.isDeviceOffloading(Action::OFK_Host));

    if (D.isUsingLTO() && !isDeviceOffloadAction) {
      Args.AddLastArg(CmdArgs, options::OPT_flto, options::OPT_flto_EQ);
      CmdArgs.push_back("-flto-unit");
    }
  }

  if (const Arg *A = Args.getLastArg(options::OPT_fthinlto_index_EQ)) {
    if (!types::isLLVMIR(Input.getType()))
      D.Diag(diag::err_drv_arg_requires_bitcode_input) << A->getAsString(Args);
    Args.AddLastArg(CmdArgs, options::OPT_fthinlto_index_EQ);
  }

  if (Args.getLastArg(options::OPT_fthin_link_bitcode_EQ))
    Args.AddLastArg(CmdArgs, options::OPT_fthin_link_bitcode_EQ);

  if (Args.getLastArg(options::OPT_save_temps_EQ))
    Args.AddLastArg(CmdArgs, options::OPT_save_temps_EQ);

  if (Args.hasFlag(options::OPT_fmemory_profile,
                   options::OPT_fno_memory_profile, false))
    Args.AddLastArg(CmdArgs, options::OPT_fmemory_profile);

  // Embed-bitcode option.
  // Only white-listed flags below are allowed to be embedded.
  if (C.getDriver().embedBitcodeInObject() && !C.getDriver().isUsingLTO() &&
      (isa<BackendJobAction>(JA) || isa<AssembleJobAction>(JA))) {
    // Add flags implied by -fembed-bitcode.
    Args.AddLastArg(CmdArgs, options::OPT_fembed_bitcode_EQ);
    // Disable all llvm IR level optimizations.
    CmdArgs.push_back("-disable-llvm-passes");

    // Render target options.
    TC.addClangTargetOptions(Args, CmdArgs, JA.getOffloadingDeviceKind());

    // reject options that shouldn't be supported in bitcode
    // also reject kernel/kext
    static const constexpr unsigned kBitcodeOptionBlacklist[] = {
        options::OPT_mkernel,
        options::OPT_fapple_kext,
        options::OPT_ffunction_sections,
        options::OPT_fno_function_sections,
        options::OPT_fdata_sections,
        options::OPT_fno_data_sections,
        options::OPT_fbasic_block_sections_EQ,
        options::OPT_funique_internal_linkage_names,
        options::OPT_fno_unique_internal_linkage_names,
        options::OPT_funique_section_names,
        options::OPT_fno_unique_section_names,
        options::OPT_funique_basic_block_section_names,
        options::OPT_fno_unique_basic_block_section_names,
        options::OPT_mrestrict_it,
        options::OPT_mno_restrict_it,
        options::OPT_mstackrealign,
        options::OPT_mno_stackrealign,
        options::OPT_mstack_alignment,
        options::OPT_mcmodel_EQ,
        options::OPT_mlong_calls,
        options::OPT_mno_long_calls,
        options::OPT_ggnu_pubnames,
        options::OPT_gdwarf_aranges,
        options::OPT_fdebug_types_section,
        options::OPT_fno_debug_types_section,
        options::OPT_fdwarf_directory_asm,
        options::OPT_fno_dwarf_directory_asm,
        options::OPT_mrelax_all,
        options::OPT_mno_relax_all,
        options::OPT_ftrap_function_EQ,
        options::OPT_ffixed_r9,
        options::OPT_mfix_cortex_a53_835769,
        options::OPT_mno_fix_cortex_a53_835769,
        options::OPT_ffixed_x18,
        options::OPT_mglobal_merge,
        options::OPT_mno_global_merge,
        options::OPT_mred_zone,
        options::OPT_mno_red_zone,
        options::OPT_Wa_COMMA,
        options::OPT_Xassembler,
        options::OPT_mllvm,
    };
    for (const auto &A : Args)
      if (llvm::find(kBitcodeOptionBlacklist, A->getOption().getID()) !=
          std::end(kBitcodeOptionBlacklist))
        D.Diag(diag::err_drv_unsupported_embed_bitcode) << A->getSpelling();

    // Render the CodeGen options that need to be passed.
    if (!Args.hasFlag(options::OPT_foptimize_sibling_calls,
                      options::OPT_fno_optimize_sibling_calls))
      CmdArgs.push_back("-mdisable-tail-calls");

    RenderFloatingPointOptions(TC, D, isOptimizationLevelFast(Args), Args,
                               CmdArgs, JA);

    // Render ABI arguments
    switch (TC.getArch()) {
    default: break;
    case llvm::Triple::arm:
    case llvm::Triple::armeb:
    case llvm::Triple::thumbeb:
      RenderARMABI(Triple, Args, CmdArgs);
      break;
    case llvm::Triple::aarch64:
    case llvm::Triple::aarch64_32:
    case llvm::Triple::aarch64_be:
      RenderAArch64ABI(Triple, Args, CmdArgs);
      break;
    }

    // Optimization level for CodeGen.
    if (const Arg *A = Args.getLastArg(options::OPT_O_Group)) {
      if (A->getOption().matches(options::OPT_O4)) {
        CmdArgs.push_back("-O3");
        D.Diag(diag::warn_O4_is_O3);
      } else {
        A->render(Args, CmdArgs);
      }
    }

    // Input/Output file.
    if (Output.getType() == types::TY_Dependencies) {
      // Handled with other dependency code.
    } else if (Output.isFilename()) {
      CmdArgs.push_back("-o");
      CmdArgs.push_back(Output.getFilename());
    } else {
      assert(Output.isNothing() && "Input output.");
    }

    for (const auto &II : Inputs) {
      addDashXForInput(Args, II, CmdArgs);
      if (II.isFilename())
        CmdArgs.push_back(II.getFilename());
      else
        II.getInputArg().renderAsInput(Args, CmdArgs);
    }

    C.addCommand(std::make_unique<Command>(
        JA, *this, ResponseFileSupport::AtFileUTF8(), D.getClangProgramPath(),
        CmdArgs, Inputs, Output));
    return;
  }

  if (C.getDriver().embedBitcodeMarkerOnly() && !C.getDriver().isUsingLTO())
    CmdArgs.push_back("-fembed-bitcode=marker");

  // We normally speed up the clang process a bit by skipping destructors at
  // exit, but when we're generating diagnostics we can rely on some of the
  // cleanup.
  if (!C.isForDiagnostics())
    CmdArgs.push_back("-disable-free");

#ifdef NDEBUG
  const bool IsAssertBuild = false;
#else
  const bool IsAssertBuild = true;
#endif

  // Disable the verification pass in -asserts builds.
  if (!IsAssertBuild)
    CmdArgs.push_back("-disable-llvm-verifier");

  // Discard value names in assert builds unless otherwise specified.
  if (Args.hasFlag(options::OPT_fdiscard_value_names,
                   options::OPT_fno_discard_value_names, !IsAssertBuild)) {
    if (Args.hasArg(options::OPT_fdiscard_value_names) &&
        (std::any_of(Inputs.begin(), Inputs.end(),
                     [](const clang::driver::InputInfo &II) {
                       return types::isLLVMIR(II.getType());
                     }))) {
      D.Diag(diag::warn_ignoring_fdiscard_for_bitcode);
    }
    CmdArgs.push_back("-discard-value-names");
  }

  // Set the main file name, so that debug info works even with
  // -save-temps.
  CmdArgs.push_back("-main-file-name");
  CmdArgs.push_back(getBaseInputName(Args, Input));

  // Some flags which affect the language (via preprocessor
  // defines).
  if (Args.hasArg(options::OPT_static))
    CmdArgs.push_back("-static-define");

  if (Args.hasArg(options::OPT_municode))
    CmdArgs.push_back("-DUNICODE");

  if (isa<AnalyzeJobAction>(JA))
    RenderAnalyzerOptions(Args, CmdArgs, Triple, Input);

  if (isa<AnalyzeJobAction>(JA) ||
      (isa<PreprocessJobAction>(JA) && Args.hasArg(options::OPT__analyze)))
    CmdArgs.push_back("-setup-static-analyzer");

  // Enable compatilibily mode to avoid analyzer-config related errors.
  // Since we can't access frontend flags through hasArg, let's manually iterate
  // through them.
  bool FoundAnalyzerConfig = false;
  for (auto Arg : Args.filtered(options::OPT_Xclang))
    if (StringRef(Arg->getValue()) == "-analyzer-config") {
      FoundAnalyzerConfig = true;
      break;
    }
  if (!FoundAnalyzerConfig)
    for (auto Arg : Args.filtered(options::OPT_Xanalyzer))
      if (StringRef(Arg->getValue()) == "-analyzer-config") {
        FoundAnalyzerConfig = true;
        break;
      }
  if (FoundAnalyzerConfig)
    CmdArgs.push_back("-analyzer-config-compatibility-mode=true");

  CheckCodeGenerationOptions(D, Args);

  unsigned FunctionAlignment = ParseFunctionAlignment(TC, Args);
  assert(FunctionAlignment <= 31 && "function alignment will be truncated!");
  if (FunctionAlignment) {
    CmdArgs.push_back("-function-alignment");
    CmdArgs.push_back(Args.MakeArgString(std::to_string(FunctionAlignment)));
  }

  llvm::Reloc::Model RelocationModel;
  unsigned PICLevel;
  bool IsPIE;
  std::tie(RelocationModel, PICLevel, IsPIE) = ParsePICArgs(TC, Args);

  bool IsROPI = RelocationModel == llvm::Reloc::ROPI ||
                RelocationModel == llvm::Reloc::ROPI_RWPI;
  bool IsRWPI = RelocationModel == llvm::Reloc::RWPI ||
                RelocationModel == llvm::Reloc::ROPI_RWPI;

  if (Args.hasArg(options::OPT_mcmse) &&
      !Args.hasArg(options::OPT_fallow_unsupported)) {
    if (IsROPI)
      D.Diag(diag::err_cmse_pi_are_incompatible) << IsROPI;
    if (IsRWPI)
      D.Diag(diag::err_cmse_pi_are_incompatible) << !IsRWPI;
  }

  if (IsROPI && types::isCXX(Input.getType()) &&
      !Args.hasArg(options::OPT_fallow_unsupported))
    D.Diag(diag::err_drv_ropi_incompatible_with_cxx);

  const char *RMName = RelocationModelName(RelocationModel);
  if (RMName) {
    CmdArgs.push_back("-mrelocation-model");
    CmdArgs.push_back(RMName);
  }
  if (PICLevel > 0) {
    CmdArgs.push_back("-pic-level");
    CmdArgs.push_back(PICLevel == 1 ? "1" : "2");
    if (IsPIE)
      CmdArgs.push_back("-pic-is-pie");
  }

  if (!PICLevel && Triple.getArch() == llvm::Triple::riscv64 &&
      Triple.getOS() == llvm::Triple::Linux &&
      Triple.getEnvironment() == llvm::Triple::GNU) {
    // This is odd and seems to be a disagreement between GCC and LLVM
    // when it comes to the TLS model use when -fno-PIC. For now fix it here.
    // See EPI/llvm#12
    CmdArgs.push_back("-ftls-model=local-exec");
  }

  if (RelocationModel == llvm::Reloc::ROPI ||
      RelocationModel == llvm::Reloc::ROPI_RWPI)
    CmdArgs.push_back("-fropi");
  if (RelocationModel == llvm::Reloc::RWPI ||
      RelocationModel == llvm::Reloc::ROPI_RWPI)
    CmdArgs.push_back("-frwpi");

  if (Arg *A = Args.getLastArg(options::OPT_meabi)) {
    CmdArgs.push_back("-meabi");
    CmdArgs.push_back(A->getValue());
  }

  // The default is -fno-semantic-interposition. We render it just because we
  // require explicit -fno-semantic-interposition to infer dso_local.
  if (Arg *A = Args.getLastArg(options::OPT_fsemantic_interposition,
                               options::OPT_fno_semantic_interposition))
    if (RelocationModel != llvm::Reloc::Static && !IsPIE)
      A->render(Args, CmdArgs);

  {
    std::string Model;
    if (Arg *A = Args.getLastArg(options::OPT_mthread_model)) {
      if (!TC.isThreadModelSupported(A->getValue()))
        D.Diag(diag::err_drv_invalid_thread_model_for_target)
            << A->getValue() << A->getAsString(Args);
      Model = A->getValue();
    } else
      Model = TC.getThreadModel();
    if (Model != "posix") {
      CmdArgs.push_back("-mthread-model");
      CmdArgs.push_back(Args.MakeArgString(Model));
    }
  }

  Args.AddLastArg(CmdArgs, options::OPT_fveclib);

  if (Args.hasFlag(options::OPT_fmerge_all_constants,
                   options::OPT_fno_merge_all_constants, false))
    CmdArgs.push_back("-fmerge-all-constants");

  if (Args.hasFlag(options::OPT_fno_delete_null_pointer_checks,
                   options::OPT_fdelete_null_pointer_checks, false))
    CmdArgs.push_back("-fno-delete-null-pointer-checks");

  // LLVM Code Generator Options.

  if (Args.hasArg(options::OPT_frewrite_map_file) ||
      Args.hasArg(options::OPT_frewrite_map_file_EQ)) {
    for (const Arg *A : Args.filtered(options::OPT_frewrite_map_file,
                                      options::OPT_frewrite_map_file_EQ)) {
      StringRef Map = A->getValue();
      if (!llvm::sys::fs::exists(Map)) {
        D.Diag(diag::err_drv_no_such_file) << Map;
      } else {
        CmdArgs.push_back("-frewrite-map-file");
        CmdArgs.push_back(A->getValue());
        A->claim();
      }
    }
  }

  if (Arg *A = Args.getLastArg(options::OPT_Wframe_larger_than_EQ)) {
    StringRef v = A->getValue();
    CmdArgs.push_back("-mllvm");
    CmdArgs.push_back(Args.MakeArgString("-warn-stack-size=" + v));
    A->claim();
  }

  if (!Args.hasFlag(options::OPT_fjump_tables, options::OPT_fno_jump_tables,
                    true))
    CmdArgs.push_back("-fno-jump-tables");

  if (Args.hasFlag(options::OPT_fprofile_sample_accurate,
                   options::OPT_fno_profile_sample_accurate, false))
    CmdArgs.push_back("-fprofile-sample-accurate");

  if (!Args.hasFlag(options::OPT_fpreserve_as_comments,
                    options::OPT_fno_preserve_as_comments, true))
    CmdArgs.push_back("-fno-preserve-as-comments");

  if (Arg *A = Args.getLastArg(options::OPT_mregparm_EQ)) {
    CmdArgs.push_back("-mregparm");
    CmdArgs.push_back(A->getValue());
  }

  if (Arg *A = Args.getLastArg(options::OPT_maix_struct_return,
                               options::OPT_msvr4_struct_return)) {
    if (TC.getArch() != llvm::Triple::ppc) {
      D.Diag(diag::err_drv_unsupported_opt_for_target)
          << A->getSpelling() << RawTriple.str();
    } else if (A->getOption().matches(options::OPT_maix_struct_return)) {
      CmdArgs.push_back("-maix-struct-return");
    } else {
      assert(A->getOption().matches(options::OPT_msvr4_struct_return));
      CmdArgs.push_back("-msvr4-struct-return");
    }
  }

  if (Arg *A = Args.getLastArg(options::OPT_fpcc_struct_return,
                               options::OPT_freg_struct_return)) {
    if (TC.getArch() != llvm::Triple::x86) {
      D.Diag(diag::err_drv_unsupported_opt_for_target)
          << A->getSpelling() << RawTriple.str();
    } else if (A->getOption().matches(options::OPT_fpcc_struct_return)) {
      CmdArgs.push_back("-fpcc-struct-return");
    } else {
      assert(A->getOption().matches(options::OPT_freg_struct_return));
      CmdArgs.push_back("-freg-struct-return");
    }
  }

  if (Args.hasFlag(options::OPT_mrtd, options::OPT_mno_rtd, false))
    CmdArgs.push_back("-fdefault-calling-conv=stdcall");

  if (Args.hasArg(options::OPT_fenable_matrix)) {
    // enable-matrix is needed by both the LangOpts and by LLVM.
    CmdArgs.push_back("-fenable-matrix");
    CmdArgs.push_back("-mllvm");
    CmdArgs.push_back("-enable-matrix");
  }

  CodeGenOptions::FramePointerKind FPKeepKind =
                  getFramePointerKind(Args, RawTriple);
  const char *FPKeepKindStr = nullptr;
  switch (FPKeepKind) {
  case CodeGenOptions::FramePointerKind::None:
    FPKeepKindStr = "-mframe-pointer=none";
    break;
  case CodeGenOptions::FramePointerKind::NonLeaf:
    FPKeepKindStr = "-mframe-pointer=non-leaf";
    break;
  case CodeGenOptions::FramePointerKind::All:
    FPKeepKindStr = "-mframe-pointer=all";
    break;
  }
  assert(FPKeepKindStr && "unknown FramePointerKind");
  CmdArgs.push_back(FPKeepKindStr);

  if (!Args.hasFlag(options::OPT_fzero_initialized_in_bss,
                    options::OPT_fno_zero_initialized_in_bss, true))
    CmdArgs.push_back("-fno-zero-initialized-in-bss");

  bool OFastEnabled = isOptimizationLevelFast(Args);
  // If -Ofast is the optimization level, then -fstrict-aliasing should be
  // enabled.  This alias option is being used to simplify the hasFlag logic.
  OptSpecifier StrictAliasingAliasOption =
      OFastEnabled ? options::OPT_Ofast : options::OPT_fstrict_aliasing;
  // We turn strict aliasing off by default if we're in CL mode, since MSVC
  // doesn't do any TBAA.
  bool TBAAOnByDefault = !D.IsCLMode();
  if (!Args.hasFlag(options::OPT_fstrict_aliasing, StrictAliasingAliasOption,
                    options::OPT_fno_strict_aliasing, TBAAOnByDefault))
    CmdArgs.push_back("-relaxed-aliasing");
  if (!Args.hasFlag(options::OPT_fstruct_path_tbaa,
                    options::OPT_fno_struct_path_tbaa))
    CmdArgs.push_back("-no-struct-path-tbaa");
  if (Args.hasFlag(options::OPT_fstrict_enums, options::OPT_fno_strict_enums,
                   false))
    CmdArgs.push_back("-fstrict-enums");
  if (!Args.hasFlag(options::OPT_fstrict_return, options::OPT_fno_strict_return,
                    true))
    CmdArgs.push_back("-fno-strict-return");
  if (Args.hasFlag(options::OPT_fallow_editor_placeholders,
                   options::OPT_fno_allow_editor_placeholders, false))
    CmdArgs.push_back("-fallow-editor-placeholders");
  if (Args.hasFlag(options::OPT_fstrict_vtable_pointers,
                   options::OPT_fno_strict_vtable_pointers,
                   false))
    CmdArgs.push_back("-fstrict-vtable-pointers");
  if (Args.hasFlag(options::OPT_fforce_emit_vtables,
                   options::OPT_fno_force_emit_vtables,
                   false))
    CmdArgs.push_back("-fforce-emit-vtables");
  if (!Args.hasFlag(options::OPT_foptimize_sibling_calls,
                    options::OPT_fno_optimize_sibling_calls))
    CmdArgs.push_back("-mdisable-tail-calls");
  if (Args.hasFlag(options::OPT_fno_escaping_block_tail_calls,
                   options::OPT_fescaping_block_tail_calls, false))
    CmdArgs.push_back("-fno-escaping-block-tail-calls");

  Args.AddLastArg(CmdArgs, options::OPT_ffine_grained_bitfield_accesses,
                  options::OPT_fno_fine_grained_bitfield_accesses);

  // Handle segmented stacks.
  if (Args.hasArg(options::OPT_fsplit_stack))
    CmdArgs.push_back("-split-stacks");

  RenderFloatingPointOptions(TC, D, OFastEnabled, Args, CmdArgs, JA);

  if (Arg *A = Args.getLastArg(options::OPT_mdouble_EQ)) {
    if (TC.getArch() == llvm::Triple::avr)
      A->render(Args, CmdArgs);
    else
      D.Diag(diag::err_drv_unsupported_opt_for_target)
          << A->getAsString(Args) << TripleStr;
  }

  if (Arg *A = Args.getLastArg(options::OPT_LongDouble_Group)) {
    if (TC.getTriple().isX86())
      A->render(Args, CmdArgs);
    else if ((TC.getArch() == llvm::Triple::ppc || TC.getTriple().isPPC64()) &&
             (A->getOption().getID() != options::OPT_mlong_double_80))
      A->render(Args, CmdArgs);
    else
      D.Diag(diag::err_drv_unsupported_opt_for_target)
          << A->getAsString(Args) << TripleStr;
  }

  // Decide whether to use verbose asm. Verbose assembly is the default on
  // toolchains which have the integrated assembler on by default.
  bool IsIntegratedAssemblerDefault = TC.IsIntegratedAssemblerDefault();
  if (!Args.hasFlag(options::OPT_fverbose_asm, options::OPT_fno_verbose_asm,
                    IsIntegratedAssemblerDefault))
    CmdArgs.push_back("-fno-verbose-asm");

  if (!TC.useIntegratedAs())
    CmdArgs.push_back("-no-integrated-as");

  if (Args.hasArg(options::OPT_fdebug_pass_structure)) {
    CmdArgs.push_back("-mdebug-pass");
    CmdArgs.push_back("Structure");
  }
  if (Args.hasArg(options::OPT_fdebug_pass_arguments)) {
    CmdArgs.push_back("-mdebug-pass");
    CmdArgs.push_back("Arguments");
  }

  // Enable -mconstructor-aliases except on darwin, where we have to work around
  // a linker bug (see <rdar://problem/7651567>), and CUDA device code, where
  // aliases aren't supported. Similarly, aliases aren't yet supported for AIX.
  if (!RawTriple.isOSDarwin() && !RawTriple.isNVPTX() && !RawTriple.isOSAIX())
    CmdArgs.push_back("-mconstructor-aliases");

  // Darwin's kernel doesn't support guard variables; just die if we
  // try to use them.
  if (KernelOrKext && RawTriple.isOSDarwin())
    CmdArgs.push_back("-fforbid-guard-variables");

  if (Args.hasFlag(options::OPT_mms_bitfields, options::OPT_mno_ms_bitfields,
                   Triple.isWindowsGNUEnvironment())) {
    CmdArgs.push_back("-mms-bitfields");
  }

  if (Args.hasFlag(options::OPT_mpie_copy_relocations,
                   options::OPT_mno_pie_copy_relocations,
                   false)) {
    CmdArgs.push_back("-mpie-copy-relocations");
  }

  if (Args.hasFlag(options::OPT_fno_plt, options::OPT_fplt, false)) {
    CmdArgs.push_back("-fno-plt");
  }

  // -fhosted is default.
  // TODO: Audit uses of KernelOrKext and see where it'd be more appropriate to
  // use Freestanding.
  bool Freestanding =
      Args.hasFlag(options::OPT_ffreestanding, options::OPT_fhosted, false) ||
      KernelOrKext;
  if (Freestanding)
    CmdArgs.push_back("-ffreestanding");

  // This is a coarse approximation of what llvm-gcc actually does, both
  // -fasynchronous-unwind-tables and -fnon-call-exceptions interact in more
  // complicated ways.
  bool AsynchronousUnwindTables =
      Args.hasFlag(options::OPT_fasynchronous_unwind_tables,
                   options::OPT_fno_asynchronous_unwind_tables,
                   (TC.IsUnwindTablesDefault(Args) ||
                    TC.getSanitizerArgs().needsUnwindTables()) &&
                       !Freestanding);
  if (Args.hasFlag(options::OPT_funwind_tables, options::OPT_fno_unwind_tables,
                   AsynchronousUnwindTables))
    CmdArgs.push_back("-munwind-tables");

  // Prepare `-aux-target-cpu` and `-aux-target-feature` unless
  // `--gpu-use-aux-triple-only` is specified.
  if (!Args.getLastArg(options::OPT_gpu_use_aux_triple_only) &&
      ((IsCuda && JA.isDeviceOffloading(Action::OFK_Cuda)) ||
       (IsHIP && JA.isDeviceOffloading(Action::OFK_HIP)))) {
    const ArgList &HostArgs =
        C.getArgsForToolChain(nullptr, StringRef(), Action::OFK_None);
    std::string HostCPU =
        getCPUName(HostArgs, *TC.getAuxTriple(), /*FromAs*/ false);
    if (!HostCPU.empty()) {
      CmdArgs.push_back("-aux-target-cpu");
      CmdArgs.push_back(Args.MakeArgString(HostCPU));
    }
    getTargetFeatures(D, *TC.getAuxTriple(), HostArgs, CmdArgs,
                      /*ForAS*/ false, /*IsAux*/ true);
  }

  TC.addClangTargetOptions(Args, CmdArgs, JA.getOffloadingDeviceKind());

  // FIXME: Handle -mtune=.
  (void)Args.hasArg(options::OPT_mtune_EQ);

  if (Arg *A = Args.getLastArg(options::OPT_mcmodel_EQ)) {
    StringRef CM = A->getValue();
    if (CM == "small" || CM == "kernel" || CM == "medium" || CM == "large" ||
        CM == "tiny")
      A->render(Args, CmdArgs);
    else
      D.Diag(diag::err_drv_invalid_argument_to_option)
          << CM << A->getOption().getName();
  }

  if (Arg *A = Args.getLastArg(options::OPT_mtls_size_EQ)) {
    StringRef Value = A->getValue();
    unsigned TLSSize = 0;
    Value.getAsInteger(10, TLSSize);
    if (!Triple.isAArch64() || !Triple.isOSBinFormatELF())
      D.Diag(diag::err_drv_unsupported_opt_for_target)
          << A->getOption().getName() << TripleStr;
    if (TLSSize != 12 && TLSSize != 24 && TLSSize != 32 && TLSSize != 48)
      D.Diag(diag::err_drv_invalid_int_value)
          << A->getOption().getName() << Value;
    Args.AddLastArg(CmdArgs, options::OPT_mtls_size_EQ);
  }

  // Add the target cpu
  std::string CPU = getCPUName(Args, Triple, /*FromAs*/ false);
  if (!CPU.empty()) {
    CmdArgs.push_back("-target-cpu");
    CmdArgs.push_back(Args.MakeArgString(CPU));
  }

  RenderTargetOptions(Triple, Args, KernelOrKext, CmdArgs);

  // These two are potentially updated by AddClangCLArgs.
  codegenoptions::DebugInfoKind DebugInfoKind = codegenoptions::NoDebugInfo;
  bool EmitCodeView = false;

  // Add clang-cl arguments.
  types::ID InputType = Input.getType();
  if (D.IsCLMode())
    AddClangCLArgs(Args, InputType, CmdArgs, &DebugInfoKind, &EmitCodeView);

  DwarfFissionKind DwarfFission;
  RenderDebugOptions(TC, D, RawTriple, Args, EmitCodeView, CmdArgs,
                     DebugInfoKind, DwarfFission);

  // Add the split debug info name to the command lines here so we
  // can propagate it to the backend.
  bool SplitDWARF = (DwarfFission != DwarfFissionKind::None) &&
                    (TC.getTriple().isOSBinFormatELF() ||
                     TC.getTriple().isOSBinFormatWasm()) &&
                    (isa<AssembleJobAction>(JA) || isa<CompileJobAction>(JA) ||
                     isa<BackendJobAction>(JA));
  if (SplitDWARF) {
    const char *SplitDWARFOut = SplitDebugName(JA, Args, Input, Output);
    CmdArgs.push_back("-split-dwarf-file");
    CmdArgs.push_back(SplitDWARFOut);
    if (DwarfFission == DwarfFissionKind::Split) {
      CmdArgs.push_back("-split-dwarf-output");
      CmdArgs.push_back(SplitDWARFOut);
    }
  }

  // Pass the linker version in use.
  if (Arg *A = Args.getLastArg(options::OPT_mlinker_version_EQ)) {
    CmdArgs.push_back("-target-linker-version");
    CmdArgs.push_back(A->getValue());
  }

  // Explicitly error on some things we know we don't support and can't just
  // ignore.
  if (!Args.hasArg(options::OPT_fallow_unsupported)) {
    Arg *Unsupported;
    if (types::isCXX(InputType) && RawTriple.isOSDarwin() &&
        TC.getArch() == llvm::Triple::x86) {
      if ((Unsupported = Args.getLastArg(options::OPT_fapple_kext)) ||
          (Unsupported = Args.getLastArg(options::OPT_mkernel)))
        D.Diag(diag::err_drv_clang_unsupported_opt_cxx_darwin_i386)
            << Unsupported->getOption().getName();
    }
    // The faltivec option has been superseded by the maltivec option.
    if ((Unsupported = Args.getLastArg(options::OPT_faltivec)))
      D.Diag(diag::err_drv_clang_unsupported_opt_faltivec)
          << Unsupported->getOption().getName()
          << "please use -maltivec and include altivec.h explicitly";
    if ((Unsupported = Args.getLastArg(options::OPT_fno_altivec)))
      D.Diag(diag::err_drv_clang_unsupported_opt_faltivec)
          << Unsupported->getOption().getName() << "please use -mno-altivec";
  }

  Args.AddAllArgs(CmdArgs, options::OPT_v);

  if (Args.getLastArg(options::OPT_H)) {
    CmdArgs.push_back("-H");
    CmdArgs.push_back("-sys-header-deps");
  }

  if (D.CCPrintHeaders && !D.CCGenDiagnostics) {
    CmdArgs.push_back("-header-include-file");
    CmdArgs.push_back(D.CCPrintHeadersFilename ? D.CCPrintHeadersFilename
                                               : "-");
    CmdArgs.push_back("-sys-header-deps");
  }
  Args.AddLastArg(CmdArgs, options::OPT_P);
  Args.AddLastArg(CmdArgs, options::OPT_print_ivar_layout);

  if (D.CCLogDiagnostics && !D.CCGenDiagnostics) {
    CmdArgs.push_back("-diagnostic-log-file");
    CmdArgs.push_back(D.CCLogDiagnosticsFilename ? D.CCLogDiagnosticsFilename
                                                 : "-");
  }

  // Give the gen diagnostics more chances to succeed, by avoiding intentional
  // crashes.
  if (D.CCGenDiagnostics)
    CmdArgs.push_back("-disable-pragma-debug-crash");

  bool UseSeparateSections = isUseSeparateSections(Triple);

  if (Args.hasFlag(options::OPT_ffunction_sections,
                   options::OPT_fno_function_sections, UseSeparateSections)) {
    CmdArgs.push_back("-ffunction-sections");
  }

  if (Arg *A = Args.getLastArg(options::OPT_fbasic_block_sections_EQ)) {
    if (Triple.isX86() && Triple.isOSBinFormatELF()) {
      StringRef Val = A->getValue();
      if (Val != "all" && Val != "labels" && Val != "none" &&
          !(Val.startswith("list=") && llvm::sys::fs::exists(Val.substr(5))))
        D.Diag(diag::err_drv_invalid_value)
            << A->getAsString(Args) << A->getValue();
      else
        A->render(Args, CmdArgs);
    } else {
      D.Diag(diag::err_drv_unsupported_opt_for_target)
          << A->getAsString(Args) << TripleStr;
    }
  }

  bool HasDefaultDataSections = Triple.isOSBinFormatXCOFF();
  if (Args.hasFlag(options::OPT_fdata_sections, options::OPT_fno_data_sections,
                   UseSeparateSections || HasDefaultDataSections)) {
    CmdArgs.push_back("-fdata-sections");
  }

  if (!Args.hasFlag(options::OPT_funique_section_names,
                    options::OPT_fno_unique_section_names, true))
    CmdArgs.push_back("-fno-unique-section-names");

  if (Args.hasFlag(options::OPT_funique_internal_linkage_names,
                   options::OPT_fno_unique_internal_linkage_names, false))
    CmdArgs.push_back("-funique-internal-linkage-names");

  if (Args.hasFlag(options::OPT_funique_basic_block_section_names,
                   options::OPT_fno_unique_basic_block_section_names, false))
    CmdArgs.push_back("-funique-basic-block-section-names");

  if (Arg *A = Args.getLastArg(options::OPT_fsplit_machine_functions,
                               options::OPT_fno_split_machine_functions)) {
    // This codegen pass is only available on x86-elf targets.
    if (Triple.isX86() && Triple.isOSBinFormatELF()) {
      if (A->getOption().matches(options::OPT_fsplit_machine_functions))
        A->render(Args, CmdArgs);
    } else {
      D.Diag(diag::err_drv_unsupported_opt_for_target)
          << A->getAsString(Args) << TripleStr;
    }
  }

  Args.AddLastArg(CmdArgs, options::OPT_finstrument_functions,
                  options::OPT_finstrument_functions_after_inlining,
                  options::OPT_finstrument_function_entry_bare);

  // NVPTX/AMDGCN doesn't support PGO or coverage. There's no runtime support
  // for sampling, overhead of call arc collection is way too high and there's
  // no way to collect the output.
  if (!Triple.isNVPTX() && !Triple.isAMDGCN())
    addPGOAndCoverageFlags(TC, C, D, Output, Args, CmdArgs);

  Args.AddLastArg(CmdArgs, options::OPT_fclang_abi_compat_EQ);

  // Add runtime flag for PS4 when PGO, coverage, or sanitizers are enabled.
  if (RawTriple.isPS4CPU() &&
      !Args.hasArg(options::OPT_nostdlib, options::OPT_nodefaultlibs)) {
    PS4cpu::addProfileRTArgs(TC, Args, CmdArgs);
    PS4cpu::addSanitizerArgs(TC, CmdArgs);
  }

  // Pass options for controlling the default header search paths.
  if (Args.hasArg(options::OPT_nostdinc)) {
    CmdArgs.push_back("-nostdsysteminc");
    CmdArgs.push_back("-nobuiltininc");
  } else {
    if (Args.hasArg(options::OPT_nostdlibinc))
      CmdArgs.push_back("-nostdsysteminc");
    Args.AddLastArg(CmdArgs, options::OPT_nostdincxx);
    Args.AddLastArg(CmdArgs, options::OPT_nobuiltininc);
  }

  // Pass the path to compiler resource files.
  CmdArgs.push_back("-resource-dir");
  CmdArgs.push_back(D.ResourceDir.c_str());

  Args.AddLastArg(CmdArgs, options::OPT_working_directory);

  RenderARCMigrateToolOptions(D, Args, CmdArgs);

  // Add preprocessing options like -I, -D, etc. if we are using the
  // preprocessor.
  //
  // FIXME: Support -fpreprocessed
  if (types::getPreprocessedType(InputType) != types::TY_INVALID)
    AddPreprocessingOptions(C, JA, D, Args, CmdArgs, Output, Inputs);

  // Don't warn about "clang -c -DPIC -fPIC test.i" because libtool.m4 assumes
  // that "The compiler can only warn and ignore the option if not recognized".
  // When building with ccache, it will pass -D options to clang even on
  // preprocessed inputs and configure concludes that -fPIC is not supported.
  Args.ClaimAllArgs(options::OPT_D);

  // Manually translate -O4 to -O3; let clang reject others.
  if (Arg *A = Args.getLastArg(options::OPT_O_Group)) {
    if (A->getOption().matches(options::OPT_O4)) {
      CmdArgs.push_back("-O3");
      D.Diag(diag::warn_O4_is_O3);
    } else {
      A->render(Args, CmdArgs);
    }
  }

  // Warn about ignored options to clang.
  for (const Arg *A :
       Args.filtered(options::OPT_clang_ignored_gcc_optimization_f_Group)) {
    D.Diag(diag::warn_ignored_gcc_optimization) << A->getAsString(Args);
    A->claim();
  }

  for (const Arg *A :
       Args.filtered(options::OPT_clang_ignored_legacy_options_Group)) {
    D.Diag(diag::warn_ignored_clang_option) << A->getAsString(Args);
    A->claim();
  }

  claimNoWarnArgs(Args);

  Args.AddAllArgs(CmdArgs, options::OPT_R_Group);

  Args.AddAllArgs(CmdArgs, options::OPT_W_Group);
  if (Args.hasFlag(options::OPT_pedantic, options::OPT_no_pedantic, false))
    CmdArgs.push_back("-pedantic");
  Args.AddLastArg(CmdArgs, options::OPT_pedantic_errors);
  Args.AddLastArg(CmdArgs, options::OPT_w);

  // Fixed point flags
  if (Args.hasFlag(options::OPT_ffixed_point, options::OPT_fno_fixed_point,
                   /*Default=*/false))
    Args.AddLastArg(CmdArgs, options::OPT_ffixed_point);

  // Handle -{std, ansi, trigraphs} -- take the last of -{std, ansi}
  // (-ansi is equivalent to -std=c89 or -std=c++98).
  //
  // If a std is supplied, only add -trigraphs if it follows the
  // option.
  bool ImplyVCPPCXXVer = false;
  const Arg *Std = Args.getLastArg(options::OPT_std_EQ, options::OPT_ansi);
  if (Std) {
    if (Std->getOption().matches(options::OPT_ansi))
      if (types::isCXX(InputType))
        CmdArgs.push_back("-std=c++98");
      else
        CmdArgs.push_back("-std=c89");
    else
      Std->render(Args, CmdArgs);

    // If -f(no-)trigraphs appears after the language standard flag, honor it.
    if (Arg *A = Args.getLastArg(options::OPT_std_EQ, options::OPT_ansi,
                                 options::OPT_ftrigraphs,
                                 options::OPT_fno_trigraphs))
      if (A != Std)
        A->render(Args, CmdArgs);
  } else {
    // Honor -std-default.
    //
    // FIXME: Clang doesn't correctly handle -std= when the input language
    // doesn't match. For the time being just ignore this for C++ inputs;
    // eventually we want to do all the standard defaulting here instead of
    // splitting it between the driver and clang -cc1.
    if (!types::isCXX(InputType))
      Args.AddAllArgsTranslated(CmdArgs, options::OPT_std_default_EQ, "-std=",
                                /*Joined=*/true);
    else if (IsWindowsMSVC)
      ImplyVCPPCXXVer = true;

    Args.AddLastArg(CmdArgs, options::OPT_ftrigraphs,
                    options::OPT_fno_trigraphs);

    // HIP headers has minimum C++ standard requirements. Therefore set the
    // default language standard.
    if (IsHIP)
      CmdArgs.push_back(IsWindowsMSVC ? "-std=c++14" : "-std=c++11");
  }

  // GCC's behavior for -Wwrite-strings is a bit strange:
  //  * In C, this "warning flag" changes the types of string literals from
  //    'char[N]' to 'const char[N]', and thus triggers an unrelated warning
  //    for the discarded qualifier.
  //  * In C++, this is just a normal warning flag.
  //
  // Implementing this warning correctly in C is hard, so we follow GCC's
  // behavior for now. FIXME: Directly diagnose uses of a string literal as
  // a non-const char* in C, rather than using this crude hack.
  if (!types::isCXX(InputType)) {
    // FIXME: This should behave just like a warning flag, and thus should also
    // respect -Weverything, -Wno-everything, -Werror=write-strings, and so on.
    Arg *WriteStrings =
        Args.getLastArg(options::OPT_Wwrite_strings,
                        options::OPT_Wno_write_strings, options::OPT_w);
    if (WriteStrings &&
        WriteStrings->getOption().matches(options::OPT_Wwrite_strings))
      CmdArgs.push_back("-fconst-strings");
  }

  // GCC provides a macro definition '__DEPRECATED' when -Wdeprecated is active
  // during C++ compilation, which it is by default. GCC keeps this define even
  // in the presence of '-w', match this behavior bug-for-bug.
  if (types::isCXX(InputType) &&
      Args.hasFlag(options::OPT_Wdeprecated, options::OPT_Wno_deprecated,
                   true)) {
    CmdArgs.push_back("-fdeprecated-macro");
  }

  // Translate GCC's misnamer '-fasm' arguments to '-fgnu-keywords'.
  if (Arg *Asm = Args.getLastArg(options::OPT_fasm, options::OPT_fno_asm)) {
    if (Asm->getOption().matches(options::OPT_fasm))
      CmdArgs.push_back("-fgnu-keywords");
    else
      CmdArgs.push_back("-fno-gnu-keywords");
  }

  if (ShouldDisableDwarfDirectory(Args, TC))
    CmdArgs.push_back("-fno-dwarf-directory-asm");

  if (!ShouldEnableAutolink(Args, TC, JA))
    CmdArgs.push_back("-fno-autolink");

  // Add in -fdebug-compilation-dir if necessary.
  addDebugCompDirArg(Args, CmdArgs, D.getVFS());

  addDebugPrefixMapArg(D, Args, CmdArgs);

  if (Arg *A = Args.getLastArg(options::OPT_ftemplate_depth_,
                               options::OPT_ftemplate_depth_EQ)) {
    CmdArgs.push_back("-ftemplate-depth");
    CmdArgs.push_back(A->getValue());
  }

  if (Arg *A = Args.getLastArg(options::OPT_foperator_arrow_depth_EQ)) {
    CmdArgs.push_back("-foperator-arrow-depth");
    CmdArgs.push_back(A->getValue());
  }

  if (Arg *A = Args.getLastArg(options::OPT_fconstexpr_depth_EQ)) {
    CmdArgs.push_back("-fconstexpr-depth");
    CmdArgs.push_back(A->getValue());
  }

  if (Arg *A = Args.getLastArg(options::OPT_fconstexpr_steps_EQ)) {
    CmdArgs.push_back("-fconstexpr-steps");
    CmdArgs.push_back(A->getValue());
  }

  if (Args.hasArg(options::OPT_fexperimental_new_constant_interpreter))
    CmdArgs.push_back("-fexperimental-new-constant-interpreter");

  if (Arg *A = Args.getLastArg(options::OPT_fbracket_depth_EQ)) {
    CmdArgs.push_back("-fbracket-depth");
    CmdArgs.push_back(A->getValue());
  }

  if (Arg *A = Args.getLastArg(options::OPT_Wlarge_by_value_copy_EQ,
                               options::OPT_Wlarge_by_value_copy_def)) {
    if (A->getNumValues()) {
      StringRef bytes = A->getValue();
      CmdArgs.push_back(Args.MakeArgString("-Wlarge-by-value-copy=" + bytes));
    } else
      CmdArgs.push_back("-Wlarge-by-value-copy=64"); // default value
  }

  if (Args.hasArg(options::OPT_relocatable_pch))
    CmdArgs.push_back("-relocatable-pch");

  if (const Arg *A = Args.getLastArg(options::OPT_fcf_runtime_abi_EQ)) {
    static const char *kCFABIs[] = {
      "standalone", "objc", "swift", "swift-5.0", "swift-4.2", "swift-4.1",
    };

    if (find(kCFABIs, StringRef(A->getValue())) == std::end(kCFABIs))
      D.Diag(diag::err_drv_invalid_cf_runtime_abi) << A->getValue();
    else
      A->render(Args, CmdArgs);
  }

  if (Arg *A = Args.getLastArg(options::OPT_fconstant_string_class_EQ)) {
    CmdArgs.push_back("-fconstant-string-class");
    CmdArgs.push_back(A->getValue());
  }

  if (Arg *A = Args.getLastArg(options::OPT_ftabstop_EQ)) {
    CmdArgs.push_back("-ftabstop");
    CmdArgs.push_back(A->getValue());
  }

  if (Args.hasFlag(options::OPT_fstack_size_section,
                   options::OPT_fno_stack_size_section, RawTriple.isPS4()))
    CmdArgs.push_back("-fstack-size-section");

  CmdArgs.push_back("-ferror-limit");
  if (Arg *A = Args.getLastArg(options::OPT_ferror_limit_EQ))
    CmdArgs.push_back(A->getValue());
  else
    CmdArgs.push_back("19");

  if (Arg *A = Args.getLastArg(options::OPT_fmacro_backtrace_limit_EQ)) {
    CmdArgs.push_back("-fmacro-backtrace-limit");
    CmdArgs.push_back(A->getValue());
  }

  if (Arg *A = Args.getLastArg(options::OPT_ftemplate_backtrace_limit_EQ)) {
    CmdArgs.push_back("-ftemplate-backtrace-limit");
    CmdArgs.push_back(A->getValue());
  }

  if (Arg *A = Args.getLastArg(options::OPT_fconstexpr_backtrace_limit_EQ)) {
    CmdArgs.push_back("-fconstexpr-backtrace-limit");
    CmdArgs.push_back(A->getValue());
  }

  if (Arg *A = Args.getLastArg(options::OPT_fspell_checking_limit_EQ)) {
    CmdArgs.push_back("-fspell-checking-limit");
    CmdArgs.push_back(A->getValue());
  }

  // Pass -fmessage-length=.
  unsigned MessageLength = 0;
  if (Arg *A = Args.getLastArg(options::OPT_fmessage_length_EQ)) {
    StringRef V(A->getValue());
    if (V.getAsInteger(0, MessageLength))
      D.Diag(diag::err_drv_invalid_argument_to_option)
          << V << A->getOption().getName();
  } else {
    // If -fmessage-length=N was not specified, determine whether this is a
    // terminal and, if so, implicitly define -fmessage-length appropriately.
    MessageLength = llvm::sys::Process::StandardErrColumns();
  }
  if (MessageLength != 0)
    CmdArgs.push_back(
        Args.MakeArgString("-fmessage-length=" + Twine(MessageLength)));

  // -fvisibility= and -fvisibility-ms-compat are of a piece.
  if (const Arg *A = Args.getLastArg(options::OPT_fvisibility_EQ,
                                     options::OPT_fvisibility_ms_compat)) {
    if (A->getOption().matches(options::OPT_fvisibility_EQ)) {
      CmdArgs.push_back("-fvisibility");
      CmdArgs.push_back(A->getValue());
    } else {
      assert(A->getOption().matches(options::OPT_fvisibility_ms_compat));
      CmdArgs.push_back("-fvisibility");
      CmdArgs.push_back("hidden");
      CmdArgs.push_back("-ftype-visibility");
      CmdArgs.push_back("default");
    }
  }

  if (const Arg *A = Args.getLastArg(options::OPT_mignore_xcoff_visibility)) {
    if (Triple.isOSAIX())
      CmdArgs.push_back("-mignore-xcoff-visibility");
    else
      D.Diag(diag::err_drv_unsupported_opt_for_target)
          << A->getAsString(Args) << TripleStr;
  }

  Args.AddLastArg(CmdArgs, options::OPT_fvisibility_inlines_hidden);
  Args.AddLastArg(CmdArgs, options::OPT_fvisibility_inlines_hidden_static_local_var,
                           options::OPT_fno_visibility_inlines_hidden_static_local_var);
  Args.AddLastArg(CmdArgs, options::OPT_fvisibility_global_new_delete_hidden);

  Args.AddLastArg(CmdArgs, options::OPT_ftlsmodel_EQ);

  // Forward -f (flag) options which we can pass directly.
  Args.AddLastArg(CmdArgs, options::OPT_femit_all_decls);
  Args.AddLastArg(CmdArgs, options::OPT_fheinous_gnu_extensions);
  Args.AddLastArg(CmdArgs, options::OPT_fdigraphs, options::OPT_fno_digraphs);
  Args.AddLastArg(CmdArgs, options::OPT_fno_operator_names);
  Args.AddLastArg(CmdArgs, options::OPT_femulated_tls,
                  options::OPT_fno_emulated_tls);

  // AltiVec-like language extensions aren't relevant for assembling.
  if (!isa<PreprocessJobAction>(JA) || Output.getType() != types::TY_PP_Asm)
    Args.AddLastArg(CmdArgs, options::OPT_fzvector);

  Args.AddLastArg(CmdArgs, options::OPT_fdiagnostics_show_template_tree);
  Args.AddLastArg(CmdArgs, options::OPT_fno_elide_type);

  // Forward flags for OpenMP. We don't do this if the current action is an
  // device offloading action other than OpenMP.
  if (Args.hasFlag(options::OPT_fopenmp, options::OPT_fopenmp_EQ,
                   options::OPT_fno_openmp, false) &&
      (JA.isDeviceOffloading(Action::OFK_None) ||
       JA.isDeviceOffloading(Action::OFK_OpenMP))) {
    switch (D.getOpenMPRuntime(Args)) {
    case Driver::OMPRT_OMP:
    case Driver::OMPRT_IOMP5:
      // Clang can generate useful OpenMP code for these two runtime libraries.
      CmdArgs.push_back("-fopenmp");

      // If no option regarding the use of TLS in OpenMP codegeneration is
      // given, decide a default based on the target. Otherwise rely on the
      // options and pass the right information to the frontend.
      if (!Args.hasFlag(options::OPT_fopenmp_use_tls,
                        options::OPT_fnoopenmp_use_tls, /*Default=*/true))
        CmdArgs.push_back("-fnoopenmp-use-tls");
      Args.AddLastArg(CmdArgs, options::OPT_fopenmp_simd,
                      options::OPT_fno_openmp_simd);
      Args.AddAllArgs(CmdArgs, options::OPT_fopenmp_enable_irbuilder);
      Args.AddAllArgs(CmdArgs, options::OPT_fopenmp_version_EQ);
      Args.AddAllArgs(CmdArgs, options::OPT_fopenmp_cuda_number_of_sm_EQ);
      Args.AddAllArgs(CmdArgs, options::OPT_fopenmp_cuda_blocks_per_sm_EQ);
      Args.AddAllArgs(CmdArgs,
                      options::OPT_fopenmp_cuda_teams_reduction_recs_num_EQ);
      if (Args.hasFlag(options::OPT_fopenmp_optimistic_collapse,
                       options::OPT_fno_openmp_optimistic_collapse,
                       /*Default=*/false))
        CmdArgs.push_back("-fopenmp-optimistic-collapse");

      // When in OpenMP offloading mode with NVPTX target, forward
      // cuda-mode flag
      if (Args.hasFlag(options::OPT_fopenmp_cuda_mode,
                       options::OPT_fno_openmp_cuda_mode, /*Default=*/false))
        CmdArgs.push_back("-fopenmp-cuda-mode");

      // When in OpenMP offloading mode with NVPTX target, forward
      // cuda-parallel-target-regions flag
      if (Args.hasFlag(options::OPT_fopenmp_cuda_parallel_target_regions,
                       options::OPT_fno_openmp_cuda_parallel_target_regions,
                       /*Default=*/true))
        CmdArgs.push_back("-fopenmp-cuda-parallel-target-regions");

      // When in OpenMP offloading mode with NVPTX target, check if full runtime
      // is required.
      if (Args.hasFlag(options::OPT_fopenmp_cuda_force_full_runtime,
                       options::OPT_fno_openmp_cuda_force_full_runtime,
                       /*Default=*/false))
        CmdArgs.push_back("-fopenmp-cuda-force-full-runtime");
      break;
    default:
      // By default, if Clang doesn't know how to generate useful OpenMP code
      // for a specific runtime library, we just don't pass the '-fopenmp' flag
      // down to the actual compilation.
      // FIXME: It would be better to have a mode which *only* omits IR
      // generation based on the OpenMP support so that we get consistent
      // semantic analysis, etc.
      break;
    }
  } else {
    Args.AddLastArg(CmdArgs, options::OPT_fopenmp_simd,
                    options::OPT_fno_openmp_simd);
    Args.AddAllArgs(CmdArgs, options::OPT_fopenmp_version_EQ);
  }

  const SanitizerArgs &Sanitize = TC.getSanitizerArgs();
  Sanitize.addArgs(TC, Args, CmdArgs, InputType);

  const XRayArgs &XRay = TC.getXRayArgs();
  XRay.addArgs(TC, Args, CmdArgs, InputType);

  if (Arg *A = Args.getLastArg(options::OPT_fpatchable_function_entry_EQ)) {
    StringRef S0 = A->getValue(), S = S0;
    unsigned Size, Offset = 0;
    if (!Triple.isAArch64() && Triple.getArch() != llvm::Triple::x86 &&
        Triple.getArch() != llvm::Triple::x86_64)
      D.Diag(diag::err_drv_unsupported_opt_for_target)
          << A->getAsString(Args) << TripleStr;
    else if (S.consumeInteger(10, Size) ||
             (!S.empty() && (!S.consume_front(",") ||
                             S.consumeInteger(10, Offset) || !S.empty())))
      D.Diag(diag::err_drv_invalid_argument_to_option)
          << S0 << A->getOption().getName();
    else if (Size < Offset)
      D.Diag(diag::err_drv_unsupported_fpatchable_function_entry_argument);
    else {
      CmdArgs.push_back(Args.MakeArgString(A->getSpelling() + Twine(Size)));
      CmdArgs.push_back(Args.MakeArgString(
          "-fpatchable-function-entry-offset=" + Twine(Offset)));
    }
  }

  if (TC.SupportsProfiling()) {
    Args.AddLastArg(CmdArgs, options::OPT_pg);

    llvm::Triple::ArchType Arch = TC.getArch();
    if (Arg *A = Args.getLastArg(options::OPT_mfentry)) {
      if (Arch == llvm::Triple::systemz || TC.getTriple().isX86())
        A->render(Args, CmdArgs);
      else
        D.Diag(diag::err_drv_unsupported_opt_for_target)
            << A->getAsString(Args) << TripleStr;
    }
    if (Arg *A = Args.getLastArg(options::OPT_mnop_mcount)) {
      if (Arch == llvm::Triple::systemz)
        A->render(Args, CmdArgs);
      else
        D.Diag(diag::err_drv_unsupported_opt_for_target)
            << A->getAsString(Args) << TripleStr;
    }
    if (Arg *A = Args.getLastArg(options::OPT_mrecord_mcount)) {
      if (Arch == llvm::Triple::systemz)
        A->render(Args, CmdArgs);
      else
        D.Diag(diag::err_drv_unsupported_opt_for_target)
            << A->getAsString(Args) << TripleStr;
    }
  }

  if (Args.getLastArg(options::OPT_fapple_kext) ||
      (Args.hasArg(options::OPT_mkernel) && types::isCXX(InputType)))
    CmdArgs.push_back("-fapple-kext");

  Args.AddLastArg(CmdArgs, options::OPT_flax_vector_conversions_EQ);
  Args.AddLastArg(CmdArgs, options::OPT_fobjc_sender_dependent_dispatch);
  Args.AddLastArg(CmdArgs, options::OPT_fdiagnostics_print_source_range_info);
  Args.AddLastArg(CmdArgs, options::OPT_fdiagnostics_parseable_fixits);
  Args.AddLastArg(CmdArgs, options::OPT_ftime_report);
  Args.AddLastArg(CmdArgs, options::OPT_ftime_trace);
  Args.AddLastArg(CmdArgs, options::OPT_ftime_trace_granularity_EQ);
  Args.AddLastArg(CmdArgs, options::OPT_ftrapv);
  Args.AddLastArg(CmdArgs, options::OPT_malign_double);
  Args.AddLastArg(CmdArgs, options::OPT_fno_temp_file);

  if (Arg *A = Args.getLastArg(options::OPT_ftrapv_handler_EQ)) {
    CmdArgs.push_back("-ftrapv-handler");
    CmdArgs.push_back(A->getValue());
  }

  Args.AddLastArg(CmdArgs, options::OPT_ftrap_function_EQ);

  // -fno-strict-overflow implies -fwrapv if it isn't disabled, but
  // -fstrict-overflow won't turn off an explicitly enabled -fwrapv.
  if (Arg *A = Args.getLastArg(options::OPT_fwrapv, options::OPT_fno_wrapv)) {
    if (A->getOption().matches(options::OPT_fwrapv))
      CmdArgs.push_back("-fwrapv");
  } else if (Arg *A = Args.getLastArg(options::OPT_fstrict_overflow,
                                      options::OPT_fno_strict_overflow)) {
    if (A->getOption().matches(options::OPT_fno_strict_overflow))
      CmdArgs.push_back("-fwrapv");
  }

  if (Arg *A = Args.getLastArg(options::OPT_freroll_loops,
                               options::OPT_fno_reroll_loops))
    if (A->getOption().matches(options::OPT_freroll_loops))
      CmdArgs.push_back("-freroll-loops");

  Args.AddLastArg(CmdArgs, options::OPT_fwritable_strings);
  Args.AddLastArg(CmdArgs, options::OPT_funroll_loops,
                  options::OPT_fno_unroll_loops);

  Args.AddLastArg(CmdArgs, options::OPT_pthread);

  if (Args.hasFlag(options::OPT_mspeculative_load_hardening,
                   options::OPT_mno_speculative_load_hardening, false))
    CmdArgs.push_back(Args.MakeArgString("-mspeculative-load-hardening"));

  RenderSSPOptions(TC, Args, CmdArgs, KernelOrKext);
  RenderSCPOptions(TC, Args, CmdArgs);
  RenderTrivialAutoVarInitOptions(D, TC, Args, CmdArgs);

  // Translate -mstackrealign
  if (Args.hasFlag(options::OPT_mstackrealign, options::OPT_mno_stackrealign,
                   false))
    CmdArgs.push_back(Args.MakeArgString("-mstackrealign"));

  if (Args.hasArg(options::OPT_mstack_alignment)) {
    StringRef alignment = Args.getLastArgValue(options::OPT_mstack_alignment);
    CmdArgs.push_back(Args.MakeArgString("-mstack-alignment=" + alignment));
  }

  if (Args.hasArg(options::OPT_mstack_probe_size)) {
    StringRef Size = Args.getLastArgValue(options::OPT_mstack_probe_size);

    if (!Size.empty())
      CmdArgs.push_back(Args.MakeArgString("-mstack-probe-size=" + Size));
    else
      CmdArgs.push_back("-mstack-probe-size=0");
  }

  if (!Args.hasFlag(options::OPT_mstack_arg_probe,
                    options::OPT_mno_stack_arg_probe, true))
    CmdArgs.push_back(Args.MakeArgString("-mno-stack-arg-probe"));

  if (Arg *A = Args.getLastArg(options::OPT_mrestrict_it,
                               options::OPT_mno_restrict_it)) {
    if (A->getOption().matches(options::OPT_mrestrict_it)) {
      CmdArgs.push_back("-mllvm");
      CmdArgs.push_back("-arm-restrict-it");
    } else {
      CmdArgs.push_back("-mllvm");
      CmdArgs.push_back("-arm-no-restrict-it");
    }
  } else if (Triple.isOSWindows() &&
             (Triple.getArch() == llvm::Triple::arm ||
              Triple.getArch() == llvm::Triple::thumb)) {
    // Windows on ARM expects restricted IT blocks
    CmdArgs.push_back("-mllvm");
    CmdArgs.push_back("-arm-restrict-it");
  }

  // Forward -cl options to -cc1
  RenderOpenCLOptions(Args, CmdArgs);

  if (IsHIP) {
    if (Args.hasFlag(options::OPT_fhip_new_launch_api,
                     options::OPT_fno_hip_new_launch_api, true))
      CmdArgs.push_back("-fhip-new-launch-api");
    if (Args.hasFlag(options::OPT_fgpu_allow_device_init,
                     options::OPT_fno_gpu_allow_device_init, false))
      CmdArgs.push_back("-fgpu-allow-device-init");
  }

  if (Arg *A = Args.getLastArg(options::OPT_fcf_protection_EQ)) {
    CmdArgs.push_back(
        Args.MakeArgString(Twine("-fcf-protection=") + A->getValue()));
  }

  // Forward -f options with positive and negative forms; we translate
  // these by hand.
  if (Arg *A = getLastProfileSampleUseArg(Args)) {
    auto *PGOArg = Args.getLastArg(
        options::OPT_fprofile_generate, options::OPT_fprofile_generate_EQ,
        options::OPT_fcs_profile_generate, options::OPT_fcs_profile_generate_EQ,
        options::OPT_fprofile_use, options::OPT_fprofile_use_EQ);
    if (PGOArg)
      D.Diag(diag::err_drv_argument_not_allowed_with)
          << "SampleUse with PGO options";

    StringRef fname = A->getValue();
    if (!llvm::sys::fs::exists(fname))
      D.Diag(diag::err_drv_no_such_file) << fname;
    else
      A->render(Args, CmdArgs);
  }
  Args.AddLastArg(CmdArgs, options::OPT_fprofile_remapping_file_EQ);

  RenderBuiltinOptions(TC, RawTriple, Args, CmdArgs);

  if (!Args.hasFlag(options::OPT_fassume_sane_operator_new,
                    options::OPT_fno_assume_sane_operator_new))
    CmdArgs.push_back("-fno-assume-sane-operator-new");

  // -fblocks=0 is default.
  if (Args.hasFlag(options::OPT_fblocks, options::OPT_fno_blocks,
                   TC.IsBlocksDefault()) ||
      (Args.hasArg(options::OPT_fgnu_runtime) &&
       Args.hasArg(options::OPT_fobjc_nonfragile_abi) &&
       !Args.hasArg(options::OPT_fno_blocks))) {
    CmdArgs.push_back("-fblocks");

    if (!Args.hasArg(options::OPT_fgnu_runtime) && !TC.hasBlocksRuntime())
      CmdArgs.push_back("-fblocks-runtime-optional");
  }

  // -fencode-extended-block-signature=1 is default.
  if (TC.IsEncodeExtendedBlockSignatureDefault())
    CmdArgs.push_back("-fencode-extended-block-signature");

  if (Args.hasFlag(options::OPT_fcoroutines_ts, options::OPT_fno_coroutines_ts,
                   false) &&
      types::isCXX(InputType)) {
    CmdArgs.push_back("-fcoroutines-ts");
  }

  Args.AddLastArg(CmdArgs, options::OPT_fdouble_square_bracket_attributes,
                  options::OPT_fno_double_square_bracket_attributes);

  // -faccess-control is default.
  if (Args.hasFlag(options::OPT_fno_access_control,
                   options::OPT_faccess_control, false))
    CmdArgs.push_back("-fno-access-control");

  // -felide-constructors is the default.
  if (Args.hasFlag(options::OPT_fno_elide_constructors,
                   options::OPT_felide_constructors, false))
    CmdArgs.push_back("-fno-elide-constructors");

  ToolChain::RTTIMode RTTIMode = TC.getRTTIMode();

  if (KernelOrKext || (types::isCXX(InputType) &&
                       (RTTIMode == ToolChain::RM_Disabled)))
    CmdArgs.push_back("-fno-rtti");

  // -fshort-enums=0 is default for all architectures except Hexagon.
  if (Args.hasFlag(options::OPT_fshort_enums, options::OPT_fno_short_enums,
                   TC.getArch() == llvm::Triple::hexagon))
    CmdArgs.push_back("-fshort-enums");

  RenderCharacterOptions(Args, AuxTriple ? *AuxTriple : RawTriple, CmdArgs);

  // -fuse-cxa-atexit is default.
  if (!Args.hasFlag(
          options::OPT_fuse_cxa_atexit, options::OPT_fno_use_cxa_atexit,
          !RawTriple.isOSAIX() && !RawTriple.isOSWindows() &&
              TC.getArch() != llvm::Triple::xcore &&
              ((RawTriple.getVendor() != llvm::Triple::MipsTechnologies) ||
               RawTriple.hasEnvironment())) ||
      KernelOrKext)
    CmdArgs.push_back("-fno-use-cxa-atexit");

  if (Args.hasFlag(options::OPT_fregister_global_dtors_with_atexit,
                   options::OPT_fno_register_global_dtors_with_atexit,
                   RawTriple.isOSDarwin() && !KernelOrKext))
    CmdArgs.push_back("-fregister-global-dtors-with-atexit");

  // -fno-use-line-directives is default.
  if (Args.hasFlag(options::OPT_fuse_line_directives,
                   options::OPT_fno_use_line_directives, false))
    CmdArgs.push_back("-fuse-line-directives");

  // -fms-extensions=0 is default.
  if (Args.hasFlag(options::OPT_fms_extensions, options::OPT_fno_ms_extensions,
                   IsWindowsMSVC))
    CmdArgs.push_back("-fms-extensions");

  // -fms-compatibility=0 is default.
  bool IsMSVCCompat = Args.hasFlag(
      options::OPT_fms_compatibility, options::OPT_fno_ms_compatibility,
      (IsWindowsMSVC && Args.hasFlag(options::OPT_fms_extensions,
                                     options::OPT_fno_ms_extensions, true)));
  if (IsMSVCCompat)
    CmdArgs.push_back("-fms-compatibility");

  // Handle -fgcc-version, if present.
  VersionTuple GNUCVer;
  if (Arg *A = Args.getLastArg(options::OPT_fgnuc_version_EQ)) {
    // Check that the version has 1 to 3 components and the minor and patch
    // versions fit in two decimal digits.
    StringRef Val = A->getValue();
    Val = Val.empty() ? "0" : Val; // Treat "" as 0 or disable.
    bool Invalid = GNUCVer.tryParse(Val);
    unsigned Minor = GNUCVer.getMinor().getValueOr(0);
    unsigned Patch = GNUCVer.getSubminor().getValueOr(0);
    if (Invalid || GNUCVer.getBuild() || Minor >= 100 || Patch >= 100) {
      D.Diag(diag::err_drv_invalid_value)
          << A->getAsString(Args) << A->getValue();
    }
  } else if (!IsMSVCCompat) {
    // Imitate GCC 4.2.1 by default if -fms-compatibility is not in effect.
    GNUCVer = VersionTuple(4, 2, 1);
  }
  if (!GNUCVer.empty()) {
    CmdArgs.push_back(
        Args.MakeArgString("-fgnuc-version=" + GNUCVer.getAsString()));
  }

  VersionTuple MSVT = TC.computeMSVCVersion(&D, Args);
  if (!MSVT.empty())
    CmdArgs.push_back(
        Args.MakeArgString("-fms-compatibility-version=" + MSVT.getAsString()));

  bool IsMSVC2015Compatible = MSVT.getMajor() >= 19;
  if (ImplyVCPPCXXVer) {
    StringRef LanguageStandard;
    if (const Arg *StdArg = Args.getLastArg(options::OPT__SLASH_std)) {
      Std = StdArg;
      LanguageStandard = llvm::StringSwitch<StringRef>(StdArg->getValue())
                             .Case("c++14", "-std=c++14")
                             .Case("c++17", "-std=c++17")
                             .Case("c++latest", "-std=c++20")
                             .Default("");
      if (LanguageStandard.empty())
        D.Diag(clang::diag::warn_drv_unused_argument)
            << StdArg->getAsString(Args);
    }

    if (LanguageStandard.empty()) {
      if (IsMSVC2015Compatible)
        LanguageStandard = "-std=c++14";
      else
        LanguageStandard = "-std=c++11";
    }

    CmdArgs.push_back(LanguageStandard.data());
  }

  // -fno-borland-extensions is default.
  if (Args.hasFlag(options::OPT_fborland_extensions,
                   options::OPT_fno_borland_extensions, false))
    CmdArgs.push_back("-fborland-extensions");

  // -fno-declspec is default, except for PS4.
  if (Args.hasFlag(options::OPT_fdeclspec, options::OPT_fno_declspec,
                   RawTriple.isPS4()))
    CmdArgs.push_back("-fdeclspec");
  else if (Args.hasArg(options::OPT_fno_declspec))
    CmdArgs.push_back("-fno-declspec"); // Explicitly disabling __declspec.

  // -fthreadsafe-static is default, except for MSVC compatibility versions less
  // than 19.
  if (!Args.hasFlag(options::OPT_fthreadsafe_statics,
                    options::OPT_fno_threadsafe_statics,
                    !IsWindowsMSVC || IsMSVC2015Compatible))
    CmdArgs.push_back("-fno-threadsafe-statics");

  // -fno-delayed-template-parsing is default, except when targeting MSVC.
  // Many old Windows SDK versions require this to parse.
  // FIXME: MSVC introduced /Zc:twoPhase- to disable this behavior in their
  // compiler. We should be able to disable this by default at some point.
  if (Args.hasFlag(options::OPT_fdelayed_template_parsing,
                   options::OPT_fno_delayed_template_parsing, IsWindowsMSVC))
    CmdArgs.push_back("-fdelayed-template-parsing");

  // -fgnu-keywords default varies depending on language; only pass if
  // specified.
  Args.AddLastArg(CmdArgs, options::OPT_fgnu_keywords,
                  options::OPT_fno_gnu_keywords);

  if (Args.hasFlag(options::OPT_fgnu89_inline, options::OPT_fno_gnu89_inline,
                   false))
    CmdArgs.push_back("-fgnu89-inline");

  if (Args.hasArg(options::OPT_fno_inline))
    CmdArgs.push_back("-fno-inline");

  Args.AddLastArg(CmdArgs, options::OPT_finline_functions,
                  options::OPT_finline_hint_functions,
                  options::OPT_fno_inline_functions);

  // FIXME: Find a better way to determine whether the language has modules
  // support by default, or just assume that all languages do.
  bool HaveModules =
      Std && (Std->containsValue("c++2a") || Std->containsValue("c++20") ||
              Std->containsValue("c++latest"));
  RenderModulesOptions(C, D, Args, Input, Output, CmdArgs, HaveModules);

  if (Args.hasFlag(options::OPT_fpch_validate_input_files_content,
                   options::OPT_fno_pch_validate_input_files_content, false))
    CmdArgs.push_back("-fvalidate-ast-input-files-content");
  if (Args.hasFlag(options::OPT_fpch_instantiate_templates,
                   options::OPT_fno_pch_instantiate_templates, false))
    CmdArgs.push_back("-fpch-instantiate-templates");
  if (Args.hasFlag(options::OPT_fpch_codegen, options::OPT_fno_pch_codegen,
                   false))
    CmdArgs.push_back("-fmodules-codegen");
  if (Args.hasFlag(options::OPT_fpch_debuginfo, options::OPT_fno_pch_debuginfo,
                   false))
    CmdArgs.push_back("-fmodules-debuginfo");

  Args.AddLastArg(CmdArgs, options::OPT_fexperimental_new_pass_manager,
                  options::OPT_fno_experimental_new_pass_manager);

  ObjCRuntime Runtime = AddObjCRuntimeArgs(Args, Inputs, CmdArgs, rewriteKind);
  RenderObjCOptions(TC, D, RawTriple, Args, Runtime, rewriteKind != RK_None,
                    Input, CmdArgs);

  if (Args.hasFlag(options::OPT_fapplication_extension,
                   options::OPT_fno_application_extension, false))
    CmdArgs.push_back("-fapplication-extension");

  // Handle GCC-style exception args.
  if (!C.getDriver().IsCLMode())
    addExceptionArgs(Args, InputType, TC, KernelOrKext, Runtime, CmdArgs);

  // Handle exception personalities
  Arg *A = Args.getLastArg(
      options::OPT_fsjlj_exceptions, options::OPT_fseh_exceptions,
      options::OPT_fdwarf_exceptions, options::OPT_fwasm_exceptions);
  if (A) {
    const Option &Opt = A->getOption();
    if (Opt.matches(options::OPT_fsjlj_exceptions))
      CmdArgs.push_back("-fsjlj-exceptions");
    if (Opt.matches(options::OPT_fseh_exceptions))
      CmdArgs.push_back("-fseh-exceptions");
    if (Opt.matches(options::OPT_fdwarf_exceptions))
      CmdArgs.push_back("-fdwarf-exceptions");
    if (Opt.matches(options::OPT_fwasm_exceptions))
      CmdArgs.push_back("-fwasm-exceptions");
  } else {
    switch (TC.GetExceptionModel(Args)) {
    default:
      break;
    case llvm::ExceptionHandling::DwarfCFI:
      CmdArgs.push_back("-fdwarf-exceptions");
      break;
    case llvm::ExceptionHandling::SjLj:
      CmdArgs.push_back("-fsjlj-exceptions");
      break;
    case llvm::ExceptionHandling::WinEH:
      CmdArgs.push_back("-fseh-exceptions");
      break;
    }
  }

  // C++ "sane" operator new.
  if (!Args.hasFlag(options::OPT_fassume_sane_operator_new,
                    options::OPT_fno_assume_sane_operator_new))
    CmdArgs.push_back("-fno-assume-sane-operator-new");

  // -frelaxed-template-template-args is off by default, as it is a severe
  // breaking change until a corresponding change to template partial ordering
  // is provided.
  if (Args.hasFlag(options::OPT_frelaxed_template_template_args,
                   options::OPT_fno_relaxed_template_template_args, false))
    CmdArgs.push_back("-frelaxed-template-template-args");

  // -fsized-deallocation is off by default, as it is an ABI-breaking change for
  // most platforms.
  if (Args.hasFlag(options::OPT_fsized_deallocation,
                   options::OPT_fno_sized_deallocation, false))
    CmdArgs.push_back("-fsized-deallocation");

  // -faligned-allocation is on by default in C++17 onwards and otherwise off
  // by default.
  if (Arg *A = Args.getLastArg(options::OPT_faligned_allocation,
                               options::OPT_fno_aligned_allocation,
                               options::OPT_faligned_new_EQ)) {
    if (A->getOption().matches(options::OPT_fno_aligned_allocation))
      CmdArgs.push_back("-fno-aligned-allocation");
    else
      CmdArgs.push_back("-faligned-allocation");
  }

  // The default new alignment can be specified using a dedicated option or via
  // a GCC-compatible option that also turns on aligned allocation.
  if (Arg *A = Args.getLastArg(options::OPT_fnew_alignment_EQ,
                               options::OPT_faligned_new_EQ))
    CmdArgs.push_back(
        Args.MakeArgString(Twine("-fnew-alignment=") + A->getValue()));

  // -fconstant-cfstrings is default, and may be subject to argument translation
  // on Darwin.
  if (!Args.hasFlag(options::OPT_fconstant_cfstrings,
                    options::OPT_fno_constant_cfstrings) ||
      !Args.hasFlag(options::OPT_mconstant_cfstrings,
                    options::OPT_mno_constant_cfstrings))
    CmdArgs.push_back("-fno-constant-cfstrings");

  // -fno-pascal-strings is default, only pass non-default.
  if (Args.hasFlag(options::OPT_fpascal_strings,
                   options::OPT_fno_pascal_strings, false))
    CmdArgs.push_back("-fpascal-strings");

  // Honor -fpack-struct= and -fpack-struct, if given. Note that
  // -fno-pack-struct doesn't apply to -fpack-struct=.
  if (Arg *A = Args.getLastArg(options::OPT_fpack_struct_EQ)) {
    std::string PackStructStr = "-fpack-struct=";
    PackStructStr += A->getValue();
    CmdArgs.push_back(Args.MakeArgString(PackStructStr));
  } else if (Args.hasFlag(options::OPT_fpack_struct,
                          options::OPT_fno_pack_struct, false)) {
    CmdArgs.push_back("-fpack-struct=1");
  }

  // Handle -fmax-type-align=N and -fno-type-align
  bool SkipMaxTypeAlign = Args.hasArg(options::OPT_fno_max_type_align);
  if (Arg *A = Args.getLastArg(options::OPT_fmax_type_align_EQ)) {
    if (!SkipMaxTypeAlign) {
      std::string MaxTypeAlignStr = "-fmax-type-align=";
      MaxTypeAlignStr += A->getValue();
      CmdArgs.push_back(Args.MakeArgString(MaxTypeAlignStr));
    }
  } else if (RawTriple.isOSDarwin()) {
    if (!SkipMaxTypeAlign) {
      std::string MaxTypeAlignStr = "-fmax-type-align=16";
      CmdArgs.push_back(Args.MakeArgString(MaxTypeAlignStr));
    }
  }

  if (!Args.hasFlag(options::OPT_Qy, options::OPT_Qn, true))
    CmdArgs.push_back("-Qn");

  // -fno-common is the default, set -fcommon only when that flag is set.
  if (Args.hasFlag(options::OPT_fcommon, options::OPT_fno_common, false))
    CmdArgs.push_back("-fcommon");

  // -fsigned-bitfields is default, and clang doesn't yet support
  // -funsigned-bitfields.
  if (!Args.hasFlag(options::OPT_fsigned_bitfields,
                    options::OPT_funsigned_bitfields))
    D.Diag(diag::warn_drv_clang_unsupported)
        << Args.getLastArg(options::OPT_funsigned_bitfields)->getAsString(Args);

  // -fsigned-bitfields is default, and clang doesn't support -fno-for-scope.
  if (!Args.hasFlag(options::OPT_ffor_scope, options::OPT_fno_for_scope))
    D.Diag(diag::err_drv_clang_unsupported)
        << Args.getLastArg(options::OPT_fno_for_scope)->getAsString(Args);

  // -finput_charset=UTF-8 is default. Reject others
  if (Arg *inputCharset = Args.getLastArg(options::OPT_finput_charset_EQ)) {
    StringRef value = inputCharset->getValue();
    if (!value.equals_lower("utf-8"))
      D.Diag(diag::err_drv_invalid_value) << inputCharset->getAsString(Args)
                                          << value;
  }

  // -fexec_charset=UTF-8 is default. Reject others
  if (Arg *execCharset = Args.getLastArg(options::OPT_fexec_charset_EQ)) {
    StringRef value = execCharset->getValue();
    if (!value.equals_lower("utf-8"))
      D.Diag(diag::err_drv_invalid_value) << execCharset->getAsString(Args)
                                          << value;
  }

  RenderDiagnosticsOptions(D, Args, CmdArgs);

  // -fno-asm-blocks is default.
  if (Args.hasFlag(options::OPT_fasm_blocks, options::OPT_fno_asm_blocks,
                   false))
    CmdArgs.push_back("-fasm-blocks");

  // -fgnu-inline-asm is default.
  if (!Args.hasFlag(options::OPT_fgnu_inline_asm,
                    options::OPT_fno_gnu_inline_asm, true))
    CmdArgs.push_back("-fno-gnu-inline-asm");

  // Enable vectorization per default according to the optimization level
  // selected. For optimization levels that want vectorization we use the alias
  // option to simplify the hasFlag logic.
  bool EnableVec = shouldEnableVectorizerAtOLevel(Args, false);
  OptSpecifier VectorizeAliasOption =
      EnableVec ? options::OPT_O_Group : options::OPT_fvectorize;
  if (Args.hasFlag(options::OPT_fvectorize, VectorizeAliasOption,
                   options::OPT_fno_vectorize, EnableVec))
    CmdArgs.push_back("-vectorize-loops");

  // -fslp-vectorize is enabled based on the optimization level selected.
  bool EnableSLPVec = shouldEnableVectorizerAtOLevel(Args, true);
  OptSpecifier SLPVectAliasOption =
      EnableSLPVec ? options::OPT_O_Group : options::OPT_fslp_vectorize;
  if (Args.hasFlag(options::OPT_fslp_vectorize, SLPVectAliasOption,
                   options::OPT_fno_slp_vectorize, EnableSLPVec))
    CmdArgs.push_back("-vectorize-slp");

  ParseMPreferVectorWidth(D, Args, CmdArgs);

  Args.AddLastArg(CmdArgs, options::OPT_fshow_overloads_EQ);
  Args.AddLastArg(CmdArgs,
                  options::OPT_fsanitize_undefined_strip_path_components_EQ);

  // -fdollars-in-identifiers default varies depending on platform and
  // language; only pass if specified.
  if (Arg *A = Args.getLastArg(options::OPT_fdollars_in_identifiers,
                               options::OPT_fno_dollars_in_identifiers)) {
    if (A->getOption().matches(options::OPT_fdollars_in_identifiers))
      CmdArgs.push_back("-fdollars-in-identifiers");
    else
      CmdArgs.push_back("-fno-dollars-in-identifiers");
  }

  // -funit-at-a-time is default, and we don't support -fno-unit-at-a-time for
  // practical purposes.
  if (Arg *A = Args.getLastArg(options::OPT_funit_at_a_time,
                               options::OPT_fno_unit_at_a_time)) {
    if (A->getOption().matches(options::OPT_fno_unit_at_a_time))
      D.Diag(diag::warn_drv_clang_unsupported) << A->getAsString(Args);
  }

  if (Args.hasFlag(options::OPT_fapple_pragma_pack,
                   options::OPT_fno_apple_pragma_pack, false))
    CmdArgs.push_back("-fapple-pragma-pack");

  // Remarks can be enabled with any of the `-f.*optimization-record.*` flags.
  if (willEmitRemarks(Args) && checkRemarksOptions(D, Args, Triple))
    renderRemarksOptions(Args, CmdArgs, Triple, Input, Output, JA);

  bool RewriteImports = Args.hasFlag(options::OPT_frewrite_imports,
                                     options::OPT_fno_rewrite_imports, false);
  if (RewriteImports)
    CmdArgs.push_back("-frewrite-imports");

  // Enable rewrite includes if the user's asked for it or if we're generating
  // diagnostics.
  // TODO: Once -module-dependency-dir works with -frewrite-includes it'd be
  // nice to enable this when doing a crashdump for modules as well.
  if (Args.hasFlag(options::OPT_frewrite_includes,
                   options::OPT_fno_rewrite_includes, false) ||
      (C.isForDiagnostics() && !HaveModules))
    CmdArgs.push_back("-frewrite-includes");

  // Only allow -traditional or -traditional-cpp outside in preprocessing modes.
  if (Arg *A = Args.getLastArg(options::OPT_traditional,
                               options::OPT_traditional_cpp)) {
    if (isa<PreprocessJobAction>(JA))
      CmdArgs.push_back("-traditional-cpp");
    else
      D.Diag(diag::err_drv_clang_unsupported) << A->getAsString(Args);
  }

  Args.AddLastArg(CmdArgs, options::OPT_dM);
  Args.AddLastArg(CmdArgs, options::OPT_dD);

  Args.AddLastArg(CmdArgs, options::OPT_fmax_tokens_EQ);

  // Handle serialized diagnostics.
  if (Arg *A = Args.getLastArg(options::OPT__serialize_diags)) {
    CmdArgs.push_back("-serialize-diagnostic-file");
    CmdArgs.push_back(Args.MakeArgString(A->getValue()));
  }

  if (Args.hasArg(options::OPT_fretain_comments_from_system_headers))
    CmdArgs.push_back("-fretain-comments-from-system-headers");

  // Forward -fcomment-block-commands to -cc1.
  Args.AddAllArgs(CmdArgs, options::OPT_fcomment_block_commands);
  // Forward -fparse-all-comments to -cc1.
  Args.AddAllArgs(CmdArgs, options::OPT_fparse_all_comments);

  // Turn -fplugin=name.so into -load name.so
  for (const Arg *A : Args.filtered(options::OPT_fplugin_EQ)) {
    CmdArgs.push_back("-load");
    CmdArgs.push_back(A->getValue());
    A->claim();
  }

  // Forward -fpass-plugin=name.so to -cc1.
  for (const Arg *A : Args.filtered(options::OPT_fpass_plugin_EQ)) {
    CmdArgs.push_back(
        Args.MakeArgString(Twine("-fpass-plugin=") + A->getValue()));
    A->claim();
  }

  // Setup statistics file output.
  SmallString<128> StatsFile = getStatsFileName(Args, Output, Input, D);
  if (!StatsFile.empty())
    CmdArgs.push_back(Args.MakeArgString(Twine("-stats-file=") + StatsFile));

  // Forward -Xclang arguments to -cc1, and -mllvm arguments to the LLVM option
  // parser.
  // -finclude-default-header flag is for preprocessor,
  // do not pass it to other cc1 commands when save-temps is enabled
  if (C.getDriver().isSaveTempsEnabled() &&
      !isa<PreprocessJobAction>(JA)) {
    for (auto Arg : Args.filtered(options::OPT_Xclang)) {
      Arg->claim();
      if (StringRef(Arg->getValue()) != "-finclude-default-header")
        CmdArgs.push_back(Arg->getValue());
    }
  }
  else {
    Args.AddAllArgValues(CmdArgs, options::OPT_Xclang);
  }
  for (const Arg *A : Args.filtered(options::OPT_mllvm)) {
    A->claim();

    // We translate this by hand to the -cc1 argument, since nightly test uses
    // it and developers have been trained to spell it with -mllvm. Both
    // spellings are now deprecated and should be removed.
    if (StringRef(A->getValue(0)) == "-disable-llvm-optzns") {
      CmdArgs.push_back("-disable-llvm-optzns");
    } else {
      A->render(Args, CmdArgs);
    }
  }

  // With -save-temps, we want to save the unoptimized bitcode output from the
  // CompileJobAction, use -disable-llvm-passes to get pristine IR generated
  // by the frontend.
  // When -fembed-bitcode is enabled, optimized bitcode is emitted because it
  // has slightly different breakdown between stages.
  // FIXME: -fembed-bitcode -save-temps will save optimized bitcode instead of
  // pristine IR generated by the frontend. Ideally, a new compile action should
  // be added so both IR can be captured.
  if ((C.getDriver().isSaveTempsEnabled() ||
       JA.isHostOffloading(Action::OFK_OpenMP)) &&
      !(C.getDriver().embedBitcodeInObject() && !C.getDriver().isUsingLTO()) &&
      isa<CompileJobAction>(JA))
    CmdArgs.push_back("-disable-llvm-passes");

  Args.AddAllArgs(CmdArgs, options::OPT_undef);

  const char *Exec = D.getClangProgramPath();

  // Optionally embed the -cc1 level arguments into the debug info or a
  // section, for build analysis.
  // Also record command line arguments into the debug info if
  // -grecord-gcc-switches options is set on.
  // By default, -gno-record-gcc-switches is set on and no recording.
  auto GRecordSwitches =
      Args.hasFlag(options::OPT_grecord_command_line,
                   options::OPT_gno_record_command_line, false);
  auto FRecordSwitches =
      Args.hasFlag(options::OPT_frecord_command_line,
                   options::OPT_fno_record_command_line, false);
  if (FRecordSwitches && !Triple.isOSBinFormatELF())
    D.Diag(diag::err_drv_unsupported_opt_for_target)
        << Args.getLastArg(options::OPT_frecord_command_line)->getAsString(Args)
        << TripleStr;
  if (TC.UseDwarfDebugFlags() || GRecordSwitches || FRecordSwitches) {
    ArgStringList OriginalArgs;
    for (const auto &Arg : Args)
      Arg->render(Args, OriginalArgs);

    SmallString<256> Flags;
    EscapeSpacesAndBackslashes(Exec, Flags);
    for (const char *OriginalArg : OriginalArgs) {
      SmallString<128> EscapedArg;
      EscapeSpacesAndBackslashes(OriginalArg, EscapedArg);
      Flags += " ";
      Flags += EscapedArg;
    }
    auto FlagsArgString = Args.MakeArgString(Flags);
    if (TC.UseDwarfDebugFlags() || GRecordSwitches) {
      CmdArgs.push_back("-dwarf-debug-flags");
      CmdArgs.push_back(FlagsArgString);
    }
    if (FRecordSwitches) {
      CmdArgs.push_back("-record-command-line");
      CmdArgs.push_back(FlagsArgString);
    }
  }

  // Host-side cuda compilation receives all device-side outputs in a single
  // fatbin as Inputs[1]. Include the binary with -fcuda-include-gpubinary.
  if ((IsCuda || IsHIP) && CudaDeviceInput) {
      CmdArgs.push_back("-fcuda-include-gpubinary");
      CmdArgs.push_back(CudaDeviceInput->getFilename());
      if (Args.hasFlag(options::OPT_fgpu_rdc, options::OPT_fno_gpu_rdc, false))
        CmdArgs.push_back("-fgpu-rdc");
  }

  if (IsCuda) {
    if (Args.hasFlag(options::OPT_fcuda_short_ptr,
                     options::OPT_fno_cuda_short_ptr, false))
      CmdArgs.push_back("-fcuda-short-ptr");
  }

  if (IsHIP)
    CmdArgs.push_back("-fcuda-allow-variadic-functions");

  // OpenMP offloading device jobs take the argument -fopenmp-host-ir-file-path
  // to specify the result of the compile phase on the host, so the meaningful
  // device declarations can be identified. Also, -fopenmp-is-device is passed
  // along to tell the frontend that it is generating code for a device, so that
  // only the relevant declarations are emitted.
  if (IsOpenMPDevice) {
    CmdArgs.push_back("-fopenmp-is-device");
    if (OpenMPDeviceInput) {
      CmdArgs.push_back("-fopenmp-host-ir-file-path");
      CmdArgs.push_back(Args.MakeArgString(OpenMPDeviceInput->getFilename()));
    }
  }

  HandleAmdgcnLegacyOptions(D, Args, CmdArgs);

  // For all the host OpenMP offloading compile jobs we need to pass the targets
  // information using -fopenmp-targets= option.
  if (JA.isHostOffloading(Action::OFK_OpenMP)) {
    SmallString<128> TargetInfo("-fopenmp-targets=");

    Arg *Tgts = Args.getLastArg(options::OPT_fopenmp_targets_EQ);
    assert(Tgts && Tgts->getNumValues() &&
           "OpenMP offloading has to have targets specified.");
    for (unsigned i = 0; i < Tgts->getNumValues(); ++i) {
      if (i)
        TargetInfo += ',';
      // We need to get the string from the triple because it may be not exactly
      // the same as the one we get directly from the arguments.
      llvm::Triple T(Tgts->getValue(i));
      TargetInfo += T.getTriple();
    }
    CmdArgs.push_back(Args.MakeArgString(TargetInfo.str()));
  }

  bool VirtualFunctionElimination =
      Args.hasFlag(options::OPT_fvirtual_function_elimination,
                   options::OPT_fno_virtual_function_elimination, false);
  if (VirtualFunctionElimination) {
    // VFE requires full LTO (currently, this might be relaxed to allow ThinLTO
    // in the future).
    if (D.getLTOMode() != LTOK_Full)
      D.Diag(diag::err_drv_argument_only_allowed_with)
          << "-fvirtual-function-elimination"
          << "-flto=full";

    CmdArgs.push_back("-fvirtual-function-elimination");
  }

  // VFE requires whole-program-vtables, and enables it by default.
  bool WholeProgramVTables = Args.hasFlag(
      options::OPT_fwhole_program_vtables,
      options::OPT_fno_whole_program_vtables, VirtualFunctionElimination);
  if (VirtualFunctionElimination && !WholeProgramVTables) {
    D.Diag(diag::err_drv_argument_not_allowed_with)
        << "-fno-whole-program-vtables"
        << "-fvirtual-function-elimination";
  }

  if (WholeProgramVTables) {
    if (!D.isUsingLTO())
      D.Diag(diag::err_drv_argument_only_allowed_with)
          << "-fwhole-program-vtables"
          << "-flto";
    CmdArgs.push_back("-fwhole-program-vtables");
  }

  bool DefaultsSplitLTOUnit =
      (WholeProgramVTables || Sanitize.needsLTO()) &&
      (D.getLTOMode() == LTOK_Full || TC.canSplitThinLTOUnit());
  bool SplitLTOUnit =
      Args.hasFlag(options::OPT_fsplit_lto_unit,
                   options::OPT_fno_split_lto_unit, DefaultsSplitLTOUnit);
  if (Sanitize.needsLTO() && !SplitLTOUnit)
    D.Diag(diag::err_drv_argument_not_allowed_with) << "-fno-split-lto-unit"
                                                    << "-fsanitize=cfi";
  if (SplitLTOUnit)
    CmdArgs.push_back("-fsplit-lto-unit");

  if (Arg *A = Args.getLastArg(options::OPT_fglobal_isel,
                               options::OPT_fno_global_isel)) {
    CmdArgs.push_back("-mllvm");
    if (A->getOption().matches(options::OPT_fglobal_isel)) {
      CmdArgs.push_back("-global-isel=1");

      // GISel is on by default on AArch64 -O0, so don't bother adding
      // the fallback remarks for it. Other combinations will add a warning of
      // some kind.
      bool IsArchSupported = Triple.getArch() == llvm::Triple::aarch64;
      bool IsOptLevelSupported = false;

      Arg *A = Args.getLastArg(options::OPT_O_Group);
      if (Triple.getArch() == llvm::Triple::aarch64) {
        if (!A || A->getOption().matches(options::OPT_O0))
          IsOptLevelSupported = true;
      }
      if (!IsArchSupported || !IsOptLevelSupported) {
        CmdArgs.push_back("-mllvm");
        CmdArgs.push_back("-global-isel-abort=2");

        if (!IsArchSupported)
          D.Diag(diag::warn_drv_global_isel_incomplete) << Triple.getArchName();
        else
          D.Diag(diag::warn_drv_global_isel_incomplete_opt);
      }
    } else {
      CmdArgs.push_back("-global-isel=0");
    }
  }

  if (Args.hasArg(options::OPT_forder_file_instrumentation)) {
     CmdArgs.push_back("-forder-file-instrumentation");
     // Enable order file instrumentation when ThinLTO is not on. When ThinLTO is
     // on, we need to pass these flags as linker flags and that will be handled
     // outside of the compiler.
     if (!D.isUsingLTO()) {
       CmdArgs.push_back("-mllvm");
       CmdArgs.push_back("-enable-order-file-instrumentation");
     }
  }

  if (Arg *A = Args.getLastArg(options::OPT_fforce_enable_int128,
                               options::OPT_fno_force_enable_int128)) {
    if (A->getOption().matches(options::OPT_fforce_enable_int128))
      CmdArgs.push_back("-fforce-enable-int128");
  }

  if (Args.hasFlag(options::OPT_fkeep_static_consts,
                   options::OPT_fno_keep_static_consts, false))
    CmdArgs.push_back("-fkeep-static-consts");

  if (Args.hasFlag(options::OPT_fcomplete_member_pointers,
                   options::OPT_fno_complete_member_pointers, false))
    CmdArgs.push_back("-fcomplete-member-pointers");

  if (!Args.hasFlag(options::OPT_fcxx_static_destructors,
                    options::OPT_fno_cxx_static_destructors, true))
    CmdArgs.push_back("-fno-c++-static-destructors");

  if (Arg *A = Args.getLastArg(options::OPT_moutline,
                               options::OPT_mno_outline)) {
    if (A->getOption().matches(options::OPT_moutline)) {
      // We only support -moutline in AArch64 and ARM targets right now. If
      // we're not compiling for these, emit a warning and ignore the flag.
      // Otherwise, add the proper mllvm flags.
      if (!(Triple.isARM() || Triple.isThumb() ||
            Triple.getArch() == llvm::Triple::aarch64 ||
            Triple.getArch() == llvm::Triple::aarch64_32)) {
        D.Diag(diag::warn_drv_moutline_unsupported_opt) << Triple.getArchName();
      } else {
        CmdArgs.push_back("-mllvm");
        CmdArgs.push_back("-enable-machine-outliner");
      }
    } else {
      // Disable all outlining behaviour.
      CmdArgs.push_back("-mllvm");
      CmdArgs.push_back("-enable-machine-outliner=never");
    }
  }

  if (Args.hasFlag(options::OPT_faddrsig, options::OPT_fno_addrsig,
                   (TC.getTriple().isOSBinFormatELF() ||
                    TC.getTriple().isOSBinFormatCOFF()) &&
                      !TC.getTriple().isPS4() &&
                      !TC.getTriple().isOSNetBSD() &&
                      !Distro(D.getVFS(), TC.getTriple()).IsGentoo() &&
                      !TC.getTriple().isAndroid() &&
                       TC.useIntegratedAs()))
    CmdArgs.push_back("-faddrsig");

  if (Arg *A = Args.getLastArg(options::OPT_fsymbol_partition_EQ)) {
    std::string Str = A->getAsString(Args);
    if (!TC.getTriple().isOSBinFormatELF())
      D.Diag(diag::err_drv_unsupported_opt_for_target)
          << Str << TC.getTripleString();
    CmdArgs.push_back(Args.MakeArgString(Str));
  }

  // Add the "-o out -x type src.c" flags last. This is done primarily to make
  // the -cc1 command easier to edit when reproducing compiler crashes.
  if (Output.getType() == types::TY_Dependencies) {
    // Handled with other dependency code.
  } else if (Output.isFilename()) {
    if (Output.getType() == clang::driver::types::TY_IFS_CPP ||
        Output.getType() == clang::driver::types::TY_IFS) {
      SmallString<128> OutputFilename(Output.getFilename());
      llvm::sys::path::replace_extension(OutputFilename, "ifs");
      CmdArgs.push_back("-o");
      CmdArgs.push_back(Args.MakeArgString(OutputFilename));
    } else {
      CmdArgs.push_back("-o");
      CmdArgs.push_back(Output.getFilename());
    }
  } else {
    assert(Output.isNothing() && "Invalid output.");
  }

  addDashXForInput(Args, Input, CmdArgs);

  ArrayRef<InputInfo> FrontendInputs = Input;
  if (IsHeaderModulePrecompile)
    FrontendInputs = ModuleHeaderInputs;
  else if (Input.isNothing())
    FrontendInputs = {};

  for (const InputInfo &Input : FrontendInputs) {
    if (Input.isFilename())
      CmdArgs.push_back(Input.getFilename());
    else
      Input.getInputArg().renderAsInput(Args, CmdArgs);
  }

  // Finally add the compile command to the compilation.
  if (Args.hasArg(options::OPT__SLASH_fallback) &&
      Output.getType() == types::TY_Object &&
      (InputType == types::TY_C || InputType == types::TY_CXX)) {
    auto CLCommand =
        getCLFallback()->GetCommand(C, JA, Output, Inputs, Args, LinkingOutput);
    C.addCommand(std::make_unique<FallbackCommand>(
        JA, *this, ResponseFileSupport::AtFileUTF8(), Exec, CmdArgs, Inputs,
        Output, std::move(CLCommand)));
  } else if (Args.hasArg(options::OPT__SLASH_fallback) &&
             isa<PrecompileJobAction>(JA)) {
    // In /fallback builds, run the main compilation even if the pch generation
    // fails, so that the main compilation's fallback to cl.exe runs.
    C.addCommand(std::make_unique<ForceSuccessCommand>(
        JA, *this, ResponseFileSupport::AtFileUTF8(), Exec, CmdArgs, Inputs,
        Output));
  } else if (D.CC1Main && !D.CCGenDiagnostics) {
    // Invoke the CC1 directly in this process
    C.addCommand(std::make_unique<CC1Command>(JA, *this,
                                              ResponseFileSupport::AtFileUTF8(),
                                              Exec, CmdArgs, Inputs, Output));
  } else {
    C.addCommand(std::make_unique<Command>(JA, *this,
                                           ResponseFileSupport::AtFileUTF8(),
                                           Exec, CmdArgs, Inputs, Output));
  }

  // Make the compile command echo its inputs for /showFilenames.
  if (Output.getType() == types::TY_Object &&
      Args.hasFlag(options::OPT__SLASH_showFilenames,
                   options::OPT__SLASH_showFilenames_, false)) {
    C.getJobs().getJobs().back()->PrintInputFilenames = true;
  }

  if (Arg *A = Args.getLastArg(options::OPT_pg))
    if (FPKeepKind == CodeGenOptions::FramePointerKind::None &&
        !Args.hasArg(options::OPT_mfentry))
      D.Diag(diag::err_drv_argument_not_allowed_with) << "-fomit-frame-pointer"
                                                      << A->getAsString(Args);

  // Claim some arguments which clang supports automatically.

  // -fpch-preprocess is used with gcc to add a special marker in the output to
  // include the PCH file.
  Args.ClaimAllArgs(options::OPT_fpch_preprocess);

  // Claim some arguments which clang doesn't support, but we don't
  // care to warn the user about.
  Args.ClaimAllArgs(options::OPT_clang_ignored_f_Group);
  Args.ClaimAllArgs(options::OPT_clang_ignored_m_Group);

  // Disable warnings for clang -E -emit-llvm foo.c
  Args.ClaimAllArgs(options::OPT_emit_llvm);
}

Clang::Clang(const ToolChain &TC)
    // CAUTION! The first constructor argument ("clang") is not arbitrary,
    // as it is for other tools. Some operations on a Tool actually test
    // whether that tool is Clang based on the Tool's Name as a string.
    : Tool("clang", "clang frontend", TC) {}

Clang::~Clang() {}

/// Add options related to the Objective-C runtime/ABI.
///
/// Returns true if the runtime is non-fragile.
ObjCRuntime Clang::AddObjCRuntimeArgs(const ArgList &args,
                                      const InputInfoList &inputs,
                                      ArgStringList &cmdArgs,
                                      RewriteKind rewriteKind) const {
  // Look for the controlling runtime option.
  Arg *runtimeArg =
      args.getLastArg(options::OPT_fnext_runtime, options::OPT_fgnu_runtime,
                      options::OPT_fobjc_runtime_EQ);

  // Just forward -fobjc-runtime= to the frontend.  This supercedes
  // options about fragility.
  if (runtimeArg &&
      runtimeArg->getOption().matches(options::OPT_fobjc_runtime_EQ)) {
    ObjCRuntime runtime;
    StringRef value = runtimeArg->getValue();
    if (runtime.tryParse(value)) {
      getToolChain().getDriver().Diag(diag::err_drv_unknown_objc_runtime)
          << value;
    }
    if ((runtime.getKind() == ObjCRuntime::GNUstep) &&
        (runtime.getVersion() >= VersionTuple(2, 0)))
      if (!getToolChain().getTriple().isOSBinFormatELF() &&
          !getToolChain().getTriple().isOSBinFormatCOFF()) {
        getToolChain().getDriver().Diag(
            diag::err_drv_gnustep_objc_runtime_incompatible_binary)
          << runtime.getVersion().getMajor();
      }

    runtimeArg->render(args, cmdArgs);
    return runtime;
  }

  // Otherwise, we'll need the ABI "version".  Version numbers are
  // slightly confusing for historical reasons:
  //   1 - Traditional "fragile" ABI
  //   2 - Non-fragile ABI, version 1
  //   3 - Non-fragile ABI, version 2
  unsigned objcABIVersion = 1;
  // If -fobjc-abi-version= is present, use that to set the version.
  if (Arg *abiArg = args.getLastArg(options::OPT_fobjc_abi_version_EQ)) {
    StringRef value = abiArg->getValue();
    if (value == "1")
      objcABIVersion = 1;
    else if (value == "2")
      objcABIVersion = 2;
    else if (value == "3")
      objcABIVersion = 3;
    else
      getToolChain().getDriver().Diag(diag::err_drv_clang_unsupported) << value;
  } else {
    // Otherwise, determine if we are using the non-fragile ABI.
    bool nonFragileABIIsDefault =
        (rewriteKind == RK_NonFragile ||
         (rewriteKind == RK_None &&
          getToolChain().IsObjCNonFragileABIDefault()));
    if (args.hasFlag(options::OPT_fobjc_nonfragile_abi,
                     options::OPT_fno_objc_nonfragile_abi,
                     nonFragileABIIsDefault)) {
// Determine the non-fragile ABI version to use.
#ifdef DISABLE_DEFAULT_NONFRAGILEABI_TWO
      unsigned nonFragileABIVersion = 1;
#else
      unsigned nonFragileABIVersion = 2;
#endif

      if (Arg *abiArg =
              args.getLastArg(options::OPT_fobjc_nonfragile_abi_version_EQ)) {
        StringRef value = abiArg->getValue();
        if (value == "1")
          nonFragileABIVersion = 1;
        else if (value == "2")
          nonFragileABIVersion = 2;
        else
          getToolChain().getDriver().Diag(diag::err_drv_clang_unsupported)
              << value;
      }

      objcABIVersion = 1 + nonFragileABIVersion;
    } else {
      objcABIVersion = 1;
    }
  }

  // We don't actually care about the ABI version other than whether
  // it's non-fragile.
  bool isNonFragile = objcABIVersion != 1;

  // If we have no runtime argument, ask the toolchain for its default runtime.
  // However, the rewriter only really supports the Mac runtime, so assume that.
  ObjCRuntime runtime;
  if (!runtimeArg) {
    switch (rewriteKind) {
    case RK_None:
      runtime = getToolChain().getDefaultObjCRuntime(isNonFragile);
      break;
    case RK_Fragile:
      runtime = ObjCRuntime(ObjCRuntime::FragileMacOSX, VersionTuple());
      break;
    case RK_NonFragile:
      runtime = ObjCRuntime(ObjCRuntime::MacOSX, VersionTuple());
      break;
    }

    // -fnext-runtime
  } else if (runtimeArg->getOption().matches(options::OPT_fnext_runtime)) {
    // On Darwin, make this use the default behavior for the toolchain.
    if (getToolChain().getTriple().isOSDarwin()) {
      runtime = getToolChain().getDefaultObjCRuntime(isNonFragile);

      // Otherwise, build for a generic macosx port.
    } else {
      runtime = ObjCRuntime(ObjCRuntime::MacOSX, VersionTuple());
    }

    // -fgnu-runtime
  } else {
    assert(runtimeArg->getOption().matches(options::OPT_fgnu_runtime));
    // Legacy behaviour is to target the gnustep runtime if we are in
    // non-fragile mode or the GCC runtime in fragile mode.
    if (isNonFragile)
      runtime = ObjCRuntime(ObjCRuntime::GNUstep, VersionTuple(2, 0));
    else
      runtime = ObjCRuntime(ObjCRuntime::GCC, VersionTuple());
  }

  if (llvm::any_of(inputs, [](const InputInfo &input) {
        return types::isObjC(input.getType());
      }))
    cmdArgs.push_back(
        args.MakeArgString("-fobjc-runtime=" + runtime.getAsString()));
  return runtime;
}

static bool maybeConsumeDash(const std::string &EH, size_t &I) {
  bool HaveDash = (I + 1 < EH.size() && EH[I + 1] == '-');
  I += HaveDash;
  return !HaveDash;
}

namespace {
struct EHFlags {
  bool Synch = false;
  bool Asynch = false;
  bool NoUnwindC = false;
};
} // end anonymous namespace

/// /EH controls whether to run destructor cleanups when exceptions are
/// thrown.  There are three modifiers:
/// - s: Cleanup after "synchronous" exceptions, aka C++ exceptions.
/// - a: Cleanup after "asynchronous" exceptions, aka structured exceptions.
///      The 'a' modifier is unimplemented and fundamentally hard in LLVM IR.
/// - c: Assume that extern "C" functions are implicitly nounwind.
/// The default is /EHs-c-, meaning cleanups are disabled.
static EHFlags parseClangCLEHFlags(const Driver &D, const ArgList &Args) {
  EHFlags EH;

  std::vector<std::string> EHArgs =
      Args.getAllArgValues(options::OPT__SLASH_EH);
  for (auto EHVal : EHArgs) {
    for (size_t I = 0, E = EHVal.size(); I != E; ++I) {
      switch (EHVal[I]) {
      case 'a':
        EH.Asynch = maybeConsumeDash(EHVal, I);
        if (EH.Asynch)
          EH.Synch = false;
        continue;
      case 'c':
        EH.NoUnwindC = maybeConsumeDash(EHVal, I);
        continue;
      case 's':
        EH.Synch = maybeConsumeDash(EHVal, I);
        if (EH.Synch)
          EH.Asynch = false;
        continue;
      default:
        break;
      }
      D.Diag(clang::diag::err_drv_invalid_value) << "/EH" << EHVal;
      break;
    }
  }
  // The /GX, /GX- flags are only processed if there are not /EH flags.
  // The default is that /GX is not specified.
  if (EHArgs.empty() &&
      Args.hasFlag(options::OPT__SLASH_GX, options::OPT__SLASH_GX_,
                   /*Default=*/false)) {
    EH.Synch = true;
    EH.NoUnwindC = true;
  }

  return EH;
}

void Clang::AddClangCLArgs(const ArgList &Args, types::ID InputType,
                           ArgStringList &CmdArgs,
                           codegenoptions::DebugInfoKind *DebugInfoKind,
                           bool *EmitCodeView) const {
  unsigned RTOptionID = options::OPT__SLASH_MT;
  bool isNVPTX = getToolChain().getTriple().isNVPTX();

  if (Args.hasArg(options::OPT__SLASH_LDd))
    // The /LDd option implies /MTd. The dependent lib part can be overridden,
    // but defining _DEBUG is sticky.
    RTOptionID = options::OPT__SLASH_MTd;

  if (Arg *A = Args.getLastArg(options::OPT__SLASH_M_Group))
    RTOptionID = A->getOption().getID();

  StringRef FlagForCRT;
  switch (RTOptionID) {
  case options::OPT__SLASH_MD:
    if (Args.hasArg(options::OPT__SLASH_LDd))
      CmdArgs.push_back("-D_DEBUG");
    CmdArgs.push_back("-D_MT");
    CmdArgs.push_back("-D_DLL");
    FlagForCRT = "--dependent-lib=msvcrt";
    break;
  case options::OPT__SLASH_MDd:
    CmdArgs.push_back("-D_DEBUG");
    CmdArgs.push_back("-D_MT");
    CmdArgs.push_back("-D_DLL");
    FlagForCRT = "--dependent-lib=msvcrtd";
    break;
  case options::OPT__SLASH_MT:
    if (Args.hasArg(options::OPT__SLASH_LDd))
      CmdArgs.push_back("-D_DEBUG");
    CmdArgs.push_back("-D_MT");
    CmdArgs.push_back("-flto-visibility-public-std");
    FlagForCRT = "--dependent-lib=libcmt";
    break;
  case options::OPT__SLASH_MTd:
    CmdArgs.push_back("-D_DEBUG");
    CmdArgs.push_back("-D_MT");
    CmdArgs.push_back("-flto-visibility-public-std");
    FlagForCRT = "--dependent-lib=libcmtd";
    break;
  default:
    llvm_unreachable("Unexpected option ID.");
  }

  if (Args.hasArg(options::OPT__SLASH_Zl)) {
    CmdArgs.push_back("-D_VC_NODEFAULTLIB");
  } else {
    CmdArgs.push_back(FlagForCRT.data());

    // This provides POSIX compatibility (maps 'open' to '_open'), which most
    // users want.  The /Za flag to cl.exe turns this off, but it's not
    // implemented in clang.
    CmdArgs.push_back("--dependent-lib=oldnames");
  }

  if (Arg *ShowIncludes =
          Args.getLastArg(options::OPT__SLASH_showIncludes,
                          options::OPT__SLASH_showIncludes_user)) {
    CmdArgs.push_back("--show-includes");
    if (ShowIncludes->getOption().matches(options::OPT__SLASH_showIncludes))
      CmdArgs.push_back("-sys-header-deps");
  }

  // This controls whether or not we emit RTTI data for polymorphic types.
  if (Args.hasFlag(options::OPT__SLASH_GR_, options::OPT__SLASH_GR,
                   /*Default=*/false))
    CmdArgs.push_back("-fno-rtti-data");

  // This controls whether or not we emit stack-protector instrumentation.
  // In MSVC, Buffer Security Check (/GS) is on by default.
  if (!isNVPTX && Args.hasFlag(options::OPT__SLASH_GS, options::OPT__SLASH_GS_,
                               /*Default=*/true)) {
    CmdArgs.push_back("-stack-protector");
    CmdArgs.push_back(Args.MakeArgString(Twine(LangOptions::SSPStrong)));
  }

  // Emit CodeView if -Z7, -Zd, or -gline-tables-only are present.
  if (Arg *DebugInfoArg =
          Args.getLastArg(options::OPT__SLASH_Z7, options::OPT__SLASH_Zd,
                          options::OPT_gline_tables_only)) {
    *EmitCodeView = true;
    if (DebugInfoArg->getOption().matches(options::OPT__SLASH_Z7))
      *DebugInfoKind = codegenoptions::LimitedDebugInfo;
    else
      *DebugInfoKind = codegenoptions::DebugLineTablesOnly;
  } else {
    *EmitCodeView = false;
  }

  const Driver &D = getToolChain().getDriver();
  EHFlags EH = parseClangCLEHFlags(D, Args);
  if (!isNVPTX && (EH.Synch || EH.Asynch)) {
    if (types::isCXX(InputType))
      CmdArgs.push_back("-fcxx-exceptions");
    CmdArgs.push_back("-fexceptions");
  }
  if (types::isCXX(InputType) && EH.Synch && EH.NoUnwindC)
    CmdArgs.push_back("-fexternc-nounwind");

  // /EP should expand to -E -P.
  if (Args.hasArg(options::OPT__SLASH_EP)) {
    CmdArgs.push_back("-E");
    CmdArgs.push_back("-P");
  }

  unsigned VolatileOptionID;
  if (getToolChain().getTriple().isX86())
    VolatileOptionID = options::OPT__SLASH_volatile_ms;
  else
    VolatileOptionID = options::OPT__SLASH_volatile_iso;

  if (Arg *A = Args.getLastArg(options::OPT__SLASH_volatile_Group))
    VolatileOptionID = A->getOption().getID();

  if (VolatileOptionID == options::OPT__SLASH_volatile_ms)
    CmdArgs.push_back("-fms-volatile");

 if (Args.hasFlag(options::OPT__SLASH_Zc_dllexportInlines_,
                  options::OPT__SLASH_Zc_dllexportInlines,
                  false)) {
   if (Args.hasArg(options::OPT__SLASH_fallback)) {
     D.Diag(clang::diag::err_drv_dllexport_inlines_and_fallback);
   } else {
    CmdArgs.push_back("-fno-dllexport-inlines");
   }
 }

  Arg *MostGeneralArg = Args.getLastArg(options::OPT__SLASH_vmg);
  Arg *BestCaseArg = Args.getLastArg(options::OPT__SLASH_vmb);
  if (MostGeneralArg && BestCaseArg)
    D.Diag(clang::diag::err_drv_argument_not_allowed_with)
        << MostGeneralArg->getAsString(Args) << BestCaseArg->getAsString(Args);

  if (MostGeneralArg) {
    Arg *SingleArg = Args.getLastArg(options::OPT__SLASH_vms);
    Arg *MultipleArg = Args.getLastArg(options::OPT__SLASH_vmm);
    Arg *VirtualArg = Args.getLastArg(options::OPT__SLASH_vmv);

    Arg *FirstConflict = SingleArg ? SingleArg : MultipleArg;
    Arg *SecondConflict = VirtualArg ? VirtualArg : MultipleArg;
    if (FirstConflict && SecondConflict && FirstConflict != SecondConflict)
      D.Diag(clang::diag::err_drv_argument_not_allowed_with)
          << FirstConflict->getAsString(Args)
          << SecondConflict->getAsString(Args);

    if (SingleArg)
      CmdArgs.push_back("-fms-memptr-rep=single");
    else if (MultipleArg)
      CmdArgs.push_back("-fms-memptr-rep=multiple");
    else
      CmdArgs.push_back("-fms-memptr-rep=virtual");
  }

  // Parse the default calling convention options.
  if (Arg *CCArg =
          Args.getLastArg(options::OPT__SLASH_Gd, options::OPT__SLASH_Gr,
                          options::OPT__SLASH_Gz, options::OPT__SLASH_Gv,
                          options::OPT__SLASH_Gregcall)) {
    unsigned DCCOptId = CCArg->getOption().getID();
    const char *DCCFlag = nullptr;
    bool ArchSupported = !isNVPTX;
    llvm::Triple::ArchType Arch = getToolChain().getArch();
    switch (DCCOptId) {
    case options::OPT__SLASH_Gd:
      DCCFlag = "-fdefault-calling-conv=cdecl";
      break;
    case options::OPT__SLASH_Gr:
      ArchSupported = Arch == llvm::Triple::x86;
      DCCFlag = "-fdefault-calling-conv=fastcall";
      break;
    case options::OPT__SLASH_Gz:
      ArchSupported = Arch == llvm::Triple::x86;
      DCCFlag = "-fdefault-calling-conv=stdcall";
      break;
    case options::OPT__SLASH_Gv:
      ArchSupported = Arch == llvm::Triple::x86 || Arch == llvm::Triple::x86_64;
      DCCFlag = "-fdefault-calling-conv=vectorcall";
      break;
    case options::OPT__SLASH_Gregcall:
      ArchSupported = Arch == llvm::Triple::x86 || Arch == llvm::Triple::x86_64;
      DCCFlag = "-fdefault-calling-conv=regcall";
      break;
    }

    // MSVC doesn't warn if /Gr or /Gz is used on x64, so we don't either.
    if (ArchSupported && DCCFlag)
      CmdArgs.push_back(DCCFlag);
  }

  Args.AddLastArg(CmdArgs, options::OPT_vtordisp_mode_EQ);

  if (!Args.hasArg(options::OPT_fdiagnostics_format_EQ)) {
    CmdArgs.push_back("-fdiagnostics-format");
    if (Args.hasArg(options::OPT__SLASH_fallback))
      CmdArgs.push_back("msvc-fallback");
    else
      CmdArgs.push_back("msvc");
  }

  if (Arg *A = Args.getLastArg(options::OPT__SLASH_guard)) {
    StringRef GuardArgs = A->getValue();
    // The only valid options are "cf", "cf,nochecks", and "cf-".
    if (GuardArgs.equals_lower("cf")) {
      // Emit CFG instrumentation and the table of address-taken functions.
      CmdArgs.push_back("-cfguard");
    } else if (GuardArgs.equals_lower("cf,nochecks")) {
      // Emit only the table of address-taken functions.
      CmdArgs.push_back("-cfguard-no-checks");
    } else if (GuardArgs.equals_lower("cf-")) {
      // Do nothing, but we might want to emit a security warning in future.
    } else {
      D.Diag(diag::err_drv_invalid_value) << A->getSpelling() << GuardArgs;
    }
  }
}

visualstudio::Compiler *Clang::getCLFallback() const {
  if (!CLFallback)
    CLFallback.reset(new visualstudio::Compiler(getToolChain()));
  return CLFallback.get();
}


const char *Clang::getBaseInputName(const ArgList &Args,
                                    const InputInfo &Input) {
  return Args.MakeArgString(llvm::sys::path::filename(Input.getBaseInput()));
}

const char *Clang::getBaseInputStem(const ArgList &Args,
                                    const InputInfoList &Inputs) {
  const char *Str = getBaseInputName(Args, Inputs[0]);

  if (const char *End = strrchr(Str, '.'))
    return Args.MakeArgString(std::string(Str, End));

  return Str;
}

const char *Clang::getDependencyFileName(const ArgList &Args,
                                         const InputInfoList &Inputs) {
  // FIXME: Think about this more.

  if (Arg *OutputOpt = Args.getLastArg(options::OPT_o)) {
    SmallString<128> OutputFilename(OutputOpt->getValue());
    llvm::sys::path::replace_extension(OutputFilename, llvm::Twine('d'));
    return Args.MakeArgString(OutputFilename);
  }

  return Args.MakeArgString(Twine(getBaseInputStem(Args, Inputs)) + ".d");
}

// Begin ClangAs

void ClangAs::AddMIPSTargetArgs(const ArgList &Args,
                                ArgStringList &CmdArgs) const {
  StringRef CPUName;
  StringRef ABIName;
  const llvm::Triple &Triple = getToolChain().getTriple();
  mips::getMipsCPUAndABI(Args, Triple, CPUName, ABIName);

  CmdArgs.push_back("-target-abi");
  CmdArgs.push_back(ABIName.data());
}

void ClangAs::AddX86TargetArgs(const ArgList &Args,
                               ArgStringList &CmdArgs) const {
  addX86AlignBranchArgs(getToolChain().getDriver(), Args, CmdArgs,
                        /*IsLTO=*/false);

  if (Arg *A = Args.getLastArg(options::OPT_masm_EQ)) {
    StringRef Value = A->getValue();
    if (Value == "intel" || Value == "att") {
      CmdArgs.push_back("-mllvm");
      CmdArgs.push_back(Args.MakeArgString("-x86-asm-syntax=" + Value));
    } else {
      getToolChain().getDriver().Diag(diag::err_drv_unsupported_option_argument)
          << A->getOption().getName() << Value;
    }
  }
}

void ClangAs::AddRISCVTargetArgs(const ArgList &Args,
                               ArgStringList &CmdArgs) const {
  const llvm::Triple &Triple = getToolChain().getTriple();
  StringRef ABIName = riscv::getRISCVABI(Args, Triple);

  CmdArgs.push_back("-target-abi");
  CmdArgs.push_back(ABIName.data());
}

void ClangAs::ConstructJob(Compilation &C, const JobAction &JA,
                           const InputInfo &Output, const InputInfoList &Inputs,
                           const ArgList &Args,
                           const char *LinkingOutput) const {
  ArgStringList CmdArgs;

  assert(Inputs.size() == 1 && "Unexpected number of inputs.");
  const InputInfo &Input = Inputs[0];

  const llvm::Triple &Triple = getToolChain().getEffectiveTriple();
  const std::string &TripleStr = Triple.getTriple();
  const auto &D = getToolChain().getDriver();

  // Don't warn about "clang -w -c foo.s"
  Args.ClaimAllArgs(options::OPT_w);
  // and "clang -emit-llvm -c foo.s"
  Args.ClaimAllArgs(options::OPT_emit_llvm);

  claimNoWarnArgs(Args);

  // Invoke ourselves in -cc1as mode.
  //
  // FIXME: Implement custom jobs for internal actions.
  CmdArgs.push_back("-cc1as");

  // Add the "effective" target triple.
  CmdArgs.push_back("-triple");
  CmdArgs.push_back(Args.MakeArgString(TripleStr));

  // Set the output mode, we currently only expect to be used as a real
  // assembler.
  CmdArgs.push_back("-filetype");
  CmdArgs.push_back("obj");

  // Set the main file name, so that debug info works even with
  // -save-temps or preprocessed assembly.
  CmdArgs.push_back("-main-file-name");
  CmdArgs.push_back(Clang::getBaseInputName(Args, Input));

  // Add the target cpu
  std::string CPU = getCPUName(Args, Triple, /*FromAs*/ true);
  if (!CPU.empty()) {
    CmdArgs.push_back("-target-cpu");
    CmdArgs.push_back(Args.MakeArgString(CPU));
  }

  // Add the target features
  getTargetFeatures(D, Triple, Args, CmdArgs, true);

  // Ignore explicit -force_cpusubtype_ALL option.
  (void)Args.hasArg(options::OPT_force__cpusubtype__ALL);

  // Pass along any -I options so we get proper .include search paths.
  Args.AddAllArgs(CmdArgs, options::OPT_I_Group);

  // Determine the original source input.
  const Action *SourceAction = &JA;
  while (SourceAction->getKind() != Action::InputClass) {
    assert(!SourceAction->getInputs().empty() && "unexpected root action!");
    SourceAction = SourceAction->getInputs()[0];
  }

  // Forward -g and handle debug info related flags, assuming we are dealing
  // with an actual assembly file.
  bool WantDebug = false;
  unsigned DwarfVersion = 0;
  Args.ClaimAllArgs(options::OPT_g_Group);
  if (Arg *A = Args.getLastArg(options::OPT_g_Group)) {
    WantDebug = !A->getOption().matches(options::OPT_g0) &&
                !A->getOption().matches(options::OPT_ggdb0);
    if (WantDebug)
      DwarfVersion = DwarfVersionNum(A->getSpelling());
  }

  unsigned DefaultDwarfVersion = ParseDebugDefaultVersion(getToolChain(), Args);
  if (DwarfVersion == 0)
    DwarfVersion = DefaultDwarfVersion;

  if (DwarfVersion == 0)
    DwarfVersion = getToolChain().GetDefaultDwarfVersion();

  codegenoptions::DebugInfoKind DebugInfoKind = codegenoptions::NoDebugInfo;

  if (SourceAction->getType() == types::TY_Asm ||
      SourceAction->getType() == types::TY_PP_Asm) {
    // You might think that it would be ok to set DebugInfoKind outside of
    // the guard for source type, however there is a test which asserts
    // that some assembler invocation receives no -debug-info-kind,
    // and it's not clear whether that test is just overly restrictive.
    DebugInfoKind = (WantDebug ? codegenoptions::LimitedDebugInfo
                               : codegenoptions::NoDebugInfo);
    // Add the -fdebug-compilation-dir flag if needed.
    addDebugCompDirArg(Args, CmdArgs, C.getDriver().getVFS());

    addDebugPrefixMapArg(getToolChain().getDriver(), Args, CmdArgs);

    // Set the AT_producer to the clang version when using the integrated
    // assembler on assembly source files.
    CmdArgs.push_back("-dwarf-debug-producer");
    CmdArgs.push_back(Args.MakeArgString(getClangFullVersion()));

    // And pass along -I options
    Args.AddAllArgs(CmdArgs, options::OPT_I);
  }
  RenderDebugEnablingArgs(Args, CmdArgs, DebugInfoKind, DwarfVersion,
                          llvm::DebuggerKind::Default);
  RenderDebugInfoCompressionArgs(Args, CmdArgs, D, getToolChain());


  // Handle -fPIC et al -- the relocation-model affects the assembler
  // for some targets.
  llvm::Reloc::Model RelocationModel;
  unsigned PICLevel;
  bool IsPIE;
  std::tie(RelocationModel, PICLevel, IsPIE) =
      ParsePICArgs(getToolChain(), Args);

  const char *RMName = RelocationModelName(RelocationModel);
  if (RMName) {
    CmdArgs.push_back("-mrelocation-model");
    CmdArgs.push_back(RMName);
  }

  // Optionally embed the -cc1as level arguments into the debug info, for build
  // analysis.
  if (getToolChain().UseDwarfDebugFlags()) {
    ArgStringList OriginalArgs;
    for (const auto &Arg : Args)
      Arg->render(Args, OriginalArgs);

    SmallString<256> Flags;
    const char *Exec = getToolChain().getDriver().getClangProgramPath();
    EscapeSpacesAndBackslashes(Exec, Flags);
    for (const char *OriginalArg : OriginalArgs) {
      SmallString<128> EscapedArg;
      EscapeSpacesAndBackslashes(OriginalArg, EscapedArg);
      Flags += " ";
      Flags += EscapedArg;
    }
    CmdArgs.push_back("-dwarf-debug-flags");
    CmdArgs.push_back(Args.MakeArgString(Flags));
  }

  // FIXME: Add -static support, once we have it.

  // Add target specific flags.
  switch (getToolChain().getArch()) {
  default:
    break;

  case llvm::Triple::mips:
  case llvm::Triple::mipsel:
  case llvm::Triple::mips64:
  case llvm::Triple::mips64el:
    AddMIPSTargetArgs(Args, CmdArgs);
    break;

  case llvm::Triple::x86:
  case llvm::Triple::x86_64:
    AddX86TargetArgs(Args, CmdArgs);
    break;

  case llvm::Triple::arm:
  case llvm::Triple::armeb:
  case llvm::Triple::thumb:
  case llvm::Triple::thumbeb:
    // This isn't in AddARMTargetArgs because we want to do this for assembly
    // only, not C/C++.
    if (Args.hasFlag(options::OPT_mdefault_build_attributes,
                     options::OPT_mno_default_build_attributes, true)) {
        CmdArgs.push_back("-mllvm");
        CmdArgs.push_back("-arm-add-build-attributes");
    }
    break;

  case llvm::Triple::aarch64:
  case llvm::Triple::aarch64_32:
  case llvm::Triple::aarch64_be:
    if (Args.hasArg(options::OPT_mmark_bti_property)) {
      CmdArgs.push_back("-mllvm");
      CmdArgs.push_back("-aarch64-mark-bti-property");
    }
    break;

  case llvm::Triple::riscv32:
  case llvm::Triple::riscv64:
    AddRISCVTargetArgs(Args, CmdArgs);
    break;
  }

  // Consume all the warning flags. Usually this would be handled more
  // gracefully by -cc1 (warning about unknown warning flags, etc) but -cc1as
  // doesn't handle that so rather than warning about unused flags that are
  // actually used, we'll lie by omission instead.
  // FIXME: Stop lying and consume only the appropriate driver flags
  Args.ClaimAllArgs(options::OPT_W_Group);

  CollectArgsForIntegratedAssembler(C, Args, CmdArgs,
                                    getToolChain().getDriver());

  Args.AddAllArgs(CmdArgs, options::OPT_mllvm);

  assert(Output.isFilename() && "Unexpected lipo output.");
  CmdArgs.push_back("-o");
  CmdArgs.push_back(Output.getFilename());

  const llvm::Triple &T = getToolChain().getTriple();
  Arg *A;
  if (getDebugFissionKind(D, Args, A) == DwarfFissionKind::Split &&
      T.isOSBinFormatELF()) {
    CmdArgs.push_back("-split-dwarf-output");
    CmdArgs.push_back(SplitDebugName(JA, Args, Input, Output));
  }

  HandleAmdgcnLegacyOptions(D, Args, CmdArgs);

  assert(Input.isFilename() && "Invalid input.");
  CmdArgs.push_back(Input.getFilename());

  const char *Exec = getToolChain().getDriver().getClangProgramPath();
  C.addCommand(std::make_unique<Command>(JA, *this,
                                         ResponseFileSupport::AtFileUTF8(),
                                         Exec, CmdArgs, Inputs, Output));
}

// Begin OffloadBundler

void OffloadBundler::ConstructJob(Compilation &C, const JobAction &JA,
                                  const InputInfo &Output,
                                  const InputInfoList &Inputs,
                                  const llvm::opt::ArgList &TCArgs,
                                  const char *LinkingOutput) const {
  // The version with only one output is expected to refer to a bundling job.
  assert(isa<OffloadBundlingJobAction>(JA) && "Expecting bundling job!");

  // The bundling command looks like this:
  // clang-offload-bundler -type=bc
  //   -targets=host-triple,openmp-triple1,openmp-triple2
  //   -outputs=input_file
  //   -inputs=unbundle_file_host,unbundle_file_tgt1,unbundle_file_tgt2"

  ArgStringList CmdArgs;

  // Get the type.
  CmdArgs.push_back(TCArgs.MakeArgString(
      Twine("-type=") + types::getTypeTempSuffix(Output.getType())));

  assert(JA.getInputs().size() == Inputs.size() &&
         "Not have inputs for all dependence actions??");

  // Get the targets.
  SmallString<128> Triples;
  Triples += "-targets=";
  for (unsigned I = 0; I < Inputs.size(); ++I) {
    if (I)
      Triples += ',';

    // Find ToolChain for this input.
    Action::OffloadKind CurKind = Action::OFK_Host;
    const ToolChain *CurTC = &getToolChain();
    const Action *CurDep = JA.getInputs()[I];

    if (const auto *OA = dyn_cast<OffloadAction>(CurDep)) {
      CurTC = nullptr;
      OA->doOnEachDependence([&](Action *A, const ToolChain *TC, const char *) {
        assert(CurTC == nullptr && "Expected one dependence!");
        CurKind = A->getOffloadingDeviceKind();
        CurTC = TC;
      });
    }
    Triples += Action::GetOffloadKindName(CurKind);
    Triples += '-';
    Triples += CurTC->getTriple().normalize();
    if (CurKind == Action::OFK_HIP && CurDep->getOffloadingArch()) {
      Triples += '-';
      Triples += CurDep->getOffloadingArch();
    }
  }
  CmdArgs.push_back(TCArgs.MakeArgString(Triples));

  // Get bundled file command.
  CmdArgs.push_back(
      TCArgs.MakeArgString(Twine("-outputs=") + Output.getFilename()));

  // Get unbundled files command.
  SmallString<128> UB;
  UB += "-inputs=";
  for (unsigned I = 0; I < Inputs.size(); ++I) {
    if (I)
      UB += ',';

    // Find ToolChain for this input.
    const ToolChain *CurTC = &getToolChain();
    if (const auto *OA = dyn_cast<OffloadAction>(JA.getInputs()[I])) {
      CurTC = nullptr;
      OA->doOnEachDependence([&](Action *, const ToolChain *TC, const char *) {
        assert(CurTC == nullptr && "Expected one dependence!");
        CurTC = TC;
      });
    }
    UB += CurTC->getInputFilename(Inputs[I]);
  }
  CmdArgs.push_back(TCArgs.MakeArgString(UB));

  // All the inputs are encoded as commands.
  C.addCommand(std::make_unique<Command>(
      JA, *this, ResponseFileSupport::None(),
      TCArgs.MakeArgString(getToolChain().GetProgramPath(getShortName())),
      CmdArgs, None, Output));
}

void OffloadBundler::ConstructJobMultipleOutputs(
    Compilation &C, const JobAction &JA, const InputInfoList &Outputs,
    const InputInfoList &Inputs, const llvm::opt::ArgList &TCArgs,
    const char *LinkingOutput) const {
  // The version with multiple outputs is expected to refer to a unbundling job.
  auto &UA = cast<OffloadUnbundlingJobAction>(JA);

  // The unbundling command looks like this:
  // clang-offload-bundler -type=bc
  //   -targets=host-triple,openmp-triple1,openmp-triple2
  //   -inputs=input_file
  //   -outputs=unbundle_file_host,unbundle_file_tgt1,unbundle_file_tgt2"
  //   -unbundle

  ArgStringList CmdArgs;

  assert(Inputs.size() == 1 && "Expecting to unbundle a single file!");
  InputInfo Input = Inputs.front();

  // Get the type.
  CmdArgs.push_back(TCArgs.MakeArgString(
      Twine("-type=") + types::getTypeTempSuffix(Input.getType())));

  // Get the targets.
  SmallString<128> Triples;
  Triples += "-targets=";
  auto DepInfo = UA.getDependentActionsInfo();
  for (unsigned I = 0; I < DepInfo.size(); ++I) {
    if (I)
      Triples += ',';

    auto &Dep = DepInfo[I];
    Triples += Action::GetOffloadKindName(Dep.DependentOffloadKind);
    Triples += '-';
    Triples += Dep.DependentToolChain->getTriple().normalize();
    if (Dep.DependentOffloadKind == Action::OFK_HIP &&
        !Dep.DependentBoundArch.empty()) {
      Triples += '-';
      Triples += Dep.DependentBoundArch;
    }
  }

  CmdArgs.push_back(TCArgs.MakeArgString(Triples));

  // Get bundled file command.
  CmdArgs.push_back(
      TCArgs.MakeArgString(Twine("-inputs=") + Input.getFilename()));

  // Get unbundled files command.
  SmallString<128> UB;
  UB += "-outputs=";
  for (unsigned I = 0; I < Outputs.size(); ++I) {
    if (I)
      UB += ',';
    UB += DepInfo[I].DependentToolChain->getInputFilename(Outputs[I]);
  }
  CmdArgs.push_back(TCArgs.MakeArgString(UB));
  CmdArgs.push_back("-unbundle");

  // All the inputs are encoded as commands.
  C.addCommand(std::make_unique<Command>(
      JA, *this, ResponseFileSupport::None(),
      TCArgs.MakeArgString(getToolChain().GetProgramPath(getShortName())),
      CmdArgs, None, Outputs));
}

void OffloadWrapper::ConstructJob(Compilation &C, const JobAction &JA,
                                  const InputInfo &Output,
                                  const InputInfoList &Inputs,
                                  const ArgList &Args,
                                  const char *LinkingOutput) const {
  ArgStringList CmdArgs;

  const llvm::Triple &Triple = getToolChain().getEffectiveTriple();

  // Add the "effective" target triple.
  CmdArgs.push_back("-target");
  CmdArgs.push_back(Args.MakeArgString(Triple.getTriple()));

  // Add the output file name.
  assert(Output.isFilename() && "Invalid output.");
  CmdArgs.push_back("-o");
  CmdArgs.push_back(Output.getFilename());

  // Add inputs.
  for (const InputInfo &I : Inputs) {
    assert(I.isFilename() && "Invalid input.");
    CmdArgs.push_back(I.getFilename());
  }

  C.addCommand(std::make_unique<Command>(
      JA, *this, ResponseFileSupport::None(),
      Args.MakeArgString(getToolChain().GetProgramPath(getShortName())),
      CmdArgs, Inputs, Output));
}<|MERGE_RESOLUTION|>--- conflicted
+++ resolved
@@ -2013,7 +2013,20 @@
 
   SetRISCVSmallDataLimit(getToolChain(), Args, CmdArgs);
 
-<<<<<<< HEAD
+  std::string TuneCPU;
+
+  if (const Arg *A = Args.getLastArg(clang::driver::options::OPT_mtune_EQ)) {
+    StringRef Name = A->getValue();
+
+    Name = llvm::RISCV::resolveTuneCPUAlias(Name, Triple.isArch64Bit());
+    TuneCPU = std::string(Name);
+  }
+
+  if (!TuneCPU.empty()) {
+    CmdArgs.push_back("-tune-cpu");
+    CmdArgs.push_back(Args.MakeArgString(TuneCPU));
+  }
+
   if (Args.hasArg(options::OPT_mepi)) {
     CmdArgs.push_back("-mepi");
     // Predicates are preferred when vectorising in EPI.
@@ -2023,20 +2036,6 @@
     else
       CmdArgs.push_back(
           "--prefer-predicate-over-epilogue=predicate-dont-vectorize");
-=======
-  std::string TuneCPU;
-
-  if (const Arg *A = Args.getLastArg(clang::driver::options::OPT_mtune_EQ)) {
-    StringRef Name = A->getValue();
-
-    Name = llvm::RISCV::resolveTuneCPUAlias(Name, Triple.isArch64Bit());
-    TuneCPU = std::string(Name);
-  }
-
-  if (!TuneCPU.empty()) {
-    CmdArgs.push_back("-tune-cpu");
-    CmdArgs.push_back(Args.MakeArgString(TuneCPU));
->>>>>>> e01af9ce
   }
 }
 

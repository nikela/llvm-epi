--- conflicted
+++ resolved
@@ -55,10 +55,7 @@
 #include "llvm/Support/Process.h"
 #include "llvm/Support/RISCVISAInfo.h"
 #include "llvm/Support/YAMLParser.h"
-<<<<<<< HEAD
-=======
 #include "llvm/TargetParser/ARMTargetParserCommon.h"
->>>>>>> 95263fc1
 #include "llvm/TargetParser/RISCVTargetParser.h"
 #include <cctype>
 
@@ -2156,7 +2153,6 @@
           << A->getSpelling() << Val;
     }
   }
-<<<<<<< HEAD
 
   if (Args.hasArg(options::OPT_mepi)) {
     CmdArgs.push_back("-mepi");
@@ -2191,8 +2187,6 @@
     CmdArgs.push_back("-mllvm");
     CmdArgs.push_back("-scev-cheap-expansion-budget=8");
   }
-=======
->>>>>>> 95263fc1
 }
 
 void Clang::AddSparcTargetArgs(const ArgList &Args,

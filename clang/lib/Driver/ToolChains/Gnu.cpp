--- conflicted
+++ resolved
@@ -1869,10 +1869,18 @@
   return GoodVersion;
 }
 
-static llvm::StringRef getGCCToolchainDir(const ArgList &Args) {
+static llvm::StringRef getGCCToolchainDir(const ArgList &Args,
+                                          llvm::StringRef SysRoot) {
   const Arg *A = Args.getLastArg(clang::driver::options::OPT_gcc_toolchain);
   if (A)
     return A->getValue();
+
+  // If we have a SysRoot, ignore GCC_INSTALL_PREFIX.
+  // GCC_INSTALL_PREFIX specifies the gcc installation for the default
+  // sysroot and is likely not valid with a different sysroot.
+  if (!SysRoot.empty())
+    return "";
+
   return GCC_INSTALL_PREFIX;
 }
 
@@ -1901,15 +1909,8 @@
                            CandidateBiarchTripleAliases);
 
   // Compute the set of prefixes for our search.
-<<<<<<< HEAD
-  SmallVector<std::string, 8> Prefixes(D.PrefixDirs.begin(),
-                                       D.PrefixDirs.end());
-
-  StringRef GCCToolchainDir = getGCCToolchainDir(Args);
-=======
   SmallVector<std::string, 8> Prefixes;
   StringRef GCCToolchainDir = getGCCToolchainDir(Args, D.SysRoot);
->>>>>>> 06b03800
   if (GCCToolchainDir != "") {
     if (GCCToolchainDir.back() == '/')
       GCCToolchainDir = GCCToolchainDir.drop_back(); // remove the /

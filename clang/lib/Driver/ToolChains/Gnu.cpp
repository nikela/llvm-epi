--- conflicted
+++ resolved
@@ -1956,23 +1956,12 @@
       "powerpc64le-linux-gnu", "powerpc64le-unknown-linux-gnu",
       "powerpc64le-suse-linux", "ppc64le-redhat-linux"};
 
-<<<<<<< HEAD
-  static const char *const RISCV32LibDirs[] = {"/lib", "/lib32"};
-  static const char *const RISCV64LibDirs[] = {"/lib", "/lib64"};
+  static const char *const RISCV32LibDirs[] = {"/lib32", "/lib"};
+  static const char *const RISCV64LibDirs[] = {"/lib64", "/lib"};
   static const char *const RISCVTriplesLinux[] = {"riscv32-unknown-linux-gnu",
                                                   "riscv64-unknown-linux-gnu"};
   static const char *const RISCVTriplesBaremetal[] = {"riscv32-unknown-elf",
                                                       "riscv64-unknown-elf"};
-=======
-  static const char *const RISCV32LibDirs[] = {"/lib32", "/lib"};
-  static const char *const RISCV32Triples[] = {"riscv32-unknown-linux-gnu",
-                                               "riscv32-linux-gnu",
-                                               "riscv32-unknown-elf"};
-  static const char *const RISCV64LibDirs[] = {"/lib64", "/lib"};
-  static const char *const RISCV64Triples[] = {"riscv64-unknown-linux-gnu",
-                                               "riscv64-linux-gnu",
-                                               "riscv64-unknown-elf"};
->>>>>>> 5d289ed3
 
   static const char *const SPARCv8LibDirs[] = {"/lib32", "/lib"};
   static const char *const SPARCv8Triples[] = {"sparc-linux-gnu",
@@ -2202,15 +2191,6 @@
     break;
   case llvm::Triple::riscv32:
     LibDirs.append(begin(RISCV32LibDirs), end(RISCV32LibDirs));
-    TripleAliases.append(begin(RISCV32Triples), end(RISCV32Triples));
-    BiarchLibDirs.append(begin(RISCV64LibDirs), end(RISCV64LibDirs));
-    BiarchTripleAliases.append(begin(RISCV64Triples), end(RISCV64Triples));
-    break;
-  case llvm::Triple::riscv64:
-    LibDirs.append(begin(RISCV64LibDirs), end(RISCV64LibDirs));
-    TripleAliases.append(begin(RISCV64Triples), end(RISCV64Triples));
-    BiarchLibDirs.append(begin(RISCV32LibDirs), end(RISCV32LibDirs));
-<<<<<<< HEAD
     TripleAliases.append(begin(RISCVTriplesLinux), end(RISCVTriplesLinux));
     TripleAliases.append(begin(RISCVTriplesBaremetal), end(RISCVTriplesBaremetal));
     BiarchTripleAliases.append(begin(RISCVTriplesLinux), end(RISCVTriplesLinux));
@@ -2229,9 +2209,6 @@
                          end(RISCVTriplesBaremetal));
     BiarchTripleAliases.append(begin(RISCVTriplesBaremetal),
                                end(RISCVTriplesBaremetal));
-=======
-    BiarchTripleAliases.append(begin(RISCV32Triples), end(RISCV32Triples));
->>>>>>> 5d289ed3
     break;
   case llvm::Triple::sparc:
   case llvm::Triple::sparcel:

//===--- Gnu.cpp - Gnu Tool and ToolChain Implementations -------*- C++ -*-===//
//
// Part of the LLVM Project, under the Apache License v2.0 with LLVM Exceptions.
// See https://llvm.org/LICENSE.txt for license information.
// SPDX-License-Identifier: Apache-2.0 WITH LLVM-exception
//
//===----------------------------------------------------------------------===//

#include "Gnu.h"
#include "Arch/ARM.h"
#include "Arch/CSKY.h"
#include "Arch/Mips.h"
#include "Arch/PPC.h"
#include "Arch/RISCV.h"
#include "Arch/Sparc.h"
#include "Arch/SystemZ.h"
#include "CommonArgs.h"
#include "Linux.h"
#include "clang/Config/config.h" // for GCC_INSTALL_PREFIX
#include "clang/Driver/Compilation.h"
#include "clang/Driver/Driver.h"
#include "clang/Driver/DriverDiagnostic.h"
#include "clang/Driver/Options.h"
#include "clang/Driver/Tool.h"
#include "clang/Driver/ToolChain.h"
#include "llvm/Option/ArgList.h"
#include "llvm/Support/CodeGen.h"
#include "llvm/Support/Path.h"
#include "llvm/Support/TargetParser.h"
#include "llvm/Support/VirtualFileSystem.h"
#include <system_error>

using namespace clang::driver;
using namespace clang::driver::toolchains;
using namespace clang;
using namespace llvm::opt;

using tools::addMultilibFlag;
using tools::addPathIfExists;

static bool forwardToGCC(const Option &O) {
  // LinkerInput options have been forwarded. Don't duplicate.
  if (O.hasFlag(options::LinkerInput))
    return false;
  return O.matches(options::OPT_Link_Group) || O.hasFlag(options::LinkOption);
}

// Switch CPU names not recognized by GNU assembler to a close CPU that it does
// recognize, instead of a lower march from being picked in the absence of a cpu
// flag.
static void normalizeCPUNamesForAssembler(const ArgList &Args,
                                          ArgStringList &CmdArgs) {
  if (Arg *A = Args.getLastArg(options::OPT_mcpu_EQ)) {
    StringRef CPUArg(A->getValue());
    if (CPUArg.equals_insensitive("krait"))
      CmdArgs.push_back("-mcpu=cortex-a15");
    else if (CPUArg.equals_insensitive("kryo"))
      CmdArgs.push_back("-mcpu=cortex-a57");
    else
      Args.AddLastArg(CmdArgs, options::OPT_mcpu_EQ);
  }
}

void tools::gcc::Common::ConstructJob(Compilation &C, const JobAction &JA,
                                      const InputInfo &Output,
                                      const InputInfoList &Inputs,
                                      const ArgList &Args,
                                      const char *LinkingOutput) const {
  const Driver &D = getToolChain().getDriver();
  ArgStringList CmdArgs;

  for (const auto &A : Args) {
    if (forwardToGCC(A->getOption())) {
      // It is unfortunate that we have to claim here, as this means
      // we will basically never report anything interesting for
      // platforms using a generic gcc, even if we are just using gcc
      // to get to the assembler.
      A->claim();

      A->render(Args, CmdArgs);
    }
  }

  RenderExtraToolArgs(JA, CmdArgs);

  // If using a driver driver, force the arch.
  if (getToolChain().getTriple().isOSDarwin()) {
    CmdArgs.push_back("-arch");
    CmdArgs.push_back(
        Args.MakeArgString(getToolChain().getDefaultUniversalArchName()));
  }

  // Try to force gcc to match the tool chain we want, if we recognize
  // the arch.
  //
  // FIXME: The triple class should directly provide the information we want
  // here.
  switch (getToolChain().getArch()) {
  default:
    break;
  case llvm::Triple::x86:
  case llvm::Triple::ppc:
  case llvm::Triple::ppcle:
    CmdArgs.push_back("-m32");
    break;
  case llvm::Triple::x86_64:
  case llvm::Triple::ppc64:
  case llvm::Triple::ppc64le:
    CmdArgs.push_back("-m64");
    break;
  case llvm::Triple::sparcel:
    CmdArgs.push_back("-EL");
    break;
  }

  if (Output.isFilename()) {
    CmdArgs.push_back("-o");
    CmdArgs.push_back(Output.getFilename());
  } else {
    assert(Output.isNothing() && "Unexpected output");
    CmdArgs.push_back("-fsyntax-only");
  }

  Args.AddAllArgValues(CmdArgs, options::OPT_Wa_COMMA, options::OPT_Xassembler);

  // Only pass -x if gcc will understand it; otherwise hope gcc
  // understands the suffix correctly. The main use case this would go
  // wrong in is for linker inputs if they happened to have an odd
  // suffix; really the only way to get this to happen is a command
  // like '-x foobar a.c' which will treat a.c like a linker input.
  //
  // FIXME: For the linker case specifically, can we safely convert
  // inputs into '-Wl,' options?
  for (const auto &II : Inputs) {
    // Don't try to pass LLVM or AST inputs to a generic gcc.
    if (types::isLLVMIR(II.getType()))
      D.Diag(clang::diag::err_drv_no_linker_llvm_support)
          << getToolChain().getTripleString();
    else if (II.getType() == types::TY_AST)
      D.Diag(diag::err_drv_no_ast_support) << getToolChain().getTripleString();
    else if (II.getType() == types::TY_ModuleFile)
      D.Diag(diag::err_drv_no_module_support)
          << getToolChain().getTripleString();

    if (types::canTypeBeUserSpecified(II.getType())) {
      CmdArgs.push_back("-x");
      CmdArgs.push_back(types::getTypeName(II.getType()));
    }

    if (II.isFilename())
      CmdArgs.push_back(II.getFilename());
    else {
      const Arg &A = II.getInputArg();

      // Reverse translate some rewritten options.
      if (A.getOption().matches(options::OPT_Z_reserved_lib_stdcxx)) {
        CmdArgs.push_back("-lstdc++");
        continue;
      }

      // Don't render as input, we need gcc to do the translations.
      A.render(Args, CmdArgs);
    }
  }

  const std::string &customGCCName = D.getCCCGenericGCCName();
  const char *GCCName;
  if (!customGCCName.empty())
    GCCName = customGCCName.c_str();
  else if (D.CCCIsCXX()) {
    GCCName = "g++";
  } else
    GCCName = "gcc";

  const char *Exec = Args.MakeArgString(getToolChain().GetProgramPath(GCCName));
  C.addCommand(std::make_unique<Command>(JA, *this,
                                         ResponseFileSupport::AtFileCurCP(),
                                         Exec, CmdArgs, Inputs, Output));
}

void tools::gcc::Preprocessor::RenderExtraToolArgs(
    const JobAction &JA, ArgStringList &CmdArgs) const {
  CmdArgs.push_back("-E");
}

void tools::gcc::Compiler::RenderExtraToolArgs(const JobAction &JA,
                                               ArgStringList &CmdArgs) const {
  const Driver &D = getToolChain().getDriver();

  switch (JA.getType()) {
  // If -flto, etc. are present then make sure not to force assembly output.
  case types::TY_LLVM_IR:
  case types::TY_LTO_IR:
  case types::TY_LLVM_BC:
  case types::TY_LTO_BC:
    CmdArgs.push_back("-c");
    break;
  // We assume we've got an "integrated" assembler in that gcc will produce an
  // object file itself.
  case types::TY_Object:
    CmdArgs.push_back("-c");
    break;
  case types::TY_PP_Asm:
    CmdArgs.push_back("-S");
    break;
  case types::TY_Nothing:
    CmdArgs.push_back("-fsyntax-only");
    break;
  default:
    D.Diag(diag::err_drv_invalid_gcc_output_type) << getTypeName(JA.getType());
  }
}

void tools::gcc::Linker::RenderExtraToolArgs(const JobAction &JA,
                                             ArgStringList &CmdArgs) const {
  // The types are (hopefully) good enough.
}

// On Arm the endianness of the output file is determined by the target and
// can be overridden by the pseudo-target flags '-mlittle-endian'/'-EL' and
// '-mbig-endian'/'-EB'. Unlike other targets the flag does not result in a
// normalized triple so we must handle the flag here.
static bool isArmBigEndian(const llvm::Triple &Triple,
                           const ArgList &Args) {
  bool IsBigEndian = false;
  switch (Triple.getArch()) {
  case llvm::Triple::armeb:
  case llvm::Triple::thumbeb:
    IsBigEndian = true;
    LLVM_FALLTHROUGH;
  case llvm::Triple::arm:
  case llvm::Triple::thumb:
    if (Arg *A = Args.getLastArg(options::OPT_mlittle_endian,
                               options::OPT_mbig_endian))
      IsBigEndian = !A->getOption().matches(options::OPT_mlittle_endian);
    break;
  default:
    break;
  }
  return IsBigEndian;
}

static const char *getLDMOption(const llvm::Triple &T, const ArgList &Args) {
  switch (T.getArch()) {
  case llvm::Triple::x86:
    if (T.isOSIAMCU())
      return "elf_iamcu";
    return "elf_i386";
  case llvm::Triple::aarch64:
    return "aarch64linux";
  case llvm::Triple::aarch64_be:
    return "aarch64linuxb";
  case llvm::Triple::arm:
  case llvm::Triple::thumb:
  case llvm::Triple::armeb:
  case llvm::Triple::thumbeb:
    return isArmBigEndian(T, Args) ? "armelfb_linux_eabi" : "armelf_linux_eabi";
  case llvm::Triple::m68k:
    return "m68kelf";
  case llvm::Triple::ppc:
    if (T.isOSLinux())
      return "elf32ppclinux";
    return "elf32ppc";
  case llvm::Triple::ppcle:
    if (T.isOSLinux())
      return "elf32lppclinux";
    return "elf32lppc";
  case llvm::Triple::ppc64:
    return "elf64ppc";
  case llvm::Triple::ppc64le:
    return "elf64lppc";
  case llvm::Triple::riscv32:
    return "elf32lriscv";
  case llvm::Triple::riscv64:
    return "elf64lriscv";
  case llvm::Triple::sparc:
  case llvm::Triple::sparcel:
    return "elf32_sparc";
  case llvm::Triple::sparcv9:
    return "elf64_sparc";
  case llvm::Triple::mips:
    return "elf32btsmip";
  case llvm::Triple::mipsel:
    return "elf32ltsmip";
  case llvm::Triple::mips64:
    if (tools::mips::hasMipsAbiArg(Args, "n32") ||
        T.getEnvironment() == llvm::Triple::GNUABIN32)
      return "elf32btsmipn32";
    return "elf64btsmip";
  case llvm::Triple::mips64el:
    if (tools::mips::hasMipsAbiArg(Args, "n32") ||
        T.getEnvironment() == llvm::Triple::GNUABIN32)
      return "elf32ltsmipn32";
    return "elf64ltsmip";
  case llvm::Triple::systemz:
    return "elf64_s390";
  case llvm::Triple::x86_64:
    if (T.isX32())
      return "elf32_x86_64";
    return "elf_x86_64";
  case llvm::Triple::ve:
    return "elf64ve";
  case llvm::Triple::csky:
    return "cskyelf_linux";
  default:
    return nullptr;
  }
}

static bool getPIE(const ArgList &Args, const ToolChain &TC) {
  if (Args.hasArg(options::OPT_shared) || Args.hasArg(options::OPT_static) ||
      Args.hasArg(options::OPT_r) || Args.hasArg(options::OPT_static_pie))
    return false;

  Arg *A = Args.getLastArg(options::OPT_pie, options::OPT_no_pie,
                           options::OPT_nopie);
  if (!A)
    return TC.isPIEDefault(Args);
  return A->getOption().matches(options::OPT_pie);
}

static bool getStaticPIE(const ArgList &Args, const ToolChain &TC) {
  bool HasStaticPIE = Args.hasArg(options::OPT_static_pie);
  // -no-pie is an alias for -nopie. So, handling -nopie takes care of
  // -no-pie as well.
  if (HasStaticPIE && Args.hasArg(options::OPT_nopie)) {
    const Driver &D = TC.getDriver();
    const llvm::opt::OptTable &Opts = D.getOpts();
    const char *StaticPIEName = Opts.getOptionName(options::OPT_static_pie);
    const char *NoPIEName = Opts.getOptionName(options::OPT_nopie);
    D.Diag(diag::err_drv_cannot_mix_options) << StaticPIEName << NoPIEName;
  }
  return HasStaticPIE;
}

static bool getStatic(const ArgList &Args) {
  return Args.hasArg(options::OPT_static) &&
      !Args.hasArg(options::OPT_static_pie);
}

void tools::gnutools::StaticLibTool::ConstructJob(
    Compilation &C, const JobAction &JA, const InputInfo &Output,
    const InputInfoList &Inputs, const ArgList &Args,
    const char *LinkingOutput) const {
  const Driver &D = getToolChain().getDriver();

  // Silence warning for "clang -g foo.o -o foo"
  Args.ClaimAllArgs(options::OPT_g_Group);
  // and "clang -emit-llvm foo.o -o foo"
  Args.ClaimAllArgs(options::OPT_emit_llvm);
  // and for "clang -w foo.o -o foo". Other warning options are already
  // handled somewhere else.
  Args.ClaimAllArgs(options::OPT_w);
  // Silence warnings when linking C code with a C++ '-stdlib' argument.
  Args.ClaimAllArgs(options::OPT_stdlib_EQ);

  // ar tool command "llvm-ar <options> <output_file> <input_files>".
  ArgStringList CmdArgs;
  // Create and insert file members with a deterministic index.
  CmdArgs.push_back("rcsD");
  CmdArgs.push_back(Output.getFilename());

  for (const auto &II : Inputs) {
    if (II.isFilename()) {
       CmdArgs.push_back(II.getFilename());
    }
  }

  // Delete old output archive file if it already exists before generating a new
  // archive file.
  auto OutputFileName = Output.getFilename();
  if (Output.isFilename() && llvm::sys::fs::exists(OutputFileName)) {
    if (std::error_code EC = llvm::sys::fs::remove(OutputFileName)) {
      D.Diag(diag::err_drv_unable_to_remove_file) << EC.message();
      return;
    }
  }

  const char *Exec = Args.MakeArgString(getToolChain().GetStaticLibToolPath());
  C.addCommand(std::make_unique<Command>(JA, *this,
                                         ResponseFileSupport::AtFileCurCP(),
                                         Exec, CmdArgs, Inputs, Output));
}

void tools::gnutools::Linker::ConstructJob(Compilation &C, const JobAction &JA,
                                           const InputInfo &Output,
                                           const InputInfoList &Inputs,
                                           const ArgList &Args,
                                           const char *LinkingOutput) const {
  // FIXME: The Linker class constructor takes a ToolChain and not a
  // Generic_ELF, so the static_cast might return a reference to a invalid
  // instance (see PR45061). Ideally, the Linker constructor needs to take a
  // Generic_ELF instead.
  const toolchains::Generic_ELF &ToolChain =
      static_cast<const toolchains::Generic_ELF &>(getToolChain());
  const Driver &D = ToolChain.getDriver();

  const llvm::Triple &Triple = getToolChain().getEffectiveTriple();

  const llvm::Triple::ArchType Arch = ToolChain.getArch();
  const bool isAndroid = ToolChain.getTriple().isAndroid();
  const bool IsIAMCU = ToolChain.getTriple().isOSIAMCU();
  const bool IsVE = ToolChain.getTriple().isVE();
  const bool IsPIE = getPIE(Args, ToolChain);
  const bool IsStaticPIE = getStaticPIE(Args, ToolChain);
  const bool IsStatic = getStatic(Args);
  const bool HasCRTBeginEndFiles =
      ToolChain.getTriple().hasEnvironment() ||
      (ToolChain.getTriple().getVendor() != llvm::Triple::MipsTechnologies);

  ArgStringList CmdArgs;

  // Silence warning for "clang -g foo.o -o foo"
  Args.ClaimAllArgs(options::OPT_g_Group);
  // and "clang -emit-llvm foo.o -o foo"
  Args.ClaimAllArgs(options::OPT_emit_llvm);
  // and for "clang -w foo.o -o foo". Other warning options are already
  // handled somewhere else.
  Args.ClaimAllArgs(options::OPT_w);

  if (!D.SysRoot.empty())
    CmdArgs.push_back(Args.MakeArgString("--sysroot=" + D.SysRoot));

  if (IsPIE)
    CmdArgs.push_back("-pie");

  if (IsStaticPIE) {
    CmdArgs.push_back("-static");
    CmdArgs.push_back("-pie");
    CmdArgs.push_back("--no-dynamic-linker");
    CmdArgs.push_back("-z");
    CmdArgs.push_back("text");
  }

  if (Args.hasArg(options::OPT_rdynamic))
    CmdArgs.push_back("-export-dynamic");

  if (Args.hasArg(options::OPT_s))
    CmdArgs.push_back("-s");

  if (Triple.isARM() || Triple.isThumb() || Triple.isAArch64()) {
    bool IsBigEndian = isArmBigEndian(Triple, Args);
    if (IsBigEndian)
      arm::appendBE8LinkFlag(Args, CmdArgs, Triple);
    IsBigEndian = IsBigEndian || Arch == llvm::Triple::aarch64_be;
    CmdArgs.push_back(IsBigEndian ? "-EB" : "-EL");
  }

  // Most Android ARM64 targets should enable the linker fix for erratum
  // 843419. Only non-Cortex-A53 devices are allowed to skip this flag.
  if (Arch == llvm::Triple::aarch64 && isAndroid) {
    std::string CPU = getCPUName(D, Args, Triple);
    if (CPU.empty() || CPU == "generic" || CPU == "cortex-a53")
      CmdArgs.push_back("--fix-cortex-a53-843419");
  }

  ToolChain.addExtraOpts(CmdArgs);

  CmdArgs.push_back("--eh-frame-hdr");

  if (const char *LDMOption = getLDMOption(ToolChain.getTriple(), Args)) {
    CmdArgs.push_back("-m");
    CmdArgs.push_back(LDMOption);
  } else {
    D.Diag(diag::err_target_unknown_triple) << Triple.str();
    return;
  }
  if (Triple.isRISCV())
    CmdArgs.push_back("-X");

  if (Args.hasArg(options::OPT_shared))
    CmdArgs.push_back("-shared");

  if (IsStatic) {
    CmdArgs.push_back("-static");
  } else {
    if (Args.hasArg(options::OPT_rdynamic))
      CmdArgs.push_back("-export-dynamic");

    if (!Args.hasArg(options::OPT_shared) && !IsStaticPIE &&
        !Args.hasArg(options::OPT_r)) {
      CmdArgs.push_back("-dynamic-linker");
      CmdArgs.push_back(Args.MakeArgString(Twine(D.DyldPrefix) +
                                           ToolChain.getDynamicLinker(Args)));
    }
  }

  CmdArgs.push_back("-o");
  CmdArgs.push_back(Output.getFilename());

  if (!Args.hasArg(options::OPT_nostdlib, options::OPT_nostartfiles,
                   options::OPT_r)) {
    if (!isAndroid && !IsIAMCU) {
      const char *crt1 = nullptr;
      if (!Args.hasArg(options::OPT_shared)) {
        if (Args.hasArg(options::OPT_pg))
          crt1 = "gcrt1.o";
        else if (IsPIE)
          crt1 = "Scrt1.o";
        else if (IsStaticPIE)
          crt1 = "rcrt1.o";
        else
          crt1 = "crt1.o";
      }
      if (crt1)
        CmdArgs.push_back(Args.MakeArgString(ToolChain.GetFilePath(crt1)));

      CmdArgs.push_back(Args.MakeArgString(ToolChain.GetFilePath("crti.o")));
    }

    if (IsVE) {
      CmdArgs.push_back("-z");
      CmdArgs.push_back("max-page-size=0x4000000");
    }

    if (IsIAMCU)
      CmdArgs.push_back(Args.MakeArgString(ToolChain.GetFilePath("crt0.o")));
    else if (HasCRTBeginEndFiles) {
      std::string P;
      if (ToolChain.GetRuntimeLibType(Args) == ToolChain::RLT_CompilerRT &&
          !isAndroid) {
        std::string crtbegin = ToolChain.getCompilerRT(Args, "crtbegin",
                                                       ToolChain::FT_Object);
        if (ToolChain.getVFS().exists(crtbegin))
          P = crtbegin;
      }
      if (P.empty()) {
        const char *crtbegin;
        if (Args.hasArg(options::OPT_shared))
          crtbegin = isAndroid ? "crtbegin_so.o" : "crtbeginS.o";
        else if (IsStatic)
          crtbegin = isAndroid ? "crtbegin_static.o" : "crtbeginT.o";
        else if (IsPIE || IsStaticPIE)
          crtbegin = isAndroid ? "crtbegin_dynamic.o" : "crtbeginS.o";
        else
          crtbegin = isAndroid ? "crtbegin_dynamic.o" : "crtbegin.o";
        P = ToolChain.GetFilePath(crtbegin);
      }
      CmdArgs.push_back(Args.MakeArgString(P));
    }

    // Add crtfastmath.o if available and fast math is enabled.
    ToolChain.addFastMathRuntimeIfAvailable(Args, CmdArgs);
  }

  Args.AddAllArgs(CmdArgs, options::OPT_L);
  Args.AddAllArgs(CmdArgs, options::OPT_u);

  ToolChain.AddFilePathLibArgs(Args, CmdArgs);

  if (D.isUsingLTO()) {
    assert(!Inputs.empty() && "Must have at least one input.");
    addLTOOptions(ToolChain, Args, CmdArgs, Output, Inputs[0],
                  D.getLTOMode() == LTOK_Thin);
  }

  if (Args.hasArg(options::OPT_Z_Xlinker__no_demangle))
    CmdArgs.push_back("--no-demangle");

  bool NeedsSanitizerDeps = addSanitizerRuntimes(ToolChain, Args, CmdArgs);
  bool NeedsXRayDeps = addXRayRuntime(ToolChain, Args, CmdArgs);
  addLinkerCompressDebugSectionsOption(ToolChain, Args, CmdArgs);
  AddLinkerInputs(ToolChain, Inputs, Args, CmdArgs, JA);

  addHIPRuntimeLibArgs(ToolChain, Args, CmdArgs);

  // The profile runtime also needs access to system libraries.
  getToolChain().addProfileRTLibs(Args, CmdArgs);

  if (D.CCCIsCXX() &&
      !Args.hasArg(options::OPT_nostdlib, options::OPT_nodefaultlibs,
                   options::OPT_r)) {
    if (ToolChain.ShouldLinkCXXStdlib(Args)) {
      bool OnlyLibstdcxxStatic = Args.hasArg(options::OPT_static_libstdcxx) &&
                                 !Args.hasArg(options::OPT_static);
      if (OnlyLibstdcxxStatic)
        CmdArgs.push_back("-Bstatic");
      ToolChain.AddCXXStdlibLibArgs(Args, CmdArgs);
      if (OnlyLibstdcxxStatic)
        CmdArgs.push_back("-Bdynamic");
    }
    CmdArgs.push_back("-lm");
  }

  // If we are linking for the device all symbols should be bound locally. The
  // symbols are already protected which makes this redundant. This is only
  // necessary to work around a problem in bfd.
  // TODO: Remove this once 'lld' becomes the only linker for offloading.
  if (JA.isDeviceOffloading(Action::OFK_OpenMP))
    CmdArgs.push_back("-Bsymbolic");

  // Silence warnings when linking C code with a C++ '-stdlib' argument.
  Args.ClaimAllArgs(options::OPT_stdlib_EQ);

  // Additional linker set-up and flags for Fortran. This is required in order
  // to generate executables. As Fortran runtime depends on the C runtime,
  // these dependencies need to be listed before the C runtime below (i.e.
  // AddRuntTimeLibs).
  if (D.IsFlangMode()) {
    addFortranRuntimeLibraryPath(ToolChain, Args, CmdArgs);
<<<<<<< HEAD
    addFortranRuntimeLibs(CmdArgs, Triple);
=======
    addFortranRuntimeLibs(ToolChain, CmdArgs);
    CmdArgs.push_back("-lm");
>>>>>>> 7365ea55
  }

  if (!Args.hasArg(options::OPT_nostdlib, options::OPT_r)) {
    if (!Args.hasArg(options::OPT_nodefaultlibs)) {
      if (IsStatic || IsStaticPIE)
        CmdArgs.push_back("--start-group");

      if (NeedsSanitizerDeps)
        linkSanitizerRuntimeDeps(ToolChain, CmdArgs);

      if (NeedsXRayDeps)
        linkXRayRuntimeDeps(ToolChain, CmdArgs);

      bool WantPthread = Args.hasArg(options::OPT_pthread) ||
                         Args.hasArg(options::OPT_pthreads);

      // Use the static OpenMP runtime with -static-openmp
      bool StaticOpenMP = Args.hasArg(options::OPT_static_openmp) &&
                          !Args.hasArg(options::OPT_static);

      // FIXME: Only pass GompNeedsRT = true for platforms with libgomp that
      // require librt. Most modern Linux platforms do, but some may not.
      if (addOpenMPRuntime(CmdArgs, ToolChain, Args, StaticOpenMP,
                           JA.isHostOffloading(Action::OFK_OpenMP),
                           /* GompNeedsRT= */ true))
        // OpenMP runtimes implies pthreads when using the GNU toolchain.
        // FIXME: Does this really make sense for all GNU toolchains?
        WantPthread = true;

      AddRunTimeLibs(ToolChain, D, CmdArgs, Args);

      if (WantPthread && !isAndroid)
        CmdArgs.push_back("-lpthread");

      if (Args.hasArg(options::OPT_fsplit_stack))
        CmdArgs.push_back("--wrap=pthread_create");

      if (!Args.hasArg(options::OPT_nolibc))
        CmdArgs.push_back("-lc");

      // Add IAMCU specific libs, if needed.
      if (IsIAMCU)
        CmdArgs.push_back("-lgloss");

      if (IsStatic || IsStaticPIE)
        CmdArgs.push_back("--end-group");
      else
        AddRunTimeLibs(ToolChain, D, CmdArgs, Args);

      // Add IAMCU specific libs (outside the group), if needed.
      if (IsIAMCU) {
        CmdArgs.push_back("--as-needed");
        CmdArgs.push_back("-lsoftfp");
        CmdArgs.push_back("--no-as-needed");
      }
    }

    if (!Args.hasArg(options::OPT_nostartfiles) && !IsIAMCU) {
      if (HasCRTBeginEndFiles) {
        std::string P;
        if (ToolChain.GetRuntimeLibType(Args) == ToolChain::RLT_CompilerRT &&
            !isAndroid) {
          std::string crtend = ToolChain.getCompilerRT(Args, "crtend",
                                                       ToolChain::FT_Object);
          if (ToolChain.getVFS().exists(crtend))
            P = crtend;
        }
        if (P.empty()) {
          const char *crtend;
          if (Args.hasArg(options::OPT_shared))
            crtend = isAndroid ? "crtend_so.o" : "crtendS.o";
          else if (IsPIE || IsStaticPIE)
            crtend = isAndroid ? "crtend_android.o" : "crtendS.o";
          else
            crtend = isAndroid ? "crtend_android.o" : "crtend.o";
          P = ToolChain.GetFilePath(crtend);
        }
        CmdArgs.push_back(Args.MakeArgString(P));
      }
      if (!isAndroid)
        CmdArgs.push_back(Args.MakeArgString(ToolChain.GetFilePath("crtn.o")));
    }
  }

  Args.AddAllArgs(CmdArgs, options::OPT_T);

  const char *Exec = Args.MakeArgString(ToolChain.GetLinkerPath());
  C.addCommand(std::make_unique<Command>(JA, *this,
                                         ResponseFileSupport::AtFileCurCP(),
                                         Exec, CmdArgs, Inputs, Output));
}

void tools::gnutools::Assembler::ConstructJob(Compilation &C,
                                              const JobAction &JA,
                                              const InputInfo &Output,
                                              const InputInfoList &Inputs,
                                              const ArgList &Args,
                                              const char *LinkingOutput) const {
  const auto &D = getToolChain().getDriver();

  claimNoWarnArgs(Args);

  ArgStringList CmdArgs;

  llvm::Reloc::Model RelocationModel;
  unsigned PICLevel;
  bool IsPIE;
  const char *DefaultAssembler = "as";
  std::tie(RelocationModel, PICLevel, IsPIE) =
      ParsePICArgs(getToolChain(), Args);

  if (const Arg *A = Args.getLastArg(options::OPT_gz, options::OPT_gz_EQ)) {
    if (A->getOption().getID() == options::OPT_gz) {
      CmdArgs.push_back("--compress-debug-sections");
    } else {
      StringRef Value = A->getValue();
      if (Value == "none" || Value == "zlib") {
        CmdArgs.push_back(
            Args.MakeArgString("--compress-debug-sections=" + Twine(Value)));
      } else {
        D.Diag(diag::err_drv_unsupported_option_argument)
            << A->getOption().getName() << Value;
      }
    }
  }

  switch (getToolChain().getArch()) {
  default:
    break;
  // Add --32/--64 to make sure we get the format we want.
  // This is incomplete
  case llvm::Triple::x86:
    CmdArgs.push_back("--32");
    break;
  case llvm::Triple::x86_64:
    if (getToolChain().getTriple().isX32())
      CmdArgs.push_back("--x32");
    else
      CmdArgs.push_back("--64");
    break;
  case llvm::Triple::ppc: {
    CmdArgs.push_back("-a32");
    CmdArgs.push_back("-mppc");
    CmdArgs.push_back("-mbig-endian");
    CmdArgs.push_back(ppc::getPPCAsmModeForCPU(
        getCPUName(D, Args, getToolChain().getTriple())));
    break;
  }
  case llvm::Triple::ppcle: {
    CmdArgs.push_back("-a32");
    CmdArgs.push_back("-mppc");
    CmdArgs.push_back("-mlittle-endian");
    CmdArgs.push_back(ppc::getPPCAsmModeForCPU(
        getCPUName(D, Args, getToolChain().getTriple())));
    break;
  }
  case llvm::Triple::ppc64: {
    CmdArgs.push_back("-a64");
    CmdArgs.push_back("-mppc64");
    CmdArgs.push_back("-mbig-endian");
    CmdArgs.push_back(ppc::getPPCAsmModeForCPU(
        getCPUName(D, Args, getToolChain().getTriple())));
    break;
  }
  case llvm::Triple::ppc64le: {
    CmdArgs.push_back("-a64");
    CmdArgs.push_back("-mppc64");
    CmdArgs.push_back("-mlittle-endian");
    CmdArgs.push_back(ppc::getPPCAsmModeForCPU(
        getCPUName(D, Args, getToolChain().getTriple())));
    break;
  }
  case llvm::Triple::riscv32:
  case llvm::Triple::riscv64: {
    StringRef ABIName = riscv::getRISCVABI(Args, getToolChain().getTriple());
    CmdArgs.push_back("-mabi");
    CmdArgs.push_back(ABIName.data());
    StringRef MArchName = riscv::getRISCVArch(Args, getToolChain().getTriple());
    CmdArgs.push_back("-march");
    CmdArgs.push_back(MArchName.data());
    if (!Args.hasFlag(options::OPT_mrelax, options::OPT_mno_relax, true))
      Args.addOptOutFlag(CmdArgs, options::OPT_mrelax, options::OPT_mno_relax);
    break;
  }
  case llvm::Triple::sparc:
  case llvm::Triple::sparcel: {
    CmdArgs.push_back("-32");
    std::string CPU = getCPUName(D, Args, getToolChain().getTriple());
    CmdArgs.push_back(
        sparc::getSparcAsmModeForCPU(CPU, getToolChain().getTriple()));
    AddAssemblerKPIC(getToolChain(), Args, CmdArgs);
    break;
  }
  case llvm::Triple::sparcv9: {
    CmdArgs.push_back("-64");
    std::string CPU = getCPUName(D, Args, getToolChain().getTriple());
    CmdArgs.push_back(
        sparc::getSparcAsmModeForCPU(CPU, getToolChain().getTriple()));
    AddAssemblerKPIC(getToolChain(), Args, CmdArgs);
    break;
  }
  case llvm::Triple::arm:
  case llvm::Triple::armeb:
  case llvm::Triple::thumb:
  case llvm::Triple::thumbeb: {
    const llvm::Triple &Triple2 = getToolChain().getTriple();
    CmdArgs.push_back(isArmBigEndian(Triple2, Args) ? "-EB" : "-EL");
    switch (Triple2.getSubArch()) {
    case llvm::Triple::ARMSubArch_v7:
      CmdArgs.push_back("-mfpu=neon");
      break;
    case llvm::Triple::ARMSubArch_v8:
      CmdArgs.push_back("-mfpu=crypto-neon-fp-armv8");
      break;
    default:
      break;
    }

    switch (arm::getARMFloatABI(getToolChain(), Args)) {
    case arm::FloatABI::Invalid: llvm_unreachable("must have an ABI!");
    case arm::FloatABI::Soft:
      CmdArgs.push_back(Args.MakeArgString("-mfloat-abi=soft"));
      break;
    case arm::FloatABI::SoftFP:
      CmdArgs.push_back(Args.MakeArgString("-mfloat-abi=softfp"));
      break;
    case arm::FloatABI::Hard:
      CmdArgs.push_back(Args.MakeArgString("-mfloat-abi=hard"));
      break;
    }

    Args.AddLastArg(CmdArgs, options::OPT_march_EQ);
    normalizeCPUNamesForAssembler(Args, CmdArgs);

    Args.AddLastArg(CmdArgs, options::OPT_mfpu_EQ);
    break;
  }
  case llvm::Triple::aarch64:
  case llvm::Triple::aarch64_be: {
    CmdArgs.push_back(
        getToolChain().getArch() == llvm::Triple::aarch64_be ? "-EB" : "-EL");
    Args.AddLastArg(CmdArgs, options::OPT_march_EQ);
    normalizeCPUNamesForAssembler(Args, CmdArgs);

    break;
  }
  case llvm::Triple::mips:
  case llvm::Triple::mipsel:
  case llvm::Triple::mips64:
  case llvm::Triple::mips64el: {
    StringRef CPUName;
    StringRef ABIName;
    mips::getMipsCPUAndABI(Args, getToolChain().getTriple(), CPUName, ABIName);
    ABIName = mips::getGnuCompatibleMipsABIName(ABIName);

    CmdArgs.push_back("-march");
    CmdArgs.push_back(CPUName.data());

    CmdArgs.push_back("-mabi");
    CmdArgs.push_back(ABIName.data());

    // -mno-shared should be emitted unless -fpic, -fpie, -fPIC, -fPIE,
    // or -mshared (not implemented) is in effect.
    if (RelocationModel == llvm::Reloc::Static)
      CmdArgs.push_back("-mno-shared");

    // LLVM doesn't support -mplt yet and acts as if it is always given.
    // However, -mplt has no effect with the N64 ABI.
    if (ABIName != "64" && !Args.hasArg(options::OPT_mno_abicalls))
      CmdArgs.push_back("-call_nonpic");

    if (getToolChain().getTriple().isLittleEndian())
      CmdArgs.push_back("-EL");
    else
      CmdArgs.push_back("-EB");

    if (Arg *A = Args.getLastArg(options::OPT_mnan_EQ)) {
      if (StringRef(A->getValue()) == "2008")
        CmdArgs.push_back(Args.MakeArgString("-mnan=2008"));
    }

    // Add the last -mfp32/-mfpxx/-mfp64 or -mfpxx if it is enabled by default.
    if (Arg *A = Args.getLastArg(options::OPT_mfp32, options::OPT_mfpxx,
                                 options::OPT_mfp64)) {
      A->claim();
      A->render(Args, CmdArgs);
    } else if (mips::shouldUseFPXX(
                   Args, getToolChain().getTriple(), CPUName, ABIName,
                   mips::getMipsFloatABI(getToolChain().getDriver(), Args,
                                         getToolChain().getTriple())))
      CmdArgs.push_back("-mfpxx");

    // Pass on -mmips16 or -mno-mips16. However, the assembler equivalent of
    // -mno-mips16 is actually -no-mips16.
    if (Arg *A =
            Args.getLastArg(options::OPT_mips16, options::OPT_mno_mips16)) {
      if (A->getOption().matches(options::OPT_mips16)) {
        A->claim();
        A->render(Args, CmdArgs);
      } else {
        A->claim();
        CmdArgs.push_back("-no-mips16");
      }
    }

    Args.AddLastArg(CmdArgs, options::OPT_mmicromips,
                    options::OPT_mno_micromips);
    Args.AddLastArg(CmdArgs, options::OPT_mdsp, options::OPT_mno_dsp);
    Args.AddLastArg(CmdArgs, options::OPT_mdspr2, options::OPT_mno_dspr2);

    if (Arg *A = Args.getLastArg(options::OPT_mmsa, options::OPT_mno_msa)) {
      // Do not use AddLastArg because not all versions of MIPS assembler
      // support -mmsa / -mno-msa options.
      if (A->getOption().matches(options::OPT_mmsa))
        CmdArgs.push_back(Args.MakeArgString("-mmsa"));
    }

    Args.AddLastArg(CmdArgs, options::OPT_mhard_float,
                    options::OPT_msoft_float);

    Args.AddLastArg(CmdArgs, options::OPT_mdouble_float,
                    options::OPT_msingle_float);

    Args.AddLastArg(CmdArgs, options::OPT_modd_spreg,
                    options::OPT_mno_odd_spreg);

    AddAssemblerKPIC(getToolChain(), Args, CmdArgs);
    break;
  }
  case llvm::Triple::systemz: {
    // Always pass an -march option, since our default of z10 is later
    // than the GNU assembler's default.
    std::string CPUName = systemz::getSystemZTargetCPU(Args);
    CmdArgs.push_back(Args.MakeArgString("-march=" + CPUName));
    break;
  }
  case llvm::Triple::ve:
    DefaultAssembler = "nas";
  }

  for (const Arg *A : Args.filtered(options::OPT_ffile_prefix_map_EQ,
                                    options::OPT_fdebug_prefix_map_EQ)) {
    StringRef Map = A->getValue();
    if (!Map.contains('='))
      D.Diag(diag::err_drv_invalid_argument_to_option)
          << Map << A->getOption().getName();
    else {
      CmdArgs.push_back(Args.MakeArgString("--debug-prefix-map"));
      CmdArgs.push_back(Args.MakeArgString(Map));
    }
    A->claim();
  }

  Args.AddAllArgs(CmdArgs, options::OPT_I);
  Args.AddAllArgValues(CmdArgs, options::OPT_Wa_COMMA, options::OPT_Xassembler);

  CmdArgs.push_back("-o");
  CmdArgs.push_back(Output.getFilename());

  for (const auto &II : Inputs)
    CmdArgs.push_back(II.getFilename());

  const char *Exec =
      Args.MakeArgString(getToolChain().GetProgramPath(DefaultAssembler));
  C.addCommand(std::make_unique<Command>(JA, *this,
                                         ResponseFileSupport::AtFileCurCP(),
                                         Exec, CmdArgs, Inputs, Output));

  // Handle the debug info splitting at object creation time if we're
  // creating an object.
  // TODO: Currently only works on linux with newer objcopy.
  if (Args.hasArg(options::OPT_gsplit_dwarf) &&
      getToolChain().getTriple().isOSLinux())
    SplitDebugInfo(getToolChain(), C, *this, JA, Args, Output,
                   SplitDebugName(JA, Args, Inputs[0], Output));
}

namespace {
// Filter to remove Multilibs that don't exist as a suffix to Path
class FilterNonExistent {
  StringRef Base, File;
  llvm::vfs::FileSystem &VFS;

public:
  FilterNonExistent(StringRef Base, StringRef File, llvm::vfs::FileSystem &VFS)
      : Base(Base), File(File), VFS(VFS) {}
  bool operator()(const Multilib &M) {
    return !VFS.exists(Base + M.gccSuffix() + File);
  }
};
} // end anonymous namespace

static bool isSoftFloatABI(const ArgList &Args) {
  Arg *A = Args.getLastArg(options::OPT_msoft_float, options::OPT_mhard_float,
                           options::OPT_mfloat_abi_EQ);
  if (!A)
    return false;

  return A->getOption().matches(options::OPT_msoft_float) ||
         (A->getOption().matches(options::OPT_mfloat_abi_EQ) &&
          A->getValue() == StringRef("soft"));
}

static bool isArmOrThumbArch(llvm::Triple::ArchType Arch) {
  return Arch == llvm::Triple::arm || Arch == llvm::Triple::thumb;
}

static bool isMipsEL(llvm::Triple::ArchType Arch) {
  return Arch == llvm::Triple::mipsel || Arch == llvm::Triple::mips64el;
}

static bool isMips16(const ArgList &Args) {
  Arg *A = Args.getLastArg(options::OPT_mips16, options::OPT_mno_mips16);
  return A && A->getOption().matches(options::OPT_mips16);
}

static bool isMicroMips(const ArgList &Args) {
  Arg *A = Args.getLastArg(options::OPT_mmicromips, options::OPT_mno_micromips);
  return A && A->getOption().matches(options::OPT_mmicromips);
}

static bool isMSP430(llvm::Triple::ArchType Arch) {
  return Arch == llvm::Triple::msp430;
}

static Multilib makeMultilib(StringRef commonSuffix) {
  return Multilib(commonSuffix, commonSuffix, commonSuffix);
}

static bool findMipsCsMultilibs(const Multilib::flags_list &Flags,
                                FilterNonExistent &NonExistent,
                                DetectedMultilibs &Result) {
  // Check for Code Sourcery toolchain multilibs
  MultilibSet CSMipsMultilibs;
  {
    auto MArchMips16 = makeMultilib("/mips16").flag("+m32").flag("+mips16");

    auto MArchMicroMips =
        makeMultilib("/micromips").flag("+m32").flag("+mmicromips");

    auto MArchDefault = makeMultilib("").flag("-mips16").flag("-mmicromips");

    auto UCLibc = makeMultilib("/uclibc").flag("+muclibc");

    auto SoftFloat = makeMultilib("/soft-float").flag("+msoft-float");

    auto Nan2008 = makeMultilib("/nan2008").flag("+mnan=2008");

    auto DefaultFloat =
        makeMultilib("").flag("-msoft-float").flag("-mnan=2008");

    auto BigEndian = makeMultilib("").flag("+EB").flag("-EL");

    auto LittleEndian = makeMultilib("/el").flag("+EL").flag("-EB");

    // Note that this one's osSuffix is ""
    auto MAbi64 = makeMultilib("")
                      .gccSuffix("/64")
                      .includeSuffix("/64")
                      .flag("+mabi=n64")
                      .flag("-mabi=n32")
                      .flag("-m32");

    CSMipsMultilibs =
        MultilibSet()
            .Either(MArchMips16, MArchMicroMips, MArchDefault)
            .Maybe(UCLibc)
            .Either(SoftFloat, Nan2008, DefaultFloat)
            .FilterOut("/micromips/nan2008")
            .FilterOut("/mips16/nan2008")
            .Either(BigEndian, LittleEndian)
            .Maybe(MAbi64)
            .FilterOut("/mips16.*/64")
            .FilterOut("/micromips.*/64")
            .FilterOut(NonExistent)
            .setIncludeDirsCallback([](const Multilib &M) {
              std::vector<std::string> Dirs({"/include"});
              if (StringRef(M.includeSuffix()).startswith("/uclibc"))
                Dirs.push_back(
                    "/../../../../mips-linux-gnu/libc/uclibc/usr/include");
              else
                Dirs.push_back("/../../../../mips-linux-gnu/libc/usr/include");
              return Dirs;
            });
  }

  MultilibSet DebianMipsMultilibs;
  {
    Multilib MAbiN32 =
        Multilib().gccSuffix("/n32").includeSuffix("/n32").flag("+mabi=n32");

    Multilib M64 = Multilib()
                       .gccSuffix("/64")
                       .includeSuffix("/64")
                       .flag("+m64")
                       .flag("-m32")
                       .flag("-mabi=n32");

    Multilib M32 =
        Multilib().gccSuffix("/32").flag("-m64").flag("+m32").flag("-mabi=n32");

    DebianMipsMultilibs =
        MultilibSet().Either(M32, M64, MAbiN32).FilterOut(NonExistent);
  }

  // Sort candidates. Toolchain that best meets the directories tree goes first.
  // Then select the first toolchains matches command line flags.
  MultilibSet *Candidates[] = {&CSMipsMultilibs, &DebianMipsMultilibs};
  if (CSMipsMultilibs.size() < DebianMipsMultilibs.size())
    std::iter_swap(Candidates, Candidates + 1);
  for (const MultilibSet *Candidate : Candidates) {
    if (Candidate->select(Flags, Result.SelectedMultilib)) {
      if (Candidate == &DebianMipsMultilibs)
        Result.BiarchSibling = Multilib();
      Result.Multilibs = *Candidate;
      return true;
    }
  }
  return false;
}

static bool findMipsAndroidMultilibs(llvm::vfs::FileSystem &VFS, StringRef Path,
                                     const Multilib::flags_list &Flags,
                                     FilterNonExistent &NonExistent,
                                     DetectedMultilibs &Result) {

  MultilibSet AndroidMipsMultilibs =
      MultilibSet()
          .Maybe(Multilib("/mips-r2").flag("+march=mips32r2"))
          .Maybe(Multilib("/mips-r6").flag("+march=mips32r6"))
          .FilterOut(NonExistent);

  MultilibSet AndroidMipselMultilibs =
      MultilibSet()
          .Either(Multilib().flag("+march=mips32"),
                  Multilib("/mips-r2", "", "/mips-r2").flag("+march=mips32r2"),
                  Multilib("/mips-r6", "", "/mips-r6").flag("+march=mips32r6"))
          .FilterOut(NonExistent);

  MultilibSet AndroidMips64elMultilibs =
      MultilibSet()
          .Either(
              Multilib().flag("+march=mips64r6"),
              Multilib("/32/mips-r1", "", "/mips-r1").flag("+march=mips32"),
              Multilib("/32/mips-r2", "", "/mips-r2").flag("+march=mips32r2"),
              Multilib("/32/mips-r6", "", "/mips-r6").flag("+march=mips32r6"))
          .FilterOut(NonExistent);

  MultilibSet *MS = &AndroidMipsMultilibs;
  if (VFS.exists(Path + "/mips-r6"))
    MS = &AndroidMipselMultilibs;
  else if (VFS.exists(Path + "/32"))
    MS = &AndroidMips64elMultilibs;
  if (MS->select(Flags, Result.SelectedMultilib)) {
    Result.Multilibs = *MS;
    return true;
  }
  return false;
}

static bool findMipsMuslMultilibs(const Multilib::flags_list &Flags,
                                  FilterNonExistent &NonExistent,
                                  DetectedMultilibs &Result) {
  // Musl toolchain multilibs
  MultilibSet MuslMipsMultilibs;
  {
    auto MArchMipsR2 = makeMultilib("")
                           .osSuffix("/mips-r2-hard-musl")
                           .flag("+EB")
                           .flag("-EL")
                           .flag("+march=mips32r2");

    auto MArchMipselR2 = makeMultilib("/mipsel-r2-hard-musl")
                             .flag("-EB")
                             .flag("+EL")
                             .flag("+march=mips32r2");

    MuslMipsMultilibs = MultilibSet().Either(MArchMipsR2, MArchMipselR2);

    // Specify the callback that computes the include directories.
    MuslMipsMultilibs.setIncludeDirsCallback([](const Multilib &M) {
      return std::vector<std::string>(
          {"/../sysroot" + M.osSuffix() + "/usr/include"});
    });
  }
  if (MuslMipsMultilibs.select(Flags, Result.SelectedMultilib)) {
    Result.Multilibs = MuslMipsMultilibs;
    return true;
  }
  return false;
}

static bool findMipsMtiMultilibs(const Multilib::flags_list &Flags,
                                 FilterNonExistent &NonExistent,
                                 DetectedMultilibs &Result) {
  // CodeScape MTI toolchain v1.2 and early.
  MultilibSet MtiMipsMultilibsV1;
  {
    auto MArchMips32 = makeMultilib("/mips32")
                           .flag("+m32")
                           .flag("-m64")
                           .flag("-mmicromips")
                           .flag("+march=mips32");

    auto MArchMicroMips = makeMultilib("/micromips")
                              .flag("+m32")
                              .flag("-m64")
                              .flag("+mmicromips");

    auto MArchMips64r2 = makeMultilib("/mips64r2")
                             .flag("-m32")
                             .flag("+m64")
                             .flag("+march=mips64r2");

    auto MArchMips64 = makeMultilib("/mips64").flag("-m32").flag("+m64").flag(
        "-march=mips64r2");

    auto MArchDefault = makeMultilib("")
                            .flag("+m32")
                            .flag("-m64")
                            .flag("-mmicromips")
                            .flag("+march=mips32r2");

    auto Mips16 = makeMultilib("/mips16").flag("+mips16");

    auto UCLibc = makeMultilib("/uclibc").flag("+muclibc");

    auto MAbi64 =
        makeMultilib("/64").flag("+mabi=n64").flag("-mabi=n32").flag("-m32");

    auto BigEndian = makeMultilib("").flag("+EB").flag("-EL");

    auto LittleEndian = makeMultilib("/el").flag("+EL").flag("-EB");

    auto SoftFloat = makeMultilib("/sof").flag("+msoft-float");

    auto Nan2008 = makeMultilib("/nan2008").flag("+mnan=2008");

    MtiMipsMultilibsV1 =
        MultilibSet()
            .Either(MArchMips32, MArchMicroMips, MArchMips64r2, MArchMips64,
                    MArchDefault)
            .Maybe(UCLibc)
            .Maybe(Mips16)
            .FilterOut("/mips64/mips16")
            .FilterOut("/mips64r2/mips16")
            .FilterOut("/micromips/mips16")
            .Maybe(MAbi64)
            .FilterOut("/micromips/64")
            .FilterOut("/mips32/64")
            .FilterOut("^/64")
            .FilterOut("/mips16/64")
            .Either(BigEndian, LittleEndian)
            .Maybe(SoftFloat)
            .Maybe(Nan2008)
            .FilterOut(".*sof/nan2008")
            .FilterOut(NonExistent)
            .setIncludeDirsCallback([](const Multilib &M) {
              std::vector<std::string> Dirs({"/include"});
              if (StringRef(M.includeSuffix()).startswith("/uclibc"))
                Dirs.push_back("/../../../../sysroot/uclibc/usr/include");
              else
                Dirs.push_back("/../../../../sysroot/usr/include");
              return Dirs;
            });
  }

  // CodeScape IMG toolchain starting from v1.3.
  MultilibSet MtiMipsMultilibsV2;
  {
    auto BeHard = makeMultilib("/mips-r2-hard")
                      .flag("+EB")
                      .flag("-msoft-float")
                      .flag("-mnan=2008")
                      .flag("-muclibc");
    auto BeSoft = makeMultilib("/mips-r2-soft")
                      .flag("+EB")
                      .flag("+msoft-float")
                      .flag("-mnan=2008");
    auto ElHard = makeMultilib("/mipsel-r2-hard")
                      .flag("+EL")
                      .flag("-msoft-float")
                      .flag("-mnan=2008")
                      .flag("-muclibc");
    auto ElSoft = makeMultilib("/mipsel-r2-soft")
                      .flag("+EL")
                      .flag("+msoft-float")
                      .flag("-mnan=2008")
                      .flag("-mmicromips");
    auto BeHardNan = makeMultilib("/mips-r2-hard-nan2008")
                         .flag("+EB")
                         .flag("-msoft-float")
                         .flag("+mnan=2008")
                         .flag("-muclibc");
    auto ElHardNan = makeMultilib("/mipsel-r2-hard-nan2008")
                         .flag("+EL")
                         .flag("-msoft-float")
                         .flag("+mnan=2008")
                         .flag("-muclibc")
                         .flag("-mmicromips");
    auto BeHardNanUclibc = makeMultilib("/mips-r2-hard-nan2008-uclibc")
                               .flag("+EB")
                               .flag("-msoft-float")
                               .flag("+mnan=2008")
                               .flag("+muclibc");
    auto ElHardNanUclibc = makeMultilib("/mipsel-r2-hard-nan2008-uclibc")
                               .flag("+EL")
                               .flag("-msoft-float")
                               .flag("+mnan=2008")
                               .flag("+muclibc");
    auto BeHardUclibc = makeMultilib("/mips-r2-hard-uclibc")
                            .flag("+EB")
                            .flag("-msoft-float")
                            .flag("-mnan=2008")
                            .flag("+muclibc");
    auto ElHardUclibc = makeMultilib("/mipsel-r2-hard-uclibc")
                            .flag("+EL")
                            .flag("-msoft-float")
                            .flag("-mnan=2008")
                            .flag("+muclibc");
    auto ElMicroHardNan = makeMultilib("/micromipsel-r2-hard-nan2008")
                              .flag("+EL")
                              .flag("-msoft-float")
                              .flag("+mnan=2008")
                              .flag("+mmicromips");
    auto ElMicroSoft = makeMultilib("/micromipsel-r2-soft")
                           .flag("+EL")
                           .flag("+msoft-float")
                           .flag("-mnan=2008")
                           .flag("+mmicromips");

    auto O32 =
        makeMultilib("/lib").osSuffix("").flag("-mabi=n32").flag("-mabi=n64");
    auto N32 =
        makeMultilib("/lib32").osSuffix("").flag("+mabi=n32").flag("-mabi=n64");
    auto N64 =
        makeMultilib("/lib64").osSuffix("").flag("-mabi=n32").flag("+mabi=n64");

    MtiMipsMultilibsV2 =
        MultilibSet()
            .Either({BeHard, BeSoft, ElHard, ElSoft, BeHardNan, ElHardNan,
                     BeHardNanUclibc, ElHardNanUclibc, BeHardUclibc,
                     ElHardUclibc, ElMicroHardNan, ElMicroSoft})
            .Either(O32, N32, N64)
            .FilterOut(NonExistent)
            .setIncludeDirsCallback([](const Multilib &M) {
              return std::vector<std::string>({"/../../../../sysroot" +
                                               M.includeSuffix() +
                                               "/../usr/include"});
            })
            .setFilePathsCallback([](const Multilib &M) {
              return std::vector<std::string>(
                  {"/../../../../mips-mti-linux-gnu/lib" + M.gccSuffix()});
            });
  }
  for (auto Candidate : {&MtiMipsMultilibsV1, &MtiMipsMultilibsV2}) {
    if (Candidate->select(Flags, Result.SelectedMultilib)) {
      Result.Multilibs = *Candidate;
      return true;
    }
  }
  return false;
}

static bool findMipsImgMultilibs(const Multilib::flags_list &Flags,
                                 FilterNonExistent &NonExistent,
                                 DetectedMultilibs &Result) {
  // CodeScape IMG toolchain v1.2 and early.
  MultilibSet ImgMultilibsV1;
  {
    auto Mips64r6 = makeMultilib("/mips64r6").flag("+m64").flag("-m32");

    auto LittleEndian = makeMultilib("/el").flag("+EL").flag("-EB");

    auto MAbi64 =
        makeMultilib("/64").flag("+mabi=n64").flag("-mabi=n32").flag("-m32");

    ImgMultilibsV1 =
        MultilibSet()
            .Maybe(Mips64r6)
            .Maybe(MAbi64)
            .Maybe(LittleEndian)
            .FilterOut(NonExistent)
            .setIncludeDirsCallback([](const Multilib &M) {
              return std::vector<std::string>(
                  {"/include", "/../../../../sysroot/usr/include"});
            });
  }

  // CodeScape IMG toolchain starting from v1.3.
  MultilibSet ImgMultilibsV2;
  {
    auto BeHard = makeMultilib("/mips-r6-hard")
                      .flag("+EB")
                      .flag("-msoft-float")
                      .flag("-mmicromips");
    auto BeSoft = makeMultilib("/mips-r6-soft")
                      .flag("+EB")
                      .flag("+msoft-float")
                      .flag("-mmicromips");
    auto ElHard = makeMultilib("/mipsel-r6-hard")
                      .flag("+EL")
                      .flag("-msoft-float")
                      .flag("-mmicromips");
    auto ElSoft = makeMultilib("/mipsel-r6-soft")
                      .flag("+EL")
                      .flag("+msoft-float")
                      .flag("-mmicromips");
    auto BeMicroHard = makeMultilib("/micromips-r6-hard")
                           .flag("+EB")
                           .flag("-msoft-float")
                           .flag("+mmicromips");
    auto BeMicroSoft = makeMultilib("/micromips-r6-soft")
                           .flag("+EB")
                           .flag("+msoft-float")
                           .flag("+mmicromips");
    auto ElMicroHard = makeMultilib("/micromipsel-r6-hard")
                           .flag("+EL")
                           .flag("-msoft-float")
                           .flag("+mmicromips");
    auto ElMicroSoft = makeMultilib("/micromipsel-r6-soft")
                           .flag("+EL")
                           .flag("+msoft-float")
                           .flag("+mmicromips");

    auto O32 =
        makeMultilib("/lib").osSuffix("").flag("-mabi=n32").flag("-mabi=n64");
    auto N32 =
        makeMultilib("/lib32").osSuffix("").flag("+mabi=n32").flag("-mabi=n64");
    auto N64 =
        makeMultilib("/lib64").osSuffix("").flag("-mabi=n32").flag("+mabi=n64");

    ImgMultilibsV2 =
        MultilibSet()
            .Either({BeHard, BeSoft, ElHard, ElSoft, BeMicroHard, BeMicroSoft,
                     ElMicroHard, ElMicroSoft})
            .Either(O32, N32, N64)
            .FilterOut(NonExistent)
            .setIncludeDirsCallback([](const Multilib &M) {
              return std::vector<std::string>({"/../../../../sysroot" +
                                               M.includeSuffix() +
                                               "/../usr/include"});
            })
            .setFilePathsCallback([](const Multilib &M) {
              return std::vector<std::string>(
                  {"/../../../../mips-img-linux-gnu/lib" + M.gccSuffix()});
            });
  }
  for (auto Candidate : {&ImgMultilibsV1, &ImgMultilibsV2}) {
    if (Candidate->select(Flags, Result.SelectedMultilib)) {
      Result.Multilibs = *Candidate;
      return true;
    }
  }
  return false;
}

bool clang::driver::findMIPSMultilibs(const Driver &D,
                                      const llvm::Triple &TargetTriple,
                                      StringRef Path, const ArgList &Args,
                                      DetectedMultilibs &Result) {
  FilterNonExistent NonExistent(Path, "/crtbegin.o", D.getVFS());

  StringRef CPUName;
  StringRef ABIName;
  tools::mips::getMipsCPUAndABI(Args, TargetTriple, CPUName, ABIName);

  llvm::Triple::ArchType TargetArch = TargetTriple.getArch();

  Multilib::flags_list Flags;
  addMultilibFlag(TargetTriple.isMIPS32(), "m32", Flags);
  addMultilibFlag(TargetTriple.isMIPS64(), "m64", Flags);
  addMultilibFlag(isMips16(Args), "mips16", Flags);
  addMultilibFlag(CPUName == "mips32", "march=mips32", Flags);
  addMultilibFlag(CPUName == "mips32r2" || CPUName == "mips32r3" ||
                      CPUName == "mips32r5" || CPUName == "p5600",
                  "march=mips32r2", Flags);
  addMultilibFlag(CPUName == "mips32r6", "march=mips32r6", Flags);
  addMultilibFlag(CPUName == "mips64", "march=mips64", Flags);
  addMultilibFlag(CPUName == "mips64r2" || CPUName == "mips64r3" ||
                      CPUName == "mips64r5" || CPUName == "octeon" ||
                      CPUName == "octeon+",
                  "march=mips64r2", Flags);
  addMultilibFlag(CPUName == "mips64r6", "march=mips64r6", Flags);
  addMultilibFlag(isMicroMips(Args), "mmicromips", Flags);
  addMultilibFlag(tools::mips::isUCLibc(Args), "muclibc", Flags);
  addMultilibFlag(tools::mips::isNaN2008(D, Args, TargetTriple), "mnan=2008",
                  Flags);
  addMultilibFlag(ABIName == "n32", "mabi=n32", Flags);
  addMultilibFlag(ABIName == "n64", "mabi=n64", Flags);
  addMultilibFlag(isSoftFloatABI(Args), "msoft-float", Flags);
  addMultilibFlag(!isSoftFloatABI(Args), "mhard-float", Flags);
  addMultilibFlag(isMipsEL(TargetArch), "EL", Flags);
  addMultilibFlag(!isMipsEL(TargetArch), "EB", Flags);

  if (TargetTriple.isAndroid())
    return findMipsAndroidMultilibs(D.getVFS(), Path, Flags, NonExistent,
                                    Result);

  if (TargetTriple.getVendor() == llvm::Triple::MipsTechnologies &&
      TargetTriple.getOS() == llvm::Triple::Linux &&
      TargetTriple.getEnvironment() == llvm::Triple::UnknownEnvironment)
    return findMipsMuslMultilibs(Flags, NonExistent, Result);

  if (TargetTriple.getVendor() == llvm::Triple::MipsTechnologies &&
      TargetTriple.getOS() == llvm::Triple::Linux &&
      TargetTriple.isGNUEnvironment())
    return findMipsMtiMultilibs(Flags, NonExistent, Result);

  if (TargetTriple.getVendor() == llvm::Triple::ImaginationTechnologies &&
      TargetTriple.getOS() == llvm::Triple::Linux &&
      TargetTriple.isGNUEnvironment())
    return findMipsImgMultilibs(Flags, NonExistent, Result);

  if (findMipsCsMultilibs(Flags, NonExistent, Result))
    return true;

  // Fallback to the regular toolchain-tree structure.
  Multilib Default;
  Result.Multilibs.push_back(Default);
  Result.Multilibs.FilterOut(NonExistent);

  if (Result.Multilibs.select(Flags, Result.SelectedMultilib)) {
    Result.BiarchSibling = Multilib();
    return true;
  }

  return false;
}

static void findAndroidArmMultilibs(const Driver &D,
                                    const llvm::Triple &TargetTriple,
                                    StringRef Path, const ArgList &Args,
                                    DetectedMultilibs &Result) {
  // Find multilibs with subdirectories like armv7-a, thumb, armv7-a/thumb.
  FilterNonExistent NonExistent(Path, "/crtbegin.o", D.getVFS());
  Multilib ArmV7Multilib = makeMultilib("/armv7-a")
                               .flag("+march=armv7-a")
                               .flag("-mthumb");
  Multilib ThumbMultilib = makeMultilib("/thumb")
                               .flag("-march=armv7-a")
                               .flag("+mthumb");
  Multilib ArmV7ThumbMultilib = makeMultilib("/armv7-a/thumb")
                               .flag("+march=armv7-a")
                               .flag("+mthumb");
  Multilib DefaultMultilib = makeMultilib("")
                               .flag("-march=armv7-a")
                               .flag("-mthumb");
  MultilibSet AndroidArmMultilibs =
      MultilibSet()
          .Either(ThumbMultilib, ArmV7Multilib,
                  ArmV7ThumbMultilib, DefaultMultilib)
          .FilterOut(NonExistent);

  Multilib::flags_list Flags;
  llvm::StringRef Arch = Args.getLastArgValue(options::OPT_march_EQ);
  bool IsArmArch = TargetTriple.getArch() == llvm::Triple::arm;
  bool IsThumbArch = TargetTriple.getArch() == llvm::Triple::thumb;
  bool IsV7SubArch = TargetTriple.getSubArch() == llvm::Triple::ARMSubArch_v7;
  bool IsThumbMode = IsThumbArch ||
      Args.hasFlag(options::OPT_mthumb, options::OPT_mno_thumb, false) ||
      (IsArmArch && llvm::ARM::parseArchISA(Arch) == llvm::ARM::ISAKind::THUMB);
  bool IsArmV7Mode = (IsArmArch || IsThumbArch) &&
      (llvm::ARM::parseArchVersion(Arch) == 7 ||
       (IsArmArch && Arch == "" && IsV7SubArch));
  addMultilibFlag(IsArmV7Mode, "march=armv7-a", Flags);
  addMultilibFlag(IsThumbMode, "mthumb", Flags);

  if (AndroidArmMultilibs.select(Flags, Result.SelectedMultilib))
    Result.Multilibs = AndroidArmMultilibs;
}

static bool findMSP430Multilibs(const Driver &D,
                                const llvm::Triple &TargetTriple,
                                StringRef Path, const ArgList &Args,
                                DetectedMultilibs &Result) {
  FilterNonExistent NonExistent(Path, "/crtbegin.o", D.getVFS());
  Multilib WithoutExceptions = makeMultilib("/430").flag("-exceptions");
  Multilib WithExceptions = makeMultilib("/430/exceptions").flag("+exceptions");

  // FIXME: when clang starts to support msp430x ISA additional logic
  // to select between multilib must be implemented
  // Multilib MSP430xMultilib = makeMultilib("/large");

  Result.Multilibs.push_back(WithoutExceptions);
  Result.Multilibs.push_back(WithExceptions);
  Result.Multilibs.FilterOut(NonExistent);

  Multilib::flags_list Flags;
  addMultilibFlag(Args.hasFlag(options::OPT_fexceptions,
                               options::OPT_fno_exceptions, false),
                  "exceptions", Flags);
  if (Result.Multilibs.select(Flags, Result.SelectedMultilib))
    return true;

  return false;
}

static void findCSKYMultilibs(const Driver &D, const llvm::Triple &TargetTriple,
                              StringRef Path, const ArgList &Args,
                              DetectedMultilibs &Result) {
  FilterNonExistent NonExistent(Path, "/crtbegin.o", D.getVFS());

  tools::csky::FloatABI TheFloatABI = tools::csky::getCSKYFloatABI(D, Args);
  llvm::Optional<llvm::StringRef> Res = tools::csky::getCSKYArchName(D, Args, TargetTriple);

  if (!Res)
    return;
  auto ARCHName = *Res;

  Multilib::flags_list Flags;
  addMultilibFlag(TheFloatABI == tools::csky::FloatABI::Hard, "hard-fp", Flags);
  addMultilibFlag(TheFloatABI == tools::csky::FloatABI::SoftFP, "soft-fp",
                  Flags);
  addMultilibFlag(TheFloatABI == tools::csky::FloatABI::Soft, "soft", Flags);
  addMultilibFlag(ARCHName == "ck801", "march=ck801", Flags);
  addMultilibFlag(ARCHName == "ck802", "march=ck802", Flags);
  addMultilibFlag(ARCHName == "ck803", "march=ck803", Flags);
  addMultilibFlag(ARCHName == "ck804", "march=ck804", Flags);
  addMultilibFlag(ARCHName == "ck805", "march=ck805", Flags);
  addMultilibFlag(ARCHName == "ck807", "march=ck807", Flags);
  addMultilibFlag(ARCHName == "ck810", "march=ck810", Flags);
  addMultilibFlag(ARCHName == "ck810v", "march=ck810v", Flags);
  addMultilibFlag(ARCHName == "ck860", "march=ck860", Flags);
  addMultilibFlag(ARCHName == "ck860v", "march=ck860v", Flags);

  bool isBigEndian = false;
  if (Arg *A = Args.getLastArg(options::OPT_mlittle_endian,
                               options::OPT_mbig_endian))
    isBigEndian = !A->getOption().matches(options::OPT_mlittle_endian);
  addMultilibFlag(isBigEndian, "EB", Flags);

  auto HardFloat = makeMultilib("/hard-fp").flag("+hard-fp");
  auto SoftFpFloat = makeMultilib("/soft-fp").flag("+soft-fp");
  auto SoftFloat = makeMultilib("").flag("+soft");
  auto Arch801 = makeMultilib("/ck801").flag("+march=ck801");
  auto Arch802 = makeMultilib("/ck802").flag("+march=ck802");
  auto Arch803 = makeMultilib("/ck803").flag("+march=ck803");
  // CK804 use the same library as CK803
  auto Arch804 = makeMultilib("/ck803").flag("+march=ck804");
  auto Arch805 = makeMultilib("/ck805").flag("+march=ck805");
  auto Arch807 = makeMultilib("/ck807").flag("+march=ck807");
  auto Arch810 = makeMultilib("").flag("+march=ck810");
  auto Arch810v = makeMultilib("/ck810v").flag("+march=ck810v");
  auto Arch860 = makeMultilib("/ck860").flag("+march=ck860");
  auto Arch860v = makeMultilib("/ck860v").flag("+march=ck860v");
  auto BigEndian = makeMultilib("/big").flag("+EB");

  MultilibSet CSKYMultilibs =
      MultilibSet()
          .Maybe(BigEndian)
          .Either({Arch801, Arch802, Arch803, Arch804, Arch805, Arch807,
                   Arch810, Arch810v, Arch860, Arch860v})
          .Either(HardFloat, SoftFpFloat, SoftFloat)
          .FilterOut(NonExistent);

  if (CSKYMultilibs.select(Flags, Result.SelectedMultilib))
    Result.Multilibs = CSKYMultilibs;
}

static void findRISCVBareMetalMultilibs(const Driver &D,
                                        const llvm::Triple &TargetTriple,
                                        StringRef Path, const ArgList &Args,
                                        DetectedMultilibs &Result) {
  FilterNonExistent NonExistent(Path, "/crtbegin.o", D.getVFS());
  struct RiscvMultilib {
    StringRef march;
    StringRef mabi;
  };
  // currently only support the set of multilibs like riscv-gnu-toolchain does.
  // TODO: support MULTILIB_REUSE
  constexpr RiscvMultilib RISCVMultilibSet[] = {
      {"rv32i", "ilp32"},     {"rv32im", "ilp32"},     {"rv32iac", "ilp32"},
      {"rv32imac", "ilp32"},  {"rv32imafc", "ilp32f"}, {"rv64imac", "lp64"},
      {"rv64imafdc", "lp64d"}};

  std::vector<Multilib> Ms;
  for (auto Element : RISCVMultilibSet) {
    // multilib path rule is ${march}/${mabi}
    Ms.emplace_back(
        makeMultilib((Twine(Element.march) + "/" + Twine(Element.mabi)).str())
            .flag(Twine("+march=", Element.march).str())
            .flag(Twine("+mabi=", Element.mabi).str()));
  }
  MultilibSet RISCVMultilibs =
      MultilibSet()
          .Either(ArrayRef<Multilib>(Ms))
          .FilterOut(NonExistent)
          .setFilePathsCallback([](const Multilib &M) {
            return std::vector<std::string>(
                {M.gccSuffix(),
                 "/../../../../riscv64-unknown-elf/lib" + M.gccSuffix(),
                 "/../../../../riscv32-unknown-elf/lib" + M.gccSuffix()});
          });


  Multilib::flags_list Flags;
  llvm::StringSet<> Added_ABIs;
  StringRef ABIName = tools::riscv::getRISCVABI(Args, TargetTriple);
  StringRef MArch = tools::riscv::getRISCVArch(Args, TargetTriple);
  for (auto Element : RISCVMultilibSet) {
    addMultilibFlag(MArch == Element.march,
                    Twine("march=", Element.march).str().c_str(), Flags);
    if (!Added_ABIs.count(Element.mabi)) {
      Added_ABIs.insert(Element.mabi);
      addMultilibFlag(ABIName == Element.mabi,
                      Twine("mabi=", Element.mabi).str().c_str(), Flags);
    }
  }

  if (RISCVMultilibs.select(Flags, Result.SelectedMultilib))
    Result.Multilibs = RISCVMultilibs;
}

static void findRISCVMultilibs(const Driver &D,
                               const llvm::Triple &TargetTriple, StringRef Path,
                               const ArgList &Args, DetectedMultilibs &Result) {
  if (TargetTriple.getOS() == llvm::Triple::UnknownOS)
    return findRISCVBareMetalMultilibs(D, TargetTriple, Path, Args, Result);

  FilterNonExistent NonExistent(Path, "/crtbegin.o", D.getVFS());
  Multilib Ilp32 = makeMultilib("lib32/ilp32").flag("+m32").flag("+mabi=ilp32");
  Multilib Ilp32f =
      makeMultilib("lib32/ilp32f").flag("+m32").flag("+mabi=ilp32f");
  Multilib Ilp32d =
      makeMultilib("lib32/ilp32d").flag("+m32").flag("+mabi=ilp32d");
  Multilib Lp64 = makeMultilib("lib64/lp64").flag("+m64").flag("+mabi=lp64");
  Multilib Lp64f = makeMultilib("lib64/lp64f").flag("+m64").flag("+mabi=lp64f");
  Multilib Lp64d = makeMultilib("lib64/lp64d").flag("+m64").flag("+mabi=lp64d");
  MultilibSet RISCVMultilibs =
      MultilibSet()
          .Either({Ilp32, Ilp32f, Ilp32d, Lp64, Lp64f, Lp64d})
          .FilterOut(NonExistent);

  Multilib::flags_list Flags;
  bool IsRV64 = TargetTriple.getArch() == llvm::Triple::riscv64;
  StringRef ABIName = tools::riscv::getRISCVABI(Args, TargetTriple);

  addMultilibFlag(!IsRV64, "m32", Flags);
  addMultilibFlag(IsRV64, "m64", Flags);
  addMultilibFlag(ABIName == "ilp32", "mabi=ilp32", Flags);
  addMultilibFlag(ABIName == "ilp32f", "mabi=ilp32f", Flags);
  addMultilibFlag(ABIName == "ilp32d", "mabi=ilp32d", Flags);
  addMultilibFlag(ABIName == "lp64", "mabi=lp64", Flags);
  addMultilibFlag(ABIName == "lp64f", "mabi=lp64f", Flags);
  addMultilibFlag(ABIName == "lp64d", "mabi=lp64d", Flags);

  if (RISCVMultilibs.select(Flags, Result.SelectedMultilib))
    Result.Multilibs = RISCVMultilibs;
}

static bool findBiarchMultilibs(const Driver &D,
                                const llvm::Triple &TargetTriple,
                                StringRef Path, const ArgList &Args,
                                bool NeedsBiarchSuffix,
                                DetectedMultilibs &Result) {
  Multilib Default;

  // Some versions of SUSE and Fedora on ppc64 put 32-bit libs
  // in what would normally be GCCInstallPath and put the 64-bit
  // libs in a subdirectory named 64. The simple logic we follow is that
  // *if* there is a subdirectory of the right name with crtbegin.o in it,
  // we use that. If not, and if not a biarch triple alias, we look for
  // crtbegin.o without the subdirectory.

  StringRef Suff64 = "/64";
  // Solaris uses platform-specific suffixes instead of /64.
  if (TargetTriple.getOS() == llvm::Triple::Solaris) {
    switch (TargetTriple.getArch()) {
    case llvm::Triple::x86:
    case llvm::Triple::x86_64:
      Suff64 = "/amd64";
      break;
    case llvm::Triple::sparc:
    case llvm::Triple::sparcv9:
      Suff64 = "/sparcv9";
      break;
    default:
      break;
    }
  }

  Multilib Alt64 = Multilib()
                       .gccSuffix(Suff64)
                       .includeSuffix(Suff64)
                       .flag("-m32")
                       .flag("+m64")
                       .flag("-mx32");
  Multilib Alt32 = Multilib()
                       .gccSuffix("/32")
                       .includeSuffix("/32")
                       .flag("+m32")
                       .flag("-m64")
                       .flag("-mx32");
  Multilib Altx32 = Multilib()
                        .gccSuffix("/x32")
                        .includeSuffix("/x32")
                        .flag("-m32")
                        .flag("-m64")
                        .flag("+mx32");

  // GCC toolchain for IAMCU doesn't have crtbegin.o, so look for libgcc.a.
  FilterNonExistent NonExistent(
      Path, TargetTriple.isOSIAMCU() ? "/libgcc.a" : "/crtbegin.o", D.getVFS());

  // Determine default multilib from: 32, 64, x32
  // Also handle cases such as 64 on 32, 32 on 64, etc.
  enum { UNKNOWN, WANT32, WANT64, WANTX32 } Want = UNKNOWN;
  const bool IsX32 = TargetTriple.isX32();
  if (TargetTriple.isArch32Bit() && !NonExistent(Alt32))
    Want = WANT64;
  else if (TargetTriple.isArch64Bit() && IsX32 && !NonExistent(Altx32))
    Want = WANT64;
  else if (TargetTriple.isArch64Bit() && !IsX32 && !NonExistent(Alt64))
    Want = WANT32;
  else {
    if (TargetTriple.isArch32Bit())
      Want = NeedsBiarchSuffix ? WANT64 : WANT32;
    else if (IsX32)
      Want = NeedsBiarchSuffix ? WANT64 : WANTX32;
    else
      Want = NeedsBiarchSuffix ? WANT32 : WANT64;
  }

  if (Want == WANT32)
    Default.flag("+m32").flag("-m64").flag("-mx32");
  else if (Want == WANT64)
    Default.flag("-m32").flag("+m64").flag("-mx32");
  else if (Want == WANTX32)
    Default.flag("-m32").flag("-m64").flag("+mx32");
  else
    return false;

  Result.Multilibs.push_back(Default);
  Result.Multilibs.push_back(Alt64);
  Result.Multilibs.push_back(Alt32);
  Result.Multilibs.push_back(Altx32);

  Result.Multilibs.FilterOut(NonExistent);

  Multilib::flags_list Flags;
  addMultilibFlag(TargetTriple.isArch64Bit() && !IsX32, "m64", Flags);
  addMultilibFlag(TargetTriple.isArch32Bit(), "m32", Flags);
  addMultilibFlag(TargetTriple.isArch64Bit() && IsX32, "mx32", Flags);

  if (!Result.Multilibs.select(Flags, Result.SelectedMultilib))
    return false;

  if (Result.SelectedMultilib == Alt64 || Result.SelectedMultilib == Alt32 ||
      Result.SelectedMultilib == Altx32)
    Result.BiarchSibling = Default;

  return true;
}

/// Generic_GCC - A tool chain using the 'gcc' command to perform
/// all subcommands; this relies on gcc translating the majority of
/// command line options.

/// Less-than for GCCVersion, implementing a Strict Weak Ordering.
bool Generic_GCC::GCCVersion::isOlderThan(int RHSMajor, int RHSMinor,
                                          int RHSPatch,
                                          StringRef RHSPatchSuffix) const {
  if (Major != RHSMajor)
    return Major < RHSMajor;
  if (Minor != RHSMinor)
    return Minor < RHSMinor;
  if (Patch != RHSPatch) {
    // Note that versions without a specified patch sort higher than those with
    // a patch.
    if (RHSPatch == -1)
      return true;
    if (Patch == -1)
      return false;

    // Otherwise just sort on the patch itself.
    return Patch < RHSPatch;
  }
  if (PatchSuffix != RHSPatchSuffix) {
    // Sort empty suffixes higher.
    if (RHSPatchSuffix.empty())
      return true;
    if (PatchSuffix.empty())
      return false;

    // Provide a lexicographic sort to make this a total ordering.
    return PatchSuffix < RHSPatchSuffix;
  }

  // The versions are equal.
  return false;
}

/// Parse a GCCVersion object out of a string of text.
///
/// This is the primary means of forming GCCVersion objects.
/*static*/
Generic_GCC::GCCVersion Generic_GCC::GCCVersion::Parse(StringRef VersionText) {
  const GCCVersion BadVersion = {VersionText.str(), -1, -1, -1, "", "", ""};
  std::pair<StringRef, StringRef> First = VersionText.split('.');
  std::pair<StringRef, StringRef> Second = First.second.split('.');

  GCCVersion GoodVersion = {VersionText.str(), -1, -1, -1, "", "", ""};
  if (First.first.getAsInteger(10, GoodVersion.Major) || GoodVersion.Major < 0)
    return BadVersion;
  GoodVersion.MajorStr = First.first.str();
  if (First.second.empty())
    return GoodVersion;
  StringRef MinorStr = Second.first;
  if (Second.second.empty()) {
    if (size_t EndNumber = MinorStr.find_first_not_of("0123456789")) {
      GoodVersion.PatchSuffix = std::string(MinorStr.substr(EndNumber));
      MinorStr = MinorStr.slice(0, EndNumber);
    }
  }
  if (MinorStr.getAsInteger(10, GoodVersion.Minor) || GoodVersion.Minor < 0)
    return BadVersion;
  GoodVersion.MinorStr = MinorStr.str();

  // First look for a number prefix and parse that if present. Otherwise just
  // stash the entire patch string in the suffix, and leave the number
  // unspecified. This covers versions strings such as:
  //   5        (handled above)
  //   4.4
  //   4.4-patched
  //   4.4.0
  //   4.4.x
  //   4.4.2-rc4
  //   4.4.x-patched
  // And retains any patch number it finds.
  StringRef PatchText = Second.second;
  if (!PatchText.empty()) {
    if (size_t EndNumber = PatchText.find_first_not_of("0123456789")) {
      // Try to parse the number and any suffix.
      if (PatchText.slice(0, EndNumber).getAsInteger(10, GoodVersion.Patch) ||
          GoodVersion.Patch < 0)
        return BadVersion;
      GoodVersion.PatchSuffix = std::string(PatchText.substr(EndNumber));
    }
  }

  return GoodVersion;
}

static llvm::StringRef getGCCToolchainDir(const ArgList &Args,
                                          llvm::StringRef SysRoot) {
  const Arg *A = Args.getLastArg(clang::driver::options::OPT_gcc_toolchain);
  if (A)
    return A->getValue();

  // If we have a SysRoot, ignore GCC_INSTALL_PREFIX.
  // GCC_INSTALL_PREFIX specifies the gcc installation for the default
  // sysroot and is likely not valid with a different sysroot.
  if (!SysRoot.empty())
    return "";

  return GCC_INSTALL_PREFIX;
}

/// Initialize a GCCInstallationDetector from the driver.
///
/// This performs all of the autodetection and sets up the various paths.
/// Once constructed, a GCCInstallationDetector is essentially immutable.
///
/// FIXME: We shouldn't need an explicit TargetTriple parameter here, and
/// should instead pull the target out of the driver. This is currently
/// necessary because the driver doesn't store the final version of the target
/// triple.
void Generic_GCC::GCCInstallationDetector::init(
    const llvm::Triple &TargetTriple, const ArgList &Args,
    ArrayRef<std::string> ExtraTripleAliases) {
  llvm::Triple BiarchVariantTriple = TargetTriple.isArch32Bit()
                                         ? TargetTriple.get64BitArchVariant()
                                         : TargetTriple.get32BitArchVariant();
  // The library directories which may contain GCC installations.
  SmallVector<StringRef, 4> CandidateLibDirs, CandidateBiarchLibDirs;
  // The compatible GCC triples for this particular architecture.
  SmallVector<StringRef, 16> CandidateTripleAliases;
  SmallVector<StringRef, 16> CandidateBiarchTripleAliases;
  CollectLibDirsAndTriples(TargetTriple, BiarchVariantTriple, CandidateLibDirs,
                           CandidateTripleAliases, CandidateBiarchLibDirs,
                           CandidateBiarchTripleAliases);

  // Compute the set of prefixes for our search.
  SmallVector<std::string, 8> Prefixes;
  StringRef GCCToolchainDir = getGCCToolchainDir(Args, D.SysRoot);
  if (GCCToolchainDir != "") {
    if (GCCToolchainDir.back() == '/')
      GCCToolchainDir = GCCToolchainDir.drop_back(); // remove the /

    Prefixes.push_back(std::string(GCCToolchainDir));
  } else {
    // If we have a SysRoot, try that first.
    if (!D.SysRoot.empty()) {
      Prefixes.push_back(D.SysRoot);
      AddDefaultGCCPrefixes(TargetTriple, Prefixes, D.SysRoot);
    }

    // Then look for gcc installed alongside clang.
    Prefixes.push_back(D.InstalledDir + "/..");

    // Next, look for prefix(es) that correspond to distribution-supplied gcc
    // installations.
    if (D.SysRoot.empty()) {
      // Typically /usr.
      AddDefaultGCCPrefixes(TargetTriple, Prefixes, D.SysRoot);
    }

    // Try to respect gcc-config on Gentoo if --gcc-toolchain is not provided.
    // This avoids accidentally enforcing the system GCC version when using a
    // custom toolchain.
    SmallVector<StringRef, 16> GentooTestTriples;
    // Try to match an exact triple as target triple first.
    // e.g. crossdev -S x86_64-gentoo-linux-gnu will install gcc libs for
    // x86_64-gentoo-linux-gnu. But "clang -target x86_64-gentoo-linux-gnu"
    // may pick the libraries for x86_64-pc-linux-gnu even when exact matching
    // triple x86_64-gentoo-linux-gnu is present.
    GentooTestTriples.push_back(TargetTriple.str());
    // Check rest of triples.
    GentooTestTriples.append(ExtraTripleAliases.begin(),
                             ExtraTripleAliases.end());
    GentooTestTriples.append(CandidateTripleAliases.begin(),
                             CandidateTripleAliases.end());
    if (ScanGentooConfigs(TargetTriple, Args, GentooTestTriples,
                          CandidateBiarchTripleAliases))
      return;
  }

  // Loop over the various components which exist and select the best GCC
  // installation available. GCC installs are ranked by version number.
  const GCCVersion VersionZero = GCCVersion::Parse("0.0.0");
  Version = VersionZero;
  for (const std::string &Prefix : Prefixes) {
    auto &VFS = D.getVFS();
    if (!VFS.exists(Prefix))
      continue;
    for (StringRef Suffix : CandidateLibDirs) {
      const std::string LibDir = concat(Prefix, Suffix);
      if (!VFS.exists(LibDir))
        continue;
      // Maybe filter out <libdir>/gcc and <libdir>/gcc-cross.
      bool GCCDirExists = VFS.exists(LibDir + "/gcc");
      bool GCCCrossDirExists = VFS.exists(LibDir + "/gcc-cross");
      // Try to match the exact target triple first.
      ScanLibDirForGCCTriple(TargetTriple, Args, LibDir, TargetTriple.str(),
                             false, GCCDirExists, GCCCrossDirExists);
      // Try rest of possible triples.
      for (StringRef Candidate : ExtraTripleAliases) // Try these first.
        ScanLibDirForGCCTriple(TargetTriple, Args, LibDir, Candidate, false,
                               GCCDirExists, GCCCrossDirExists);
      for (StringRef Candidate : CandidateTripleAliases)
        ScanLibDirForGCCTriple(TargetTriple, Args, LibDir, Candidate, false,
                               GCCDirExists, GCCCrossDirExists);
    }
    for (StringRef Suffix : CandidateBiarchLibDirs) {
      const std::string LibDir = Prefix + Suffix.str();
      if (!VFS.exists(LibDir))
        continue;
      bool GCCDirExists = VFS.exists(LibDir + "/gcc");
      bool GCCCrossDirExists = VFS.exists(LibDir + "/gcc-cross");
      for (StringRef Candidate : CandidateBiarchTripleAliases)
        ScanLibDirForGCCTriple(TargetTriple, Args, LibDir, Candidate, true,
                               GCCDirExists, GCCCrossDirExists);
    }

    // Skip other prefixes once a GCC installation is found.
    if (Version > VersionZero)
      break;
  }
}

void Generic_GCC::GCCInstallationDetector::print(raw_ostream &OS) const {
  for (const auto &InstallPath : CandidateGCCInstallPaths)
    OS << "Found candidate GCC installation: " << InstallPath << "\n";

  if (!GCCInstallPath.empty())
    OS << "Selected GCC installation: " << GCCInstallPath << "\n";

  for (const auto &Multilib : Multilibs)
    OS << "Candidate multilib: " << Multilib << "\n";

  if (Multilibs.size() != 0 || !SelectedMultilib.isDefault())
    OS << "Selected multilib: " << SelectedMultilib << "\n";
}

bool Generic_GCC::GCCInstallationDetector::getBiarchSibling(Multilib &M) const {
  if (BiarchSibling.hasValue()) {
    M = BiarchSibling.getValue();
    return true;
  }
  return false;
}

void Generic_GCC::GCCInstallationDetector::AddDefaultGCCPrefixes(
    const llvm::Triple &TargetTriple, SmallVectorImpl<std::string> &Prefixes,
    StringRef SysRoot) {
  if (TargetTriple.getOS() == llvm::Triple::Solaris) {
    // Solaris is a special case.
    // The GCC installation is under
    //   /usr/gcc/<major>.<minor>/lib/gcc/<triple>/<major>.<minor>.<patch>/
    // so we need to find those /usr/gcc/*/lib/gcc libdirs and go with
    // /usr/gcc/<version> as a prefix.

    std::string PrefixDir = concat(SysRoot, "/usr/gcc");
    std::error_code EC;
    for (llvm::vfs::directory_iterator LI = D.getVFS().dir_begin(PrefixDir, EC),
                                       LE;
         !EC && LI != LE; LI = LI.increment(EC)) {
      StringRef VersionText = llvm::sys::path::filename(LI->path());
      GCCVersion CandidateVersion = GCCVersion::Parse(VersionText);

      // Filter out obviously bad entries.
      if (CandidateVersion.Major == -1 || CandidateVersion.isOlderThan(4, 1, 1))
        continue;

      std::string CandidatePrefix = PrefixDir + "/" + VersionText.str();
      std::string CandidateLibPath = CandidatePrefix + "/lib/gcc";
      if (!D.getVFS().exists(CandidateLibPath))
        continue;

      Prefixes.push_back(CandidatePrefix);
    }
    return;
  }

  // For Linux, if --sysroot is not specified, look for RHEL/CentOS devtoolsets
  // and gcc-toolsets.
  if (SysRoot.empty() && TargetTriple.getOS() == llvm::Triple::Linux &&
      D.getVFS().exists("/opt/rh")) {
    // Find the directory in /opt/rh/ starting with gcc-toolset-* or
    // devtoolset-* with the highest version number and add that
    // one to our prefixes.
    std::string ChosenToolsetDir;
    unsigned ChosenToolsetVersion = 0;
    std::error_code EC;
    for (llvm::vfs::directory_iterator LI = D.getVFS().dir_begin("/opt/rh", EC),
                                       LE;
         !EC && LI != LE; LI = LI.increment(EC)) {
      StringRef ToolsetDir = llvm::sys::path::filename(LI->path());
      unsigned ToolsetVersion;
      if ((!ToolsetDir.startswith("gcc-toolset-") &&
           !ToolsetDir.startswith("devtoolset-")) ||
          ToolsetDir.substr(ToolsetDir.rfind('-') + 1)
              .getAsInteger(10, ToolsetVersion))
        continue;

      if (ToolsetVersion > ChosenToolsetVersion) {
        ChosenToolsetVersion = ToolsetVersion;
        ChosenToolsetDir = "/opt/rh/" + ToolsetDir.str();
      }
    }

    if (ChosenToolsetVersion > 0)
      Prefixes.push_back(ChosenToolsetDir + "/root/usr");
  }

  // Fall back to /usr which is used by most non-Solaris systems.
  Prefixes.push_back(concat(SysRoot, "/usr"));
}

/*static*/ void Generic_GCC::GCCInstallationDetector::CollectLibDirsAndTriples(
    const llvm::Triple &TargetTriple, const llvm::Triple &BiarchTriple,
    SmallVectorImpl<StringRef> &LibDirs,
    SmallVectorImpl<StringRef> &TripleAliases,
    SmallVectorImpl<StringRef> &BiarchLibDirs,
    SmallVectorImpl<StringRef> &BiarchTripleAliases) {
  // Declare a bunch of static data sets that we'll select between below. These
  // are specifically designed to always refer to string literals to avoid any
  // lifetime or initialization issues.
  //
  // The *Triples variables hard code some triples so that, for example,
  // --target=aarch64 (incomplete triple) can detect lib/aarch64-linux-gnu.
  // They are not needed when the user has correct LLVM_DEFAULT_TARGET_TRIPLE
  // and always uses the full --target (e.g. --target=aarch64-linux-gnu).  The
  // lists should shrink over time. Please don't add more elements to *Triples.
  static const char *const AArch64LibDirs[] = {"/lib64", "/lib"};
  static const char *const AArch64Triples[] = {
      "aarch64-none-linux-gnu", "aarch64-linux-gnu", "aarch64-redhat-linux",
      "aarch64-suse-linux"};
  static const char *const AArch64beLibDirs[] = {"/lib"};
  static const char *const AArch64beTriples[] = {"aarch64_be-none-linux-gnu",
                                                 "aarch64_be-linux-gnu"};

  static const char *const ARMLibDirs[] = {"/lib"};
  static const char *const ARMTriples[] = {"arm-linux-gnueabi"};
  static const char *const ARMHFTriples[] = {"arm-linux-gnueabihf",
                                             "armv7hl-redhat-linux-gnueabi",
                                             "armv6hl-suse-linux-gnueabi",
                                             "armv7hl-suse-linux-gnueabi"};
  static const char *const ARMebLibDirs[] = {"/lib"};
  static const char *const ARMebTriples[] = {"armeb-linux-gnueabi"};
  static const char *const ARMebHFTriples[] = {
      "armeb-linux-gnueabihf", "armebv7hl-redhat-linux-gnueabi"};

  static const char *const AVRLibDirs[] = {"/lib"};
  static const char *const AVRTriples[] = {"avr"};

  static const char *const CSKYLibDirs[] = {"/lib"};
  static const char *const CSKYTriples[] = {
      "csky-linux-gnuabiv2", "csky-linux-uclibcabiv2", "csky-elf-noneabiv2"};

  static const char *const X86_64LibDirs[] = {"/lib64", "/lib"};
  static const char *const X86_64Triples[] = {
      "x86_64-linux-gnu",       "x86_64-unknown-linux-gnu",
      "x86_64-pc-linux-gnu",    "x86_64-redhat-linux6E",
      "x86_64-redhat-linux",    "x86_64-suse-linux",
      "x86_64-manbo-linux-gnu", "x86_64-linux-gnu",
      "x86_64-slackware-linux", "x86_64-unknown-linux",
      "x86_64-amazon-linux"};
  static const char *const X32Triples[] = {"x86_64-linux-gnux32",
                                           "x86_64-pc-linux-gnux32"};
  static const char *const X32LibDirs[] = {"/libx32", "/lib"};
  static const char *const X86LibDirs[] = {"/lib32", "/lib"};
  static const char *const X86Triples[] = {
      "i586-linux-gnu",      "i686-linux-gnu",        "i686-pc-linux-gnu",
      "i386-redhat-linux6E", "i686-redhat-linux",     "i386-redhat-linux",
      "i586-suse-linux",     "i686-montavista-linux", "i686-gnu",
  };

  static const char *const M68kLibDirs[] = {"/lib"};
  static const char *const M68kTriples[] = {
      "m68k-linux-gnu", "m68k-unknown-linux-gnu", "m68k-suse-linux"};

  static const char *const MIPSLibDirs[] = {"/libo32", "/lib"};
  static const char *const MIPSTriples[] = {
      "mips-linux-gnu", "mips-mti-linux", "mips-mti-linux-gnu",
      "mips-img-linux-gnu", "mipsisa32r6-linux-gnu"};
  static const char *const MIPSELLibDirs[] = {"/libo32", "/lib"};
  static const char *const MIPSELTriples[] = {
      "mipsel-linux-gnu", "mips-img-linux-gnu", "mipsisa32r6el-linux-gnu"};

  static const char *const MIPS64LibDirs[] = {"/lib64", "/lib"};
  static const char *const MIPS64Triples[] = {
      "mips64-linux-gnu",      "mips-mti-linux-gnu",
      "mips-img-linux-gnu",    "mips64-linux-gnuabi64",
      "mipsisa64r6-linux-gnu", "mipsisa64r6-linux-gnuabi64"};
  static const char *const MIPS64ELLibDirs[] = {"/lib64", "/lib"};
  static const char *const MIPS64ELTriples[] = {
      "mips64el-linux-gnu",      "mips-mti-linux-gnu",
      "mips-img-linux-gnu",      "mips64el-linux-gnuabi64",
      "mipsisa64r6el-linux-gnu", "mipsisa64r6el-linux-gnuabi64"};

  static const char *const MIPSN32LibDirs[] = {"/lib32"};
  static const char *const MIPSN32Triples[] = {"mips64-linux-gnuabin32",
                                               "mipsisa64r6-linux-gnuabin32"};
  static const char *const MIPSN32ELLibDirs[] = {"/lib32"};
  static const char *const MIPSN32ELTriples[] = {
      "mips64el-linux-gnuabin32", "mipsisa64r6el-linux-gnuabin32"};

  static const char *const MSP430LibDirs[] = {"/lib"};
  static const char *const MSP430Triples[] = {"msp430-elf"};

  static const char *const PPCLibDirs[] = {"/lib32", "/lib"};
  static const char *const PPCTriples[] = {
      "powerpc-linux-gnu", "powerpc-unknown-linux-gnu", "powerpc-linux-gnuspe",
      // On 32-bit PowerPC systems running SUSE Linux, gcc is configured as a
      // 64-bit compiler which defaults to "-m32", hence "powerpc64-suse-linux".
      "powerpc64-suse-linux", "powerpc-montavista-linuxspe"};
  static const char *const PPCLELibDirs[] = {"/lib32", "/lib"};
  static const char *const PPCLETriples[] = {"powerpcle-linux-gnu",
                                             "powerpcle-unknown-linux-gnu",
                                             "powerpcle-linux-musl"};

  static const char *const PPC64LibDirs[] = {"/lib64", "/lib"};
  static const char *const PPC64Triples[] = {
      "powerpc64-linux-gnu", "powerpc64-unknown-linux-gnu",
      "powerpc64-suse-linux", "ppc64-redhat-linux"};
  static const char *const PPC64LELibDirs[] = {"/lib64", "/lib"};
  static const char *const PPC64LETriples[] = {
      "powerpc64le-linux-gnu", "powerpc64le-unknown-linux-gnu",
      "powerpc64le-none-linux-gnu", "powerpc64le-suse-linux",
      "ppc64le-redhat-linux"};

  static const char *const RISCV32LibDirs[] = {"/lib32", "/lib"};
  static const char *const RISCV32TriplesLinux[] = {"riscv32-unknown-linux-gnu" };
  static const char *const RISCV32TriplesBaremetal[] = {"riscv32-unknown-elf"};

  static const char *const RISCV64LibDirs[] = {"/lib64", "/lib"};
  static const char *const RISCV64TriplesLinux[] = {"riscv64-unknown-linux-gnu",
                                                    "riscv64-redhat-linux",
                                                    "riscv64-suse-linux",
                                                    "riscv64-linux-gnu"};
  static const char *const RISCV64TriplesBaremetal[] = {"riscv64-unknown-elf"};

  static const char *const SPARCv8LibDirs[] = {"/lib32", "/lib"};
  static const char *const SPARCv8Triples[] = {"sparc-linux-gnu",
                                               "sparcv8-linux-gnu"};
  static const char *const SPARCv9LibDirs[] = {"/lib64", "/lib"};
  static const char *const SPARCv9Triples[] = {"sparc64-linux-gnu",
                                               "sparcv9-linux-gnu"};

  static const char *const SystemZLibDirs[] = {"/lib64", "/lib"};
  static const char *const SystemZTriples[] = {
      "s390x-linux-gnu", "s390x-unknown-linux-gnu", "s390x-ibm-linux-gnu",
      "s390x-suse-linux", "s390x-redhat-linux"};


  using std::begin;
  using std::end;

  if (TargetTriple.getOS() == llvm::Triple::Solaris) {
    static const char *const SolarisLibDirs[] = {"/lib"};
    static const char *const SolarisSparcV8Triples[] = {
        "sparc-sun-solaris2.11", "sparc-sun-solaris2.12"};
    static const char *const SolarisSparcV9Triples[] = {
        "sparcv9-sun-solaris2.11", "sparcv9-sun-solaris2.12"};
    static const char *const SolarisX86Triples[] = {"i386-pc-solaris2.11",
                                                    "i386-pc-solaris2.12"};
    static const char *const SolarisX86_64Triples[] = {"x86_64-pc-solaris2.11",
                                                       "x86_64-pc-solaris2.12"};
    LibDirs.append(begin(SolarisLibDirs), end(SolarisLibDirs));
    BiarchLibDirs.append(begin(SolarisLibDirs), end(SolarisLibDirs));
    switch (TargetTriple.getArch()) {
    case llvm::Triple::x86:
      TripleAliases.append(begin(SolarisX86Triples), end(SolarisX86Triples));
      BiarchTripleAliases.append(begin(SolarisX86_64Triples),
                                 end(SolarisX86_64Triples));
      break;
    case llvm::Triple::x86_64:
      TripleAliases.append(begin(SolarisX86_64Triples),
                           end(SolarisX86_64Triples));
      BiarchTripleAliases.append(begin(SolarisX86Triples),
                                 end(SolarisX86Triples));
      break;
    case llvm::Triple::sparc:
      TripleAliases.append(begin(SolarisSparcV8Triples),
                           end(SolarisSparcV8Triples));
      BiarchTripleAliases.append(begin(SolarisSparcV9Triples),
                                 end(SolarisSparcV9Triples));
      break;
    case llvm::Triple::sparcv9:
      TripleAliases.append(begin(SolarisSparcV9Triples),
                           end(SolarisSparcV9Triples));
      BiarchTripleAliases.append(begin(SolarisSparcV8Triples),
                                 end(SolarisSparcV8Triples));
      break;
    default:
      break;
    }
    return;
  }

  // Android targets should not use GNU/Linux tools or libraries.
  if (TargetTriple.isAndroid()) {
    static const char *const AArch64AndroidTriples[] = {
        "aarch64-linux-android"};
    static const char *const ARMAndroidTriples[] = {"arm-linux-androideabi"};
    static const char *const MIPSELAndroidTriples[] = {"mipsel-linux-android"};
    static const char *const MIPS64ELAndroidTriples[] = {
        "mips64el-linux-android"};
    static const char *const X86AndroidTriples[] = {"i686-linux-android"};
    static const char *const X86_64AndroidTriples[] = {"x86_64-linux-android"};

    switch (TargetTriple.getArch()) {
    case llvm::Triple::aarch64:
      LibDirs.append(begin(AArch64LibDirs), end(AArch64LibDirs));
      TripleAliases.append(begin(AArch64AndroidTriples),
                           end(AArch64AndroidTriples));
      break;
    case llvm::Triple::arm:
    case llvm::Triple::thumb:
      LibDirs.append(begin(ARMLibDirs), end(ARMLibDirs));
      TripleAliases.append(begin(ARMAndroidTriples), end(ARMAndroidTriples));
      break;
    case llvm::Triple::mipsel:
      LibDirs.append(begin(MIPSELLibDirs), end(MIPSELLibDirs));
      TripleAliases.append(begin(MIPSELAndroidTriples),
                           end(MIPSELAndroidTriples));
      BiarchLibDirs.append(begin(MIPS64ELLibDirs), end(MIPS64ELLibDirs));
      BiarchTripleAliases.append(begin(MIPS64ELAndroidTriples),
                                 end(MIPS64ELAndroidTriples));
      break;
    case llvm::Triple::mips64el:
      LibDirs.append(begin(MIPS64ELLibDirs), end(MIPS64ELLibDirs));
      TripleAliases.append(begin(MIPS64ELAndroidTriples),
                           end(MIPS64ELAndroidTriples));
      BiarchLibDirs.append(begin(MIPSELLibDirs), end(MIPSELLibDirs));
      BiarchTripleAliases.append(begin(MIPSELAndroidTriples),
                                 end(MIPSELAndroidTriples));
      break;
    case llvm::Triple::x86_64:
      LibDirs.append(begin(X86_64LibDirs), end(X86_64LibDirs));
      TripleAliases.append(begin(X86_64AndroidTriples),
                           end(X86_64AndroidTriples));
      BiarchLibDirs.append(begin(X86LibDirs), end(X86LibDirs));
      BiarchTripleAliases.append(begin(X86AndroidTriples),
                                 end(X86AndroidTriples));
      break;
    case llvm::Triple::x86:
      LibDirs.append(begin(X86LibDirs), end(X86LibDirs));
      TripleAliases.append(begin(X86AndroidTriples), end(X86AndroidTriples));
      BiarchLibDirs.append(begin(X86_64LibDirs), end(X86_64LibDirs));
      BiarchTripleAliases.append(begin(X86_64AndroidTriples),
                                 end(X86_64AndroidTriples));
      break;
    default:
      break;
    }

    return;
  }

  switch (TargetTriple.getArch()) {
  case llvm::Triple::aarch64:
    LibDirs.append(begin(AArch64LibDirs), end(AArch64LibDirs));
    TripleAliases.append(begin(AArch64Triples), end(AArch64Triples));
    BiarchLibDirs.append(begin(AArch64LibDirs), end(AArch64LibDirs));
    BiarchTripleAliases.append(begin(AArch64Triples), end(AArch64Triples));
    break;
  case llvm::Triple::aarch64_be:
    LibDirs.append(begin(AArch64beLibDirs), end(AArch64beLibDirs));
    TripleAliases.append(begin(AArch64beTriples), end(AArch64beTriples));
    BiarchLibDirs.append(begin(AArch64beLibDirs), end(AArch64beLibDirs));
    BiarchTripleAliases.append(begin(AArch64beTriples), end(AArch64beTriples));
    break;
  case llvm::Triple::arm:
  case llvm::Triple::thumb:
    LibDirs.append(begin(ARMLibDirs), end(ARMLibDirs));
    if (TargetTriple.getEnvironment() == llvm::Triple::GNUEABIHF) {
      TripleAliases.append(begin(ARMHFTriples), end(ARMHFTriples));
    } else {
      TripleAliases.append(begin(ARMTriples), end(ARMTriples));
    }
    break;
  case llvm::Triple::armeb:
  case llvm::Triple::thumbeb:
    LibDirs.append(begin(ARMebLibDirs), end(ARMebLibDirs));
    if (TargetTriple.getEnvironment() == llvm::Triple::GNUEABIHF) {
      TripleAliases.append(begin(ARMebHFTriples), end(ARMebHFTriples));
    } else {
      TripleAliases.append(begin(ARMebTriples), end(ARMebTriples));
    }
    break;
  case llvm::Triple::avr:
    LibDirs.append(begin(AVRLibDirs), end(AVRLibDirs));
    TripleAliases.append(begin(AVRTriples), end(AVRTriples));
    break;
  case llvm::Triple::csky:
    LibDirs.append(begin(CSKYLibDirs), end(CSKYLibDirs));
    TripleAliases.append(begin(CSKYTriples), end(CSKYTriples));
    break;
  case llvm::Triple::x86_64:
    if (TargetTriple.isX32()) {
      LibDirs.append(begin(X32LibDirs), end(X32LibDirs));
      TripleAliases.append(begin(X32Triples), end(X32Triples));
      BiarchLibDirs.append(begin(X86_64LibDirs), end(X86_64LibDirs));
      BiarchTripleAliases.append(begin(X86_64Triples), end(X86_64Triples));
    } else {
      LibDirs.append(begin(X86_64LibDirs), end(X86_64LibDirs));
      TripleAliases.append(begin(X86_64Triples), end(X86_64Triples));
      BiarchLibDirs.append(begin(X32LibDirs), end(X32LibDirs));
      BiarchTripleAliases.append(begin(X32Triples), end(X32Triples));
    }
    BiarchLibDirs.append(begin(X86LibDirs), end(X86LibDirs));
    BiarchTripleAliases.append(begin(X86Triples), end(X86Triples));
    break;
  case llvm::Triple::x86:
    LibDirs.append(begin(X86LibDirs), end(X86LibDirs));
    // MCU toolchain is 32 bit only and its triple alias is TargetTriple
    // itself, which will be appended below.
    if (!TargetTriple.isOSIAMCU()) {
      TripleAliases.append(begin(X86Triples), end(X86Triples));
      BiarchLibDirs.append(begin(X86_64LibDirs), end(X86_64LibDirs));
      BiarchTripleAliases.append(begin(X86_64Triples), end(X86_64Triples));
      BiarchLibDirs.append(begin(X32LibDirs), end(X32LibDirs));
      BiarchTripleAliases.append(begin(X32Triples), end(X32Triples));
    }
    break;
  case llvm::Triple::m68k:
    LibDirs.append(begin(M68kLibDirs), end(M68kLibDirs));
    TripleAliases.append(begin(M68kTriples), end(M68kTriples));
    break;
  case llvm::Triple::mips:
    LibDirs.append(begin(MIPSLibDirs), end(MIPSLibDirs));
    TripleAliases.append(begin(MIPSTriples), end(MIPSTriples));
    BiarchLibDirs.append(begin(MIPS64LibDirs), end(MIPS64LibDirs));
    BiarchTripleAliases.append(begin(MIPS64Triples), end(MIPS64Triples));
    BiarchLibDirs.append(begin(MIPSN32LibDirs), end(MIPSN32LibDirs));
    BiarchTripleAliases.append(begin(MIPSN32Triples), end(MIPSN32Triples));
    break;
  case llvm::Triple::mipsel:
    LibDirs.append(begin(MIPSELLibDirs), end(MIPSELLibDirs));
    TripleAliases.append(begin(MIPSELTriples), end(MIPSELTriples));
    TripleAliases.append(begin(MIPSTriples), end(MIPSTriples));
    BiarchLibDirs.append(begin(MIPS64ELLibDirs), end(MIPS64ELLibDirs));
    BiarchTripleAliases.append(begin(MIPS64ELTriples), end(MIPS64ELTriples));
    BiarchLibDirs.append(begin(MIPSN32ELLibDirs), end(MIPSN32ELLibDirs));
    BiarchTripleAliases.append(begin(MIPSN32ELTriples), end(MIPSN32ELTriples));
    break;
  case llvm::Triple::mips64:
    LibDirs.append(begin(MIPS64LibDirs), end(MIPS64LibDirs));
    TripleAliases.append(begin(MIPS64Triples), end(MIPS64Triples));
    BiarchLibDirs.append(begin(MIPSLibDirs), end(MIPSLibDirs));
    BiarchTripleAliases.append(begin(MIPSTriples), end(MIPSTriples));
    BiarchLibDirs.append(begin(MIPSN32LibDirs), end(MIPSN32LibDirs));
    BiarchTripleAliases.append(begin(MIPSN32Triples), end(MIPSN32Triples));
    break;
  case llvm::Triple::mips64el:
    LibDirs.append(begin(MIPS64ELLibDirs), end(MIPS64ELLibDirs));
    TripleAliases.append(begin(MIPS64ELTriples), end(MIPS64ELTriples));
    BiarchLibDirs.append(begin(MIPSELLibDirs), end(MIPSELLibDirs));
    BiarchTripleAliases.append(begin(MIPSELTriples), end(MIPSELTriples));
    BiarchLibDirs.append(begin(MIPSN32ELLibDirs), end(MIPSN32ELLibDirs));
    BiarchTripleAliases.append(begin(MIPSN32ELTriples), end(MIPSN32ELTriples));
    BiarchTripleAliases.append(begin(MIPSTriples), end(MIPSTriples));
    break;
  case llvm::Triple::msp430:
    LibDirs.append(begin(MSP430LibDirs), end(MSP430LibDirs));
    TripleAliases.append(begin(MSP430Triples), end(MSP430Triples));
    break;
  case llvm::Triple::ppc:
    LibDirs.append(begin(PPCLibDirs), end(PPCLibDirs));
    TripleAliases.append(begin(PPCTriples), end(PPCTriples));
    BiarchLibDirs.append(begin(PPC64LibDirs), end(PPC64LibDirs));
    BiarchTripleAliases.append(begin(PPC64Triples), end(PPC64Triples));
    break;
  case llvm::Triple::ppcle:
    LibDirs.append(begin(PPCLELibDirs), end(PPCLELibDirs));
    TripleAliases.append(begin(PPCLETriples), end(PPCLETriples));
    BiarchLibDirs.append(begin(PPC64LELibDirs), end(PPC64LELibDirs));
    BiarchTripleAliases.append(begin(PPC64LETriples), end(PPC64LETriples));
    break;
  case llvm::Triple::ppc64:
    LibDirs.append(begin(PPC64LibDirs), end(PPC64LibDirs));
    TripleAliases.append(begin(PPC64Triples), end(PPC64Triples));
    BiarchLibDirs.append(begin(PPCLibDirs), end(PPCLibDirs));
    BiarchTripleAliases.append(begin(PPCTriples), end(PPCTriples));
    break;
  case llvm::Triple::ppc64le:
    LibDirs.append(begin(PPC64LELibDirs), end(PPC64LELibDirs));
    TripleAliases.append(begin(PPC64LETriples), end(PPC64LETriples));
    BiarchLibDirs.append(begin(PPCLELibDirs), end(PPCLELibDirs));
    BiarchTripleAliases.append(begin(PPCLETriples), end(PPCLETriples));
    break;
  case llvm::Triple::riscv32:
    LibDirs.append(begin(RISCV32LibDirs), end(RISCV32LibDirs));
    TripleAliases.append(begin(RISCV32TriplesLinux), end(RISCV32TriplesLinux));
    TripleAliases.append(begin(RISCV32TriplesBaremetal),
                         end(RISCV32TriplesBaremetal));
    BiarchLibDirs.append(begin(RISCV64LibDirs), end(RISCV64LibDirs));
    BiarchTripleAliases.append(begin(RISCV64TriplesLinux),
                               end(RISCV64TriplesLinux));
    BiarchTripleAliases.append(begin(RISCV64TriplesBaremetal),
                               end(RISCV64TriplesBaremetal));
    break;
  case llvm::Triple::riscv64:
    LibDirs.append(begin(RISCV64LibDirs), end(RISCV64LibDirs));
    BiarchLibDirs.append(begin(RISCV32LibDirs), end(RISCV32LibDirs));
    // Only search for Linux toolchains if the target says so
    if (TargetTriple.getOS() == llvm::Triple::Linux) {
      TripleAliases.append(begin(RISCV64TriplesLinux),
                           end(RISCV64TriplesLinux));
      BiarchTripleAliases.append(begin(RISCV32TriplesLinux),
                                 end(RISCV32TriplesLinux));
    }
    TripleAliases.append(begin(RISCV64TriplesBaremetal),
                         end(RISCV64TriplesBaremetal));
    BiarchTripleAliases.append(begin(RISCV32TriplesBaremetal),
                               end(RISCV32TriplesBaremetal));
    break;
  case llvm::Triple::sparc:
  case llvm::Triple::sparcel:
    LibDirs.append(begin(SPARCv8LibDirs), end(SPARCv8LibDirs));
    TripleAliases.append(begin(SPARCv8Triples), end(SPARCv8Triples));
    BiarchLibDirs.append(begin(SPARCv9LibDirs), end(SPARCv9LibDirs));
    BiarchTripleAliases.append(begin(SPARCv9Triples), end(SPARCv9Triples));
    break;
  case llvm::Triple::sparcv9:
    LibDirs.append(begin(SPARCv9LibDirs), end(SPARCv9LibDirs));
    TripleAliases.append(begin(SPARCv9Triples), end(SPARCv9Triples));
    BiarchLibDirs.append(begin(SPARCv8LibDirs), end(SPARCv8LibDirs));
    BiarchTripleAliases.append(begin(SPARCv8Triples), end(SPARCv8Triples));
    break;
  case llvm::Triple::systemz:
    LibDirs.append(begin(SystemZLibDirs), end(SystemZLibDirs));
    TripleAliases.append(begin(SystemZTriples), end(SystemZTriples));
    break;
  default:
    // By default, just rely on the standard lib directories and the original
    // triple.
    break;
  }

  // Always append the drivers target triple to the end, in case it doesn't
  // match any of our aliases.
  TripleAliases.push_back(TargetTriple.str());

  // Also include the multiarch variant if it's different.
  if (TargetTriple.str() != BiarchTriple.str())
    BiarchTripleAliases.push_back(BiarchTriple.str());
}

bool Generic_GCC::GCCInstallationDetector::ScanGCCForMultilibs(
    const llvm::Triple &TargetTriple, const ArgList &Args,
    StringRef Path, bool NeedsBiarchSuffix) {
  llvm::Triple::ArchType TargetArch = TargetTriple.getArch();
  DetectedMultilibs Detected;

  // Android standalone toolchain could have multilibs for ARM and Thumb.
  // Debian mips multilibs behave more like the rest of the biarch ones,
  // so handle them there
  if (isArmOrThumbArch(TargetArch) && TargetTriple.isAndroid()) {
    // It should also work without multilibs in a simplified toolchain.
    findAndroidArmMultilibs(D, TargetTriple, Path, Args, Detected);
  } else if (TargetTriple.isCSKY()) {
    findCSKYMultilibs(D, TargetTriple, Path, Args, Detected);
  } else if (TargetTriple.isMIPS()) {
    if (!findMIPSMultilibs(D, TargetTriple, Path, Args, Detected))
      return false;
  } else if (TargetTriple.isRISCV()) {
    findRISCVMultilibs(D, TargetTriple, Path, Args, Detected);
  } else if (isMSP430(TargetArch)) {
    findMSP430Multilibs(D, TargetTriple, Path, Args, Detected);
  } else if (TargetArch == llvm::Triple::avr) {
    // AVR has no multilibs.
  } else if (!findBiarchMultilibs(D, TargetTriple, Path, Args,
                                  NeedsBiarchSuffix, Detected)) {
    return false;
  }

  Multilibs = Detected.Multilibs;
  SelectedMultilib = Detected.SelectedMultilib;
  BiarchSibling = Detected.BiarchSibling;

  return true;
}

void Generic_GCC::GCCInstallationDetector::ScanLibDirForGCCTriple(
    const llvm::Triple &TargetTriple, const ArgList &Args,
    const std::string &LibDir, StringRef CandidateTriple,
    bool NeedsBiarchSuffix, bool GCCDirExists, bool GCCCrossDirExists) {
  // Locations relative to the system lib directory where GCC's triple-specific
  // directories might reside.
  struct GCCLibSuffix {
    // Path from system lib directory to GCC triple-specific directory.
    std::string LibSuffix;
    // Path from GCC triple-specific directory back to system lib directory.
    // This is one '..' component per component in LibSuffix.
    StringRef ReversePath;
    // Whether this library suffix is relevant for the triple.
    bool Active;
  } Suffixes[] = {
      // This is the normal place.
      {"gcc/" + CandidateTriple.str(), "../..", GCCDirExists},

      // Debian puts cross-compilers in gcc-cross.
      {"gcc-cross/" + CandidateTriple.str(), "../..", GCCCrossDirExists},

      // The Freescale PPC SDK has the gcc libraries in
      // <sysroot>/usr/lib/<triple>/x.y.z so have a look there as well. Only do
      // this on Freescale triples, though, since some systems put a *lot* of
      // files in that location, not just GCC installation data.
      {CandidateTriple.str(), "..",
       TargetTriple.getVendor() == llvm::Triple::Freescale ||
           TargetTriple.getVendor() == llvm::Triple::OpenEmbedded}};

  for (auto &Suffix : Suffixes) {
    if (!Suffix.Active)
      continue;

    StringRef LibSuffix = Suffix.LibSuffix;
    std::error_code EC;
    for (llvm::vfs::directory_iterator
             LI = D.getVFS().dir_begin(LibDir + "/" + LibSuffix, EC),
             LE;
         !EC && LI != LE; LI = LI.increment(EC)) {
      StringRef VersionText = llvm::sys::path::filename(LI->path());
      GCCVersion CandidateVersion = GCCVersion::Parse(VersionText);
      if (CandidateVersion.Major != -1) // Filter obviously bad entries.
        if (!CandidateGCCInstallPaths.insert(std::string(LI->path())).second)
          continue; // Saw this path before; no need to look at it again.
      if (CandidateVersion.isOlderThan(4, 1, 1))
        continue;
      if (CandidateVersion <= Version)
        continue;

      if (!ScanGCCForMultilibs(TargetTriple, Args, LI->path(),
                               NeedsBiarchSuffix))
        continue;

      Version = CandidateVersion;
      GCCTriple.setTriple(CandidateTriple);
      // FIXME: We hack together the directory name here instead of
      // using LI to ensure stable path separators across Windows and
      // Linux.
      GCCInstallPath = (LibDir + "/" + LibSuffix + "/" + VersionText).str();
      GCCParentLibPath = (GCCInstallPath + "/../" + Suffix.ReversePath).str();
      IsValid = true;
    }
  }
}

bool Generic_GCC::GCCInstallationDetector::ScanGentooConfigs(
    const llvm::Triple &TargetTriple, const ArgList &Args,
    const SmallVectorImpl<StringRef> &CandidateTriples,
    const SmallVectorImpl<StringRef> &CandidateBiarchTriples) {
  if (!D.getVFS().exists(concat(D.SysRoot, GentooConfigDir)))
    return false;

  for (StringRef CandidateTriple : CandidateTriples) {
    if (ScanGentooGccConfig(TargetTriple, Args, CandidateTriple))
      return true;
  }

  for (StringRef CandidateTriple : CandidateBiarchTriples) {
    if (ScanGentooGccConfig(TargetTriple, Args, CandidateTriple, true))
      return true;
  }
  return false;
}

bool Generic_GCC::GCCInstallationDetector::ScanGentooGccConfig(
    const llvm::Triple &TargetTriple, const ArgList &Args,
    StringRef CandidateTriple, bool NeedsBiarchSuffix) {
  llvm::ErrorOr<std::unique_ptr<llvm::MemoryBuffer>> File =
      D.getVFS().getBufferForFile(concat(D.SysRoot, GentooConfigDir,
                                         "/config-" + CandidateTriple.str()));
  if (File) {
    SmallVector<StringRef, 2> Lines;
    File.get()->getBuffer().split(Lines, "\n");
    for (StringRef Line : Lines) {
      Line = Line.trim();
      // CURRENT=triple-version
      if (!Line.consume_front("CURRENT="))
        continue;
      // Process the config file pointed to by CURRENT.
      llvm::ErrorOr<std::unique_ptr<llvm::MemoryBuffer>> ConfigFile =
          D.getVFS().getBufferForFile(
              concat(D.SysRoot, GentooConfigDir, "/" + Line));
      std::pair<StringRef, StringRef> ActiveVersion = Line.rsplit('-');
      // List of paths to scan for libraries.
      SmallVector<StringRef, 4> GentooScanPaths;
      // Scan the Config file to find installed GCC libraries path.
      // Typical content of the GCC config file:
      // LDPATH="/usr/lib/gcc/x86_64-pc-linux-gnu/4.9.x:/usr/lib/gcc/
      // (continued from previous line) x86_64-pc-linux-gnu/4.9.x/32"
      // MANPATH="/usr/share/gcc-data/x86_64-pc-linux-gnu/4.9.x/man"
      // INFOPATH="/usr/share/gcc-data/x86_64-pc-linux-gnu/4.9.x/info"
      // STDCXX_INCDIR="/usr/lib/gcc/x86_64-pc-linux-gnu/4.9.x/include/g++-v4"
      // We are looking for the paths listed in LDPATH=... .
      if (ConfigFile) {
        SmallVector<StringRef, 2> ConfigLines;
        ConfigFile.get()->getBuffer().split(ConfigLines, "\n");
        for (StringRef ConfLine : ConfigLines) {
          ConfLine = ConfLine.trim();
          if (ConfLine.consume_front("LDPATH=")) {
            // Drop '"' from front and back if present.
            ConfLine.consume_back("\"");
            ConfLine.consume_front("\"");
            // Get all paths sperated by ':'
            ConfLine.split(GentooScanPaths, ':', -1, /*AllowEmpty*/ false);
          }
        }
      }
      // Test the path based on the version in /etc/env.d/gcc/config-{tuple}.
      std::string basePath = "/usr/lib/gcc/" + ActiveVersion.first.str() + "/"
          + ActiveVersion.second.str();
      GentooScanPaths.push_back(StringRef(basePath));

      // Scan all paths for GCC libraries.
      for (const auto &GentooScanPath : GentooScanPaths) {
        std::string GentooPath = concat(D.SysRoot, GentooScanPath);
        if (D.getVFS().exists(GentooPath + "/crtbegin.o")) {
          if (!ScanGCCForMultilibs(TargetTriple, Args, GentooPath,
                                   NeedsBiarchSuffix))
            continue;

          Version = GCCVersion::Parse(ActiveVersion.second);
          GCCInstallPath = GentooPath;
          GCCParentLibPath = GentooPath + std::string("/../../..");
          GCCTriple.setTriple(ActiveVersion.first);
          IsValid = true;
          return true;
        }
      }
    }
  }

  return false;
}

Generic_GCC::Generic_GCC(const Driver &D, const llvm::Triple &Triple,
                         const ArgList &Args)
    : ToolChain(D, Triple, Args), GCCInstallation(D),
      CudaInstallation(D, Triple, Args), RocmInstallation(D, Triple, Args) {
  getProgramPaths().push_back(getDriver().getInstalledDir());
  if (getDriver().getInstalledDir() != getDriver().Dir)
    getProgramPaths().push_back(getDriver().Dir);
}

Generic_GCC::~Generic_GCC() {}

Tool *Generic_GCC::getTool(Action::ActionClass AC) const {
  switch (AC) {
  case Action::PreprocessJobClass:
    if (!Preprocess)
      Preprocess.reset(new clang::driver::tools::gcc::Preprocessor(*this));
    return Preprocess.get();
  case Action::CompileJobClass:
    if (!Compile)
      Compile.reset(new tools::gcc::Compiler(*this));
    return Compile.get();
  default:
    return ToolChain::getTool(AC);
  }
}

Tool *Generic_GCC::buildAssembler() const {
  return new tools::gnutools::Assembler(*this);
}

Tool *Generic_GCC::buildLinker() const { return new tools::gcc::Linker(*this); }

void Generic_GCC::printVerboseInfo(raw_ostream &OS) const {
  // Print the information about how we detected the GCC installation.
  GCCInstallation.print(OS);
  CudaInstallation.print(OS);
  RocmInstallation.print(OS);
}

bool Generic_GCC::IsUnwindTablesDefault(const ArgList &Args) const {
  switch (getArch()) {
  case llvm::Triple::aarch64:
  case llvm::Triple::ppc:
  case llvm::Triple::ppcle:
  case llvm::Triple::ppc64:
  case llvm::Triple::ppc64le:
  case llvm::Triple::x86:
  case llvm::Triple::x86_64:
    return true;
  default:
    return false;
  }
}

bool Generic_GCC::isPICDefault() const {
  switch (getArch()) {
  case llvm::Triple::x86_64:
    return getTriple().isOSWindows();
  case llvm::Triple::mips64:
  case llvm::Triple::mips64el:
    return true;
  default:
    return false;
  }
}

bool Generic_GCC::isPIEDefault(const llvm::opt::ArgList &Args) const {
  return false;
}

bool Generic_GCC::isPICDefaultForced() const {
  return getArch() == llvm::Triple::x86_64 && getTriple().isOSWindows();
}

bool Generic_GCC::IsIntegratedAssemblerDefault() const {
  switch (getTriple().getArch()) {
  case llvm::Triple::aarch64:
  case llvm::Triple::aarch64_be:
  case llvm::Triple::arm:
  case llvm::Triple::armeb:
  case llvm::Triple::avr:
  case llvm::Triple::bpfel:
  case llvm::Triple::bpfeb:
  case llvm::Triple::csky:
  case llvm::Triple::hexagon:
  case llvm::Triple::lanai:
  case llvm::Triple::m68k:
  case llvm::Triple::mips:
  case llvm::Triple::mipsel:
  case llvm::Triple::mips64:
  case llvm::Triple::mips64el:
  case llvm::Triple::msp430:
  case llvm::Triple::ppc:
  case llvm::Triple::ppcle:
  case llvm::Triple::ppc64:
  case llvm::Triple::ppc64le:
  case llvm::Triple::riscv32:
  case llvm::Triple::riscv64:
  case llvm::Triple::sparc:
  case llvm::Triple::sparcel:
  case llvm::Triple::sparcv9:
  case llvm::Triple::systemz:
  case llvm::Triple::thumb:
  case llvm::Triple::thumbeb:
  case llvm::Triple::ve:
  case llvm::Triple::x86:
  case llvm::Triple::x86_64:
    return true;
  default:
    return false;
  }
}

void Generic_GCC::PushPPaths(ToolChain::path_list &PPaths) {
  // Cross-compiling binutils and GCC installations (vanilla and openSUSE at
  // least) put various tools in a triple-prefixed directory off of the parent
  // of the GCC installation. We use the GCC triple here to ensure that we end
  // up with tools that support the same amount of cross compiling as the
  // detected GCC installation. For example, if we find a GCC installation
  // targeting x86_64, but it is a bi-arch GCC installation, it can also be
  // used to target i386.
  if (GCCInstallation.isValid()) {
    PPaths.push_back(Twine(GCCInstallation.getParentLibPath() + "/../" +
                           GCCInstallation.getTriple().str() + "/bin")
                         .str());
  }
}

void Generic_GCC::AddMultilibPaths(const Driver &D,
                                   const std::string &SysRoot,
                                   const std::string &OSLibDir,
                                   const std::string &MultiarchTriple,
                                   path_list &Paths) {
  // Add the multilib suffixed paths where they are available.
  if (GCCInstallation.isValid()) {
    const llvm::Triple &GCCTriple = GCCInstallation.getTriple();
    const std::string &LibPath =
        std::string(GCCInstallation.getParentLibPath());

    // Sourcery CodeBench MIPS toolchain holds some libraries under
    // a biarch-like suffix of the GCC installation.
    if (const auto &PathsCallback = Multilibs.filePathsCallback())
      for (const auto &Path : PathsCallback(SelectedMultilib))
        addPathIfExists(D, GCCInstallation.getInstallPath() + Path, Paths);

    // Add lib/gcc/$triple/$version, with an optional /multilib suffix.
    addPathIfExists(
        D, GCCInstallation.getInstallPath() + SelectedMultilib.gccSuffix(),
        Paths);

    // Add lib/gcc/$triple/$libdir
    // For GCC built with --enable-version-specific-runtime-libs.
    addPathIfExists(D, GCCInstallation.getInstallPath() + "/../" + OSLibDir,
                    Paths);

    // GCC cross compiling toolchains will install target libraries which ship
    // as part of the toolchain under <prefix>/<triple>/<libdir> rather than as
    // any part of the GCC installation in
    // <prefix>/<libdir>/gcc/<triple>/<version>. This decision is somewhat
    // debatable, but is the reality today. We need to search this tree even
    // when we have a sysroot somewhere else. It is the responsibility of
    // whomever is doing the cross build targeting a sysroot using a GCC
    // installation that is *not* within the system root to ensure two things:
    //
    //  1) Any DSOs that are linked in from this tree or from the install path
    //     above must be present on the system root and found via an
    //     appropriate rpath.
    //  2) There must not be libraries installed into
    //     <prefix>/<triple>/<libdir> unless they should be preferred over
    //     those within the system root.
    //
    // Note that this matches the GCC behavior. See the below comment for where
    // Clang diverges from GCC's behavior.
    addPathIfExists(D,
                    LibPath + "/../" + GCCTriple.str() + "/lib/../" + OSLibDir +
                        SelectedMultilib.osSuffix(),
                    Paths);

    // If the GCC installation we found is inside of the sysroot, we want to
    // prefer libraries installed in the parent prefix of the GCC installation.
    // It is important to *not* use these paths when the GCC installation is
    // outside of the system root as that can pick up unintended libraries.
    // This usually happens when there is an external cross compiler on the
    // host system, and a more minimal sysroot available that is the target of
    // the cross. Note that GCC does include some of these directories in some
    // configurations but this seems somewhere between questionable and simply
    // a bug.
    if (StringRef(LibPath).startswith(SysRoot))
      addPathIfExists(D, LibPath + "/../" + OSLibDir, Paths);
  }
}

void Generic_GCC::AddMultiarchPaths(const Driver &D,
                                    const std::string &SysRoot,
                                    const std::string &OSLibDir,
                                    path_list &Paths) {
  if (GCCInstallation.isValid()) {
    const std::string &LibPath =
        std::string(GCCInstallation.getParentLibPath());
    const llvm::Triple &GCCTriple = GCCInstallation.getTriple();
    const Multilib &Multilib = GCCInstallation.getMultilib();
    addPathIfExists(
        D, LibPath + "/../" + GCCTriple.str() + "/lib" + Multilib.osSuffix(),
                    Paths);
  }
}

void Generic_GCC::AddMultilibIncludeArgs(const ArgList &DriverArgs,
                                         ArgStringList &CC1Args) const {
  // Add include directories specific to the selected multilib set and multilib.
  if (!GCCInstallation.isValid())
    return;
  // gcc TOOL_INCLUDE_DIR.
  const llvm::Triple &GCCTriple = GCCInstallation.getTriple();
  std::string LibPath(GCCInstallation.getParentLibPath());
  addSystemInclude(DriverArgs, CC1Args,
                   Twine(LibPath) + "/../" + GCCTriple.str() + "/include");

  const auto &Callback = Multilibs.includeDirsCallback();
  if (Callback) {
    for (const auto &Path : Callback(GCCInstallation.getMultilib()))
      addExternCSystemIncludeIfExists(DriverArgs, CC1Args,
                                      GCCInstallation.getInstallPath() + Path);
  }
}

void Generic_GCC::AddClangCXXStdlibIncludeArgs(const ArgList &DriverArgs,
                                               ArgStringList &CC1Args) const {
  if (DriverArgs.hasArg(options::OPT_nostdinc, options::OPT_nostdincxx,
                        options::OPT_nostdlibinc))
    return;

  switch (GetCXXStdlibType(DriverArgs)) {
  case ToolChain::CST_Libcxx:
    addLibCxxIncludePaths(DriverArgs, CC1Args);
    break;

  case ToolChain::CST_Libstdcxx:
    addLibStdCxxIncludePaths(DriverArgs, CC1Args);
    break;
  }
}

void
Generic_GCC::addLibCxxIncludePaths(const llvm::opt::ArgList &DriverArgs,
                                   llvm::opt::ArgStringList &CC1Args) const {
  const Driver &D = getDriver();
  std::string SysRoot = computeSysRoot();
  std::string Target = getTripleString();

  auto AddIncludePath = [&](std::string Path) {
    std::string Version = detectLibcxxVersion(Path);
    if (Version.empty())
      return false;

    // First add the per-target include path if it exists.
    std::string TargetDir = Path + "/" + Target + "/c++/" + Version;
    if (D.getVFS().exists(TargetDir))
      addSystemInclude(DriverArgs, CC1Args, TargetDir);

    // Second add the generic one.
    addSystemInclude(DriverArgs, CC1Args, Path + "/c++/" + Version);
    return true;
  };

  // Android never uses the libc++ headers installed alongside the toolchain,
  // which are generally incompatible with the NDK libraries anyway.
  if (!getTriple().isAndroid())
    if (AddIncludePath(getDriver().Dir + "/../include"))
      return;
  // If this is a development, non-installed, clang, libcxx will
  // not be found at ../include/c++ but it likely to be found at
  // one of the following two locations:
  if (AddIncludePath(concat(SysRoot, "/usr/local/include")))
    return;
  if (AddIncludePath(concat(SysRoot, "/usr/include")))
    return;
}

bool Generic_GCC::addLibStdCXXIncludePaths(Twine IncludeDir, StringRef Triple,
                                           Twine IncludeSuffix,
                                           const llvm::opt::ArgList &DriverArgs,
                                           llvm::opt::ArgStringList &CC1Args,
                                           bool DetectDebian) const {
  if (!getVFS().exists(IncludeDir))
    return false;

  // Debian native gcc uses g++-multiarch-incdir.diff which uses
  // include/x86_64-linux-gnu/c++/10$IncludeSuffix instead of
  // include/c++/10/x86_64-linux-gnu$IncludeSuffix.
  std::string Dir = IncludeDir.str();
  StringRef Include =
      llvm::sys::path::parent_path(llvm::sys::path::parent_path(Dir));
  std::string Path =
      (Include + "/" + Triple + Dir.substr(Include.size()) + IncludeSuffix)
          .str();
  if (DetectDebian && !getVFS().exists(Path))
    return false;

  // GPLUSPLUS_INCLUDE_DIR
  addSystemInclude(DriverArgs, CC1Args, IncludeDir);
  // GPLUSPLUS_TOOL_INCLUDE_DIR. If Triple is not empty, add a target-dependent
  // include directory.
  if (DetectDebian)
    addSystemInclude(DriverArgs, CC1Args, Path);
  else if (!Triple.empty())
    addSystemInclude(DriverArgs, CC1Args,
                     IncludeDir + "/" + Triple + IncludeSuffix);
  // GPLUSPLUS_BACKWARD_INCLUDE_DIR
  addSystemInclude(DriverArgs, CC1Args, IncludeDir + "/backward");
  return true;
}

bool Generic_GCC::addGCCLibStdCxxIncludePaths(
    const llvm::opt::ArgList &DriverArgs, llvm::opt::ArgStringList &CC1Args,
    StringRef DebianMultiarch) const {
  assert(GCCInstallation.isValid());

  // By default, look for the C++ headers in an include directory adjacent to
  // the lib directory of the GCC installation. Note that this is expect to be
  // equivalent to '/usr/include/c++/X.Y' in almost all cases.
  StringRef LibDir = GCCInstallation.getParentLibPath();
  StringRef InstallDir = GCCInstallation.getInstallPath();
  StringRef TripleStr = GCCInstallation.getTriple().str();
  const Multilib &Multilib = GCCInstallation.getMultilib();
  const GCCVersion &Version = GCCInstallation.getVersion();

  // Try /../$triple/include/c++/$version (gcc --print-multiarch is not empty).
  if (addLibStdCXXIncludePaths(
          LibDir.str() + "/../" + TripleStr + "/include/c++/" + Version.Text,
          TripleStr, Multilib.includeSuffix(), DriverArgs, CC1Args))
    return true;

  // Try /gcc/$triple/$version/include/c++/ (gcc --print-multiarch is not
  // empty). Like above but for GCC built with
  // --enable-version-specific-runtime-libs.
  if (addLibStdCXXIncludePaths(LibDir.str() + "/gcc/" + TripleStr + "/" +
                                   Version.Text + "/include/c++/",
                               TripleStr, Multilib.includeSuffix(), DriverArgs,
                               CC1Args))
    return true;

  // Detect Debian g++-multiarch-incdir.diff.
  if (addLibStdCXXIncludePaths(LibDir.str() + "/../include/c++/" + Version.Text,
                               DebianMultiarch, Multilib.includeSuffix(),
                               DriverArgs, CC1Args, /*Debian=*/true))
    return true;

  // Try /../include/c++/$version (gcc --print-multiarch is empty).
  if (addLibStdCXXIncludePaths(LibDir.str() + "/../include/c++/" + Version.Text,
                               TripleStr, Multilib.includeSuffix(), DriverArgs,
                               CC1Args))
    return true;

  // Otherwise, fall back on a bunch of options which don't use multiarch
  // layouts for simplicity.
  const std::string LibStdCXXIncludePathCandidates[] = {
      // Gentoo is weird and places its headers inside the GCC install,
      // so if the first attempt to find the headers fails, try these patterns.
      InstallDir.str() + "/include/g++-v" + Version.Text,
      InstallDir.str() + "/include/g++-v" + Version.MajorStr + "." +
          Version.MinorStr,
      InstallDir.str() + "/include/g++-v" + Version.MajorStr,
  };

  for (const auto &IncludePath : LibStdCXXIncludePathCandidates) {
    if (addLibStdCXXIncludePaths(IncludePath, TripleStr,
                                 Multilib.includeSuffix(), DriverArgs, CC1Args))
      return true;
  }
  return false;
}

void
Generic_GCC::addLibStdCxxIncludePaths(const llvm::opt::ArgList &DriverArgs,
                                      llvm::opt::ArgStringList &CC1Args) const {
  if (GCCInstallation.isValid()) {
    addGCCLibStdCxxIncludePaths(DriverArgs, CC1Args,
                                GCCInstallation.getTriple().str());
  }
}

llvm::opt::DerivedArgList *
Generic_GCC::TranslateArgs(const llvm::opt::DerivedArgList &Args, StringRef,
                           Action::OffloadKind DeviceOffloadKind) const {

  // If this tool chain is used for an OpenMP offloading device we have to make
  // sure we always generate a shared library regardless of the commands the
  // user passed to the host. This is required because the runtime library
  // is required to load the device image dynamically at run time.
  if (DeviceOffloadKind == Action::OFK_OpenMP) {
    DerivedArgList *DAL = new DerivedArgList(Args.getBaseArgs());
    const OptTable &Opts = getDriver().getOpts();

    // Request the shared library. Given that these options are decided
    // implicitly, they do not refer to any base argument.
    DAL->AddFlagArg(/*BaseArg=*/nullptr, Opts.getOption(options::OPT_shared));
    DAL->AddFlagArg(/*BaseArg=*/nullptr, Opts.getOption(options::OPT_fPIC));

    // Filter all the arguments we don't care passing to the offloading
    // toolchain as they can mess up with the creation of a shared library.
    for (auto *A : Args) {
      switch ((options::ID)A->getOption().getID()) {
      default:
        DAL->append(A);
        break;
      case options::OPT_shared:
      case options::OPT_dynamic:
      case options::OPT_static:
      case options::OPT_fPIC:
      case options::OPT_fno_PIC:
      case options::OPT_fpic:
      case options::OPT_fno_pic:
      case options::OPT_fPIE:
      case options::OPT_fno_PIE:
      case options::OPT_fpie:
      case options::OPT_fno_pie:
        break;
      }
    }
    return DAL;
  }
  return nullptr;
}

void Generic_ELF::anchor() {}

void Generic_ELF::addClangTargetOptions(const ArgList &DriverArgs,
                                        ArgStringList &CC1Args,
                                        Action::OffloadKind) const {
  if (!DriverArgs.hasFlag(options::OPT_fuse_init_array,
                          options::OPT_fno_use_init_array, true))
    CC1Args.push_back("-fno-use-init-array");
}<|MERGE_RESOLUTION|>--- conflicted
+++ resolved
@@ -598,12 +598,8 @@
   // AddRuntTimeLibs).
   if (D.IsFlangMode()) {
     addFortranRuntimeLibraryPath(ToolChain, Args, CmdArgs);
-<<<<<<< HEAD
-    addFortranRuntimeLibs(CmdArgs, Triple);
-=======
     addFortranRuntimeLibs(ToolChain, CmdArgs);
     CmdArgs.push_back("-lm");
->>>>>>> 7365ea55
   }
 
   if (!Args.hasArg(options::OPT_nostdlib, options::OPT_r)) {

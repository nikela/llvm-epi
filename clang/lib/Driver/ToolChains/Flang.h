--- conflicted
+++ resolved
@@ -39,8 +39,6 @@
   /// \param [out] CmdArgs The list of output command arguments
   void AddPreprocessingOptions(const llvm::opt::ArgList &Args,
                                llvm::opt::ArgStringList &CmdArgs) const;
-
-<<<<<<< HEAD
   /// Extract code generation options from the driver arguments and add them to
   /// the list of arguments for the generated command/job.
   ///
@@ -57,7 +55,7 @@
   void AddCodeModelOptions(const llvm::opt::ArgList &Args,
                            llvm::opt::ArgStringList &CmdArgs,
                            const llvm::Triple &Triple) const;
-=======
+
   /// Extract PIC options from the driver arguments and add them to
   /// the command arguments.
   ///
@@ -65,7 +63,6 @@
   /// \param [out] CmdArgs The list of output command arguments
   void AddPicOptions(const llvm::opt::ArgList &Args,
                      llvm::opt::ArgStringList &CmdArgs) const;
->>>>>>> fa47ed02
 
   /// Extract other compilation options from the driver arguments and add them
   /// to the command arguments.

--- conflicted
+++ resolved
@@ -90,12 +90,8 @@
   VarBypassDetector.cpp
 
   DEPENDS
-<<<<<<< HEAD
-  ${codegen_deps}
+  intrinsics_gen
   builtins_codegen_epi
-=======
-  intrinsics_gen
->>>>>>> a3448580
 
   LINK_LIBS
   clangAnalysis

--- conflicted
+++ resolved
@@ -11299,11 +11299,6 @@
   }
 
   uint64_t NeededAlign = getContext().getTypeAlign(Ty);
-<<<<<<< HEAD
-  bool MustUseStack = false;
-
-=======
->>>>>>> ac4f8540
   // Determine the number of GPRs needed to pass the current argument
   // according to the ABI. 2*XLen-aligned varargs are passed in "aligned"
   // register pairs, so may consume 3 registers.

//===--- CodeGenTypes.cpp - Type translation for LLVM CodeGen -------------===//
//
// Part of the LLVM Project, under the Apache License v2.0 with LLVM Exceptions.
// See https://llvm.org/LICENSE.txt for license information.
// SPDX-License-Identifier: Apache-2.0 WITH LLVM-exception
//
//===----------------------------------------------------------------------===//
//
// This is the code that handles AST -> LLVM type lowering.
//
//===----------------------------------------------------------------------===//

#include "CodeGenTypes.h"
#include "CGCXXABI.h"
#include "CGCall.h"
#include "CGOpenCLRuntime.h"
#include "CGRecordLayout.h"
#include "TargetInfo.h"
#include "clang/AST/ASTContext.h"
#include "clang/AST/DeclCXX.h"
#include "clang/AST/DeclObjC.h"
#include "clang/AST/Expr.h"
#include "clang/AST/RecordLayout.h"
#include "clang/CodeGen/CGFunctionInfo.h"
#include "llvm/IR/DataLayout.h"
#include "llvm/IR/DerivedTypes.h"
#include "llvm/IR/Module.h"
using namespace clang;
using namespace CodeGen;

CodeGenTypes::CodeGenTypes(CodeGenModule &cgm)
  : CGM(cgm), Context(cgm.getContext()), TheModule(cgm.getModule()),
    Target(cgm.getTarget()), TheCXXABI(cgm.getCXXABI()),
    TheABIInfo(cgm.getTargetCodeGenInfo().getABIInfo()) {
  SkippedLayout = false;
}

CodeGenTypes::~CodeGenTypes() {
  for (llvm::FoldingSet<CGFunctionInfo>::iterator
       I = FunctionInfos.begin(), E = FunctionInfos.end(); I != E; )
    delete &*I++;
}

const CodeGenOptions &CodeGenTypes::getCodeGenOpts() const {
  return CGM.getCodeGenOpts();
}

void CodeGenTypes::addRecordTypeName(const RecordDecl *RD,
                                     llvm::StructType *Ty,
                                     StringRef suffix) {
  SmallString<256> TypeName;
  llvm::raw_svector_ostream OS(TypeName);
  OS << RD->getKindName() << '.';

  // Name the codegen type after the typedef name
  // if there is no tag type name available
  if (RD->getIdentifier()) {
    // FIXME: We should not have to check for a null decl context here.
    // Right now we do it because the implicit Obj-C decls don't have one.
    if (RD->getDeclContext())
      RD->printQualifiedName(OS);
    else
      RD->printName(OS);
  } else if (const TypedefNameDecl *TDD = RD->getTypedefNameForAnonDecl()) {
    // FIXME: We should not have to check for a null decl context here.
    // Right now we do it because the implicit Obj-C decls don't have one.
    if (TDD->getDeclContext())
      TDD->printQualifiedName(OS);
    else
      TDD->printName(OS);
  } else
    OS << "anon";

  if (!suffix.empty())
    OS << suffix;

  Ty->setName(OS.str());
}

/// ConvertTypeForMem - Convert type T into a llvm::Type.  This differs from
/// ConvertType in that it is used to convert to the memory representation for
/// a type.  For example, the scalar representation for _Bool is i1, but the
/// memory representation is usually i8 or i32, depending on the target.
llvm::Type *CodeGenTypes::ConvertTypeForMem(QualType T, bool ForBitField) {
  // Don't use EPI vectors of i1 to access memory.
  if (const VectorType *VT = dyn_cast<VectorType>(T)) {
    if (VT->getVectorKind() == VectorType::EPIVector &&
        VT->getElementType()->isBooleanType()) {
      // FIXME. Assumes ELEN=64.
      uint64_t MaskElementSize = 64 / VT->getNumElements();
      assert(MaskElementSize > 0 && "Invalid mask size, too many elements?");
      llvm::Type *ElementType =
          llvm::IntegerType::get(getLLVMContext(), MaskElementSize);
      return llvm::VectorType::get(ElementType, VT->getNumElements(),
                                   /* Scalable */ 1);
    }
  }

  if (T->isConstantMatrixType()) {
    const Type *Ty = Context.getCanonicalType(T).getTypePtr();
    const ConstantMatrixType *MT = cast<ConstantMatrixType>(Ty);
    return llvm::ArrayType::get(ConvertType(MT->getElementType()),
                                MT->getNumRows() * MT->getNumColumns());
  }

  llvm::Type *R = ConvertType(T);

  // If this is a bool type, or an ExtIntType in a bitfield representation,
  // map this integer to the target-specified size.
  if ((ForBitField && T->isExtIntType()) || R->isIntegerTy(1))
    return llvm::IntegerType::get(getLLVMContext(),
                                  (unsigned)Context.getTypeSize(T));

  // Else, don't map it.
  return R;
}

/// isRecordLayoutComplete - Return true if the specified type is already
/// completely laid out.
bool CodeGenTypes::isRecordLayoutComplete(const Type *Ty) const {
  llvm::DenseMap<const Type*, llvm::StructType *>::const_iterator I =
  RecordDeclTypes.find(Ty);
  return I != RecordDeclTypes.end() && !I->second->isOpaque();
}

static bool
isSafeToConvert(QualType T, CodeGenTypes &CGT,
                llvm::SmallPtrSet<const RecordDecl*, 16> &AlreadyChecked);


/// isSafeToConvert - Return true if it is safe to convert the specified record
/// decl to IR and lay it out, false if doing so would cause us to get into a
/// recursive compilation mess.
static bool
isSafeToConvert(const RecordDecl *RD, CodeGenTypes &CGT,
                llvm::SmallPtrSet<const RecordDecl*, 16> &AlreadyChecked) {
  // If we have already checked this type (maybe the same type is used by-value
  // multiple times in multiple structure fields, don't check again.
  if (!AlreadyChecked.insert(RD).second)
    return true;

  const Type *Key = CGT.getContext().getTagDeclType(RD).getTypePtr();

  // If this type is already laid out, converting it is a noop.
  if (CGT.isRecordLayoutComplete(Key)) return true;

  // If this type is currently being laid out, we can't recursively compile it.
  if (CGT.isRecordBeingLaidOut(Key))
    return false;

  // If this type would require laying out bases that are currently being laid
  // out, don't do it.  This includes virtual base classes which get laid out
  // when a class is translated, even though they aren't embedded by-value into
  // the class.
  if (const CXXRecordDecl *CRD = dyn_cast<CXXRecordDecl>(RD)) {
    for (const auto &I : CRD->bases())
      if (!isSafeToConvert(I.getType()->castAs<RecordType>()->getDecl(), CGT,
                           AlreadyChecked))
        return false;
  }

  // If this type would require laying out members that are currently being laid
  // out, don't do it.
  for (const auto *I : RD->fields())
    if (!isSafeToConvert(I->getType(), CGT, AlreadyChecked))
      return false;

  // If there are no problems, lets do it.
  return true;
}

/// isSafeToConvert - Return true if it is safe to convert this field type,
/// which requires the structure elements contained by-value to all be
/// recursively safe to convert.
static bool
isSafeToConvert(QualType T, CodeGenTypes &CGT,
                llvm::SmallPtrSet<const RecordDecl*, 16> &AlreadyChecked) {
  // Strip off atomic type sugar.
  if (const auto *AT = T->getAs<AtomicType>())
    T = AT->getValueType();

  // If this is a record, check it.
  if (const auto *RT = T->getAs<RecordType>())
    return isSafeToConvert(RT->getDecl(), CGT, AlreadyChecked);

  // If this is an array, check the elements, which are embedded inline.
  if (const auto *AT = CGT.getContext().getAsArrayType(T))
    return isSafeToConvert(AT->getElementType(), CGT, AlreadyChecked);

  // Otherwise, there is no concern about transforming this.  We only care about
  // things that are contained by-value in a structure that can have another
  // structure as a member.
  return true;
}


/// isSafeToConvert - Return true if it is safe to convert the specified record
/// decl to IR and lay it out, false if doing so would cause us to get into a
/// recursive compilation mess.
static bool isSafeToConvert(const RecordDecl *RD, CodeGenTypes &CGT) {
  // If no structs are being laid out, we can certainly do this one.
  if (CGT.noRecordsBeingLaidOut()) return true;

  llvm::SmallPtrSet<const RecordDecl*, 16> AlreadyChecked;
  return isSafeToConvert(RD, CGT, AlreadyChecked);
}

/// isFuncParamTypeConvertible - Return true if the specified type in a
/// function parameter or result position can be converted to an IR type at this
/// point.  This boils down to being whether it is complete, as well as whether
/// we've temporarily deferred expanding the type because we're in a recursive
/// context.
bool CodeGenTypes::isFuncParamTypeConvertible(QualType Ty) {
  // Some ABIs cannot have their member pointers represented in IR unless
  // certain circumstances have been reached.
  if (const auto *MPT = Ty->getAs<MemberPointerType>())
    return getCXXABI().isMemberPointerConvertible(MPT);

  // If this isn't a tagged type, we can convert it!
  const TagType *TT = Ty->getAs<TagType>();
  if (!TT) return true;

  // Incomplete types cannot be converted.
  if (TT->isIncompleteType())
    return false;

  // If this is an enum, then it is always safe to convert.
  const RecordType *RT = dyn_cast<RecordType>(TT);
  if (!RT) return true;

  // Otherwise, we have to be careful.  If it is a struct that we're in the
  // process of expanding, then we can't convert the function type.  That's ok
  // though because we must be in a pointer context under the struct, so we can
  // just convert it to a dummy type.
  //
  // We decide this by checking whether ConvertRecordDeclType returns us an
  // opaque type for a struct that we know is defined.
  return isSafeToConvert(RT->getDecl(), *this);
}


/// Code to verify a given function type is complete, i.e. the return type
/// and all of the parameter types are complete.  Also check to see if we are in
/// a RS_StructPointer context, and if so whether any struct types have been
/// pended.  If so, we don't want to ask the ABI lowering code to handle a type
/// that cannot be converted to an IR type.
bool CodeGenTypes::isFuncTypeConvertible(const FunctionType *FT) {
  if (!isFuncParamTypeConvertible(FT->getReturnType()))
    return false;

  if (const FunctionProtoType *FPT = dyn_cast<FunctionProtoType>(FT))
    for (unsigned i = 0, e = FPT->getNumParams(); i != e; i++)
      if (!isFuncParamTypeConvertible(FPT->getParamType(i)))
        return false;

  return true;
}

/// UpdateCompletedType - When we find the full definition for a TagDecl,
/// replace the 'opaque' type we previously made for it if applicable.
void CodeGenTypes::UpdateCompletedType(const TagDecl *TD) {
  // If this is an enum being completed, then we flush all non-struct types from
  // the cache.  This allows function types and other things that may be derived
  // from the enum to be recomputed.
  if (const EnumDecl *ED = dyn_cast<EnumDecl>(TD)) {
    // Only flush the cache if we've actually already converted this type.
    if (TypeCache.count(ED->getTypeForDecl())) {
      // Okay, we formed some types based on this.  We speculated that the enum
      // would be lowered to i32, so we only need to flush the cache if this
      // didn't happen.
      if (!ConvertType(ED->getIntegerType())->isIntegerTy(32))
        TypeCache.clear();
    }
    // If necessary, provide the full definition of a type only used with a
    // declaration so far.
    if (CGDebugInfo *DI = CGM.getModuleDebugInfo())
      DI->completeType(ED);
    return;
  }

  // If we completed a RecordDecl that we previously used and converted to an
  // anonymous type, then go ahead and complete it now.
  const RecordDecl *RD = cast<RecordDecl>(TD);
  if (RD->isDependentType()) return;

  // Only complete it if we converted it already.  If we haven't converted it
  // yet, we'll just do it lazily.
  if (RecordDeclTypes.count(Context.getTagDeclType(RD).getTypePtr()))
    ConvertRecordDeclType(RD);

  // If necessary, provide the full definition of a type only used with a
  // declaration so far.
  if (CGDebugInfo *DI = CGM.getModuleDebugInfo())
    DI->completeType(RD);
}

void CodeGenTypes::RefreshTypeCacheForClass(const CXXRecordDecl *RD) {
  QualType T = Context.getRecordType(RD);
  T = Context.getCanonicalType(T);

  const Type *Ty = T.getTypePtr();
  if (RecordsWithOpaqueMemberPointers.count(Ty)) {
    TypeCache.clear();
    RecordsWithOpaqueMemberPointers.clear();
  }
}

static llvm::Type *getTypeForFormat(llvm::LLVMContext &VMContext,
                                    const llvm::fltSemantics &format,
                                    bool UseNativeHalf = false) {
  if (&format == &llvm::APFloat::IEEEhalf()) {
    if (UseNativeHalf)
      return llvm::Type::getHalfTy(VMContext);
    else
      return llvm::Type::getInt16Ty(VMContext);
  }
  if (&format == &llvm::APFloat::IEEEsingle())
    return llvm::Type::getFloatTy(VMContext);
  if (&format == &llvm::APFloat::IEEEdouble())
    return llvm::Type::getDoubleTy(VMContext);
  if (&format == &llvm::APFloat::IEEEquad())
    return llvm::Type::getFP128Ty(VMContext);
  if (&format == &llvm::APFloat::PPCDoubleDouble())
    return llvm::Type::getPPC_FP128Ty(VMContext);
  if (&format == &llvm::APFloat::x87DoubleExtended())
    return llvm::Type::getX86_FP80Ty(VMContext);
  llvm_unreachable("Unknown float format!");
}

llvm::Type *CodeGenTypes::ConvertFunctionTypeInternal(QualType QFT) {
  assert(QFT.isCanonical());
  const Type *Ty = QFT.getTypePtr();
  const FunctionType *FT = cast<FunctionType>(QFT.getTypePtr());
  // First, check whether we can build the full function type.  If the
  // function type depends on an incomplete type (e.g. a struct or enum), we
  // cannot lower the function type.
  if (!isFuncTypeConvertible(FT)) {
    // This function's type depends on an incomplete tag type.

    // Force conversion of all the relevant record types, to make sure
    // we re-convert the FunctionType when appropriate.
    if (const RecordType *RT = FT->getReturnType()->getAs<RecordType>())
      ConvertRecordDeclType(RT->getDecl());
    if (const FunctionProtoType *FPT = dyn_cast<FunctionProtoType>(FT))
      for (unsigned i = 0, e = FPT->getNumParams(); i != e; i++)
        if (const RecordType *RT = FPT->getParamType(i)->getAs<RecordType>())
          ConvertRecordDeclType(RT->getDecl());

    SkippedLayout = true;

    // Return a placeholder type.
    return llvm::StructType::get(getLLVMContext());
  }

  // While we're converting the parameter types for a function, we don't want
  // to recursively convert any pointed-to structs.  Converting directly-used
  // structs is ok though.
  if (!RecordsBeingLaidOut.insert(Ty).second) {
    SkippedLayout = true;
    return llvm::StructType::get(getLLVMContext());
  }

  // The function type can be built; call the appropriate routines to
  // build it.
  const CGFunctionInfo *FI;
  if (const FunctionProtoType *FPT = dyn_cast<FunctionProtoType>(FT)) {
    FI = &arrangeFreeFunctionType(
        CanQual<FunctionProtoType>::CreateUnsafe(QualType(FPT, 0)));
  } else {
    const FunctionNoProtoType *FNPT = cast<FunctionNoProtoType>(FT);
    FI = &arrangeFreeFunctionType(
        CanQual<FunctionNoProtoType>::CreateUnsafe(QualType(FNPT, 0)));
  }

  llvm::Type *ResultType = nullptr;
  // If there is something higher level prodding our CGFunctionInfo, then
  // don't recurse into it again.
  if (FunctionsBeingProcessed.count(FI)) {

    ResultType = llvm::StructType::get(getLLVMContext());
    SkippedLayout = true;
  } else {

    // Otherwise, we're good to go, go ahead and convert it.
    ResultType = GetFunctionType(*FI);
  }

  RecordsBeingLaidOut.erase(Ty);

  if (SkippedLayout)
    TypeCache.clear();

  if (RecordsBeingLaidOut.empty())
    while (!DeferredRecords.empty())
      ConvertRecordDeclType(DeferredRecords.pop_back_val());
  return ResultType;
}

/// ConvertType - Convert the specified type to its LLVM form.
llvm::Type *CodeGenTypes::ConvertType(QualType T) {
  T = Context.getCanonicalType(T);

  const Type *Ty = T.getTypePtr();

  // For the device-side compilation, CUDA device builtin surface/texture types
  // may be represented in different types.
  if (Context.getLangOpts().CUDAIsDevice) {
    if (T->isCUDADeviceBuiltinSurfaceType()) {
      if (auto *Ty = CGM.getTargetCodeGenInfo()
                         .getCUDADeviceBuiltinSurfaceDeviceType())
        return Ty;
    } else if (T->isCUDADeviceBuiltinTextureType()) {
      if (auto *Ty = CGM.getTargetCodeGenInfo()
                         .getCUDADeviceBuiltinTextureDeviceType())
        return Ty;
    }
  }

  // RecordTypes are cached and processed specially.
  if (const RecordType *RT = dyn_cast<RecordType>(Ty))
    return ConvertRecordDeclType(RT->getDecl());

  // See if type is already cached.
  llvm::DenseMap<const Type *, llvm::Type *>::iterator TCI = TypeCache.find(Ty);
  // If type is found in map then use it. Otherwise, convert type T.
  if (TCI != TypeCache.end())
    return TCI->second;

  // If we don't have it in the cache, convert it now.
  llvm::Type *ResultType = nullptr;
  switch (Ty->getTypeClass()) {
  case Type::Record: // Handled above.
#define TYPE(Class, Base)
#define ABSTRACT_TYPE(Class, Base)
#define NON_CANONICAL_TYPE(Class, Base) case Type::Class:
#define DEPENDENT_TYPE(Class, Base) case Type::Class:
#define NON_CANONICAL_UNLESS_DEPENDENT_TYPE(Class, Base) case Type::Class:
#include "clang/AST/TypeNodes.inc"
    llvm_unreachable("Non-canonical or dependent types aren't possible.");

  case Type::Builtin: {
    switch (cast<BuiltinType>(Ty)->getKind()) {
    case BuiltinType::Void:
    case BuiltinType::ObjCId:
    case BuiltinType::ObjCClass:
    case BuiltinType::ObjCSel:
      // LLVM void type can only be used as the result of a function call.  Just
      // map to the same as char.
      ResultType = llvm::Type::getInt8Ty(getLLVMContext());
      break;

    case BuiltinType::Bool:
      // Note that we always return bool as i1 for use as a scalar type.
      ResultType = llvm::Type::getInt1Ty(getLLVMContext());
      break;

    case BuiltinType::Char_S:
    case BuiltinType::Char_U:
    case BuiltinType::SChar:
    case BuiltinType::UChar:
    case BuiltinType::Short:
    case BuiltinType::UShort:
    case BuiltinType::Int:
    case BuiltinType::UInt:
    case BuiltinType::Long:
    case BuiltinType::ULong:
    case BuiltinType::LongLong:
    case BuiltinType::ULongLong:
    case BuiltinType::WChar_S:
    case BuiltinType::WChar_U:
    case BuiltinType::Char8:
    case BuiltinType::Char16:
    case BuiltinType::Char32:
    case BuiltinType::ShortAccum:
    case BuiltinType::Accum:
    case BuiltinType::LongAccum:
    case BuiltinType::UShortAccum:
    case BuiltinType::UAccum:
    case BuiltinType::ULongAccum:
    case BuiltinType::ShortFract:
    case BuiltinType::Fract:
    case BuiltinType::LongFract:
    case BuiltinType::UShortFract:
    case BuiltinType::UFract:
    case BuiltinType::ULongFract:
    case BuiltinType::SatShortAccum:
    case BuiltinType::SatAccum:
    case BuiltinType::SatLongAccum:
    case BuiltinType::SatUShortAccum:
    case BuiltinType::SatUAccum:
    case BuiltinType::SatULongAccum:
    case BuiltinType::SatShortFract:
    case BuiltinType::SatFract:
    case BuiltinType::SatLongFract:
    case BuiltinType::SatUShortFract:
    case BuiltinType::SatUFract:
    case BuiltinType::SatULongFract:
      ResultType = llvm::IntegerType::get(getLLVMContext(),
                                 static_cast<unsigned>(Context.getTypeSize(T)));
      break;

    case BuiltinType::Float16:
      ResultType =
          getTypeForFormat(getLLVMContext(), Context.getFloatTypeSemantics(T),
                           /* UseNativeHalf = */ true);
      break;

    case BuiltinType::Half:
      // Half FP can either be storage-only (lowered to i16) or native.
      ResultType = getTypeForFormat(
          getLLVMContext(), Context.getFloatTypeSemantics(T),
          Context.getLangOpts().NativeHalfType ||
              !Context.getTargetInfo().useFP16ConversionIntrinsics());
      break;
    case BuiltinType::Float:
    case BuiltinType::Double:
    case BuiltinType::LongDouble:
    case BuiltinType::Float128:
      ResultType = getTypeForFormat(getLLVMContext(),
                                    Context.getFloatTypeSemantics(T),
                                    /* UseNativeHalf = */ false);
      break;

    case BuiltinType::NullPtr:
      // Model std::nullptr_t as i8*
      ResultType = llvm::Type::getInt8PtrTy(getLLVMContext());
      break;

    case BuiltinType::UInt128:
    case BuiltinType::Int128:
      ResultType = llvm::IntegerType::get(getLLVMContext(), 128);
      break;

#define IMAGE_TYPE(ImgType, Id, SingletonId, Access, Suffix) \
    case BuiltinType::Id:
#include "clang/Basic/OpenCLImageTypes.def"
#define EXT_OPAQUE_TYPE(ExtType, Id, Ext) \
    case BuiltinType::Id:
#include "clang/Basic/OpenCLExtensionTypes.def"
    case BuiltinType::OCLSampler:
    case BuiltinType::OCLEvent:
    case BuiltinType::OCLClkEvent:
    case BuiltinType::OCLQueue:
    case BuiltinType::OCLReserveID:
      ResultType = CGM.getOpenCLRuntime().convertOpenCLSpecificType(Ty);
      break;
    case BuiltinType::SveInt8:
    case BuiltinType::SveUint8:
      return llvm::VectorType::get(llvm::IntegerType::get(getLLVMContext(), 8),
                                   {16, true});
    case BuiltinType::SveInt16:
    case BuiltinType::SveUint16:
      return llvm::VectorType::get(llvm::IntegerType::get(getLLVMContext(), 16),
                                   {8, true});
    case BuiltinType::SveInt32:
    case BuiltinType::SveUint32:
      return llvm::VectorType::get(llvm::IntegerType::get(getLLVMContext(), 32),
                                   {4, true});
    case BuiltinType::SveInt64:
    case BuiltinType::SveUint64:
      return llvm::VectorType::get(llvm::IntegerType::get(getLLVMContext(), 64),
                                   {2, true});
    case BuiltinType::SveFloat16:
      return llvm::VectorType::get(
          getTypeForFormat(getLLVMContext(),
                           Context.getFloatTypeSemantics(Context.HalfTy),
                           /* UseNativeHalf = */ true),
          {8, true});
    case BuiltinType::SveFloat32:
      return llvm::VectorType::get(
          getTypeForFormat(getLLVMContext(),
                           Context.getFloatTypeSemantics(Context.FloatTy),
                           /* UseNativeHalf = */ false),
          {4, true});
    case BuiltinType::SveFloat64:
      return llvm::VectorType::get(
          getTypeForFormat(getLLVMContext(),
                           Context.getFloatTypeSemantics(Context.DoubleTy),
                           /* UseNativeHalf = */ false),
          {2, true});
    case BuiltinType::SveBool:
      return llvm::VectorType::get(llvm::IntegerType::get(getLLVMContext(), 1),
                                   {16, true});
      break;
    case BuiltinType::Dependent:
#define BUILTIN_TYPE(Id, SingletonId)
#define PLACEHOLDER_TYPE(Id, SingletonId) \
    case BuiltinType::Id:
#include "clang/AST/BuiltinTypes.def"
      llvm_unreachable("Unexpected placeholder builtin type!");
    }
    break;
  }
  case Type::Auto:
  case Type::DeducedTemplateSpecialization:
    llvm_unreachable("Unexpected undeduced type!");
  case Type::Complex: {
    llvm::Type *EltTy = ConvertType(cast<ComplexType>(Ty)->getElementType());
    ResultType = llvm::StructType::get(EltTy, EltTy);
    break;
  }
  case Type::LValueReference:
  case Type::RValueReference: {
    const ReferenceType *RTy = cast<ReferenceType>(Ty);
    QualType ETy = RTy->getPointeeType();
    llvm::Type *PointeeType = ConvertTypeForMem(ETy);
    unsigned AS = Context.getTargetAddressSpace(ETy);
    ResultType = llvm::PointerType::get(PointeeType, AS);
    break;
  }
  case Type::Pointer: {
    const PointerType *PTy = cast<PointerType>(Ty);
    QualType ETy = PTy->getPointeeType();
    llvm::Type *PointeeType = ConvertTypeForMem(ETy);
    if (PointeeType->isVoidTy())
      PointeeType = llvm::Type::getInt8Ty(getLLVMContext());

    unsigned AS = PointeeType->isFunctionTy()
                      ? getDataLayout().getProgramAddressSpace()
                      : Context.getTargetAddressSpace(ETy);

    ResultType = llvm::PointerType::get(PointeeType, AS);
    break;
  }

  case Type::VariableArray: {
    const VariableArrayType *A = cast<VariableArrayType>(Ty);
    assert(A->getIndexTypeCVRQualifiers() == 0 &&
           "FIXME: We only handle trivial array types so far!");
    // VLAs resolve to the innermost element type; this matches
    // the return of alloca, and there isn't any obviously better choice.
    ResultType = ConvertTypeForMem(A->getElementType());
    break;
  }
  case Type::IncompleteArray: {
    const IncompleteArrayType *A = cast<IncompleteArrayType>(Ty);
    assert(A->getIndexTypeCVRQualifiers() == 0 &&
           "FIXME: We only handle trivial array types so far!");
    // int X[] -> [0 x int], unless the element type is not sized.  If it is
    // unsized (e.g. an incomplete struct) just use [0 x i8].
    ResultType = ConvertTypeForMem(A->getElementType());
    if (!ResultType->isSized()) {
      SkippedLayout = true;
      ResultType = llvm::Type::getInt8Ty(getLLVMContext());
    }
    ResultType = llvm::ArrayType::get(ResultType, 0);
    break;
  }
  case Type::ConstantArray: {
    const ConstantArrayType *A = cast<ConstantArrayType>(Ty);
    llvm::Type *EltTy = ConvertTypeForMem(A->getElementType());

    // Lower arrays of undefined struct type to arrays of i8 just to have a
    // concrete type.
    if (!EltTy->isSized()) {
      SkippedLayout = true;
      EltTy = llvm::Type::getInt8Ty(getLLVMContext());
    }

    ResultType = llvm::ArrayType::get(EltTy, A->getSize().getZExtValue());
    break;
  }
  case Type::ExtVector:
  case Type::Vector: {
    const VectorType *VT = cast<VectorType>(Ty);
<<<<<<< HEAD
    if (VT->getVectorKind() == VectorType::EPIVector) {
      // Use a scalable vector here n x <type>
      ResultType = llvm::VectorType::get(ConvertType(VT->getElementType()),
                                         VT->getNumElements(),
                                         /* Scalable */ 1);
    } else {
      ResultType = llvm::VectorType::get(ConvertType(VT->getElementType()),
                                         VT->getNumElements());
    }
=======
    ResultType = llvm::FixedVectorType::get(ConvertType(VT->getElementType()),
                                            VT->getNumElements());
>>>>>>> 56985aaf
    break;
  }
  case Type::ConstantMatrix: {
    const ConstantMatrixType *MT = cast<ConstantMatrixType>(Ty);
    ResultType =
        llvm::FixedVectorType::get(ConvertType(MT->getElementType()),
                                   MT->getNumRows() * MT->getNumColumns());
    break;
  }
  case Type::FunctionNoProto:
  case Type::FunctionProto:
    ResultType = ConvertFunctionTypeInternal(T);
    break;
  case Type::ObjCObject:
    ResultType = ConvertType(cast<ObjCObjectType>(Ty)->getBaseType());
    break;

  case Type::ObjCInterface: {
    // Objective-C interfaces are always opaque (outside of the
    // runtime, which can do whatever it likes); we never refine
    // these.
    llvm::Type *&T = InterfaceTypes[cast<ObjCInterfaceType>(Ty)];
    if (!T)
      T = llvm::StructType::create(getLLVMContext());
    ResultType = T;
    break;
  }

  case Type::ObjCObjectPointer: {
    // Protocol qualifications do not influence the LLVM type, we just return a
    // pointer to the underlying interface type. We don't need to worry about
    // recursive conversion.
    llvm::Type *T =
      ConvertTypeForMem(cast<ObjCObjectPointerType>(Ty)->getPointeeType());
    ResultType = T->getPointerTo();
    break;
  }

  case Type::Enum: {
    const EnumDecl *ED = cast<EnumType>(Ty)->getDecl();
    if (ED->isCompleteDefinition() || ED->isFixed())
      return ConvertType(ED->getIntegerType());
    // Return a placeholder 'i32' type.  This can be changed later when the
    // type is defined (see UpdateCompletedType), but is likely to be the
    // "right" answer.
    ResultType = llvm::Type::getInt32Ty(getLLVMContext());
    break;
  }

  case Type::BlockPointer: {
    const QualType FTy = cast<BlockPointerType>(Ty)->getPointeeType();
    llvm::Type *PointeeType = CGM.getLangOpts().OpenCL
                                  ? CGM.getGenericBlockLiteralType()
                                  : ConvertTypeForMem(FTy);
    unsigned AS = Context.getTargetAddressSpace(FTy);
    ResultType = llvm::PointerType::get(PointeeType, AS);
    break;
  }

  case Type::MemberPointer: {
    auto *MPTy = cast<MemberPointerType>(Ty);
    if (!getCXXABI().isMemberPointerConvertible(MPTy)) {
      RecordsWithOpaqueMemberPointers.insert(MPTy->getClass());
      ResultType = llvm::StructType::create(getLLVMContext());
    } else {
      ResultType = getCXXABI().ConvertMemberPointerType(MPTy);
    }
    break;
  }

  case Type::Atomic: {
    QualType valueType = cast<AtomicType>(Ty)->getValueType();
    ResultType = ConvertTypeForMem(valueType);

    // Pad out to the inflated size if necessary.
    uint64_t valueSize = Context.getTypeSize(valueType);
    uint64_t atomicSize = Context.getTypeSize(Ty);
    if (valueSize != atomicSize) {
      assert(valueSize < atomicSize);
      llvm::Type *elts[] = {
        ResultType,
        llvm::ArrayType::get(CGM.Int8Ty, (atomicSize - valueSize) / 8)
      };
      ResultType = llvm::StructType::get(getLLVMContext(),
                                         llvm::makeArrayRef(elts));
    }
    break;
  }
  case Type::Pipe: {
    ResultType = CGM.getOpenCLRuntime().getPipeType(cast<PipeType>(Ty));
    break;
  }
  case Type::ExtInt: {
    const auto &EIT = cast<ExtIntType>(Ty);
    ResultType = llvm::Type::getIntNTy(getLLVMContext(), EIT->getNumBits());
    break;
  }
  }

  assert(ResultType && "Didn't convert a type?");

  TypeCache[Ty] = ResultType;
  return ResultType;
}

bool CodeGenModule::isPaddedAtomicType(QualType type) {
  return isPaddedAtomicType(type->castAs<AtomicType>());
}

bool CodeGenModule::isPaddedAtomicType(const AtomicType *type) {
  return Context.getTypeSize(type) != Context.getTypeSize(type->getValueType());
}

/// ConvertRecordDeclType - Lay out a tagged decl type like struct or union.
llvm::StructType *CodeGenTypes::ConvertRecordDeclType(const RecordDecl *RD) {
  // TagDecl's are not necessarily unique, instead use the (clang)
  // type connected to the decl.
  const Type *Key = Context.getTagDeclType(RD).getTypePtr();

  llvm::StructType *&Entry = RecordDeclTypes[Key];

  // If we don't have a StructType at all yet, create the forward declaration.
  if (!Entry) {
    Entry = llvm::StructType::create(getLLVMContext());
    addRecordTypeName(RD, Entry, "");
  }
  llvm::StructType *Ty = Entry;

  // If this is still a forward declaration, or the LLVM type is already
  // complete, there's nothing more to do.
  RD = RD->getDefinition();
  if (!RD || !RD->isCompleteDefinition() || !Ty->isOpaque())
    return Ty;

  // If converting this type would cause us to infinitely loop, don't do it!
  if (!isSafeToConvert(RD, *this)) {
    DeferredRecords.push_back(RD);
    return Ty;
  }

  // Okay, this is a definition of a type.  Compile the implementation now.
  bool InsertResult = RecordsBeingLaidOut.insert(Key).second;
  (void)InsertResult;
  assert(InsertResult && "Recursively compiling a struct?");

  // Force conversion of non-virtual base classes recursively.
  if (const CXXRecordDecl *CRD = dyn_cast<CXXRecordDecl>(RD)) {
    for (const auto &I : CRD->bases()) {
      if (I.isVirtual()) continue;
      ConvertRecordDeclType(I.getType()->castAs<RecordType>()->getDecl());
    }
  }

  // Layout fields.
  std::unique_ptr<CGRecordLayout> Layout = ComputeRecordLayout(RD, Ty);
  CGRecordLayouts[Key] = std::move(Layout);

  // We're done laying out this struct.
  bool EraseResult = RecordsBeingLaidOut.erase(Key); (void)EraseResult;
  assert(EraseResult && "struct not in RecordsBeingLaidOut set?");

  // If this struct blocked a FunctionType conversion, then recompute whatever
  // was derived from that.
  // FIXME: This is hugely overconservative.
  if (SkippedLayout)
    TypeCache.clear();

  // If we're done converting the outer-most record, then convert any deferred
  // structs as well.
  if (RecordsBeingLaidOut.empty())
    while (!DeferredRecords.empty())
      ConvertRecordDeclType(DeferredRecords.pop_back_val());

  return Ty;
}

/// getCGRecordLayout - Return record layout info for the given record decl.
const CGRecordLayout &
CodeGenTypes::getCGRecordLayout(const RecordDecl *RD) {
  const Type *Key = Context.getTagDeclType(RD).getTypePtr();

  auto I = CGRecordLayouts.find(Key);
  if (I != CGRecordLayouts.end())
    return *I->second;
  // Compute the type information.
  ConvertRecordDeclType(RD);

  // Now try again.
  I = CGRecordLayouts.find(Key);

  assert(I != CGRecordLayouts.end() &&
         "Unable to find record layout information for type");
  return *I->second;
}

bool CodeGenTypes::isPointerZeroInitializable(QualType T) {
  assert((T->isAnyPointerType() || T->isBlockPointerType()) && "Invalid type");
  return isZeroInitializable(T);
}

bool CodeGenTypes::isZeroInitializable(QualType T) {
  if (T->getAs<PointerType>())
    return Context.getTargetNullPointerValue(T) == 0;

  if (const auto *AT = Context.getAsArrayType(T)) {
    if (isa<IncompleteArrayType>(AT))
      return true;
    if (const auto *CAT = dyn_cast<ConstantArrayType>(AT))
      if (Context.getConstantArrayElementCount(CAT) == 0)
        return true;
    T = Context.getBaseElementType(T);
  }

  // Records are non-zero-initializable if they contain any
  // non-zero-initializable subobjects.
  if (const RecordType *RT = T->getAs<RecordType>()) {
    const RecordDecl *RD = RT->getDecl();
    return isZeroInitializable(RD);
  }

  // We have to ask the ABI about member pointers.
  if (const MemberPointerType *MPT = T->getAs<MemberPointerType>())
    return getCXXABI().isZeroInitializable(MPT);

  // Everything else is okay.
  return true;
}

bool CodeGenTypes::isZeroInitializable(const RecordDecl *RD) {
  return getCGRecordLayout(RD).isZeroInitializable();
}<|MERGE_RESOLUTION|>--- conflicted
+++ resolved
@@ -663,20 +663,15 @@
   case Type::ExtVector:
   case Type::Vector: {
     const VectorType *VT = cast<VectorType>(Ty);
-<<<<<<< HEAD
     if (VT->getVectorKind() == VectorType::EPIVector) {
       // Use a scalable vector here n x <type>
       ResultType = llvm::VectorType::get(ConvertType(VT->getElementType()),
                                          VT->getNumElements(),
                                          /* Scalable */ 1);
     } else {
-      ResultType = llvm::VectorType::get(ConvertType(VT->getElementType()),
-                                         VT->getNumElements());
+      ResultType = llvm::FixedVectorType::get(ConvertType(VT->getElementType()),
+                                              VT->getNumElements());
     }
-=======
-    ResultType = llvm::FixedVectorType::get(ConvertType(VT->getElementType()),
-                                            VT->getNumElements());
->>>>>>> 56985aaf
     break;
   }
   case Type::ConstantMatrix: {

//===- TypePrinter.cpp - Pretty-Print Clang Types -------------------------===//
//
// Part of the LLVM Project, under the Apache License v2.0 with LLVM Exceptions.
// See https://llvm.org/LICENSE.txt for license information.
// SPDX-License-Identifier: Apache-2.0 WITH LLVM-exception
//
//===----------------------------------------------------------------------===//
//
// This contains code to print types from Clang's type system.
//
//===----------------------------------------------------------------------===//

#include "clang/AST/ASTContext.h"
#include "clang/AST/Attr.h"
#include "clang/AST/Decl.h"
#include "clang/AST/DeclBase.h"
#include "clang/AST/DeclCXX.h"
#include "clang/AST/DeclObjC.h"
#include "clang/AST/DeclTemplate.h"
#include "clang/AST/Expr.h"
#include "clang/AST/NestedNameSpecifier.h"
#include "clang/AST/PrettyPrinter.h"
#include "clang/AST/TemplateBase.h"
#include "clang/AST/TemplateName.h"
#include "clang/AST/TextNodeDumper.h"
#include "clang/AST/Type.h"
#include "clang/Basic/AddressSpaces.h"
#include "clang/Basic/ExceptionSpecificationType.h"
#include "clang/Basic/IdentifierTable.h"
#include "clang/Basic/LLVM.h"
#include "clang/Basic/LangOptions.h"
#include "clang/Basic/SourceLocation.h"
#include "clang/Basic/SourceManager.h"
#include "clang/Basic/Specifiers.h"
#include "llvm/ADT/ArrayRef.h"
#include "llvm/ADT/DenseMap.h"
#include "llvm/ADT/SmallString.h"
#include "llvm/ADT/StringRef.h"
#include "llvm/ADT/Twine.h"
#include "llvm/Support/Casting.h"
#include "llvm/Support/Compiler.h"
#include "llvm/Support/ErrorHandling.h"
#include "llvm/Support/SaveAndRestore.h"
#include "llvm/Support/raw_ostream.h"
#include <cassert>
#include <string>

using namespace clang;

namespace {

/// RAII object that enables printing of the ARC __strong lifetime
/// qualifier.
class IncludeStrongLifetimeRAII {
  PrintingPolicy &Policy;
  bool Old;

public:
  explicit IncludeStrongLifetimeRAII(PrintingPolicy &Policy)
      : Policy(Policy), Old(Policy.SuppressStrongLifetime) {
    if (!Policy.SuppressLifetimeQualifiers)
      Policy.SuppressStrongLifetime = false;
  }

  ~IncludeStrongLifetimeRAII() { Policy.SuppressStrongLifetime = Old; }
};

class ParamPolicyRAII {
  PrintingPolicy &Policy;
  bool Old;

public:
  explicit ParamPolicyRAII(PrintingPolicy &Policy)
      : Policy(Policy), Old(Policy.SuppressSpecifiers) {
    Policy.SuppressSpecifiers = false;
  }

  ~ParamPolicyRAII() { Policy.SuppressSpecifiers = Old; }
};

class DefaultTemplateArgsPolicyRAII {
  PrintingPolicy &Policy;
  bool Old;

public:
  explicit DefaultTemplateArgsPolicyRAII(PrintingPolicy &Policy)
      : Policy(Policy), Old(Policy.SuppressDefaultTemplateArgs) {
    Policy.SuppressDefaultTemplateArgs = false;
  }

  ~DefaultTemplateArgsPolicyRAII() { Policy.SuppressDefaultTemplateArgs = Old; }
};

class ElaboratedTypePolicyRAII {
  PrintingPolicy &Policy;
  bool SuppressTagKeyword;
  bool SuppressScope;

public:
  explicit ElaboratedTypePolicyRAII(PrintingPolicy &Policy) : Policy(Policy) {
    SuppressTagKeyword = Policy.SuppressTagKeyword;
    SuppressScope = Policy.SuppressScope;
    Policy.SuppressTagKeyword = true;
    Policy.SuppressScope = true;
  }

  ~ElaboratedTypePolicyRAII() {
    Policy.SuppressTagKeyword = SuppressTagKeyword;
    Policy.SuppressScope = SuppressScope;
  }
};

class TypePrinter {
  PrintingPolicy Policy;
  unsigned Indentation;
  bool HasEmptyPlaceHolder = false;
  bool InsideCCAttribute = false;

public:
  explicit TypePrinter(const PrintingPolicy &Policy, unsigned Indentation = 0)
      : Policy(Policy), Indentation(Indentation) {}

  void print(const Type *ty, Qualifiers qs, raw_ostream &OS,
             StringRef PlaceHolder);
  void print(QualType T, raw_ostream &OS, StringRef PlaceHolder);

  static bool canPrefixQualifiers(const Type *T, bool &NeedARCStrongQualifier);
  void spaceBeforePlaceHolder(raw_ostream &OS);
  void printTypeSpec(NamedDecl *D, raw_ostream &OS);
  void printTemplateId(const TemplateSpecializationType *T, raw_ostream &OS,
                       bool FullyQualify);

  void printBefore(QualType T, raw_ostream &OS);
  void printAfter(QualType T, raw_ostream &OS);
  void AppendScope(DeclContext *DC, raw_ostream &OS,
                   DeclarationName NameInScope);
  void printTag(TagDecl *T, raw_ostream &OS);
  void printFunctionAfter(const FunctionType::ExtInfo &Info, raw_ostream &OS);
#define ABSTRACT_TYPE(CLASS, PARENT)
#define TYPE(CLASS, PARENT)                                                    \
  void print##CLASS##Before(const CLASS##Type *T, raw_ostream &OS);            \
  void print##CLASS##After(const CLASS##Type *T, raw_ostream &OS);
#include "clang/AST/TypeNodes.inc"

<<<<<<< HEAD
  private:
    void printBefore(const Type *ty, Qualifiers qs, raw_ostream &OS);
    void printAfter(const Type *ty, Qualifiers qs, raw_ostream &OS);

    void printEPIType(const VectorType *T, raw_ostream &OS);
  };
=======
private:
  void printBefore(const Type *ty, Qualifiers qs, raw_ostream &OS);
  void printAfter(const Type *ty, Qualifiers qs, raw_ostream &OS);
};
>>>>>>> 27431ff0

} // namespace

static void AppendTypeQualList(raw_ostream &OS, unsigned TypeQuals,
                               bool HasRestrictKeyword) {
  bool appendSpace = false;
  if (TypeQuals & Qualifiers::Const) {
    OS << "const";
    appendSpace = true;
  }
  if (TypeQuals & Qualifiers::Volatile) {
    if (appendSpace) OS << ' ';
    OS << "volatile";
    appendSpace = true;
  }
  if (TypeQuals & Qualifiers::Restrict) {
    if (appendSpace) OS << ' ';
    if (HasRestrictKeyword) {
      OS << "restrict";
    } else {
      OS << "__restrict";
    }
  }
}

void TypePrinter::spaceBeforePlaceHolder(raw_ostream &OS) {
  if (!HasEmptyPlaceHolder)
    OS << ' ';
}

static SplitQualType splitAccordingToPolicy(QualType QT,
                                            const PrintingPolicy &Policy) {
  if (Policy.PrintCanonicalTypes)
    QT = QT.getCanonicalType();
  return QT.split();
}

void TypePrinter::print(QualType t, raw_ostream &OS, StringRef PlaceHolder) {
  SplitQualType split = splitAccordingToPolicy(t, Policy);
  print(split.Ty, split.Quals, OS, PlaceHolder);
}

void TypePrinter::print(const Type *T, Qualifiers Quals, raw_ostream &OS,
                        StringRef PlaceHolder) {
  if (!T) {
    OS << "NULL TYPE";
    return;
  }

  SaveAndRestore<bool> PHVal(HasEmptyPlaceHolder, PlaceHolder.empty());

  printBefore(T, Quals, OS);
  OS << PlaceHolder;
  printAfter(T, Quals, OS);
}

bool TypePrinter::canPrefixQualifiers(const Type *T,
                                      bool &NeedARCStrongQualifier) {
  // CanPrefixQualifiers - We prefer to print type qualifiers before the type,
  // so that we get "const int" instead of "int const", but we can't do this if
  // the type is complex.  For example if the type is "int*", we *must* print
  // "int * const", printing "const int *" is different.  Only do this when the
  // type expands to a simple string.
  bool CanPrefixQualifiers = false;
  NeedARCStrongQualifier = false;
  const Type *UnderlyingType = T;
  if (const auto *AT = dyn_cast<AutoType>(T))
    UnderlyingType = AT->desugar().getTypePtr();
  if (const auto *Subst = dyn_cast<SubstTemplateTypeParmType>(T))
    UnderlyingType = Subst->getReplacementType().getTypePtr();
  Type::TypeClass TC = UnderlyingType->getTypeClass();

  switch (TC) {
    case Type::Auto:
    case Type::Builtin:
    case Type::Complex:
    case Type::UnresolvedUsing:
    case Type::Using:
    case Type::Typedef:
    case Type::TypeOfExpr:
    case Type::TypeOf:
    case Type::Decltype:
    case Type::UnaryTransform:
    case Type::Record:
    case Type::Enum:
    case Type::Elaborated:
    case Type::TemplateTypeParm:
    case Type::SubstTemplateTypeParmPack:
    case Type::DeducedTemplateSpecialization:
    case Type::TemplateSpecialization:
    case Type::InjectedClassName:
    case Type::DependentName:
    case Type::DependentTemplateSpecialization:
    case Type::ObjCObject:
    case Type::ObjCTypeParam:
    case Type::ObjCInterface:
    case Type::Atomic:
    case Type::Pipe:
    case Type::BitInt:
    case Type::DependentBitInt:
    case Type::BTFTagAttributed:
      CanPrefixQualifiers = true;
      break;

    case Type::ObjCObjectPointer:
      CanPrefixQualifiers = T->isObjCIdType() || T->isObjCClassType() ||
        T->isObjCQualifiedIdType() || T->isObjCQualifiedClassType();
      break;

    case Type::VariableArray:
    case Type::DependentSizedArray:
      NeedARCStrongQualifier = true;
      [[fallthrough]];

    case Type::ConstantArray:
    case Type::IncompleteArray:
      return canPrefixQualifiers(
          cast<ArrayType>(UnderlyingType)->getElementType().getTypePtr(),
          NeedARCStrongQualifier);

    case Type::Adjusted:
    case Type::Decayed:
    case Type::Pointer:
    case Type::BlockPointer:
    case Type::LValueReference:
    case Type::RValueReference:
    case Type::MemberPointer:
    case Type::DependentAddressSpace:
    case Type::DependentVector:
    case Type::DependentSizedExtVector:
    case Type::Vector:
    case Type::ExtVector:
    case Type::ConstantMatrix:
    case Type::DependentSizedMatrix:
    case Type::FunctionProto:
    case Type::FunctionNoProto:
    case Type::Paren:
    case Type::PackExpansion:
    case Type::SubstTemplateTypeParm:
    case Type::MacroQualified:
      CanPrefixQualifiers = false;
      break;

    case Type::Attributed: {
      // We still want to print the address_space before the type if it is an
      // address_space attribute.
      const auto *AttrTy = cast<AttributedType>(UnderlyingType);
      CanPrefixQualifiers = AttrTy->getAttrKind() == attr::AddressSpace;
      break;
    }
  }

  return CanPrefixQualifiers;
}

void TypePrinter::printBefore(QualType T, raw_ostream &OS) {
  SplitQualType Split = splitAccordingToPolicy(T, Policy);

  // If we have cv1 T, where T is substituted for cv2 U, only print cv1 - cv2
  // at this level.
  Qualifiers Quals = Split.Quals;
  if (const auto *Subst = dyn_cast<SubstTemplateTypeParmType>(Split.Ty))
    Quals -= QualType(Subst, 0).getQualifiers();

  printBefore(Split.Ty, Quals, OS);
}

/// Prints the part of the type string before an identifier, e.g. for
/// "int foo[10]" it prints "int ".
void TypePrinter::printBefore(const Type *T,Qualifiers Quals, raw_ostream &OS) {
  if (Policy.SuppressSpecifiers && T->isSpecifierType())
    return;

  SaveAndRestore<bool> PrevPHIsEmpty(HasEmptyPlaceHolder);

  // Print qualifiers as appropriate.

  bool CanPrefixQualifiers = false;
  bool NeedARCStrongQualifier = false;
  CanPrefixQualifiers = canPrefixQualifiers(T, NeedARCStrongQualifier);

  if (CanPrefixQualifiers && !Quals.empty()) {
    if (NeedARCStrongQualifier) {
      IncludeStrongLifetimeRAII Strong(Policy);
      Quals.print(OS, Policy, /*appendSpaceIfNonEmpty=*/true);
    } else {
      Quals.print(OS, Policy, /*appendSpaceIfNonEmpty=*/true);
    }
  }

  bool hasAfterQuals = false;
  if (!CanPrefixQualifiers && !Quals.empty()) {
    hasAfterQuals = !Quals.isEmptyWhenPrinted(Policy);
    if (hasAfterQuals)
      HasEmptyPlaceHolder = false;
  }

  switch (T->getTypeClass()) {
#define ABSTRACT_TYPE(CLASS, PARENT)
#define TYPE(CLASS, PARENT) case Type::CLASS: \
    print##CLASS##Before(cast<CLASS##Type>(T), OS); \
    break;
#include "clang/AST/TypeNodes.inc"
  }

  if (hasAfterQuals) {
    if (NeedARCStrongQualifier) {
      IncludeStrongLifetimeRAII Strong(Policy);
      Quals.print(OS, Policy, /*appendSpaceIfNonEmpty=*/!PrevPHIsEmpty.get());
    } else {
      Quals.print(OS, Policy, /*appendSpaceIfNonEmpty=*/!PrevPHIsEmpty.get());
    }
  }
}

void TypePrinter::printAfter(QualType t, raw_ostream &OS) {
  SplitQualType split = splitAccordingToPolicy(t, Policy);
  printAfter(split.Ty, split.Quals, OS);
}

/// Prints the part of the type string after an identifier, e.g. for
/// "int foo[10]" it prints "[10]".
void TypePrinter::printAfter(const Type *T, Qualifiers Quals, raw_ostream &OS) {
  switch (T->getTypeClass()) {
#define ABSTRACT_TYPE(CLASS, PARENT)
#define TYPE(CLASS, PARENT) case Type::CLASS: \
    print##CLASS##After(cast<CLASS##Type>(T), OS); \
    break;
#include "clang/AST/TypeNodes.inc"
  }
}

void TypePrinter::printBuiltinBefore(const BuiltinType *T, raw_ostream &OS) {
  OS << T->getName(Policy);
  spaceBeforePlaceHolder(OS);
}

void TypePrinter::printBuiltinAfter(const BuiltinType *T, raw_ostream &OS) {}

void TypePrinter::printComplexBefore(const ComplexType *T, raw_ostream &OS) {
  OS << "_Complex ";
  printBefore(T->getElementType(), OS);
}

void TypePrinter::printComplexAfter(const ComplexType *T, raw_ostream &OS) {
  printAfter(T->getElementType(), OS);
}

void TypePrinter::printPointerBefore(const PointerType *T, raw_ostream &OS) {
  IncludeStrongLifetimeRAII Strong(Policy);
  SaveAndRestore<bool> NonEmptyPH(HasEmptyPlaceHolder, false);
  printBefore(T->getPointeeType(), OS);
  // Handle things like 'int (*A)[4];' correctly.
  // FIXME: this should include vectors, but vectors use attributes I guess.
  if (isa<ArrayType>(T->getPointeeType()))
    OS << '(';
  OS << '*';
}

void TypePrinter::printPointerAfter(const PointerType *T, raw_ostream &OS) {
  IncludeStrongLifetimeRAII Strong(Policy);
  SaveAndRestore<bool> NonEmptyPH(HasEmptyPlaceHolder, false);
  // Handle things like 'int (*A)[4];' correctly.
  // FIXME: this should include vectors, but vectors use attributes I guess.
  if (isa<ArrayType>(T->getPointeeType()))
    OS << ')';
  printAfter(T->getPointeeType(), OS);
}

void TypePrinter::printBlockPointerBefore(const BlockPointerType *T,
                                          raw_ostream &OS) {
  SaveAndRestore<bool> NonEmptyPH(HasEmptyPlaceHolder, false);
  printBefore(T->getPointeeType(), OS);
  OS << '^';
}

void TypePrinter::printBlockPointerAfter(const BlockPointerType *T,
                                          raw_ostream &OS) {
  SaveAndRestore<bool> NonEmptyPH(HasEmptyPlaceHolder, false);
  printAfter(T->getPointeeType(), OS);
}

// When printing a reference, the referenced type might also be a reference.
// If so, we want to skip that before printing the inner type.
static QualType skipTopLevelReferences(QualType T) {
  if (auto *Ref = T->getAs<ReferenceType>())
    return skipTopLevelReferences(Ref->getPointeeTypeAsWritten());
  return T;
}

void TypePrinter::printLValueReferenceBefore(const LValueReferenceType *T,
                                             raw_ostream &OS) {
  IncludeStrongLifetimeRAII Strong(Policy);
  SaveAndRestore<bool> NonEmptyPH(HasEmptyPlaceHolder, false);
  QualType Inner = skipTopLevelReferences(T->getPointeeTypeAsWritten());
  printBefore(Inner, OS);
  // Handle things like 'int (&A)[4];' correctly.
  // FIXME: this should include vectors, but vectors use attributes I guess.
  if (isa<ArrayType>(Inner))
    OS << '(';
  OS << '&';
}

void TypePrinter::printLValueReferenceAfter(const LValueReferenceType *T,
                                            raw_ostream &OS) {
  IncludeStrongLifetimeRAII Strong(Policy);
  SaveAndRestore<bool> NonEmptyPH(HasEmptyPlaceHolder, false);
  QualType Inner = skipTopLevelReferences(T->getPointeeTypeAsWritten());
  // Handle things like 'int (&A)[4];' correctly.
  // FIXME: this should include vectors, but vectors use attributes I guess.
  if (isa<ArrayType>(Inner))
    OS << ')';
  printAfter(Inner, OS);
}

void TypePrinter::printRValueReferenceBefore(const RValueReferenceType *T,
                                             raw_ostream &OS) {
  IncludeStrongLifetimeRAII Strong(Policy);
  SaveAndRestore<bool> NonEmptyPH(HasEmptyPlaceHolder, false);
  QualType Inner = skipTopLevelReferences(T->getPointeeTypeAsWritten());
  printBefore(Inner, OS);
  // Handle things like 'int (&&A)[4];' correctly.
  // FIXME: this should include vectors, but vectors use attributes I guess.
  if (isa<ArrayType>(Inner))
    OS << '(';
  OS << "&&";
}

void TypePrinter::printRValueReferenceAfter(const RValueReferenceType *T,
                                            raw_ostream &OS) {
  IncludeStrongLifetimeRAII Strong(Policy);
  SaveAndRestore<bool> NonEmptyPH(HasEmptyPlaceHolder, false);
  QualType Inner = skipTopLevelReferences(T->getPointeeTypeAsWritten());
  // Handle things like 'int (&&A)[4];' correctly.
  // FIXME: this should include vectors, but vectors use attributes I guess.
  if (isa<ArrayType>(Inner))
    OS << ')';
  printAfter(Inner, OS);
}

void TypePrinter::printMemberPointerBefore(const MemberPointerType *T,
                                           raw_ostream &OS) {
  IncludeStrongLifetimeRAII Strong(Policy);
  SaveAndRestore<bool> NonEmptyPH(HasEmptyPlaceHolder, false);
  printBefore(T->getPointeeType(), OS);
  // Handle things like 'int (Cls::*A)[4];' correctly.
  // FIXME: this should include vectors, but vectors use attributes I guess.
  if (isa<ArrayType>(T->getPointeeType()))
    OS << '(';

  PrintingPolicy InnerPolicy(Policy);
  InnerPolicy.IncludeTagDefinition = false;
  TypePrinter(InnerPolicy).print(QualType(T->getClass(), 0), OS, StringRef());

  OS << "::*";
}

void TypePrinter::printMemberPointerAfter(const MemberPointerType *T,
                                          raw_ostream &OS) {
  IncludeStrongLifetimeRAII Strong(Policy);
  SaveAndRestore<bool> NonEmptyPH(HasEmptyPlaceHolder, false);
  // Handle things like 'int (Cls::*A)[4];' correctly.
  // FIXME: this should include vectors, but vectors use attributes I guess.
  if (isa<ArrayType>(T->getPointeeType()))
    OS << ')';
  printAfter(T->getPointeeType(), OS);
}

void TypePrinter::printConstantArrayBefore(const ConstantArrayType *T,
                                           raw_ostream &OS) {
  IncludeStrongLifetimeRAII Strong(Policy);
  printBefore(T->getElementType(), OS);
}

void TypePrinter::printConstantArrayAfter(const ConstantArrayType *T,
                                          raw_ostream &OS) {
  OS << '[';
  if (T->getIndexTypeQualifiers().hasQualifiers()) {
    AppendTypeQualList(OS, T->getIndexTypeCVRQualifiers(),
                       Policy.Restrict);
    OS << ' ';
  }

  if (T->getSizeModifier() == ArrayType::Static)
    OS << "static ";

  OS << T->getSize().getZExtValue() << ']';
  printAfter(T->getElementType(), OS);
}

void TypePrinter::printIncompleteArrayBefore(const IncompleteArrayType *T,
                                             raw_ostream &OS) {
  IncludeStrongLifetimeRAII Strong(Policy);
  printBefore(T->getElementType(), OS);
}

void TypePrinter::printIncompleteArrayAfter(const IncompleteArrayType *T,
                                            raw_ostream &OS) {
  OS << "[]";
  printAfter(T->getElementType(), OS);
}

void TypePrinter::printVariableArrayBefore(const VariableArrayType *T,
                                           raw_ostream &OS) {
  IncludeStrongLifetimeRAII Strong(Policy);
  printBefore(T->getElementType(), OS);
}

void TypePrinter::printVariableArrayAfter(const VariableArrayType *T,
                                          raw_ostream &OS) {
  OS << '[';
  if (T->getIndexTypeQualifiers().hasQualifiers()) {
    AppendTypeQualList(OS, T->getIndexTypeCVRQualifiers(), Policy.Restrict);
    OS << ' ';
  }

  if (T->getSizeModifier() == VariableArrayType::Static)
    OS << "static ";
  else if (T->getSizeModifier() == VariableArrayType::Star)
    OS << '*';

  if (T->getSizeExpr())
    T->getSizeExpr()->printPretty(OS, nullptr, Policy);
  OS << ']';

  printAfter(T->getElementType(), OS);
}

void TypePrinter::printAdjustedBefore(const AdjustedType *T, raw_ostream &OS) {
  // Print the adjusted representation, otherwise the adjustment will be
  // invisible.
  printBefore(T->getAdjustedType(), OS);
}

void TypePrinter::printAdjustedAfter(const AdjustedType *T, raw_ostream &OS) {
  printAfter(T->getAdjustedType(), OS);
}

void TypePrinter::printDecayedBefore(const DecayedType *T, raw_ostream &OS) {
  // Print as though it's a pointer.
  printAdjustedBefore(T, OS);
}

void TypePrinter::printDecayedAfter(const DecayedType *T, raw_ostream &OS) {
  printAdjustedAfter(T, OS);
}

void TypePrinter::printDependentSizedArrayBefore(
                                               const DependentSizedArrayType *T,
                                               raw_ostream &OS) {
  IncludeStrongLifetimeRAII Strong(Policy);
  printBefore(T->getElementType(), OS);
}

void TypePrinter::printDependentSizedArrayAfter(
                                               const DependentSizedArrayType *T,
                                               raw_ostream &OS) {
  OS << '[';
  if (T->getSizeExpr())
    T->getSizeExpr()->printPretty(OS, nullptr, Policy);
  OS << ']';
  printAfter(T->getElementType(), OS);
}

void TypePrinter::printDependentAddressSpaceBefore(
    const DependentAddressSpaceType *T, raw_ostream &OS) {
  printBefore(T->getPointeeType(), OS);
}

void TypePrinter::printDependentAddressSpaceAfter(
    const DependentAddressSpaceType *T, raw_ostream &OS) {
  OS << " __attribute__((address_space(";
  if (T->getAddrSpaceExpr())
    T->getAddrSpaceExpr()->printPretty(OS, nullptr, Policy);
  OS << ")))";
  printAfter(T->getPointeeType(), OS);
}

void TypePrinter::printDependentSizedExtVectorBefore(
                                          const DependentSizedExtVectorType *T,
                                          raw_ostream &OS) {
  printBefore(T->getElementType(), OS);
}

void TypePrinter::printDependentSizedExtVectorAfter(
                                          const DependentSizedExtVectorType *T,
                                          raw_ostream &OS) {
  OS << " __attribute__((ext_vector_type(";
  if (T->getSizeExpr())
    T->getSizeExpr()->printPretty(OS, nullptr, Policy);
  OS << ")))";
  printAfter(T->getElementType(), OS);
}

void TypePrinter::printEPIType(const VectorType *T, raw_ostream &OS) {
  OS << "__epi_" << T->getNumElements() << "x";
  QualType ET = T->getElementType();
  // FIXME: This is gross and we should be using another approach for these
  // types. Perhaps calling them as __epi_1xfloat instead.
  if (ET->isHalfType()) {
    OS << "f16";
  } else if (ET->isBooleanType()) {
    OS << "i1";
  } else if (ET->isCharType()) {
    OS << "i8";
  } else if (ET->isIntegerType() || ET->isFloatingType()) {
    const BuiltinType *BT = cast<BuiltinType>(ET);
    switch (BT->getKind()) {
    default:
      llvm_unreachable("Unexpected builtin type");
    case BuiltinType::Short:
      OS << "i16";
      break;
    case BuiltinType::Int:
      OS << "i32";
      break;
    case BuiltinType::Long:
      OS << "i64";
      break;
    case BuiltinType::Float16:
      OS << "f16";
      break;
    case BuiltinType::Float:
      OS << "f32";
      break;
    case BuiltinType::Double:
      OS << "f64";
      break;
    }
  } else
    llvm_unreachable("Unexpected EPI base type");

  spaceBeforePlaceHolder(OS);
}

void TypePrinter::printVectorBefore(const VectorType *T, raw_ostream &OS) {
  switch (T->getVectorKind()) {
  case VectorType::AltiVecPixel:
    OS << "__vector __pixel ";
    break;
  case VectorType::AltiVecBool:
    OS << "__vector __bool ";
    printBefore(T->getElementType(), OS);
    break;
  case VectorType::AltiVecVector:
    OS << "__vector ";
    printBefore(T->getElementType(), OS);
    break;
  case VectorType::NeonVector:
    OS << "__attribute__((neon_vector_type("
       << T->getNumElements() << "))) ";
    printBefore(T->getElementType(), OS);
    break;
  case VectorType::NeonPolyVector:
    OS << "__attribute__((neon_polyvector_type(" <<
          T->getNumElements() << "))) ";
    printBefore(T->getElementType(), OS);
    break;
  case VectorType::EPIVector:
    printEPIType(T, OS);
    break;
  case VectorType::GenericVector: {
    // FIXME: We prefer to print the size directly here, but have no way
    // to get the size of the type.
    OS << "__attribute__((__vector_size__("
       << T->getNumElements()
       << " * sizeof(";
    print(T->getElementType(), OS, StringRef());
    OS << ")))) ";
    printBefore(T->getElementType(), OS);
    break;
  }
  case VectorType::SveFixedLengthDataVector:
  case VectorType::SveFixedLengthPredicateVector:
    // FIXME: We prefer to print the size directly here, but have no way
    // to get the size of the type.
    OS << "__attribute__((__arm_sve_vector_bits__(";

    if (T->getVectorKind() == VectorType::SveFixedLengthPredicateVector)
      // Predicates take a bit per byte of the vector size, multiply by 8 to
      // get the number of bits passed to the attribute.
      OS << T->getNumElements() * 8;
    else
      OS << T->getNumElements();

    OS << " * sizeof(";
    print(T->getElementType(), OS, StringRef());
    // Multiply by 8 for the number of bits.
    OS << ") * 8))) ";
    printBefore(T->getElementType(), OS);
  }
}

void TypePrinter::printVectorAfter(const VectorType *T, raw_ostream &OS) {
  printAfter(T->getElementType(), OS);
}

void TypePrinter::printDependentVectorBefore(
    const DependentVectorType *T, raw_ostream &OS) {
  switch (T->getVectorKind()) {
  case VectorType::AltiVecPixel:
    OS << "__vector __pixel ";
    break;
  case VectorType::AltiVecBool:
    OS << "__vector __bool ";
    printBefore(T->getElementType(), OS);
    break;
  case VectorType::AltiVecVector:
    OS << "__vector ";
    printBefore(T->getElementType(), OS);
    break;
  case VectorType::NeonVector:
    OS << "__attribute__((neon_vector_type(";
    if (T->getSizeExpr())
      T->getSizeExpr()->printPretty(OS, nullptr, Policy);
    OS << "))) ";
    printBefore(T->getElementType(), OS);
    break;
  case VectorType::NeonPolyVector:
    OS << "__attribute__((neon_polyvector_type(";
    if (T->getSizeExpr())
      T->getSizeExpr()->printPretty(OS, nullptr, Policy);
    OS << "))) ";
    printBefore(T->getElementType(), OS);
    break;
  case VectorType::EPIVector:
    llvm_unreachable("An EPI vector should never be dependent");
    break;
  case VectorType::GenericVector: {
    // FIXME: We prefer to print the size directly here, but have no way
    // to get the size of the type.
    OS << "__attribute__((__vector_size__(";
    if (T->getSizeExpr())
      T->getSizeExpr()->printPretty(OS, nullptr, Policy);
    OS << " * sizeof(";
    print(T->getElementType(), OS, StringRef());
    OS << ")))) ";
    printBefore(T->getElementType(), OS);
    break;
  }
  case VectorType::SveFixedLengthDataVector:
  case VectorType::SveFixedLengthPredicateVector:
    // FIXME: We prefer to print the size directly here, but have no way
    // to get the size of the type.
    OS << "__attribute__((__arm_sve_vector_bits__(";
    if (T->getSizeExpr()) {
      T->getSizeExpr()->printPretty(OS, nullptr, Policy);
      if (T->getVectorKind() == VectorType::SveFixedLengthPredicateVector)
        // Predicates take a bit per byte of the vector size, multiply by 8 to
        // get the number of bits passed to the attribute.
        OS << " * 8";
      OS << " * sizeof(";
      print(T->getElementType(), OS, StringRef());
      // Multiply by 8 for the number of bits.
      OS << ") * 8";
    }
    OS << "))) ";
    printBefore(T->getElementType(), OS);
  }
}

void TypePrinter::printDependentVectorAfter(
    const DependentVectorType *T, raw_ostream &OS) {
  printAfter(T->getElementType(), OS);
}

void TypePrinter::printExtVectorBefore(const ExtVectorType *T,
                                       raw_ostream &OS) {
  printBefore(T->getElementType(), OS);
}

void TypePrinter::printExtVectorAfter(const ExtVectorType *T, raw_ostream &OS) {
  printAfter(T->getElementType(), OS);
  OS << " __attribute__((ext_vector_type(";
  OS << T->getNumElements();
  OS << ")))";
}

void TypePrinter::printConstantMatrixBefore(const ConstantMatrixType *T,
                                            raw_ostream &OS) {
  printBefore(T->getElementType(), OS);
  OS << " __attribute__((matrix_type(";
  OS << T->getNumRows() << ", " << T->getNumColumns();
  OS << ")))";
}

void TypePrinter::printConstantMatrixAfter(const ConstantMatrixType *T,
                                           raw_ostream &OS) {
  printAfter(T->getElementType(), OS);
}

void TypePrinter::printDependentSizedMatrixBefore(
    const DependentSizedMatrixType *T, raw_ostream &OS) {
  printBefore(T->getElementType(), OS);
  OS << " __attribute__((matrix_type(";
  if (T->getRowExpr()) {
    T->getRowExpr()->printPretty(OS, nullptr, Policy);
  }
  OS << ", ";
  if (T->getColumnExpr()) {
    T->getColumnExpr()->printPretty(OS, nullptr, Policy);
  }
  OS << ")))";
}

void TypePrinter::printDependentSizedMatrixAfter(
    const DependentSizedMatrixType *T, raw_ostream &OS) {
  printAfter(T->getElementType(), OS);
}

void
FunctionProtoType::printExceptionSpecification(raw_ostream &OS,
                                               const PrintingPolicy &Policy)
                                                                         const {
  if (hasDynamicExceptionSpec()) {
    OS << " throw(";
    if (getExceptionSpecType() == EST_MSAny)
      OS << "...";
    else
      for (unsigned I = 0, N = getNumExceptions(); I != N; ++I) {
        if (I)
          OS << ", ";

        OS << getExceptionType(I).stream(Policy);
      }
    OS << ')';
  } else if (EST_NoThrow == getExceptionSpecType()) {
    OS << " __attribute__((nothrow))";
  } else if (isNoexceptExceptionSpec(getExceptionSpecType())) {
    OS << " noexcept";
    // FIXME:Is it useful to print out the expression for a non-dependent
    // noexcept specification?
    if (isComputedNoexcept(getExceptionSpecType())) {
      OS << '(';
      if (getNoexceptExpr())
        getNoexceptExpr()->printPretty(OS, nullptr, Policy);
      OS << ')';
    }
  }
}

void TypePrinter::printFunctionProtoBefore(const FunctionProtoType *T,
                                           raw_ostream &OS) {
  if (T->hasTrailingReturn()) {
    OS << "auto ";
    if (!HasEmptyPlaceHolder)
      OS << '(';
  } else {
    // If needed for precedence reasons, wrap the inner part in grouping parens.
    SaveAndRestore<bool> PrevPHIsEmpty(HasEmptyPlaceHolder, false);
    printBefore(T->getReturnType(), OS);
    if (!PrevPHIsEmpty.get())
      OS << '(';
  }
}

StringRef clang::getParameterABISpelling(ParameterABI ABI) {
  switch (ABI) {
  case ParameterABI::Ordinary:
    llvm_unreachable("asking for spelling of ordinary parameter ABI");
  case ParameterABI::SwiftContext:
    return "swift_context";
  case ParameterABI::SwiftAsyncContext:
    return "swift_async_context";
  case ParameterABI::SwiftErrorResult:
    return "swift_error_result";
  case ParameterABI::SwiftIndirectResult:
    return "swift_indirect_result";
  }
  llvm_unreachable("bad parameter ABI kind");
}

void TypePrinter::printFunctionProtoAfter(const FunctionProtoType *T,
                                          raw_ostream &OS) {
  // If needed for precedence reasons, wrap the inner part in grouping parens.
  if (!HasEmptyPlaceHolder)
    OS << ')';
  SaveAndRestore<bool> NonEmptyPH(HasEmptyPlaceHolder, false);

  OS << '(';
  {
    ParamPolicyRAII ParamPolicy(Policy);
    for (unsigned i = 0, e = T->getNumParams(); i != e; ++i) {
      if (i) OS << ", ";

      auto EPI = T->getExtParameterInfo(i);
      if (EPI.isConsumed()) OS << "__attribute__((ns_consumed)) ";
      if (EPI.isNoEscape())
        OS << "__attribute__((noescape)) ";
      auto ABI = EPI.getABI();
      if (ABI != ParameterABI::Ordinary)
        OS << "__attribute__((" << getParameterABISpelling(ABI) << ")) ";

      print(T->getParamType(i), OS, StringRef());
    }
  }

  if (T->isVariadic()) {
    if (T->getNumParams())
      OS << ", ";
    OS << "...";
  } else if (T->getNumParams() == 0 && Policy.UseVoidForZeroParams) {
    // Do not emit int() if we have a proto, emit 'int(void)'.
    OS << "void";
  }

  OS << ')';

  FunctionType::ExtInfo Info = T->getExtInfo();

  printFunctionAfter(Info, OS);

  if (!T->getMethodQuals().empty())
    OS << " " << T->getMethodQuals().getAsString();

  switch (T->getRefQualifier()) {
  case RQ_None:
    break;

  case RQ_LValue:
    OS << " &";
    break;

  case RQ_RValue:
    OS << " &&";
    break;
  }
  T->printExceptionSpecification(OS, Policy);

  if (T->hasTrailingReturn()) {
    OS << " -> ";
    print(T->getReturnType(), OS, StringRef());
  } else
    printAfter(T->getReturnType(), OS);
}

void TypePrinter::printFunctionAfter(const FunctionType::ExtInfo &Info,
                                     raw_ostream &OS) {
  if (!InsideCCAttribute) {
    switch (Info.getCC()) {
    case CC_C:
      // The C calling convention is the default on the vast majority of platforms
      // we support.  If the user wrote it explicitly, it will usually be printed
      // while traversing the AttributedType.  If the type has been desugared, let
      // the canonical spelling be the implicit calling convention.
      // FIXME: It would be better to be explicit in certain contexts, such as a
      // cdecl function typedef used to declare a member function with the
      // Microsoft C++ ABI.
      break;
    case CC_X86StdCall:
      OS << " __attribute__((stdcall))";
      break;
    case CC_X86FastCall:
      OS << " __attribute__((fastcall))";
      break;
    case CC_X86ThisCall:
      OS << " __attribute__((thiscall))";
      break;
    case CC_X86VectorCall:
      OS << " __attribute__((vectorcall))";
      break;
    case CC_X86Pascal:
      OS << " __attribute__((pascal))";
      break;
    case CC_AAPCS:
      OS << " __attribute__((pcs(\"aapcs\")))";
      break;
    case CC_AAPCS_VFP:
      OS << " __attribute__((pcs(\"aapcs-vfp\")))";
      break;
    case CC_AArch64VectorCall:
      OS << "__attribute__((aarch64_vector_pcs))";
      break;
    case CC_AArch64SVEPCS:
      OS << "__attribute__((aarch64_sve_pcs))";
      break;
    case CC_AMDGPUKernelCall:
      OS << "__attribute__((amdgpu_kernel))";
      break;
    case CC_IntelOclBicc:
      OS << " __attribute__((intel_ocl_bicc))";
      break;
    case CC_Win64:
      OS << " __attribute__((ms_abi))";
      break;
    case CC_X86_64SysV:
      OS << " __attribute__((sysv_abi))";
      break;
    case CC_X86RegCall:
      OS << " __attribute__((regcall))";
      break;
    case CC_SpirFunction:
    case CC_OpenCLKernel:
      // Do nothing. These CCs are not available as attributes.
      break;
    case CC_Swift:
      OS << " __attribute__((swiftcall))";
      break;
    case CC_SwiftAsync:
      OS << "__attribute__((swiftasynccall))";
      break;
    case CC_PreserveMost:
      OS << " __attribute__((preserve_most))";
      break;
    case CC_PreserveAll:
      OS << " __attribute__((preserve_all))";
      break;
    case CC_EPIVectorCall:
      OS << "__attribute__((epi_vectorcall))";
      break;
    }
  }

  if (Info.getNoReturn())
    OS << " __attribute__((noreturn))";
  if (Info.getCmseNSCall())
    OS << " __attribute__((cmse_nonsecure_call))";
  if (Info.getProducesResult())
    OS << " __attribute__((ns_returns_retained))";
  if (Info.getRegParm())
    OS << " __attribute__((regparm ("
       << Info.getRegParm() << ")))";
  if (Info.getNoCallerSavedRegs())
    OS << " __attribute__((no_caller_saved_registers))";
  if (Info.getNoCfCheck())
    OS << " __attribute__((nocf_check))";
}

void TypePrinter::printFunctionNoProtoBefore(const FunctionNoProtoType *T,
                                             raw_ostream &OS) {
  // If needed for precedence reasons, wrap the inner part in grouping parens.
  SaveAndRestore<bool> PrevPHIsEmpty(HasEmptyPlaceHolder, false);
  printBefore(T->getReturnType(), OS);
  if (!PrevPHIsEmpty.get())
    OS << '(';
}

void TypePrinter::printFunctionNoProtoAfter(const FunctionNoProtoType *T,
                                            raw_ostream &OS) {
  // If needed for precedence reasons, wrap the inner part in grouping parens.
  if (!HasEmptyPlaceHolder)
    OS << ')';
  SaveAndRestore<bool> NonEmptyPH(HasEmptyPlaceHolder, false);

  OS << "()";
  printFunctionAfter(T->getExtInfo(), OS);
  printAfter(T->getReturnType(), OS);
}

void TypePrinter::printTypeSpec(NamedDecl *D, raw_ostream &OS) {

  // Compute the full nested-name-specifier for this type.
  // In C, this will always be empty except when the type
  // being printed is anonymous within other Record.
  if (!Policy.SuppressScope)
    AppendScope(D->getDeclContext(), OS, D->getDeclName());

  IdentifierInfo *II = D->getIdentifier();
  OS << II->getName();
  spaceBeforePlaceHolder(OS);
}

void TypePrinter::printUnresolvedUsingBefore(const UnresolvedUsingType *T,
                                             raw_ostream &OS) {
  printTypeSpec(T->getDecl(), OS);
}

void TypePrinter::printUnresolvedUsingAfter(const UnresolvedUsingType *T,
                                            raw_ostream &OS) {}

void TypePrinter::printUsingBefore(const UsingType *T, raw_ostream &OS) {
  // After `namespace b { using a::X }`, is the type X within B a::X or b::X?
  //
  // - b::X is more formally correct given the UsingType model
  // - b::X makes sense if "re-exporting" a symbol in a new namespace
  // - a::X makes sense if "importing" a symbol for convenience
  //
  // The "importing" use seems much more common, so we print a::X.
  // This could be a policy option, but the right choice seems to rest more
  // with the intent of the code than the caller.
  printTypeSpec(T->getFoundDecl()->getUnderlyingDecl(), OS);
}

void TypePrinter::printUsingAfter(const UsingType *T, raw_ostream &OS) {}

void TypePrinter::printTypedefBefore(const TypedefType *T, raw_ostream &OS) {
  printTypeSpec(T->getDecl(), OS);
}

void TypePrinter::printMacroQualifiedBefore(const MacroQualifiedType *T,
                                            raw_ostream &OS) {
  StringRef MacroName = T->getMacroIdentifier()->getName();
  OS << MacroName << " ";

  // Since this type is meant to print the macro instead of the whole attribute,
  // we trim any attributes and go directly to the original modified type.
  printBefore(T->getModifiedType(), OS);
}

void TypePrinter::printMacroQualifiedAfter(const MacroQualifiedType *T,
                                           raw_ostream &OS) {
  printAfter(T->getModifiedType(), OS);
}

void TypePrinter::printTypedefAfter(const TypedefType *T, raw_ostream &OS) {}

void TypePrinter::printTypeOfExprBefore(const TypeOfExprType *T,
                                        raw_ostream &OS) {
  OS << (T->getKind() == TypeOfKind::Unqualified ? "typeof_unqual "
                                                 : "typeof ");
  if (T->getUnderlyingExpr())
    T->getUnderlyingExpr()->printPretty(OS, nullptr, Policy);
  spaceBeforePlaceHolder(OS);
}

void TypePrinter::printTypeOfExprAfter(const TypeOfExprType *T,
                                       raw_ostream &OS) {}

void TypePrinter::printTypeOfBefore(const TypeOfType *T, raw_ostream &OS) {
  OS << (T->getKind() == TypeOfKind::Unqualified ? "typeof_unqual("
                                                 : "typeof(");
  print(T->getUnmodifiedType(), OS, StringRef());
  OS << ')';
  spaceBeforePlaceHolder(OS);
}

void TypePrinter::printTypeOfAfter(const TypeOfType *T, raw_ostream &OS) {}

void TypePrinter::printDecltypeBefore(const DecltypeType *T, raw_ostream &OS) {
  OS << "decltype(";
  if (T->getUnderlyingExpr())
    T->getUnderlyingExpr()->printPretty(OS, nullptr, Policy);
  OS << ')';
  spaceBeforePlaceHolder(OS);
}

void TypePrinter::printDecltypeAfter(const DecltypeType *T, raw_ostream &OS) {}

void TypePrinter::printUnaryTransformBefore(const UnaryTransformType *T,
                                            raw_ostream &OS) {
  IncludeStrongLifetimeRAII Strong(Policy);

  static llvm::DenseMap<int, const char *> Transformation = {{
#define TRANSFORM_TYPE_TRAIT_DEF(Enum, Trait)                                  \
  {UnaryTransformType::Enum, "__" #Trait},
#include "clang/Basic/TransformTypeTraits.def"
  }};
  OS << Transformation[T->getUTTKind()] << '(';
  print(T->getBaseType(), OS, StringRef());
  OS << ')';
  spaceBeforePlaceHolder(OS);
}

void TypePrinter::printUnaryTransformAfter(const UnaryTransformType *T,
                                           raw_ostream &OS) {}

void TypePrinter::printAutoBefore(const AutoType *T, raw_ostream &OS) {
  // If the type has been deduced, do not print 'auto'.
  if (!T->getDeducedType().isNull()) {
    printBefore(T->getDeducedType(), OS);
  } else {
    if (T->isConstrained()) {
      // FIXME: Track a TypeConstraint as type sugar, so that we can print the
      // type as it was written.
      T->getTypeConstraintConcept()->getDeclName().print(OS, Policy);
      auto Args = T->getTypeConstraintArguments();
      if (!Args.empty())
        printTemplateArgumentList(
            OS, Args, Policy,
            T->getTypeConstraintConcept()->getTemplateParameters());
      OS << ' ';
    }
    switch (T->getKeyword()) {
    case AutoTypeKeyword::Auto: OS << "auto"; break;
    case AutoTypeKeyword::DecltypeAuto: OS << "decltype(auto)"; break;
    case AutoTypeKeyword::GNUAutoType: OS << "__auto_type"; break;
    }
    spaceBeforePlaceHolder(OS);
  }
}

void TypePrinter::printAutoAfter(const AutoType *T, raw_ostream &OS) {
  // If the type has been deduced, do not print 'auto'.
  if (!T->getDeducedType().isNull())
    printAfter(T->getDeducedType(), OS);
}

void TypePrinter::printDeducedTemplateSpecializationBefore(
    const DeducedTemplateSpecializationType *T, raw_ostream &OS) {
  // If the type has been deduced, print the deduced type.
  if (!T->getDeducedType().isNull()) {
    printBefore(T->getDeducedType(), OS);
  } else {
    IncludeStrongLifetimeRAII Strong(Policy);
    T->getTemplateName().print(OS, Policy);
    spaceBeforePlaceHolder(OS);
  }
}

void TypePrinter::printDeducedTemplateSpecializationAfter(
    const DeducedTemplateSpecializationType *T, raw_ostream &OS) {
  // If the type has been deduced, print the deduced type.
  if (!T->getDeducedType().isNull())
    printAfter(T->getDeducedType(), OS);
}

void TypePrinter::printAtomicBefore(const AtomicType *T, raw_ostream &OS) {
  IncludeStrongLifetimeRAII Strong(Policy);

  OS << "_Atomic(";
  print(T->getValueType(), OS, StringRef());
  OS << ')';
  spaceBeforePlaceHolder(OS);
}

void TypePrinter::printAtomicAfter(const AtomicType *T, raw_ostream &OS) {}

void TypePrinter::printPipeBefore(const PipeType *T, raw_ostream &OS) {
  IncludeStrongLifetimeRAII Strong(Policy);

  if (T->isReadOnly())
    OS << "read_only ";
  else
    OS << "write_only ";
  OS << "pipe ";
  print(T->getElementType(), OS, StringRef());
  spaceBeforePlaceHolder(OS);
}

void TypePrinter::printPipeAfter(const PipeType *T, raw_ostream &OS) {}

void TypePrinter::printBitIntBefore(const BitIntType *T, raw_ostream &OS) {
  if (T->isUnsigned())
    OS << "unsigned ";
  OS << "_BitInt(" << T->getNumBits() << ")";
  spaceBeforePlaceHolder(OS);
}

void TypePrinter::printBitIntAfter(const BitIntType *T, raw_ostream &OS) {}

void TypePrinter::printDependentBitIntBefore(const DependentBitIntType *T,
                                             raw_ostream &OS) {
  if (T->isUnsigned())
    OS << "unsigned ";
  OS << "_BitInt(";
  T->getNumBitsExpr()->printPretty(OS, nullptr, Policy);
  OS << ")";
  spaceBeforePlaceHolder(OS);
}

void TypePrinter::printDependentBitIntAfter(const DependentBitIntType *T,
                                            raw_ostream &OS) {}

/// Appends the given scope to the end of a string.
void TypePrinter::AppendScope(DeclContext *DC, raw_ostream &OS,
                              DeclarationName NameInScope) {
  if (DC->isTranslationUnit())
    return;

  // FIXME: Consider replacing this with NamedDecl::printNestedNameSpecifier,
  // which can also print names for function and method scopes.
  if (DC->isFunctionOrMethod())
    return;

  if (Policy.Callbacks && Policy.Callbacks->isScopeVisible(DC))
    return;

  if (const auto *NS = dyn_cast<NamespaceDecl>(DC)) {
    if (Policy.SuppressUnwrittenScope && NS->isAnonymousNamespace())
      return AppendScope(DC->getParent(), OS, NameInScope);

    // Only suppress an inline namespace if the name has the same lookup
    // results in the enclosing namespace.
    if (Policy.SuppressInlineNamespace && NS->isInline() && NameInScope &&
        NS->isRedundantInlineQualifierFor(NameInScope))
      return AppendScope(DC->getParent(), OS, NameInScope);

    AppendScope(DC->getParent(), OS, NS->getDeclName());
    if (NS->getIdentifier())
      OS << NS->getName() << "::";
    else
      OS << "(anonymous namespace)::";
  } else if (const auto *Spec = dyn_cast<ClassTemplateSpecializationDecl>(DC)) {
    AppendScope(DC->getParent(), OS, Spec->getDeclName());
    IncludeStrongLifetimeRAII Strong(Policy);
    OS << Spec->getIdentifier()->getName();
    const TemplateArgumentList &TemplateArgs = Spec->getTemplateArgs();
    printTemplateArgumentList(
        OS, TemplateArgs.asArray(), Policy,
        Spec->getSpecializedTemplate()->getTemplateParameters());
    OS << "::";
  } else if (const auto *Tag = dyn_cast<TagDecl>(DC)) {
    AppendScope(DC->getParent(), OS, Tag->getDeclName());
    if (TypedefNameDecl *Typedef = Tag->getTypedefNameForAnonDecl())
      OS << Typedef->getIdentifier()->getName() << "::";
    else if (Tag->getIdentifier())
      OS << Tag->getIdentifier()->getName() << "::";
    else
      return;
  } else {
    AppendScope(DC->getParent(), OS, NameInScope);
  }
}

void TypePrinter::printTag(TagDecl *D, raw_ostream &OS) {
  if (Policy.IncludeTagDefinition) {
    PrintingPolicy SubPolicy = Policy;
    SubPolicy.IncludeTagDefinition = false;
    D->print(OS, SubPolicy, Indentation);
    spaceBeforePlaceHolder(OS);
    return;
  }

  bool HasKindDecoration = false;

  // We don't print tags unless this is an elaborated type.
  // In C, we just assume every RecordType is an elaborated type.
  if (!Policy.SuppressTagKeyword && !D->getTypedefNameForAnonDecl()) {
    HasKindDecoration = true;
    OS << D->getKindName();
    OS << ' ';
  }

  // Compute the full nested-name-specifier for this type.
  // In C, this will always be empty except when the type
  // being printed is anonymous within other Record.
  if (!Policy.SuppressScope)
    AppendScope(D->getDeclContext(), OS, D->getDeclName());

  if (const IdentifierInfo *II = D->getIdentifier())
    OS << II->getName();
  else if (TypedefNameDecl *Typedef = D->getTypedefNameForAnonDecl()) {
    assert(Typedef->getIdentifier() && "Typedef without identifier?");
    OS << Typedef->getIdentifier()->getName();
  } else {
    // Make an unambiguous representation for anonymous types, e.g.
    //   (anonymous enum at /usr/include/string.h:120:9)
    OS << (Policy.MSVCFormatting ? '`' : '(');

    if (isa<CXXRecordDecl>(D) && cast<CXXRecordDecl>(D)->isLambda()) {
      OS << "lambda";
      HasKindDecoration = true;
    } else if ((isa<RecordDecl>(D) && cast<RecordDecl>(D)->isAnonymousStructOrUnion())) {
      OS << "anonymous";
    } else {
      OS << "unnamed";
    }

    if (Policy.AnonymousTagLocations) {
      // Suppress the redundant tag keyword if we just printed one.
      // We don't have to worry about ElaboratedTypes here because you can't
      // refer to an anonymous type with one.
      if (!HasKindDecoration)
        OS << " " << D->getKindName();

      PresumedLoc PLoc = D->getASTContext().getSourceManager().getPresumedLoc(
          D->getLocation());
      if (PLoc.isValid()) {
        OS << " at ";
        StringRef File = PLoc.getFilename();
        if (auto *Callbacks = Policy.Callbacks)
          OS << Callbacks->remapPath(File);
        else
          OS << File;
        OS << ':' << PLoc.getLine() << ':' << PLoc.getColumn();
      }
    }

    OS << (Policy.MSVCFormatting ? '\'' : ')');
  }

  // If this is a class template specialization, print the template
  // arguments.
  if (const auto *Spec = dyn_cast<ClassTemplateSpecializationDecl>(D)) {
    ArrayRef<TemplateArgument> Args;
    TypeSourceInfo *TAW = Spec->getTypeAsWritten();
    if (!Policy.PrintCanonicalTypes && TAW) {
      const TemplateSpecializationType *TST =
        cast<TemplateSpecializationType>(TAW->getType());
      Args = TST->template_arguments();
    } else {
      const TemplateArgumentList &TemplateArgs = Spec->getTemplateArgs();
      Args = TemplateArgs.asArray();
    }
    IncludeStrongLifetimeRAII Strong(Policy);
    printTemplateArgumentList(
        OS, Args, Policy,
        Spec->getSpecializedTemplate()->getTemplateParameters());
  }

  spaceBeforePlaceHolder(OS);
}

void TypePrinter::printRecordBefore(const RecordType *T, raw_ostream &OS) {
  // Print the preferred name if we have one for this type.
  if (Policy.UsePreferredNames) {
    for (const auto *PNA : T->getDecl()->specific_attrs<PreferredNameAttr>()) {
      if (!declaresSameEntity(PNA->getTypedefType()->getAsCXXRecordDecl(),
                              T->getDecl()))
        continue;
      // Find the outermost typedef or alias template.
      QualType T = PNA->getTypedefType();
      while (true) {
        if (auto *TT = dyn_cast<TypedefType>(T))
          return printTypeSpec(TT->getDecl(), OS);
        if (auto *TST = dyn_cast<TemplateSpecializationType>(T))
          return printTemplateId(TST, OS, /*FullyQualify=*/true);
        T = T->getLocallyUnqualifiedSingleStepDesugaredType();
      }
    }
  }

  printTag(T->getDecl(), OS);
}

void TypePrinter::printRecordAfter(const RecordType *T, raw_ostream &OS) {}

void TypePrinter::printEnumBefore(const EnumType *T, raw_ostream &OS) {
  printTag(T->getDecl(), OS);
}

void TypePrinter::printEnumAfter(const EnumType *T, raw_ostream &OS) {}

void TypePrinter::printTemplateTypeParmBefore(const TemplateTypeParmType *T,
                                              raw_ostream &OS) {
  TemplateTypeParmDecl *D = T->getDecl();
  if (D && D->isImplicit()) {
    if (auto *TC = D->getTypeConstraint()) {
      TC->print(OS, Policy);
      OS << ' ';
    }
    OS << "auto";
  } else if (IdentifierInfo *Id = T->getIdentifier())
    OS << (Policy.CleanUglifiedParameters ? Id->deuglifiedName()
                                          : Id->getName());
  else
    OS << "type-parameter-" << T->getDepth() << '-' << T->getIndex();

  spaceBeforePlaceHolder(OS);
}

void TypePrinter::printTemplateTypeParmAfter(const TemplateTypeParmType *T,
                                             raw_ostream &OS) {}

void TypePrinter::printSubstTemplateTypeParmBefore(
                                             const SubstTemplateTypeParmType *T,
                                             raw_ostream &OS) {
  IncludeStrongLifetimeRAII Strong(Policy);
  printBefore(T->getReplacementType(), OS);
}

void TypePrinter::printSubstTemplateTypeParmAfter(
                                             const SubstTemplateTypeParmType *T,
                                             raw_ostream &OS) {
  IncludeStrongLifetimeRAII Strong(Policy);
  printAfter(T->getReplacementType(), OS);
}

void TypePrinter::printSubstTemplateTypeParmPackBefore(
                                        const SubstTemplateTypeParmPackType *T,
                                        raw_ostream &OS) {
  IncludeStrongLifetimeRAII Strong(Policy);
  if (const TemplateTypeParmDecl *D = T->getReplacedParameter()) {
    if (D && D->isImplicit()) {
      if (auto *TC = D->getTypeConstraint()) {
        TC->print(OS, Policy);
        OS << ' ';
      }
      OS << "auto";
    } else if (IdentifierInfo *Id = D->getIdentifier())
      OS << (Policy.CleanUglifiedParameters ? Id->deuglifiedName()
                                            : Id->getName());
    else
      OS << "type-parameter-" << D->getDepth() << '-' << D->getIndex();

    spaceBeforePlaceHolder(OS);
  }
}

void TypePrinter::printSubstTemplateTypeParmPackAfter(
                                        const SubstTemplateTypeParmPackType *T,
                                        raw_ostream &OS) {
  IncludeStrongLifetimeRAII Strong(Policy);
}

void TypePrinter::printTemplateId(const TemplateSpecializationType *T,
                                  raw_ostream &OS, bool FullyQualify) {
  IncludeStrongLifetimeRAII Strong(Policy);

  TemplateDecl *TD = T->getTemplateName().getAsTemplateDecl();
  // FIXME: Null TD never excercised in test suite.
  if (FullyQualify && TD) {
    if (!Policy.SuppressScope)
      AppendScope(TD->getDeclContext(), OS, TD->getDeclName());

    OS << TD->getName();
  } else {
    T->getTemplateName().print(OS, Policy);
  }

  DefaultTemplateArgsPolicyRAII TemplateArgs(Policy);
  const TemplateParameterList *TPL = TD ? TD->getTemplateParameters() : nullptr;
  printTemplateArgumentList(OS, T->template_arguments(), Policy, TPL);
  spaceBeforePlaceHolder(OS);
}

void TypePrinter::printTemplateSpecializationBefore(
                                            const TemplateSpecializationType *T,
                                            raw_ostream &OS) {
  printTemplateId(T, OS, Policy.FullyQualifiedName);
}

void TypePrinter::printTemplateSpecializationAfter(
                                            const TemplateSpecializationType *T,
                                            raw_ostream &OS) {}

void TypePrinter::printInjectedClassNameBefore(const InjectedClassNameType *T,
                                               raw_ostream &OS) {
  if (Policy.PrintInjectedClassNameWithArguments)
    return printTemplateSpecializationBefore(T->getInjectedTST(), OS);

  IncludeStrongLifetimeRAII Strong(Policy);
  T->getTemplateName().print(OS, Policy);
  spaceBeforePlaceHolder(OS);
}

void TypePrinter::printInjectedClassNameAfter(const InjectedClassNameType *T,
                                               raw_ostream &OS) {}

void TypePrinter::printElaboratedBefore(const ElaboratedType *T,
                                        raw_ostream &OS) {
  if (Policy.IncludeTagDefinition && T->getOwnedTagDecl()) {
    TagDecl *OwnedTagDecl = T->getOwnedTagDecl();
    assert(OwnedTagDecl->getTypeForDecl() == T->getNamedType().getTypePtr() &&
           "OwnedTagDecl expected to be a declaration for the type");
    PrintingPolicy SubPolicy = Policy;
    SubPolicy.IncludeTagDefinition = false;
    OwnedTagDecl->print(OS, SubPolicy, Indentation);
    spaceBeforePlaceHolder(OS);
    return;
  }

  // The tag definition will take care of these.
  if (!Policy.IncludeTagDefinition)
  {
    OS << TypeWithKeyword::getKeywordName(T->getKeyword());
    if (T->getKeyword() != ETK_None)
      OS << " ";
    NestedNameSpecifier *Qualifier = T->getQualifier();
    if (Qualifier)
      Qualifier->print(OS, Policy);
  }

  ElaboratedTypePolicyRAII PolicyRAII(Policy);
  printBefore(T->getNamedType(), OS);
}

void TypePrinter::printElaboratedAfter(const ElaboratedType *T,
                                        raw_ostream &OS) {
  if (Policy.IncludeTagDefinition && T->getOwnedTagDecl())
    return;
  ElaboratedTypePolicyRAII PolicyRAII(Policy);
  printAfter(T->getNamedType(), OS);
}

void TypePrinter::printParenBefore(const ParenType *T, raw_ostream &OS) {
  if (!HasEmptyPlaceHolder && !isa<FunctionType>(T->getInnerType())) {
    printBefore(T->getInnerType(), OS);
    OS << '(';
  } else
    printBefore(T->getInnerType(), OS);
}

void TypePrinter::printParenAfter(const ParenType *T, raw_ostream &OS) {
  if (!HasEmptyPlaceHolder && !isa<FunctionType>(T->getInnerType())) {
    OS << ')';
    printAfter(T->getInnerType(), OS);
  } else
    printAfter(T->getInnerType(), OS);
}

void TypePrinter::printDependentNameBefore(const DependentNameType *T,
                                           raw_ostream &OS) {
  OS << TypeWithKeyword::getKeywordName(T->getKeyword());
  if (T->getKeyword() != ETK_None)
    OS << " ";

  T->getQualifier()->print(OS, Policy);

  OS << T->getIdentifier()->getName();
  spaceBeforePlaceHolder(OS);
}

void TypePrinter::printDependentNameAfter(const DependentNameType *T,
                                          raw_ostream &OS) {}

void TypePrinter::printDependentTemplateSpecializationBefore(
        const DependentTemplateSpecializationType *T, raw_ostream &OS) {
  IncludeStrongLifetimeRAII Strong(Policy);

  OS << TypeWithKeyword::getKeywordName(T->getKeyword());
  if (T->getKeyword() != ETK_None)
    OS << " ";

  if (T->getQualifier())
    T->getQualifier()->print(OS, Policy);
  OS << "template " << T->getIdentifier()->getName();
  printTemplateArgumentList(OS, T->template_arguments(), Policy);
  spaceBeforePlaceHolder(OS);
}

void TypePrinter::printDependentTemplateSpecializationAfter(
        const DependentTemplateSpecializationType *T, raw_ostream &OS) {}

void TypePrinter::printPackExpansionBefore(const PackExpansionType *T,
                                           raw_ostream &OS) {
  printBefore(T->getPattern(), OS);
}

void TypePrinter::printPackExpansionAfter(const PackExpansionType *T,
                                          raw_ostream &OS) {
  printAfter(T->getPattern(), OS);
  OS << "...";
}

void TypePrinter::printAttributedBefore(const AttributedType *T,
                                        raw_ostream &OS) {
  // FIXME: Generate this with TableGen.

  // Prefer the macro forms of the GC and ownership qualifiers.
  if (T->getAttrKind() == attr::ObjCGC ||
      T->getAttrKind() == attr::ObjCOwnership)
    return printBefore(T->getEquivalentType(), OS);

  if (T->getAttrKind() == attr::ObjCKindOf)
    OS << "__kindof ";

  if (T->getAttrKind() == attr::AddressSpace)
    printBefore(T->getEquivalentType(), OS);
  else
    printBefore(T->getModifiedType(), OS);

  if (T->isMSTypeSpec()) {
    switch (T->getAttrKind()) {
    default: return;
    case attr::Ptr32: OS << " __ptr32"; break;
    case attr::Ptr64: OS << " __ptr64"; break;
    case attr::SPtr: OS << " __sptr"; break;
    case attr::UPtr: OS << " __uptr"; break;
    }
    spaceBeforePlaceHolder(OS);
  }

  // Print nullability type specifiers.
  if (T->getImmediateNullability()) {
    if (T->getAttrKind() == attr::TypeNonNull)
      OS << " _Nonnull";
    else if (T->getAttrKind() == attr::TypeNullable)
      OS << " _Nullable";
    else if (T->getAttrKind() == attr::TypeNullUnspecified)
      OS << " _Null_unspecified";
    else if (T->getAttrKind() == attr::TypeNullableResult)
      OS << " _Nullable_result";
    else
      llvm_unreachable("unhandled nullability");
    spaceBeforePlaceHolder(OS);
  }
}

void TypePrinter::printAttributedAfter(const AttributedType *T,
                                       raw_ostream &OS) {
  // FIXME: Generate this with TableGen.

  // Prefer the macro forms of the GC and ownership qualifiers.
  if (T->getAttrKind() == attr::ObjCGC ||
      T->getAttrKind() == attr::ObjCOwnership)
    return printAfter(T->getEquivalentType(), OS);

  // If this is a calling convention attribute, don't print the implicit CC from
  // the modified type.
  SaveAndRestore<bool> MaybeSuppressCC(InsideCCAttribute, T->isCallingConv());

  printAfter(T->getModifiedType(), OS);

  // Some attributes are printed as qualifiers before the type, so we have
  // nothing left to do.
  if (T->getAttrKind() == attr::ObjCKindOf ||
      T->isMSTypeSpec() || T->getImmediateNullability())
    return;

  // Don't print the inert __unsafe_unretained attribute at all.
  if (T->getAttrKind() == attr::ObjCInertUnsafeUnretained)
    return;

  // Don't print ns_returns_retained unless it had an effect.
  if (T->getAttrKind() == attr::NSReturnsRetained &&
      !T->getEquivalentType()->castAs<FunctionType>()
                             ->getExtInfo().getProducesResult())
    return;

  if (T->getAttrKind() == attr::LifetimeBound) {
    OS << " [[clang::lifetimebound]]";
    return;
  }

  // The printing of the address_space attribute is handled by the qualifier
  // since it is still stored in the qualifier. Return early to prevent printing
  // this twice.
  if (T->getAttrKind() == attr::AddressSpace)
    return;

  if (T->getAttrKind() == attr::AnnotateType) {
    // FIXME: Print the attribute arguments once we have a way to retrieve these
    // here. For the meantime, we just print `[[clang::annotate_type(...)]]`
    // without the arguments so that we know at least that we had _some_
    // annotation on the type.
    OS << " [[clang::annotate_type(...)]]";
    return;
  }

  OS << " __attribute__((";
  switch (T->getAttrKind()) {
#define TYPE_ATTR(NAME)
#define DECL_OR_TYPE_ATTR(NAME)
#define ATTR(NAME) case attr::NAME:
#include "clang/Basic/AttrList.inc"
    llvm_unreachable("non-type attribute attached to type");

  case attr::BTFTypeTag:
    llvm_unreachable("BTFTypeTag attribute handled separately");

  case attr::OpenCLPrivateAddressSpace:
  case attr::OpenCLGlobalAddressSpace:
  case attr::OpenCLGlobalDeviceAddressSpace:
  case attr::OpenCLGlobalHostAddressSpace:
  case attr::OpenCLLocalAddressSpace:
  case attr::OpenCLConstantAddressSpace:
  case attr::OpenCLGenericAddressSpace:
  case attr::HLSLGroupSharedAddressSpace:
    // FIXME: Update printAttributedBefore to print these once we generate
    // AttributedType nodes for them.
    break;

  case attr::LifetimeBound:
  case attr::TypeNonNull:
  case attr::TypeNullable:
  case attr::TypeNullableResult:
  case attr::TypeNullUnspecified:
  case attr::ObjCGC:
  case attr::ObjCInertUnsafeUnretained:
  case attr::ObjCKindOf:
  case attr::ObjCOwnership:
  case attr::Ptr32:
  case attr::Ptr64:
  case attr::SPtr:
  case attr::UPtr:
  case attr::AddressSpace:
  case attr::CmseNSCall:
  case attr::AnnotateType:
    llvm_unreachable("This attribute should have been handled already");

  case attr::NSReturnsRetained:
    OS << "ns_returns_retained";
    break;

  // FIXME: When Sema learns to form this AttributedType, avoid printing the
  // attribute again in printFunctionProtoAfter.
  case attr::AnyX86NoCfCheck: OS << "nocf_check"; break;
  case attr::CDecl: OS << "cdecl"; break;
  case attr::FastCall: OS << "fastcall"; break;
  case attr::StdCall: OS << "stdcall"; break;
  case attr::ThisCall: OS << "thiscall"; break;
  case attr::SwiftCall: OS << "swiftcall"; break;
  case attr::SwiftAsyncCall: OS << "swiftasynccall"; break;
  case attr::VectorCall: OS << "vectorcall"; break;
  case attr::Pascal: OS << "pascal"; break;
  case attr::MSABI: OS << "ms_abi"; break;
  case attr::SysVABI: OS << "sysv_abi"; break;
  case attr::RegCall: OS << "regcall"; break;
  case attr::Pcs: {
    OS << "pcs(";
   QualType t = T->getEquivalentType();
   while (!t->isFunctionType())
     t = t->getPointeeType();
   OS << (t->castAs<FunctionType>()->getCallConv() == CC_AAPCS ?
         "\"aapcs\"" : "\"aapcs-vfp\"");
   OS << ')';
   break;
  }
  case attr::AArch64VectorPcs: OS << "aarch64_vector_pcs"; break;
  case attr::AArch64SVEPcs: OS << "aarch64_sve_pcs"; break;
  case attr::AMDGPUKernelCall: OS << "amdgpu_kernel"; break;
  case attr::IntelOclBicc: OS << "inteloclbicc"; break;
  case attr::PreserveMost:
    OS << "preserve_most";
    break;

  case attr::PreserveAll:
    OS << "preserve_all";
    break;
  case attr::NoDeref:
    OS << "noderef";
    break;
  case attr::AcquireHandle:
    OS << "acquire_handle";
    break;
  case attr::ArmMveStrictPolymorphism:
    OS << "__clang_arm_mve_strict_polymorphism";
    break;
  case attr::EPIVectorCall:
    OS << "epi_vectorcall";
    break;
  }
  OS << "))";
}

void TypePrinter::printBTFTagAttributedBefore(const BTFTagAttributedType *T,
                                              raw_ostream &OS) {
  printBefore(T->getWrappedType(), OS);
  OS << " btf_type_tag(" << T->getAttr()->getBTFTypeTag() << ")";
}

void TypePrinter::printBTFTagAttributedAfter(const BTFTagAttributedType *T,
                                             raw_ostream &OS) {
  printAfter(T->getWrappedType(), OS);
}

void TypePrinter::printObjCInterfaceBefore(const ObjCInterfaceType *T,
                                           raw_ostream &OS) {
  OS << T->getDecl()->getName();
  spaceBeforePlaceHolder(OS);
}

void TypePrinter::printObjCInterfaceAfter(const ObjCInterfaceType *T,
                                          raw_ostream &OS) {}

void TypePrinter::printObjCTypeParamBefore(const ObjCTypeParamType *T,
                                          raw_ostream &OS) {
  OS << T->getDecl()->getName();
  if (!T->qual_empty()) {
    bool isFirst = true;
    OS << '<';
    for (const auto *I : T->quals()) {
      if (isFirst)
        isFirst = false;
      else
        OS << ',';
      OS << I->getName();
    }
    OS << '>';
  }

  spaceBeforePlaceHolder(OS);
}

void TypePrinter::printObjCTypeParamAfter(const ObjCTypeParamType *T,
                                          raw_ostream &OS) {}

void TypePrinter::printObjCObjectBefore(const ObjCObjectType *T,
                                        raw_ostream &OS) {
  if (T->qual_empty() && T->isUnspecializedAsWritten() &&
      !T->isKindOfTypeAsWritten())
    return printBefore(T->getBaseType(), OS);

  if (T->isKindOfTypeAsWritten())
    OS << "__kindof ";

  print(T->getBaseType(), OS, StringRef());

  if (T->isSpecializedAsWritten()) {
    bool isFirst = true;
    OS << '<';
    for (auto typeArg : T->getTypeArgsAsWritten()) {
      if (isFirst)
        isFirst = false;
      else
        OS << ",";

      print(typeArg, OS, StringRef());
    }
    OS << '>';
  }

  if (!T->qual_empty()) {
    bool isFirst = true;
    OS << '<';
    for (const auto *I : T->quals()) {
      if (isFirst)
        isFirst = false;
      else
        OS << ',';
      OS << I->getName();
    }
    OS << '>';
  }

  spaceBeforePlaceHolder(OS);
}

void TypePrinter::printObjCObjectAfter(const ObjCObjectType *T,
                                        raw_ostream &OS) {
  if (T->qual_empty() && T->isUnspecializedAsWritten() &&
      !T->isKindOfTypeAsWritten())
    return printAfter(T->getBaseType(), OS);
}

void TypePrinter::printObjCObjectPointerBefore(const ObjCObjectPointerType *T,
                                               raw_ostream &OS) {
  printBefore(T->getPointeeType(), OS);

  // If we need to print the pointer, print it now.
  if (!T->isObjCIdType() && !T->isObjCQualifiedIdType() &&
      !T->isObjCClassType() && !T->isObjCQualifiedClassType()) {
    if (HasEmptyPlaceHolder)
      OS << ' ';
    OS << '*';
  }
}

void TypePrinter::printObjCObjectPointerAfter(const ObjCObjectPointerType *T,
                                              raw_ostream &OS) {}

static
const TemplateArgument &getArgument(const TemplateArgument &A) { return A; }

static const TemplateArgument &getArgument(const TemplateArgumentLoc &A) {
  return A.getArgument();
}

static void printArgument(const TemplateArgument &A, const PrintingPolicy &PP,
                          llvm::raw_ostream &OS, bool IncludeType) {
  A.print(PP, OS, IncludeType);
}

static void printArgument(const TemplateArgumentLoc &A,
                          const PrintingPolicy &PP, llvm::raw_ostream &OS,
                          bool IncludeType) {
  const TemplateArgument::ArgKind &Kind = A.getArgument().getKind();
  if (Kind == TemplateArgument::ArgKind::Type)
    return A.getTypeSourceInfo()->getType().print(OS, PP);
  return A.getArgument().print(PP, OS, IncludeType);
}

static bool isSubstitutedTemplateArgument(ASTContext &Ctx, TemplateArgument Arg,
                                          TemplateArgument Pattern,
                                          ArrayRef<TemplateArgument> Args,
                                          unsigned Depth);

static bool isSubstitutedType(ASTContext &Ctx, QualType T, QualType Pattern,
                              ArrayRef<TemplateArgument> Args, unsigned Depth) {
  if (Ctx.hasSameType(T, Pattern))
    return true;

  // A type parameter matches its argument.
  if (auto *TTPT = Pattern->getAs<TemplateTypeParmType>()) {
    if (TTPT->getDepth() == Depth && TTPT->getIndex() < Args.size() &&
        Args[TTPT->getIndex()].getKind() == TemplateArgument::Type) {
      QualType SubstArg = Ctx.getQualifiedType(
          Args[TTPT->getIndex()].getAsType(), Pattern.getQualifiers());
      return Ctx.hasSameType(SubstArg, T);
    }
    return false;
  }

  // FIXME: Recurse into array types.

  // All other cases will need the types to be identically qualified.
  Qualifiers TQual, PatQual;
  T = Ctx.getUnqualifiedArrayType(T, TQual);
  Pattern = Ctx.getUnqualifiedArrayType(Pattern, PatQual);
  if (TQual != PatQual)
    return false;

  // Recurse into pointer-like types.
  {
    QualType TPointee = T->getPointeeType();
    QualType PPointee = Pattern->getPointeeType();
    if (!TPointee.isNull() && !PPointee.isNull())
      return T->getTypeClass() == Pattern->getTypeClass() &&
             isSubstitutedType(Ctx, TPointee, PPointee, Args, Depth);
  }

  // Recurse into template specialization types.
  if (auto *PTST =
          Pattern.getCanonicalType()->getAs<TemplateSpecializationType>()) {
    TemplateName Template;
    ArrayRef<TemplateArgument> TemplateArgs;
    if (auto *TTST = T->getAs<TemplateSpecializationType>()) {
      Template = TTST->getTemplateName();
      TemplateArgs = TTST->template_arguments();
    } else if (auto *CTSD = dyn_cast_or_null<ClassTemplateSpecializationDecl>(
                   T->getAsCXXRecordDecl())) {
      Template = TemplateName(CTSD->getSpecializedTemplate());
      TemplateArgs = CTSD->getTemplateArgs().asArray();
    } else {
      return false;
    }

    if (!isSubstitutedTemplateArgument(Ctx, Template, PTST->getTemplateName(),
                                       Args, Depth))
      return false;
    if (TemplateArgs.size() != PTST->template_arguments().size())
      return false;
    for (unsigned I = 0, N = TemplateArgs.size(); I != N; ++I)
      if (!isSubstitutedTemplateArgument(
              Ctx, TemplateArgs[I], PTST->template_arguments()[I], Args, Depth))
        return false;
    return true;
  }

  // FIXME: Handle more cases.
  return false;
}

static bool isSubstitutedTemplateArgument(ASTContext &Ctx, TemplateArgument Arg,
                                          TemplateArgument Pattern,
                                          ArrayRef<TemplateArgument> Args,
                                          unsigned Depth) {
  Arg = Ctx.getCanonicalTemplateArgument(Arg);
  Pattern = Ctx.getCanonicalTemplateArgument(Pattern);
  if (Arg.structurallyEquals(Pattern))
    return true;

  if (Pattern.getKind() == TemplateArgument::Expression) {
    if (auto *DRE =
            dyn_cast<DeclRefExpr>(Pattern.getAsExpr()->IgnoreParenImpCasts())) {
      if (auto *NTTP = dyn_cast<NonTypeTemplateParmDecl>(DRE->getDecl()))
        return NTTP->getDepth() == Depth && Args.size() > NTTP->getIndex() &&
               Args[NTTP->getIndex()].structurallyEquals(Arg);
    }
  }

  if (Arg.getKind() != Pattern.getKind())
    return false;

  if (Arg.getKind() == TemplateArgument::Type)
    return isSubstitutedType(Ctx, Arg.getAsType(), Pattern.getAsType(), Args,
                             Depth);

  if (Arg.getKind() == TemplateArgument::Template) {
    TemplateDecl *PatTD = Pattern.getAsTemplate().getAsTemplateDecl();
    if (auto *TTPD = dyn_cast_or_null<TemplateTemplateParmDecl>(PatTD))
      return TTPD->getDepth() == Depth && Args.size() > TTPD->getIndex() &&
             Ctx.getCanonicalTemplateArgument(Args[TTPD->getIndex()])
                 .structurallyEquals(Arg);
  }

  // FIXME: Handle more cases.
  return false;
}

/// Make a best-effort determination of whether the type T can be produced by
/// substituting Args into the default argument of Param.
static bool isSubstitutedDefaultArgument(ASTContext &Ctx, TemplateArgument Arg,
                                         const NamedDecl *Param,
                                         ArrayRef<TemplateArgument> Args,
                                         unsigned Depth) {
  // An empty pack is equivalent to not providing a pack argument.
  if (Arg.getKind() == TemplateArgument::Pack && Arg.pack_size() == 0)
    return true;

  if (auto *TTPD = dyn_cast<TemplateTypeParmDecl>(Param)) {
    return TTPD->hasDefaultArgument() &&
           isSubstitutedTemplateArgument(Ctx, Arg, TTPD->getDefaultArgument(),
                                         Args, Depth);
  } else if (auto *TTPD = dyn_cast<TemplateTemplateParmDecl>(Param)) {
    return TTPD->hasDefaultArgument() &&
           isSubstitutedTemplateArgument(
               Ctx, Arg, TTPD->getDefaultArgument().getArgument(), Args, Depth);
  } else if (auto *NTTPD = dyn_cast<NonTypeTemplateParmDecl>(Param)) {
    return NTTPD->hasDefaultArgument() &&
           isSubstitutedTemplateArgument(Ctx, Arg, NTTPD->getDefaultArgument(),
                                         Args, Depth);
  }
  return false;
}

template <typename TA>
static void
printTo(raw_ostream &OS, ArrayRef<TA> Args, const PrintingPolicy &Policy,
        const TemplateParameterList *TPL, bool IsPack, unsigned ParmIndex) {
  // Drop trailing template arguments that match default arguments.
  if (TPL && Policy.SuppressDefaultTemplateArgs &&
      !Policy.PrintCanonicalTypes && !Args.empty() && !IsPack &&
      Args.size() <= TPL->size()) {
    ASTContext &Ctx = TPL->getParam(0)->getASTContext();
    llvm::SmallVector<TemplateArgument, 8> OrigArgs;
    for (const TA &A : Args)
      OrigArgs.push_back(getArgument(A));
    while (!Args.empty() &&
           isSubstitutedDefaultArgument(Ctx, getArgument(Args.back()),
                                        TPL->getParam(Args.size() - 1),
                                        OrigArgs, TPL->getDepth()))
      Args = Args.drop_back();
  }

  const char *Comma = Policy.MSVCFormatting ? "," : ", ";
  if (!IsPack)
    OS << '<';

  bool NeedSpace = false;
  bool FirstArg = true;
  for (const auto &Arg : Args) {
    // Print the argument into a string.
    SmallString<128> Buf;
    llvm::raw_svector_ostream ArgOS(Buf);
    const TemplateArgument &Argument = getArgument(Arg);
    if (Argument.getKind() == TemplateArgument::Pack) {
      if (Argument.pack_size() && !FirstArg)
        OS << Comma;
      printTo(ArgOS, Argument.getPackAsArray(), Policy, TPL,
              /*IsPack*/ true, ParmIndex);
    } else {
      if (!FirstArg)
        OS << Comma;
      // Tries to print the argument with location info if exists.
      printArgument(Arg, Policy, ArgOS,
                    TemplateParameterList::shouldIncludeTypeForArgument(
                        Policy, TPL, ParmIndex));
    }
    StringRef ArgString = ArgOS.str();

    // If this is the first argument and its string representation
    // begins with the global scope specifier ('::foo'), add a space
    // to avoid printing the diagraph '<:'.
    if (FirstArg && !ArgString.empty() && ArgString[0] == ':')
      OS << ' ';

    OS << ArgString;

    // If the last character of our string is '>', add another space to
    // keep the two '>''s separate tokens.
    if (!ArgString.empty()) {
      NeedSpace = Policy.SplitTemplateClosers && ArgString.back() == '>';
      FirstArg = false;
    }

    // Use same template parameter for all elements of Pack
    if (!IsPack)
      ParmIndex++;
  }

  if (!IsPack) {
    if (NeedSpace)
      OS << ' ';
    OS << '>';
  }
}

void clang::printTemplateArgumentList(raw_ostream &OS,
                                      const TemplateArgumentListInfo &Args,
                                      const PrintingPolicy &Policy,
                                      const TemplateParameterList *TPL) {
  printTemplateArgumentList(OS, Args.arguments(), Policy, TPL);
}

void clang::printTemplateArgumentList(raw_ostream &OS,
                                      ArrayRef<TemplateArgument> Args,
                                      const PrintingPolicy &Policy,
                                      const TemplateParameterList *TPL) {
  printTo(OS, Args, Policy, TPL, /*isPack*/ false, /*parmIndex*/ 0);
}

void clang::printTemplateArgumentList(raw_ostream &OS,
                                      ArrayRef<TemplateArgumentLoc> Args,
                                      const PrintingPolicy &Policy,
                                      const TemplateParameterList *TPL) {
  printTo(OS, Args, Policy, TPL, /*isPack*/ false, /*parmIndex*/ 0);
}

std::string Qualifiers::getAsString() const {
  LangOptions LO;
  return getAsString(PrintingPolicy(LO));
}

// Appends qualifiers to the given string, separated by spaces.  Will
// prefix a space if the string is non-empty.  Will not append a final
// space.
std::string Qualifiers::getAsString(const PrintingPolicy &Policy) const {
  SmallString<64> Buf;
  llvm::raw_svector_ostream StrOS(Buf);
  print(StrOS, Policy);
  return std::string(StrOS.str());
}

bool Qualifiers::isEmptyWhenPrinted(const PrintingPolicy &Policy) const {
  if (getCVRQualifiers())
    return false;

  if (getAddressSpace() != LangAS::Default)
    return false;

  if (getObjCGCAttr())
    return false;

  if (Qualifiers::ObjCLifetime lifetime = getObjCLifetime())
    if (!(lifetime == Qualifiers::OCL_Strong && Policy.SuppressStrongLifetime))
      return false;

  return true;
}

std::string Qualifiers::getAddrSpaceAsString(LangAS AS) {
  switch (AS) {
  case LangAS::Default:
    return "";
  case LangAS::opencl_global:
  case LangAS::sycl_global:
    return "__global";
  case LangAS::opencl_local:
  case LangAS::sycl_local:
    return "__local";
  case LangAS::opencl_private:
  case LangAS::sycl_private:
    return "__private";
  case LangAS::opencl_constant:
    return "__constant";
  case LangAS::opencl_generic:
    return "__generic";
  case LangAS::opencl_global_device:
  case LangAS::sycl_global_device:
    return "__global_device";
  case LangAS::opencl_global_host:
  case LangAS::sycl_global_host:
    return "__global_host";
  case LangAS::cuda_device:
    return "__device__";
  case LangAS::cuda_constant:
    return "__constant__";
  case LangAS::cuda_shared:
    return "__shared__";
  case LangAS::ptr32_sptr:
    return "__sptr __ptr32";
  case LangAS::ptr32_uptr:
    return "__uptr __ptr32";
  case LangAS::ptr64:
    return "__ptr64";
  case LangAS::hlsl_groupshared:
    return "groupshared";
  default:
    return std::to_string(toTargetAddressSpace(AS));
  }
}

// Appends qualifiers to the given string, separated by spaces.  Will
// prefix a space if the string is non-empty.  Will not append a final
// space.
void Qualifiers::print(raw_ostream &OS, const PrintingPolicy& Policy,
                       bool appendSpaceIfNonEmpty) const {
  bool addSpace = false;

  unsigned quals = getCVRQualifiers();
  if (quals) {
    AppendTypeQualList(OS, quals, Policy.Restrict);
    addSpace = true;
  }
  if (hasUnaligned()) {
    if (addSpace)
      OS << ' ';
    OS << "__unaligned";
    addSpace = true;
  }
  auto ASStr = getAddrSpaceAsString(getAddressSpace());
  if (!ASStr.empty()) {
    if (addSpace)
      OS << ' ';
    addSpace = true;
    // Wrap target address space into an attribute syntax
    if (isTargetAddressSpace(getAddressSpace()))
      OS << "__attribute__((address_space(" << ASStr << ")))";
    else
      OS << ASStr;
  }

  if (Qualifiers::GC gc = getObjCGCAttr()) {
    if (addSpace)
      OS << ' ';
    addSpace = true;
    if (gc == Qualifiers::Weak)
      OS << "__weak";
    else
      OS << "__strong";
  }
  if (Qualifiers::ObjCLifetime lifetime = getObjCLifetime()) {
    if (!(lifetime == Qualifiers::OCL_Strong && Policy.SuppressStrongLifetime)){
      if (addSpace)
        OS << ' ';
      addSpace = true;
    }

    switch (lifetime) {
    case Qualifiers::OCL_None: llvm_unreachable("none but true");
    case Qualifiers::OCL_ExplicitNone: OS << "__unsafe_unretained"; break;
    case Qualifiers::OCL_Strong:
      if (!Policy.SuppressStrongLifetime)
        OS << "__strong";
      break;

    case Qualifiers::OCL_Weak: OS << "__weak"; break;
    case Qualifiers::OCL_Autoreleasing: OS << "__autoreleasing"; break;
    }
  }

  if (appendSpaceIfNonEmpty && addSpace)
    OS << ' ';
}

std::string QualType::getAsString() const {
  return getAsString(split(), LangOptions());
}

std::string QualType::getAsString(const PrintingPolicy &Policy) const {
  std::string S;
  getAsStringInternal(S, Policy);
  return S;
}

std::string QualType::getAsString(const Type *ty, Qualifiers qs,
                                  const PrintingPolicy &Policy) {
  std::string buffer;
  getAsStringInternal(ty, qs, buffer, Policy);
  return buffer;
}

void QualType::print(raw_ostream &OS, const PrintingPolicy &Policy,
                     const Twine &PlaceHolder, unsigned Indentation) const {
  print(splitAccordingToPolicy(*this, Policy), OS, Policy, PlaceHolder,
        Indentation);
}

void QualType::print(const Type *ty, Qualifiers qs,
                     raw_ostream &OS, const PrintingPolicy &policy,
                     const Twine &PlaceHolder, unsigned Indentation) {
  SmallString<128> PHBuf;
  StringRef PH = PlaceHolder.toStringRef(PHBuf);

  TypePrinter(policy, Indentation).print(ty, qs, OS, PH);
}

void QualType::getAsStringInternal(std::string &Str,
                                   const PrintingPolicy &Policy) const {
  return getAsStringInternal(splitAccordingToPolicy(*this, Policy), Str,
                             Policy);
}

void QualType::getAsStringInternal(const Type *ty, Qualifiers qs,
                                   std::string &buffer,
                                   const PrintingPolicy &policy) {
  SmallString<256> Buf;
  llvm::raw_svector_ostream StrOS(Buf);
  TypePrinter(policy).print(ty, qs, StrOS, buffer);
  std::string str = std::string(StrOS.str());
  buffer.swap(str);
}

raw_ostream &clang::operator<<(raw_ostream &OS, QualType QT) {
  SplitQualType S = QT.split();
  TypePrinter(LangOptions()).print(S.Ty, S.Quals, OS, /*PlaceHolder=*/"");
  return OS;
}<|MERGE_RESOLUTION|>--- conflicted
+++ resolved
@@ -142,19 +142,12 @@
   void print##CLASS##After(const CLASS##Type *T, raw_ostream &OS);
 #include "clang/AST/TypeNodes.inc"
 
-<<<<<<< HEAD
-  private:
-    void printBefore(const Type *ty, Qualifiers qs, raw_ostream &OS);
-    void printAfter(const Type *ty, Qualifiers qs, raw_ostream &OS);
-
-    void printEPIType(const VectorType *T, raw_ostream &OS);
-  };
-=======
 private:
   void printBefore(const Type *ty, Qualifiers qs, raw_ostream &OS);
   void printAfter(const Type *ty, Qualifiers qs, raw_ostream &OS);
+
+  void printEPIType(const VectorType *T, raw_ostream &OS);
 };
->>>>>>> 27431ff0
 
 } // namespace
 

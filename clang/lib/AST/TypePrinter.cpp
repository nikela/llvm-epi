//===- TypePrinter.cpp - Pretty-Print Clang Types -------------------------===//
//
// Part of the LLVM Project, under the Apache License v2.0 with LLVM Exceptions.
// See https://llvm.org/LICENSE.txt for license information.
// SPDX-License-Identifier: Apache-2.0 WITH LLVM-exception
//
//===----------------------------------------------------------------------===//
//
// This contains code to print types from Clang's type system.
//
//===----------------------------------------------------------------------===//

#include "clang/AST/ASTContext.h"
#include "clang/AST/Attr.h"
#include "clang/AST/Decl.h"
#include "clang/AST/DeclBase.h"
#include "clang/AST/DeclCXX.h"
#include "clang/AST/DeclObjC.h"
#include "clang/AST/DeclTemplate.h"
#include "clang/AST/Expr.h"
#include "clang/AST/NestedNameSpecifier.h"
#include "clang/AST/PrettyPrinter.h"
#include "clang/AST/TemplateBase.h"
#include "clang/AST/TemplateName.h"
#include "clang/AST/Type.h"
#include "clang/Basic/AddressSpaces.h"
#include "clang/Basic/ExceptionSpecificationType.h"
#include "clang/Basic/IdentifierTable.h"
#include "clang/Basic/LLVM.h"
#include "clang/Basic/LangOptions.h"
#include "clang/Basic/SourceLocation.h"
#include "clang/Basic/SourceManager.h"
#include "clang/Basic/Specifiers.h"
#include "llvm/ADT/ArrayRef.h"
#include "llvm/ADT/SmallString.h"
#include "llvm/ADT/StringRef.h"
#include "llvm/ADT/Twine.h"
#include "llvm/Support/Casting.h"
#include "llvm/Support/Compiler.h"
#include "llvm/Support/ErrorHandling.h"
#include "llvm/Support/SaveAndRestore.h"
#include "llvm/Support/raw_ostream.h"
#include <cassert>
#include <string>

using namespace clang;

namespace {

  /// RAII object that enables printing of the ARC __strong lifetime
  /// qualifier.
  class IncludeStrongLifetimeRAII {
    PrintingPolicy &Policy;
    bool Old;

  public:
    explicit IncludeStrongLifetimeRAII(PrintingPolicy &Policy)
        : Policy(Policy), Old(Policy.SuppressStrongLifetime) {
        if (!Policy.SuppressLifetimeQualifiers)
          Policy.SuppressStrongLifetime = false;
    }

    ~IncludeStrongLifetimeRAII() {
      Policy.SuppressStrongLifetime = Old;
    }
  };

  class ParamPolicyRAII {
    PrintingPolicy &Policy;
    bool Old;

  public:
    explicit ParamPolicyRAII(PrintingPolicy &Policy)
        : Policy(Policy), Old(Policy.SuppressSpecifiers) {
      Policy.SuppressSpecifiers = false;
    }

    ~ParamPolicyRAII() {
      Policy.SuppressSpecifiers = Old;
    }
  };

  class ElaboratedTypePolicyRAII {
    PrintingPolicy &Policy;
    bool SuppressTagKeyword;
    bool SuppressScope;

  public:
    explicit ElaboratedTypePolicyRAII(PrintingPolicy &Policy) : Policy(Policy) {
      SuppressTagKeyword = Policy.SuppressTagKeyword;
      SuppressScope = Policy.SuppressScope;
      Policy.SuppressTagKeyword = true;
      Policy.SuppressScope = true;
    }

    ~ElaboratedTypePolicyRAII() {
      Policy.SuppressTagKeyword = SuppressTagKeyword;
      Policy.SuppressScope = SuppressScope;
    }
  };

  class TypePrinter {
    PrintingPolicy Policy;
    unsigned Indentation;
    bool HasEmptyPlaceHolder = false;
    bool InsideCCAttribute = false;

  public:
    explicit TypePrinter(const PrintingPolicy &Policy, unsigned Indentation = 0)
        : Policy(Policy), Indentation(Indentation) {}

    void print(const Type *ty, Qualifiers qs, raw_ostream &OS,
               StringRef PlaceHolder);
    void print(QualType T, raw_ostream &OS, StringRef PlaceHolder);

    static bool canPrefixQualifiers(const Type *T, bool &NeedARCStrongQualifier);
    void spaceBeforePlaceHolder(raw_ostream &OS);
    void printTypeSpec(NamedDecl *D, raw_ostream &OS);
    void printTemplateId(const TemplateSpecializationType *T, raw_ostream &OS,
                         bool FullyQualify);

    void printBefore(QualType T, raw_ostream &OS);
    void printAfter(QualType T, raw_ostream &OS);
    void AppendScope(DeclContext *DC, raw_ostream &OS,
                     DeclarationName NameInScope);
    void printTag(TagDecl *T, raw_ostream &OS);
    void printFunctionAfter(const FunctionType::ExtInfo &Info, raw_ostream &OS);
#define ABSTRACT_TYPE(CLASS, PARENT)
#define TYPE(CLASS, PARENT) \
    void print##CLASS##Before(const CLASS##Type *T, raw_ostream &OS); \
    void print##CLASS##After(const CLASS##Type *T, raw_ostream &OS);
#include "clang/AST/TypeNodes.inc"

  private:
    void printBefore(const Type *ty, Qualifiers qs, raw_ostream &OS);
    void printAfter(const Type *ty, Qualifiers qs, raw_ostream &OS);

    void printEPIType(const VectorType *T, raw_ostream &OS);
  };

} // namespace

static void AppendTypeQualList(raw_ostream &OS, unsigned TypeQuals,
                               bool HasRestrictKeyword) {
  bool appendSpace = false;
  if (TypeQuals & Qualifiers::Const) {
    OS << "const";
    appendSpace = true;
  }
  if (TypeQuals & Qualifiers::Volatile) {
    if (appendSpace) OS << ' ';
    OS << "volatile";
    appendSpace = true;
  }
  if (TypeQuals & Qualifiers::Restrict) {
    if (appendSpace) OS << ' ';
    if (HasRestrictKeyword) {
      OS << "restrict";
    } else {
      OS << "__restrict";
    }
  }
}

void TypePrinter::spaceBeforePlaceHolder(raw_ostream &OS) {
  if (!HasEmptyPlaceHolder)
    OS << ' ';
}

static SplitQualType splitAccordingToPolicy(QualType QT,
                                            const PrintingPolicy &Policy) {
  if (Policy.PrintCanonicalTypes)
    QT = QT.getCanonicalType();
  return QT.split();
}

void TypePrinter::print(QualType t, raw_ostream &OS, StringRef PlaceHolder) {
  SplitQualType split = splitAccordingToPolicy(t, Policy);
  print(split.Ty, split.Quals, OS, PlaceHolder);
}

void TypePrinter::print(const Type *T, Qualifiers Quals, raw_ostream &OS,
                        StringRef PlaceHolder) {
  if (!T) {
    OS << "NULL TYPE";
    return;
  }

  SaveAndRestore<bool> PHVal(HasEmptyPlaceHolder, PlaceHolder.empty());

  printBefore(T, Quals, OS);
  OS << PlaceHolder;
  printAfter(T, Quals, OS);
}

bool TypePrinter::canPrefixQualifiers(const Type *T,
                                      bool &NeedARCStrongQualifier) {
  // CanPrefixQualifiers - We prefer to print type qualifiers before the type,
  // so that we get "const int" instead of "int const", but we can't do this if
  // the type is complex.  For example if the type is "int*", we *must* print
  // "int * const", printing "const int *" is different.  Only do this when the
  // type expands to a simple string.
  bool CanPrefixQualifiers = false;
  NeedARCStrongQualifier = false;
  const Type *UnderlyingType = T;
  if (const auto *AT = dyn_cast<AutoType>(T))
    UnderlyingType = AT->desugar().getTypePtr();
  if (const auto *Subst = dyn_cast<SubstTemplateTypeParmType>(T))
    UnderlyingType = Subst->getReplacementType().getTypePtr();
  Type::TypeClass TC = UnderlyingType->getTypeClass();

  switch (TC) {
    case Type::Auto:
    case Type::Builtin:
    case Type::Complex:
    case Type::UnresolvedUsing:
    case Type::Using:
    case Type::Typedef:
    case Type::TypeOfExpr:
    case Type::TypeOf:
    case Type::Decltype:
    case Type::UnaryTransform:
    case Type::Record:
    case Type::Enum:
    case Type::Elaborated:
    case Type::TemplateTypeParm:
    case Type::SubstTemplateTypeParmPack:
    case Type::DeducedTemplateSpecialization:
    case Type::TemplateSpecialization:
    case Type::InjectedClassName:
    case Type::DependentName:
    case Type::DependentTemplateSpecialization:
    case Type::ObjCObject:
    case Type::ObjCTypeParam:
    case Type::ObjCInterface:
    case Type::Atomic:
    case Type::Pipe:
    case Type::BitInt:
    case Type::DependentBitInt:
    case Type::BTFTagAttributed:
      CanPrefixQualifiers = true;
      break;

    case Type::ObjCObjectPointer:
      CanPrefixQualifiers = T->isObjCIdType() || T->isObjCClassType() ||
        T->isObjCQualifiedIdType() || T->isObjCQualifiedClassType();
      break;

    case Type::VariableArray:
    case Type::DependentSizedArray:
      NeedARCStrongQualifier = true;
      LLVM_FALLTHROUGH;

    case Type::ConstantArray:
    case Type::IncompleteArray:
      return canPrefixQualifiers(
          cast<ArrayType>(UnderlyingType)->getElementType().getTypePtr(),
          NeedARCStrongQualifier);

    case Type::Adjusted:
    case Type::Decayed:
    case Type::Pointer:
    case Type::BlockPointer:
    case Type::LValueReference:
    case Type::RValueReference:
    case Type::MemberPointer:
    case Type::DependentAddressSpace:
    case Type::DependentVector:
    case Type::DependentSizedExtVector:
    case Type::Vector:
    case Type::ExtVector:
    case Type::ConstantMatrix:
    case Type::DependentSizedMatrix:
    case Type::FunctionProto:
    case Type::FunctionNoProto:
    case Type::Paren:
    case Type::PackExpansion:
    case Type::SubstTemplateTypeParm:
    case Type::MacroQualified:
      CanPrefixQualifiers = false;
      break;

    case Type::Attributed: {
      // We still want to print the address_space before the type if it is an
      // address_space attribute.
      const auto *AttrTy = cast<AttributedType>(UnderlyingType);
      CanPrefixQualifiers = AttrTy->getAttrKind() == attr::AddressSpace;
    }
  }

  return CanPrefixQualifiers;
}

void TypePrinter::printBefore(QualType T, raw_ostream &OS) {
  SplitQualType Split = splitAccordingToPolicy(T, Policy);

  // If we have cv1 T, where T is substituted for cv2 U, only print cv1 - cv2
  // at this level.
  Qualifiers Quals = Split.Quals;
  if (const auto *Subst = dyn_cast<SubstTemplateTypeParmType>(Split.Ty))
    Quals -= QualType(Subst, 0).getQualifiers();

  printBefore(Split.Ty, Quals, OS);
}

/// Prints the part of the type string before an identifier, e.g. for
/// "int foo[10]" it prints "int ".
void TypePrinter::printBefore(const Type *T,Qualifiers Quals, raw_ostream &OS) {
  if (Policy.SuppressSpecifiers && T->isSpecifierType())
    return;

  SaveAndRestore<bool> PrevPHIsEmpty(HasEmptyPlaceHolder);

  // Print qualifiers as appropriate.

  bool CanPrefixQualifiers = false;
  bool NeedARCStrongQualifier = false;
  CanPrefixQualifiers = canPrefixQualifiers(T, NeedARCStrongQualifier);

  if (CanPrefixQualifiers && !Quals.empty()) {
    if (NeedARCStrongQualifier) {
      IncludeStrongLifetimeRAII Strong(Policy);
      Quals.print(OS, Policy, /*appendSpaceIfNonEmpty=*/true);
    } else {
      Quals.print(OS, Policy, /*appendSpaceIfNonEmpty=*/true);
    }
  }

  bool hasAfterQuals = false;
  if (!CanPrefixQualifiers && !Quals.empty()) {
    hasAfterQuals = !Quals.isEmptyWhenPrinted(Policy);
    if (hasAfterQuals)
      HasEmptyPlaceHolder = false;
  }

  switch (T->getTypeClass()) {
#define ABSTRACT_TYPE(CLASS, PARENT)
#define TYPE(CLASS, PARENT) case Type::CLASS: \
    print##CLASS##Before(cast<CLASS##Type>(T), OS); \
    break;
#include "clang/AST/TypeNodes.inc"
  }

  if (hasAfterQuals) {
    if (NeedARCStrongQualifier) {
      IncludeStrongLifetimeRAII Strong(Policy);
      Quals.print(OS, Policy, /*appendSpaceIfNonEmpty=*/!PrevPHIsEmpty.get());
    } else {
      Quals.print(OS, Policy, /*appendSpaceIfNonEmpty=*/!PrevPHIsEmpty.get());
    }
  }
}

void TypePrinter::printAfter(QualType t, raw_ostream &OS) {
  SplitQualType split = splitAccordingToPolicy(t, Policy);
  printAfter(split.Ty, split.Quals, OS);
}

/// Prints the part of the type string after an identifier, e.g. for
/// "int foo[10]" it prints "[10]".
void TypePrinter::printAfter(const Type *T, Qualifiers Quals, raw_ostream &OS) {
  switch (T->getTypeClass()) {
#define ABSTRACT_TYPE(CLASS, PARENT)
#define TYPE(CLASS, PARENT) case Type::CLASS: \
    print##CLASS##After(cast<CLASS##Type>(T), OS); \
    break;
#include "clang/AST/TypeNodes.inc"
  }
}

void TypePrinter::printBuiltinBefore(const BuiltinType *T, raw_ostream &OS) {
  OS << T->getName(Policy);
  spaceBeforePlaceHolder(OS);
}

void TypePrinter::printBuiltinAfter(const BuiltinType *T, raw_ostream &OS) {}

void TypePrinter::printComplexBefore(const ComplexType *T, raw_ostream &OS) {
  OS << "_Complex ";
  printBefore(T->getElementType(), OS);
}

void TypePrinter::printComplexAfter(const ComplexType *T, raw_ostream &OS) {
  printAfter(T->getElementType(), OS);
}

void TypePrinter::printPointerBefore(const PointerType *T, raw_ostream &OS) {
  IncludeStrongLifetimeRAII Strong(Policy);
  SaveAndRestore<bool> NonEmptyPH(HasEmptyPlaceHolder, false);
  printBefore(T->getPointeeType(), OS);
  // Handle things like 'int (*A)[4];' correctly.
  // FIXME: this should include vectors, but vectors use attributes I guess.
  if (isa<ArrayType>(T->getPointeeType()))
    OS << '(';
  OS << '*';
}

void TypePrinter::printPointerAfter(const PointerType *T, raw_ostream &OS) {
  IncludeStrongLifetimeRAII Strong(Policy);
  SaveAndRestore<bool> NonEmptyPH(HasEmptyPlaceHolder, false);
  // Handle things like 'int (*A)[4];' correctly.
  // FIXME: this should include vectors, but vectors use attributes I guess.
  if (isa<ArrayType>(T->getPointeeType()))
    OS << ')';
  printAfter(T->getPointeeType(), OS);
}

void TypePrinter::printBlockPointerBefore(const BlockPointerType *T,
                                          raw_ostream &OS) {
  SaveAndRestore<bool> NonEmptyPH(HasEmptyPlaceHolder, false);
  printBefore(T->getPointeeType(), OS);
  OS << '^';
}

void TypePrinter::printBlockPointerAfter(const BlockPointerType *T,
                                          raw_ostream &OS) {
  SaveAndRestore<bool> NonEmptyPH(HasEmptyPlaceHolder, false);
  printAfter(T->getPointeeType(), OS);
}

// When printing a reference, the referenced type might also be a reference.
// If so, we want to skip that before printing the inner type.
static QualType skipTopLevelReferences(QualType T) {
  if (auto *Ref = T->getAs<ReferenceType>())
    return skipTopLevelReferences(Ref->getPointeeTypeAsWritten());
  return T;
}

void TypePrinter::printLValueReferenceBefore(const LValueReferenceType *T,
                                             raw_ostream &OS) {
  IncludeStrongLifetimeRAII Strong(Policy);
  SaveAndRestore<bool> NonEmptyPH(HasEmptyPlaceHolder, false);
  QualType Inner = skipTopLevelReferences(T->getPointeeTypeAsWritten());
  printBefore(Inner, OS);
  // Handle things like 'int (&A)[4];' correctly.
  // FIXME: this should include vectors, but vectors use attributes I guess.
  if (isa<ArrayType>(Inner))
    OS << '(';
  OS << '&';
}

void TypePrinter::printLValueReferenceAfter(const LValueReferenceType *T,
                                            raw_ostream &OS) {
  IncludeStrongLifetimeRAII Strong(Policy);
  SaveAndRestore<bool> NonEmptyPH(HasEmptyPlaceHolder, false);
  QualType Inner = skipTopLevelReferences(T->getPointeeTypeAsWritten());
  // Handle things like 'int (&A)[4];' correctly.
  // FIXME: this should include vectors, but vectors use attributes I guess.
  if (isa<ArrayType>(Inner))
    OS << ')';
  printAfter(Inner, OS);
}

void TypePrinter::printRValueReferenceBefore(const RValueReferenceType *T,
                                             raw_ostream &OS) {
  IncludeStrongLifetimeRAII Strong(Policy);
  SaveAndRestore<bool> NonEmptyPH(HasEmptyPlaceHolder, false);
  QualType Inner = skipTopLevelReferences(T->getPointeeTypeAsWritten());
  printBefore(Inner, OS);
  // Handle things like 'int (&&A)[4];' correctly.
  // FIXME: this should include vectors, but vectors use attributes I guess.
  if (isa<ArrayType>(Inner))
    OS << '(';
  OS << "&&";
}

void TypePrinter::printRValueReferenceAfter(const RValueReferenceType *T,
                                            raw_ostream &OS) {
  IncludeStrongLifetimeRAII Strong(Policy);
  SaveAndRestore<bool> NonEmptyPH(HasEmptyPlaceHolder, false);
  QualType Inner = skipTopLevelReferences(T->getPointeeTypeAsWritten());
  // Handle things like 'int (&&A)[4];' correctly.
  // FIXME: this should include vectors, but vectors use attributes I guess.
  if (isa<ArrayType>(Inner))
    OS << ')';
  printAfter(Inner, OS);
}

void TypePrinter::printMemberPointerBefore(const MemberPointerType *T,
                                           raw_ostream &OS) {
  IncludeStrongLifetimeRAII Strong(Policy);
  SaveAndRestore<bool> NonEmptyPH(HasEmptyPlaceHolder, false);
  printBefore(T->getPointeeType(), OS);
  // Handle things like 'int (Cls::*A)[4];' correctly.
  // FIXME: this should include vectors, but vectors use attributes I guess.
  if (isa<ArrayType>(T->getPointeeType()))
    OS << '(';

  PrintingPolicy InnerPolicy(Policy);
  InnerPolicy.IncludeTagDefinition = false;
  TypePrinter(InnerPolicy).print(QualType(T->getClass(), 0), OS, StringRef());

  OS << "::*";
}

void TypePrinter::printMemberPointerAfter(const MemberPointerType *T,
                                          raw_ostream &OS) {
  IncludeStrongLifetimeRAII Strong(Policy);
  SaveAndRestore<bool> NonEmptyPH(HasEmptyPlaceHolder, false);
  // Handle things like 'int (Cls::*A)[4];' correctly.
  // FIXME: this should include vectors, but vectors use attributes I guess.
  if (isa<ArrayType>(T->getPointeeType()))
    OS << ')';
  printAfter(T->getPointeeType(), OS);
}

void TypePrinter::printConstantArrayBefore(const ConstantArrayType *T,
                                           raw_ostream &OS) {
  IncludeStrongLifetimeRAII Strong(Policy);
  printBefore(T->getElementType(), OS);
}

void TypePrinter::printConstantArrayAfter(const ConstantArrayType *T,
                                          raw_ostream &OS) {
  OS << '[';
  if (T->getIndexTypeQualifiers().hasQualifiers()) {
    AppendTypeQualList(OS, T->getIndexTypeCVRQualifiers(),
                       Policy.Restrict);
    OS << ' ';
  }

  if (T->getSizeModifier() == ArrayType::Static)
    OS << "static ";

  OS << T->getSize().getZExtValue() << ']';
  printAfter(T->getElementType(), OS);
}

void TypePrinter::printIncompleteArrayBefore(const IncompleteArrayType *T,
                                             raw_ostream &OS) {
  IncludeStrongLifetimeRAII Strong(Policy);
  printBefore(T->getElementType(), OS);
}

void TypePrinter::printIncompleteArrayAfter(const IncompleteArrayType *T,
                                            raw_ostream &OS) {
  OS << "[]";
  printAfter(T->getElementType(), OS);
}

void TypePrinter::printVariableArrayBefore(const VariableArrayType *T,
                                           raw_ostream &OS) {
  IncludeStrongLifetimeRAII Strong(Policy);
  printBefore(T->getElementType(), OS);
}

void TypePrinter::printVariableArrayAfter(const VariableArrayType *T,
                                          raw_ostream &OS) {
  OS << '[';
  if (T->getIndexTypeQualifiers().hasQualifiers()) {
    AppendTypeQualList(OS, T->getIndexTypeCVRQualifiers(), Policy.Restrict);
    OS << ' ';
  }

  if (T->getSizeModifier() == VariableArrayType::Static)
    OS << "static ";
  else if (T->getSizeModifier() == VariableArrayType::Star)
    OS << '*';

  if (T->getSizeExpr())
    T->getSizeExpr()->printPretty(OS, nullptr, Policy);
  OS << ']';

  printAfter(T->getElementType(), OS);
}

void TypePrinter::printAdjustedBefore(const AdjustedType *T, raw_ostream &OS) {
  // Print the adjusted representation, otherwise the adjustment will be
  // invisible.
  printBefore(T->getAdjustedType(), OS);
}

void TypePrinter::printAdjustedAfter(const AdjustedType *T, raw_ostream &OS) {
  printAfter(T->getAdjustedType(), OS);
}

void TypePrinter::printDecayedBefore(const DecayedType *T, raw_ostream &OS) {
  // Print as though it's a pointer.
  printAdjustedBefore(T, OS);
}

void TypePrinter::printDecayedAfter(const DecayedType *T, raw_ostream &OS) {
  printAdjustedAfter(T, OS);
}

void TypePrinter::printDependentSizedArrayBefore(
                                               const DependentSizedArrayType *T,
                                               raw_ostream &OS) {
  IncludeStrongLifetimeRAII Strong(Policy);
  printBefore(T->getElementType(), OS);
}

void TypePrinter::printDependentSizedArrayAfter(
                                               const DependentSizedArrayType *T,
                                               raw_ostream &OS) {
  OS << '[';
  if (T->getSizeExpr())
    T->getSizeExpr()->printPretty(OS, nullptr, Policy);
  OS << ']';
  printAfter(T->getElementType(), OS);
}

void TypePrinter::printDependentAddressSpaceBefore(
    const DependentAddressSpaceType *T, raw_ostream &OS) {
  printBefore(T->getPointeeType(), OS);
}

void TypePrinter::printDependentAddressSpaceAfter(
    const DependentAddressSpaceType *T, raw_ostream &OS) {
  OS << " __attribute__((address_space(";
  if (T->getAddrSpaceExpr())
    T->getAddrSpaceExpr()->printPretty(OS, nullptr, Policy);
  OS << ")))";
  printAfter(T->getPointeeType(), OS);
}

void TypePrinter::printDependentSizedExtVectorBefore(
                                          const DependentSizedExtVectorType *T,
                                          raw_ostream &OS) {
  printBefore(T->getElementType(), OS);
}

void TypePrinter::printDependentSizedExtVectorAfter(
                                          const DependentSizedExtVectorType *T,
                                          raw_ostream &OS) {
  OS << " __attribute__((ext_vector_type(";
  if (T->getSizeExpr())
    T->getSizeExpr()->printPretty(OS, nullptr, Policy);
  OS << ")))";
  printAfter(T->getElementType(), OS);
}

void TypePrinter::printEPIType(const VectorType *T, raw_ostream &OS) {
  OS << "__epi_" << T->getNumElements() << "x";
  QualType ET = T->getElementType();
  // FIXME: This is gross and we should be using another approach for these
  // types. Perhaps calling them as __epi_1xfloat instead.
  if (ET->isHalfType()) {
    OS << "f16";
  } else if (ET->isBooleanType()) {
    OS << "i1";
  } else if (ET->isCharType()) {
    OS << "i8";
  } else if (ET->isIntegerType() || ET->isFloatingType()) {
    const BuiltinType *BT = cast<BuiltinType>(ET);
    switch (BT->getKind()) {
    default:
      llvm_unreachable("Unexpected builtin type");
    case BuiltinType::Short:
      OS << "i16";
      break;
    case BuiltinType::Int:
      OS << "i32";
      break;
    case BuiltinType::Long:
      OS << "i64";
      break;
    case BuiltinType::Float16:
      OS << "f16";
      break;
    case BuiltinType::Float:
      OS << "f32";
      break;
    case BuiltinType::Double:
      OS << "f64";
      break;
    }
  } else
    llvm_unreachable("Unexpected EPI base type");

  spaceBeforePlaceHolder(OS);
}

void TypePrinter::printVectorBefore(const VectorType *T, raw_ostream &OS) {
  switch (T->getVectorKind()) {
  case VectorType::AltiVecPixel:
    OS << "__vector __pixel ";
    break;
  case VectorType::AltiVecBool:
    OS << "__vector __bool ";
    printBefore(T->getElementType(), OS);
    break;
  case VectorType::AltiVecVector:
    OS << "__vector ";
    printBefore(T->getElementType(), OS);
    break;
  case VectorType::NeonVector:
    OS << "__attribute__((neon_vector_type("
       << T->getNumElements() << "))) ";
    printBefore(T->getElementType(), OS);
    break;
  case VectorType::NeonPolyVector:
    OS << "__attribute__((neon_polyvector_type(" <<
          T->getNumElements() << "))) ";
    printBefore(T->getElementType(), OS);
    break;
  case VectorType::EPIVector:
    printEPIType(T, OS);
    break;
  case VectorType::GenericVector: {
    // FIXME: We prefer to print the size directly here, but have no way
    // to get the size of the type.
    OS << "__attribute__((__vector_size__("
       << T->getNumElements()
       << " * sizeof(";
    print(T->getElementType(), OS, StringRef());
    OS << ")))) ";
    printBefore(T->getElementType(), OS);
    break;
  }
  case VectorType::SveFixedLengthDataVector:
  case VectorType::SveFixedLengthPredicateVector:
    // FIXME: We prefer to print the size directly here, but have no way
    // to get the size of the type.
    OS << "__attribute__((__arm_sve_vector_bits__(";

    if (T->getVectorKind() == VectorType::SveFixedLengthPredicateVector)
      // Predicates take a bit per byte of the vector size, multiply by 8 to
      // get the number of bits passed to the attribute.
      OS << T->getNumElements() * 8;
    else
      OS << T->getNumElements();

    OS << " * sizeof(";
    print(T->getElementType(), OS, StringRef());
    // Multiply by 8 for the number of bits.
    OS << ") * 8))) ";
    printBefore(T->getElementType(), OS);
  }
}

void TypePrinter::printVectorAfter(const VectorType *T, raw_ostream &OS) {
  printAfter(T->getElementType(), OS);
}

void TypePrinter::printDependentVectorBefore(
    const DependentVectorType *T, raw_ostream &OS) {
  switch (T->getVectorKind()) {
  case VectorType::AltiVecPixel:
    OS << "__vector __pixel ";
    break;
  case VectorType::AltiVecBool:
    OS << "__vector __bool ";
    printBefore(T->getElementType(), OS);
    break;
  case VectorType::AltiVecVector:
    OS << "__vector ";
    printBefore(T->getElementType(), OS);
    break;
  case VectorType::NeonVector:
    OS << "__attribute__((neon_vector_type(";
    if (T->getSizeExpr())
      T->getSizeExpr()->printPretty(OS, nullptr, Policy);
    OS << "))) ";
    printBefore(T->getElementType(), OS);
    break;
  case VectorType::NeonPolyVector:
    OS << "__attribute__((neon_polyvector_type(";
    if (T->getSizeExpr())
      T->getSizeExpr()->printPretty(OS, nullptr, Policy);
    OS << "))) ";
    printBefore(T->getElementType(), OS);
    break;
  case VectorType::EPIVector:
    llvm_unreachable("An EPI vector should never be dependent");
    break;
  case VectorType::GenericVector: {
    // FIXME: We prefer to print the size directly here, but have no way
    // to get the size of the type.
    OS << "__attribute__((__vector_size__(";
    if (T->getSizeExpr())
      T->getSizeExpr()->printPretty(OS, nullptr, Policy);
    OS << " * sizeof(";
    print(T->getElementType(), OS, StringRef());
    OS << ")))) ";
    printBefore(T->getElementType(), OS);
    break;
  }
  case VectorType::SveFixedLengthDataVector:
  case VectorType::SveFixedLengthPredicateVector:
    // FIXME: We prefer to print the size directly here, but have no way
    // to get the size of the type.
    OS << "__attribute__((__arm_sve_vector_bits__(";
    if (T->getSizeExpr()) {
      T->getSizeExpr()->printPretty(OS, nullptr, Policy);
      if (T->getVectorKind() == VectorType::SveFixedLengthPredicateVector)
        // Predicates take a bit per byte of the vector size, multiply by 8 to
        // get the number of bits passed to the attribute.
        OS << " * 8";
      OS << " * sizeof(";
      print(T->getElementType(), OS, StringRef());
      // Multiply by 8 for the number of bits.
      OS << ") * 8";
    }
    OS << "))) ";
    printBefore(T->getElementType(), OS);
  }
}

void TypePrinter::printDependentVectorAfter(
    const DependentVectorType *T, raw_ostream &OS) {
  printAfter(T->getElementType(), OS);
}

void TypePrinter::printExtVectorBefore(const ExtVectorType *T,
                                       raw_ostream &OS) {
  printBefore(T->getElementType(), OS);
}

void TypePrinter::printExtVectorAfter(const ExtVectorType *T, raw_ostream &OS) {
  printAfter(T->getElementType(), OS);
  OS << " __attribute__((ext_vector_type(";
  OS << T->getNumElements();
  OS << ")))";
}

void TypePrinter::printConstantMatrixBefore(const ConstantMatrixType *T,
                                            raw_ostream &OS) {
  printBefore(T->getElementType(), OS);
  OS << " __attribute__((matrix_type(";
  OS << T->getNumRows() << ", " << T->getNumColumns();
  OS << ")))";
}

void TypePrinter::printConstantMatrixAfter(const ConstantMatrixType *T,
                                           raw_ostream &OS) {
  printAfter(T->getElementType(), OS);
}

void TypePrinter::printDependentSizedMatrixBefore(
    const DependentSizedMatrixType *T, raw_ostream &OS) {
  printBefore(T->getElementType(), OS);
  OS << " __attribute__((matrix_type(";
  if (T->getRowExpr()) {
    T->getRowExpr()->printPretty(OS, nullptr, Policy);
  }
  OS << ", ";
  if (T->getColumnExpr()) {
    T->getColumnExpr()->printPretty(OS, nullptr, Policy);
  }
  OS << ")))";
}

void TypePrinter::printDependentSizedMatrixAfter(
    const DependentSizedMatrixType *T, raw_ostream &OS) {
  printAfter(T->getElementType(), OS);
}

void
FunctionProtoType::printExceptionSpecification(raw_ostream &OS,
                                               const PrintingPolicy &Policy)
                                                                         const {
  if (hasDynamicExceptionSpec()) {
    OS << " throw(";
    if (getExceptionSpecType() == EST_MSAny)
      OS << "...";
    else
      for (unsigned I = 0, N = getNumExceptions(); I != N; ++I) {
        if (I)
          OS << ", ";

        OS << getExceptionType(I).stream(Policy);
      }
    OS << ')';
  } else if (EST_NoThrow == getExceptionSpecType()) {
    OS << " __attribute__((nothrow))";
  } else if (isNoexceptExceptionSpec(getExceptionSpecType())) {
    OS << " noexcept";
    // FIXME:Is it useful to print out the expression for a non-dependent
    // noexcept specification?
    if (isComputedNoexcept(getExceptionSpecType())) {
      OS << '(';
      if (getNoexceptExpr())
        getNoexceptExpr()->printPretty(OS, nullptr, Policy);
      OS << ')';
    }
  }
}

void TypePrinter::printFunctionProtoBefore(const FunctionProtoType *T,
                                           raw_ostream &OS) {
  if (T->hasTrailingReturn()) {
    OS << "auto ";
    if (!HasEmptyPlaceHolder)
      OS << '(';
  } else {
    // If needed for precedence reasons, wrap the inner part in grouping parens.
    SaveAndRestore<bool> PrevPHIsEmpty(HasEmptyPlaceHolder, false);
    printBefore(T->getReturnType(), OS);
    if (!PrevPHIsEmpty.get())
      OS << '(';
  }
}

StringRef clang::getParameterABISpelling(ParameterABI ABI) {
  switch (ABI) {
  case ParameterABI::Ordinary:
    llvm_unreachable("asking for spelling of ordinary parameter ABI");
  case ParameterABI::SwiftContext:
    return "swift_context";
  case ParameterABI::SwiftAsyncContext:
    return "swift_async_context";
  case ParameterABI::SwiftErrorResult:
    return "swift_error_result";
  case ParameterABI::SwiftIndirectResult:
    return "swift_indirect_result";
  }
  llvm_unreachable("bad parameter ABI kind");
}

void TypePrinter::printFunctionProtoAfter(const FunctionProtoType *T,
                                          raw_ostream &OS) {
  // If needed for precedence reasons, wrap the inner part in grouping parens.
  if (!HasEmptyPlaceHolder)
    OS << ')';
  SaveAndRestore<bool> NonEmptyPH(HasEmptyPlaceHolder, false);

  OS << '(';
  {
    ParamPolicyRAII ParamPolicy(Policy);
    for (unsigned i = 0, e = T->getNumParams(); i != e; ++i) {
      if (i) OS << ", ";

      auto EPI = T->getExtParameterInfo(i);
      if (EPI.isConsumed()) OS << "__attribute__((ns_consumed)) ";
      if (EPI.isNoEscape())
        OS << "__attribute__((noescape)) ";
      auto ABI = EPI.getABI();
      if (ABI != ParameterABI::Ordinary)
        OS << "__attribute__((" << getParameterABISpelling(ABI) << ")) ";

      print(T->getParamType(i), OS, StringRef());
    }
  }

  if (T->isVariadic()) {
    if (T->getNumParams())
      OS << ", ";
    OS << "...";
  } else if (T->getNumParams() == 0 && Policy.UseVoidForZeroParams) {
    // Do not emit int() if we have a proto, emit 'int(void)'.
    OS << "void";
  }

  OS << ')';

  FunctionType::ExtInfo Info = T->getExtInfo();

  printFunctionAfter(Info, OS);

  if (!T->getMethodQuals().empty())
    OS << " " << T->getMethodQuals().getAsString();

  switch (T->getRefQualifier()) {
  case RQ_None:
    break;

  case RQ_LValue:
    OS << " &";
    break;

  case RQ_RValue:
    OS << " &&";
    break;
  }
  T->printExceptionSpecification(OS, Policy);

  if (T->hasTrailingReturn()) {
    OS << " -> ";
    print(T->getReturnType(), OS, StringRef());
  } else
    printAfter(T->getReturnType(), OS);
}

void TypePrinter::printFunctionAfter(const FunctionType::ExtInfo &Info,
                                     raw_ostream &OS) {
  if (!InsideCCAttribute) {
    switch (Info.getCC()) {
    case CC_C:
      // The C calling convention is the default on the vast majority of platforms
      // we support.  If the user wrote it explicitly, it will usually be printed
      // while traversing the AttributedType.  If the type has been desugared, let
      // the canonical spelling be the implicit calling convention.
      // FIXME: It would be better to be explicit in certain contexts, such as a
      // cdecl function typedef used to declare a member function with the
      // Microsoft C++ ABI.
      break;
    case CC_X86StdCall:
      OS << " __attribute__((stdcall))";
      break;
    case CC_X86FastCall:
      OS << " __attribute__((fastcall))";
      break;
    case CC_X86ThisCall:
      OS << " __attribute__((thiscall))";
      break;
    case CC_X86VectorCall:
      OS << " __attribute__((vectorcall))";
      break;
    case CC_X86Pascal:
      OS << " __attribute__((pascal))";
      break;
    case CC_AAPCS:
      OS << " __attribute__((pcs(\"aapcs\")))";
      break;
    case CC_AAPCS_VFP:
      OS << " __attribute__((pcs(\"aapcs-vfp\")))";
      break;
    case CC_AArch64VectorCall:
      OS << "__attribute__((aarch64_vector_pcs))";
      break;
    case CC_IntelOclBicc:
      OS << " __attribute__((intel_ocl_bicc))";
      break;
    case CC_Win64:
      OS << " __attribute__((ms_abi))";
      break;
    case CC_X86_64SysV:
      OS << " __attribute__((sysv_abi))";
      break;
    case CC_X86RegCall:
      OS << " __attribute__((regcall))";
      break;
    case CC_SpirFunction:
    case CC_OpenCLKernel:
      // Do nothing. These CCs are not available as attributes.
      break;
    case CC_Swift:
      OS << " __attribute__((swiftcall))";
      break;
    case CC_SwiftAsync:
      OS << "__attribute__((swiftasynccall))";
      break;
    case CC_PreserveMost:
      OS << " __attribute__((preserve_most))";
      break;
    case CC_PreserveAll:
      OS << " __attribute__((preserve_all))";
      break;
    case CC_EPIVectorCall:
      OS << "__attribute__((epi_vectorcall))";
      break;
    }
  }

  if (Info.getNoReturn())
    OS << " __attribute__((noreturn))";
  if (Info.getCmseNSCall())
    OS << " __attribute__((cmse_nonsecure_call))";
  if (Info.getProducesResult())
    OS << " __attribute__((ns_returns_retained))";
  if (Info.getRegParm())
    OS << " __attribute__((regparm ("
       << Info.getRegParm() << ")))";
  if (Info.getNoCallerSavedRegs())
    OS << " __attribute__((no_caller_saved_registers))";
  if (Info.getNoCfCheck())
    OS << " __attribute__((nocf_check))";
}

void TypePrinter::printFunctionNoProtoBefore(const FunctionNoProtoType *T,
                                             raw_ostream &OS) {
  // If needed for precedence reasons, wrap the inner part in grouping parens.
  SaveAndRestore<bool> PrevPHIsEmpty(HasEmptyPlaceHolder, false);
  printBefore(T->getReturnType(), OS);
  if (!PrevPHIsEmpty.get())
    OS << '(';
}

void TypePrinter::printFunctionNoProtoAfter(const FunctionNoProtoType *T,
                                            raw_ostream &OS) {
  // If needed for precedence reasons, wrap the inner part in grouping parens.
  if (!HasEmptyPlaceHolder)
    OS << ')';
  SaveAndRestore<bool> NonEmptyPH(HasEmptyPlaceHolder, false);

  OS << "()";
  printFunctionAfter(T->getExtInfo(), OS);
  printAfter(T->getReturnType(), OS);
}

void TypePrinter::printTypeSpec(NamedDecl *D, raw_ostream &OS) {

  // Compute the full nested-name-specifier for this type.
  // In C, this will always be empty except when the type
  // being printed is anonymous within other Record.
  if (!Policy.SuppressScope)
    AppendScope(D->getDeclContext(), OS, D->getDeclName());

  IdentifierInfo *II = D->getIdentifier();
  OS << II->getName();
  spaceBeforePlaceHolder(OS);
}

void TypePrinter::printUnresolvedUsingBefore(const UnresolvedUsingType *T,
                                             raw_ostream &OS) {
  printTypeSpec(T->getDecl(), OS);
}

void TypePrinter::printUnresolvedUsingAfter(const UnresolvedUsingType *T,
                                            raw_ostream &OS) {}

void TypePrinter::printUsingBefore(const UsingType *T, raw_ostream &OS) {
  // After `namespace b { using a::X }`, is the type X within B a::X or b::X?
  //
  // - b::X is more formally correct given the UsingType model
  // - b::X makes sense if "re-exporting" a symbol in a new namespace
  // - a::X makes sense if "importing" a symbol for convenience
  //
  // The "importing" use seems much more common, so we print a::X.
  // This could be a policy option, but the right choice seems to rest more
  // with the intent of the code than the caller.
  printTypeSpec(T->getFoundDecl()->getUnderlyingDecl(), OS);
}

void TypePrinter::printUsingAfter(const UsingType *T, raw_ostream &OS) {}

void TypePrinter::printTypedefBefore(const TypedefType *T, raw_ostream &OS) {
  printTypeSpec(T->getDecl(), OS);
}

void TypePrinter::printMacroQualifiedBefore(const MacroQualifiedType *T,
                                            raw_ostream &OS) {
  StringRef MacroName = T->getMacroIdentifier()->getName();
  OS << MacroName << " ";

  // Since this type is meant to print the macro instead of the whole attribute,
  // we trim any attributes and go directly to the original modified type.
  printBefore(T->getModifiedType(), OS);
}

void TypePrinter::printMacroQualifiedAfter(const MacroQualifiedType *T,
                                           raw_ostream &OS) {
  printAfter(T->getModifiedType(), OS);
}

void TypePrinter::printTypedefAfter(const TypedefType *T, raw_ostream &OS) {}

void TypePrinter::printTypeOfExprBefore(const TypeOfExprType *T,
                                        raw_ostream &OS) {
  OS << "typeof ";
  if (T->getUnderlyingExpr())
    T->getUnderlyingExpr()->printPretty(OS, nullptr, Policy);
  spaceBeforePlaceHolder(OS);
}

void TypePrinter::printTypeOfExprAfter(const TypeOfExprType *T,
                                       raw_ostream &OS) {}

void TypePrinter::printTypeOfBefore(const TypeOfType *T, raw_ostream &OS) {
  OS << "typeof(";
  print(T->getUnderlyingType(), OS, StringRef());
  OS << ')';
  spaceBeforePlaceHolder(OS);
}

void TypePrinter::printTypeOfAfter(const TypeOfType *T, raw_ostream &OS) {}

void TypePrinter::printDecltypeBefore(const DecltypeType *T, raw_ostream &OS) {
  OS << "decltype(";
  if (T->getUnderlyingExpr())
    T->getUnderlyingExpr()->printPretty(OS, nullptr, Policy);
  OS << ')';
  spaceBeforePlaceHolder(OS);
}

void TypePrinter::printDecltypeAfter(const DecltypeType *T, raw_ostream &OS) {}

void TypePrinter::printUnaryTransformBefore(const UnaryTransformType *T,
                                            raw_ostream &OS) {
  IncludeStrongLifetimeRAII Strong(Policy);

  switch (T->getUTTKind()) {
    case UnaryTransformType::EnumUnderlyingType:
      OS << "__underlying_type(";
      print(T->getBaseType(), OS, StringRef());
      OS << ')';
      spaceBeforePlaceHolder(OS);
      return;
  }

  printBefore(T->getBaseType(), OS);
}

void TypePrinter::printUnaryTransformAfter(const UnaryTransformType *T,
                                           raw_ostream &OS) {
  IncludeStrongLifetimeRAII Strong(Policy);

  switch (T->getUTTKind()) {
    case UnaryTransformType::EnumUnderlyingType:
      return;
  }

  printAfter(T->getBaseType(), OS);
}

void TypePrinter::printAutoBefore(const AutoType *T, raw_ostream &OS) {
  // If the type has been deduced, do not print 'auto'.
  if (!T->getDeducedType().isNull()) {
    printBefore(T->getDeducedType(), OS);
  } else {
    if (T->isConstrained()) {
      // FIXME: Track a TypeConstraint as type sugar, so that we can print the
      // type as it was written.
      T->getTypeConstraintConcept()->getDeclName().print(OS, Policy);
      auto Args = T->getTypeConstraintArguments();
      if (!Args.empty())
        printTemplateArgumentList(
            OS, Args, Policy,
            T->getTypeConstraintConcept()->getTemplateParameters());
      OS << ' ';
    }
    switch (T->getKeyword()) {
    case AutoTypeKeyword::Auto: OS << "auto"; break;
    case AutoTypeKeyword::DecltypeAuto: OS << "decltype(auto)"; break;
    case AutoTypeKeyword::GNUAutoType: OS << "__auto_type"; break;
    }
    spaceBeforePlaceHolder(OS);
  }
}

void TypePrinter::printAutoAfter(const AutoType *T, raw_ostream &OS) {
  // If the type has been deduced, do not print 'auto'.
  if (!T->getDeducedType().isNull())
    printAfter(T->getDeducedType(), OS);
}

void TypePrinter::printDeducedTemplateSpecializationBefore(
    const DeducedTemplateSpecializationType *T, raw_ostream &OS) {
  // If the type has been deduced, print the deduced type.
  if (!T->getDeducedType().isNull()) {
    printBefore(T->getDeducedType(), OS);
  } else {
    IncludeStrongLifetimeRAII Strong(Policy);
    T->getTemplateName().print(OS, Policy);
    spaceBeforePlaceHolder(OS);
  }
}

void TypePrinter::printDeducedTemplateSpecializationAfter(
    const DeducedTemplateSpecializationType *T, raw_ostream &OS) {
  // If the type has been deduced, print the deduced type.
  if (!T->getDeducedType().isNull())
    printAfter(T->getDeducedType(), OS);
}

void TypePrinter::printAtomicBefore(const AtomicType *T, raw_ostream &OS) {
  IncludeStrongLifetimeRAII Strong(Policy);

  OS << "_Atomic(";
  print(T->getValueType(), OS, StringRef());
  OS << ')';
  spaceBeforePlaceHolder(OS);
}

void TypePrinter::printAtomicAfter(const AtomicType *T, raw_ostream &OS) {}

void TypePrinter::printPipeBefore(const PipeType *T, raw_ostream &OS) {
  IncludeStrongLifetimeRAII Strong(Policy);

  if (T->isReadOnly())
    OS << "read_only ";
  else
    OS << "write_only ";
  OS << "pipe ";
  print(T->getElementType(), OS, StringRef());
  spaceBeforePlaceHolder(OS);
}

void TypePrinter::printPipeAfter(const PipeType *T, raw_ostream &OS) {}

void TypePrinter::printBitIntBefore(const BitIntType *T, raw_ostream &OS) {
  if (T->isUnsigned())
    OS << "unsigned ";
  OS << "_BitInt(" << T->getNumBits() << ")";
  spaceBeforePlaceHolder(OS);
}

void TypePrinter::printBitIntAfter(const BitIntType *T, raw_ostream &OS) {}

void TypePrinter::printDependentBitIntBefore(const DependentBitIntType *T,
                                             raw_ostream &OS) {
  if (T->isUnsigned())
    OS << "unsigned ";
  OS << "_BitInt(";
  T->getNumBitsExpr()->printPretty(OS, nullptr, Policy);
  OS << ")";
  spaceBeforePlaceHolder(OS);
}

void TypePrinter::printDependentBitIntAfter(const DependentBitIntType *T,
                                            raw_ostream &OS) {}

/// Appends the given scope to the end of a string.
void TypePrinter::AppendScope(DeclContext *DC, raw_ostream &OS,
                              DeclarationName NameInScope) {
  if (DC->isTranslationUnit())
    return;

  // FIXME: Consider replacing this with NamedDecl::printNestedNameSpecifier,
  // which can also print names for function and method scopes.
  if (DC->isFunctionOrMethod())
    return;

  if (Policy.Callbacks && Policy.Callbacks->isScopeVisible(DC))
    return;

  if (const auto *NS = dyn_cast<NamespaceDecl>(DC)) {
    if (Policy.SuppressUnwrittenScope && NS->isAnonymousNamespace())
      return AppendScope(DC->getParent(), OS, NameInScope);

    // Only suppress an inline namespace if the name has the same lookup
    // results in the enclosing namespace.
    if (Policy.SuppressInlineNamespace && NS->isInline() && NameInScope &&
        NS->isRedundantInlineQualifierFor(NameInScope))
      return AppendScope(DC->getParent(), OS, NameInScope);

    AppendScope(DC->getParent(), OS, NS->getDeclName());
    if (NS->getIdentifier())
      OS << NS->getName() << "::";
    else
      OS << "(anonymous namespace)::";
  } else if (const auto *Spec = dyn_cast<ClassTemplateSpecializationDecl>(DC)) {
    AppendScope(DC->getParent(), OS, Spec->getDeclName());
    IncludeStrongLifetimeRAII Strong(Policy);
    OS << Spec->getIdentifier()->getName();
    const TemplateArgumentList &TemplateArgs = Spec->getTemplateArgs();
    printTemplateArgumentList(
        OS, TemplateArgs.asArray(), Policy,
        Spec->getSpecializedTemplate()->getTemplateParameters());
    OS << "::";
  } else if (const auto *Tag = dyn_cast<TagDecl>(DC)) {
    AppendScope(DC->getParent(), OS, Tag->getDeclName());
    if (TypedefNameDecl *Typedef = Tag->getTypedefNameForAnonDecl())
      OS << Typedef->getIdentifier()->getName() << "::";
    else if (Tag->getIdentifier())
      OS << Tag->getIdentifier()->getName() << "::";
    else
      return;
  } else {
    AppendScope(DC->getParent(), OS, NameInScope);
  }
}

void TypePrinter::printTag(TagDecl *D, raw_ostream &OS) {
  if (Policy.IncludeTagDefinition) {
    PrintingPolicy SubPolicy = Policy;
    SubPolicy.IncludeTagDefinition = false;
    D->print(OS, SubPolicy, Indentation);
    spaceBeforePlaceHolder(OS);
    return;
  }

  bool HasKindDecoration = false;

  // We don't print tags unless this is an elaborated type.
  // In C, we just assume every RecordType is an elaborated type.
  if (!Policy.SuppressTagKeyword && !D->getTypedefNameForAnonDecl()) {
    HasKindDecoration = true;
    OS << D->getKindName();
    OS << ' ';
  }

  // Compute the full nested-name-specifier for this type.
  // In C, this will always be empty except when the type
  // being printed is anonymous within other Record.
  if (!Policy.SuppressScope)
    AppendScope(D->getDeclContext(), OS, D->getDeclName());

  if (const IdentifierInfo *II = D->getIdentifier())
    OS << II->getName();
  else if (TypedefNameDecl *Typedef = D->getTypedefNameForAnonDecl()) {
    assert(Typedef->getIdentifier() && "Typedef without identifier?");
    OS << Typedef->getIdentifier()->getName();
  } else {
    // Make an unambiguous representation for anonymous types, e.g.
    //   (anonymous enum at /usr/include/string.h:120:9)
    OS << (Policy.MSVCFormatting ? '`' : '(');

    if (isa<CXXRecordDecl>(D) && cast<CXXRecordDecl>(D)->isLambda()) {
      OS << "lambda";
      HasKindDecoration = true;
    } else if ((isa<RecordDecl>(D) && cast<RecordDecl>(D)->isAnonymousStructOrUnion())) {
      OS << "anonymous";
    } else {
      OS << "unnamed";
    }

    if (Policy.AnonymousTagLocations) {
      // Suppress the redundant tag keyword if we just printed one.
      // We don't have to worry about ElaboratedTypes here because you can't
      // refer to an anonymous type with one.
      if (!HasKindDecoration)
        OS << " " << D->getKindName();

      PresumedLoc PLoc = D->getASTContext().getSourceManager().getPresumedLoc(
          D->getLocation());
      if (PLoc.isValid()) {
        OS << " at ";
        StringRef File = PLoc.getFilename();
        if (auto *Callbacks = Policy.Callbacks)
          OS << Callbacks->remapPath(File);
        else
          OS << File;
        OS << ':' << PLoc.getLine() << ':' << PLoc.getColumn();
      }
    }

    OS << (Policy.MSVCFormatting ? '\'' : ')');
  }

  // If this is a class template specialization, print the template
  // arguments.
  if (const auto *Spec = dyn_cast<ClassTemplateSpecializationDecl>(D)) {
    ArrayRef<TemplateArgument> Args;
    TypeSourceInfo *TAW = Spec->getTypeAsWritten();
    if (!Policy.PrintCanonicalTypes && TAW) {
      const TemplateSpecializationType *TST =
        cast<TemplateSpecializationType>(TAW->getType());
      Args = TST->template_arguments();
    } else {
      const TemplateArgumentList &TemplateArgs = Spec->getTemplateArgs();
      Args = TemplateArgs.asArray();
    }
    IncludeStrongLifetimeRAII Strong(Policy);
    printTemplateArgumentList(
        OS, Args, Policy,
        Spec->getSpecializedTemplate()->getTemplateParameters());
  }

  spaceBeforePlaceHolder(OS);
}

void TypePrinter::printRecordBefore(const RecordType *T, raw_ostream &OS) {
  // Print the preferred name if we have one for this type.
  if (Policy.UsePreferredNames) {
    for (const auto *PNA : T->getDecl()->specific_attrs<PreferredNameAttr>()) {
      if (!declaresSameEntity(PNA->getTypedefType()->getAsCXXRecordDecl(),
                              T->getDecl()))
        continue;
      // Find the outermost typedef or alias template.
      QualType T = PNA->getTypedefType();
      while (true) {
        if (auto *TT = dyn_cast<TypedefType>(T))
          return printTypeSpec(TT->getDecl(), OS);
        if (auto *TST = dyn_cast<TemplateSpecializationType>(T))
          return printTemplateId(TST, OS, /*FullyQualify=*/true);
        T = T->getLocallyUnqualifiedSingleStepDesugaredType();
      }
    }
  }

  printTag(T->getDecl(), OS);
}

void TypePrinter::printRecordAfter(const RecordType *T, raw_ostream &OS) {}

void TypePrinter::printEnumBefore(const EnumType *T, raw_ostream &OS) {
  printTag(T->getDecl(), OS);
}

void TypePrinter::printEnumAfter(const EnumType *T, raw_ostream &OS) {}

void TypePrinter::printTemplateTypeParmBefore(const TemplateTypeParmType *T,
                                              raw_ostream &OS) {
  TemplateTypeParmDecl *D = T->getDecl();
  if (D && D->isImplicit()) {
    if (auto *TC = D->getTypeConstraint()) {
      TC->print(OS, Policy);
      OS << ' ';
    }
    OS << "auto";
  } else if (IdentifierInfo *Id = T->getIdentifier())
    OS << (Policy.CleanUglifiedParameters ? Id->deuglifiedName()
                                          : Id->getName());
  else
    OS << "type-parameter-" << T->getDepth() << '-' << T->getIndex();

  spaceBeforePlaceHolder(OS);
}

void TypePrinter::printTemplateTypeParmAfter(const TemplateTypeParmType *T,
                                             raw_ostream &OS) {}

void TypePrinter::printSubstTemplateTypeParmBefore(
                                             const SubstTemplateTypeParmType *T,
                                             raw_ostream &OS) {
  IncludeStrongLifetimeRAII Strong(Policy);
  printBefore(T->getReplacementType(), OS);
}

void TypePrinter::printSubstTemplateTypeParmAfter(
                                             const SubstTemplateTypeParmType *T,
                                             raw_ostream &OS) {
  IncludeStrongLifetimeRAII Strong(Policy);
  printAfter(T->getReplacementType(), OS);
}

void TypePrinter::printSubstTemplateTypeParmPackBefore(
                                        const SubstTemplateTypeParmPackType *T,
                                        raw_ostream &OS) {
  IncludeStrongLifetimeRAII Strong(Policy);
  printTemplateTypeParmBefore(T->getReplacedParameter(), OS);
}

void TypePrinter::printSubstTemplateTypeParmPackAfter(
                                        const SubstTemplateTypeParmPackType *T,
                                        raw_ostream &OS) {
  IncludeStrongLifetimeRAII Strong(Policy);
  printTemplateTypeParmAfter(T->getReplacedParameter(), OS);
}

void TypePrinter::printTemplateId(const TemplateSpecializationType *T,
                                  raw_ostream &OS, bool FullyQualify) {
  IncludeStrongLifetimeRAII Strong(Policy);

  TemplateDecl *TD = T->getTemplateName().getAsTemplateDecl();
  if (FullyQualify && TD) {
    if (!Policy.SuppressScope)
      AppendScope(TD->getDeclContext(), OS, TD->getDeclName());

    IdentifierInfo *II = TD->getIdentifier();
    OS << II->getName();
  } else {
    T->getTemplateName().print(OS, Policy);
  }

  printTemplateArgumentList(OS, T->template_arguments(), Policy);
  spaceBeforePlaceHolder(OS);
}

void TypePrinter::printTemplateSpecializationBefore(
                                            const TemplateSpecializationType *T,
                                            raw_ostream &OS) {
  printTemplateId(T, OS, Policy.FullyQualifiedName);
}

void TypePrinter::printTemplateSpecializationAfter(
                                            const TemplateSpecializationType *T,
                                            raw_ostream &OS) {}

void TypePrinter::printInjectedClassNameBefore(const InjectedClassNameType *T,
                                               raw_ostream &OS) {
  if (Policy.PrintInjectedClassNameWithArguments)
    return printTemplateSpecializationBefore(T->getInjectedTST(), OS);

  IncludeStrongLifetimeRAII Strong(Policy);
  T->getTemplateName().print(OS, Policy);
  spaceBeforePlaceHolder(OS);
}

void TypePrinter::printInjectedClassNameAfter(const InjectedClassNameType *T,
                                               raw_ostream &OS) {}

void TypePrinter::printElaboratedBefore(const ElaboratedType *T,
                                        raw_ostream &OS) {
  if (Policy.IncludeTagDefinition && T->getOwnedTagDecl()) {
    TagDecl *OwnedTagDecl = T->getOwnedTagDecl();
    assert(OwnedTagDecl->getTypeForDecl() == T->getNamedType().getTypePtr() &&
           "OwnedTagDecl expected to be a declaration for the type");
    PrintingPolicy SubPolicy = Policy;
    SubPolicy.IncludeTagDefinition = false;
    OwnedTagDecl->print(OS, SubPolicy, Indentation);
    spaceBeforePlaceHolder(OS);
    return;
  }

  // The tag definition will take care of these.
  if (!Policy.IncludeTagDefinition)
  {
    OS << TypeWithKeyword::getKeywordName(T->getKeyword());
    if (T->getKeyword() != ETK_None)
      OS << " ";
    NestedNameSpecifier *Qualifier = T->getQualifier();
    if (Qualifier)
      Qualifier->print(OS, Policy);
  }

  ElaboratedTypePolicyRAII PolicyRAII(Policy);
  printBefore(T->getNamedType(), OS);
}

void TypePrinter::printElaboratedAfter(const ElaboratedType *T,
                                        raw_ostream &OS) {
  if (Policy.IncludeTagDefinition && T->getOwnedTagDecl())
    return;
  ElaboratedTypePolicyRAII PolicyRAII(Policy);
  printAfter(T->getNamedType(), OS);
}

void TypePrinter::printParenBefore(const ParenType *T, raw_ostream &OS) {
  if (!HasEmptyPlaceHolder && !isa<FunctionType>(T->getInnerType())) {
    printBefore(T->getInnerType(), OS);
    OS << '(';
  } else
    printBefore(T->getInnerType(), OS);
}

void TypePrinter::printParenAfter(const ParenType *T, raw_ostream &OS) {
  if (!HasEmptyPlaceHolder && !isa<FunctionType>(T->getInnerType())) {
    OS << ')';
    printAfter(T->getInnerType(), OS);
  } else
    printAfter(T->getInnerType(), OS);
}

void TypePrinter::printDependentNameBefore(const DependentNameType *T,
                                           raw_ostream &OS) {
  OS << TypeWithKeyword::getKeywordName(T->getKeyword());
  if (T->getKeyword() != ETK_None)
    OS << " ";

  T->getQualifier()->print(OS, Policy);

  OS << T->getIdentifier()->getName();
  spaceBeforePlaceHolder(OS);
}

void TypePrinter::printDependentNameAfter(const DependentNameType *T,
                                          raw_ostream &OS) {}

void TypePrinter::printDependentTemplateSpecializationBefore(
        const DependentTemplateSpecializationType *T, raw_ostream &OS) {
  IncludeStrongLifetimeRAII Strong(Policy);

  OS << TypeWithKeyword::getKeywordName(T->getKeyword());
  if (T->getKeyword() != ETK_None)
    OS << " ";

  if (T->getQualifier())
    T->getQualifier()->print(OS, Policy);
  OS << "template " << T->getIdentifier()->getName();
  printTemplateArgumentList(OS, T->template_arguments(), Policy);
  spaceBeforePlaceHolder(OS);
}

void TypePrinter::printDependentTemplateSpecializationAfter(
        const DependentTemplateSpecializationType *T, raw_ostream &OS) {}

void TypePrinter::printPackExpansionBefore(const PackExpansionType *T,
                                           raw_ostream &OS) {
  printBefore(T->getPattern(), OS);
}

void TypePrinter::printPackExpansionAfter(const PackExpansionType *T,
                                          raw_ostream &OS) {
  printAfter(T->getPattern(), OS);
  OS << "...";
}

void TypePrinter::printAttributedBefore(const AttributedType *T,
                                        raw_ostream &OS) {
  // FIXME: Generate this with TableGen.

  // Prefer the macro forms of the GC and ownership qualifiers.
  if (T->getAttrKind() == attr::ObjCGC ||
      T->getAttrKind() == attr::ObjCOwnership)
    return printBefore(T->getEquivalentType(), OS);

  if (T->getAttrKind() == attr::ObjCKindOf)
    OS << "__kindof ";

  if (T->getAttrKind() == attr::AddressSpace)
    printBefore(T->getEquivalentType(), OS);
  else
    printBefore(T->getModifiedType(), OS);

  if (T->isMSTypeSpec()) {
    switch (T->getAttrKind()) {
    default: return;
    case attr::Ptr32: OS << " __ptr32"; break;
    case attr::Ptr64: OS << " __ptr64"; break;
    case attr::SPtr: OS << " __sptr"; break;
    case attr::UPtr: OS << " __uptr"; break;
    }
    spaceBeforePlaceHolder(OS);
  }

  // Print nullability type specifiers.
  if (T->getImmediateNullability()) {
    if (T->getAttrKind() == attr::TypeNonNull)
      OS << " _Nonnull";
    else if (T->getAttrKind() == attr::TypeNullable)
      OS << " _Nullable";
    else if (T->getAttrKind() == attr::TypeNullUnspecified)
      OS << " _Null_unspecified";
    else if (T->getAttrKind() == attr::TypeNullableResult)
      OS << " _Nullable_result";
    else
      llvm_unreachable("unhandled nullability");
    spaceBeforePlaceHolder(OS);
  }
}

void TypePrinter::printAttributedAfter(const AttributedType *T,
                                       raw_ostream &OS) {
  // FIXME: Generate this with TableGen.

  // Prefer the macro forms of the GC and ownership qualifiers.
  if (T->getAttrKind() == attr::ObjCGC ||
      T->getAttrKind() == attr::ObjCOwnership)
    return printAfter(T->getEquivalentType(), OS);

  // If this is a calling convention attribute, don't print the implicit CC from
  // the modified type.
  SaveAndRestore<bool> MaybeSuppressCC(InsideCCAttribute, T->isCallingConv());

  printAfter(T->getModifiedType(), OS);

  // Some attributes are printed as qualifiers before the type, so we have
  // nothing left to do.
  if (T->getAttrKind() == attr::ObjCKindOf ||
      T->isMSTypeSpec() || T->getImmediateNullability())
    return;

  // Don't print the inert __unsafe_unretained attribute at all.
  if (T->getAttrKind() == attr::ObjCInertUnsafeUnretained)
    return;

  // Don't print ns_returns_retained unless it had an effect.
  if (T->getAttrKind() == attr::NSReturnsRetained &&
      !T->getEquivalentType()->castAs<FunctionType>()
                             ->getExtInfo().getProducesResult())
    return;

  if (T->getAttrKind() == attr::LifetimeBound) {
    OS << " [[clang::lifetimebound]]";
    return;
  }

  // The printing of the address_space attribute is handled by the qualifier
  // since it is still stored in the qualifier. Return early to prevent printing
  // this twice.
  if (T->getAttrKind() == attr::AddressSpace)
    return;

  OS << " __attribute__((";
  switch (T->getAttrKind()) {
#define TYPE_ATTR(NAME)
#define DECL_OR_TYPE_ATTR(NAME)
#define ATTR(NAME) case attr::NAME:
#include "clang/Basic/AttrList.inc"
    llvm_unreachable("non-type attribute attached to type");

  case attr::BTFTypeTag:
    llvm_unreachable("BTFTypeTag attribute handled separately");

  case attr::OpenCLPrivateAddressSpace:
  case attr::OpenCLGlobalAddressSpace:
  case attr::OpenCLGlobalDeviceAddressSpace:
  case attr::OpenCLGlobalHostAddressSpace:
  case attr::OpenCLLocalAddressSpace:
  case attr::OpenCLConstantAddressSpace:
  case attr::OpenCLGenericAddressSpace:
    // FIXME: Update printAttributedBefore to print these once we generate
    // AttributedType nodes for them.
    break;

  case attr::LifetimeBound:
  case attr::TypeNonNull:
  case attr::TypeNullable:
  case attr::TypeNullableResult:
  case attr::TypeNullUnspecified:
  case attr::ObjCGC:
  case attr::ObjCInertUnsafeUnretained:
  case attr::ObjCKindOf:
  case attr::ObjCOwnership:
  case attr::Ptr32:
  case attr::Ptr64:
  case attr::SPtr:
  case attr::UPtr:
  case attr::AddressSpace:
  case attr::CmseNSCall:
    llvm_unreachable("This attribute should have been handled already");

  case attr::NSReturnsRetained:
    OS << "ns_returns_retained";
    break;

  // FIXME: When Sema learns to form this AttributedType, avoid printing the
  // attribute again in printFunctionProtoAfter.
  case attr::AnyX86NoCfCheck: OS << "nocf_check"; break;
  case attr::CDecl: OS << "cdecl"; break;
  case attr::FastCall: OS << "fastcall"; break;
  case attr::StdCall: OS << "stdcall"; break;
  case attr::ThisCall: OS << "thiscall"; break;
  case attr::SwiftCall: OS << "swiftcall"; break;
  case attr::SwiftAsyncCall: OS << "swiftasynccall"; break;
  case attr::VectorCall: OS << "vectorcall"; break;
  case attr::Pascal: OS << "pascal"; break;
  case attr::MSABI: OS << "ms_abi"; break;
  case attr::SysVABI: OS << "sysv_abi"; break;
  case attr::RegCall: OS << "regcall"; break;
  case attr::Pcs: {
    OS << "pcs(";
   QualType t = T->getEquivalentType();
   while (!t->isFunctionType())
     t = t->getPointeeType();
   OS << (t->castAs<FunctionType>()->getCallConv() == CC_AAPCS ?
         "\"aapcs\"" : "\"aapcs-vfp\"");
   OS << ')';
   break;
  }
  case attr::AArch64VectorPcs: OS << "aarch64_vector_pcs"; break;
  case attr::IntelOclBicc: OS << "inteloclbicc"; break;
  case attr::PreserveMost:
    OS << "preserve_most";
    break;

  case attr::PreserveAll:
    OS << "preserve_all";
    break;
  case attr::NoDeref:
    OS << "noderef";
    break;
  case attr::AcquireHandle:
    OS << "acquire_handle";
    break;
  case attr::ArmMveStrictPolymorphism:
    OS << "__clang_arm_mve_strict_polymorphism";
    break;
<<<<<<< HEAD
  case attr::BTFTypeTag:
    OS << "btf_type_tag";
    break;
  case attr::EPIVectorCall: OS << "epi_vectorcall"; break;
=======
>>>>>>> a8521153
  }
  OS << "))";
}

void TypePrinter::printBTFTagAttributedBefore(const BTFTagAttributedType *T,
                                              raw_ostream &OS) {
  printBefore(T->getWrappedType(), OS);
  OS << " btf_type_tag(" << T->getAttr()->getBTFTypeTag() << ")";
}

void TypePrinter::printBTFTagAttributedAfter(const BTFTagAttributedType *T,
                                             raw_ostream &OS) {
  printAfter(T->getWrappedType(), OS);
}

void TypePrinter::printObjCInterfaceBefore(const ObjCInterfaceType *T,
                                           raw_ostream &OS) {
  OS << T->getDecl()->getName();
  spaceBeforePlaceHolder(OS);
}

void TypePrinter::printObjCInterfaceAfter(const ObjCInterfaceType *T,
                                          raw_ostream &OS) {}

void TypePrinter::printObjCTypeParamBefore(const ObjCTypeParamType *T,
                                          raw_ostream &OS) {
  OS << T->getDecl()->getName();
  if (!T->qual_empty()) {
    bool isFirst = true;
    OS << '<';
    for (const auto *I : T->quals()) {
      if (isFirst)
        isFirst = false;
      else
        OS << ',';
      OS << I->getName();
    }
    OS << '>';
  }

  spaceBeforePlaceHolder(OS);
}

void TypePrinter::printObjCTypeParamAfter(const ObjCTypeParamType *T,
                                          raw_ostream &OS) {}

void TypePrinter::printObjCObjectBefore(const ObjCObjectType *T,
                                        raw_ostream &OS) {
  if (T->qual_empty() && T->isUnspecializedAsWritten() &&
      !T->isKindOfTypeAsWritten())
    return printBefore(T->getBaseType(), OS);

  if (T->isKindOfTypeAsWritten())
    OS << "__kindof ";

  print(T->getBaseType(), OS, StringRef());

  if (T->isSpecializedAsWritten()) {
    bool isFirst = true;
    OS << '<';
    for (auto typeArg : T->getTypeArgsAsWritten()) {
      if (isFirst)
        isFirst = false;
      else
        OS << ",";

      print(typeArg, OS, StringRef());
    }
    OS << '>';
  }

  if (!T->qual_empty()) {
    bool isFirst = true;
    OS << '<';
    for (const auto *I : T->quals()) {
      if (isFirst)
        isFirst = false;
      else
        OS << ',';
      OS << I->getName();
    }
    OS << '>';
  }

  spaceBeforePlaceHolder(OS);
}

void TypePrinter::printObjCObjectAfter(const ObjCObjectType *T,
                                        raw_ostream &OS) {
  if (T->qual_empty() && T->isUnspecializedAsWritten() &&
      !T->isKindOfTypeAsWritten())
    return printAfter(T->getBaseType(), OS);
}

void TypePrinter::printObjCObjectPointerBefore(const ObjCObjectPointerType *T,
                                               raw_ostream &OS) {
  printBefore(T->getPointeeType(), OS);

  // If we need to print the pointer, print it now.
  if (!T->isObjCIdType() && !T->isObjCQualifiedIdType() &&
      !T->isObjCClassType() && !T->isObjCQualifiedClassType()) {
    if (HasEmptyPlaceHolder)
      OS << ' ';
    OS << '*';
  }
}

void TypePrinter::printObjCObjectPointerAfter(const ObjCObjectPointerType *T,
                                              raw_ostream &OS) {}

static
const TemplateArgument &getArgument(const TemplateArgument &A) { return A; }

static const TemplateArgument &getArgument(const TemplateArgumentLoc &A) {
  return A.getArgument();
}

static void printArgument(const TemplateArgument &A, const PrintingPolicy &PP,
                          llvm::raw_ostream &OS, bool IncludeType) {
  A.print(PP, OS, IncludeType);
}

static void printArgument(const TemplateArgumentLoc &A,
                          const PrintingPolicy &PP, llvm::raw_ostream &OS,
                          bool IncludeType) {
  const TemplateArgument::ArgKind &Kind = A.getArgument().getKind();
  if (Kind == TemplateArgument::ArgKind::Type)
    return A.getTypeSourceInfo()->getType().print(OS, PP);
  return A.getArgument().print(PP, OS, IncludeType);
}

static bool isSubstitutedTemplateArgument(ASTContext &Ctx, TemplateArgument Arg,
                                          TemplateArgument Pattern,
                                          ArrayRef<TemplateArgument> Args,
                                          unsigned Depth);

static bool isSubstitutedType(ASTContext &Ctx, QualType T, QualType Pattern,
                              ArrayRef<TemplateArgument> Args, unsigned Depth) {
  if (Ctx.hasSameType(T, Pattern))
    return true;

  // A type parameter matches its argument.
  if (auto *TTPT = Pattern->getAs<TemplateTypeParmType>()) {
    if (TTPT->getDepth() == Depth && TTPT->getIndex() < Args.size() &&
        Args[TTPT->getIndex()].getKind() == TemplateArgument::Type) {
      QualType SubstArg = Ctx.getQualifiedType(
          Args[TTPT->getIndex()].getAsType(), Pattern.getQualifiers());
      return Ctx.hasSameType(SubstArg, T);
    }
    return false;
  }

  // FIXME: Recurse into array types.

  // All other cases will need the types to be identically qualified.
  Qualifiers TQual, PatQual;
  T = Ctx.getUnqualifiedArrayType(T, TQual);
  Pattern = Ctx.getUnqualifiedArrayType(Pattern, PatQual);
  if (TQual != PatQual)
    return false;

  // Recurse into pointer-like types.
  {
    QualType TPointee = T->getPointeeType();
    QualType PPointee = Pattern->getPointeeType();
    if (!TPointee.isNull() && !PPointee.isNull())
      return T->getTypeClass() == Pattern->getTypeClass() &&
             isSubstitutedType(Ctx, TPointee, PPointee, Args, Depth);
  }

  // Recurse into template specialization types.
  if (auto *PTST =
          Pattern.getCanonicalType()->getAs<TemplateSpecializationType>()) {
    TemplateName Template;
    ArrayRef<TemplateArgument> TemplateArgs;
    if (auto *TTST = T->getAs<TemplateSpecializationType>()) {
      Template = TTST->getTemplateName();
      TemplateArgs = TTST->template_arguments();
    } else if (auto *CTSD = dyn_cast_or_null<ClassTemplateSpecializationDecl>(
                   T->getAsCXXRecordDecl())) {
      Template = TemplateName(CTSD->getSpecializedTemplate());
      TemplateArgs = CTSD->getTemplateArgs().asArray();
    } else {
      return false;
    }

    if (!isSubstitutedTemplateArgument(Ctx, Template, PTST->getTemplateName(),
                                       Args, Depth))
      return false;
    if (TemplateArgs.size() != PTST->getNumArgs())
      return false;
    for (unsigned I = 0, N = TemplateArgs.size(); I != N; ++I)
      if (!isSubstitutedTemplateArgument(Ctx, TemplateArgs[I], PTST->getArg(I),
                                         Args, Depth))
        return false;
    return true;
  }

  // FIXME: Handle more cases.
  return false;
}

static bool isSubstitutedTemplateArgument(ASTContext &Ctx, TemplateArgument Arg,
                                          TemplateArgument Pattern,
                                          ArrayRef<TemplateArgument> Args,
                                          unsigned Depth) {
  Arg = Ctx.getCanonicalTemplateArgument(Arg);
  Pattern = Ctx.getCanonicalTemplateArgument(Pattern);
  if (Arg.structurallyEquals(Pattern))
    return true;

  if (Pattern.getKind() == TemplateArgument::Expression) {
    if (auto *DRE =
            dyn_cast<DeclRefExpr>(Pattern.getAsExpr()->IgnoreParenImpCasts())) {
      if (auto *NTTP = dyn_cast<NonTypeTemplateParmDecl>(DRE->getDecl()))
        return NTTP->getDepth() == Depth && Args.size() > NTTP->getIndex() &&
               Args[NTTP->getIndex()].structurallyEquals(Arg);
    }
  }

  if (Arg.getKind() != Pattern.getKind())
    return false;

  if (Arg.getKind() == TemplateArgument::Type)
    return isSubstitutedType(Ctx, Arg.getAsType(), Pattern.getAsType(), Args,
                             Depth);

  if (Arg.getKind() == TemplateArgument::Template) {
    TemplateDecl *PatTD = Pattern.getAsTemplate().getAsTemplateDecl();
    if (auto *TTPD = dyn_cast_or_null<TemplateTemplateParmDecl>(PatTD))
      return TTPD->getDepth() == Depth && Args.size() > TTPD->getIndex() &&
             Ctx.getCanonicalTemplateArgument(Args[TTPD->getIndex()])
                 .structurallyEquals(Arg);
  }

  // FIXME: Handle more cases.
  return false;
}

/// Make a best-effort determination of whether the type T can be produced by
/// substituting Args into the default argument of Param.
static bool isSubstitutedDefaultArgument(ASTContext &Ctx, TemplateArgument Arg,
                                         const NamedDecl *Param,
                                         ArrayRef<TemplateArgument> Args,
                                         unsigned Depth) {
  // An empty pack is equivalent to not providing a pack argument.
  if (Arg.getKind() == TemplateArgument::Pack && Arg.pack_size() == 0)
    return true;

  if (auto *TTPD = dyn_cast<TemplateTypeParmDecl>(Param)) {
    return TTPD->hasDefaultArgument() &&
           isSubstitutedTemplateArgument(Ctx, Arg, TTPD->getDefaultArgument(),
                                         Args, Depth);
  } else if (auto *TTPD = dyn_cast<TemplateTemplateParmDecl>(Param)) {
    return TTPD->hasDefaultArgument() &&
           isSubstitutedTemplateArgument(
               Ctx, Arg, TTPD->getDefaultArgument().getArgument(), Args, Depth);
  } else if (auto *NTTPD = dyn_cast<NonTypeTemplateParmDecl>(Param)) {
    return NTTPD->hasDefaultArgument() &&
           isSubstitutedTemplateArgument(Ctx, Arg, NTTPD->getDefaultArgument(),
                                         Args, Depth);
  }
  return false;
}

template <typename TA>
static void
printTo(raw_ostream &OS, ArrayRef<TA> Args, const PrintingPolicy &Policy,
        const TemplateParameterList *TPL, bool IsPack, unsigned ParmIndex) {
  // Drop trailing template arguments that match default arguments.
  if (TPL && Policy.SuppressDefaultTemplateArgs &&
      !Policy.PrintCanonicalTypes && !Args.empty() && !IsPack &&
      Args.size() <= TPL->size()) {
    ASTContext &Ctx = TPL->getParam(0)->getASTContext();
    llvm::SmallVector<TemplateArgument, 8> OrigArgs;
    for (const TA &A : Args)
      OrigArgs.push_back(getArgument(A));
    while (!Args.empty() &&
           isSubstitutedDefaultArgument(Ctx, getArgument(Args.back()),
                                        TPL->getParam(Args.size() - 1),
                                        OrigArgs, TPL->getDepth()))
      Args = Args.drop_back();
  }

  const char *Comma = Policy.MSVCFormatting ? "," : ", ";
  if (!IsPack)
    OS << '<';

  bool NeedSpace = false;
  bool FirstArg = true;
  for (const auto &Arg : Args) {
    // Print the argument into a string.
    SmallString<128> Buf;
    llvm::raw_svector_ostream ArgOS(Buf);
    const TemplateArgument &Argument = getArgument(Arg);
    if (Argument.getKind() == TemplateArgument::Pack) {
      if (Argument.pack_size() && !FirstArg)
        OS << Comma;
      printTo(ArgOS, Argument.getPackAsArray(), Policy, TPL,
              /*IsPack*/ true, ParmIndex);
    } else {
      if (!FirstArg)
        OS << Comma;
      // Tries to print the argument with location info if exists.
      printArgument(Arg, Policy, ArgOS,
                    TemplateParameterList::shouldIncludeTypeForArgument(
                        Policy, TPL, ParmIndex));
    }
    StringRef ArgString = ArgOS.str();

    // If this is the first argument and its string representation
    // begins with the global scope specifier ('::foo'), add a space
    // to avoid printing the diagraph '<:'.
    if (FirstArg && !ArgString.empty() && ArgString[0] == ':')
      OS << ' ';

    OS << ArgString;

    // If the last character of our string is '>', add another space to
    // keep the two '>''s separate tokens.
    if (!ArgString.empty()) {
      NeedSpace = Policy.SplitTemplateClosers && ArgString.back() == '>';
      FirstArg = false;
    }

    // Use same template parameter for all elements of Pack
    if (!IsPack)
      ParmIndex++;
  }

  if (!IsPack) {
    if (NeedSpace)
      OS << ' ';
    OS << '>';
  }
}

void clang::printTemplateArgumentList(raw_ostream &OS,
                                      const TemplateArgumentListInfo &Args,
                                      const PrintingPolicy &Policy,
                                      const TemplateParameterList *TPL) {
  printTemplateArgumentList(OS, Args.arguments(), Policy, TPL);
}

void clang::printTemplateArgumentList(raw_ostream &OS,
                                      ArrayRef<TemplateArgument> Args,
                                      const PrintingPolicy &Policy,
                                      const TemplateParameterList *TPL) {
  printTo(OS, Args, Policy, TPL, /*isPack*/ false, /*parmIndex*/ 0);
}

void clang::printTemplateArgumentList(raw_ostream &OS,
                                      ArrayRef<TemplateArgumentLoc> Args,
                                      const PrintingPolicy &Policy,
                                      const TemplateParameterList *TPL) {
  printTo(OS, Args, Policy, TPL, /*isPack*/ false, /*parmIndex*/ 0);
}

std::string Qualifiers::getAsString() const {
  LangOptions LO;
  return getAsString(PrintingPolicy(LO));
}

// Appends qualifiers to the given string, separated by spaces.  Will
// prefix a space if the string is non-empty.  Will not append a final
// space.
std::string Qualifiers::getAsString(const PrintingPolicy &Policy) const {
  SmallString<64> Buf;
  llvm::raw_svector_ostream StrOS(Buf);
  print(StrOS, Policy);
  return std::string(StrOS.str());
}

bool Qualifiers::isEmptyWhenPrinted(const PrintingPolicy &Policy) const {
  if (getCVRQualifiers())
    return false;

  if (getAddressSpace() != LangAS::Default)
    return false;

  if (getObjCGCAttr())
    return false;

  if (Qualifiers::ObjCLifetime lifetime = getObjCLifetime())
    if (!(lifetime == Qualifiers::OCL_Strong && Policy.SuppressStrongLifetime))
      return false;

  return true;
}

std::string Qualifiers::getAddrSpaceAsString(LangAS AS) {
  switch (AS) {
  case LangAS::Default:
    return "";
  case LangAS::opencl_global:
  case LangAS::sycl_global:
    return "__global";
  case LangAS::opencl_local:
  case LangAS::sycl_local:
    return "__local";
  case LangAS::opencl_private:
  case LangAS::sycl_private:
    return "__private";
  case LangAS::opencl_constant:
    return "__constant";
  case LangAS::opencl_generic:
    return "__generic";
  case LangAS::opencl_global_device:
  case LangAS::sycl_global_device:
    return "__global_device";
  case LangAS::opencl_global_host:
  case LangAS::sycl_global_host:
    return "__global_host";
  case LangAS::cuda_device:
    return "__device__";
  case LangAS::cuda_constant:
    return "__constant__";
  case LangAS::cuda_shared:
    return "__shared__";
  case LangAS::ptr32_sptr:
    return "__sptr __ptr32";
  case LangAS::ptr32_uptr:
    return "__uptr __ptr32";
  case LangAS::ptr64:
    return "__ptr64";
  default:
    return std::to_string(toTargetAddressSpace(AS));
  }
}

// Appends qualifiers to the given string, separated by spaces.  Will
// prefix a space if the string is non-empty.  Will not append a final
// space.
void Qualifiers::print(raw_ostream &OS, const PrintingPolicy& Policy,
                       bool appendSpaceIfNonEmpty) const {
  bool addSpace = false;

  unsigned quals = getCVRQualifiers();
  if (quals) {
    AppendTypeQualList(OS, quals, Policy.Restrict);
    addSpace = true;
  }
  if (hasUnaligned()) {
    if (addSpace)
      OS << ' ';
    OS << "__unaligned";
    addSpace = true;
  }
  auto ASStr = getAddrSpaceAsString(getAddressSpace());
  if (!ASStr.empty()) {
    if (addSpace)
      OS << ' ';
    addSpace = true;
    // Wrap target address space into an attribute syntax
    if (isTargetAddressSpace(getAddressSpace()))
      OS << "__attribute__((address_space(" << ASStr << ")))";
    else
      OS << ASStr;
  }

  if (Qualifiers::GC gc = getObjCGCAttr()) {
    if (addSpace)
      OS << ' ';
    addSpace = true;
    if (gc == Qualifiers::Weak)
      OS << "__weak";
    else
      OS << "__strong";
  }
  if (Qualifiers::ObjCLifetime lifetime = getObjCLifetime()) {
    if (!(lifetime == Qualifiers::OCL_Strong && Policy.SuppressStrongLifetime)){
      if (addSpace)
        OS << ' ';
      addSpace = true;
    }

    switch (lifetime) {
    case Qualifiers::OCL_None: llvm_unreachable("none but true");
    case Qualifiers::OCL_ExplicitNone: OS << "__unsafe_unretained"; break;
    case Qualifiers::OCL_Strong:
      if (!Policy.SuppressStrongLifetime)
        OS << "__strong";
      break;

    case Qualifiers::OCL_Weak: OS << "__weak"; break;
    case Qualifiers::OCL_Autoreleasing: OS << "__autoreleasing"; break;
    }
  }

  if (appendSpaceIfNonEmpty && addSpace)
    OS << ' ';
}

std::string QualType::getAsString() const {
  return getAsString(split(), LangOptions());
}

std::string QualType::getAsString(const PrintingPolicy &Policy) const {
  std::string S;
  getAsStringInternal(S, Policy);
  return S;
}

std::string QualType::getAsString(const Type *ty, Qualifiers qs,
                                  const PrintingPolicy &Policy) {
  std::string buffer;
  getAsStringInternal(ty, qs, buffer, Policy);
  return buffer;
}

void QualType::print(raw_ostream &OS, const PrintingPolicy &Policy,
                     const Twine &PlaceHolder, unsigned Indentation) const {
  print(splitAccordingToPolicy(*this, Policy), OS, Policy, PlaceHolder,
        Indentation);
}

void QualType::print(const Type *ty, Qualifiers qs,
                     raw_ostream &OS, const PrintingPolicy &policy,
                     const Twine &PlaceHolder, unsigned Indentation) {
  SmallString<128> PHBuf;
  StringRef PH = PlaceHolder.toStringRef(PHBuf);

  TypePrinter(policy, Indentation).print(ty, qs, OS, PH);
}

void QualType::getAsStringInternal(std::string &Str,
                                   const PrintingPolicy &Policy) const {
  return getAsStringInternal(splitAccordingToPolicy(*this, Policy), Str,
                             Policy);
}

void QualType::getAsStringInternal(const Type *ty, Qualifiers qs,
                                   std::string &buffer,
                                   const PrintingPolicy &policy) {
  SmallString<256> Buf;
  llvm::raw_svector_ostream StrOS(Buf);
  TypePrinter(policy).print(ty, qs, StrOS, buffer);
  std::string str = std::string(StrOS.str());
  buffer.swap(str);
}<|MERGE_RESOLUTION|>--- conflicted
+++ resolved
@@ -1819,13 +1819,9 @@
   case attr::ArmMveStrictPolymorphism:
     OS << "__clang_arm_mve_strict_polymorphism";
     break;
-<<<<<<< HEAD
-  case attr::BTFTypeTag:
-    OS << "btf_type_tag";
-    break;
-  case attr::EPIVectorCall: OS << "epi_vectorcall"; break;
-=======
->>>>>>> a8521153
+  case attr::EPIVectorCall:
+    OS << "epi_vectorcall";
+    break;
   }
   OS << "))";
 }

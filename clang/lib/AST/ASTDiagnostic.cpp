--- conflicted
+++ resolved
@@ -331,7 +331,6 @@
     if (const auto *VTy = Ty->getAs<VectorType>()) {
       std::string DecoratedString;
       llvm::raw_string_ostream OS(DecoratedString);
-<<<<<<< HEAD
       if (VTy->getVectorKind() == VectorType::EPIVector) {
         OS << "'" << S << "' (vector of '"
            << VTy->getElementType().getAsString(Context.getPrintingPolicy())
@@ -342,14 +341,7 @@
            << VTy->getElementType().getAsString(Context.getPrintingPolicy())
            << "' " << Values << ")";
       }
-      return OS.str();
-=======
-      const char *Values = VTy->getNumElements() > 1 ? "values" : "value";
-      OS << "'" << S << "' (vector of " << VTy->getNumElements() << " '"
-         << VTy->getElementType().getAsString(Context.getPrintingPolicy())
-         << "' " << Values << ")";
       return DecoratedString;
->>>>>>> 9e3b9661
     }
   }
 

--- conflicted
+++ resolved
@@ -1982,7 +1982,6 @@
   case Type::Vector: {
     const auto *VT = cast<VectorType>(T);
     TypeInfo EltInfo = getTypeInfo(VT->getElementType());
-<<<<<<< HEAD
     if (VT->getVectorKind() == VectorType::EPIVector) {
       Width = EltInfo.Width * VT->getNumElements();
       if (VT->getElementType()->isBooleanType()) {
@@ -1992,16 +1991,12 @@
         Align = EltInfo.Align;
       }
     } else {
-      Width = EltInfo.Width * VT->getNumElements();
-      Align = Width;
-    }
-=======
-    Width = VT->isExtVectorBoolType() ? VT->getNumElements()
-                                      : EltInfo.Width * VT->getNumElements();
-    // Enforce at least byte alignment.
-    Align = std::max<unsigned>(8, Width);
-
->>>>>>> 3a5bb8fd
+      Width = VT->isExtVectorBoolType() ? VT->getNumElements()
+                                        : EltInfo.Width * VT->getNumElements();
+      // Enforce at least byte alignment.
+      Align = std::max<unsigned>(8, Width);
+    }
+
     // If the alignment is not a power of 2, round up to the next power of 2.
     // This happens for non-power-of-2 length vectors.
     if (Align & (Align-1)) {

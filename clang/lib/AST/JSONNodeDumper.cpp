--- conflicted
+++ resolved
@@ -616,16 +616,14 @@
   case VectorType::NeonPolyVector:
     JOS.attribute("vectorKind", "neon poly");
     break;
-<<<<<<< HEAD
   case VectorType::EPIVector:
     JOS.attribute("vectorKind", "epi");
-=======
+    break;
   case VectorType::SveFixedLengthDataVector:
     JOS.attribute("vectorKind", "fixed-length sve data vector");
     break;
   case VectorType::SveFixedLengthPredicateVector:
     JOS.attribute("vectorKind", "fixed-length sve predicate vector");
->>>>>>> 242eac93
     break;
   }
 }

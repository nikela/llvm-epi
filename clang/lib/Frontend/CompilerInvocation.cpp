//===- CompilerInvocation.cpp ---------------------------------------------===//
//
// Part of the LLVM Project, under the Apache License v2.0 with LLVM Exceptions.
// See https://llvm.org/LICENSE.txt for license information.
// SPDX-License-Identifier: Apache-2.0 WITH LLVM-exception
//
//===----------------------------------------------------------------------===//

#include "clang/Frontend/CompilerInvocation.h"
#include "TestModuleFileExtension.h"
#include "clang/Basic/Builtins.h"
#include "clang/Basic/CharInfo.h"
#include "clang/Basic/CodeGenOptions.h"
#include "clang/Basic/CommentOptions.h"
#include "clang/Basic/DebugInfoOptions.h"
#include "clang/Basic/Diagnostic.h"
#include "clang/Basic/DiagnosticDriver.h"
#include "clang/Basic/DiagnosticOptions.h"
#include "clang/Basic/FileSystemOptions.h"
#include "clang/Basic/LLVM.h"
#include "clang/Basic/LangOptions.h"
#include "clang/Basic/LangStandard.h"
#include "clang/Basic/ObjCRuntime.h"
#include "clang/Basic/Sanitizers.h"
#include "clang/Basic/SourceLocation.h"
#include "clang/Basic/TargetOptions.h"
#include "clang/Basic/Version.h"
#include "clang/Basic/Visibility.h"
#include "clang/Basic/XRayInstr.h"
#include "clang/Config/config.h"
#include "clang/Driver/Driver.h"
#include "clang/Driver/DriverDiagnostic.h"
#include "clang/Driver/Options.h"
#include "clang/Frontend/CommandLineSourceLoc.h"
#include "clang/Frontend/DependencyOutputOptions.h"
#include "clang/Frontend/FrontendDiagnostic.h"
#include "clang/Frontend/FrontendOptions.h"
#include "clang/Frontend/FrontendPluginRegistry.h"
#include "clang/Frontend/MigratorOptions.h"
#include "clang/Frontend/PreprocessorOutputOptions.h"
#include "clang/Frontend/TextDiagnosticBuffer.h"
#include "clang/Frontend/Utils.h"
#include "clang/Lex/HeaderSearchOptions.h"
#include "clang/Lex/PreprocessorOptions.h"
#include "clang/Sema/CodeCompleteOptions.h"
#include "clang/Serialization/ASTBitCodes.h"
#include "clang/Serialization/ModuleFileExtension.h"
#include "clang/StaticAnalyzer/Core/AnalyzerOptions.h"
#include "llvm/ADT/APInt.h"
#include "llvm/ADT/ArrayRef.h"
#include "llvm/ADT/CachedHashString.h"
#include "llvm/ADT/DenseSet.h"
#include "llvm/ADT/FloatingPointMode.h"
#include "llvm/ADT/Hashing.h"
#include "llvm/ADT/None.h"
#include "llvm/ADT/Optional.h"
#include "llvm/ADT/STLExtras.h"
#include "llvm/ADT/SmallString.h"
#include "llvm/ADT/SmallVector.h"
#include "llvm/ADT/StringRef.h"
#include "llvm/ADT/StringSwitch.h"
#include "llvm/ADT/Triple.h"
#include "llvm/ADT/Twine.h"
#include "llvm/Config/llvm-config.h"
#include "llvm/IR/DebugInfoMetadata.h"
#include "llvm/Linker/Linker.h"
#include "llvm/MC/MCTargetOptions.h"
#include "llvm/Option/Arg.h"
#include "llvm/Option/ArgList.h"
#include "llvm/Option/OptSpecifier.h"
#include "llvm/Option/OptTable.h"
#include "llvm/Option/Option.h"
#include "llvm/ProfileData/InstrProfReader.h"
#include "llvm/Remarks/HotnessThresholdParser.h"
#include "llvm/Support/CodeGen.h"
#include "llvm/Support/Compiler.h"
#include "llvm/Support/Error.h"
#include "llvm/Support/ErrorHandling.h"
#include "llvm/Support/ErrorOr.h"
#include "llvm/Support/FileSystem.h"
#include "llvm/Support/Host.h"
#include "llvm/Support/MathExtras.h"
#include "llvm/Support/MemoryBuffer.h"
#include "llvm/Support/Path.h"
#include "llvm/Support/Process.h"
#include "llvm/Support/Regex.h"
#include "llvm/Support/VersionTuple.h"
#include "llvm/Support/VirtualFileSystem.h"
#include "llvm/Support/raw_ostream.h"
#include "llvm/Target/TargetOptions.h"
#include <algorithm>
#include <atomic>
#include <cassert>
#include <cstddef>
#include <cstring>
#include <memory>
#include <string>
#include <tuple>
#include <type_traits>
#include <utility>
#include <vector>

using namespace clang;
using namespace driver;
using namespace options;
using namespace llvm::opt;

//===----------------------------------------------------------------------===//
// Initialization.
//===----------------------------------------------------------------------===//

CompilerInvocationRefBase::CompilerInvocationRefBase()
    : LangOpts(new LangOptions()), TargetOpts(new TargetOptions()),
      DiagnosticOpts(new DiagnosticOptions()),
      HeaderSearchOpts(new HeaderSearchOptions()),
      PreprocessorOpts(new PreprocessorOptions()),
      AnalyzerOpts(new AnalyzerOptions()) {}

CompilerInvocationRefBase::CompilerInvocationRefBase(
    const CompilerInvocationRefBase &X)
    : LangOpts(new LangOptions(*X.getLangOpts())),
      TargetOpts(new TargetOptions(X.getTargetOpts())),
      DiagnosticOpts(new DiagnosticOptions(X.getDiagnosticOpts())),
      HeaderSearchOpts(new HeaderSearchOptions(X.getHeaderSearchOpts())),
      PreprocessorOpts(new PreprocessorOptions(X.getPreprocessorOpts())),
      AnalyzerOpts(new AnalyzerOptions(*X.getAnalyzerOpts())) {}

CompilerInvocationRefBase::CompilerInvocationRefBase(
    CompilerInvocationRefBase &&X) = default;

CompilerInvocationRefBase &
CompilerInvocationRefBase::operator=(CompilerInvocationRefBase X) {
  LangOpts.swap(X.LangOpts);
  TargetOpts.swap(X.TargetOpts);
  DiagnosticOpts.swap(X.DiagnosticOpts);
  HeaderSearchOpts.swap(X.HeaderSearchOpts);
  PreprocessorOpts.swap(X.PreprocessorOpts);
  AnalyzerOpts.swap(X.AnalyzerOpts);
  return *this;
}

CompilerInvocationRefBase &
CompilerInvocationRefBase::operator=(CompilerInvocationRefBase &&X) = default;

CompilerInvocationRefBase::~CompilerInvocationRefBase() = default;

//===----------------------------------------------------------------------===//
// Normalizers
//===----------------------------------------------------------------------===//

#define SIMPLE_ENUM_VALUE_TABLE
#include "clang/Driver/Options.inc"
#undef SIMPLE_ENUM_VALUE_TABLE

static llvm::Optional<bool> normalizeSimpleFlag(OptSpecifier Opt,
                                                unsigned TableIndex,
                                                const ArgList &Args,
                                                DiagnosticsEngine &Diags) {
  if (Args.hasArg(Opt))
    return true;
  return None;
}

static Optional<bool> normalizeSimpleNegativeFlag(OptSpecifier Opt, unsigned,
                                                  const ArgList &Args,
                                                  DiagnosticsEngine &) {
  if (Args.hasArg(Opt))
    return false;
  return None;
}

/// The tblgen-erated code passes in a fifth parameter of an arbitrary type, but
/// denormalizeSimpleFlags never looks at it. Avoid bloating compile-time with
/// unnecessary template instantiations and just ignore it with a variadic
/// argument.
static void denormalizeSimpleFlag(SmallVectorImpl<const char *> &Args,
                                  const char *Spelling,
                                  CompilerInvocation::StringAllocator,
                                  Option::OptionClass, unsigned, /*T*/...) {
  Args.push_back(Spelling);
}

template <typename T> static constexpr bool is_uint64_t_convertible() {
  return !std::is_same<T, uint64_t>::value &&
         llvm::is_integral_or_enum<T>::value;
}

template <typename T,
          std::enable_if_t<!is_uint64_t_convertible<T>(), bool> = false>
static auto makeFlagToValueNormalizer(T Value) {
  return [Value](OptSpecifier Opt, unsigned, const ArgList &Args,
                 DiagnosticsEngine &) -> Optional<T> {
    if (Args.hasArg(Opt))
      return Value;
    return None;
  };
}

template <typename T,
          std::enable_if_t<is_uint64_t_convertible<T>(), bool> = false>
static auto makeFlagToValueNormalizer(T Value) {
  return makeFlagToValueNormalizer(uint64_t(Value));
}

static auto makeBooleanOptionNormalizer(bool Value, bool OtherValue,
                                        OptSpecifier OtherOpt) {
  return [Value, OtherValue, OtherOpt](OptSpecifier Opt, unsigned,
                                       const ArgList &Args,
                                       DiagnosticsEngine &) -> Optional<bool> {
    if (const Arg *A = Args.getLastArg(Opt, OtherOpt)) {
      return A->getOption().matches(Opt) ? Value : OtherValue;
    }
    return None;
  };
}

static auto makeBooleanOptionDenormalizer(bool Value) {
  return [Value](SmallVectorImpl<const char *> &Args, const char *Spelling,
                 CompilerInvocation::StringAllocator, Option::OptionClass,
                 unsigned, bool KeyPath) {
    if (KeyPath == Value)
      Args.push_back(Spelling);
  };
}

static void denormalizeStringImpl(SmallVectorImpl<const char *> &Args,
                                  const char *Spelling,
                                  CompilerInvocation::StringAllocator SA,
                                  Option::OptionClass OptClass, unsigned,
                                  const Twine &Value) {
  switch (OptClass) {
  case Option::SeparateClass:
  case Option::JoinedOrSeparateClass:
  case Option::JoinedAndSeparateClass:
    Args.push_back(Spelling);
    Args.push_back(SA(Value));
    break;
  case Option::JoinedClass:
  case Option::CommaJoinedClass:
    Args.push_back(SA(Twine(Spelling) + Value));
    break;
  default:
    llvm_unreachable("Cannot denormalize an option with option class "
                     "incompatible with string denormalization.");
  }
}

template <typename T>
static void
denormalizeString(SmallVectorImpl<const char *> &Args, const char *Spelling,
                  CompilerInvocation::StringAllocator SA,
                  Option::OptionClass OptClass, unsigned TableIndex, T Value) {
  denormalizeStringImpl(Args, Spelling, SA, OptClass, TableIndex, Twine(Value));
}

static Optional<SimpleEnumValue>
findValueTableByName(const SimpleEnumValueTable &Table, StringRef Name) {
  for (int I = 0, E = Table.Size; I != E; ++I)
    if (Name == Table.Table[I].Name)
      return Table.Table[I];

  return None;
}

static Optional<SimpleEnumValue>
findValueTableByValue(const SimpleEnumValueTable &Table, unsigned Value) {
  for (int I = 0, E = Table.Size; I != E; ++I)
    if (Value == Table.Table[I].Value)
      return Table.Table[I];

  return None;
}

static llvm::Optional<unsigned> normalizeSimpleEnum(OptSpecifier Opt,
                                                    unsigned TableIndex,
                                                    const ArgList &Args,
                                                    DiagnosticsEngine &Diags) {
  assert(TableIndex < SimpleEnumValueTablesSize);
  const SimpleEnumValueTable &Table = SimpleEnumValueTables[TableIndex];

  auto *Arg = Args.getLastArg(Opt);
  if (!Arg)
    return None;

  StringRef ArgValue = Arg->getValue();
  if (auto MaybeEnumVal = findValueTableByName(Table, ArgValue))
    return MaybeEnumVal->Value;

  Diags.Report(diag::err_drv_invalid_value)
      << Arg->getAsString(Args) << ArgValue;
  return None;
}

static void denormalizeSimpleEnumImpl(SmallVectorImpl<const char *> &Args,
                                      const char *Spelling,
                                      CompilerInvocation::StringAllocator SA,
                                      Option::OptionClass OptClass,
                                      unsigned TableIndex, unsigned Value) {
  assert(TableIndex < SimpleEnumValueTablesSize);
  const SimpleEnumValueTable &Table = SimpleEnumValueTables[TableIndex];
  if (auto MaybeEnumVal = findValueTableByValue(Table, Value)) {
    denormalizeString(Args, Spelling, SA, OptClass, TableIndex,
                      MaybeEnumVal->Name);
  } else {
    llvm_unreachable("The simple enum value was not correctly defined in "
                     "the tablegen option description");
  }
}

template <typename T>
static void denormalizeSimpleEnum(SmallVectorImpl<const char *> &Args,
                                  const char *Spelling,
                                  CompilerInvocation::StringAllocator SA,
                                  Option::OptionClass OptClass,
                                  unsigned TableIndex, T Value) {
  return denormalizeSimpleEnumImpl(Args, Spelling, SA, OptClass, TableIndex,
                                   static_cast<unsigned>(Value));
}

static Optional<std::string> normalizeString(OptSpecifier Opt, int TableIndex,
                                             const ArgList &Args,
                                             DiagnosticsEngine &Diags) {
  auto *Arg = Args.getLastArg(Opt);
  if (!Arg)
    return None;
  return std::string(Arg->getValue());
}

template <typename IntTy>
static Optional<IntTy> normalizeStringIntegral(OptSpecifier Opt, int,
                                               const ArgList &Args,
                                               DiagnosticsEngine &Diags) {
  auto *Arg = Args.getLastArg(Opt);
  if (!Arg)
    return None;
  IntTy Res;
  if (StringRef(Arg->getValue()).getAsInteger(0, Res)) {
    Diags.Report(diag::err_drv_invalid_int_value)
        << Arg->getAsString(Args) << Arg->getValue();
    return None;
  }
  return Res;
}

static Optional<std::vector<std::string>>
normalizeStringVector(OptSpecifier Opt, int, const ArgList &Args,
                      DiagnosticsEngine &) {
  return Args.getAllArgValues(Opt);
}

static void denormalizeStringVector(SmallVectorImpl<const char *> &Args,
                                    const char *Spelling,
                                    CompilerInvocation::StringAllocator SA,
                                    Option::OptionClass OptClass,
                                    unsigned TableIndex,
                                    const std::vector<std::string> &Values) {
  switch (OptClass) {
  case Option::CommaJoinedClass: {
    std::string CommaJoinedValue;
    if (!Values.empty()) {
      CommaJoinedValue.append(Values.front());
      for (const std::string &Value : llvm::drop_begin(Values, 1)) {
        CommaJoinedValue.append(",");
        CommaJoinedValue.append(Value);
      }
    }
    denormalizeString(Args, Spelling, SA, Option::OptionClass::JoinedClass,
                      TableIndex, CommaJoinedValue);
    break;
  }
  case Option::JoinedClass:
  case Option::SeparateClass:
  case Option::JoinedOrSeparateClass:
    for (const std::string &Value : Values)
      denormalizeString(Args, Spelling, SA, OptClass, TableIndex, Value);
    break;
  default:
    llvm_unreachable("Cannot denormalize an option with option class "
                     "incompatible with string vector denormalization.");
  }
}

static Optional<std::string> normalizeTriple(OptSpecifier Opt, int TableIndex,
                                             const ArgList &Args,
                                             DiagnosticsEngine &Diags) {
  auto *Arg = Args.getLastArg(Opt);
  if (!Arg)
    return None;
  return llvm::Triple::normalize(Arg->getValue());
}

template <typename T, typename U>
static T mergeForwardValue(T KeyPath, U Value) {
  return static_cast<T>(Value);
}

template <typename T, typename U> static T mergeMaskValue(T KeyPath, U Value) {
  return KeyPath | Value;
}

template <typename T> static T extractForwardValue(T KeyPath) {
  return KeyPath;
}

template <typename T, typename U, U Value>
static T extractMaskValue(T KeyPath) {
  return ((KeyPath & Value) == Value) ? static_cast<T>(Value) : T();
}

#define PARSE_OPTION_WITH_MARSHALLING(                                         \
    ARGS, DIAGS, ID, FLAGS, PARAM, SHOULD_PARSE, KEYPATH, DEFAULT_VALUE,       \
    IMPLIED_CHECK, IMPLIED_VALUE, NORMALIZER, MERGER, TABLE_INDEX)             \
  if ((FLAGS)&options::CC1Option) {                                            \
    KEYPATH = MERGER(KEYPATH, DEFAULT_VALUE);                                  \
    if (IMPLIED_CHECK)                                                         \
      KEYPATH = MERGER(KEYPATH, IMPLIED_VALUE);                                \
    if (SHOULD_PARSE)                                                          \
      if (auto MaybeValue = NORMALIZER(OPT_##ID, TABLE_INDEX, ARGS, DIAGS))    \
        KEYPATH =                                                              \
            MERGER(KEYPATH, static_cast<decltype(KEYPATH)>(*MaybeValue));      \
  }

// Capture the extracted value as a lambda argument to avoid potential issues
// with lifetime extension of the reference.
#define GENERATE_OPTION_WITH_MARSHALLING(                                      \
    ARGS, STRING_ALLOCATOR, KIND, FLAGS, SPELLING, ALWAYS_EMIT, KEYPATH,       \
    DEFAULT_VALUE, IMPLIED_CHECK, IMPLIED_VALUE, DENORMALIZER, EXTRACTOR,      \
    TABLE_INDEX)                                                               \
  if ((FLAGS)&options::CC1Option) {                                            \
    [&](const auto &Extracted) {                                               \
      if (ALWAYS_EMIT ||                                                       \
          (Extracted !=                                                        \
           static_cast<decltype(KEYPATH)>((IMPLIED_CHECK) ? (IMPLIED_VALUE)    \
                                                          : (DEFAULT_VALUE)))) \
        DENORMALIZER(ARGS, SPELLING, STRING_ALLOCATOR, Option::KIND##Class,    \
                     TABLE_INDEX, Extracted);                                  \
    }(EXTRACTOR(KEYPATH));                                                     \
  }

static const StringRef GetInputKindName(InputKind IK);

static bool FixupInvocation(CompilerInvocation &Invocation,
                            DiagnosticsEngine &Diags, const ArgList &Args,
                            InputKind IK) {
  unsigned NumErrorsBefore = Diags.getNumErrors();

  LangOptions &LangOpts = *Invocation.getLangOpts();
  CodeGenOptions &CodeGenOpts = Invocation.getCodeGenOpts();
  TargetOptions &TargetOpts = Invocation.getTargetOpts();
  FrontendOptions &FrontendOpts = Invocation.getFrontendOpts();
  CodeGenOpts.XRayInstrumentFunctions = LangOpts.XRayInstrument;
  CodeGenOpts.XRayAlwaysEmitCustomEvents = LangOpts.XRayAlwaysEmitCustomEvents;
  CodeGenOpts.XRayAlwaysEmitTypedEvents = LangOpts.XRayAlwaysEmitTypedEvents;
  CodeGenOpts.DisableFree = FrontendOpts.DisableFree;
  FrontendOpts.GenerateGlobalModuleIndex = FrontendOpts.UseGlobalModuleIndex;

  LangOpts.ForceEmitVTables = CodeGenOpts.ForceEmitVTables;
  LangOpts.SpeculativeLoadHardening = CodeGenOpts.SpeculativeLoadHardening;
  LangOpts.CurrentModule = LangOpts.ModuleName;

  llvm::Triple T(TargetOpts.Triple);
  llvm::Triple::ArchType Arch = T.getArch();

  CodeGenOpts.CodeModel = TargetOpts.CodeModel;

  if (LangOpts.getExceptionHandling() != llvm::ExceptionHandling::None &&
      T.isWindowsMSVCEnvironment())
    Diags.Report(diag::err_fe_invalid_exception_model)
        << static_cast<unsigned>(LangOpts.getExceptionHandling()) << T.str();

  if (LangOpts.AppleKext && !LangOpts.CPlusPlus)
    Diags.Report(diag::warn_c_kext);

  if (Args.hasArg(OPT_fconcepts_ts))
    Diags.Report(diag::warn_fe_concepts_ts_flag);

  if (LangOpts.NewAlignOverride &&
      !llvm::isPowerOf2_32(LangOpts.NewAlignOverride)) {
    Arg *A = Args.getLastArg(OPT_fnew_alignment_EQ);
    Diags.Report(diag::err_fe_invalid_alignment)
        << A->getAsString(Args) << A->getValue();
    LangOpts.NewAlignOverride = 0;
  }

  // Prevent the user from specifying both -fsycl-is-device and -fsycl-is-host.
  if (LangOpts.SYCLIsDevice && LangOpts.SYCLIsHost)
    Diags.Report(diag::err_drv_argument_not_allowed_with) << "-fsycl-is-device"
                                                          << "-fsycl-is-host";

  if (Args.hasArg(OPT_fgnu89_inline) && LangOpts.CPlusPlus)
    Diags.Report(diag::err_drv_argument_not_allowed_with)
        << "-fgnu89-inline" << GetInputKindName(IK);

  if (Args.hasArg(OPT_fgpu_allow_device_init) && !LangOpts.HIP)
    Diags.Report(diag::warn_ignored_hip_only_option)
        << Args.getLastArg(OPT_fgpu_allow_device_init)->getAsString(Args);

  if (Args.hasArg(OPT_gpu_max_threads_per_block_EQ) && !LangOpts.HIP)
    Diags.Report(diag::warn_ignored_hip_only_option)
        << Args.getLastArg(OPT_gpu_max_threads_per_block_EQ)->getAsString(Args);

  // -cl-strict-aliasing needs to emit diagnostic in the case where CL > 1.0.
  // This option should be deprecated for CL > 1.0 because
  // this option was added for compatibility with OpenCL 1.0.
  if (Args.getLastArg(OPT_cl_strict_aliasing) && LangOpts.OpenCLVersion > 100)
    Diags.Report(diag::warn_option_invalid_ocl_version)
        << LangOpts.getOpenCLVersionTuple().getAsString()
        << Args.getLastArg(OPT_cl_strict_aliasing)->getAsString(Args);

  if (Arg *A = Args.getLastArg(OPT_fdefault_calling_conv_EQ)) {
    auto DefaultCC = LangOpts.getDefaultCallingConv();

    bool emitError = (DefaultCC == LangOptions::DCC_FastCall ||
                      DefaultCC == LangOptions::DCC_StdCall) &&
                     Arch != llvm::Triple::x86;
    emitError |= (DefaultCC == LangOptions::DCC_VectorCall ||
                  DefaultCC == LangOptions::DCC_RegCall) &&
                 !T.isX86();
    if (emitError)
      Diags.Report(diag::err_drv_argument_not_allowed_with)
          << A->getSpelling() << T.getTriple();
  }

  if (!CodeGenOpts.ProfileRemappingFile.empty() && CodeGenOpts.LegacyPassManager)
    Diags.Report(diag::err_drv_argument_only_allowed_with)
        << Args.getLastArg(OPT_fprofile_remapping_file_EQ)->getAsString(Args)
        << "-fno-legacy-pass-manager";

  return Diags.getNumErrors() == NumErrorsBefore;
}

//===----------------------------------------------------------------------===//
// Deserialization (from args)
//===----------------------------------------------------------------------===//

static unsigned getOptimizationLevel(ArgList &Args, InputKind IK,
                                     DiagnosticsEngine &Diags) {
  unsigned DefaultOpt = llvm::CodeGenOpt::None;
  if ((IK.getLanguage() == Language::OpenCL ||
       IK.getLanguage() == Language::OpenCLCXX) &&
      !Args.hasArg(OPT_cl_opt_disable))
    DefaultOpt = llvm::CodeGenOpt::Default;

  if (Arg *A = Args.getLastArg(options::OPT_O_Group)) {
    if (A->getOption().matches(options::OPT_O0))
      return llvm::CodeGenOpt::None;

    if (A->getOption().matches(options::OPT_Ofast))
      return llvm::CodeGenOpt::Aggressive;

    assert(A->getOption().matches(options::OPT_O));

    StringRef S(A->getValue());
    if (S == "s" || S == "z")
      return llvm::CodeGenOpt::Default;

    if (S == "g")
      return llvm::CodeGenOpt::Less;

    return getLastArgIntValue(Args, OPT_O, DefaultOpt, Diags);
  }

  return DefaultOpt;
}

static unsigned getOptimizationLevelSize(ArgList &Args) {
  if (Arg *A = Args.getLastArg(options::OPT_O_Group)) {
    if (A->getOption().matches(options::OPT_O)) {
      switch (A->getValue()[0]) {
      default:
        return 0;
      case 's':
        return 1;
      case 'z':
        return 2;
      }
    }
  }
  return 0;
}

static void GenerateArg(SmallVectorImpl<const char *> &Args,
                        llvm::opt::OptSpecifier OptSpecifier,
                        CompilerInvocation::StringAllocator SA) {
  Option Opt = getDriverOptTable().getOption(OptSpecifier);
  denormalizeSimpleFlag(Args, SA(Opt.getPrefix() + Opt.getName()), SA,
                        Option::OptionClass::FlagClass, 0);
}

static void GenerateArg(SmallVectorImpl<const char *> &Args,
                        llvm::opt::OptSpecifier OptSpecifier,
                        const Twine &Value,
                        CompilerInvocation::StringAllocator SA) {
  Option Opt = getDriverOptTable().getOption(OptSpecifier);
  denormalizeString(Args, SA(Opt.getPrefix() + Opt.getName()), SA,
                    Opt.getKind(), 0, Value);
}

// Parse command line arguments into CompilerInvocation.
using ParseFn =
    llvm::function_ref<bool(CompilerInvocation &, ArrayRef<const char *>,
                            DiagnosticsEngine &, const char *)>;

// Generate command line arguments from CompilerInvocation.
using GenerateFn = llvm::function_ref<void(
    CompilerInvocation &, SmallVectorImpl<const char *> &,
    CompilerInvocation::StringAllocator)>;

// May perform round-trip of command line arguments. By default, the round-trip
// is enabled if CLANG_ROUND_TRIP_CC1_ARGS was defined during build. This can be
// overwritten at run-time via the "-round-trip-args" and "-no-round-trip-args"
// command line flags.
// During round-trip, the command line arguments are parsed into a dummy
// instance of CompilerInvocation which is used to generate the command line
// arguments again. The real CompilerInvocation instance is then created by
// parsing the generated arguments, not the original ones.
static bool RoundTrip(ParseFn Parse, GenerateFn Generate,
                      CompilerInvocation &RealInvocation,
                      CompilerInvocation &DummyInvocation,
                      ArrayRef<const char *> CommandLineArgs,
                      DiagnosticsEngine &Diags, const char *Argv0) {
  // FIXME: Switch to '#ifndef NDEBUG' when possible.
#ifdef CLANG_ROUND_TRIP_CC1_ARGS
  bool DoRoundTripDefault = true;
#else
  bool DoRoundTripDefault = false;
#endif

  bool DoRoundTrip = DoRoundTripDefault;
  for (const auto *Arg : CommandLineArgs) {
    if (Arg == StringRef("-round-trip-args"))
      DoRoundTrip = true;
    if (Arg == StringRef("-no-round-trip-args"))
      DoRoundTrip = false;
  }

  // If round-trip was not requested, simply run the parser with the real
  // invocation diagnostics.
  if (!DoRoundTrip)
    return Parse(RealInvocation, CommandLineArgs, Diags, Argv0);

  // Serializes quoted (and potentially escaped) arguments.
  auto SerializeArgs = [](ArrayRef<const char *> Args) {
    std::string Buffer;
    llvm::raw_string_ostream OS(Buffer);
    for (const char *Arg : Args) {
      llvm::sys::printArg(OS, Arg, /*Quote=*/true);
      OS << ' ';
    }
    OS.flush();
    return Buffer;
  };

  // Setup a dummy DiagnosticsEngine.
  DiagnosticsEngine DummyDiags(new DiagnosticIDs(), new DiagnosticOptions());
  DummyDiags.setClient(new TextDiagnosticBuffer());

  // Run the first parse on the original arguments with the dummy invocation and
  // diagnostics.
  if (!Parse(DummyInvocation, CommandLineArgs, DummyDiags, Argv0) ||
      DummyDiags.getNumWarnings() != 0) {
    // If the first parse did not succeed, it must be user mistake (invalid
    // command line arguments). We won't be able to generate arguments that
    // would reproduce the same result. Let's fail again with the real
    // invocation and diagnostics, so all side-effects of parsing are visible.
    unsigned NumWarningsBefore = Diags.getNumWarnings();
    auto Success = Parse(RealInvocation, CommandLineArgs, Diags, Argv0);
    if (!Success || Diags.getNumWarnings() != NumWarningsBefore)
      return Success;

    // Parse with original options and diagnostics succeeded even though it
    // shouldn't have. Something is off.
    Diags.Report(diag::err_cc1_round_trip_fail_then_ok);
    Diags.Report(diag::note_cc1_round_trip_original)
        << SerializeArgs(CommandLineArgs);
    return false;
  }

  // Setup string allocator.
  llvm::BumpPtrAllocator Alloc;
  llvm::StringSaver StringPool(Alloc);
  auto SA = [&StringPool](const Twine &Arg) {
    return StringPool.save(Arg).data();
  };

  // Generate arguments from the dummy invocation. If Generate is the
  // inverse of Parse, the newly generated arguments must have the same
  // semantics as the original.
  SmallVector<const char *> GeneratedArgs1;
  Generate(DummyInvocation, GeneratedArgs1, SA);

  // Run the second parse, now on the generated arguments, and with the real
  // invocation and diagnostics. The result is what we will end up using for the
  // rest of compilation, so if Generate is not inverse of Parse, something down
  // the line will break.
  bool Success2 = Parse(RealInvocation, GeneratedArgs1, Diags, Argv0);

  // The first parse on original arguments succeeded, but second parse of
  // generated arguments failed. Something must be wrong with the generator.
  if (!Success2) {
    Diags.Report(diag::err_cc1_round_trip_ok_then_fail);
    Diags.Report(diag::note_cc1_round_trip_generated)
        << 1 << SerializeArgs(GeneratedArgs1);
    return false;
  }

  // Generate arguments again, this time from the options we will end up using
  // for the rest of the compilation.
  SmallVector<const char *> GeneratedArgs2;
  Generate(RealInvocation, GeneratedArgs2, SA);

  // Compares two lists of generated arguments.
  auto Equal = [](const ArrayRef<const char *> A,
                  const ArrayRef<const char *> B) {
    return std::equal(A.begin(), A.end(), B.begin(), B.end(),
                      [](const char *AElem, const char *BElem) {
                        return StringRef(AElem) == StringRef(BElem);
                      });
  };

  // If we generated different arguments from what we assume are two
  // semantically equivalent CompilerInvocations, the Generate function may
  // be non-deterministic.
  if (!Equal(GeneratedArgs1, GeneratedArgs2)) {
    Diags.Report(diag::err_cc1_round_trip_mismatch);
    Diags.Report(diag::note_cc1_round_trip_generated)
        << 1 << SerializeArgs(GeneratedArgs1);
    Diags.Report(diag::note_cc1_round_trip_generated)
        << 2 << SerializeArgs(GeneratedArgs2);
    return false;
  }

  Diags.Report(diag::remark_cc1_round_trip_generated)
      << 1 << SerializeArgs(GeneratedArgs1);
  Diags.Report(diag::remark_cc1_round_trip_generated)
      << 2 << SerializeArgs(GeneratedArgs2);

  return Success2;
}

static void addDiagnosticArgs(ArgList &Args, OptSpecifier Group,
                              OptSpecifier GroupWithValue,
                              std::vector<std::string> &Diagnostics) {
  for (auto *A : Args.filtered(Group)) {
    if (A->getOption().getKind() == Option::FlagClass) {
      // The argument is a pure flag (such as OPT_Wall or OPT_Wdeprecated). Add
      // its name (minus the "W" or "R" at the beginning) to the diagnostics.
      Diagnostics.push_back(
          std::string(A->getOption().getName().drop_front(1)));
    } else if (A->getOption().matches(GroupWithValue)) {
      // This is -Wfoo= or -Rfoo=, where foo is the name of the diagnostic
      // group. Add only the group name to the diagnostics.
      Diagnostics.push_back(
          std::string(A->getOption().getName().drop_front(1).rtrim("=-")));
    } else {
      // Otherwise, add its value (for OPT_W_Joined and similar).
      Diagnostics.push_back(A->getValue());
    }
  }
}

// Parse the Static Analyzer configuration. If \p Diags is set to nullptr,
// it won't verify the input.
static void parseAnalyzerConfigs(AnalyzerOptions &AnOpts,
                                 DiagnosticsEngine *Diags);

static void getAllNoBuiltinFuncValues(ArgList &Args,
                                      std::vector<std::string> &Funcs) {
  std::vector<std::string> Values = Args.getAllArgValues(OPT_fno_builtin_);
  auto BuiltinEnd = llvm::partition(Values, [](const std::string FuncName) {
    return Builtin::Context::isBuiltinFunc(FuncName);
  });
  Funcs.insert(Funcs.end(), Values.begin(), BuiltinEnd);
}

static void GenerateAnalyzerArgs(AnalyzerOptions &Opts,
                                 SmallVectorImpl<const char *> &Args,
                                 CompilerInvocation::StringAllocator SA) {
  const AnalyzerOptions *AnalyzerOpts = &Opts;

#define ANALYZER_OPTION_WITH_MARSHALLING(                                      \
    PREFIX_TYPE, NAME, ID, KIND, GROUP, ALIAS, ALIASARGS, FLAGS, PARAM,        \
    HELPTEXT, METAVAR, VALUES, SPELLING, SHOULD_PARSE, ALWAYS_EMIT, KEYPATH,   \
    DEFAULT_VALUE, IMPLIED_CHECK, IMPLIED_VALUE, NORMALIZER, DENORMALIZER,     \
    MERGER, EXTRACTOR, TABLE_INDEX)                                            \
  GENERATE_OPTION_WITH_MARSHALLING(                                            \
      Args, SA, KIND, FLAGS, SPELLING, ALWAYS_EMIT, KEYPATH, DEFAULT_VALUE,    \
      IMPLIED_CHECK, IMPLIED_VALUE, DENORMALIZER, EXTRACTOR, TABLE_INDEX)
#include "clang/Driver/Options.inc"
#undef ANALYZER_OPTION_WITH_MARSHALLING

  if (Opts.AnalysisStoreOpt != RegionStoreModel) {
    switch (Opts.AnalysisStoreOpt) {
#define ANALYSIS_STORE(NAME, CMDFLAG, DESC, CREATFN)                           \
  case NAME##Model:                                                            \
    GenerateArg(Args, OPT_analyzer_store, CMDFLAG, SA);                        \
    break;
#include "clang/StaticAnalyzer/Core/Analyses.def"
    default:
      llvm_unreachable("Tried to generate unknown analysis store.");
    }
  }

  if (Opts.AnalysisConstraintsOpt != RangeConstraintsModel) {
    switch (Opts.AnalysisConstraintsOpt) {
#define ANALYSIS_CONSTRAINTS(NAME, CMDFLAG, DESC, CREATFN)                     \
  case NAME##Model:                                                            \
    GenerateArg(Args, OPT_analyzer_constraints, CMDFLAG, SA);                  \
    break;
#include "clang/StaticAnalyzer/Core/Analyses.def"
    default:
      llvm_unreachable("Tried to generate unknown analysis constraint.");
    }
  }

  if (Opts.AnalysisDiagOpt != PD_HTML) {
    switch (Opts.AnalysisDiagOpt) {
#define ANALYSIS_DIAGNOSTICS(NAME, CMDFLAG, DESC, CREATFN)                     \
  case PD_##NAME:                                                              \
    GenerateArg(Args, OPT_analyzer_output, CMDFLAG, SA);                       \
    break;
#include "clang/StaticAnalyzer/Core/Analyses.def"
    default:
      llvm_unreachable("Tried to generate unknown analysis diagnostic client.");
    }
  }

  if (Opts.AnalysisPurgeOpt != PurgeStmt) {
    switch (Opts.AnalysisPurgeOpt) {
#define ANALYSIS_PURGE(NAME, CMDFLAG, DESC)                                    \
  case NAME:                                                                   \
    GenerateArg(Args, OPT_analyzer_purge, CMDFLAG, SA);                        \
    break;
#include "clang/StaticAnalyzer/Core/Analyses.def"
    default:
      llvm_unreachable("Tried to generate unknown analysis purge mode.");
    }
  }

  if (Opts.InliningMode != NoRedundancy) {
    switch (Opts.InliningMode) {
#define ANALYSIS_INLINING_MODE(NAME, CMDFLAG, DESC)                            \
  case NAME:                                                                   \
    GenerateArg(Args, OPT_analyzer_inlining_mode, CMDFLAG, SA);                \
    break;
#include "clang/StaticAnalyzer/Core/Analyses.def"
    default:
      llvm_unreachable("Tried to generate unknown analysis inlining mode.");
    }
  }

  for (const auto &CP : Opts.CheckersAndPackages) {
    OptSpecifier Opt =
        CP.second ? OPT_analyzer_checker : OPT_analyzer_disable_checker;
    GenerateArg(Args, Opt, CP.first, SA);
  }

  AnalyzerOptions ConfigOpts;
  parseAnalyzerConfigs(ConfigOpts, nullptr);

  for (const auto &C : Opts.Config) {
    // Don't generate anything that came from parseAnalyzerConfigs. It would be
    // redundant and may not be valid on the command line.
    auto Entry = ConfigOpts.Config.find(C.getKey());
    if (Entry != ConfigOpts.Config.end() && Entry->getValue() == C.getValue())
      continue;

    GenerateArg(Args, OPT_analyzer_config, C.getKey() + "=" + C.getValue(), SA);
  }

  // Nothing to generate for FullCompilerInvocation.
}

static bool ParseAnalyzerArgs(AnalyzerOptions &Opts, ArgList &Args,
                              DiagnosticsEngine &Diags) {
  unsigned NumErrorsBefore = Diags.getNumErrors();

  AnalyzerOptions *AnalyzerOpts = &Opts;

#define ANALYZER_OPTION_WITH_MARSHALLING(                                      \
    PREFIX_TYPE, NAME, ID, KIND, GROUP, ALIAS, ALIASARGS, FLAGS, PARAM,        \
    HELPTEXT, METAVAR, VALUES, SPELLING, SHOULD_PARSE, ALWAYS_EMIT, KEYPATH,   \
    DEFAULT_VALUE, IMPLIED_CHECK, IMPLIED_VALUE, NORMALIZER, DENORMALIZER,     \
    MERGER, EXTRACTOR, TABLE_INDEX)                                            \
  PARSE_OPTION_WITH_MARSHALLING(                                               \
      Args, Diags, ID, FLAGS, PARAM, SHOULD_PARSE, KEYPATH, DEFAULT_VALUE,     \
      IMPLIED_CHECK, IMPLIED_VALUE, NORMALIZER, MERGER, TABLE_INDEX)
#include "clang/Driver/Options.inc"
#undef ANALYZER_OPTION_WITH_MARSHALLING

  if (Arg *A = Args.getLastArg(OPT_analyzer_store)) {
    StringRef Name = A->getValue();
    AnalysisStores Value = llvm::StringSwitch<AnalysisStores>(Name)
#define ANALYSIS_STORE(NAME, CMDFLAG, DESC, CREATFN) \
      .Case(CMDFLAG, NAME##Model)
#include "clang/StaticAnalyzer/Core/Analyses.def"
      .Default(NumStores);
    if (Value == NumStores) {
      Diags.Report(diag::err_drv_invalid_value)
        << A->getAsString(Args) << Name;
    } else {
      Opts.AnalysisStoreOpt = Value;
    }
  }

  if (Arg *A = Args.getLastArg(OPT_analyzer_constraints)) {
    StringRef Name = A->getValue();
    AnalysisConstraints Value = llvm::StringSwitch<AnalysisConstraints>(Name)
#define ANALYSIS_CONSTRAINTS(NAME, CMDFLAG, DESC, CREATFN) \
      .Case(CMDFLAG, NAME##Model)
#include "clang/StaticAnalyzer/Core/Analyses.def"
      .Default(NumConstraints);
    if (Value == NumConstraints) {
      Diags.Report(diag::err_drv_invalid_value)
        << A->getAsString(Args) << Name;
    } else {
      Opts.AnalysisConstraintsOpt = Value;
    }
  }

  if (Arg *A = Args.getLastArg(OPT_analyzer_output)) {
    StringRef Name = A->getValue();
    AnalysisDiagClients Value = llvm::StringSwitch<AnalysisDiagClients>(Name)
#define ANALYSIS_DIAGNOSTICS(NAME, CMDFLAG, DESC, CREATFN) \
      .Case(CMDFLAG, PD_##NAME)
#include "clang/StaticAnalyzer/Core/Analyses.def"
      .Default(NUM_ANALYSIS_DIAG_CLIENTS);
    if (Value == NUM_ANALYSIS_DIAG_CLIENTS) {
      Diags.Report(diag::err_drv_invalid_value)
        << A->getAsString(Args) << Name;
    } else {
      Opts.AnalysisDiagOpt = Value;
    }
  }

  if (Arg *A = Args.getLastArg(OPT_analyzer_purge)) {
    StringRef Name = A->getValue();
    AnalysisPurgeMode Value = llvm::StringSwitch<AnalysisPurgeMode>(Name)
#define ANALYSIS_PURGE(NAME, CMDFLAG, DESC) \
      .Case(CMDFLAG, NAME)
#include "clang/StaticAnalyzer/Core/Analyses.def"
      .Default(NumPurgeModes);
    if (Value == NumPurgeModes) {
      Diags.Report(diag::err_drv_invalid_value)
        << A->getAsString(Args) << Name;
    } else {
      Opts.AnalysisPurgeOpt = Value;
    }
  }

  if (Arg *A = Args.getLastArg(OPT_analyzer_inlining_mode)) {
    StringRef Name = A->getValue();
    AnalysisInliningMode Value = llvm::StringSwitch<AnalysisInliningMode>(Name)
#define ANALYSIS_INLINING_MODE(NAME, CMDFLAG, DESC) \
      .Case(CMDFLAG, NAME)
#include "clang/StaticAnalyzer/Core/Analyses.def"
      .Default(NumInliningModes);
    if (Value == NumInliningModes) {
      Diags.Report(diag::err_drv_invalid_value)
        << A->getAsString(Args) << Name;
    } else {
      Opts.InliningMode = Value;
    }
  }

  Opts.CheckersAndPackages.clear();
  for (const Arg *A :
       Args.filtered(OPT_analyzer_checker, OPT_analyzer_disable_checker)) {
    A->claim();
    bool IsEnabled = A->getOption().getID() == OPT_analyzer_checker;
    // We can have a list of comma separated checker names, e.g:
    // '-analyzer-checker=cocoa,unix'
    StringRef CheckerAndPackageList = A->getValue();
    SmallVector<StringRef, 16> CheckersAndPackages;
    CheckerAndPackageList.split(CheckersAndPackages, ",");
    for (const StringRef &CheckerOrPackage : CheckersAndPackages)
      Opts.CheckersAndPackages.emplace_back(std::string(CheckerOrPackage),
                                            IsEnabled);
  }

  // Go through the analyzer configuration options.
  for (const auto *A : Args.filtered(OPT_analyzer_config)) {

    // We can have a list of comma separated config names, e.g:
    // '-analyzer-config key1=val1,key2=val2'
    StringRef configList = A->getValue();
    SmallVector<StringRef, 4> configVals;
    configList.split(configVals, ",");
    for (const auto &configVal : configVals) {
      StringRef key, val;
      std::tie(key, val) = configVal.split("=");
      if (val.empty()) {
        Diags.Report(SourceLocation(),
                     diag::err_analyzer_config_no_value) << configVal;
        break;
      }
      if (val.find('=') != StringRef::npos) {
        Diags.Report(SourceLocation(),
                     diag::err_analyzer_config_multiple_values)
          << configVal;
        break;
      }

      // TODO: Check checker options too, possibly in CheckerRegistry.
      // Leave unknown non-checker configs unclaimed.
      if (!key.contains(":") && Opts.isUnknownAnalyzerConfig(key)) {
        if (Opts.ShouldEmitErrorsOnInvalidConfigValue)
          Diags.Report(diag::err_analyzer_config_unknown) << key;
        continue;
      }

      A->claim();
      Opts.Config[key] = std::string(val);
    }
  }

  if (Opts.ShouldEmitErrorsOnInvalidConfigValue)
    parseAnalyzerConfigs(Opts, &Diags);
  else
    parseAnalyzerConfigs(Opts, nullptr);

  llvm::raw_string_ostream os(Opts.FullCompilerInvocation);
  for (unsigned i = 0; i < Args.getNumInputArgStrings(); ++i) {
    if (i != 0)
      os << " ";
    os << Args.getArgString(i);
  }
  os.flush();

  return Diags.getNumErrors() == NumErrorsBefore;
}

static StringRef getStringOption(AnalyzerOptions::ConfigTable &Config,
                                 StringRef OptionName, StringRef DefaultVal) {
  return Config.insert({OptionName, std::string(DefaultVal)}).first->second;
}

static void initOption(AnalyzerOptions::ConfigTable &Config,
                       DiagnosticsEngine *Diags,
                       StringRef &OptionField, StringRef Name,
                       StringRef DefaultVal) {
  // String options may be known to invalid (e.g. if the expected string is a
  // file name, but the file does not exist), those will have to be checked in
  // parseConfigs.
  OptionField = getStringOption(Config, Name, DefaultVal);
}

static void initOption(AnalyzerOptions::ConfigTable &Config,
                       DiagnosticsEngine *Diags,
                       bool &OptionField, StringRef Name, bool DefaultVal) {
  auto PossiblyInvalidVal = llvm::StringSwitch<Optional<bool>>(
                 getStringOption(Config, Name, (DefaultVal ? "true" : "false")))
      .Case("true", true)
      .Case("false", false)
      .Default(None);

  if (!PossiblyInvalidVal) {
    if (Diags)
      Diags->Report(diag::err_analyzer_config_invalid_input)
        << Name << "a boolean";
    else
      OptionField = DefaultVal;
  } else
    OptionField = PossiblyInvalidVal.getValue();
}

static void initOption(AnalyzerOptions::ConfigTable &Config,
                       DiagnosticsEngine *Diags,
                       unsigned &OptionField, StringRef Name,
                       unsigned DefaultVal) {

  OptionField = DefaultVal;
  bool HasFailed = getStringOption(Config, Name, std::to_string(DefaultVal))
                     .getAsInteger(0, OptionField);
  if (Diags && HasFailed)
    Diags->Report(diag::err_analyzer_config_invalid_input)
      << Name << "an unsigned";
}

static void parseAnalyzerConfigs(AnalyzerOptions &AnOpts,
                                 DiagnosticsEngine *Diags) {
  // TODO: There's no need to store the entire configtable, it'd be plenty
  // enough tostore checker options.

#define ANALYZER_OPTION(TYPE, NAME, CMDFLAG, DESC, DEFAULT_VAL)                \
  initOption(AnOpts.Config, Diags, AnOpts.NAME, CMDFLAG, DEFAULT_VAL);

#define ANALYZER_OPTION_DEPENDS_ON_USER_MODE(TYPE, NAME, CMDFLAG, DESC,        \
                                           SHALLOW_VAL, DEEP_VAL)              \
  switch (AnOpts.getUserMode()) {                                              \
  case UMK_Shallow:                                                            \
    initOption(AnOpts.Config, Diags, AnOpts.NAME, CMDFLAG, SHALLOW_VAL);       \
    break;                                                                     \
  case UMK_Deep:                                                               \
    initOption(AnOpts.Config, Diags, AnOpts.NAME, CMDFLAG, DEEP_VAL);          \
    break;                                                                     \
  }                                                                            \

#include "clang/StaticAnalyzer/Core/AnalyzerOptions.def"
#undef ANALYZER_OPTION
#undef ANALYZER_OPTION_DEPENDS_ON_USER_MODE

  // At this point, AnalyzerOptions is configured. Let's validate some options.

  // FIXME: Here we try to validate the silenced checkers or packages are valid.
  // The current approach only validates the registered checkers which does not
  // contain the runtime enabled checkers and optimally we would validate both.
  if (!AnOpts.RawSilencedCheckersAndPackages.empty()) {
    std::vector<StringRef> Checkers =
        AnOpts.getRegisteredCheckers(/*IncludeExperimental=*/true);
    std::vector<StringRef> Packages =
        AnOpts.getRegisteredPackages(/*IncludeExperimental=*/true);

    SmallVector<StringRef, 16> CheckersAndPackages;
    AnOpts.RawSilencedCheckersAndPackages.split(CheckersAndPackages, ";");

    for (const StringRef &CheckerOrPackage : CheckersAndPackages) {
      if (Diags) {
        bool IsChecker = CheckerOrPackage.contains('.');
        bool IsValidName =
            IsChecker
                ? llvm::find(Checkers, CheckerOrPackage) != Checkers.end()
                : llvm::find(Packages, CheckerOrPackage) != Packages.end();

        if (!IsValidName)
          Diags->Report(diag::err_unknown_analyzer_checker_or_package)
              << CheckerOrPackage;
      }

      AnOpts.SilencedCheckersAndPackages.emplace_back(CheckerOrPackage);
    }
  }

  if (!Diags)
    return;

  if (AnOpts.ShouldTrackConditionsDebug && !AnOpts.ShouldTrackConditions)
    Diags->Report(diag::err_analyzer_config_invalid_input)
        << "track-conditions-debug" << "'track-conditions' to also be enabled";

  if (!AnOpts.CTUDir.empty() && !llvm::sys::fs::is_directory(AnOpts.CTUDir))
    Diags->Report(diag::err_analyzer_config_invalid_input) << "ctu-dir"
                                                           << "a filename";

  if (!AnOpts.ModelPath.empty() &&
      !llvm::sys::fs::is_directory(AnOpts.ModelPath))
    Diags->Report(diag::err_analyzer_config_invalid_input) << "model-path"
                                                           << "a filename";
}

/// Generate a remark argument. This is an inverse of `ParseOptimizationRemark`.
static void
GenerateOptimizationRemark(SmallVectorImpl<const char *> &Args,
                           CompilerInvocation::StringAllocator SA,
                           OptSpecifier OptEQ, StringRef Name,
                           const CodeGenOptions::OptRemark &Remark) {
  if (Remark.hasValidPattern()) {
    GenerateArg(Args, OptEQ, Remark.Pattern, SA);
  } else if (Remark.Kind == CodeGenOptions::RK_Enabled) {
    GenerateArg(Args, OPT_R_Joined, Name, SA);
  } else if (Remark.Kind == CodeGenOptions::RK_Disabled) {
    GenerateArg(Args, OPT_R_Joined, StringRef("no-") + Name, SA);
  }
}

/// Parse a remark command line argument. It may be missing, disabled/enabled by
/// '-R[no-]group' or specified with a regular expression by '-Rgroup=regexp'.
/// On top of that, it can be disabled/enabled globally by '-R[no-]everything'.
static CodeGenOptions::OptRemark
ParseOptimizationRemark(DiagnosticsEngine &Diags, ArgList &Args,
                        OptSpecifier OptEQ, StringRef Name) {
  CodeGenOptions::OptRemark Result;

  auto InitializeResultPattern = [&Diags, &Args, &Result](const Arg *A) {
    Result.Pattern = A->getValue();

    std::string RegexError;
    Result.Regex = std::make_shared<llvm::Regex>(Result.Pattern);
    if (!Result.Regex->isValid(RegexError)) {
      Diags.Report(diag::err_drv_optimization_remark_pattern)
          << RegexError << A->getAsString(Args);
      return false;
    }

    return true;
  };

  for (Arg *A : Args) {
    if (A->getOption().matches(OPT_R_Joined)) {
      StringRef Value = A->getValue();

      if (Value == Name)
        Result.Kind = CodeGenOptions::RK_Enabled;
      else if (Value == "everything")
        Result.Kind = CodeGenOptions::RK_EnabledEverything;
      else if (Value.split('-') == std::make_pair(StringRef("no"), Name))
        Result.Kind = CodeGenOptions::RK_Disabled;
      else if (Value == "no-everything")
        Result.Kind = CodeGenOptions::RK_DisabledEverything;
    } else if (A->getOption().matches(OptEQ)) {
      Result.Kind = CodeGenOptions::RK_WithPattern;
      if (!InitializeResultPattern(A))
        return CodeGenOptions::OptRemark();
    }
  }

  if (Result.Kind == CodeGenOptions::RK_Disabled ||
      Result.Kind == CodeGenOptions::RK_DisabledEverything) {
    Result.Pattern = "";
    Result.Regex = nullptr;
  }

  return Result;
}

static bool parseDiagnosticLevelMask(StringRef FlagName,
                                     const std::vector<std::string> &Levels,
                                     DiagnosticsEngine &Diags,
                                     DiagnosticLevelMask &M) {
  bool Success = true;
  for (const auto &Level : Levels) {
    DiagnosticLevelMask const PM =
      llvm::StringSwitch<DiagnosticLevelMask>(Level)
        .Case("note",    DiagnosticLevelMask::Note)
        .Case("remark",  DiagnosticLevelMask::Remark)
        .Case("warning", DiagnosticLevelMask::Warning)
        .Case("error",   DiagnosticLevelMask::Error)
        .Default(DiagnosticLevelMask::None);
    if (PM == DiagnosticLevelMask::None) {
      Success = false;
      Diags.Report(diag::err_drv_invalid_value) << FlagName << Level;
    }
    M = M | PM;
  }
  return Success;
}

static void parseSanitizerKinds(StringRef FlagName,
                                const std::vector<std::string> &Sanitizers,
                                DiagnosticsEngine &Diags, SanitizerSet &S) {
  for (const auto &Sanitizer : Sanitizers) {
    SanitizerMask K = parseSanitizerValue(Sanitizer, /*AllowGroups=*/false);
    if (K == SanitizerMask())
      Diags.Report(diag::err_drv_invalid_value) << FlagName << Sanitizer;
    else
      S.set(K, true);
  }
}

static SmallVector<StringRef, 4> serializeSanitizerKinds(SanitizerSet S) {
  SmallVector<StringRef, 4> Values;
  serializeSanitizerSet(S, Values);
  return Values;
}

static void parseXRayInstrumentationBundle(StringRef FlagName, StringRef Bundle,
                                           ArgList &Args, DiagnosticsEngine &D,
                                           XRayInstrSet &S) {
  llvm::SmallVector<StringRef, 2> BundleParts;
  llvm::SplitString(Bundle, BundleParts, ",");
  for (const auto &B : BundleParts) {
    auto Mask = parseXRayInstrValue(B);
    if (Mask == XRayInstrKind::None)
      if (B != "none")
        D.Report(diag::err_drv_invalid_value) << FlagName << Bundle;
      else
        S.Mask = Mask;
    else if (Mask == XRayInstrKind::All)
      S.Mask = Mask;
    else
      S.set(Mask, true);
  }
}

static std::string serializeXRayInstrumentationBundle(const XRayInstrSet &S) {
  llvm::SmallVector<StringRef, 2> BundleParts;
  serializeXRayInstrValue(S, BundleParts);
  std::string Buffer;
  llvm::raw_string_ostream OS(Buffer);
  llvm::interleave(BundleParts, OS, [&OS](StringRef Part) { OS << Part; }, ",");
  return OS.str();
}

// Set the profile kind using fprofile-instrument-use-path.
static void setPGOUseInstrumentor(CodeGenOptions &Opts,
                                  const Twine &ProfileName) {
  auto ReaderOrErr = llvm::IndexedInstrProfReader::create(ProfileName);
  // In error, return silently and let Clang PGOUse report the error message.
  if (auto E = ReaderOrErr.takeError()) {
    llvm::consumeError(std::move(E));
    Opts.setProfileUse(CodeGenOptions::ProfileClangInstr);
    return;
  }
  std::unique_ptr<llvm::IndexedInstrProfReader> PGOReader =
    std::move(ReaderOrErr.get());
  if (PGOReader->isIRLevelProfile()) {
    if (PGOReader->hasCSIRLevelProfile())
      Opts.setProfileUse(CodeGenOptions::ProfileCSIRInstr);
    else
      Opts.setProfileUse(CodeGenOptions::ProfileIRInstr);
  } else
    Opts.setProfileUse(CodeGenOptions::ProfileClangInstr);
}

void CompilerInvocation::GenerateCodeGenArgs(
    const CodeGenOptions &Opts, SmallVectorImpl<const char *> &Args,
    StringAllocator SA, const llvm::Triple &T, const std::string &OutputFile,
    const LangOptions *LangOpts) {
  const CodeGenOptions &CodeGenOpts = Opts;

  if (Opts.OptimizationLevel == 0)
    GenerateArg(Args, OPT_O0, SA);
  else
    GenerateArg(Args, OPT_O, Twine(Opts.OptimizationLevel), SA);

#define CODEGEN_OPTION_WITH_MARSHALLING(                                       \
    PREFIX_TYPE, NAME, ID, KIND, GROUP, ALIAS, ALIASARGS, FLAGS, PARAM,        \
    HELPTEXT, METAVAR, VALUES, SPELLING, SHOULD_PARSE, ALWAYS_EMIT, KEYPATH,   \
    DEFAULT_VALUE, IMPLIED_CHECK, IMPLIED_VALUE, NORMALIZER, DENORMALIZER,     \
    MERGER, EXTRACTOR, TABLE_INDEX)                                            \
  GENERATE_OPTION_WITH_MARSHALLING(                                            \
      Args, SA, KIND, FLAGS, SPELLING, ALWAYS_EMIT, KEYPATH, DEFAULT_VALUE,    \
      IMPLIED_CHECK, IMPLIED_VALUE, DENORMALIZER, EXTRACTOR, TABLE_INDEX)
#include "clang/Driver/Options.inc"
#undef CODEGEN_OPTION_WITH_MARSHALLING

  if (Opts.OptimizationLevel > 0) {
    if (Opts.Inlining == CodeGenOptions::NormalInlining)
      GenerateArg(Args, OPT_finline_functions, SA);
    else if (Opts.Inlining == CodeGenOptions::OnlyHintInlining)
      GenerateArg(Args, OPT_finline_hint_functions, SA);
    else if (Opts.Inlining == CodeGenOptions::OnlyAlwaysInlining)
      GenerateArg(Args, OPT_fno_inline, SA);
  }

  if (Opts.DirectAccessExternalData && LangOpts->PICLevel != 0)
    GenerateArg(Args, OPT_fdirect_access_external_data, SA);
  else if (!Opts.DirectAccessExternalData && LangOpts->PICLevel == 0)
    GenerateArg(Args, OPT_fno_direct_access_external_data, SA);

  Optional<StringRef> DebugInfoVal;
  switch (Opts.DebugInfo) {
  case codegenoptions::DebugLineTablesOnly:
    DebugInfoVal = "line-tables-only";
    break;
  case codegenoptions::DebugDirectivesOnly:
    DebugInfoVal = "line-directives-only";
    break;
  case codegenoptions::DebugInfoConstructor:
    DebugInfoVal = "constructor";
    break;
  case codegenoptions::LimitedDebugInfo:
    DebugInfoVal = "limited";
    break;
  case codegenoptions::FullDebugInfo:
    DebugInfoVal = "standalone";
    break;
  case codegenoptions::UnusedTypeInfo:
    DebugInfoVal = "unused-types";
    break;
  case codegenoptions::NoDebugInfo: // default value
    DebugInfoVal = None;
    break;
  case codegenoptions::LocTrackingOnly: // implied value
    DebugInfoVal = None;
    break;
  }
  if (DebugInfoVal)
    GenerateArg(Args, OPT_debug_info_kind_EQ, *DebugInfoVal, SA);

  if (Opts.DebugInfo == codegenoptions::DebugInfoConstructor)
    GenerateArg(Args, OPT_fuse_ctor_homing, SA);

  for (const auto &Prefix : Opts.DebugPrefixMap)
    GenerateArg(Args, OPT_fdebug_prefix_map_EQ,
                Prefix.first + "=" + Prefix.second, SA);

  for (const auto &Prefix : Opts.CoveragePrefixMap)
    GenerateArg(Args, OPT_fcoverage_prefix_map_EQ,
                Prefix.first + "=" + Prefix.second, SA);

  if (Opts.NewStructPathTBAA)
    GenerateArg(Args, OPT_new_struct_path_tbaa, SA);

  if (Opts.OptimizeSize == 1)
    GenerateArg(Args, OPT_O, "s", SA);
  else if (Opts.OptimizeSize == 2)
    GenerateArg(Args, OPT_O, "z", SA);

  // SimplifyLibCalls is set only in the absence of -fno-builtin and
  // -ffreestanding. We'll consider that when generating them.

  // NoBuiltinFuncs are generated by LangOptions.

  if (Opts.UnrollLoops && Opts.OptimizationLevel <= 1)
    GenerateArg(Args, OPT_funroll_loops, SA);
  else if (!Opts.UnrollLoops && Opts.OptimizationLevel > 1)
    GenerateArg(Args, OPT_fno_unroll_loops, SA);

  if (!Opts.BinutilsVersion.empty())
    GenerateArg(Args, OPT_fbinutils_version_EQ, Opts.BinutilsVersion, SA);

  if (Opts.DebugNameTable ==
      static_cast<unsigned>(llvm::DICompileUnit::DebugNameTableKind::GNU))
    GenerateArg(Args, OPT_ggnu_pubnames, SA);
  else if (Opts.DebugNameTable ==
           static_cast<unsigned>(
               llvm::DICompileUnit::DebugNameTableKind::Default))
    GenerateArg(Args, OPT_gpubnames, SA);

  // ProfileInstrumentUsePath is marshalled automatically, no need to generate
  // it or PGOUseInstrumentor.

  if (Opts.TimePasses) {
    if (Opts.TimePassesPerRun)
      GenerateArg(Args, OPT_ftime_report_EQ, "per-pass-run", SA);
    else
      GenerateArg(Args, OPT_ftime_report, SA);
  }

  if (Opts.PrepareForLTO && !Opts.PrepareForThinLTO)
    GenerateArg(Args, OPT_flto, SA);

  if (Opts.PrepareForThinLTO)
    GenerateArg(Args, OPT_flto_EQ, "thin", SA);

  if (!Opts.ThinLTOIndexFile.empty())
    GenerateArg(Args, OPT_fthinlto_index_EQ, Opts.ThinLTOIndexFile, SA);

  if (Opts.SaveTempsFilePrefix == OutputFile)
    GenerateArg(Args, OPT_save_temps_EQ, "obj", SA);

  StringRef MemProfileBasename("memprof.profraw");
  if (!Opts.MemoryProfileOutput.empty()) {
    if (Opts.MemoryProfileOutput == MemProfileBasename) {
      GenerateArg(Args, OPT_fmemory_profile, SA);
    } else {
      size_t ArgLength =
          Opts.MemoryProfileOutput.size() - MemProfileBasename.size();
      GenerateArg(Args, OPT_fmemory_profile_EQ,
                  Opts.MemoryProfileOutput.substr(0, ArgLength), SA);
    }
  }

  if (memcmp(Opts.CoverageVersion, "408*", 4) != 0)
    GenerateArg(Args, OPT_coverage_version_EQ,
                StringRef(Opts.CoverageVersion, 4), SA);

  // TODO: Check if we need to generate arguments stored in CmdArgs. (Namely
  //  '-fembed_bitcode', which does not map to any CompilerInvocation field and
  //  won't be generated.)

  if (Opts.XRayInstrumentationBundle.Mask != XRayInstrKind::All) {
    std::string InstrBundle =
        serializeXRayInstrumentationBundle(Opts.XRayInstrumentationBundle);
    if (!InstrBundle.empty())
      GenerateArg(Args, OPT_fxray_instrumentation_bundle, InstrBundle, SA);
  }

  if (Opts.CFProtectionReturn && Opts.CFProtectionBranch)
    GenerateArg(Args, OPT_fcf_protection_EQ, "full", SA);
  else if (Opts.CFProtectionReturn)
    GenerateArg(Args, OPT_fcf_protection_EQ, "return", SA);
  else if (Opts.CFProtectionBranch)
    GenerateArg(Args, OPT_fcf_protection_EQ, "branch", SA);

  for (const auto &F : Opts.LinkBitcodeFiles) {
    bool Builtint = F.LinkFlags == llvm::Linker::Flags::LinkOnlyNeeded &&
                    F.PropagateAttrs && F.Internalize;
    GenerateArg(Args,
                Builtint ? OPT_mlink_builtin_bitcode : OPT_mlink_bitcode_file,
                F.Filename, SA);
  }

  // TODO: Consider removing marshalling annotations from f[no_]emulated_tls.
  //  That would make it easy to generate the option only **once** if it was
  //  explicitly set to non-default value.
  if (Opts.ExplicitEmulatedTLS) {
    GenerateArg(
        Args, Opts.EmulatedTLS ? OPT_femulated_tls : OPT_fno_emulated_tls, SA);
  }

  if (Opts.FPDenormalMode != llvm::DenormalMode::getIEEE())
    GenerateArg(Args, OPT_fdenormal_fp_math_EQ, Opts.FPDenormalMode.str(), SA);

  if (Opts.FP32DenormalMode != llvm::DenormalMode::getIEEE())
    GenerateArg(Args, OPT_fdenormal_fp_math_f32_EQ, Opts.FP32DenormalMode.str(),
                SA);

  if (Opts.StructReturnConvention == CodeGenOptions::SRCK_OnStack) {
    OptSpecifier Opt =
        T.isPPC32() ? OPT_maix_struct_return : OPT_fpcc_struct_return;
    GenerateArg(Args, Opt, SA);
  } else if (Opts.StructReturnConvention == CodeGenOptions::SRCK_InRegs) {
    OptSpecifier Opt =
        T.isPPC32() ? OPT_msvr4_struct_return : OPT_freg_struct_return;
    GenerateArg(Args, Opt, SA);
  }

  if (Opts.EnableAIXExtendedAltivecABI)
    GenerateArg(Args, OPT_mabi_EQ_vec_extabi, SA);

  if (!Opts.OptRecordPasses.empty())
    GenerateArg(Args, OPT_opt_record_passes, Opts.OptRecordPasses, SA);

  if (!Opts.OptRecordFormat.empty())
    GenerateArg(Args, OPT_opt_record_format, Opts.OptRecordFormat, SA);

  GenerateOptimizationRemark(Args, SA, OPT_Rpass_EQ, "pass",
                             Opts.OptimizationRemark);

  GenerateOptimizationRemark(Args, SA, OPT_Rpass_missed_EQ, "pass-missed",
                             Opts.OptimizationRemarkMissed);

  GenerateOptimizationRemark(Args, SA, OPT_Rpass_analysis_EQ, "pass-analysis",
                             Opts.OptimizationRemarkAnalysis);

  GenerateArg(Args, OPT_fdiagnostics_hotness_threshold_EQ,
              Opts.DiagnosticsHotnessThreshold
                  ? Twine(*Opts.DiagnosticsHotnessThreshold)
                  : "auto",
              SA);

  for (StringRef Sanitizer : serializeSanitizerKinds(Opts.SanitizeRecover))
    GenerateArg(Args, OPT_fsanitize_recover_EQ, Sanitizer, SA);

  for (StringRef Sanitizer : serializeSanitizerKinds(Opts.SanitizeTrap))
    GenerateArg(Args, OPT_fsanitize_trap_EQ, Sanitizer, SA);

  if (!Opts.EmitVersionIdentMetadata)
    GenerateArg(Args, OPT_Qn, SA);

  switch (Opts.FiniteLoops) {
  case CodeGenOptions::FiniteLoopsKind::Language:
    break;
  case CodeGenOptions::FiniteLoopsKind::Always:
    GenerateArg(Args, OPT_ffinite_loops, SA);
    break;
  case CodeGenOptions::FiniteLoopsKind::Never:
    GenerateArg(Args, OPT_fno_finite_loops, SA);
    break;
  }
}

bool CompilerInvocation::ParseCodeGenArgs(CodeGenOptions &Opts, ArgList &Args,
                                          InputKind IK,
                                          DiagnosticsEngine &Diags,
                                          const llvm::Triple &T,
                                          const std::string &OutputFile,
                                          const LangOptions &LangOptsRef) {
  unsigned NumErrorsBefore = Diags.getNumErrors();

  unsigned OptimizationLevel = getOptimizationLevel(Args, IK, Diags);
  // TODO: This could be done in Driver
  unsigned MaxOptLevel = 3;
  if (OptimizationLevel > MaxOptLevel) {
    // If the optimization level is not supported, fall back on the default
    // optimization
    Diags.Report(diag::warn_drv_optimization_value)
        << Args.getLastArg(OPT_O)->getAsString(Args) << "-O" << MaxOptLevel;
    OptimizationLevel = MaxOptLevel;
  }
  Opts.OptimizationLevel = OptimizationLevel;

  // The key paths of codegen options defined in Options.td start with
  // "CodeGenOpts.". Let's provide the expected variable name and type.
  CodeGenOptions &CodeGenOpts = Opts;
  // Some codegen options depend on language options. Let's provide the expected
  // variable name and type.
  const LangOptions *LangOpts = &LangOptsRef;

#define CODEGEN_OPTION_WITH_MARSHALLING(                                       \
    PREFIX_TYPE, NAME, ID, KIND, GROUP, ALIAS, ALIASARGS, FLAGS, PARAM,        \
    HELPTEXT, METAVAR, VALUES, SPELLING, SHOULD_PARSE, ALWAYS_EMIT, KEYPATH,   \
    DEFAULT_VALUE, IMPLIED_CHECK, IMPLIED_VALUE, NORMALIZER, DENORMALIZER,     \
    MERGER, EXTRACTOR, TABLE_INDEX)                                            \
  PARSE_OPTION_WITH_MARSHALLING(                                               \
      Args, Diags, ID, FLAGS, PARAM, SHOULD_PARSE, KEYPATH, DEFAULT_VALUE,     \
      IMPLIED_CHECK, IMPLIED_VALUE, NORMALIZER, MERGER, TABLE_INDEX)
#include "clang/Driver/Options.inc"
#undef CODEGEN_OPTION_WITH_MARSHALLING

  // At O0 we want to fully disable inlining outside of cases marked with
  // 'alwaysinline' that are required for correctness.
  Opts.setInlining((Opts.OptimizationLevel == 0)
                       ? CodeGenOptions::OnlyAlwaysInlining
                       : CodeGenOptions::NormalInlining);
  // Explicit inlining flags can disable some or all inlining even at
  // optimization levels above zero.
  if (Arg *InlineArg = Args.getLastArg(
          options::OPT_finline_functions, options::OPT_finline_hint_functions,
          options::OPT_fno_inline_functions, options::OPT_fno_inline)) {
    if (Opts.OptimizationLevel > 0) {
      const Option &InlineOpt = InlineArg->getOption();
      if (InlineOpt.matches(options::OPT_finline_functions))
        Opts.setInlining(CodeGenOptions::NormalInlining);
      else if (InlineOpt.matches(options::OPT_finline_hint_functions))
        Opts.setInlining(CodeGenOptions::OnlyHintInlining);
      else
        Opts.setInlining(CodeGenOptions::OnlyAlwaysInlining);
    }
  }

  // PIC defaults to -fno-direct-access-external-data while non-PIC defaults to
  // -fdirect-access-external-data.
  Opts.DirectAccessExternalData =
      Args.hasArg(OPT_fdirect_access_external_data) ||
      (!Args.hasArg(OPT_fno_direct_access_external_data) &&
       LangOpts->PICLevel == 0);

  if (Arg *A = Args.getLastArg(OPT_debug_info_kind_EQ)) {
    unsigned Val =
        llvm::StringSwitch<unsigned>(A->getValue())
            .Case("line-tables-only", codegenoptions::DebugLineTablesOnly)
            .Case("line-directives-only", codegenoptions::DebugDirectivesOnly)
            .Case("constructor", codegenoptions::DebugInfoConstructor)
            .Case("limited", codegenoptions::LimitedDebugInfo)
            .Case("standalone", codegenoptions::FullDebugInfo)
            .Case("unused-types", codegenoptions::UnusedTypeInfo)
            .Default(~0U);
    if (Val == ~0U)
      Diags.Report(diag::err_drv_invalid_value) << A->getAsString(Args)
                                                << A->getValue();
    else
      Opts.setDebugInfo(static_cast<codegenoptions::DebugInfoKind>(Val));
  }

  // If -fuse-ctor-homing is set and limited debug info is already on, then use
  // constructor homing.
  if (Args.getLastArg(OPT_fuse_ctor_homing))
    if (Opts.getDebugInfo() == codegenoptions::LimitedDebugInfo)
      Opts.setDebugInfo(codegenoptions::DebugInfoConstructor);

  for (const auto &Arg : Args.getAllArgValues(OPT_fdebug_prefix_map_EQ)) {
    auto Split = StringRef(Arg).split('=');
    Opts.DebugPrefixMap.insert(
        {std::string(Split.first), std::string(Split.second)});
  }

  for (const auto &Arg : Args.getAllArgValues(OPT_fcoverage_prefix_map_EQ)) {
    auto Split = StringRef(Arg).split('=');
    Opts.CoveragePrefixMap.insert(
        {std::string(Split.first), std::string(Split.second)});
  }

  const llvm::Triple::ArchType DebugEntryValueArchs[] = {
      llvm::Triple::x86, llvm::Triple::x86_64, llvm::Triple::aarch64,
      llvm::Triple::arm, llvm::Triple::armeb, llvm::Triple::mips,
      llvm::Triple::mipsel, llvm::Triple::mips64, llvm::Triple::mips64el};

  if (Opts.OptimizationLevel > 0 && Opts.hasReducedDebugInfo() &&
      llvm::is_contained(DebugEntryValueArchs, T.getArch()))
    Opts.EmitCallSiteInfo = true;

  if (!Opts.EnableDIPreservationVerify && Opts.DIBugsReportFilePath.size()) {
    Diags.Report(diag::warn_ignoring_verify_debuginfo_preserve_export)
        << Opts.DIBugsReportFilePath;
    Opts.DIBugsReportFilePath = "";
  }

  Opts.NewStructPathTBAA = !Args.hasArg(OPT_no_struct_path_tbaa) &&
                           Args.hasArg(OPT_new_struct_path_tbaa);
  Opts.OptimizeSize = getOptimizationLevelSize(Args);
  Opts.SimplifyLibCalls = !LangOpts->NoBuiltin;
  if (Opts.SimplifyLibCalls)
    Opts.NoBuiltinFuncs = LangOpts->NoBuiltinFuncs;
  Opts.UnrollLoops =
      Args.hasFlag(OPT_funroll_loops, OPT_fno_unroll_loops,
                   (Opts.OptimizationLevel > 1));
  Opts.BinutilsVersion =
      std::string(Args.getLastArgValue(OPT_fbinutils_version_EQ));

  Opts.DebugNameTable = static_cast<unsigned>(
      Args.hasArg(OPT_ggnu_pubnames)
          ? llvm::DICompileUnit::DebugNameTableKind::GNU
          : Args.hasArg(OPT_gpubnames)
                ? llvm::DICompileUnit::DebugNameTableKind::Default
                : llvm::DICompileUnit::DebugNameTableKind::None);

  if (!Opts.ProfileInstrumentUsePath.empty())
    setPGOUseInstrumentor(Opts, Opts.ProfileInstrumentUsePath);

  if (const Arg *A = Args.getLastArg(OPT_ftime_report, OPT_ftime_report_EQ)) {
    Opts.TimePasses = true;

    // -ftime-report= is only for new pass manager.
    if (A->getOption().getID() == OPT_ftime_report_EQ) {
      if (Opts.LegacyPassManager)
        Diags.Report(diag::err_drv_argument_only_allowed_with)
            << A->getAsString(Args) << "-fno-legacy-pass-manager";

      StringRef Val = A->getValue();
      if (Val == "per-pass")
        Opts.TimePassesPerRun = false;
      else if (Val == "per-pass-run")
        Opts.TimePassesPerRun = true;
      else
        Diags.Report(diag::err_drv_invalid_value)
            << A->getAsString(Args) << A->getValue();
    }
  }

  Opts.PrepareForLTO = Args.hasArg(OPT_flto, OPT_flto_EQ);
  Opts.PrepareForThinLTO = false;
  if (Arg *A = Args.getLastArg(OPT_flto_EQ)) {
    StringRef S = A->getValue();
    if (S == "thin")
      Opts.PrepareForThinLTO = true;
    else if (S != "full")
      Diags.Report(diag::err_drv_invalid_value) << A->getAsString(Args) << S;
  }
  if (Arg *A = Args.getLastArg(OPT_fthinlto_index_EQ)) {
    if (IK.getLanguage() != Language::LLVM_IR)
      Diags.Report(diag::err_drv_argument_only_allowed_with)
          << A->getAsString(Args) << "-x ir";
    Opts.ThinLTOIndexFile =
        std::string(Args.getLastArgValue(OPT_fthinlto_index_EQ));
  }
  if (Arg *A = Args.getLastArg(OPT_save_temps_EQ))
    Opts.SaveTempsFilePrefix =
        llvm::StringSwitch<std::string>(A->getValue())
            .Case("obj", OutputFile)
            .Default(llvm::sys::path::filename(OutputFile).str());

  // The memory profile runtime appends the pid to make this name more unique.
  const char *MemProfileBasename = "memprof.profraw";
  if (Args.hasArg(OPT_fmemory_profile_EQ)) {
    SmallString<128> Path(
        std::string(Args.getLastArgValue(OPT_fmemory_profile_EQ)));
    llvm::sys::path::append(Path, MemProfileBasename);
    Opts.MemoryProfileOutput = std::string(Path);
  } else if (Args.hasArg(OPT_fmemory_profile))
    Opts.MemoryProfileOutput = MemProfileBasename;

  memcpy(Opts.CoverageVersion, "408*", 4);
  if (Opts.EmitGcovArcs || Opts.EmitGcovNotes) {
    if (Args.hasArg(OPT_coverage_version_EQ)) {
      StringRef CoverageVersion = Args.getLastArgValue(OPT_coverage_version_EQ);
      if (CoverageVersion.size() != 4) {
        Diags.Report(diag::err_drv_invalid_value)
            << Args.getLastArg(OPT_coverage_version_EQ)->getAsString(Args)
            << CoverageVersion;
      } else {
        memcpy(Opts.CoverageVersion, CoverageVersion.data(), 4);
      }
    }
  }
  // FIXME: For backend options that are not yet recorded as function
  // attributes in the IR, keep track of them so we can embed them in a
  // separate data section and use them when building the bitcode.
  for (const auto &A : Args) {
    // Do not encode output and input.
    if (A->getOption().getID() == options::OPT_o ||
        A->getOption().getID() == options::OPT_INPUT ||
        A->getOption().getID() == options::OPT_x ||
        A->getOption().getID() == options::OPT_fembed_bitcode ||
        A->getOption().matches(options::OPT_W_Group))
      continue;
    ArgStringList ASL;
    A->render(Args, ASL);
    for (const auto &arg : ASL) {
      StringRef ArgStr(arg);
      Opts.CmdArgs.insert(Opts.CmdArgs.end(), ArgStr.begin(), ArgStr.end());
      // using \00 to separate each commandline options.
      Opts.CmdArgs.push_back('\0');
    }
  }

  auto XRayInstrBundles =
      Args.getAllArgValues(OPT_fxray_instrumentation_bundle);
  if (XRayInstrBundles.empty())
    Opts.XRayInstrumentationBundle.Mask = XRayInstrKind::All;
  else
    for (const auto &A : XRayInstrBundles)
      parseXRayInstrumentationBundle("-fxray-instrumentation-bundle=", A, Args,
                                     Diags, Opts.XRayInstrumentationBundle);

  if (const Arg *A = Args.getLastArg(OPT_fcf_protection_EQ)) {
    StringRef Name = A->getValue();
    if (Name == "full") {
      Opts.CFProtectionReturn = 1;
      Opts.CFProtectionBranch = 1;
    } else if (Name == "return")
      Opts.CFProtectionReturn = 1;
    else if (Name == "branch")
      Opts.CFProtectionBranch = 1;
    else if (Name != "none")
      Diags.Report(diag::err_drv_invalid_value) << A->getAsString(Args) << Name;
  }

  for (auto *A :
       Args.filtered(OPT_mlink_bitcode_file, OPT_mlink_builtin_bitcode)) {
    CodeGenOptions::BitcodeFileToLink F;
    F.Filename = A->getValue();
    if (A->getOption().matches(OPT_mlink_builtin_bitcode)) {
      F.LinkFlags = llvm::Linker::Flags::LinkOnlyNeeded;
      // When linking CUDA bitcode, propagate function attributes so that
      // e.g. libdevice gets fast-math attrs if we're building with fast-math.
      F.PropagateAttrs = true;
      F.Internalize = true;
    }
    Opts.LinkBitcodeFiles.push_back(F);
  }

  if (Args.getLastArg(OPT_femulated_tls) ||
      Args.getLastArg(OPT_fno_emulated_tls)) {
    Opts.ExplicitEmulatedTLS = true;
  }

  if (Arg *A = Args.getLastArg(OPT_fdenormal_fp_math_EQ)) {
    StringRef Val = A->getValue();
    Opts.FPDenormalMode = llvm::parseDenormalFPAttribute(Val);
    if (!Opts.FPDenormalMode.isValid())
      Diags.Report(diag::err_drv_invalid_value) << A->getAsString(Args) << Val;
  }

  if (Arg *A = Args.getLastArg(OPT_fdenormal_fp_math_f32_EQ)) {
    StringRef Val = A->getValue();
    Opts.FP32DenormalMode = llvm::parseDenormalFPAttribute(Val);
    if (!Opts.FP32DenormalMode.isValid())
      Diags.Report(diag::err_drv_invalid_value) << A->getAsString(Args) << Val;
  }

  // X86_32 has -fppc-struct-return and -freg-struct-return.
  // PPC32 has -maix-struct-return and -msvr4-struct-return.
  if (Arg *A =
          Args.getLastArg(OPT_fpcc_struct_return, OPT_freg_struct_return,
                          OPT_maix_struct_return, OPT_msvr4_struct_return)) {
    // TODO: We might want to consider enabling these options on AIX in the
    // future.
    if (T.isOSAIX())
      Diags.Report(diag::err_drv_unsupported_opt_for_target)
          << A->getSpelling() << T.str();

    const Option &O = A->getOption();
    if (O.matches(OPT_fpcc_struct_return) ||
        O.matches(OPT_maix_struct_return)) {
      Opts.setStructReturnConvention(CodeGenOptions::SRCK_OnStack);
    } else {
      assert(O.matches(OPT_freg_struct_return) ||
             O.matches(OPT_msvr4_struct_return));
      Opts.setStructReturnConvention(CodeGenOptions::SRCK_InRegs);
    }
  }

  if (Arg *A =
          Args.getLastArg(OPT_mabi_EQ_vec_default, OPT_mabi_EQ_vec_extabi)) {
    if (!T.isOSAIX())
      Diags.Report(diag::err_drv_unsupported_opt_for_target)
          << A->getSpelling() << T.str();

    const Option &O = A->getOption();
    if (O.matches(OPT_mabi_EQ_vec_default))
      Diags.Report(diag::err_aix_default_altivec_abi)
          << A->getSpelling() << T.str();
    else {
      assert(O.matches(OPT_mabi_EQ_vec_extabi));
      Opts.EnableAIXExtendedAltivecABI = 1;
    }
  }

  bool NeedLocTracking = false;

  if (!Opts.OptRecordFile.empty())
    NeedLocTracking = true;

  if (Arg *A = Args.getLastArg(OPT_opt_record_passes)) {
    Opts.OptRecordPasses = A->getValue();
    NeedLocTracking = true;
  }

  if (Arg *A = Args.getLastArg(OPT_opt_record_format)) {
    Opts.OptRecordFormat = A->getValue();
    NeedLocTracking = true;
  }

  Opts.OptimizationRemark =
      ParseOptimizationRemark(Diags, Args, OPT_Rpass_EQ, "pass");

  Opts.OptimizationRemarkMissed =
      ParseOptimizationRemark(Diags, Args, OPT_Rpass_missed_EQ, "pass-missed");

  Opts.OptimizationRemarkAnalysis = ParseOptimizationRemark(
      Diags, Args, OPT_Rpass_analysis_EQ, "pass-analysis");

  NeedLocTracking |= Opts.OptimizationRemark.hasValidPattern() ||
                     Opts.OptimizationRemarkMissed.hasValidPattern() ||
                     Opts.OptimizationRemarkAnalysis.hasValidPattern();

  bool UsingSampleProfile = !Opts.SampleProfileFile.empty();
  bool UsingProfile = UsingSampleProfile ||
      (Opts.getProfileUse() != CodeGenOptions::ProfileNone);

  if (Opts.DiagnosticsWithHotness && !UsingProfile &&
      // An IR file will contain PGO as metadata
      IK.getLanguage() != Language::LLVM_IR)
    Diags.Report(diag::warn_drv_diagnostics_hotness_requires_pgo)
        << "-fdiagnostics-show-hotness";

  // Parse remarks hotness threshold. Valid value is either integer or 'auto'.
  if (auto *arg =
          Args.getLastArg(options::OPT_fdiagnostics_hotness_threshold_EQ)) {
    auto ResultOrErr =
        llvm::remarks::parseHotnessThresholdOption(arg->getValue());

    if (!ResultOrErr) {
      Diags.Report(diag::err_drv_invalid_diagnotics_hotness_threshold)
          << "-fdiagnostics-hotness-threshold=";
    } else {
      Opts.DiagnosticsHotnessThreshold = *ResultOrErr;
      if ((!Opts.DiagnosticsHotnessThreshold.hasValue() ||
           Opts.DiagnosticsHotnessThreshold.getValue() > 0) &&
          !UsingProfile)
        Diags.Report(diag::warn_drv_diagnostics_hotness_requires_pgo)
            << "-fdiagnostics-hotness-threshold=";
    }
  }

  // If the user requested to use a sample profile for PGO, then the
  // backend will need to track source location information so the profile
  // can be incorporated into the IR.
  if (UsingSampleProfile)
    NeedLocTracking = true;

  // If the user requested a flag that requires source locations available in
  // the backend, make sure that the backend tracks source location information.
  if (NeedLocTracking && Opts.getDebugInfo() == codegenoptions::NoDebugInfo)
    Opts.setDebugInfo(codegenoptions::LocTrackingOnly);

  // Parse -fsanitize-recover= arguments.
  // FIXME: Report unrecoverable sanitizers incorrectly specified here.
  parseSanitizerKinds("-fsanitize-recover=",
                      Args.getAllArgValues(OPT_fsanitize_recover_EQ), Diags,
                      Opts.SanitizeRecover);
  parseSanitizerKinds("-fsanitize-trap=",
                      Args.getAllArgValues(OPT_fsanitize_trap_EQ), Diags,
                      Opts.SanitizeTrap);

  Opts.EmitVersionIdentMetadata = Args.hasFlag(OPT_Qy, OPT_Qn, true);

  if (Args.hasArg(options::OPT_ffinite_loops))
    Opts.FiniteLoops = CodeGenOptions::FiniteLoopsKind::Always;
  else if (Args.hasArg(options::OPT_fno_finite_loops))
    Opts.FiniteLoops = CodeGenOptions::FiniteLoopsKind::Never;

  return Diags.getNumErrors() == NumErrorsBefore;
}

static void
GenerateDependencyOutputArgs(const DependencyOutputOptions &Opts,
                             SmallVectorImpl<const char *> &Args,
                             CompilerInvocation::StringAllocator SA) {
  const DependencyOutputOptions &DependencyOutputOpts = Opts;
#define DEPENDENCY_OUTPUT_OPTION_WITH_MARSHALLING(                             \
    PREFIX_TYPE, NAME, ID, KIND, GROUP, ALIAS, ALIASARGS, FLAGS, PARAM,        \
    HELPTEXT, METAVAR, VALUES, SPELLING, SHOULD_PARSE, ALWAYS_EMIT, KEYPATH,   \
    DEFAULT_VALUE, IMPLIED_CHECK, IMPLIED_VALUE, NORMALIZER, DENORMALIZER,     \
    MERGER, EXTRACTOR, TABLE_INDEX)                                            \
  GENERATE_OPTION_WITH_MARSHALLING(                                            \
      Args, SA, KIND, FLAGS, SPELLING, ALWAYS_EMIT, KEYPATH, DEFAULT_VALUE,    \
      IMPLIED_CHECK, IMPLIED_VALUE, DENORMALIZER, EXTRACTOR, TABLE_INDEX)
#include "clang/Driver/Options.inc"
#undef DEPENDENCY_OUTPUT_OPTION_WITH_MARSHALLING

  if (Opts.ShowIncludesDest != ShowIncludesDestination::None)
    GenerateArg(Args, OPT_show_includes, SA);

  for (const auto &Dep : Opts.ExtraDeps) {
    switch (Dep.second) {
    case EDK_SanitizeBlacklist:
      // Sanitizer blacklist arguments are generated from LanguageOptions.
      continue;
    case EDK_ModuleFile:
      // Module file arguments are generated from FrontendOptions and
      // HeaderSearchOptions.
      continue;
    case EDK_ProfileList:
      // Profile list arguments are generated from LanguageOptions via the
      // marshalling infrastructure.
      continue;
    case EDK_DepFileEntry:
      GenerateArg(Args, OPT_fdepfile_entry, Dep.first, SA);
      break;
    }
  }
}

static bool ParseDependencyOutputArgs(DependencyOutputOptions &Opts,
                                      ArgList &Args, DiagnosticsEngine &Diags,
                                      frontend::ActionKind Action,
                                      bool ShowLineMarkers) {
  unsigned NumErrorsBefore = Diags.getNumErrors();

  DependencyOutputOptions &DependencyOutputOpts = Opts;
#define DEPENDENCY_OUTPUT_OPTION_WITH_MARSHALLING(                             \
    PREFIX_TYPE, NAME, ID, KIND, GROUP, ALIAS, ALIASARGS, FLAGS, PARAM,        \
    HELPTEXT, METAVAR, VALUES, SPELLING, SHOULD_PARSE, ALWAYS_EMIT, KEYPATH,   \
    DEFAULT_VALUE, IMPLIED_CHECK, IMPLIED_VALUE, NORMALIZER, DENORMALIZER,     \
    MERGER, EXTRACTOR, TABLE_INDEX)                                            \
  PARSE_OPTION_WITH_MARSHALLING(                                               \
      Args, Diags, ID, FLAGS, PARAM, SHOULD_PARSE, KEYPATH, DEFAULT_VALUE,     \
      IMPLIED_CHECK, IMPLIED_VALUE, NORMALIZER, MERGER, TABLE_INDEX)
#include "clang/Driver/Options.inc"
#undef DEPENDENCY_OUTPUT_OPTION_WITH_MARSHALLING

  if (Args.hasArg(OPT_show_includes)) {
    // Writing both /showIncludes and preprocessor output to stdout
    // would produce interleaved output, so use stderr for /showIncludes.
    // This behaves the same as cl.exe, when /E, /EP or /P are passed.
    if (Action == frontend::PrintPreprocessedInput || !ShowLineMarkers)
      Opts.ShowIncludesDest = ShowIncludesDestination::Stderr;
    else
      Opts.ShowIncludesDest = ShowIncludesDestination::Stdout;
  } else {
    Opts.ShowIncludesDest = ShowIncludesDestination::None;
  }

  // Add sanitizer blacklists as extra dependencies.
  // They won't be discovered by the regular preprocessor, so
  // we let make / ninja to know about this implicit dependency.
  if (!Args.hasArg(OPT_fno_sanitize_blacklist)) {
    for (const auto *A : Args.filtered(OPT_fsanitize_blacklist)) {
      StringRef Val = A->getValue();
      if (Val.find('=') == StringRef::npos)
        Opts.ExtraDeps.emplace_back(std::string(Val), EDK_SanitizeBlacklist);
    }
    if (Opts.IncludeSystemHeaders) {
      for (const auto *A : Args.filtered(OPT_fsanitize_system_blacklist)) {
        StringRef Val = A->getValue();
        if (Val.find('=') == StringRef::npos)
          Opts.ExtraDeps.emplace_back(std::string(Val), EDK_SanitizeBlacklist);
      }
    }
  }

  // -fprofile-list= dependencies.
  for (const auto &Filename : Args.getAllArgValues(OPT_fprofile_list_EQ))
    Opts.ExtraDeps.emplace_back(Filename, EDK_ProfileList);

  // Propagate the extra dependencies.
  for (const auto *A : Args.filtered(OPT_fdepfile_entry))
    Opts.ExtraDeps.emplace_back(A->getValue(), EDK_DepFileEntry);

  // Only the -fmodule-file=<file> form.
  for (const auto *A : Args.filtered(OPT_fmodule_file)) {
    StringRef Val = A->getValue();
    if (Val.find('=') == StringRef::npos)
      Opts.ExtraDeps.emplace_back(std::string(Val), EDK_ModuleFile);
  }

  return Diags.getNumErrors() == NumErrorsBefore;
}

static bool parseShowColorsArgs(const ArgList &Args, bool DefaultColor) {
  // Color diagnostics default to auto ("on" if terminal supports) in the driver
  // but default to off in cc1, needing an explicit OPT_fdiagnostics_color.
  // Support both clang's -f[no-]color-diagnostics and gcc's
  // -f[no-]diagnostics-colors[=never|always|auto].
  enum {
    Colors_On,
    Colors_Off,
    Colors_Auto
  } ShowColors = DefaultColor ? Colors_Auto : Colors_Off;
  for (auto *A : Args) {
    const Option &O = A->getOption();
    if (O.matches(options::OPT_fcolor_diagnostics) ||
        O.matches(options::OPT_fdiagnostics_color)) {
      ShowColors = Colors_On;
    } else if (O.matches(options::OPT_fno_color_diagnostics) ||
               O.matches(options::OPT_fno_diagnostics_color)) {
      ShowColors = Colors_Off;
    } else if (O.matches(options::OPT_fdiagnostics_color_EQ)) {
      StringRef Value(A->getValue());
      if (Value == "always")
        ShowColors = Colors_On;
      else if (Value == "never")
        ShowColors = Colors_Off;
      else if (Value == "auto")
        ShowColors = Colors_Auto;
    }
  }
  return ShowColors == Colors_On ||
         (ShowColors == Colors_Auto &&
          llvm::sys::Process::StandardErrHasColors());
}

static bool checkVerifyPrefixes(const std::vector<std::string> &VerifyPrefixes,
                                DiagnosticsEngine &Diags) {
  bool Success = true;
  for (const auto &Prefix : VerifyPrefixes) {
    // Every prefix must start with a letter and contain only alphanumeric
    // characters, hyphens, and underscores.
    auto BadChar = llvm::find_if(Prefix, [](char C) {
      return !isAlphanumeric(C) && C != '-' && C != '_';
    });
    if (BadChar != Prefix.end() || !isLetter(Prefix[0])) {
      Success = false;
      Diags.Report(diag::err_drv_invalid_value) << "-verify=" << Prefix;
      Diags.Report(diag::note_drv_verify_prefix_spelling);
    }
  }
  return Success;
}

static void GenerateFileSystemArgs(const FileSystemOptions &Opts,
                                   SmallVectorImpl<const char *> &Args,
                                   CompilerInvocation::StringAllocator SA) {
  const FileSystemOptions &FileSystemOpts = Opts;

#define FILE_SYSTEM_OPTION_WITH_MARSHALLING(                                   \
    PREFIX_TYPE, NAME, ID, KIND, GROUP, ALIAS, ALIASARGS, FLAGS, PARAM,        \
    HELPTEXT, METAVAR, VALUES, SPELLING, SHOULD_PARSE, ALWAYS_EMIT, KEYPATH,   \
    DEFAULT_VALUE, IMPLIED_CHECK, IMPLIED_VALUE, NORMALIZER, DENORMALIZER,     \
    MERGER, EXTRACTOR, TABLE_INDEX)                                            \
  GENERATE_OPTION_WITH_MARSHALLING(                                            \
      Args, SA, KIND, FLAGS, SPELLING, ALWAYS_EMIT, KEYPATH, DEFAULT_VALUE,    \
      IMPLIED_CHECK, IMPLIED_VALUE, DENORMALIZER, EXTRACTOR, TABLE_INDEX)
#include "clang/Driver/Options.inc"
#undef FILE_SYSTEM_OPTION_WITH_MARSHALLING
}

static bool ParseFileSystemArgs(FileSystemOptions &Opts, const ArgList &Args,
                                DiagnosticsEngine &Diags) {
  unsigned NumErrorsBefore = Diags.getNumErrors();

  FileSystemOptions &FileSystemOpts = Opts;

#define FILE_SYSTEM_OPTION_WITH_MARSHALLING(                                   \
    PREFIX_TYPE, NAME, ID, KIND, GROUP, ALIAS, ALIASARGS, FLAGS, PARAM,        \
    HELPTEXT, METAVAR, VALUES, SPELLING, SHOULD_PARSE, ALWAYS_EMIT, KEYPATH,   \
    DEFAULT_VALUE, IMPLIED_CHECK, IMPLIED_VALUE, NORMALIZER, DENORMALIZER,     \
    MERGER, EXTRACTOR, TABLE_INDEX)                                            \
  PARSE_OPTION_WITH_MARSHALLING(                                               \
      Args, Diags, ID, FLAGS, PARAM, SHOULD_PARSE, KEYPATH, DEFAULT_VALUE,     \
      IMPLIED_CHECK, IMPLIED_VALUE, NORMALIZER, MERGER, TABLE_INDEX)
#include "clang/Driver/Options.inc"
#undef FILE_SYSTEM_OPTION_WITH_MARSHALLING

  return Diags.getNumErrors() == NumErrorsBefore;
}

static void GenerateMigratorArgs(const MigratorOptions &Opts,
                                 SmallVectorImpl<const char *> &Args,
                                 CompilerInvocation::StringAllocator SA) {
  const MigratorOptions &MigratorOpts = Opts;
#define MIGRATOR_OPTION_WITH_MARSHALLING(                                      \
    PREFIX_TYPE, NAME, ID, KIND, GROUP, ALIAS, ALIASARGS, FLAGS, PARAM,        \
    HELPTEXT, METAVAR, VALUES, SPELLING, SHOULD_PARSE, ALWAYS_EMIT, KEYPATH,   \
    DEFAULT_VALUE, IMPLIED_CHECK, IMPLIED_VALUE, NORMALIZER, DENORMALIZER,     \
    MERGER, EXTRACTOR, TABLE_INDEX)                                            \
  GENERATE_OPTION_WITH_MARSHALLING(                                            \
      Args, SA, KIND, FLAGS, SPELLING, ALWAYS_EMIT, KEYPATH, DEFAULT_VALUE,    \
      IMPLIED_CHECK, IMPLIED_VALUE, DENORMALIZER, EXTRACTOR, TABLE_INDEX)
#include "clang/Driver/Options.inc"
#undef MIGRATOR_OPTION_WITH_MARSHALLING
}

static bool ParseMigratorArgs(MigratorOptions &Opts, const ArgList &Args,
                              DiagnosticsEngine &Diags) {
  unsigned NumErrorsBefore = Diags.getNumErrors();

  MigratorOptions &MigratorOpts = Opts;

#define MIGRATOR_OPTION_WITH_MARSHALLING(                                      \
    PREFIX_TYPE, NAME, ID, KIND, GROUP, ALIAS, ALIASARGS, FLAGS, PARAM,        \
    HELPTEXT, METAVAR, VALUES, SPELLING, SHOULD_PARSE, ALWAYS_EMIT, KEYPATH,   \
    DEFAULT_VALUE, IMPLIED_CHECK, IMPLIED_VALUE, NORMALIZER, DENORMALIZER,     \
    MERGER, EXTRACTOR, TABLE_INDEX)                                            \
  PARSE_OPTION_WITH_MARSHALLING(                                               \
      Args, Diags, ID, FLAGS, PARAM, SHOULD_PARSE, KEYPATH, DEFAULT_VALUE,     \
      IMPLIED_CHECK, IMPLIED_VALUE, NORMALIZER, MERGER, TABLE_INDEX)
#include "clang/Driver/Options.inc"
#undef MIGRATOR_OPTION_WITH_MARSHALLING

  return Diags.getNumErrors() == NumErrorsBefore;
}

void CompilerInvocation::GenerateDiagnosticArgs(
    const DiagnosticOptions &Opts, SmallVectorImpl<const char *> &Args,
    StringAllocator SA, bool DefaultDiagColor) {
  const DiagnosticOptions *DiagnosticOpts = &Opts;
#define DIAG_OPTION_WITH_MARSHALLING(                                          \
    PREFIX_TYPE, NAME, ID, KIND, GROUP, ALIAS, ALIASARGS, FLAGS, PARAM,        \
    HELPTEXT, METAVAR, VALUES, SPELLING, SHOULD_PARSE, ALWAYS_EMIT, KEYPATH,   \
    DEFAULT_VALUE, IMPLIED_CHECK, IMPLIED_VALUE, NORMALIZER, DENORMALIZER,     \
    MERGER, EXTRACTOR, TABLE_INDEX)                                            \
  GENERATE_OPTION_WITH_MARSHALLING(                                            \
      Args, SA, KIND, FLAGS, SPELLING, ALWAYS_EMIT, KEYPATH, DEFAULT_VALUE,    \
      IMPLIED_CHECK, IMPLIED_VALUE, DENORMALIZER, EXTRACTOR, TABLE_INDEX)
#include "clang/Driver/Options.inc"
#undef DIAG_OPTION_WITH_MARSHALLING

  if (!Opts.DiagnosticSerializationFile.empty())
    GenerateArg(Args, OPT_diagnostic_serialized_file,
                Opts.DiagnosticSerializationFile, SA);

  if (Opts.ShowColors)
    GenerateArg(Args, OPT_fcolor_diagnostics, SA);

  if (Opts.VerifyDiagnostics &&
      llvm::is_contained(Opts.VerifyPrefixes, "expected"))
    GenerateArg(Args, OPT_verify, SA);

  for (const auto &Prefix : Opts.VerifyPrefixes)
    if (Prefix != "expected")
      GenerateArg(Args, OPT_verify_EQ, Prefix, SA);

  DiagnosticLevelMask VIU = Opts.getVerifyIgnoreUnexpected();
  if (VIU == DiagnosticLevelMask::None) {
    // This is the default, don't generate anything.
  } else if (VIU == DiagnosticLevelMask::All) {
    GenerateArg(Args, OPT_verify_ignore_unexpected, SA);
  } else {
    if (static_cast<unsigned>(VIU & DiagnosticLevelMask::Note) != 0)
      GenerateArg(Args, OPT_verify_ignore_unexpected_EQ, "note", SA);
    if (static_cast<unsigned>(VIU & DiagnosticLevelMask::Remark) != 0)
      GenerateArg(Args, OPT_verify_ignore_unexpected_EQ, "remark", SA);
    if (static_cast<unsigned>(VIU & DiagnosticLevelMask::Warning) != 0)
      GenerateArg(Args, OPT_verify_ignore_unexpected_EQ, "warning", SA);
    if (static_cast<unsigned>(VIU & DiagnosticLevelMask::Error) != 0)
      GenerateArg(Args, OPT_verify_ignore_unexpected_EQ, "error", SA);
  }

  for (const auto &Warning : Opts.Warnings) {
    // This option is automatically generated from UndefPrefixes.
    if (Warning == "undef-prefix")
      continue;
    Args.push_back(SA(StringRef("-W") + Warning));
  }

  for (const auto &Remark : Opts.Remarks) {
    // These arguments are generated from OptimizationRemark fields of
    // CodeGenOptions.
    StringRef IgnoredRemarks[] = {"pass",          "no-pass",
                                  "pass-analysis", "no-pass-analysis",
                                  "pass-missed",   "no-pass-missed"};
    if (llvm::is_contained(IgnoredRemarks, Remark))
      continue;

    Args.push_back(SA(StringRef("-R") + Remark));
  }
}

bool clang::ParseDiagnosticArgs(DiagnosticOptions &Opts, ArgList &Args,
                                DiagnosticsEngine *Diags,
                                bool DefaultDiagColor) {
  Optional<DiagnosticsEngine> IgnoringDiags;
  if (!Diags) {
    IgnoringDiags.emplace(new DiagnosticIDs(), new DiagnosticOptions(),
                          new IgnoringDiagConsumer());
    Diags = &*IgnoringDiags;
  }

  unsigned NumErrorsBefore = Diags->getNumErrors();

  // The key paths of diagnostic options defined in Options.td start with
  // "DiagnosticOpts->". Let's provide the expected variable name and type.
  DiagnosticOptions *DiagnosticOpts = &Opts;

#define DIAG_OPTION_WITH_MARSHALLING(                                          \
    PREFIX_TYPE, NAME, ID, KIND, GROUP, ALIAS, ALIASARGS, FLAGS, PARAM,        \
    HELPTEXT, METAVAR, VALUES, SPELLING, SHOULD_PARSE, ALWAYS_EMIT, KEYPATH,   \
    DEFAULT_VALUE, IMPLIED_CHECK, IMPLIED_VALUE, NORMALIZER, DENORMALIZER,     \
    MERGER, EXTRACTOR, TABLE_INDEX)                                            \
  PARSE_OPTION_WITH_MARSHALLING(                                               \
      Args, *Diags, ID, FLAGS, PARAM, SHOULD_PARSE, KEYPATH, DEFAULT_VALUE,    \
      IMPLIED_CHECK, IMPLIED_VALUE, NORMALIZER, MERGER, TABLE_INDEX)
#include "clang/Driver/Options.inc"
#undef DIAG_OPTION_WITH_MARSHALLING

  llvm::sys::Process::UseANSIEscapeCodes(Opts.UseANSIEscapeCodes);

  if (Arg *A =
          Args.getLastArg(OPT_diagnostic_serialized_file, OPT__serialize_diags))
    Opts.DiagnosticSerializationFile = A->getValue();
  Opts.ShowColors = parseShowColorsArgs(Args, DefaultDiagColor);

  Opts.VerifyDiagnostics = Args.hasArg(OPT_verify) || Args.hasArg(OPT_verify_EQ);
  Opts.VerifyPrefixes = Args.getAllArgValues(OPT_verify_EQ);
  if (Args.hasArg(OPT_verify))
    Opts.VerifyPrefixes.push_back("expected");
  // Keep VerifyPrefixes in its original order for the sake of diagnostics, and
  // then sort it to prepare for fast lookup using std::binary_search.
  if (!checkVerifyPrefixes(Opts.VerifyPrefixes, *Diags))
    Opts.VerifyDiagnostics = false;
  else
    llvm::sort(Opts.VerifyPrefixes);
  DiagnosticLevelMask DiagMask = DiagnosticLevelMask::None;
  parseDiagnosticLevelMask(
      "-verify-ignore-unexpected=",
      Args.getAllArgValues(OPT_verify_ignore_unexpected_EQ), *Diags, DiagMask);
  if (Args.hasArg(OPT_verify_ignore_unexpected))
    DiagMask = DiagnosticLevelMask::All;
  Opts.setVerifyIgnoreUnexpected(DiagMask);
  if (Opts.TabStop == 0 || Opts.TabStop > DiagnosticOptions::MaxTabStop) {
    Opts.TabStop = DiagnosticOptions::DefaultTabStop;
    Diags->Report(diag::warn_ignoring_ftabstop_value)
        << Opts.TabStop << DiagnosticOptions::DefaultTabStop;
  }

  addDiagnosticArgs(Args, OPT_W_Group, OPT_W_value_Group, Opts.Warnings);
  addDiagnosticArgs(Args, OPT_R_Group, OPT_R_value_Group, Opts.Remarks);

  return Diags->getNumErrors() == NumErrorsBefore;
}

/// Parse the argument to the -ftest-module-file-extension
/// command-line argument.
///
/// \returns true on error, false on success.
static bool parseTestModuleFileExtensionArg(StringRef Arg,
                                            std::string &BlockName,
                                            unsigned &MajorVersion,
                                            unsigned &MinorVersion,
                                            bool &Hashed,
                                            std::string &UserInfo) {
  SmallVector<StringRef, 5> Args;
  Arg.split(Args, ':', 5);
  if (Args.size() < 5)
    return true;

  BlockName = std::string(Args[0]);
  if (Args[1].getAsInteger(10, MajorVersion)) return true;
  if (Args[2].getAsInteger(10, MinorVersion)) return true;
  if (Args[3].getAsInteger(2, Hashed)) return true;
  if (Args.size() > 4)
    UserInfo = std::string(Args[4]);
  return false;
}

/// Return a table that associates command line option specifiers with the
/// frontend action. Note: The pair {frontend::PluginAction, OPT_plugin} is
/// intentionally missing, as this case is handled separately from other
/// frontend options.
static const auto &getFrontendActionTable() {
  static const std::pair<frontend::ActionKind, unsigned> Table[] = {
      {frontend::ASTDeclList, OPT_ast_list},

      {frontend::ASTDump, OPT_ast_dump_all_EQ},
      {frontend::ASTDump, OPT_ast_dump_all},
      {frontend::ASTDump, OPT_ast_dump_EQ},
      {frontend::ASTDump, OPT_ast_dump},
      {frontend::ASTDump, OPT_ast_dump_lookups},
      {frontend::ASTDump, OPT_ast_dump_decl_types},

      {frontend::ASTPrint, OPT_ast_print},
      {frontend::ASTView, OPT_ast_view},
      {frontend::DumpCompilerOptions, OPT_compiler_options_dump},
      {frontend::DumpRawTokens, OPT_dump_raw_tokens},
      {frontend::DumpTokens, OPT_dump_tokens},
      {frontend::EmitAssembly, OPT_S},
      {frontend::EmitBC, OPT_emit_llvm_bc},
      {frontend::EmitHTML, OPT_emit_html},
      {frontend::EmitLLVM, OPT_emit_llvm},
      {frontend::EmitLLVMOnly, OPT_emit_llvm_only},
      {frontend::EmitCodeGenOnly, OPT_emit_codegen_only},
      {frontend::EmitCodeGenOnly, OPT_emit_codegen_only},
      {frontend::EmitObj, OPT_emit_obj},

      {frontend::FixIt, OPT_fixit_EQ},
      {frontend::FixIt, OPT_fixit},

      {frontend::GenerateModule, OPT_emit_module},
      {frontend::GenerateModuleInterface, OPT_emit_module_interface},
      {frontend::GenerateHeaderModule, OPT_emit_header_module},
      {frontend::GeneratePCH, OPT_emit_pch},
      {frontend::GenerateInterfaceStubs, OPT_emit_interface_stubs},
      {frontend::InitOnly, OPT_init_only},
      {frontend::ParseSyntaxOnly, OPT_fsyntax_only},
      {frontend::ModuleFileInfo, OPT_module_file_info},
      {frontend::VerifyPCH, OPT_verify_pch},
      {frontend::PrintPreamble, OPT_print_preamble},
      {frontend::PrintPreprocessedInput, OPT_E},
      {frontend::TemplightDump, OPT_templight_dump},
      {frontend::RewriteMacros, OPT_rewrite_macros},
      {frontend::RewriteObjC, OPT_rewrite_objc},
      {frontend::RewriteTest, OPT_rewrite_test},
      {frontend::RunAnalysis, OPT_analyze},
      {frontend::MigrateSource, OPT_migrate},
      {frontend::RunPreprocessorOnly, OPT_Eonly},
      {frontend::PrintDependencyDirectivesSourceMinimizerOutput,
          OPT_print_dependency_directives_minimized_source},
  };

  return Table;
}

/// Maps command line option to frontend action.
static Optional<frontend::ActionKind> getFrontendAction(OptSpecifier &Opt) {
  for (const auto &ActionOpt : getFrontendActionTable())
    if (ActionOpt.second == Opt.getID())
      return ActionOpt.first;

  return None;
}

/// Maps frontend action to command line option.
static Optional<OptSpecifier>
getProgramActionOpt(frontend::ActionKind ProgramAction) {
  for (const auto &ActionOpt : getFrontendActionTable())
    if (ActionOpt.first == ProgramAction)
      return OptSpecifier(ActionOpt.second);

  return None;
}

static void GenerateFrontendArgs(const FrontendOptions &Opts,
                                 SmallVectorImpl<const char *> &Args,
                                 CompilerInvocation::StringAllocator SA,
                                 bool IsHeader) {
  const FrontendOptions &FrontendOpts = Opts;
#define FRONTEND_OPTION_WITH_MARSHALLING(                                      \
    PREFIX_TYPE, NAME, ID, KIND, GROUP, ALIAS, ALIASARGS, FLAGS, PARAM,        \
    HELPTEXT, METAVAR, VALUES, SPELLING, SHOULD_PARSE, ALWAYS_EMIT, KEYPATH,   \
    DEFAULT_VALUE, IMPLIED_CHECK, IMPLIED_VALUE, NORMALIZER, DENORMALIZER,     \
    MERGER, EXTRACTOR, TABLE_INDEX)                                            \
  GENERATE_OPTION_WITH_MARSHALLING(                                            \
      Args, SA, KIND, FLAGS, SPELLING, ALWAYS_EMIT, KEYPATH, DEFAULT_VALUE,    \
      IMPLIED_CHECK, IMPLIED_VALUE, DENORMALIZER, EXTRACTOR, TABLE_INDEX)
#include "clang/Driver/Options.inc"
#undef FRONTEND_OPTION_WITH_MARSHALLING

  Optional<OptSpecifier> ProgramActionOpt =
      getProgramActionOpt(Opts.ProgramAction);

  // Generating a simple flag covers most frontend actions.
  std::function<void()> GenerateProgramAction = [&]() {
    GenerateArg(Args, *ProgramActionOpt, SA);
  };

  if (!ProgramActionOpt) {
    // PluginAction is the only program action handled separately.
    assert(Opts.ProgramAction == frontend::PluginAction &&
           "Frontend action without option.");
    GenerateProgramAction = [&]() {
      GenerateArg(Args, OPT_plugin, Opts.ActionName, SA);
    };
  }

  // FIXME: Simplify the complex 'AST dump' command line.
  if (Opts.ProgramAction == frontend::ASTDump) {
    GenerateProgramAction = [&]() {
      // ASTDumpLookups, ASTDumpDeclTypes and ASTDumpFilter are generated via
      // marshalling infrastructure.

      if (Opts.ASTDumpFormat != ADOF_Default) {
        StringRef Format;
        switch (Opts.ASTDumpFormat) {
        case ADOF_Default:
          llvm_unreachable("Default AST dump format.");
        case ADOF_JSON:
          Format = "json";
          break;
        }

        if (Opts.ASTDumpAll)
          GenerateArg(Args, OPT_ast_dump_all_EQ, Format, SA);
        if (Opts.ASTDumpDecls)
          GenerateArg(Args, OPT_ast_dump_EQ, Format, SA);
      } else {
        if (Opts.ASTDumpAll)
          GenerateArg(Args, OPT_ast_dump_all, SA);
        if (Opts.ASTDumpDecls)
          GenerateArg(Args, OPT_ast_dump, SA);
      }
    };
  }

  if (Opts.ProgramAction == frontend::FixIt && !Opts.FixItSuffix.empty()) {
    GenerateProgramAction = [&]() {
      GenerateArg(Args, OPT_fixit_EQ, Opts.FixItSuffix, SA);
    };
  }

  GenerateProgramAction();

  for (const auto &PluginArgs : Opts.PluginArgs) {
    Option Opt = getDriverOptTable().getOption(OPT_plugin_arg);
    const char *Spelling =
        SA(Opt.getPrefix() + Opt.getName() + PluginArgs.first);
    for (const auto &PluginArg : PluginArgs.second)
      denormalizeString(Args, Spelling, SA, Opt.getKind(), 0, PluginArg);
  }

  for (const auto &Ext : Opts.ModuleFileExtensions)
    if (auto *TestExt = dyn_cast_or_null<TestModuleFileExtension>(Ext.get()))
      GenerateArg(Args, OPT_ftest_module_file_extension_EQ, TestExt->str(), SA);

  if (!Opts.CodeCompletionAt.FileName.empty())
    GenerateArg(Args, OPT_code_completion_at, Opts.CodeCompletionAt.ToString(),
                SA);

  for (const auto &Plugin : Opts.Plugins)
    GenerateArg(Args, OPT_load, Plugin, SA);

  // ASTDumpDecls and ASTDumpAll already handled with ProgramAction.

  for (const auto &ModuleFile : Opts.ModuleFiles)
    GenerateArg(Args, OPT_fmodule_file, ModuleFile, SA);

  if (Opts.AuxTargetCPU.hasValue())
    GenerateArg(Args, OPT_aux_target_cpu, *Opts.AuxTargetCPU, SA);

  if (Opts.AuxTargetFeatures.hasValue())
    for (const auto &Feature : *Opts.AuxTargetFeatures)
      GenerateArg(Args, OPT_aux_target_feature, Feature, SA);

  {
    StringRef Preprocessed = Opts.DashX.isPreprocessed() ? "-cpp-output" : "";
    StringRef ModuleMap =
        Opts.DashX.getFormat() == InputKind::ModuleMap ? "-module-map" : "";
    StringRef Header = IsHeader ? "-header" : "";

    StringRef Lang;
    switch (Opts.DashX.getLanguage()) {
    case Language::C:
      Lang = "c";
      break;
    case Language::OpenCL:
      Lang = "cl";
      break;
    case Language::OpenCLCXX:
      Lang = "clcpp";
      break;
    case Language::CUDA:
      Lang = "cuda";
      break;
    case Language::HIP:
      Lang = "hip";
      break;
    case Language::CXX:
      Lang = "c++";
      break;
    case Language::ObjC:
      Lang = "objective-c";
      break;
    case Language::ObjCXX:
      Lang = "objective-c++";
      break;
    case Language::RenderScript:
      Lang = "renderscript";
      break;
    case Language::Asm:
      Lang = "assembler-with-cpp";
      break;
    case Language::Unknown:
      assert(Opts.DashX.getFormat() == InputKind::Precompiled &&
             "Generating -x argument for unknown language (not precompiled).");
      Lang = "ast";
      break;
    case Language::LLVM_IR:
      Lang = "ir";
      break;
    }

    GenerateArg(Args, OPT_x, Lang + Header + ModuleMap + Preprocessed, SA);
  }

  // OPT_INPUT has a unique class, generate it directly.
  for (const auto &Input : Opts.Inputs)
    Args.push_back(SA(Input.getFile()));
}

static bool ParseFrontendArgs(FrontendOptions &Opts, ArgList &Args,
                              DiagnosticsEngine &Diags, bool &IsHeaderFile) {
  unsigned NumErrorsBefore = Diags.getNumErrors();

  FrontendOptions &FrontendOpts = Opts;

#define FRONTEND_OPTION_WITH_MARSHALLING(                                      \
    PREFIX_TYPE, NAME, ID, KIND, GROUP, ALIAS, ALIASARGS, FLAGS, PARAM,        \
    HELPTEXT, METAVAR, VALUES, SPELLING, SHOULD_PARSE, ALWAYS_EMIT, KEYPATH,   \
    DEFAULT_VALUE, IMPLIED_CHECK, IMPLIED_VALUE, NORMALIZER, DENORMALIZER,     \
    MERGER, EXTRACTOR, TABLE_INDEX)                                            \
  PARSE_OPTION_WITH_MARSHALLING(                                               \
      Args, Diags, ID, FLAGS, PARAM, SHOULD_PARSE, KEYPATH, DEFAULT_VALUE,     \
      IMPLIED_CHECK, IMPLIED_VALUE, NORMALIZER, MERGER, TABLE_INDEX)
#include "clang/Driver/Options.inc"
#undef FRONTEND_OPTION_WITH_MARSHALLING

  Opts.ProgramAction = frontend::ParseSyntaxOnly;
  if (const Arg *A = Args.getLastArg(OPT_Action_Group)) {
    OptSpecifier Opt = OptSpecifier(A->getOption().getID());
    Optional<frontend::ActionKind> ProgramAction = getFrontendAction(Opt);
    assert(ProgramAction && "Option specifier not in Action_Group.");

    if (ProgramAction == frontend::ASTDump &&
        (Opt == OPT_ast_dump_all_EQ || Opt == OPT_ast_dump_EQ)) {
      unsigned Val = llvm::StringSwitch<unsigned>(A->getValue())
                         .CaseLower("default", ADOF_Default)
                         .CaseLower("json", ADOF_JSON)
                         .Default(std::numeric_limits<unsigned>::max());

      if (Val != std::numeric_limits<unsigned>::max())
        Opts.ASTDumpFormat = static_cast<ASTDumpOutputFormat>(Val);
      else {
        Diags.Report(diag::err_drv_invalid_value)
            << A->getAsString(Args) << A->getValue();
        Opts.ASTDumpFormat = ADOF_Default;
      }
    }

    if (ProgramAction == frontend::FixIt && Opt == OPT_fixit_EQ)
      Opts.FixItSuffix = A->getValue();

    if (ProgramAction == frontend::GenerateInterfaceStubs) {
      StringRef ArgStr =
          Args.hasArg(OPT_interface_stub_version_EQ)
              ? Args.getLastArgValue(OPT_interface_stub_version_EQ)
              : "experimental-ifs-v2";
      if (ArgStr == "experimental-yaml-elf-v1" ||
          ArgStr == "experimental-ifs-v1" ||
          ArgStr == "experimental-tapi-elf-v1") {
        std::string ErrorMessage =
            "Invalid interface stub format: " + ArgStr.str() +
            " is deprecated.";
        Diags.Report(diag::err_drv_invalid_value)
            << "Must specify a valid interface stub format type, ie: "
               "-interface-stub-version=experimental-ifs-v2"
            << ErrorMessage;
        ProgramAction = frontend::ParseSyntaxOnly;
      } else if (!ArgStr.startswith("experimental-ifs-")) {
        std::string ErrorMessage =
            "Invalid interface stub format: " + ArgStr.str() + ".";
        Diags.Report(diag::err_drv_invalid_value)
            << "Must specify a valid interface stub format type, ie: "
               "-interface-stub-version=experimental-ifs-v2"
            << ErrorMessage;
        ProgramAction = frontend::ParseSyntaxOnly;
      }
    }

    Opts.ProgramAction = *ProgramAction;
  }

  if (const Arg* A = Args.getLastArg(OPT_plugin)) {
    Opts.Plugins.emplace_back(A->getValue(0));
    Opts.ProgramAction = frontend::PluginAction;
    Opts.ActionName = A->getValue();
  }
  for (const auto *AA : Args.filtered(OPT_plugin_arg))
    Opts.PluginArgs[AA->getValue(0)].emplace_back(AA->getValue(1));

  for (const std::string &Arg :
         Args.getAllArgValues(OPT_ftest_module_file_extension_EQ)) {
    std::string BlockName;
    unsigned MajorVersion;
    unsigned MinorVersion;
    bool Hashed;
    std::string UserInfo;
    if (parseTestModuleFileExtensionArg(Arg, BlockName, MajorVersion,
                                        MinorVersion, Hashed, UserInfo)) {
      Diags.Report(diag::err_test_module_file_extension_format) << Arg;

      continue;
    }

    // Add the testing module file extension.
    Opts.ModuleFileExtensions.push_back(
        std::make_shared<TestModuleFileExtension>(
            BlockName, MajorVersion, MinorVersion, Hashed, UserInfo));
  }

  if (const Arg *A = Args.getLastArg(OPT_code_completion_at)) {
    Opts.CodeCompletionAt =
      ParsedSourceLocation::FromString(A->getValue());
    if (Opts.CodeCompletionAt.FileName.empty())
      Diags.Report(diag::err_drv_invalid_value)
        << A->getAsString(Args) << A->getValue();
  }

  Opts.Plugins = Args.getAllArgValues(OPT_load);
  Opts.ASTDumpDecls = Args.hasArg(OPT_ast_dump, OPT_ast_dump_EQ);
  Opts.ASTDumpAll = Args.hasArg(OPT_ast_dump_all, OPT_ast_dump_all_EQ);
  // Only the -fmodule-file=<file> form.
  for (const auto *A : Args.filtered(OPT_fmodule_file)) {
    StringRef Val = A->getValue();
    if (Val.find('=') == StringRef::npos)
      Opts.ModuleFiles.push_back(std::string(Val));
  }

  if (Opts.ProgramAction != frontend::GenerateModule && Opts.IsSystemModule)
    Diags.Report(diag::err_drv_argument_only_allowed_with) << "-fsystem-module"
                                                           << "-emit-module";

  if (Args.hasArg(OPT_aux_target_cpu))
    Opts.AuxTargetCPU = std::string(Args.getLastArgValue(OPT_aux_target_cpu));
  if (Args.hasArg(OPT_aux_target_feature))
    Opts.AuxTargetFeatures = Args.getAllArgValues(OPT_aux_target_feature);

  if (Opts.ARCMTAction != FrontendOptions::ARCMT_None &&
      Opts.ObjCMTAction != FrontendOptions::ObjCMT_None) {
    Diags.Report(diag::err_drv_argument_not_allowed_with)
      << "ARC migration" << "ObjC migration";
  }

  InputKind DashX(Language::Unknown);
  if (const Arg *A = Args.getLastArg(OPT_x)) {
    StringRef XValue = A->getValue();

    // Parse suffixes: '<lang>(-header|[-module-map][-cpp-output])'.
    // FIXME: Supporting '<lang>-header-cpp-output' would be useful.
    bool Preprocessed = XValue.consume_back("-cpp-output");
    bool ModuleMap = XValue.consume_back("-module-map");
    IsHeaderFile = !Preprocessed && !ModuleMap &&
                   XValue != "precompiled-header" &&
                   XValue.consume_back("-header");

    // Principal languages.
    DashX = llvm::StringSwitch<InputKind>(XValue)
                .Case("c", Language::C)
                .Case("cl", Language::OpenCL)
                .Case("clcpp", Language::OpenCLCXX)
                .Case("cuda", Language::CUDA)
                .Case("hip", Language::HIP)
                .Case("c++", Language::CXX)
                .Case("objective-c", Language::ObjC)
                .Case("objective-c++", Language::ObjCXX)
                .Case("renderscript", Language::RenderScript)
                .Default(Language::Unknown);

    // "objc[++]-cpp-output" is an acceptable synonym for
    // "objective-c[++]-cpp-output".
    if (DashX.isUnknown() && Preprocessed && !IsHeaderFile && !ModuleMap)
      DashX = llvm::StringSwitch<InputKind>(XValue)
                  .Case("objc", Language::ObjC)
                  .Case("objc++", Language::ObjCXX)
                  .Default(Language::Unknown);

    // Some special cases cannot be combined with suffixes.
    if (DashX.isUnknown() && !Preprocessed && !ModuleMap && !IsHeaderFile)
      DashX = llvm::StringSwitch<InputKind>(XValue)
                  .Case("cpp-output", InputKind(Language::C).getPreprocessed())
                  .Case("assembler-with-cpp", Language::Asm)
                  .Cases("ast", "pcm", "precompiled-header",
                         InputKind(Language::Unknown, InputKind::Precompiled))
                  .Case("ir", Language::LLVM_IR)
                  .Default(Language::Unknown);

    if (DashX.isUnknown())
      Diags.Report(diag::err_drv_invalid_value)
        << A->getAsString(Args) << A->getValue();

    if (Preprocessed)
      DashX = DashX.getPreprocessed();
    if (ModuleMap)
      DashX = DashX.withFormat(InputKind::ModuleMap);
  }

  // '-' is the default input if none is given.
  std::vector<std::string> Inputs = Args.getAllArgValues(OPT_INPUT);
  Opts.Inputs.clear();
  if (Inputs.empty())
    Inputs.push_back("-");
  for (unsigned i = 0, e = Inputs.size(); i != e; ++i) {
    InputKind IK = DashX;
    if (IK.isUnknown()) {
      IK = FrontendOptions::getInputKindForExtension(
        StringRef(Inputs[i]).rsplit('.').second);
      // FIXME: Warn on this?
      if (IK.isUnknown())
        IK = Language::C;
      // FIXME: Remove this hack.
      if (i == 0)
        DashX = IK;
    }

    bool IsSystem = false;

    // The -emit-module action implicitly takes a module map.
    if (Opts.ProgramAction == frontend::GenerateModule &&
        IK.getFormat() == InputKind::Source) {
      IK = IK.withFormat(InputKind::ModuleMap);
      IsSystem = Opts.IsSystemModule;
    }

    Opts.Inputs.emplace_back(std::move(Inputs[i]), IK, IsSystem);
  }

  Opts.DashX = DashX;

  return Diags.getNumErrors() == NumErrorsBefore;
}

std::string CompilerInvocation::GetResourcesPath(const char *Argv0,
                                                 void *MainAddr) {
  std::string ClangExecutable =
      llvm::sys::fs::getMainExecutable(Argv0, MainAddr);
  return Driver::GetResourcesPath(ClangExecutable, CLANG_RESOURCE_DIR);
}

static void GenerateHeaderSearchArgs(HeaderSearchOptions &Opts,
                                     SmallVectorImpl<const char *> &Args,
                                     CompilerInvocation::StringAllocator SA) {
  const HeaderSearchOptions *HeaderSearchOpts = &Opts;
#define HEADER_SEARCH_OPTION_WITH_MARSHALLING(                                 \
    PREFIX_TYPE, NAME, ID, KIND, GROUP, ALIAS, ALIASARGS, FLAGS, PARAM,        \
    HELPTEXT, METAVAR, VALUES, SPELLING, SHOULD_PARSE, ALWAYS_EMIT, KEYPATH,   \
    DEFAULT_VALUE, IMPLIED_CHECK, IMPLIED_VALUE, NORMALIZER, DENORMALIZER,     \
    MERGER, EXTRACTOR, TABLE_INDEX)                                            \
  GENERATE_OPTION_WITH_MARSHALLING(                                            \
      Args, SA, KIND, FLAGS, SPELLING, ALWAYS_EMIT, KEYPATH, DEFAULT_VALUE,    \
      IMPLIED_CHECK, IMPLIED_VALUE, DENORMALIZER, EXTRACTOR, TABLE_INDEX)
#include "clang/Driver/Options.inc"
#undef HEADER_SEARCH_OPTION_WITH_MARSHALLING

  if (Opts.UseLibcxx)
    GenerateArg(Args, OPT_stdlib_EQ, "libc++", SA);

  if (!Opts.ModuleCachePath.empty())
    GenerateArg(Args, OPT_fmodules_cache_path, Opts.ModuleCachePath, SA);

  for (const auto &File : Opts.PrebuiltModuleFiles)
    GenerateArg(Args, OPT_fmodule_file, File.first + "=" + File.second, SA);

  for (const auto &Path : Opts.PrebuiltModulePaths)
    GenerateArg(Args, OPT_fprebuilt_module_path, Path, SA);

  for (const auto &Macro : Opts.ModulesIgnoreMacros)
    GenerateArg(Args, OPT_fmodules_ignore_macro, Macro.val(), SA);

  auto Matches = [](const HeaderSearchOptions::Entry &Entry,
                    llvm::ArrayRef<frontend::IncludeDirGroup> Groups,
                    llvm::Optional<bool> IsFramework,
                    llvm::Optional<bool> IgnoreSysRoot) {
    return llvm::find(Groups, Entry.Group) != Groups.end() &&
           (!IsFramework || (Entry.IsFramework == *IsFramework)) &&
           (!IgnoreSysRoot || (Entry.IgnoreSysRoot == *IgnoreSysRoot));
  };

  auto It = Opts.UserEntries.begin();
  auto End = Opts.UserEntries.end();

  // Add -I..., -F..., and -index-header-map options in order.
  for (; It < End &&
         Matches(*It, {frontend::IndexHeaderMap, frontend::Angled}, None, true);
       ++It) {
    OptSpecifier Opt = [It, Matches]() {
      if (Matches(*It, frontend::IndexHeaderMap, true, true))
        return OPT_F;
      if (Matches(*It, frontend::IndexHeaderMap, false, true))
        return OPT_I;
      if (Matches(*It, frontend::Angled, true, true))
        return OPT_F;
      if (Matches(*It, frontend::Angled, false, true))
        return OPT_I;
      llvm_unreachable("Unexpected HeaderSearchOptions::Entry.");
    }();

    if (It->Group == frontend::IndexHeaderMap)
      GenerateArg(Args, OPT_index_header_map, SA);
    GenerateArg(Args, Opt, It->Path, SA);
  };

  // Note: some paths that came from "[-iprefix=xx] -iwithprefixbefore=yy" may
  // have already been generated as "-I[xx]yy". If that's the case, their
  // position on command line was such that this has no semantic impact on
  // include paths.
  for (; It < End &&
         Matches(*It, {frontend::After, frontend::Angled}, false, true);
       ++It) {
    OptSpecifier Opt =
        It->Group == frontend::After ? OPT_iwithprefix : OPT_iwithprefixbefore;
    GenerateArg(Args, Opt, It->Path, SA);
  }

  // Note: Some paths that came from "-idirafter=xxyy" may have already been
  // generated as "-iwithprefix=xxyy". If that's the case, their position on
  // command line was such that this has no semantic impact on include paths.
  for (; It < End && Matches(*It, {frontend::After}, false, true); ++It)
    GenerateArg(Args, OPT_idirafter, It->Path, SA);
  for (; It < End && Matches(*It, {frontend::Quoted}, false, true); ++It)
    GenerateArg(Args, OPT_iquote, It->Path, SA);
  for (; It < End && Matches(*It, {frontend::System}, false, None); ++It)
    GenerateArg(Args, It->IgnoreSysRoot ? OPT_isystem : OPT_iwithsysroot,
                It->Path, SA);
  for (; It < End && Matches(*It, {frontend::System}, true, true); ++It)
    GenerateArg(Args, OPT_iframework, It->Path, SA);
  for (; It < End && Matches(*It, {frontend::System}, true, false); ++It)
    GenerateArg(Args, OPT_iframeworkwithsysroot, It->Path, SA);

  // Add the paths for the various language specific isystem flags.
  for (; It < End && Matches(*It, {frontend::CSystem}, false, true); ++It)
    GenerateArg(Args, OPT_c_isystem, It->Path, SA);
  for (; It < End && Matches(*It, {frontend::CXXSystem}, false, true); ++It)
    GenerateArg(Args, OPT_cxx_isystem, It->Path, SA);
  for (; It < End && Matches(*It, {frontend::ObjCSystem}, false, true); ++It)
    GenerateArg(Args, OPT_objc_isystem, It->Path, SA);
  for (; It < End && Matches(*It, {frontend::ObjCXXSystem}, false, true); ++It)
    GenerateArg(Args, OPT_objcxx_isystem, It->Path, SA);

  // Add the internal paths from a driver that detects standard include paths.
  // Note: Some paths that came from "-internal-isystem" arguments may have
  // already been generated as "-isystem". If that's the case, their position on
  // command line was such that this has no semantic impact on include paths.
  for (; It < End &&
         Matches(*It, {frontend::System, frontend::ExternCSystem}, false, true);
       ++It) {
    OptSpecifier Opt = It->Group == frontend::System
                           ? OPT_internal_isystem
                           : OPT_internal_externc_isystem;
    GenerateArg(Args, Opt, It->Path, SA);
  }

  assert(It == End && "Unhandled HeaderSearchOption::Entry.");

  // Add the path prefixes which are implicitly treated as being system headers.
  for (const auto &P : Opts.SystemHeaderPrefixes) {
    OptSpecifier Opt = P.IsSystemHeader ? OPT_system_header_prefix
                                        : OPT_no_system_header_prefix;
    GenerateArg(Args, Opt, P.Prefix, SA);
  }

  for (const std::string &F : Opts.VFSOverlayFiles)
    GenerateArg(Args, OPT_ivfsoverlay, F, SA);
}

static bool ParseHeaderSearchArgs(HeaderSearchOptions &Opts, ArgList &Args,
                                  DiagnosticsEngine &Diags,
                                  const std::string &WorkingDir) {
  unsigned NumErrorsBefore = Diags.getNumErrors();

  HeaderSearchOptions *HeaderSearchOpts = &Opts;

#define HEADER_SEARCH_OPTION_WITH_MARSHALLING(                                 \
    PREFIX_TYPE, NAME, ID, KIND, GROUP, ALIAS, ALIASARGS, FLAGS, PARAM,        \
    HELPTEXT, METAVAR, VALUES, SPELLING, SHOULD_PARSE, ALWAYS_EMIT, KEYPATH,   \
    DEFAULT_VALUE, IMPLIED_CHECK, IMPLIED_VALUE, NORMALIZER, DENORMALIZER,     \
    MERGER, EXTRACTOR, TABLE_INDEX)                                            \
  PARSE_OPTION_WITH_MARSHALLING(                                               \
      Args, Diags, ID, FLAGS, PARAM, SHOULD_PARSE, KEYPATH, DEFAULT_VALUE,     \
      IMPLIED_CHECK, IMPLIED_VALUE, NORMALIZER, MERGER, TABLE_INDEX)
#include "clang/Driver/Options.inc"
#undef HEADER_SEARCH_OPTION_WITH_MARSHALLING

  if (const Arg *A = Args.getLastArg(OPT_stdlib_EQ))
    Opts.UseLibcxx = (strcmp(A->getValue(), "libc++") == 0);

  // Canonicalize -fmodules-cache-path before storing it.
  SmallString<128> P(Args.getLastArgValue(OPT_fmodules_cache_path));
  if (!(P.empty() || llvm::sys::path::is_absolute(P))) {
    if (WorkingDir.empty())
      llvm::sys::fs::make_absolute(P);
    else
      llvm::sys::fs::make_absolute(WorkingDir, P);
  }
  llvm::sys::path::remove_dots(P);
  Opts.ModuleCachePath = std::string(P.str());

  // Only the -fmodule-file=<name>=<file> form.
  for (const auto *A : Args.filtered(OPT_fmodule_file)) {
    StringRef Val = A->getValue();
    if (Val.find('=') != StringRef::npos){
      auto Split = Val.split('=');
      Opts.PrebuiltModuleFiles.insert(
          {std::string(Split.first), std::string(Split.second)});
    }
  }
  for (const auto *A : Args.filtered(OPT_fprebuilt_module_path))
    Opts.AddPrebuiltModulePath(A->getValue());

  for (const auto *A : Args.filtered(OPT_fmodules_ignore_macro)) {
    StringRef MacroDef = A->getValue();
    Opts.ModulesIgnoreMacros.insert(
        llvm::CachedHashString(MacroDef.split('=').first));
  }

  // Add -I..., -F..., and -index-header-map options in order.
  bool IsIndexHeaderMap = false;
  bool IsSysrootSpecified =
      Args.hasArg(OPT__sysroot_EQ) || Args.hasArg(OPT_isysroot);
  for (const auto *A : Args.filtered(OPT_I, OPT_F, OPT_index_header_map)) {
    if (A->getOption().matches(OPT_index_header_map)) {
      // -index-header-map applies to the next -I or -F.
      IsIndexHeaderMap = true;
      continue;
    }

    frontend::IncludeDirGroup Group =
        IsIndexHeaderMap ? frontend::IndexHeaderMap : frontend::Angled;

    bool IsFramework = A->getOption().matches(OPT_F);
    std::string Path = A->getValue();

    if (IsSysrootSpecified && !IsFramework && A->getValue()[0] == '=') {
      SmallString<32> Buffer;
      llvm::sys::path::append(Buffer, Opts.Sysroot,
                              llvm::StringRef(A->getValue()).substr(1));
      Path = std::string(Buffer.str());
    }

    Opts.AddPath(Path, Group, IsFramework,
                 /*IgnoreSysroot*/ true);
    IsIndexHeaderMap = false;
  }

  // Add -iprefix/-iwithprefix/-iwithprefixbefore options.
  StringRef Prefix = ""; // FIXME: This isn't the correct default prefix.
  for (const auto *A :
       Args.filtered(OPT_iprefix, OPT_iwithprefix, OPT_iwithprefixbefore)) {
    if (A->getOption().matches(OPT_iprefix))
      Prefix = A->getValue();
    else if (A->getOption().matches(OPT_iwithprefix))
      Opts.AddPath(Prefix.str() + A->getValue(), frontend::After, false, true);
    else
      Opts.AddPath(Prefix.str() + A->getValue(), frontend::Angled, false, true);
  }

  for (const auto *A : Args.filtered(OPT_idirafter))
    Opts.AddPath(A->getValue(), frontend::After, false, true);
  for (const auto *A : Args.filtered(OPT_iquote))
    Opts.AddPath(A->getValue(), frontend::Quoted, false, true);
  for (const auto *A : Args.filtered(OPT_isystem, OPT_iwithsysroot))
    Opts.AddPath(A->getValue(), frontend::System, false,
                 !A->getOption().matches(OPT_iwithsysroot));
  for (const auto *A : Args.filtered(OPT_iframework))
    Opts.AddPath(A->getValue(), frontend::System, true, true);
  for (const auto *A : Args.filtered(OPT_iframeworkwithsysroot))
    Opts.AddPath(A->getValue(), frontend::System, /*IsFramework=*/true,
                 /*IgnoreSysRoot=*/false);

  // Add the paths for the various language specific isystem flags.
  for (const auto *A : Args.filtered(OPT_c_isystem))
    Opts.AddPath(A->getValue(), frontend::CSystem, false, true);
  for (const auto *A : Args.filtered(OPT_cxx_isystem))
    Opts.AddPath(A->getValue(), frontend::CXXSystem, false, true);
  for (const auto *A : Args.filtered(OPT_objc_isystem))
    Opts.AddPath(A->getValue(), frontend::ObjCSystem, false,true);
  for (const auto *A : Args.filtered(OPT_objcxx_isystem))
    Opts.AddPath(A->getValue(), frontend::ObjCXXSystem, false, true);

  // Add the internal paths from a driver that detects standard include paths.
  for (const auto *A :
       Args.filtered(OPT_internal_isystem, OPT_internal_externc_isystem)) {
    frontend::IncludeDirGroup Group = frontend::System;
    if (A->getOption().matches(OPT_internal_externc_isystem))
      Group = frontend::ExternCSystem;
    Opts.AddPath(A->getValue(), Group, false, true);
  }

  // Add the path prefixes which are implicitly treated as being system headers.
  for (const auto *A :
       Args.filtered(OPT_system_header_prefix, OPT_no_system_header_prefix))
    Opts.AddSystemHeaderPrefix(
        A->getValue(), A->getOption().matches(OPT_system_header_prefix));

  for (const auto *A : Args.filtered(OPT_ivfsoverlay))
    Opts.AddVFSOverlayFile(A->getValue());

  return Diags.getNumErrors() == NumErrorsBefore;
}

void CompilerInvocation::setLangDefaults(LangOptions &Opts, InputKind IK,
                                         const llvm::Triple &T,
                                         std::vector<std::string> &Includes,
                                         LangStandard::Kind LangStd) {
  // Set some properties which depend solely on the input kind; it would be nice
  // to move these to the language standard, and have the driver resolve the
  // input kind + language standard.
  //
  // FIXME: Perhaps a better model would be for a single source file to have
  // multiple language standards (C / C++ std, ObjC std, OpenCL std, OpenMP std)
  // simultaneously active?
  if (IK.getLanguage() == Language::Asm) {
    Opts.AsmPreprocessor = 1;
  } else if (IK.isObjectiveC()) {
    Opts.ObjC = 1;
  }

  if (LangStd == LangStandard::lang_unspecified) {
    // Based on the base language, pick one.
    switch (IK.getLanguage()) {
    case Language::Unknown:
    case Language::LLVM_IR:
      llvm_unreachable("Invalid input kind!");
    case Language::OpenCL:
      LangStd = LangStandard::lang_opencl10;
      break;
    case Language::OpenCLCXX:
      LangStd = LangStandard::lang_openclcpp;
      break;
    case Language::CUDA:
      LangStd = LangStandard::lang_cuda;
      break;
    case Language::Asm:
    case Language::C:
#if defined(CLANG_DEFAULT_STD_C)
      LangStd = CLANG_DEFAULT_STD_C;
#else
      // The PS4 uses C99 as the default C standard.
      if (T.isPS4())
        LangStd = LangStandard::lang_gnu99;
      else
        LangStd = LangStandard::lang_gnu17;
#endif
      break;
    case Language::ObjC:
#if defined(CLANG_DEFAULT_STD_C)
      LangStd = CLANG_DEFAULT_STD_C;
#else
      LangStd = LangStandard::lang_gnu11;
#endif
      break;
    case Language::CXX:
    case Language::ObjCXX:
#if defined(CLANG_DEFAULT_STD_CXX)
      LangStd = CLANG_DEFAULT_STD_CXX;
#else
      LangStd = LangStandard::lang_gnucxx14;
#endif
      break;
    case Language::RenderScript:
      LangStd = LangStandard::lang_c99;
      break;
    case Language::HIP:
      LangStd = LangStandard::lang_hip;
      break;
    }
  }

  const LangStandard &Std = LangStandard::getLangStandardForKind(LangStd);
  Opts.LangStd = LangStd;
  Opts.LineComment = Std.hasLineComments();
  Opts.C99 = Std.isC99();
  Opts.C11 = Std.isC11();
  Opts.C17 = Std.isC17();
  Opts.C2x = Std.isC2x();
  Opts.CPlusPlus = Std.isCPlusPlus();
  Opts.CPlusPlus11 = Std.isCPlusPlus11();
  Opts.CPlusPlus14 = Std.isCPlusPlus14();
  Opts.CPlusPlus17 = Std.isCPlusPlus17();
  Opts.CPlusPlus20 = Std.isCPlusPlus20();
  Opts.CPlusPlus2b = Std.isCPlusPlus2b();
  Opts.GNUMode = Std.isGNUMode();
  Opts.GNUCVersion = 0;
  Opts.HexFloats = Std.hasHexFloats();
  Opts.ImplicitInt = Std.hasImplicitInt();

  Opts.CPlusPlusModules = Opts.CPlusPlus20;

  // Set OpenCL Version.
  Opts.OpenCL = Std.isOpenCL();
  if (LangStd == LangStandard::lang_opencl10)
    Opts.OpenCLVersion = 100;
  else if (LangStd == LangStandard::lang_opencl11)
    Opts.OpenCLVersion = 110;
  else if (LangStd == LangStandard::lang_opencl12)
    Opts.OpenCLVersion = 120;
  else if (LangStd == LangStandard::lang_opencl20)
    Opts.OpenCLVersion = 200;
  else if (LangStd == LangStandard::lang_opencl30)
    Opts.OpenCLVersion = 300;
  else if (LangStd == LangStandard::lang_openclcpp)
    Opts.OpenCLCPlusPlusVersion = 100;

  // OpenCL has some additional defaults.
  if (Opts.OpenCL) {
    Opts.AltiVec = 0;
    Opts.ZVector = 0;
    Opts.setDefaultFPContractMode(LangOptions::FPM_On);
    Opts.OpenCLCPlusPlus = Opts.CPlusPlus;
    Opts.OpenCLPipe = Opts.OpenCLCPlusPlus || Opts.OpenCLVersion == 200;
    Opts.OpenCLGenericAddressSpace =
        Opts.OpenCLCPlusPlus || Opts.OpenCLVersion == 200;

    // Include default header file for OpenCL.
    if (Opts.IncludeDefaultHeader) {
      if (Opts.DeclareOpenCLBuiltins) {
        // Only include base header file for builtin types and constants.
        Includes.push_back("opencl-c-base.h");
      } else {
        Includes.push_back("opencl-c.h");
      }
    }
  }

  Opts.HIP = IK.getLanguage() == Language::HIP;
  Opts.CUDA = IK.getLanguage() == Language::CUDA || Opts.HIP;
  if (Opts.HIP) {
    // HIP toolchain does not support 'Fast' FPOpFusion in backends since it
    // fuses multiplication/addition instructions without contract flag from
    // device library functions in LLVM bitcode, which causes accuracy loss in
    // certain math functions, e.g. tan(-1e20) becomes -0.933 instead of 0.8446.
    // For device library functions in bitcode to work, 'Strict' or 'Standard'
    // FPOpFusion options in backends is needed. Therefore 'fast-honor-pragmas'
    // FP contract option is used to allow fuse across statements in frontend
    // whereas respecting contract flag in backend.
    Opts.setDefaultFPContractMode(LangOptions::FPM_FastHonorPragmas);
  } else if (Opts.CUDA) {
    // Allow fuse across statements disregarding pragmas.
    Opts.setDefaultFPContractMode(LangOptions::FPM_Fast);
  }

  Opts.RenderScript = IK.getLanguage() == Language::RenderScript;

  // OpenCL and C++ both have bool, true, false keywords.
  Opts.Bool = Opts.OpenCL || Opts.CPlusPlus;

  // OpenCL has half keyword
  Opts.Half = Opts.OpenCL;
}

/// Check if input file kind and language standard are compatible.
static bool IsInputCompatibleWithStandard(InputKind IK,
                                          const LangStandard &S) {
  switch (IK.getLanguage()) {
  case Language::Unknown:
  case Language::LLVM_IR:
    llvm_unreachable("should not parse language flags for this input");

  case Language::C:
  case Language::ObjC:
  case Language::RenderScript:
    return S.getLanguage() == Language::C;

  case Language::OpenCL:
    return S.getLanguage() == Language::OpenCL ||
           S.getLanguage() == Language::OpenCLCXX;

  case Language::OpenCLCXX:
    return S.getLanguage() == Language::OpenCLCXX;

  case Language::CXX:
  case Language::ObjCXX:
    return S.getLanguage() == Language::CXX;

  case Language::CUDA:
    // FIXME: What -std= values should be permitted for CUDA compilations?
    return S.getLanguage() == Language::CUDA ||
           S.getLanguage() == Language::CXX;

  case Language::HIP:
    return S.getLanguage() == Language::CXX || S.getLanguage() == Language::HIP;

  case Language::Asm:
    // Accept (and ignore) all -std= values.
    // FIXME: The -std= value is not ignored; it affects the tokenization
    // and preprocessing rules if we're preprocessing this asm input.
    return true;
  }

  llvm_unreachable("unexpected input language");
}

/// Get language name for given input kind.
static const StringRef GetInputKindName(InputKind IK) {
  switch (IK.getLanguage()) {
  case Language::C:
    return "C";
  case Language::ObjC:
    return "Objective-C";
  case Language::CXX:
    return "C++";
  case Language::ObjCXX:
    return "Objective-C++";
  case Language::OpenCL:
    return "OpenCL";
  case Language::OpenCLCXX:
    return "C++ for OpenCL";
  case Language::CUDA:
    return "CUDA";
  case Language::RenderScript:
    return "RenderScript";
  case Language::HIP:
    return "HIP";

  case Language::Asm:
    return "Asm";
  case Language::LLVM_IR:
    return "LLVM IR";

  case Language::Unknown:
    break;
  }
  llvm_unreachable("unknown input language");
}

void CompilerInvocation::GenerateLangArgs(const LangOptions &Opts,
                                          SmallVectorImpl<const char *> &Args,
                                          StringAllocator SA,
                                          const llvm::Triple &T, InputKind IK) {
  if (IK.getFormat() == InputKind::Precompiled ||
      IK.getLanguage() == Language::LLVM_IR) {
    if (Opts.ObjCAutoRefCount)
      GenerateArg(Args, OPT_fobjc_arc, SA);
    if (Opts.PICLevel != 0)
      GenerateArg(Args, OPT_pic_level, Twine(Opts.PICLevel), SA);
    if (Opts.PIE)
      GenerateArg(Args, OPT_pic_is_pie, SA);
    for (StringRef Sanitizer : serializeSanitizerKinds(Opts.Sanitize))
      GenerateArg(Args, OPT_fsanitize_EQ, Sanitizer, SA);

    return;
  }

  OptSpecifier StdOpt;
  switch (Opts.LangStd) {
  case LangStandard::lang_opencl10:
  case LangStandard::lang_opencl11:
  case LangStandard::lang_opencl12:
  case LangStandard::lang_opencl20:
  case LangStandard::lang_opencl30:
  case LangStandard::lang_openclcpp:
    StdOpt = OPT_cl_std_EQ;
    break;
  default:
    StdOpt = OPT_std_EQ;
    break;
  }

  auto LangStandard = LangStandard::getLangStandardForKind(Opts.LangStd);
  GenerateArg(Args, StdOpt, LangStandard.getName(), SA);

  if (Opts.IncludeDefaultHeader)
    GenerateArg(Args, OPT_finclude_default_header, SA);
  if (Opts.DeclareOpenCLBuiltins)
    GenerateArg(Args, OPT_fdeclare_opencl_builtins, SA);

  const LangOptions *LangOpts = &Opts;

#define LANG_OPTION_WITH_MARSHALLING(                                          \
    PREFIX_TYPE, NAME, ID, KIND, GROUP, ALIAS, ALIASARGS, FLAGS, PARAM,        \
    HELPTEXT, METAVAR, VALUES, SPELLING, SHOULD_PARSE, ALWAYS_EMIT, KEYPATH,   \
    DEFAULT_VALUE, IMPLIED_CHECK, IMPLIED_VALUE, NORMALIZER, DENORMALIZER,     \
    MERGER, EXTRACTOR, TABLE_INDEX)                                            \
  GENERATE_OPTION_WITH_MARSHALLING(                                            \
      Args, SA, KIND, FLAGS, SPELLING, ALWAYS_EMIT, KEYPATH, DEFAULT_VALUE,    \
      IMPLIED_CHECK, IMPLIED_VALUE, DENORMALIZER, EXTRACTOR, TABLE_INDEX)
#include "clang/Driver/Options.inc"
#undef LANG_OPTION_WITH_MARSHALLING

  // The '-fcf-protection=' option is generated by CodeGenOpts generator.

  if (Opts.ObjC) {
    GenerateArg(Args, OPT_fobjc_runtime_EQ, Opts.ObjCRuntime.getAsString(), SA);

    if (Opts.GC == LangOptions::GCOnly)
      GenerateArg(Args, OPT_fobjc_gc_only, SA);
    else if (Opts.GC == LangOptions::HybridGC)
      GenerateArg(Args, OPT_fobjc_gc, SA);
    else if (Opts.ObjCAutoRefCount == 1)
      GenerateArg(Args, OPT_fobjc_arc, SA);

    if (Opts.ObjCWeakRuntime)
      GenerateArg(Args, OPT_fobjc_runtime_has_weak, SA);

    if (Opts.ObjCWeak)
      GenerateArg(Args, OPT_fobjc_weak, SA);

    if (Opts.ObjCSubscriptingLegacyRuntime)
      GenerateArg(Args, OPT_fobjc_subscripting_legacy_runtime, SA);
  }

  if (Opts.GNUCVersion != 0) {
    unsigned Major = Opts.GNUCVersion / 100 / 100;
    unsigned Minor = (Opts.GNUCVersion / 100) % 100;
    unsigned Patch = Opts.GNUCVersion % 100;
    GenerateArg(Args, OPT_fgnuc_version_EQ,
                Twine(Major) + "." + Twine(Minor) + "." + Twine(Patch), SA);
  }

  if (Opts.IgnoreXCOFFVisibility)
    GenerateArg(Args, OPT_mignore_xcoff_visibility, SA);

  if (Opts.SignedOverflowBehavior == LangOptions::SOB_Trapping) {
    GenerateArg(Args, OPT_ftrapv, SA);
    GenerateArg(Args, OPT_ftrapv_handler, Opts.OverflowHandler, SA);
  } else if (Opts.SignedOverflowBehavior == LangOptions::SOB_Defined) {
    GenerateArg(Args, OPT_fwrapv, SA);
  }

  if (Opts.MSCompatibilityVersion != 0) {
    unsigned Major = Opts.MSCompatibilityVersion / 10000000;
    unsigned Minor = (Opts.MSCompatibilityVersion / 100000) % 100;
    unsigned Subminor = Opts.MSCompatibilityVersion % 100000;
    GenerateArg(Args, OPT_fms_compatibility_version,
                Twine(Major) + "." + Twine(Minor) + "." + Twine(Subminor), SA);
  }

  if ((!Opts.GNUMode && !Opts.MSVCCompat && !Opts.CPlusPlus17) || T.isOSzOS()) {
    if (!Opts.Trigraphs)
      GenerateArg(Args, OPT_fno_trigraphs, SA);
  } else {
    if (Opts.Trigraphs)
      GenerateArg(Args, OPT_ftrigraphs, SA);
  }

  if (Opts.Blocks && !(Opts.OpenCL && Opts.OpenCLVersion == 200))
    GenerateArg(Args, OPT_fblocks, SA);

  if (Opts.ConvergentFunctions &&
      !(Opts.OpenCL || (Opts.CUDA && Opts.CUDAIsDevice) || Opts.SYCLIsDevice))
    GenerateArg(Args, OPT_fconvergent_functions, SA);

  if (Opts.NoBuiltin && !Opts.Freestanding)
    GenerateArg(Args, OPT_fno_builtin, SA);

  if (!Opts.NoBuiltin)
    for (const auto &Func : Opts.NoBuiltinFuncs)
      GenerateArg(Args, OPT_fno_builtin_, Func, SA);

  if (Opts.LongDoubleSize == 128)
    GenerateArg(Args, OPT_mlong_double_128, SA);
  else if (Opts.LongDoubleSize == 64)
    GenerateArg(Args, OPT_mlong_double_64, SA);

  // Not generating '-mrtd', it's just an alias for '-fdefault-calling-conv='.

  // OpenMP was requested via '-fopenmp', not implied by '-fopenmp-simd' or
  // '-fopenmp-targets='.
  if (Opts.OpenMP && !Opts.OpenMPSimd) {
    GenerateArg(Args, OPT_fopenmp, SA);

    if (Opts.OpenMP != 50)
      GenerateArg(Args, OPT_fopenmp_version_EQ, Twine(Opts.OpenMP), SA);

    if (!Opts.OpenMPUseTLS)
      GenerateArg(Args, OPT_fnoopenmp_use_tls, SA);

    if (Opts.OpenMPIsDevice)
      GenerateArg(Args, OPT_fopenmp_is_device, SA);

    if (Opts.OpenMPIRBuilder)
      GenerateArg(Args, OPT_fopenmp_enable_irbuilder, SA);
  }

  if (Opts.OpenMPSimd) {
    GenerateArg(Args, OPT_fopenmp_simd, SA);

    if (Opts.OpenMP != 50)
      GenerateArg(Args, OPT_fopenmp_version_EQ, Twine(Opts.OpenMP), SA);
  }

  if (Opts.OpenMPCUDANumSMs != 0)
    GenerateArg(Args, OPT_fopenmp_cuda_number_of_sm_EQ,
                Twine(Opts.OpenMPCUDANumSMs), SA);

  if (Opts.OpenMPCUDABlocksPerSM != 0)
    GenerateArg(Args, OPT_fopenmp_cuda_blocks_per_sm_EQ,
                Twine(Opts.OpenMPCUDABlocksPerSM), SA);

  if (Opts.OpenMPCUDAReductionBufNum != 1024)
    GenerateArg(Args, OPT_fopenmp_cuda_teams_reduction_recs_num_EQ,
                Twine(Opts.OpenMPCUDAReductionBufNum), SA);

  if (!Opts.OMPTargetTriples.empty()) {
    std::string Targets;
    llvm::raw_string_ostream OS(Targets);
    llvm::interleave(
        Opts.OMPTargetTriples, OS,
        [&OS](const llvm::Triple &T) { OS << T.str(); }, ",");
    GenerateArg(Args, OPT_fopenmp_targets_EQ, OS.str(), SA);
  }

  if (!Opts.OMPHostIRFile.empty())
    GenerateArg(Args, OPT_fopenmp_host_ir_file_path, Opts.OMPHostIRFile, SA);

  if (Opts.OpenMPCUDAMode)
    GenerateArg(Args, OPT_fopenmp_cuda_mode, SA);

  if (Opts.OpenMPCUDATargetParallel)
    GenerateArg(Args, OPT_fopenmp_cuda_parallel_target_regions, SA);

  if (Opts.OpenMPCUDAForceFullRuntime)
    GenerateArg(Args, OPT_fopenmp_cuda_force_full_runtime, SA);

  // The arguments used to set Optimize, OptimizeSize and NoInlineDefine are
  // generated from CodeGenOptions.

  if (Opts.DefaultFPContractMode == LangOptions::FPM_Fast)
    GenerateArg(Args, OPT_ffp_contract, "fast", SA);
  else if (Opts.DefaultFPContractMode == LangOptions::FPM_On)
    GenerateArg(Args, OPT_ffp_contract, "on", SA);
  else if (Opts.DefaultFPContractMode == LangOptions::FPM_Off)
    GenerateArg(Args, OPT_ffp_contract, "off", SA);
  else if (Opts.DefaultFPContractMode == LangOptions::FPM_FastHonorPragmas)
    GenerateArg(Args, OPT_ffp_contract, "fast-honor-pragmas", SA);

  for (StringRef Sanitizer : serializeSanitizerKinds(Opts.Sanitize))
    GenerateArg(Args, OPT_fsanitize_EQ, Sanitizer, SA);

  // Conflating '-fsanitize-system-blacklist' and '-fsanitize-blacklist'.
  for (const std::string &F : Opts.NoSanitizeFiles)
    GenerateArg(Args, OPT_fsanitize_blacklist, F, SA);

  if (Opts.getClangABICompat() == LangOptions::ClangABI::Ver3_8)
    GenerateArg(Args, OPT_fclang_abi_compat_EQ, "3.8", SA);
  else if (Opts.getClangABICompat() == LangOptions::ClangABI::Ver4)
    GenerateArg(Args, OPT_fclang_abi_compat_EQ, "4.0", SA);
  else if (Opts.getClangABICompat() == LangOptions::ClangABI::Ver6)
    GenerateArg(Args, OPT_fclang_abi_compat_EQ, "6.0", SA);
  else if (Opts.getClangABICompat() == LangOptions::ClangABI::Ver7)
    GenerateArg(Args, OPT_fclang_abi_compat_EQ, "7.0", SA);
  else if (Opts.getClangABICompat() == LangOptions::ClangABI::Ver9)
    GenerateArg(Args, OPT_fclang_abi_compat_EQ, "9.0", SA);
  else if (Opts.getClangABICompat() == LangOptions::ClangABI::Ver11)
    GenerateArg(Args, OPT_fclang_abi_compat_EQ, "11.0", SA);

  if (Opts.getSignReturnAddressScope() ==
      LangOptions::SignReturnAddressScopeKind::All)
    GenerateArg(Args, OPT_msign_return_address_EQ, "all", SA);
  else if (Opts.getSignReturnAddressScope() ==
           LangOptions::SignReturnAddressScopeKind::NonLeaf)
    GenerateArg(Args, OPT_msign_return_address_EQ, "non-leaf", SA);

  if (Opts.getSignReturnAddressKey() ==
      LangOptions::SignReturnAddressKeyKind::BKey)
    GenerateArg(Args, OPT_msign_return_address_key_EQ, "b_key", SA);

  if (Opts.EPI)
    GenerateArg(Args, OPT_mepi, SA);
}

bool CompilerInvocation::ParseLangArgs(LangOptions &Opts, ArgList &Args,
                                       InputKind IK, const llvm::Triple &T,
                                       std::vector<std::string> &Includes,
                                       DiagnosticsEngine &Diags) {
  unsigned NumErrorsBefore = Diags.getNumErrors();

  if (IK.getFormat() == InputKind::Precompiled ||
      IK.getLanguage() == Language::LLVM_IR) {
    // ObjCAAutoRefCount and Sanitize LangOpts are used to setup the
    // PassManager in BackendUtil.cpp. They need to be initialized no matter
    // what the input type is.
    if (Args.hasArg(OPT_fobjc_arc))
      Opts.ObjCAutoRefCount = 1;
    // PICLevel and PIELevel are needed during code generation and this should
    // be set regardless of the input type.
    Opts.PICLevel = getLastArgIntValue(Args, OPT_pic_level, 0, Diags);
    Opts.PIE = Args.hasArg(OPT_pic_is_pie);
    parseSanitizerKinds("-fsanitize=", Args.getAllArgValues(OPT_fsanitize_EQ),
                        Diags, Opts.Sanitize);

    return Diags.getNumErrors() == NumErrorsBefore;
  }

  // Other LangOpts are only initialized when the input is not AST or LLVM IR.
  // FIXME: Should we really be parsing this for an Language::Asm input?

  // FIXME: Cleanup per-file based stuff.
  LangStandard::Kind LangStd = LangStandard::lang_unspecified;
  if (const Arg *A = Args.getLastArg(OPT_std_EQ)) {
    LangStd = LangStandard::getLangKind(A->getValue());
    if (LangStd == LangStandard::lang_unspecified) {
      Diags.Report(diag::err_drv_invalid_value)
        << A->getAsString(Args) << A->getValue();
      // Report supported standards with short description.
      for (unsigned KindValue = 0;
           KindValue != LangStandard::lang_unspecified;
           ++KindValue) {
        const LangStandard &Std = LangStandard::getLangStandardForKind(
          static_cast<LangStandard::Kind>(KindValue));
        if (IsInputCompatibleWithStandard(IK, Std)) {
          auto Diag = Diags.Report(diag::note_drv_use_standard);
          Diag << Std.getName() << Std.getDescription();
          unsigned NumAliases = 0;
#define LANGSTANDARD(id, name, lang, desc, features)
#define LANGSTANDARD_ALIAS(id, alias) \
          if (KindValue == LangStandard::lang_##id) ++NumAliases;
#define LANGSTANDARD_ALIAS_DEPR(id, alias)
#include "clang/Basic/LangStandards.def"
          Diag << NumAliases;
#define LANGSTANDARD(id, name, lang, desc, features)
#define LANGSTANDARD_ALIAS(id, alias) \
          if (KindValue == LangStandard::lang_##id) Diag << alias;
#define LANGSTANDARD_ALIAS_DEPR(id, alias)
#include "clang/Basic/LangStandards.def"
        }
      }
    } else {
      // Valid standard, check to make sure language and standard are
      // compatible.
      const LangStandard &Std = LangStandard::getLangStandardForKind(LangStd);
      if (!IsInputCompatibleWithStandard(IK, Std)) {
        Diags.Report(diag::err_drv_argument_not_allowed_with)
          << A->getAsString(Args) << GetInputKindName(IK);
      }
    }
  }

  // -cl-std only applies for OpenCL language standards.
  // Override the -std option in this case.
  if (const Arg *A = Args.getLastArg(OPT_cl_std_EQ)) {
    LangStandard::Kind OpenCLLangStd
      = llvm::StringSwitch<LangStandard::Kind>(A->getValue())
        .Cases("cl", "CL", LangStandard::lang_opencl10)
        .Cases("cl1.0", "CL1.0", LangStandard::lang_opencl10)
        .Cases("cl1.1", "CL1.1", LangStandard::lang_opencl11)
        .Cases("cl1.2", "CL1.2", LangStandard::lang_opencl12)
        .Cases("cl2.0", "CL2.0", LangStandard::lang_opencl20)
        .Cases("cl3.0", "CL3.0", LangStandard::lang_opencl30)
        .Cases("clc++", "CLC++", LangStandard::lang_openclcpp)
        .Default(LangStandard::lang_unspecified);

    if (OpenCLLangStd == LangStandard::lang_unspecified) {
      Diags.Report(diag::err_drv_invalid_value)
        << A->getAsString(Args) << A->getValue();
    }
    else
      LangStd = OpenCLLangStd;
  }

  // These need to be parsed now. They are used to set OpenCL defaults.
  Opts.IncludeDefaultHeader = Args.hasArg(OPT_finclude_default_header);
  Opts.DeclareOpenCLBuiltins = Args.hasArg(OPT_fdeclare_opencl_builtins);

  CompilerInvocation::setLangDefaults(Opts, IK, T, Includes, LangStd);

  // The key paths of codegen options defined in Options.td start with
  // "LangOpts->". Let's provide the expected variable name and type.
  LangOptions *LangOpts = &Opts;

#define LANG_OPTION_WITH_MARSHALLING(                                          \
    PREFIX_TYPE, NAME, ID, KIND, GROUP, ALIAS, ALIASARGS, FLAGS, PARAM,        \
    HELPTEXT, METAVAR, VALUES, SPELLING, SHOULD_PARSE, ALWAYS_EMIT, KEYPATH,   \
    DEFAULT_VALUE, IMPLIED_CHECK, IMPLIED_VALUE, NORMALIZER, DENORMALIZER,     \
    MERGER, EXTRACTOR, TABLE_INDEX)                                            \
  PARSE_OPTION_WITH_MARSHALLING(                                               \
      Args, Diags, ID, FLAGS, PARAM, SHOULD_PARSE, KEYPATH, DEFAULT_VALUE,     \
      IMPLIED_CHECK, IMPLIED_VALUE, NORMALIZER, MERGER, TABLE_INDEX)
#include "clang/Driver/Options.inc"
#undef LANG_OPTION_WITH_MARSHALLING

  if (const Arg *A = Args.getLastArg(OPT_fcf_protection_EQ)) {
    StringRef Name = A->getValue();
    if (Name == "full" || Name == "branch") {
      Opts.CFProtectionBranch = 1;
    }
  }

  if (Opts.ObjC) {
    if (Arg *arg = Args.getLastArg(OPT_fobjc_runtime_EQ)) {
      StringRef value = arg->getValue();
      if (Opts.ObjCRuntime.tryParse(value))
        Diags.Report(diag::err_drv_unknown_objc_runtime) << value;
    }

    if (Args.hasArg(OPT_fobjc_gc_only))
      Opts.setGC(LangOptions::GCOnly);
    else if (Args.hasArg(OPT_fobjc_gc))
      Opts.setGC(LangOptions::HybridGC);
    else if (Args.hasArg(OPT_fobjc_arc)) {
      Opts.ObjCAutoRefCount = 1;
      if (!Opts.ObjCRuntime.allowsARC())
        Diags.Report(diag::err_arc_unsupported_on_runtime);
    }

    // ObjCWeakRuntime tracks whether the runtime supports __weak, not
    // whether the feature is actually enabled.  This is predominantly
    // determined by -fobjc-runtime, but we allow it to be overridden
    // from the command line for testing purposes.
    if (Args.hasArg(OPT_fobjc_runtime_has_weak))
      Opts.ObjCWeakRuntime = 1;
    else
      Opts.ObjCWeakRuntime = Opts.ObjCRuntime.allowsWeak();

    // ObjCWeak determines whether __weak is actually enabled.
    // Note that we allow -fno-objc-weak to disable this even in ARC mode.
    if (auto weakArg = Args.getLastArg(OPT_fobjc_weak, OPT_fno_objc_weak)) {
      if (!weakArg->getOption().matches(OPT_fobjc_weak)) {
        assert(!Opts.ObjCWeak);
      } else if (Opts.getGC() != LangOptions::NonGC) {
        Diags.Report(diag::err_objc_weak_with_gc);
      } else if (!Opts.ObjCWeakRuntime) {
        Diags.Report(diag::err_objc_weak_unsupported);
      } else {
        Opts.ObjCWeak = 1;
      }
    } else if (Opts.ObjCAutoRefCount) {
      Opts.ObjCWeak = Opts.ObjCWeakRuntime;
    }

    if (Args.hasArg(OPT_fobjc_subscripting_legacy_runtime))
      Opts.ObjCSubscriptingLegacyRuntime =
        (Opts.ObjCRuntime.getKind() == ObjCRuntime::FragileMacOSX);
  }

  if (Arg *A = Args.getLastArg(options::OPT_fgnuc_version_EQ)) {
    // Check that the version has 1 to 3 components and the minor and patch
    // versions fit in two decimal digits.
    VersionTuple GNUCVer;
    bool Invalid = GNUCVer.tryParse(A->getValue());
    unsigned Major = GNUCVer.getMajor();
    unsigned Minor = GNUCVer.getMinor().getValueOr(0);
    unsigned Patch = GNUCVer.getSubminor().getValueOr(0);
    if (Invalid || GNUCVer.getBuild() || Minor >= 100 || Patch >= 100) {
      Diags.Report(diag::err_drv_invalid_value)
          << A->getAsString(Args) << A->getValue();
    }
    Opts.GNUCVersion = Major * 100 * 100 + Minor * 100 + Patch;
  }

  // In AIX OS, the -mignore-xcoff-visibility is enable by default if there is
  // no -fvisibility=* option.
  // This is the reason why '-fvisibility' needs to be always generated:
  // its absence implies '-mignore-xcoff-visibility'.
  //
  // Suppose the original cc1 command line does contain '-fvisibility default':
  // '-mignore-xcoff-visibility' should not be implied.
  // * If '-fvisibility' is not generated (as most options with default values
  //   don't), its absence would imply '-mignore-xcoff-visibility'. This changes
  //   the command line semantics.
  // * If '-fvisibility' is generated regardless of its presence and value,
  //   '-mignore-xcoff-visibility' won't be implied and the command line
  //   semantics are kept intact.
  //
  // When the original cc1 command line does **not** contain '-fvisibility',
  // '-mignore-xcoff-visibility' is implied. The generated command line will
  // contain both '-fvisibility default' and '-mignore-xcoff-visibility' and
  // subsequent calls to `CreateFromArgs`/`generateCC1CommandLine` will always
  // produce the same arguments. 
 
  if (T.isOSAIX() && (Args.hasArg(OPT_mignore_xcoff_visibility) ||
                      !Args.hasArg(OPT_fvisibility)))
    Opts.IgnoreXCOFFVisibility = 1;

  if (Args.hasArg(OPT_ftrapv)) {
    Opts.setSignedOverflowBehavior(LangOptions::SOB_Trapping);
    // Set the handler, if one is specified.
    Opts.OverflowHandler =
        std::string(Args.getLastArgValue(OPT_ftrapv_handler));
  }
  else if (Args.hasArg(OPT_fwrapv))
    Opts.setSignedOverflowBehavior(LangOptions::SOB_Defined);

  Opts.MSCompatibilityVersion = 0;
  if (const Arg *A = Args.getLastArg(OPT_fms_compatibility_version)) {
    VersionTuple VT;
    if (VT.tryParse(A->getValue()))
      Diags.Report(diag::err_drv_invalid_value) << A->getAsString(Args)
                                                << A->getValue();
    Opts.MSCompatibilityVersion = VT.getMajor() * 10000000 +
                                  VT.getMinor().getValueOr(0) * 100000 +
                                  VT.getSubminor().getValueOr(0);
  }

  // Mimicking gcc's behavior, trigraphs are only enabled if -trigraphs
  // is specified, or -std is set to a conforming mode.
  // Trigraphs are disabled by default in c++1z onwards.
  // For z/OS, trigraphs are enabled by default (without regard to the above).
  Opts.Trigraphs =
      (!Opts.GNUMode && !Opts.MSVCCompat && !Opts.CPlusPlus17) || T.isOSzOS();
  Opts.Trigraphs =
      Args.hasFlag(OPT_ftrigraphs, OPT_fno_trigraphs, Opts.Trigraphs);

  Opts.Blocks = Args.hasArg(OPT_fblocks) || (Opts.OpenCL
    && Opts.OpenCLVersion == 200);

  Opts.ConvergentFunctions = Opts.OpenCL || (Opts.CUDA && Opts.CUDAIsDevice) ||
                             Opts.SYCLIsDevice ||
                             Args.hasArg(OPT_fconvergent_functions);

  Opts.NoBuiltin = Args.hasArg(OPT_fno_builtin) || Opts.Freestanding;
  if (!Opts.NoBuiltin)
    getAllNoBuiltinFuncValues(Args, Opts.NoBuiltinFuncs);
  Opts.LongDoubleSize = Args.hasArg(OPT_mlong_double_128)
                            ? 128
                            : Args.hasArg(OPT_mlong_double_64) ? 64 : 0;
  if (Opts.FastRelaxedMath)
    Opts.setDefaultFPContractMode(LangOptions::FPM_Fast);
  llvm::sort(Opts.ModuleFeatures);

  // -mrtd option
  if (Arg *A = Args.getLastArg(OPT_mrtd)) {
    if (Opts.getDefaultCallingConv() != LangOptions::DCC_None)
      Diags.Report(diag::err_drv_argument_not_allowed_with)
          << A->getSpelling() << "-fdefault-calling-conv";
    else {
      if (T.getArch() != llvm::Triple::x86)
        Diags.Report(diag::err_drv_argument_not_allowed_with)
            << A->getSpelling() << T.getTriple();
      else
        Opts.setDefaultCallingConv(LangOptions::DCC_StdCall);
    }
  }

  // Check if -fopenmp is specified and set default version to 5.0.
  Opts.OpenMP = Args.hasArg(OPT_fopenmp) ? 50 : 0;
  // Check if -fopenmp-simd is specified.
  bool IsSimdSpecified =
      Args.hasFlag(options::OPT_fopenmp_simd, options::OPT_fno_openmp_simd,
                   /*Default=*/false);
  Opts.OpenMPSimd = !Opts.OpenMP && IsSimdSpecified;
  Opts.OpenMPUseTLS =
      Opts.OpenMP && !Args.hasArg(options::OPT_fnoopenmp_use_tls);
  Opts.OpenMPIsDevice =
      Opts.OpenMP && Args.hasArg(options::OPT_fopenmp_is_device);
  Opts.OpenMPIRBuilder =
      Opts.OpenMP && Args.hasArg(options::OPT_fopenmp_enable_irbuilder);
  bool IsTargetSpecified =
      Opts.OpenMPIsDevice || Args.hasArg(options::OPT_fopenmp_targets_EQ);

  Opts.ConvergentFunctions = Opts.ConvergentFunctions || Opts.OpenMPIsDevice;

  if (Opts.OpenMP || Opts.OpenMPSimd) {
    if (int Version = getLastArgIntValue(
            Args, OPT_fopenmp_version_EQ,
            (IsSimdSpecified || IsTargetSpecified) ? 50 : Opts.OpenMP, Diags))
      Opts.OpenMP = Version;
    // Provide diagnostic when a given target is not expected to be an OpenMP
    // device or host.
    if (!Opts.OpenMPIsDevice) {
      switch (T.getArch()) {
      default:
        break;
      // Add unsupported host targets here:
      case llvm::Triple::nvptx:
      case llvm::Triple::nvptx64:
        Diags.Report(diag::err_drv_omp_host_target_not_supported) << T.str();
        break;
      }
    }
  }

  // Set the flag to prevent the implementation from emitting device exception
  // handling code for those requiring so.
  if ((Opts.OpenMPIsDevice && (T.isNVPTX() || T.isAMDGCN())) ||
      Opts.OpenCLCPlusPlus) {
    Opts.Exceptions = 0;
    Opts.CXXExceptions = 0;
  }
  if (Opts.OpenMPIsDevice && T.isNVPTX()) {
    Opts.OpenMPCUDANumSMs =
        getLastArgIntValue(Args, options::OPT_fopenmp_cuda_number_of_sm_EQ,
                           Opts.OpenMPCUDANumSMs, Diags);
    Opts.OpenMPCUDABlocksPerSM =
        getLastArgIntValue(Args, options::OPT_fopenmp_cuda_blocks_per_sm_EQ,
                           Opts.OpenMPCUDABlocksPerSM, Diags);
    Opts.OpenMPCUDAReductionBufNum = getLastArgIntValue(
        Args, options::OPT_fopenmp_cuda_teams_reduction_recs_num_EQ,
        Opts.OpenMPCUDAReductionBufNum, Diags);
  }

  // Get the OpenMP target triples if any.
  if (Arg *A = Args.getLastArg(options::OPT_fopenmp_targets_EQ)) {
    enum ArchPtrSize { Arch16Bit, Arch32Bit, Arch64Bit };
    auto getArchPtrSize = [](const llvm::Triple &T) {
      if (T.isArch16Bit())
        return Arch16Bit;
      if (T.isArch32Bit())
        return Arch32Bit;
      assert(T.isArch64Bit() && "Expected 64-bit architecture");
      return Arch64Bit;
    };

    for (unsigned i = 0; i < A->getNumValues(); ++i) {
      llvm::Triple TT(A->getValue(i));

      if (TT.getArch() == llvm::Triple::UnknownArch ||
          !(TT.getArch() == llvm::Triple::aarch64 || TT.isPPC() ||
            TT.getArch() == llvm::Triple::nvptx ||
            TT.getArch() == llvm::Triple::nvptx64 ||
            TT.getArch() == llvm::Triple::amdgcn ||
            TT.getArch() == llvm::Triple::x86 ||
            TT.getArch() == llvm::Triple::x86_64 ||
            TT.getArch() == llvm::Triple::riscv64))
        Diags.Report(diag::err_drv_invalid_omp_target) << A->getValue(i);
      else if (getArchPtrSize(T) != getArchPtrSize(TT))
        Diags.Report(diag::err_drv_incompatible_omp_arch)
            << A->getValue(i) << T.str();
      else
        Opts.OMPTargetTriples.push_back(TT);
    }
  }

  // Get OpenMP host file path if any and report if a non existent file is
  // found
  if (Arg *A = Args.getLastArg(options::OPT_fopenmp_host_ir_file_path)) {
    Opts.OMPHostIRFile = A->getValue();
    if (!llvm::sys::fs::exists(Opts.OMPHostIRFile))
      Diags.Report(diag::err_drv_omp_host_ir_file_not_found)
          << Opts.OMPHostIRFile;
  }

  // Set CUDA mode for OpenMP target NVPTX/AMDGCN if specified in options
  Opts.OpenMPCUDAMode = Opts.OpenMPIsDevice && (T.isNVPTX() || T.isAMDGCN()) &&
                        Args.hasArg(options::OPT_fopenmp_cuda_mode);

  // Set CUDA support for parallel execution of target regions for OpenMP target
  // NVPTX/AMDGCN if specified in options.
  Opts.OpenMPCUDATargetParallel =
      Opts.OpenMPIsDevice && (T.isNVPTX() || T.isAMDGCN()) &&
      Args.hasArg(options::OPT_fopenmp_cuda_parallel_target_regions);

  // Set CUDA mode for OpenMP target NVPTX/AMDGCN if specified in options
  Opts.OpenMPCUDAForceFullRuntime =
      Opts.OpenMPIsDevice && (T.isNVPTX() || T.isAMDGCN()) &&
      Args.hasArg(options::OPT_fopenmp_cuda_force_full_runtime);

  // FIXME: Eliminate this dependency.
  unsigned Opt = getOptimizationLevel(Args, IK, Diags),
       OptSize = getOptimizationLevelSize(Args);
  Opts.Optimize = Opt != 0;
  Opts.OptimizeSize = OptSize != 0;

  // This is the __NO_INLINE__ define, which just depends on things like the
  // optimization level and -fno-inline, not actually whether the backend has
  // inlining enabled.
  Opts.NoInlineDefine = !Opts.Optimize;
  if (Arg *InlineArg = Args.getLastArg(
          options::OPT_finline_functions, options::OPT_finline_hint_functions,
          options::OPT_fno_inline_functions, options::OPT_fno_inline))
    if (InlineArg->getOption().matches(options::OPT_fno_inline))
      Opts.NoInlineDefine = true;

  if (Arg *A = Args.getLastArg(OPT_ffp_contract)) {
    StringRef Val = A->getValue();
    if (Val == "fast")
      Opts.setDefaultFPContractMode(LangOptions::FPM_Fast);
    else if (Val == "on")
      Opts.setDefaultFPContractMode(LangOptions::FPM_On);
    else if (Val == "off")
      Opts.setDefaultFPContractMode(LangOptions::FPM_Off);
    else if (Val == "fast-honor-pragmas")
      Opts.setDefaultFPContractMode(LangOptions::FPM_FastHonorPragmas);
    else
      Diags.Report(diag::err_drv_invalid_value) << A->getAsString(Args) << Val;
  }

  // Parse -fsanitize= arguments.
  parseSanitizerKinds("-fsanitize=", Args.getAllArgValues(OPT_fsanitize_EQ),
                      Diags, Opts.Sanitize);
  Opts.NoSanitizeFiles = Args.getAllArgValues(OPT_fsanitize_blacklist);
  std::vector<std::string> systemBlacklists =
      Args.getAllArgValues(OPT_fsanitize_system_blacklist);
  Opts.NoSanitizeFiles.insert(Opts.NoSanitizeFiles.end(),
                              systemBlacklists.begin(), systemBlacklists.end());

  if (Arg *A = Args.getLastArg(OPT_fclang_abi_compat_EQ)) {
    Opts.setClangABICompat(LangOptions::ClangABI::Latest);

    StringRef Ver = A->getValue();
    std::pair<StringRef, StringRef> VerParts = Ver.split('.');
    unsigned Major, Minor = 0;

    // Check the version number is valid: either 3.x (0 <= x <= 9) or
    // y or y.0 (4 <= y <= current version).
    if (!VerParts.first.startswith("0") &&
        !VerParts.first.getAsInteger(10, Major) &&
        3 <= Major && Major <= CLANG_VERSION_MAJOR &&
        (Major == 3 ? VerParts.second.size() == 1 &&
                      !VerParts.second.getAsInteger(10, Minor)
                    : VerParts.first.size() == Ver.size() ||
                      VerParts.second == "0")) {
      // Got a valid version number.
      if (Major == 3 && Minor <= 8)
        Opts.setClangABICompat(LangOptions::ClangABI::Ver3_8);
      else if (Major <= 4)
        Opts.setClangABICompat(LangOptions::ClangABI::Ver4);
      else if (Major <= 6)
        Opts.setClangABICompat(LangOptions::ClangABI::Ver6);
      else if (Major <= 7)
        Opts.setClangABICompat(LangOptions::ClangABI::Ver7);
      else if (Major <= 9)
        Opts.setClangABICompat(LangOptions::ClangABI::Ver9);
      else if (Major <= 11)
        Opts.setClangABICompat(LangOptions::ClangABI::Ver11);
    } else if (Ver != "latest") {
      Diags.Report(diag::err_drv_invalid_value)
          << A->getAsString(Args) << A->getValue();
    }
  }

  if (Arg *A = Args.getLastArg(OPT_msign_return_address_EQ)) {
    StringRef SignScope = A->getValue();

    if (SignScope.equals_lower("none"))
      Opts.setSignReturnAddressScope(
          LangOptions::SignReturnAddressScopeKind::None);
    else if (SignScope.equals_lower("all"))
      Opts.setSignReturnAddressScope(
          LangOptions::SignReturnAddressScopeKind::All);
    else if (SignScope.equals_lower("non-leaf"))
      Opts.setSignReturnAddressScope(
          LangOptions::SignReturnAddressScopeKind::NonLeaf);
    else
      Diags.Report(diag::err_drv_invalid_value)
          << A->getAsString(Args) << SignScope;

    if (Arg *A = Args.getLastArg(OPT_msign_return_address_key_EQ)) {
      StringRef SignKey = A->getValue();
      if (!SignScope.empty() && !SignKey.empty()) {
        if (SignKey.equals_lower("a_key"))
          Opts.setSignReturnAddressKey(
              LangOptions::SignReturnAddressKeyKind::AKey);
        else if (SignKey.equals_lower("b_key"))
          Opts.setSignReturnAddressKey(
              LangOptions::SignReturnAddressKeyKind::BKey);
        else
          Diags.Report(diag::err_drv_invalid_value)
              << A->getAsString(Args) << SignKey;
      }
    }
  }

<<<<<<< HEAD
  // -mepi.
  Opts.EPI = Args.hasArg(OPT_mepi);

  return Success && Diags.getNumErrors() == NumErrorsBefore;
=======
  return Diags.getNumErrors() == NumErrorsBefore;
>>>>>>> 2806bd8b
}

static bool isStrictlyPreprocessorAction(frontend::ActionKind Action) {
  switch (Action) {
  case frontend::ASTDeclList:
  case frontend::ASTDump:
  case frontend::ASTPrint:
  case frontend::ASTView:
  case frontend::EmitAssembly:
  case frontend::EmitBC:
  case frontend::EmitHTML:
  case frontend::EmitLLVM:
  case frontend::EmitLLVMOnly:
  case frontend::EmitCodeGenOnly:
  case frontend::EmitObj:
  case frontend::FixIt:
  case frontend::GenerateModule:
  case frontend::GenerateModuleInterface:
  case frontend::GenerateHeaderModule:
  case frontend::GeneratePCH:
  case frontend::GenerateInterfaceStubs:
  case frontend::ParseSyntaxOnly:
  case frontend::ModuleFileInfo:
  case frontend::VerifyPCH:
  case frontend::PluginAction:
  case frontend::RewriteObjC:
  case frontend::RewriteTest:
  case frontend::RunAnalysis:
  case frontend::TemplightDump:
  case frontend::MigrateSource:
    return false;

  case frontend::DumpCompilerOptions:
  case frontend::DumpRawTokens:
  case frontend::DumpTokens:
  case frontend::InitOnly:
  case frontend::PrintPreamble:
  case frontend::PrintPreprocessedInput:
  case frontend::RewriteMacros:
  case frontend::RunPreprocessorOnly:
  case frontend::PrintDependencyDirectivesSourceMinimizerOutput:
    return true;
  }
  llvm_unreachable("invalid frontend action");
}

static void GeneratePreprocessorArgs(PreprocessorOptions &Opts,
                                     SmallVectorImpl<const char *> &Args,
                                     CompilerInvocation::StringAllocator SA,
                                     const LangOptions &LangOpts,
                                     const FrontendOptions &FrontendOpts,
                                     const CodeGenOptions &CodeGenOpts) {
  PreprocessorOptions *PreprocessorOpts = &Opts;

#define PREPROCESSOR_OPTION_WITH_MARSHALLING(                                  \
    PREFIX_TYPE, NAME, ID, KIND, GROUP, ALIAS, ALIASARGS, FLAGS, PARAM,        \
    HELPTEXT, METAVAR, VALUES, SPELLING, SHOULD_PARSE, ALWAYS_EMIT, KEYPATH,   \
    DEFAULT_VALUE, IMPLIED_CHECK, IMPLIED_VALUE, NORMALIZER, DENORMALIZER,     \
    MERGER, EXTRACTOR, TABLE_INDEX)                                            \
  GENERATE_OPTION_WITH_MARSHALLING(                                            \
      Args, SA, KIND, FLAGS, SPELLING, ALWAYS_EMIT, KEYPATH, DEFAULT_VALUE,    \
      IMPLIED_CHECK, IMPLIED_VALUE, DENORMALIZER, EXTRACTOR, TABLE_INDEX)
#include "clang/Driver/Options.inc"
#undef PREPROCESSOR_OPTION_WITH_MARSHALLING

  if (Opts.PCHWithHdrStop && !Opts.PCHWithHdrStopCreate)
    GenerateArg(Args, OPT_pch_through_hdrstop_use, SA);

  for (const auto &D : Opts.DeserializedPCHDeclsToErrorOn)
    GenerateArg(Args, OPT_error_on_deserialized_pch_decl, D, SA);

  for (const auto &MP : Opts.MacroPrefixMap)
    GenerateArg(Args, OPT_fmacro_prefix_map_EQ, MP.first + "=" + MP.second, SA);

  if (Opts.PrecompiledPreambleBytes != std::make_pair(0u, false))
    GenerateArg(Args, OPT_preamble_bytes_EQ,
                Twine(Opts.PrecompiledPreambleBytes.first) + "," +
                    (Opts.PrecompiledPreambleBytes.second ? "1" : "0"),
                SA);

  for (const auto &M : Opts.Macros) {
    // Don't generate __CET__ macro definitions. They are implied by the
    // -fcf-protection option that is generated elsewhere.
    if (M.first == "__CET__=1" && !M.second &&
        !CodeGenOpts.CFProtectionReturn && CodeGenOpts.CFProtectionBranch)
      continue;
    if (M.first == "__CET__=2" && !M.second && CodeGenOpts.CFProtectionReturn &&
        !CodeGenOpts.CFProtectionBranch)
      continue;
    if (M.first == "__CET__=3" && !M.second && CodeGenOpts.CFProtectionReturn &&
        CodeGenOpts.CFProtectionBranch)
      continue;

    GenerateArg(Args, M.second ? OPT_U : OPT_D, M.first, SA);
  }

  for (const auto &I : Opts.Includes) {
    // Don't generate OpenCL includes. They are implied by other flags that are
    // generated elsewhere.
    if (LangOpts.OpenCL && LangOpts.IncludeDefaultHeader &&
        ((LangOpts.DeclareOpenCLBuiltins && I == "opencl-c-base.h") ||
         I == "opencl-c.h"))
      continue;

    GenerateArg(Args, OPT_include, I, SA);
  }

  for (const auto &CI : Opts.ChainedIncludes)
    GenerateArg(Args, OPT_chain_include, CI, SA);

  for (const auto &RF : Opts.RemappedFiles)
    GenerateArg(Args, OPT_remap_file, RF.first + ";" + RF.second, SA);

  // Don't handle LexEditorPlaceholders. It is implied by the action that is
  // generated elsewhere.
}

static bool ParsePreprocessorArgs(PreprocessorOptions &Opts, ArgList &Args,
                                  DiagnosticsEngine &Diags,
                                  frontend::ActionKind Action,
                                  const FrontendOptions &FrontendOpts) {
  unsigned NumErrorsBefore = Diags.getNumErrors();

  PreprocessorOptions *PreprocessorOpts = &Opts;

#define PREPROCESSOR_OPTION_WITH_MARSHALLING(                                  \
    PREFIX_TYPE, NAME, ID, KIND, GROUP, ALIAS, ALIASARGS, FLAGS, PARAM,        \
    HELPTEXT, METAVAR, VALUES, SPELLING, SHOULD_PARSE, ALWAYS_EMIT, KEYPATH,   \
    DEFAULT_VALUE, IMPLIED_CHECK, IMPLIED_VALUE, NORMALIZER, DENORMALIZER,     \
    MERGER, EXTRACTOR, TABLE_INDEX)                                            \
  PARSE_OPTION_WITH_MARSHALLING(                                               \
      Args, Diags, ID, FLAGS, PARAM, SHOULD_PARSE, KEYPATH, DEFAULT_VALUE,     \
      IMPLIED_CHECK, IMPLIED_VALUE, NORMALIZER, MERGER, TABLE_INDEX)
#include "clang/Driver/Options.inc"
#undef PREPROCESSOR_OPTION_WITH_MARSHALLING

  Opts.PCHWithHdrStop = Args.hasArg(OPT_pch_through_hdrstop_create) ||
                        Args.hasArg(OPT_pch_through_hdrstop_use);

  for (const auto *A : Args.filtered(OPT_error_on_deserialized_pch_decl))
    Opts.DeserializedPCHDeclsToErrorOn.insert(A->getValue());

  for (const auto &A : Args.getAllArgValues(OPT_fmacro_prefix_map_EQ)) {
    auto Split = StringRef(A).split('=');
    Opts.MacroPrefixMap.insert(
        {std::string(Split.first), std::string(Split.second)});
  }

  if (const Arg *A = Args.getLastArg(OPT_preamble_bytes_EQ)) {
    StringRef Value(A->getValue());
    size_t Comma = Value.find(',');
    unsigned Bytes = 0;
    unsigned EndOfLine = 0;

    if (Comma == StringRef::npos ||
        Value.substr(0, Comma).getAsInteger(10, Bytes) ||
        Value.substr(Comma + 1).getAsInteger(10, EndOfLine))
      Diags.Report(diag::err_drv_preamble_format);
    else {
      Opts.PrecompiledPreambleBytes.first = Bytes;
      Opts.PrecompiledPreambleBytes.second = (EndOfLine != 0);
    }
  }

  // Add the __CET__ macro if a CFProtection option is set.
  if (const Arg *A = Args.getLastArg(OPT_fcf_protection_EQ)) {
    StringRef Name = A->getValue();
    if (Name == "branch")
      Opts.addMacroDef("__CET__=1");
    else if (Name == "return")
      Opts.addMacroDef("__CET__=2");
    else if (Name == "full")
      Opts.addMacroDef("__CET__=3");
  }

  // Add macros from the command line.
  for (const auto *A : Args.filtered(OPT_D, OPT_U)) {
    if (A->getOption().matches(OPT_D))
      Opts.addMacroDef(A->getValue());
    else
      Opts.addMacroUndef(A->getValue());
  }

  // Add the ordered list of -includes.
  for (const auto *A : Args.filtered(OPT_include))
    Opts.Includes.emplace_back(A->getValue());

  for (const auto *A : Args.filtered(OPT_chain_include))
    Opts.ChainedIncludes.emplace_back(A->getValue());

  for (const auto *A : Args.filtered(OPT_remap_file)) {
    std::pair<StringRef, StringRef> Split = StringRef(A->getValue()).split(';');

    if (Split.second.empty()) {
      Diags.Report(diag::err_drv_invalid_remap_file) << A->getAsString(Args);
      continue;
    }

    Opts.addRemappedFile(Split.first, Split.second);
  }

  // Always avoid lexing editor placeholders when we're just running the
  // preprocessor as we never want to emit the
  // "editor placeholder in source file" error in PP only mode.
  if (isStrictlyPreprocessorAction(Action))
    Opts.LexEditorPlaceholders = false;

  return Diags.getNumErrors() == NumErrorsBefore;
}

static void GeneratePreprocessorOutputArgs(
    const PreprocessorOutputOptions &Opts, SmallVectorImpl<const char *> &Args,
    CompilerInvocation::StringAllocator SA, frontend::ActionKind Action) {
  const PreprocessorOutputOptions &PreprocessorOutputOpts = Opts;

#define PREPROCESSOR_OUTPUT_OPTION_WITH_MARSHALLING(                           \
    PREFIX_TYPE, NAME, ID, KIND, GROUP, ALIAS, ALIASARGS, FLAGS, PARAM,        \
    HELPTEXT, METAVAR, VALUES, SPELLING, SHOULD_PARSE, ALWAYS_EMIT, KEYPATH,   \
    DEFAULT_VALUE, IMPLIED_CHECK, IMPLIED_VALUE, NORMALIZER, DENORMALIZER,     \
    MERGER, EXTRACTOR, TABLE_INDEX)                                            \
  GENERATE_OPTION_WITH_MARSHALLING(                                            \
      Args, SA, KIND, FLAGS, SPELLING, ALWAYS_EMIT, KEYPATH, DEFAULT_VALUE,    \
      IMPLIED_CHECK, IMPLIED_VALUE, DENORMALIZER, EXTRACTOR, TABLE_INDEX)
#include "clang/Driver/Options.inc"
#undef PREPROCESSOR_OUTPUT_OPTION_WITH_MARSHALLING

  bool Generate_dM = isStrictlyPreprocessorAction(Action) && !Opts.ShowCPP;
  if (Generate_dM)
    GenerateArg(Args, OPT_dM, SA);
  if (!Generate_dM && Opts.ShowMacros)
    GenerateArg(Args, OPT_dD, SA);
}

static bool ParsePreprocessorOutputArgs(PreprocessorOutputOptions &Opts,
                                        ArgList &Args, DiagnosticsEngine &Diags,
                                        frontend::ActionKind Action) {
  unsigned NumErrorsBefore = Diags.getNumErrors();

  PreprocessorOutputOptions &PreprocessorOutputOpts = Opts;

#define PREPROCESSOR_OUTPUT_OPTION_WITH_MARSHALLING(                           \
    PREFIX_TYPE, NAME, ID, KIND, GROUP, ALIAS, ALIASARGS, FLAGS, PARAM,        \
    HELPTEXT, METAVAR, VALUES, SPELLING, SHOULD_PARSE, ALWAYS_EMIT, KEYPATH,   \
    DEFAULT_VALUE, IMPLIED_CHECK, IMPLIED_VALUE, NORMALIZER, DENORMALIZER,     \
    MERGER, EXTRACTOR, TABLE_INDEX)                                            \
  PARSE_OPTION_WITH_MARSHALLING(                                               \
      Args, Diags, ID, FLAGS, PARAM, SHOULD_PARSE, KEYPATH, DEFAULT_VALUE,     \
      IMPLIED_CHECK, IMPLIED_VALUE, NORMALIZER, MERGER, TABLE_INDEX)
#include "clang/Driver/Options.inc"
#undef PREPROCESSOR_OUTPUT_OPTION_WITH_MARSHALLING

  Opts.ShowCPP = isStrictlyPreprocessorAction(Action) && !Args.hasArg(OPT_dM);
  Opts.ShowMacros = Args.hasArg(OPT_dM) || Args.hasArg(OPT_dD);

  return Diags.getNumErrors() == NumErrorsBefore;
}

static void GenerateTargetArgs(const TargetOptions &Opts,
                               SmallVectorImpl<const char *> &Args,
                               CompilerInvocation::StringAllocator SA) {
  const TargetOptions *TargetOpts = &Opts;
#define TARGET_OPTION_WITH_MARSHALLING(                                        \
    PREFIX_TYPE, NAME, ID, KIND, GROUP, ALIAS, ALIASARGS, FLAGS, PARAM,        \
    HELPTEXT, METAVAR, VALUES, SPELLING, SHOULD_PARSE, ALWAYS_EMIT, KEYPATH,   \
    DEFAULT_VALUE, IMPLIED_CHECK, IMPLIED_VALUE, NORMALIZER, DENORMALIZER,     \
    MERGER, EXTRACTOR, TABLE_INDEX)                                            \
  GENERATE_OPTION_WITH_MARSHALLING(                                            \
      Args, SA, KIND, FLAGS, SPELLING, ALWAYS_EMIT, KEYPATH, DEFAULT_VALUE,    \
      IMPLIED_CHECK, IMPLIED_VALUE, DENORMALIZER, EXTRACTOR, TABLE_INDEX)
#include "clang/Driver/Options.inc"
#undef TARGET_OPTION_WITH_MARSHALLING

  if (!Opts.SDKVersion.empty())
    GenerateArg(Args, OPT_target_sdk_version_EQ, Opts.SDKVersion.getAsString(),
                SA);
}

static bool ParseTargetArgs(TargetOptions &Opts, ArgList &Args,
                            DiagnosticsEngine &Diags) {
  unsigned NumErrorsBefore = Diags.getNumErrors();

  TargetOptions *TargetOpts = &Opts;

#define TARGET_OPTION_WITH_MARSHALLING(                                        \
    PREFIX_TYPE, NAME, ID, KIND, GROUP, ALIAS, ALIASARGS, FLAGS, PARAM,        \
    HELPTEXT, METAVAR, VALUES, SPELLING, SHOULD_PARSE, ALWAYS_EMIT, KEYPATH,   \
    DEFAULT_VALUE, IMPLIED_CHECK, IMPLIED_VALUE, NORMALIZER, DENORMALIZER,     \
    MERGER, EXTRACTOR, TABLE_INDEX)                                            \
  PARSE_OPTION_WITH_MARSHALLING(                                               \
      Args, Diags, ID, FLAGS, PARAM, SHOULD_PARSE, KEYPATH, DEFAULT_VALUE,     \
      IMPLIED_CHECK, IMPLIED_VALUE, NORMALIZER, MERGER, TABLE_INDEX)
#include "clang/Driver/Options.inc"
#undef TARGET_OPTION_WITH_MARSHALLING

  if (Arg *A = Args.getLastArg(options::OPT_target_sdk_version_EQ)) {
    llvm::VersionTuple Version;
    if (Version.tryParse(A->getValue()))
      Diags.Report(diag::err_drv_invalid_value)
          << A->getAsString(Args) << A->getValue();
    else
      Opts.SDKVersion = Version;
  }

  return Diags.getNumErrors() == NumErrorsBefore;
}

bool CompilerInvocation::CreateFromArgsImpl(
    CompilerInvocation &Res, ArrayRef<const char *> CommandLineArgs,
    DiagnosticsEngine &Diags, const char *Argv0) {
  unsigned NumErrorsBefore = Diags.getNumErrors();

  // Parse the arguments.
  const OptTable &Opts = getDriverOptTable();
  const unsigned IncludedFlagsBitmask = options::CC1Option;
  unsigned MissingArgIndex, MissingArgCount;
  InputArgList Args = Opts.ParseArgs(CommandLineArgs, MissingArgIndex,
                                     MissingArgCount, IncludedFlagsBitmask);
  LangOptions &LangOpts = *Res.getLangOpts();

  // Check for missing argument error.
  if (MissingArgCount)
    Diags.Report(diag::err_drv_missing_argument)
        << Args.getArgString(MissingArgIndex) << MissingArgCount;

  // Issue errors on unknown arguments.
  for (const auto *A : Args.filtered(OPT_UNKNOWN)) {
    auto ArgString = A->getAsString(Args);
    std::string Nearest;
    if (Opts.findNearest(ArgString, Nearest, IncludedFlagsBitmask) > 1)
      Diags.Report(diag::err_drv_unknown_argument) << ArgString;
    else
      Diags.Report(diag::err_drv_unknown_argument_with_suggestion)
          << ArgString << Nearest;
  }

  ParseFileSystemArgs(Res.getFileSystemOpts(), Args, Diags);
  ParseMigratorArgs(Res.getMigratorOpts(), Args, Diags);
  ParseAnalyzerArgs(*Res.getAnalyzerOpts(), Args, Diags);
  ParseDiagnosticArgs(Res.getDiagnosticOpts(), Args, &Diags,
                      /*DefaultDiagColor=*/false);
  ParseFrontendArgs(Res.getFrontendOpts(), Args, Diags, LangOpts.IsHeaderFile);
  // FIXME: We shouldn't have to pass the DashX option around here
  InputKind DashX = Res.getFrontendOpts().DashX;
  ParseTargetArgs(Res.getTargetOpts(), Args, Diags);
  llvm::Triple T(Res.getTargetOpts().Triple);
  ParseHeaderSearchArgs(Res.getHeaderSearchOpts(), Args, Diags,
                        Res.getFileSystemOpts().WorkingDir);

  ParseLangArgs(LangOpts, Args, DashX, T, Res.getPreprocessorOpts().Includes,
                Diags);
  if (Res.getFrontendOpts().ProgramAction == frontend::RewriteObjC)
    LangOpts.ObjCExceptions = 1;

  if (LangOpts.CUDA) {
    // During CUDA device-side compilation, the aux triple is the
    // triple used for host compilation.
    if (LangOpts.CUDAIsDevice)
      Res.getTargetOpts().HostTriple = Res.getFrontendOpts().AuxTriple;
  }

  // Set the triple of the host for OpenMP device compile.
  if (LangOpts.OpenMPIsDevice)
    Res.getTargetOpts().HostTriple = Res.getFrontendOpts().AuxTriple;

  ParseCodeGenArgs(Res.getCodeGenOpts(), Args, DashX, Diags, T,
                   Res.getFrontendOpts().OutputFile, LangOpts);

  // FIXME: Override value name discarding when asan or msan is used because the
  // backend passes depend on the name of the alloca in order to print out
  // names.
  Res.getCodeGenOpts().DiscardValueNames &=
      !LangOpts.Sanitize.has(SanitizerKind::Address) &&
      !LangOpts.Sanitize.has(SanitizerKind::KernelAddress) &&
      !LangOpts.Sanitize.has(SanitizerKind::Memory) &&
      !LangOpts.Sanitize.has(SanitizerKind::KernelMemory);

  ParsePreprocessorArgs(Res.getPreprocessorOpts(), Args, Diags,
                        Res.getFrontendOpts().ProgramAction,
                        Res.getFrontendOpts());
  ParsePreprocessorOutputArgs(Res.getPreprocessorOutputOpts(), Args, Diags,
                              Res.getFrontendOpts().ProgramAction);

  ParseDependencyOutputArgs(Res.getDependencyOutputOpts(), Args, Diags,
                            Res.getFrontendOpts().ProgramAction,
                            Res.getPreprocessorOutputOpts().ShowLineMarkers);
  if (!Res.getDependencyOutputOpts().OutputFile.empty() &&
      Res.getDependencyOutputOpts().Targets.empty())
    Diags.Report(diag::err_fe_dependency_file_requires_MT);

  // If sanitizer is enabled, disable OPT_ffine_grained_bitfield_accesses.
  if (Res.getCodeGenOpts().FineGrainedBitfieldAccesses &&
      !Res.getLangOpts()->Sanitize.empty()) {
    Res.getCodeGenOpts().FineGrainedBitfieldAccesses = false;
    Diags.Report(diag::warn_drv_fine_grained_bitfield_accesses_ignored);
  }

  // Store the command-line for using in the CodeView backend.
  Res.getCodeGenOpts().Argv0 = Argv0;
  Res.getCodeGenOpts().CommandLineArgs = CommandLineArgs;

  FixupInvocation(Res, Diags, Args, DashX);

  return Diags.getNumErrors() == NumErrorsBefore;
}

bool CompilerInvocation::CreateFromArgs(CompilerInvocation &Invocation,
                                        ArrayRef<const char *> CommandLineArgs,
                                        DiagnosticsEngine &Diags,
                                        const char *Argv0) {
  CompilerInvocation DummyInvocation;

  return RoundTrip(
      [](CompilerInvocation &Invocation, ArrayRef<const char *> CommandLineArgs,
         DiagnosticsEngine &Diags, const char *Argv0) {
        return CreateFromArgsImpl(Invocation, CommandLineArgs, Diags, Argv0);
      },
      [](CompilerInvocation &Invocation, SmallVectorImpl<const char *> &Args,
         StringAllocator SA) { Invocation.generateCC1CommandLine(Args, SA); },
      Invocation, DummyInvocation, CommandLineArgs, Diags, Argv0);
}

std::string CompilerInvocation::getModuleHash() const {
  // Note: For QoI reasons, the things we use as a hash here should all be
  // dumped via the -module-info flag.
  using llvm::hash_code;
  using llvm::hash_value;
  using llvm::hash_combine;
  using llvm::hash_combine_range;

  // Start the signature with the compiler version.
  // FIXME: We'd rather use something more cryptographically sound than
  // CityHash, but this will do for now.
  hash_code code = hash_value(getClangFullRepositoryVersion());

  // Also include the serialization version, in case LLVM_APPEND_VC_REV is off
  // and getClangFullRepositoryVersion() doesn't include git revision.
  code = hash_combine(code, serialization::VERSION_MAJOR,
                      serialization::VERSION_MINOR);

  // Extend the signature with the language options
#define LANGOPT(Name, Bits, Default, Description) \
   code = hash_combine(code, LangOpts->Name);
#define ENUM_LANGOPT(Name, Type, Bits, Default, Description) \
  code = hash_combine(code, static_cast<unsigned>(LangOpts->get##Name()));
#define BENIGN_LANGOPT(Name, Bits, Default, Description)
#define BENIGN_ENUM_LANGOPT(Name, Type, Bits, Default, Description)
#include "clang/Basic/LangOptions.def"

  for (StringRef Feature : LangOpts->ModuleFeatures)
    code = hash_combine(code, Feature);

  code = hash_combine(code, LangOpts->ObjCRuntime);
  const auto &BCN = LangOpts->CommentOpts.BlockCommandNames;
  code = hash_combine(code, hash_combine_range(BCN.begin(), BCN.end()));

  // Extend the signature with the target options.
  code = hash_combine(code, TargetOpts->Triple, TargetOpts->CPU,
                      TargetOpts->TuneCPU, TargetOpts->ABI);
  for (const auto &FeatureAsWritten : TargetOpts->FeaturesAsWritten)
    code = hash_combine(code, FeatureAsWritten);

  // Extend the signature with preprocessor options.
  const PreprocessorOptions &ppOpts = getPreprocessorOpts();
  const HeaderSearchOptions &hsOpts = getHeaderSearchOpts();
  code = hash_combine(code, ppOpts.UsePredefines, ppOpts.DetailedRecord);

  for (const auto &I : getPreprocessorOpts().Macros) {
    // If we're supposed to ignore this macro for the purposes of modules,
    // don't put it into the hash.
    if (!hsOpts.ModulesIgnoreMacros.empty()) {
      // Check whether we're ignoring this macro.
      StringRef MacroDef = I.first;
      if (hsOpts.ModulesIgnoreMacros.count(
              llvm::CachedHashString(MacroDef.split('=').first)))
        continue;
    }

    code = hash_combine(code, I.first, I.second);
  }

  // Extend the signature with the sysroot and other header search options.
  code = hash_combine(code, hsOpts.Sysroot,
                      hsOpts.ModuleFormat,
                      hsOpts.UseDebugInfo,
                      hsOpts.UseBuiltinIncludes,
                      hsOpts.UseStandardSystemIncludes,
                      hsOpts.UseStandardCXXIncludes,
                      hsOpts.UseLibcxx,
                      hsOpts.ModulesValidateDiagnosticOptions);
  code = hash_combine(code, hsOpts.ResourceDir);

  if (hsOpts.ModulesStrictContextHash) {
    hash_code SHPC = hash_combine_range(hsOpts.SystemHeaderPrefixes.begin(),
                                        hsOpts.SystemHeaderPrefixes.end());
    hash_code UEC = hash_combine_range(hsOpts.UserEntries.begin(),
                                       hsOpts.UserEntries.end());
    code = hash_combine(code, hsOpts.SystemHeaderPrefixes.size(), SHPC,
                        hsOpts.UserEntries.size(), UEC);

    const DiagnosticOptions &diagOpts = getDiagnosticOpts();
    #define DIAGOPT(Name, Bits, Default) \
      code = hash_combine(code, diagOpts.Name);
    #define ENUM_DIAGOPT(Name, Type, Bits, Default) \
      code = hash_combine(code, diagOpts.get##Name());
    #include "clang/Basic/DiagnosticOptions.def"
    #undef DIAGOPT
    #undef ENUM_DIAGOPT
  }

  // Extend the signature with the user build path.
  code = hash_combine(code, hsOpts.ModuleUserBuildPath);

  // Extend the signature with the module file extensions.
  const FrontendOptions &frontendOpts = getFrontendOpts();
  for (const auto &ext : frontendOpts.ModuleFileExtensions) {
    code = ext->hashExtension(code);
  }

  // When compiling with -gmodules, also hash -fdebug-prefix-map as it
  // affects the debug info in the PCM.
  if (getCodeGenOpts().DebugTypeExtRefs)
    for (const auto &KeyValue : getCodeGenOpts().DebugPrefixMap)
      code = hash_combine(code, KeyValue.first, KeyValue.second);

  // Extend the signature with the enabled sanitizers, if at least one is
  // enabled. Sanitizers which cannot affect AST generation aren't hashed.
  SanitizerSet SanHash = LangOpts->Sanitize;
  SanHash.clear(getPPTransparentSanitizers());
  if (!SanHash.empty())
    code = hash_combine(code, SanHash.Mask);

  return llvm::APInt(64, code).toString(36, /*Signed=*/false);
}

void CompilerInvocation::generateCC1CommandLine(
    SmallVectorImpl<const char *> &Args, StringAllocator SA) const {
  llvm::Triple T(TargetOpts->Triple);

  GenerateFileSystemArgs(FileSystemOpts, Args, SA);
  GenerateMigratorArgs(MigratorOpts, Args, SA);
  GenerateAnalyzerArgs(*AnalyzerOpts, Args, SA);
  GenerateDiagnosticArgs(*DiagnosticOpts, Args, SA, false);
  GenerateFrontendArgs(FrontendOpts, Args, SA, LangOpts->IsHeaderFile);
  GenerateTargetArgs(*TargetOpts, Args, SA);
  GenerateHeaderSearchArgs(*HeaderSearchOpts, Args, SA);
  GenerateLangArgs(*LangOpts, Args, SA, T, FrontendOpts.DashX);
  GenerateCodeGenArgs(CodeGenOpts, Args, SA, T, FrontendOpts.OutputFile,
                      &*LangOpts);
  GeneratePreprocessorArgs(*PreprocessorOpts, Args, SA, *LangOpts, FrontendOpts,
                           CodeGenOpts);
  GeneratePreprocessorOutputArgs(PreprocessorOutputOpts, Args, SA,
                                 FrontendOpts.ProgramAction);
  GenerateDependencyOutputArgs(DependencyOutputOpts, Args, SA);
}

IntrusiveRefCntPtr<llvm::vfs::FileSystem>
clang::createVFSFromCompilerInvocation(const CompilerInvocation &CI,
                                       DiagnosticsEngine &Diags) {
  return createVFSFromCompilerInvocation(CI, Diags,
                                         llvm::vfs::getRealFileSystem());
}

IntrusiveRefCntPtr<llvm::vfs::FileSystem>
clang::createVFSFromCompilerInvocation(
    const CompilerInvocation &CI, DiagnosticsEngine &Diags,
    IntrusiveRefCntPtr<llvm::vfs::FileSystem> BaseFS) {
  if (CI.getHeaderSearchOpts().VFSOverlayFiles.empty())
    return BaseFS;

  IntrusiveRefCntPtr<llvm::vfs::FileSystem> Result = BaseFS;
  // earlier vfs files are on the bottom
  for (const auto &File : CI.getHeaderSearchOpts().VFSOverlayFiles) {
    llvm::ErrorOr<std::unique_ptr<llvm::MemoryBuffer>> Buffer =
        Result->getBufferForFile(File);
    if (!Buffer) {
      Diags.Report(diag::err_missing_vfs_overlay_file) << File;
      continue;
    }

    IntrusiveRefCntPtr<llvm::vfs::FileSystem> FS = llvm::vfs::getVFSFromYAML(
        std::move(Buffer.get()), /*DiagHandler*/ nullptr, File,
        /*DiagContext*/ nullptr, Result);
    if (!FS) {
      Diags.Report(diag::err_invalid_vfs_overlay) << File;
      continue;
    }

    Result = FS;
  }
  return Result;
}<|MERGE_RESOLUTION|>--- conflicted
+++ resolved
@@ -3993,14 +3993,10 @@
     }
   }
 
-<<<<<<< HEAD
   // -mepi.
   Opts.EPI = Args.hasArg(OPT_mepi);
 
-  return Success && Diags.getNumErrors() == NumErrorsBefore;
-=======
   return Diags.getNumErrors() == NumErrorsBefore;
->>>>>>> 2806bd8b
 }
 
 static bool isStrictlyPreprocessorAction(frontend::ActionKind Action) {

//===- CompilerInvocation.cpp ---------------------------------------------===//
//
// Part of the LLVM Project, under the Apache License v2.0 with LLVM Exceptions.
// See https://llvm.org/LICENSE.txt for license information.
// SPDX-License-Identifier: Apache-2.0 WITH LLVM-exception
//
//===----------------------------------------------------------------------===//

#include "clang/Frontend/CompilerInvocation.h"
#include "TestModuleFileExtension.h"
#include "clang/Basic/Builtins.h"
#include "clang/Basic/CharInfo.h"
#include "clang/Basic/CodeGenOptions.h"
#include "clang/Basic/CommentOptions.h"
#include "clang/Basic/DebugInfoOptions.h"
#include "clang/Basic/Diagnostic.h"
#include "clang/Basic/DiagnosticOptions.h"
#include "clang/Basic/FileSystemOptions.h"
#include "clang/Basic/LLVM.h"
#include "clang/Basic/LangOptions.h"
#include "clang/Basic/LangStandard.h"
#include "clang/Basic/ObjCRuntime.h"
#include "clang/Basic/Sanitizers.h"
#include "clang/Basic/SourceLocation.h"
#include "clang/Basic/TargetOptions.h"
#include "clang/Basic/Version.h"
#include "clang/Basic/Visibility.h"
#include "clang/Basic/XRayInstr.h"
#include "clang/Config/config.h"
#include "clang/Driver/Driver.h"
#include "clang/Driver/DriverDiagnostic.h"
#include "clang/Driver/Options.h"
#include "clang/Frontend/CommandLineSourceLoc.h"
#include "clang/Frontend/DependencyOutputOptions.h"
#include "clang/Frontend/FrontendDiagnostic.h"
#include "clang/Frontend/FrontendOptions.h"
#include "clang/Frontend/FrontendPluginRegistry.h"
#include "clang/Frontend/MigratorOptions.h"
#include "clang/Frontend/PreprocessorOutputOptions.h"
#include "clang/Frontend/Utils.h"
#include "clang/Lex/HeaderSearchOptions.h"
#include "clang/Lex/PreprocessorOptions.h"
#include "clang/Sema/CodeCompleteOptions.h"
#include "clang/Serialization/ASTBitCodes.h"
#include "clang/Serialization/ModuleFileExtension.h"
#include "clang/StaticAnalyzer/Core/AnalyzerOptions.h"
#include "llvm/ADT/APInt.h"
#include "llvm/ADT/ArrayRef.h"
#include "llvm/ADT/CachedHashString.h"
#include "llvm/ADT/FloatingPointMode.h"
#include "llvm/ADT/Hashing.h"
#include "llvm/ADT/None.h"
#include "llvm/ADT/Optional.h"
#include "llvm/ADT/SmallString.h"
#include "llvm/ADT/SmallVector.h"
#include "llvm/ADT/StringRef.h"
#include "llvm/ADT/StringSwitch.h"
#include "llvm/ADT/Triple.h"
#include "llvm/ADT/Twine.h"
#include "llvm/IR/DebugInfoMetadata.h"
#include "llvm/Linker/Linker.h"
#include "llvm/MC/MCTargetOptions.h"
#include "llvm/Option/Arg.h"
#include "llvm/Option/ArgList.h"
#include "llvm/Option/OptSpecifier.h"
#include "llvm/Option/OptTable.h"
#include "llvm/Option/Option.h"
#include "llvm/ProfileData/InstrProfReader.h"
#include "llvm/Support/CodeGen.h"
#include "llvm/Support/Compiler.h"
#include "llvm/Support/Error.h"
#include "llvm/Support/ErrorHandling.h"
#include "llvm/Support/ErrorOr.h"
#include "llvm/Support/FileSystem.h"
#include "llvm/Support/Host.h"
#include "llvm/Support/MathExtras.h"
#include "llvm/Support/MemoryBuffer.h"
#include "llvm/Support/Path.h"
#include "llvm/Support/Process.h"
#include "llvm/Support/Regex.h"
#include "llvm/Support/VersionTuple.h"
#include "llvm/Support/VirtualFileSystem.h"
#include "llvm/Support/raw_ostream.h"
#include "llvm/Target/TargetOptions.h"
#include <algorithm>
#include <atomic>
#include <cassert>
#include <cstddef>
#include <cstring>
#include <memory>
#include <string>
#include <tuple>
#include <utility>
#include <vector>

using namespace clang;
using namespace driver;
using namespace options;
using namespace llvm::opt;

//===----------------------------------------------------------------------===//
// Initialization.
//===----------------------------------------------------------------------===//

CompilerInvocationBase::CompilerInvocationBase()
    : LangOpts(new LangOptions()), TargetOpts(new TargetOptions()),
      DiagnosticOpts(new DiagnosticOptions()),
      HeaderSearchOpts(new HeaderSearchOptions()),
      PreprocessorOpts(new PreprocessorOptions()) {}

CompilerInvocationBase::CompilerInvocationBase(const CompilerInvocationBase &X)
    : LangOpts(new LangOptions(*X.getLangOpts())),
      TargetOpts(new TargetOptions(X.getTargetOpts())),
      DiagnosticOpts(new DiagnosticOptions(X.getDiagnosticOpts())),
      HeaderSearchOpts(new HeaderSearchOptions(X.getHeaderSearchOpts())),
      PreprocessorOpts(new PreprocessorOptions(X.getPreprocessorOpts())) {}

CompilerInvocationBase::~CompilerInvocationBase() = default;

//===----------------------------------------------------------------------===//
// Normalizers
//===----------------------------------------------------------------------===//

#define SIMPLE_ENUM_VALUE_TABLE
#include "clang/Driver/Options.inc"
#undef SIMPLE_ENUM_VALUE_TABLE

static llvm::Optional<unsigned> normalizeSimpleEnum(OptSpecifier Opt,
                                                    unsigned TableIndex,
                                                    const ArgList &Args,
                                                    DiagnosticsEngine &Diags) {
  assert(TableIndex < SimpleEnumValueTablesSize);
  const SimpleEnumValueTable &Table = SimpleEnumValueTables[TableIndex];

  auto *Arg = Args.getLastArg(Opt);
  if (!Arg)
    return None;

  StringRef ArgValue = Arg->getValue();
  for (int I = 0, E = Table.Size; I != E; ++I)
    if (ArgValue == Table.Table[I].Name)
      return Table.Table[I].Value;

  Diags.Report(diag::err_drv_invalid_value)
      << Arg->getAsString(Args) << ArgValue;
  return None;
}

static const char *denormalizeSimpleEnum(CompilerInvocation::StringAllocator SA,
                                         unsigned TableIndex, unsigned Value) {
  assert(TableIndex < SimpleEnumValueTablesSize);
  const SimpleEnumValueTable &Table = SimpleEnumValueTables[TableIndex];
  for (int I = 0, E = Table.Size; I != E; ++I)
    if (Value == Table.Table[I].Value)
      return Table.Table[I].Name;

  llvm_unreachable("The simple enum value was not correctly defined in "
                   "the tablegen option description");
}

static const char *denormalizeString(CompilerInvocation::StringAllocator SA,
                                     unsigned TableIndex,
                                     const std::string &Value) {
  return SA(Value);
}

static Optional<std::string> normalizeTriple(OptSpecifier Opt, int TableIndex,
                                             const ArgList &Args,
                                             DiagnosticsEngine &Diags) {
  auto *Arg = Args.getLastArg(Opt);
  if (!Arg)
    return None;
  return llvm::Triple::normalize(Arg->getValue());
}

//===----------------------------------------------------------------------===//
// Deserialization (from args)
//===----------------------------------------------------------------------===//

static unsigned getOptimizationLevel(ArgList &Args, InputKind IK,
                                     DiagnosticsEngine &Diags) {
  unsigned DefaultOpt = llvm::CodeGenOpt::None;
  if (IK.getLanguage() == Language::OpenCL && !Args.hasArg(OPT_cl_opt_disable))
    DefaultOpt = llvm::CodeGenOpt::Default;

  if (Arg *A = Args.getLastArg(options::OPT_O_Group)) {
    if (A->getOption().matches(options::OPT_O0))
      return llvm::CodeGenOpt::None;

    if (A->getOption().matches(options::OPT_Ofast))
      return llvm::CodeGenOpt::Aggressive;

    assert(A->getOption().matches(options::OPT_O));

    StringRef S(A->getValue());
    if (S == "s" || S == "z")
      return llvm::CodeGenOpt::Default;

    if (S == "g")
      return llvm::CodeGenOpt::Less;

    return getLastArgIntValue(Args, OPT_O, DefaultOpt, Diags);
  }

  return DefaultOpt;
}

static unsigned getOptimizationLevelSize(ArgList &Args) {
  if (Arg *A = Args.getLastArg(options::OPT_O_Group)) {
    if (A->getOption().matches(options::OPT_O)) {
      switch (A->getValue()[0]) {
      default:
        return 0;
      case 's':
        return 1;
      case 'z':
        return 2;
      }
    }
  }
  return 0;
}

static void addDiagnosticArgs(ArgList &Args, OptSpecifier Group,
                              OptSpecifier GroupWithValue,
                              std::vector<std::string> &Diagnostics) {
  for (auto *A : Args.filtered(Group)) {
    if (A->getOption().getKind() == Option::FlagClass) {
      // The argument is a pure flag (such as OPT_Wall or OPT_Wdeprecated). Add
      // its name (minus the "W" or "R" at the beginning) to the warning list.
      Diagnostics.push_back(
          std::string(A->getOption().getName().drop_front(1)));
    } else if (A->getOption().matches(GroupWithValue)) {
      // This is -Wfoo= or -Rfoo=, where foo is the name of the diagnostic group.
      Diagnostics.push_back(
          std::string(A->getOption().getName().drop_front(1).rtrim("=-")));
    } else {
      // Otherwise, add its value (for OPT_W_Joined and similar).
      for (const auto *Arg : A->getValues())
        Diagnostics.emplace_back(Arg);
    }
  }
}

// Parse the Static Analyzer configuration. If \p Diags is set to nullptr,
// it won't verify the input.
static void parseAnalyzerConfigs(AnalyzerOptions &AnOpts,
                                 DiagnosticsEngine *Diags);

static void getAllNoBuiltinFuncValues(ArgList &Args,
                                      std::vector<std::string> &Funcs) {
  SmallVector<const char *, 8> Values;
  for (const auto &Arg : Args) {
    const Option &O = Arg->getOption();
    if (O.matches(options::OPT_fno_builtin_)) {
      const char *FuncName = Arg->getValue();
      if (Builtin::Context::isBuiltinFunc(FuncName))
        Values.push_back(FuncName);
    }
  }
  Funcs.insert(Funcs.end(), Values.begin(), Values.end());
}

static bool ParseAnalyzerArgs(AnalyzerOptions &Opts, ArgList &Args,
                              DiagnosticsEngine &Diags) {
  bool Success = true;
  if (Arg *A = Args.getLastArg(OPT_analyzer_store)) {
    StringRef Name = A->getValue();
    AnalysisStores Value = llvm::StringSwitch<AnalysisStores>(Name)
#define ANALYSIS_STORE(NAME, CMDFLAG, DESC, CREATFN) \
      .Case(CMDFLAG, NAME##Model)
#include "clang/StaticAnalyzer/Core/Analyses.def"
      .Default(NumStores);
    if (Value == NumStores) {
      Diags.Report(diag::err_drv_invalid_value)
        << A->getAsString(Args) << Name;
      Success = false;
    } else {
      Opts.AnalysisStoreOpt = Value;
    }
  }

  if (Arg *A = Args.getLastArg(OPT_analyzer_constraints)) {
    StringRef Name = A->getValue();
    AnalysisConstraints Value = llvm::StringSwitch<AnalysisConstraints>(Name)
#define ANALYSIS_CONSTRAINTS(NAME, CMDFLAG, DESC, CREATFN) \
      .Case(CMDFLAG, NAME##Model)
#include "clang/StaticAnalyzer/Core/Analyses.def"
      .Default(NumConstraints);
    if (Value == NumConstraints) {
      Diags.Report(diag::err_drv_invalid_value)
        << A->getAsString(Args) << Name;
      Success = false;
    } else {
      Opts.AnalysisConstraintsOpt = Value;
    }
  }

  if (Arg *A = Args.getLastArg(OPT_analyzer_output)) {
    StringRef Name = A->getValue();
    AnalysisDiagClients Value = llvm::StringSwitch<AnalysisDiagClients>(Name)
#define ANALYSIS_DIAGNOSTICS(NAME, CMDFLAG, DESC, CREATFN) \
      .Case(CMDFLAG, PD_##NAME)
#include "clang/StaticAnalyzer/Core/Analyses.def"
      .Default(NUM_ANALYSIS_DIAG_CLIENTS);
    if (Value == NUM_ANALYSIS_DIAG_CLIENTS) {
      Diags.Report(diag::err_drv_invalid_value)
        << A->getAsString(Args) << Name;
      Success = false;
    } else {
      Opts.AnalysisDiagOpt = Value;
    }
  }

  if (Arg *A = Args.getLastArg(OPT_analyzer_purge)) {
    StringRef Name = A->getValue();
    AnalysisPurgeMode Value = llvm::StringSwitch<AnalysisPurgeMode>(Name)
#define ANALYSIS_PURGE(NAME, CMDFLAG, DESC) \
      .Case(CMDFLAG, NAME)
#include "clang/StaticAnalyzer/Core/Analyses.def"
      .Default(NumPurgeModes);
    if (Value == NumPurgeModes) {
      Diags.Report(diag::err_drv_invalid_value)
        << A->getAsString(Args) << Name;
      Success = false;
    } else {
      Opts.AnalysisPurgeOpt = Value;
    }
  }

  if (Arg *A = Args.getLastArg(OPT_analyzer_inlining_mode)) {
    StringRef Name = A->getValue();
    AnalysisInliningMode Value = llvm::StringSwitch<AnalysisInliningMode>(Name)
#define ANALYSIS_INLINING_MODE(NAME, CMDFLAG, DESC) \
      .Case(CMDFLAG, NAME)
#include "clang/StaticAnalyzer/Core/Analyses.def"
      .Default(NumInliningModes);
    if (Value == NumInliningModes) {
      Diags.Report(diag::err_drv_invalid_value)
        << A->getAsString(Args) << Name;
      Success = false;
    } else {
      Opts.InliningMode = Value;
    }
  }

  Opts.ShowCheckerHelp = Args.hasArg(OPT_analyzer_checker_help);
  Opts.ShowCheckerHelpAlpha = Args.hasArg(OPT_analyzer_checker_help_alpha);
  Opts.ShowCheckerHelpDeveloper =
      Args.hasArg(OPT_analyzer_checker_help_developer);

  Opts.ShowCheckerOptionList = Args.hasArg(OPT_analyzer_checker_option_help);
  Opts.ShowCheckerOptionAlphaList =
      Args.hasArg(OPT_analyzer_checker_option_help_alpha);
  Opts.ShowCheckerOptionDeveloperList =
      Args.hasArg(OPT_analyzer_checker_option_help_developer);

  Opts.ShowConfigOptionsList = Args.hasArg(OPT_analyzer_config_help);
  Opts.ShowEnabledCheckerList = Args.hasArg(OPT_analyzer_list_enabled_checkers);
  Opts.ShouldEmitErrorsOnInvalidConfigValue =
      /* negated */!llvm::StringSwitch<bool>(
                   Args.getLastArgValue(OPT_analyzer_config_compatibility_mode))
        .Case("true", true)
        .Case("false", false)
        .Default(false);
  Opts.DisableAllCheckers = Args.hasArg(OPT_analyzer_disable_all_checks);

  Opts.visualizeExplodedGraphWithGraphViz =
    Args.hasArg(OPT_analyzer_viz_egraph_graphviz);
  Opts.DumpExplodedGraphTo =
      std::string(Args.getLastArgValue(OPT_analyzer_dump_egraph));
  Opts.NoRetryExhausted = Args.hasArg(OPT_analyzer_disable_retry_exhausted);
  Opts.AnalyzerWerror = Args.hasArg(OPT_analyzer_werror);
  Opts.AnalyzeAll = Args.hasArg(OPT_analyzer_opt_analyze_headers);
  Opts.AnalyzerDisplayProgress = Args.hasArg(OPT_analyzer_display_progress);
  Opts.AnalyzeNestedBlocks =
    Args.hasArg(OPT_analyzer_opt_analyze_nested_blocks);
  Opts.AnalyzeSpecificFunction =
      std::string(Args.getLastArgValue(OPT_analyze_function));
  Opts.UnoptimizedCFG = Args.hasArg(OPT_analysis_UnoptimizedCFG);
  Opts.TrimGraph = Args.hasArg(OPT_trim_egraph);
  Opts.maxBlockVisitOnPath =
      getLastArgIntValue(Args, OPT_analyzer_max_loop, 4, Diags);
  Opts.PrintStats = Args.hasArg(OPT_analyzer_stats);
  Opts.InlineMaxStackDepth =
      getLastArgIntValue(Args, OPT_analyzer_inline_max_stack_depth,
                         Opts.InlineMaxStackDepth, Diags);

  Opts.CheckersAndPackages.clear();
  for (const Arg *A :
       Args.filtered(OPT_analyzer_checker, OPT_analyzer_disable_checker)) {
    A->claim();
    bool IsEnabled = A->getOption().getID() == OPT_analyzer_checker;
    // We can have a list of comma separated checker names, e.g:
    // '-analyzer-checker=cocoa,unix'
    StringRef CheckerAndPackageList = A->getValue();
    SmallVector<StringRef, 16> CheckersAndPackages;
    CheckerAndPackageList.split(CheckersAndPackages, ",");
    for (const StringRef &CheckerOrPackage : CheckersAndPackages)
      Opts.CheckersAndPackages.emplace_back(std::string(CheckerOrPackage),
                                            IsEnabled);
  }

  // Go through the analyzer configuration options.
  for (const auto *A : Args.filtered(OPT_analyzer_config)) {

    // We can have a list of comma separated config names, e.g:
    // '-analyzer-config key1=val1,key2=val2'
    StringRef configList = A->getValue();
    SmallVector<StringRef, 4> configVals;
    configList.split(configVals, ",");
    for (const auto &configVal : configVals) {
      StringRef key, val;
      std::tie(key, val) = configVal.split("=");
      if (val.empty()) {
        Diags.Report(SourceLocation(),
                     diag::err_analyzer_config_no_value) << configVal;
        Success = false;
        break;
      }
      if (val.find('=') != StringRef::npos) {
        Diags.Report(SourceLocation(),
                     diag::err_analyzer_config_multiple_values)
          << configVal;
        Success = false;
        break;
      }

      // TODO: Check checker options too, possibly in CheckerRegistry.
      // Leave unknown non-checker configs unclaimed.
      if (!key.contains(":") && Opts.isUnknownAnalyzerConfig(key)) {
        if (Opts.ShouldEmitErrorsOnInvalidConfigValue)
          Diags.Report(diag::err_analyzer_config_unknown) << key;
        continue;
      }

      A->claim();
      Opts.Config[key] = std::string(val);
    }
  }

  if (Opts.ShouldEmitErrorsOnInvalidConfigValue)
    parseAnalyzerConfigs(Opts, &Diags);
  else
    parseAnalyzerConfigs(Opts, nullptr);

  llvm::raw_string_ostream os(Opts.FullCompilerInvocation);
  for (unsigned i = 0; i < Args.getNumInputArgStrings(); ++i) {
    if (i != 0)
      os << " ";
    os << Args.getArgString(i);
  }
  os.flush();

  return Success;
}

static StringRef getStringOption(AnalyzerOptions::ConfigTable &Config,
                                 StringRef OptionName, StringRef DefaultVal) {
  return Config.insert({OptionName, std::string(DefaultVal)}).first->second;
}

static void initOption(AnalyzerOptions::ConfigTable &Config,
                       DiagnosticsEngine *Diags,
                       StringRef &OptionField, StringRef Name,
                       StringRef DefaultVal) {
  // String options may be known to invalid (e.g. if the expected string is a
  // file name, but the file does not exist), those will have to be checked in
  // parseConfigs.
  OptionField = getStringOption(Config, Name, DefaultVal);
}

static void initOption(AnalyzerOptions::ConfigTable &Config,
                       DiagnosticsEngine *Diags,
                       bool &OptionField, StringRef Name, bool DefaultVal) {
  auto PossiblyInvalidVal = llvm::StringSwitch<Optional<bool>>(
                 getStringOption(Config, Name, (DefaultVal ? "true" : "false")))
      .Case("true", true)
      .Case("false", false)
      .Default(None);

  if (!PossiblyInvalidVal) {
    if (Diags)
      Diags->Report(diag::err_analyzer_config_invalid_input)
        << Name << "a boolean";
    else
      OptionField = DefaultVal;
  } else
    OptionField = PossiblyInvalidVal.getValue();
}

static void initOption(AnalyzerOptions::ConfigTable &Config,
                       DiagnosticsEngine *Diags,
                       unsigned &OptionField, StringRef Name,
                       unsigned DefaultVal) {

  OptionField = DefaultVal;
  bool HasFailed = getStringOption(Config, Name, std::to_string(DefaultVal))
                     .getAsInteger(0, OptionField);
  if (Diags && HasFailed)
    Diags->Report(diag::err_analyzer_config_invalid_input)
      << Name << "an unsigned";
}

static void parseAnalyzerConfigs(AnalyzerOptions &AnOpts,
                                 DiagnosticsEngine *Diags) {
  // TODO: There's no need to store the entire configtable, it'd be plenty
  // enough tostore checker options.

#define ANALYZER_OPTION(TYPE, NAME, CMDFLAG, DESC, DEFAULT_VAL)                \
  initOption(AnOpts.Config, Diags, AnOpts.NAME, CMDFLAG, DEFAULT_VAL);

#define ANALYZER_OPTION_DEPENDS_ON_USER_MODE(TYPE, NAME, CMDFLAG, DESC,        \
                                           SHALLOW_VAL, DEEP_VAL)              \
  switch (AnOpts.getUserMode()) {                                              \
  case UMK_Shallow:                                                            \
    initOption(AnOpts.Config, Diags, AnOpts.NAME, CMDFLAG, SHALLOW_VAL);       \
    break;                                                                     \
  case UMK_Deep:                                                               \
    initOption(AnOpts.Config, Diags, AnOpts.NAME, CMDFLAG, DEEP_VAL);          \
    break;                                                                     \
  }                                                                            \

#include "clang/StaticAnalyzer/Core/AnalyzerOptions.def"
#undef ANALYZER_OPTION
#undef ANALYZER_OPTION_DEPENDS_ON_USER_MODE

  // At this point, AnalyzerOptions is configured. Let's validate some options.

  // FIXME: Here we try to validate the silenced checkers or packages are valid.
  // The current approach only validates the registered checkers which does not
  // contain the runtime enabled checkers and optimally we would validate both.
  if (!AnOpts.RawSilencedCheckersAndPackages.empty()) {
    std::vector<StringRef> Checkers =
        AnOpts.getRegisteredCheckers(/*IncludeExperimental=*/true);
    std::vector<StringRef> Packages =
        AnOpts.getRegisteredPackages(/*IncludeExperimental=*/true);

    SmallVector<StringRef, 16> CheckersAndPackages;
    AnOpts.RawSilencedCheckersAndPackages.split(CheckersAndPackages, ";");

    for (const StringRef &CheckerOrPackage : CheckersAndPackages) {
      if (Diags) {
        bool IsChecker = CheckerOrPackage.contains('.');
        bool IsValidName =
            IsChecker
                ? llvm::find(Checkers, CheckerOrPackage) != Checkers.end()
                : llvm::find(Packages, CheckerOrPackage) != Packages.end();

        if (!IsValidName)
          Diags->Report(diag::err_unknown_analyzer_checker_or_package)
              << CheckerOrPackage;
      }

      AnOpts.SilencedCheckersAndPackages.emplace_back(CheckerOrPackage);
    }
  }

  if (!Diags)
    return;

  if (AnOpts.ShouldTrackConditionsDebug && !AnOpts.ShouldTrackConditions)
    Diags->Report(diag::err_analyzer_config_invalid_input)
        << "track-conditions-debug" << "'track-conditions' to also be enabled";

  if (!AnOpts.CTUDir.empty() && !llvm::sys::fs::is_directory(AnOpts.CTUDir))
    Diags->Report(diag::err_analyzer_config_invalid_input) << "ctu-dir"
                                                           << "a filename";

  if (!AnOpts.ModelPath.empty() &&
      !llvm::sys::fs::is_directory(AnOpts.ModelPath))
    Diags->Report(diag::err_analyzer_config_invalid_input) << "model-path"
                                                           << "a filename";
}

static bool ParseMigratorArgs(MigratorOptions &Opts, ArgList &Args) {
  Opts.NoNSAllocReallocError = Args.hasArg(OPT_migrator_no_nsalloc_error);
  Opts.NoFinalizeRemoval = Args.hasArg(OPT_migrator_no_finalize_removal);
  return true;
}

static void ParseCommentArgs(CommentOptions &Opts, ArgList &Args) {
  Opts.BlockCommandNames = Args.getAllArgValues(OPT_fcomment_block_commands);
  Opts.ParseAllComments = Args.hasArg(OPT_fparse_all_comments);
}

/// Create a new Regex instance out of the string value in \p RpassArg.
/// It returns a pointer to the newly generated Regex instance.
static std::shared_ptr<llvm::Regex>
GenerateOptimizationRemarkRegex(DiagnosticsEngine &Diags, ArgList &Args,
                                Arg *RpassArg) {
  StringRef Val = RpassArg->getValue();
  std::string RegexError;
  std::shared_ptr<llvm::Regex> Pattern = std::make_shared<llvm::Regex>(Val);
  if (!Pattern->isValid(RegexError)) {
    Diags.Report(diag::err_drv_optimization_remark_pattern)
        << RegexError << RpassArg->getAsString(Args);
    Pattern.reset();
  }
  return Pattern;
}

static bool parseDiagnosticLevelMask(StringRef FlagName,
                                     const std::vector<std::string> &Levels,
                                     DiagnosticsEngine *Diags,
                                     DiagnosticLevelMask &M) {
  bool Success = true;
  for (const auto &Level : Levels) {
    DiagnosticLevelMask const PM =
      llvm::StringSwitch<DiagnosticLevelMask>(Level)
        .Case("note",    DiagnosticLevelMask::Note)
        .Case("remark",  DiagnosticLevelMask::Remark)
        .Case("warning", DiagnosticLevelMask::Warning)
        .Case("error",   DiagnosticLevelMask::Error)
        .Default(DiagnosticLevelMask::None);
    if (PM == DiagnosticLevelMask::None) {
      Success = false;
      if (Diags)
        Diags->Report(diag::err_drv_invalid_value) << FlagName << Level;
    }
    M = M | PM;
  }
  return Success;
}

static void parseSanitizerKinds(StringRef FlagName,
                                const std::vector<std::string> &Sanitizers,
                                DiagnosticsEngine &Diags, SanitizerSet &S) {
  for (const auto &Sanitizer : Sanitizers) {
    SanitizerMask K = parseSanitizerValue(Sanitizer, /*AllowGroups=*/false);
    if (K == SanitizerMask())
      Diags.Report(diag::err_drv_invalid_value) << FlagName << Sanitizer;
    else
      S.set(K, true);
  }
}

static void parseXRayInstrumentationBundle(StringRef FlagName, StringRef Bundle,
                                           ArgList &Args, DiagnosticsEngine &D,
                                           XRayInstrSet &S) {
  llvm::SmallVector<StringRef, 2> BundleParts;
  llvm::SplitString(Bundle, BundleParts, ",");
  for (const auto &B : BundleParts) {
    auto Mask = parseXRayInstrValue(B);
    if (Mask == XRayInstrKind::None)
      if (B != "none")
        D.Report(diag::err_drv_invalid_value) << FlagName << Bundle;
      else
        S.Mask = Mask;
    else if (Mask == XRayInstrKind::All)
      S.Mask = Mask;
    else
      S.set(Mask, true);
  }
}

// Set the profile kind for fprofile-instrument.
static void setPGOInstrumentor(CodeGenOptions &Opts, ArgList &Args,
                               DiagnosticsEngine &Diags) {
  Arg *A = Args.getLastArg(OPT_fprofile_instrument_EQ);
  if (A == nullptr)
    return;
  StringRef S = A->getValue();
  unsigned I = llvm::StringSwitch<unsigned>(S)
                   .Case("none", CodeGenOptions::ProfileNone)
                   .Case("clang", CodeGenOptions::ProfileClangInstr)
                   .Case("llvm", CodeGenOptions::ProfileIRInstr)
                   .Case("csllvm", CodeGenOptions::ProfileCSIRInstr)
                   .Default(~0U);
  if (I == ~0U) {
    Diags.Report(diag::err_drv_invalid_pgo_instrumentor) << A->getAsString(Args)
                                                         << S;
    return;
  }
  auto Instrumentor = static_cast<CodeGenOptions::ProfileInstrKind>(I);
  Opts.setProfileInstr(Instrumentor);
}

// Set the profile kind using fprofile-instrument-use-path.
static void setPGOUseInstrumentor(CodeGenOptions &Opts,
                                  const Twine &ProfileName) {
  auto ReaderOrErr = llvm::IndexedInstrProfReader::create(ProfileName);
  // In error, return silently and let Clang PGOUse report the error message.
  if (auto E = ReaderOrErr.takeError()) {
    llvm::consumeError(std::move(E));
    Opts.setProfileUse(CodeGenOptions::ProfileClangInstr);
    return;
  }
  std::unique_ptr<llvm::IndexedInstrProfReader> PGOReader =
    std::move(ReaderOrErr.get());
  if (PGOReader->isIRLevelProfile()) {
    if (PGOReader->hasCSIRLevelProfile())
      Opts.setProfileUse(CodeGenOptions::ProfileCSIRInstr);
    else
      Opts.setProfileUse(CodeGenOptions::ProfileIRInstr);
  } else
    Opts.setProfileUse(CodeGenOptions::ProfileClangInstr);
}

static bool ParseCodeGenArgs(CodeGenOptions &Opts, ArgList &Args, InputKind IK,
                             DiagnosticsEngine &Diags,
                             const TargetOptions &TargetOpts,
                             const FrontendOptions &FrontendOpts) {
  bool Success = true;
  llvm::Triple Triple = llvm::Triple(TargetOpts.Triple);

  unsigned OptimizationLevel = getOptimizationLevel(Args, IK, Diags);
  // TODO: This could be done in Driver
  unsigned MaxOptLevel = 3;
  if (OptimizationLevel > MaxOptLevel) {
    // If the optimization level is not supported, fall back on the default
    // optimization
    Diags.Report(diag::warn_drv_optimization_value)
        << Args.getLastArg(OPT_O)->getAsString(Args) << "-O" << MaxOptLevel;
    OptimizationLevel = MaxOptLevel;
  }
  Opts.OptimizationLevel = OptimizationLevel;

  // At O0 we want to fully disable inlining outside of cases marked with
  // 'alwaysinline' that are required for correctness.
  Opts.setInlining((Opts.OptimizationLevel == 0)
                       ? CodeGenOptions::OnlyAlwaysInlining
                       : CodeGenOptions::NormalInlining);
  // Explicit inlining flags can disable some or all inlining even at
  // optimization levels above zero.
  if (Arg *InlineArg = Args.getLastArg(
          options::OPT_finline_functions, options::OPT_finline_hint_functions,
          options::OPT_fno_inline_functions, options::OPT_fno_inline)) {
    if (Opts.OptimizationLevel > 0) {
      const Option &InlineOpt = InlineArg->getOption();
      if (InlineOpt.matches(options::OPT_finline_functions))
        Opts.setInlining(CodeGenOptions::NormalInlining);
      else if (InlineOpt.matches(options::OPT_finline_hint_functions))
        Opts.setInlining(CodeGenOptions::OnlyHintInlining);
      else
        Opts.setInlining(CodeGenOptions::OnlyAlwaysInlining);
    }
  }

  Opts.ExperimentalNewPassManager = Args.hasFlag(
      OPT_fexperimental_new_pass_manager, OPT_fno_experimental_new_pass_manager,
      /* Default */ ENABLE_EXPERIMENTAL_NEW_PASS_MANAGER);

  Opts.DebugPassManager =
      Args.hasFlag(OPT_fdebug_pass_manager, OPT_fno_debug_pass_manager,
                   /* Default */ false);

  if (Arg *A = Args.getLastArg(OPT_fveclib)) {
    StringRef Name = A->getValue();
    if (Name == "Accelerate")
      Opts.setVecLib(CodeGenOptions::Accelerate);
    else if (Name == "MASSV")
      Opts.setVecLib(CodeGenOptions::MASSV);
    else if (Name == "SVML")
      Opts.setVecLib(CodeGenOptions::SVML);
    else if (Name == "none")
      Opts.setVecLib(CodeGenOptions::NoLibrary);
    else
      Diags.Report(diag::err_drv_invalid_value) << A->getAsString(Args) << Name;
  }

  if (Arg *A = Args.getLastArg(OPT_debug_info_kind_EQ)) {
    unsigned Val =
        llvm::StringSwitch<unsigned>(A->getValue())
            .Case("line-tables-only", codegenoptions::DebugLineTablesOnly)
            .Case("line-directives-only", codegenoptions::DebugDirectivesOnly)
            .Case("constructor", codegenoptions::DebugInfoConstructor)
            .Case("limited", codegenoptions::LimitedDebugInfo)
            .Case("standalone", codegenoptions::FullDebugInfo)
            .Case("unused-types", codegenoptions::UnusedTypeInfo)
            .Default(~0U);
    if (Val == ~0U)
      Diags.Report(diag::err_drv_invalid_value) << A->getAsString(Args)
                                                << A->getValue();
    else
      Opts.setDebugInfo(static_cast<codegenoptions::DebugInfoKind>(Val));
  }
  // If -fuse-ctor-homing is set and limited debug info is already on, then use
  // constructor homing.
  if (Args.getLastArg(OPT_fuse_ctor_homing))
    if (Opts.getDebugInfo() == codegenoptions::LimitedDebugInfo)
      Opts.setDebugInfo(codegenoptions::DebugInfoConstructor);

  if (Arg *A = Args.getLastArg(OPT_debugger_tuning_EQ)) {
    unsigned Val = llvm::StringSwitch<unsigned>(A->getValue())
                       .Case("gdb", unsigned(llvm::DebuggerKind::GDB))
                       .Case("lldb", unsigned(llvm::DebuggerKind::LLDB))
                       .Case("sce", unsigned(llvm::DebuggerKind::SCE))
                       .Default(~0U);
    if (Val == ~0U)
      Diags.Report(diag::err_drv_invalid_value) << A->getAsString(Args)
                                                << A->getValue();
    else
      Opts.setDebuggerTuning(static_cast<llvm::DebuggerKind>(Val));
  }
  Opts.DwarfVersion = getLastArgIntValue(Args, OPT_dwarf_version_EQ, 0, Diags);
  Opts.DebugColumnInfo = !Args.hasArg(OPT_gno_column_info);
  Opts.EmitCodeView = Args.hasArg(OPT_gcodeview);
  Opts.CodeViewGHash = Args.hasArg(OPT_gcodeview_ghash);
  Opts.MacroDebugInfo = Args.hasArg(OPT_debug_info_macro);
  Opts.WholeProgramVTables = Args.hasArg(OPT_fwhole_program_vtables);
  Opts.VirtualFunctionElimination =
      Args.hasArg(OPT_fvirtual_function_elimination);
  Opts.LTOVisibilityPublicStd = Args.hasArg(OPT_flto_visibility_public_std);
  Opts.SplitDwarfFile = std::string(Args.getLastArgValue(OPT_split_dwarf_file));
  Opts.SplitDwarfOutput =
      std::string(Args.getLastArgValue(OPT_split_dwarf_output));
  Opts.SplitDwarfInlining = !Args.hasArg(OPT_fno_split_dwarf_inlining);
  Opts.DebugTypeExtRefs = Args.hasArg(OPT_dwarf_ext_refs);
  Opts.DebugExplicitImport = Args.hasArg(OPT_dwarf_explicit_import);
  Opts.DebugFwdTemplateParams = Args.hasArg(OPT_debug_forward_template_params);
  Opts.EmbedSource = Args.hasArg(OPT_gembed_source);
  Opts.ForceDwarfFrameSection = Args.hasArg(OPT_fforce_dwarf_frame);

  for (const auto &Arg : Args.getAllArgValues(OPT_fdebug_prefix_map_EQ)) {
    auto Split = StringRef(Arg).split('=');
    Opts.DebugPrefixMap.insert(
        {std::string(Split.first), std::string(Split.second)});
  }

  if (const Arg *A =
          Args.getLastArg(OPT_emit_llvm_uselists, OPT_no_emit_llvm_uselists))
    Opts.EmitLLVMUseLists = A->getOption().getID() == OPT_emit_llvm_uselists;

  Opts.DisableLLVMPasses = Args.hasArg(OPT_disable_llvm_passes);
  Opts.DisableLifetimeMarkers = Args.hasArg(OPT_disable_lifetimemarkers);

  const llvm::Triple::ArchType DebugEntryValueArchs[] = {
      llvm::Triple::x86, llvm::Triple::x86_64, llvm::Triple::aarch64,
      llvm::Triple::arm, llvm::Triple::armeb, llvm::Triple::mips,
      llvm::Triple::mipsel, llvm::Triple::mips64, llvm::Triple::mips64el};

  llvm::Triple T(TargetOpts.Triple);
  if (Opts.OptimizationLevel > 0 && Opts.hasReducedDebugInfo() &&
      llvm::is_contained(DebugEntryValueArchs, T.getArch()))
    Opts.EmitCallSiteInfo = true;

  Opts.ValueTrackingVariableLocations =
      Args.hasArg(OPT_fexperimental_debug_variable_locations);

  Opts.DisableO0ImplyOptNone = Args.hasArg(OPT_disable_O0_optnone);
  Opts.DisableRedZone = Args.hasArg(OPT_disable_red_zone);
  Opts.IndirectTlsSegRefs = Args.hasArg(OPT_mno_tls_direct_seg_refs);
  Opts.ForbidGuardVariables = Args.hasArg(OPT_fforbid_guard_variables);
  Opts.UseRegisterSizedBitfieldAccess = Args.hasArg(
    OPT_fuse_register_sized_bitfield_access);
  Opts.RelaxedAliasing = Args.hasArg(OPT_relaxed_aliasing);
  Opts.StructPathTBAA = !Args.hasArg(OPT_no_struct_path_tbaa);
  Opts.NewStructPathTBAA = !Args.hasArg(OPT_no_struct_path_tbaa) &&
                           Args.hasArg(OPT_new_struct_path_tbaa);
  Opts.FineGrainedBitfieldAccesses =
      Args.hasFlag(OPT_ffine_grained_bitfield_accesses,
                   OPT_fno_fine_grained_bitfield_accesses, false);
  Opts.DwarfDebugFlags =
      std::string(Args.getLastArgValue(OPT_dwarf_debug_flags));
  Opts.RecordCommandLine =
      std::string(Args.getLastArgValue(OPT_record_command_line));
  Opts.MergeAllConstants = Args.hasArg(OPT_fmerge_all_constants);
  Opts.NoCommon = !Args.hasArg(OPT_fcommon);
  Opts.NoInlineLineTables = Args.hasArg(OPT_gno_inline_line_tables);
  Opts.NoImplicitFloat = Args.hasArg(OPT_no_implicit_float);
  Opts.OptimizeSize = getOptimizationLevelSize(Args);
  Opts.SimplifyLibCalls = !(Args.hasArg(OPT_fno_builtin) ||
                            Args.hasArg(OPT_ffreestanding));
  if (Opts.SimplifyLibCalls)
    getAllNoBuiltinFuncValues(Args, Opts.NoBuiltinFuncs);
  Opts.UnrollLoops =
      Args.hasFlag(OPT_funroll_loops, OPT_fno_unroll_loops,
                   (Opts.OptimizationLevel > 1));
  Opts.RerollLoops = Args.hasArg(OPT_freroll_loops);

  Opts.DisableIntegratedAS = Args.hasArg(OPT_fno_integrated_as);
  Opts.Autolink = !Args.hasArg(OPT_fno_autolink);
  Opts.SampleProfileFile =
      std::string(Args.getLastArgValue(OPT_fprofile_sample_use_EQ));
  Opts.DebugInfoForProfiling = Args.hasFlag(
      OPT_fdebug_info_for_profiling, OPT_fno_debug_info_for_profiling, false);
  Opts.DebugNameTable = static_cast<unsigned>(
      Args.hasArg(OPT_ggnu_pubnames)
          ? llvm::DICompileUnit::DebugNameTableKind::GNU
          : Args.hasArg(OPT_gpubnames)
                ? llvm::DICompileUnit::DebugNameTableKind::Default
                : llvm::DICompileUnit::DebugNameTableKind::None);
  Opts.DebugRangesBaseAddress = Args.hasArg(OPT_fdebug_ranges_base_address);

  setPGOInstrumentor(Opts, Args, Diags);
  Opts.AtomicProfileUpdate = Args.hasArg(OPT_fprofile_update_EQ);
  Opts.InstrProfileOutput =
      std::string(Args.getLastArgValue(OPT_fprofile_instrument_path_EQ));
  Opts.ProfileInstrumentUsePath =
      std::string(Args.getLastArgValue(OPT_fprofile_instrument_use_path_EQ));
  if (!Opts.ProfileInstrumentUsePath.empty())
    setPGOUseInstrumentor(Opts, Opts.ProfileInstrumentUsePath);
  Opts.ProfileRemappingFile =
      std::string(Args.getLastArgValue(OPT_fprofile_remapping_file_EQ));
  if (!Opts.ProfileRemappingFile.empty() && !Opts.ExperimentalNewPassManager) {
    Diags.Report(diag::err_drv_argument_only_allowed_with)
      << Args.getLastArg(OPT_fprofile_remapping_file_EQ)->getAsString(Args)
      << "-fexperimental-new-pass-manager";
  }

  Opts.CoverageMapping =
      Args.hasFlag(OPT_fcoverage_mapping, OPT_fno_coverage_mapping, false);
  Opts.DumpCoverageMapping = Args.hasArg(OPT_dump_coverage_mapping);
  Opts.AsmVerbose = !Args.hasArg(OPT_fno_verbose_asm);
  Opts.PreserveAsmComments = !Args.hasArg(OPT_fno_preserve_as_comments);
  Opts.AssumeSaneOperatorNew = !Args.hasArg(OPT_fno_assume_sane_operator_new);
  Opts.ObjCAutoRefCountExceptions = Args.hasArg(OPT_fobjc_arc_exceptions);
  Opts.CXAAtExit = !Args.hasArg(OPT_fno_use_cxa_atexit);
  Opts.RegisterGlobalDtorsWithAtExit =
      Args.hasArg(OPT_fregister_global_dtors_with_atexit);
  Opts.CXXCtorDtorAliases = Args.hasArg(OPT_mconstructor_aliases);
  Opts.CodeModel = TargetOpts.CodeModel;
  Opts.DebugPass = std::string(Args.getLastArgValue(OPT_mdebug_pass));

  // Handle -mframe-pointer option.
  if (Arg *A = Args.getLastArg(OPT_mframe_pointer_EQ)) {
    CodeGenOptions::FramePointerKind FP;
    StringRef Name = A->getValue();
    bool ValidFP = true;
    if (Name == "none")
      FP = CodeGenOptions::FramePointerKind::None;
    else if (Name == "non-leaf")
      FP = CodeGenOptions::FramePointerKind::NonLeaf;
    else if (Name == "all")
      FP = CodeGenOptions::FramePointerKind::All;
    else {
      Diags.Report(diag::err_drv_invalid_value) << A->getAsString(Args) << Name;
      Success = false;
      ValidFP = false;
    }
    if (ValidFP)
      Opts.setFramePointer(FP);
  }

  Opts.DisableFree = Args.hasArg(OPT_disable_free);
  Opts.DiscardValueNames = Args.hasArg(OPT_discard_value_names);
  Opts.DisableTailCalls = Args.hasArg(OPT_mdisable_tail_calls);
  Opts.NoEscapingBlockTailCalls =
      Args.hasArg(OPT_fno_escaping_block_tail_calls);
  Opts.FloatABI = std::string(Args.getLastArgValue(OPT_mfloat_abi));
  Opts.LessPreciseFPMAD = Args.hasArg(OPT_cl_mad_enable) ||
                          Args.hasArg(OPT_cl_unsafe_math_optimizations) ||
                          Args.hasArg(OPT_cl_fast_relaxed_math);
  Opts.LimitFloatPrecision =
      std::string(Args.getLastArgValue(OPT_mlimit_float_precision));
  Opts.CorrectlyRoundedDivSqrt =
      Args.hasArg(OPT_cl_fp32_correctly_rounded_divide_sqrt);
  Opts.UniformWGSize =
      Args.hasArg(OPT_cl_uniform_work_group_size);
  Opts.Reciprocals = Args.getAllArgValues(OPT_mrecip_EQ);
  Opts.StrictFloatCastOverflow =
      !Args.hasArg(OPT_fno_strict_float_cast_overflow);

  Opts.NoZeroInitializedInBSS = Args.hasArg(OPT_fno_zero_initialized_in_bss);
  Opts.NumRegisterParameters = getLastArgIntValue(Args, OPT_mregparm, 0, Diags);
  Opts.NoExecStack = Args.hasArg(OPT_mno_exec_stack);
  Opts.SmallDataLimit =
      getLastArgIntValue(Args, OPT_msmall_data_limit, 0, Diags);
  Opts.FatalWarnings = Args.hasArg(OPT_massembler_fatal_warnings);
  Opts.NoWarn = Args.hasArg(OPT_massembler_no_warn);
  Opts.EnableSegmentedStacks = Args.hasArg(OPT_split_stacks);
  Opts.RelaxAll = Args.hasArg(OPT_mrelax_all);
  Opts.IncrementalLinkerCompatible =
      Args.hasArg(OPT_mincremental_linker_compatible);
  Opts.PIECopyRelocations =
      Args.hasArg(OPT_mpie_copy_relocations);
  Opts.NoPLT = Args.hasArg(OPT_fno_plt);
  Opts.SaveTempLabels = Args.hasArg(OPT_msave_temp_labels);
  Opts.NoDwarfDirectoryAsm = Args.hasArg(OPT_fno_dwarf_directory_asm);
  Opts.SoftFloat = Args.hasArg(OPT_msoft_float);
  Opts.StrictEnums = Args.hasArg(OPT_fstrict_enums);
  Opts.StrictReturn = !Args.hasArg(OPT_fno_strict_return);
  Opts.StrictVTablePointers = Args.hasArg(OPT_fstrict_vtable_pointers);
  Opts.ForceEmitVTables = Args.hasArg(OPT_fforce_emit_vtables);
  Opts.UnwindTables = Args.hasArg(OPT_munwind_tables);
  Opts.ThreadModel =
      std::string(Args.getLastArgValue(OPT_mthread_model, "posix"));
  if (Opts.ThreadModel != "posix" && Opts.ThreadModel != "single")
    Diags.Report(diag::err_drv_invalid_value)
        << Args.getLastArg(OPT_mthread_model)->getAsString(Args)
        << Opts.ThreadModel;
  Opts.TrapFuncName = std::string(Args.getLastArgValue(OPT_ftrap_function_EQ));
  Opts.UseInitArray = !Args.hasArg(OPT_fno_use_init_array);

  Opts.BBSections =
      std::string(Args.getLastArgValue(OPT_fbasic_block_sections_EQ, "none"));

  // Basic Block Sections implies Function Sections.
  Opts.FunctionSections =
      Args.hasArg(OPT_ffunction_sections) ||
      (Opts.BBSections != "none" && Opts.BBSections != "labels");

  Opts.DataSections = Args.hasArg(OPT_fdata_sections);
  Opts.StackSizeSection = Args.hasArg(OPT_fstack_size_section);
  Opts.UniqueSectionNames = !Args.hasArg(OPT_fno_unique_section_names);
  Opts.UniqueBasicBlockSectionNames =
      Args.hasArg(OPT_funique_basic_block_section_names);
  Opts.UniqueInternalLinkageNames =
      Args.hasArg(OPT_funique_internal_linkage_names);

  Opts.SplitMachineFunctions = Args.hasArg(OPT_fsplit_machine_functions);

  Opts.MergeFunctions = Args.hasArg(OPT_fmerge_functions);

  Opts.NoUseJumpTables = Args.hasArg(OPT_fno_jump_tables);

  Opts.NullPointerIsValid = Args.hasArg(OPT_fno_delete_null_pointer_checks);

  Opts.ProfileSampleAccurate = Args.hasArg(OPT_fprofile_sample_accurate);

  Opts.PrepareForLTO = Args.hasArg(OPT_flto, OPT_flto_EQ);
  Opts.PrepareForThinLTO = false;
  if (Arg *A = Args.getLastArg(OPT_flto_EQ)) {
    StringRef S = A->getValue();
    if (S == "thin")
      Opts.PrepareForThinLTO = true;
    else if (S != "full")
      Diags.Report(diag::err_drv_invalid_value) << A->getAsString(Args) << S;
  }
  Opts.LTOUnit = Args.hasFlag(OPT_flto_unit, OPT_fno_lto_unit, false);
  Opts.EnableSplitLTOUnit = Args.hasArg(OPT_fsplit_lto_unit);
  if (Arg *A = Args.getLastArg(OPT_fthinlto_index_EQ)) {
    if (IK.getLanguage() != Language::LLVM_IR)
      Diags.Report(diag::err_drv_argument_only_allowed_with)
          << A->getAsString(Args) << "-x ir";
    Opts.ThinLTOIndexFile =
        std::string(Args.getLastArgValue(OPT_fthinlto_index_EQ));
  }
  if (Arg *A = Args.getLastArg(OPT_save_temps_EQ))
    Opts.SaveTempsFilePrefix =
        llvm::StringSwitch<std::string>(A->getValue())
            .Case("obj", FrontendOpts.OutputFile)
            .Default(llvm::sys::path::filename(FrontendOpts.OutputFile).str());

  Opts.ThinLinkBitcodeFile =
      std::string(Args.getLastArgValue(OPT_fthin_link_bitcode_EQ));

  Opts.MemProf = Args.hasArg(OPT_fmemory_profile);

  Opts.MSVolatile = Args.hasArg(OPT_fms_volatile);

  Opts.VectorizeLoop = Args.hasArg(OPT_vectorize_loops);
  Opts.VectorizeSLP = Args.hasArg(OPT_vectorize_slp);

  Opts.PreferVectorWidth =
      std::string(Args.getLastArgValue(OPT_mprefer_vector_width_EQ));

  Opts.MainFileName = std::string(Args.getLastArgValue(OPT_main_file_name));
  Opts.VerifyModule = !Args.hasArg(OPT_disable_llvm_verifier);

  Opts.ControlFlowGuardNoChecks = Args.hasArg(OPT_cfguard_no_checks);
  Opts.ControlFlowGuard = Args.hasArg(OPT_cfguard);

  Opts.DisableGCov = Args.hasArg(OPT_test_coverage);
  Opts.EmitGcovArcs = Args.hasArg(OPT_femit_coverage_data);
  Opts.EmitGcovNotes = Args.hasArg(OPT_femit_coverage_notes);
  if (Opts.EmitGcovArcs || Opts.EmitGcovNotes) {
    Opts.CoverageDataFile =
        std::string(Args.getLastArgValue(OPT_coverage_data_file));
    Opts.CoverageNotesFile =
        std::string(Args.getLastArgValue(OPT_coverage_notes_file));
    Opts.ProfileFilterFiles =
        std::string(Args.getLastArgValue(OPT_fprofile_filter_files_EQ));
    Opts.ProfileExcludeFiles =
        std::string(Args.getLastArgValue(OPT_fprofile_exclude_files_EQ));
    if (Args.hasArg(OPT_coverage_version_EQ)) {
      StringRef CoverageVersion = Args.getLastArgValue(OPT_coverage_version_EQ);
      if (CoverageVersion.size() != 4) {
        Diags.Report(diag::err_drv_invalid_value)
            << Args.getLastArg(OPT_coverage_version_EQ)->getAsString(Args)
            << CoverageVersion;
      } else {
        memcpy(Opts.CoverageVersion, CoverageVersion.data(), 4);
      }
    }
  }
  // Handle -fembed-bitcode option.
  if (Arg *A = Args.getLastArg(OPT_fembed_bitcode_EQ)) {
    StringRef Name = A->getValue();
    unsigned Model = llvm::StringSwitch<unsigned>(Name)
        .Case("off", CodeGenOptions::Embed_Off)
        .Case("all", CodeGenOptions::Embed_All)
        .Case("bitcode", CodeGenOptions::Embed_Bitcode)
        .Case("marker", CodeGenOptions::Embed_Marker)
        .Default(~0U);
    if (Model == ~0U) {
      Diags.Report(diag::err_drv_invalid_value) << A->getAsString(Args) << Name;
      Success = false;
    } else
      Opts.setEmbedBitcode(
          static_cast<CodeGenOptions::EmbedBitcodeKind>(Model));
  }
  // FIXME: For backend options that are not yet recorded as function
  // attributes in the IR, keep track of them so we can embed them in a
  // separate data section and use them when building the bitcode.
  if (Opts.getEmbedBitcode() == CodeGenOptions::Embed_All) {
    for (const auto &A : Args) {
      // Do not encode output and input.
      if (A->getOption().getID() == options::OPT_o ||
          A->getOption().getID() == options::OPT_INPUT ||
          A->getOption().getID() == options::OPT_x ||
          A->getOption().getID() == options::OPT_fembed_bitcode ||
          A->getOption().matches(options::OPT_W_Group))
        continue;
      ArgStringList ASL;
      A->render(Args, ASL);
      for (const auto &arg : ASL) {
        StringRef ArgStr(arg);
        Opts.CmdArgs.insert(Opts.CmdArgs.end(), ArgStr.begin(), ArgStr.end());
        // using \00 to separate each commandline options.
        Opts.CmdArgs.push_back('\0');
      }
    }
  }

  Opts.PreserveVec3Type = Args.hasArg(OPT_fpreserve_vec3_type);
  Opts.InstrumentFunctions = Args.hasArg(OPT_finstrument_functions);
  Opts.InstrumentFunctionsAfterInlining =
      Args.hasArg(OPT_finstrument_functions_after_inlining);
  Opts.InstrumentFunctionEntryBare =
      Args.hasArg(OPT_finstrument_function_entry_bare);

  Opts.XRayInstrumentFunctions =
      Args.hasArg(OPT_fxray_instrument);
  Opts.XRayAlwaysEmitCustomEvents =
      Args.hasArg(OPT_fxray_always_emit_customevents);
  Opts.XRayAlwaysEmitTypedEvents =
      Args.hasArg(OPT_fxray_always_emit_typedevents);
  Opts.XRayInstructionThreshold =
      getLastArgIntValue(Args, OPT_fxray_instruction_threshold_EQ, 200, Diags);
  Opts.XRayIgnoreLoops = Args.hasArg(OPT_fxray_ignore_loops);
  Opts.XRayOmitFunctionIndex = Args.hasArg(OPT_fno_xray_function_index);
  Opts.XRayTotalFunctionGroups =
      getLastArgIntValue(Args, OPT_fxray_function_groups, 1, Diags);
  Opts.XRaySelectedFunctionGroup =
      getLastArgIntValue(Args, OPT_fxray_selected_function_group, 0, Diags);

  auto XRayInstrBundles =
      Args.getAllArgValues(OPT_fxray_instrumentation_bundle);
  if (XRayInstrBundles.empty())
    Opts.XRayInstrumentationBundle.Mask = XRayInstrKind::All;
  else
    for (const auto &A : XRayInstrBundles)
      parseXRayInstrumentationBundle("-fxray-instrumentation-bundle=", A, Args,
                                     Diags, Opts.XRayInstrumentationBundle);

  Opts.PatchableFunctionEntryCount =
      getLastArgIntValue(Args, OPT_fpatchable_function_entry_EQ, 0, Diags);
  Opts.PatchableFunctionEntryOffset = getLastArgIntValue(
      Args, OPT_fpatchable_function_entry_offset_EQ, 0, Diags);
  Opts.InstrumentForProfiling = Args.hasArg(OPT_pg);
  Opts.CallFEntry = Args.hasArg(OPT_mfentry);
  Opts.MNopMCount = Args.hasArg(OPT_mnop_mcount);
  Opts.RecordMCount = Args.hasArg(OPT_mrecord_mcount);
  Opts.PackedStack = Args.hasArg(OPT_mpacked_stack);
  Opts.EmitOpenCLArgMetadata = Args.hasArg(OPT_cl_kernel_arg_info);

  if (const Arg *A = Args.getLastArg(OPT_fcf_protection_EQ)) {
    StringRef Name = A->getValue();
    if (Name == "full") {
      Opts.CFProtectionReturn = 1;
      Opts.CFProtectionBranch = 1;
    } else if (Name == "return")
      Opts.CFProtectionReturn = 1;
    else if (Name == "branch")
      Opts.CFProtectionBranch = 1;
    else if (Name != "none") {
      Diags.Report(diag::err_drv_invalid_value) << A->getAsString(Args) << Name;
      Success = false;
    }
  }

  if (const Arg *A = Args.getLastArg(OPT_compress_debug_sections,
                                     OPT_compress_debug_sections_EQ)) {
    if (A->getOption().getID() == OPT_compress_debug_sections) {
      Opts.setCompressDebugSections(llvm::DebugCompressionType::Z);
    } else {
      auto DCT = llvm::StringSwitch<llvm::DebugCompressionType>(A->getValue())
                     .Case("none", llvm::DebugCompressionType::None)
                     .Case("zlib", llvm::DebugCompressionType::Z)
                     .Case("zlib-gnu", llvm::DebugCompressionType::GNU)
                     .Default(llvm::DebugCompressionType::None);
      Opts.setCompressDebugSections(DCT);
    }
  }

  Opts.RelaxELFRelocations = Args.hasArg(OPT_mrelax_relocations);
  Opts.DebugCompilationDir =
      std::string(Args.getLastArgValue(OPT_fdebug_compilation_dir));
  for (auto *A :
       Args.filtered(OPT_mlink_bitcode_file, OPT_mlink_builtin_bitcode)) {
    CodeGenOptions::BitcodeFileToLink F;
    F.Filename = A->getValue();
    if (A->getOption().matches(OPT_mlink_builtin_bitcode)) {
      F.LinkFlags = llvm::Linker::Flags::LinkOnlyNeeded;
      // When linking CUDA bitcode, propagate function attributes so that
      // e.g. libdevice gets fast-math attrs if we're building with fast-math.
      F.PropagateAttrs = true;
      F.Internalize = true;
    }
    Opts.LinkBitcodeFiles.push_back(F);
  }
  Opts.SanitizeCoverageType =
      getLastArgIntValue(Args, OPT_fsanitize_coverage_type, 0, Diags);
  Opts.SanitizeCoverageIndirectCalls =
      Args.hasArg(OPT_fsanitize_coverage_indirect_calls);
  Opts.SanitizeCoverageTraceBB = Args.hasArg(OPT_fsanitize_coverage_trace_bb);
  Opts.SanitizeCoverageTraceCmp = Args.hasArg(OPT_fsanitize_coverage_trace_cmp);
  Opts.SanitizeCoverageTraceDiv = Args.hasArg(OPT_fsanitize_coverage_trace_div);
  Opts.SanitizeCoverageTraceGep = Args.hasArg(OPT_fsanitize_coverage_trace_gep);
  Opts.SanitizeCoverage8bitCounters =
      Args.hasArg(OPT_fsanitize_coverage_8bit_counters);
  Opts.SanitizeCoverageTracePC = Args.hasArg(OPT_fsanitize_coverage_trace_pc);
  Opts.SanitizeCoverageTracePCGuard =
      Args.hasArg(OPT_fsanitize_coverage_trace_pc_guard);
  Opts.SanitizeCoverageNoPrune = Args.hasArg(OPT_fsanitize_coverage_no_prune);
  Opts.SanitizeCoverageInline8bitCounters =
      Args.hasArg(OPT_fsanitize_coverage_inline_8bit_counters);
  Opts.SanitizeCoverageInlineBoolFlag =
      Args.hasArg(OPT_fsanitize_coverage_inline_bool_flag);
  Opts.SanitizeCoveragePCTable = Args.hasArg(OPT_fsanitize_coverage_pc_table);
  Opts.SanitizeCoverageStackDepth =
      Args.hasArg(OPT_fsanitize_coverage_stack_depth);
  Opts.SanitizeCoverageAllowlistFiles =
      Args.getAllArgValues(OPT_fsanitize_coverage_allowlist);
  Opts.SanitizeCoverageBlocklistFiles =
      Args.getAllArgValues(OPT_fsanitize_coverage_blocklist);
  Opts.SanitizeMemoryTrackOrigins =
      getLastArgIntValue(Args, OPT_fsanitize_memory_track_origins_EQ, 0, Diags);
  Opts.SanitizeMemoryUseAfterDtor =
      Args.hasFlag(OPT_fsanitize_memory_use_after_dtor,
                   OPT_fno_sanitize_memory_use_after_dtor,
                   false);
  Opts.SanitizeMinimalRuntime = Args.hasArg(OPT_fsanitize_minimal_runtime);
  Opts.SanitizeCfiCrossDso = Args.hasArg(OPT_fsanitize_cfi_cross_dso);
  Opts.SanitizeCfiICallGeneralizePointers =
      Args.hasArg(OPT_fsanitize_cfi_icall_generalize_pointers);
  Opts.SanitizeCfiCanonicalJumpTables =
      Args.hasArg(OPT_fsanitize_cfi_canonical_jump_tables);
  Opts.SanitizeStats = Args.hasArg(OPT_fsanitize_stats);
  if (Arg *A = Args.getLastArg(
          OPT_fsanitize_address_poison_custom_array_cookie,
          OPT_fno_sanitize_address_poison_custom_array_cookie)) {
    Opts.SanitizeAddressPoisonCustomArrayCookie =
        A->getOption().getID() ==
        OPT_fsanitize_address_poison_custom_array_cookie;
  }
  if (Arg *A = Args.getLastArg(OPT_fsanitize_address_use_after_scope,
                               OPT_fno_sanitize_address_use_after_scope)) {
    Opts.SanitizeAddressUseAfterScope =
        A->getOption().getID() == OPT_fsanitize_address_use_after_scope;
  }
  Opts.SanitizeAddressGlobalsDeadStripping =
      Args.hasArg(OPT_fsanitize_address_globals_dead_stripping);
  if (Arg *A = Args.getLastArg(OPT_fsanitize_address_use_odr_indicator,
                               OPT_fno_sanitize_address_use_odr_indicator)) {
    Opts.SanitizeAddressUseOdrIndicator =
        A->getOption().getID() == OPT_fsanitize_address_use_odr_indicator;
  }
  Opts.SSPBufferSize =
      getLastArgIntValue(Args, OPT_stack_protector_buffer_size, 8, Diags);
  Opts.StackRealignment = Args.hasArg(OPT_mstackrealign);
  if (Arg *A = Args.getLastArg(OPT_mstack_alignment)) {
    StringRef Val = A->getValue();
    unsigned StackAlignment = Opts.StackAlignment;
    Val.getAsInteger(10, StackAlignment);
    Opts.StackAlignment = StackAlignment;
  }

  if (Arg *A = Args.getLastArg(OPT_mstack_probe_size)) {
    StringRef Val = A->getValue();
    unsigned StackProbeSize = Opts.StackProbeSize;
    Val.getAsInteger(0, StackProbeSize);
    Opts.StackProbeSize = StackProbeSize;
  }

  Opts.NoStackArgProbe = Args.hasArg(OPT_mno_stack_arg_probe);

  Opts.StackClashProtector = Args.hasArg(OPT_fstack_clash_protection);

  if (Arg *A = Args.getLastArg(OPT_fobjc_dispatch_method_EQ)) {
    StringRef Name = A->getValue();
    unsigned Method = llvm::StringSwitch<unsigned>(Name)
      .Case("legacy", CodeGenOptions::Legacy)
      .Case("non-legacy", CodeGenOptions::NonLegacy)
      .Case("mixed", CodeGenOptions::Mixed)
      .Default(~0U);
    if (Method == ~0U) {
      Diags.Report(diag::err_drv_invalid_value) << A->getAsString(Args) << Name;
      Success = false;
    } else {
      Opts.setObjCDispatchMethod(
        static_cast<CodeGenOptions::ObjCDispatchMethodKind>(Method));
    }
  }


  if (Args.hasArg(OPT_fno_objc_convert_messages_to_runtime_calls))
    Opts.ObjCConvertMessagesToRuntimeCalls = 0;

  if (Args.getLastArg(OPT_femulated_tls) ||
      Args.getLastArg(OPT_fno_emulated_tls)) {
    Opts.ExplicitEmulatedTLS = true;
    Opts.EmulatedTLS =
        Args.hasFlag(OPT_femulated_tls, OPT_fno_emulated_tls, false);
  }

  if (Arg *A = Args.getLastArg(OPT_ftlsmodel_EQ)) {
    StringRef Name = A->getValue();
    unsigned Model = llvm::StringSwitch<unsigned>(Name)
        .Case("global-dynamic", CodeGenOptions::GeneralDynamicTLSModel)
        .Case("local-dynamic", CodeGenOptions::LocalDynamicTLSModel)
        .Case("initial-exec", CodeGenOptions::InitialExecTLSModel)
        .Case("local-exec", CodeGenOptions::LocalExecTLSModel)
        .Default(~0U);
    if (Model == ~0U) {
      Diags.Report(diag::err_drv_invalid_value) << A->getAsString(Args) << Name;
      Success = false;
    } else {
      Opts.setDefaultTLSModel(static_cast<CodeGenOptions::TLSModel>(Model));
    }
  }

  Opts.TLSSize = getLastArgIntValue(Args, OPT_mtls_size_EQ, 0, Diags);

  if (Arg *A = Args.getLastArg(OPT_fdenormal_fp_math_EQ)) {
    StringRef Val = A->getValue();
    Opts.FPDenormalMode = llvm::parseDenormalFPAttribute(Val);
    if (!Opts.FPDenormalMode.isValid())
      Diags.Report(diag::err_drv_invalid_value) << A->getAsString(Args) << Val;
  }

  if (Arg *A = Args.getLastArg(OPT_fdenormal_fp_math_f32_EQ)) {
    StringRef Val = A->getValue();
    Opts.FP32DenormalMode = llvm::parseDenormalFPAttribute(Val);
    if (!Opts.FP32DenormalMode.isValid())
      Diags.Report(diag::err_drv_invalid_value) << A->getAsString(Args) << Val;
  }

  // X86_32 has -fppc-struct-return and -freg-struct-return.
  // PPC32 has -maix-struct-return and -msvr4-struct-return.
  if (Arg *A =
          Args.getLastArg(OPT_fpcc_struct_return, OPT_freg_struct_return,
                          OPT_maix_struct_return, OPT_msvr4_struct_return)) {
    // TODO: We might want to consider enabling these options on AIX in the
    // future.
    if (T.isOSAIX())
      Diags.Report(diag::err_drv_unsupported_opt_for_target)
          << A->getSpelling() << T.str();

    const Option &O = A->getOption();
    if (O.matches(OPT_fpcc_struct_return) ||
        O.matches(OPT_maix_struct_return)) {
      Opts.setStructReturnConvention(CodeGenOptions::SRCK_OnStack);
    } else {
      assert(O.matches(OPT_freg_struct_return) ||
             O.matches(OPT_msvr4_struct_return));
      Opts.setStructReturnConvention(CodeGenOptions::SRCK_InRegs);
    }
  }

  if (T.isOSAIX() && (Args.hasArg(OPT_mignore_xcoff_visibility) ||
                      !Args.hasArg(OPT_fvisibility)))
    Opts.IgnoreXCOFFVisibility = 1;

  Opts.DependentLibraries = Args.getAllArgValues(OPT_dependent_lib);
  Opts.LinkerOptions = Args.getAllArgValues(OPT_linker_option);
  bool NeedLocTracking = false;

  Opts.OptRecordFile = std::string(Args.getLastArgValue(OPT_opt_record_file));
  if (!Opts.OptRecordFile.empty())
    NeedLocTracking = true;

  if (Arg *A = Args.getLastArg(OPT_opt_record_passes)) {
    Opts.OptRecordPasses = A->getValue();
    NeedLocTracking = true;
  }

  if (Arg *A = Args.getLastArg(OPT_opt_record_format)) {
    Opts.OptRecordFormat = A->getValue();
    NeedLocTracking = true;
  }

  if (Arg *A = Args.getLastArg(OPT_Rpass_EQ)) {
    Opts.OptimizationRemarkPattern =
        GenerateOptimizationRemarkRegex(Diags, Args, A);
    NeedLocTracking = true;
  }

  if (Arg *A = Args.getLastArg(OPT_Rpass_missed_EQ)) {
    Opts.OptimizationRemarkMissedPattern =
        GenerateOptimizationRemarkRegex(Diags, Args, A);
    NeedLocTracking = true;
  }

  if (Arg *A = Args.getLastArg(OPT_Rpass_analysis_EQ)) {
    Opts.OptimizationRemarkAnalysisPattern =
        GenerateOptimizationRemarkRegex(Diags, Args, A);
    NeedLocTracking = true;
  }

  Opts.DiagnosticsWithHotness =
      Args.hasArg(options::OPT_fdiagnostics_show_hotness);
  bool UsingSampleProfile = !Opts.SampleProfileFile.empty();
  bool UsingProfile = UsingSampleProfile ||
      (Opts.getProfileUse() != CodeGenOptions::ProfileNone);

  if (Opts.DiagnosticsWithHotness && !UsingProfile &&
      // An IR file will contain PGO as metadata
      IK.getLanguage() != Language::LLVM_IR)
    Diags.Report(diag::warn_drv_diagnostics_hotness_requires_pgo)
        << "-fdiagnostics-show-hotness";

  Opts.DiagnosticsHotnessThreshold = getLastArgUInt64Value(
      Args, options::OPT_fdiagnostics_hotness_threshold_EQ, 0);
  if (Opts.DiagnosticsHotnessThreshold > 0 && !UsingProfile)
    Diags.Report(diag::warn_drv_diagnostics_hotness_requires_pgo)
        << "-fdiagnostics-hotness-threshold=";

  // If the user requested to use a sample profile for PGO, then the
  // backend will need to track source location information so the profile
  // can be incorporated into the IR.
  if (UsingSampleProfile)
    NeedLocTracking = true;

  // If the user requested a flag that requires source locations available in
  // the backend, make sure that the backend tracks source location information.
  if (NeedLocTracking && Opts.getDebugInfo() == codegenoptions::NoDebugInfo)
    Opts.setDebugInfo(codegenoptions::LocTrackingOnly);

  Opts.RewriteMapFiles = Args.getAllArgValues(OPT_frewrite_map_file);

  // Parse -fsanitize-recover= arguments.
  // FIXME: Report unrecoverable sanitizers incorrectly specified here.
  parseSanitizerKinds("-fsanitize-recover=",
                      Args.getAllArgValues(OPT_fsanitize_recover_EQ), Diags,
                      Opts.SanitizeRecover);
  parseSanitizerKinds("-fsanitize-trap=",
                      Args.getAllArgValues(OPT_fsanitize_trap_EQ), Diags,
                      Opts.SanitizeTrap);

  Opts.CudaGpuBinaryFileName =
      std::string(Args.getLastArgValue(OPT_fcuda_include_gpubinary));

  Opts.Backchain = Args.hasArg(OPT_mbackchain);

  Opts.EmitCheckPathComponentsToStrip = getLastArgIntValue(
      Args, OPT_fsanitize_undefined_strip_path_components_EQ, 0, Diags);

  Opts.EmitVersionIdentMetadata = Args.hasFlag(OPT_Qy, OPT_Qn, true);

  Opts.Addrsig = Args.hasArg(OPT_faddrsig);

  Opts.KeepStaticConsts = Args.hasArg(OPT_fkeep_static_consts);

  Opts.SpeculativeLoadHardening = Args.hasArg(OPT_mspeculative_load_hardening);

  Opts.DefaultFunctionAttrs = Args.getAllArgValues(OPT_default_function_attr);

  Opts.PassPlugins = Args.getAllArgValues(OPT_fpass_plugin_EQ);

  Opts.SymbolPartition =
      std::string(Args.getLastArgValue(OPT_fsymbol_partition_EQ));

  Opts.ForceAAPCSBitfieldLoad = Args.hasArg(OPT_ForceAAPCSBitfieldLoad);
  Opts.AAPCSBitfieldWidth =
      Args.hasFlag(OPT_AAPCSBitfieldWidth, OPT_ForceNoAAPCSBitfieldWidth, true);

  Opts.PassByValueIsNoAlias = Args.hasArg(OPT_fpass_by_value_is_noalias);

  // -f[no-]split-cold-code
  // This may only be enabled when optimizing, and when small code size
  // increases are tolerable.
  Opts.SplitColdCode =
      (Opts.OptimizationLevel > 0) && (Opts.OptimizeSize != 2) &&
      Args.hasFlag(OPT_fsplit_cold_code, OPT_fno_split_cold_code, false);
  if (Arg *A = Args.getLastArg(OPT_fsplit_cold_code))
    if (!Opts.SplitColdCode)
      Diags.Report(diag::warn_fe_ignored_opt_split_cold_code)
          << A->getAsString(Args) << (Opts.OptimizeSize != 2);

  return Success;
}

static void ParseDependencyOutputArgs(DependencyOutputOptions &Opts,
                                      ArgList &Args) {
  Opts.OutputFile = std::string(Args.getLastArgValue(OPT_dependency_file));
  Opts.Targets = Args.getAllArgValues(OPT_MT);
  Opts.IncludeSystemHeaders = Args.hasArg(OPT_sys_header_deps);
  Opts.IncludeModuleFiles = Args.hasArg(OPT_module_file_deps);
  Opts.UsePhonyTargets = Args.hasArg(OPT_MP);
  Opts.ShowHeaderIncludes = Args.hasArg(OPT_H);
  Opts.HeaderIncludeOutputFile =
      std::string(Args.getLastArgValue(OPT_header_include_file));
  Opts.AddMissingHeaderDeps = Args.hasArg(OPT_MG);
  if (Args.hasArg(OPT_show_includes)) {
    // Writing both /showIncludes and preprocessor output to stdout
    // would produce interleaved output, so use stderr for /showIncludes.
    // This behaves the same as cl.exe, when /E, /EP or /P are passed.
    if (Args.hasArg(options::OPT_E) || Args.hasArg(options::OPT_P))
      Opts.ShowIncludesDest = ShowIncludesDestination::Stderr;
    else
      Opts.ShowIncludesDest = ShowIncludesDestination::Stdout;
  } else {
    Opts.ShowIncludesDest = ShowIncludesDestination::None;
  }
  Opts.DOTOutputFile = std::string(Args.getLastArgValue(OPT_dependency_dot));
  Opts.ModuleDependencyOutputDir =
      std::string(Args.getLastArgValue(OPT_module_dependency_dir));
  if (Args.hasArg(OPT_MV))
    Opts.OutputFormat = DependencyOutputFormat::NMake;
  // Add sanitizer blacklists as extra dependencies.
  // They won't be discovered by the regular preprocessor, so
  // we let make / ninja to know about this implicit dependency.
  if (!Args.hasArg(OPT_fno_sanitize_blacklist)) {
    for (const auto *A : Args.filtered(OPT_fsanitize_blacklist)) {
      StringRef Val = A->getValue();
      if (Val.find('=') == StringRef::npos)
        Opts.ExtraDeps.push_back(std::string(Val));
    }
    if (Opts.IncludeSystemHeaders) {
      for (const auto *A : Args.filtered(OPT_fsanitize_system_blacklist)) {
        StringRef Val = A->getValue();
        if (Val.find('=') == StringRef::npos)
          Opts.ExtraDeps.push_back(std::string(Val));
      }
    }
  }

  // Propagate the extra dependencies.
  for (const auto *A : Args.filtered(OPT_fdepfile_entry)) {
    Opts.ExtraDeps.push_back(A->getValue());
  }

  // Only the -fmodule-file=<file> form.
  for (const auto *A : Args.filtered(OPT_fmodule_file)) {
    StringRef Val = A->getValue();
    if (Val.find('=') == StringRef::npos)
      Opts.ExtraDeps.push_back(std::string(Val));
  }
}

static bool parseShowColorsArgs(const ArgList &Args, bool DefaultColor) {
  // Color diagnostics default to auto ("on" if terminal supports) in the driver
  // but default to off in cc1, needing an explicit OPT_fdiagnostics_color.
  // Support both clang's -f[no-]color-diagnostics and gcc's
  // -f[no-]diagnostics-colors[=never|always|auto].
  enum {
    Colors_On,
    Colors_Off,
    Colors_Auto
  } ShowColors = DefaultColor ? Colors_Auto : Colors_Off;
  for (auto *A : Args) {
    const Option &O = A->getOption();
    if (O.matches(options::OPT_fcolor_diagnostics) ||
        O.matches(options::OPT_fdiagnostics_color)) {
      ShowColors = Colors_On;
    } else if (O.matches(options::OPT_fno_color_diagnostics) ||
               O.matches(options::OPT_fno_diagnostics_color)) {
      ShowColors = Colors_Off;
    } else if (O.matches(options::OPT_fdiagnostics_color_EQ)) {
      StringRef Value(A->getValue());
      if (Value == "always")
        ShowColors = Colors_On;
      else if (Value == "never")
        ShowColors = Colors_Off;
      else if (Value == "auto")
        ShowColors = Colors_Auto;
    }
  }
  return ShowColors == Colors_On ||
         (ShowColors == Colors_Auto &&
          llvm::sys::Process::StandardErrHasColors());
}

static bool checkVerifyPrefixes(const std::vector<std::string> &VerifyPrefixes,
                                DiagnosticsEngine *Diags) {
  bool Success = true;
  for (const auto &Prefix : VerifyPrefixes) {
    // Every prefix must start with a letter and contain only alphanumeric
    // characters, hyphens, and underscores.
    auto BadChar = llvm::find_if(Prefix, [](char C) {
      return !isAlphanumeric(C) && C != '-' && C != '_';
    });
    if (BadChar != Prefix.end() || !isLetter(Prefix[0])) {
      Success = false;
      if (Diags) {
        Diags->Report(diag::err_drv_invalid_value) << "-verify=" << Prefix;
        Diags->Report(diag::note_drv_verify_prefix_spelling);
      }
    }
  }
  return Success;
}

bool clang::ParseDiagnosticArgs(DiagnosticOptions &Opts, ArgList &Args,
                                DiagnosticsEngine *Diags,
                                bool DefaultDiagColor) {
  bool Success = true;

  Opts.DiagnosticLogFile =
      std::string(Args.getLastArgValue(OPT_diagnostic_log_file));
  if (Arg *A =
          Args.getLastArg(OPT_diagnostic_serialized_file, OPT__serialize_diags))
    Opts.DiagnosticSerializationFile = A->getValue();
  Opts.IgnoreWarnings = Args.hasArg(OPT_w);
  Opts.NoRewriteMacros = Args.hasArg(OPT_Wno_rewrite_macros);
  Opts.Pedantic = Args.hasArg(OPT_pedantic);
  Opts.PedanticErrors = Args.hasArg(OPT_pedantic_errors);
  Opts.ShowCarets = !Args.hasArg(OPT_fno_caret_diagnostics);
  Opts.ShowColors = parseShowColorsArgs(Args, DefaultDiagColor);
  Opts.ShowColumn = !Args.hasArg(OPT_fno_show_column);
  Opts.ShowFixits = !Args.hasArg(OPT_fno_diagnostics_fixit_info);
  Opts.ShowLocation = !Args.hasArg(OPT_fno_show_source_location);
  Opts.AbsolutePath = Args.hasArg(OPT_fdiagnostics_absolute_paths);
  Opts.ShowOptionNames = !Args.hasArg(OPT_fno_diagnostics_show_option);

  // Default behavior is to not to show note include stacks.
  Opts.ShowNoteIncludeStack = false;
  if (Arg *A = Args.getLastArg(OPT_fdiagnostics_show_note_include_stack,
                               OPT_fno_diagnostics_show_note_include_stack))
    if (A->getOption().matches(OPT_fdiagnostics_show_note_include_stack))
      Opts.ShowNoteIncludeStack = true;

  StringRef ShowOverloads =
    Args.getLastArgValue(OPT_fshow_overloads_EQ, "all");
  if (ShowOverloads == "best")
    Opts.setShowOverloads(Ovl_Best);
  else if (ShowOverloads == "all")
    Opts.setShowOverloads(Ovl_All);
  else {
    Success = false;
    if (Diags)
      Diags->Report(diag::err_drv_invalid_value)
      << Args.getLastArg(OPT_fshow_overloads_EQ)->getAsString(Args)
      << ShowOverloads;
  }

  StringRef ShowCategory =
    Args.getLastArgValue(OPT_fdiagnostics_show_category, "none");
  if (ShowCategory == "none")
    Opts.ShowCategories = 0;
  else if (ShowCategory == "id")
    Opts.ShowCategories = 1;
  else if (ShowCategory == "name")
    Opts.ShowCategories = 2;
  else {
    Success = false;
    if (Diags)
      Diags->Report(diag::err_drv_invalid_value)
      << Args.getLastArg(OPT_fdiagnostics_show_category)->getAsString(Args)
      << ShowCategory;
  }

  StringRef Format =
    Args.getLastArgValue(OPT_fdiagnostics_format, "clang");
  if (Format == "clang")
    Opts.setFormat(DiagnosticOptions::Clang);
  else if (Format == "msvc")
    Opts.setFormat(DiagnosticOptions::MSVC);
  else if (Format == "msvc-fallback") {
    Opts.setFormat(DiagnosticOptions::MSVC);
    Opts.CLFallbackMode = true;
  } else if (Format == "vi")
    Opts.setFormat(DiagnosticOptions::Vi);
  else {
    Success = false;
    if (Diags)
      Diags->Report(diag::err_drv_invalid_value)
      << Args.getLastArg(OPT_fdiagnostics_format)->getAsString(Args)
      << Format;
  }

  Opts.ShowSourceRanges = Args.hasArg(OPT_fdiagnostics_print_source_range_info);
  Opts.ShowParseableFixits = Args.hasArg(OPT_fdiagnostics_parseable_fixits);
  Opts.ShowPresumedLoc = !Args.hasArg(OPT_fno_diagnostics_use_presumed_location);
  Opts.VerifyDiagnostics = Args.hasArg(OPT_verify) || Args.hasArg(OPT_verify_EQ);
  Opts.VerifyPrefixes = Args.getAllArgValues(OPT_verify_EQ);
  if (Args.hasArg(OPT_verify))
    Opts.VerifyPrefixes.push_back("expected");
  // Keep VerifyPrefixes in its original order for the sake of diagnostics, and
  // then sort it to prepare for fast lookup using std::binary_search.
  if (!checkVerifyPrefixes(Opts.VerifyPrefixes, Diags)) {
    Opts.VerifyDiagnostics = false;
    Success = false;
  }
  else
    llvm::sort(Opts.VerifyPrefixes);
  DiagnosticLevelMask DiagMask = DiagnosticLevelMask::None;
  Success &= parseDiagnosticLevelMask("-verify-ignore-unexpected=",
    Args.getAllArgValues(OPT_verify_ignore_unexpected_EQ),
    Diags, DiagMask);
  if (Args.hasArg(OPT_verify_ignore_unexpected))
    DiagMask = DiagnosticLevelMask::All;
  Opts.setVerifyIgnoreUnexpected(DiagMask);
  Opts.ElideType = !Args.hasArg(OPT_fno_elide_type);
  Opts.ShowTemplateTree = Args.hasArg(OPT_fdiagnostics_show_template_tree);
  Opts.ErrorLimit = getLastArgIntValue(Args, OPT_ferror_limit, 0, Diags);
  Opts.MacroBacktraceLimit =
      getLastArgIntValue(Args, OPT_fmacro_backtrace_limit,
                         DiagnosticOptions::DefaultMacroBacktraceLimit, Diags);
  Opts.TemplateBacktraceLimit = getLastArgIntValue(
      Args, OPT_ftemplate_backtrace_limit,
      DiagnosticOptions::DefaultTemplateBacktraceLimit, Diags);
  Opts.ConstexprBacktraceLimit = getLastArgIntValue(
      Args, OPT_fconstexpr_backtrace_limit,
      DiagnosticOptions::DefaultConstexprBacktraceLimit, Diags);
  Opts.SpellCheckingLimit = getLastArgIntValue(
      Args, OPT_fspell_checking_limit,
      DiagnosticOptions::DefaultSpellCheckingLimit, Diags);
  Opts.SnippetLineLimit = getLastArgIntValue(
      Args, OPT_fcaret_diagnostics_max_lines,
      DiagnosticOptions::DefaultSnippetLineLimit, Diags);
  Opts.TabStop = getLastArgIntValue(Args, OPT_ftabstop,
                                    DiagnosticOptions::DefaultTabStop, Diags);
  if (Opts.TabStop == 0 || Opts.TabStop > DiagnosticOptions::MaxTabStop) {
    Opts.TabStop = DiagnosticOptions::DefaultTabStop;
    if (Diags)
      Diags->Report(diag::warn_ignoring_ftabstop_value)
      << Opts.TabStop << DiagnosticOptions::DefaultTabStop;
  }
  Opts.MessageLength =
      getLastArgIntValue(Args, OPT_fmessage_length_EQ, 0, Diags);

  Opts.UndefPrefixes = Args.getAllArgValues(OPT_Wundef_prefix_EQ);

  addDiagnosticArgs(Args, OPT_W_Group, OPT_W_value_Group, Opts.Warnings);
  addDiagnosticArgs(Args, OPT_R_Group, OPT_R_value_Group, Opts.Remarks);

  return Success;
}

static void ParseFileSystemArgs(FileSystemOptions &Opts, ArgList &Args) {
  Opts.WorkingDir = std::string(Args.getLastArgValue(OPT_working_directory));
}

/// Parse the argument to the -ftest-module-file-extension
/// command-line argument.
///
/// \returns true on error, false on success.
static bool parseTestModuleFileExtensionArg(StringRef Arg,
                                            std::string &BlockName,
                                            unsigned &MajorVersion,
                                            unsigned &MinorVersion,
                                            bool &Hashed,
                                            std::string &UserInfo) {
  SmallVector<StringRef, 5> Args;
  Arg.split(Args, ':', 5);
  if (Args.size() < 5)
    return true;

  BlockName = std::string(Args[0]);
  if (Args[1].getAsInteger(10, MajorVersion)) return true;
  if (Args[2].getAsInteger(10, MinorVersion)) return true;
  if (Args[3].getAsInteger(2, Hashed)) return true;
  if (Args.size() > 4)
    UserInfo = std::string(Args[4]);
  return false;
}

static InputKind ParseFrontendArgs(FrontendOptions &Opts, ArgList &Args,
                                   DiagnosticsEngine &Diags,
                                   bool &IsHeaderFile) {
  Opts.ProgramAction = frontend::ParseSyntaxOnly;
  if (const Arg *A = Args.getLastArg(OPT_Action_Group)) {
    switch (A->getOption().getID()) {
    default:
      llvm_unreachable("Invalid option in group!");
    case OPT_ast_list:
      Opts.ProgramAction = frontend::ASTDeclList; break;
    case OPT_ast_dump_all_EQ:
    case OPT_ast_dump_EQ: {
      unsigned Val = llvm::StringSwitch<unsigned>(A->getValue())
                         .CaseLower("default", ADOF_Default)
                         .CaseLower("json", ADOF_JSON)
                         .Default(std::numeric_limits<unsigned>::max());

      if (Val != std::numeric_limits<unsigned>::max())
        Opts.ASTDumpFormat = static_cast<ASTDumpOutputFormat>(Val);
      else {
        Diags.Report(diag::err_drv_invalid_value)
            << A->getAsString(Args) << A->getValue();
        Opts.ASTDumpFormat = ADOF_Default;
      }
      LLVM_FALLTHROUGH;
    }
    case OPT_ast_dump:
    case OPT_ast_dump_all:
    case OPT_ast_dump_lookups:
    case OPT_ast_dump_decl_types:
      Opts.ProgramAction = frontend::ASTDump; break;
    case OPT_ast_print:
      Opts.ProgramAction = frontend::ASTPrint; break;
    case OPT_ast_view:
      Opts.ProgramAction = frontend::ASTView; break;
    case OPT_compiler_options_dump:
      Opts.ProgramAction = frontend::DumpCompilerOptions; break;
    case OPT_dump_raw_tokens:
      Opts.ProgramAction = frontend::DumpRawTokens; break;
    case OPT_dump_tokens:
      Opts.ProgramAction = frontend::DumpTokens; break;
    case OPT_S:
      Opts.ProgramAction = frontend::EmitAssembly; break;
    case OPT_emit_llvm_bc:
      Opts.ProgramAction = frontend::EmitBC; break;
    case OPT_emit_html:
      Opts.ProgramAction = frontend::EmitHTML; break;
    case OPT_emit_llvm:
      Opts.ProgramAction = frontend::EmitLLVM; break;
    case OPT_emit_llvm_only:
      Opts.ProgramAction = frontend::EmitLLVMOnly; break;
    case OPT_emit_codegen_only:
      Opts.ProgramAction = frontend::EmitCodeGenOnly; break;
    case OPT_emit_obj:
      Opts.ProgramAction = frontend::EmitObj; break;
    case OPT_fixit_EQ:
      Opts.FixItSuffix = A->getValue();
      LLVM_FALLTHROUGH;
    case OPT_fixit:
      Opts.ProgramAction = frontend::FixIt; break;
    case OPT_emit_module:
      Opts.ProgramAction = frontend::GenerateModule; break;
    case OPT_emit_module_interface:
      Opts.ProgramAction = frontend::GenerateModuleInterface; break;
    case OPT_emit_header_module:
      Opts.ProgramAction = frontend::GenerateHeaderModule; break;
    case OPT_emit_pch:
      Opts.ProgramAction = frontend::GeneratePCH; break;
    case OPT_emit_interface_stubs: {
      StringRef ArgStr =
          Args.hasArg(OPT_interface_stub_version_EQ)
              ? Args.getLastArgValue(OPT_interface_stub_version_EQ)
              : "experimental-ifs-v2";
      if (ArgStr == "experimental-yaml-elf-v1" ||
          ArgStr == "experimental-ifs-v1" ||
          ArgStr == "experimental-tapi-elf-v1") {
        std::string ErrorMessage =
            "Invalid interface stub format: " + ArgStr.str() +
            " is deprecated.";
        Diags.Report(diag::err_drv_invalid_value)
            << "Must specify a valid interface stub format type, ie: "
               "-interface-stub-version=experimental-ifs-v2"
            << ErrorMessage;
      } else if (!ArgStr.startswith("experimental-ifs-")) {
        std::string ErrorMessage =
            "Invalid interface stub format: " + ArgStr.str() + ".";
        Diags.Report(diag::err_drv_invalid_value)
            << "Must specify a valid interface stub format type, ie: "
               "-interface-stub-version=experimental-ifs-v2"
            << ErrorMessage;
      } else {
        Opts.ProgramAction = frontend::GenerateInterfaceStubs;
      }
      break;
    }
    case OPT_init_only:
      Opts.ProgramAction = frontend::InitOnly; break;
    case OPT_fsyntax_only:
      Opts.ProgramAction = frontend::ParseSyntaxOnly; break;
    case OPT_module_file_info:
      Opts.ProgramAction = frontend::ModuleFileInfo; break;
    case OPT_verify_pch:
      Opts.ProgramAction = frontend::VerifyPCH; break;
    case OPT_print_preamble:
      Opts.ProgramAction = frontend::PrintPreamble; break;
    case OPT_E:
      Opts.ProgramAction = frontend::PrintPreprocessedInput; break;
    case OPT_templight_dump:
      Opts.ProgramAction = frontend::TemplightDump; break;
    case OPT_rewrite_macros:
      Opts.ProgramAction = frontend::RewriteMacros; break;
    case OPT_rewrite_objc:
      Opts.ProgramAction = frontend::RewriteObjC; break;
    case OPT_rewrite_test:
      Opts.ProgramAction = frontend::RewriteTest; break;
    case OPT_analyze:
      Opts.ProgramAction = frontend::RunAnalysis; break;
    case OPT_migrate:
      Opts.ProgramAction = frontend::MigrateSource; break;
    case OPT_Eonly:
      Opts.ProgramAction = frontend::RunPreprocessorOnly; break;
    case OPT_print_dependency_directives_minimized_source:
      Opts.ProgramAction =
          frontend::PrintDependencyDirectivesSourceMinimizerOutput;
      break;
    }
  }

  if (const Arg* A = Args.getLastArg(OPT_plugin)) {
    Opts.Plugins.emplace_back(A->getValue(0));
    Opts.ProgramAction = frontend::PluginAction;
    Opts.ActionName = A->getValue();
  }
  Opts.AddPluginActions = Args.getAllArgValues(OPT_add_plugin);
  for (const auto *AA : Args.filtered(OPT_plugin_arg))
    Opts.PluginArgs[AA->getValue(0)].emplace_back(AA->getValue(1));

  for (const std::string &Arg :
         Args.getAllArgValues(OPT_ftest_module_file_extension_EQ)) {
    std::string BlockName;
    unsigned MajorVersion;
    unsigned MinorVersion;
    bool Hashed;
    std::string UserInfo;
    if (parseTestModuleFileExtensionArg(Arg, BlockName, MajorVersion,
                                        MinorVersion, Hashed, UserInfo)) {
      Diags.Report(diag::err_test_module_file_extension_format) << Arg;

      continue;
    }

    // Add the testing module file extension.
    Opts.ModuleFileExtensions.push_back(
        std::make_shared<TestModuleFileExtension>(
            BlockName, MajorVersion, MinorVersion, Hashed, UserInfo));
  }

  if (const Arg *A = Args.getLastArg(OPT_code_completion_at)) {
    Opts.CodeCompletionAt =
      ParsedSourceLocation::FromString(A->getValue());
    if (Opts.CodeCompletionAt.FileName.empty())
      Diags.Report(diag::err_drv_invalid_value)
        << A->getAsString(Args) << A->getValue();
  }
  Opts.DisableFree = Args.hasArg(OPT_disable_free);

  Opts.OutputFile = std::string(Args.getLastArgValue(OPT_o));
  Opts.Plugins = Args.getAllArgValues(OPT_load);
  Opts.RelocatablePCH = Args.hasArg(OPT_relocatable_pch);
  Opts.ShowHelp = Args.hasArg(OPT_help);
  Opts.ShowStats = Args.hasArg(OPT_print_stats);
  Opts.ShowTimers = Args.hasArg(OPT_ftime_report);
  Opts.PrintSupportedCPUs = Args.hasArg(OPT_print_supported_cpus);
  Opts.TimeTrace = Args.hasArg(OPT_ftime_trace);
  Opts.TimeTraceGranularity = getLastArgIntValue(
      Args, OPT_ftime_trace_granularity_EQ, Opts.TimeTraceGranularity, Diags);
  Opts.ShowVersion = Args.hasArg(OPT_version);
  Opts.ASTMergeFiles = Args.getAllArgValues(OPT_ast_merge);
  Opts.LLVMArgs = Args.getAllArgValues(OPT_mllvm);
  Opts.FixWhatYouCan = Args.hasArg(OPT_fix_what_you_can);
  Opts.FixOnlyWarnings = Args.hasArg(OPT_fix_only_warnings);
  Opts.FixAndRecompile = Args.hasArg(OPT_fixit_recompile);
  Opts.FixToTemporaries = Args.hasArg(OPT_fixit_to_temp);
  Opts.ASTDumpDecls = Args.hasArg(OPT_ast_dump, OPT_ast_dump_EQ);
  Opts.ASTDumpAll = Args.hasArg(OPT_ast_dump_all, OPT_ast_dump_all_EQ);
  Opts.ASTDumpFilter = std::string(Args.getLastArgValue(OPT_ast_dump_filter));
  Opts.ASTDumpLookups = Args.hasArg(OPT_ast_dump_lookups);
  Opts.ASTDumpDeclTypes = Args.hasArg(OPT_ast_dump_decl_types);
  Opts.UseGlobalModuleIndex = !Args.hasArg(OPT_fno_modules_global_index);
  Opts.GenerateGlobalModuleIndex = Opts.UseGlobalModuleIndex;
  Opts.ModuleMapFiles = Args.getAllArgValues(OPT_fmodule_map_file);
  // Only the -fmodule-file=<file> form.
  for (const auto *A : Args.filtered(OPT_fmodule_file)) {
    StringRef Val = A->getValue();
    if (Val.find('=') == StringRef::npos)
      Opts.ModuleFiles.push_back(std::string(Val));
  }
  Opts.ModulesEmbedFiles = Args.getAllArgValues(OPT_fmodules_embed_file_EQ);
  Opts.ModulesEmbedAllFiles = Args.hasArg(OPT_fmodules_embed_all_files);
  Opts.IncludeTimestamps = !Args.hasArg(OPT_fno_pch_timestamp);
  Opts.UseTemporary = !Args.hasArg(OPT_fno_temp_file);
  Opts.IsSystemModule = Args.hasArg(OPT_fsystem_module);

  if (Opts.ProgramAction != frontend::GenerateModule && Opts.IsSystemModule)
    Diags.Report(diag::err_drv_argument_only_allowed_with) << "-fsystem-module"
                                                           << "-emit-module";

  Opts.CodeCompleteOpts.IncludeMacros
    = Args.hasArg(OPT_code_completion_macros);
  Opts.CodeCompleteOpts.IncludeCodePatterns
    = Args.hasArg(OPT_code_completion_patterns);
  Opts.CodeCompleteOpts.IncludeGlobals
    = !Args.hasArg(OPT_no_code_completion_globals);
  Opts.CodeCompleteOpts.IncludeNamespaceLevelDecls
    = !Args.hasArg(OPT_no_code_completion_ns_level_decls);
  Opts.CodeCompleteOpts.IncludeBriefComments
    = Args.hasArg(OPT_code_completion_brief_comments);
  Opts.CodeCompleteOpts.IncludeFixIts
    = Args.hasArg(OPT_code_completion_with_fixits);

  Opts.OverrideRecordLayoutsFile =
      std::string(Args.getLastArgValue(OPT_foverride_record_layout_EQ));
  Opts.AuxTriple = std::string(Args.getLastArgValue(OPT_aux_triple));
  if (Args.hasArg(OPT_aux_target_cpu))
    Opts.AuxTargetCPU = std::string(Args.getLastArgValue(OPT_aux_target_cpu));
  if (Args.hasArg(OPT_aux_target_feature))
    Opts.AuxTargetFeatures = Args.getAllArgValues(OPT_aux_target_feature);
  Opts.StatsFile = std::string(Args.getLastArgValue(OPT_stats_file));

  if (const Arg *A = Args.getLastArg(OPT_arcmt_check,
                                     OPT_arcmt_modify,
                                     OPT_arcmt_migrate)) {
    switch (A->getOption().getID()) {
    default:
      llvm_unreachable("missed a case");
    case OPT_arcmt_check:
      Opts.ARCMTAction = FrontendOptions::ARCMT_Check;
      break;
    case OPT_arcmt_modify:
      Opts.ARCMTAction = FrontendOptions::ARCMT_Modify;
      break;
    case OPT_arcmt_migrate:
      Opts.ARCMTAction = FrontendOptions::ARCMT_Migrate;
      break;
    }
  }
  Opts.MTMigrateDir =
      std::string(Args.getLastArgValue(OPT_mt_migrate_directory));
  Opts.ARCMTMigrateReportOut =
      std::string(Args.getLastArgValue(OPT_arcmt_migrate_report_output));
  Opts.ARCMTMigrateEmitARCErrors
    = Args.hasArg(OPT_arcmt_migrate_emit_arc_errors);

  if (Args.hasArg(OPT_objcmt_migrate_literals))
    Opts.ObjCMTAction |= FrontendOptions::ObjCMT_Literals;
  if (Args.hasArg(OPT_objcmt_migrate_subscripting))
    Opts.ObjCMTAction |= FrontendOptions::ObjCMT_Subscripting;
  if (Args.hasArg(OPT_objcmt_migrate_property_dot_syntax))
    Opts.ObjCMTAction |= FrontendOptions::ObjCMT_PropertyDotSyntax;
  if (Args.hasArg(OPT_objcmt_migrate_property))
    Opts.ObjCMTAction |= FrontendOptions::ObjCMT_Property;
  if (Args.hasArg(OPT_objcmt_migrate_readonly_property))
    Opts.ObjCMTAction |= FrontendOptions::ObjCMT_ReadonlyProperty;
  if (Args.hasArg(OPT_objcmt_migrate_readwrite_property))
    Opts.ObjCMTAction |= FrontendOptions::ObjCMT_ReadwriteProperty;
  if (Args.hasArg(OPT_objcmt_migrate_annotation))
    Opts.ObjCMTAction |= FrontendOptions::ObjCMT_Annotation;
  if (Args.hasArg(OPT_objcmt_returns_innerpointer_property))
    Opts.ObjCMTAction |= FrontendOptions::ObjCMT_ReturnsInnerPointerProperty;
  if (Args.hasArg(OPT_objcmt_migrate_instancetype))
    Opts.ObjCMTAction |= FrontendOptions::ObjCMT_Instancetype;
  if (Args.hasArg(OPT_objcmt_migrate_nsmacros))
    Opts.ObjCMTAction |= FrontendOptions::ObjCMT_NsMacros;
  if (Args.hasArg(OPT_objcmt_migrate_protocol_conformance))
    Opts.ObjCMTAction |= FrontendOptions::ObjCMT_ProtocolConformance;
  if (Args.hasArg(OPT_objcmt_atomic_property))
    Opts.ObjCMTAction |= FrontendOptions::ObjCMT_AtomicProperty;
  if (Args.hasArg(OPT_objcmt_ns_nonatomic_iosonly))
    Opts.ObjCMTAction |= FrontendOptions::ObjCMT_NsAtomicIOSOnlyProperty;
  if (Args.hasArg(OPT_objcmt_migrate_designated_init))
    Opts.ObjCMTAction |= FrontendOptions::ObjCMT_DesignatedInitializer;
  if (Args.hasArg(OPT_objcmt_migrate_all))
    Opts.ObjCMTAction |= FrontendOptions::ObjCMT_MigrateDecls;

  Opts.ObjCMTWhiteListPath =
      std::string(Args.getLastArgValue(OPT_objcmt_whitelist_dir_path));

  if (Opts.ARCMTAction != FrontendOptions::ARCMT_None &&
      Opts.ObjCMTAction != FrontendOptions::ObjCMT_None) {
    Diags.Report(diag::err_drv_argument_not_allowed_with)
      << "ARC migration" << "ObjC migration";
  }

  InputKind DashX(Language::Unknown);
  if (const Arg *A = Args.getLastArg(OPT_x)) {
    StringRef XValue = A->getValue();

    // Parse suffixes: '<lang>(-header|[-module-map][-cpp-output])'.
    // FIXME: Supporting '<lang>-header-cpp-output' would be useful.
    bool Preprocessed = XValue.consume_back("-cpp-output");
    bool ModuleMap = XValue.consume_back("-module-map");
    IsHeaderFile = !Preprocessed && !ModuleMap &&
                   XValue != "precompiled-header" &&
                   XValue.consume_back("-header");

    // Principal languages.
    DashX = llvm::StringSwitch<InputKind>(XValue)
                .Case("c", Language::C)
                .Case("cl", Language::OpenCL)
                .Case("cuda", Language::CUDA)
                .Case("hip", Language::HIP)
                .Case("c++", Language::CXX)
                .Case("objective-c", Language::ObjC)
                .Case("objective-c++", Language::ObjCXX)
                .Case("renderscript", Language::RenderScript)
                .Default(Language::Unknown);

    // "objc[++]-cpp-output" is an acceptable synonym for
    // "objective-c[++]-cpp-output".
    if (DashX.isUnknown() && Preprocessed && !IsHeaderFile && !ModuleMap)
      DashX = llvm::StringSwitch<InputKind>(XValue)
                  .Case("objc", Language::ObjC)
                  .Case("objc++", Language::ObjCXX)
                  .Default(Language::Unknown);

    // Some special cases cannot be combined with suffixes.
    if (DashX.isUnknown() && !Preprocessed && !ModuleMap && !IsHeaderFile)
      DashX = llvm::StringSwitch<InputKind>(XValue)
                  .Case("cpp-output", InputKind(Language::C).getPreprocessed())
                  .Case("assembler-with-cpp", Language::Asm)
                  .Cases("ast", "pcm", "precompiled-header",
                         InputKind(Language::Unknown, InputKind::Precompiled))
                  .Case("ir", Language::LLVM_IR)
                  .Default(Language::Unknown);

    if (DashX.isUnknown())
      Diags.Report(diag::err_drv_invalid_value)
        << A->getAsString(Args) << A->getValue();

    if (Preprocessed)
      DashX = DashX.getPreprocessed();
    if (ModuleMap)
      DashX = DashX.withFormat(InputKind::ModuleMap);
  }

  // '-' is the default input if none is given.
  std::vector<std::string> Inputs = Args.getAllArgValues(OPT_INPUT);
  Opts.Inputs.clear();
  if (Inputs.empty())
    Inputs.push_back("-");
  for (unsigned i = 0, e = Inputs.size(); i != e; ++i) {
    InputKind IK = DashX;
    if (IK.isUnknown()) {
      IK = FrontendOptions::getInputKindForExtension(
        StringRef(Inputs[i]).rsplit('.').second);
      // FIXME: Warn on this?
      if (IK.isUnknown())
        IK = Language::C;
      // FIXME: Remove this hack.
      if (i == 0)
        DashX = IK;
    }

    bool IsSystem = false;

    // The -emit-module action implicitly takes a module map.
    if (Opts.ProgramAction == frontend::GenerateModule &&
        IK.getFormat() == InputKind::Source) {
      IK = IK.withFormat(InputKind::ModuleMap);
      IsSystem = Opts.IsSystemModule;
    }

    Opts.Inputs.emplace_back(std::move(Inputs[i]), IK, IsSystem);
  }

  return DashX;
}

std::string CompilerInvocation::GetResourcesPath(const char *Argv0,
                                                 void *MainAddr) {
  std::string ClangExecutable =
      llvm::sys::fs::getMainExecutable(Argv0, MainAddr);
  return Driver::GetResourcesPath(ClangExecutable, CLANG_RESOURCE_DIR);
}

static void ParseHeaderSearchArgs(HeaderSearchOptions &Opts, ArgList &Args,
                                  const std::string &WorkingDir) {
  Opts.Sysroot = std::string(Args.getLastArgValue(OPT_isysroot, "/"));
  Opts.Verbose = Args.hasArg(OPT_v);
  Opts.UseBuiltinIncludes = !Args.hasArg(OPT_nobuiltininc);
  Opts.UseStandardSystemIncludes = !Args.hasArg(OPT_nostdsysteminc);
  Opts.UseStandardCXXIncludes = !Args.hasArg(OPT_nostdincxx);
  if (const Arg *A = Args.getLastArg(OPT_stdlib_EQ))
    Opts.UseLibcxx = (strcmp(A->getValue(), "libc++") == 0);
  Opts.ResourceDir = std::string(Args.getLastArgValue(OPT_resource_dir));

  // Canonicalize -fmodules-cache-path before storing it.
  SmallString<128> P(Args.getLastArgValue(OPT_fmodules_cache_path));
  if (!(P.empty() || llvm::sys::path::is_absolute(P))) {
    if (WorkingDir.empty())
      llvm::sys::fs::make_absolute(P);
    else
      llvm::sys::fs::make_absolute(WorkingDir, P);
  }
  llvm::sys::path::remove_dots(P);
  Opts.ModuleCachePath = std::string(P.str());

  Opts.ModuleUserBuildPath =
      std::string(Args.getLastArgValue(OPT_fmodules_user_build_path));
  // Only the -fmodule-file=<name>=<file> form.
  for (const auto *A : Args.filtered(OPT_fmodule_file)) {
    StringRef Val = A->getValue();
    if (Val.find('=') != StringRef::npos){
      auto Split = Val.split('=');
      Opts.PrebuiltModuleFiles.insert(
          {std::string(Split.first), std::string(Split.second)});
    }
  }
  for (const auto *A : Args.filtered(OPT_fprebuilt_module_path))
    Opts.AddPrebuiltModulePath(A->getValue());
  Opts.DisableModuleHash = Args.hasArg(OPT_fdisable_module_hash);
  Opts.ModulesHashContent = Args.hasArg(OPT_fmodules_hash_content);
  Opts.ModulesValidateDiagnosticOptions =
      !Args.hasArg(OPT_fmodules_disable_diagnostic_validation);
  Opts.ImplicitModuleMaps = Args.hasArg(OPT_fimplicit_module_maps);
  Opts.ModuleMapFileHomeIsCwd = Args.hasArg(OPT_fmodule_map_file_home_is_cwd);
  Opts.ModuleCachePruneInterval =
      getLastArgIntValue(Args, OPT_fmodules_prune_interval, 7 * 24 * 60 * 60);
  Opts.ModuleCachePruneAfter =
      getLastArgIntValue(Args, OPT_fmodules_prune_after, 31 * 24 * 60 * 60);
  Opts.ModulesValidateOncePerBuildSession =
      Args.hasArg(OPT_fmodules_validate_once_per_build_session);
  Opts.BuildSessionTimestamp =
      getLastArgUInt64Value(Args, OPT_fbuild_session_timestamp, 0);
  Opts.ModulesValidateSystemHeaders =
      Args.hasArg(OPT_fmodules_validate_system_headers);
  Opts.ValidateASTInputFilesContent =
      Args.hasArg(OPT_fvalidate_ast_input_files_content);
  if (const Arg *A = Args.getLastArg(OPT_fmodule_format_EQ))
    Opts.ModuleFormat = A->getValue();

  for (const auto *A : Args.filtered(OPT_fmodules_ignore_macro)) {
    StringRef MacroDef = A->getValue();
    Opts.ModulesIgnoreMacros.insert(
        llvm::CachedHashString(MacroDef.split('=').first));
  }

  // Add -I..., -F..., and -index-header-map options in order.
  bool IsIndexHeaderMap = false;
  bool IsSysrootSpecified =
      Args.hasArg(OPT__sysroot_EQ) || Args.hasArg(OPT_isysroot);
  for (const auto *A : Args.filtered(OPT_I, OPT_F, OPT_index_header_map)) {
    if (A->getOption().matches(OPT_index_header_map)) {
      // -index-header-map applies to the next -I or -F.
      IsIndexHeaderMap = true;
      continue;
    }

    frontend::IncludeDirGroup Group =
        IsIndexHeaderMap ? frontend::IndexHeaderMap : frontend::Angled;

    bool IsFramework = A->getOption().matches(OPT_F);
    std::string Path = A->getValue();

    if (IsSysrootSpecified && !IsFramework && A->getValue()[0] == '=') {
      SmallString<32> Buffer;
      llvm::sys::path::append(Buffer, Opts.Sysroot,
                              llvm::StringRef(A->getValue()).substr(1));
      Path = std::string(Buffer.str());
    }

    Opts.AddPath(Path, Group, IsFramework,
                 /*IgnoreSysroot*/ true);
    IsIndexHeaderMap = false;
  }

  // Add -iprefix/-iwithprefix/-iwithprefixbefore options.
  StringRef Prefix = ""; // FIXME: This isn't the correct default prefix.
  for (const auto *A :
       Args.filtered(OPT_iprefix, OPT_iwithprefix, OPT_iwithprefixbefore)) {
    if (A->getOption().matches(OPT_iprefix))
      Prefix = A->getValue();
    else if (A->getOption().matches(OPT_iwithprefix))
      Opts.AddPath(Prefix.str() + A->getValue(), frontend::After, false, true);
    else
      Opts.AddPath(Prefix.str() + A->getValue(), frontend::Angled, false, true);
  }

  for (const auto *A : Args.filtered(OPT_idirafter))
    Opts.AddPath(A->getValue(), frontend::After, false, true);
  for (const auto *A : Args.filtered(OPT_iquote))
    Opts.AddPath(A->getValue(), frontend::Quoted, false, true);
  for (const auto *A : Args.filtered(OPT_isystem, OPT_iwithsysroot))
    Opts.AddPath(A->getValue(), frontend::System, false,
                 !A->getOption().matches(OPT_iwithsysroot));
  for (const auto *A : Args.filtered(OPT_iframework))
    Opts.AddPath(A->getValue(), frontend::System, true, true);
  for (const auto *A : Args.filtered(OPT_iframeworkwithsysroot))
    Opts.AddPath(A->getValue(), frontend::System, /*IsFramework=*/true,
                 /*IgnoreSysRoot=*/false);

  // Add the paths for the various language specific isystem flags.
  for (const auto *A : Args.filtered(OPT_c_isystem))
    Opts.AddPath(A->getValue(), frontend::CSystem, false, true);
  for (const auto *A : Args.filtered(OPT_cxx_isystem))
    Opts.AddPath(A->getValue(), frontend::CXXSystem, false, true);
  for (const auto *A : Args.filtered(OPT_objc_isystem))
    Opts.AddPath(A->getValue(), frontend::ObjCSystem, false,true);
  for (const auto *A : Args.filtered(OPT_objcxx_isystem))
    Opts.AddPath(A->getValue(), frontend::ObjCXXSystem, false, true);

  // Add the internal paths from a driver that detects standard include paths.
  for (const auto *A :
       Args.filtered(OPT_internal_isystem, OPT_internal_externc_isystem)) {
    frontend::IncludeDirGroup Group = frontend::System;
    if (A->getOption().matches(OPT_internal_externc_isystem))
      Group = frontend::ExternCSystem;
    Opts.AddPath(A->getValue(), Group, false, true);
  }

  // Add the path prefixes which are implicitly treated as being system headers.
  for (const auto *A :
       Args.filtered(OPT_system_header_prefix, OPT_no_system_header_prefix))
    Opts.AddSystemHeaderPrefix(
        A->getValue(), A->getOption().matches(OPT_system_header_prefix));

  for (const auto *A : Args.filtered(OPT_ivfsoverlay))
    Opts.AddVFSOverlayFile(A->getValue());
}

void CompilerInvocation::setLangDefaults(LangOptions &Opts, InputKind IK,
                                         const llvm::Triple &T,
                                         PreprocessorOptions &PPOpts,
                                         LangStandard::Kind LangStd) {
  // Set some properties which depend solely on the input kind; it would be nice
  // to move these to the language standard, and have the driver resolve the
  // input kind + language standard.
  //
  // FIXME: Perhaps a better model would be for a single source file to have
  // multiple language standards (C / C++ std, ObjC std, OpenCL std, OpenMP std)
  // simultaneously active?
  if (IK.getLanguage() == Language::Asm) {
    Opts.AsmPreprocessor = 1;
  } else if (IK.isObjectiveC()) {
    Opts.ObjC = 1;
  }

  if (LangStd == LangStandard::lang_unspecified) {
    // Based on the base language, pick one.
    switch (IK.getLanguage()) {
    case Language::Unknown:
    case Language::LLVM_IR:
      llvm_unreachable("Invalid input kind!");
    case Language::OpenCL:
      LangStd = LangStandard::lang_opencl10;
      break;
    case Language::CUDA:
      LangStd = LangStandard::lang_cuda;
      break;
    case Language::Asm:
    case Language::C:
#if defined(CLANG_DEFAULT_STD_C)
      LangStd = CLANG_DEFAULT_STD_C;
#else
      // The PS4 uses C99 as the default C standard.
      if (T.isPS4())
        LangStd = LangStandard::lang_gnu99;
      else
        LangStd = LangStandard::lang_gnu17;
#endif
      break;
    case Language::ObjC:
#if defined(CLANG_DEFAULT_STD_C)
      LangStd = CLANG_DEFAULT_STD_C;
#else
      LangStd = LangStandard::lang_gnu11;
#endif
      break;
    case Language::CXX:
    case Language::ObjCXX:
#if defined(CLANG_DEFAULT_STD_CXX)
      LangStd = CLANG_DEFAULT_STD_CXX;
#else
      LangStd = LangStandard::lang_gnucxx14;
#endif
      break;
    case Language::RenderScript:
      LangStd = LangStandard::lang_c99;
      break;
    case Language::HIP:
      LangStd = LangStandard::lang_hip;
      break;
    }
  }

  const LangStandard &Std = LangStandard::getLangStandardForKind(LangStd);
  Opts.LineComment = Std.hasLineComments();
  Opts.C99 = Std.isC99();
  Opts.C11 = Std.isC11();
  Opts.C17 = Std.isC17();
  Opts.C2x = Std.isC2x();
  Opts.CPlusPlus = Std.isCPlusPlus();
  Opts.CPlusPlus11 = Std.isCPlusPlus11();
  Opts.CPlusPlus14 = Std.isCPlusPlus14();
  Opts.CPlusPlus17 = Std.isCPlusPlus17();
  Opts.CPlusPlus20 = Std.isCPlusPlus20();
  Opts.Digraphs = Std.hasDigraphs();
  Opts.GNUMode = Std.isGNUMode();
  Opts.GNUInline = !Opts.C99 && !Opts.CPlusPlus;
  Opts.GNUCVersion = 0;
  Opts.HexFloats = Std.hasHexFloats();
  Opts.ImplicitInt = Std.hasImplicitInt();

  // Set OpenCL Version.
  Opts.OpenCL = Std.isOpenCL();
  if (LangStd == LangStandard::lang_opencl10)
    Opts.OpenCLVersion = 100;
  else if (LangStd == LangStandard::lang_opencl11)
    Opts.OpenCLVersion = 110;
  else if (LangStd == LangStandard::lang_opencl12)
    Opts.OpenCLVersion = 120;
  else if (LangStd == LangStandard::lang_opencl20)
    Opts.OpenCLVersion = 200;
  else if (LangStd == LangStandard::lang_opencl30)
    Opts.OpenCLVersion = 300;
  else if (LangStd == LangStandard::lang_openclcpp)
    Opts.OpenCLCPlusPlusVersion = 100;

  // OpenCL has some additional defaults.
  if (Opts.OpenCL) {
    Opts.AltiVec = 0;
    Opts.ZVector = 0;
    Opts.setLaxVectorConversions(LangOptions::LaxVectorConversionKind::None);
    Opts.setDefaultFPContractMode(LangOptions::FPM_On);
    Opts.NativeHalfType = 1;
    Opts.NativeHalfArgsAndReturns = 1;
    Opts.OpenCLCPlusPlus = Opts.CPlusPlus;

    // Include default header file for OpenCL.
    if (Opts.IncludeDefaultHeader) {
      if (Opts.DeclareOpenCLBuiltins) {
        // Only include base header file for builtin types and constants.
        PPOpts.Includes.push_back("opencl-c-base.h");
      } else {
        PPOpts.Includes.push_back("opencl-c.h");
      }
    }
  }

  Opts.HIP = IK.getLanguage() == Language::HIP;
  Opts.CUDA = IK.getLanguage() == Language::CUDA || Opts.HIP;
  if (Opts.CUDA)
    // Set default FP_CONTRACT to FAST.
    Opts.setDefaultFPContractMode(LangOptions::FPM_Fast);

  Opts.RenderScript = IK.getLanguage() == Language::RenderScript;
  if (Opts.RenderScript) {
    Opts.NativeHalfType = 1;
    Opts.NativeHalfArgsAndReturns = 1;
  }

  // OpenCL and C++ both have bool, true, false keywords.
  Opts.Bool = Opts.OpenCL || Opts.CPlusPlus;

  // OpenCL has half keyword
  Opts.Half = Opts.OpenCL;

  // C++ has wchar_t keyword.
  Opts.WChar = Opts.CPlusPlus;

  Opts.GNUKeywords = Opts.GNUMode;
  Opts.CXXOperatorNames = Opts.CPlusPlus;

  Opts.AlignedAllocation = Opts.CPlusPlus17;

  Opts.DollarIdents = !Opts.AsmPreprocessor;

  // Enable [[]] attributes in C++11 and C2x by default.
  Opts.DoubleSquareBracketAttributes = Opts.CPlusPlus11 || Opts.C2x;
}

/// Attempt to parse a visibility value out of the given argument.
static Visibility parseVisibility(Arg *arg, ArgList &args,
                                  DiagnosticsEngine &diags) {
  StringRef value = arg->getValue();
  if (value == "default") {
    return DefaultVisibility;
  } else if (value == "hidden" || value == "internal") {
    return HiddenVisibility;
  } else if (value == "protected") {
    // FIXME: diagnose if target does not support protected visibility
    return ProtectedVisibility;
  }

  diags.Report(diag::err_drv_invalid_value)
    << arg->getAsString(args) << value;
  return DefaultVisibility;
}

/// Check if input file kind and language standard are compatible.
static bool IsInputCompatibleWithStandard(InputKind IK,
                                          const LangStandard &S) {
  switch (IK.getLanguage()) {
  case Language::Unknown:
  case Language::LLVM_IR:
    llvm_unreachable("should not parse language flags for this input");

  case Language::C:
  case Language::ObjC:
  case Language::RenderScript:
    return S.getLanguage() == Language::C;

  case Language::OpenCL:
    return S.getLanguage() == Language::OpenCL;

  case Language::CXX:
  case Language::ObjCXX:
    return S.getLanguage() == Language::CXX;

  case Language::CUDA:
    // FIXME: What -std= values should be permitted for CUDA compilations?
    return S.getLanguage() == Language::CUDA ||
           S.getLanguage() == Language::CXX;

  case Language::HIP:
    return S.getLanguage() == Language::CXX || S.getLanguage() == Language::HIP;

  case Language::Asm:
    // Accept (and ignore) all -std= values.
    // FIXME: The -std= value is not ignored; it affects the tokenization
    // and preprocessing rules if we're preprocessing this asm input.
    return true;
  }

  llvm_unreachable("unexpected input language");
}

/// Get language name for given input kind.
static const StringRef GetInputKindName(InputKind IK) {
  switch (IK.getLanguage()) {
  case Language::C:
    return "C";
  case Language::ObjC:
    return "Objective-C";
  case Language::CXX:
    return "C++";
  case Language::ObjCXX:
    return "Objective-C++";
  case Language::OpenCL:
    return "OpenCL";
  case Language::CUDA:
    return "CUDA";
  case Language::RenderScript:
    return "RenderScript";
  case Language::HIP:
    return "HIP";

  case Language::Asm:
    return "Asm";
  case Language::LLVM_IR:
    return "LLVM IR";

  case Language::Unknown:
    break;
  }
  llvm_unreachable("unknown input language");
}

static void ParseLangArgs(LangOptions &Opts, ArgList &Args, InputKind IK,
                          const TargetOptions &TargetOpts,
                          PreprocessorOptions &PPOpts,
                          DiagnosticsEngine &Diags) {
  // FIXME: Cleanup per-file based stuff.
  LangStandard::Kind LangStd = LangStandard::lang_unspecified;
  if (const Arg *A = Args.getLastArg(OPT_std_EQ)) {
    LangStd = LangStandard::getLangKind(A->getValue());
    if (LangStd == LangStandard::lang_unspecified) {
      Diags.Report(diag::err_drv_invalid_value)
        << A->getAsString(Args) << A->getValue();
      // Report supported standards with short description.
      for (unsigned KindValue = 0;
           KindValue != LangStandard::lang_unspecified;
           ++KindValue) {
        const LangStandard &Std = LangStandard::getLangStandardForKind(
          static_cast<LangStandard::Kind>(KindValue));
        if (IsInputCompatibleWithStandard(IK, Std)) {
          auto Diag = Diags.Report(diag::note_drv_use_standard);
          Diag << Std.getName() << Std.getDescription();
          unsigned NumAliases = 0;
#define LANGSTANDARD(id, name, lang, desc, features)
#define LANGSTANDARD_ALIAS(id, alias) \
          if (KindValue == LangStandard::lang_##id) ++NumAliases;
#define LANGSTANDARD_ALIAS_DEPR(id, alias)
#include "clang/Basic/LangStandards.def"
          Diag << NumAliases;
#define LANGSTANDARD(id, name, lang, desc, features)
#define LANGSTANDARD_ALIAS(id, alias) \
          if (KindValue == LangStandard::lang_##id) Diag << alias;
#define LANGSTANDARD_ALIAS_DEPR(id, alias)
#include "clang/Basic/LangStandards.def"
        }
      }
    } else {
      // Valid standard, check to make sure language and standard are
      // compatible.
      const LangStandard &Std = LangStandard::getLangStandardForKind(LangStd);
      if (!IsInputCompatibleWithStandard(IK, Std)) {
        Diags.Report(diag::err_drv_argument_not_allowed_with)
          << A->getAsString(Args) << GetInputKindName(IK);
      }
    }
  }

  if (Args.hasArg(OPT_fno_dllexport_inlines))
    Opts.DllExportInlines = false;

  if (const Arg *A = Args.getLastArg(OPT_fcf_protection_EQ)) {
    StringRef Name = A->getValue();
    if (Name == "full" || Name == "branch") {
      Opts.CFProtectionBranch = 1;
    }
  }
  // -cl-std only applies for OpenCL language standards.
  // Override the -std option in this case.
  if (const Arg *A = Args.getLastArg(OPT_cl_std_EQ)) {
    LangStandard::Kind OpenCLLangStd
      = llvm::StringSwitch<LangStandard::Kind>(A->getValue())
        .Cases("cl", "CL", LangStandard::lang_opencl10)
        .Cases("cl1.1", "CL1.1", LangStandard::lang_opencl11)
        .Cases("cl1.2", "CL1.2", LangStandard::lang_opencl12)
        .Cases("cl2.0", "CL2.0", LangStandard::lang_opencl20)
        .Cases("cl3.0", "CL3.0", LangStandard::lang_opencl30)
        .Cases("clc++", "CLC++", LangStandard::lang_openclcpp)
        .Default(LangStandard::lang_unspecified);

    if (OpenCLLangStd == LangStandard::lang_unspecified) {
      Diags.Report(diag::err_drv_invalid_value)
        << A->getAsString(Args) << A->getValue();
    }
    else
      LangStd = OpenCLLangStd;
  }

  Opts.SYCL = Args.hasArg(options::OPT_fsycl);
  Opts.SYCLIsDevice = Opts.SYCL && Args.hasArg(options::OPT_fsycl_is_device);
  if (Opts.SYCL) {
    // -sycl-std applies to any SYCL source, not only those containing kernels,
    // but also those using the SYCL API
    if (const Arg *A = Args.getLastArg(OPT_sycl_std_EQ)) {
      Opts.SYCLVersion = llvm::StringSwitch<unsigned>(A->getValue())
                             .Cases("2017", "1.2.1", "121", "sycl-1.2.1", 2017)
                             .Default(0U);

      if (Opts.SYCLVersion == 0U) {
        // User has passed an invalid value to the flag, this is an error
        Diags.Report(diag::err_drv_invalid_value)
            << A->getAsString(Args) << A->getValue();
      }
    }
  }

  Opts.IncludeDefaultHeader = Args.hasArg(OPT_finclude_default_header);
  Opts.DeclareOpenCLBuiltins = Args.hasArg(OPT_fdeclare_opencl_builtins);

  llvm::Triple T(TargetOpts.Triple);
  CompilerInvocation::setLangDefaults(Opts, IK, T, PPOpts, LangStd);

  // -cl-strict-aliasing needs to emit diagnostic in the case where CL > 1.0.
  // This option should be deprecated for CL > 1.0 because
  // this option was added for compatibility with OpenCL 1.0.
  if (Args.getLastArg(OPT_cl_strict_aliasing)
       && Opts.OpenCLVersion > 100) {
    Diags.Report(diag::warn_option_invalid_ocl_version)
        << Opts.getOpenCLVersionTuple().getAsString()
        << Args.getLastArg(OPT_cl_strict_aliasing)->getAsString(Args);
  }

  // We abuse '-f[no-]gnu-keywords' to force overriding all GNU-extension
  // keywords. This behavior is provided by GCC's poorly named '-fasm' flag,
  // while a subset (the non-C++ GNU keywords) is provided by GCC's
  // '-fgnu-keywords'. Clang conflates the two for simplicity under the single
  // name, as it doesn't seem a useful distinction.
  Opts.GNUKeywords = Args.hasFlag(OPT_fgnu_keywords, OPT_fno_gnu_keywords,
                                  Opts.GNUKeywords);

  Opts.Digraphs = Args.hasFlag(OPT_fdigraphs, OPT_fno_digraphs, Opts.Digraphs);

  if (Args.hasArg(OPT_fno_operator_names))
    Opts.CXXOperatorNames = 0;

  if (Args.hasArg(OPT_fcuda_is_device))
    Opts.CUDAIsDevice = 1;

  if (Args.hasArg(OPT_fcuda_allow_variadic_functions))
    Opts.CUDAAllowVariadicFunctions = 1;

  if (Args.hasArg(OPT_fno_cuda_host_device_constexpr))
    Opts.CUDAHostDeviceConstexpr = 0;

  if (Opts.CUDAIsDevice && Args.hasArg(OPT_fcuda_approx_transcendentals))
    Opts.CUDADeviceApproxTranscendentals = 1;

  Opts.GPURelocatableDeviceCode = Args.hasArg(OPT_fgpu_rdc);
  if (Args.hasArg(OPT_fgpu_allow_device_init)) {
    if (Opts.HIP)
      Opts.GPUAllowDeviceInit = 1;
    else
      Diags.Report(diag::warn_ignored_hip_only_option)
          << Args.getLastArg(OPT_fgpu_allow_device_init)->getAsString(Args);
  }
  Opts.HIPUseNewLaunchAPI = Args.hasArg(OPT_fhip_new_launch_api);
  if (Opts.HIP)
    Opts.GPUMaxThreadsPerBlock = getLastArgIntValue(
        Args, OPT_gpu_max_threads_per_block_EQ, Opts.GPUMaxThreadsPerBlock);
  else if (Args.hasArg(OPT_gpu_max_threads_per_block_EQ))
    Diags.Report(diag::warn_ignored_hip_only_option)
        << Args.getLastArg(OPT_gpu_max_threads_per_block_EQ)->getAsString(Args);

  if (Opts.ObjC) {
    if (Arg *arg = Args.getLastArg(OPT_fobjc_runtime_EQ)) {
      StringRef value = arg->getValue();
      if (Opts.ObjCRuntime.tryParse(value))
        Diags.Report(diag::err_drv_unknown_objc_runtime) << value;
    }

    if (Args.hasArg(OPT_fobjc_gc_only))
      Opts.setGC(LangOptions::GCOnly);
    else if (Args.hasArg(OPT_fobjc_gc))
      Opts.setGC(LangOptions::HybridGC);
    else if (Args.hasArg(OPT_fobjc_arc)) {
      Opts.ObjCAutoRefCount = 1;
      if (!Opts.ObjCRuntime.allowsARC())
        Diags.Report(diag::err_arc_unsupported_on_runtime);
    }

    // ObjCWeakRuntime tracks whether the runtime supports __weak, not
    // whether the feature is actually enabled.  This is predominantly
    // determined by -fobjc-runtime, but we allow it to be overridden
    // from the command line for testing purposes.
    if (Args.hasArg(OPT_fobjc_runtime_has_weak))
      Opts.ObjCWeakRuntime = 1;
    else
      Opts.ObjCWeakRuntime = Opts.ObjCRuntime.allowsWeak();

    // ObjCWeak determines whether __weak is actually enabled.
    // Note that we allow -fno-objc-weak to disable this even in ARC mode.
    if (auto weakArg = Args.getLastArg(OPT_fobjc_weak, OPT_fno_objc_weak)) {
      if (!weakArg->getOption().matches(OPT_fobjc_weak)) {
        assert(!Opts.ObjCWeak);
      } else if (Opts.getGC() != LangOptions::NonGC) {
        Diags.Report(diag::err_objc_weak_with_gc);
      } else if (!Opts.ObjCWeakRuntime) {
        Diags.Report(diag::err_objc_weak_unsupported);
      } else {
        Opts.ObjCWeak = 1;
      }
    } else if (Opts.ObjCAutoRefCount) {
      Opts.ObjCWeak = Opts.ObjCWeakRuntime;
    }

    if (Args.hasArg(OPT_fno_objc_infer_related_result_type))
      Opts.ObjCInferRelatedResultType = 0;

    if (Args.hasArg(OPT_fobjc_subscripting_legacy_runtime))
      Opts.ObjCSubscriptingLegacyRuntime =
        (Opts.ObjCRuntime.getKind() == ObjCRuntime::FragileMacOSX);
  }

  if (Arg *A = Args.getLastArg(options::OPT_fgnuc_version_EQ)) {
    // Check that the version has 1 to 3 components and the minor and patch
    // versions fit in two decimal digits.
    VersionTuple GNUCVer;
    bool Invalid = GNUCVer.tryParse(A->getValue());
    unsigned Major = GNUCVer.getMajor();
    unsigned Minor = GNUCVer.getMinor().getValueOr(0);
    unsigned Patch = GNUCVer.getSubminor().getValueOr(0);
    if (Invalid || GNUCVer.getBuild() || Minor >= 100 || Patch >= 100) {
      Diags.Report(diag::err_drv_invalid_value)
          << A->getAsString(Args) << A->getValue();
    }
    Opts.GNUCVersion = Major * 100 * 100 + Minor * 100 + Patch;
  }

  if (Args.hasArg(OPT_fgnu89_inline)) {
    if (Opts.CPlusPlus)
      Diags.Report(diag::err_drv_argument_not_allowed_with)
        << "-fgnu89-inline" << GetInputKindName(IK);
    else
      Opts.GNUInline = 1;
  }

  if (Args.hasArg(OPT_fapple_kext)) {
    if (!Opts.CPlusPlus)
      Diags.Report(diag::warn_c_kext);
    else
      Opts.AppleKext = 1;
  }

  if (Args.hasArg(OPT_print_ivar_layout))
    Opts.ObjCGCBitmapPrint = 1;

  if (Args.hasArg(OPT_fno_constant_cfstrings))
    Opts.NoConstantCFStrings = 1;
  if (const auto *A = Args.getLastArg(OPT_fcf_runtime_abi_EQ))
    Opts.CFRuntime =
        llvm::StringSwitch<LangOptions::CoreFoundationABI>(A->getValue())
            .Cases("unspecified", "standalone", "objc",
                   LangOptions::CoreFoundationABI::ObjectiveC)
            .Cases("swift", "swift-5.0",
                   LangOptions::CoreFoundationABI::Swift5_0)
            .Case("swift-4.2", LangOptions::CoreFoundationABI::Swift4_2)
            .Case("swift-4.1", LangOptions::CoreFoundationABI::Swift4_1)
            .Default(LangOptions::CoreFoundationABI::ObjectiveC);

  if (Args.hasArg(OPT_fzvector))
    Opts.ZVector = 1;

  if (Args.hasArg(OPT_pthread))
    Opts.POSIXThreads = 1;

  // The value-visibility mode defaults to "default".
  if (Arg *visOpt = Args.getLastArg(OPT_fvisibility)) {
    Opts.setValueVisibilityMode(parseVisibility(visOpt, Args, Diags));
  } else {
    Opts.setValueVisibilityMode(DefaultVisibility);
  }

  // The type-visibility mode defaults to the value-visibility mode.
  if (Arg *typeVisOpt = Args.getLastArg(OPT_ftype_visibility)) {
    Opts.setTypeVisibilityMode(parseVisibility(typeVisOpt, Args, Diags));
  } else {
    Opts.setTypeVisibilityMode(Opts.getValueVisibilityMode());
  }

  if (Args.hasArg(OPT_fvisibility_inlines_hidden))
    Opts.InlineVisibilityHidden = 1;

  if (Args.hasArg(OPT_fvisibility_inlines_hidden_static_local_var))
    Opts.VisibilityInlinesHiddenStaticLocalVar = 1;

  if (Args.hasArg(OPT_fvisibility_global_new_delete_hidden))
    Opts.GlobalAllocationFunctionVisibilityHidden = 1;

  if (Args.hasArg(OPT_fapply_global_visibility_to_externs))
    Opts.SetVisibilityForExternDecls = 1;

  if (Args.hasArg(OPT_ftrapv)) {
    Opts.setSignedOverflowBehavior(LangOptions::SOB_Trapping);
    // Set the handler, if one is specified.
    Opts.OverflowHandler =
        std::string(Args.getLastArgValue(OPT_ftrapv_handler));
  }
  else if (Args.hasArg(OPT_fwrapv))
    Opts.setSignedOverflowBehavior(LangOptions::SOB_Defined);

  Opts.MSVCCompat = Args.hasArg(OPT_fms_compatibility);
  Opts.MicrosoftExt = Opts.MSVCCompat || Args.hasArg(OPT_fms_extensions);
  Opts.AsmBlocks = Args.hasArg(OPT_fasm_blocks) || Opts.MicrosoftExt;
  Opts.MSCompatibilityVersion = 0;
  if (const Arg *A = Args.getLastArg(OPT_fms_compatibility_version)) {
    VersionTuple VT;
    if (VT.tryParse(A->getValue()))
      Diags.Report(diag::err_drv_invalid_value) << A->getAsString(Args)
                                                << A->getValue();
    Opts.MSCompatibilityVersion = VT.getMajor() * 10000000 +
                                  VT.getMinor().getValueOr(0) * 100000 +
                                  VT.getSubminor().getValueOr(0);
  }

  // Mimicking gcc's behavior, trigraphs are only enabled if -trigraphs
  // is specified, or -std is set to a conforming mode.
  // Trigraphs are disabled by default in c++1z onwards.
  // For z/OS, trigraphs are enabled by default (without regard to the above).
  Opts.Trigraphs =
      (!Opts.GNUMode && !Opts.MSVCCompat && !Opts.CPlusPlus17) || T.isOSzOS();
  Opts.Trigraphs =
      Args.hasFlag(OPT_ftrigraphs, OPT_fno_trigraphs, Opts.Trigraphs);

  Opts.DollarIdents = Args.hasFlag(OPT_fdollars_in_identifiers,
                                   OPT_fno_dollars_in_identifiers,
                                   Opts.DollarIdents);
  Opts.PascalStrings = Args.hasArg(OPT_fpascal_strings);
  Opts.setVtorDispMode(
      MSVtorDispMode(getLastArgIntValue(Args, OPT_vtordisp_mode_EQ, 1, Diags)));
  Opts.Borland = Args.hasArg(OPT_fborland_extensions);
  Opts.WritableStrings = Args.hasArg(OPT_fwritable_strings);
  Opts.ConstStrings = Args.hasFlag(OPT_fconst_strings, OPT_fno_const_strings,
                                   Opts.ConstStrings);
  if (Arg *A = Args.getLastArg(OPT_flax_vector_conversions_EQ)) {
    using LaxKind = LangOptions::LaxVectorConversionKind;
    if (auto Kind = llvm::StringSwitch<Optional<LaxKind>>(A->getValue())
                        .Case("none", LaxKind::None)
                        .Case("integer", LaxKind::Integer)
                        .Case("all", LaxKind::All)
                        .Default(llvm::None))
      Opts.setLaxVectorConversions(*Kind);
    else
      Diags.Report(diag::err_drv_invalid_value)
          << A->getAsString(Args) << A->getValue();
  }
  if (Args.hasArg(OPT_fno_threadsafe_statics))
    Opts.ThreadsafeStatics = 0;
  Opts.Exceptions = Args.hasArg(OPT_fexceptions);
  Opts.IgnoreExceptions = Args.hasArg(OPT_fignore_exceptions);
  Opts.ObjCExceptions = Args.hasArg(OPT_fobjc_exceptions);
  Opts.CXXExceptions = Args.hasArg(OPT_fcxx_exceptions);

  // -ffixed-point
  Opts.FixedPoint =
      Args.hasFlag(OPT_ffixed_point, OPT_fno_fixed_point, /*Default=*/false) &&
      !Opts.CPlusPlus;
  Opts.PaddingOnUnsignedFixedPoint =
      Args.hasFlag(OPT_fpadding_on_unsigned_fixed_point,
                   OPT_fno_padding_on_unsigned_fixed_point,
                   /*Default=*/false) &&
      Opts.FixedPoint;

  // Handle exception personalities
  Arg *A = Args.getLastArg(
      options::OPT_fsjlj_exceptions, options::OPT_fseh_exceptions,
      options::OPT_fdwarf_exceptions, options::OPT_fwasm_exceptions);
  if (A) {
    const Option &Opt = A->getOption();
    llvm::Triple T(TargetOpts.Triple);
    if (T.isWindowsMSVCEnvironment())
      Diags.Report(diag::err_fe_invalid_exception_model)
          << Opt.getName() << T.str();

    Opts.SjLjExceptions = Opt.matches(options::OPT_fsjlj_exceptions);
    Opts.SEHExceptions = Opt.matches(options::OPT_fseh_exceptions);
    Opts.DWARFExceptions = Opt.matches(options::OPT_fdwarf_exceptions);
    Opts.WasmExceptions = Opt.matches(options::OPT_fwasm_exceptions);
  }

  Opts.ExternCNoUnwind = Args.hasArg(OPT_fexternc_nounwind);
  Opts.TraditionalCPP = Args.hasArg(OPT_traditional_cpp);

  Opts.RTTI = Opts.CPlusPlus && !Args.hasArg(OPT_fno_rtti);
  Opts.RTTIData = Opts.RTTI && !Args.hasArg(OPT_fno_rtti_data);
  Opts.Blocks = Args.hasArg(OPT_fblocks) || (Opts.OpenCL
    && Opts.OpenCLVersion == 200);
  Opts.BlocksRuntimeOptional = Args.hasArg(OPT_fblocks_runtime_optional);
  Opts.Coroutines = Opts.CPlusPlus20 || Args.hasArg(OPT_fcoroutines_ts);

  Opts.ConvergentFunctions = Opts.OpenCL || (Opts.CUDA && Opts.CUDAIsDevice) ||
                             Opts.SYCLIsDevice ||
                             Args.hasArg(OPT_fconvergent_functions);

  Opts.DoubleSquareBracketAttributes =
      Args.hasFlag(OPT_fdouble_square_bracket_attributes,
                   OPT_fno_double_square_bracket_attributes,
                   Opts.DoubleSquareBracketAttributes);

  Opts.CPlusPlusModules = Opts.CPlusPlus20;
  Opts.ModulesTS = Args.hasArg(OPT_fmodules_ts);
  Opts.Modules =
      Args.hasArg(OPT_fmodules) || Opts.ModulesTS || Opts.CPlusPlusModules;
  Opts.ModulesStrictDeclUse = Args.hasArg(OPT_fmodules_strict_decluse);
  Opts.ModulesDeclUse =
      Args.hasArg(OPT_fmodules_decluse) || Opts.ModulesStrictDeclUse;
  // FIXME: We only need this in C++ modules / Modules TS if we might textually
  // enter a different module (eg, when building a header unit).
  Opts.ModulesLocalVisibility =
      Args.hasArg(OPT_fmodules_local_submodule_visibility) || Opts.ModulesTS ||
      Opts.CPlusPlusModules;
  Opts.ModulesCodegen = Args.hasArg(OPT_fmodules_codegen);
  Opts.ModulesDebugInfo = Args.hasArg(OPT_fmodules_debuginfo);
  Opts.ModulesSearchAll = Opts.Modules &&
    !Args.hasArg(OPT_fno_modules_search_all) &&
    Args.hasArg(OPT_fmodules_search_all);
  Opts.ModulesErrorRecovery = !Args.hasArg(OPT_fno_modules_error_recovery);
  Opts.ImplicitModules = !Args.hasArg(OPT_fno_implicit_modules);
  Opts.CharIsSigned = Opts.OpenCL || !Args.hasArg(OPT_fno_signed_char);
  Opts.WChar = Opts.CPlusPlus && !Args.hasArg(OPT_fno_wchar);
  Opts.Char8 = Args.hasFlag(OPT_fchar8__t, OPT_fno_char8__t, Opts.CPlusPlus20);
  if (const Arg *A = Args.getLastArg(OPT_fwchar_type_EQ)) {
    Opts.WCharSize = llvm::StringSwitch<unsigned>(A->getValue())
                         .Case("char", 1)
                         .Case("short", 2)
                         .Case("int", 4)
                         .Default(0);
    if (Opts.WCharSize == 0)
      Diags.Report(diag::err_fe_invalid_wchar_type) << A->getValue();
  }
  Opts.WCharIsSigned = Args.hasFlag(OPT_fsigned_wchar, OPT_fno_signed_wchar, true);
  Opts.ShortEnums = Args.hasArg(OPT_fshort_enums);
  Opts.Freestanding = Args.hasArg(OPT_ffreestanding);
  Opts.NoBuiltin = Args.hasArg(OPT_fno_builtin) || Opts.Freestanding;
  if (!Opts.NoBuiltin)
    getAllNoBuiltinFuncValues(Args, Opts.NoBuiltinFuncs);
  Opts.NoMathBuiltin = Args.hasArg(OPT_fno_math_builtin);
  Opts.RelaxedTemplateTemplateArgs =
      Args.hasArg(OPT_frelaxed_template_template_args);
  Opts.SizedDeallocation = Args.hasArg(OPT_fsized_deallocation);
  Opts.AlignedAllocation =
      Args.hasFlag(OPT_faligned_allocation, OPT_fno_aligned_allocation,
                   Opts.AlignedAllocation);
  Opts.AlignedAllocationUnavailable =
      Opts.AlignedAllocation && Args.hasArg(OPT_aligned_alloc_unavailable);
  Opts.NewAlignOverride =
      getLastArgIntValue(Args, OPT_fnew_alignment_EQ, 0, Diags);
  if (Opts.NewAlignOverride && !llvm::isPowerOf2_32(Opts.NewAlignOverride)) {
    Arg *A = Args.getLastArg(OPT_fnew_alignment_EQ);
    Diags.Report(diag::err_fe_invalid_alignment) << A->getAsString(Args)
                                                 << A->getValue();
    Opts.NewAlignOverride = 0;
  }
  Opts.ConceptSatisfactionCaching =
      !Args.hasArg(OPT_fno_concept_satisfaction_caching);
  if (Args.hasArg(OPT_fconcepts_ts))
    Diags.Report(diag::warn_fe_concepts_ts_flag);
  // Recovery AST still heavily relies on dependent-type machinery.
  Opts.RecoveryAST =
      Args.hasFlag(OPT_frecovery_ast, OPT_fno_recovery_ast, Opts.CPlusPlus);
  Opts.RecoveryASTType = Args.hasFlag(
      OPT_frecovery_ast_type, OPT_fno_recovery_ast_type, Opts.CPlusPlus);
  Opts.HeinousExtensions = Args.hasArg(OPT_fheinous_gnu_extensions);
  Opts.AccessControl = !Args.hasArg(OPT_fno_access_control);
  Opts.ElideConstructors = !Args.hasArg(OPT_fno_elide_constructors);
  Opts.MathErrno = !Opts.OpenCL && Args.hasArg(OPT_fmath_errno);
  Opts.InstantiationDepth =
      getLastArgIntValue(Args, OPT_ftemplate_depth, 1024, Diags);
  Opts.ArrowDepth =
      getLastArgIntValue(Args, OPT_foperator_arrow_depth, 256, Diags);
  Opts.ConstexprCallDepth =
      getLastArgIntValue(Args, OPT_fconstexpr_depth, 512, Diags);
  Opts.ConstexprStepLimit =
      getLastArgIntValue(Args, OPT_fconstexpr_steps, 1048576, Diags);
  Opts.EnableNewConstInterp =
      Args.hasArg(OPT_fexperimental_new_constant_interpreter);
  Opts.BracketDepth = getLastArgIntValue(Args, OPT_fbracket_depth, 256, Diags);
  Opts.DelayedTemplateParsing = Args.hasArg(OPT_fdelayed_template_parsing);
  Opts.NumLargeByValueCopy =
      getLastArgIntValue(Args, OPT_Wlarge_by_value_copy_EQ, 0, Diags);
  Opts.MSBitfields = Args.hasArg(OPT_mms_bitfields);
  Opts.ObjCConstantStringClass =
      std::string(Args.getLastArgValue(OPT_fconstant_string_class));
  Opts.ObjCDefaultSynthProperties =
    !Args.hasArg(OPT_disable_objc_default_synthesize_properties);
  Opts.EncodeExtendedBlockSig =
    Args.hasArg(OPT_fencode_extended_block_signature);
  Opts.EmitAllDecls = Args.hasArg(OPT_femit_all_decls);
  Opts.PackStruct = getLastArgIntValue(Args, OPT_fpack_struct_EQ, 0, Diags);
  Opts.MaxTypeAlign = getLastArgIntValue(Args, OPT_fmax_type_align_EQ, 0, Diags);
  Opts.AlignDouble = Args.hasArg(OPT_malign_double);
  Opts.DoubleSize = getLastArgIntValue(Args, OPT_mdouble_EQ, 0, Diags);
  Opts.LongDoubleSize = Args.hasArg(OPT_mlong_double_128)
                            ? 128
                            : Args.hasArg(OPT_mlong_double_64) ? 64 : 0;
  Opts.PPCIEEELongDouble = Args.hasArg(OPT_mabi_EQ_ieeelongdouble);
  Opts.PICLevel = getLastArgIntValue(Args, OPT_pic_level, 0, Diags);
  Opts.ROPI = Args.hasArg(OPT_fropi);
  Opts.RWPI = Args.hasArg(OPT_frwpi);
  Opts.PIE = Args.hasArg(OPT_pic_is_pie);
  Opts.Static = Args.hasArg(OPT_static_define);
  Opts.DumpRecordLayoutsSimple = Args.hasArg(OPT_fdump_record_layouts_simple);
  Opts.DumpRecordLayouts = Opts.DumpRecordLayoutsSimple
                        || Args.hasArg(OPT_fdump_record_layouts);
  Opts.DumpVTableLayouts = Args.hasArg(OPT_fdump_vtable_layouts);
  Opts.SpellChecking = !Args.hasArg(OPT_fno_spell_checking);
  Opts.NoBitFieldTypeAlign = Args.hasArg(OPT_fno_bitfield_type_align);
  Opts.SinglePrecisionConstants = Args.hasArg(OPT_cl_single_precision_constant);
  Opts.FastRelaxedMath = Args.hasArg(OPT_cl_fast_relaxed_math);
  if (Opts.FastRelaxedMath)
    Opts.setDefaultFPContractMode(LangOptions::FPM_Fast);
  Opts.HexagonQdsp6Compat = Args.hasArg(OPT_mqdsp6_compat);
  Opts.FakeAddressSpaceMap = Args.hasArg(OPT_ffake_address_space_map);
  Opts.ParseUnknownAnytype = Args.hasArg(OPT_funknown_anytype);
  Opts.DebuggerSupport = Args.hasArg(OPT_fdebugger_support);
  Opts.DebuggerCastResultToId = Args.hasArg(OPT_fdebugger_cast_result_to_id);
  Opts.DebuggerObjCLiteral = Args.hasArg(OPT_fdebugger_objc_literal);
  Opts.ApplePragmaPack = Args.hasArg(OPT_fapple_pragma_pack);
  Opts.ModuleName = std::string(Args.getLastArgValue(OPT_fmodule_name_EQ));
  Opts.CurrentModule = Opts.ModuleName;
  Opts.AppExt = Args.hasArg(OPT_fapplication_extension);
  Opts.ModuleFeatures = Args.getAllArgValues(OPT_fmodule_feature);
  llvm::sort(Opts.ModuleFeatures);
  Opts.NativeHalfType |= Args.hasArg(OPT_fnative_half_type);
  Opts.NativeHalfArgsAndReturns |= Args.hasArg(OPT_fnative_half_arguments_and_returns);
  // Enable HalfArgsAndReturns if present in Args or if NativeHalfArgsAndReturns
  // is enabled.
  Opts.HalfArgsAndReturns = Args.hasArg(OPT_fallow_half_arguments_and_returns)
                            | Opts.NativeHalfArgsAndReturns;
  Opts.GNUAsm = !Args.hasArg(OPT_fno_gnu_inline_asm);
  Opts.Cmse = Args.hasArg(OPT_mcmse); // Armv8-M Security Extensions

  Opts.ArmSveVectorBits =
      getLastArgIntValue(Args, options::OPT_msve_vector_bits_EQ, 0, Diags);

  // __declspec is enabled by default for the PS4 by the driver, and also
  // enabled for Microsoft Extensions or Borland Extensions, here.
  //
  // FIXME: __declspec is also currently enabled for CUDA, but isn't really a
  // CUDA extension. However, it is required for supporting
  // __clang_cuda_builtin_vars.h, which uses __declspec(property). Once that has
  // been rewritten in terms of something more generic, remove the Opts.CUDA
  // term here.
  Opts.DeclSpecKeyword =
      Args.hasFlag(OPT_fdeclspec, OPT_fno_declspec,
                   (Opts.MicrosoftExt || Opts.Borland || Opts.CUDA));

  if (Arg *A = Args.getLastArg(OPT_faddress_space_map_mangling_EQ)) {
    switch (llvm::StringSwitch<unsigned>(A->getValue())
      .Case("target", LangOptions::ASMM_Target)
      .Case("no", LangOptions::ASMM_Off)
      .Case("yes", LangOptions::ASMM_On)
      .Default(255)) {
    default:
      Diags.Report(diag::err_drv_invalid_value)
        << "-faddress-space-map-mangling=" << A->getValue();
      break;
    case LangOptions::ASMM_Target:
      Opts.setAddressSpaceMapMangling(LangOptions::ASMM_Target);
      break;
    case LangOptions::ASMM_On:
      Opts.setAddressSpaceMapMangling(LangOptions::ASMM_On);
      break;
    case LangOptions::ASMM_Off:
      Opts.setAddressSpaceMapMangling(LangOptions::ASMM_Off);
      break;
    }
  }

  if (Arg *A = Args.getLastArg(OPT_fms_memptr_rep_EQ)) {
    LangOptions::PragmaMSPointersToMembersKind InheritanceModel =
        llvm::StringSwitch<LangOptions::PragmaMSPointersToMembersKind>(
            A->getValue())
            .Case("single",
                  LangOptions::PPTMK_FullGeneralitySingleInheritance)
            .Case("multiple",
                  LangOptions::PPTMK_FullGeneralityMultipleInheritance)
            .Case("virtual",
                  LangOptions::PPTMK_FullGeneralityVirtualInheritance)
            .Default(LangOptions::PPTMK_BestCase);
    if (InheritanceModel == LangOptions::PPTMK_BestCase)
      Diags.Report(diag::err_drv_invalid_value)
          << "-fms-memptr-rep=" << A->getValue();

    Opts.setMSPointerToMemberRepresentationMethod(InheritanceModel);
  }

  // Check for MS default calling conventions being specified.
  if (Arg *A = Args.getLastArg(OPT_fdefault_calling_conv_EQ)) {
    LangOptions::DefaultCallingConvention DefaultCC =
        llvm::StringSwitch<LangOptions::DefaultCallingConvention>(A->getValue())
            .Case("cdecl", LangOptions::DCC_CDecl)
            .Case("fastcall", LangOptions::DCC_FastCall)
            .Case("stdcall", LangOptions::DCC_StdCall)
            .Case("vectorcall", LangOptions::DCC_VectorCall)
            .Case("regcall", LangOptions::DCC_RegCall)
            .Default(LangOptions::DCC_None);
    if (DefaultCC == LangOptions::DCC_None)
      Diags.Report(diag::err_drv_invalid_value)
          << "-fdefault-calling-conv=" << A->getValue();

    llvm::Triple T(TargetOpts.Triple);
    llvm::Triple::ArchType Arch = T.getArch();
    bool emitError = (DefaultCC == LangOptions::DCC_FastCall ||
                      DefaultCC == LangOptions::DCC_StdCall) &&
                     Arch != llvm::Triple::x86;
    emitError |= (DefaultCC == LangOptions::DCC_VectorCall ||
                  DefaultCC == LangOptions::DCC_RegCall) &&
                 !T.isX86();
    if (emitError)
      Diags.Report(diag::err_drv_argument_not_allowed_with)
          << A->getSpelling() << T.getTriple();
    else
      Opts.setDefaultCallingConv(DefaultCC);
  }

  Opts.SemanticInterposition = Args.hasArg(OPT_fsemantic_interposition);
  // An explicit -fno-semantic-interposition infers dso_local.
  Opts.ExplicitNoSemanticInterposition =
      Args.hasArg(OPT_fno_semantic_interposition);

  // -mrtd option
  if (Arg *A = Args.getLastArg(OPT_mrtd)) {
    if (Opts.getDefaultCallingConv() != LangOptions::DCC_None)
      Diags.Report(diag::err_drv_argument_not_allowed_with)
          << A->getSpelling() << "-fdefault-calling-conv";
    else {
      llvm::Triple T(TargetOpts.Triple);
      if (T.getArch() != llvm::Triple::x86)
        Diags.Report(diag::err_drv_argument_not_allowed_with)
            << A->getSpelling() << T.getTriple();
      else
        Opts.setDefaultCallingConv(LangOptions::DCC_StdCall);
    }
  }

  // Check if -fopenmp is specified and set default version to 5.0.
  Opts.OpenMP = Args.hasArg(options::OPT_fopenmp) ? 50 : 0;
  // Check if -fopenmp-simd is specified.
  bool IsSimdSpecified =
      Args.hasFlag(options::OPT_fopenmp_simd, options::OPT_fno_openmp_simd,
                   /*Default=*/false);
  Opts.OpenMPSimd = !Opts.OpenMP && IsSimdSpecified;
  Opts.OpenMPUseTLS =
      Opts.OpenMP && !Args.hasArg(options::OPT_fnoopenmp_use_tls);
  Opts.OpenMPIsDevice =
      Opts.OpenMP && Args.hasArg(options::OPT_fopenmp_is_device);
  Opts.OpenMPIRBuilder =
      Opts.OpenMP && Args.hasArg(options::OPT_fopenmp_enable_irbuilder);
  bool IsTargetSpecified =
      Opts.OpenMPIsDevice || Args.hasArg(options::OPT_fopenmp_targets_EQ);

  if (Opts.OpenMP || Opts.OpenMPSimd) {
    if (int Version = getLastArgIntValue(
            Args, OPT_fopenmp_version_EQ,
            (IsSimdSpecified || IsTargetSpecified) ? 50 : Opts.OpenMP, Diags))
      Opts.OpenMP = Version;
    // Provide diagnostic when a given target is not expected to be an OpenMP
    // device or host.
    if (!Opts.OpenMPIsDevice) {
      switch (T.getArch()) {
      default:
        break;
      // Add unsupported host targets here:
      case llvm::Triple::nvptx:
      case llvm::Triple::nvptx64:
        Diags.Report(diag::err_drv_omp_host_target_not_supported)
            << TargetOpts.Triple;
        break;
      }
    }
  }

  // Set the flag to prevent the implementation from emitting device exception
  // handling code for those requiring so.
  if ((Opts.OpenMPIsDevice && (T.isNVPTX() || T.isAMDGCN())) ||
      Opts.OpenCLCPlusPlus) {
    Opts.Exceptions = 0;
    Opts.CXXExceptions = 0;
  }
  if (Opts.OpenMPIsDevice && T.isNVPTX()) {
    Opts.OpenMPCUDANumSMs =
        getLastArgIntValue(Args, options::OPT_fopenmp_cuda_number_of_sm_EQ,
                           Opts.OpenMPCUDANumSMs, Diags);
    Opts.OpenMPCUDABlocksPerSM =
        getLastArgIntValue(Args, options::OPT_fopenmp_cuda_blocks_per_sm_EQ,
                           Opts.OpenMPCUDABlocksPerSM, Diags);
    Opts.OpenMPCUDAReductionBufNum = getLastArgIntValue(
        Args, options::OPT_fopenmp_cuda_teams_reduction_recs_num_EQ,
        Opts.OpenMPCUDAReductionBufNum, Diags);
  }

  // Prevent auto-widening the representation of loop counters during an
  // OpenMP collapse clause.
  Opts.OpenMPOptimisticCollapse =
      Args.hasArg(options::OPT_fopenmp_optimistic_collapse) ? 1 : 0;

  // Get the OpenMP target triples if any.
  if (Arg *A = Args.getLastArg(options::OPT_fopenmp_targets_EQ)) {
    enum ArchPtrSize { Arch16Bit, Arch32Bit, Arch64Bit };
    auto getArchPtrSize = [](const llvm::Triple &T) {
      if (T.isArch16Bit())
        return Arch16Bit;
      if (T.isArch32Bit())
        return Arch32Bit;
      assert(T.isArch64Bit() && "Expected 64-bit architecture");
      return Arch64Bit;
    };

    for (unsigned i = 0; i < A->getNumValues(); ++i) {
      llvm::Triple TT(A->getValue(i));

      if (TT.getArch() == llvm::Triple::UnknownArch ||
          !(TT.getArch() == llvm::Triple::aarch64 ||
            TT.getArch() == llvm::Triple::ppc ||
            TT.getArch() == llvm::Triple::ppc64 ||
            TT.getArch() == llvm::Triple::ppc64le ||
            TT.getArch() == llvm::Triple::nvptx ||
            TT.getArch() == llvm::Triple::nvptx64 ||
            TT.getArch() == llvm::Triple::amdgcn ||
            TT.getArch() == llvm::Triple::x86 ||
            TT.getArch() == llvm::Triple::x86_64 ||
            TT.getArch() == llvm::Triple::riscv64))
        Diags.Report(diag::err_drv_invalid_omp_target) << A->getValue(i);
      else if (getArchPtrSize(T) != getArchPtrSize(TT))
        Diags.Report(diag::err_drv_incompatible_omp_arch)
            << A->getValue(i) << T.str();
      else
        Opts.OMPTargetTriples.push_back(TT);
    }
  }

  // Get OpenMP host file path if any and report if a non existent file is
  // found
  if (Arg *A = Args.getLastArg(options::OPT_fopenmp_host_ir_file_path)) {
    Opts.OMPHostIRFile = A->getValue();
    if (!llvm::sys::fs::exists(Opts.OMPHostIRFile))
      Diags.Report(diag::err_drv_omp_host_ir_file_not_found)
          << Opts.OMPHostIRFile;
  }

  // Set CUDA mode for OpenMP target NVPTX/AMDGCN if specified in options
  Opts.OpenMPCUDAMode = Opts.OpenMPIsDevice && (T.isNVPTX() || T.isAMDGCN()) &&
                        Args.hasArg(options::OPT_fopenmp_cuda_mode);

  // Set CUDA support for parallel execution of target regions for OpenMP target
  // NVPTX/AMDGCN if specified in options.
  Opts.OpenMPCUDATargetParallel =
      Opts.OpenMPIsDevice && (T.isNVPTX() || T.isAMDGCN()) &&
      Args.hasArg(options::OPT_fopenmp_cuda_parallel_target_regions);

  // Set CUDA mode for OpenMP target NVPTX/AMDGCN if specified in options
  Opts.OpenMPCUDAForceFullRuntime =
      Opts.OpenMPIsDevice && (T.isNVPTX() || T.isAMDGCN()) &&
      Args.hasArg(options::OPT_fopenmp_cuda_force_full_runtime);

  // Record whether the __DEPRECATED define was requested.
  Opts.Deprecated = Args.hasFlag(OPT_fdeprecated_macro,
                                 OPT_fno_deprecated_macro,
                                 Opts.Deprecated);

  // FIXME: Eliminate this dependency.
  unsigned Opt = getOptimizationLevel(Args, IK, Diags),
       OptSize = getOptimizationLevelSize(Args);
  Opts.Optimize = Opt != 0;
  Opts.OptimizeSize = OptSize != 0;

  // This is the __NO_INLINE__ define, which just depends on things like the
  // optimization level and -fno-inline, not actually whether the backend has
  // inlining enabled.
  Opts.NoInlineDefine = !Opts.Optimize;
  if (Arg *InlineArg = Args.getLastArg(
          options::OPT_finline_functions, options::OPT_finline_hint_functions,
          options::OPT_fno_inline_functions, options::OPT_fno_inline))
    if (InlineArg->getOption().matches(options::OPT_fno_inline))
      Opts.NoInlineDefine = true;

  Opts.FastMath =
      Args.hasArg(OPT_ffast_math) || Args.hasArg(OPT_cl_fast_relaxed_math);
  Opts.FiniteMathOnly = Args.hasArg(OPT_ffinite_math_only) ||
                        Args.hasArg(OPT_ffast_math) ||
                        Args.hasArg(OPT_cl_finite_math_only) ||
                        Args.hasArg(OPT_cl_fast_relaxed_math);
  Opts.UnsafeFPMath = Args.hasArg(OPT_menable_unsafe_fp_math) ||
                      Args.hasArg(OPT_ffast_math) ||
                      Args.hasArg(OPT_cl_unsafe_math_optimizations) ||
                      Args.hasArg(OPT_cl_fast_relaxed_math);
  Opts.AllowFPReassoc = Args.hasArg(OPT_mreassociate) ||
                        Args.hasArg(OPT_menable_unsafe_fp_math) ||
                        Args.hasArg(OPT_ffast_math) ||
                        Args.hasArg(OPT_cl_unsafe_math_optimizations) ||
                        Args.hasArg(OPT_cl_fast_relaxed_math);
  Opts.NoHonorNaNs =
      Args.hasArg(OPT_menable_no_nans) || Args.hasArg(OPT_ffinite_math_only) ||
      Args.hasArg(OPT_ffast_math) || Args.hasArg(OPT_cl_finite_math_only) ||
      Args.hasArg(OPT_cl_fast_relaxed_math);
  Opts.NoHonorInfs = Args.hasArg(OPT_menable_no_infinities) ||
                     Args.hasArg(OPT_ffinite_math_only) ||
                     Args.hasArg(OPT_ffast_math) ||
                     Args.hasArg(OPT_cl_finite_math_only) ||
                     Args.hasArg(OPT_cl_fast_relaxed_math);
  Opts.NoSignedZero = Args.hasArg(OPT_fno_signed_zeros) ||
                      Args.hasArg(OPT_menable_unsafe_fp_math) ||
                      Args.hasArg(OPT_ffast_math) ||
                      Args.hasArg(OPT_cl_no_signed_zeros) ||
                      Args.hasArg(OPT_cl_unsafe_math_optimizations) ||
                      Args.hasArg(OPT_cl_fast_relaxed_math);
  Opts.AllowRecip = Args.hasArg(OPT_freciprocal_math) ||
                    Args.hasArg(OPT_menable_unsafe_fp_math) ||
                    Args.hasArg(OPT_ffast_math) ||
                    Args.hasArg(OPT_cl_unsafe_math_optimizations) ||
                    Args.hasArg(OPT_cl_fast_relaxed_math);
  // Currently there's no clang option to enable this individually
  Opts.ApproxFunc = Args.hasArg(OPT_menable_unsafe_fp_math) ||
                    Args.hasArg(OPT_ffast_math) ||
                    Args.hasArg(OPT_cl_unsafe_math_optimizations) ||
                    Args.hasArg(OPT_cl_fast_relaxed_math);

  if (Arg *A = Args.getLastArg(OPT_ffp_contract)) {
    StringRef Val = A->getValue();
    if (Val == "fast")
      Opts.setDefaultFPContractMode(LangOptions::FPM_Fast);
    else if (Val == "on")
      Opts.setDefaultFPContractMode(LangOptions::FPM_On);
    else if (Val == "off")
      Opts.setDefaultFPContractMode(LangOptions::FPM_Off);
    else
      Diags.Report(diag::err_drv_invalid_value) << A->getAsString(Args) << Val;
  }

  if (Args.hasArg(OPT_fexperimental_strict_floating_point))
    Opts.ExpStrictFP = true;

  auto FPRM = llvm::RoundingMode::NearestTiesToEven;
  if (Args.hasArg(OPT_frounding_math)) {
    FPRM = llvm::RoundingMode::Dynamic;
  }
  Opts.setFPRoundingMode(FPRM);

  if (Args.hasArg(OPT_ftrapping_math)) {
    Opts.setFPExceptionMode(LangOptions::FPE_Strict);
  }

  if (Args.hasArg(OPT_fno_trapping_math)) {
    Opts.setFPExceptionMode(LangOptions::FPE_Ignore);
  }

  LangOptions::FPExceptionModeKind FPEB = LangOptions::FPE_Ignore;
  if (Arg *A = Args.getLastArg(OPT_ffp_exception_behavior_EQ)) {
    StringRef Val = A->getValue();
    if (Val.equals("ignore"))
      FPEB = LangOptions::FPE_Ignore;
    else if (Val.equals("maytrap"))
      FPEB = LangOptions::FPE_MayTrap;
    else if (Val.equals("strict"))
      FPEB = LangOptions::FPE_Strict;
    else
      Diags.Report(diag::err_drv_invalid_value) << A->getAsString(Args) << Val;
  }
  Opts.setFPExceptionMode(FPEB);

  Opts.RetainCommentsFromSystemHeaders =
      Args.hasArg(OPT_fretain_comments_from_system_headers);

  unsigned SSP = getLastArgIntValue(Args, OPT_stack_protector, 0, Diags);
  switch (SSP) {
  default:
    Diags.Report(diag::err_drv_invalid_value)
      << Args.getLastArg(OPT_stack_protector)->getAsString(Args) << SSP;
    break;
  case 0: Opts.setStackProtector(LangOptions::SSPOff); break;
  case 1: Opts.setStackProtector(LangOptions::SSPOn);  break;
  case 2: Opts.setStackProtector(LangOptions::SSPStrong); break;
  case 3: Opts.setStackProtector(LangOptions::SSPReq); break;
  }

  if (Arg *A = Args.getLastArg(OPT_ftrivial_auto_var_init)) {
    StringRef Val = A->getValue();
    if (Val == "uninitialized")
      Opts.setTrivialAutoVarInit(
          LangOptions::TrivialAutoVarInitKind::Uninitialized);
    else if (Val == "zero")
      Opts.setTrivialAutoVarInit(LangOptions::TrivialAutoVarInitKind::Zero);
    else if (Val == "pattern")
      Opts.setTrivialAutoVarInit(LangOptions::TrivialAutoVarInitKind::Pattern);
    else
      Diags.Report(diag::err_drv_invalid_value) << A->getAsString(Args) << Val;
  }

  if (Arg *A = Args.getLastArg(OPT_ftrivial_auto_var_init_stop_after)) {
    int Val = std::stoi(A->getValue());
    Opts.TrivialAutoVarInitStopAfter = Val;
  }

  // Parse -fsanitize= arguments.
  parseSanitizerKinds("-fsanitize=", Args.getAllArgValues(OPT_fsanitize_EQ),
                      Diags, Opts.Sanitize);
  // -fsanitize-address-field-padding=N has to be a LangOpt, parse it here.
  Opts.SanitizeAddressFieldPadding =
      getLastArgIntValue(Args, OPT_fsanitize_address_field_padding, 0, Diags);
  Opts.SanitizerBlacklistFiles = Args.getAllArgValues(OPT_fsanitize_blacklist);
  std::vector<std::string> systemBlacklists =
      Args.getAllArgValues(OPT_fsanitize_system_blacklist);
  Opts.SanitizerBlacklistFiles.insert(Opts.SanitizerBlacklistFiles.end(),
                                      systemBlacklists.begin(),
                                      systemBlacklists.end());

  // -fxray-instrument
  Opts.XRayInstrument = Args.hasArg(OPT_fxray_instrument);
  Opts.XRayAlwaysEmitCustomEvents =
      Args.hasArg(OPT_fxray_always_emit_customevents);
  Opts.XRayAlwaysEmitTypedEvents =
      Args.hasArg(OPT_fxray_always_emit_typedevents);

  // -fxray-{always,never}-instrument= filenames.
  Opts.XRayAlwaysInstrumentFiles =
      Args.getAllArgValues(OPT_fxray_always_instrument);
  Opts.XRayNeverInstrumentFiles =
      Args.getAllArgValues(OPT_fxray_never_instrument);
  Opts.XRayAttrListFiles = Args.getAllArgValues(OPT_fxray_attr_list);

  // -fforce-emit-vtables
  Opts.ForceEmitVTables = Args.hasArg(OPT_fforce_emit_vtables);

  // -fallow-editor-placeholders
  Opts.AllowEditorPlaceholders = Args.hasArg(OPT_fallow_editor_placeholders);

  Opts.RegisterStaticDestructors = !Args.hasArg(OPT_fno_cxx_static_destructors);

  if (Arg *A = Args.getLastArg(OPT_fclang_abi_compat_EQ)) {
    Opts.setClangABICompat(LangOptions::ClangABI::Latest);

    StringRef Ver = A->getValue();
    std::pair<StringRef, StringRef> VerParts = Ver.split('.');
    unsigned Major, Minor = 0;

    // Check the version number is valid: either 3.x (0 <= x <= 9) or
    // y or y.0 (4 <= y <= current version).
    if (!VerParts.first.startswith("0") &&
        !VerParts.first.getAsInteger(10, Major) &&
        3 <= Major && Major <= CLANG_VERSION_MAJOR &&
        (Major == 3 ? VerParts.second.size() == 1 &&
                      !VerParts.second.getAsInteger(10, Minor)
                    : VerParts.first.size() == Ver.size() ||
                      VerParts.second == "0")) {
      // Got a valid version number.
      if (Major == 3 && Minor <= 8)
        Opts.setClangABICompat(LangOptions::ClangABI::Ver3_8);
      else if (Major <= 4)
        Opts.setClangABICompat(LangOptions::ClangABI::Ver4);
      else if (Major <= 6)
        Opts.setClangABICompat(LangOptions::ClangABI::Ver6);
      else if (Major <= 7)
        Opts.setClangABICompat(LangOptions::ClangABI::Ver7);
      else if (Major <= 9)
        Opts.setClangABICompat(LangOptions::ClangABI::Ver9);
    } else if (Ver != "latest") {
      Diags.Report(diag::err_drv_invalid_value)
          << A->getAsString(Args) << A->getValue();
    }
  }

  Opts.CompleteMemberPointers = Args.hasArg(OPT_fcomplete_member_pointers);
  Opts.BuildingPCHWithObjectFile = Args.hasArg(OPT_building_pch_with_obj);
  Opts.PCHInstantiateTemplates = Args.hasArg(OPT_fpch_instantiate_templates);

  Opts.MatrixTypes = Args.hasArg(OPT_fenable_matrix);

  Opts.MaxTokens = getLastArgIntValue(Args, OPT_fmax_tokens_EQ, 0, Diags);

  if (Arg *A = Args.getLastArg(OPT_msign_return_address_EQ)) {
    StringRef SignScope = A->getValue();

    if (SignScope.equals_lower("none"))
      Opts.setSignReturnAddressScope(
          LangOptions::SignReturnAddressScopeKind::None);
    else if (SignScope.equals_lower("all"))
      Opts.setSignReturnAddressScope(
          LangOptions::SignReturnAddressScopeKind::All);
    else if (SignScope.equals_lower("non-leaf"))
      Opts.setSignReturnAddressScope(
          LangOptions::SignReturnAddressScopeKind::NonLeaf);
    else
      Diags.Report(diag::err_drv_invalid_value)
          << A->getAsString(Args) << SignScope;

    if (Arg *A = Args.getLastArg(OPT_msign_return_address_key_EQ)) {
      StringRef SignKey = A->getValue();
      if (!SignScope.empty() && !SignKey.empty()) {
        if (SignKey.equals_lower("a_key"))
          Opts.setSignReturnAddressKey(
              LangOptions::SignReturnAddressKeyKind::AKey);
        else if (SignKey.equals_lower("b_key"))
          Opts.setSignReturnAddressKey(
              LangOptions::SignReturnAddressKeyKind::BKey);
        else
          Diags.Report(diag::err_drv_invalid_value)
              << A->getAsString(Args) << SignKey;
      }
    }
  }

  Opts.BranchTargetEnforcement = Args.hasArg(OPT_mbranch_target_enforce);
  Opts.SpeculativeLoadHardening = Args.hasArg(OPT_mspeculative_load_hardening);

  Opts.CompatibilityQualifiedIdBlockParamTypeChecking =
      Args.hasArg(OPT_fcompatibility_qualified_id_block_param_type_checking);

  Opts.RelativeCXXABIVTables =
      Args.hasFlag(OPT_fexperimental_relative_cxx_abi_vtables,
                   OPT_fno_experimental_relative_cxx_abi_vtables,
                   /*default=*/false);
<<<<<<< HEAD

  // The value can be empty, which indicates the system default should be used.
  StringRef CXXABI = Args.getLastArgValue(OPT_fcxx_abi_EQ);
  if (!CXXABI.empty()) {
    if (!TargetCXXABI::isABI(CXXABI))
      Diags.Report(diag::err_invalid_cxx_abi) << CXXABI;
    else
      Opts.CXXABI = TargetCXXABI::getKind(CXXABI);
  }

  // -mepi.
  Opts.EPI = Args.hasArg(OPT_mepi);
=======
>>>>>>> e01af9ce
}

static bool isStrictlyPreprocessorAction(frontend::ActionKind Action) {
  switch (Action) {
  case frontend::ASTDeclList:
  case frontend::ASTDump:
  case frontend::ASTPrint:
  case frontend::ASTView:
  case frontend::EmitAssembly:
  case frontend::EmitBC:
  case frontend::EmitHTML:
  case frontend::EmitLLVM:
  case frontend::EmitLLVMOnly:
  case frontend::EmitCodeGenOnly:
  case frontend::EmitObj:
  case frontend::FixIt:
  case frontend::GenerateModule:
  case frontend::GenerateModuleInterface:
  case frontend::GenerateHeaderModule:
  case frontend::GeneratePCH:
  case frontend::GenerateInterfaceStubs:
  case frontend::ParseSyntaxOnly:
  case frontend::ModuleFileInfo:
  case frontend::VerifyPCH:
  case frontend::PluginAction:
  case frontend::RewriteObjC:
  case frontend::RewriteTest:
  case frontend::RunAnalysis:
  case frontend::TemplightDump:
  case frontend::MigrateSource:
    return false;

  case frontend::DumpCompilerOptions:
  case frontend::DumpRawTokens:
  case frontend::DumpTokens:
  case frontend::InitOnly:
  case frontend::PrintPreamble:
  case frontend::PrintPreprocessedInput:
  case frontend::RewriteMacros:
  case frontend::RunPreprocessorOnly:
  case frontend::PrintDependencyDirectivesSourceMinimizerOutput:
    return true;
  }
  llvm_unreachable("invalid frontend action");
}

static void ParsePreprocessorArgs(PreprocessorOptions &Opts, ArgList &Args,
                                  DiagnosticsEngine &Diags,
                                  frontend::ActionKind Action) {
  Opts.ImplicitPCHInclude = std::string(Args.getLastArgValue(OPT_include_pch));
  Opts.PCHWithHdrStop = Args.hasArg(OPT_pch_through_hdrstop_create) ||
                        Args.hasArg(OPT_pch_through_hdrstop_use);
  Opts.PCHWithHdrStopCreate = Args.hasArg(OPT_pch_through_hdrstop_create);
  Opts.PCHThroughHeader =
      std::string(Args.getLastArgValue(OPT_pch_through_header_EQ));
  Opts.UsePredefines = !Args.hasArg(OPT_undef);
  Opts.DetailedRecord = Args.hasArg(OPT_detailed_preprocessing_record);
  Opts.DisablePCHValidation = Args.hasArg(OPT_fno_validate_pch);
  Opts.AllowPCHWithCompilerErrors = Args.hasArg(OPT_fallow_pch_with_errors);

  Opts.DumpDeserializedPCHDecls = Args.hasArg(OPT_dump_deserialized_pch_decls);
  for (const auto *A : Args.filtered(OPT_error_on_deserialized_pch_decl))
    Opts.DeserializedPCHDeclsToErrorOn.insert(A->getValue());

  for (const auto &A : Args.getAllArgValues(OPT_fmacro_prefix_map_EQ)) {
    auto Split = StringRef(A).split('=');
    Opts.MacroPrefixMap.insert(
        {std::string(Split.first), std::string(Split.second)});
  }

  if (const Arg *A = Args.getLastArg(OPT_preamble_bytes_EQ)) {
    StringRef Value(A->getValue());
    size_t Comma = Value.find(',');
    unsigned Bytes = 0;
    unsigned EndOfLine = 0;

    if (Comma == StringRef::npos ||
        Value.substr(0, Comma).getAsInteger(10, Bytes) ||
        Value.substr(Comma + 1).getAsInteger(10, EndOfLine))
      Diags.Report(diag::err_drv_preamble_format);
    else {
      Opts.PrecompiledPreambleBytes.first = Bytes;
      Opts.PrecompiledPreambleBytes.second = (EndOfLine != 0);
    }
  }

  // Add the __CET__ macro if a CFProtection option is set.
  if (const Arg *A = Args.getLastArg(OPT_fcf_protection_EQ)) {
    StringRef Name = A->getValue();
    if (Name == "branch")
      Opts.addMacroDef("__CET__=1");
    else if (Name == "return")
      Opts.addMacroDef("__CET__=2");
    else if (Name == "full")
      Opts.addMacroDef("__CET__=3");
  }

  // Add macros from the command line.
  for (const auto *A : Args.filtered(OPT_D, OPT_U)) {
    if (A->getOption().matches(OPT_D))
      Opts.addMacroDef(A->getValue());
    else
      Opts.addMacroUndef(A->getValue());
  }

  Opts.MacroIncludes = Args.getAllArgValues(OPT_imacros);

  // Add the ordered list of -includes.
  for (const auto *A : Args.filtered(OPT_include))
    Opts.Includes.emplace_back(A->getValue());

  for (const auto *A : Args.filtered(OPT_chain_include))
    Opts.ChainedIncludes.emplace_back(A->getValue());

  for (const auto *A : Args.filtered(OPT_remap_file)) {
    std::pair<StringRef, StringRef> Split = StringRef(A->getValue()).split(';');

    if (Split.second.empty()) {
      Diags.Report(diag::err_drv_invalid_remap_file) << A->getAsString(Args);
      continue;
    }

    Opts.addRemappedFile(Split.first, Split.second);
  }

  if (Arg *A = Args.getLastArg(OPT_fobjc_arc_cxxlib_EQ)) {
    StringRef Name = A->getValue();
    unsigned Library = llvm::StringSwitch<unsigned>(Name)
      .Case("libc++", ARCXX_libcxx)
      .Case("libstdc++", ARCXX_libstdcxx)
      .Case("none", ARCXX_nolib)
      .Default(~0U);
    if (Library == ~0U)
      Diags.Report(diag::err_drv_invalid_value) << A->getAsString(Args) << Name;
    else
      Opts.ObjCXXARCStandardLibrary = (ObjCXXARCStandardLibraryKind)Library;
  }

  // Always avoid lexing editor placeholders when we're just running the
  // preprocessor as we never want to emit the
  // "editor placeholder in source file" error in PP only mode.
  if (isStrictlyPreprocessorAction(Action))
    Opts.LexEditorPlaceholders = false;

  Opts.SetUpStaticAnalyzer = Args.hasArg(OPT_setup_static_analyzer);
  Opts.DisablePragmaDebugCrash = Args.hasArg(OPT_disable_pragma_debug_crash);
}

static void ParsePreprocessorOutputArgs(PreprocessorOutputOptions &Opts,
                                        ArgList &Args,
                                        frontend::ActionKind Action) {
  if (isStrictlyPreprocessorAction(Action))
    Opts.ShowCPP = !Args.hasArg(OPT_dM);
  else
    Opts.ShowCPP = 0;

  Opts.ShowComments = Args.hasArg(OPT_C);
  Opts.ShowLineMarkers = !Args.hasArg(OPT_P);
  Opts.ShowMacroComments = Args.hasArg(OPT_CC);
  Opts.ShowMacros = Args.hasArg(OPT_dM) || Args.hasArg(OPT_dD);
  Opts.ShowIncludeDirectives = Args.hasArg(OPT_dI);
  Opts.RewriteIncludes = Args.hasArg(OPT_frewrite_includes);
  Opts.RewriteImports = Args.hasArg(OPT_frewrite_imports);
  Opts.UseLineDirectives = Args.hasArg(OPT_fuse_line_directives);
}

static void ParseTargetArgs(TargetOptions &Opts, ArgList &Args,
                            DiagnosticsEngine &Diags) {
  Opts.CodeModel = std::string(Args.getLastArgValue(OPT_mcmodel_EQ, "default"));
  Opts.ABI = std::string(Args.getLastArgValue(OPT_target_abi));
  if (Arg *A = Args.getLastArg(OPT_meabi)) {
    StringRef Value = A->getValue();
    llvm::EABI EABIVersion = llvm::StringSwitch<llvm::EABI>(Value)
                                 .Case("default", llvm::EABI::Default)
                                 .Case("4", llvm::EABI::EABI4)
                                 .Case("5", llvm::EABI::EABI5)
                                 .Case("gnu", llvm::EABI::GNU)
                                 .Default(llvm::EABI::Unknown);
    if (EABIVersion == llvm::EABI::Unknown)
      Diags.Report(diag::err_drv_invalid_value) << A->getAsString(Args)
                                                << Value;
    else
      Opts.EABIVersion = EABIVersion;
  }
  Opts.CPU = std::string(Args.getLastArgValue(OPT_target_cpu));
  Opts.TuneCPU = std::string(Args.getLastArgValue(OPT_tune_cpu));
  Opts.FPMath = std::string(Args.getLastArgValue(OPT_mfpmath));
  Opts.FeaturesAsWritten = Args.getAllArgValues(OPT_target_feature);
  Opts.LinkerVersion =
      std::string(Args.getLastArgValue(OPT_target_linker_version));
  Opts.OpenCLExtensionsAsWritten = Args.getAllArgValues(OPT_cl_ext_EQ);
  Opts.ForceEnableInt128 = Args.hasArg(OPT_fforce_enable_int128);
  Opts.NVPTXUseShortPointers = Args.hasFlag(
      options::OPT_fcuda_short_ptr, options::OPT_fno_cuda_short_ptr, false);
  if (Arg *A = Args.getLastArg(options::OPT_target_sdk_version_EQ)) {
    llvm::VersionTuple Version;
    if (Version.tryParse(A->getValue()))
      Diags.Report(diag::err_drv_invalid_value)
          << A->getAsString(Args) << A->getValue();
    else
      Opts.SDKVersion = Version;
  }
}

bool CompilerInvocation::parseSimpleArgs(const ArgList &Args,
                                         DiagnosticsEngine &Diags) {
#define OPTION_WITH_MARSHALLING_FLAG(PREFIX_TYPE, NAME, ID, KIND, GROUP,       \
                                     ALIAS, ALIASARGS, FLAGS, PARAM, HELPTEXT, \
                                     METAVAR, VALUES, SPELLING, ALWAYS_EMIT,   \
                                     KEYPATH, DEFAULT_VALUE, IS_POSITIVE)      \
  this->KEYPATH = Args.hasArg(OPT_##ID) && IS_POSITIVE;

#define OPTION_WITH_MARSHALLING_STRING(                                        \
    PREFIX_TYPE, NAME, ID, KIND, GROUP, ALIAS, ALIASARGS, FLAGS, PARAM,        \
    HELPTEXT, METAVAR, VALUES, SPELLING, ALWAYS_EMIT, KEYPATH, DEFAULT_VALUE,  \
    TYPE, NORMALIZER, DENORMALIZER, TABLE_INDEX)                               \
  {                                                                            \
    if (auto MaybeValue = NORMALIZER(OPT_##ID, TABLE_INDEX, Args, Diags))      \
      this->KEYPATH = static_cast<TYPE>(*MaybeValue);                          \
    else                                                                       \
      this->KEYPATH = DEFAULT_VALUE;                                           \
  }

#include "clang/Driver/Options.inc"
#undef OPTION_WITH_MARSHALLING_STRING
#undef OPTION_WITH_MARSHALLING_FLAG
  return true;
}

bool CompilerInvocation::CreateFromArgs(CompilerInvocation &Res,
                                        ArrayRef<const char *> CommandLineArgs,
                                        DiagnosticsEngine &Diags,
                                        const char *Argv0) {
  bool Success = true;

  // Parse the arguments.
  const OptTable &Opts = getDriverOptTable();
  const unsigned IncludedFlagsBitmask = options::CC1Option;
  unsigned MissingArgIndex, MissingArgCount;
  InputArgList Args = Opts.ParseArgs(CommandLineArgs, MissingArgIndex,
                                     MissingArgCount, IncludedFlagsBitmask);
  LangOptions &LangOpts = *Res.getLangOpts();

  // Check for missing argument error.
  if (MissingArgCount) {
    Diags.Report(diag::err_drv_missing_argument)
        << Args.getArgString(MissingArgIndex) << MissingArgCount;
    Success = false;
  }

  // Issue errors on unknown arguments.
  for (const auto *A : Args.filtered(OPT_UNKNOWN)) {
    auto ArgString = A->getAsString(Args);
    std::string Nearest;
    if (Opts.findNearest(ArgString, Nearest, IncludedFlagsBitmask) > 1)
      Diags.Report(diag::err_drv_unknown_argument) << ArgString;
    else
      Diags.Report(diag::err_drv_unknown_argument_with_suggestion)
          << ArgString << Nearest;
    Success = false;
  }

  Success &= Res.parseSimpleArgs(Args, Diags);

  llvm::sys::Process::UseANSIEscapeCodes(
      Res.DiagnosticOpts->UseANSIEscapeCodes);

  Success &= ParseAnalyzerArgs(*Res.getAnalyzerOpts(), Args, Diags);
  Success &= ParseMigratorArgs(Res.getMigratorOpts(), Args);
  ParseDependencyOutputArgs(Res.getDependencyOutputOpts(), Args);
  if (!Res.getDependencyOutputOpts().OutputFile.empty() &&
      Res.getDependencyOutputOpts().Targets.empty()) {
    Diags.Report(diag::err_fe_dependency_file_requires_MT);
    Success = false;
  }
  Success &= ParseDiagnosticArgs(Res.getDiagnosticOpts(), Args, &Diags,
                                 /*DefaultDiagColor=*/false);
  ParseCommentArgs(LangOpts.CommentOpts, Args);
  ParseFileSystemArgs(Res.getFileSystemOpts(), Args);
  // FIXME: We shouldn't have to pass the DashX option around here
  InputKind DashX = ParseFrontendArgs(Res.getFrontendOpts(), Args, Diags,
                                      LangOpts.IsHeaderFile);
  ParseTargetArgs(Res.getTargetOpts(), Args, Diags);
  Success &= ParseCodeGenArgs(Res.getCodeGenOpts(), Args, DashX, Diags,
                              Res.getTargetOpts(), Res.getFrontendOpts());
  ParseHeaderSearchArgs(Res.getHeaderSearchOpts(), Args,
                        Res.getFileSystemOpts().WorkingDir);
  llvm::Triple T(Res.getTargetOpts().Triple);
  if (DashX.getFormat() == InputKind::Precompiled ||
      DashX.getLanguage() == Language::LLVM_IR) {
    // ObjCAAutoRefCount and Sanitize LangOpts are used to setup the
    // PassManager in BackendUtil.cpp. They need to be initializd no matter
    // what the input type is.
    if (Args.hasArg(OPT_fobjc_arc))
      LangOpts.ObjCAutoRefCount = 1;
    // PIClevel and PIELevel are needed during code generation and this should be
    // set regardless of the input type.
    LangOpts.PICLevel = getLastArgIntValue(Args, OPT_pic_level, 0, Diags);
    LangOpts.PIE = Args.hasArg(OPT_pic_is_pie);
    parseSanitizerKinds("-fsanitize=", Args.getAllArgValues(OPT_fsanitize_EQ),
                        Diags, LangOpts.Sanitize);
  } else {
    // Other LangOpts are only initialized when the input is not AST or LLVM IR.
    // FIXME: Should we really be calling this for an Language::Asm input?
    ParseLangArgs(LangOpts, Args, DashX, Res.getTargetOpts(),
                  Res.getPreprocessorOpts(), Diags);
    if (Res.getFrontendOpts().ProgramAction == frontend::RewriteObjC)
      LangOpts.ObjCExceptions = 1;
    if (T.isOSDarwin() && DashX.isPreprocessed()) {
      // Supress the darwin-specific 'stdlibcxx-not-found' diagnostic for
      // preprocessed input as we don't expect it to be used with -std=libc++
      // anyway.
      Res.getDiagnosticOpts().Warnings.push_back("no-stdlibcxx-not-found");
    }
  }

  if (Diags.isIgnored(diag::warn_profile_data_misexpect, SourceLocation()))
    Res.FrontendOpts.LLVMArgs.push_back("-pgo-warn-misexpect");

  LangOpts.FunctionAlignment =
      getLastArgIntValue(Args, OPT_function_alignment, 0, Diags);

  if (LangOpts.CUDA) {
    // During CUDA device-side compilation, the aux triple is the
    // triple used for host compilation.
    if (LangOpts.CUDAIsDevice)
      Res.getTargetOpts().HostTriple = Res.getFrontendOpts().AuxTriple;
  }

  // Set the triple of the host for OpenMP device compile.
  if (LangOpts.OpenMPIsDevice)
    Res.getTargetOpts().HostTriple = Res.getFrontendOpts().AuxTriple;

  // FIXME: Override value name discarding when asan or msan is used because the
  // backend passes depend on the name of the alloca in order to print out
  // names.
  Res.getCodeGenOpts().DiscardValueNames &=
      !LangOpts.Sanitize.has(SanitizerKind::Address) &&
      !LangOpts.Sanitize.has(SanitizerKind::KernelAddress) &&
      !LangOpts.Sanitize.has(SanitizerKind::Memory) &&
      !LangOpts.Sanitize.has(SanitizerKind::KernelMemory);

  ParsePreprocessorArgs(Res.getPreprocessorOpts(), Args, Diags,
                        Res.getFrontendOpts().ProgramAction);
  ParsePreprocessorOutputArgs(Res.getPreprocessorOutputOpts(), Args,
                              Res.getFrontendOpts().ProgramAction);

  // Turn on -Wspir-compat for SPIR target.
  if (T.isSPIR())
    Res.getDiagnosticOpts().Warnings.push_back("spir-compat");

  // If sanitizer is enabled, disable OPT_ffine_grained_bitfield_accesses.
  if (Res.getCodeGenOpts().FineGrainedBitfieldAccesses &&
      !Res.getLangOpts()->Sanitize.empty()) {
    Res.getCodeGenOpts().FineGrainedBitfieldAccesses = false;
    Diags.Report(diag::warn_drv_fine_grained_bitfield_accesses_ignored);
  }

  // Store the command-line for using in the CodeView backend.
  Res.getCodeGenOpts().Argv0 = Argv0;
  Res.getCodeGenOpts().CommandLineArgs = CommandLineArgs;

  return Success;
}

std::string CompilerInvocation::getModuleHash() const {
  // Note: For QoI reasons, the things we use as a hash here should all be
  // dumped via the -module-info flag.
  using llvm::hash_code;
  using llvm::hash_value;
  using llvm::hash_combine;
  using llvm::hash_combine_range;

  // Start the signature with the compiler version.
  // FIXME: We'd rather use something more cryptographically sound than
  // CityHash, but this will do for now.
  hash_code code = hash_value(getClangFullRepositoryVersion());

  // Also include the serialization version, in case LLVM_APPEND_VC_REV is off
  // and getClangFullRepositoryVersion() doesn't include git revision.
  code = hash_combine(code, serialization::VERSION_MAJOR,
                      serialization::VERSION_MINOR);

  // Extend the signature with the language options
#define LANGOPT(Name, Bits, Default, Description) \
   code = hash_combine(code, LangOpts->Name);
#define ENUM_LANGOPT(Name, Type, Bits, Default, Description) \
  code = hash_combine(code, static_cast<unsigned>(LangOpts->get##Name()));
#define BENIGN_LANGOPT(Name, Bits, Default, Description)
#define BENIGN_ENUM_LANGOPT(Name, Type, Bits, Default, Description)
#include "clang/Basic/LangOptions.def"

  for (StringRef Feature : LangOpts->ModuleFeatures)
    code = hash_combine(code, Feature);

  code = hash_combine(code, LangOpts->ObjCRuntime);
  const auto &BCN = LangOpts->CommentOpts.BlockCommandNames;
  code = hash_combine(code, hash_combine_range(BCN.begin(), BCN.end()));

  // Extend the signature with the target options.
  code = hash_combine(code, TargetOpts->Triple, TargetOpts->CPU,
                      TargetOpts->TuneCPU, TargetOpts->ABI);
  for (const auto &FeatureAsWritten : TargetOpts->FeaturesAsWritten)
    code = hash_combine(code, FeatureAsWritten);

  // Extend the signature with preprocessor options.
  const PreprocessorOptions &ppOpts = getPreprocessorOpts();
  const HeaderSearchOptions &hsOpts = getHeaderSearchOpts();
  code = hash_combine(code, ppOpts.UsePredefines, ppOpts.DetailedRecord);

  for (const auto &I : getPreprocessorOpts().Macros) {
    // If we're supposed to ignore this macro for the purposes of modules,
    // don't put it into the hash.
    if (!hsOpts.ModulesIgnoreMacros.empty()) {
      // Check whether we're ignoring this macro.
      StringRef MacroDef = I.first;
      if (hsOpts.ModulesIgnoreMacros.count(
              llvm::CachedHashString(MacroDef.split('=').first)))
        continue;
    }

    code = hash_combine(code, I.first, I.second);
  }

  // Extend the signature with the sysroot and other header search options.
  code = hash_combine(code, hsOpts.Sysroot,
                      hsOpts.ModuleFormat,
                      hsOpts.UseDebugInfo,
                      hsOpts.UseBuiltinIncludes,
                      hsOpts.UseStandardSystemIncludes,
                      hsOpts.UseStandardCXXIncludes,
                      hsOpts.UseLibcxx,
                      hsOpts.ModulesValidateDiagnosticOptions);
  code = hash_combine(code, hsOpts.ResourceDir);

  if (hsOpts.ModulesStrictContextHash) {
    hash_code SHPC = hash_combine_range(hsOpts.SystemHeaderPrefixes.begin(),
                                        hsOpts.SystemHeaderPrefixes.end());
    hash_code UEC = hash_combine_range(hsOpts.UserEntries.begin(),
                                       hsOpts.UserEntries.end());
    code = hash_combine(code, hsOpts.SystemHeaderPrefixes.size(), SHPC,
                        hsOpts.UserEntries.size(), UEC);

    const DiagnosticOptions &diagOpts = getDiagnosticOpts();
    #define DIAGOPT(Name, Bits, Default) \
      code = hash_combine(code, diagOpts.Name);
    #define ENUM_DIAGOPT(Name, Type, Bits, Default) \
      code = hash_combine(code, diagOpts.get##Name());
    #include "clang/Basic/DiagnosticOptions.def"
    #undef DIAGOPT
    #undef ENUM_DIAGOPT
  }

  // Extend the signature with the user build path.
  code = hash_combine(code, hsOpts.ModuleUserBuildPath);

  // Extend the signature with the module file extensions.
  const FrontendOptions &frontendOpts = getFrontendOpts();
  for (const auto &ext : frontendOpts.ModuleFileExtensions) {
    code = ext->hashExtension(code);
  }

  // When compiling with -gmodules, also hash -fdebug-prefix-map as it
  // affects the debug info in the PCM.
  if (getCodeGenOpts().DebugTypeExtRefs)
    for (const auto &KeyValue : getCodeGenOpts().DebugPrefixMap)
      code = hash_combine(code, KeyValue.first, KeyValue.second);

  // Extend the signature with the enabled sanitizers, if at least one is
  // enabled. Sanitizers which cannot affect AST generation aren't hashed.
  SanitizerSet SanHash = LangOpts->Sanitize;
  SanHash.clear(getPPTransparentSanitizers());
  if (!SanHash.empty())
    code = hash_combine(code, SanHash.Mask);

  return llvm::APInt(64, code).toString(36, /*Signed=*/false);
}

void CompilerInvocation::generateCC1CommandLine(
    SmallVectorImpl<const char *> &Args, StringAllocator SA) const {
#define OPTION_WITH_MARSHALLING_FLAG(PREFIX_TYPE, NAME, ID, KIND, GROUP,       \
                                     ALIAS, ALIASARGS, FLAGS, PARAM, HELPTEXT, \
                                     METAVAR, VALUES, SPELLING, ALWAYS_EMIT,   \
                                     KEYPATH, DEFAULT_VALUE, IS_POSITIVE)      \
  if ((FLAGS) & options::CC1Option &&                                            \
      (ALWAYS_EMIT || this->KEYPATH != DEFAULT_VALUE))                         \
    Args.push_back(SPELLING);

#define OPTION_WITH_MARSHALLING_STRING(                                        \
    PREFIX_TYPE, NAME, ID, KIND, GROUP, ALIAS, ALIASARGS, FLAGS, PARAM,        \
    HELPTEXT, METAVAR, VALUES, SPELLING, ALWAYS_EMIT, KEYPATH, DEFAULT_VALUE,  \
    NORMALIZER_RET_TY, NORMALIZER, DENORMALIZER, TABLE_INDEX)                  \
  if (((FLAGS) & options::CC1Option) &&                                          \
      (ALWAYS_EMIT || this->KEYPATH != DEFAULT_VALUE)) {                       \
    if (Option::KIND##Class == Option::SeparateClass) {                        \
      Args.push_back(SPELLING);                                                \
      Args.push_back(DENORMALIZER(SA, TABLE_INDEX, this->KEYPATH));            \
    }                                                                          \
  }

#include "clang/Driver/Options.inc"
#undef OPTION_WITH_MARSHALLING_STRING
#undef OPTION_WITH_MARSHALLING_FLAG
}

namespace clang {

IntrusiveRefCntPtr<llvm::vfs::FileSystem>
createVFSFromCompilerInvocation(const CompilerInvocation &CI,
                                DiagnosticsEngine &Diags) {
  return createVFSFromCompilerInvocation(CI, Diags,
                                         llvm::vfs::getRealFileSystem());
}

IntrusiveRefCntPtr<llvm::vfs::FileSystem> createVFSFromCompilerInvocation(
    const CompilerInvocation &CI, DiagnosticsEngine &Diags,
    IntrusiveRefCntPtr<llvm::vfs::FileSystem> BaseFS) {
  if (CI.getHeaderSearchOpts().VFSOverlayFiles.empty())
    return BaseFS;

  IntrusiveRefCntPtr<llvm::vfs::FileSystem> Result = BaseFS;
  // earlier vfs files are on the bottom
  for (const auto &File : CI.getHeaderSearchOpts().VFSOverlayFiles) {
    llvm::ErrorOr<std::unique_ptr<llvm::MemoryBuffer>> Buffer =
        Result->getBufferForFile(File);
    if (!Buffer) {
      Diags.Report(diag::err_missing_vfs_overlay_file) << File;
      continue;
    }

    IntrusiveRefCntPtr<llvm::vfs::FileSystem> FS = llvm::vfs::getVFSFromYAML(
        std::move(Buffer.get()), /*DiagHandler*/ nullptr, File,
        /*DiagContext*/ nullptr, Result);
    if (!FS) {
      Diags.Report(diag::err_invalid_vfs_overlay) << File;
      continue;
    }

    Result = FS;
  }
  return Result;
}

} // namespace clang<|MERGE_RESOLUTION|>--- conflicted
+++ resolved
@@ -3525,21 +3525,9 @@
       Args.hasFlag(OPT_fexperimental_relative_cxx_abi_vtables,
                    OPT_fno_experimental_relative_cxx_abi_vtables,
                    /*default=*/false);
-<<<<<<< HEAD
-
-  // The value can be empty, which indicates the system default should be used.
-  StringRef CXXABI = Args.getLastArgValue(OPT_fcxx_abi_EQ);
-  if (!CXXABI.empty()) {
-    if (!TargetCXXABI::isABI(CXXABI))
-      Diags.Report(diag::err_invalid_cxx_abi) << CXXABI;
-    else
-      Opts.CXXABI = TargetCXXABI::getKind(CXXABI);
-  }
 
   // -mepi.
   Opts.EPI = Args.hasArg(OPT_mepi);
-=======
->>>>>>> e01af9ce
 }
 
 static bool isStrictlyPreprocessorAction(frontend::ActionKind Action) {

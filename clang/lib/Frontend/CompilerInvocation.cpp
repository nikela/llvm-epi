--- conflicted
+++ resolved
@@ -3523,10 +3523,6 @@
                    OPT_fno_experimental_relative_cxx_abi_vtables,
                    /*default=*/false);
 
-<<<<<<< HEAD
-  // -mepi.
-  Opts.EPI = Args.hasArg(OPT_mepi);
-=======
   std::string ThreadModel =
       std::string(Args.getLastArgValue(OPT_mthread_model, "posix"));
   if (ThreadModel != "posix" && ThreadModel != "single")
@@ -3536,7 +3532,9 @@
       llvm::StringSwitch<LangOptions::ThreadModelKind>(ThreadModel)
           .Case("posix", LangOptions::ThreadModelKind::POSIX)
           .Case("single", LangOptions::ThreadModelKind::Single));
->>>>>>> 79e51a4d
+
+  // -mepi.
+  Opts.EPI = Args.hasArg(OPT_mepi);
 }
 
 static bool isStrictlyPreprocessorAction(frontend::ActionKind Action) {

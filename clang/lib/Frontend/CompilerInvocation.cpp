//===- CompilerInvocation.cpp ---------------------------------------------===//
//
// Part of the LLVM Project, under the Apache License v2.0 with LLVM Exceptions.
// See https://llvm.org/LICENSE.txt for license information.
// SPDX-License-Identifier: Apache-2.0 WITH LLVM-exception
//
//===----------------------------------------------------------------------===//

#include "clang/Frontend/CompilerInvocation.h"
#include "TestModuleFileExtension.h"
#include "clang/Basic/Builtins.h"
#include "clang/Basic/CharInfo.h"
#include "clang/Basic/CodeGenOptions.h"
#include "clang/Basic/CommentOptions.h"
#include "clang/Basic/DebugInfoOptions.h"
#include "clang/Basic/Diagnostic.h"
#include "clang/Basic/DiagnosticDriver.h"
#include "clang/Basic/DiagnosticOptions.h"
#include "clang/Basic/FileSystemOptions.h"
#include "clang/Basic/LLVM.h"
#include "clang/Basic/LangOptions.h"
#include "clang/Basic/LangStandard.h"
#include "clang/Basic/ObjCRuntime.h"
#include "clang/Basic/Sanitizers.h"
#include "clang/Basic/SourceLocation.h"
#include "clang/Basic/TargetOptions.h"
#include "clang/Basic/Version.h"
#include "clang/Basic/Visibility.h"
#include "clang/Basic/XRayInstr.h"
#include "clang/Config/config.h"
#include "clang/Driver/Driver.h"
#include "clang/Driver/DriverDiagnostic.h"
#include "clang/Driver/Options.h"
#include "clang/Frontend/CommandLineSourceLoc.h"
#include "clang/Frontend/DependencyOutputOptions.h"
#include "clang/Frontend/FrontendDiagnostic.h"
#include "clang/Frontend/FrontendOptions.h"
#include "clang/Frontend/FrontendPluginRegistry.h"
#include "clang/Frontend/MigratorOptions.h"
#include "clang/Frontend/PreprocessorOutputOptions.h"
#include "clang/Frontend/TextDiagnosticBuffer.h"
#include "clang/Frontend/Utils.h"
#include "clang/Lex/HeaderSearchOptions.h"
#include "clang/Lex/PreprocessorOptions.h"
#include "clang/Sema/CodeCompleteOptions.h"
#include "clang/Serialization/ASTBitCodes.h"
#include "clang/Serialization/ModuleFileExtension.h"
#include "clang/StaticAnalyzer/Core/AnalyzerOptions.h"
#include "llvm/ADT/APInt.h"
#include "llvm/ADT/ArrayRef.h"
#include "llvm/ADT/CachedHashString.h"
#include "llvm/ADT/DenseSet.h"
#include "llvm/ADT/FloatingPointMode.h"
#include "llvm/ADT/Hashing.h"
#include "llvm/ADT/None.h"
#include "llvm/ADT/Optional.h"
#include "llvm/ADT/SmallString.h"
#include "llvm/ADT/SmallVector.h"
#include "llvm/ADT/StringRef.h"
#include "llvm/ADT/StringSwitch.h"
#include "llvm/ADT/Triple.h"
#include "llvm/ADT/Twine.h"
#include "llvm/Config/llvm-config.h"
#include "llvm/IR/DebugInfoMetadata.h"
#include "llvm/Linker/Linker.h"
#include "llvm/MC/MCTargetOptions.h"
#include "llvm/Option/Arg.h"
#include "llvm/Option/ArgList.h"
#include "llvm/Option/OptSpecifier.h"
#include "llvm/Option/OptTable.h"
#include "llvm/Option/Option.h"
#include "llvm/ProfileData/InstrProfReader.h"
#include "llvm/Remarks/HotnessThresholdParser.h"
#include "llvm/Support/CodeGen.h"
#include "llvm/Support/Compiler.h"
#include "llvm/Support/Error.h"
#include "llvm/Support/ErrorHandling.h"
#include "llvm/Support/ErrorOr.h"
#include "llvm/Support/FileSystem.h"
#include "llvm/Support/Host.h"
#include "llvm/Support/MathExtras.h"
#include "llvm/Support/MemoryBuffer.h"
#include "llvm/Support/Path.h"
#include "llvm/Support/Process.h"
#include "llvm/Support/Regex.h"
#include "llvm/Support/VersionTuple.h"
#include "llvm/Support/VirtualFileSystem.h"
#include "llvm/Support/raw_ostream.h"
#include "llvm/Target/TargetOptions.h"
#include <algorithm>
#include <atomic>
#include <cassert>
#include <cstddef>
#include <cstring>
#include <memory>
#include <string>
#include <tuple>
#include <type_traits>
#include <utility>
#include <vector>

using namespace clang;
using namespace driver;
using namespace options;
using namespace llvm::opt;

//===----------------------------------------------------------------------===//
// Initialization.
//===----------------------------------------------------------------------===//

CompilerInvocationBase::CompilerInvocationBase()
    : LangOpts(new LangOptions()), TargetOpts(new TargetOptions()),
      DiagnosticOpts(new DiagnosticOptions()),
      HeaderSearchOpts(new HeaderSearchOptions()),
      PreprocessorOpts(new PreprocessorOptions()) {}

CompilerInvocationBase::CompilerInvocationBase(const CompilerInvocationBase &X)
    : LangOpts(new LangOptions(*X.getLangOpts())),
      TargetOpts(new TargetOptions(X.getTargetOpts())),
      DiagnosticOpts(new DiagnosticOptions(X.getDiagnosticOpts())),
      HeaderSearchOpts(new HeaderSearchOptions(X.getHeaderSearchOpts())),
      PreprocessorOpts(new PreprocessorOptions(X.getPreprocessorOpts())) {}

CompilerInvocationBase::~CompilerInvocationBase() = default;

//===----------------------------------------------------------------------===//
// Normalizers
//===----------------------------------------------------------------------===//

#define SIMPLE_ENUM_VALUE_TABLE
#include "clang/Driver/Options.inc"
#undef SIMPLE_ENUM_VALUE_TABLE

static llvm::Optional<bool>
normalizeSimpleFlag(OptSpecifier Opt, unsigned TableIndex, const ArgList &Args,
                    DiagnosticsEngine &Diags, bool &Success) {
  if (Args.hasArg(Opt))
    return true;
  return None;
}

static Optional<bool> normalizeSimpleNegativeFlag(OptSpecifier Opt, unsigned,
                                                  const ArgList &Args,
                                                  DiagnosticsEngine &,
                                                  bool &Success) {
  if (Args.hasArg(Opt))
    return false;
  return None;
}

/// The tblgen-erated code passes in a fifth parameter of an arbitrary type, but
/// denormalizeSimpleFlags never looks at it. Avoid bloating compile-time with
/// unnecessary template instantiations and just ignore it with a variadic
/// argument.
static void denormalizeSimpleFlag(SmallVectorImpl<const char *> &Args,
                                  const char *Spelling,
                                  CompilerInvocation::StringAllocator,
                                  Option::OptionClass, unsigned, /*T*/...) {
  Args.push_back(Spelling);
}

template <typename T> static constexpr bool is_uint64_t_convertible() {
  return !std::is_same<T, uint64_t>::value &&
         llvm::is_integral_or_enum<T>::value;
}

template <typename T,
          std::enable_if_t<!is_uint64_t_convertible<T>(), bool> = false>
static auto makeFlagToValueNormalizer(T Value) {
  return [Value](OptSpecifier Opt, unsigned, const ArgList &Args,
                 DiagnosticsEngine &, bool &Success) -> Optional<T> {
    if (Args.hasArg(Opt))
      return Value;
    return None;
  };
}

template <typename T,
          std::enable_if_t<is_uint64_t_convertible<T>(), bool> = false>
static auto makeFlagToValueNormalizer(T Value) {
  return makeFlagToValueNormalizer(uint64_t(Value));
}

static auto makeBooleanOptionNormalizer(bool Value, bool OtherValue,
                                        OptSpecifier OtherOpt) {
  return [Value, OtherValue, OtherOpt](OptSpecifier Opt, unsigned,
                                       const ArgList &Args, DiagnosticsEngine &,
                                       bool &Success) -> Optional<bool> {
    if (const Arg *A = Args.getLastArg(Opt, OtherOpt)) {
      return A->getOption().matches(Opt) ? Value : OtherValue;
    }
    return None;
  };
}

static auto makeBooleanOptionDenormalizer(bool Value) {
  return [Value](SmallVectorImpl<const char *> &Args, const char *Spelling,
                 CompilerInvocation::StringAllocator, Option::OptionClass,
                 unsigned, bool KeyPath) {
    if (KeyPath == Value)
      Args.push_back(Spelling);
  };
}

static void denormalizeStringImpl(SmallVectorImpl<const char *> &Args,
                                  const char *Spelling,
                                  CompilerInvocation::StringAllocator SA,
                                  Option::OptionClass OptClass, unsigned,
                                  const Twine &Value) {
  switch (OptClass) {
  case Option::SeparateClass:
  case Option::JoinedOrSeparateClass:
    Args.push_back(Spelling);
    Args.push_back(SA(Value));
    break;
  case Option::JoinedClass:
    Args.push_back(SA(Twine(Spelling) + Value));
    break;
  default:
    llvm_unreachable("Cannot denormalize an option with option class "
                     "incompatible with string denormalization.");
  }
}

template <typename T>
static void
denormalizeString(SmallVectorImpl<const char *> &Args, const char *Spelling,
                  CompilerInvocation::StringAllocator SA,
                  Option::OptionClass OptClass, unsigned TableIndex, T Value) {
  denormalizeStringImpl(Args, Spelling, SA, OptClass, TableIndex, Twine(Value));
}

static Optional<SimpleEnumValue>
findValueTableByName(const SimpleEnumValueTable &Table, StringRef Name) {
  for (int I = 0, E = Table.Size; I != E; ++I)
    if (Name == Table.Table[I].Name)
      return Table.Table[I];

  return None;
}

static Optional<SimpleEnumValue>
findValueTableByValue(const SimpleEnumValueTable &Table, unsigned Value) {
  for (int I = 0, E = Table.Size; I != E; ++I)
    if (Value == Table.Table[I].Value)
      return Table.Table[I];

  return None;
}

static llvm::Optional<unsigned>
normalizeSimpleEnum(OptSpecifier Opt, unsigned TableIndex, const ArgList &Args,
                    DiagnosticsEngine &Diags, bool &Success) {
  assert(TableIndex < SimpleEnumValueTablesSize);
  const SimpleEnumValueTable &Table = SimpleEnumValueTables[TableIndex];

  auto *Arg = Args.getLastArg(Opt);
  if (!Arg)
    return None;

  StringRef ArgValue = Arg->getValue();
  if (auto MaybeEnumVal = findValueTableByName(Table, ArgValue))
    return MaybeEnumVal->Value;

  Success = false;
  Diags.Report(diag::err_drv_invalid_value)
      << Arg->getAsString(Args) << ArgValue;
  return None;
}

static void denormalizeSimpleEnumImpl(SmallVectorImpl<const char *> &Args,
                                      const char *Spelling,
                                      CompilerInvocation::StringAllocator SA,
                                      Option::OptionClass OptClass,
                                      unsigned TableIndex, unsigned Value) {
  assert(TableIndex < SimpleEnumValueTablesSize);
  const SimpleEnumValueTable &Table = SimpleEnumValueTables[TableIndex];
  if (auto MaybeEnumVal = findValueTableByValue(Table, Value)) {
    denormalizeString(Args, Spelling, SA, OptClass, TableIndex,
                      MaybeEnumVal->Name);
  } else {
    llvm_unreachable("The simple enum value was not correctly defined in "
                     "the tablegen option description");
  }
}

template <typename T>
static void denormalizeSimpleEnum(SmallVectorImpl<const char *> &Args,
                                  const char *Spelling,
                                  CompilerInvocation::StringAllocator SA,
                                  Option::OptionClass OptClass,
                                  unsigned TableIndex, T Value) {
  return denormalizeSimpleEnumImpl(Args, Spelling, SA, OptClass, TableIndex,
                                   static_cast<unsigned>(Value));
}

static Optional<std::string> normalizeString(OptSpecifier Opt, int TableIndex,
                                             const ArgList &Args,
                                             DiagnosticsEngine &Diags,
                                             bool &Success) {
  auto *Arg = Args.getLastArg(Opt);
  if (!Arg)
    return None;
  return std::string(Arg->getValue());
}

template <typename IntTy>
static Optional<IntTy>
normalizeStringIntegral(OptSpecifier Opt, int, const ArgList &Args,
                        DiagnosticsEngine &Diags, bool &Success) {
  auto *Arg = Args.getLastArg(Opt);
  if (!Arg)
    return None;
  IntTy Res;
  if (StringRef(Arg->getValue()).getAsInteger(0, Res)) {
    Success = false;
    Diags.Report(diag::err_drv_invalid_int_value)
        << Arg->getAsString(Args) << Arg->getValue();
    return None;
  }
  return Res;
}

static Optional<std::vector<std::string>>
normalizeStringVector(OptSpecifier Opt, int, const ArgList &Args,
                      DiagnosticsEngine &, bool &Success) {
  return Args.getAllArgValues(Opt);
}

static void denormalizeStringVector(SmallVectorImpl<const char *> &Args,
                                    const char *Spelling,
                                    CompilerInvocation::StringAllocator SA,
                                    Option::OptionClass OptClass,
                                    unsigned TableIndex,
                                    const std::vector<std::string> &Values) {
  switch (OptClass) {
  case Option::CommaJoinedClass: {
    std::string CommaJoinedValue;
    if (!Values.empty()) {
      CommaJoinedValue.append(Values.front());
      for (const std::string &Value : llvm::drop_begin(Values, 1)) {
        CommaJoinedValue.append(",");
        CommaJoinedValue.append(Value);
      }
    }
    denormalizeString(Args, Spelling, SA, Option::OptionClass::JoinedClass,
                      TableIndex, CommaJoinedValue);
    break;
  }
  case Option::JoinedClass:
  case Option::SeparateClass:
  case Option::JoinedOrSeparateClass:
    for (const std::string &Value : Values)
      denormalizeString(Args, Spelling, SA, OptClass, TableIndex, Value);
    break;
  default:
    llvm_unreachable("Cannot denormalize an option with option class "
                     "incompatible with string vector denormalization.");
  }
}

static Optional<std::string> normalizeTriple(OptSpecifier Opt, int TableIndex,
                                             const ArgList &Args,
                                             DiagnosticsEngine &Diags,
                                             bool &Success) {
  auto *Arg = Args.getLastArg(Opt);
  if (!Arg)
    return None;
  return llvm::Triple::normalize(Arg->getValue());
}

template <typename T, typename U>
static T mergeForwardValue(T KeyPath, U Value) {
  return static_cast<T>(Value);
}

template <typename T, typename U> static T mergeMaskValue(T KeyPath, U Value) {
  return KeyPath | Value;
}

template <typename T> static T extractForwardValue(T KeyPath) {
  return KeyPath;
}

template <typename T, typename U, U Value>
static T extractMaskValue(T KeyPath) {
  return KeyPath & Value;
}

#define PARSE_OPTION_WITH_MARSHALLING(ARGS, DIAGS, SUCCESS, ID, FLAGS, PARAM,  \
                                      SHOULD_PARSE, KEYPATH, DEFAULT_VALUE,    \
                                      IMPLIED_CHECK, IMPLIED_VALUE,            \
                                      NORMALIZER, MERGER, TABLE_INDEX)         \
  if ((FLAGS)&options::CC1Option) {                                            \
    KEYPATH = MERGER(KEYPATH, DEFAULT_VALUE);                                  \
    if (IMPLIED_CHECK)                                                         \
      KEYPATH = MERGER(KEYPATH, IMPLIED_VALUE);                                \
    if (SHOULD_PARSE)                                                          \
      if (auto MaybeValue =                                                    \
              NORMALIZER(OPT_##ID, TABLE_INDEX, ARGS, DIAGS, SUCCESS))         \
        KEYPATH =                                                              \
            MERGER(KEYPATH, static_cast<decltype(KEYPATH)>(*MaybeValue));      \
  }

// Capture the extracted value as a lambda argument to avoid potential issues
// with lifetime extension of the reference.
#define GENERATE_OPTION_WITH_MARSHALLING(                                      \
    ARGS, STRING_ALLOCATOR, KIND, FLAGS, SPELLING, ALWAYS_EMIT, KEYPATH,       \
    DEFAULT_VALUE, IMPLIED_CHECK, IMPLIED_VALUE, DENORMALIZER, EXTRACTOR,      \
    TABLE_INDEX)                                                               \
  if ((FLAGS)&options::CC1Option) {                                            \
    [&](const auto &Extracted) {                                               \
      if (ALWAYS_EMIT ||                                                       \
          (Extracted !=                                                        \
           static_cast<decltype(KEYPATH)>((IMPLIED_CHECK) ? (IMPLIED_VALUE)    \
                                                          : (DEFAULT_VALUE)))) \
        DENORMALIZER(ARGS, SPELLING, STRING_ALLOCATOR, Option::KIND##Class,    \
                     TABLE_INDEX, Extracted);                                  \
    }(EXTRACTOR(KEYPATH));                                                     \
  }

static const StringRef GetInputKindName(InputKind IK);

static void FixupInvocation(CompilerInvocation &Invocation,
                            DiagnosticsEngine &Diags, const InputArgList &Args,
                            InputKind IK) {
  LangOptions &LangOpts = *Invocation.getLangOpts();
  CodeGenOptions &CodeGenOpts = Invocation.getCodeGenOpts();
  TargetOptions &TargetOpts = Invocation.getTargetOpts();
  FrontendOptions &FrontendOpts = Invocation.getFrontendOpts();
  CodeGenOpts.XRayInstrumentFunctions = LangOpts.XRayInstrument;
  CodeGenOpts.XRayAlwaysEmitCustomEvents = LangOpts.XRayAlwaysEmitCustomEvents;
  CodeGenOpts.XRayAlwaysEmitTypedEvents = LangOpts.XRayAlwaysEmitTypedEvents;
  CodeGenOpts.DisableFree = FrontendOpts.DisableFree;
  FrontendOpts.GenerateGlobalModuleIndex = FrontendOpts.UseGlobalModuleIndex;

  LangOpts.ForceEmitVTables = CodeGenOpts.ForceEmitVTables;
  LangOpts.SpeculativeLoadHardening = CodeGenOpts.SpeculativeLoadHardening;
  LangOpts.CurrentModule = LangOpts.ModuleName;

  llvm::Triple T(TargetOpts.Triple);
  llvm::Triple::ArchType Arch = T.getArch();

  CodeGenOpts.CodeModel = TargetOpts.CodeModel;

  if (LangOpts.getExceptionHandling() != llvm::ExceptionHandling::None &&
      T.isWindowsMSVCEnvironment())
    Diags.Report(diag::err_fe_invalid_exception_model)
        << static_cast<unsigned>(LangOpts.getExceptionHandling()) << T.str();

  if (LangOpts.AppleKext && !LangOpts.CPlusPlus)
    Diags.Report(diag::warn_c_kext);

  if (Args.hasArg(OPT_fconcepts_ts))
    Diags.Report(diag::warn_fe_concepts_ts_flag);

  if (LangOpts.NewAlignOverride &&
      !llvm::isPowerOf2_32(LangOpts.NewAlignOverride)) {
    Arg *A = Args.getLastArg(OPT_fnew_alignment_EQ);
    Diags.Report(diag::err_fe_invalid_alignment)
        << A->getAsString(Args) << A->getValue();
    LangOpts.NewAlignOverride = 0;
  }

  if (Args.hasArg(OPT_fgnu89_inline) && LangOpts.CPlusPlus)
    Diags.Report(diag::err_drv_argument_not_allowed_with)
        << "-fgnu89-inline" << GetInputKindName(IK);

  if (Args.hasArg(OPT_fgpu_allow_device_init) && !LangOpts.HIP)
    Diags.Report(diag::warn_ignored_hip_only_option)
        << Args.getLastArg(OPT_fgpu_allow_device_init)->getAsString(Args);

  if (Args.hasArg(OPT_gpu_max_threads_per_block_EQ) && !LangOpts.HIP)
    Diags.Report(diag::warn_ignored_hip_only_option)
        << Args.getLastArg(OPT_gpu_max_threads_per_block_EQ)->getAsString(Args);

  // -cl-strict-aliasing needs to emit diagnostic in the case where CL > 1.0.
  // This option should be deprecated for CL > 1.0 because
  // this option was added for compatibility with OpenCL 1.0.
  if (Args.getLastArg(OPT_cl_strict_aliasing) && LangOpts.OpenCLVersion > 100)
    Diags.Report(diag::warn_option_invalid_ocl_version)
        << LangOpts.getOpenCLVersionTuple().getAsString()
        << Args.getLastArg(OPT_cl_strict_aliasing)->getAsString(Args);

  if (Arg *A = Args.getLastArg(OPT_fdefault_calling_conv_EQ)) {
    auto DefaultCC = LangOpts.getDefaultCallingConv();

    bool emitError = (DefaultCC == LangOptions::DCC_FastCall ||
                      DefaultCC == LangOptions::DCC_StdCall) &&
                     Arch != llvm::Triple::x86;
    emitError |= (DefaultCC == LangOptions::DCC_VectorCall ||
                  DefaultCC == LangOptions::DCC_RegCall) &&
                 !T.isX86();
    if (emitError)
      Diags.Report(diag::err_drv_argument_not_allowed_with)
          << A->getSpelling() << T.getTriple();
  }

  if (!CodeGenOpts.ProfileRemappingFile.empty() && CodeGenOpts.LegacyPassManager)
    Diags.Report(diag::err_drv_argument_only_allowed_with)
        << Args.getLastArg(OPT_fprofile_remapping_file_EQ)->getAsString(Args)
        << "-fno-legacy-pass-manager";
}

//===----------------------------------------------------------------------===//
// Deserialization (from args)
//===----------------------------------------------------------------------===//

static unsigned getOptimizationLevel(ArgList &Args, InputKind IK,
                                     DiagnosticsEngine &Diags) {
  unsigned DefaultOpt = llvm::CodeGenOpt::None;
  if (IK.getLanguage() == Language::OpenCL && !Args.hasArg(OPT_cl_opt_disable))
    DefaultOpt = llvm::CodeGenOpt::Default;

  if (Arg *A = Args.getLastArg(options::OPT_O_Group)) {
    if (A->getOption().matches(options::OPT_O0))
      return llvm::CodeGenOpt::None;

    if (A->getOption().matches(options::OPT_Ofast))
      return llvm::CodeGenOpt::Aggressive;

    assert(A->getOption().matches(options::OPT_O));

    StringRef S(A->getValue());
    if (S == "s" || S == "z")
      return llvm::CodeGenOpt::Default;

    if (S == "g")
      return llvm::CodeGenOpt::Less;

    return getLastArgIntValue(Args, OPT_O, DefaultOpt, Diags);
  }

  return DefaultOpt;
}

static unsigned getOptimizationLevelSize(ArgList &Args) {
  if (Arg *A = Args.getLastArg(options::OPT_O_Group)) {
    if (A->getOption().matches(options::OPT_O)) {
      switch (A->getValue()[0]) {
      default:
        return 0;
      case 's':
        return 1;
      case 'z':
        return 2;
      }
    }
  }
  return 0;
}

static void GenerateArg(SmallVectorImpl<const char *> &Args,
                        llvm::opt::OptSpecifier OptSpecifier,
                        CompilerInvocation::StringAllocator SA) {
  Option Opt = getDriverOptTable().getOption(OptSpecifier);
  denormalizeSimpleFlag(Args, SA(Opt.getPrefix() + Opt.getName()), SA,
                        Option::OptionClass::FlagClass, 0);
}

static void GenerateArg(SmallVectorImpl<const char *> &Args,
                        llvm::opt::OptSpecifier OptSpecifier,
                        const Twine &Value,
                        CompilerInvocation::StringAllocator SA) {
  Option Opt = getDriverOptTable().getOption(OptSpecifier);
  denormalizeString(Args, SA(Opt.getPrefix() + Opt.getName()), SA,
                    Opt.getKind(), 0, Value);
}

// Parse subset of command line arguments into a member of CompilerInvocation.
using ParseFn = llvm::function_ref<bool(CompilerInvocation &, ArgList &,
                                        DiagnosticsEngine &)>;

// Generate part of command line arguments from a member of CompilerInvocation.
using GenerateFn = llvm::function_ref<void(
    CompilerInvocation &, SmallVectorImpl<const char *> &,
    CompilerInvocation::StringAllocator)>;

// Swap between dummy/real instance of a CompilerInvocation member.
using SwapOptsFn = llvm::function_ref<void(CompilerInvocation &)>;

// Performs round-trip of command line arguments if OriginalArgs contain
// "-round-trip-args". Effectively runs the Parse function for a part of
// CompilerInvocation on command line arguments that were already once parsed
// and generated. This is used to check the Generate function produces arguments
// that are semantically equivalent to those that were used to create
// CompilerInvocation.
static bool RoundTrip(ParseFn Parse, GenerateFn Generate, SwapOptsFn SwapOpts,
                      CompilerInvocation &Res, ArgList &OriginalArgs,
                      DiagnosticsEngine &Diags, StringRef OptsName) {
  // FIXME: Switch to '#ifndef NDEBUG' when possible.
#ifdef CLANG_ROUND_TRIP_CC1_ARGS
  bool DoRoundTripDefault = true;
#else
  bool DoRoundTripDefault = false;
#endif

  bool DoRoundTrip = OriginalArgs.hasFlag(
      OPT_round_trip_args, OPT_no_round_trip_args, DoRoundTripDefault);

  // If round-trip was not requested, simply run the parser with the original
  // options and diagnostics.
  if (!DoRoundTrip)
    return Parse(Res, OriginalArgs, Diags);

  // Serializes quoted (and potentially escaped) arguments.
  auto SerializeArgs = [](ArgStringList &Args) {
    std::string Buffer;
    llvm::raw_string_ostream OS(Buffer);
    for (const char *Arg : Args) {
      llvm::sys::printArg(OS, Arg, /*Quote=*/true);
      OS << ' ';
    }
    OS.flush();
    return Buffer;
  };

  OriginalArgs.clearQueriedOpts();

  // Setup a dummy DiagnosticsEngine.
  DiagnosticsEngine DummyDiags(new DiagnosticIDs(), new DiagnosticOptions());
  DummyDiags.setClient(new TextDiagnosticBuffer());

  // Run the first parse on the original arguments with dummy options and
  // diagnostics.
  SwapOpts(Res);
  if (!Parse(Res, OriginalArgs, DummyDiags)) {
    // If the first parse did not succeed, it must be user mistake (invalid
    // command line arguments). We won't be able to generate arguments that
    // would reproduce the same result. Let's fail again with the original
    // options and diagnostics, so all side-effects of parsing are visible.
    SwapOpts(Res);
    if (!Parse(Res, OriginalArgs, Diags))
      return false;

    // Parse with original options and diagnostics succeeded even though it
    // shouldn't have. Something is off.
    Diags.Report(diag::err_cc1_round_trip_fail_then_ok) << OptsName;
    ArgStringList OriginalStrings;
    OriginalArgs.AddAllArgsExcept(OriginalStrings, {});
    Diags.Report(diag::note_cc1_round_trip_original)
        << OptsName << SerializeArgs(OriginalStrings);
    return false;
  }

  // Setup string allocator.
  llvm::BumpPtrAllocator Alloc;
  llvm::StringSaver StringPool(Alloc);
  auto SA = [&StringPool](const Twine &Arg) {
    return StringPool.save(Arg).data();
  };

  // Generate arguments. First simply copy any arguments the parser did not
  // query. Then, use the Generate function that uses the CompilerInvocation
  // options instance as the source of truth. If Generate is the inverse of
  // Parse, the newly generated arguments must have the same semantics as the
  // original.
  ArgStringList GeneratedStrings1;
  OriginalArgs.AddAllArgsExcept(GeneratedStrings1,
                                OriginalArgs.getQueriedOpts());
  Generate(Res, GeneratedStrings1, SA);

  // Process the generated arguments.
  unsigned MissingArgIndex1, MissingArgCount1;
  InputArgList GeneratedArgs1 =
      getDriverOptTable().ParseArgs(GeneratedStrings1, MissingArgIndex1,
                                    MissingArgCount1, options::CC1Option);

  // TODO: Once we're responsible for generating all arguments, check that we
  // didn't create any unknown options or omitted required values.

  // Run the second parse, now on the generated arguments, and with the original
  // options and diagnostics. The result is what we will end up using for the
  // rest of compilation, so if Generate is not inverse of Parse, something down
  // the line will break.
  SwapOpts(Res);
  bool Success2 = Parse(Res, GeneratedArgs1, Diags);

  // The first parse on original arguments succeeded, but second parse of
  // generated arguments failed. Something must be wrong with the generator.
  if (!Success2) {
    Diags.Report(diag::err_cc1_round_trip_ok_then_fail) << OptsName;
    Diags.Report(diag::note_cc1_round_trip_generated)
        << OptsName << 1 << SerializeArgs(GeneratedStrings1);
    return false;
  }

  // Generate arguments again, this time from the options we will end up using
  // for the rest of the compilation.
  ArgStringList GeneratedStrings2;
  GeneratedArgs1.AddAllArgsExcept(GeneratedStrings2,
                                  GeneratedArgs1.getQueriedOpts());
  Generate(Res, GeneratedStrings2, SA);

  // Compares two lists of generated arguments.
  auto Equal = [](const ArgStringList &A, const ArgStringList &B) {
    return std::equal(A.begin(), A.end(), B.begin(), B.end(),
                      [](const char *AElem, const char *BElem) {
                        return StringRef(AElem) == StringRef(BElem);
                      });
  };

  // If we generated different arguments from what we assume are two
  // semantically equivalent CompilerInvocations, the Generate function may
  // be non-deterministic.
  if (!Equal(GeneratedStrings1, GeneratedStrings2)) {
    Diags.Report(diag::err_cc1_round_trip_mismatch) << OptsName;
    Diags.Report(diag::note_cc1_round_trip_generated)
        << OptsName << 1 << SerializeArgs(GeneratedStrings1);
    Diags.Report(diag::note_cc1_round_trip_generated)
        << OptsName << 2 << SerializeArgs(GeneratedStrings2);
    return false;
  }

  Diags.Report(diag::remark_cc1_round_trip_generated)
      << OptsName << 1 << SerializeArgs(GeneratedStrings1);
  Diags.Report(diag::remark_cc1_round_trip_generated)
      << OptsName << 2 << SerializeArgs(GeneratedStrings2);

  return Success2;
}

static void addDiagnosticArgs(ArgList &Args, OptSpecifier Group,
                              OptSpecifier GroupWithValue,
                              std::vector<std::string> &Diagnostics) {
  for (auto *A : Args.filtered(Group)) {
    if (A->getOption().getKind() == Option::FlagClass) {
      // The argument is a pure flag (such as OPT_Wall or OPT_Wdeprecated). Add
      // its name (minus the "W" or "R" at the beginning) to the warning list.
      Diagnostics.push_back(
          std::string(A->getOption().getName().drop_front(1)));
    } else if (A->getOption().matches(GroupWithValue)) {
      // This is -Wfoo= or -Rfoo=, where foo is the name of the diagnostic group.
      Diagnostics.push_back(
          std::string(A->getOption().getName().drop_front(1).rtrim("=-")));
    } else {
      // Otherwise, add its value (for OPT_W_Joined and similar).
      for (const auto *Arg : A->getValues())
        Diagnostics.emplace_back(Arg);
    }
  }
}

// Parse the Static Analyzer configuration. If \p Diags is set to nullptr,
// it won't verify the input.
static void parseAnalyzerConfigs(AnalyzerOptions &AnOpts,
                                 DiagnosticsEngine *Diags);

static void getAllNoBuiltinFuncValues(ArgList &Args,
                                      std::vector<std::string> &Funcs) {
  SmallVector<const char *, 8> Values;
  for (const auto &Arg : Args) {
    const Option &O = Arg->getOption();
    if (O.matches(options::OPT_fno_builtin_)) {
      const char *FuncName = Arg->getValue();
      if (Builtin::Context::isBuiltinFunc(FuncName))
        Values.push_back(FuncName);
    }
  }
  Funcs.insert(Funcs.end(), Values.begin(), Values.end());
}

static void GenerateAnalyzerArgs(AnalyzerOptions &Opts,
                                 SmallVectorImpl<const char *> &Args,
                                 CompilerInvocation::StringAllocator SA) {
  const AnalyzerOptions *AnalyzerOpts = &Opts;

#define ANALYZER_OPTION_WITH_MARSHALLING(                                      \
    PREFIX_TYPE, NAME, ID, KIND, GROUP, ALIAS, ALIASARGS, FLAGS, PARAM,        \
    HELPTEXT, METAVAR, VALUES, SPELLING, SHOULD_PARSE, ALWAYS_EMIT, KEYPATH,   \
    DEFAULT_VALUE, IMPLIED_CHECK, IMPLIED_VALUE, NORMALIZER, DENORMALIZER,     \
    MERGER, EXTRACTOR, TABLE_INDEX)                                            \
  GENERATE_OPTION_WITH_MARSHALLING(                                            \
      Args, SA, KIND, FLAGS, SPELLING, ALWAYS_EMIT, KEYPATH, DEFAULT_VALUE,    \
      IMPLIED_CHECK, IMPLIED_VALUE, DENORMALIZER, EXTRACTOR, TABLE_INDEX)
#include "clang/Driver/Options.inc"
#undef ANALYZER_OPTION_WITH_MARSHALLING

  if (Opts.AnalysisStoreOpt != RegionStoreModel) {
    switch (Opts.AnalysisStoreOpt) {
#define ANALYSIS_STORE(NAME, CMDFLAG, DESC, CREATFN)                           \
  case NAME##Model:                                                            \
    GenerateArg(Args, OPT_analyzer_store, CMDFLAG, SA);                        \
    break;
#include "clang/StaticAnalyzer/Core/Analyses.def"
    default:
      llvm_unreachable("Tried to generate unknown analysis store.");
    }
  }

  if (Opts.AnalysisConstraintsOpt != RangeConstraintsModel) {
    switch (Opts.AnalysisConstraintsOpt) {
#define ANALYSIS_CONSTRAINTS(NAME, CMDFLAG, DESC, CREATFN)                     \
  case NAME##Model:                                                            \
    GenerateArg(Args, OPT_analyzer_constraints, CMDFLAG, SA);                  \
    break;
#include "clang/StaticAnalyzer/Core/Analyses.def"
    default:
      llvm_unreachable("Tried to generate unknown analysis constraint.");
    }
  }

  if (Opts.AnalysisDiagOpt != PD_HTML) {
    switch (Opts.AnalysisDiagOpt) {
#define ANALYSIS_DIAGNOSTICS(NAME, CMDFLAG, DESC, CREATFN)                     \
  case PD_##NAME:                                                              \
    GenerateArg(Args, OPT_analyzer_output, CMDFLAG, SA);                       \
    break;
#include "clang/StaticAnalyzer/Core/Analyses.def"
    default:
      llvm_unreachable("Tried to generate unknown analysis diagnostic client.");
    }
  }

  if (Opts.AnalysisPurgeOpt != PurgeStmt) {
    switch (Opts.AnalysisPurgeOpt) {
#define ANALYSIS_PURGE(NAME, CMDFLAG, DESC)                                    \
  case NAME:                                                                   \
    GenerateArg(Args, OPT_analyzer_purge, CMDFLAG, SA);                        \
    break;
#include "clang/StaticAnalyzer/Core/Analyses.def"
    default:
      llvm_unreachable("Tried to generate unknown analysis purge mode.");
    }
  }

  if (Opts.InliningMode != NoRedundancy) {
    switch (Opts.InliningMode) {
#define ANALYSIS_INLINING_MODE(NAME, CMDFLAG, DESC)                            \
  case NAME:                                                                   \
    GenerateArg(Args, OPT_analyzer_inlining_mode, CMDFLAG, SA);                \
    break;
#include "clang/StaticAnalyzer/Core/Analyses.def"
    default:
      llvm_unreachable("Tried to generate unknown analysis inlining mode.");
    }
  }

  for (const auto &CP : Opts.CheckersAndPackages) {
    OptSpecifier Opt =
        CP.second ? OPT_analyzer_checker : OPT_analyzer_disable_checker;
    GenerateArg(Args, Opt, CP.first, SA);
  }

  AnalyzerOptions ConfigOpts;
  parseAnalyzerConfigs(ConfigOpts, nullptr);

  for (const auto &C : Opts.Config) {
    // Don't generate anything that came from parseAnalyzerConfigs. It would be
    // redundant and may not be valid on the command line.
    auto Entry = ConfigOpts.Config.find(C.getKey());
    if (Entry != ConfigOpts.Config.end() && Entry->getValue() == C.getValue())
      continue;

    GenerateArg(Args, OPT_analyzer_config, C.getKey() + "=" + C.getValue(), SA);
  }

  // Nothing to generate for FullCompilerInvocation.
}

static bool ParseAnalyzerArgsImpl(AnalyzerOptions &Opts, ArgList &Args,
                                  DiagnosticsEngine &Diags) {
  AnalyzerOptions *AnalyzerOpts = &Opts;
  bool Success = true;

#define ANALYZER_OPTION_WITH_MARSHALLING(                                      \
    PREFIX_TYPE, NAME, ID, KIND, GROUP, ALIAS, ALIASARGS, FLAGS, PARAM,        \
    HELPTEXT, METAVAR, VALUES, SPELLING, SHOULD_PARSE, ALWAYS_EMIT, KEYPATH,   \
    DEFAULT_VALUE, IMPLIED_CHECK, IMPLIED_VALUE, NORMALIZER, DENORMALIZER,     \
    MERGER, EXTRACTOR, TABLE_INDEX)                                            \
  PARSE_OPTION_WITH_MARSHALLING(Args, Diags, Success, ID, FLAGS, PARAM,        \
                                SHOULD_PARSE, KEYPATH, DEFAULT_VALUE,          \
                                IMPLIED_CHECK, IMPLIED_VALUE, NORMALIZER,      \
                                MERGER, TABLE_INDEX)
#include "clang/Driver/Options.inc"
#undef ANALYZER_OPTION_WITH_MARSHALLING

  if (Arg *A = Args.getLastArg(OPT_analyzer_store)) {
    StringRef Name = A->getValue();
    AnalysisStores Value = llvm::StringSwitch<AnalysisStores>(Name)
#define ANALYSIS_STORE(NAME, CMDFLAG, DESC, CREATFN) \
      .Case(CMDFLAG, NAME##Model)
#include "clang/StaticAnalyzer/Core/Analyses.def"
      .Default(NumStores);
    if (Value == NumStores) {
      Diags.Report(diag::err_drv_invalid_value)
        << A->getAsString(Args) << Name;
      Success = false;
    } else {
      Opts.AnalysisStoreOpt = Value;
    }
  }

  if (Arg *A = Args.getLastArg(OPT_analyzer_constraints)) {
    StringRef Name = A->getValue();
    AnalysisConstraints Value = llvm::StringSwitch<AnalysisConstraints>(Name)
#define ANALYSIS_CONSTRAINTS(NAME, CMDFLAG, DESC, CREATFN) \
      .Case(CMDFLAG, NAME##Model)
#include "clang/StaticAnalyzer/Core/Analyses.def"
      .Default(NumConstraints);
    if (Value == NumConstraints) {
      Diags.Report(diag::err_drv_invalid_value)
        << A->getAsString(Args) << Name;
      Success = false;
    } else {
      Opts.AnalysisConstraintsOpt = Value;
    }
  }

  if (Arg *A = Args.getLastArg(OPT_analyzer_output)) {
    StringRef Name = A->getValue();
    AnalysisDiagClients Value = llvm::StringSwitch<AnalysisDiagClients>(Name)
#define ANALYSIS_DIAGNOSTICS(NAME, CMDFLAG, DESC, CREATFN) \
      .Case(CMDFLAG, PD_##NAME)
#include "clang/StaticAnalyzer/Core/Analyses.def"
      .Default(NUM_ANALYSIS_DIAG_CLIENTS);
    if (Value == NUM_ANALYSIS_DIAG_CLIENTS) {
      Diags.Report(diag::err_drv_invalid_value)
        << A->getAsString(Args) << Name;
      Success = false;
    } else {
      Opts.AnalysisDiagOpt = Value;
    }
  }

  if (Arg *A = Args.getLastArg(OPT_analyzer_purge)) {
    StringRef Name = A->getValue();
    AnalysisPurgeMode Value = llvm::StringSwitch<AnalysisPurgeMode>(Name)
#define ANALYSIS_PURGE(NAME, CMDFLAG, DESC) \
      .Case(CMDFLAG, NAME)
#include "clang/StaticAnalyzer/Core/Analyses.def"
      .Default(NumPurgeModes);
    if (Value == NumPurgeModes) {
      Diags.Report(diag::err_drv_invalid_value)
        << A->getAsString(Args) << Name;
      Success = false;
    } else {
      Opts.AnalysisPurgeOpt = Value;
    }
  }

  if (Arg *A = Args.getLastArg(OPT_analyzer_inlining_mode)) {
    StringRef Name = A->getValue();
    AnalysisInliningMode Value = llvm::StringSwitch<AnalysisInliningMode>(Name)
#define ANALYSIS_INLINING_MODE(NAME, CMDFLAG, DESC) \
      .Case(CMDFLAG, NAME)
#include "clang/StaticAnalyzer/Core/Analyses.def"
      .Default(NumInliningModes);
    if (Value == NumInliningModes) {
      Diags.Report(diag::err_drv_invalid_value)
        << A->getAsString(Args) << Name;
      Success = false;
    } else {
      Opts.InliningMode = Value;
    }
  }

  Opts.CheckersAndPackages.clear();
  for (const Arg *A :
       Args.filtered(OPT_analyzer_checker, OPT_analyzer_disable_checker)) {
    A->claim();
    bool IsEnabled = A->getOption().getID() == OPT_analyzer_checker;
    // We can have a list of comma separated checker names, e.g:
    // '-analyzer-checker=cocoa,unix'
    StringRef CheckerAndPackageList = A->getValue();
    SmallVector<StringRef, 16> CheckersAndPackages;
    CheckerAndPackageList.split(CheckersAndPackages, ",");
    for (const StringRef &CheckerOrPackage : CheckersAndPackages)
      Opts.CheckersAndPackages.emplace_back(std::string(CheckerOrPackage),
                                            IsEnabled);
  }

  // Go through the analyzer configuration options.
  for (const auto *A : Args.filtered(OPT_analyzer_config)) {

    // We can have a list of comma separated config names, e.g:
    // '-analyzer-config key1=val1,key2=val2'
    StringRef configList = A->getValue();
    SmallVector<StringRef, 4> configVals;
    configList.split(configVals, ",");
    for (const auto &configVal : configVals) {
      StringRef key, val;
      std::tie(key, val) = configVal.split("=");
      if (val.empty()) {
        Diags.Report(SourceLocation(),
                     diag::err_analyzer_config_no_value) << configVal;
        Success = false;
        break;
      }
      if (val.find('=') != StringRef::npos) {
        Diags.Report(SourceLocation(),
                     diag::err_analyzer_config_multiple_values)
          << configVal;
        Success = false;
        break;
      }

      // TODO: Check checker options too, possibly in CheckerRegistry.
      // Leave unknown non-checker configs unclaimed.
      if (!key.contains(":") && Opts.isUnknownAnalyzerConfig(key)) {
        if (Opts.ShouldEmitErrorsOnInvalidConfigValue) {
          Diags.Report(diag::err_analyzer_config_unknown) << key;
          Success = false;
        }
        continue;
      }

      A->claim();
      Opts.Config[key] = std::string(val);
    }
  }

  if (Opts.ShouldEmitErrorsOnInvalidConfigValue)
    parseAnalyzerConfigs(Opts, &Diags);
  else
    parseAnalyzerConfigs(Opts, nullptr);

  llvm::raw_string_ostream os(Opts.FullCompilerInvocation);
  for (unsigned i = 0; i < Args.getNumInputArgStrings(); ++i) {
    if (i != 0)
      os << " ";
    os << Args.getArgString(i);
  }
  os.flush();

  return Success;
}

static bool ParseAnalyzerArgs(CompilerInvocation &Res, AnalyzerOptions &Opts,
                              ArgList &Args, DiagnosticsEngine &Diags) {
  auto DummyOpts = IntrusiveRefCntPtr<AnalyzerOptions>(new AnalyzerOptions());

  return RoundTrip(
      [](CompilerInvocation &Res, ArgList &Args, DiagnosticsEngine &Diags) {
        return ParseAnalyzerArgsImpl(*Res.getAnalyzerOpts(), Args, Diags);
      },
      [](CompilerInvocation &Res, SmallVectorImpl<const char *> &Args,
         CompilerInvocation::StringAllocator SA) {
        GenerateAnalyzerArgs(*Res.getAnalyzerOpts(), Args, SA);
      },
      [&DummyOpts](CompilerInvocation &Res) {
        Res.getAnalyzerOpts().swap(DummyOpts);
      },
      Res, Args, Diags, "AnalyzerOptions");
}

static StringRef getStringOption(AnalyzerOptions::ConfigTable &Config,
                                 StringRef OptionName, StringRef DefaultVal) {
  return Config.insert({OptionName, std::string(DefaultVal)}).first->second;
}

static void initOption(AnalyzerOptions::ConfigTable &Config,
                       DiagnosticsEngine *Diags,
                       StringRef &OptionField, StringRef Name,
                       StringRef DefaultVal) {
  // String options may be known to invalid (e.g. if the expected string is a
  // file name, but the file does not exist), those will have to be checked in
  // parseConfigs.
  OptionField = getStringOption(Config, Name, DefaultVal);
}

static void initOption(AnalyzerOptions::ConfigTable &Config,
                       DiagnosticsEngine *Diags,
                       bool &OptionField, StringRef Name, bool DefaultVal) {
  auto PossiblyInvalidVal = llvm::StringSwitch<Optional<bool>>(
                 getStringOption(Config, Name, (DefaultVal ? "true" : "false")))
      .Case("true", true)
      .Case("false", false)
      .Default(None);

  if (!PossiblyInvalidVal) {
    if (Diags)
      Diags->Report(diag::err_analyzer_config_invalid_input)
        << Name << "a boolean";
    else
      OptionField = DefaultVal;
  } else
    OptionField = PossiblyInvalidVal.getValue();
}

static void initOption(AnalyzerOptions::ConfigTable &Config,
                       DiagnosticsEngine *Diags,
                       unsigned &OptionField, StringRef Name,
                       unsigned DefaultVal) {

  OptionField = DefaultVal;
  bool HasFailed = getStringOption(Config, Name, std::to_string(DefaultVal))
                     .getAsInteger(0, OptionField);
  if (Diags && HasFailed)
    Diags->Report(diag::err_analyzer_config_invalid_input)
      << Name << "an unsigned";
}

static void parseAnalyzerConfigs(AnalyzerOptions &AnOpts,
                                 DiagnosticsEngine *Diags) {
  // TODO: There's no need to store the entire configtable, it'd be plenty
  // enough tostore checker options.

#define ANALYZER_OPTION(TYPE, NAME, CMDFLAG, DESC, DEFAULT_VAL)                \
  initOption(AnOpts.Config, Diags, AnOpts.NAME, CMDFLAG, DEFAULT_VAL);

#define ANALYZER_OPTION_DEPENDS_ON_USER_MODE(TYPE, NAME, CMDFLAG, DESC,        \
                                           SHALLOW_VAL, DEEP_VAL)              \
  switch (AnOpts.getUserMode()) {                                              \
  case UMK_Shallow:                                                            \
    initOption(AnOpts.Config, Diags, AnOpts.NAME, CMDFLAG, SHALLOW_VAL);       \
    break;                                                                     \
  case UMK_Deep:                                                               \
    initOption(AnOpts.Config, Diags, AnOpts.NAME, CMDFLAG, DEEP_VAL);          \
    break;                                                                     \
  }                                                                            \

#include "clang/StaticAnalyzer/Core/AnalyzerOptions.def"
#undef ANALYZER_OPTION
#undef ANALYZER_OPTION_DEPENDS_ON_USER_MODE

  // At this point, AnalyzerOptions is configured. Let's validate some options.

  // FIXME: Here we try to validate the silenced checkers or packages are valid.
  // The current approach only validates the registered checkers which does not
  // contain the runtime enabled checkers and optimally we would validate both.
  if (!AnOpts.RawSilencedCheckersAndPackages.empty()) {
    std::vector<StringRef> Checkers =
        AnOpts.getRegisteredCheckers(/*IncludeExperimental=*/true);
    std::vector<StringRef> Packages =
        AnOpts.getRegisteredPackages(/*IncludeExperimental=*/true);

    SmallVector<StringRef, 16> CheckersAndPackages;
    AnOpts.RawSilencedCheckersAndPackages.split(CheckersAndPackages, ";");

    for (const StringRef &CheckerOrPackage : CheckersAndPackages) {
      if (Diags) {
        bool IsChecker = CheckerOrPackage.contains('.');
        bool IsValidName =
            IsChecker
                ? llvm::find(Checkers, CheckerOrPackage) != Checkers.end()
                : llvm::find(Packages, CheckerOrPackage) != Packages.end();

        if (!IsValidName)
          Diags->Report(diag::err_unknown_analyzer_checker_or_package)
              << CheckerOrPackage;
      }

      AnOpts.SilencedCheckersAndPackages.emplace_back(CheckerOrPackage);
    }
  }

  if (!Diags)
    return;

  if (AnOpts.ShouldTrackConditionsDebug && !AnOpts.ShouldTrackConditions)
    Diags->Report(diag::err_analyzer_config_invalid_input)
        << "track-conditions-debug" << "'track-conditions' to also be enabled";

  if (!AnOpts.CTUDir.empty() && !llvm::sys::fs::is_directory(AnOpts.CTUDir))
    Diags->Report(diag::err_analyzer_config_invalid_input) << "ctu-dir"
                                                           << "a filename";

  if (!AnOpts.ModelPath.empty() &&
      !llvm::sys::fs::is_directory(AnOpts.ModelPath))
    Diags->Report(diag::err_analyzer_config_invalid_input) << "model-path"
                                                           << "a filename";
}

/// Create a new Regex instance out of the string value in \p RpassArg.
/// It returns a pointer to the newly generated Regex instance.
static std::shared_ptr<llvm::Regex>
GenerateOptimizationRemarkRegex(DiagnosticsEngine &Diags, ArgList &Args,
                                Arg *RpassArg) {
  StringRef Val = RpassArg->getValue();
  std::string RegexError;
  std::shared_ptr<llvm::Regex> Pattern = std::make_shared<llvm::Regex>(Val);
  if (!Pattern->isValid(RegexError)) {
    Diags.Report(diag::err_drv_optimization_remark_pattern)
        << RegexError << RpassArg->getAsString(Args);
    Pattern.reset();
  }
  return Pattern;
}

static bool parseDiagnosticLevelMask(StringRef FlagName,
                                     const std::vector<std::string> &Levels,
                                     DiagnosticsEngine &Diags,
                                     DiagnosticLevelMask &M) {
  bool Success = true;
  for (const auto &Level : Levels) {
    DiagnosticLevelMask const PM =
      llvm::StringSwitch<DiagnosticLevelMask>(Level)
        .Case("note",    DiagnosticLevelMask::Note)
        .Case("remark",  DiagnosticLevelMask::Remark)
        .Case("warning", DiagnosticLevelMask::Warning)
        .Case("error",   DiagnosticLevelMask::Error)
        .Default(DiagnosticLevelMask::None);
    if (PM == DiagnosticLevelMask::None) {
      Success = false;
      Diags.Report(diag::err_drv_invalid_value) << FlagName << Level;
    }
    M = M | PM;
  }
  return Success;
}

static void parseSanitizerKinds(StringRef FlagName,
                                const std::vector<std::string> &Sanitizers,
                                DiagnosticsEngine &Diags, SanitizerSet &S) {
  for (const auto &Sanitizer : Sanitizers) {
    SanitizerMask K = parseSanitizerValue(Sanitizer, /*AllowGroups=*/false);
    if (K == SanitizerMask())
      Diags.Report(diag::err_drv_invalid_value) << FlagName << Sanitizer;
    else
      S.set(K, true);
  }
}

static void parseXRayInstrumentationBundle(StringRef FlagName, StringRef Bundle,
                                           ArgList &Args, DiagnosticsEngine &D,
                                           XRayInstrSet &S) {
  llvm::SmallVector<StringRef, 2> BundleParts;
  llvm::SplitString(Bundle, BundleParts, ",");
  for (const auto &B : BundleParts) {
    auto Mask = parseXRayInstrValue(B);
    if (Mask == XRayInstrKind::None)
      if (B != "none")
        D.Report(diag::err_drv_invalid_value) << FlagName << Bundle;
      else
        S.Mask = Mask;
    else if (Mask == XRayInstrKind::All)
      S.Mask = Mask;
    else
      S.set(Mask, true);
  }
}

// Set the profile kind using fprofile-instrument-use-path.
static void setPGOUseInstrumentor(CodeGenOptions &Opts,
                                  const Twine &ProfileName) {
  auto ReaderOrErr = llvm::IndexedInstrProfReader::create(ProfileName);
  // In error, return silently and let Clang PGOUse report the error message.
  if (auto E = ReaderOrErr.takeError()) {
    llvm::consumeError(std::move(E));
    Opts.setProfileUse(CodeGenOptions::ProfileClangInstr);
    return;
  }
  std::unique_ptr<llvm::IndexedInstrProfReader> PGOReader =
    std::move(ReaderOrErr.get());
  if (PGOReader->isIRLevelProfile()) {
    if (PGOReader->hasCSIRLevelProfile())
      Opts.setProfileUse(CodeGenOptions::ProfileCSIRInstr);
    else
      Opts.setProfileUse(CodeGenOptions::ProfileIRInstr);
  } else
    Opts.setProfileUse(CodeGenOptions::ProfileClangInstr);
}

bool CompilerInvocation::ParseCodeGenArgs(CodeGenOptions &Opts, ArgList &Args,
                                          InputKind IK,
                                          DiagnosticsEngine &Diags,
                                          const llvm::Triple &T,
                                          const std::string &OutputFile,
                                          const LangOptions &LangOptsRef) {
  bool Success = true;

  unsigned OptimizationLevel = getOptimizationLevel(Args, IK, Diags);
  // TODO: This could be done in Driver
  unsigned MaxOptLevel = 3;
  if (OptimizationLevel > MaxOptLevel) {
    // If the optimization level is not supported, fall back on the default
    // optimization
    Diags.Report(diag::warn_drv_optimization_value)
        << Args.getLastArg(OPT_O)->getAsString(Args) << "-O" << MaxOptLevel;
    OptimizationLevel = MaxOptLevel;
  }
  Opts.OptimizationLevel = OptimizationLevel;

  // The key paths of codegen options defined in Options.td start with
  // "CodeGenOpts.". Let's provide the expected variable name and type.
  CodeGenOptions &CodeGenOpts = Opts;
  // Some codegen options depend on language options. Let's provide the expected
  // variable name and type.
  const LangOptions *LangOpts = &LangOptsRef;

#define CODEGEN_OPTION_WITH_MARSHALLING(                                       \
    PREFIX_TYPE, NAME, ID, KIND, GROUP, ALIAS, ALIASARGS, FLAGS, PARAM,        \
    HELPTEXT, METAVAR, VALUES, SPELLING, SHOULD_PARSE, ALWAYS_EMIT, KEYPATH,   \
    DEFAULT_VALUE, IMPLIED_CHECK, IMPLIED_VALUE, NORMALIZER, DENORMALIZER,     \
    MERGER, EXTRACTOR, TABLE_INDEX)                                            \
  PARSE_OPTION_WITH_MARSHALLING(Args, Diags, Success, ID, FLAGS, PARAM,        \
                                SHOULD_PARSE, KEYPATH, DEFAULT_VALUE,          \
                                IMPLIED_CHECK, IMPLIED_VALUE, NORMALIZER,      \
                                MERGER, TABLE_INDEX)
#include "clang/Driver/Options.inc"
#undef CODEGEN_OPTION_WITH_MARSHALLING

  // At O0 we want to fully disable inlining outside of cases marked with
  // 'alwaysinline' that are required for correctness.
  Opts.setInlining((Opts.OptimizationLevel == 0)
                       ? CodeGenOptions::OnlyAlwaysInlining
                       : CodeGenOptions::NormalInlining);
  // Explicit inlining flags can disable some or all inlining even at
  // optimization levels above zero.
  if (Arg *InlineArg = Args.getLastArg(
          options::OPT_finline_functions, options::OPT_finline_hint_functions,
          options::OPT_fno_inline_functions, options::OPT_fno_inline)) {
    if (Opts.OptimizationLevel > 0) {
      const Option &InlineOpt = InlineArg->getOption();
      if (InlineOpt.matches(options::OPT_finline_functions))
        Opts.setInlining(CodeGenOptions::NormalInlining);
      else if (InlineOpt.matches(options::OPT_finline_hint_functions))
        Opts.setInlining(CodeGenOptions::OnlyHintInlining);
      else
        Opts.setInlining(CodeGenOptions::OnlyAlwaysInlining);
    }
  }

  // PIC defaults to -fno-direct-access-external-data while non-PIC defaults to
  // -fdirect-access-external-data.
  Opts.DirectAccessExternalData =
      Args.hasArg(OPT_fdirect_access_external_data) ||
      (!Args.hasArg(OPT_fno_direct_access_external_data) &&
       getLastArgIntValue(Args, OPT_pic_level, 0, Diags) == 0);

  // If -fuse-ctor-homing is set and limited debug info is already on, then use
  // constructor homing.
  if (Args.getLastArg(OPT_fuse_ctor_homing))
    if (Opts.getDebugInfo() == codegenoptions::LimitedDebugInfo)
      Opts.setDebugInfo(codegenoptions::DebugInfoConstructor);

  for (const auto &Arg : Args.getAllArgValues(OPT_fdebug_prefix_map_EQ)) {
    auto Split = StringRef(Arg).split('=');
    Opts.DebugPrefixMap.insert(
        {std::string(Split.first), std::string(Split.second)});
  }

  for (const auto &Arg : Args.getAllArgValues(OPT_fprofile_prefix_map_EQ)) {
    auto Split = StringRef(Arg).split('=');
    Opts.ProfilePrefixMap.insert(
        {std::string(Split.first), std::string(Split.second)});
  }

  const llvm::Triple::ArchType DebugEntryValueArchs[] = {
      llvm::Triple::x86, llvm::Triple::x86_64, llvm::Triple::aarch64,
      llvm::Triple::arm, llvm::Triple::armeb, llvm::Triple::mips,
      llvm::Triple::mipsel, llvm::Triple::mips64, llvm::Triple::mips64el};

  if (Opts.OptimizationLevel > 0 && Opts.hasReducedDebugInfo() &&
      llvm::is_contained(DebugEntryValueArchs, T.getArch()))
    Opts.EmitCallSiteInfo = true;

  Opts.NewStructPathTBAA = !Args.hasArg(OPT_no_struct_path_tbaa) &&
                           Args.hasArg(OPT_new_struct_path_tbaa);
  Opts.OptimizeSize = getOptimizationLevelSize(Args);
  Opts.SimplifyLibCalls = !(Args.hasArg(OPT_fno_builtin) ||
                            Args.hasArg(OPT_ffreestanding));
  if (Opts.SimplifyLibCalls)
    getAllNoBuiltinFuncValues(Args, Opts.NoBuiltinFuncs);
  Opts.UnrollLoops =
      Args.hasFlag(OPT_funroll_loops, OPT_fno_unroll_loops,
                   (Opts.OptimizationLevel > 1));

  Opts.BinutilsVersion =
      std::string(Args.getLastArgValue(OPT_fbinutils_version_EQ));

  Opts.DebugNameTable = static_cast<unsigned>(
      Args.hasArg(OPT_ggnu_pubnames)
          ? llvm::DICompileUnit::DebugNameTableKind::GNU
          : Args.hasArg(OPT_gpubnames)
                ? llvm::DICompileUnit::DebugNameTableKind::Default
                : llvm::DICompileUnit::DebugNameTableKind::None);

  if (!Opts.ProfileInstrumentUsePath.empty())
    setPGOUseInstrumentor(Opts, Opts.ProfileInstrumentUsePath);

  if (const Arg *A = Args.getLastArg(OPT_ftime_report, OPT_ftime_report_EQ)) {
    Opts.TimePasses = true;

    // -ftime-report= is only for new pass manager.
    if (A->getOption().getID() == OPT_ftime_report_EQ) {
      if (Opts.LegacyPassManager)
        Diags.Report(diag::err_drv_argument_only_allowed_with)
            << A->getAsString(Args) << "-fno-legacy-pass-manager";

      StringRef Val = A->getValue();
      if (Val == "per-pass")
        Opts.TimePassesPerRun = false;
      else if (Val == "per-pass-run")
        Opts.TimePassesPerRun = true;
      else
        Diags.Report(diag::err_drv_invalid_value)
            << A->getAsString(Args) << A->getValue();
    }
  }

  // Basic Block Sections implies Function Sections.
  Opts.FunctionSections =
      Args.hasArg(OPT_ffunction_sections) ||
      (Opts.BBSections != "none" && Opts.BBSections != "labels");

  Opts.PrepareForLTO = Args.hasArg(OPT_flto, OPT_flto_EQ);
  Opts.PrepareForThinLTO = false;
  if (Arg *A = Args.getLastArg(OPT_flto_EQ)) {
    StringRef S = A->getValue();
    if (S == "thin")
      Opts.PrepareForThinLTO = true;
    else if (S != "full")
      Diags.Report(diag::err_drv_invalid_value) << A->getAsString(Args) << S;
  }
  if (Arg *A = Args.getLastArg(OPT_fthinlto_index_EQ)) {
    if (IK.getLanguage() != Language::LLVM_IR)
      Diags.Report(diag::err_drv_argument_only_allowed_with)
          << A->getAsString(Args) << "-x ir";
    Opts.ThinLTOIndexFile =
        std::string(Args.getLastArgValue(OPT_fthinlto_index_EQ));
  }
  if (Arg *A = Args.getLastArg(OPT_save_temps_EQ))
    Opts.SaveTempsFilePrefix =
        llvm::StringSwitch<std::string>(A->getValue())
            .Case("obj", OutputFile)
            .Default(llvm::sys::path::filename(OutputFile).str());

  // The memory profile runtime appends the pid to make this name more unique.
  const char *MemProfileBasename = "memprof.profraw";
  if (Args.hasArg(OPT_fmemory_profile_EQ)) {
    SmallString<128> Path(
        std::string(Args.getLastArgValue(OPT_fmemory_profile_EQ)));
    llvm::sys::path::append(Path, MemProfileBasename);
    Opts.MemoryProfileOutput = std::string(Path);
  } else if (Args.hasArg(OPT_fmemory_profile))
    Opts.MemoryProfileOutput = MemProfileBasename;

  if (Opts.EmitGcovArcs || Opts.EmitGcovNotes) {
    if (Args.hasArg(OPT_coverage_version_EQ)) {
      StringRef CoverageVersion = Args.getLastArgValue(OPT_coverage_version_EQ);
      if (CoverageVersion.size() != 4) {
        Diags.Report(diag::err_drv_invalid_value)
            << Args.getLastArg(OPT_coverage_version_EQ)->getAsString(Args)
            << CoverageVersion;
      } else {
        memcpy(Opts.CoverageVersion, CoverageVersion.data(), 4);
      }
    }
  }
  // FIXME: For backend options that are not yet recorded as function
  // attributes in the IR, keep track of them so we can embed them in a
  // separate data section and use them when building the bitcode.
  for (const auto &A : Args) {
    // Do not encode output and input.
    if (A->getOption().getID() == options::OPT_o ||
        A->getOption().getID() == options::OPT_INPUT ||
        A->getOption().getID() == options::OPT_x ||
        A->getOption().getID() == options::OPT_fembed_bitcode ||
        A->getOption().matches(options::OPT_W_Group))
      continue;
    ArgStringList ASL;
    A->render(Args, ASL);
    for (const auto &arg : ASL) {
      StringRef ArgStr(arg);
      Opts.CmdArgs.insert(Opts.CmdArgs.end(), ArgStr.begin(), ArgStr.end());
      // using \00 to separate each commandline options.
      Opts.CmdArgs.push_back('\0');
    }
  }

  auto XRayInstrBundles =
      Args.getAllArgValues(OPT_fxray_instrumentation_bundle);
  if (XRayInstrBundles.empty())
    Opts.XRayInstrumentationBundle.Mask = XRayInstrKind::All;
  else
    for (const auto &A : XRayInstrBundles)
      parseXRayInstrumentationBundle("-fxray-instrumentation-bundle=", A, Args,
                                     Diags, Opts.XRayInstrumentationBundle);

  if (const Arg *A = Args.getLastArg(OPT_fcf_protection_EQ)) {
    StringRef Name = A->getValue();
    if (Name == "full") {
      Opts.CFProtectionReturn = 1;
      Opts.CFProtectionBranch = 1;
    } else if (Name == "return")
      Opts.CFProtectionReturn = 1;
    else if (Name == "branch")
      Opts.CFProtectionBranch = 1;
    else if (Name != "none") {
      Diags.Report(diag::err_drv_invalid_value) << A->getAsString(Args) << Name;
      Success = false;
    }
  }

  for (auto *A :
       Args.filtered(OPT_mlink_bitcode_file, OPT_mlink_builtin_bitcode)) {
    CodeGenOptions::BitcodeFileToLink F;
    F.Filename = A->getValue();
    if (A->getOption().matches(OPT_mlink_builtin_bitcode)) {
      F.LinkFlags = llvm::Linker::Flags::LinkOnlyNeeded;
      // When linking CUDA bitcode, propagate function attributes so that
      // e.g. libdevice gets fast-math attrs if we're building with fast-math.
      F.PropagateAttrs = true;
      F.Internalize = true;
    }
    Opts.LinkBitcodeFiles.push_back(F);
  }

  if (Args.getLastArg(OPT_femulated_tls) ||
      Args.getLastArg(OPT_fno_emulated_tls)) {
    Opts.ExplicitEmulatedTLS = true;
  }

  if (Arg *A = Args.getLastArg(OPT_fdenormal_fp_math_EQ)) {
    StringRef Val = A->getValue();
    Opts.FPDenormalMode = llvm::parseDenormalFPAttribute(Val);
    if (!Opts.FPDenormalMode.isValid())
      Diags.Report(diag::err_drv_invalid_value) << A->getAsString(Args) << Val;
  }

  if (Arg *A = Args.getLastArg(OPT_fdenormal_fp_math_f32_EQ)) {
    StringRef Val = A->getValue();
    Opts.FP32DenormalMode = llvm::parseDenormalFPAttribute(Val);
    if (!Opts.FP32DenormalMode.isValid())
      Diags.Report(diag::err_drv_invalid_value) << A->getAsString(Args) << Val;
  }

  // X86_32 has -fppc-struct-return and -freg-struct-return.
  // PPC32 has -maix-struct-return and -msvr4-struct-return.
  if (Arg *A =
          Args.getLastArg(OPT_fpcc_struct_return, OPT_freg_struct_return,
                          OPT_maix_struct_return, OPT_msvr4_struct_return)) {
    // TODO: We might want to consider enabling these options on AIX in the
    // future.
    if (T.isOSAIX())
      Diags.Report(diag::err_drv_unsupported_opt_for_target)
          << A->getSpelling() << T.str();

    const Option &O = A->getOption();
    if (O.matches(OPT_fpcc_struct_return) ||
        O.matches(OPT_maix_struct_return)) {
      Opts.setStructReturnConvention(CodeGenOptions::SRCK_OnStack);
    } else {
      assert(O.matches(OPT_freg_struct_return) ||
             O.matches(OPT_msvr4_struct_return));
      Opts.setStructReturnConvention(CodeGenOptions::SRCK_InRegs);
    }
  }

  if (T.isOSAIX() && (Args.hasArg(OPT_mignore_xcoff_visibility) ||
                      !Args.hasArg(OPT_fvisibility)))
    Opts.IgnoreXCOFFVisibility = 1;

  if (Arg *A =
          Args.getLastArg(OPT_mabi_EQ_vec_default, OPT_mabi_EQ_vec_extabi)) {
    if (!T.isOSAIX())
      Diags.Report(diag::err_drv_unsupported_opt_for_target)
          << A->getSpelling() << T.str();

    const Option &O = A->getOption();
    if (O.matches(OPT_mabi_EQ_vec_default))
      Diags.Report(diag::err_aix_default_altivec_abi)
          << A->getSpelling() << T.str();
    else {
      assert(O.matches(OPT_mabi_EQ_vec_extabi));
      Opts.EnableAIXExtendedAltivecABI = 1;
    }
  }

  bool NeedLocTracking = false;

  if (!Opts.OptRecordFile.empty())
    NeedLocTracking = true;

  if (Arg *A = Args.getLastArg(OPT_opt_record_passes)) {
    Opts.OptRecordPasses = A->getValue();
    NeedLocTracking = true;
  }

  if (Arg *A = Args.getLastArg(OPT_opt_record_format)) {
    Opts.OptRecordFormat = A->getValue();
    NeedLocTracking = true;
  }

  if (Arg *A = Args.getLastArg(OPT_Rpass_EQ)) {
    Opts.OptimizationRemarkPattern =
        GenerateOptimizationRemarkRegex(Diags, Args, A);
    NeedLocTracking = true;
  }

  if (Arg *A = Args.getLastArg(OPT_Rpass_missed_EQ)) {
    Opts.OptimizationRemarkMissedPattern =
        GenerateOptimizationRemarkRegex(Diags, Args, A);
    NeedLocTracking = true;
  }

  if (Arg *A = Args.getLastArg(OPT_Rpass_analysis_EQ)) {
    Opts.OptimizationRemarkAnalysisPattern =
        GenerateOptimizationRemarkRegex(Diags, Args, A);
    NeedLocTracking = true;
  }

  bool UsingSampleProfile = !Opts.SampleProfileFile.empty();
  bool UsingProfile = UsingSampleProfile ||
      (Opts.getProfileUse() != CodeGenOptions::ProfileNone);

  if (Opts.DiagnosticsWithHotness && !UsingProfile &&
      // An IR file will contain PGO as metadata
      IK.getLanguage() != Language::LLVM_IR)
    Diags.Report(diag::warn_drv_diagnostics_hotness_requires_pgo)
        << "-fdiagnostics-show-hotness";

  // Parse remarks hotness threshold. Valid value is either integer or 'auto'.
  if (auto *arg =
          Args.getLastArg(options::OPT_fdiagnostics_hotness_threshold_EQ)) {
    auto ResultOrErr =
        llvm::remarks::parseHotnessThresholdOption(arg->getValue());

    if (!ResultOrErr) {
      Diags.Report(diag::err_drv_invalid_diagnotics_hotness_threshold)
          << "-fdiagnostics-hotness-threshold=";
    } else {
      Opts.DiagnosticsHotnessThreshold = *ResultOrErr;
      if ((!Opts.DiagnosticsHotnessThreshold.hasValue() ||
           Opts.DiagnosticsHotnessThreshold.getValue() > 0) &&
          !UsingProfile)
        Diags.Report(diag::warn_drv_diagnostics_hotness_requires_pgo)
            << "-fdiagnostics-hotness-threshold=";
    }
  }

  // If the user requested to use a sample profile for PGO, then the
  // backend will need to track source location information so the profile
  // can be incorporated into the IR.
  if (UsingSampleProfile)
    NeedLocTracking = true;

  // If the user requested a flag that requires source locations available in
  // the backend, make sure that the backend tracks source location information.
  if (NeedLocTracking && Opts.getDebugInfo() == codegenoptions::NoDebugInfo)
    Opts.setDebugInfo(codegenoptions::LocTrackingOnly);

  // Parse -fsanitize-recover= arguments.
  // FIXME: Report unrecoverable sanitizers incorrectly specified here.
  parseSanitizerKinds("-fsanitize-recover=",
                      Args.getAllArgValues(OPT_fsanitize_recover_EQ), Diags,
                      Opts.SanitizeRecover);
  parseSanitizerKinds("-fsanitize-trap=",
                      Args.getAllArgValues(OPT_fsanitize_trap_EQ), Diags,
                      Opts.SanitizeTrap);

  Opts.EmitVersionIdentMetadata = Args.hasFlag(OPT_Qy, OPT_Qn, true);

  return Success;
}

static void ParseDependencyOutputArgs(DependencyOutputOptions &Opts,
                                      ArgList &Args) {
  if (Args.hasArg(OPT_show_includes)) {
    // Writing both /showIncludes and preprocessor output to stdout
    // would produce interleaved output, so use stderr for /showIncludes.
    // This behaves the same as cl.exe, when /E, /EP or /P are passed.
    if (Args.hasArg(options::OPT_E) || Args.hasArg(options::OPT_P))
      Opts.ShowIncludesDest = ShowIncludesDestination::Stderr;
    else
      Opts.ShowIncludesDest = ShowIncludesDestination::Stdout;
  } else {
    Opts.ShowIncludesDest = ShowIncludesDestination::None;
  }
  // Add sanitizer blacklists as extra dependencies.
  // They won't be discovered by the regular preprocessor, so
  // we let make / ninja to know about this implicit dependency.
  if (!Args.hasArg(OPT_fno_sanitize_blacklist)) {
    for (const auto *A : Args.filtered(OPT_fsanitize_blacklist)) {
      StringRef Val = A->getValue();
      if (Val.find('=') == StringRef::npos)
        Opts.ExtraDeps.push_back(std::string(Val));
    }
    if (Opts.IncludeSystemHeaders) {
      for (const auto *A : Args.filtered(OPT_fsanitize_system_blacklist)) {
        StringRef Val = A->getValue();
        if (Val.find('=') == StringRef::npos)
          Opts.ExtraDeps.push_back(std::string(Val));
      }
    }
  }

  // -fprofile-list= dependencies.
  for (const auto &Filename : Args.getAllArgValues(OPT_fprofile_list_EQ))
    Opts.ExtraDeps.push_back(Filename);

  // Propagate the extra dependencies.
  for (const auto *A : Args.filtered(OPT_fdepfile_entry)) {
    Opts.ExtraDeps.push_back(A->getValue());
  }

  // Only the -fmodule-file=<file> form.
  for (const auto *A : Args.filtered(OPT_fmodule_file)) {
    StringRef Val = A->getValue();
    if (Val.find('=') == StringRef::npos)
      Opts.ExtraDeps.push_back(std::string(Val));
  }
}

static bool parseShowColorsArgs(const ArgList &Args, bool DefaultColor) {
  // Color diagnostics default to auto ("on" if terminal supports) in the driver
  // but default to off in cc1, needing an explicit OPT_fdiagnostics_color.
  // Support both clang's -f[no-]color-diagnostics and gcc's
  // -f[no-]diagnostics-colors[=never|always|auto].
  enum {
    Colors_On,
    Colors_Off,
    Colors_Auto
  } ShowColors = DefaultColor ? Colors_Auto : Colors_Off;
  for (auto *A : Args) {
    const Option &O = A->getOption();
    if (O.matches(options::OPT_fcolor_diagnostics) ||
        O.matches(options::OPT_fdiagnostics_color)) {
      ShowColors = Colors_On;
    } else if (O.matches(options::OPT_fno_color_diagnostics) ||
               O.matches(options::OPT_fno_diagnostics_color)) {
      ShowColors = Colors_Off;
    } else if (O.matches(options::OPT_fdiagnostics_color_EQ)) {
      StringRef Value(A->getValue());
      if (Value == "always")
        ShowColors = Colors_On;
      else if (Value == "never")
        ShowColors = Colors_Off;
      else if (Value == "auto")
        ShowColors = Colors_Auto;
    }
  }
  return ShowColors == Colors_On ||
         (ShowColors == Colors_Auto &&
          llvm::sys::Process::StandardErrHasColors());
}

static bool checkVerifyPrefixes(const std::vector<std::string> &VerifyPrefixes,
                                DiagnosticsEngine &Diags) {
  bool Success = true;
  for (const auto &Prefix : VerifyPrefixes) {
    // Every prefix must start with a letter and contain only alphanumeric
    // characters, hyphens, and underscores.
    auto BadChar = llvm::find_if(Prefix, [](char C) {
      return !isAlphanumeric(C) && C != '-' && C != '_';
    });
    if (BadChar != Prefix.end() || !isLetter(Prefix[0])) {
      Success = false;
      Diags.Report(diag::err_drv_invalid_value) << "-verify=" << Prefix;
      Diags.Report(diag::note_drv_verify_prefix_spelling);
    }
  }
  return Success;
}

bool CompilerInvocation::parseSimpleArgs(const ArgList &Args,
                                         DiagnosticsEngine &Diags) {
  bool Success = true;

#define OPTION_WITH_MARSHALLING(                                               \
    PREFIX_TYPE, NAME, ID, KIND, GROUP, ALIAS, ALIASARGS, FLAGS, PARAM,        \
    HELPTEXT, METAVAR, VALUES, SPELLING, SHOULD_PARSE, ALWAYS_EMIT, KEYPATH,   \
    DEFAULT_VALUE, IMPLIED_CHECK, IMPLIED_VALUE, NORMALIZER, DENORMALIZER,     \
    MERGER, EXTRACTOR, TABLE_INDEX)                                            \
  PARSE_OPTION_WITH_MARSHALLING(Args, Diags, Success, ID, FLAGS, PARAM,        \
                                SHOULD_PARSE, this->KEYPATH, DEFAULT_VALUE,    \
                                IMPLIED_CHECK, IMPLIED_VALUE, NORMALIZER,      \
                                MERGER, TABLE_INDEX)
#include "clang/Driver/Options.inc"
#undef OPTION_WITH_MARSHALLING

  return Success;
}

bool clang::ParseDiagnosticArgs(DiagnosticOptions &Opts, ArgList &Args,
                                DiagnosticsEngine *Diags,
                                bool DefaultDiagColor) {
  Optional<DiagnosticsEngine> IgnoringDiags;
  if (!Diags) {
    IgnoringDiags.emplace(new DiagnosticIDs(), new DiagnosticOptions(),
                          new IgnoringDiagConsumer());
    Diags = &*IgnoringDiags;
  }

  // The key paths of diagnostic options defined in Options.td start with
  // "DiagnosticOpts->". Let's provide the expected variable name and type.
  DiagnosticOptions *DiagnosticOpts = &Opts;
  bool Success = true;

#define DIAG_OPTION_WITH_MARSHALLING(                                          \
    PREFIX_TYPE, NAME, ID, KIND, GROUP, ALIAS, ALIASARGS, FLAGS, PARAM,        \
    HELPTEXT, METAVAR, VALUES, SPELLING, SHOULD_PARSE, ALWAYS_EMIT, KEYPATH,   \
    DEFAULT_VALUE, IMPLIED_CHECK, IMPLIED_VALUE, NORMALIZER, DENORMALIZER,     \
    MERGER, EXTRACTOR, TABLE_INDEX)                                            \
  PARSE_OPTION_WITH_MARSHALLING(Args, *Diags, Success, ID, FLAGS, PARAM,       \
                                SHOULD_PARSE, KEYPATH, DEFAULT_VALUE,          \
                                IMPLIED_CHECK, IMPLIED_VALUE, NORMALIZER,      \
                                MERGER, TABLE_INDEX)
#include "clang/Driver/Options.inc"
#undef DIAG_OPTION_WITH_MARSHALLING

  llvm::sys::Process::UseANSIEscapeCodes(Opts.UseANSIEscapeCodes);

  if (Arg *A =
          Args.getLastArg(OPT_diagnostic_serialized_file, OPT__serialize_diags))
    Opts.DiagnosticSerializationFile = A->getValue();
  Opts.ShowColors = parseShowColorsArgs(Args, DefaultDiagColor);

  Opts.VerifyDiagnostics = Args.hasArg(OPT_verify) || Args.hasArg(OPT_verify_EQ);
  if (Args.hasArg(OPT_verify))
    Opts.VerifyPrefixes.push_back("expected");
  // Keep VerifyPrefixes in its original order for the sake of diagnostics, and
  // then sort it to prepare for fast lookup using std::binary_search.
  if (!checkVerifyPrefixes(Opts.VerifyPrefixes, *Diags)) {
    Opts.VerifyDiagnostics = false;
    Success = false;
  }
  else
    llvm::sort(Opts.VerifyPrefixes);
  DiagnosticLevelMask DiagMask = DiagnosticLevelMask::None;
  Success &= parseDiagnosticLevelMask("-verify-ignore-unexpected=",
    Args.getAllArgValues(OPT_verify_ignore_unexpected_EQ),
    *Diags, DiagMask);
  if (Args.hasArg(OPT_verify_ignore_unexpected))
    DiagMask = DiagnosticLevelMask::All;
  Opts.setVerifyIgnoreUnexpected(DiagMask);
  if (Opts.TabStop == 0 || Opts.TabStop > DiagnosticOptions::MaxTabStop) {
    Opts.TabStop = DiagnosticOptions::DefaultTabStop;
    Diags->Report(diag::warn_ignoring_ftabstop_value)
        << Opts.TabStop << DiagnosticOptions::DefaultTabStop;
  }

  addDiagnosticArgs(Args, OPT_W_Group, OPT_W_value_Group, Opts.Warnings);
  addDiagnosticArgs(Args, OPT_R_Group, OPT_R_value_Group, Opts.Remarks);

  return Success;
}

/// Parse the argument to the -ftest-module-file-extension
/// command-line argument.
///
/// \returns true on error, false on success.
static bool parseTestModuleFileExtensionArg(StringRef Arg,
                                            std::string &BlockName,
                                            unsigned &MajorVersion,
                                            unsigned &MinorVersion,
                                            bool &Hashed,
                                            std::string &UserInfo) {
  SmallVector<StringRef, 5> Args;
  Arg.split(Args, ':', 5);
  if (Args.size() < 5)
    return true;

  BlockName = std::string(Args[0]);
  if (Args[1].getAsInteger(10, MajorVersion)) return true;
  if (Args[2].getAsInteger(10, MinorVersion)) return true;
  if (Args[3].getAsInteger(2, Hashed)) return true;
  if (Args.size() > 4)
    UserInfo = std::string(Args[4]);
  return false;
}

static InputKind ParseFrontendArgs(FrontendOptions &Opts, ArgList &Args,
                                   DiagnosticsEngine &Diags,
                                   bool &IsHeaderFile) {
  Opts.ProgramAction = frontend::ParseSyntaxOnly;
  if (const Arg *A = Args.getLastArg(OPT_Action_Group)) {
    switch (A->getOption().getID()) {
    default:
      llvm_unreachable("Invalid option in group!");
    case OPT_ast_list:
      Opts.ProgramAction = frontend::ASTDeclList; break;
    case OPT_ast_dump_all_EQ:
    case OPT_ast_dump_EQ: {
      unsigned Val = llvm::StringSwitch<unsigned>(A->getValue())
                         .CaseLower("default", ADOF_Default)
                         .CaseLower("json", ADOF_JSON)
                         .Default(std::numeric_limits<unsigned>::max());

      if (Val != std::numeric_limits<unsigned>::max())
        Opts.ASTDumpFormat = static_cast<ASTDumpOutputFormat>(Val);
      else {
        Diags.Report(diag::err_drv_invalid_value)
            << A->getAsString(Args) << A->getValue();
        Opts.ASTDumpFormat = ADOF_Default;
      }
      LLVM_FALLTHROUGH;
    }
    case OPT_ast_dump:
    case OPT_ast_dump_all:
    case OPT_ast_dump_lookups:
    case OPT_ast_dump_decl_types:
      Opts.ProgramAction = frontend::ASTDump; break;
    case OPT_ast_print:
      Opts.ProgramAction = frontend::ASTPrint; break;
    case OPT_ast_view:
      Opts.ProgramAction = frontend::ASTView; break;
    case OPT_compiler_options_dump:
      Opts.ProgramAction = frontend::DumpCompilerOptions; break;
    case OPT_dump_raw_tokens:
      Opts.ProgramAction = frontend::DumpRawTokens; break;
    case OPT_dump_tokens:
      Opts.ProgramAction = frontend::DumpTokens; break;
    case OPT_S:
      Opts.ProgramAction = frontend::EmitAssembly; break;
    case OPT_emit_llvm_bc:
      Opts.ProgramAction = frontend::EmitBC; break;
    case OPT_emit_html:
      Opts.ProgramAction = frontend::EmitHTML; break;
    case OPT_emit_llvm:
      Opts.ProgramAction = frontend::EmitLLVM; break;
    case OPT_emit_llvm_only:
      Opts.ProgramAction = frontend::EmitLLVMOnly; break;
    case OPT_emit_codegen_only:
      Opts.ProgramAction = frontend::EmitCodeGenOnly; break;
    case OPT_emit_obj:
      Opts.ProgramAction = frontend::EmitObj; break;
    case OPT_fixit_EQ:
      Opts.FixItSuffix = A->getValue();
      LLVM_FALLTHROUGH;
    case OPT_fixit:
      Opts.ProgramAction = frontend::FixIt; break;
    case OPT_emit_module:
      Opts.ProgramAction = frontend::GenerateModule; break;
    case OPT_emit_module_interface:
      Opts.ProgramAction = frontend::GenerateModuleInterface; break;
    case OPT_emit_header_module:
      Opts.ProgramAction = frontend::GenerateHeaderModule; break;
    case OPT_emit_pch:
      Opts.ProgramAction = frontend::GeneratePCH; break;
    case OPT_emit_interface_stubs: {
      StringRef ArgStr =
          Args.hasArg(OPT_interface_stub_version_EQ)
              ? Args.getLastArgValue(OPT_interface_stub_version_EQ)
              : "experimental-ifs-v2";
      if (ArgStr == "experimental-yaml-elf-v1" ||
          ArgStr == "experimental-ifs-v1" ||
          ArgStr == "experimental-tapi-elf-v1") {
        std::string ErrorMessage =
            "Invalid interface stub format: " + ArgStr.str() +
            " is deprecated.";
        Diags.Report(diag::err_drv_invalid_value)
            << "Must specify a valid interface stub format type, ie: "
               "-interface-stub-version=experimental-ifs-v2"
            << ErrorMessage;
      } else if (!ArgStr.startswith("experimental-ifs-")) {
        std::string ErrorMessage =
            "Invalid interface stub format: " + ArgStr.str() + ".";
        Diags.Report(diag::err_drv_invalid_value)
            << "Must specify a valid interface stub format type, ie: "
               "-interface-stub-version=experimental-ifs-v2"
            << ErrorMessage;
      } else {
        Opts.ProgramAction = frontend::GenerateInterfaceStubs;
      }
      break;
    }
    case OPT_init_only:
      Opts.ProgramAction = frontend::InitOnly; break;
    case OPT_fsyntax_only:
      Opts.ProgramAction = frontend::ParseSyntaxOnly; break;
    case OPT_module_file_info:
      Opts.ProgramAction = frontend::ModuleFileInfo; break;
    case OPT_verify_pch:
      Opts.ProgramAction = frontend::VerifyPCH; break;
    case OPT_print_preamble:
      Opts.ProgramAction = frontend::PrintPreamble; break;
    case OPT_E:
      Opts.ProgramAction = frontend::PrintPreprocessedInput; break;
    case OPT_templight_dump:
      Opts.ProgramAction = frontend::TemplightDump; break;
    case OPT_rewrite_macros:
      Opts.ProgramAction = frontend::RewriteMacros; break;
    case OPT_rewrite_objc:
      Opts.ProgramAction = frontend::RewriteObjC; break;
    case OPT_rewrite_test:
      Opts.ProgramAction = frontend::RewriteTest; break;
    case OPT_analyze:
      Opts.ProgramAction = frontend::RunAnalysis; break;
    case OPT_migrate:
      Opts.ProgramAction = frontend::MigrateSource; break;
    case OPT_Eonly:
      Opts.ProgramAction = frontend::RunPreprocessorOnly; break;
    case OPT_print_dependency_directives_minimized_source:
      Opts.ProgramAction =
          frontend::PrintDependencyDirectivesSourceMinimizerOutput;
      break;
    }
  }

  if (const Arg* A = Args.getLastArg(OPT_plugin)) {
    Opts.Plugins.emplace_back(A->getValue(0));
    Opts.ProgramAction = frontend::PluginAction;
    Opts.ActionName = A->getValue();
  }
  for (const auto *AA : Args.filtered(OPT_plugin_arg))
    Opts.PluginArgs[AA->getValue(0)].emplace_back(AA->getValue(1));

  for (const std::string &Arg :
         Args.getAllArgValues(OPT_ftest_module_file_extension_EQ)) {
    std::string BlockName;
    unsigned MajorVersion;
    unsigned MinorVersion;
    bool Hashed;
    std::string UserInfo;
    if (parseTestModuleFileExtensionArg(Arg, BlockName, MajorVersion,
                                        MinorVersion, Hashed, UserInfo)) {
      Diags.Report(diag::err_test_module_file_extension_format) << Arg;

      continue;
    }

    // Add the testing module file extension.
    Opts.ModuleFileExtensions.push_back(
        std::make_shared<TestModuleFileExtension>(
            BlockName, MajorVersion, MinorVersion, Hashed, UserInfo));
  }

  if (const Arg *A = Args.getLastArg(OPT_code_completion_at)) {
    Opts.CodeCompletionAt =
      ParsedSourceLocation::FromString(A->getValue());
    if (Opts.CodeCompletionAt.FileName.empty())
      Diags.Report(diag::err_drv_invalid_value)
        << A->getAsString(Args) << A->getValue();
  }

  Opts.Plugins = Args.getAllArgValues(OPT_load);
  Opts.ASTDumpDecls = Args.hasArg(OPT_ast_dump, OPT_ast_dump_EQ);
  Opts.ASTDumpAll = Args.hasArg(OPT_ast_dump_all, OPT_ast_dump_all_EQ);
  // Only the -fmodule-file=<file> form.
  for (const auto *A : Args.filtered(OPT_fmodule_file)) {
    StringRef Val = A->getValue();
    if (Val.find('=') == StringRef::npos)
      Opts.ModuleFiles.push_back(std::string(Val));
  }

  if (Opts.ProgramAction != frontend::GenerateModule && Opts.IsSystemModule)
    Diags.Report(diag::err_drv_argument_only_allowed_with) << "-fsystem-module"
                                                           << "-emit-module";

  if (Args.hasArg(OPT_aux_target_cpu))
    Opts.AuxTargetCPU = std::string(Args.getLastArgValue(OPT_aux_target_cpu));
  if (Args.hasArg(OPT_aux_target_feature))
    Opts.AuxTargetFeatures = Args.getAllArgValues(OPT_aux_target_feature);

  if (Opts.ARCMTAction != FrontendOptions::ARCMT_None &&
      Opts.ObjCMTAction != FrontendOptions::ObjCMT_None) {
    Diags.Report(diag::err_drv_argument_not_allowed_with)
      << "ARC migration" << "ObjC migration";
  }

  InputKind DashX(Language::Unknown);
  if (const Arg *A = Args.getLastArg(OPT_x)) {
    StringRef XValue = A->getValue();

    // Parse suffixes: '<lang>(-header|[-module-map][-cpp-output])'.
    // FIXME: Supporting '<lang>-header-cpp-output' would be useful.
    bool Preprocessed = XValue.consume_back("-cpp-output");
    bool ModuleMap = XValue.consume_back("-module-map");
    IsHeaderFile = !Preprocessed && !ModuleMap &&
                   XValue != "precompiled-header" &&
                   XValue.consume_back("-header");

    // Principal languages.
    DashX = llvm::StringSwitch<InputKind>(XValue)
                .Case("c", Language::C)
                .Case("cl", Language::OpenCL)
                .Case("cuda", Language::CUDA)
                .Case("hip", Language::HIP)
                .Case("c++", Language::CXX)
                .Case("objective-c", Language::ObjC)
                .Case("objective-c++", Language::ObjCXX)
                .Case("renderscript", Language::RenderScript)
                .Default(Language::Unknown);

    // "objc[++]-cpp-output" is an acceptable synonym for
    // "objective-c[++]-cpp-output".
    if (DashX.isUnknown() && Preprocessed && !IsHeaderFile && !ModuleMap)
      DashX = llvm::StringSwitch<InputKind>(XValue)
                  .Case("objc", Language::ObjC)
                  .Case("objc++", Language::ObjCXX)
                  .Default(Language::Unknown);

    // Some special cases cannot be combined with suffixes.
    if (DashX.isUnknown() && !Preprocessed && !ModuleMap && !IsHeaderFile)
      DashX = llvm::StringSwitch<InputKind>(XValue)
                  .Case("cpp-output", InputKind(Language::C).getPreprocessed())
                  .Case("assembler-with-cpp", Language::Asm)
                  .Cases("ast", "pcm", "precompiled-header",
                         InputKind(Language::Unknown, InputKind::Precompiled))
                  .Case("ir", Language::LLVM_IR)
                  .Default(Language::Unknown);

    if (DashX.isUnknown())
      Diags.Report(diag::err_drv_invalid_value)
        << A->getAsString(Args) << A->getValue();

    if (Preprocessed)
      DashX = DashX.getPreprocessed();
    if (ModuleMap)
      DashX = DashX.withFormat(InputKind::ModuleMap);
  }

  // '-' is the default input if none is given.
  std::vector<std::string> Inputs = Args.getAllArgValues(OPT_INPUT);
  Opts.Inputs.clear();
  if (Inputs.empty())
    Inputs.push_back("-");
  for (unsigned i = 0, e = Inputs.size(); i != e; ++i) {
    InputKind IK = DashX;
    if (IK.isUnknown()) {
      IK = FrontendOptions::getInputKindForExtension(
        StringRef(Inputs[i]).rsplit('.').second);
      // FIXME: Warn on this?
      if (IK.isUnknown())
        IK = Language::C;
      // FIXME: Remove this hack.
      if (i == 0)
        DashX = IK;
    }

    bool IsSystem = false;

    // The -emit-module action implicitly takes a module map.
    if (Opts.ProgramAction == frontend::GenerateModule &&
        IK.getFormat() == InputKind::Source) {
      IK = IK.withFormat(InputKind::ModuleMap);
      IsSystem = Opts.IsSystemModule;
    }

    Opts.Inputs.emplace_back(std::move(Inputs[i]), IK, IsSystem);
  }

  return DashX;
}

std::string CompilerInvocation::GetResourcesPath(const char *Argv0,
                                                 void *MainAddr) {
  std::string ClangExecutable =
      llvm::sys::fs::getMainExecutable(Argv0, MainAddr);
  return Driver::GetResourcesPath(ClangExecutable, CLANG_RESOURCE_DIR);
}

void CompilerInvocation::GenerateHeaderSearchArgs(
    HeaderSearchOptions &Opts, SmallVectorImpl<const char *> &Args,
    CompilerInvocation::StringAllocator SA) {
  const HeaderSearchOptions *HeaderSearchOpts = &Opts;
#define HEADER_SEARCH_OPTION_WITH_MARSHALLING(                                 \
    PREFIX_TYPE, NAME, ID, KIND, GROUP, ALIAS, ALIASARGS, FLAGS, PARAM,        \
    HELPTEXT, METAVAR, VALUES, SPELLING, SHOULD_PARSE, ALWAYS_EMIT, KEYPATH,   \
    DEFAULT_VALUE, IMPLIED_CHECK, IMPLIED_VALUE, NORMALIZER, DENORMALIZER,     \
    MERGER, EXTRACTOR, TABLE_INDEX)                                            \
  GENERATE_OPTION_WITH_MARSHALLING(                                            \
      Args, SA, KIND, FLAGS, SPELLING, ALWAYS_EMIT, KEYPATH, DEFAULT_VALUE,    \
      IMPLIED_CHECK, IMPLIED_VALUE, DENORMALIZER, EXTRACTOR, TABLE_INDEX)
#include "clang/Driver/Options.inc"
#undef HEADER_SEARCH_OPTION_WITH_MARSHALLING

  if (Opts.UseLibcxx)
    GenerateArg(Args, OPT_stdlib_EQ, "libc++", SA);

  if (!Opts.ModuleCachePath.empty())
    GenerateArg(Args, OPT_fmodules_cache_path, Opts.ModuleCachePath, SA);

  for (const auto &File : Opts.PrebuiltModuleFiles)
    GenerateArg(Args, OPT_fmodule_file, File.first + "=" + File.second, SA);

  for (const auto &Path : Opts.PrebuiltModulePaths)
    GenerateArg(Args, OPT_fprebuilt_module_path, Path, SA);

  for (const auto &Macro : Opts.ModulesIgnoreMacros)
    GenerateArg(Args, OPT_fmodules_ignore_macro, Macro.val(), SA);

  auto Matches = [](const HeaderSearchOptions::Entry &Entry,
                    llvm::ArrayRef<frontend::IncludeDirGroup> Groups,
                    llvm::Optional<bool> IsFramework,
                    llvm::Optional<bool> IgnoreSysRoot) {
    return llvm::find(Groups, Entry.Group) != Groups.end() &&
           (!IsFramework || (Entry.IsFramework == *IsFramework)) &&
           (!IgnoreSysRoot || (Entry.IgnoreSysRoot == *IgnoreSysRoot));
  };

  auto It = Opts.UserEntries.begin();
  auto End = Opts.UserEntries.end();

  // Add -I..., -F..., and -index-header-map options in order.
  for (; It < End &&
         Matches(*It, {frontend::IndexHeaderMap, frontend::Angled}, None, true);
       ++It) {
    OptSpecifier Opt = [It, Matches]() {
      if (Matches(*It, frontend::IndexHeaderMap, true, true))
        return OPT_F;
      if (Matches(*It, frontend::IndexHeaderMap, false, true))
        return OPT_I;
      if (Matches(*It, frontend::Angled, true, true))
        return OPT_F;
      if (Matches(*It, frontend::Angled, false, true))
        return OPT_I;
      llvm_unreachable("Unexpected HeaderSearchOptions::Entry.");
    }();

    if (It->Group == frontend::IndexHeaderMap)
      GenerateArg(Args, OPT_index_header_map, SA);
    GenerateArg(Args, Opt, It->Path, SA);
  };

  // Note: some paths that came from "[-iprefix=xx] -iwithprefixbefore=yy" may
  // have already been generated as "-I[xx]yy". If that's the case, their
  // position on command line was such that this has no semantic impact on
  // include paths.
  for (; It < End &&
         Matches(*It, {frontend::After, frontend::Angled}, false, true);
       ++It) {
    OptSpecifier Opt =
        It->Group == frontend::After ? OPT_iwithprefix : OPT_iwithprefixbefore;
    GenerateArg(Args, Opt, It->Path, SA);
  }

  // Note: Some paths that came from "-idirafter=xxyy" may have already been
  // generated as "-iwithprefix=xxyy". If that's the case, their position on
  // command line was such that this has no semantic impact on include paths.
  for (; It < End && Matches(*It, {frontend::After}, false, true); ++It)
    GenerateArg(Args, OPT_idirafter, It->Path, SA);
  for (; It < End && Matches(*It, {frontend::Quoted}, false, true); ++It)
    GenerateArg(Args, OPT_iquote, It->Path, SA);
  for (; It < End && Matches(*It, {frontend::System}, false, None); ++It)
    GenerateArg(Args, It->IgnoreSysRoot ? OPT_isystem : OPT_iwithsysroot,
                It->Path, SA);
  for (; It < End && Matches(*It, {frontend::System}, true, true); ++It)
    GenerateArg(Args, OPT_iframework, It->Path, SA);
  for (; It < End && Matches(*It, {frontend::System}, true, false); ++It)
    GenerateArg(Args, OPT_iframeworkwithsysroot, It->Path, SA);

  // Add the paths for the various language specific isystem flags.
  for (; It < End && Matches(*It, {frontend::CSystem}, false, true); ++It)
    GenerateArg(Args, OPT_c_isystem, It->Path, SA);
  for (; It < End && Matches(*It, {frontend::CXXSystem}, false, true); ++It)
    GenerateArg(Args, OPT_cxx_isystem, It->Path, SA);
  for (; It < End && Matches(*It, {frontend::ObjCSystem}, false, true); ++It)
    GenerateArg(Args, OPT_objc_isystem, It->Path, SA);
  for (; It < End && Matches(*It, {frontend::ObjCXXSystem}, false, true); ++It)
    GenerateArg(Args, OPT_objcxx_isystem, It->Path, SA);

  // Add the internal paths from a driver that detects standard include paths.
  // Note: Some paths that came from "-internal-isystem" arguments may have
  // already been generated as "-isystem". If that's the case, their position on
  // command line was such that this has no semantic impact on include paths.
  for (; It < End &&
         Matches(*It, {frontend::System, frontend::ExternCSystem}, false, true);
       ++It) {
    OptSpecifier Opt = It->Group == frontend::System
                           ? OPT_internal_isystem
                           : OPT_internal_externc_isystem;
    GenerateArg(Args, Opt, It->Path, SA);
  }

  assert(It == End && "Unhandled HeaderSearchOption::Entry.");

  // Add the path prefixes which are implicitly treated as being system headers.
  for (const auto &P : Opts.SystemHeaderPrefixes) {
    OptSpecifier Opt = P.IsSystemHeader ? OPT_system_header_prefix
                                        : OPT_no_system_header_prefix;
    GenerateArg(Args, Opt, P.Prefix, SA);
  }

  for (const std::string &F : Opts.VFSOverlayFiles)
    GenerateArg(Args, OPT_ivfsoverlay, F, SA);
}

static bool ParseHeaderSearchArgs(HeaderSearchOptions &Opts, ArgList &Args,
                                  DiagnosticsEngine &Diags,
                                  const std::string &WorkingDir) {
  HeaderSearchOptions *HeaderSearchOpts = &Opts;
  bool Success = true;

#define HEADER_SEARCH_OPTION_WITH_MARSHALLING(                                 \
    PREFIX_TYPE, NAME, ID, KIND, GROUP, ALIAS, ALIASARGS, FLAGS, PARAM,        \
    HELPTEXT, METAVAR, VALUES, SPELLING, SHOULD_PARSE, ALWAYS_EMIT, KEYPATH,   \
    DEFAULT_VALUE, IMPLIED_CHECK, IMPLIED_VALUE, NORMALIZER, DENORMALIZER,     \
    MERGER, EXTRACTOR, TABLE_INDEX)                                            \
  PARSE_OPTION_WITH_MARSHALLING(Args, Diags, Success, ID, FLAGS, PARAM,        \
                                SHOULD_PARSE, KEYPATH, DEFAULT_VALUE,          \
                                IMPLIED_CHECK, IMPLIED_VALUE, NORMALIZER,      \
                                MERGER, TABLE_INDEX)
#include "clang/Driver/Options.inc"
#undef HEADER_SEARCH_OPTION_WITH_MARSHALLING

  if (const Arg *A = Args.getLastArg(OPT_stdlib_EQ))
    Opts.UseLibcxx = (strcmp(A->getValue(), "libc++") == 0);

  // Canonicalize -fmodules-cache-path before storing it.
  SmallString<128> P(Args.getLastArgValue(OPT_fmodules_cache_path));
  if (!(P.empty() || llvm::sys::path::is_absolute(P))) {
    if (WorkingDir.empty())
      llvm::sys::fs::make_absolute(P);
    else
      llvm::sys::fs::make_absolute(WorkingDir, P);
  }
  llvm::sys::path::remove_dots(P);
  Opts.ModuleCachePath = std::string(P.str());

  // Only the -fmodule-file=<name>=<file> form.
  for (const auto *A : Args.filtered(OPT_fmodule_file)) {
    StringRef Val = A->getValue();
    if (Val.find('=') != StringRef::npos){
      auto Split = Val.split('=');
      Opts.PrebuiltModuleFiles.insert(
          {std::string(Split.first), std::string(Split.second)});
    }
  }
  for (const auto *A : Args.filtered(OPT_fprebuilt_module_path))
    Opts.AddPrebuiltModulePath(A->getValue());

  for (const auto *A : Args.filtered(OPT_fmodules_ignore_macro)) {
    StringRef MacroDef = A->getValue();
    Opts.ModulesIgnoreMacros.insert(
        llvm::CachedHashString(MacroDef.split('=').first));
  }

  // Add -I..., -F..., and -index-header-map options in order.
  bool IsIndexHeaderMap = false;
  bool IsSysrootSpecified =
      Args.hasArg(OPT__sysroot_EQ) || Args.hasArg(OPT_isysroot);
  for (const auto *A : Args.filtered(OPT_I, OPT_F, OPT_index_header_map)) {
    if (A->getOption().matches(OPT_index_header_map)) {
      // -index-header-map applies to the next -I or -F.
      IsIndexHeaderMap = true;
      continue;
    }

    frontend::IncludeDirGroup Group =
        IsIndexHeaderMap ? frontend::IndexHeaderMap : frontend::Angled;

    bool IsFramework = A->getOption().matches(OPT_F);
    std::string Path = A->getValue();

    if (IsSysrootSpecified && !IsFramework && A->getValue()[0] == '=') {
      SmallString<32> Buffer;
      llvm::sys::path::append(Buffer, Opts.Sysroot,
                              llvm::StringRef(A->getValue()).substr(1));
      Path = std::string(Buffer.str());
    }

    Opts.AddPath(Path, Group, IsFramework,
                 /*IgnoreSysroot*/ true);
    IsIndexHeaderMap = false;
  }

  // Add -iprefix/-iwithprefix/-iwithprefixbefore options.
  StringRef Prefix = ""; // FIXME: This isn't the correct default prefix.
  for (const auto *A :
       Args.filtered(OPT_iprefix, OPT_iwithprefix, OPT_iwithprefixbefore)) {
    if (A->getOption().matches(OPT_iprefix))
      Prefix = A->getValue();
    else if (A->getOption().matches(OPT_iwithprefix))
      Opts.AddPath(Prefix.str() + A->getValue(), frontend::After, false, true);
    else
      Opts.AddPath(Prefix.str() + A->getValue(), frontend::Angled, false, true);
  }

  for (const auto *A : Args.filtered(OPT_idirafter))
    Opts.AddPath(A->getValue(), frontend::After, false, true);
  for (const auto *A : Args.filtered(OPT_iquote))
    Opts.AddPath(A->getValue(), frontend::Quoted, false, true);
  for (const auto *A : Args.filtered(OPT_isystem, OPT_iwithsysroot))
    Opts.AddPath(A->getValue(), frontend::System, false,
                 !A->getOption().matches(OPT_iwithsysroot));
  for (const auto *A : Args.filtered(OPT_iframework))
    Opts.AddPath(A->getValue(), frontend::System, true, true);
  for (const auto *A : Args.filtered(OPT_iframeworkwithsysroot))
    Opts.AddPath(A->getValue(), frontend::System, /*IsFramework=*/true,
                 /*IgnoreSysRoot=*/false);

  // Add the paths for the various language specific isystem flags.
  for (const auto *A : Args.filtered(OPT_c_isystem))
    Opts.AddPath(A->getValue(), frontend::CSystem, false, true);
  for (const auto *A : Args.filtered(OPT_cxx_isystem))
    Opts.AddPath(A->getValue(), frontend::CXXSystem, false, true);
  for (const auto *A : Args.filtered(OPT_objc_isystem))
    Opts.AddPath(A->getValue(), frontend::ObjCSystem, false,true);
  for (const auto *A : Args.filtered(OPT_objcxx_isystem))
    Opts.AddPath(A->getValue(), frontend::ObjCXXSystem, false, true);

  // Add the internal paths from a driver that detects standard include paths.
  for (const auto *A :
       Args.filtered(OPT_internal_isystem, OPT_internal_externc_isystem)) {
    frontend::IncludeDirGroup Group = frontend::System;
    if (A->getOption().matches(OPT_internal_externc_isystem))
      Group = frontend::ExternCSystem;
    Opts.AddPath(A->getValue(), Group, false, true);
  }

  // Add the path prefixes which are implicitly treated as being system headers.
  for (const auto *A :
       Args.filtered(OPT_system_header_prefix, OPT_no_system_header_prefix))
    Opts.AddSystemHeaderPrefix(
        A->getValue(), A->getOption().matches(OPT_system_header_prefix));

  for (const auto *A : Args.filtered(OPT_ivfsoverlay))
    Opts.AddVFSOverlayFile(A->getValue());

  return Success;
}

void CompilerInvocation::ParseHeaderSearchArgs(CompilerInvocation &Res,
                                               HeaderSearchOptions &Opts,
                                               ArgList &Args,
                                               DiagnosticsEngine &Diags,
                                               const std::string &WorkingDir) {
  auto DummyOpts = std::make_shared<HeaderSearchOptions>();

  RoundTrip(
      [&WorkingDir](CompilerInvocation &Res, ArgList &Args,
                    DiagnosticsEngine &Diags) {
        return ::ParseHeaderSearchArgs(Res.getHeaderSearchOpts(), Args, Diags,
                                       WorkingDir);
      },
      [](CompilerInvocation &Res, SmallVectorImpl<const char *> &GeneratedArgs,
         CompilerInvocation::StringAllocator SA) {
        GenerateHeaderSearchArgs(Res.getHeaderSearchOpts(), GeneratedArgs, SA);
      },
      [&DummyOpts](CompilerInvocation &Res) {
        Res.HeaderSearchOpts.swap(DummyOpts);
      },
      Res, Args, Diags, "HeaderSearchOptions");
}

void CompilerInvocation::setLangDefaults(LangOptions &Opts, InputKind IK,
                                         const llvm::Triple &T,
                                         std::vector<std::string> &Includes,
                                         LangStandard::Kind LangStd) {
  // Set some properties which depend solely on the input kind; it would be nice
  // to move these to the language standard, and have the driver resolve the
  // input kind + language standard.
  //
  // FIXME: Perhaps a better model would be for a single source file to have
  // multiple language standards (C / C++ std, ObjC std, OpenCL std, OpenMP std)
  // simultaneously active?
  if (IK.getLanguage() == Language::Asm) {
    Opts.AsmPreprocessor = 1;
  } else if (IK.isObjectiveC()) {
    Opts.ObjC = 1;
  }

  if (LangStd == LangStandard::lang_unspecified) {
    // Based on the base language, pick one.
    switch (IK.getLanguage()) {
    case Language::Unknown:
    case Language::LLVM_IR:
      llvm_unreachable("Invalid input kind!");
    case Language::OpenCL:
      LangStd = LangStandard::lang_opencl10;
      break;
    case Language::CUDA:
      LangStd = LangStandard::lang_cuda;
      break;
    case Language::Asm:
    case Language::C:
#if defined(CLANG_DEFAULT_STD_C)
      LangStd = CLANG_DEFAULT_STD_C;
#else
      // The PS4 uses C99 as the default C standard.
      if (T.isPS4())
        LangStd = LangStandard::lang_gnu99;
      else
        LangStd = LangStandard::lang_gnu17;
#endif
      break;
    case Language::ObjC:
#if defined(CLANG_DEFAULT_STD_C)
      LangStd = CLANG_DEFAULT_STD_C;
#else
      LangStd = LangStandard::lang_gnu11;
#endif
      break;
    case Language::CXX:
    case Language::ObjCXX:
#if defined(CLANG_DEFAULT_STD_CXX)
      LangStd = CLANG_DEFAULT_STD_CXX;
#else
      LangStd = LangStandard::lang_gnucxx14;
#endif
      break;
    case Language::RenderScript:
      LangStd = LangStandard::lang_c99;
      break;
    case Language::HIP:
      LangStd = LangStandard::lang_hip;
      break;
    }
  }

  const LangStandard &Std = LangStandard::getLangStandardForKind(LangStd);
  Opts.LangStd = LangStd;
  Opts.LineComment = Std.hasLineComments();
  Opts.C99 = Std.isC99();
  Opts.C11 = Std.isC11();
  Opts.C17 = Std.isC17();
  Opts.C2x = Std.isC2x();
  Opts.CPlusPlus = Std.isCPlusPlus();
  Opts.CPlusPlus11 = Std.isCPlusPlus11();
  Opts.CPlusPlus14 = Std.isCPlusPlus14();
  Opts.CPlusPlus17 = Std.isCPlusPlus17();
  Opts.CPlusPlus20 = Std.isCPlusPlus20();
  Opts.CPlusPlus2b = Std.isCPlusPlus2b();
  Opts.GNUMode = Std.isGNUMode();
  Opts.GNUCVersion = 0;
  Opts.HexFloats = Std.hasHexFloats();
  Opts.ImplicitInt = Std.hasImplicitInt();

  Opts.CPlusPlusModules = Opts.CPlusPlus20;

  // Set OpenCL Version.
  Opts.OpenCL = Std.isOpenCL();
  if (LangStd == LangStandard::lang_opencl10)
    Opts.OpenCLVersion = 100;
  else if (LangStd == LangStandard::lang_opencl11)
    Opts.OpenCLVersion = 110;
  else if (LangStd == LangStandard::lang_opencl12)
    Opts.OpenCLVersion = 120;
  else if (LangStd == LangStandard::lang_opencl20)
    Opts.OpenCLVersion = 200;
  else if (LangStd == LangStandard::lang_opencl30)
    Opts.OpenCLVersion = 300;
  else if (LangStd == LangStandard::lang_openclcpp)
    Opts.OpenCLCPlusPlusVersion = 100;

  // OpenCL has some additional defaults.
  if (Opts.OpenCL) {
    Opts.AltiVec = 0;
    Opts.ZVector = 0;
    Opts.setDefaultFPContractMode(LangOptions::FPM_On);
    Opts.OpenCLCPlusPlus = Opts.CPlusPlus;
    Opts.OpenCLPipe = Opts.OpenCLCPlusPlus || Opts.OpenCLVersion == 200;
    Opts.OpenCLGenericAddressSpace =
        Opts.OpenCLCPlusPlus || Opts.OpenCLVersion == 200;

    // Include default header file for OpenCL.
    if (Opts.IncludeDefaultHeader) {
      if (Opts.DeclareOpenCLBuiltins) {
        // Only include base header file for builtin types and constants.
        Includes.push_back("opencl-c-base.h");
      } else {
        Includes.push_back("opencl-c.h");
      }
    }
  }

  Opts.HIP = IK.getLanguage() == Language::HIP;
  Opts.CUDA = IK.getLanguage() == Language::CUDA || Opts.HIP;
  if (Opts.HIP) {
    // HIP toolchain does not support 'Fast' FPOpFusion in backends since it
    // fuses multiplication/addition instructions without contract flag from
    // device library functions in LLVM bitcode, which causes accuracy loss in
    // certain math functions, e.g. tan(-1e20) becomes -0.933 instead of 0.8446.
    // For device library functions in bitcode to work, 'Strict' or 'Standard'
    // FPOpFusion options in backends is needed. Therefore 'fast-honor-pragmas'
    // FP contract option is used to allow fuse across statements in frontend
    // whereas respecting contract flag in backend.
    Opts.setDefaultFPContractMode(LangOptions::FPM_FastHonorPragmas);
  } else if (Opts.CUDA) {
    // Allow fuse across statements disregarding pragmas.
    Opts.setDefaultFPContractMode(LangOptions::FPM_Fast);
  }

  Opts.RenderScript = IK.getLanguage() == Language::RenderScript;

  // OpenCL and C++ both have bool, true, false keywords.
  Opts.Bool = Opts.OpenCL || Opts.CPlusPlus;

  // OpenCL has half keyword
  Opts.Half = Opts.OpenCL;
}

/// Check if input file kind and language standard are compatible.
static bool IsInputCompatibleWithStandard(InputKind IK,
                                          const LangStandard &S) {
  switch (IK.getLanguage()) {
  case Language::Unknown:
  case Language::LLVM_IR:
    llvm_unreachable("should not parse language flags for this input");

  case Language::C:
  case Language::ObjC:
  case Language::RenderScript:
    return S.getLanguage() == Language::C;

  case Language::OpenCL:
    return S.getLanguage() == Language::OpenCL;

  case Language::CXX:
  case Language::ObjCXX:
    return S.getLanguage() == Language::CXX;

  case Language::CUDA:
    // FIXME: What -std= values should be permitted for CUDA compilations?
    return S.getLanguage() == Language::CUDA ||
           S.getLanguage() == Language::CXX;

  case Language::HIP:
    return S.getLanguage() == Language::CXX || S.getLanguage() == Language::HIP;

  case Language::Asm:
    // Accept (and ignore) all -std= values.
    // FIXME: The -std= value is not ignored; it affects the tokenization
    // and preprocessing rules if we're preprocessing this asm input.
    return true;
  }

  llvm_unreachable("unexpected input language");
}

/// Get language name for given input kind.
static const StringRef GetInputKindName(InputKind IK) {
  switch (IK.getLanguage()) {
  case Language::C:
    return "C";
  case Language::ObjC:
    return "Objective-C";
  case Language::CXX:
    return "C++";
  case Language::ObjCXX:
    return "Objective-C++";
  case Language::OpenCL:
    return "OpenCL";
  case Language::CUDA:
    return "CUDA";
  case Language::RenderScript:
    return "RenderScript";
  case Language::HIP:
    return "HIP";

  case Language::Asm:
    return "Asm";
  case Language::LLVM_IR:
    return "LLVM IR";

  case Language::Unknown:
    break;
  }
  llvm_unreachable("unknown input language");
}

static void GenerateLangArgs(const LangOptions &Opts,
                             SmallVectorImpl<const char *> &Args,
                             CompilerInvocation::StringAllocator SA) {
  if (Opts.IncludeDefaultHeader)
    GenerateArg(Args, OPT_finclude_default_header, SA);
  if (Opts.DeclareOpenCLBuiltins)
    GenerateArg(Args, OPT_fdeclare_opencl_builtins, SA);
}

bool CompilerInvocation::ParseLangArgs(LangOptions &Opts, ArgList &Args,
                                       InputKind IK, const llvm::Triple &T,
                                       std::vector<std::string> &Includes,
                                       DiagnosticsEngine &Diags) {
  unsigned NumErrorsBefore = Diags.getNumErrors();

  // FIXME: Cleanup per-file based stuff.
  LangStandard::Kind LangStd = LangStandard::lang_unspecified;
  if (const Arg *A = Args.getLastArg(OPT_std_EQ)) {
    LangStd = LangStandard::getLangKind(A->getValue());
    if (LangStd == LangStandard::lang_unspecified) {
      Diags.Report(diag::err_drv_invalid_value)
        << A->getAsString(Args) << A->getValue();
      // Report supported standards with short description.
      for (unsigned KindValue = 0;
           KindValue != LangStandard::lang_unspecified;
           ++KindValue) {
        const LangStandard &Std = LangStandard::getLangStandardForKind(
          static_cast<LangStandard::Kind>(KindValue));
        if (IsInputCompatibleWithStandard(IK, Std)) {
          auto Diag = Diags.Report(diag::note_drv_use_standard);
          Diag << Std.getName() << Std.getDescription();
          unsigned NumAliases = 0;
#define LANGSTANDARD(id, name, lang, desc, features)
#define LANGSTANDARD_ALIAS(id, alias) \
          if (KindValue == LangStandard::lang_##id) ++NumAliases;
#define LANGSTANDARD_ALIAS_DEPR(id, alias)
#include "clang/Basic/LangStandards.def"
          Diag << NumAliases;
#define LANGSTANDARD(id, name, lang, desc, features)
#define LANGSTANDARD_ALIAS(id, alias) \
          if (KindValue == LangStandard::lang_##id) Diag << alias;
#define LANGSTANDARD_ALIAS_DEPR(id, alias)
#include "clang/Basic/LangStandards.def"
        }
      }
    } else {
      // Valid standard, check to make sure language and standard are
      // compatible.
      const LangStandard &Std = LangStandard::getLangStandardForKind(LangStd);
      if (!IsInputCompatibleWithStandard(IK, Std)) {
        Diags.Report(diag::err_drv_argument_not_allowed_with)
          << A->getAsString(Args) << GetInputKindName(IK);
      }
    }
  }

  // -cl-std only applies for OpenCL language standards.
  // Override the -std option in this case.
  if (const Arg *A = Args.getLastArg(OPT_cl_std_EQ)) {
    LangStandard::Kind OpenCLLangStd
      = llvm::StringSwitch<LangStandard::Kind>(A->getValue())
        .Cases("cl", "CL", LangStandard::lang_opencl10)
        .Cases("cl1.0", "CL1.0", LangStandard::lang_opencl10)
        .Cases("cl1.1", "CL1.1", LangStandard::lang_opencl11)
        .Cases("cl1.2", "CL1.2", LangStandard::lang_opencl12)
        .Cases("cl2.0", "CL2.0", LangStandard::lang_opencl20)
        .Cases("cl3.0", "CL3.0", LangStandard::lang_opencl30)
        .Cases("clc++", "CLC++", LangStandard::lang_openclcpp)
        .Default(LangStandard::lang_unspecified);

    if (OpenCLLangStd == LangStandard::lang_unspecified) {
      Diags.Report(diag::err_drv_invalid_value)
        << A->getAsString(Args) << A->getValue();
    }
    else
      LangStd = OpenCLLangStd;
  }

  // These need to be parsed now. They are used to set OpenCL defaults.
  Opts.IncludeDefaultHeader = Args.hasArg(OPT_finclude_default_header);
  Opts.DeclareOpenCLBuiltins = Args.hasArg(OPT_fdeclare_opencl_builtins);

  CompilerInvocation::setLangDefaults(Opts, IK, T, Includes, LangStd);

  // The key paths of codegen options defined in Options.td start with
  // "LangOpts->". Let's provide the expected variable name and type.
  LangOptions *LangOpts = &Opts;
  bool Success = true;

#define LANG_OPTION_WITH_MARSHALLING(                                          \
    PREFIX_TYPE, NAME, ID, KIND, GROUP, ALIAS, ALIASARGS, FLAGS, PARAM,        \
    HELPTEXT, METAVAR, VALUES, SPELLING, SHOULD_PARSE, ALWAYS_EMIT, KEYPATH,   \
    DEFAULT_VALUE, IMPLIED_CHECK, IMPLIED_VALUE, NORMALIZER, DENORMALIZER,     \
    MERGER, EXTRACTOR, TABLE_INDEX)                                            \
  PARSE_OPTION_WITH_MARSHALLING(Args, Diags, Success, ID, FLAGS, PARAM,        \
                                SHOULD_PARSE, KEYPATH, DEFAULT_VALUE,          \
                                IMPLIED_CHECK, IMPLIED_VALUE, NORMALIZER,      \
                                MERGER, TABLE_INDEX)
#include "clang/Driver/Options.inc"
#undef LANG_OPTION_WITH_MARSHALLING

  if (const Arg *A = Args.getLastArg(OPT_fcf_protection_EQ)) {
    StringRef Name = A->getValue();
    if (Name == "full" || Name == "branch") {
      Opts.CFProtectionBranch = 1;
    }
  }


  if (auto *A = Args.getLastArg(OPT_cuid_EQ)) {
    Opts.CUID = std::string(A->getValue());
  }

  if (Opts.ObjC) {
    if (Arg *arg = Args.getLastArg(OPT_fobjc_runtime_EQ)) {
      StringRef value = arg->getValue();
      if (Opts.ObjCRuntime.tryParse(value))
        Diags.Report(diag::err_drv_unknown_objc_runtime) << value;
    }

    if (Args.hasArg(OPT_fobjc_gc_only))
      Opts.setGC(LangOptions::GCOnly);
    else if (Args.hasArg(OPT_fobjc_gc))
      Opts.setGC(LangOptions::HybridGC);
    else if (Args.hasArg(OPT_fobjc_arc)) {
      Opts.ObjCAutoRefCount = 1;
      if (!Opts.ObjCRuntime.allowsARC())
        Diags.Report(diag::err_arc_unsupported_on_runtime);
    }

    // ObjCWeakRuntime tracks whether the runtime supports __weak, not
    // whether the feature is actually enabled.  This is predominantly
    // determined by -fobjc-runtime, but we allow it to be overridden
    // from the command line for testing purposes.
    if (Args.hasArg(OPT_fobjc_runtime_has_weak))
      Opts.ObjCWeakRuntime = 1;
    else
      Opts.ObjCWeakRuntime = Opts.ObjCRuntime.allowsWeak();

    // ObjCWeak determines whether __weak is actually enabled.
    // Note that we allow -fno-objc-weak to disable this even in ARC mode.
    if (auto weakArg = Args.getLastArg(OPT_fobjc_weak, OPT_fno_objc_weak)) {
      if (!weakArg->getOption().matches(OPT_fobjc_weak)) {
        assert(!Opts.ObjCWeak);
      } else if (Opts.getGC() != LangOptions::NonGC) {
        Diags.Report(diag::err_objc_weak_with_gc);
      } else if (!Opts.ObjCWeakRuntime) {
        Diags.Report(diag::err_objc_weak_unsupported);
      } else {
        Opts.ObjCWeak = 1;
      }
    } else if (Opts.ObjCAutoRefCount) {
      Opts.ObjCWeak = Opts.ObjCWeakRuntime;
    }

    if (Args.hasArg(OPT_fobjc_subscripting_legacy_runtime))
      Opts.ObjCSubscriptingLegacyRuntime =
        (Opts.ObjCRuntime.getKind() == ObjCRuntime::FragileMacOSX);
  }

  if (Arg *A = Args.getLastArg(options::OPT_fgnuc_version_EQ)) {
    // Check that the version has 1 to 3 components and the minor and patch
    // versions fit in two decimal digits.
    VersionTuple GNUCVer;
    bool Invalid = GNUCVer.tryParse(A->getValue());
    unsigned Major = GNUCVer.getMajor();
    unsigned Minor = GNUCVer.getMinor().getValueOr(0);
    unsigned Patch = GNUCVer.getSubminor().getValueOr(0);
    if (Invalid || GNUCVer.getBuild() || Minor >= 100 || Patch >= 100) {
      Diags.Report(diag::err_drv_invalid_value)
          << A->getAsString(Args) << A->getValue();
    }
    Opts.GNUCVersion = Major * 100 * 100 + Minor * 100 + Patch;
  }

  if (Args.hasArg(OPT_ftrapv)) {
    Opts.setSignedOverflowBehavior(LangOptions::SOB_Trapping);
    // Set the handler, if one is specified.
    Opts.OverflowHandler =
        std::string(Args.getLastArgValue(OPT_ftrapv_handler));
  }
  else if (Args.hasArg(OPT_fwrapv))
    Opts.setSignedOverflowBehavior(LangOptions::SOB_Defined);

  Opts.MSCompatibilityVersion = 0;
  if (const Arg *A = Args.getLastArg(OPT_fms_compatibility_version)) {
    VersionTuple VT;
    if (VT.tryParse(A->getValue()))
      Diags.Report(diag::err_drv_invalid_value) << A->getAsString(Args)
                                                << A->getValue();
    Opts.MSCompatibilityVersion = VT.getMajor() * 10000000 +
                                  VT.getMinor().getValueOr(0) * 100000 +
                                  VT.getSubminor().getValueOr(0);
  }

  // Mimicking gcc's behavior, trigraphs are only enabled if -trigraphs
  // is specified, or -std is set to a conforming mode.
  // Trigraphs are disabled by default in c++1z onwards.
  // For z/OS, trigraphs are enabled by default (without regard to the above).
  Opts.Trigraphs =
      (!Opts.GNUMode && !Opts.MSVCCompat && !Opts.CPlusPlus17) || T.isOSzOS();
  Opts.Trigraphs =
      Args.hasFlag(OPT_ftrigraphs, OPT_fno_trigraphs, Opts.Trigraphs);

  Opts.Blocks = Args.hasArg(OPT_fblocks) || (Opts.OpenCL
    && Opts.OpenCLVersion == 200);

  Opts.ConvergentFunctions = Opts.OpenCL || (Opts.CUDA && Opts.CUDAIsDevice) ||
                             Opts.SYCLIsDevice ||
                             Args.hasArg(OPT_fconvergent_functions);

  Opts.NoBuiltin = Args.hasArg(OPT_fno_builtin) || Opts.Freestanding;
  if (!Opts.NoBuiltin)
    getAllNoBuiltinFuncValues(Args, Opts.NoBuiltinFuncs);
  Opts.LongDoubleSize = Args.hasArg(OPT_mlong_double_128)
                            ? 128
                            : Args.hasArg(OPT_mlong_double_64) ? 64 : 0;
  if (Opts.FastRelaxedMath)
    Opts.setDefaultFPContractMode(LangOptions::FPM_Fast);
  llvm::sort(Opts.ModuleFeatures);

  // -mrtd option
  if (Arg *A = Args.getLastArg(OPT_mrtd)) {
    if (Opts.getDefaultCallingConv() != LangOptions::DCC_None)
      Diags.Report(diag::err_drv_argument_not_allowed_with)
          << A->getSpelling() << "-fdefault-calling-conv";
    else {
      if (T.getArch() != llvm::Triple::x86)
        Diags.Report(diag::err_drv_argument_not_allowed_with)
            << A->getSpelling() << T.getTriple();
      else
        Opts.setDefaultCallingConv(LangOptions::DCC_StdCall);
    }
  }

  // Check if -fopenmp-simd is specified.
  bool IsSimdSpecified =
      Args.hasFlag(options::OPT_fopenmp_simd, options::OPT_fno_openmp_simd,
                   /*Default=*/false);
  Opts.OpenMPSimd = !Opts.OpenMP && IsSimdSpecified;
  Opts.OpenMPUseTLS =
      Opts.OpenMP && !Args.hasArg(options::OPT_fnoopenmp_use_tls);
  Opts.OpenMPIsDevice =
      Opts.OpenMP && Args.hasArg(options::OPT_fopenmp_is_device);
  Opts.OpenMPIRBuilder =
      Opts.OpenMP && Args.hasArg(options::OPT_fopenmp_enable_irbuilder);
  bool IsTargetSpecified =
      Opts.OpenMPIsDevice || Args.hasArg(options::OPT_fopenmp_targets_EQ);

  Opts.ConvergentFunctions = Opts.ConvergentFunctions || Opts.OpenMPIsDevice;

  if (Opts.OpenMP || Opts.OpenMPSimd) {
    if (int Version = getLastArgIntValue(
            Args, OPT_fopenmp_version_EQ,
            (IsSimdSpecified || IsTargetSpecified) ? 50 : Opts.OpenMP, Diags))
      Opts.OpenMP = Version;
    // Provide diagnostic when a given target is not expected to be an OpenMP
    // device or host.
    if (!Opts.OpenMPIsDevice) {
      switch (T.getArch()) {
      default:
        break;
      // Add unsupported host targets here:
      case llvm::Triple::nvptx:
      case llvm::Triple::nvptx64:
        Diags.Report(diag::err_drv_omp_host_target_not_supported) << T.str();
        break;
      }
    }
  }

  // Set the flag to prevent the implementation from emitting device exception
  // handling code for those requiring so.
  if ((Opts.OpenMPIsDevice && (T.isNVPTX() || T.isAMDGCN())) ||
      Opts.OpenCLCPlusPlus) {
    Opts.Exceptions = 0;
    Opts.CXXExceptions = 0;
  }
  if (Opts.OpenMPIsDevice && T.isNVPTX()) {
    Opts.OpenMPCUDANumSMs =
        getLastArgIntValue(Args, options::OPT_fopenmp_cuda_number_of_sm_EQ,
                           Opts.OpenMPCUDANumSMs, Diags);
    Opts.OpenMPCUDABlocksPerSM =
        getLastArgIntValue(Args, options::OPT_fopenmp_cuda_blocks_per_sm_EQ,
                           Opts.OpenMPCUDABlocksPerSM, Diags);
    Opts.OpenMPCUDAReductionBufNum = getLastArgIntValue(
        Args, options::OPT_fopenmp_cuda_teams_reduction_recs_num_EQ,
        Opts.OpenMPCUDAReductionBufNum, Diags);
  }

  // Get the OpenMP target triples if any.
  if (Arg *A = Args.getLastArg(options::OPT_fopenmp_targets_EQ)) {
    enum ArchPtrSize { Arch16Bit, Arch32Bit, Arch64Bit };
    auto getArchPtrSize = [](const llvm::Triple &T) {
      if (T.isArch16Bit())
        return Arch16Bit;
      if (T.isArch32Bit())
        return Arch32Bit;
      assert(T.isArch64Bit() && "Expected 64-bit architecture");
      return Arch64Bit;
    };

    for (unsigned i = 0; i < A->getNumValues(); ++i) {
      llvm::Triple TT(A->getValue(i));

      if (TT.getArch() == llvm::Triple::UnknownArch ||
          !(TT.getArch() == llvm::Triple::aarch64 || TT.isPPC() ||
            TT.getArch() == llvm::Triple::nvptx ||
            TT.getArch() == llvm::Triple::nvptx64 ||
            TT.getArch() == llvm::Triple::amdgcn ||
            TT.getArch() == llvm::Triple::x86 ||
            TT.getArch() == llvm::Triple::x86_64 ||
            TT.getArch() == llvm::Triple::riscv64))
        Diags.Report(diag::err_drv_invalid_omp_target) << A->getValue(i);
      else if (getArchPtrSize(T) != getArchPtrSize(TT))
        Diags.Report(diag::err_drv_incompatible_omp_arch)
            << A->getValue(i) << T.str();
      else
        Opts.OMPTargetTriples.push_back(TT);
    }
  }

  // Get OpenMP host file path if any and report if a non existent file is
  // found
  if (Arg *A = Args.getLastArg(options::OPT_fopenmp_host_ir_file_path)) {
    Opts.OMPHostIRFile = A->getValue();
    if (!llvm::sys::fs::exists(Opts.OMPHostIRFile))
      Diags.Report(diag::err_drv_omp_host_ir_file_not_found)
          << Opts.OMPHostIRFile;
  }

  // Set CUDA mode for OpenMP target NVPTX/AMDGCN if specified in options
  Opts.OpenMPCUDAMode = Opts.OpenMPIsDevice && (T.isNVPTX() || T.isAMDGCN()) &&
                        Args.hasArg(options::OPT_fopenmp_cuda_mode);

  // Set CUDA support for parallel execution of target regions for OpenMP target
  // NVPTX/AMDGCN if specified in options.
  Opts.OpenMPCUDATargetParallel =
      Opts.OpenMPIsDevice && (T.isNVPTX() || T.isAMDGCN()) &&
      Args.hasArg(options::OPT_fopenmp_cuda_parallel_target_regions);

  // Set CUDA mode for OpenMP target NVPTX/AMDGCN if specified in options
  Opts.OpenMPCUDAForceFullRuntime =
      Opts.OpenMPIsDevice && (T.isNVPTX() || T.isAMDGCN()) &&
      Args.hasArg(options::OPT_fopenmp_cuda_force_full_runtime);

  // FIXME: Eliminate this dependency.
  unsigned Opt = getOptimizationLevel(Args, IK, Diags),
       OptSize = getOptimizationLevelSize(Args);
  Opts.Optimize = Opt != 0;
  Opts.OptimizeSize = OptSize != 0;

  // This is the __NO_INLINE__ define, which just depends on things like the
  // optimization level and -fno-inline, not actually whether the backend has
  // inlining enabled.
  Opts.NoInlineDefine = !Opts.Optimize;
  if (Arg *InlineArg = Args.getLastArg(
          options::OPT_finline_functions, options::OPT_finline_hint_functions,
          options::OPT_fno_inline_functions, options::OPT_fno_inline))
    if (InlineArg->getOption().matches(options::OPT_fno_inline))
      Opts.NoInlineDefine = true;

  if (Arg *A = Args.getLastArg(OPT_ffp_contract)) {
    StringRef Val = A->getValue();
    if (Val == "fast")
      Opts.setDefaultFPContractMode(LangOptions::FPM_Fast);
    else if (Val == "on")
      Opts.setDefaultFPContractMode(LangOptions::FPM_On);
    else if (Val == "off")
      Opts.setDefaultFPContractMode(LangOptions::FPM_Off);
    else if (Val == "fast-honor-pragmas")
      Opts.setDefaultFPContractMode(LangOptions::FPM_FastHonorPragmas);
    else
      Diags.Report(diag::err_drv_invalid_value) << A->getAsString(Args) << Val;
  }

  // Parse -fsanitize= arguments.
  parseSanitizerKinds("-fsanitize=", Args.getAllArgValues(OPT_fsanitize_EQ),
                      Diags, Opts.Sanitize);
  std::vector<std::string> systemBlacklists =
      Args.getAllArgValues(OPT_fsanitize_system_blacklist);
  Opts.SanitizerBlacklistFiles.insert(Opts.SanitizerBlacklistFiles.end(),
                                      systemBlacklists.begin(),
                                      systemBlacklists.end());

  if (Arg *A = Args.getLastArg(OPT_fclang_abi_compat_EQ)) {
    Opts.setClangABICompat(LangOptions::ClangABI::Latest);

    StringRef Ver = A->getValue();
    std::pair<StringRef, StringRef> VerParts = Ver.split('.');
    unsigned Major, Minor = 0;

    // Check the version number is valid: either 3.x (0 <= x <= 9) or
    // y or y.0 (4 <= y <= current version).
    if (!VerParts.first.startswith("0") &&
        !VerParts.first.getAsInteger(10, Major) &&
        3 <= Major && Major <= CLANG_VERSION_MAJOR &&
        (Major == 3 ? VerParts.second.size() == 1 &&
                      !VerParts.second.getAsInteger(10, Minor)
                    : VerParts.first.size() == Ver.size() ||
                      VerParts.second == "0")) {
      // Got a valid version number.
      if (Major == 3 && Minor <= 8)
        Opts.setClangABICompat(LangOptions::ClangABI::Ver3_8);
      else if (Major <= 4)
        Opts.setClangABICompat(LangOptions::ClangABI::Ver4);
      else if (Major <= 6)
        Opts.setClangABICompat(LangOptions::ClangABI::Ver6);
      else if (Major <= 7)
        Opts.setClangABICompat(LangOptions::ClangABI::Ver7);
      else if (Major <= 9)
        Opts.setClangABICompat(LangOptions::ClangABI::Ver9);
      else if (Major <= 11)
        Opts.setClangABICompat(LangOptions::ClangABI::Ver11);
    } else if (Ver != "latest") {
      Diags.Report(diag::err_drv_invalid_value)
          << A->getAsString(Args) << A->getValue();
    }
  }

  if (Arg *A = Args.getLastArg(OPT_msign_return_address_EQ)) {
    StringRef SignScope = A->getValue();

    if (SignScope.equals_lower("none"))
      Opts.setSignReturnAddressScope(
          LangOptions::SignReturnAddressScopeKind::None);
    else if (SignScope.equals_lower("all"))
      Opts.setSignReturnAddressScope(
          LangOptions::SignReturnAddressScopeKind::All);
    else if (SignScope.equals_lower("non-leaf"))
      Opts.setSignReturnAddressScope(
          LangOptions::SignReturnAddressScopeKind::NonLeaf);
    else
      Diags.Report(diag::err_drv_invalid_value)
          << A->getAsString(Args) << SignScope;

    if (Arg *A = Args.getLastArg(OPT_msign_return_address_key_EQ)) {
      StringRef SignKey = A->getValue();
      if (!SignScope.empty() && !SignKey.empty()) {
        if (SignKey.equals_lower("a_key"))
          Opts.setSignReturnAddressKey(
              LangOptions::SignReturnAddressKeyKind::AKey);
        else if (SignKey.equals_lower("b_key"))
          Opts.setSignReturnAddressKey(
              LangOptions::SignReturnAddressKeyKind::BKey);
        else
          Diags.Report(diag::err_drv_invalid_value)
              << A->getAsString(Args) << SignKey;
      }
    }
  }

<<<<<<< HEAD
  // -mepi.
  Opts.EPI = Args.hasArg(OPT_mepi);
=======
  return Success && Diags.getNumErrors() == NumErrorsBefore;
>>>>>>> 4a25c4ef
}

static bool isStrictlyPreprocessorAction(frontend::ActionKind Action) {
  switch (Action) {
  case frontend::ASTDeclList:
  case frontend::ASTDump:
  case frontend::ASTPrint:
  case frontend::ASTView:
  case frontend::EmitAssembly:
  case frontend::EmitBC:
  case frontend::EmitHTML:
  case frontend::EmitLLVM:
  case frontend::EmitLLVMOnly:
  case frontend::EmitCodeGenOnly:
  case frontend::EmitObj:
  case frontend::FixIt:
  case frontend::GenerateModule:
  case frontend::GenerateModuleInterface:
  case frontend::GenerateHeaderModule:
  case frontend::GeneratePCH:
  case frontend::GenerateInterfaceStubs:
  case frontend::ParseSyntaxOnly:
  case frontend::ModuleFileInfo:
  case frontend::VerifyPCH:
  case frontend::PluginAction:
  case frontend::RewriteObjC:
  case frontend::RewriteTest:
  case frontend::RunAnalysis:
  case frontend::TemplightDump:
  case frontend::MigrateSource:
    return false;

  case frontend::DumpCompilerOptions:
  case frontend::DumpRawTokens:
  case frontend::DumpTokens:
  case frontend::InitOnly:
  case frontend::PrintPreamble:
  case frontend::PrintPreprocessedInput:
  case frontend::RewriteMacros:
  case frontend::RunPreprocessorOnly:
  case frontend::PrintDependencyDirectivesSourceMinimizerOutput:
    return true;
  }
  llvm_unreachable("invalid frontend action");
}

static void GeneratePreprocessorArgs(PreprocessorOptions &Opts,
                                     SmallVectorImpl<const char *> &Args,
                                     CompilerInvocation::StringAllocator SA,
                                     const LangOptions &LangOpts,
                                     const FrontendOptions &FrontendOpts,
                                     const CodeGenOptions &CodeGenOpts) {
  PreprocessorOptions *PreprocessorOpts = &Opts;

#define PREPROCESSOR_OPTION_WITH_MARSHALLING(                                  \
    PREFIX_TYPE, NAME, ID, KIND, GROUP, ALIAS, ALIASARGS, FLAGS, PARAM,        \
    HELPTEXT, METAVAR, VALUES, SPELLING, SHOULD_PARSE, ALWAYS_EMIT, KEYPATH,   \
    DEFAULT_VALUE, IMPLIED_CHECK, IMPLIED_VALUE, NORMALIZER, DENORMALIZER,     \
    MERGER, EXTRACTOR, TABLE_INDEX)                                            \
  GENERATE_OPTION_WITH_MARSHALLING(                                            \
      Args, SA, KIND, FLAGS, SPELLING, ALWAYS_EMIT, KEYPATH, DEFAULT_VALUE,    \
      IMPLIED_CHECK, IMPLIED_VALUE, DENORMALIZER, EXTRACTOR, TABLE_INDEX)
#include "clang/Driver/Options.inc"
#undef PREPROCESSOR_OPTION_WITH_MARSHALLING

  if (Opts.PCHWithHdrStop && !Opts.PCHWithHdrStopCreate)
    GenerateArg(Args, OPT_pch_through_hdrstop_use, SA);

  for (const auto &D : Opts.DeserializedPCHDeclsToErrorOn)
    GenerateArg(Args, OPT_error_on_deserialized_pch_decl, D, SA);

  for (const auto &MP : Opts.MacroPrefixMap)
    GenerateArg(Args, OPT_fmacro_prefix_map_EQ, MP.first + "=" + MP.second, SA);

  if (Opts.PrecompiledPreambleBytes != std::make_pair(0u, false))
    GenerateArg(Args, OPT_preamble_bytes_EQ,
                Twine(Opts.PrecompiledPreambleBytes.first) + "," +
                    (Opts.PrecompiledPreambleBytes.second ? "1" : "0"),
                SA);

  for (const auto &M : Opts.Macros) {
    // Don't generate __CET__ macro definitions. They are implied by the
    // -fcf-protection option that is generated elsewhere.
    if (M.first == "__CET__=1" && !M.second &&
        !CodeGenOpts.CFProtectionReturn && CodeGenOpts.CFProtectionBranch)
      continue;
    if (M.first == "__CET__=2" && !M.second && CodeGenOpts.CFProtectionReturn &&
        !CodeGenOpts.CFProtectionBranch)
      continue;
    if (M.first == "__CET__=3" && !M.second && CodeGenOpts.CFProtectionReturn &&
        CodeGenOpts.CFProtectionBranch)
      continue;

    GenerateArg(Args, M.second ? OPT_U : OPT_D, M.first, SA);
  }

  for (const auto &I : Opts.Includes) {
    // Don't generate OpenCL includes. They are implied by other flags that are
    // generated elsewhere.
    if (LangOpts.OpenCL && LangOpts.IncludeDefaultHeader &&
        ((LangOpts.DeclareOpenCLBuiltins && I == "opencl-c-base.h") ||
         I == "opencl-c.h"))
      continue;

    GenerateArg(Args, OPT_include, I, SA);
  }

  for (const auto &CI : Opts.ChainedIncludes)
    GenerateArg(Args, OPT_chain_include, CI, SA);

  for (const auto &RF : Opts.RemappedFiles)
    GenerateArg(Args, OPT_remap_file, RF.first + ";" + RF.second, SA);

  // Don't handle LexEditorPlaceholders. It is implied by the action that is
  // generated elsewhere.
}

static bool ParsePreprocessorArgsImpl(PreprocessorOptions &Opts, ArgList &Args,
                                      DiagnosticsEngine &Diags,
                                      frontend::ActionKind Action,
                                      const FrontendOptions &FrontendOpts) {
  PreprocessorOptions *PreprocessorOpts = &Opts;
  bool Success = true;

#define PREPROCESSOR_OPTION_WITH_MARSHALLING(                                  \
    PREFIX_TYPE, NAME, ID, KIND, GROUP, ALIAS, ALIASARGS, FLAGS, PARAM,        \
    HELPTEXT, METAVAR, VALUES, SPELLING, SHOULD_PARSE, ALWAYS_EMIT, KEYPATH,   \
    DEFAULT_VALUE, IMPLIED_CHECK, IMPLIED_VALUE, NORMALIZER, DENORMALIZER,     \
    MERGER, EXTRACTOR, TABLE_INDEX)                                            \
  PARSE_OPTION_WITH_MARSHALLING(Args, Diags, Success, ID, FLAGS, PARAM,        \
                                SHOULD_PARSE, KEYPATH, DEFAULT_VALUE,          \
                                IMPLIED_CHECK, IMPLIED_VALUE, NORMALIZER,      \
                                MERGER, TABLE_INDEX)
#include "clang/Driver/Options.inc"
#undef PREPROCESSOR_OPTION_WITH_MARSHALLING

  Opts.PCHWithHdrStop = Args.hasArg(OPT_pch_through_hdrstop_create) ||
                        Args.hasArg(OPT_pch_through_hdrstop_use);

  for (const auto *A : Args.filtered(OPT_error_on_deserialized_pch_decl))
    Opts.DeserializedPCHDeclsToErrorOn.insert(A->getValue());

  for (const auto &A : Args.getAllArgValues(OPT_fmacro_prefix_map_EQ)) {
    auto Split = StringRef(A).split('=');
    Opts.MacroPrefixMap.insert(
        {std::string(Split.first), std::string(Split.second)});
  }

  if (const Arg *A = Args.getLastArg(OPT_preamble_bytes_EQ)) {
    StringRef Value(A->getValue());
    size_t Comma = Value.find(',');
    unsigned Bytes = 0;
    unsigned EndOfLine = 0;

    if (Comma == StringRef::npos ||
        Value.substr(0, Comma).getAsInteger(10, Bytes) ||
        Value.substr(Comma + 1).getAsInteger(10, EndOfLine))
      Diags.Report(diag::err_drv_preamble_format);
    else {
      Opts.PrecompiledPreambleBytes.first = Bytes;
      Opts.PrecompiledPreambleBytes.second = (EndOfLine != 0);
    }
  }

  // Add the __CET__ macro if a CFProtection option is set.
  if (const Arg *A = Args.getLastArg(OPT_fcf_protection_EQ)) {
    StringRef Name = A->getValue();
    if (Name == "branch")
      Opts.addMacroDef("__CET__=1");
    else if (Name == "return")
      Opts.addMacroDef("__CET__=2");
    else if (Name == "full")
      Opts.addMacroDef("__CET__=3");
  }

  // Add macros from the command line.
  for (const auto *A : Args.filtered(OPT_D, OPT_U)) {
    if (A->getOption().matches(OPT_D))
      Opts.addMacroDef(A->getValue());
    else
      Opts.addMacroUndef(A->getValue());
  }

  // Add the ordered list of -includes.
  for (const auto *A : Args.filtered(OPT_include))
    Opts.Includes.emplace_back(A->getValue());

  for (const auto *A : Args.filtered(OPT_chain_include))
    Opts.ChainedIncludes.emplace_back(A->getValue());

  for (const auto *A : Args.filtered(OPT_remap_file)) {
    std::pair<StringRef, StringRef> Split = StringRef(A->getValue()).split(';');

    if (Split.second.empty()) {
      Diags.Report(diag::err_drv_invalid_remap_file) << A->getAsString(Args);
      continue;
    }

    Opts.addRemappedFile(Split.first, Split.second);
  }

  // Always avoid lexing editor placeholders when we're just running the
  // preprocessor as we never want to emit the
  // "editor placeholder in source file" error in PP only mode.
  if (isStrictlyPreprocessorAction(Action))
    Opts.LexEditorPlaceholders = false;

  return Success;
}

static bool ParsePreprocessorArgs(CompilerInvocation &Res,
                                  PreprocessorOptions &Opts, ArgList &Args,
                                  DiagnosticsEngine &Diags,
                                  frontend::ActionKind Action,
                                  FrontendOptions &FrontendOpts) {
  auto DummyOpts = std::make_shared<PreprocessorOptions>();

  auto Parse = [Action](CompilerInvocation &Res, ArgList &Args,
                        DiagnosticsEngine &Diags) {
    return ParsePreprocessorArgsImpl(Res.getPreprocessorOpts(), Args, Diags,
                                     Action, Res.getFrontendOpts());
  };

  auto Generate = [&Args](CompilerInvocation &Res,
                     SmallVectorImpl<const char *> &GeneratedArgs,
                     CompilerInvocation::StringAllocator SA) {
    GeneratePreprocessorArgs(Res.getPreprocessorOpts(), GeneratedArgs, SA,
                             *Res.getLangOpts(), Res.getFrontendOpts(),
                             Res.getCodeGenOpts());
    // The ParsePreprocessorArgs function queries the -fcf-protection option,
    // which means that it won't be directly copied during argument generation.
    // The GeneratePreprocessorArgs function isn't responsible for generating it
    // either. This would cause -fcf-protection to get forgotten during
    // round-trip and the __CET__ macros wouldn't get deduced during second call
    // to ParsePreprocessorArgs. Let's fix this by generating -fcf-protection
    // here.
    // TODO: Remove this once we're doing one big round-trip instead of many
    // small ones.
    if (const Arg *A = Args.getLastArg(OPT_fcf_protection_EQ))
      GenerateArg(GeneratedArgs, OPT_fcf_protection_EQ, A->getValue(), SA);
  };

  auto Swap = [&DummyOpts](CompilerInvocation &Res) {
    std::swap(Res.PreprocessorOpts, DummyOpts);
  };

  return RoundTrip(Parse, Generate, Swap, Res, Args, Diags,
                   "PreprocessorOptions");
}

static void ParsePreprocessorOutputArgs(PreprocessorOutputOptions &Opts,
                                        ArgList &Args,
                                        frontend::ActionKind Action) {
  if (isStrictlyPreprocessorAction(Action))
    Opts.ShowCPP = !Args.hasArg(OPT_dM);
  else
    Opts.ShowCPP = 0;

  Opts.ShowMacros = Args.hasArg(OPT_dM) || Args.hasArg(OPT_dD);
}

static void ParseTargetArgs(TargetOptions &Opts, ArgList &Args,
                            DiagnosticsEngine &Diags) {
  if (Arg *A = Args.getLastArg(options::OPT_target_sdk_version_EQ)) {
    llvm::VersionTuple Version;
    if (Version.tryParse(A->getValue()))
      Diags.Report(diag::err_drv_invalid_value)
          << A->getAsString(Args) << A->getValue();
    else
      Opts.SDKVersion = Version;
  }
}

bool CompilerInvocation::CreateFromArgs(CompilerInvocation &Res,
                                        ArrayRef<const char *> CommandLineArgs,
                                        DiagnosticsEngine &Diags,
                                        const char *Argv0) {
  bool Success = true;

  // Parse the arguments.
  const OptTable &Opts = getDriverOptTable();
  const unsigned IncludedFlagsBitmask = options::CC1Option;
  unsigned MissingArgIndex, MissingArgCount;
  InputArgList Args = Opts.ParseArgs(CommandLineArgs, MissingArgIndex,
                                     MissingArgCount, IncludedFlagsBitmask);
  LangOptions &LangOpts = *Res.getLangOpts();

  // Check for missing argument error.
  if (MissingArgCount) {
    Diags.Report(diag::err_drv_missing_argument)
        << Args.getArgString(MissingArgIndex) << MissingArgCount;
    Success = false;
  }

  // Issue errors on unknown arguments.
  for (const auto *A : Args.filtered(OPT_UNKNOWN)) {
    auto ArgString = A->getAsString(Args);
    std::string Nearest;
    if (Opts.findNearest(ArgString, Nearest, IncludedFlagsBitmask) > 1)
      Diags.Report(diag::err_drv_unknown_argument) << ArgString;
    else
      Diags.Report(diag::err_drv_unknown_argument_with_suggestion)
          << ArgString << Nearest;
    Success = false;
  }

  Success &= Res.parseSimpleArgs(Args, Diags);

  Success &= ParseAnalyzerArgs(Res, *Res.getAnalyzerOpts(), Args, Diags);
  ParseDependencyOutputArgs(Res.getDependencyOutputOpts(), Args);
  if (!Res.getDependencyOutputOpts().OutputFile.empty() &&
      Res.getDependencyOutputOpts().Targets.empty()) {
    Diags.Report(diag::err_fe_dependency_file_requires_MT);
    Success = false;
  }
  Success &= ParseDiagnosticArgs(Res.getDiagnosticOpts(), Args, &Diags,
                                 /*DefaultDiagColor=*/false);
  // FIXME: We shouldn't have to pass the DashX option around here
  InputKind DashX = ParseFrontendArgs(Res.getFrontendOpts(), Args, Diags,
                                      LangOpts.IsHeaderFile);
  ParseTargetArgs(Res.getTargetOpts(), Args, Diags);
  llvm::Triple T(Res.getTargetOpts().Triple);
  ParseHeaderSearchArgs(Res, Res.getHeaderSearchOpts(), Args, Diags,
                        Res.getFileSystemOpts().WorkingDir);
  if (DashX.getFormat() == InputKind::Precompiled ||
      DashX.getLanguage() == Language::LLVM_IR) {
    // ObjCAAutoRefCount and Sanitize LangOpts are used to setup the
    // PassManager in BackendUtil.cpp. They need to be initializd no matter
    // what the input type is.
    if (Args.hasArg(OPT_fobjc_arc))
      LangOpts.ObjCAutoRefCount = 1;
    // PIClevel and PIELevel are needed during code generation and this should be
    // set regardless of the input type.
    LangOpts.PICLevel = getLastArgIntValue(Args, OPT_pic_level, 0, Diags);
    LangOpts.PIE = Args.hasArg(OPT_pic_is_pie);
    parseSanitizerKinds("-fsanitize=", Args.getAllArgValues(OPT_fsanitize_EQ),
                        Diags, LangOpts.Sanitize);
  } else {
    // Other LangOpts are only initialized when the input is not AST or LLVM IR.
    // FIXME: Should we really be calling this for an Language::Asm input?
    Success &= ParseLangArgs(LangOpts, Args, DashX, T,
                             Res.getPreprocessorOpts().Includes, Diags);
    if (Res.getFrontendOpts().ProgramAction == frontend::RewriteObjC)
      LangOpts.ObjCExceptions = 1;
    if (T.isOSDarwin() && DashX.isPreprocessed()) {
      // Supress the darwin-specific 'stdlibcxx-not-found' diagnostic for
      // preprocessed input as we don't expect it to be used with -std=libc++
      // anyway.
      Res.getDiagnosticOpts().Warnings.push_back("no-stdlibcxx-not-found");
    }
  }

  if (LangOpts.CUDA) {
    // During CUDA device-side compilation, the aux triple is the
    // triple used for host compilation.
    if (LangOpts.CUDAIsDevice)
      Res.getTargetOpts().HostTriple = Res.getFrontendOpts().AuxTriple;
  }

  // Set the triple of the host for OpenMP device compile.
  if (LangOpts.OpenMPIsDevice)
    Res.getTargetOpts().HostTriple = Res.getFrontendOpts().AuxTriple;

  Success &= ParseCodeGenArgs(Res.getCodeGenOpts(), Args, DashX, Diags, T,
                              Res.getFrontendOpts().OutputFile, LangOpts);

  // FIXME: Override value name discarding when asan or msan is used because the
  // backend passes depend on the name of the alloca in order to print out
  // names.
  Res.getCodeGenOpts().DiscardValueNames &=
      !LangOpts.Sanitize.has(SanitizerKind::Address) &&
      !LangOpts.Sanitize.has(SanitizerKind::KernelAddress) &&
      !LangOpts.Sanitize.has(SanitizerKind::Memory) &&
      !LangOpts.Sanitize.has(SanitizerKind::KernelMemory);

  ParsePreprocessorArgs(Res, Res.getPreprocessorOpts(), Args, Diags,
                        Res.getFrontendOpts().ProgramAction,
                        Res.getFrontendOpts());
  ParsePreprocessorOutputArgs(Res.getPreprocessorOutputOpts(), Args,
                              Res.getFrontendOpts().ProgramAction);

  // Turn on -Wspir-compat for SPIR target.
  if (T.isSPIR())
    Res.getDiagnosticOpts().Warnings.push_back("spir-compat");

  // If sanitizer is enabled, disable OPT_ffine_grained_bitfield_accesses.
  if (Res.getCodeGenOpts().FineGrainedBitfieldAccesses &&
      !Res.getLangOpts()->Sanitize.empty()) {
    Res.getCodeGenOpts().FineGrainedBitfieldAccesses = false;
    Diags.Report(diag::warn_drv_fine_grained_bitfield_accesses_ignored);
  }

  // Store the command-line for using in the CodeView backend.
  Res.getCodeGenOpts().Argv0 = Argv0;
  Res.getCodeGenOpts().CommandLineArgs = CommandLineArgs;

  FixupInvocation(Res, Diags, Args, DashX);

  return Success;
}

std::string CompilerInvocation::getModuleHash() const {
  // Note: For QoI reasons, the things we use as a hash here should all be
  // dumped via the -module-info flag.
  using llvm::hash_code;
  using llvm::hash_value;
  using llvm::hash_combine;
  using llvm::hash_combine_range;

  // Start the signature with the compiler version.
  // FIXME: We'd rather use something more cryptographically sound than
  // CityHash, but this will do for now.
  hash_code code = hash_value(getClangFullRepositoryVersion());

  // Also include the serialization version, in case LLVM_APPEND_VC_REV is off
  // and getClangFullRepositoryVersion() doesn't include git revision.
  code = hash_combine(code, serialization::VERSION_MAJOR,
                      serialization::VERSION_MINOR);

  // Extend the signature with the language options
#define LANGOPT(Name, Bits, Default, Description) \
   code = hash_combine(code, LangOpts->Name);
#define ENUM_LANGOPT(Name, Type, Bits, Default, Description) \
  code = hash_combine(code, static_cast<unsigned>(LangOpts->get##Name()));
#define BENIGN_LANGOPT(Name, Bits, Default, Description)
#define BENIGN_ENUM_LANGOPT(Name, Type, Bits, Default, Description)
#include "clang/Basic/LangOptions.def"

  for (StringRef Feature : LangOpts->ModuleFeatures)
    code = hash_combine(code, Feature);

  code = hash_combine(code, LangOpts->ObjCRuntime);
  const auto &BCN = LangOpts->CommentOpts.BlockCommandNames;
  code = hash_combine(code, hash_combine_range(BCN.begin(), BCN.end()));

  // Extend the signature with the target options.
  code = hash_combine(code, TargetOpts->Triple, TargetOpts->CPU,
                      TargetOpts->TuneCPU, TargetOpts->ABI);
  for (const auto &FeatureAsWritten : TargetOpts->FeaturesAsWritten)
    code = hash_combine(code, FeatureAsWritten);

  // Extend the signature with preprocessor options.
  const PreprocessorOptions &ppOpts = getPreprocessorOpts();
  const HeaderSearchOptions &hsOpts = getHeaderSearchOpts();
  code = hash_combine(code, ppOpts.UsePredefines, ppOpts.DetailedRecord);

  for (const auto &I : getPreprocessorOpts().Macros) {
    // If we're supposed to ignore this macro for the purposes of modules,
    // don't put it into the hash.
    if (!hsOpts.ModulesIgnoreMacros.empty()) {
      // Check whether we're ignoring this macro.
      StringRef MacroDef = I.first;
      if (hsOpts.ModulesIgnoreMacros.count(
              llvm::CachedHashString(MacroDef.split('=').first)))
        continue;
    }

    code = hash_combine(code, I.first, I.second);
  }

  // Extend the signature with the sysroot and other header search options.
  code = hash_combine(code, hsOpts.Sysroot,
                      hsOpts.ModuleFormat,
                      hsOpts.UseDebugInfo,
                      hsOpts.UseBuiltinIncludes,
                      hsOpts.UseStandardSystemIncludes,
                      hsOpts.UseStandardCXXIncludes,
                      hsOpts.UseLibcxx,
                      hsOpts.ModulesValidateDiagnosticOptions);
  code = hash_combine(code, hsOpts.ResourceDir);

  if (hsOpts.ModulesStrictContextHash) {
    hash_code SHPC = hash_combine_range(hsOpts.SystemHeaderPrefixes.begin(),
                                        hsOpts.SystemHeaderPrefixes.end());
    hash_code UEC = hash_combine_range(hsOpts.UserEntries.begin(),
                                       hsOpts.UserEntries.end());
    code = hash_combine(code, hsOpts.SystemHeaderPrefixes.size(), SHPC,
                        hsOpts.UserEntries.size(), UEC);

    const DiagnosticOptions &diagOpts = getDiagnosticOpts();
    #define DIAGOPT(Name, Bits, Default) \
      code = hash_combine(code, diagOpts.Name);
    #define ENUM_DIAGOPT(Name, Type, Bits, Default) \
      code = hash_combine(code, diagOpts.get##Name());
    #include "clang/Basic/DiagnosticOptions.def"
    #undef DIAGOPT
    #undef ENUM_DIAGOPT
  }

  // Extend the signature with the user build path.
  code = hash_combine(code, hsOpts.ModuleUserBuildPath);

  // Extend the signature with the module file extensions.
  const FrontendOptions &frontendOpts = getFrontendOpts();
  for (const auto &ext : frontendOpts.ModuleFileExtensions) {
    code = ext->hashExtension(code);
  }

  // When compiling with -gmodules, also hash -fdebug-prefix-map as it
  // affects the debug info in the PCM.
  if (getCodeGenOpts().DebugTypeExtRefs)
    for (const auto &KeyValue : getCodeGenOpts().DebugPrefixMap)
      code = hash_combine(code, KeyValue.first, KeyValue.second);

  // Extend the signature with the enabled sanitizers, if at least one is
  // enabled. Sanitizers which cannot affect AST generation aren't hashed.
  SanitizerSet SanHash = LangOpts->Sanitize;
  SanHash.clear(getPPTransparentSanitizers());
  if (!SanHash.empty())
    code = hash_combine(code, SanHash.Mask);

  return llvm::APInt(64, code).toString(36, /*Signed=*/false);
}

void CompilerInvocation::generateCC1CommandLine(
    SmallVectorImpl<const char *> &Args, StringAllocator SA) const {
#define OPTION_WITH_MARSHALLING(                                               \
    PREFIX_TYPE, NAME, ID, KIND, GROUP, ALIAS, ALIASARGS, FLAGS, PARAM,        \
    HELPTEXT, METAVAR, VALUES, SPELLING, SHOULD_PARSE, ALWAYS_EMIT, KEYPATH,   \
    DEFAULT_VALUE, IMPLIED_CHECK, IMPLIED_VALUE, NORMALIZER, DENORMALIZER,     \
    MERGER, EXTRACTOR, TABLE_INDEX)                                            \
  GENERATE_OPTION_WITH_MARSHALLING(Args, SA, KIND, FLAGS, SPELLING,            \
                                   ALWAYS_EMIT, this->KEYPATH, DEFAULT_VALUE,  \
                                   IMPLIED_CHECK, IMPLIED_VALUE, DENORMALIZER, \
                                   EXTRACTOR, TABLE_INDEX)

#define DIAG_OPTION_WITH_MARSHALLING OPTION_WITH_MARSHALLING
#define LANG_OPTION_WITH_MARSHALLING OPTION_WITH_MARSHALLING
#define CODEGEN_OPTION_WITH_MARSHALLING OPTION_WITH_MARSHALLING

#include "clang/Driver/Options.inc"

#undef CODEGEN_OPTION_WITH_MARSHALLING
#undef LANG_OPTION_WITH_MARSHALLING
#undef DIAG_OPTION_WITH_MARSHALLING
#undef OPTION_WITH_MARSHALLING

  GenerateAnalyzerArgs(*AnalyzerOpts, Args, SA);
  GenerateHeaderSearchArgs(*HeaderSearchOpts, Args, SA);
  GenerateLangArgs(*LangOpts, Args, SA);
  GeneratePreprocessorArgs(*PreprocessorOpts, Args, SA, *LangOpts,
                           FrontendOpts, CodeGenOpts);
}

IntrusiveRefCntPtr<llvm::vfs::FileSystem>
clang::createVFSFromCompilerInvocation(const CompilerInvocation &CI,
                                       DiagnosticsEngine &Diags) {
  return createVFSFromCompilerInvocation(CI, Diags,
                                         llvm::vfs::getRealFileSystem());
}

IntrusiveRefCntPtr<llvm::vfs::FileSystem>
clang::createVFSFromCompilerInvocation(
    const CompilerInvocation &CI, DiagnosticsEngine &Diags,
    IntrusiveRefCntPtr<llvm::vfs::FileSystem> BaseFS) {
  if (CI.getHeaderSearchOpts().VFSOverlayFiles.empty())
    return BaseFS;

  IntrusiveRefCntPtr<llvm::vfs::FileSystem> Result = BaseFS;
  // earlier vfs files are on the bottom
  for (const auto &File : CI.getHeaderSearchOpts().VFSOverlayFiles) {
    llvm::ErrorOr<std::unique_ptr<llvm::MemoryBuffer>> Buffer =
        Result->getBufferForFile(File);
    if (!Buffer) {
      Diags.Report(diag::err_missing_vfs_overlay_file) << File;
      continue;
    }

    IntrusiveRefCntPtr<llvm::vfs::FileSystem> FS = llvm::vfs::getVFSFromYAML(
        std::move(Buffer.get()), /*DiagHandler*/ nullptr, File,
        /*DiagContext*/ nullptr, Result);
    if (!FS) {
      Diags.Report(diag::err_invalid_vfs_overlay) << File;
      continue;
    }

    Result = FS;
  }
  return Result;
}<|MERGE_RESOLUTION|>--- conflicted
+++ resolved
@@ -3085,12 +3085,10 @@
     }
   }
 
-<<<<<<< HEAD
   // -mepi.
   Opts.EPI = Args.hasArg(OPT_mepi);
-=======
+
   return Success && Diags.getNumErrors() == NumErrorsBefore;
->>>>>>> 4a25c4ef
 }
 
 static bool isStrictlyPreprocessorAction(frontend::ActionKind Action) {

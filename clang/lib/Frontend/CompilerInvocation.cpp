//===- CompilerInvocation.cpp ---------------------------------------------===//
//
// Part of the LLVM Project, under the Apache License v2.0 with LLVM Exceptions.
// See https://llvm.org/LICENSE.txt for license information.
// SPDX-License-Identifier: Apache-2.0 WITH LLVM-exception
//
//===----------------------------------------------------------------------===//

#include "clang/Frontend/CompilerInvocation.h"
#include "TestModuleFileExtension.h"
#include "clang/Basic/Builtins.h"
#include "clang/Basic/CharInfo.h"
#include "clang/Basic/CodeGenOptions.h"
#include "clang/Basic/CommentOptions.h"
#include "clang/Basic/DebugInfoOptions.h"
#include "clang/Basic/Diagnostic.h"
#include "clang/Basic/DiagnosticOptions.h"
#include "clang/Basic/FileSystemOptions.h"
#include "clang/Basic/LLVM.h"
#include "clang/Basic/LangOptions.h"
#include "clang/Basic/LangStandard.h"
#include "clang/Basic/ObjCRuntime.h"
#include "clang/Basic/Sanitizers.h"
#include "clang/Basic/SourceLocation.h"
#include "clang/Basic/TargetOptions.h"
#include "clang/Basic/Version.h"
#include "clang/Basic/Visibility.h"
#include "clang/Basic/XRayInstr.h"
#include "clang/Config/config.h"
#include "clang/Driver/Driver.h"
#include "clang/Driver/DriverDiagnostic.h"
#include "clang/Driver/Options.h"
#include "clang/Frontend/CommandLineSourceLoc.h"
#include "clang/Frontend/DependencyOutputOptions.h"
#include "clang/Frontend/FrontendDiagnostic.h"
#include "clang/Frontend/FrontendOptions.h"
#include "clang/Frontend/FrontendPluginRegistry.h"
#include "clang/Frontend/MigratorOptions.h"
#include "clang/Frontend/PreprocessorOutputOptions.h"
#include "clang/Frontend/Utils.h"
#include "clang/Lex/HeaderSearchOptions.h"
#include "clang/Lex/PreprocessorOptions.h"
#include "clang/Sema/CodeCompleteOptions.h"
#include "clang/Serialization/ASTBitCodes.h"
#include "clang/Serialization/ModuleFileExtension.h"
#include "clang/StaticAnalyzer/Core/AnalyzerOptions.h"
#include "llvm/ADT/APInt.h"
#include "llvm/ADT/ArrayRef.h"
#include "llvm/ADT/CachedHashString.h"
#include "llvm/ADT/Hashing.h"
#include "llvm/ADT/None.h"
#include "llvm/ADT/Optional.h"
#include "llvm/ADT/SmallString.h"
#include "llvm/ADT/SmallVector.h"
#include "llvm/ADT/StringRef.h"
#include "llvm/ADT/StringSwitch.h"
#include "llvm/ADT/Triple.h"
#include "llvm/ADT/Twine.h"
#include "llvm/IR/DebugInfoMetadata.h"
#include "llvm/Linker/Linker.h"
#include "llvm/MC/MCTargetOptions.h"
#include "llvm/Option/Arg.h"
#include "llvm/Option/ArgList.h"
#include "llvm/Option/OptSpecifier.h"
#include "llvm/Option/OptTable.h"
#include "llvm/Option/Option.h"
#include "llvm/ProfileData/InstrProfReader.h"
#include "llvm/Support/CodeGen.h"
#include "llvm/Support/Compiler.h"
#include "llvm/Support/Error.h"
#include "llvm/Support/ErrorHandling.h"
#include "llvm/Support/ErrorOr.h"
#include "llvm/Support/FileSystem.h"
#include "llvm/Support/Host.h"
#include "llvm/Support/MathExtras.h"
#include "llvm/Support/MemoryBuffer.h"
#include "llvm/Support/Path.h"
#include "llvm/Support/Process.h"
#include "llvm/Support/Regex.h"
#include "llvm/Support/VersionTuple.h"
#include "llvm/Support/VirtualFileSystem.h"
#include "llvm/Support/raw_ostream.h"
#include "llvm/Target/TargetOptions.h"
#include <algorithm>
#include <atomic>
#include <cassert>
#include <cstddef>
#include <cstring>
#include <memory>
#include <string>
#include <tuple>
#include <utility>
#include <vector>

using namespace clang;
using namespace driver;
using namespace options;
using namespace llvm::opt;

//===----------------------------------------------------------------------===//
// Initialization.
//===----------------------------------------------------------------------===//

CompilerInvocationBase::CompilerInvocationBase()
    : LangOpts(new LangOptions()), TargetOpts(new TargetOptions()),
      DiagnosticOpts(new DiagnosticOptions()),
      HeaderSearchOpts(new HeaderSearchOptions()),
      PreprocessorOpts(new PreprocessorOptions()) {}

CompilerInvocationBase::CompilerInvocationBase(const CompilerInvocationBase &X)
    : LangOpts(new LangOptions(*X.getLangOpts())),
      TargetOpts(new TargetOptions(X.getTargetOpts())),
      DiagnosticOpts(new DiagnosticOptions(X.getDiagnosticOpts())),
      HeaderSearchOpts(new HeaderSearchOptions(X.getHeaderSearchOpts())),
      PreprocessorOpts(new PreprocessorOptions(X.getPreprocessorOpts())) {}

CompilerInvocationBase::~CompilerInvocationBase() = default;

//===----------------------------------------------------------------------===//
// Deserialization (from args)
//===----------------------------------------------------------------------===//

static unsigned getOptimizationLevel(ArgList &Args, InputKind IK,
                                     DiagnosticsEngine &Diags) {
  unsigned DefaultOpt = llvm::CodeGenOpt::None;
  if (IK.getLanguage() == Language::OpenCL && !Args.hasArg(OPT_cl_opt_disable))
    DefaultOpt = llvm::CodeGenOpt::Default;

  if (Arg *A = Args.getLastArg(options::OPT_O_Group)) {
    if (A->getOption().matches(options::OPT_O0))
      return llvm::CodeGenOpt::None;

    if (A->getOption().matches(options::OPT_Ofast))
      return llvm::CodeGenOpt::Aggressive;

    assert(A->getOption().matches(options::OPT_O));

    StringRef S(A->getValue());
    if (S == "s" || S == "z" || S.empty())
      return llvm::CodeGenOpt::Default;

    if (S == "g")
      return llvm::CodeGenOpt::Less;

    return getLastArgIntValue(Args, OPT_O, DefaultOpt, Diags);
  }

  return DefaultOpt;
}

static unsigned getOptimizationLevelSize(ArgList &Args) {
  if (Arg *A = Args.getLastArg(options::OPT_O_Group)) {
    if (A->getOption().matches(options::OPT_O)) {
      switch (A->getValue()[0]) {
      default:
        return 0;
      case 's':
        return 1;
      case 'z':
        return 2;
      }
    }
  }
  return 0;
}

static void addDiagnosticArgs(ArgList &Args, OptSpecifier Group,
                              OptSpecifier GroupWithValue,
                              std::vector<std::string> &Diagnostics) {
  for (auto *A : Args.filtered(Group)) {
    if (A->getOption().getKind() == Option::FlagClass) {
      // The argument is a pure flag (such as OPT_Wall or OPT_Wdeprecated). Add
      // its name (minus the "W" or "R" at the beginning) to the warning list.
      Diagnostics.push_back(
          std::string(A->getOption().getName().drop_front(1)));
    } else if (A->getOption().matches(GroupWithValue)) {
      // This is -Wfoo= or -Rfoo=, where foo is the name of the diagnostic group.
      Diagnostics.push_back(
          std::string(A->getOption().getName().drop_front(1).rtrim("=-")));
    } else {
      // Otherwise, add its value (for OPT_W_Joined and similar).
      for (const auto *Arg : A->getValues())
        Diagnostics.emplace_back(Arg);
    }
  }
}

// Parse the Static Analyzer configuration. If \p Diags is set to nullptr,
// it won't verify the input.
static void parseAnalyzerConfigs(AnalyzerOptions &AnOpts,
                                 DiagnosticsEngine *Diags);

static void getAllNoBuiltinFuncValues(ArgList &Args,
                                      std::vector<std::string> &Funcs) {
  SmallVector<const char *, 8> Values;
  for (const auto &Arg : Args) {
    const Option &O = Arg->getOption();
    if (O.matches(options::OPT_fno_builtin_)) {
      const char *FuncName = Arg->getValue();
      if (Builtin::Context::isBuiltinFunc(FuncName))
        Values.push_back(FuncName);
    }
  }
  Funcs.insert(Funcs.end(), Values.begin(), Values.end());
}

static bool ParseAnalyzerArgs(AnalyzerOptions &Opts, ArgList &Args,
                              DiagnosticsEngine &Diags) {
  bool Success = true;
  if (Arg *A = Args.getLastArg(OPT_analyzer_store)) {
    StringRef Name = A->getValue();
    AnalysisStores Value = llvm::StringSwitch<AnalysisStores>(Name)
#define ANALYSIS_STORE(NAME, CMDFLAG, DESC, CREATFN) \
      .Case(CMDFLAG, NAME##Model)
#include "clang/StaticAnalyzer/Core/Analyses.def"
      .Default(NumStores);
    if (Value == NumStores) {
      Diags.Report(diag::err_drv_invalid_value)
        << A->getAsString(Args) << Name;
      Success = false;
    } else {
      Opts.AnalysisStoreOpt = Value;
    }
  }

  if (Arg *A = Args.getLastArg(OPT_analyzer_constraints)) {
    StringRef Name = A->getValue();
    AnalysisConstraints Value = llvm::StringSwitch<AnalysisConstraints>(Name)
#define ANALYSIS_CONSTRAINTS(NAME, CMDFLAG, DESC, CREATFN) \
      .Case(CMDFLAG, NAME##Model)
#include "clang/StaticAnalyzer/Core/Analyses.def"
      .Default(NumConstraints);
    if (Value == NumConstraints) {
      Diags.Report(diag::err_drv_invalid_value)
        << A->getAsString(Args) << Name;
      Success = false;
    } else {
      Opts.AnalysisConstraintsOpt = Value;
    }
  }

  if (Arg *A = Args.getLastArg(OPT_analyzer_output)) {
    StringRef Name = A->getValue();
    AnalysisDiagClients Value = llvm::StringSwitch<AnalysisDiagClients>(Name)
#define ANALYSIS_DIAGNOSTICS(NAME, CMDFLAG, DESC, CREATFN) \
      .Case(CMDFLAG, PD_##NAME)
#include "clang/StaticAnalyzer/Core/Analyses.def"
      .Default(NUM_ANALYSIS_DIAG_CLIENTS);
    if (Value == NUM_ANALYSIS_DIAG_CLIENTS) {
      Diags.Report(diag::err_drv_invalid_value)
        << A->getAsString(Args) << Name;
      Success = false;
    } else {
      Opts.AnalysisDiagOpt = Value;
    }
  }

  if (Arg *A = Args.getLastArg(OPT_analyzer_purge)) {
    StringRef Name = A->getValue();
    AnalysisPurgeMode Value = llvm::StringSwitch<AnalysisPurgeMode>(Name)
#define ANALYSIS_PURGE(NAME, CMDFLAG, DESC) \
      .Case(CMDFLAG, NAME)
#include "clang/StaticAnalyzer/Core/Analyses.def"
      .Default(NumPurgeModes);
    if (Value == NumPurgeModes) {
      Diags.Report(diag::err_drv_invalid_value)
        << A->getAsString(Args) << Name;
      Success = false;
    } else {
      Opts.AnalysisPurgeOpt = Value;
    }
  }

  if (Arg *A = Args.getLastArg(OPT_analyzer_inlining_mode)) {
    StringRef Name = A->getValue();
    AnalysisInliningMode Value = llvm::StringSwitch<AnalysisInliningMode>(Name)
#define ANALYSIS_INLINING_MODE(NAME, CMDFLAG, DESC) \
      .Case(CMDFLAG, NAME)
#include "clang/StaticAnalyzer/Core/Analyses.def"
      .Default(NumInliningModes);
    if (Value == NumInliningModes) {
      Diags.Report(diag::err_drv_invalid_value)
        << A->getAsString(Args) << Name;
      Success = false;
    } else {
      Opts.InliningMode = Value;
    }
  }

  Opts.ShowCheckerHelp = Args.hasArg(OPT_analyzer_checker_help);
  Opts.ShowCheckerHelpAlpha = Args.hasArg(OPT_analyzer_checker_help_alpha);
  Opts.ShowCheckerHelpDeveloper =
      Args.hasArg(OPT_analyzer_checker_help_developer);

  Opts.ShowCheckerOptionList = Args.hasArg(OPT_analyzer_checker_option_help);
  Opts.ShowCheckerOptionAlphaList =
      Args.hasArg(OPT_analyzer_checker_option_help_alpha);
  Opts.ShowCheckerOptionDeveloperList =
      Args.hasArg(OPT_analyzer_checker_option_help_developer);

  Opts.ShowConfigOptionsList = Args.hasArg(OPT_analyzer_config_help);
  Opts.ShowEnabledCheckerList = Args.hasArg(OPT_analyzer_list_enabled_checkers);
  Opts.ShouldEmitErrorsOnInvalidConfigValue =
      /* negated */!llvm::StringSwitch<bool>(
                   Args.getLastArgValue(OPT_analyzer_config_compatibility_mode))
        .Case("true", true)
        .Case("false", false)
        .Default(false);
  Opts.DisableAllCheckers = Args.hasArg(OPT_analyzer_disable_all_checks);

  Opts.visualizeExplodedGraphWithGraphViz =
    Args.hasArg(OPT_analyzer_viz_egraph_graphviz);
  Opts.DumpExplodedGraphTo =
      std::string(Args.getLastArgValue(OPT_analyzer_dump_egraph));
  Opts.NoRetryExhausted = Args.hasArg(OPT_analyzer_disable_retry_exhausted);
  Opts.AnalyzerWerror = Args.hasArg(OPT_analyzer_werror);
  Opts.AnalyzeAll = Args.hasArg(OPT_analyzer_opt_analyze_headers);
  Opts.AnalyzerDisplayProgress = Args.hasArg(OPT_analyzer_display_progress);
  Opts.AnalyzeNestedBlocks =
    Args.hasArg(OPT_analyzer_opt_analyze_nested_blocks);
  Opts.AnalyzeSpecificFunction =
      std::string(Args.getLastArgValue(OPT_analyze_function));
  Opts.UnoptimizedCFG = Args.hasArg(OPT_analysis_UnoptimizedCFG);
  Opts.TrimGraph = Args.hasArg(OPT_trim_egraph);
  Opts.maxBlockVisitOnPath =
      getLastArgIntValue(Args, OPT_analyzer_max_loop, 4, Diags);
  Opts.PrintStats = Args.hasArg(OPT_analyzer_stats);
  Opts.InlineMaxStackDepth =
      getLastArgIntValue(Args, OPT_analyzer_inline_max_stack_depth,
                         Opts.InlineMaxStackDepth, Diags);

  Opts.CheckersAndPackages.clear();
  for (const Arg *A :
       Args.filtered(OPT_analyzer_checker, OPT_analyzer_disable_checker)) {
    A->claim();
    bool IsEnabled = A->getOption().getID() == OPT_analyzer_checker;
    // We can have a list of comma separated checker names, e.g:
    // '-analyzer-checker=cocoa,unix'
    StringRef CheckerAndPackageList = A->getValue();
    SmallVector<StringRef, 16> CheckersAndPackages;
    CheckerAndPackageList.split(CheckersAndPackages, ",");
    for (const StringRef &CheckerOrPackage : CheckersAndPackages)
      Opts.CheckersAndPackages.emplace_back(std::string(CheckerOrPackage),
                                            IsEnabled);
  }

  // Go through the analyzer configuration options.
  for (const auto *A : Args.filtered(OPT_analyzer_config)) {

    // We can have a list of comma separated config names, e.g:
    // '-analyzer-config key1=val1,key2=val2'
    StringRef configList = A->getValue();
    SmallVector<StringRef, 4> configVals;
    configList.split(configVals, ",");
    for (const auto &configVal : configVals) {
      StringRef key, val;
      std::tie(key, val) = configVal.split("=");
      if (val.empty()) {
        Diags.Report(SourceLocation(),
                     diag::err_analyzer_config_no_value) << configVal;
        Success = false;
        break;
      }
      if (val.find('=') != StringRef::npos) {
        Diags.Report(SourceLocation(),
                     diag::err_analyzer_config_multiple_values)
          << configVal;
        Success = false;
        break;
      }

      // TODO: Check checker options too, possibly in CheckerRegistry.
      // Leave unknown non-checker configs unclaimed.
      if (!key.contains(":") && Opts.isUnknownAnalyzerConfig(key)) {
        if (Opts.ShouldEmitErrorsOnInvalidConfigValue)
          Diags.Report(diag::err_analyzer_config_unknown) << key;
        continue;
      }

      A->claim();
      Opts.Config[key] = std::string(val);
    }
  }

  if (Opts.ShouldEmitErrorsOnInvalidConfigValue)
    parseAnalyzerConfigs(Opts, &Diags);
  else
    parseAnalyzerConfigs(Opts, nullptr);

  llvm::raw_string_ostream os(Opts.FullCompilerInvocation);
  for (unsigned i = 0; i < Args.getNumInputArgStrings(); ++i) {
    if (i != 0)
      os << " ";
    os << Args.getArgString(i);
  }
  os.flush();

  return Success;
}

static StringRef getStringOption(AnalyzerOptions::ConfigTable &Config,
                                 StringRef OptionName, StringRef DefaultVal) {
  return Config.insert({OptionName, std::string(DefaultVal)}).first->second;
}

static void initOption(AnalyzerOptions::ConfigTable &Config,
                       DiagnosticsEngine *Diags,
                       StringRef &OptionField, StringRef Name,
                       StringRef DefaultVal) {
  // String options may be known to invalid (e.g. if the expected string is a
  // file name, but the file does not exist), those will have to be checked in
  // parseConfigs.
  OptionField = getStringOption(Config, Name, DefaultVal);
}

static void initOption(AnalyzerOptions::ConfigTable &Config,
                       DiagnosticsEngine *Diags,
                       bool &OptionField, StringRef Name, bool DefaultVal) {
  auto PossiblyInvalidVal = llvm::StringSwitch<Optional<bool>>(
                 getStringOption(Config, Name, (DefaultVal ? "true" : "false")))
      .Case("true", true)
      .Case("false", false)
      .Default(None);

  if (!PossiblyInvalidVal) {
    if (Diags)
      Diags->Report(diag::err_analyzer_config_invalid_input)
        << Name << "a boolean";
    else
      OptionField = DefaultVal;
  } else
    OptionField = PossiblyInvalidVal.getValue();
}

static void initOption(AnalyzerOptions::ConfigTable &Config,
                       DiagnosticsEngine *Diags,
                       unsigned &OptionField, StringRef Name,
                       unsigned DefaultVal) {

  OptionField = DefaultVal;
  bool HasFailed = getStringOption(Config, Name, std::to_string(DefaultVal))
                     .getAsInteger(0, OptionField);
  if (Diags && HasFailed)
    Diags->Report(diag::err_analyzer_config_invalid_input)
      << Name << "an unsigned";
}

static void parseAnalyzerConfigs(AnalyzerOptions &AnOpts,
                                 DiagnosticsEngine *Diags) {
  // TODO: There's no need to store the entire configtable, it'd be plenty
  // enough tostore checker options.

#define ANALYZER_OPTION(TYPE, NAME, CMDFLAG, DESC, DEFAULT_VAL)                \
  initOption(AnOpts.Config, Diags, AnOpts.NAME, CMDFLAG, DEFAULT_VAL);

#define ANALYZER_OPTION_DEPENDS_ON_USER_MODE(TYPE, NAME, CMDFLAG, DESC,        \
                                           SHALLOW_VAL, DEEP_VAL)              \
  switch (AnOpts.getUserMode()) {                                              \
  case UMK_Shallow:                                                            \
    initOption(AnOpts.Config, Diags, AnOpts.NAME, CMDFLAG, SHALLOW_VAL);       \
    break;                                                                     \
  case UMK_Deep:                                                               \
    initOption(AnOpts.Config, Diags, AnOpts.NAME, CMDFLAG, DEEP_VAL);          \
    break;                                                                     \
  }                                                                            \

#include "clang/StaticAnalyzer/Core/AnalyzerOptions.def"
#undef ANALYZER_OPTION
#undef ANALYZER_OPTION_DEPENDS_ON_USER_MODE

  // At this point, AnalyzerOptions is configured. Let's validate some options.

  // FIXME: Here we try to validate the silenced checkers or packages are valid.
  // The current approach only validates the registered checkers which does not
  // contain the runtime enabled checkers and optimally we would validate both.
  if (!AnOpts.RawSilencedCheckersAndPackages.empty()) {
    std::vector<StringRef> Checkers =
        AnOpts.getRegisteredCheckers(/*IncludeExperimental=*/true);
    std::vector<StringRef> Packages =
        AnOpts.getRegisteredPackages(/*IncludeExperimental=*/true);

    SmallVector<StringRef, 16> CheckersAndPackages;
    AnOpts.RawSilencedCheckersAndPackages.split(CheckersAndPackages, ";");

    for (const StringRef &CheckerOrPackage : CheckersAndPackages) {
      if (Diags) {
        bool IsChecker = CheckerOrPackage.contains('.');
        bool IsValidName =
            IsChecker
                ? llvm::find(Checkers, CheckerOrPackage) != Checkers.end()
                : llvm::find(Packages, CheckerOrPackage) != Packages.end();

        if (!IsValidName)
          Diags->Report(diag::err_unknown_analyzer_checker_or_package)
              << CheckerOrPackage;
      }

      AnOpts.SilencedCheckersAndPackages.emplace_back(CheckerOrPackage);
    }
  }

  if (!Diags)
    return;

  if (AnOpts.ShouldTrackConditionsDebug && !AnOpts.ShouldTrackConditions)
    Diags->Report(diag::err_analyzer_config_invalid_input)
        << "track-conditions-debug" << "'track-conditions' to also be enabled";

  if (!AnOpts.CTUDir.empty() && !llvm::sys::fs::is_directory(AnOpts.CTUDir))
    Diags->Report(diag::err_analyzer_config_invalid_input) << "ctu-dir"
                                                           << "a filename";

  if (!AnOpts.ModelPath.empty() &&
      !llvm::sys::fs::is_directory(AnOpts.ModelPath))
    Diags->Report(diag::err_analyzer_config_invalid_input) << "model-path"
                                                           << "a filename";
}

static bool ParseMigratorArgs(MigratorOptions &Opts, ArgList &Args) {
  Opts.NoNSAllocReallocError = Args.hasArg(OPT_migrator_no_nsalloc_error);
  Opts.NoFinalizeRemoval = Args.hasArg(OPT_migrator_no_finalize_removal);
  return true;
}

static void ParseCommentArgs(CommentOptions &Opts, ArgList &Args) {
  Opts.BlockCommandNames = Args.getAllArgValues(OPT_fcomment_block_commands);
  Opts.ParseAllComments = Args.hasArg(OPT_fparse_all_comments);
}

static llvm::Reloc::Model getRelocModel(ArgList &Args,
                                        DiagnosticsEngine &Diags) {
  if (Arg *A = Args.getLastArg(OPT_mrelocation_model)) {
    StringRef Value = A->getValue();
    auto RM = llvm::StringSwitch<llvm::Optional<llvm::Reloc::Model>>(Value)
                  .Case("static", llvm::Reloc::Static)
                  .Case("pic", llvm::Reloc::PIC_)
                  .Case("ropi", llvm::Reloc::ROPI)
                  .Case("rwpi", llvm::Reloc::RWPI)
                  .Case("ropi-rwpi", llvm::Reloc::ROPI_RWPI)
                  .Case("dynamic-no-pic", llvm::Reloc::DynamicNoPIC)
                  .Default(None);
    if (RM.hasValue())
      return *RM;
    Diags.Report(diag::err_drv_invalid_value) << A->getAsString(Args) << Value;
  }
  return llvm::Reloc::PIC_;
}

/// Create a new Regex instance out of the string value in \p RpassArg.
/// It returns a pointer to the newly generated Regex instance.
static std::shared_ptr<llvm::Regex>
GenerateOptimizationRemarkRegex(DiagnosticsEngine &Diags, ArgList &Args,
                                Arg *RpassArg) {
  StringRef Val = RpassArg->getValue();
  std::string RegexError;
  std::shared_ptr<llvm::Regex> Pattern = std::make_shared<llvm::Regex>(Val);
  if (!Pattern->isValid(RegexError)) {
    Diags.Report(diag::err_drv_optimization_remark_pattern)
        << RegexError << RpassArg->getAsString(Args);
    Pattern.reset();
  }
  return Pattern;
}

static bool parseDiagnosticLevelMask(StringRef FlagName,
                                     const std::vector<std::string> &Levels,
                                     DiagnosticsEngine *Diags,
                                     DiagnosticLevelMask &M) {
  bool Success = true;
  for (const auto &Level : Levels) {
    DiagnosticLevelMask const PM =
      llvm::StringSwitch<DiagnosticLevelMask>(Level)
        .Case("note",    DiagnosticLevelMask::Note)
        .Case("remark",  DiagnosticLevelMask::Remark)
        .Case("warning", DiagnosticLevelMask::Warning)
        .Case("error",   DiagnosticLevelMask::Error)
        .Default(DiagnosticLevelMask::None);
    if (PM == DiagnosticLevelMask::None) {
      Success = false;
      if (Diags)
        Diags->Report(diag::err_drv_invalid_value) << FlagName << Level;
    }
    M = M | PM;
  }
  return Success;
}

static void parseSanitizerKinds(StringRef FlagName,
                                const std::vector<std::string> &Sanitizers,
                                DiagnosticsEngine &Diags, SanitizerSet &S) {
  for (const auto &Sanitizer : Sanitizers) {
    SanitizerMask K = parseSanitizerValue(Sanitizer, /*AllowGroups=*/false);
    if (K == SanitizerMask())
      Diags.Report(diag::err_drv_invalid_value) << FlagName << Sanitizer;
    else
      S.set(K, true);
  }
}

static void parseXRayInstrumentationBundle(StringRef FlagName, StringRef Bundle,
                                           ArgList &Args, DiagnosticsEngine &D,
                                           XRayInstrSet &S) {
  llvm::SmallVector<StringRef, 2> BundleParts;
  llvm::SplitString(Bundle, BundleParts, ",");
  for (const auto &B : BundleParts) {
    auto Mask = parseXRayInstrValue(B);
    if (Mask == XRayInstrKind::None)
      if (B != "none")
        D.Report(diag::err_drv_invalid_value) << FlagName << Bundle;
      else
        S.Mask = Mask;
    else if (Mask == XRayInstrKind::All)
      S.Mask = Mask;
    else
      S.set(Mask, true);
  }
}

// Set the profile kind for fprofile-instrument.
static void setPGOInstrumentor(CodeGenOptions &Opts, ArgList &Args,
                               DiagnosticsEngine &Diags) {
  Arg *A = Args.getLastArg(OPT_fprofile_instrument_EQ);
  if (A == nullptr)
    return;
  StringRef S = A->getValue();
  unsigned I = llvm::StringSwitch<unsigned>(S)
                   .Case("none", CodeGenOptions::ProfileNone)
                   .Case("clang", CodeGenOptions::ProfileClangInstr)
                   .Case("llvm", CodeGenOptions::ProfileIRInstr)
                   .Case("csllvm", CodeGenOptions::ProfileCSIRInstr)
                   .Default(~0U);
  if (I == ~0U) {
    Diags.Report(diag::err_drv_invalid_pgo_instrumentor) << A->getAsString(Args)
                                                         << S;
    return;
  }
  auto Instrumentor = static_cast<CodeGenOptions::ProfileInstrKind>(I);
  Opts.setProfileInstr(Instrumentor);
}

// Set the profile kind using fprofile-instrument-use-path.
static void setPGOUseInstrumentor(CodeGenOptions &Opts,
                                  const Twine &ProfileName) {
  auto ReaderOrErr = llvm::IndexedInstrProfReader::create(ProfileName);
  // In error, return silently and let Clang PGOUse report the error message.
  if (auto E = ReaderOrErr.takeError()) {
    llvm::consumeError(std::move(E));
    Opts.setProfileUse(CodeGenOptions::ProfileClangInstr);
    return;
  }
  std::unique_ptr<llvm::IndexedInstrProfReader> PGOReader =
    std::move(ReaderOrErr.get());
  if (PGOReader->isIRLevelProfile()) {
    if (PGOReader->hasCSIRLevelProfile())
      Opts.setProfileUse(CodeGenOptions::ProfileCSIRInstr);
    else
      Opts.setProfileUse(CodeGenOptions::ProfileIRInstr);
  } else
    Opts.setProfileUse(CodeGenOptions::ProfileClangInstr);
}

static bool ParseCodeGenArgs(CodeGenOptions &Opts, ArgList &Args, InputKind IK,
                             DiagnosticsEngine &Diags,
                             const TargetOptions &TargetOpts,
                             const FrontendOptions &FrontendOpts) {
  bool Success = true;
  llvm::Triple Triple = llvm::Triple(TargetOpts.Triple);

  unsigned OptimizationLevel = getOptimizationLevel(Args, IK, Diags);
  // TODO: This could be done in Driver
  unsigned MaxOptLevel = 3;
  if (OptimizationLevel > MaxOptLevel) {
    // If the optimization level is not supported, fall back on the default
    // optimization
    Diags.Report(diag::warn_drv_optimization_value)
        << Args.getLastArg(OPT_O)->getAsString(Args) << "-O" << MaxOptLevel;
    OptimizationLevel = MaxOptLevel;
  }
  Opts.OptimizationLevel = OptimizationLevel;

  // At O0 we want to fully disable inlining outside of cases marked with
  // 'alwaysinline' that are required for correctness.
  Opts.setInlining((Opts.OptimizationLevel == 0)
                       ? CodeGenOptions::OnlyAlwaysInlining
                       : CodeGenOptions::NormalInlining);
  // Explicit inlining flags can disable some or all inlining even at
  // optimization levels above zero.
  if (Arg *InlineArg = Args.getLastArg(
          options::OPT_finline_functions, options::OPT_finline_hint_functions,
          options::OPT_fno_inline_functions, options::OPT_fno_inline)) {
    if (Opts.OptimizationLevel > 0) {
      const Option &InlineOpt = InlineArg->getOption();
      if (InlineOpt.matches(options::OPT_finline_functions))
        Opts.setInlining(CodeGenOptions::NormalInlining);
      else if (InlineOpt.matches(options::OPT_finline_hint_functions))
        Opts.setInlining(CodeGenOptions::OnlyHintInlining);
      else
        Opts.setInlining(CodeGenOptions::OnlyAlwaysInlining);
    }
  }

  Opts.ExperimentalNewPassManager = Args.hasFlag(
      OPT_fexperimental_new_pass_manager, OPT_fno_experimental_new_pass_manager,
      /* Default */ ENABLE_EXPERIMENTAL_NEW_PASS_MANAGER);

  Opts.DebugPassManager =
      Args.hasFlag(OPT_fdebug_pass_manager, OPT_fno_debug_pass_manager,
                   /* Default */ false);

  if (Arg *A = Args.getLastArg(OPT_fveclib)) {
    StringRef Name = A->getValue();
    if (Name == "Accelerate")
      Opts.setVecLib(CodeGenOptions::Accelerate);
    else if (Name == "MASSV")
      Opts.setVecLib(CodeGenOptions::MASSV);
    else if (Name == "SVML")
      Opts.setVecLib(CodeGenOptions::SVML);
    else if (Name == "none")
      Opts.setVecLib(CodeGenOptions::NoLibrary);
    else
      Diags.Report(diag::err_drv_invalid_value) << A->getAsString(Args) << Name;
  }

  if (Arg *A = Args.getLastArg(OPT_debug_info_kind_EQ)) {
    unsigned Val =
        llvm::StringSwitch<unsigned>(A->getValue())
            .Case("line-tables-only", codegenoptions::DebugLineTablesOnly)
            .Case("line-directives-only", codegenoptions::DebugDirectivesOnly)
            .Case("constructor", codegenoptions::DebugInfoConstructor)
            .Case("limited", codegenoptions::LimitedDebugInfo)
            .Case("standalone", codegenoptions::FullDebugInfo)
            .Default(~0U);
    if (Val == ~0U)
      Diags.Report(diag::err_drv_invalid_value) << A->getAsString(Args)
                                                << A->getValue();
    else
      Opts.setDebugInfo(static_cast<codegenoptions::DebugInfoKind>(Val));
  }
  if (Arg *A = Args.getLastArg(OPT_debugger_tuning_EQ)) {
    unsigned Val = llvm::StringSwitch<unsigned>(A->getValue())
                       .Case("gdb", unsigned(llvm::DebuggerKind::GDB))
                       .Case("lldb", unsigned(llvm::DebuggerKind::LLDB))
                       .Case("sce", unsigned(llvm::DebuggerKind::SCE))
                       .Default(~0U);
    if (Val == ~0U)
      Diags.Report(diag::err_drv_invalid_value) << A->getAsString(Args)
                                                << A->getValue();
    else
      Opts.setDebuggerTuning(static_cast<llvm::DebuggerKind>(Val));
  }
  Opts.DwarfVersion = getLastArgIntValue(Args, OPT_dwarf_version_EQ, 0, Diags);
  Opts.DebugColumnInfo = Args.hasArg(OPT_dwarf_column_info);
  Opts.EmitCodeView = Args.hasArg(OPT_gcodeview);
  Opts.CodeViewGHash = Args.hasArg(OPT_gcodeview_ghash);
  Opts.MacroDebugInfo = Args.hasArg(OPT_debug_info_macro);
  Opts.WholeProgramVTables = Args.hasArg(OPT_fwhole_program_vtables);
  Opts.VirtualFunctionElimination =
      Args.hasArg(OPT_fvirtual_function_elimination);
  Opts.LTOVisibilityPublicStd = Args.hasArg(OPT_flto_visibility_public_std);
  Opts.SplitDwarfFile = std::string(Args.getLastArgValue(OPT_split_dwarf_file));
  Opts.SplitDwarfOutput =
      std::string(Args.getLastArgValue(OPT_split_dwarf_output));
  Opts.SplitDwarfInlining = !Args.hasArg(OPT_fno_split_dwarf_inlining);
  Opts.DebugTypeExtRefs = Args.hasArg(OPT_dwarf_ext_refs);
  Opts.DebugExplicitImport = Args.hasArg(OPT_dwarf_explicit_import);
  Opts.DebugFwdTemplateParams = Args.hasArg(OPT_debug_forward_template_params);
  Opts.EmbedSource = Args.hasArg(OPT_gembed_source);

  Opts.ForceDwarfFrameSection =
      Args.hasFlag(OPT_fforce_dwarf_frame, OPT_fno_force_dwarf_frame, false);

  for (const auto &Arg : Args.getAllArgValues(OPT_fdebug_prefix_map_EQ)) {
    auto Split = StringRef(Arg).split('=');
    Opts.DebugPrefixMap.insert(
        {std::string(Split.first), std::string(Split.second)});
  }

  if (const Arg *A =
          Args.getLastArg(OPT_emit_llvm_uselists, OPT_no_emit_llvm_uselists))
    Opts.EmitLLVMUseLists = A->getOption().getID() == OPT_emit_llvm_uselists;

  Opts.DisableLLVMPasses = Args.hasArg(OPT_disable_llvm_passes);
  Opts.DisableLifetimeMarkers = Args.hasArg(OPT_disable_lifetimemarkers);

  const llvm::Triple::ArchType DebugEntryValueArchs[] = {
      llvm::Triple::x86, llvm::Triple::x86_64, llvm::Triple::aarch64,
      llvm::Triple::arm, llvm::Triple::armeb};

  llvm::Triple T(TargetOpts.Triple);
  if (Opts.OptimizationLevel > 0 && Opts.hasReducedDebugInfo() &&
      llvm::is_contained(DebugEntryValueArchs, T.getArch()))
    Opts.EmitCallSiteInfo = true;

  Opts.DisableO0ImplyOptNone = Args.hasArg(OPT_disable_O0_optnone);
  Opts.DisableRedZone = Args.hasArg(OPT_disable_red_zone);
  Opts.IndirectTlsSegRefs = Args.hasArg(OPT_mno_tls_direct_seg_refs);
  Opts.ForbidGuardVariables = Args.hasArg(OPT_fforbid_guard_variables);
  Opts.UseRegisterSizedBitfieldAccess = Args.hasArg(
    OPT_fuse_register_sized_bitfield_access);
  Opts.RelaxedAliasing = Args.hasArg(OPT_relaxed_aliasing);
  Opts.StructPathTBAA = !Args.hasArg(OPT_no_struct_path_tbaa);
  Opts.NewStructPathTBAA = !Args.hasArg(OPT_no_struct_path_tbaa) &&
                           Args.hasArg(OPT_new_struct_path_tbaa);
  Opts.FineGrainedBitfieldAccesses =
      Args.hasFlag(OPT_ffine_grained_bitfield_accesses,
                   OPT_fno_fine_grained_bitfield_accesses, false);
  Opts.DwarfDebugFlags =
      std::string(Args.getLastArgValue(OPT_dwarf_debug_flags));
  Opts.RecordCommandLine =
      std::string(Args.getLastArgValue(OPT_record_command_line));
  Opts.MergeAllConstants = Args.hasArg(OPT_fmerge_all_constants);
  Opts.NoCommon = !Args.hasArg(OPT_fcommon);
  Opts.NoInlineLineTables = Args.hasArg(OPT_gno_inline_line_tables);
  Opts.NoImplicitFloat = Args.hasArg(OPT_no_implicit_float);
  Opts.OptimizeSize = getOptimizationLevelSize(Args);
  Opts.SimplifyLibCalls = !(Args.hasArg(OPT_fno_builtin) ||
                            Args.hasArg(OPT_ffreestanding));
  if (Opts.SimplifyLibCalls)
    getAllNoBuiltinFuncValues(Args, Opts.NoBuiltinFuncs);
  Opts.UnrollLoops =
      Args.hasFlag(OPT_funroll_loops, OPT_fno_unroll_loops,
                   (Opts.OptimizationLevel > 1));
  Opts.RerollLoops = Args.hasArg(OPT_freroll_loops);

  Opts.DisableIntegratedAS = Args.hasArg(OPT_fno_integrated_as);
  Opts.CallGraphProfile = !Opts.DisableIntegratedAS;
  Opts.Autolink = !Args.hasArg(OPT_fno_autolink);
  Opts.SampleProfileFile =
      std::string(Args.getLastArgValue(OPT_fprofile_sample_use_EQ));
  Opts.DebugInfoForProfiling = Args.hasFlag(
      OPT_fdebug_info_for_profiling, OPT_fno_debug_info_for_profiling, false);
  Opts.DebugNameTable = static_cast<unsigned>(
      Args.hasArg(OPT_ggnu_pubnames)
          ? llvm::DICompileUnit::DebugNameTableKind::GNU
          : Args.hasArg(OPT_gpubnames)
                ? llvm::DICompileUnit::DebugNameTableKind::Default
                : llvm::DICompileUnit::DebugNameTableKind::None);
  Opts.DebugRangesBaseAddress = Args.hasArg(OPT_fdebug_ranges_base_address);

  setPGOInstrumentor(Opts, Args, Diags);
  Opts.InstrProfileOutput =
      std::string(Args.getLastArgValue(OPT_fprofile_instrument_path_EQ));
  Opts.ProfileInstrumentUsePath =
      std::string(Args.getLastArgValue(OPT_fprofile_instrument_use_path_EQ));
  if (!Opts.ProfileInstrumentUsePath.empty())
    setPGOUseInstrumentor(Opts, Opts.ProfileInstrumentUsePath);
  Opts.ProfileRemappingFile =
      std::string(Args.getLastArgValue(OPT_fprofile_remapping_file_EQ));
  if (!Opts.ProfileRemappingFile.empty() && !Opts.ExperimentalNewPassManager) {
    Diags.Report(diag::err_drv_argument_only_allowed_with)
      << Args.getLastArg(OPT_fprofile_remapping_file_EQ)->getAsString(Args)
      << "-fexperimental-new-pass-manager";
  }

  Opts.CoverageMapping =
      Args.hasFlag(OPT_fcoverage_mapping, OPT_fno_coverage_mapping, false);
  Opts.DumpCoverageMapping = Args.hasArg(OPT_dump_coverage_mapping);
  Opts.AsmVerbose = !Args.hasArg(OPT_fno_verbose_asm);
  Opts.PreserveAsmComments = !Args.hasArg(OPT_fno_preserve_as_comments);
  Opts.AssumeSaneOperatorNew = !Args.hasArg(OPT_fno_assume_sane_operator_new);
  Opts.ObjCAutoRefCountExceptions = Args.hasArg(OPT_fobjc_arc_exceptions);
  Opts.CXAAtExit = !Args.hasArg(OPT_fno_use_cxa_atexit);
  Opts.RegisterGlobalDtorsWithAtExit =
      Args.hasArg(OPT_fregister_global_dtors_with_atexit);
  Opts.CXXCtorDtorAliases = Args.hasArg(OPT_mconstructor_aliases);
  Opts.CodeModel = TargetOpts.CodeModel;
  Opts.DebugPass = std::string(Args.getLastArgValue(OPT_mdebug_pass));

  // Handle -mframe-pointer option.
  if (Arg *A = Args.getLastArg(OPT_mframe_pointer_EQ)) {
    CodeGenOptions::FramePointerKind FP;
    StringRef Name = A->getValue();
    bool ValidFP = true;
    if (Name == "none")
      FP = CodeGenOptions::FramePointerKind::None;
    else if (Name == "non-leaf")
      FP = CodeGenOptions::FramePointerKind::NonLeaf;
    else if (Name == "all")
      FP = CodeGenOptions::FramePointerKind::All;
    else {
      Diags.Report(diag::err_drv_invalid_value) << A->getAsString(Args) << Name;
      Success = false;
      ValidFP = false;
    }
    if (ValidFP)
      Opts.setFramePointer(FP);
  }

  Opts.DisableFree = Args.hasArg(OPT_disable_free);
  Opts.DiscardValueNames = Args.hasArg(OPT_discard_value_names);
  Opts.DisableTailCalls = Args.hasArg(OPT_mdisable_tail_calls);
  Opts.NoEscapingBlockTailCalls =
      Args.hasArg(OPT_fno_escaping_block_tail_calls);
  Opts.FloatABI = std::string(Args.getLastArgValue(OPT_mfloat_abi));
  Opts.LessPreciseFPMAD = Args.hasArg(OPT_cl_mad_enable) ||
                          Args.hasArg(OPT_cl_unsafe_math_optimizations) ||
                          Args.hasArg(OPT_cl_fast_relaxed_math);
  Opts.LimitFloatPrecision =
      std::string(Args.getLastArgValue(OPT_mlimit_float_precision));
  Opts.NoInfsFPMath = (Args.hasArg(OPT_menable_no_infinities) ||
                       Args.hasArg(OPT_cl_finite_math_only) ||
                       Args.hasArg(OPT_cl_fast_relaxed_math));
  Opts.NoNaNsFPMath = (Args.hasArg(OPT_menable_no_nans) ||
                       Args.hasArg(OPT_cl_unsafe_math_optimizations) ||
                       Args.hasArg(OPT_cl_finite_math_only) ||
                       Args.hasArg(OPT_cl_fast_relaxed_math));
  Opts.NoSignedZeros = (Args.hasArg(OPT_fno_signed_zeros) ||
                        Args.hasArg(OPT_cl_no_signed_zeros) ||
                        Args.hasArg(OPT_cl_unsafe_math_optimizations) ||
                        Args.hasArg(OPT_cl_fast_relaxed_math));
  Opts.Reassociate = Args.hasArg(OPT_mreassociate);
  Opts.CorrectlyRoundedDivSqrt =
      Args.hasArg(OPT_cl_fp32_correctly_rounded_divide_sqrt);
  Opts.UniformWGSize =
      Args.hasArg(OPT_cl_uniform_work_group_size);
  Opts.Reciprocals = Args.getAllArgValues(OPT_mrecip_EQ);
  Opts.ReciprocalMath = Args.hasArg(OPT_freciprocal_math);
  Opts.NoTrappingMath = Args.hasArg(OPT_fno_trapping_math);
  Opts.StrictFloatCastOverflow =
      !Args.hasArg(OPT_fno_strict_float_cast_overflow);

  Opts.NoZeroInitializedInBSS = Args.hasArg(OPT_mno_zero_initialized_in_bss);
  Opts.NumRegisterParameters = getLastArgIntValue(Args, OPT_mregparm, 0, Diags);
  Opts.NoExecStack = Args.hasArg(OPT_mno_exec_stack);
  Opts.SmallDataLimit =
      getLastArgIntValue(Args, OPT_msmall_data_limit, 0, Diags);
  Opts.FatalWarnings = Args.hasArg(OPT_massembler_fatal_warnings);
  Opts.NoWarn = Args.hasArg(OPT_massembler_no_warn);
  Opts.EnableSegmentedStacks = Args.hasArg(OPT_split_stacks);
  Opts.RelaxAll = Args.hasArg(OPT_mrelax_all);
  Opts.IncrementalLinkerCompatible =
      Args.hasArg(OPT_mincremental_linker_compatible);
  Opts.PIECopyRelocations =
      Args.hasArg(OPT_mpie_copy_relocations);
  Opts.NoPLT = Args.hasArg(OPT_fno_plt);
  Opts.SaveTempLabels = Args.hasArg(OPT_msave_temp_labels);
  Opts.NoDwarfDirectoryAsm = Args.hasArg(OPT_fno_dwarf_directory_asm);
  Opts.SoftFloat = Args.hasArg(OPT_msoft_float);
  Opts.StrictEnums = Args.hasArg(OPT_fstrict_enums);
  Opts.StrictReturn = !Args.hasArg(OPT_fno_strict_return);
  Opts.StrictVTablePointers = Args.hasArg(OPT_fstrict_vtable_pointers);
  Opts.ForceEmitVTables = Args.hasArg(OPT_fforce_emit_vtables);
  Opts.UnsafeFPMath = Args.hasArg(OPT_menable_unsafe_fp_math) ||
                      Args.hasArg(OPT_cl_unsafe_math_optimizations) ||
                      Args.hasArg(OPT_cl_fast_relaxed_math);
  Opts.UnwindTables = Args.hasArg(OPT_munwind_tables);
  Opts.RelocationModel = getRelocModel(Args, Diags);
  Opts.ThreadModel =
      std::string(Args.getLastArgValue(OPT_mthread_model, "posix"));
  if (Opts.ThreadModel != "posix" && Opts.ThreadModel != "single")
    Diags.Report(diag::err_drv_invalid_value)
        << Args.getLastArg(OPT_mthread_model)->getAsString(Args)
        << Opts.ThreadModel;
  Opts.TrapFuncName = std::string(Args.getLastArgValue(OPT_ftrap_function_EQ));
  Opts.UseInitArray = !Args.hasArg(OPT_fno_use_init_array);

  Opts.FunctionSections = Args.hasArg(OPT_ffunction_sections);
  Opts.DataSections = Args.hasArg(OPT_fdata_sections);
  Opts.StackSizeSection = Args.hasArg(OPT_fstack_size_section);
  Opts.UniqueSectionNames = !Args.hasArg(OPT_fno_unique_section_names);

  Opts.MergeFunctions = Args.hasArg(OPT_fmerge_functions);

  Opts.NoUseJumpTables = Args.hasArg(OPT_fno_jump_tables);

  Opts.NullPointerIsValid = Args.hasArg(OPT_fno_delete_null_pointer_checks);

  Opts.ProfileSampleAccurate = Args.hasArg(OPT_fprofile_sample_accurate);

  Opts.PrepareForLTO = Args.hasArg(OPT_flto, OPT_flto_EQ);
  Opts.PrepareForThinLTO = false;
  if (Arg *A = Args.getLastArg(OPT_flto_EQ)) {
    StringRef S = A->getValue();
    if (S == "thin")
      Opts.PrepareForThinLTO = true;
    else if (S != "full")
      Diags.Report(diag::err_drv_invalid_value) << A->getAsString(Args) << S;
  }
  Opts.LTOUnit = Args.hasFlag(OPT_flto_unit, OPT_fno_lto_unit, false);
  Opts.EnableSplitLTOUnit = Args.hasArg(OPT_fsplit_lto_unit);
  if (Arg *A = Args.getLastArg(OPT_fthinlto_index_EQ)) {
    if (IK.getLanguage() != Language::LLVM_IR)
      Diags.Report(diag::err_drv_argument_only_allowed_with)
          << A->getAsString(Args) << "-x ir";
    Opts.ThinLTOIndexFile =
        std::string(Args.getLastArgValue(OPT_fthinlto_index_EQ));
  }
  if (Arg *A = Args.getLastArg(OPT_save_temps_EQ))
    Opts.SaveTempsFilePrefix =
        llvm::StringSwitch<std::string>(A->getValue())
            .Case("obj", FrontendOpts.OutputFile)
            .Default(llvm::sys::path::filename(FrontendOpts.OutputFile).str());

  Opts.ThinLinkBitcodeFile =
      std::string(Args.getLastArgValue(OPT_fthin_link_bitcode_EQ));

  Opts.MSVolatile = Args.hasArg(OPT_fms_volatile);

  Opts.VectorizeLoop = Args.hasArg(OPT_vectorize_loops);
  Opts.VectorizeSLP = Args.hasArg(OPT_vectorize_slp);

  Opts.PreferVectorWidth =
      std::string(Args.getLastArgValue(OPT_mprefer_vector_width_EQ));

  Opts.MainFileName = std::string(Args.getLastArgValue(OPT_main_file_name));
  Opts.VerifyModule = !Args.hasArg(OPT_disable_llvm_verifier);

  Opts.ControlFlowGuardNoChecks = Args.hasArg(OPT_cfguard_no_checks);
  Opts.ControlFlowGuard = Args.hasArg(OPT_cfguard);

  Opts.DisableGCov = Args.hasArg(OPT_test_coverage);
  Opts.EmitGcovArcs = Args.hasArg(OPT_femit_coverage_data);
  Opts.EmitGcovNotes = Args.hasArg(OPT_femit_coverage_notes);
  if (Opts.EmitGcovArcs || Opts.EmitGcovNotes) {
    Opts.CoverageDataFile =
        std::string(Args.getLastArgValue(OPT_coverage_data_file));
    Opts.CoverageNotesFile =
        std::string(Args.getLastArgValue(OPT_coverage_notes_file));
    Opts.CoverageExtraChecksum = Args.hasArg(OPT_coverage_cfg_checksum);
    Opts.CoverageNoFunctionNamesInData =
        Args.hasArg(OPT_coverage_no_function_names_in_data);
    Opts.ProfileFilterFiles =
        std::string(Args.getLastArgValue(OPT_fprofile_filter_files_EQ));
    Opts.ProfileExcludeFiles =
        std::string(Args.getLastArgValue(OPT_fprofile_exclude_files_EQ));
    Opts.CoverageExitBlockBeforeBody =
        Args.hasArg(OPT_coverage_exit_block_before_body);
    if (Args.hasArg(OPT_coverage_version_EQ)) {
      StringRef CoverageVersion = Args.getLastArgValue(OPT_coverage_version_EQ);
      if (CoverageVersion.size() != 4) {
        Diags.Report(diag::err_drv_invalid_value)
            << Args.getLastArg(OPT_coverage_version_EQ)->getAsString(Args)
            << CoverageVersion;
      } else {
        memcpy(Opts.CoverageVersion, CoverageVersion.data(), 4);
      }
    }
  }
  // Handle -fembed-bitcode option.
  if (Arg *A = Args.getLastArg(OPT_fembed_bitcode_EQ)) {
    StringRef Name = A->getValue();
    unsigned Model = llvm::StringSwitch<unsigned>(Name)
        .Case("off", CodeGenOptions::Embed_Off)
        .Case("all", CodeGenOptions::Embed_All)
        .Case("bitcode", CodeGenOptions::Embed_Bitcode)
        .Case("marker", CodeGenOptions::Embed_Marker)
        .Default(~0U);
    if (Model == ~0U) {
      Diags.Report(diag::err_drv_invalid_value) << A->getAsString(Args) << Name;
      Success = false;
    } else
      Opts.setEmbedBitcode(
          static_cast<CodeGenOptions::EmbedBitcodeKind>(Model));
  }
  // FIXME: For backend options that are not yet recorded as function
  // attributes in the IR, keep track of them so we can embed them in a
  // separate data section and use them when building the bitcode.
  if (Opts.getEmbedBitcode() == CodeGenOptions::Embed_All) {
    for (const auto &A : Args) {
      // Do not encode output and input.
      if (A->getOption().getID() == options::OPT_o ||
          A->getOption().getID() == options::OPT_INPUT ||
          A->getOption().getID() == options::OPT_x ||
          A->getOption().getID() == options::OPT_fembed_bitcode ||
          (A->getOption().getGroup().isValid() &&
           A->getOption().getGroup().getID() == options::OPT_W_Group))
        continue;
      ArgStringList ASL;
      A->render(Args, ASL);
      for (const auto &arg : ASL) {
        StringRef ArgStr(arg);
        Opts.CmdArgs.insert(Opts.CmdArgs.end(), ArgStr.begin(), ArgStr.end());
        // using \00 to separate each commandline options.
        Opts.CmdArgs.push_back('\0');
      }
    }
  }

  Opts.PreserveVec3Type = Args.hasArg(OPT_fpreserve_vec3_type);
  Opts.InstrumentFunctions = Args.hasArg(OPT_finstrument_functions);
  Opts.InstrumentFunctionsAfterInlining =
      Args.hasArg(OPT_finstrument_functions_after_inlining);
  Opts.InstrumentFunctionEntryBare =
      Args.hasArg(OPT_finstrument_function_entry_bare);

  Opts.XRayInstrumentFunctions =
      Args.hasArg(OPT_fxray_instrument);
  Opts.XRayAlwaysEmitCustomEvents =
      Args.hasArg(OPT_fxray_always_emit_customevents);
  Opts.XRayAlwaysEmitTypedEvents =
      Args.hasArg(OPT_fxray_always_emit_typedevents);
  Opts.XRayInstructionThreshold =
      getLastArgIntValue(Args, OPT_fxray_instruction_threshold_EQ, 200, Diags);
  Opts.XRayIgnoreLoops = Args.hasArg(OPT_fxray_ignore_loops);

  auto XRayInstrBundles =
      Args.getAllArgValues(OPT_fxray_instrumentation_bundle);
  if (XRayInstrBundles.empty())
    Opts.XRayInstrumentationBundle.Mask = XRayInstrKind::All;
  else
    for (const auto &A : XRayInstrBundles)
      parseXRayInstrumentationBundle("-fxray-instrumentation-bundle=", A, Args,
                                     Diags, Opts.XRayInstrumentationBundle);

  Opts.PatchableFunctionEntryCount =
      getLastArgIntValue(Args, OPT_fpatchable_function_entry_EQ, 0, Diags);
  Opts.PatchableFunctionEntryOffset = getLastArgIntValue(
      Args, OPT_fpatchable_function_entry_offset_EQ, 0, Diags);
  Opts.InstrumentForProfiling = Args.hasArg(OPT_pg);
  Opts.CallFEntry = Args.hasArg(OPT_mfentry);
  Opts.MNopMCount = Args.hasArg(OPT_mnop_mcount);
  Opts.RecordMCount = Args.hasArg(OPT_mrecord_mcount);
  Opts.PackedStack = Args.hasArg(OPT_mpacked_stack);
  Opts.EmitOpenCLArgMetadata = Args.hasArg(OPT_cl_kernel_arg_info);

  if (const Arg *A = Args.getLastArg(OPT_fcf_protection_EQ)) {
    StringRef Name = A->getValue();
    if (Name == "full") {
      Opts.CFProtectionReturn = 1;
      Opts.CFProtectionBranch = 1;
    } else if (Name == "return")
      Opts.CFProtectionReturn = 1;
    else if (Name == "branch")
      Opts.CFProtectionBranch = 1;
    else if (Name != "none") {
      Diags.Report(diag::err_drv_invalid_value) << A->getAsString(Args) << Name;
      Success = false;
    }
  }

  if (const Arg *A = Args.getLastArg(OPT_compress_debug_sections,
                                     OPT_compress_debug_sections_EQ)) {
    if (A->getOption().getID() == OPT_compress_debug_sections) {
      // TODO: be more clever about the compression type auto-detection
      Opts.setCompressDebugSections(llvm::DebugCompressionType::GNU);
    } else {
      auto DCT = llvm::StringSwitch<llvm::DebugCompressionType>(A->getValue())
                     .Case("none", llvm::DebugCompressionType::None)
                     .Case("zlib", llvm::DebugCompressionType::Z)
                     .Case("zlib-gnu", llvm::DebugCompressionType::GNU)
                     .Default(llvm::DebugCompressionType::None);
      Opts.setCompressDebugSections(DCT);
    }
  }

  Opts.RelaxELFRelocations = Args.hasArg(OPT_mrelax_relocations);
  Opts.DebugCompilationDir =
      std::string(Args.getLastArgValue(OPT_fdebug_compilation_dir));
  for (auto *A :
       Args.filtered(OPT_mlink_bitcode_file, OPT_mlink_builtin_bitcode)) {
    CodeGenOptions::BitcodeFileToLink F;
    F.Filename = A->getValue();
    if (A->getOption().matches(OPT_mlink_builtin_bitcode)) {
      F.LinkFlags = llvm::Linker::Flags::LinkOnlyNeeded;
      // When linking CUDA bitcode, propagate function attributes so that
      // e.g. libdevice gets fast-math attrs if we're building with fast-math.
      F.PropagateAttrs = true;
      F.Internalize = true;
    }
    Opts.LinkBitcodeFiles.push_back(F);
  }
  Opts.SanitizeCoverageType =
      getLastArgIntValue(Args, OPT_fsanitize_coverage_type, 0, Diags);
  Opts.SanitizeCoverageIndirectCalls =
      Args.hasArg(OPT_fsanitize_coverage_indirect_calls);
  Opts.SanitizeCoverageTraceBB = Args.hasArg(OPT_fsanitize_coverage_trace_bb);
  Opts.SanitizeCoverageTraceCmp = Args.hasArg(OPT_fsanitize_coverage_trace_cmp);
  Opts.SanitizeCoverageTraceDiv = Args.hasArg(OPT_fsanitize_coverage_trace_div);
  Opts.SanitizeCoverageTraceGep = Args.hasArg(OPT_fsanitize_coverage_trace_gep);
  Opts.SanitizeCoverage8bitCounters =
      Args.hasArg(OPT_fsanitize_coverage_8bit_counters);
  Opts.SanitizeCoverageTracePC = Args.hasArg(OPT_fsanitize_coverage_trace_pc);
  Opts.SanitizeCoverageTracePCGuard =
      Args.hasArg(OPT_fsanitize_coverage_trace_pc_guard);
  Opts.SanitizeCoverageNoPrune = Args.hasArg(OPT_fsanitize_coverage_no_prune);
  Opts.SanitizeCoverageInline8bitCounters =
      Args.hasArg(OPT_fsanitize_coverage_inline_8bit_counters);
  Opts.SanitizeCoveragePCTable = Args.hasArg(OPT_fsanitize_coverage_pc_table);
  Opts.SanitizeCoverageStackDepth =
      Args.hasArg(OPT_fsanitize_coverage_stack_depth);
  Opts.SanitizeMemoryTrackOrigins =
      getLastArgIntValue(Args, OPT_fsanitize_memory_track_origins_EQ, 0, Diags);
  Opts.SanitizeMemoryUseAfterDtor =
      Args.hasFlag(OPT_fsanitize_memory_use_after_dtor,
                   OPT_fno_sanitize_memory_use_after_dtor,
                   false);
  Opts.SanitizeMinimalRuntime = Args.hasArg(OPT_fsanitize_minimal_runtime);
  Opts.SanitizeCfiCrossDso = Args.hasArg(OPT_fsanitize_cfi_cross_dso);
  Opts.SanitizeCfiICallGeneralizePointers =
      Args.hasArg(OPT_fsanitize_cfi_icall_generalize_pointers);
  Opts.SanitizeCfiCanonicalJumpTables =
      Args.hasArg(OPT_fsanitize_cfi_canonical_jump_tables);
  Opts.SanitizeStats = Args.hasArg(OPT_fsanitize_stats);
  if (Arg *A = Args.getLastArg(
          OPT_fsanitize_address_poison_custom_array_cookie,
          OPT_fno_sanitize_address_poison_custom_array_cookie)) {
    Opts.SanitizeAddressPoisonCustomArrayCookie =
        A->getOption().getID() ==
        OPT_fsanitize_address_poison_custom_array_cookie;
  }
  if (Arg *A = Args.getLastArg(OPT_fsanitize_address_use_after_scope,
                               OPT_fno_sanitize_address_use_after_scope)) {
    Opts.SanitizeAddressUseAfterScope =
        A->getOption().getID() == OPT_fsanitize_address_use_after_scope;
  }
  Opts.SanitizeAddressGlobalsDeadStripping =
      Args.hasArg(OPT_fsanitize_address_globals_dead_stripping);
  if (Arg *A = Args.getLastArg(OPT_fsanitize_address_use_odr_indicator,
                               OPT_fno_sanitize_address_use_odr_indicator)) {
    Opts.SanitizeAddressUseOdrIndicator =
        A->getOption().getID() == OPT_fsanitize_address_use_odr_indicator;
  }
  Opts.SSPBufferSize =
      getLastArgIntValue(Args, OPT_stack_protector_buffer_size, 8, Diags);
  Opts.StackRealignment = Args.hasArg(OPT_mstackrealign);
  if (Arg *A = Args.getLastArg(OPT_mstack_alignment)) {
    StringRef Val = A->getValue();
    unsigned StackAlignment = Opts.StackAlignment;
    Val.getAsInteger(10, StackAlignment);
    Opts.StackAlignment = StackAlignment;
  }

  if (Arg *A = Args.getLastArg(OPT_mstack_probe_size)) {
    StringRef Val = A->getValue();
    unsigned StackProbeSize = Opts.StackProbeSize;
    Val.getAsInteger(0, StackProbeSize);
    Opts.StackProbeSize = StackProbeSize;
  }

  Opts.NoStackArgProbe = Args.hasArg(OPT_mno_stack_arg_probe);

  Opts.StackClashProtector = Args.hasArg(OPT_fstack_clash_protection);

  if (Arg *A = Args.getLastArg(OPT_fobjc_dispatch_method_EQ)) {
    StringRef Name = A->getValue();
    unsigned Method = llvm::StringSwitch<unsigned>(Name)
      .Case("legacy", CodeGenOptions::Legacy)
      .Case("non-legacy", CodeGenOptions::NonLegacy)
      .Case("mixed", CodeGenOptions::Mixed)
      .Default(~0U);
    if (Method == ~0U) {
      Diags.Report(diag::err_drv_invalid_value) << A->getAsString(Args) << Name;
      Success = false;
    } else {
      Opts.setObjCDispatchMethod(
        static_cast<CodeGenOptions::ObjCDispatchMethodKind>(Method));
    }
  }


  if (Args.hasArg(OPT_fno_objc_convert_messages_to_runtime_calls))
    Opts.ObjCConvertMessagesToRuntimeCalls = 0;

  if (Args.getLastArg(OPT_femulated_tls) ||
      Args.getLastArg(OPT_fno_emulated_tls)) {
    Opts.ExplicitEmulatedTLS = true;
    Opts.EmulatedTLS =
        Args.hasFlag(OPT_femulated_tls, OPT_fno_emulated_tls, false);
  }

  if (Arg *A = Args.getLastArg(OPT_ftlsmodel_EQ)) {
    StringRef Name = A->getValue();
    unsigned Model = llvm::StringSwitch<unsigned>(Name)
        .Case("global-dynamic", CodeGenOptions::GeneralDynamicTLSModel)
        .Case("local-dynamic", CodeGenOptions::LocalDynamicTLSModel)
        .Case("initial-exec", CodeGenOptions::InitialExecTLSModel)
        .Case("local-exec", CodeGenOptions::LocalExecTLSModel)
        .Default(~0U);
    if (Model == ~0U) {
      Diags.Report(diag::err_drv_invalid_value) << A->getAsString(Args) << Name;
      Success = false;
    } else {
      Opts.setDefaultTLSModel(static_cast<CodeGenOptions::TLSModel>(Model));
    }
  }

  Opts.TLSSize = getLastArgIntValue(Args, OPT_mtls_size_EQ, 0, Diags);

  if (Arg *A = Args.getLastArg(OPT_fdenormal_fp_math_EQ)) {
    StringRef Val = A->getValue();
    Opts.FPDenormalMode = llvm::parseDenormalFPAttribute(Val);
    if (!Opts.FPDenormalMode.isValid())
      Diags.Report(diag::err_drv_invalid_value) << A->getAsString(Args) << Val;
  }

  if (Arg *A = Args.getLastArg(OPT_fdenormal_fp_math_f32_EQ)) {
    StringRef Val = A->getValue();
    Opts.FP32DenormalMode = llvm::parseDenormalFPAttribute(Val);
    if (!Opts.FP32DenormalMode.isValid())
      Diags.Report(diag::err_drv_invalid_value) << A->getAsString(Args) << Val;
  }

  if (Arg *A = Args.getLastArg(OPT_fpcc_struct_return, OPT_freg_struct_return)) {
    if (A->getOption().matches(OPT_fpcc_struct_return)) {
      Opts.setStructReturnConvention(CodeGenOptions::SRCK_OnStack);
    } else {
      assert(A->getOption().matches(OPT_freg_struct_return));
      Opts.setStructReturnConvention(CodeGenOptions::SRCK_InRegs);
    }
  }

  Opts.DependentLibraries = Args.getAllArgValues(OPT_dependent_lib);
  Opts.LinkerOptions = Args.getAllArgValues(OPT_linker_option);
  bool NeedLocTracking = false;

  Opts.OptRecordFile = std::string(Args.getLastArgValue(OPT_opt_record_file));
  if (!Opts.OptRecordFile.empty())
    NeedLocTracking = true;

  if (Arg *A = Args.getLastArg(OPT_opt_record_passes)) {
    Opts.OptRecordPasses = A->getValue();
    NeedLocTracking = true;
  }

  if (Arg *A = Args.getLastArg(OPT_opt_record_format)) {
    Opts.OptRecordFormat = A->getValue();
    NeedLocTracking = true;
  }

  if (Arg *A = Args.getLastArg(OPT_Rpass_EQ)) {
    Opts.OptimizationRemarkPattern =
        GenerateOptimizationRemarkRegex(Diags, Args, A);
    NeedLocTracking = true;
  }

  if (Arg *A = Args.getLastArg(OPT_Rpass_missed_EQ)) {
    Opts.OptimizationRemarkMissedPattern =
        GenerateOptimizationRemarkRegex(Diags, Args, A);
    NeedLocTracking = true;
  }

  if (Arg *A = Args.getLastArg(OPT_Rpass_analysis_EQ)) {
    Opts.OptimizationRemarkAnalysisPattern =
        GenerateOptimizationRemarkRegex(Diags, Args, A);
    NeedLocTracking = true;
  }

  Opts.DiagnosticsWithHotness =
      Args.hasArg(options::OPT_fdiagnostics_show_hotness);
  bool UsingSampleProfile = !Opts.SampleProfileFile.empty();
  bool UsingProfile = UsingSampleProfile ||
      (Opts.getProfileUse() != CodeGenOptions::ProfileNone);

  if (Opts.DiagnosticsWithHotness && !UsingProfile &&
      // An IR file will contain PGO as metadata
      IK.getLanguage() != Language::LLVM_IR)
    Diags.Report(diag::warn_drv_diagnostics_hotness_requires_pgo)
        << "-fdiagnostics-show-hotness";

  Opts.DiagnosticsHotnessThreshold = getLastArgUInt64Value(
      Args, options::OPT_fdiagnostics_hotness_threshold_EQ, 0);
  if (Opts.DiagnosticsHotnessThreshold > 0 && !UsingProfile)
    Diags.Report(diag::warn_drv_diagnostics_hotness_requires_pgo)
        << "-fdiagnostics-hotness-threshold=";

  // If the user requested to use a sample profile for PGO, then the
  // backend will need to track source location information so the profile
  // can be incorporated into the IR.
  if (UsingSampleProfile)
    NeedLocTracking = true;

  // If the user requested a flag that requires source locations available in
  // the backend, make sure that the backend tracks source location information.
  if (NeedLocTracking && Opts.getDebugInfo() == codegenoptions::NoDebugInfo)
    Opts.setDebugInfo(codegenoptions::LocTrackingOnly);

  Opts.RewriteMapFiles = Args.getAllArgValues(OPT_frewrite_map_file);

  // Parse -fsanitize-recover= arguments.
  // FIXME: Report unrecoverable sanitizers incorrectly specified here.
  parseSanitizerKinds("-fsanitize-recover=",
                      Args.getAllArgValues(OPT_fsanitize_recover_EQ), Diags,
                      Opts.SanitizeRecover);
  parseSanitizerKinds("-fsanitize-trap=",
                      Args.getAllArgValues(OPT_fsanitize_trap_EQ), Diags,
                      Opts.SanitizeTrap);

  Opts.CudaGpuBinaryFileName =
      std::string(Args.getLastArgValue(OPT_fcuda_include_gpubinary));

  Opts.Backchain = Args.hasArg(OPT_mbackchain);

  Opts.EmitCheckPathComponentsToStrip = getLastArgIntValue(
      Args, OPT_fsanitize_undefined_strip_path_components_EQ, 0, Diags);

  Opts.EmitVersionIdentMetadata = Args.hasFlag(OPT_Qy, OPT_Qn, true);

  Opts.Addrsig = Args.hasArg(OPT_faddrsig);

  Opts.KeepStaticConsts = Args.hasArg(OPT_fkeep_static_consts);

  Opts.SpeculativeLoadHardening = Args.hasArg(OPT_mspeculative_load_hardening);

  Opts.DefaultFunctionAttrs = Args.getAllArgValues(OPT_default_function_attr);

  Opts.PassPlugins = Args.getAllArgValues(OPT_fpass_plugin_EQ);

  Opts.SymbolPartition =
      std::string(Args.getLastArgValue(OPT_fsymbol_partition_EQ));

  Opts.ForceAAPCSBitfieldLoad = Args.hasArg(OPT_ForceAAPCSBitfieldLoad);
  return Success;
}

static void ParseDependencyOutputArgs(DependencyOutputOptions &Opts,
                                      ArgList &Args) {
  Opts.OutputFile = std::string(Args.getLastArgValue(OPT_dependency_file));
  Opts.Targets = Args.getAllArgValues(OPT_MT);
  Opts.IncludeSystemHeaders = Args.hasArg(OPT_sys_header_deps);
  Opts.IncludeModuleFiles = Args.hasArg(OPT_module_file_deps);
  Opts.UsePhonyTargets = Args.hasArg(OPT_MP);
  Opts.ShowHeaderIncludes = Args.hasArg(OPT_H);
  Opts.HeaderIncludeOutputFile =
      std::string(Args.getLastArgValue(OPT_header_include_file));
  Opts.AddMissingHeaderDeps = Args.hasArg(OPT_MG);
  if (Args.hasArg(OPT_show_includes)) {
    // Writing both /showIncludes and preprocessor output to stdout
    // would produce interleaved output, so use stderr for /showIncludes.
    // This behaves the same as cl.exe, when /E, /EP or /P are passed.
    if (Args.hasArg(options::OPT_E) || Args.hasArg(options::OPT_P))
      Opts.ShowIncludesDest = ShowIncludesDestination::Stderr;
    else
      Opts.ShowIncludesDest = ShowIncludesDestination::Stdout;
  } else {
    Opts.ShowIncludesDest = ShowIncludesDestination::None;
  }
  Opts.DOTOutputFile = std::string(Args.getLastArgValue(OPT_dependency_dot));
  Opts.ModuleDependencyOutputDir =
      std::string(Args.getLastArgValue(OPT_module_dependency_dir));
  if (Args.hasArg(OPT_MV))
    Opts.OutputFormat = DependencyOutputFormat::NMake;
  // Add sanitizer blacklists as extra dependencies.
  // They won't be discovered by the regular preprocessor, so
  // we let make / ninja to know about this implicit dependency.
  if (!Args.hasArg(OPT_fno_sanitize_blacklist)) {
    for (const auto *A : Args.filtered(OPT_fsanitize_blacklist)) {
      StringRef Val = A->getValue();
      if (Val.find('=') == StringRef::npos)
        Opts.ExtraDeps.push_back(std::string(Val));
    }
    if (Opts.IncludeSystemHeaders) {
      for (const auto *A : Args.filtered(OPT_fsanitize_system_blacklist)) {
        StringRef Val = A->getValue();
        if (Val.find('=') == StringRef::npos)
          Opts.ExtraDeps.push_back(std::string(Val));
      }
    }
  }

  // Propagate the extra dependencies.
  for (const auto *A : Args.filtered(OPT_fdepfile_entry)) {
    Opts.ExtraDeps.push_back(A->getValue());
  }

  // Only the -fmodule-file=<file> form.
  for (const auto *A : Args.filtered(OPT_fmodule_file)) {
    StringRef Val = A->getValue();
    if (Val.find('=') == StringRef::npos)
      Opts.ExtraDeps.push_back(std::string(Val));
  }
}

static bool parseShowColorsArgs(const ArgList &Args, bool DefaultColor) {
  // Color diagnostics default to auto ("on" if terminal supports) in the driver
  // but default to off in cc1, needing an explicit OPT_fdiagnostics_color.
  // Support both clang's -f[no-]color-diagnostics and gcc's
  // -f[no-]diagnostics-colors[=never|always|auto].
  enum {
    Colors_On,
    Colors_Off,
    Colors_Auto
  } ShowColors = DefaultColor ? Colors_Auto : Colors_Off;
  for (auto *A : Args) {
    const Option &O = A->getOption();
    if (O.matches(options::OPT_fcolor_diagnostics) ||
        O.matches(options::OPT_fdiagnostics_color)) {
      ShowColors = Colors_On;
    } else if (O.matches(options::OPT_fno_color_diagnostics) ||
               O.matches(options::OPT_fno_diagnostics_color)) {
      ShowColors = Colors_Off;
    } else if (O.matches(options::OPT_fdiagnostics_color_EQ)) {
      StringRef Value(A->getValue());
      if (Value == "always")
        ShowColors = Colors_On;
      else if (Value == "never")
        ShowColors = Colors_Off;
      else if (Value == "auto")
        ShowColors = Colors_Auto;
    }
  }
  return ShowColors == Colors_On ||
         (ShowColors == Colors_Auto &&
          llvm::sys::Process::StandardErrHasColors());
}

static bool checkVerifyPrefixes(const std::vector<std::string> &VerifyPrefixes,
                                DiagnosticsEngine *Diags) {
  bool Success = true;
  for (const auto &Prefix : VerifyPrefixes) {
    // Every prefix must start with a letter and contain only alphanumeric
    // characters, hyphens, and underscores.
    auto BadChar = llvm::find_if(Prefix, [](char C) {
      return !isAlphanumeric(C) && C != '-' && C != '_';
    });
    if (BadChar != Prefix.end() || !isLetter(Prefix[0])) {
      Success = false;
      if (Diags) {
        Diags->Report(diag::err_drv_invalid_value) << "-verify=" << Prefix;
        Diags->Report(diag::note_drv_verify_prefix_spelling);
      }
    }
  }
  return Success;
}

bool clang::ParseDiagnosticArgs(DiagnosticOptions &Opts, ArgList &Args,
                                DiagnosticsEngine *Diags,
                                bool DefaultDiagColor) {
  bool Success = true;

  Opts.DiagnosticLogFile =
      std::string(Args.getLastArgValue(OPT_diagnostic_log_file));
  if (Arg *A =
          Args.getLastArg(OPT_diagnostic_serialized_file, OPT__serialize_diags))
    Opts.DiagnosticSerializationFile = A->getValue();
  Opts.IgnoreWarnings = Args.hasArg(OPT_w);
  Opts.NoRewriteMacros = Args.hasArg(OPT_Wno_rewrite_macros);
  Opts.Pedantic = Args.hasArg(OPT_pedantic);
  Opts.PedanticErrors = Args.hasArg(OPT_pedantic_errors);
  Opts.ShowCarets = !Args.hasArg(OPT_fno_caret_diagnostics);
  Opts.ShowColors = parseShowColorsArgs(Args, DefaultDiagColor);
  Opts.ShowColumn = !Args.hasArg(OPT_fno_show_column);
  Opts.ShowFixits = !Args.hasArg(OPT_fno_diagnostics_fixit_info);
  Opts.ShowLocation = !Args.hasArg(OPT_fno_show_source_location);
  Opts.AbsolutePath = Args.hasArg(OPT_fdiagnostics_absolute_paths);
  Opts.ShowOptionNames = !Args.hasArg(OPT_fno_diagnostics_show_option);

  llvm::sys::Process::UseANSIEscapeCodes(Args.hasArg(OPT_fansi_escape_codes));

  // Default behavior is to not to show note include stacks.
  Opts.ShowNoteIncludeStack = false;
  if (Arg *A = Args.getLastArg(OPT_fdiagnostics_show_note_include_stack,
                               OPT_fno_diagnostics_show_note_include_stack))
    if (A->getOption().matches(OPT_fdiagnostics_show_note_include_stack))
      Opts.ShowNoteIncludeStack = true;

  StringRef ShowOverloads =
    Args.getLastArgValue(OPT_fshow_overloads_EQ, "all");
  if (ShowOverloads == "best")
    Opts.setShowOverloads(Ovl_Best);
  else if (ShowOverloads == "all")
    Opts.setShowOverloads(Ovl_All);
  else {
    Success = false;
    if (Diags)
      Diags->Report(diag::err_drv_invalid_value)
      << Args.getLastArg(OPT_fshow_overloads_EQ)->getAsString(Args)
      << ShowOverloads;
  }

  StringRef ShowCategory =
    Args.getLastArgValue(OPT_fdiagnostics_show_category, "none");
  if (ShowCategory == "none")
    Opts.ShowCategories = 0;
  else if (ShowCategory == "id")
    Opts.ShowCategories = 1;
  else if (ShowCategory == "name")
    Opts.ShowCategories = 2;
  else {
    Success = false;
    if (Diags)
      Diags->Report(diag::err_drv_invalid_value)
      << Args.getLastArg(OPT_fdiagnostics_show_category)->getAsString(Args)
      << ShowCategory;
  }

  StringRef Format =
    Args.getLastArgValue(OPT_fdiagnostics_format, "clang");
  if (Format == "clang")
    Opts.setFormat(DiagnosticOptions::Clang);
  else if (Format == "msvc")
    Opts.setFormat(DiagnosticOptions::MSVC);
  else if (Format == "msvc-fallback") {
    Opts.setFormat(DiagnosticOptions::MSVC);
    Opts.CLFallbackMode = true;
  } else if (Format == "vi")
    Opts.setFormat(DiagnosticOptions::Vi);
  else {
    Success = false;
    if (Diags)
      Diags->Report(diag::err_drv_invalid_value)
      << Args.getLastArg(OPT_fdiagnostics_format)->getAsString(Args)
      << Format;
  }

  Opts.ShowSourceRanges = Args.hasArg(OPT_fdiagnostics_print_source_range_info);
  Opts.ShowParseableFixits = Args.hasArg(OPT_fdiagnostics_parseable_fixits);
  Opts.ShowPresumedLoc = !Args.hasArg(OPT_fno_diagnostics_use_presumed_location);
  Opts.VerifyDiagnostics = Args.hasArg(OPT_verify) || Args.hasArg(OPT_verify_EQ);
  Opts.VerifyPrefixes = Args.getAllArgValues(OPT_verify_EQ);
  if (Args.hasArg(OPT_verify))
    Opts.VerifyPrefixes.push_back("expected");
  // Keep VerifyPrefixes in its original order for the sake of diagnostics, and
  // then sort it to prepare for fast lookup using std::binary_search.
  if (!checkVerifyPrefixes(Opts.VerifyPrefixes, Diags)) {
    Opts.VerifyDiagnostics = false;
    Success = false;
  }
  else
    llvm::sort(Opts.VerifyPrefixes);
  DiagnosticLevelMask DiagMask = DiagnosticLevelMask::None;
  Success &= parseDiagnosticLevelMask("-verify-ignore-unexpected=",
    Args.getAllArgValues(OPT_verify_ignore_unexpected_EQ),
    Diags, DiagMask);
  if (Args.hasArg(OPT_verify_ignore_unexpected))
    DiagMask = DiagnosticLevelMask::All;
  Opts.setVerifyIgnoreUnexpected(DiagMask);
  Opts.ElideType = !Args.hasArg(OPT_fno_elide_type);
  Opts.ShowTemplateTree = Args.hasArg(OPT_fdiagnostics_show_template_tree);
  Opts.ErrorLimit = getLastArgIntValue(Args, OPT_ferror_limit, 0, Diags);
  Opts.MacroBacktraceLimit =
      getLastArgIntValue(Args, OPT_fmacro_backtrace_limit,
                         DiagnosticOptions::DefaultMacroBacktraceLimit, Diags);
  Opts.TemplateBacktraceLimit = getLastArgIntValue(
      Args, OPT_ftemplate_backtrace_limit,
      DiagnosticOptions::DefaultTemplateBacktraceLimit, Diags);
  Opts.ConstexprBacktraceLimit = getLastArgIntValue(
      Args, OPT_fconstexpr_backtrace_limit,
      DiagnosticOptions::DefaultConstexprBacktraceLimit, Diags);
  Opts.SpellCheckingLimit = getLastArgIntValue(
      Args, OPT_fspell_checking_limit,
      DiagnosticOptions::DefaultSpellCheckingLimit, Diags);
  Opts.SnippetLineLimit = getLastArgIntValue(
      Args, OPT_fcaret_diagnostics_max_lines,
      DiagnosticOptions::DefaultSnippetLineLimit, Diags);
  Opts.TabStop = getLastArgIntValue(Args, OPT_ftabstop,
                                    DiagnosticOptions::DefaultTabStop, Diags);
  if (Opts.TabStop == 0 || Opts.TabStop > DiagnosticOptions::MaxTabStop) {
    Opts.TabStop = DiagnosticOptions::DefaultTabStop;
    if (Diags)
      Diags->Report(diag::warn_ignoring_ftabstop_value)
      << Opts.TabStop << DiagnosticOptions::DefaultTabStop;
  }
  Opts.MessageLength =
      getLastArgIntValue(Args, OPT_fmessage_length_EQ, 0, Diags);
  addDiagnosticArgs(Args, OPT_W_Group, OPT_W_value_Group, Opts.Warnings);
  addDiagnosticArgs(Args, OPT_R_Group, OPT_R_value_Group, Opts.Remarks);

  return Success;
}

static void ParseFileSystemArgs(FileSystemOptions &Opts, ArgList &Args) {
  Opts.WorkingDir = std::string(Args.getLastArgValue(OPT_working_directory));
}

/// Parse the argument to the -ftest-module-file-extension
/// command-line argument.
///
/// \returns true on error, false on success.
static bool parseTestModuleFileExtensionArg(StringRef Arg,
                                            std::string &BlockName,
                                            unsigned &MajorVersion,
                                            unsigned &MinorVersion,
                                            bool &Hashed,
                                            std::string &UserInfo) {
  SmallVector<StringRef, 5> Args;
  Arg.split(Args, ':', 5);
  if (Args.size() < 5)
    return true;

  BlockName = std::string(Args[0]);
  if (Args[1].getAsInteger(10, MajorVersion)) return true;
  if (Args[2].getAsInteger(10, MinorVersion)) return true;
  if (Args[3].getAsInteger(2, Hashed)) return true;
  if (Args.size() > 4)
    UserInfo = std::string(Args[4]);
  return false;
}

static InputKind ParseFrontendArgs(FrontendOptions &Opts, ArgList &Args,
                                   DiagnosticsEngine &Diags,
                                   bool &IsHeaderFile) {
  Opts.ProgramAction = frontend::ParseSyntaxOnly;
  if (const Arg *A = Args.getLastArg(OPT_Action_Group)) {
    switch (A->getOption().getID()) {
    default:
      llvm_unreachable("Invalid option in group!");
    case OPT_ast_list:
      Opts.ProgramAction = frontend::ASTDeclList; break;
    case OPT_ast_dump_all_EQ:
    case OPT_ast_dump_EQ: {
      unsigned Val = llvm::StringSwitch<unsigned>(A->getValue())
                         .CaseLower("default", ADOF_Default)
                         .CaseLower("json", ADOF_JSON)
                         .Default(std::numeric_limits<unsigned>::max());

      if (Val != std::numeric_limits<unsigned>::max())
        Opts.ASTDumpFormat = static_cast<ASTDumpOutputFormat>(Val);
      else {
        Diags.Report(diag::err_drv_invalid_value)
            << A->getAsString(Args) << A->getValue();
        Opts.ASTDumpFormat = ADOF_Default;
      }
      LLVM_FALLTHROUGH;
    }
    case OPT_ast_dump:
    case OPT_ast_dump_all:
    case OPT_ast_dump_lookups:
      Opts.ProgramAction = frontend::ASTDump; break;
    case OPT_ast_print:
      Opts.ProgramAction = frontend::ASTPrint; break;
    case OPT_ast_view:
      Opts.ProgramAction = frontend::ASTView; break;
    case OPT_compiler_options_dump:
      Opts.ProgramAction = frontend::DumpCompilerOptions; break;
    case OPT_dump_raw_tokens:
      Opts.ProgramAction = frontend::DumpRawTokens; break;
    case OPT_dump_tokens:
      Opts.ProgramAction = frontend::DumpTokens; break;
    case OPT_S:
      Opts.ProgramAction = frontend::EmitAssembly; break;
    case OPT_emit_llvm_bc:
      Opts.ProgramAction = frontend::EmitBC; break;
    case OPT_emit_html:
      Opts.ProgramAction = frontend::EmitHTML; break;
    case OPT_emit_llvm:
      Opts.ProgramAction = frontend::EmitLLVM; break;
    case OPT_emit_llvm_only:
      Opts.ProgramAction = frontend::EmitLLVMOnly; break;
    case OPT_emit_codegen_only:
      Opts.ProgramAction = frontend::EmitCodeGenOnly; break;
    case OPT_emit_obj:
      Opts.ProgramAction = frontend::EmitObj; break;
    case OPT_fixit_EQ:
      Opts.FixItSuffix = A->getValue();
      LLVM_FALLTHROUGH;
    case OPT_fixit:
      Opts.ProgramAction = frontend::FixIt; break;
    case OPT_emit_module:
      Opts.ProgramAction = frontend::GenerateModule; break;
    case OPT_emit_module_interface:
      Opts.ProgramAction = frontend::GenerateModuleInterface; break;
    case OPT_emit_header_module:
      Opts.ProgramAction = frontend::GenerateHeaderModule; break;
    case OPT_emit_pch:
      Opts.ProgramAction = frontend::GeneratePCH; break;
    case OPT_emit_interface_stubs: {
      StringRef ArgStr =
          Args.hasArg(OPT_interface_stub_version_EQ)
              ? Args.getLastArgValue(OPT_interface_stub_version_EQ)
              : "experimental-ifs-v2";
      if (ArgStr == "experimental-yaml-elf-v1" ||
          ArgStr == "experimental-ifs-v1" ||
          ArgStr == "experimental-tapi-elf-v1") {
        std::string ErrorMessage =
            "Invalid interface stub format: " + ArgStr.str() +
            " is deprecated.";
        Diags.Report(diag::err_drv_invalid_value)
            << "Must specify a valid interface stub format type, ie: "
               "-interface-stub-version=experimental-ifs-v2"
            << ErrorMessage;
      } else if (!ArgStr.startswith("experimental-ifs-")) {
        std::string ErrorMessage =
            "Invalid interface stub format: " + ArgStr.str() + ".";
        Diags.Report(diag::err_drv_invalid_value)
            << "Must specify a valid interface stub format type, ie: "
               "-interface-stub-version=experimental-ifs-v2"
            << ErrorMessage;
      } else {
        Opts.ProgramAction = frontend::GenerateInterfaceStubs;
      }
      break;
    }
    case OPT_init_only:
      Opts.ProgramAction = frontend::InitOnly; break;
    case OPT_fsyntax_only:
      Opts.ProgramAction = frontend::ParseSyntaxOnly; break;
    case OPT_module_file_info:
      Opts.ProgramAction = frontend::ModuleFileInfo; break;
    case OPT_verify_pch:
      Opts.ProgramAction = frontend::VerifyPCH; break;
    case OPT_print_preamble:
      Opts.ProgramAction = frontend::PrintPreamble; break;
    case OPT_E:
      Opts.ProgramAction = frontend::PrintPreprocessedInput; break;
    case OPT_templight_dump:
      Opts.ProgramAction = frontend::TemplightDump; break;
    case OPT_rewrite_macros:
      Opts.ProgramAction = frontend::RewriteMacros; break;
    case OPT_rewrite_objc:
      Opts.ProgramAction = frontend::RewriteObjC; break;
    case OPT_rewrite_test:
      Opts.ProgramAction = frontend::RewriteTest; break;
    case OPT_analyze:
      Opts.ProgramAction = frontend::RunAnalysis; break;
    case OPT_migrate:
      Opts.ProgramAction = frontend::MigrateSource; break;
    case OPT_Eonly:
      Opts.ProgramAction = frontend::RunPreprocessorOnly; break;
    case OPT_print_dependency_directives_minimized_source:
      Opts.ProgramAction =
          frontend::PrintDependencyDirectivesSourceMinimizerOutput;
      break;
    }
  }

  if (const Arg* A = Args.getLastArg(OPT_plugin)) {
    Opts.Plugins.emplace_back(A->getValue(0));
    Opts.ProgramAction = frontend::PluginAction;
    Opts.ActionName = A->getValue();
  }
  Opts.AddPluginActions = Args.getAllArgValues(OPT_add_plugin);
  for (const auto *AA : Args.filtered(OPT_plugin_arg))
    Opts.PluginArgs[AA->getValue(0)].emplace_back(AA->getValue(1));

  for (const std::string &Arg :
         Args.getAllArgValues(OPT_ftest_module_file_extension_EQ)) {
    std::string BlockName;
    unsigned MajorVersion;
    unsigned MinorVersion;
    bool Hashed;
    std::string UserInfo;
    if (parseTestModuleFileExtensionArg(Arg, BlockName, MajorVersion,
                                        MinorVersion, Hashed, UserInfo)) {
      Diags.Report(diag::err_test_module_file_extension_format) << Arg;

      continue;
    }

    // Add the testing module file extension.
    Opts.ModuleFileExtensions.push_back(
        std::make_shared<TestModuleFileExtension>(
            BlockName, MajorVersion, MinorVersion, Hashed, UserInfo));
  }

  if (const Arg *A = Args.getLastArg(OPT_code_completion_at)) {
    Opts.CodeCompletionAt =
      ParsedSourceLocation::FromString(A->getValue());
    if (Opts.CodeCompletionAt.FileName.empty())
      Diags.Report(diag::err_drv_invalid_value)
        << A->getAsString(Args) << A->getValue();
  }
  Opts.DisableFree = Args.hasArg(OPT_disable_free);

  Opts.OutputFile = std::string(Args.getLastArgValue(OPT_o));
  Opts.Plugins = Args.getAllArgValues(OPT_load);
  Opts.RelocatablePCH = Args.hasArg(OPT_relocatable_pch);
  Opts.ShowHelp = Args.hasArg(OPT_help);
  Opts.ShowStats = Args.hasArg(OPT_print_stats);
  Opts.ShowTimers = Args.hasArg(OPT_ftime_report);
  Opts.PrintSupportedCPUs = Args.hasArg(OPT_print_supported_cpus);
  Opts.TimeTrace = Args.hasArg(OPT_ftime_trace);
  Opts.TimeTraceGranularity = getLastArgIntValue(
      Args, OPT_ftime_trace_granularity_EQ, Opts.TimeTraceGranularity, Diags);
  Opts.ShowVersion = Args.hasArg(OPT_version);
  Opts.ASTMergeFiles = Args.getAllArgValues(OPT_ast_merge);
  Opts.LLVMArgs = Args.getAllArgValues(OPT_mllvm);
  Opts.FixWhatYouCan = Args.hasArg(OPT_fix_what_you_can);
  Opts.FixOnlyWarnings = Args.hasArg(OPT_fix_only_warnings);
  Opts.FixAndRecompile = Args.hasArg(OPT_fixit_recompile);
  Opts.FixToTemporaries = Args.hasArg(OPT_fixit_to_temp);
  Opts.ASTDumpDecls = Args.hasArg(OPT_ast_dump, OPT_ast_dump_EQ);
  Opts.ASTDumpAll = Args.hasArg(OPT_ast_dump_all, OPT_ast_dump_all_EQ);
  Opts.ASTDumpFilter = std::string(Args.getLastArgValue(OPT_ast_dump_filter));
  Opts.ASTDumpLookups = Args.hasArg(OPT_ast_dump_lookups);
  Opts.UseGlobalModuleIndex = !Args.hasArg(OPT_fno_modules_global_index);
  Opts.GenerateGlobalModuleIndex = Opts.UseGlobalModuleIndex;
  Opts.ModuleMapFiles = Args.getAllArgValues(OPT_fmodule_map_file);
  // Only the -fmodule-file=<file> form.
  for (const auto *A : Args.filtered(OPT_fmodule_file)) {
    StringRef Val = A->getValue();
    if (Val.find('=') == StringRef::npos)
      Opts.ModuleFiles.push_back(std::string(Val));
  }
  Opts.ModulesEmbedFiles = Args.getAllArgValues(OPT_fmodules_embed_file_EQ);
  Opts.ModulesEmbedAllFiles = Args.hasArg(OPT_fmodules_embed_all_files);
  Opts.IncludeTimestamps = !Args.hasArg(OPT_fno_pch_timestamp);
  Opts.UseTemporary = !Args.hasArg(OPT_fno_temp_file);
  Opts.IsSystemModule = Args.hasArg(OPT_fsystem_module);

  if (Opts.ProgramAction != frontend::GenerateModule && Opts.IsSystemModule)
    Diags.Report(diag::err_drv_argument_only_allowed_with) << "-fsystem-module"
                                                           << "-emit-module";

  Opts.CodeCompleteOpts.IncludeMacros
    = Args.hasArg(OPT_code_completion_macros);
  Opts.CodeCompleteOpts.IncludeCodePatterns
    = Args.hasArg(OPT_code_completion_patterns);
  Opts.CodeCompleteOpts.IncludeGlobals
    = !Args.hasArg(OPT_no_code_completion_globals);
  Opts.CodeCompleteOpts.IncludeNamespaceLevelDecls
    = !Args.hasArg(OPT_no_code_completion_ns_level_decls);
  Opts.CodeCompleteOpts.IncludeBriefComments
    = Args.hasArg(OPT_code_completion_brief_comments);
  Opts.CodeCompleteOpts.IncludeFixIts
    = Args.hasArg(OPT_code_completion_with_fixits);

  Opts.OverrideRecordLayoutsFile =
      std::string(Args.getLastArgValue(OPT_foverride_record_layout_EQ));
  Opts.AuxTriple = std::string(Args.getLastArgValue(OPT_aux_triple));
  if (Args.hasArg(OPT_aux_target_cpu))
    Opts.AuxTargetCPU = std::string(Args.getLastArgValue(OPT_aux_target_cpu));
  if (Args.hasArg(OPT_aux_target_feature))
    Opts.AuxTargetFeatures = Args.getAllArgValues(OPT_aux_target_feature);
  Opts.StatsFile = std::string(Args.getLastArgValue(OPT_stats_file));

  if (const Arg *A = Args.getLastArg(OPT_arcmt_check,
                                     OPT_arcmt_modify,
                                     OPT_arcmt_migrate)) {
    switch (A->getOption().getID()) {
    default:
      llvm_unreachable("missed a case");
    case OPT_arcmt_check:
      Opts.ARCMTAction = FrontendOptions::ARCMT_Check;
      break;
    case OPT_arcmt_modify:
      Opts.ARCMTAction = FrontendOptions::ARCMT_Modify;
      break;
    case OPT_arcmt_migrate:
      Opts.ARCMTAction = FrontendOptions::ARCMT_Migrate;
      break;
    }
  }
  Opts.MTMigrateDir =
      std::string(Args.getLastArgValue(OPT_mt_migrate_directory));
  Opts.ARCMTMigrateReportOut =
      std::string(Args.getLastArgValue(OPT_arcmt_migrate_report_output));
  Opts.ARCMTMigrateEmitARCErrors
    = Args.hasArg(OPT_arcmt_migrate_emit_arc_errors);

  if (Args.hasArg(OPT_objcmt_migrate_literals))
    Opts.ObjCMTAction |= FrontendOptions::ObjCMT_Literals;
  if (Args.hasArg(OPT_objcmt_migrate_subscripting))
    Opts.ObjCMTAction |= FrontendOptions::ObjCMT_Subscripting;
  if (Args.hasArg(OPT_objcmt_migrate_property_dot_syntax))
    Opts.ObjCMTAction |= FrontendOptions::ObjCMT_PropertyDotSyntax;
  if (Args.hasArg(OPT_objcmt_migrate_property))
    Opts.ObjCMTAction |= FrontendOptions::ObjCMT_Property;
  if (Args.hasArg(OPT_objcmt_migrate_readonly_property))
    Opts.ObjCMTAction |= FrontendOptions::ObjCMT_ReadonlyProperty;
  if (Args.hasArg(OPT_objcmt_migrate_readwrite_property))
    Opts.ObjCMTAction |= FrontendOptions::ObjCMT_ReadwriteProperty;
  if (Args.hasArg(OPT_objcmt_migrate_annotation))
    Opts.ObjCMTAction |= FrontendOptions::ObjCMT_Annotation;
  if (Args.hasArg(OPT_objcmt_returns_innerpointer_property))
    Opts.ObjCMTAction |= FrontendOptions::ObjCMT_ReturnsInnerPointerProperty;
  if (Args.hasArg(OPT_objcmt_migrate_instancetype))
    Opts.ObjCMTAction |= FrontendOptions::ObjCMT_Instancetype;
  if (Args.hasArg(OPT_objcmt_migrate_nsmacros))
    Opts.ObjCMTAction |= FrontendOptions::ObjCMT_NsMacros;
  if (Args.hasArg(OPT_objcmt_migrate_protocol_conformance))
    Opts.ObjCMTAction |= FrontendOptions::ObjCMT_ProtocolConformance;
  if (Args.hasArg(OPT_objcmt_atomic_property))
    Opts.ObjCMTAction |= FrontendOptions::ObjCMT_AtomicProperty;
  if (Args.hasArg(OPT_objcmt_ns_nonatomic_iosonly))
    Opts.ObjCMTAction |= FrontendOptions::ObjCMT_NsAtomicIOSOnlyProperty;
  if (Args.hasArg(OPT_objcmt_migrate_designated_init))
    Opts.ObjCMTAction |= FrontendOptions::ObjCMT_DesignatedInitializer;
  if (Args.hasArg(OPT_objcmt_migrate_all))
    Opts.ObjCMTAction |= FrontendOptions::ObjCMT_MigrateDecls;

  Opts.ObjCMTWhiteListPath =
      std::string(Args.getLastArgValue(OPT_objcmt_whitelist_dir_path));

  if (Opts.ARCMTAction != FrontendOptions::ARCMT_None &&
      Opts.ObjCMTAction != FrontendOptions::ObjCMT_None) {
    Diags.Report(diag::err_drv_argument_not_allowed_with)
      << "ARC migration" << "ObjC migration";
  }

  InputKind DashX(Language::Unknown);
  if (const Arg *A = Args.getLastArg(OPT_x)) {
    StringRef XValue = A->getValue();

    // Parse suffixes: '<lang>(-header|[-module-map][-cpp-output])'.
    // FIXME: Supporting '<lang>-header-cpp-output' would be useful.
    bool Preprocessed = XValue.consume_back("-cpp-output");
    bool ModuleMap = XValue.consume_back("-module-map");
    IsHeaderFile =
        !Preprocessed && !ModuleMap && XValue.consume_back("-header");

    // Principal languages.
    DashX = llvm::StringSwitch<InputKind>(XValue)
                .Case("c", Language::C)
                .Case("cl", Language::OpenCL)
                .Case("cuda", Language::CUDA)
                .Case("hip", Language::HIP)
                .Case("c++", Language::CXX)
                .Case("objective-c", Language::ObjC)
                .Case("objective-c++", Language::ObjCXX)
                .Case("renderscript", Language::RenderScript)
                .Default(Language::Unknown);

    // "objc[++]-cpp-output" is an acceptable synonym for
    // "objective-c[++]-cpp-output".
    if (DashX.isUnknown() && Preprocessed && !IsHeaderFile && !ModuleMap)
      DashX = llvm::StringSwitch<InputKind>(XValue)
                  .Case("objc", Language::ObjC)
                  .Case("objc++", Language::ObjCXX)
                  .Default(Language::Unknown);

    // Some special cases cannot be combined with suffixes.
    if (DashX.isUnknown() && !Preprocessed && !ModuleMap && !IsHeaderFile)
      DashX = llvm::StringSwitch<InputKind>(XValue)
                  .Case("cpp-output", InputKind(Language::C).getPreprocessed())
                  .Case("assembler-with-cpp", Language::Asm)
                  .Cases("ast", "pcm",
                         InputKind(Language::Unknown, InputKind::Precompiled))
                  .Case("ir", Language::LLVM_IR)
                  .Default(Language::Unknown);

    if (DashX.isUnknown())
      Diags.Report(diag::err_drv_invalid_value)
        << A->getAsString(Args) << A->getValue();

    if (Preprocessed)
      DashX = DashX.getPreprocessed();
    if (ModuleMap)
      DashX = DashX.withFormat(InputKind::ModuleMap);
  }

  // '-' is the default input if none is given.
  std::vector<std::string> Inputs = Args.getAllArgValues(OPT_INPUT);
  Opts.Inputs.clear();
  if (Inputs.empty())
    Inputs.push_back("-");
  for (unsigned i = 0, e = Inputs.size(); i != e; ++i) {
    InputKind IK = DashX;
    if (IK.isUnknown()) {
      IK = FrontendOptions::getInputKindForExtension(
        StringRef(Inputs[i]).rsplit('.').second);
      // FIXME: Warn on this?
      if (IK.isUnknown())
        IK = Language::C;
      // FIXME: Remove this hack.
      if (i == 0)
        DashX = IK;
    }

    bool IsSystem = false;

    // The -emit-module action implicitly takes a module map.
    if (Opts.ProgramAction == frontend::GenerateModule &&
        IK.getFormat() == InputKind::Source) {
      IK = IK.withFormat(InputKind::ModuleMap);
      IsSystem = Opts.IsSystemModule;
    }

    Opts.Inputs.emplace_back(std::move(Inputs[i]), IK, IsSystem);
  }

  return DashX;
}

std::string CompilerInvocation::GetResourcesPath(const char *Argv0,
                                                 void *MainAddr) {
  std::string ClangExecutable =
      llvm::sys::fs::getMainExecutable(Argv0, MainAddr);
  return Driver::GetResourcesPath(ClangExecutable, CLANG_RESOURCE_DIR);
}

static void ParseHeaderSearchArgs(HeaderSearchOptions &Opts, ArgList &Args,
                                  const std::string &WorkingDir) {
  Opts.Sysroot = std::string(Args.getLastArgValue(OPT_isysroot, "/"));
  Opts.Verbose = Args.hasArg(OPT_v);
  Opts.UseBuiltinIncludes = !Args.hasArg(OPT_nobuiltininc);
  Opts.UseStandardSystemIncludes = !Args.hasArg(OPT_nostdsysteminc);
  Opts.UseStandardCXXIncludes = !Args.hasArg(OPT_nostdincxx);
  if (const Arg *A = Args.getLastArg(OPT_stdlib_EQ))
    Opts.UseLibcxx = (strcmp(A->getValue(), "libc++") == 0);
  Opts.ResourceDir = std::string(Args.getLastArgValue(OPT_resource_dir));

  // Canonicalize -fmodules-cache-path before storing it.
  SmallString<128> P(Args.getLastArgValue(OPT_fmodules_cache_path));
  if (!(P.empty() || llvm::sys::path::is_absolute(P))) {
    if (WorkingDir.empty())
      llvm::sys::fs::make_absolute(P);
    else
      llvm::sys::fs::make_absolute(WorkingDir, P);
  }
  llvm::sys::path::remove_dots(P);
  Opts.ModuleCachePath = std::string(P.str());

  Opts.ModuleUserBuildPath =
      std::string(Args.getLastArgValue(OPT_fmodules_user_build_path));
  // Only the -fmodule-file=<name>=<file> form.
  for (const auto *A : Args.filtered(OPT_fmodule_file)) {
    StringRef Val = A->getValue();
    if (Val.find('=') != StringRef::npos){
      auto Split = Val.split('=');
      Opts.PrebuiltModuleFiles.insert(
          {std::string(Split.first), std::string(Split.second)});
    }
  }
  for (const auto *A : Args.filtered(OPT_fprebuilt_module_path))
    Opts.AddPrebuiltModulePath(A->getValue());
  Opts.DisableModuleHash = Args.hasArg(OPT_fdisable_module_hash);
  Opts.ModulesHashContent = Args.hasArg(OPT_fmodules_hash_content);
  Opts.ModulesStrictContextHash = Args.hasArg(OPT_fmodules_strict_context_hash);
  Opts.ModulesValidateDiagnosticOptions =
      !Args.hasArg(OPT_fmodules_disable_diagnostic_validation);
  Opts.ImplicitModuleMaps = Args.hasArg(OPT_fimplicit_module_maps);
  Opts.ModuleMapFileHomeIsCwd = Args.hasArg(OPT_fmodule_map_file_home_is_cwd);
  Opts.ModuleCachePruneInterval =
      getLastArgIntValue(Args, OPT_fmodules_prune_interval, 7 * 24 * 60 * 60);
  Opts.ModuleCachePruneAfter =
      getLastArgIntValue(Args, OPT_fmodules_prune_after, 31 * 24 * 60 * 60);
  Opts.ModulesValidateOncePerBuildSession =
      Args.hasArg(OPT_fmodules_validate_once_per_build_session);
  Opts.BuildSessionTimestamp =
      getLastArgUInt64Value(Args, OPT_fbuild_session_timestamp, 0);
  Opts.ModulesValidateSystemHeaders =
      Args.hasArg(OPT_fmodules_validate_system_headers);
  Opts.ValidateASTInputFilesContent =
      Args.hasArg(OPT_fvalidate_ast_input_files_content);
  if (const Arg *A = Args.getLastArg(OPT_fmodule_format_EQ))
    Opts.ModuleFormat = A->getValue();

  for (const auto *A : Args.filtered(OPT_fmodules_ignore_macro)) {
    StringRef MacroDef = A->getValue();
    Opts.ModulesIgnoreMacros.insert(
        llvm::CachedHashString(MacroDef.split('=').first));
  }

  // Add -I..., -F..., and -index-header-map options in order.
  bool IsIndexHeaderMap = false;
  bool IsSysrootSpecified =
      Args.hasArg(OPT__sysroot_EQ) || Args.hasArg(OPT_isysroot);
  for (const auto *A : Args.filtered(OPT_I, OPT_F, OPT_index_header_map)) {
    if (A->getOption().matches(OPT_index_header_map)) {
      // -index-header-map applies to the next -I or -F.
      IsIndexHeaderMap = true;
      continue;
    }

    frontend::IncludeDirGroup Group =
        IsIndexHeaderMap ? frontend::IndexHeaderMap : frontend::Angled;

    bool IsFramework = A->getOption().matches(OPT_F);
    std::string Path = A->getValue();

    if (IsSysrootSpecified && !IsFramework && A->getValue()[0] == '=') {
      SmallString<32> Buffer;
      llvm::sys::path::append(Buffer, Opts.Sysroot,
                              llvm::StringRef(A->getValue()).substr(1));
      Path = std::string(Buffer.str());
    }

    Opts.AddPath(Path, Group, IsFramework,
                 /*IgnoreSysroot*/ true);
    IsIndexHeaderMap = false;
  }

  // Add -iprefix/-iwithprefix/-iwithprefixbefore options.
  StringRef Prefix = ""; // FIXME: This isn't the correct default prefix.
  for (const auto *A :
       Args.filtered(OPT_iprefix, OPT_iwithprefix, OPT_iwithprefixbefore)) {
    if (A->getOption().matches(OPT_iprefix))
      Prefix = A->getValue();
    else if (A->getOption().matches(OPT_iwithprefix))
      Opts.AddPath(Prefix.str() + A->getValue(), frontend::After, false, true);
    else
      Opts.AddPath(Prefix.str() + A->getValue(), frontend::Angled, false, true);
  }

  for (const auto *A : Args.filtered(OPT_idirafter))
    Opts.AddPath(A->getValue(), frontend::After, false, true);
  for (const auto *A : Args.filtered(OPT_iquote))
    Opts.AddPath(A->getValue(), frontend::Quoted, false, true);
  for (const auto *A : Args.filtered(OPT_isystem, OPT_iwithsysroot))
    Opts.AddPath(A->getValue(), frontend::System, false,
                 !A->getOption().matches(OPT_iwithsysroot));
  for (const auto *A : Args.filtered(OPT_iframework))
    Opts.AddPath(A->getValue(), frontend::System, true, true);
  for (const auto *A : Args.filtered(OPT_iframeworkwithsysroot))
    Opts.AddPath(A->getValue(), frontend::System, /*IsFramework=*/true,
                 /*IgnoreSysRoot=*/false);

  // Add the paths for the various language specific isystem flags.
  for (const auto *A : Args.filtered(OPT_c_isystem))
    Opts.AddPath(A->getValue(), frontend::CSystem, false, true);
  for (const auto *A : Args.filtered(OPT_cxx_isystem))
    Opts.AddPath(A->getValue(), frontend::CXXSystem, false, true);
  for (const auto *A : Args.filtered(OPT_objc_isystem))
    Opts.AddPath(A->getValue(), frontend::ObjCSystem, false,true);
  for (const auto *A : Args.filtered(OPT_objcxx_isystem))
    Opts.AddPath(A->getValue(), frontend::ObjCXXSystem, false, true);

  // Add the internal paths from a driver that detects standard include paths.
  for (const auto *A :
       Args.filtered(OPT_internal_isystem, OPT_internal_externc_isystem)) {
    frontend::IncludeDirGroup Group = frontend::System;
    if (A->getOption().matches(OPT_internal_externc_isystem))
      Group = frontend::ExternCSystem;
    Opts.AddPath(A->getValue(), Group, false, true);
  }

  // Add the path prefixes which are implicitly treated as being system headers.
  for (const auto *A :
       Args.filtered(OPT_system_header_prefix, OPT_no_system_header_prefix))
    Opts.AddSystemHeaderPrefix(
        A->getValue(), A->getOption().matches(OPT_system_header_prefix));

  for (const auto *A : Args.filtered(OPT_ivfsoverlay))
    Opts.AddVFSOverlayFile(A->getValue());
}

void CompilerInvocation::setLangDefaults(LangOptions &Opts, InputKind IK,
                                         const llvm::Triple &T,
                                         PreprocessorOptions &PPOpts,
                                         LangStandard::Kind LangStd) {
  // Set some properties which depend solely on the input kind; it would be nice
  // to move these to the language standard, and have the driver resolve the
  // input kind + language standard.
  //
  // FIXME: Perhaps a better model would be for a single source file to have
  // multiple language standards (C / C++ std, ObjC std, OpenCL std, OpenMP std)
  // simultaneously active?
  if (IK.getLanguage() == Language::Asm) {
    Opts.AsmPreprocessor = 1;
  } else if (IK.isObjectiveC()) {
    Opts.ObjC = 1;
  }

  if (LangStd == LangStandard::lang_unspecified) {
    // Based on the base language, pick one.
    switch (IK.getLanguage()) {
    case Language::Unknown:
    case Language::LLVM_IR:
      llvm_unreachable("Invalid input kind!");
    case Language::OpenCL:
      LangStd = LangStandard::lang_opencl10;
      break;
    case Language::CUDA:
      LangStd = LangStandard::lang_cuda;
      break;
    case Language::Asm:
    case Language::C:
#if defined(CLANG_DEFAULT_STD_C)
      LangStd = CLANG_DEFAULT_STD_C;
#else
      // The PS4 uses C99 as the default C standard.
      if (T.isPS4())
        LangStd = LangStandard::lang_gnu99;
      else
        LangStd = LangStandard::lang_gnu17;
#endif
      break;
    case Language::ObjC:
#if defined(CLANG_DEFAULT_STD_C)
      LangStd = CLANG_DEFAULT_STD_C;
#else
      LangStd = LangStandard::lang_gnu11;
#endif
      break;
    case Language::CXX:
    case Language::ObjCXX:
#if defined(CLANG_DEFAULT_STD_CXX)
      LangStd = CLANG_DEFAULT_STD_CXX;
#else
      LangStd = LangStandard::lang_gnucxx14;
#endif
      break;
    case Language::RenderScript:
      LangStd = LangStandard::lang_c99;
      break;
    case Language::HIP:
      LangStd = LangStandard::lang_hip;
      break;
    }
  }

  const LangStandard &Std = LangStandard::getLangStandardForKind(LangStd);
  Opts.LineComment = Std.hasLineComments();
  Opts.C99 = Std.isC99();
  Opts.C11 = Std.isC11();
  Opts.C17 = Std.isC17();
  Opts.C2x = Std.isC2x();
  Opts.CPlusPlus = Std.isCPlusPlus();
  Opts.CPlusPlus11 = Std.isCPlusPlus11();
  Opts.CPlusPlus14 = Std.isCPlusPlus14();
  Opts.CPlusPlus17 = Std.isCPlusPlus17();
  Opts.CPlusPlus2a = Std.isCPlusPlus2a();
  Opts.Digraphs = Std.hasDigraphs();
  Opts.GNUMode = Std.isGNUMode();
  Opts.GNUInline = !Opts.C99 && !Opts.CPlusPlus;
  Opts.GNUCVersion = 0;
  Opts.HexFloats = Std.hasHexFloats();
  Opts.ImplicitInt = Std.hasImplicitInt();

  // Set OpenCL Version.
  Opts.OpenCL = Std.isOpenCL();
  if (LangStd == LangStandard::lang_opencl10)
    Opts.OpenCLVersion = 100;
  else if (LangStd == LangStandard::lang_opencl11)
    Opts.OpenCLVersion = 110;
  else if (LangStd == LangStandard::lang_opencl12)
    Opts.OpenCLVersion = 120;
  else if (LangStd == LangStandard::lang_opencl20)
    Opts.OpenCLVersion = 200;
  else if (LangStd == LangStandard::lang_openclcpp)
    Opts.OpenCLCPlusPlusVersion = 100;

  // OpenCL has some additional defaults.
  if (Opts.OpenCL) {
    Opts.AltiVec = 0;
    Opts.ZVector = 0;
    Opts.setLaxVectorConversions(LangOptions::LaxVectorConversionKind::None);
    Opts.setDefaultFPContractMode(LangOptions::FPC_On);
    Opts.NativeHalfType = 1;
    Opts.NativeHalfArgsAndReturns = 1;
    Opts.OpenCLCPlusPlus = Opts.CPlusPlus;

    // Include default header file for OpenCL.
    if (Opts.IncludeDefaultHeader) {
      if (Opts.DeclareOpenCLBuiltins) {
        // Only include base header file for builtin types and constants.
        PPOpts.Includes.push_back("opencl-c-base.h");
      } else {
        PPOpts.Includes.push_back("opencl-c.h");
      }
    }
  }

  Opts.HIP = IK.getLanguage() == Language::HIP;
  Opts.CUDA = IK.getLanguage() == Language::CUDA || Opts.HIP;
  if (Opts.CUDA)
    // Set default FP_CONTRACT to FAST.
    Opts.setDefaultFPContractMode(LangOptions::FPC_Fast);

  Opts.RenderScript = IK.getLanguage() == Language::RenderScript;
  if (Opts.RenderScript) {
    Opts.NativeHalfType = 1;
    Opts.NativeHalfArgsAndReturns = 1;
  }

  // OpenCL and C++ both have bool, true, false keywords.
  Opts.Bool = Opts.OpenCL || Opts.CPlusPlus;

  // OpenCL has half keyword
  Opts.Half = Opts.OpenCL;

  // C++ has wchar_t keyword.
  Opts.WChar = Opts.CPlusPlus;

  Opts.GNUKeywords = Opts.GNUMode;
  Opts.CXXOperatorNames = Opts.CPlusPlus;

  Opts.AlignedAllocation = Opts.CPlusPlus17;

  Opts.DollarIdents = !Opts.AsmPreprocessor;

  // Enable [[]] attributes in C++11 and C2x by default.
  Opts.DoubleSquareBracketAttributes = Opts.CPlusPlus11 || Opts.C2x;
}

/// Attempt to parse a visibility value out of the given argument.
static Visibility parseVisibility(Arg *arg, ArgList &args,
                                  DiagnosticsEngine &diags) {
  StringRef value = arg->getValue();
  if (value == "default") {
    return DefaultVisibility;
  } else if (value == "hidden" || value == "internal") {
    return HiddenVisibility;
  } else if (value == "protected") {
    // FIXME: diagnose if target does not support protected visibility
    return ProtectedVisibility;
  }

  diags.Report(diag::err_drv_invalid_value)
    << arg->getAsString(args) << value;
  return DefaultVisibility;
}

/// Check if input file kind and language standard are compatible.
static bool IsInputCompatibleWithStandard(InputKind IK,
                                          const LangStandard &S) {
  switch (IK.getLanguage()) {
  case Language::Unknown:
  case Language::LLVM_IR:
    llvm_unreachable("should not parse language flags for this input");

  case Language::C:
  case Language::ObjC:
  case Language::RenderScript:
    return S.getLanguage() == Language::C;

  case Language::OpenCL:
    return S.getLanguage() == Language::OpenCL;

  case Language::CXX:
  case Language::ObjCXX:
    return S.getLanguage() == Language::CXX;

  case Language::CUDA:
    // FIXME: What -std= values should be permitted for CUDA compilations?
    return S.getLanguage() == Language::CUDA ||
           S.getLanguage() == Language::CXX;

  case Language::HIP:
    return S.getLanguage() == Language::CXX || S.getLanguage() == Language::HIP;

  case Language::Asm:
    // Accept (and ignore) all -std= values.
    // FIXME: The -std= value is not ignored; it affects the tokenization
    // and preprocessing rules if we're preprocessing this asm input.
    return true;
  }

  llvm_unreachable("unexpected input language");
}

/// Get language name for given input kind.
static const StringRef GetInputKindName(InputKind IK) {
  switch (IK.getLanguage()) {
  case Language::C:
    return "C";
  case Language::ObjC:
    return "Objective-C";
  case Language::CXX:
    return "C++";
  case Language::ObjCXX:
    return "Objective-C++";
  case Language::OpenCL:
    return "OpenCL";
  case Language::CUDA:
    return "CUDA";
  case Language::RenderScript:
    return "RenderScript";
  case Language::HIP:
    return "HIP";

  case Language::Asm:
    return "Asm";
  case Language::LLVM_IR:
    return "LLVM IR";

  case Language::Unknown:
    break;
  }
  llvm_unreachable("unknown input language");
}

static void ParseLangArgs(LangOptions &Opts, ArgList &Args, InputKind IK,
                          const TargetOptions &TargetOpts,
                          PreprocessorOptions &PPOpts,
                          DiagnosticsEngine &Diags) {
  // FIXME: Cleanup per-file based stuff.
  LangStandard::Kind LangStd = LangStandard::lang_unspecified;
  if (const Arg *A = Args.getLastArg(OPT_std_EQ)) {
    LangStd = LangStandard::getLangKind(A->getValue());
    if (LangStd == LangStandard::lang_unspecified) {
      Diags.Report(diag::err_drv_invalid_value)
        << A->getAsString(Args) << A->getValue();
      // Report supported standards with short description.
      for (unsigned KindValue = 0;
           KindValue != LangStandard::lang_unspecified;
           ++KindValue) {
        const LangStandard &Std = LangStandard::getLangStandardForKind(
          static_cast<LangStandard::Kind>(KindValue));
        if (IsInputCompatibleWithStandard(IK, Std)) {
          auto Diag = Diags.Report(diag::note_drv_use_standard);
          Diag << Std.getName() << Std.getDescription();
          unsigned NumAliases = 0;
#define LANGSTANDARD(id, name, lang, desc, features)
#define LANGSTANDARD_ALIAS(id, alias) \
          if (KindValue == LangStandard::lang_##id) ++NumAliases;
#define LANGSTANDARD_ALIAS_DEPR(id, alias)
#include "clang/Basic/LangStandards.def"
          Diag << NumAliases;
#define LANGSTANDARD(id, name, lang, desc, features)
#define LANGSTANDARD_ALIAS(id, alias) \
          if (KindValue == LangStandard::lang_##id) Diag << alias;
#define LANGSTANDARD_ALIAS_DEPR(id, alias)
#include "clang/Basic/LangStandards.def"
        }
      }
    } else {
      // Valid standard, check to make sure language and standard are
      // compatible.
      const LangStandard &Std = LangStandard::getLangStandardForKind(LangStd);
      if (!IsInputCompatibleWithStandard(IK, Std)) {
        Diags.Report(diag::err_drv_argument_not_allowed_with)
          << A->getAsString(Args) << GetInputKindName(IK);
      }
    }
  }

  if (Args.hasArg(OPT_fno_dllexport_inlines))
    Opts.DllExportInlines = false;

  if (const Arg *A = Args.getLastArg(OPT_fcf_protection_EQ)) {
    StringRef Name = A->getValue();
    if (Name == "full" || Name == "branch") {
      Opts.CFProtectionBranch = 1;
    }
  }
  // -cl-std only applies for OpenCL language standards.
  // Override the -std option in this case.
  if (const Arg *A = Args.getLastArg(OPT_cl_std_EQ)) {
    LangStandard::Kind OpenCLLangStd
      = llvm::StringSwitch<LangStandard::Kind>(A->getValue())
        .Cases("cl", "CL", LangStandard::lang_opencl10)
        .Cases("cl1.1", "CL1.1", LangStandard::lang_opencl11)
        .Cases("cl1.2", "CL1.2", LangStandard::lang_opencl12)
        .Cases("cl2.0", "CL2.0", LangStandard::lang_opencl20)
        .Cases("clc++", "CLC++", LangStandard::lang_openclcpp)
        .Default(LangStandard::lang_unspecified);

    if (OpenCLLangStd == LangStandard::lang_unspecified) {
      Diags.Report(diag::err_drv_invalid_value)
        << A->getAsString(Args) << A->getValue();
    }
    else
      LangStd = OpenCLLangStd;
  }

  Opts.SYCL = Args.hasArg(options::OPT_fsycl);
  Opts.SYCLIsDevice = Opts.SYCL && Args.hasArg(options::OPT_fsycl_is_device);
  if (Opts.SYCL) {
    // -sycl-std applies to any SYCL source, not only those containing kernels,
    // but also those using the SYCL API
    if (const Arg *A = Args.getLastArg(OPT_sycl_std_EQ)) {
      Opts.SYCLVersion = llvm::StringSwitch<unsigned>(A->getValue())
                             .Cases("2017", "1.2.1", "121", "sycl-1.2.1", 2017)
                             .Default(0U);

      if (Opts.SYCLVersion == 0U) {
        // User has passed an invalid value to the flag, this is an error
        Diags.Report(diag::err_drv_invalid_value)
            << A->getAsString(Args) << A->getValue();
      }
    }
  }

  Opts.IncludeDefaultHeader = Args.hasArg(OPT_finclude_default_header);
  Opts.DeclareOpenCLBuiltins = Args.hasArg(OPT_fdeclare_opencl_builtins);

  llvm::Triple T(TargetOpts.Triple);
  CompilerInvocation::setLangDefaults(Opts, IK, T, PPOpts, LangStd);

  // -cl-strict-aliasing needs to emit diagnostic in the case where CL > 1.0.
  // This option should be deprecated for CL > 1.0 because
  // this option was added for compatibility with OpenCL 1.0.
  if (Args.getLastArg(OPT_cl_strict_aliasing)
       && Opts.OpenCLVersion > 100) {
    Diags.Report(diag::warn_option_invalid_ocl_version)
        << Opts.getOpenCLVersionTuple().getAsString()
        << Args.getLastArg(OPT_cl_strict_aliasing)->getAsString(Args);
  }

  // We abuse '-f[no-]gnu-keywords' to force overriding all GNU-extension
  // keywords. This behavior is provided by GCC's poorly named '-fasm' flag,
  // while a subset (the non-C++ GNU keywords) is provided by GCC's
  // '-fgnu-keywords'. Clang conflates the two for simplicity under the single
  // name, as it doesn't seem a useful distinction.
  Opts.GNUKeywords = Args.hasFlag(OPT_fgnu_keywords, OPT_fno_gnu_keywords,
                                  Opts.GNUKeywords);

  Opts.Digraphs = Args.hasFlag(OPT_fdigraphs, OPT_fno_digraphs, Opts.Digraphs);

  if (Args.hasArg(OPT_fno_operator_names))
    Opts.CXXOperatorNames = 0;

  if (Args.hasArg(OPT_fcuda_is_device))
    Opts.CUDAIsDevice = 1;

  if (Args.hasArg(OPT_fcuda_allow_variadic_functions))
    Opts.CUDAAllowVariadicFunctions = 1;

  if (Args.hasArg(OPT_fno_cuda_host_device_constexpr))
    Opts.CUDAHostDeviceConstexpr = 0;

  if (Opts.CUDAIsDevice && Args.hasArg(OPT_fcuda_approx_transcendentals))
    Opts.CUDADeviceApproxTranscendentals = 1;

  Opts.GPURelocatableDeviceCode = Args.hasArg(OPT_fgpu_rdc);
  if (Args.hasArg(OPT_fgpu_allow_device_init)) {
    if (Opts.HIP)
      Opts.GPUAllowDeviceInit = 1;
    else
      Diags.Report(diag::warn_ignored_hip_only_option)
          << Args.getLastArg(OPT_fgpu_allow_device_init)->getAsString(Args);
  }
  Opts.HIPUseNewLaunchAPI = Args.hasArg(OPT_fhip_new_launch_api);
  if (Opts.HIP)
    Opts.GPUMaxThreadsPerBlock = getLastArgIntValue(
        Args, OPT_gpu_max_threads_per_block_EQ, Opts.GPUMaxThreadsPerBlock);
  else if (Args.hasArg(OPT_gpu_max_threads_per_block_EQ))
    Diags.Report(diag::warn_ignored_hip_only_option)
        << Args.getLastArg(OPT_gpu_max_threads_per_block_EQ)->getAsString(Args);

  if (Opts.ObjC) {
    if (Arg *arg = Args.getLastArg(OPT_fobjc_runtime_EQ)) {
      StringRef value = arg->getValue();
      if (Opts.ObjCRuntime.tryParse(value))
        Diags.Report(diag::err_drv_unknown_objc_runtime) << value;
    }

    if (Args.hasArg(OPT_fobjc_gc_only))
      Opts.setGC(LangOptions::GCOnly);
    else if (Args.hasArg(OPT_fobjc_gc))
      Opts.setGC(LangOptions::HybridGC);
    else if (Args.hasArg(OPT_fobjc_arc)) {
      Opts.ObjCAutoRefCount = 1;
      if (!Opts.ObjCRuntime.allowsARC())
        Diags.Report(diag::err_arc_unsupported_on_runtime);
    }

    // ObjCWeakRuntime tracks whether the runtime supports __weak, not
    // whether the feature is actually enabled.  This is predominantly
    // determined by -fobjc-runtime, but we allow it to be overridden
    // from the command line for testing purposes.
    if (Args.hasArg(OPT_fobjc_runtime_has_weak))
      Opts.ObjCWeakRuntime = 1;
    else
      Opts.ObjCWeakRuntime = Opts.ObjCRuntime.allowsWeak();

    // ObjCWeak determines whether __weak is actually enabled.
    // Note that we allow -fno-objc-weak to disable this even in ARC mode.
    if (auto weakArg = Args.getLastArg(OPT_fobjc_weak, OPT_fno_objc_weak)) {
      if (!weakArg->getOption().matches(OPT_fobjc_weak)) {
        assert(!Opts.ObjCWeak);
      } else if (Opts.getGC() != LangOptions::NonGC) {
        Diags.Report(diag::err_objc_weak_with_gc);
      } else if (!Opts.ObjCWeakRuntime) {
        Diags.Report(diag::err_objc_weak_unsupported);
      } else {
        Opts.ObjCWeak = 1;
      }
    } else if (Opts.ObjCAutoRefCount) {
      Opts.ObjCWeak = Opts.ObjCWeakRuntime;
    }

    if (Args.hasArg(OPT_fno_objc_infer_related_result_type))
      Opts.ObjCInferRelatedResultType = 0;

    if (Args.hasArg(OPT_fobjc_subscripting_legacy_runtime))
      Opts.ObjCSubscriptingLegacyRuntime =
        (Opts.ObjCRuntime.getKind() == ObjCRuntime::FragileMacOSX);
  }

  if (Arg *A = Args.getLastArg(options::OPT_fgnuc_version_EQ)) {
    // Check that the version has 1 to 3 components and the minor and patch
    // versions fit in two decimal digits.
    VersionTuple GNUCVer;
    bool Invalid = GNUCVer.tryParse(A->getValue());
    unsigned Major = GNUCVer.getMajor();
    unsigned Minor = GNUCVer.getMinor().getValueOr(0);
    unsigned Patch = GNUCVer.getSubminor().getValueOr(0);
    if (Invalid || GNUCVer.getBuild() || Minor >= 100 || Patch >= 100) {
      Diags.Report(diag::err_drv_invalid_value)
          << A->getAsString(Args) << A->getValue();
    }
    Opts.GNUCVersion = Major * 100 * 100 + Minor * 100 + Patch;
  }

  if (Args.hasArg(OPT_fgnu89_inline)) {
    if (Opts.CPlusPlus)
      Diags.Report(diag::err_drv_argument_not_allowed_with)
        << "-fgnu89-inline" << GetInputKindName(IK);
    else
      Opts.GNUInline = 1;
  }

  if (Args.hasArg(OPT_fapple_kext)) {
    if (!Opts.CPlusPlus)
      Diags.Report(diag::warn_c_kext);
    else
      Opts.AppleKext = 1;
  }

  if (Args.hasArg(OPT_print_ivar_layout))
    Opts.ObjCGCBitmapPrint = 1;

  if (Args.hasArg(OPT_fno_constant_cfstrings))
    Opts.NoConstantCFStrings = 1;
  if (const auto *A = Args.getLastArg(OPT_fcf_runtime_abi_EQ))
    Opts.CFRuntime =
        llvm::StringSwitch<LangOptions::CoreFoundationABI>(A->getValue())
            .Cases("unspecified", "standalone", "objc",
                   LangOptions::CoreFoundationABI::ObjectiveC)
            .Cases("swift", "swift-5.0",
                   LangOptions::CoreFoundationABI::Swift5_0)
            .Case("swift-4.2", LangOptions::CoreFoundationABI::Swift4_2)
            .Case("swift-4.1", LangOptions::CoreFoundationABI::Swift4_1)
            .Default(LangOptions::CoreFoundationABI::ObjectiveC);

  if (Args.hasArg(OPT_fzvector))
    Opts.ZVector = 1;

  if (Args.hasArg(OPT_pthread))
    Opts.POSIXThreads = 1;

  // The value-visibility mode defaults to "default".
  if (Arg *visOpt = Args.getLastArg(OPT_fvisibility)) {
    Opts.setValueVisibilityMode(parseVisibility(visOpt, Args, Diags));
  } else {
    Opts.setValueVisibilityMode(DefaultVisibility);
  }

  // The type-visibility mode defaults to the value-visibility mode.
  if (Arg *typeVisOpt = Args.getLastArg(OPT_ftype_visibility)) {
    Opts.setTypeVisibilityMode(parseVisibility(typeVisOpt, Args, Diags));
  } else {
    Opts.setTypeVisibilityMode(Opts.getValueVisibilityMode());
  }

  if (Args.hasArg(OPT_fvisibility_inlines_hidden))
    Opts.InlineVisibilityHidden = 1;

  if (Args.hasArg(OPT_fvisibility_global_new_delete_hidden))
    Opts.GlobalAllocationFunctionVisibilityHidden = 1;

  if (Args.hasArg(OPT_fapply_global_visibility_to_externs))
    Opts.SetVisibilityForExternDecls = 1;

  if (Args.hasArg(OPT_ftrapv)) {
    Opts.setSignedOverflowBehavior(LangOptions::SOB_Trapping);
    // Set the handler, if one is specified.
    Opts.OverflowHandler =
        std::string(Args.getLastArgValue(OPT_ftrapv_handler));
  }
  else if (Args.hasArg(OPT_fwrapv))
    Opts.setSignedOverflowBehavior(LangOptions::SOB_Defined);

  Opts.MSVCCompat = Args.hasArg(OPT_fms_compatibility);
  Opts.MicrosoftExt = Opts.MSVCCompat || Args.hasArg(OPT_fms_extensions);
  Opts.AsmBlocks = Args.hasArg(OPT_fasm_blocks) || Opts.MicrosoftExt;
  Opts.MSCompatibilityVersion = 0;
  if (const Arg *A = Args.getLastArg(OPT_fms_compatibility_version)) {
    VersionTuple VT;
    if (VT.tryParse(A->getValue()))
      Diags.Report(diag::err_drv_invalid_value) << A->getAsString(Args)
                                                << A->getValue();
    Opts.MSCompatibilityVersion = VT.getMajor() * 10000000 +
                                  VT.getMinor().getValueOr(0) * 100000 +
                                  VT.getSubminor().getValueOr(0);
  }

  // Mimicking gcc's behavior, trigraphs are only enabled if -trigraphs
  // is specified, or -std is set to a conforming mode.
  // Trigraphs are disabled by default in c++1z onwards.
  Opts.Trigraphs = !Opts.GNUMode && !Opts.MSVCCompat && !Opts.CPlusPlus17;
  Opts.Trigraphs =
      Args.hasFlag(OPT_ftrigraphs, OPT_fno_trigraphs, Opts.Trigraphs);

  Opts.DollarIdents = Args.hasFlag(OPT_fdollars_in_identifiers,
                                   OPT_fno_dollars_in_identifiers,
                                   Opts.DollarIdents);
  Opts.PascalStrings = Args.hasArg(OPT_fpascal_strings);
  Opts.setVtorDispMode(
      MSVtorDispMode(getLastArgIntValue(Args, OPT_vtordisp_mode_EQ, 1, Diags)));
  Opts.Borland = Args.hasArg(OPT_fborland_extensions);
  Opts.WritableStrings = Args.hasArg(OPT_fwritable_strings);
  Opts.ConstStrings = Args.hasFlag(OPT_fconst_strings, OPT_fno_const_strings,
                                   Opts.ConstStrings);
  if (Arg *A = Args.getLastArg(OPT_flax_vector_conversions_EQ)) {
    using LaxKind = LangOptions::LaxVectorConversionKind;
    if (auto Kind = llvm::StringSwitch<Optional<LaxKind>>(A->getValue())
                        .Case("none", LaxKind::None)
                        .Case("integer", LaxKind::Integer)
                        .Case("all", LaxKind::All)
                        .Default(llvm::None))
      Opts.setLaxVectorConversions(*Kind);
    else
      Diags.Report(diag::err_drv_invalid_value)
          << A->getAsString(Args) << A->getValue();
  }
  if (Args.hasArg(OPT_fno_threadsafe_statics))
    Opts.ThreadsafeStatics = 0;
  Opts.Exceptions = Args.hasArg(OPT_fexceptions);
  Opts.IgnoreExceptions = Args.hasArg(OPT_fignore_exceptions);
  Opts.ObjCExceptions = Args.hasArg(OPT_fobjc_exceptions);
  Opts.CXXExceptions = Args.hasArg(OPT_fcxx_exceptions);

  // -ffixed-point
  Opts.FixedPoint =
      Args.hasFlag(OPT_ffixed_point, OPT_fno_fixed_point, /*Default=*/false) &&
      !Opts.CPlusPlus;
  Opts.PaddingOnUnsignedFixedPoint =
      Args.hasFlag(OPT_fpadding_on_unsigned_fixed_point,
                   OPT_fno_padding_on_unsigned_fixed_point,
                   /*Default=*/false) &&
      Opts.FixedPoint;

  // Handle exception personalities
  Arg *A = Args.getLastArg(
      options::OPT_fsjlj_exceptions, options::OPT_fseh_exceptions,
      options::OPT_fdwarf_exceptions, options::OPT_fwasm_exceptions);
  if (A) {
    const Option &Opt = A->getOption();
    llvm::Triple T(TargetOpts.Triple);
    if (T.isWindowsMSVCEnvironment())
      Diags.Report(diag::err_fe_invalid_exception_model)
          << Opt.getName() << T.str();

    Opts.SjLjExceptions = Opt.matches(options::OPT_fsjlj_exceptions);
    Opts.SEHExceptions = Opt.matches(options::OPT_fseh_exceptions);
    Opts.DWARFExceptions = Opt.matches(options::OPT_fdwarf_exceptions);
    Opts.WasmExceptions = Opt.matches(options::OPT_fwasm_exceptions);
  }

  Opts.ExternCNoUnwind = Args.hasArg(OPT_fexternc_nounwind);
  Opts.TraditionalCPP = Args.hasArg(OPT_traditional_cpp);

  Opts.RTTI = Opts.CPlusPlus && !Args.hasArg(OPT_fno_rtti);
  Opts.RTTIData = Opts.RTTI && !Args.hasArg(OPT_fno_rtti_data);
  Opts.Blocks = Args.hasArg(OPT_fblocks) || (Opts.OpenCL
    && Opts.OpenCLVersion == 200);
  Opts.BlocksRuntimeOptional = Args.hasArg(OPT_fblocks_runtime_optional);
  Opts.Coroutines = Opts.CPlusPlus2a || Args.hasArg(OPT_fcoroutines_ts);

  Opts.ConvergentFunctions = Opts.OpenCL || (Opts.CUDA && Opts.CUDAIsDevice) ||
    Args.hasArg(OPT_fconvergent_functions);

  Opts.DoubleSquareBracketAttributes =
      Args.hasFlag(OPT_fdouble_square_bracket_attributes,
                   OPT_fno_double_square_bracket_attributes,
                   Opts.DoubleSquareBracketAttributes);

  Opts.CPlusPlusModules = Opts.CPlusPlus2a;
  Opts.ModulesTS = Args.hasArg(OPT_fmodules_ts);
  Opts.Modules =
      Args.hasArg(OPT_fmodules) || Opts.ModulesTS || Opts.CPlusPlusModules;
  Opts.ModulesStrictDeclUse = Args.hasArg(OPT_fmodules_strict_decluse);
  Opts.ModulesDeclUse =
      Args.hasArg(OPT_fmodules_decluse) || Opts.ModulesStrictDeclUse;
  // FIXME: We only need this in C++ modules / Modules TS if we might textually
  // enter a different module (eg, when building a header unit).
  Opts.ModulesLocalVisibility =
      Args.hasArg(OPT_fmodules_local_submodule_visibility) || Opts.ModulesTS ||
      Opts.CPlusPlusModules;
  Opts.ModulesCodegen = Args.hasArg(OPT_fmodules_codegen);
  Opts.ModulesDebugInfo = Args.hasArg(OPT_fmodules_debuginfo);
  Opts.ModulesSearchAll = Opts.Modules &&
    !Args.hasArg(OPT_fno_modules_search_all) &&
    Args.hasArg(OPT_fmodules_search_all);
  Opts.ModulesErrorRecovery = !Args.hasArg(OPT_fno_modules_error_recovery);
  Opts.ImplicitModules = !Args.hasArg(OPT_fno_implicit_modules);
  Opts.CharIsSigned = Opts.OpenCL || !Args.hasArg(OPT_fno_signed_char);
  Opts.WChar = Opts.CPlusPlus && !Args.hasArg(OPT_fno_wchar);
  Opts.Char8 = Args.hasFlag(OPT_fchar8__t, OPT_fno_char8__t, Opts.CPlusPlus2a);
  if (const Arg *A = Args.getLastArg(OPT_fwchar_type_EQ)) {
    Opts.WCharSize = llvm::StringSwitch<unsigned>(A->getValue())
                         .Case("char", 1)
                         .Case("short", 2)
                         .Case("int", 4)
                         .Default(0);
    if (Opts.WCharSize == 0)
      Diags.Report(diag::err_fe_invalid_wchar_type) << A->getValue();
  }
  Opts.WCharIsSigned = Args.hasFlag(OPT_fsigned_wchar, OPT_fno_signed_wchar, true);
  Opts.ShortEnums = Args.hasArg(OPT_fshort_enums);
  Opts.Freestanding = Args.hasArg(OPT_ffreestanding);
  Opts.NoBuiltin = Args.hasArg(OPT_fno_builtin) || Opts.Freestanding;
  if (!Opts.NoBuiltin)
    getAllNoBuiltinFuncValues(Args, Opts.NoBuiltinFuncs);
  Opts.NoMathBuiltin = Args.hasArg(OPT_fno_math_builtin);
  Opts.RelaxedTemplateTemplateArgs =
      Args.hasArg(OPT_frelaxed_template_template_args);
  Opts.SizedDeallocation = Args.hasArg(OPT_fsized_deallocation);
  Opts.AlignedAllocation =
      Args.hasFlag(OPT_faligned_allocation, OPT_fno_aligned_allocation,
                   Opts.AlignedAllocation);
  Opts.AlignedAllocationUnavailable =
      Opts.AlignedAllocation && Args.hasArg(OPT_aligned_alloc_unavailable);
  Opts.NewAlignOverride =
      getLastArgIntValue(Args, OPT_fnew_alignment_EQ, 0, Diags);
  if (Opts.NewAlignOverride && !llvm::isPowerOf2_32(Opts.NewAlignOverride)) {
    Arg *A = Args.getLastArg(OPT_fnew_alignment_EQ);
    Diags.Report(diag::err_fe_invalid_alignment) << A->getAsString(Args)
                                                 << A->getValue();
    Opts.NewAlignOverride = 0;
  }
  Opts.ConceptSatisfactionCaching =
      !Args.hasArg(OPT_fno_concept_satisfaction_caching);
  if (Args.hasArg(OPT_fconcepts_ts))
    Diags.Report(diag::warn_fe_concepts_ts_flag);
  Opts.RecoveryAST =
      Args.hasFlag(OPT_frecovery_ast, OPT_fno_recovery_ast, false);
  Opts.HeinousExtensions = Args.hasArg(OPT_fheinous_gnu_extensions);
  Opts.AccessControl = !Args.hasArg(OPT_fno_access_control);
  Opts.ElideConstructors = !Args.hasArg(OPT_fno_elide_constructors);
  Opts.MathErrno = !Opts.OpenCL && Args.hasArg(OPT_fmath_errno);
  Opts.InstantiationDepth =
      getLastArgIntValue(Args, OPT_ftemplate_depth, 1024, Diags);
  Opts.ArrowDepth =
      getLastArgIntValue(Args, OPT_foperator_arrow_depth, 256, Diags);
  Opts.ConstexprCallDepth =
      getLastArgIntValue(Args, OPT_fconstexpr_depth, 512, Diags);
  Opts.ConstexprStepLimit =
      getLastArgIntValue(Args, OPT_fconstexpr_steps, 1048576, Diags);
  Opts.EnableNewConstInterp =
      Args.hasArg(OPT_fexperimental_new_constant_interpreter);
  Opts.BracketDepth = getLastArgIntValue(Args, OPT_fbracket_depth, 256, Diags);
  Opts.DelayedTemplateParsing = Args.hasArg(OPT_fdelayed_template_parsing);
  Opts.NumLargeByValueCopy =
      getLastArgIntValue(Args, OPT_Wlarge_by_value_copy_EQ, 0, Diags);
  Opts.MSBitfields = Args.hasArg(OPT_mms_bitfields);
  Opts.ObjCConstantStringClass =
      std::string(Args.getLastArgValue(OPT_fconstant_string_class));
  Opts.ObjCDefaultSynthProperties =
    !Args.hasArg(OPT_disable_objc_default_synthesize_properties);
  Opts.EncodeExtendedBlockSig =
    Args.hasArg(OPT_fencode_extended_block_signature);
  Opts.EmitAllDecls = Args.hasArg(OPT_femit_all_decls);
  Opts.PackStruct = getLastArgIntValue(Args, OPT_fpack_struct_EQ, 0, Diags);
  Opts.MaxTypeAlign = getLastArgIntValue(Args, OPT_fmax_type_align_EQ, 0, Diags);
  Opts.AlignDouble = Args.hasArg(OPT_malign_double);
  Opts.DoubleSize = getLastArgIntValue(Args, OPT_mdouble_EQ, 0, Diags);
  Opts.LongDoubleSize = Args.hasArg(OPT_mlong_double_128)
                            ? 128
                            : Args.hasArg(OPT_mlong_double_64) ? 64 : 0;
  Opts.PPCIEEELongDouble = Args.hasArg(OPT_mabi_EQ_ieeelongdouble);
  Opts.PICLevel = getLastArgIntValue(Args, OPT_pic_level, 0, Diags);
  Opts.ROPI = Args.hasArg(OPT_fropi);
  Opts.RWPI = Args.hasArg(OPT_frwpi);
  Opts.PIE = Args.hasArg(OPT_pic_is_pie);
  Opts.Static = Args.hasArg(OPT_static_define);
  Opts.DumpRecordLayoutsSimple = Args.hasArg(OPT_fdump_record_layouts_simple);
  Opts.DumpRecordLayouts = Opts.DumpRecordLayoutsSimple
                        || Args.hasArg(OPT_fdump_record_layouts);
  Opts.DumpVTableLayouts = Args.hasArg(OPT_fdump_vtable_layouts);
  Opts.SpellChecking = !Args.hasArg(OPT_fno_spell_checking);
  Opts.NoBitFieldTypeAlign = Args.hasArg(OPT_fno_bitfield_type_align);
  Opts.SinglePrecisionConstants = Args.hasArg(OPT_cl_single_precision_constant);
  Opts.FastRelaxedMath = Args.hasArg(OPT_cl_fast_relaxed_math);
  Opts.HexagonQdsp6Compat = Args.hasArg(OPT_mqdsp6_compat);
  Opts.FakeAddressSpaceMap = Args.hasArg(OPT_ffake_address_space_map);
  Opts.ParseUnknownAnytype = Args.hasArg(OPT_funknown_anytype);
  Opts.DebuggerSupport = Args.hasArg(OPT_fdebugger_support);
  Opts.DebuggerCastResultToId = Args.hasArg(OPT_fdebugger_cast_result_to_id);
  Opts.DebuggerObjCLiteral = Args.hasArg(OPT_fdebugger_objc_literal);
  Opts.ApplePragmaPack = Args.hasArg(OPT_fapple_pragma_pack);
  Opts.ModuleName = std::string(Args.getLastArgValue(OPT_fmodule_name_EQ));
  Opts.CurrentModule = Opts.ModuleName;
  Opts.AppExt = Args.hasArg(OPT_fapplication_extension);
  Opts.ModuleFeatures = Args.getAllArgValues(OPT_fmodule_feature);
  llvm::sort(Opts.ModuleFeatures);
  Opts.NativeHalfType |= Args.hasArg(OPT_fnative_half_type);
  Opts.NativeHalfArgsAndReturns |= Args.hasArg(OPT_fnative_half_arguments_and_returns);
  // Enable HalfArgsAndReturns if present in Args or if NativeHalfArgsAndReturns
  // is enabled.
  Opts.HalfArgsAndReturns = Args.hasArg(OPT_fallow_half_arguments_and_returns)
                            | Opts.NativeHalfArgsAndReturns;
  Opts.GNUAsm = !Args.hasArg(OPT_fno_gnu_inline_asm);
  Opts.Cmse = Args.hasArg(OPT_mcmse); // Armv8-M Security Extensions

  // __declspec is enabled by default for the PS4 by the driver, and also
  // enabled for Microsoft Extensions or Borland Extensions, here.
  //
  // FIXME: __declspec is also currently enabled for CUDA, but isn't really a
  // CUDA extension. However, it is required for supporting
  // __clang_cuda_builtin_vars.h, which uses __declspec(property). Once that has
  // been rewritten in terms of something more generic, remove the Opts.CUDA
  // term here.
  Opts.DeclSpecKeyword =
      Args.hasFlag(OPT_fdeclspec, OPT_fno_declspec,
                   (Opts.MicrosoftExt || Opts.Borland || Opts.CUDA));

  if (Arg *A = Args.getLastArg(OPT_faddress_space_map_mangling_EQ)) {
    switch (llvm::StringSwitch<unsigned>(A->getValue())
      .Case("target", LangOptions::ASMM_Target)
      .Case("no", LangOptions::ASMM_Off)
      .Case("yes", LangOptions::ASMM_On)
      .Default(255)) {
    default:
      Diags.Report(diag::err_drv_invalid_value)
        << "-faddress-space-map-mangling=" << A->getValue();
      break;
    case LangOptions::ASMM_Target:
      Opts.setAddressSpaceMapMangling(LangOptions::ASMM_Target);
      break;
    case LangOptions::ASMM_On:
      Opts.setAddressSpaceMapMangling(LangOptions::ASMM_On);
      break;
    case LangOptions::ASMM_Off:
      Opts.setAddressSpaceMapMangling(LangOptions::ASMM_Off);
      break;
    }
  }

  if (Arg *A = Args.getLastArg(OPT_fms_memptr_rep_EQ)) {
    LangOptions::PragmaMSPointersToMembersKind InheritanceModel =
        llvm::StringSwitch<LangOptions::PragmaMSPointersToMembersKind>(
            A->getValue())
            .Case("single",
                  LangOptions::PPTMK_FullGeneralitySingleInheritance)
            .Case("multiple",
                  LangOptions::PPTMK_FullGeneralityMultipleInheritance)
            .Case("virtual",
                  LangOptions::PPTMK_FullGeneralityVirtualInheritance)
            .Default(LangOptions::PPTMK_BestCase);
    if (InheritanceModel == LangOptions::PPTMK_BestCase)
      Diags.Report(diag::err_drv_invalid_value)
          << "-fms-memptr-rep=" << A->getValue();

    Opts.setMSPointerToMemberRepresentationMethod(InheritanceModel);
  }

  // Check for MS default calling conventions being specified.
  if (Arg *A = Args.getLastArg(OPT_fdefault_calling_conv_EQ)) {
    LangOptions::DefaultCallingConvention DefaultCC =
        llvm::StringSwitch<LangOptions::DefaultCallingConvention>(A->getValue())
            .Case("cdecl", LangOptions::DCC_CDecl)
            .Case("fastcall", LangOptions::DCC_FastCall)
            .Case("stdcall", LangOptions::DCC_StdCall)
            .Case("vectorcall", LangOptions::DCC_VectorCall)
            .Case("regcall", LangOptions::DCC_RegCall)
            .Default(LangOptions::DCC_None);
    if (DefaultCC == LangOptions::DCC_None)
      Diags.Report(diag::err_drv_invalid_value)
          << "-fdefault-calling-conv=" << A->getValue();

    llvm::Triple T(TargetOpts.Triple);
    llvm::Triple::ArchType Arch = T.getArch();
    bool emitError = (DefaultCC == LangOptions::DCC_FastCall ||
                      DefaultCC == LangOptions::DCC_StdCall) &&
                     Arch != llvm::Triple::x86;
    emitError |= (DefaultCC == LangOptions::DCC_VectorCall ||
                  DefaultCC == LangOptions::DCC_RegCall) &&
                 !T.isX86();
    if (emitError)
      Diags.Report(diag::err_drv_argument_not_allowed_with)
          << A->getSpelling() << T.getTriple();
    else
      Opts.setDefaultCallingConv(DefaultCC);
  }

  Opts.SemanticInterposition = Args.hasArg(OPT_fsemantic_interposition);

  // -mrtd option
  if (Arg *A = Args.getLastArg(OPT_mrtd)) {
    if (Opts.getDefaultCallingConv() != LangOptions::DCC_None)
      Diags.Report(diag::err_drv_argument_not_allowed_with)
          << A->getSpelling() << "-fdefault-calling-conv";
    else {
      llvm::Triple T(TargetOpts.Triple);
      if (T.getArch() != llvm::Triple::x86)
        Diags.Report(diag::err_drv_argument_not_allowed_with)
            << A->getSpelling() << T.getTriple();
      else
        Opts.setDefaultCallingConv(LangOptions::DCC_StdCall);
    }
  }

  // Check if -fopenmp is specified and set default version to 4.5.
  Opts.OpenMP = Args.hasArg(options::OPT_fopenmp) ? 45 : 0;
  // Check if -fopenmp-simd is specified.
  bool IsSimdSpecified =
      Args.hasFlag(options::OPT_fopenmp_simd, options::OPT_fno_openmp_simd,
                   /*Default=*/false);
  Opts.OpenMPSimd = !Opts.OpenMP && IsSimdSpecified;
  Opts.OpenMPUseTLS =
      Opts.OpenMP && !Args.hasArg(options::OPT_fnoopenmp_use_tls);
  Opts.OpenMPIsDevice =
      Opts.OpenMP && Args.hasArg(options::OPT_fopenmp_is_device);
  Opts.OpenMPIRBuilder =
      Opts.OpenMP && Args.hasArg(options::OPT_fopenmp_enable_irbuilder);
  bool IsTargetSpecified =
      Opts.OpenMPIsDevice || Args.hasArg(options::OPT_fopenmp_targets_EQ);

  if (Opts.OpenMP || Opts.OpenMPSimd) {
    if (int Version = getLastArgIntValue(
            Args, OPT_fopenmp_version_EQ,
            (IsSimdSpecified || IsTargetSpecified) ? 45 : Opts.OpenMP, Diags))
      Opts.OpenMP = Version;
    else if (IsSimdSpecified || IsTargetSpecified)
      Opts.OpenMP = 45;
    // Provide diagnostic when a given target is not expected to be an OpenMP
    // device or host.
    if (!Opts.OpenMPIsDevice) {
      switch (T.getArch()) {
      default:
        break;
      // Add unsupported host targets here:
      case llvm::Triple::nvptx:
      case llvm::Triple::nvptx64:
        Diags.Report(diag::err_drv_omp_host_target_not_supported)
            << TargetOpts.Triple;
        break;
      }
    }
  }

  // Set the flag to prevent the implementation from emitting device exception
  // handling code for those requiring so.
  if ((Opts.OpenMPIsDevice && T.isNVPTX()) || Opts.OpenCLCPlusPlus) {
    Opts.Exceptions = 0;
    Opts.CXXExceptions = 0;
  }
  if (Opts.OpenMPIsDevice && T.isNVPTX()) {
    Opts.OpenMPCUDANumSMs =
        getLastArgIntValue(Args, options::OPT_fopenmp_cuda_number_of_sm_EQ,
                           Opts.OpenMPCUDANumSMs, Diags);
    Opts.OpenMPCUDABlocksPerSM =
        getLastArgIntValue(Args, options::OPT_fopenmp_cuda_blocks_per_sm_EQ,
                           Opts.OpenMPCUDABlocksPerSM, Diags);
    Opts.OpenMPCUDAReductionBufNum = getLastArgIntValue(
        Args, options::OPT_fopenmp_cuda_teams_reduction_recs_num_EQ,
        Opts.OpenMPCUDAReductionBufNum, Diags);
  }

  // Prevent auto-widening the representation of loop counters during an
  // OpenMP collapse clause.
  Opts.OpenMPOptimisticCollapse =
      Args.hasArg(options::OPT_fopenmp_optimistic_collapse) ? 1 : 0;

  // Get the OpenMP target triples if any.
  if (Arg *A = Args.getLastArg(options::OPT_fopenmp_targets_EQ)) {

    for (unsigned i = 0; i < A->getNumValues(); ++i) {
      llvm::Triple TT(A->getValue(i));

      if (TT.getArch() == llvm::Triple::UnknownArch ||
          !(TT.getArch() == llvm::Triple::aarch64 ||
            TT.getArch() == llvm::Triple::ppc ||
            TT.getArch() == llvm::Triple::ppc64 ||
            TT.getArch() == llvm::Triple::ppc64le ||
            TT.getArch() == llvm::Triple::nvptx ||
            TT.getArch() == llvm::Triple::nvptx64 ||
            TT.getArch() == llvm::Triple::x86 ||
            TT.getArch() == llvm::Triple::x86_64))
        Diags.Report(diag::err_drv_invalid_omp_target) << A->getValue(i);
      else
        Opts.OMPTargetTriples.push_back(TT);
    }
  }

  // Get OpenMP host file path if any and report if a non existent file is
  // found
  if (Arg *A = Args.getLastArg(options::OPT_fopenmp_host_ir_file_path)) {
    Opts.OMPHostIRFile = A->getValue();
    if (!llvm::sys::fs::exists(Opts.OMPHostIRFile))
      Diags.Report(diag::err_drv_omp_host_ir_file_not_found)
          << Opts.OMPHostIRFile;
  }

  // Set CUDA mode for OpenMP target NVPTX if specified in options
  Opts.OpenMPCUDAMode = Opts.OpenMPIsDevice && T.isNVPTX() &&
                        Args.hasArg(options::OPT_fopenmp_cuda_mode);

  // Set CUDA mode for OpenMP target NVPTX if specified in options
  Opts.OpenMPCUDAForceFullRuntime =
      Opts.OpenMPIsDevice && T.isNVPTX() &&
      Args.hasArg(options::OPT_fopenmp_cuda_force_full_runtime);

  // Record whether the __DEPRECATED define was requested.
  Opts.Deprecated = Args.hasFlag(OPT_fdeprecated_macro,
                                 OPT_fno_deprecated_macro,
                                 Opts.Deprecated);

  // FIXME: Eliminate this dependency.
  unsigned Opt = getOptimizationLevel(Args, IK, Diags),
       OptSize = getOptimizationLevelSize(Args);
  Opts.Optimize = Opt != 0;
  Opts.OptimizeSize = OptSize != 0;

  // This is the __NO_INLINE__ define, which just depends on things like the
  // optimization level and -fno-inline, not actually whether the backend has
  // inlining enabled.
  Opts.NoInlineDefine = !Opts.Optimize;
  if (Arg *InlineArg = Args.getLastArg(
          options::OPT_finline_functions, options::OPT_finline_hint_functions,
          options::OPT_fno_inline_functions, options::OPT_fno_inline))
    if (InlineArg->getOption().matches(options::OPT_fno_inline))
      Opts.NoInlineDefine = true;

  Opts.FastMath = Args.hasArg(OPT_ffast_math) ||
      Args.hasArg(OPT_cl_fast_relaxed_math);
  Opts.FiniteMathOnly = Args.hasArg(OPT_ffinite_math_only) ||
      Args.hasArg(OPT_cl_finite_math_only) ||
      Args.hasArg(OPT_cl_fast_relaxed_math);
  Opts.UnsafeFPMath = Args.hasArg(OPT_menable_unsafe_fp_math) ||
                      Args.hasArg(OPT_cl_unsafe_math_optimizations) ||
                      Args.hasArg(OPT_cl_fast_relaxed_math);

  if (Arg *A = Args.getLastArg(OPT_ffp_contract)) {
    StringRef Val = A->getValue();
    if (Val == "fast")
      Opts.setDefaultFPContractMode(LangOptions::FPC_Fast);
    else if (Val == "on")
      Opts.setDefaultFPContractMode(LangOptions::FPC_On);
    else if (Val == "off")
      Opts.setDefaultFPContractMode(LangOptions::FPC_Off);
    else
      Diags.Report(diag::err_drv_invalid_value) << A->getAsString(Args) << Val;
  }

  LangOptions::FPRoundingModeKind FPRM = LangOptions::FPR_ToNearest;
  if (Args.hasArg(OPT_frounding_math)) {
    FPRM = LangOptions::FPR_Dynamic;
  }
  Opts.setFPRoundingMode(FPRM);

  if (Args.hasArg(OPT_ftrapping_math)) {
    Opts.setFPExceptionMode(LangOptions::FPE_Strict);
  }

  if (Args.hasArg(OPT_fno_trapping_math)) {
    Opts.setFPExceptionMode(LangOptions::FPE_Ignore);
  }

  LangOptions::FPExceptionModeKind FPEB = LangOptions::FPE_Ignore;
  if (Arg *A = Args.getLastArg(OPT_ffp_exception_behavior_EQ)) {
    StringRef Val = A->getValue();
    if (Val.equals("ignore"))
      FPEB = LangOptions::FPE_Ignore;
    else if (Val.equals("maytrap"))
      FPEB = LangOptions::FPE_MayTrap;
    else if (Val.equals("strict"))
      FPEB = LangOptions::FPE_Strict;
    else
      Diags.Report(diag::err_drv_invalid_value) << A->getAsString(Args) << Val;
  }
  Opts.setFPExceptionMode(FPEB);

  Opts.RetainCommentsFromSystemHeaders =
      Args.hasArg(OPT_fretain_comments_from_system_headers);

  unsigned SSP = getLastArgIntValue(Args, OPT_stack_protector, 0, Diags);
  switch (SSP) {
  default:
    Diags.Report(diag::err_drv_invalid_value)
      << Args.getLastArg(OPT_stack_protector)->getAsString(Args) << SSP;
    break;
  case 0: Opts.setStackProtector(LangOptions::SSPOff); break;
  case 1: Opts.setStackProtector(LangOptions::SSPOn);  break;
  case 2: Opts.setStackProtector(LangOptions::SSPStrong); break;
  case 3: Opts.setStackProtector(LangOptions::SSPReq); break;
  }

  if (Arg *A = Args.getLastArg(OPT_ftrivial_auto_var_init)) {
    StringRef Val = A->getValue();
    if (Val == "uninitialized")
      Opts.setTrivialAutoVarInit(
          LangOptions::TrivialAutoVarInitKind::Uninitialized);
    else if (Val == "zero")
      Opts.setTrivialAutoVarInit(LangOptions::TrivialAutoVarInitKind::Zero);
    else if (Val == "pattern")
      Opts.setTrivialAutoVarInit(LangOptions::TrivialAutoVarInitKind::Pattern);
    else
      Diags.Report(diag::err_drv_invalid_value) << A->getAsString(Args) << Val;
  }

  // Parse -fsanitize= arguments.
  parseSanitizerKinds("-fsanitize=", Args.getAllArgValues(OPT_fsanitize_EQ),
                      Diags, Opts.Sanitize);
  // -fsanitize-address-field-padding=N has to be a LangOpt, parse it here.
  Opts.SanitizeAddressFieldPadding =
      getLastArgIntValue(Args, OPT_fsanitize_address_field_padding, 0, Diags);
  Opts.SanitizerBlacklistFiles = Args.getAllArgValues(OPT_fsanitize_blacklist);
  std::vector<std::string> systemBlacklists =
      Args.getAllArgValues(OPT_fsanitize_system_blacklist);
  Opts.SanitizerBlacklistFiles.insert(Opts.SanitizerBlacklistFiles.end(),
                                      systemBlacklists.begin(),
                                      systemBlacklists.end());

  // -fxray-instrument
  Opts.XRayInstrument = Args.hasArg(OPT_fxray_instrument);
  Opts.XRayAlwaysEmitCustomEvents =
      Args.hasArg(OPT_fxray_always_emit_customevents);
  Opts.XRayAlwaysEmitTypedEvents =
      Args.hasArg(OPT_fxray_always_emit_typedevents);

  // -fxray-{always,never}-instrument= filenames.
  Opts.XRayAlwaysInstrumentFiles =
      Args.getAllArgValues(OPT_fxray_always_instrument);
  Opts.XRayNeverInstrumentFiles =
      Args.getAllArgValues(OPT_fxray_never_instrument);
  Opts.XRayAttrListFiles = Args.getAllArgValues(OPT_fxray_attr_list);

  // -fforce-emit-vtables
  Opts.ForceEmitVTables = Args.hasArg(OPT_fforce_emit_vtables);

  // -fallow-editor-placeholders
  Opts.AllowEditorPlaceholders = Args.hasArg(OPT_fallow_editor_placeholders);

  Opts.RegisterStaticDestructors = !Args.hasArg(OPT_fno_cxx_static_destructors);

  if (Arg *A = Args.getLastArg(OPT_fclang_abi_compat_EQ)) {
    Opts.setClangABICompat(LangOptions::ClangABI::Latest);

    StringRef Ver = A->getValue();
    std::pair<StringRef, StringRef> VerParts = Ver.split('.');
    unsigned Major, Minor = 0;

    // Check the version number is valid: either 3.x (0 <= x <= 9) or
    // y or y.0 (4 <= y <= current version).
    if (!VerParts.first.startswith("0") &&
        !VerParts.first.getAsInteger(10, Major) &&
        3 <= Major && Major <= CLANG_VERSION_MAJOR &&
        (Major == 3 ? VerParts.second.size() == 1 &&
                      !VerParts.second.getAsInteger(10, Minor)
                    : VerParts.first.size() == Ver.size() ||
                      VerParts.second == "0")) {
      // Got a valid version number.
      if (Major == 3 && Minor <= 8)
        Opts.setClangABICompat(LangOptions::ClangABI::Ver3_8);
      else if (Major <= 4)
        Opts.setClangABICompat(LangOptions::ClangABI::Ver4);
      else if (Major <= 6)
        Opts.setClangABICompat(LangOptions::ClangABI::Ver6);
      else if (Major <= 7)
        Opts.setClangABICompat(LangOptions::ClangABI::Ver7);
      else if (Major <= 9)
        Opts.setClangABICompat(LangOptions::ClangABI::Ver9);
    } else if (Ver != "latest") {
      Diags.Report(diag::err_drv_invalid_value)
          << A->getAsString(Args) << A->getValue();
    }
  }

  Opts.CompleteMemberPointers = Args.hasArg(OPT_fcomplete_member_pointers);
  Opts.BuildingPCHWithObjectFile = Args.hasArg(OPT_building_pch_with_obj);

  Opts.MaxTokens = getLastArgIntValue(Args, OPT_fmax_tokens_EQ, 0, Diags);

<<<<<<< HEAD
  // -mepi.
  Opts.EPI = Args.hasArg(OPT_mepi);
=======
  if (Arg *A = Args.getLastArg(OPT_msign_return_address_EQ)) {
    StringRef SignScope = A->getValue();

    if (SignScope.equals_lower("none"))
      Opts.setSignReturnAddressScope(
          LangOptions::SignReturnAddressScopeKind::None);
    else if (SignScope.equals_lower("all"))
      Opts.setSignReturnAddressScope(
          LangOptions::SignReturnAddressScopeKind::All);
    else if (SignScope.equals_lower("non-leaf"))
      Opts.setSignReturnAddressScope(
          LangOptions::SignReturnAddressScopeKind::NonLeaf);
    else
      Diags.Report(diag::err_drv_invalid_value)
          << A->getAsString(Args) << SignScope;

    if (Arg *A = Args.getLastArg(OPT_msign_return_address_key_EQ)) {
      StringRef SignKey = A->getValue();
      if (!SignScope.empty() && !SignKey.empty()) {
        if (SignKey.equals_lower("a_key"))
          Opts.setSignReturnAddressKey(
              LangOptions::SignReturnAddressKeyKind::AKey);
        else if (SignKey.equals_lower("b_key"))
          Opts.setSignReturnAddressKey(
              LangOptions::SignReturnAddressKeyKind::BKey);
        else
          Diags.Report(diag::err_drv_invalid_value)
              << A->getAsString(Args) << SignKey;
      }
    }
  }

  Opts.BranchTargetEnforcement = Args.hasArg(OPT_mbranch_target_enforce);
>>>>>>> 84d1dd05
}

static bool isStrictlyPreprocessorAction(frontend::ActionKind Action) {
  switch (Action) {
  case frontend::ASTDeclList:
  case frontend::ASTDump:
  case frontend::ASTPrint:
  case frontend::ASTView:
  case frontend::EmitAssembly:
  case frontend::EmitBC:
  case frontend::EmitHTML:
  case frontend::EmitLLVM:
  case frontend::EmitLLVMOnly:
  case frontend::EmitCodeGenOnly:
  case frontend::EmitObj:
  case frontend::FixIt:
  case frontend::GenerateModule:
  case frontend::GenerateModuleInterface:
  case frontend::GenerateHeaderModule:
  case frontend::GeneratePCH:
  case frontend::GenerateInterfaceStubs:
  case frontend::ParseSyntaxOnly:
  case frontend::ModuleFileInfo:
  case frontend::VerifyPCH:
  case frontend::PluginAction:
  case frontend::RewriteObjC:
  case frontend::RewriteTest:
  case frontend::RunAnalysis:
  case frontend::TemplightDump:
  case frontend::MigrateSource:
    return false;

  case frontend::DumpCompilerOptions:
  case frontend::DumpRawTokens:
  case frontend::DumpTokens:
  case frontend::InitOnly:
  case frontend::PrintPreamble:
  case frontend::PrintPreprocessedInput:
  case frontend::RewriteMacros:
  case frontend::RunPreprocessorOnly:
  case frontend::PrintDependencyDirectivesSourceMinimizerOutput:
    return true;
  }
  llvm_unreachable("invalid frontend action");
}

static void ParsePreprocessorArgs(PreprocessorOptions &Opts, ArgList &Args,
                                  DiagnosticsEngine &Diags,
                                  frontend::ActionKind Action) {
  Opts.ImplicitPCHInclude = std::string(Args.getLastArgValue(OPT_include_pch));
  Opts.PCHWithHdrStop = Args.hasArg(OPT_pch_through_hdrstop_create) ||
                        Args.hasArg(OPT_pch_through_hdrstop_use);
  Opts.PCHWithHdrStopCreate = Args.hasArg(OPT_pch_through_hdrstop_create);
  Opts.PCHThroughHeader =
      std::string(Args.getLastArgValue(OPT_pch_through_header_EQ));
  Opts.UsePredefines = !Args.hasArg(OPT_undef);
  Opts.DetailedRecord = Args.hasArg(OPT_detailed_preprocessing_record);
  Opts.DisablePCHValidation = Args.hasArg(OPT_fno_validate_pch);
  Opts.AllowPCHWithCompilerErrors = Args.hasArg(OPT_fallow_pch_with_errors);

  Opts.DumpDeserializedPCHDecls = Args.hasArg(OPT_dump_deserialized_pch_decls);
  for (const auto *A : Args.filtered(OPT_error_on_deserialized_pch_decl))
    Opts.DeserializedPCHDeclsToErrorOn.insert(A->getValue());

  for (const auto &A : Args.getAllArgValues(OPT_fmacro_prefix_map_EQ)) {
    auto Split = StringRef(A).split('=');
    Opts.MacroPrefixMap.insert(
        {std::string(Split.first), std::string(Split.second)});
  }

  if (const Arg *A = Args.getLastArg(OPT_preamble_bytes_EQ)) {
    StringRef Value(A->getValue());
    size_t Comma = Value.find(',');
    unsigned Bytes = 0;
    unsigned EndOfLine = 0;

    if (Comma == StringRef::npos ||
        Value.substr(0, Comma).getAsInteger(10, Bytes) ||
        Value.substr(Comma + 1).getAsInteger(10, EndOfLine))
      Diags.Report(diag::err_drv_preamble_format);
    else {
      Opts.PrecompiledPreambleBytes.first = Bytes;
      Opts.PrecompiledPreambleBytes.second = (EndOfLine != 0);
    }
  }

  // Add the __CET__ macro if a CFProtection option is set.
  if (const Arg *A = Args.getLastArg(OPT_fcf_protection_EQ)) {
    StringRef Name = A->getValue();
    if (Name == "branch")
      Opts.addMacroDef("__CET__=1");
    else if (Name == "return")
      Opts.addMacroDef("__CET__=2");
    else if (Name == "full")
      Opts.addMacroDef("__CET__=3");
  }

  // Add macros from the command line.
  for (const auto *A : Args.filtered(OPT_D, OPT_U)) {
    if (A->getOption().matches(OPT_D))
      Opts.addMacroDef(A->getValue());
    else
      Opts.addMacroUndef(A->getValue());
  }

  Opts.MacroIncludes = Args.getAllArgValues(OPT_imacros);

  // Add the ordered list of -includes.
  for (const auto *A : Args.filtered(OPT_include))
    Opts.Includes.emplace_back(A->getValue());

  for (const auto *A : Args.filtered(OPT_chain_include))
    Opts.ChainedIncludes.emplace_back(A->getValue());

  for (const auto *A : Args.filtered(OPT_remap_file)) {
    std::pair<StringRef, StringRef> Split = StringRef(A->getValue()).split(';');

    if (Split.second.empty()) {
      Diags.Report(diag::err_drv_invalid_remap_file) << A->getAsString(Args);
      continue;
    }

    Opts.addRemappedFile(Split.first, Split.second);
  }

  if (Arg *A = Args.getLastArg(OPT_fobjc_arc_cxxlib_EQ)) {
    StringRef Name = A->getValue();
    unsigned Library = llvm::StringSwitch<unsigned>(Name)
      .Case("libc++", ARCXX_libcxx)
      .Case("libstdc++", ARCXX_libstdcxx)
      .Case("none", ARCXX_nolib)
      .Default(~0U);
    if (Library == ~0U)
      Diags.Report(diag::err_drv_invalid_value) << A->getAsString(Args) << Name;
    else
      Opts.ObjCXXARCStandardLibrary = (ObjCXXARCStandardLibraryKind)Library;
  }

  // Always avoid lexing editor placeholders when we're just running the
  // preprocessor as we never want to emit the
  // "editor placeholder in source file" error in PP only mode.
  if (isStrictlyPreprocessorAction(Action))
    Opts.LexEditorPlaceholders = false;

  Opts.SetUpStaticAnalyzer = Args.hasArg(OPT_setup_static_analyzer);
  Opts.DisablePragmaDebugCrash = Args.hasArg(OPT_disable_pragma_debug_crash);
}

static void ParsePreprocessorOutputArgs(PreprocessorOutputOptions &Opts,
                                        ArgList &Args,
                                        frontend::ActionKind Action) {
  if (isStrictlyPreprocessorAction(Action))
    Opts.ShowCPP = !Args.hasArg(OPT_dM);
  else
    Opts.ShowCPP = 0;

  Opts.ShowComments = Args.hasArg(OPT_C);
  Opts.ShowLineMarkers = !Args.hasArg(OPT_P);
  Opts.ShowMacroComments = Args.hasArg(OPT_CC);
  Opts.ShowMacros = Args.hasArg(OPT_dM) || Args.hasArg(OPT_dD);
  Opts.ShowIncludeDirectives = Args.hasArg(OPT_dI);
  Opts.RewriteIncludes = Args.hasArg(OPT_frewrite_includes);
  Opts.RewriteImports = Args.hasArg(OPT_frewrite_imports);
  Opts.UseLineDirectives = Args.hasArg(OPT_fuse_line_directives);
}

static void ParseTargetArgs(TargetOptions &Opts, ArgList &Args,
                            DiagnosticsEngine &Diags) {
  Opts.CodeModel = std::string(Args.getLastArgValue(OPT_mcmodel_EQ, "default"));
  Opts.ABI = std::string(Args.getLastArgValue(OPT_target_abi));
  if (Arg *A = Args.getLastArg(OPT_meabi)) {
    StringRef Value = A->getValue();
    llvm::EABI EABIVersion = llvm::StringSwitch<llvm::EABI>(Value)
                                 .Case("default", llvm::EABI::Default)
                                 .Case("4", llvm::EABI::EABI4)
                                 .Case("5", llvm::EABI::EABI5)
                                 .Case("gnu", llvm::EABI::GNU)
                                 .Default(llvm::EABI::Unknown);
    if (EABIVersion == llvm::EABI::Unknown)
      Diags.Report(diag::err_drv_invalid_value) << A->getAsString(Args)
                                                << Value;
    else
      Opts.EABIVersion = EABIVersion;
  }
  Opts.CPU = std::string(Args.getLastArgValue(OPT_target_cpu));
  Opts.FPMath = std::string(Args.getLastArgValue(OPT_mfpmath));
  Opts.FeaturesAsWritten = Args.getAllArgValues(OPT_target_feature);
  Opts.LinkerVersion =
      std::string(Args.getLastArgValue(OPT_target_linker_version));
  Opts.Triple = std::string(Args.getLastArgValue(OPT_triple));
  // Use the default target triple if unspecified.
  if (Opts.Triple.empty())
    Opts.Triple = llvm::sys::getDefaultTargetTriple();
  Opts.Triple = llvm::Triple::normalize(Opts.Triple);
  Opts.OpenCLExtensionsAsWritten = Args.getAllArgValues(OPT_cl_ext_EQ);
  Opts.ForceEnableInt128 = Args.hasArg(OPT_fforce_enable_int128);
  Opts.NVPTXUseShortPointers = Args.hasFlag(
      options::OPT_fcuda_short_ptr, options::OPT_fno_cuda_short_ptr, false);
  if (Arg *A = Args.getLastArg(options::OPT_target_sdk_version_EQ)) {
    llvm::VersionTuple Version;
    if (Version.tryParse(A->getValue()))
      Diags.Report(diag::err_drv_invalid_value)
          << A->getAsString(Args) << A->getValue();
    else
      Opts.SDKVersion = Version;
  }
}

bool CompilerInvocation::CreateFromArgs(CompilerInvocation &Res,
                                        ArrayRef<const char *> CommandLineArgs,
                                        DiagnosticsEngine &Diags) {
  bool Success = true;

  // Parse the arguments.
  const OptTable &Opts = getDriverOptTable();
  const unsigned IncludedFlagsBitmask = options::CC1Option;
  unsigned MissingArgIndex, MissingArgCount;
  InputArgList Args = Opts.ParseArgs(CommandLineArgs, MissingArgIndex,
                                     MissingArgCount, IncludedFlagsBitmask);
  LangOptions &LangOpts = *Res.getLangOpts();

  // Check for missing argument error.
  if (MissingArgCount) {
    Diags.Report(diag::err_drv_missing_argument)
        << Args.getArgString(MissingArgIndex) << MissingArgCount;
    Success = false;
  }

  // Issue errors on unknown arguments.
  for (const auto *A : Args.filtered(OPT_UNKNOWN)) {
    auto ArgString = A->getAsString(Args);
    std::string Nearest;
    if (Opts.findNearest(ArgString, Nearest, IncludedFlagsBitmask) > 1)
      Diags.Report(diag::err_drv_unknown_argument) << ArgString;
    else
      Diags.Report(diag::err_drv_unknown_argument_with_suggestion)
          << ArgString << Nearest;
    Success = false;
  }

  Success &= ParseAnalyzerArgs(*Res.getAnalyzerOpts(), Args, Diags);
  Success &= ParseMigratorArgs(Res.getMigratorOpts(), Args);
  ParseDependencyOutputArgs(Res.getDependencyOutputOpts(), Args);
  if (!Res.getDependencyOutputOpts().OutputFile.empty() &&
      Res.getDependencyOutputOpts().Targets.empty()) {
    Diags.Report(diag::err_fe_dependency_file_requires_MT);
    Success = false;
  }
  Success &= ParseDiagnosticArgs(Res.getDiagnosticOpts(), Args, &Diags,
                                 /*DefaultDiagColor=*/false);
  ParseCommentArgs(LangOpts.CommentOpts, Args);
  ParseFileSystemArgs(Res.getFileSystemOpts(), Args);
  // FIXME: We shouldn't have to pass the DashX option around here
  InputKind DashX = ParseFrontendArgs(Res.getFrontendOpts(), Args, Diags,
                                      LangOpts.IsHeaderFile);
  ParseTargetArgs(Res.getTargetOpts(), Args, Diags);
  Success &= ParseCodeGenArgs(Res.getCodeGenOpts(), Args, DashX, Diags,
                              Res.getTargetOpts(), Res.getFrontendOpts());
  ParseHeaderSearchArgs(Res.getHeaderSearchOpts(), Args,
                        Res.getFileSystemOpts().WorkingDir);
  llvm::Triple T(Res.getTargetOpts().Triple);
  if (DashX.getFormat() == InputKind::Precompiled ||
      DashX.getLanguage() == Language::LLVM_IR) {
    // ObjCAAutoRefCount and Sanitize LangOpts are used to setup the
    // PassManager in BackendUtil.cpp. They need to be initializd no matter
    // what the input type is.
    if (Args.hasArg(OPT_fobjc_arc))
      LangOpts.ObjCAutoRefCount = 1;
    // PIClevel and PIELevel are needed during code generation and this should be
    // set regardless of the input type.
    LangOpts.PICLevel = getLastArgIntValue(Args, OPT_pic_level, 0, Diags);
    LangOpts.PIE = Args.hasArg(OPT_pic_is_pie);
    parseSanitizerKinds("-fsanitize=", Args.getAllArgValues(OPT_fsanitize_EQ),
                        Diags, LangOpts.Sanitize);
  } else {
    // Other LangOpts are only initialized when the input is not AST or LLVM IR.
    // FIXME: Should we really be calling this for an Language::Asm input?
    ParseLangArgs(LangOpts, Args, DashX, Res.getTargetOpts(),
                  Res.getPreprocessorOpts(), Diags);
    if (Res.getFrontendOpts().ProgramAction == frontend::RewriteObjC)
      LangOpts.ObjCExceptions = 1;
    if (T.isOSDarwin() && DashX.isPreprocessed()) {
      // Supress the darwin-specific 'stdlibcxx-not-found' diagnostic for
      // preprocessed input as we don't expect it to be used with -std=libc++
      // anyway.
      Res.getDiagnosticOpts().Warnings.push_back("no-stdlibcxx-not-found");
    }
  }

  if (Diags.isIgnored(diag::warn_profile_data_misexpect, SourceLocation()))
    Res.FrontendOpts.LLVMArgs.push_back("-pgo-warn-misexpect");

  LangOpts.FunctionAlignment =
      getLastArgIntValue(Args, OPT_function_alignment, 0, Diags);

  if (LangOpts.CUDA) {
    // During CUDA device-side compilation, the aux triple is the
    // triple used for host compilation.
    if (LangOpts.CUDAIsDevice)
      Res.getTargetOpts().HostTriple = Res.getFrontendOpts().AuxTriple;
  }

  // Set the triple of the host for OpenMP device compile.
  if (LangOpts.OpenMPIsDevice)
    Res.getTargetOpts().HostTriple = Res.getFrontendOpts().AuxTriple;

  // FIXME: Override value name discarding when asan or msan is used because the
  // backend passes depend on the name of the alloca in order to print out
  // names.
  Res.getCodeGenOpts().DiscardValueNames &=
      !LangOpts.Sanitize.has(SanitizerKind::Address) &&
      !LangOpts.Sanitize.has(SanitizerKind::KernelAddress) &&
      !LangOpts.Sanitize.has(SanitizerKind::Memory) &&
      !LangOpts.Sanitize.has(SanitizerKind::KernelMemory);

  ParsePreprocessorArgs(Res.getPreprocessorOpts(), Args, Diags,
                        Res.getFrontendOpts().ProgramAction);
  ParsePreprocessorOutputArgs(Res.getPreprocessorOutputOpts(), Args,
                              Res.getFrontendOpts().ProgramAction);

  // Turn on -Wspir-compat for SPIR target.
  if (T.isSPIR())
    Res.getDiagnosticOpts().Warnings.push_back("spir-compat");

  // If sanitizer is enabled, disable OPT_ffine_grained_bitfield_accesses.
  if (Res.getCodeGenOpts().FineGrainedBitfieldAccesses &&
      !Res.getLangOpts()->Sanitize.empty()) {
    Res.getCodeGenOpts().FineGrainedBitfieldAccesses = false;
    Diags.Report(diag::warn_drv_fine_grained_bitfield_accesses_ignored);
  }
  return Success;
}

std::string CompilerInvocation::getModuleHash() const {
  // Note: For QoI reasons, the things we use as a hash here should all be
  // dumped via the -module-info flag.
  using llvm::hash_code;
  using llvm::hash_value;
  using llvm::hash_combine;
  using llvm::hash_combine_range;

  // Start the signature with the compiler version.
  // FIXME: We'd rather use something more cryptographically sound than
  // CityHash, but this will do for now.
  hash_code code = hash_value(getClangFullRepositoryVersion());

  // Also include the serialization version, in case LLVM_APPEND_VC_REV is off
  // and getClangFullRepositoryVersion() doesn't include git revision.
  code = hash_combine(code, serialization::VERSION_MAJOR,
                      serialization::VERSION_MINOR);

  // Extend the signature with the language options
#define LANGOPT(Name, Bits, Default, Description) \
   code = hash_combine(code, LangOpts->Name);
#define ENUM_LANGOPT(Name, Type, Bits, Default, Description) \
  code = hash_combine(code, static_cast<unsigned>(LangOpts->get##Name()));
#define BENIGN_LANGOPT(Name, Bits, Default, Description)
#define BENIGN_ENUM_LANGOPT(Name, Type, Bits, Default, Description)
#include "clang/Basic/LangOptions.def"

  for (StringRef Feature : LangOpts->ModuleFeatures)
    code = hash_combine(code, Feature);

  // Extend the signature with the target options.
  code = hash_combine(code, TargetOpts->Triple, TargetOpts->CPU,
                      TargetOpts->ABI);
  for (const auto &FeatureAsWritten : TargetOpts->FeaturesAsWritten)
    code = hash_combine(code, FeatureAsWritten);

  // Extend the signature with preprocessor options.
  const PreprocessorOptions &ppOpts = getPreprocessorOpts();
  const HeaderSearchOptions &hsOpts = getHeaderSearchOpts();
  code = hash_combine(code, ppOpts.UsePredefines, ppOpts.DetailedRecord);

  for (const auto &I : getPreprocessorOpts().Macros) {
    // If we're supposed to ignore this macro for the purposes of modules,
    // don't put it into the hash.
    if (!hsOpts.ModulesIgnoreMacros.empty()) {
      // Check whether we're ignoring this macro.
      StringRef MacroDef = I.first;
      if (hsOpts.ModulesIgnoreMacros.count(
              llvm::CachedHashString(MacroDef.split('=').first)))
        continue;
    }

    code = hash_combine(code, I.first, I.second);
  }

  // Extend the signature with the sysroot and other header search options.
  code = hash_combine(code, hsOpts.Sysroot,
                      hsOpts.ModuleFormat,
                      hsOpts.UseDebugInfo,
                      hsOpts.UseBuiltinIncludes,
                      hsOpts.UseStandardSystemIncludes,
                      hsOpts.UseStandardCXXIncludes,
                      hsOpts.UseLibcxx,
                      hsOpts.ModulesValidateDiagnosticOptions);
  code = hash_combine(code, hsOpts.ResourceDir);

  if (hsOpts.ModulesStrictContextHash) {
    hash_code SHPC = hash_combine_range(hsOpts.SystemHeaderPrefixes.begin(),
                                        hsOpts.SystemHeaderPrefixes.end());
    hash_code UEC = hash_combine_range(hsOpts.UserEntries.begin(),
                                       hsOpts.UserEntries.end());
    code = hash_combine(code, hsOpts.SystemHeaderPrefixes.size(), SHPC,
                        hsOpts.UserEntries.size(), UEC);

    const DiagnosticOptions &diagOpts = getDiagnosticOpts();
    #define DIAGOPT(Name, Bits, Default) \
      code = hash_combine(code, diagOpts.Name);
    #define ENUM_DIAGOPT(Name, Type, Bits, Default) \
      code = hash_combine(code, diagOpts.get##Name());
    #include "clang/Basic/DiagnosticOptions.def"
    #undef DIAGOPT
    #undef ENUM_DIAGOPT
  }

  // Extend the signature with the user build path.
  code = hash_combine(code, hsOpts.ModuleUserBuildPath);

  // Extend the signature with the module file extensions.
  const FrontendOptions &frontendOpts = getFrontendOpts();
  for (const auto &ext : frontendOpts.ModuleFileExtensions) {
    code = ext->hashExtension(code);
  }

  // When compiling with -gmodules, also hash -fdebug-prefix-map as it
  // affects the debug info in the PCM.
  if (getCodeGenOpts().DebugTypeExtRefs)
    for (const auto &KeyValue : getCodeGenOpts().DebugPrefixMap)
      code = hash_combine(code, KeyValue.first, KeyValue.second);

  // Extend the signature with the enabled sanitizers, if at least one is
  // enabled. Sanitizers which cannot affect AST generation aren't hashed.
  SanitizerSet SanHash = LangOpts->Sanitize;
  SanHash.clear(getPPTransparentSanitizers());
  if (!SanHash.empty())
    code = hash_combine(code, SanHash.Mask);

  return llvm::APInt(64, code).toString(36, /*Signed=*/false);
}

namespace clang {

IntrusiveRefCntPtr<llvm::vfs::FileSystem>
createVFSFromCompilerInvocation(const CompilerInvocation &CI,
                                DiagnosticsEngine &Diags) {
  return createVFSFromCompilerInvocation(CI, Diags,
                                         llvm::vfs::getRealFileSystem());
}

IntrusiveRefCntPtr<llvm::vfs::FileSystem> createVFSFromCompilerInvocation(
    const CompilerInvocation &CI, DiagnosticsEngine &Diags,
    IntrusiveRefCntPtr<llvm::vfs::FileSystem> BaseFS) {
  if (CI.getHeaderSearchOpts().VFSOverlayFiles.empty())
    return BaseFS;

  IntrusiveRefCntPtr<llvm::vfs::FileSystem> Result = BaseFS;
  // earlier vfs files are on the bottom
  for (const auto &File : CI.getHeaderSearchOpts().VFSOverlayFiles) {
    llvm::ErrorOr<std::unique_ptr<llvm::MemoryBuffer>> Buffer =
        Result->getBufferForFile(File);
    if (!Buffer) {
      Diags.Report(diag::err_missing_vfs_overlay_file) << File;
      continue;
    }

    IntrusiveRefCntPtr<llvm::vfs::FileSystem> FS = llvm::vfs::getVFSFromYAML(
        std::move(Buffer.get()), /*DiagHandler*/ nullptr, File,
        /*DiagContext*/ nullptr, Result);
    if (!FS) {
      Diags.Report(diag::err_invalid_vfs_overlay) << File;
      continue;
    }

    Result = FS;
  }
  return Result;
}

} // namespace clang<|MERGE_RESOLUTION|>--- conflicted
+++ resolved
@@ -3317,10 +3317,6 @@
 
   Opts.MaxTokens = getLastArgIntValue(Args, OPT_fmax_tokens_EQ, 0, Diags);
 
-<<<<<<< HEAD
-  // -mepi.
-  Opts.EPI = Args.hasArg(OPT_mepi);
-=======
   if (Arg *A = Args.getLastArg(OPT_msign_return_address_EQ)) {
     StringRef SignScope = A->getValue();
 
@@ -3354,7 +3350,9 @@
   }
 
   Opts.BranchTargetEnforcement = Args.hasArg(OPT_mbranch_target_enforce);
->>>>>>> 84d1dd05
+
+  // -mepi.
+  Opts.EPI = Args.hasArg(OPT_mepi);
 }
 
 static bool isStrictlyPreprocessorAction(frontend::ActionKind Action) {

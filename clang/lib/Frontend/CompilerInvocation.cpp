--- conflicted
+++ resolved
@@ -3412,15 +3412,13 @@
   Opts.CompatibilityQualifiedIdBlockParamTypeChecking =
       Args.hasArg(OPT_fcompatibility_qualified_id_block_param_type_checking);
 
-<<<<<<< HEAD
-  // -mepi.
-  Opts.EPI = Args.hasArg(OPT_mepi);
-=======
   Opts.RelativeCXXABIVTables =
       Args.hasFlag(OPT_fexperimental_relative_cxx_abi_vtables,
                    OPT_fno_experimental_relative_cxx_abi_vtables,
                    /*default=*/false);
->>>>>>> 7e341eed
+
+  // -mepi.
+  Opts.EPI = Args.hasArg(OPT_mepi);
 }
 
 static bool isStrictlyPreprocessorAction(frontend::ActionKind Action) {

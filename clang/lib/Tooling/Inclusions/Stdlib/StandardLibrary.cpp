--- conflicted
+++ resolved
@@ -9,12 +9,9 @@
 #include "clang/Tooling/Inclusions/StandardLibrary.h"
 #include "clang/AST/Decl.h"
 #include "clang/Basic/LangOptions.h"
-<<<<<<< HEAD
-=======
 #include "llvm/ADT/ArrayRef.h"
 #include "llvm/ADT/DenseSet.h"
 #include "llvm/ADT/STLExtras.h"
->>>>>>> 95263fc1
 #include "llvm/ADT/StringRef.h"
 #include "llvm/Support/Casting.h"
 
@@ -47,11 +44,7 @@
   // Symbol name -> Symbol::ID, within a namespace.
   llvm::DenseMap<llvm::StringRef, NSSymbolMap *> *NamespaceSymbols = nullptr;
   // Symbol::ID => Header::ID
-<<<<<<< HEAD
-  unsigned *SymbolHeaderIDs = nullptr;
-=======
   llvm::SmallVector<unsigned> *SymbolHeaderIDs = nullptr;
->>>>>>> 95263fc1
 };
 } // namespace
 static SymbolHeaderMapping
@@ -61,26 +54,6 @@
 }
 
 static int countSymbols(Lang Language) {
-<<<<<<< HEAD
-  unsigned SymCount = 0;
-#define SYMBOL(Name, NS, Header) ++SymCount;
-  switch (Language) {
-  case Lang::C:
-#include "clang/Tooling/Inclusions/CSymbolMap.inc"
-    break;
-  case Lang::CXX:
-#include "clang/Tooling/Inclusions/StdSymbolMap.inc"
-    break;
-  }
-#undef SYMBOL
-  return SymCount;
-}
-
-static int initialize(Lang Language) {
-  SymbolHeaderMapping *Mapping = new SymbolHeaderMapping();
-  LanguageMappings[static_cast<unsigned>(Language)] = Mapping;
-
-=======
   llvm::DenseSet<llvm::StringRef> Set;
 #define SYMBOL(Name, NS, Header) Set.insert(#NS #Name);
   switch (Language) {
@@ -99,7 +72,6 @@
   SymbolHeaderMapping *Mapping = new SymbolHeaderMapping();
   LanguageMappings[static_cast<unsigned>(Language)] = Mapping;
 
->>>>>>> 95263fc1
   unsigned SymCount = countSymbols(Language);
   Mapping->SymbolCount = SymCount;
   Mapping->SymbolNames =
@@ -122,28 +94,14 @@
         .first->second;
   };
 
-<<<<<<< HEAD
-  auto Add = [&, SymIndex(0)](llvm::StringRef QName, unsigned NSLen,
-                              llvm::StringRef HeaderName) mutable {
-=======
   auto Add = [&, SymIndex(-1)](llvm::StringRef QName, unsigned NSLen,
                                llvm::StringRef HeaderName) mutable {
->>>>>>> 95263fc1
     // Correct "Nonefoo" => foo.
     // FIXME: get rid of "None" from the generated mapping files.
     if (QName.take_front(NSLen) == "None") {
       QName = QName.drop_front(NSLen);
       NSLen = 0;
     }
-<<<<<<< HEAD
-
-    Mapping->SymbolNames[SymIndex] = {
-        QName.data(), NSLen, static_cast<unsigned int>(QName.size() - NSLen)};
-    Mapping->SymbolHeaderIDs[SymIndex] = AddHeader(HeaderName);
-
-    NSSymbolMap &NSSymbols = AddNS(QName.take_front(NSLen));
-    NSSymbols.try_emplace(QName.drop_front(NSLen), SymIndex);
-=======
 
     if (SymIndex >= 0 &&
         Mapping->SymbolNames[SymIndex].qualifiedName() == QName) {
@@ -161,7 +119,6 @@
     Mapping->SymbolNames[SymIndex] = {
         QName.data(), NSLen, static_cast<unsigned int>(QName.size() - NSLen)};
     Mapping->SymbolHeaderIDs[SymIndex].push_back(AddHeader(HeaderName));
->>>>>>> 95263fc1
 
     NSSymbolMap &NSSymbols = AddNS(QName.take_front(NSLen));
     NSSymbols.try_emplace(QName.drop_front(NSLen), SymIndex);
@@ -169,17 +126,10 @@
 #define SYMBOL(Name, NS, Header) Add(#NS #Name, strlen(#NS), #Header);
   switch (Language) {
   case Lang::C:
-<<<<<<< HEAD
-#include "clang/Tooling/Inclusions/CSymbolMap.inc"
-    break;
-  case Lang::CXX:
-#include "clang/Tooling/Inclusions/StdSymbolMap.inc"
-=======
 #include "CSymbolMap.inc"
     break;
   case Lang::CXX:
 #include "StdSymbolMap.inc"
->>>>>>> 95263fc1
     break;
   }
 #undef SYMBOL
@@ -216,7 +166,6 @@
   if (It == Mapping->HeaderIDs->end())
     return std::nullopt;
   return Header(It->second, L);
-<<<<<<< HEAD
 }
 llvm::StringRef Header::name() const {
   return getMappingPerLang(Language)->HeaderNames[ID];
@@ -243,34 +192,6 @@
 std::optional<Symbol> Symbol::named(llvm::StringRef Scope, llvm::StringRef Name,
                                     Lang L) {
   ensureInitialized();
-=======
-}
-llvm::StringRef Header::name() const {
-  return getMappingPerLang(Language)->HeaderNames[ID];
-}
-
-std::vector<Symbol> Symbol::all(Lang L) {
-  ensureInitialized();
-  std::vector<Symbol> Result;
-  const auto *Mapping = getMappingPerLang(L);
-  Result.reserve(Mapping->SymbolCount);
-  for (unsigned I = 0, E = Mapping->SymbolCount; I < E; ++I)
-    Result.push_back(Symbol(I, L));
-  return Result;
-}
-llvm::StringRef Symbol::scope() const {
-  return getMappingPerLang(Language)->SymbolNames[ID].scope();
-}
-llvm::StringRef Symbol::name() const {
-  return getMappingPerLang(Language)->SymbolNames[ID].name();
-}
-llvm::StringRef Symbol::qualifiedName() const {
-  return getMappingPerLang(Language)->SymbolNames[ID].qualifiedName();
-}
-std::optional<Symbol> Symbol::named(llvm::StringRef Scope, llvm::StringRef Name,
-                                    Lang L) {
-  ensureInitialized();
->>>>>>> 95263fc1
 
   if (NSSymbolMap *NSSymbols =
           getMappingPerLang(L)->NamespaceSymbols->lookup(Scope)) {
@@ -281,11 +202,7 @@
   return std::nullopt;
 }
 Header Symbol::header() const {
-<<<<<<< HEAD
-  return Header(getMappingPerLang(Language)->SymbolHeaderIDs[ID], Language);
-=======
   return Header(getMappingPerLang(Language)->SymbolHeaderIDs[ID][0], Language);
->>>>>>> 95263fc1
 }
 llvm::SmallVector<Header> Symbol::headers() const {
   llvm::SmallVector<Header> Results;

--- conflicted
+++ resolved
@@ -150,13 +150,15 @@
   if (HasB)
     Builder.defineMacro("__riscv_bitmanip");
 
-<<<<<<< HEAD
   if (HasV) {
     Builder.defineMacro("__riscv_vector");
     // Version computed as: major*100^2 + minor*100 + patch
     Builder.defineMacro("__riscv_vector_version", "800");
   }
 
+  if (HasZfh)
+    Builder.defineMacro("__riscv_zfh");
+
   if (Opts.EPI)
     Builder.defineMacro("__epi");
 }
@@ -164,13 +166,6 @@
 ArrayRef<Builtin::Info> RISCVTargetInfo::getTargetBuiltins() const {
   return llvm::makeArrayRef(BuiltinInfo, clang::RISCV::LastTSBuiltin -
                                              Builtin::FirstTSBuiltin);
-=======
-  if (HasV)
-    Builder.defineMacro("__riscv_vector");
-
-  if (HasZfh)
-    Builder.defineMacro("__riscv_zfh");
->>>>>>> 1c09946b
 }
 
 /// Return true if has this feature, need to sync with handleTargetFeatures.
@@ -210,11 +205,8 @@
       HasB = true;
     else if (Feature == "+experimental-v")
       HasV = true;
-<<<<<<< HEAD
-=======
     else if (Feature == "+experimental-zfh")
       HasZfh = true;
->>>>>>> 1c09946b
   }
 
   return true;

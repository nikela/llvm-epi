--- conflicted
+++ resolved
@@ -193,7 +193,10 @@
 
   if (ISAInfo->hasExtension("zve32x")) {
     Builder.defineMacro("__riscv_vector");
-<<<<<<< HEAD
+    // Currently we support the v0.10 RISC-V V intrinsics.
+    unsigned Version = (0 * 1000000) + (10 * 1000);
+    Builder.defineMacro("__riscv_v_intrinsic", Twine(Version));
+  }
 
   if (Opts.EPI) {
     Builder.defineMacro("__epi");
@@ -202,11 +205,6 @@
     Builder.defineMacro("__riscv_vector_version", "800");
     if (!ISAInfo->hasExtension("v"))
       Builder.defineMacro("__riscv_v", "1000000");
-=======
-    // Currently we support the v0.10 RISC-V V intrinsics.
-    unsigned Version = (0 * 1000000) + (10 * 1000);
-    Builder.defineMacro("__riscv_v_intrinsic", Twine(Version));
->>>>>>> 24333283
   }
 }
 

//===--- RISCV.cpp - Implement RISCV target feature support ---------------===//
//
// Part of the LLVM Project, under the Apache License v2.0 with LLVM Exceptions.
// See https://llvm.org/LICENSE.txt for license information.
// SPDX-License-Identifier: Apache-2.0 WITH LLVM-exception
//
//===----------------------------------------------------------------------===//
//
// This file implements RISCV TargetInfo objects.
//
//===----------------------------------------------------------------------===//

#include "RISCV.h"
#include "clang/Basic/MacroBuilder.h"
#include "clang/Basic/TargetBuiltins.h"
#include "llvm/ADT/StringSwitch.h"
#include "llvm/Support/TargetParser.h"

using namespace clang;
using namespace clang::targets;

ArrayRef<const char *> RISCVTargetInfo::getGCCRegNames() const {
  static const char *const GCCRegNames[] = {
      // Integer registers
      "x0",  "x1",  "x2",  "x3",  "x4",  "x5",  "x6",  "x7",
      "x8",  "x9",  "x10", "x11", "x12", "x13", "x14", "x15",
      "x16", "x17", "x18", "x19", "x20", "x21", "x22", "x23",
      "x24", "x25", "x26", "x27", "x28", "x29", "x30", "x31",

      // Floating point registers
      "f0",  "f1",  "f2",  "f3",  "f4",  "f5",  "f6",  "f7",
      "f8",  "f9",  "f10", "f11", "f12", "f13", "f14", "f15",
      "f16", "f17", "f18", "f19", "f20", "f21", "f22", "f23",
      "f24", "f25", "f26", "f27", "f28", "f29", "f30", "f31",

      // Vector registers
      "v0",  "v1",  "v2",  "v3",  "v4",  "v5",  "v6",  "v7",
      "v8",  "v9",  "v10", "v11", "v12", "v13", "v14", "v15",
      "v16", "v17", "v18", "v19", "v20", "v21", "v22", "v23",
      "v24", "v25", "v26", "v27", "v28", "v29", "v30", "v31"};
  return llvm::makeArrayRef(GCCRegNames);
}

ArrayRef<TargetInfo::GCCRegAlias> RISCVTargetInfo::getGCCRegAliases() const {
  static const TargetInfo::GCCRegAlias GCCRegAliases[] = {
      {{"zero"}, "x0"}, {{"ra"}, "x1"},   {{"sp"}, "x2"},    {{"gp"}, "x3"},
      {{"tp"}, "x4"},   {{"t0"}, "x5"},   {{"t1"}, "x6"},    {{"t2"}, "x7"},
      {{"s0"}, "x8"},   {{"s1"}, "x9"},   {{"a0"}, "x10"},   {{"a1"}, "x11"},
      {{"a2"}, "x12"},  {{"a3"}, "x13"},  {{"a4"}, "x14"},   {{"a5"}, "x15"},
      {{"a6"}, "x16"},  {{"a7"}, "x17"},  {{"s2"}, "x18"},   {{"s3"}, "x19"},
      {{"s4"}, "x20"},  {{"s5"}, "x21"},  {{"s6"}, "x22"},   {{"s7"}, "x23"},
      {{"s8"}, "x24"},  {{"s9"}, "x25"},  {{"s10"}, "x26"},  {{"s11"}, "x27"},
      {{"t3"}, "x28"},  {{"t4"}, "x29"},  {{"t5"}, "x30"},   {{"t6"}, "x31"},
      {{"ft0"}, "f0"},  {{"ft1"}, "f1"},  {{"ft2"}, "f2"},   {{"ft3"}, "f3"},
      {{"ft4"}, "f4"},  {{"ft5"}, "f5"},  {{"ft6"}, "f6"},   {{"ft7"}, "f7"},
      {{"fs0"}, "f8"},  {{"fs1"}, "f9"},  {{"fa0"}, "f10"},  {{"fa1"}, "f11"},
      {{"fa2"}, "f12"}, {{"fa3"}, "f13"}, {{"fa4"}, "f14"},  {{"fa5"}, "f15"},
      {{"fa6"}, "f16"}, {{"fa7"}, "f17"}, {{"fs2"}, "f18"},  {{"fs3"}, "f19"},
      {{"fs4"}, "f20"}, {{"fs5"}, "f21"}, {{"fs6"}, "f22"},  {{"fs7"}, "f23"},
      {{"fs8"}, "f24"}, {{"fs9"}, "f25"}, {{"fs10"}, "f26"}, {{"fs11"}, "f27"},
      {{"ft8"}, "f28"}, {{"ft9"}, "f29"}, {{"ft10"}, "f30"}, {{"ft11"}, "f31"}};
  return llvm::makeArrayRef(GCCRegAliases);
}

bool RISCVTargetInfo::validateAsmConstraint(
    const char *&Name, TargetInfo::ConstraintInfo &Info) const {
  switch (*Name) {
  default:
    return false;
  case 'I':
    // A 12-bit signed immediate.
    Info.setRequiresImmediate(-2048, 2047);
    return true;
  case 'J':
    // Integer zero.
    Info.setRequiresImmediate(0);
    return true;
  case 'K':
    // A 5-bit unsigned immediate for CSR access instructions.
    Info.setRequiresImmediate(0, 31);
    return true;
  case 'f':
    // A floating-point register.
    Info.setAllowsRegister();
    return true;
  case 'A':
    // An address that is held in a general-purpose register.
    Info.setAllowsMemory();
    return true;
  case 'v':
<<<<<<< HEAD
    // EPI vector
    Info.setAllowsRegister();
    return true;
=======
    // A vector register.
    if (Name[1] == 'r' || Name[1] == 'm') {
      Info.setAllowsRegister();
      Name += 1;
      return true;
    }
    return false;
  }
}

std::string RISCVTargetInfo::convertConstraint(const char *&Constraint) const {
  std::string R;
  switch (*Constraint) {
  case 'v':
    R = std::string("v");
    Constraint += 1;
    break;
  default:
    R = TargetInfo::convertConstraint(Constraint);
    break;
>>>>>>> 3f45388d
  }
  return R;
}


void RISCVTargetInfo::getTargetDefines(const LangOptions &Opts,
                                       MacroBuilder &Builder) const {
  Builder.defineMacro("__ELF__");
  Builder.defineMacro("__riscv");
  bool Is64Bit = getTriple().getArch() == llvm::Triple::riscv64;
  Builder.defineMacro("__riscv_xlen", Is64Bit ? "64" : "32");
  StringRef CodeModel = getTargetOpts().CodeModel;
  if (CodeModel == "default")
    CodeModel = "small";

  if (CodeModel == "small")
    Builder.defineMacro("__riscv_cmodel_medlow");
  else if (CodeModel == "medium")
    Builder.defineMacro("__riscv_cmodel_medany");

  StringRef ABIName = getABI();
  if (ABIName == "ilp32f" || ABIName == "lp64f")
    Builder.defineMacro("__riscv_float_abi_single");
  else if (ABIName == "ilp32d" || ABIName == "lp64d")
    Builder.defineMacro("__riscv_float_abi_double");
  else
    Builder.defineMacro("__riscv_float_abi_soft");

  if (ABIName == "ilp32e")
    Builder.defineMacro("__riscv_abi_rve");

  Builder.defineMacro("__riscv_arch_test");
  Builder.defineMacro("__riscv_i", "2000000");

  if (HasM) {
    Builder.defineMacro("__riscv_m", "2000000");
    Builder.defineMacro("__riscv_mul");
    Builder.defineMacro("__riscv_div");
    Builder.defineMacro("__riscv_muldiv");
  }

  if (HasA) {
    Builder.defineMacro("__riscv_a", "2000000");
    Builder.defineMacro("__riscv_atomic");
    Builder.defineMacro("__GCC_HAVE_SYNC_COMPARE_AND_SWAP_1");
    Builder.defineMacro("__GCC_HAVE_SYNC_COMPARE_AND_SWAP_2");
    Builder.defineMacro("__GCC_HAVE_SYNC_COMPARE_AND_SWAP_4");
    if (Is64Bit)
      Builder.defineMacro("__GCC_HAVE_SYNC_COMPARE_AND_SWAP_8");
  }

  if (HasF || HasD) {
    Builder.defineMacro("__riscv_f", "2000000");
    Builder.defineMacro("__riscv_flen", HasD ? "64" : "32");
    Builder.defineMacro("__riscv_fdiv");
    Builder.defineMacro("__riscv_fsqrt");
  }

  if (HasD)
    Builder.defineMacro("__riscv_d", "2000000");

  if (HasC) {
    Builder.defineMacro("__riscv_c", "2000000");
    Builder.defineMacro("__riscv_compressed");
  }

  if (HasB) {
    Builder.defineMacro("__riscv_b", "93000");
    Builder.defineMacro("__riscv_bitmanip");
  }

  if (HasV) {
    Builder.defineMacro("__riscv_v", "10000");
    Builder.defineMacro("__riscv_vector");
  }

  if (HasV && Opts.EPI) {
    Builder.defineMacro("__epi");
    // EPI: specific, remove now that we have __riscv_vector
    // Version computed as: major*100^2 + minor*100 + patch
    Builder.defineMacro("__riscv_vector_version", "800");
  }

  if (HasZba)
    Builder.defineMacro("__riscv_zba", "93000");

  if (HasZbb)
    Builder.defineMacro("__riscv_zbb", "93000");

  if (HasZbc)
    Builder.defineMacro("__riscv_zbc", "93000");

  if (HasZbe)
    Builder.defineMacro("__riscv_zbe", "93000");

  if (HasZbf)
    Builder.defineMacro("__riscv_zbf", "93000");

  if (HasZbm)
    Builder.defineMacro("__riscv_zbm", "93000");

  if (HasZbp)
    Builder.defineMacro("__riscv_zbp", "93000");

  if (HasZbproposedc)
    Builder.defineMacro("__riscv_zbproposedc", "93000");

  if (HasZbr)
    Builder.defineMacro("__riscv_zbr", "93000");

  if (HasZbs)
    Builder.defineMacro("__riscv_zbs", "93000");

  if (HasZbt)
    Builder.defineMacro("__riscv_zbt", "93000");

  if (HasZfh)
    Builder.defineMacro("__riscv_zfh", "1000");

  if (HasZvamo)
    Builder.defineMacro("__riscv_zvamo", "10000");

  if (HasZvlsseg)
    Builder.defineMacro("__riscv_zvlsseg", "10000");
}

const Builtin::Info RISCVTargetInfo::BuiltinInfo[] = {
#define BUILTIN(ID, TYPE, ATTRS)                                               \
  {#ID, TYPE, ATTRS, nullptr, ALL_LANGUAGES, nullptr},
#define TARGET_BUILTIN(ID, TYPE, ATTRS, FEATURE)                               \
    {#ID, TYPE, ATTRS, nullptr, ALL_LANGUAGES, FEATURE},
#include "clang/Basic/BuiltinsRISCV.def"
#define BUILTIN(ID, TYPE, ATTRS)                                               \
  {"__builtin_epi_" #ID, TYPE, ATTRS, nullptr, ALL_LANGUAGES, nullptr},
#include "clang/Basic/BuiltinsEPI.def"
};

ArrayRef<Builtin::Info> RISCVTargetInfo::getTargetBuiltins() const {
  return llvm::makeArrayRef(BuiltinInfo, clang::RISCV::LastTSBuiltin -
                                             Builtin::FirstTSBuiltin);
}

/// Return true if has this feature, need to sync with handleTargetFeatures.
bool RISCVTargetInfo::hasFeature(StringRef Feature) const {
  bool Is64Bit = getTriple().getArch() == llvm::Triple::riscv64;
  return llvm::StringSwitch<bool>(Feature)
      .Case("riscv", true)
      .Case("riscv32", !Is64Bit)
      .Case("riscv64", Is64Bit)
      .Case("m", HasM)
      .Case("a", HasA)
      .Case("f", HasF)
      .Case("d", HasD)
      .Case("c", HasC)
      .Case("v", HasV)
      .Case("experimental-b", HasB)
      .Case("experimental-v", HasV)
      .Case("experimental-zba", HasZba)
      .Case("experimental-zbb", HasZbb)
      .Case("experimental-zbc", HasZbc)
      .Case("experimental-zbe", HasZbe)
      .Case("experimental-zbf", HasZbf)
      .Case("experimental-zbm", HasZbm)
      .Case("experimental-zbp", HasZbp)
      .Case("experimental-zbproposedc", HasZbproposedc)
      .Case("experimental-zbr", HasZbr)
      .Case("experimental-zbs", HasZbs)
      .Case("experimental-zbt", HasZbt)
      .Case("experimental-zfh", HasZfh)
      .Case("experimental-zvamo", HasZvamo)
      .Case("experimental-zvlsseg", HasZvlsseg)
      .Default(false);
}

/// Perform initialization based on the user configured set of features.
bool RISCVTargetInfo::handleTargetFeatures(std::vector<std::string> &Features,
                                           DiagnosticsEngine &Diags) {
  for (const auto &Feature : Features) {
    if (Feature == "+m")
      HasM = true;
    else if (Feature == "+a")
      HasA = true;
    else if (Feature == "+f")
      HasF = true;
    else if (Feature == "+d")
      HasD = true;
    else if (Feature == "+c")
      HasC = true;
    else if (Feature == "+experimental-b")
      HasB = true;
    else if (Feature == "+experimental-v")
      HasV = true;
    else if (Feature == "+experimental-zba")
      HasZba = true;
    else if (Feature == "+experimental-zbb")
      HasZbb = true;
    else if (Feature == "+experimental-zbc")
      HasZbc = true;
    else if (Feature == "+experimental-zbe")
      HasZbe = true;
    else if (Feature == "+experimental-zbf")
      HasZbf = true;
    else if (Feature == "+experimental-zbm")
      HasZbm = true;
    else if (Feature == "+experimental-zbp")
      HasZbp = true;
    else if (Feature == "+experimental-zbproposedc")
      HasZbproposedc = true;
    else if (Feature == "+experimental-zbr")
      HasZbr = true;
    else if (Feature == "+experimental-zbs")
      HasZbs = true;
    else if (Feature == "+experimental-zbt")
      HasZbt = true;
    else if (Feature == "+experimental-zfh")
      HasZfh = true;
    else if (Feature == "+experimental-zvamo")
      HasZvamo = true;
    else if (Feature == "+experimental-zvlsseg")
      HasZvlsseg = true;
  }

  return true;
}

void RISCVTargetInfo::adjust(LangOptions &Opts) {
  TargetInfo::adjust(Opts);
}

bool RISCV32TargetInfo::isValidCPUName(StringRef Name) const {
  return llvm::RISCV::checkCPUKind(llvm::RISCV::parseCPUKind(Name),
                                   /*Is64Bit=*/false);
}

void RISCV32TargetInfo::fillValidCPUList(
    SmallVectorImpl<StringRef> &Values) const {
  llvm::RISCV::fillValidCPUArchList(Values, false);
}

bool RISCV32TargetInfo::isValidTuneCPUName(StringRef Name) const {
  return llvm::RISCV::checkTuneCPUKind(
      llvm::RISCV::parseTuneCPUKind(Name, false),
      /*Is64Bit=*/false);
}

void RISCV32TargetInfo::fillValidTuneCPUList(
    SmallVectorImpl<StringRef> &Values) const {
  llvm::RISCV::fillValidTuneCPUArchList(Values, false);
}

bool RISCV64TargetInfo::isValidCPUName(StringRef Name) const {
  return llvm::RISCV::checkCPUKind(llvm::RISCV::parseCPUKind(Name),
                                   /*Is64Bit=*/true);
}

void RISCV64TargetInfo::fillValidCPUList(
    SmallVectorImpl<StringRef> &Values) const {
  llvm::RISCV::fillValidCPUArchList(Values, true);
}

bool RISCV64TargetInfo::isValidTuneCPUName(StringRef Name) const {
  return llvm::RISCV::checkTuneCPUKind(
      llvm::RISCV::parseTuneCPUKind(Name, true),
      /*Is64Bit=*/true);
}

void RISCV64TargetInfo::fillValidTuneCPUList(
    SmallVectorImpl<StringRef> &Values) const {
  llvm::RISCV::fillValidTuneCPUArchList(Values, true);
}<|MERGE_RESOLUTION|>--- conflicted
+++ resolved
@@ -88,11 +88,6 @@
     Info.setAllowsMemory();
     return true;
   case 'v':
-<<<<<<< HEAD
-    // EPI vector
-    Info.setAllowsRegister();
-    return true;
-=======
     // A vector register.
     if (Name[1] == 'r' || Name[1] == 'm') {
       Info.setAllowsRegister();
@@ -113,7 +108,6 @@
   default:
     R = TargetInfo::convertConstraint(Constraint);
     break;
->>>>>>> 3f45388d
   }
   return R;
 }

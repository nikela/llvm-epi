--- conflicted
+++ resolved
@@ -268,11 +268,6 @@
       .Case("f", HasF)
       .Case("d", HasD)
       .Case("c", HasC)
-<<<<<<< HEAD
-      .Case("v", HasV)
-      .Case("experimental-b", HasB)
-=======
->>>>>>> 7e91df30
       .Case("experimental-v", HasV)
       .Case("experimental-zba", HasZba)
       .Case("experimental-zbb", HasZbb)

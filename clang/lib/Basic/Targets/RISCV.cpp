//===--- RISCV.cpp - Implement RISCV target feature support ---------------===//
//
// Part of the LLVM Project, under the Apache License v2.0 with LLVM Exceptions.
// See https://llvm.org/LICENSE.txt for license information.
// SPDX-License-Identifier: Apache-2.0 WITH LLVM-exception
//
//===----------------------------------------------------------------------===//
//
// This file implements RISCV TargetInfo objects.
//
//===----------------------------------------------------------------------===//

#include "RISCV.h"
#include "clang/Basic/Diagnostic.h"
#include "clang/Basic/MacroBuilder.h"
#include "clang/Basic/TargetBuiltins.h"
#include "llvm/ADT/StringSwitch.h"
#include "llvm/Support/TargetParser.h"
#include "llvm/Support/raw_ostream.h"

using namespace clang;
using namespace clang::targets;

ArrayRef<const char *> RISCVTargetInfo::getGCCRegNames() const {
  static const char *const GCCRegNames[] = {
      // Integer registers
      "x0",  "x1",  "x2",  "x3",  "x4",  "x5",  "x6",  "x7",
      "x8",  "x9",  "x10", "x11", "x12", "x13", "x14", "x15",
      "x16", "x17", "x18", "x19", "x20", "x21", "x22", "x23",
      "x24", "x25", "x26", "x27", "x28", "x29", "x30", "x31",

      // Floating point registers
      "f0",  "f1",  "f2",  "f3",  "f4",  "f5",  "f6",  "f7",
      "f8",  "f9",  "f10", "f11", "f12", "f13", "f14", "f15",
      "f16", "f17", "f18", "f19", "f20", "f21", "f22", "f23",
      "f24", "f25", "f26", "f27", "f28", "f29", "f30", "f31",

      // Vector registers
      "v0",  "v1",  "v2",  "v3",  "v4",  "v5",  "v6",  "v7",
      "v8",  "v9",  "v10", "v11", "v12", "v13", "v14", "v15",
      "v16", "v17", "v18", "v19", "v20", "v21", "v22", "v23",
      "v24", "v25", "v26", "v27", "v28", "v29", "v30", "v31"};
  return llvm::makeArrayRef(GCCRegNames);
}

ArrayRef<TargetInfo::GCCRegAlias> RISCVTargetInfo::getGCCRegAliases() const {
  static const TargetInfo::GCCRegAlias GCCRegAliases[] = {
      {{"zero"}, "x0"}, {{"ra"}, "x1"},   {{"sp"}, "x2"},    {{"gp"}, "x3"},
      {{"tp"}, "x4"},   {{"t0"}, "x5"},   {{"t1"}, "x6"},    {{"t2"}, "x7"},
      {{"s0"}, "x8"},   {{"s1"}, "x9"},   {{"a0"}, "x10"},   {{"a1"}, "x11"},
      {{"a2"}, "x12"},  {{"a3"}, "x13"},  {{"a4"}, "x14"},   {{"a5"}, "x15"},
      {{"a6"}, "x16"},  {{"a7"}, "x17"},  {{"s2"}, "x18"},   {{"s3"}, "x19"},
      {{"s4"}, "x20"},  {{"s5"}, "x21"},  {{"s6"}, "x22"},   {{"s7"}, "x23"},
      {{"s8"}, "x24"},  {{"s9"}, "x25"},  {{"s10"}, "x26"},  {{"s11"}, "x27"},
      {{"t3"}, "x28"},  {{"t4"}, "x29"},  {{"t5"}, "x30"},   {{"t6"}, "x31"},
      {{"ft0"}, "f0"},  {{"ft1"}, "f1"},  {{"ft2"}, "f2"},   {{"ft3"}, "f3"},
      {{"ft4"}, "f4"},  {{"ft5"}, "f5"},  {{"ft6"}, "f6"},   {{"ft7"}, "f7"},
      {{"fs0"}, "f8"},  {{"fs1"}, "f9"},  {{"fa0"}, "f10"},  {{"fa1"}, "f11"},
      {{"fa2"}, "f12"}, {{"fa3"}, "f13"}, {{"fa4"}, "f14"},  {{"fa5"}, "f15"},
      {{"fa6"}, "f16"}, {{"fa7"}, "f17"}, {{"fs2"}, "f18"},  {{"fs3"}, "f19"},
      {{"fs4"}, "f20"}, {{"fs5"}, "f21"}, {{"fs6"}, "f22"},  {{"fs7"}, "f23"},
      {{"fs8"}, "f24"}, {{"fs9"}, "f25"}, {{"fs10"}, "f26"}, {{"fs11"}, "f27"},
      {{"ft8"}, "f28"}, {{"ft9"}, "f29"}, {{"ft10"}, "f30"}, {{"ft11"}, "f31"}};
  return llvm::makeArrayRef(GCCRegAliases);
}

bool RISCVTargetInfo::validateAsmConstraint(
    const char *&Name, TargetInfo::ConstraintInfo &Info) const {
  switch (*Name) {
  default:
    return false;
  case 'I':
    // A 12-bit signed immediate.
    Info.setRequiresImmediate(-2048, 2047);
    return true;
  case 'J':
    // Integer zero.
    Info.setRequiresImmediate(0);
    return true;
  case 'K':
    // A 5-bit unsigned immediate for CSR access instructions.
    Info.setRequiresImmediate(0, 31);
    return true;
  case 'f':
    // A floating-point register.
    Info.setAllowsRegister();
    return true;
  case 'A':
    // An address that is held in a general-purpose register.
    Info.setAllowsMemory();
    return true;
  case 'S': // A symbolic address
    Info.setAllowsRegister();
    return true;
  case 'v':
    // A vector register.
    if (Name[1] == 'r' || Name[1] == 'm') {
      Info.setAllowsRegister();
      Name += 1;
      return true;
    }
    return false;
  }
}

std::string RISCVTargetInfo::convertConstraint(const char *&Constraint) const {
  std::string R;
  switch (*Constraint) {
  case 'v':
    R = std::string("^") + std::string(Constraint, 2);
    Constraint += 1;
    break;
  default:
    R = TargetInfo::convertConstraint(Constraint);
    break;
  }
  return R;
}


void RISCVTargetInfo::getTargetDefines(const LangOptions &Opts,
                                       MacroBuilder &Builder) const {
  Builder.defineMacro("__ELF__");
  Builder.defineMacro("__riscv");
  bool Is64Bit = getTriple().getArch() == llvm::Triple::riscv64;
  Builder.defineMacro("__riscv_xlen", Is64Bit ? "64" : "32");
  StringRef CodeModel = getTargetOpts().CodeModel;
  unsigned FLen = ISAInfo->getFLen();
  if (CodeModel == "default")
    CodeModel = "small";

  if (CodeModel == "small")
    Builder.defineMacro("__riscv_cmodel_medlow");
  else if (CodeModel == "medium")
    Builder.defineMacro("__riscv_cmodel_medany");

  StringRef ABIName = getABI();
  if (ABIName == "ilp32f" || ABIName == "lp64f")
    Builder.defineMacro("__riscv_float_abi_single");
  else if (ABIName == "ilp32d" || ABIName == "lp64d")
    Builder.defineMacro("__riscv_float_abi_double");
  else
    Builder.defineMacro("__riscv_float_abi_soft");

  if (ABIName == "ilp32e")
    Builder.defineMacro("__riscv_abi_rve");

  Builder.defineMacro("__riscv_arch_test");

  for (auto &Extension : ISAInfo->getExtensions()) {
    auto ExtName = Extension.first;
    auto ExtInfo = Extension.second;
    unsigned Version =
        (ExtInfo.MajorVersion * 1000000) + (ExtInfo.MinorVersion * 1000);

    Builder.defineMacro(Twine("__riscv_", ExtName), Twine(Version));
  }

  if (ISAInfo->hasExtension("m")) {
    Builder.defineMacro("__riscv_mul");
    Builder.defineMacro("__riscv_div");
    Builder.defineMacro("__riscv_muldiv");
  }

  if (ISAInfo->hasExtension("a")) {
    Builder.defineMacro("__riscv_atomic");
    Builder.defineMacro("__GCC_HAVE_SYNC_COMPARE_AND_SWAP_1");
    Builder.defineMacro("__GCC_HAVE_SYNC_COMPARE_AND_SWAP_2");
    Builder.defineMacro("__GCC_HAVE_SYNC_COMPARE_AND_SWAP_4");
    if (Is64Bit)
      Builder.defineMacro("__GCC_HAVE_SYNC_COMPARE_AND_SWAP_8");
  }

  if (FLen) {
    Builder.defineMacro("__riscv_flen", Twine(FLen));
    Builder.defineMacro("__riscv_fdiv");
    Builder.defineMacro("__riscv_fsqrt");
  }

  if (ISAInfo->hasExtension("c"))
    Builder.defineMacro("__riscv_compressed");

  if (ISAInfo->hasExtension("v"))
    Builder.defineMacro("__riscv_vector");
<<<<<<< HEAD
  }

  if (HasV && Opts.EPI) {
    Builder.defineMacro("__epi");
    // EPI: specific, remove now that we have __riscv_vector
    // Version computed as: major*100^2 + minor*100 + patch
    Builder.defineMacro("__riscv_vector_version", "800");
  }

  if (HasZba)
    Builder.defineMacro("__riscv_zba", "93000");

  if (HasZbb)
    Builder.defineMacro("__riscv_zbb", "93000");

  if (HasZbc)
    Builder.defineMacro("__riscv_zbc", "93000");

  if (HasZbe)
    Builder.defineMacro("__riscv_zbe", "93000");

  if (HasZbf)
    Builder.defineMacro("__riscv_zbf", "93000");

  if (HasZbm)
    Builder.defineMacro("__riscv_zbm", "93000");

  if (HasZbp)
    Builder.defineMacro("__riscv_zbp", "93000");

  if (HasZbr)
    Builder.defineMacro("__riscv_zbr", "93000");

  if (HasZbs)
    Builder.defineMacro("__riscv_zbs", "93000");

  if (HasZbt)
    Builder.defineMacro("__riscv_zbt", "93000");

  if (HasZfh)
    Builder.defineMacro("__riscv_zfh", "1000");

  if (HasZvamo)
    Builder.defineMacro("__riscv_zvamo", "10000");

  if (HasZvlsseg)
    Builder.defineMacro("__riscv_zvlsseg", "10000");
=======
>>>>>>> db71e720
}

const Builtin::Info RISCVTargetInfo::BuiltinInfo[] = {
#define BUILTIN(ID, TYPE, ATTRS)                                               \
  {#ID, TYPE, ATTRS, nullptr, ALL_LANGUAGES, nullptr},
#define TARGET_BUILTIN(ID, TYPE, ATTRS, FEATURE)                               \
    {#ID, TYPE, ATTRS, nullptr, ALL_LANGUAGES, FEATURE},
#include "clang/Basic/BuiltinsRISCV.def"
#define BUILTIN(ID, TYPE, ATTRS)                                               \
  {"__builtin_epi_" #ID, TYPE, ATTRS, nullptr, ALL_LANGUAGES, nullptr},
#include "clang/Basic/BuiltinsEPI.def"
};

ArrayRef<Builtin::Info> RISCVTargetInfo::getTargetBuiltins() const {
  return llvm::makeArrayRef(BuiltinInfo, clang::RISCV::LastTSBuiltin -
                                             Builtin::FirstTSBuiltin);
}

bool RISCVTargetInfo::initFeatureMap(
    llvm::StringMap<bool> &Features, DiagnosticsEngine &Diags, StringRef CPU,
    const std::vector<std::string> &FeaturesVec) const {

  if (getTriple().getArch() == llvm::Triple::riscv64)
    Features["64bit"] = true;

  return TargetInfo::initFeatureMap(Features, Diags, CPU, FeaturesVec);
}

/// Return true if has this feature, need to sync with handleTargetFeatures.
bool RISCVTargetInfo::hasFeature(StringRef Feature) const {
  bool Is64Bit = getTriple().getArch() == llvm::Triple::riscv64;
  auto Result = llvm::StringSwitch<Optional<bool>>(Feature)
                    .Case("riscv", true)
                    .Case("riscv32", !Is64Bit)
                    .Case("riscv64", Is64Bit)
                    .Case("64bit", Is64Bit)
                    .Default(None);
  if (Result.hasValue())
    return Result.getValue();

  if (ISAInfo->isSupportedExtensionFeature(Feature))
    return ISAInfo->hasExtension(Feature);

  return false;
}

/// Perform initialization based on the user configured set of features.
bool RISCVTargetInfo::handleTargetFeatures(std::vector<std::string> &Features,
                                           DiagnosticsEngine &Diags) {
  unsigned XLen = getTriple().isArch64Bit() ? 64 : 32;
  auto ParseResult = llvm::RISCVISAInfo::parseFeatures(XLen, Features);
  if (!ParseResult) {
    std::string Buffer;
    llvm::raw_string_ostream OutputErrMsg(Buffer);
    handleAllErrors(ParseResult.takeError(), [&](llvm::StringError &ErrMsg) {
      OutputErrMsg << ErrMsg.getMessage();
    });
    Diags.Report(diag::err_invalid_feature_combination) << OutputErrMsg.str();
    return false;
  } else {
    ISAInfo = std::move(*ParseResult);
  }

  return true;
}

void RISCVTargetInfo::adjust(DiagnosticsEngine &Diags, LangOptions &Opts) {
  TargetInfo::adjust(Diags, Opts);
}

bool RISCV32TargetInfo::isValidCPUName(StringRef Name) const {
  return llvm::RISCV::checkCPUKind(llvm::RISCV::parseCPUKind(Name),
                                   /*Is64Bit=*/false);
}

void RISCV32TargetInfo::fillValidCPUList(
    SmallVectorImpl<StringRef> &Values) const {
  llvm::RISCV::fillValidCPUArchList(Values, false);
}

bool RISCV32TargetInfo::isValidTuneCPUName(StringRef Name) const {
  return llvm::RISCV::checkTuneCPUKind(
      llvm::RISCV::parseTuneCPUKind(Name, false),
      /*Is64Bit=*/false);
}

void RISCV32TargetInfo::fillValidTuneCPUList(
    SmallVectorImpl<StringRef> &Values) const {
  llvm::RISCV::fillValidTuneCPUArchList(Values, false);
}

bool RISCV64TargetInfo::isValidCPUName(StringRef Name) const {
  return llvm::RISCV::checkCPUKind(llvm::RISCV::parseCPUKind(Name),
                                   /*Is64Bit=*/true);
}

void RISCV64TargetInfo::fillValidCPUList(
    SmallVectorImpl<StringRef> &Values) const {
  llvm::RISCV::fillValidCPUArchList(Values, true);
}

bool RISCV64TargetInfo::isValidTuneCPUName(StringRef Name) const {
  return llvm::RISCV::checkTuneCPUKind(
      llvm::RISCV::parseTuneCPUKind(Name, true),
      /*Is64Bit=*/true);
}

void RISCV64TargetInfo::fillValidTuneCPUList(
    SmallVectorImpl<StringRef> &Values) const {
  llvm::RISCV::fillValidTuneCPUArchList(Values, true);
}<|MERGE_RESOLUTION|>--- conflicted
+++ resolved
@@ -182,56 +182,13 @@
 
   if (ISAInfo->hasExtension("v"))
     Builder.defineMacro("__riscv_vector");
-<<<<<<< HEAD
-  }
-
-  if (HasV && Opts.EPI) {
+
+  if (ISAInfo->hasExtension("v") && Opts.EPI) {
     Builder.defineMacro("__epi");
     // EPI: specific, remove now that we have __riscv_vector
     // Version computed as: major*100^2 + minor*100 + patch
     Builder.defineMacro("__riscv_vector_version", "800");
   }
-
-  if (HasZba)
-    Builder.defineMacro("__riscv_zba", "93000");
-
-  if (HasZbb)
-    Builder.defineMacro("__riscv_zbb", "93000");
-
-  if (HasZbc)
-    Builder.defineMacro("__riscv_zbc", "93000");
-
-  if (HasZbe)
-    Builder.defineMacro("__riscv_zbe", "93000");
-
-  if (HasZbf)
-    Builder.defineMacro("__riscv_zbf", "93000");
-
-  if (HasZbm)
-    Builder.defineMacro("__riscv_zbm", "93000");
-
-  if (HasZbp)
-    Builder.defineMacro("__riscv_zbp", "93000");
-
-  if (HasZbr)
-    Builder.defineMacro("__riscv_zbr", "93000");
-
-  if (HasZbs)
-    Builder.defineMacro("__riscv_zbs", "93000");
-
-  if (HasZbt)
-    Builder.defineMacro("__riscv_zbt", "93000");
-
-  if (HasZfh)
-    Builder.defineMacro("__riscv_zfh", "1000");
-
-  if (HasZvamo)
-    Builder.defineMacro("__riscv_zvamo", "10000");
-
-  if (HasZvlsseg)
-    Builder.defineMacro("__riscv_zvlsseg", "10000");
-=======
->>>>>>> db71e720
 }
 
 const Builtin::Info RISCVTargetInfo::BuiltinInfo[] = {

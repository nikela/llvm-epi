--- conflicted
+++ resolved
@@ -144,19 +144,15 @@
       : RISCVTargetInfo(Triple, Opts) {
     LongWidth = LongAlign = PointerWidth = PointerAlign = 64;
     IntMaxType = Int64Type = SignedLong;
-<<<<<<< HEAD
 
     // Vectors in V-ext can be aligned to 16 bytes.
     // FIXME: Assuming ELEN=64.
     bool HasV = llvm::is_contained(Opts.FeaturesAsWritten, "+v");
     if (HasV)
-      resetDataLayout("e-m:e-p:64:64-i64:64-i128:128-n64-S128-v128:128:128-"
+      resetDataLayout("e-m:e-p:64:64-i64:64-i128:128-n32:64-S128-v128:128:128-"
                       "v256:128:128-v512:128:128-v1024:128:128");
     else
-      resetDataLayout("e-m:e-p:64:64-i64:64-i128:128-n64-S128");
-=======
-    resetDataLayout("e-m:e-p:64:64-i64:64-i128:128-n32:64-S128");
->>>>>>> b9fc4271
+      resetDataLayout("e-m:e-p:64:64-i64:64-i128:128-n32:64-S128");
   }
 
   bool setABI(const std::string &Name) override {

//===- IdentifierTable.cpp - Hash table for identifier lookup -------------===//
//
// Part of the LLVM Project, under the Apache License v2.0 with LLVM Exceptions.
// See https://llvm.org/LICENSE.txt for license information.
// SPDX-License-Identifier: Apache-2.0 WITH LLVM-exception
//
//===----------------------------------------------------------------------===//
//
// This file implements the IdentifierInfo, IdentifierVisitor, and
// IdentifierTable interfaces.
//
//===----------------------------------------------------------------------===//

#include "clang/Basic/IdentifierTable.h"
#include "clang/Basic/CharInfo.h"
#include "clang/Basic/LangOptions.h"
#include "clang/Basic/OperatorKinds.h"
#include "clang/Basic/Specifiers.h"
#include "clang/Basic/TokenKinds.h"
#include "llvm/ADT/DenseMapInfo.h"
#include "llvm/ADT/FoldingSet.h"
#include "llvm/ADT/SmallString.h"
#include "llvm/ADT/StringMap.h"
#include "llvm/ADT/StringRef.h"
#include "llvm/Support/Allocator.h"
#include "llvm/Support/ErrorHandling.h"
#include "llvm/Support/raw_ostream.h"
#include <cassert>
#include <cstdio>
#include <cstring>
#include <string>

using namespace clang;

//===----------------------------------------------------------------------===//
// IdentifierTable Implementation
//===----------------------------------------------------------------------===//

IdentifierIterator::~IdentifierIterator() = default;

IdentifierInfoLookup::~IdentifierInfoLookup() = default;

namespace {

/// A simple identifier lookup iterator that represents an
/// empty sequence of identifiers.
class EmptyLookupIterator : public IdentifierIterator
{
public:
  StringRef Next() override { return StringRef(); }
};

} // namespace

IdentifierIterator *IdentifierInfoLookup::getIdentifiers() {
  return new EmptyLookupIterator();
}

IdentifierTable::IdentifierTable(IdentifierInfoLookup *ExternalLookup)
    : HashTable(8192), // Start with space for 8K identifiers.
      ExternalLookup(ExternalLookup) {}

IdentifierTable::IdentifierTable(const LangOptions &LangOpts,
                                 IdentifierInfoLookup *ExternalLookup)
    : IdentifierTable(ExternalLookup) {
  // Populate the identifier table with info about keywords for the current
  // language.
  AddKeywords(LangOpts);
}

//===----------------------------------------------------------------------===//
// Language Keyword Implementation
//===----------------------------------------------------------------------===//

// Constants for TokenKinds.def
namespace {

  enum {
    KEYC99        = 0x1,
    KEYCXX        = 0x2,
    KEYCXX11      = 0x4,
    KEYGNU        = 0x8,
    KEYMS         = 0x10,
    BOOLSUPPORT   = 0x20,
    KEYALTIVEC    = 0x40,
    KEYNOCXX      = 0x80,
    KEYBORLAND    = 0x100,
    KEYOPENCLC    = 0x200,
    KEYC11        = 0x400,
    KEYNOMS18     = 0x800,
    KEYNOOPENCL   = 0x1000,
    WCHARSUPPORT  = 0x2000,
    HALFSUPPORT   = 0x4000,
    CHAR8SUPPORT  = 0x8000,
    KEYCONCEPTS   = 0x10000,
    KEYOBJC       = 0x20000,
    KEYZVECTOR    = 0x40000,
    KEYCOROUTINES = 0x80000,
    KEYMODULES    = 0x100000,
    KEYCXX20      = 0x200000,
    KEYOPENCLCXX  = 0x400000,
    KEYMSCOMPAT   = 0x800000,
<<<<<<< HEAD
    KEYEPI        = 0x1000000,
    KEYALLCXX = KEYCXX | KEYCXX11 | KEYCXX2A,
    KEYALL = (0xfffffff & ~KEYNOMS18 &
=======
    KEYALLCXX = KEYCXX | KEYCXX11 | KEYCXX20,
    KEYALL = (0xffffff & ~KEYNOMS18 &
>>>>>>> a9f30b09
              ~KEYNOOPENCL) // KEYNOMS18 and KEYNOOPENCL are used to exclude.
  };

  /// How a keyword is treated in the selected standard.
  enum KeywordStatus {
    KS_Disabled,    // Disabled
    KS_Extension,   // Is an extension
    KS_Enabled,     // Enabled
    KS_Future       // Is a keyword in future standard
  };

} // namespace

/// Translates flags as specified in TokenKinds.def into keyword status
/// in the given language standard.
static KeywordStatus getKeywordStatus(const LangOptions &LangOpts,
                                      unsigned Flags) {
  if (Flags == KEYALL) return KS_Enabled;
  if (LangOpts.CPlusPlus && (Flags & KEYCXX)) return KS_Enabled;
  if (LangOpts.CPlusPlus11 && (Flags & KEYCXX11)) return KS_Enabled;
  if (LangOpts.CPlusPlus20 && (Flags & KEYCXX20)) return KS_Enabled;
  if (LangOpts.C99 && (Flags & KEYC99)) return KS_Enabled;
  if (LangOpts.GNUKeywords && (Flags & KEYGNU)) return KS_Extension;
  if (LangOpts.MicrosoftExt && (Flags & KEYMS)) return KS_Extension;
  if (LangOpts.MSVCCompat && (Flags & KEYMSCOMPAT)) return KS_Enabled;
  if (LangOpts.Borland && (Flags & KEYBORLAND)) return KS_Extension;
  if (LangOpts.Bool && (Flags & BOOLSUPPORT)) return KS_Enabled;
  if (LangOpts.Half && (Flags & HALFSUPPORT)) return KS_Enabled;
  if (LangOpts.WChar && (Flags & WCHARSUPPORT)) return KS_Enabled;
  if (LangOpts.Char8 && (Flags & CHAR8SUPPORT)) return KS_Enabled;
  if (LangOpts.AltiVec && (Flags & KEYALTIVEC)) return KS_Enabled;
  if (LangOpts.ZVector && (Flags & KEYZVECTOR)) return KS_Enabled;
  if (LangOpts.OpenCL && !LangOpts.OpenCLCPlusPlus && (Flags & KEYOPENCLC))
    return KS_Enabled;
  if (LangOpts.OpenCLCPlusPlus && (Flags & KEYOPENCLCXX)) return KS_Enabled;
  if (LangOpts.EPI && (Flags & KEYEPI)) return KS_Enabled;
  if (!LangOpts.CPlusPlus && (Flags & KEYNOCXX)) return KS_Enabled;
  if (LangOpts.C11 && (Flags & KEYC11)) return KS_Enabled;
  // We treat bridge casts as objective-C keywords so we can warn on them
  // in non-arc mode.
  if (LangOpts.ObjC && (Flags & KEYOBJC)) return KS_Enabled;
  if (LangOpts.CPlusPlus20 && (Flags & KEYCONCEPTS)) return KS_Enabled;
  if (LangOpts.Coroutines && (Flags & KEYCOROUTINES)) return KS_Enabled;
  if (LangOpts.ModulesTS && (Flags & KEYMODULES)) return KS_Enabled;
  if (LangOpts.CPlusPlus && (Flags & KEYALLCXX)) return KS_Future;
  return KS_Disabled;
}

/// AddKeyword - This method is used to associate a token ID with specific
/// identifiers because they are language keywords.  This causes the lexer to
/// automatically map matching identifiers to specialized token codes.
static void AddKeyword(StringRef Keyword,
                       tok::TokenKind TokenCode, unsigned Flags,
                       const LangOptions &LangOpts, IdentifierTable &Table) {
  KeywordStatus AddResult = getKeywordStatus(LangOpts, Flags);

  // Don't add this keyword under MSVCCompat.
  if (LangOpts.MSVCCompat && (Flags & KEYNOMS18) &&
      !LangOpts.isCompatibleWithMSVC(LangOptions::MSVC2015))
    return;

  // Don't add this keyword under OpenCL.
  if (LangOpts.OpenCL && (Flags & KEYNOOPENCL))
    return;

  // Don't add this keyword if disabled in this language.
  if (AddResult == KS_Disabled) return;

  IdentifierInfo &Info =
      Table.get(Keyword, AddResult == KS_Future ? tok::identifier : TokenCode);
  Info.setIsExtensionToken(AddResult == KS_Extension);
  Info.setIsFutureCompatKeyword(AddResult == KS_Future);
}

/// AddCXXOperatorKeyword - Register a C++ operator keyword alternative
/// representations.
static void AddCXXOperatorKeyword(StringRef Keyword,
                                  tok::TokenKind TokenCode,
                                  IdentifierTable &Table) {
  IdentifierInfo &Info = Table.get(Keyword, TokenCode);
  Info.setIsCPlusPlusOperatorKeyword();
}

/// AddObjCKeyword - Register an Objective-C \@keyword like "class" "selector"
/// or "property".
static void AddObjCKeyword(StringRef Name,
                           tok::ObjCKeywordKind ObjCID,
                           IdentifierTable &Table) {
  Table.get(Name).setObjCKeywordID(ObjCID);
}

/// AddKeywords - Add all keywords to the symbol table.
///
void IdentifierTable::AddKeywords(const LangOptions &LangOpts) {
  // Add keywords and tokens for the current language.
#define KEYWORD(NAME, FLAGS) \
  AddKeyword(StringRef(#NAME), tok::kw_ ## NAME,  \
             FLAGS, LangOpts, *this);
#define ALIAS(NAME, TOK, FLAGS) \
  AddKeyword(StringRef(NAME), tok::kw_ ## TOK,  \
             FLAGS, LangOpts, *this);
#define CXX_KEYWORD_OPERATOR(NAME, ALIAS) \
  if (LangOpts.CXXOperatorNames)          \
    AddCXXOperatorKeyword(StringRef(#NAME), tok::ALIAS, *this);
#define OBJC_AT_KEYWORD(NAME)  \
  if (LangOpts.ObjC)           \
    AddObjCKeyword(StringRef(#NAME), tok::objc_##NAME, *this);
#define TESTING_KEYWORD(NAME, FLAGS)
#include "clang/Basic/TokenKinds.def"

  if (LangOpts.ParseUnknownAnytype)
    AddKeyword("__unknown_anytype", tok::kw___unknown_anytype, KEYALL,
               LangOpts, *this);

  if (LangOpts.DeclSpecKeyword)
    AddKeyword("__declspec", tok::kw___declspec, KEYALL, LangOpts, *this);

  // Add the 'import' contextual keyword.
  get("import").setModulesImport(true);
}

/// Checks if the specified token kind represents a keyword in the
/// specified language.
/// \returns Status of the keyword in the language.
static KeywordStatus getTokenKwStatus(const LangOptions &LangOpts,
                                      tok::TokenKind K) {
  switch (K) {
#define KEYWORD(NAME, FLAGS) \
  case tok::kw_##NAME: return getKeywordStatus(LangOpts, FLAGS);
#include "clang/Basic/TokenKinds.def"
  default: return KS_Disabled;
  }
}

/// Returns true if the identifier represents a keyword in the
/// specified language.
bool IdentifierInfo::isKeyword(const LangOptions &LangOpts) const {
  switch (getTokenKwStatus(LangOpts, getTokenID())) {
  case KS_Enabled:
  case KS_Extension:
    return true;
  default:
    return false;
  }
}

/// Returns true if the identifier represents a C++ keyword in the
/// specified language.
bool IdentifierInfo::isCPlusPlusKeyword(const LangOptions &LangOpts) const {
  if (!LangOpts.CPlusPlus || !isKeyword(LangOpts))
    return false;
  // This is a C++ keyword if this identifier is not a keyword when checked
  // using LangOptions without C++ support.
  LangOptions LangOptsNoCPP = LangOpts;
  LangOptsNoCPP.CPlusPlus = false;
  LangOptsNoCPP.CPlusPlus11 = false;
  LangOptsNoCPP.CPlusPlus20 = false;
  return !isKeyword(LangOptsNoCPP);
}

tok::PPKeywordKind IdentifierInfo::getPPKeywordID() const {
  // We use a perfect hash function here involving the length of the keyword,
  // the first and third character.  For preprocessor ID's there are no
  // collisions (if there were, the switch below would complain about duplicate
  // case values).  Note that this depends on 'if' being null terminated.

#define HASH(LEN, FIRST, THIRD) \
  (LEN << 5) + (((FIRST-'a') + (THIRD-'a')) & 31)
#define CASE(LEN, FIRST, THIRD, NAME) \
  case HASH(LEN, FIRST, THIRD): \
    return memcmp(Name, #NAME, LEN) ? tok::pp_not_keyword : tok::pp_ ## NAME

  unsigned Len = getLength();
  if (Len < 2) return tok::pp_not_keyword;
  const char *Name = getNameStart();
  switch (HASH(Len, Name[0], Name[2])) {
  default: return tok::pp_not_keyword;
  CASE( 2, 'i', '\0', if);
  CASE( 4, 'e', 'i', elif);
  CASE( 4, 'e', 's', else);
  CASE( 4, 'l', 'n', line);
  CASE( 4, 's', 'c', sccs);
  CASE( 5, 'e', 'd', endif);
  CASE( 5, 'e', 'r', error);
  CASE( 5, 'i', 'e', ident);
  CASE( 5, 'i', 'd', ifdef);
  CASE( 5, 'u', 'd', undef);

  CASE( 6, 'a', 's', assert);
  CASE( 6, 'd', 'f', define);
  CASE( 6, 'i', 'n', ifndef);
  CASE( 6, 'i', 'p', import);
  CASE( 6, 'p', 'a', pragma);

  CASE( 7, 'd', 'f', defined);
  CASE( 7, 'i', 'c', include);
  CASE( 7, 'w', 'r', warning);

  CASE( 8, 'u', 'a', unassert);
  CASE(12, 'i', 'c', include_next);

  CASE(14, '_', 'p', __public_macro);

  CASE(15, '_', 'p', __private_macro);

  CASE(16, '_', 'i', __include_macros);
#undef CASE
#undef HASH
  }
}

//===----------------------------------------------------------------------===//
// Stats Implementation
//===----------------------------------------------------------------------===//

/// PrintStats - Print statistics about how well the identifier table is doing
/// at hashing identifiers.
void IdentifierTable::PrintStats() const {
  unsigned NumBuckets = HashTable.getNumBuckets();
  unsigned NumIdentifiers = HashTable.getNumItems();
  unsigned NumEmptyBuckets = NumBuckets-NumIdentifiers;
  unsigned AverageIdentifierSize = 0;
  unsigned MaxIdentifierLength = 0;

  // TODO: Figure out maximum times an identifier had to probe for -stats.
  for (llvm::StringMap<IdentifierInfo*, llvm::BumpPtrAllocator>::const_iterator
       I = HashTable.begin(), E = HashTable.end(); I != E; ++I) {
    unsigned IdLen = I->getKeyLength();
    AverageIdentifierSize += IdLen;
    if (MaxIdentifierLength < IdLen)
      MaxIdentifierLength = IdLen;
  }

  fprintf(stderr, "\n*** Identifier Table Stats:\n");
  fprintf(stderr, "# Identifiers:   %d\n", NumIdentifiers);
  fprintf(stderr, "# Empty Buckets: %d\n", NumEmptyBuckets);
  fprintf(stderr, "Hash density (#identifiers per bucket): %f\n",
          NumIdentifiers/(double)NumBuckets);
  fprintf(stderr, "Ave identifier length: %f\n",
          (AverageIdentifierSize/(double)NumIdentifiers));
  fprintf(stderr, "Max identifier length: %d\n", MaxIdentifierLength);

  // Compute statistics about the memory allocated for identifiers.
  HashTable.getAllocator().PrintStats();
}

//===----------------------------------------------------------------------===//
// SelectorTable Implementation
//===----------------------------------------------------------------------===//

unsigned llvm::DenseMapInfo<clang::Selector>::getHashValue(clang::Selector S) {
  return DenseMapInfo<void*>::getHashValue(S.getAsOpaquePtr());
}

namespace clang {

/// One of these variable length records is kept for each
/// selector containing more than one keyword. We use a folding set
/// to unique aggregate names (keyword selectors in ObjC parlance). Access to
/// this class is provided strictly through Selector.
class alignas(IdentifierInfoAlignment) MultiKeywordSelector
    : public detail::DeclarationNameExtra,
      public llvm::FoldingSetNode {
  MultiKeywordSelector(unsigned nKeys) : DeclarationNameExtra(nKeys) {}

public:
  // Constructor for keyword selectors.
  MultiKeywordSelector(unsigned nKeys, IdentifierInfo **IIV)
      : DeclarationNameExtra(nKeys) {
    assert((nKeys > 1) && "not a multi-keyword selector");

    // Fill in the trailing keyword array.
    IdentifierInfo **KeyInfo = reinterpret_cast<IdentifierInfo **>(this + 1);
    for (unsigned i = 0; i != nKeys; ++i)
      KeyInfo[i] = IIV[i];
  }

  // getName - Derive the full selector name and return it.
  std::string getName() const;

  using DeclarationNameExtra::getNumArgs;

  using keyword_iterator = IdentifierInfo *const *;

  keyword_iterator keyword_begin() const {
    return reinterpret_cast<keyword_iterator>(this + 1);
  }

  keyword_iterator keyword_end() const {
    return keyword_begin() + getNumArgs();
  }

  IdentifierInfo *getIdentifierInfoForSlot(unsigned i) const {
    assert(i < getNumArgs() && "getIdentifierInfoForSlot(): illegal index");
    return keyword_begin()[i];
  }

  static void Profile(llvm::FoldingSetNodeID &ID, keyword_iterator ArgTys,
                      unsigned NumArgs) {
    ID.AddInteger(NumArgs);
    for (unsigned i = 0; i != NumArgs; ++i)
      ID.AddPointer(ArgTys[i]);
  }

  void Profile(llvm::FoldingSetNodeID &ID) {
    Profile(ID, keyword_begin(), getNumArgs());
  }
};

} // namespace clang.

bool Selector::isKeywordSelector(ArrayRef<StringRef> Names) const {
  assert(!Names.empty() && "must have >= 1 selector slots");
  if (getNumArgs() != Names.size())
    return false;
  for (unsigned I = 0, E = Names.size(); I != E; ++I) {
    if (getNameForSlot(I) != Names[I])
      return false;
  }
  return true;
}

bool Selector::isUnarySelector(StringRef Name) const {
  return isUnarySelector() && getNameForSlot(0) == Name;
}

unsigned Selector::getNumArgs() const {
  unsigned IIF = getIdentifierInfoFlag();
  if (IIF <= ZeroArg)
    return 0;
  if (IIF == OneArg)
    return 1;
  // We point to a MultiKeywordSelector.
  MultiKeywordSelector *SI = getMultiKeywordSelector();
  return SI->getNumArgs();
}

IdentifierInfo *Selector::getIdentifierInfoForSlot(unsigned argIndex) const {
  if (getIdentifierInfoFlag() < MultiArg) {
    assert(argIndex == 0 && "illegal keyword index");
    return getAsIdentifierInfo();
  }

  // We point to a MultiKeywordSelector.
  MultiKeywordSelector *SI = getMultiKeywordSelector();
  return SI->getIdentifierInfoForSlot(argIndex);
}

StringRef Selector::getNameForSlot(unsigned int argIndex) const {
  IdentifierInfo *II = getIdentifierInfoForSlot(argIndex);
  return II ? II->getName() : StringRef();
}

std::string MultiKeywordSelector::getName() const {
  SmallString<256> Str;
  llvm::raw_svector_ostream OS(Str);
  for (keyword_iterator I = keyword_begin(), E = keyword_end(); I != E; ++I) {
    if (*I)
      OS << (*I)->getName();
    OS << ':';
  }

  return std::string(OS.str());
}

std::string Selector::getAsString() const {
  if (InfoPtr == 0)
    return "<null selector>";

  if (getIdentifierInfoFlag() < MultiArg) {
    IdentifierInfo *II = getAsIdentifierInfo();

    if (getNumArgs() == 0) {
      assert(II && "If the number of arguments is 0 then II is guaranteed to "
                   "not be null.");
      return std::string(II->getName());
    }

    if (!II)
      return ":";

    return II->getName().str() + ":";
  }

  // We have a multiple keyword selector.
  return getMultiKeywordSelector()->getName();
}

void Selector::print(llvm::raw_ostream &OS) const {
  OS << getAsString();
}

LLVM_DUMP_METHOD void Selector::dump() const { print(llvm::errs()); }

/// Interpreting the given string using the normal CamelCase
/// conventions, determine whether the given string starts with the
/// given "word", which is assumed to end in a lowercase letter.
static bool startsWithWord(StringRef name, StringRef word) {
  if (name.size() < word.size()) return false;
  return ((name.size() == word.size() || !isLowercase(name[word.size()])) &&
          name.startswith(word));
}

ObjCMethodFamily Selector::getMethodFamilyImpl(Selector sel) {
  IdentifierInfo *first = sel.getIdentifierInfoForSlot(0);
  if (!first) return OMF_None;

  StringRef name = first->getName();
  if (sel.isUnarySelector()) {
    if (name == "autorelease") return OMF_autorelease;
    if (name == "dealloc") return OMF_dealloc;
    if (name == "finalize") return OMF_finalize;
    if (name == "release") return OMF_release;
    if (name == "retain") return OMF_retain;
    if (name == "retainCount") return OMF_retainCount;
    if (name == "self") return OMF_self;
    if (name == "initialize") return OMF_initialize;
  }

  if (name == "performSelector" || name == "performSelectorInBackground" ||
      name == "performSelectorOnMainThread")
    return OMF_performSelector;

  // The other method families may begin with a prefix of underscores.
  while (!name.empty() && name.front() == '_')
    name = name.substr(1);

  if (name.empty()) return OMF_None;
  switch (name.front()) {
  case 'a':
    if (startsWithWord(name, "alloc")) return OMF_alloc;
    break;
  case 'c':
    if (startsWithWord(name, "copy")) return OMF_copy;
    break;
  case 'i':
    if (startsWithWord(name, "init")) return OMF_init;
    break;
  case 'm':
    if (startsWithWord(name, "mutableCopy")) return OMF_mutableCopy;
    break;
  case 'n':
    if (startsWithWord(name, "new")) return OMF_new;
    break;
  default:
    break;
  }

  return OMF_None;
}

ObjCInstanceTypeFamily Selector::getInstTypeMethodFamily(Selector sel) {
  IdentifierInfo *first = sel.getIdentifierInfoForSlot(0);
  if (!first) return OIT_None;

  StringRef name = first->getName();

  if (name.empty()) return OIT_None;
  switch (name.front()) {
    case 'a':
      if (startsWithWord(name, "array")) return OIT_Array;
      break;
    case 'd':
      if (startsWithWord(name, "default")) return OIT_ReturnsSelf;
      if (startsWithWord(name, "dictionary")) return OIT_Dictionary;
      break;
    case 's':
      if (startsWithWord(name, "shared")) return OIT_ReturnsSelf;
      if (startsWithWord(name, "standard")) return OIT_Singleton;
      break;
    case 'i':
      if (startsWithWord(name, "init")) return OIT_Init;
      break;
    default:
      break;
  }
  return OIT_None;
}

ObjCStringFormatFamily Selector::getStringFormatFamilyImpl(Selector sel) {
  IdentifierInfo *first = sel.getIdentifierInfoForSlot(0);
  if (!first) return SFF_None;

  StringRef name = first->getName();

  switch (name.front()) {
    case 'a':
      if (name == "appendFormat") return SFF_NSString;
      break;

    case 'i':
      if (name == "initWithFormat") return SFF_NSString;
      break;

    case 'l':
      if (name == "localizedStringWithFormat") return SFF_NSString;
      break;

    case 's':
      if (name == "stringByAppendingFormat" ||
          name == "stringWithFormat") return SFF_NSString;
      break;
  }
  return SFF_None;
}

namespace {

struct SelectorTableImpl {
  llvm::FoldingSet<MultiKeywordSelector> Table;
  llvm::BumpPtrAllocator Allocator;
};

} // namespace

static SelectorTableImpl &getSelectorTableImpl(void *P) {
  return *static_cast<SelectorTableImpl*>(P);
}

SmallString<64>
SelectorTable::constructSetterName(StringRef Name) {
  SmallString<64> SetterName("set");
  SetterName += Name;
  SetterName[3] = toUppercase(SetterName[3]);
  return SetterName;
}

Selector
SelectorTable::constructSetterSelector(IdentifierTable &Idents,
                                       SelectorTable &SelTable,
                                       const IdentifierInfo *Name) {
  IdentifierInfo *SetterName =
    &Idents.get(constructSetterName(Name->getName()));
  return SelTable.getUnarySelector(SetterName);
}

std::string SelectorTable::getPropertyNameFromSetterSelector(Selector Sel) {
  StringRef Name = Sel.getNameForSlot(0);
  assert(Name.startswith("set") && "invalid setter name");
  return (Twine(toLowercase(Name[3])) + Name.drop_front(4)).str();
}

size_t SelectorTable::getTotalMemory() const {
  SelectorTableImpl &SelTabImpl = getSelectorTableImpl(Impl);
  return SelTabImpl.Allocator.getTotalMemory();
}

Selector SelectorTable::getSelector(unsigned nKeys, IdentifierInfo **IIV) {
  if (nKeys < 2)
    return Selector(IIV[0], nKeys);

  SelectorTableImpl &SelTabImpl = getSelectorTableImpl(Impl);

  // Unique selector, to guarantee there is one per name.
  llvm::FoldingSetNodeID ID;
  MultiKeywordSelector::Profile(ID, IIV, nKeys);

  void *InsertPos = nullptr;
  if (MultiKeywordSelector *SI =
        SelTabImpl.Table.FindNodeOrInsertPos(ID, InsertPos))
    return Selector(SI);

  // MultiKeywordSelector objects are not allocated with new because they have a
  // variable size array (for parameter types) at the end of them.
  unsigned Size = sizeof(MultiKeywordSelector) + nKeys*sizeof(IdentifierInfo *);
  MultiKeywordSelector *SI =
      (MultiKeywordSelector *)SelTabImpl.Allocator.Allocate(
          Size, alignof(MultiKeywordSelector));
  new (SI) MultiKeywordSelector(nKeys, IIV);
  SelTabImpl.Table.InsertNode(SI, InsertPos);
  return Selector(SI);
}

SelectorTable::SelectorTable() {
  Impl = new SelectorTableImpl();
}

SelectorTable::~SelectorTable() {
  delete &getSelectorTableImpl(Impl);
}

const char *clang::getOperatorSpelling(OverloadedOperatorKind Operator) {
  switch (Operator) {
  case OO_None:
  case NUM_OVERLOADED_OPERATORS:
    return nullptr;

#define OVERLOADED_OPERATOR(Name,Spelling,Token,Unary,Binary,MemberOnly) \
  case OO_##Name: return Spelling;
#include "clang/Basic/OperatorKinds.def"
  }

  llvm_unreachable("Invalid OverloadedOperatorKind!");
}

StringRef clang::getNullabilitySpelling(NullabilityKind kind,
                                        bool isContextSensitive) {
  switch (kind) {
  case NullabilityKind::NonNull:
    return isContextSensitive ? "nonnull" : "_Nonnull";

  case NullabilityKind::Nullable:
    return isContextSensitive ? "nullable" : "_Nullable";

  case NullabilityKind::Unspecified:
    return isContextSensitive ? "null_unspecified" : "_Null_unspecified";
  }
  llvm_unreachable("Unknown nullability kind.");
}<|MERGE_RESOLUTION|>--- conflicted
+++ resolved
@@ -100,14 +100,9 @@
     KEYCXX20      = 0x200000,
     KEYOPENCLCXX  = 0x400000,
     KEYMSCOMPAT   = 0x800000,
-<<<<<<< HEAD
     KEYEPI        = 0x1000000,
-    KEYALLCXX = KEYCXX | KEYCXX11 | KEYCXX2A,
-    KEYALL = (0xfffffff & ~KEYNOMS18 &
-=======
     KEYALLCXX = KEYCXX | KEYCXX11 | KEYCXX20,
     KEYALL = (0xffffff & ~KEYNOMS18 &
->>>>>>> a9f30b09
               ~KEYNOOPENCL) // KEYNOMS18 and KEYNOOPENCL are used to exclude.
   };
 

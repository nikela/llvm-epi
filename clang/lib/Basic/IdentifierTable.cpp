--- conflicted
+++ resolved
@@ -99,20 +99,6 @@
     WCHARSUPPORT  = 0x2000,
     HALFSUPPORT   = 0x4000,
     CHAR8SUPPORT  = 0x8000,
-<<<<<<< HEAD
-    KEYCONCEPTS   = 0x10000,
-    KEYOBJC       = 0x20000,
-    KEYZVECTOR    = 0x40000,
-    KEYCOROUTINES = 0x80000,
-    KEYMODULES    = 0x100000,
-    KEYCXX20      = 0x200000,
-    KEYOPENCLCXX  = 0x400000,
-    KEYMSCOMPAT   = 0x800000,
-    KEYSYCL       = 0x1000000,
-    KEYCUDA       = 0x2000000,
-    KEYEPI        = 0x4000000,
-    KEYMAX        = KEYEPI, // The maximum key
-=======
     KEYOBJC       = 0x10000,
     KEYZVECTOR    = 0x20000,
     KEYCOROUTINES = 0x40000,
@@ -122,8 +108,8 @@
     KEYMSCOMPAT   = 0x400000,
     KEYSYCL       = 0x800000,
     KEYCUDA       = 0x1000000,
-    KEYMAX        = KEYCUDA, // The maximum key
->>>>>>> ea0b8f3f
+    KEYEPI        = 0x2000000,
+    KEYMAX        = KEYEPI, // The maximum key
     KEYALLCXX = KEYCXX | KEYCXX11 | KEYCXX20,
     KEYALL = (KEYMAX | (KEYMAX-1)) & ~KEYNOMS18 &
              ~KEYNOOPENCL // KEYNOMS18 and KEYNOOPENCL are used to exclude.
@@ -214,6 +200,8 @@
     return LangOpts.isSYCL() ? KS_Enabled : KS_Unknown;
   case KEYCUDA:
     return LangOpts.CUDA ? KS_Enabled : KS_Unknown;
+  case KEYEPI:
+    return LangOpts.EPI ? KS_Enabled : KS_Unknown;
   case KEYNOCXX:
     // This is enabled in all non-C++ modes, but might be enabled for other
     // reasons as well.
@@ -235,42 +223,6 @@
                                       unsigned Flags) {
   // KEYALL means always enabled, so special case this one.
   if (Flags == KEYALL) return KS_Enabled;
-<<<<<<< HEAD
-  if (LangOpts.CPlusPlus && (Flags & KEYCXX)) return KS_Enabled;
-  if (LangOpts.CPlusPlus11 && (Flags & KEYCXX11)) return KS_Enabled;
-  if (LangOpts.CPlusPlus20 && (Flags & KEYCXX20)) return KS_Enabled;
-  if (LangOpts.C99 && (Flags & KEYC99)) return KS_Enabled;
-  if (LangOpts.GNUKeywords && (Flags & KEYGNU)) return KS_Extension;
-  if (LangOpts.MicrosoftExt && (Flags & KEYMS)) return KS_Extension;
-  if (LangOpts.MSVCCompat && (Flags & KEYMSCOMPAT)) return KS_Enabled;
-  if (LangOpts.Borland && (Flags & KEYBORLAND)) return KS_Extension;
-  if (LangOpts.Bool && (Flags & BOOLSUPPORT)) return KS_Enabled;
-  if (LangOpts.Half && (Flags & HALFSUPPORT)) return KS_Enabled;
-  if (LangOpts.WChar && (Flags & WCHARSUPPORT)) return KS_Enabled;
-  if (LangOpts.Char8 && (Flags & CHAR8SUPPORT)) return KS_Enabled;
-  if (LangOpts.AltiVec && (Flags & KEYALTIVEC)) return KS_Enabled;
-  if (LangOpts.ZVector && (Flags & KEYZVECTOR)) return KS_Enabled;
-  if (LangOpts.OpenCL && !LangOpts.OpenCLCPlusPlus && (Flags & KEYOPENCLC))
-    return KS_Enabled;
-  if (LangOpts.OpenCLCPlusPlus && (Flags & KEYOPENCLCXX)) return KS_Enabled;
-  if (LangOpts.EPI && (Flags & KEYEPI)) return KS_Enabled;
-  if (!LangOpts.CPlusPlus && (Flags & KEYNOCXX)) return KS_Enabled;
-  if (LangOpts.C11 && (Flags & KEYC11)) return KS_Enabled;
-  // We treat bridge casts as objective-C keywords so we can warn on them
-  // in non-arc mode.
-  if (LangOpts.ObjC && (Flags & KEYOBJC)) return KS_Enabled;
-  if (LangOpts.CPlusPlus20 && (Flags & KEYCONCEPTS)) return KS_Enabled;
-  if (LangOpts.Coroutines && (Flags & KEYCOROUTINES)) return KS_Enabled;
-  if (LangOpts.ModulesTS && (Flags & KEYMODULES)) return KS_Enabled;
-  if (LangOpts.CPlusPlus && (Flags & KEYALLCXX)) return KS_Future;
-  if (LangOpts.CPlusPlus && !LangOpts.CPlusPlus20 && (Flags & CHAR8SUPPORT))
-    return KS_Future;
-  if (LangOpts.isSYCL() && (Flags & KEYSYCL))
-    return KS_Enabled;
-  if (LangOpts.CUDA && (Flags & KEYCUDA))
-    return KS_Enabled;
-  return KS_Disabled;
-=======
   // These are tests that need to 'always win', as they are special in that they
   // disable based on certain conditions.
   if (LangOpts.OpenCL && (Flags & KEYNOOPENCL)) return KS_Disabled;
@@ -291,7 +243,6 @@
   if (CurStatus == KS_Unknown)
     return KS_Disabled;
   return CurStatus;
->>>>>>> ea0b8f3f
 }
 
 /// AddKeyword - This method is used to associate a token ID with specific

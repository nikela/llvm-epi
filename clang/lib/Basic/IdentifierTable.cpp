//===- IdentifierTable.cpp - Hash table for identifier lookup -------------===//
//
// Part of the LLVM Project, under the Apache License v2.0 with LLVM Exceptions.
// See https://llvm.org/LICENSE.txt for license information.
// SPDX-License-Identifier: Apache-2.0 WITH LLVM-exception
//
//===----------------------------------------------------------------------===//
//
// This file implements the IdentifierInfo, IdentifierVisitor, and
// IdentifierTable interfaces.
//
//===----------------------------------------------------------------------===//

#include "clang/Basic/IdentifierTable.h"
#include "clang/Basic/CharInfo.h"
#include "clang/Basic/DiagnosticLex.h"
#include "clang/Basic/LangOptions.h"
#include "clang/Basic/OperatorKinds.h"
#include "clang/Basic/Specifiers.h"
#include "clang/Basic/TargetBuiltins.h"
#include "clang/Basic/TokenKinds.h"
#include "llvm/ADT/DenseMapInfo.h"
#include "llvm/ADT/FoldingSet.h"
#include "llvm/ADT/SmallString.h"
#include "llvm/ADT/StringMap.h"
#include "llvm/ADT/StringRef.h"
#include "llvm/Support/Allocator.h"
#include "llvm/Support/ErrorHandling.h"
#include "llvm/Support/raw_ostream.h"
#include <cassert>
#include <cstdio>
#include <cstring>
#include <string>

using namespace clang;

// A check to make sure the ObjCOrBuiltinID has sufficient room to store the
// largest possible target/aux-target combination. If we exceed this, we likely
// need to just change the ObjCOrBuiltinIDBits value in IdentifierTable.h.
static_assert(2 * LargestBuiltinID < (2 << (ObjCOrBuiltinIDBits - 1)),
              "Insufficient ObjCOrBuiltinID Bits");

//===----------------------------------------------------------------------===//
// IdentifierTable Implementation
//===----------------------------------------------------------------------===//

IdentifierIterator::~IdentifierIterator() = default;

IdentifierInfoLookup::~IdentifierInfoLookup() = default;

namespace {

/// A simple identifier lookup iterator that represents an
/// empty sequence of identifiers.
class EmptyLookupIterator : public IdentifierIterator
{
public:
  StringRef Next() override { return StringRef(); }
};

} // namespace

IdentifierIterator *IdentifierInfoLookup::getIdentifiers() {
  return new EmptyLookupIterator();
}

IdentifierTable::IdentifierTable(IdentifierInfoLookup *ExternalLookup)
    : HashTable(8192), // Start with space for 8K identifiers.
      ExternalLookup(ExternalLookup) {}

IdentifierTable::IdentifierTable(const LangOptions &LangOpts,
                                 IdentifierInfoLookup *ExternalLookup)
    : IdentifierTable(ExternalLookup) {
  // Populate the identifier table with info about keywords for the current
  // language.
  AddKeywords(LangOpts);
}

//===----------------------------------------------------------------------===//
// Language Keyword Implementation
//===----------------------------------------------------------------------===//

// Constants for TokenKinds.def
namespace {

  enum TokenKey : unsigned {
    KEYC99        = 0x1,
    KEYCXX        = 0x2,
    KEYCXX11      = 0x4,
    KEYGNU        = 0x8,
    KEYMS         = 0x10,
    BOOLSUPPORT   = 0x20,
    KEYALTIVEC    = 0x40,
    KEYNOCXX      = 0x80,
    KEYBORLAND    = 0x100,
    KEYOPENCLC    = 0x200,
    KEYC2X        = 0x400,
    KEYNOMS18     = 0x800,
    KEYNOOPENCL   = 0x1000,
    WCHARSUPPORT  = 0x2000,
    HALFSUPPORT   = 0x4000,
    CHAR8SUPPORT  = 0x8000,
    KEYOBJC       = 0x10000,
    KEYZVECTOR    = 0x20000,
    KEYCOROUTINES = 0x40000,
    KEYMODULES    = 0x80000,
    KEYCXX20      = 0x100000,
    KEYOPENCLCXX  = 0x200000,
    KEYMSCOMPAT   = 0x400000,
    KEYSYCL       = 0x800000,
    KEYCUDA       = 0x1000000,
<<<<<<< HEAD
    KEYEPI        = 0x2000000,
    KEYMAX        = KEYEPI, // The maximum key
=======
    KEYHLSL       = 0x2000000,
    KEYMAX        = KEYHLSL, // The maximum key
>>>>>>> f267f3e9
    KEYALLCXX = KEYCXX | KEYCXX11 | KEYCXX20,
    KEYALL = (KEYMAX | (KEYMAX-1)) & ~KEYNOMS18 &
             ~KEYNOOPENCL // KEYNOMS18 and KEYNOOPENCL are used to exclude.
  };

  /// How a keyword is treated in the selected standard. This enum is ordered
  /// intentionally so that the value that 'wins' is the most 'permissive'.
  enum KeywordStatus {
    KS_Unknown,     // Not yet calculated. Used when figuring out the status.
    KS_Disabled,    // Disabled
    KS_Future,      // Is a keyword in future standard
    KS_Extension,   // Is an extension
    KS_Enabled,     // Enabled
  };

} // namespace

// This works on a single TokenKey flag and checks the LangOpts to get the
// KeywordStatus based exclusively on this flag, so that it can be merged in
// getKeywordStatus. Most should be enabled/disabled, but some might imply
// 'future' versions, or extensions. Returns 'unknown' unless this is KNOWN to
// be disabled, and the calling function makes it 'disabled' if no other flag
// changes it. This is necessary for the KEYNOCXX and KEYNOOPENCL flags.
static KeywordStatus getKeywordStatusHelper(const LangOptions &LangOpts,
                                            TokenKey Flag) {
  // Flag is a single bit version of TokenKey (that is, not
  // KEYALL/KEYALLCXX/etc), so we can check with == throughout this function.
  assert((Flag & ~(Flag - 1)) == Flag && "Multiple bits set?");

  switch (Flag) {
  case KEYC99:
    if (LangOpts.C99)
      return KS_Enabled;
    return !LangOpts.CPlusPlus ? KS_Future : KS_Unknown;
  case KEYC2X:
    if (LangOpts.C2x)
      return KS_Enabled;
    return !LangOpts.CPlusPlus ? KS_Future : KS_Unknown;
  case KEYCXX:
    return LangOpts.CPlusPlus ? KS_Enabled : KS_Unknown;
  case KEYCXX11:
    if (LangOpts.CPlusPlus11)
      return KS_Enabled;
    return LangOpts.CPlusPlus ? KS_Future : KS_Unknown;
  case KEYCXX20:
    if (LangOpts.CPlusPlus20)
      return KS_Enabled;
    return LangOpts.CPlusPlus ? KS_Future : KS_Unknown;
  case KEYGNU:
    return LangOpts.GNUKeywords ? KS_Extension : KS_Unknown;
  case KEYMS:
    return LangOpts.MicrosoftExt ? KS_Extension : KS_Unknown;
  case BOOLSUPPORT:
    if (LangOpts.Bool)      return KS_Enabled;
    return !LangOpts.CPlusPlus ? KS_Future : KS_Unknown;
  case KEYALTIVEC:
    return LangOpts.AltiVec ? KS_Enabled : KS_Unknown;
  case KEYBORLAND:
    return LangOpts.Borland ? KS_Extension : KS_Unknown;
  case KEYOPENCLC:
    return LangOpts.OpenCL && !LangOpts.OpenCLCPlusPlus ? KS_Enabled
                                                        : KS_Unknown;
  case WCHARSUPPORT:
    return LangOpts.WChar ? KS_Enabled : KS_Unknown;
  case HALFSUPPORT:
    return LangOpts.Half ? KS_Enabled : KS_Unknown;
  case CHAR8SUPPORT:
    if (LangOpts.Char8) return KS_Enabled;
    if (LangOpts.CPlusPlus20) return KS_Unknown;
    if (LangOpts.CPlusPlus) return KS_Future;
    return KS_Unknown;
  case KEYOBJC:
    // We treat bridge casts as objective-C keywords so we can warn on them
    // in non-arc mode.
    return LangOpts.ObjC ? KS_Enabled : KS_Unknown;
  case KEYZVECTOR:
    return LangOpts.ZVector ? KS_Enabled : KS_Unknown;
  case KEYCOROUTINES:
    return LangOpts.Coroutines ? KS_Enabled : KS_Unknown;
  case KEYMODULES:
    return LangOpts.ModulesTS ? KS_Enabled : KS_Unknown;
  case KEYOPENCLCXX:
    return LangOpts.OpenCLCPlusPlus ? KS_Enabled : KS_Unknown;
  case KEYMSCOMPAT:
    return LangOpts.MSVCCompat ? KS_Enabled : KS_Unknown;
  case KEYSYCL:
    return LangOpts.isSYCL() ? KS_Enabled : KS_Unknown;
  case KEYCUDA:
    return LangOpts.CUDA ? KS_Enabled : KS_Unknown;
<<<<<<< HEAD
  case KEYEPI:
    return LangOpts.EPI ? KS_Enabled : KS_Unknown;
=======
  case KEYHLSL:
    return LangOpts.HLSL ? KS_Enabled : KS_Unknown;
>>>>>>> f267f3e9
  case KEYNOCXX:
    // This is enabled in all non-C++ modes, but might be enabled for other
    // reasons as well.
    return LangOpts.CPlusPlus ? KS_Unknown : KS_Enabled;
  case KEYNOOPENCL:
    // The disable behavior for this is handled in getKeywordStatus.
    return KS_Unknown;
  case KEYNOMS18:
    // The disable behavior for this is handled in getKeywordStatus.
    return KS_Unknown;
  default:
    llvm_unreachable("Unknown KeywordStatus flag");
  }
}

/// Translates flags as specified in TokenKinds.def into keyword status
/// in the given language standard.
static KeywordStatus getKeywordStatus(const LangOptions &LangOpts,
                                      unsigned Flags) {
  // KEYALL means always enabled, so special case this one.
  if (Flags == KEYALL) return KS_Enabled;
  // These are tests that need to 'always win', as they are special in that they
  // disable based on certain conditions.
  if (LangOpts.OpenCL && (Flags & KEYNOOPENCL)) return KS_Disabled;
  if (LangOpts.MSVCCompat && (Flags & KEYNOMS18) &&
      !LangOpts.isCompatibleWithMSVC(LangOptions::MSVC2015))
    return KS_Disabled;

  KeywordStatus CurStatus = KS_Unknown;

  while (Flags != 0) {
    unsigned CurFlag = Flags & ~(Flags - 1);
    Flags = Flags & ~CurFlag;
    CurStatus = std::max(
        CurStatus,
        getKeywordStatusHelper(LangOpts, static_cast<TokenKey>(CurFlag)));
  }

  if (CurStatus == KS_Unknown)
    return KS_Disabled;
  return CurStatus;
}

/// AddKeyword - This method is used to associate a token ID with specific
/// identifiers because they are language keywords.  This causes the lexer to
/// automatically map matching identifiers to specialized token codes.
static void AddKeyword(StringRef Keyword,
                       tok::TokenKind TokenCode, unsigned Flags,
                       const LangOptions &LangOpts, IdentifierTable &Table) {
  KeywordStatus AddResult = getKeywordStatus(LangOpts, Flags);

  // Don't add this keyword if disabled in this language.
  if (AddResult == KS_Disabled) return;

  IdentifierInfo &Info =
      Table.get(Keyword, AddResult == KS_Future ? tok::identifier : TokenCode);
  Info.setIsExtensionToken(AddResult == KS_Extension);
  Info.setIsFutureCompatKeyword(AddResult == KS_Future);
}

/// AddCXXOperatorKeyword - Register a C++ operator keyword alternative
/// representations.
static void AddCXXOperatorKeyword(StringRef Keyword,
                                  tok::TokenKind TokenCode,
                                  IdentifierTable &Table) {
  IdentifierInfo &Info = Table.get(Keyword, TokenCode);
  Info.setIsCPlusPlusOperatorKeyword();
}

/// AddObjCKeyword - Register an Objective-C \@keyword like "class" "selector"
/// or "property".
static void AddObjCKeyword(StringRef Name,
                           tok::ObjCKeywordKind ObjCID,
                           IdentifierTable &Table) {
  Table.get(Name).setObjCKeywordID(ObjCID);
}

/// AddKeywords - Add all keywords to the symbol table.
///
void IdentifierTable::AddKeywords(const LangOptions &LangOpts) {
  // Add keywords and tokens for the current language.
#define KEYWORD(NAME, FLAGS) \
  AddKeyword(StringRef(#NAME), tok::kw_ ## NAME,  \
             FLAGS, LangOpts, *this);
#define ALIAS(NAME, TOK, FLAGS) \
  AddKeyword(StringRef(NAME), tok::kw_ ## TOK,  \
             FLAGS, LangOpts, *this);
#define CXX_KEYWORD_OPERATOR(NAME, ALIAS) \
  if (LangOpts.CXXOperatorNames)          \
    AddCXXOperatorKeyword(StringRef(#NAME), tok::ALIAS, *this);
#define OBJC_AT_KEYWORD(NAME)  \
  if (LangOpts.ObjC)           \
    AddObjCKeyword(StringRef(#NAME), tok::objc_##NAME, *this);
#define TESTING_KEYWORD(NAME, FLAGS)
#include "clang/Basic/TokenKinds.def"

  if (LangOpts.ParseUnknownAnytype)
    AddKeyword("__unknown_anytype", tok::kw___unknown_anytype, KEYALL,
               LangOpts, *this);

  if (LangOpts.DeclSpecKeyword)
    AddKeyword("__declspec", tok::kw___declspec, KEYALL, LangOpts, *this);

  if (LangOpts.IEEE128)
    AddKeyword("__ieee128", tok::kw___float128, KEYALL, LangOpts, *this);

  // Add the 'import' contextual keyword.
  get("import").setModulesImport(true);
}

/// Checks if the specified token kind represents a keyword in the
/// specified language.
/// \returns Status of the keyword in the language.
static KeywordStatus getTokenKwStatus(const LangOptions &LangOpts,
                                      tok::TokenKind K) {
  switch (K) {
#define KEYWORD(NAME, FLAGS) \
  case tok::kw_##NAME: return getKeywordStatus(LangOpts, FLAGS);
#include "clang/Basic/TokenKinds.def"
  default: return KS_Disabled;
  }
}

/// Returns true if the identifier represents a keyword in the
/// specified language.
bool IdentifierInfo::isKeyword(const LangOptions &LangOpts) const {
  switch (getTokenKwStatus(LangOpts, getTokenID())) {
  case KS_Enabled:
  case KS_Extension:
    return true;
  default:
    return false;
  }
}

/// Returns true if the identifier represents a C++ keyword in the
/// specified language.
bool IdentifierInfo::isCPlusPlusKeyword(const LangOptions &LangOpts) const {
  if (!LangOpts.CPlusPlus || !isKeyword(LangOpts))
    return false;
  // This is a C++ keyword if this identifier is not a keyword when checked
  // using LangOptions without C++ support.
  LangOptions LangOptsNoCPP = LangOpts;
  LangOptsNoCPP.CPlusPlus = false;
  LangOptsNoCPP.CPlusPlus11 = false;
  LangOptsNoCPP.CPlusPlus20 = false;
  return !isKeyword(LangOptsNoCPP);
}

ReservedIdentifierStatus
IdentifierInfo::isReserved(const LangOptions &LangOpts) const {
  StringRef Name = getName();

  // '_' is a reserved identifier, but its use is so common (e.g. to store
  // ignored values) that we don't warn on it.
  if (Name.size() <= 1)
    return ReservedIdentifierStatus::NotReserved;

  // [lex.name] p3
  if (Name[0] == '_') {

    // Each name that begins with an underscore followed by an uppercase letter
    // or another underscore is reserved.
    if (Name[1] == '_')
      return ReservedIdentifierStatus::StartsWithDoubleUnderscore;

    if ('A' <= Name[1] && Name[1] <= 'Z')
      return ReservedIdentifierStatus::
          StartsWithUnderscoreFollowedByCapitalLetter;

    // This is a bit misleading: it actually means it's only reserved if we're
    // at global scope because it starts with an underscore.
    return ReservedIdentifierStatus::StartsWithUnderscoreAtGlobalScope;
  }

  // Each name that contains a double underscore (__) is reserved.
  if (LangOpts.CPlusPlus && Name.contains("__"))
    return ReservedIdentifierStatus::ContainsDoubleUnderscore;

  return ReservedIdentifierStatus::NotReserved;
}

StringRef IdentifierInfo::deuglifiedName() const {
  StringRef Name = getName();
  if (Name.size() >= 2 && Name.front() == '_' &&
      (Name[1] == '_' || (Name[1] >= 'A' && Name[1] <= 'Z')))
    return Name.ltrim('_');
  return Name;
}

tok::PPKeywordKind IdentifierInfo::getPPKeywordID() const {
  // We use a perfect hash function here involving the length of the keyword,
  // the first and third character.  For preprocessor ID's there are no
  // collisions (if there were, the switch below would complain about duplicate
  // case values).  Note that this depends on 'if' being null terminated.

#define HASH(LEN, FIRST, THIRD) \
  (LEN << 5) + (((FIRST-'a') + (THIRD-'a')) & 31)
#define CASE(LEN, FIRST, THIRD, NAME) \
  case HASH(LEN, FIRST, THIRD): \
    return memcmp(Name, #NAME, LEN) ? tok::pp_not_keyword : tok::pp_ ## NAME

  unsigned Len = getLength();
  if (Len < 2) return tok::pp_not_keyword;
  const char *Name = getNameStart();
  switch (HASH(Len, Name[0], Name[2])) {
  default: return tok::pp_not_keyword;
  CASE( 2, 'i', '\0', if);
  CASE( 4, 'e', 'i', elif);
  CASE( 4, 'e', 's', else);
  CASE( 4, 'l', 'n', line);
  CASE( 4, 's', 'c', sccs);
  CASE( 5, 'e', 'd', endif);
  CASE( 5, 'e', 'r', error);
  CASE( 5, 'i', 'e', ident);
  CASE( 5, 'i', 'd', ifdef);
  CASE( 5, 'u', 'd', undef);

  CASE( 6, 'a', 's', assert);
  CASE( 6, 'd', 'f', define);
  CASE( 6, 'i', 'n', ifndef);
  CASE( 6, 'i', 'p', import);
  CASE( 6, 'p', 'a', pragma);

  CASE( 7, 'd', 'f', defined);
  CASE( 7, 'e', 'i', elifdef);
  CASE( 7, 'i', 'c', include);
  CASE( 7, 'w', 'r', warning);

  CASE( 8, 'e', 'i', elifndef);
  CASE( 8, 'u', 'a', unassert);
  CASE(12, 'i', 'c', include_next);

  CASE(14, '_', 'p', __public_macro);

  CASE(15, '_', 'p', __private_macro);

  CASE(16, '_', 'i', __include_macros);
#undef CASE
#undef HASH
  }
}

//===----------------------------------------------------------------------===//
// Stats Implementation
//===----------------------------------------------------------------------===//

/// PrintStats - Print statistics about how well the identifier table is doing
/// at hashing identifiers.
void IdentifierTable::PrintStats() const {
  unsigned NumBuckets = HashTable.getNumBuckets();
  unsigned NumIdentifiers = HashTable.getNumItems();
  unsigned NumEmptyBuckets = NumBuckets-NumIdentifiers;
  unsigned AverageIdentifierSize = 0;
  unsigned MaxIdentifierLength = 0;

  // TODO: Figure out maximum times an identifier had to probe for -stats.
  for (llvm::StringMap<IdentifierInfo*, llvm::BumpPtrAllocator>::const_iterator
       I = HashTable.begin(), E = HashTable.end(); I != E; ++I) {
    unsigned IdLen = I->getKeyLength();
    AverageIdentifierSize += IdLen;
    if (MaxIdentifierLength < IdLen)
      MaxIdentifierLength = IdLen;
  }

  fprintf(stderr, "\n*** Identifier Table Stats:\n");
  fprintf(stderr, "# Identifiers:   %d\n", NumIdentifiers);
  fprintf(stderr, "# Empty Buckets: %d\n", NumEmptyBuckets);
  fprintf(stderr, "Hash density (#identifiers per bucket): %f\n",
          NumIdentifiers/(double)NumBuckets);
  fprintf(stderr, "Ave identifier length: %f\n",
          (AverageIdentifierSize/(double)NumIdentifiers));
  fprintf(stderr, "Max identifier length: %d\n", MaxIdentifierLength);

  // Compute statistics about the memory allocated for identifiers.
  HashTable.getAllocator().PrintStats();
}

//===----------------------------------------------------------------------===//
// SelectorTable Implementation
//===----------------------------------------------------------------------===//

unsigned llvm::DenseMapInfo<clang::Selector>::getHashValue(clang::Selector S) {
  return DenseMapInfo<void*>::getHashValue(S.getAsOpaquePtr());
}

namespace clang {

/// One of these variable length records is kept for each
/// selector containing more than one keyword. We use a folding set
/// to unique aggregate names (keyword selectors in ObjC parlance). Access to
/// this class is provided strictly through Selector.
class alignas(IdentifierInfoAlignment) MultiKeywordSelector
    : public detail::DeclarationNameExtra,
      public llvm::FoldingSetNode {
  MultiKeywordSelector(unsigned nKeys) : DeclarationNameExtra(nKeys) {}

public:
  // Constructor for keyword selectors.
  MultiKeywordSelector(unsigned nKeys, IdentifierInfo **IIV)
      : DeclarationNameExtra(nKeys) {
    assert((nKeys > 1) && "not a multi-keyword selector");

    // Fill in the trailing keyword array.
    IdentifierInfo **KeyInfo = reinterpret_cast<IdentifierInfo **>(this + 1);
    for (unsigned i = 0; i != nKeys; ++i)
      KeyInfo[i] = IIV[i];
  }

  // getName - Derive the full selector name and return it.
  std::string getName() const;

  using DeclarationNameExtra::getNumArgs;

  using keyword_iterator = IdentifierInfo *const *;

  keyword_iterator keyword_begin() const {
    return reinterpret_cast<keyword_iterator>(this + 1);
  }

  keyword_iterator keyword_end() const {
    return keyword_begin() + getNumArgs();
  }

  IdentifierInfo *getIdentifierInfoForSlot(unsigned i) const {
    assert(i < getNumArgs() && "getIdentifierInfoForSlot(): illegal index");
    return keyword_begin()[i];
  }

  static void Profile(llvm::FoldingSetNodeID &ID, keyword_iterator ArgTys,
                      unsigned NumArgs) {
    ID.AddInteger(NumArgs);
    for (unsigned i = 0; i != NumArgs; ++i)
      ID.AddPointer(ArgTys[i]);
  }

  void Profile(llvm::FoldingSetNodeID &ID) {
    Profile(ID, keyword_begin(), getNumArgs());
  }
};

} // namespace clang.

bool Selector::isKeywordSelector(ArrayRef<StringRef> Names) const {
  assert(!Names.empty() && "must have >= 1 selector slots");
  if (getNumArgs() != Names.size())
    return false;
  for (unsigned I = 0, E = Names.size(); I != E; ++I) {
    if (getNameForSlot(I) != Names[I])
      return false;
  }
  return true;
}

bool Selector::isUnarySelector(StringRef Name) const {
  return isUnarySelector() && getNameForSlot(0) == Name;
}

unsigned Selector::getNumArgs() const {
  unsigned IIF = getIdentifierInfoFlag();
  if (IIF <= ZeroArg)
    return 0;
  if (IIF == OneArg)
    return 1;
  // We point to a MultiKeywordSelector.
  MultiKeywordSelector *SI = getMultiKeywordSelector();
  return SI->getNumArgs();
}

IdentifierInfo *Selector::getIdentifierInfoForSlot(unsigned argIndex) const {
  if (getIdentifierInfoFlag() < MultiArg) {
    assert(argIndex == 0 && "illegal keyword index");
    return getAsIdentifierInfo();
  }

  // We point to a MultiKeywordSelector.
  MultiKeywordSelector *SI = getMultiKeywordSelector();
  return SI->getIdentifierInfoForSlot(argIndex);
}

StringRef Selector::getNameForSlot(unsigned int argIndex) const {
  IdentifierInfo *II = getIdentifierInfoForSlot(argIndex);
  return II ? II->getName() : StringRef();
}

std::string MultiKeywordSelector::getName() const {
  SmallString<256> Str;
  llvm::raw_svector_ostream OS(Str);
  for (keyword_iterator I = keyword_begin(), E = keyword_end(); I != E; ++I) {
    if (*I)
      OS << (*I)->getName();
    OS << ':';
  }

  return std::string(OS.str());
}

std::string Selector::getAsString() const {
  if (InfoPtr == 0)
    return "<null selector>";

  if (getIdentifierInfoFlag() < MultiArg) {
    IdentifierInfo *II = getAsIdentifierInfo();

    if (getNumArgs() == 0) {
      assert(II && "If the number of arguments is 0 then II is guaranteed to "
                   "not be null.");
      return std::string(II->getName());
    }

    if (!II)
      return ":";

    return II->getName().str() + ":";
  }

  // We have a multiple keyword selector.
  return getMultiKeywordSelector()->getName();
}

void Selector::print(llvm::raw_ostream &OS) const {
  OS << getAsString();
}

LLVM_DUMP_METHOD void Selector::dump() const { print(llvm::errs()); }

/// Interpreting the given string using the normal CamelCase
/// conventions, determine whether the given string starts with the
/// given "word", which is assumed to end in a lowercase letter.
static bool startsWithWord(StringRef name, StringRef word) {
  if (name.size() < word.size()) return false;
  return ((name.size() == word.size() || !isLowercase(name[word.size()])) &&
          name.startswith(word));
}

ObjCMethodFamily Selector::getMethodFamilyImpl(Selector sel) {
  IdentifierInfo *first = sel.getIdentifierInfoForSlot(0);
  if (!first) return OMF_None;

  StringRef name = first->getName();
  if (sel.isUnarySelector()) {
    if (name == "autorelease") return OMF_autorelease;
    if (name == "dealloc") return OMF_dealloc;
    if (name == "finalize") return OMF_finalize;
    if (name == "release") return OMF_release;
    if (name == "retain") return OMF_retain;
    if (name == "retainCount") return OMF_retainCount;
    if (name == "self") return OMF_self;
    if (name == "initialize") return OMF_initialize;
  }

  if (name == "performSelector" || name == "performSelectorInBackground" ||
      name == "performSelectorOnMainThread")
    return OMF_performSelector;

  // The other method families may begin with a prefix of underscores.
  while (!name.empty() && name.front() == '_')
    name = name.substr(1);

  if (name.empty()) return OMF_None;
  switch (name.front()) {
  case 'a':
    if (startsWithWord(name, "alloc")) return OMF_alloc;
    break;
  case 'c':
    if (startsWithWord(name, "copy")) return OMF_copy;
    break;
  case 'i':
    if (startsWithWord(name, "init")) return OMF_init;
    break;
  case 'm':
    if (startsWithWord(name, "mutableCopy")) return OMF_mutableCopy;
    break;
  case 'n':
    if (startsWithWord(name, "new")) return OMF_new;
    break;
  default:
    break;
  }

  return OMF_None;
}

ObjCInstanceTypeFamily Selector::getInstTypeMethodFamily(Selector sel) {
  IdentifierInfo *first = sel.getIdentifierInfoForSlot(0);
  if (!first) return OIT_None;

  StringRef name = first->getName();

  if (name.empty()) return OIT_None;
  switch (name.front()) {
    case 'a':
      if (startsWithWord(name, "array")) return OIT_Array;
      break;
    case 'd':
      if (startsWithWord(name, "default")) return OIT_ReturnsSelf;
      if (startsWithWord(name, "dictionary")) return OIT_Dictionary;
      break;
    case 's':
      if (startsWithWord(name, "shared")) return OIT_ReturnsSelf;
      if (startsWithWord(name, "standard")) return OIT_Singleton;
      break;
    case 'i':
      if (startsWithWord(name, "init")) return OIT_Init;
      break;
    default:
      break;
  }
  return OIT_None;
}

ObjCStringFormatFamily Selector::getStringFormatFamilyImpl(Selector sel) {
  IdentifierInfo *first = sel.getIdentifierInfoForSlot(0);
  if (!first) return SFF_None;

  StringRef name = first->getName();

  switch (name.front()) {
    case 'a':
      if (name == "appendFormat") return SFF_NSString;
      break;

    case 'i':
      if (name == "initWithFormat") return SFF_NSString;
      break;

    case 'l':
      if (name == "localizedStringWithFormat") return SFF_NSString;
      break;

    case 's':
      if (name == "stringByAppendingFormat" ||
          name == "stringWithFormat") return SFF_NSString;
      break;
  }
  return SFF_None;
}

namespace {

struct SelectorTableImpl {
  llvm::FoldingSet<MultiKeywordSelector> Table;
  llvm::BumpPtrAllocator Allocator;
};

} // namespace

static SelectorTableImpl &getSelectorTableImpl(void *P) {
  return *static_cast<SelectorTableImpl*>(P);
}

SmallString<64>
SelectorTable::constructSetterName(StringRef Name) {
  SmallString<64> SetterName("set");
  SetterName += Name;
  SetterName[3] = toUppercase(SetterName[3]);
  return SetterName;
}

Selector
SelectorTable::constructSetterSelector(IdentifierTable &Idents,
                                       SelectorTable &SelTable,
                                       const IdentifierInfo *Name) {
  IdentifierInfo *SetterName =
    &Idents.get(constructSetterName(Name->getName()));
  return SelTable.getUnarySelector(SetterName);
}

std::string SelectorTable::getPropertyNameFromSetterSelector(Selector Sel) {
  StringRef Name = Sel.getNameForSlot(0);
  assert(Name.startswith("set") && "invalid setter name");
  return (Twine(toLowercase(Name[3])) + Name.drop_front(4)).str();
}

size_t SelectorTable::getTotalMemory() const {
  SelectorTableImpl &SelTabImpl = getSelectorTableImpl(Impl);
  return SelTabImpl.Allocator.getTotalMemory();
}

Selector SelectorTable::getSelector(unsigned nKeys, IdentifierInfo **IIV) {
  if (nKeys < 2)
    return Selector(IIV[0], nKeys);

  SelectorTableImpl &SelTabImpl = getSelectorTableImpl(Impl);

  // Unique selector, to guarantee there is one per name.
  llvm::FoldingSetNodeID ID;
  MultiKeywordSelector::Profile(ID, IIV, nKeys);

  void *InsertPos = nullptr;
  if (MultiKeywordSelector *SI =
        SelTabImpl.Table.FindNodeOrInsertPos(ID, InsertPos))
    return Selector(SI);

  // MultiKeywordSelector objects are not allocated with new because they have a
  // variable size array (for parameter types) at the end of them.
  unsigned Size = sizeof(MultiKeywordSelector) + nKeys*sizeof(IdentifierInfo *);
  MultiKeywordSelector *SI =
      (MultiKeywordSelector *)SelTabImpl.Allocator.Allocate(
          Size, alignof(MultiKeywordSelector));
  new (SI) MultiKeywordSelector(nKeys, IIV);
  SelTabImpl.Table.InsertNode(SI, InsertPos);
  return Selector(SI);
}

SelectorTable::SelectorTable() {
  Impl = new SelectorTableImpl();
}

SelectorTable::~SelectorTable() {
  delete &getSelectorTableImpl(Impl);
}

const char *clang::getOperatorSpelling(OverloadedOperatorKind Operator) {
  switch (Operator) {
  case OO_None:
  case NUM_OVERLOADED_OPERATORS:
    return nullptr;

#define OVERLOADED_OPERATOR(Name,Spelling,Token,Unary,Binary,MemberOnly) \
  case OO_##Name: return Spelling;
#include "clang/Basic/OperatorKinds.def"
  }

  llvm_unreachable("Invalid OverloadedOperatorKind!");
}

StringRef clang::getNullabilitySpelling(NullabilityKind kind,
                                        bool isContextSensitive) {
  switch (kind) {
  case NullabilityKind::NonNull:
    return isContextSensitive ? "nonnull" : "_Nonnull";

  case NullabilityKind::Nullable:
    return isContextSensitive ? "nullable" : "_Nullable";

  case NullabilityKind::NullableResult:
    assert(!isContextSensitive &&
           "_Nullable_result isn't supported as context-sensitive keyword");
    return "_Nullable_result";

  case NullabilityKind::Unspecified:
    return isContextSensitive ? "null_unspecified" : "_Null_unspecified";
  }
  llvm_unreachable("Unknown nullability kind.");
}

diag::kind
IdentifierTable::getFutureCompatDiagKind(const IdentifierInfo &II,
                                         const LangOptions &LangOpts) {
  assert(II.isFutureCompatKeyword() && "diagnostic should not be needed");

  unsigned Flags = llvm::StringSwitch<unsigned>(II.getName())
#define KEYWORD(NAME, FLAGS) .Case(#NAME, FLAGS)
#include "clang/Basic/TokenKinds.def"
#undef KEYWORD
      ;

  if (LangOpts.CPlusPlus) {
    if ((Flags & KEYCXX11) == KEYCXX11)
      return diag::warn_cxx11_keyword;

    // char8_t is not modeled as a CXX20_KEYWORD because it's not
    // unconditionally enabled in C++20 mode. (It can be disabled
    // by -fno-char8_t.)
    if (((Flags & KEYCXX20) == KEYCXX20) ||
        ((Flags & CHAR8SUPPORT) == CHAR8SUPPORT))
      return diag::warn_cxx20_keyword;
  } else {
    if ((Flags & KEYC99) == KEYC99)
      return diag::warn_c99_keyword;
    if ((Flags & KEYC2X) == KEYC2X)
      return diag::warn_c2x_keyword;
  }

  llvm_unreachable(
      "Keyword not known to come from a newer Standard or proposed Standard");
}<|MERGE_RESOLUTION|>--- conflicted
+++ resolved
@@ -109,13 +109,9 @@
     KEYMSCOMPAT   = 0x400000,
     KEYSYCL       = 0x800000,
     KEYCUDA       = 0x1000000,
-<<<<<<< HEAD
-    KEYEPI        = 0x2000000,
+    KEYHLSL       = 0x2000000,
+    KEYEPI        = 0x4000000,
     KEYMAX        = KEYEPI, // The maximum key
-=======
-    KEYHLSL       = 0x2000000,
-    KEYMAX        = KEYHLSL, // The maximum key
->>>>>>> f267f3e9
     KEYALLCXX = KEYCXX | KEYCXX11 | KEYCXX20,
     KEYALL = (KEYMAX | (KEYMAX-1)) & ~KEYNOMS18 &
              ~KEYNOOPENCL // KEYNOMS18 and KEYNOOPENCL are used to exclude.
@@ -205,13 +201,10 @@
     return LangOpts.isSYCL() ? KS_Enabled : KS_Unknown;
   case KEYCUDA:
     return LangOpts.CUDA ? KS_Enabled : KS_Unknown;
-<<<<<<< HEAD
+  case KEYHLSL:
+    return LangOpts.HLSL ? KS_Enabled : KS_Unknown;
   case KEYEPI:
     return LangOpts.EPI ? KS_Enabled : KS_Unknown;
-=======
-  case KEYHLSL:
-    return LangOpts.HLSL ? KS_Enabled : KS_Unknown;
->>>>>>> f267f3e9
   case KEYNOCXX:
     // This is enabled in all non-C++ modes, but might be enabled for other
     // reasons as well.

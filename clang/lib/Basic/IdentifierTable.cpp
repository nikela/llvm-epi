--- conflicted
+++ resolved
@@ -109,11 +109,8 @@
     KEYMSCOMPAT   = 0x800000,
     KEYSYCL       = 0x1000000,
     KEYCUDA       = 0x2000000,
-<<<<<<< HEAD
     KEYEPI        = 0x4000000,
-=======
-    KEYMAX        = KEYCUDA, // The maximum key
->>>>>>> fdaa7913
+    KEYMAX        = KEYEPI, // The maximum key
     KEYALLCXX = KEYCXX | KEYCXX11 | KEYCXX20,
     KEYALL = (KEYMAX | (KEYMAX-1)) & ~KEYNOMS18 &
              ~KEYNOOPENCL // KEYNOMS18 and KEYNOOPENCL are used to exclude.

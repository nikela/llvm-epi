--- conflicted
+++ resolved
@@ -110,11 +110,9 @@
 
   DEPENDS
   omp_gen
-<<<<<<< HEAD
+  RISCVTargetParserTableGen
+
   builtins_epi
-=======
-  RISCVTargetParserTableGen
->>>>>>> 442bd925
   )
 
 target_link_libraries(clangBasic

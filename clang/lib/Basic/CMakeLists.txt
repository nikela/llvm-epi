--- conflicted
+++ resolved
@@ -97,9 +97,6 @@
   ${version_inc}
 
   DEPENDS
-<<<<<<< HEAD
+  omp_gen
   builtins_epi
-=======
-  omp_gen
->>>>>>> 2ec45748
   )

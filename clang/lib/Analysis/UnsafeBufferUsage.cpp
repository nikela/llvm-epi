--- conflicted
+++ resolved
@@ -407,8 +407,6 @@
     return {};
   }
 };
-<<<<<<< HEAD
-=======
   
 
 // Represents expressions of the form `DRE[*]` in the Unspecified Lvalue
@@ -451,7 +449,6 @@
     return {};
   }
 };
->>>>>>> 95263fc1
 } // namespace
 
 namespace {

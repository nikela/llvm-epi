//===--- SemaDeclAttr.cpp - Declaration Attribute Handling ----------------===//
//
// Part of the LLVM Project, under the Apache License v2.0 with LLVM Exceptions.
// See https://llvm.org/LICENSE.txt for license information.
// SPDX-License-Identifier: Apache-2.0 WITH LLVM-exception
//
//===----------------------------------------------------------------------===//
//
//  This file implements decl-related attribute processing.
//
//===----------------------------------------------------------------------===//

#include "clang/AST/ASTConsumer.h"
#include "clang/AST/ASTContext.h"
#include "clang/AST/ASTMutationListener.h"
#include "clang/AST/CXXInheritance.h"
#include "clang/AST/DeclCXX.h"
#include "clang/AST/DeclObjC.h"
#include "clang/AST/DeclTemplate.h"
#include "clang/AST/Expr.h"
#include "clang/AST/ExprCXX.h"
#include "clang/AST/Mangle.h"
#include "clang/AST/RecursiveASTVisitor.h"
#include "clang/AST/Type.h"
#include "clang/Basic/CharInfo.h"
#include "clang/Basic/DarwinSDKInfo.h"
#include "clang/Basic/LangOptions.h"
#include "clang/Basic/SourceLocation.h"
#include "clang/Basic/SourceManager.h"
#include "clang/Basic/TargetBuiltins.h"
#include "clang/Basic/TargetInfo.h"
#include "clang/Lex/Preprocessor.h"
#include "clang/Sema/DeclSpec.h"
#include "clang/Sema/DelayedDiagnostic.h"
#include "clang/Sema/Initialization.h"
#include "clang/Sema/Lookup.h"
#include "clang/Sema/ParsedAttr.h"
#include "clang/Sema/Scope.h"
#include "clang/Sema/ScopeInfo.h"
#include "clang/Sema/SemaInternal.h"
#include "llvm/ADT/Optional.h"
#include "llvm/ADT/STLExtras.h"
#include "llvm/ADT/StringExtras.h"
#include "llvm/IR/Assumptions.h"
#include "llvm/MC/MCSectionMachO.h"
#include "llvm/Support/Error.h"
#include "llvm/Support/MathExtras.h"
#include "llvm/Support/raw_ostream.h"

using namespace clang;
using namespace sema;

namespace AttributeLangSupport {
  enum LANG {
    C,
    Cpp,
    ObjC
  };
} // end namespace AttributeLangSupport

//===----------------------------------------------------------------------===//
//  Helper functions
//===----------------------------------------------------------------------===//

/// isFunctionOrMethod - Return true if the given decl has function
/// type (function or function-typed variable) or an Objective-C
/// method.
static bool isFunctionOrMethod(const Decl *D) {
  return (D->getFunctionType() != nullptr) || isa<ObjCMethodDecl>(D);
}

/// Return true if the given decl has function type (function or
/// function-typed variable) or an Objective-C method or a block.
static bool isFunctionOrMethodOrBlock(const Decl *D) {
  return isFunctionOrMethod(D) || isa<BlockDecl>(D);
}

/// Return true if the given decl has a declarator that should have
/// been processed by Sema::GetTypeForDeclarator.
static bool hasDeclarator(const Decl *D) {
  // In some sense, TypedefDecl really *ought* to be a DeclaratorDecl.
  return isa<DeclaratorDecl>(D) || isa<BlockDecl>(D) || isa<TypedefNameDecl>(D) ||
         isa<ObjCPropertyDecl>(D);
}

/// hasFunctionProto - Return true if the given decl has a argument
/// information. This decl should have already passed
/// isFunctionOrMethod or isFunctionOrMethodOrBlock.
static bool hasFunctionProto(const Decl *D) {
  if (const FunctionType *FnTy = D->getFunctionType())
    return isa<FunctionProtoType>(FnTy);
  return isa<ObjCMethodDecl>(D) || isa<BlockDecl>(D);
}

/// getFunctionOrMethodNumParams - Return number of function or method
/// parameters. It is an error to call this on a K&R function (use
/// hasFunctionProto first).
static unsigned getFunctionOrMethodNumParams(const Decl *D) {
  if (const FunctionType *FnTy = D->getFunctionType())
    return cast<FunctionProtoType>(FnTy)->getNumParams();
  if (const auto *BD = dyn_cast<BlockDecl>(D))
    return BD->getNumParams();
  return cast<ObjCMethodDecl>(D)->param_size();
}

static const ParmVarDecl *getFunctionOrMethodParam(const Decl *D,
                                                   unsigned Idx) {
  if (const auto *FD = dyn_cast<FunctionDecl>(D))
    return FD->getParamDecl(Idx);
  if (const auto *MD = dyn_cast<ObjCMethodDecl>(D))
    return MD->getParamDecl(Idx);
  if (const auto *BD = dyn_cast<BlockDecl>(D))
    return BD->getParamDecl(Idx);
  return nullptr;
}

static QualType getFunctionOrMethodParamType(const Decl *D, unsigned Idx) {
  if (const FunctionType *FnTy = D->getFunctionType())
    return cast<FunctionProtoType>(FnTy)->getParamType(Idx);
  if (const auto *BD = dyn_cast<BlockDecl>(D))
    return BD->getParamDecl(Idx)->getType();

  return cast<ObjCMethodDecl>(D)->parameters()[Idx]->getType();
}

static SourceRange getFunctionOrMethodParamRange(const Decl *D, unsigned Idx) {
  if (auto *PVD = getFunctionOrMethodParam(D, Idx))
    return PVD->getSourceRange();
  return SourceRange();
}

static QualType getFunctionOrMethodResultType(const Decl *D) {
  if (const FunctionType *FnTy = D->getFunctionType())
    return FnTy->getReturnType();
  return cast<ObjCMethodDecl>(D)->getReturnType();
}

static SourceRange getFunctionOrMethodResultSourceRange(const Decl *D) {
  if (const auto *FD = dyn_cast<FunctionDecl>(D))
    return FD->getReturnTypeSourceRange();
  if (const auto *MD = dyn_cast<ObjCMethodDecl>(D))
    return MD->getReturnTypeSourceRange();
  return SourceRange();
}

static bool isFunctionOrMethodVariadic(const Decl *D) {
  if (const FunctionType *FnTy = D->getFunctionType())
    return cast<FunctionProtoType>(FnTy)->isVariadic();
  if (const auto *BD = dyn_cast<BlockDecl>(D))
    return BD->isVariadic();
  return cast<ObjCMethodDecl>(D)->isVariadic();
}

static bool isInstanceMethod(const Decl *D) {
  if (const auto *MethodDecl = dyn_cast<CXXMethodDecl>(D))
    return MethodDecl->isInstance();
  return false;
}

static inline bool isNSStringType(QualType T, ASTContext &Ctx,
                                  bool AllowNSAttributedString = false) {
  const auto *PT = T->getAs<ObjCObjectPointerType>();
  if (!PT)
    return false;

  ObjCInterfaceDecl *Cls = PT->getObjectType()->getInterface();
  if (!Cls)
    return false;

  IdentifierInfo* ClsName = Cls->getIdentifier();

  if (AllowNSAttributedString &&
      ClsName == &Ctx.Idents.get("NSAttributedString"))
    return true;
  // FIXME: Should we walk the chain of classes?
  return ClsName == &Ctx.Idents.get("NSString") ||
         ClsName == &Ctx.Idents.get("NSMutableString");
}

static inline bool isCFStringType(QualType T, ASTContext &Ctx) {
  const auto *PT = T->getAs<PointerType>();
  if (!PT)
    return false;

  const auto *RT = PT->getPointeeType()->getAs<RecordType>();
  if (!RT)
    return false;

  const RecordDecl *RD = RT->getDecl();
  if (RD->getTagKind() != TTK_Struct)
    return false;

  return RD->getIdentifier() == &Ctx.Idents.get("__CFString");
}

static unsigned getNumAttributeArgs(const ParsedAttr &AL) {
  // FIXME: Include the type in the argument list.
  return AL.getNumArgs() + AL.hasParsedType();
}

/// A helper function to provide Attribute Location for the Attr types
/// AND the ParsedAttr.
template <typename AttrInfo>
static std::enable_if_t<std::is_base_of<Attr, AttrInfo>::value, SourceLocation>
getAttrLoc(const AttrInfo &AL) {
  return AL.getLocation();
}
static SourceLocation getAttrLoc(const ParsedAttr &AL) { return AL.getLoc(); }

/// If Expr is a valid integer constant, get the value of the integer
/// expression and return success or failure. May output an error.
///
/// Negative argument is implicitly converted to unsigned, unless
/// \p StrictlyUnsigned is true.
template <typename AttrInfo>
static bool checkUInt32Argument(Sema &S, const AttrInfo &AI, const Expr *Expr,
                                uint32_t &Val, unsigned Idx = UINT_MAX,
                                bool StrictlyUnsigned = false) {
  Optional<llvm::APSInt> I = llvm::APSInt(32);
  if (Expr->isTypeDependent() ||
      !(I = Expr->getIntegerConstantExpr(S.Context))) {
    if (Idx != UINT_MAX)
      S.Diag(getAttrLoc(AI), diag::err_attribute_argument_n_type)
          << &AI << Idx << AANT_ArgumentIntegerConstant
          << Expr->getSourceRange();
    else
      S.Diag(getAttrLoc(AI), diag::err_attribute_argument_type)
          << &AI << AANT_ArgumentIntegerConstant << Expr->getSourceRange();
    return false;
  }

  if (!I->isIntN(32)) {
    S.Diag(Expr->getExprLoc(), diag::err_ice_too_large)
        << toString(*I, 10, false) << 32 << /* Unsigned */ 1;
    return false;
  }

  if (StrictlyUnsigned && I->isSigned() && I->isNegative()) {
    S.Diag(getAttrLoc(AI), diag::err_attribute_requires_positive_integer)
        << &AI << /*non-negative*/ 1;
    return false;
  }

  Val = (uint32_t)I->getZExtValue();
  return true;
}

/// Wrapper around checkUInt32Argument, with an extra check to be sure
/// that the result will fit into a regular (signed) int. All args have the same
/// purpose as they do in checkUInt32Argument.
template <typename AttrInfo>
static bool checkPositiveIntArgument(Sema &S, const AttrInfo &AI, const Expr *Expr,
                                     int &Val, unsigned Idx = UINT_MAX) {
  uint32_t UVal;
  if (!checkUInt32Argument(S, AI, Expr, UVal, Idx))
    return false;

  if (UVal > (uint32_t)std::numeric_limits<int>::max()) {
    llvm::APSInt I(32); // for toString
    I = UVal;
    S.Diag(Expr->getExprLoc(), diag::err_ice_too_large)
        << toString(I, 10, false) << 32 << /* Unsigned */ 0;
    return false;
  }

  Val = UVal;
  return true;
}

/// Diagnose mutually exclusive attributes when present on a given
/// declaration. Returns true if diagnosed.
template <typename AttrTy>
static bool checkAttrMutualExclusion(Sema &S, Decl *D, const ParsedAttr &AL) {
  if (const auto *A = D->getAttr<AttrTy>()) {
    S.Diag(AL.getLoc(), diag::err_attributes_are_not_compatible) << AL << A;
    S.Diag(A->getLocation(), diag::note_conflicting_attribute);
    return true;
  }
  return false;
}

template <typename AttrTy>
static bool checkAttrMutualExclusion(Sema &S, Decl *D, const Attr &AL) {
  if (const auto *A = D->getAttr<AttrTy>()) {
    S.Diag(AL.getLocation(), diag::err_attributes_are_not_compatible) << &AL
                                                                      << A;
    S.Diag(A->getLocation(), diag::note_conflicting_attribute);
    return true;
  }
  return false;
}

/// Check if IdxExpr is a valid parameter index for a function or
/// instance method D.  May output an error.
///
/// \returns true if IdxExpr is a valid index.
template <typename AttrInfo>
static bool checkFunctionOrMethodParameterIndex(
    Sema &S, const Decl *D, const AttrInfo &AI, unsigned AttrArgNum,
    const Expr *IdxExpr, ParamIdx &Idx, bool CanIndexImplicitThis = false) {
  assert(isFunctionOrMethodOrBlock(D));

  // In C++ the implicit 'this' function parameter also counts.
  // Parameters are counted from one.
  bool HP = hasFunctionProto(D);
  bool HasImplicitThisParam = isInstanceMethod(D);
  bool IV = HP && isFunctionOrMethodVariadic(D);
  unsigned NumParams =
      (HP ? getFunctionOrMethodNumParams(D) : 0) + HasImplicitThisParam;

  Optional<llvm::APSInt> IdxInt;
  if (IdxExpr->isTypeDependent() ||
      !(IdxInt = IdxExpr->getIntegerConstantExpr(S.Context))) {
    S.Diag(getAttrLoc(AI), diag::err_attribute_argument_n_type)
        << &AI << AttrArgNum << AANT_ArgumentIntegerConstant
        << IdxExpr->getSourceRange();
    return false;
  }

  unsigned IdxSource = IdxInt->getLimitedValue(UINT_MAX);
  if (IdxSource < 1 || (!IV && IdxSource > NumParams)) {
    S.Diag(getAttrLoc(AI), diag::err_attribute_argument_out_of_bounds)
        << &AI << AttrArgNum << IdxExpr->getSourceRange();
    return false;
  }
  if (HasImplicitThisParam && !CanIndexImplicitThis) {
    if (IdxSource == 1) {
      S.Diag(getAttrLoc(AI), diag::err_attribute_invalid_implicit_this_argument)
          << &AI << IdxExpr->getSourceRange();
      return false;
    }
  }

  Idx = ParamIdx(IdxSource, D);
  return true;
}

/// Check if the argument \p E is a ASCII string literal. If not emit an error
/// and return false, otherwise set \p Str to the value of the string literal
/// and return true.
bool Sema::checkStringLiteralArgumentAttr(const AttributeCommonInfo &CI,
                                          const Expr *E, StringRef &Str,
                                          SourceLocation *ArgLocation) {
  const auto *Literal = dyn_cast<StringLiteral>(E->IgnoreParenCasts());
  if (ArgLocation)
    *ArgLocation = E->getBeginLoc();

  if (!Literal || !Literal->isAscii()) {
    Diag(E->getBeginLoc(), diag::err_attribute_argument_type)
        << CI << AANT_ArgumentString;
    return false;
  }

  Str = Literal->getString();
  return true;
}

/// Check if the argument \p ArgNum of \p Attr is a ASCII string literal.
/// If not emit an error and return false. If the argument is an identifier it
/// will emit an error with a fixit hint and treat it as if it was a string
/// literal.
bool Sema::checkStringLiteralArgumentAttr(const ParsedAttr &AL, unsigned ArgNum,
                                          StringRef &Str,
                                          SourceLocation *ArgLocation) {
  // Look for identifiers. If we have one emit a hint to fix it to a literal.
  if (AL.isArgIdent(ArgNum)) {
    IdentifierLoc *Loc = AL.getArgAsIdent(ArgNum);
    Diag(Loc->Loc, diag::err_attribute_argument_type)
        << AL << AANT_ArgumentString
        << FixItHint::CreateInsertion(Loc->Loc, "\"")
        << FixItHint::CreateInsertion(getLocForEndOfToken(Loc->Loc), "\"");
    Str = Loc->Ident->getName();
    if (ArgLocation)
      *ArgLocation = Loc->Loc;
    return true;
  }

  // Now check for an actual string literal.
  Expr *ArgExpr = AL.getArgAsExpr(ArgNum);
  return checkStringLiteralArgumentAttr(AL, ArgExpr, Str, ArgLocation);
}

/// Applies the given attribute to the Decl without performing any
/// additional semantic checking.
template <typename AttrType>
static void handleSimpleAttribute(Sema &S, Decl *D,
                                  const AttributeCommonInfo &CI) {
  D->addAttr(::new (S.Context) AttrType(S.Context, CI));
}

template <typename... DiagnosticArgs>
static const Sema::SemaDiagnosticBuilder&
appendDiagnostics(const Sema::SemaDiagnosticBuilder &Bldr) {
  return Bldr;
}

template <typename T, typename... DiagnosticArgs>
static const Sema::SemaDiagnosticBuilder&
appendDiagnostics(const Sema::SemaDiagnosticBuilder &Bldr, T &&ExtraArg,
                  DiagnosticArgs &&... ExtraArgs) {
  return appendDiagnostics(Bldr << std::forward<T>(ExtraArg),
                           std::forward<DiagnosticArgs>(ExtraArgs)...);
}

/// Add an attribute @c AttrType to declaration @c D, provided that
/// @c PassesCheck is true.
/// Otherwise, emit diagnostic @c DiagID, passing in all parameters
/// specified in @c ExtraArgs.
template <typename AttrType, typename... DiagnosticArgs>
static void handleSimpleAttributeOrDiagnose(Sema &S, Decl *D,
                                            const AttributeCommonInfo &CI,
                                            bool PassesCheck, unsigned DiagID,
                                            DiagnosticArgs &&... ExtraArgs) {
  if (!PassesCheck) {
    Sema::SemaDiagnosticBuilder DB = S.Diag(D->getBeginLoc(), DiagID);
    appendDiagnostics(DB, std::forward<DiagnosticArgs>(ExtraArgs)...);
    return;
  }
  handleSimpleAttribute<AttrType>(S, D, CI);
}

/// Check if the passed-in expression is of type int or bool.
static bool isIntOrBool(Expr *Exp) {
  QualType QT = Exp->getType();
  return QT->isBooleanType() || QT->isIntegerType();
}


// Check to see if the type is a smart pointer of some kind.  We assume
// it's a smart pointer if it defines both operator-> and operator*.
static bool threadSafetyCheckIsSmartPointer(Sema &S, const RecordType* RT) {
  auto IsOverloadedOperatorPresent = [&S](const RecordDecl *Record,
                                          OverloadedOperatorKind Op) {
    DeclContextLookupResult Result =
        Record->lookup(S.Context.DeclarationNames.getCXXOperatorName(Op));
    return !Result.empty();
  };

  const RecordDecl *Record = RT->getDecl();
  bool foundStarOperator = IsOverloadedOperatorPresent(Record, OO_Star);
  bool foundArrowOperator = IsOverloadedOperatorPresent(Record, OO_Arrow);
  if (foundStarOperator && foundArrowOperator)
    return true;

  const CXXRecordDecl *CXXRecord = dyn_cast<CXXRecordDecl>(Record);
  if (!CXXRecord)
    return false;

  for (auto BaseSpecifier : CXXRecord->bases()) {
    if (!foundStarOperator)
      foundStarOperator = IsOverloadedOperatorPresent(
          BaseSpecifier.getType()->getAsRecordDecl(), OO_Star);
    if (!foundArrowOperator)
      foundArrowOperator = IsOverloadedOperatorPresent(
          BaseSpecifier.getType()->getAsRecordDecl(), OO_Arrow);
  }

  if (foundStarOperator && foundArrowOperator)
    return true;

  return false;
}

/// Check if passed in Decl is a pointer type.
/// Note that this function may produce an error message.
/// \return true if the Decl is a pointer type; false otherwise
static bool threadSafetyCheckIsPointer(Sema &S, const Decl *D,
                                       const ParsedAttr &AL) {
  const auto *VD = cast<ValueDecl>(D);
  QualType QT = VD->getType();
  if (QT->isAnyPointerType())
    return true;

  if (const auto *RT = QT->getAs<RecordType>()) {
    // If it's an incomplete type, it could be a smart pointer; skip it.
    // (We don't want to force template instantiation if we can avoid it,
    // since that would alter the order in which templates are instantiated.)
    if (RT->isIncompleteType())
      return true;

    if (threadSafetyCheckIsSmartPointer(S, RT))
      return true;
  }

  S.Diag(AL.getLoc(), diag::warn_thread_attribute_decl_not_pointer) << AL << QT;
  return false;
}

/// Checks that the passed in QualType either is of RecordType or points
/// to RecordType. Returns the relevant RecordType, null if it does not exit.
static const RecordType *getRecordType(QualType QT) {
  if (const auto *RT = QT->getAs<RecordType>())
    return RT;

  // Now check if we point to record type.
  if (const auto *PT = QT->getAs<PointerType>())
    return PT->getPointeeType()->getAs<RecordType>();

  return nullptr;
}

template <typename AttrType>
static bool checkRecordDeclForAttr(const RecordDecl *RD) {
  // Check if the record itself has the attribute.
  if (RD->hasAttr<AttrType>())
    return true;

  // Else check if any base classes have the attribute.
  if (const auto *CRD = dyn_cast<CXXRecordDecl>(RD)) {
    if (!CRD->forallBases([](const CXXRecordDecl *Base) {
          return !Base->hasAttr<AttrType>();
        }))
      return true;
  }
  return false;
}

static bool checkRecordTypeForCapability(Sema &S, QualType Ty) {
  const RecordType *RT = getRecordType(Ty);

  if (!RT)
    return false;

  // Don't check for the capability if the class hasn't been defined yet.
  if (RT->isIncompleteType())
    return true;

  // Allow smart pointers to be used as capability objects.
  // FIXME -- Check the type that the smart pointer points to.
  if (threadSafetyCheckIsSmartPointer(S, RT))
    return true;

  return checkRecordDeclForAttr<CapabilityAttr>(RT->getDecl());
}

static bool checkTypedefTypeForCapability(QualType Ty) {
  const auto *TD = Ty->getAs<TypedefType>();
  if (!TD)
    return false;

  TypedefNameDecl *TN = TD->getDecl();
  if (!TN)
    return false;

  return TN->hasAttr<CapabilityAttr>();
}

static bool typeHasCapability(Sema &S, QualType Ty) {
  if (checkTypedefTypeForCapability(Ty))
    return true;

  if (checkRecordTypeForCapability(S, Ty))
    return true;

  return false;
}

static bool isCapabilityExpr(Sema &S, const Expr *Ex) {
  // Capability expressions are simple expressions involving the boolean logic
  // operators &&, || or !, a simple DeclRefExpr, CastExpr or a ParenExpr. Once
  // a DeclRefExpr is found, its type should be checked to determine whether it
  // is a capability or not.

  if (const auto *E = dyn_cast<CastExpr>(Ex))
    return isCapabilityExpr(S, E->getSubExpr());
  else if (const auto *E = dyn_cast<ParenExpr>(Ex))
    return isCapabilityExpr(S, E->getSubExpr());
  else if (const auto *E = dyn_cast<UnaryOperator>(Ex)) {
    if (E->getOpcode() == UO_LNot || E->getOpcode() == UO_AddrOf ||
        E->getOpcode() == UO_Deref)
      return isCapabilityExpr(S, E->getSubExpr());
    return false;
  } else if (const auto *E = dyn_cast<BinaryOperator>(Ex)) {
    if (E->getOpcode() == BO_LAnd || E->getOpcode() == BO_LOr)
      return isCapabilityExpr(S, E->getLHS()) &&
             isCapabilityExpr(S, E->getRHS());
    return false;
  }

  return typeHasCapability(S, Ex->getType());
}

/// Checks that all attribute arguments, starting from Sidx, resolve to
/// a capability object.
/// \param Sidx The attribute argument index to start checking with.
/// \param ParamIdxOk Whether an argument can be indexing into a function
/// parameter list.
static void checkAttrArgsAreCapabilityObjs(Sema &S, Decl *D,
                                           const ParsedAttr &AL,
                                           SmallVectorImpl<Expr *> &Args,
                                           unsigned Sidx = 0,
                                           bool ParamIdxOk = false) {
  if (Sidx == AL.getNumArgs()) {
    // If we don't have any capability arguments, the attribute implicitly
    // refers to 'this'. So we need to make sure that 'this' exists, i.e. we're
    // a non-static method, and that the class is a (scoped) capability.
    const auto *MD = dyn_cast<const CXXMethodDecl>(D);
    if (MD && !MD->isStatic()) {
      const CXXRecordDecl *RD = MD->getParent();
      // FIXME -- need to check this again on template instantiation
      if (!checkRecordDeclForAttr<CapabilityAttr>(RD) &&
          !checkRecordDeclForAttr<ScopedLockableAttr>(RD))
        S.Diag(AL.getLoc(),
               diag::warn_thread_attribute_not_on_capability_member)
            << AL << MD->getParent();
    } else {
      S.Diag(AL.getLoc(), diag::warn_thread_attribute_not_on_non_static_member)
          << AL;
    }
  }

  for (unsigned Idx = Sidx; Idx < AL.getNumArgs(); ++Idx) {
    Expr *ArgExp = AL.getArgAsExpr(Idx);

    if (ArgExp->isTypeDependent()) {
      // FIXME -- need to check this again on template instantiation
      Args.push_back(ArgExp);
      continue;
    }

    if (const auto *StrLit = dyn_cast<StringLiteral>(ArgExp)) {
      if (StrLit->getLength() == 0 ||
          (StrLit->isAscii() && StrLit->getString() == StringRef("*"))) {
        // Pass empty strings to the analyzer without warnings.
        // Treat "*" as the universal lock.
        Args.push_back(ArgExp);
        continue;
      }

      // We allow constant strings to be used as a placeholder for expressions
      // that are not valid C++ syntax, but warn that they are ignored.
      S.Diag(AL.getLoc(), diag::warn_thread_attribute_ignored) << AL;
      Args.push_back(ArgExp);
      continue;
    }

    QualType ArgTy = ArgExp->getType();

    // A pointer to member expression of the form  &MyClass::mu is treated
    // specially -- we need to look at the type of the member.
    if (const auto *UOp = dyn_cast<UnaryOperator>(ArgExp))
      if (UOp->getOpcode() == UO_AddrOf)
        if (const auto *DRE = dyn_cast<DeclRefExpr>(UOp->getSubExpr()))
          if (DRE->getDecl()->isCXXInstanceMember())
            ArgTy = DRE->getDecl()->getType();

    // First see if we can just cast to record type, or pointer to record type.
    const RecordType *RT = getRecordType(ArgTy);

    // Now check if we index into a record type function param.
    if(!RT && ParamIdxOk) {
      const auto *FD = dyn_cast<FunctionDecl>(D);
      const auto *IL = dyn_cast<IntegerLiteral>(ArgExp);
      if(FD && IL) {
        unsigned int NumParams = FD->getNumParams();
        llvm::APInt ArgValue = IL->getValue();
        uint64_t ParamIdxFromOne = ArgValue.getZExtValue();
        uint64_t ParamIdxFromZero = ParamIdxFromOne - 1;
        if (!ArgValue.isStrictlyPositive() || ParamIdxFromOne > NumParams) {
          S.Diag(AL.getLoc(),
                 diag::err_attribute_argument_out_of_bounds_extra_info)
              << AL << Idx + 1 << NumParams;
          continue;
        }
        ArgTy = FD->getParamDecl(ParamIdxFromZero)->getType();
      }
    }

    // If the type does not have a capability, see if the components of the
    // expression have capabilities. This allows for writing C code where the
    // capability may be on the type, and the expression is a capability
    // boolean logic expression. Eg) requires_capability(A || B && !C)
    if (!typeHasCapability(S, ArgTy) && !isCapabilityExpr(S, ArgExp))
      S.Diag(AL.getLoc(), diag::warn_thread_attribute_argument_not_lockable)
          << AL << ArgTy;

    Args.push_back(ArgExp);
  }
}

//===----------------------------------------------------------------------===//
// Attribute Implementations
//===----------------------------------------------------------------------===//

static void handlePtGuardedVarAttr(Sema &S, Decl *D, const ParsedAttr &AL) {
  if (!threadSafetyCheckIsPointer(S, D, AL))
    return;

  D->addAttr(::new (S.Context) PtGuardedVarAttr(S.Context, AL));
}

static bool checkGuardedByAttrCommon(Sema &S, Decl *D, const ParsedAttr &AL,
                                     Expr *&Arg) {
  SmallVector<Expr *, 1> Args;
  // check that all arguments are lockable objects
  checkAttrArgsAreCapabilityObjs(S, D, AL, Args);
  unsigned Size = Args.size();
  if (Size != 1)
    return false;

  Arg = Args[0];

  return true;
}

static void handleGuardedByAttr(Sema &S, Decl *D, const ParsedAttr &AL) {
  Expr *Arg = nullptr;
  if (!checkGuardedByAttrCommon(S, D, AL, Arg))
    return;

  D->addAttr(::new (S.Context) GuardedByAttr(S.Context, AL, Arg));
}

static void handlePtGuardedByAttr(Sema &S, Decl *D, const ParsedAttr &AL) {
  Expr *Arg = nullptr;
  if (!checkGuardedByAttrCommon(S, D, AL, Arg))
    return;

  if (!threadSafetyCheckIsPointer(S, D, AL))
    return;

  D->addAttr(::new (S.Context) PtGuardedByAttr(S.Context, AL, Arg));
}

static bool checkAcquireOrderAttrCommon(Sema &S, Decl *D, const ParsedAttr &AL,
                                        SmallVectorImpl<Expr *> &Args) {
  if (!AL.checkAtLeastNumArgs(S, 1))
    return false;

  // Check that this attribute only applies to lockable types.
  QualType QT = cast<ValueDecl>(D)->getType();
  if (!QT->isDependentType() && !typeHasCapability(S, QT)) {
    S.Diag(AL.getLoc(), diag::warn_thread_attribute_decl_not_lockable) << AL;
    return false;
  }

  // Check that all arguments are lockable objects.
  checkAttrArgsAreCapabilityObjs(S, D, AL, Args);
  if (Args.empty())
    return false;

  return true;
}

static void handleAcquiredAfterAttr(Sema &S, Decl *D, const ParsedAttr &AL) {
  SmallVector<Expr *, 1> Args;
  if (!checkAcquireOrderAttrCommon(S, D, AL, Args))
    return;

  Expr **StartArg = &Args[0];
  D->addAttr(::new (S.Context)
                 AcquiredAfterAttr(S.Context, AL, StartArg, Args.size()));
}

static void handleAcquiredBeforeAttr(Sema &S, Decl *D, const ParsedAttr &AL) {
  SmallVector<Expr *, 1> Args;
  if (!checkAcquireOrderAttrCommon(S, D, AL, Args))
    return;

  Expr **StartArg = &Args[0];
  D->addAttr(::new (S.Context)
                 AcquiredBeforeAttr(S.Context, AL, StartArg, Args.size()));
}

static bool checkLockFunAttrCommon(Sema &S, Decl *D, const ParsedAttr &AL,
                                   SmallVectorImpl<Expr *> &Args) {
  // zero or more arguments ok
  // check that all arguments are lockable objects
  checkAttrArgsAreCapabilityObjs(S, D, AL, Args, 0, /*ParamIdxOk=*/true);

  return true;
}

static void handleAssertSharedLockAttr(Sema &S, Decl *D, const ParsedAttr &AL) {
  SmallVector<Expr *, 1> Args;
  if (!checkLockFunAttrCommon(S, D, AL, Args))
    return;

  unsigned Size = Args.size();
  Expr **StartArg = Size == 0 ? nullptr : &Args[0];
  D->addAttr(::new (S.Context)
                 AssertSharedLockAttr(S.Context, AL, StartArg, Size));
}

static void handleAssertExclusiveLockAttr(Sema &S, Decl *D,
                                          const ParsedAttr &AL) {
  SmallVector<Expr *, 1> Args;
  if (!checkLockFunAttrCommon(S, D, AL, Args))
    return;

  unsigned Size = Args.size();
  Expr **StartArg = Size == 0 ? nullptr : &Args[0];
  D->addAttr(::new (S.Context)
                 AssertExclusiveLockAttr(S.Context, AL, StartArg, Size));
}

/// Checks to be sure that the given parameter number is in bounds, and
/// is an integral type. Will emit appropriate diagnostics if this returns
/// false.
///
/// AttrArgNo is used to actually retrieve the argument, so it's base-0.
template <typename AttrInfo>
static bool checkParamIsIntegerType(Sema &S, const Decl *D, const AttrInfo &AI,
                                    unsigned AttrArgNo) {
  assert(AI.isArgExpr(AttrArgNo) && "Expected expression argument");
  Expr *AttrArg = AI.getArgAsExpr(AttrArgNo);
  ParamIdx Idx;
  if (!checkFunctionOrMethodParameterIndex(S, D, AI, AttrArgNo + 1, AttrArg,
                                           Idx))
    return false;

  QualType ParamTy = getFunctionOrMethodParamType(D, Idx.getASTIndex());
  if (!ParamTy->isIntegerType() && !ParamTy->isCharType()) {
    SourceLocation SrcLoc = AttrArg->getBeginLoc();
    S.Diag(SrcLoc, diag::err_attribute_integers_only)
        << AI << getFunctionOrMethodParamRange(D, Idx.getASTIndex());
    return false;
  }
  return true;
}

static void handleAllocSizeAttr(Sema &S, Decl *D, const ParsedAttr &AL) {
  if (!AL.checkAtLeastNumArgs(S, 1) || !AL.checkAtMostNumArgs(S, 2))
    return;

  assert(isFunctionOrMethod(D) && hasFunctionProto(D));

  QualType RetTy = getFunctionOrMethodResultType(D);
  if (!RetTy->isPointerType()) {
    S.Diag(AL.getLoc(), diag::warn_attribute_return_pointers_only) << AL;
    return;
  }

  const Expr *SizeExpr = AL.getArgAsExpr(0);
  int SizeArgNoVal;
  // Parameter indices are 1-indexed, hence Index=1
  if (!checkPositiveIntArgument(S, AL, SizeExpr, SizeArgNoVal, /*Idx=*/1))
    return;
  if (!checkParamIsIntegerType(S, D, AL, /*AttrArgNo=*/0))
    return;
  ParamIdx SizeArgNo(SizeArgNoVal, D);

  ParamIdx NumberArgNo;
  if (AL.getNumArgs() == 2) {
    const Expr *NumberExpr = AL.getArgAsExpr(1);
    int Val;
    // Parameter indices are 1-based, hence Index=2
    if (!checkPositiveIntArgument(S, AL, NumberExpr, Val, /*Idx=*/2))
      return;
    if (!checkParamIsIntegerType(S, D, AL, /*AttrArgNo=*/1))
      return;
    NumberArgNo = ParamIdx(Val, D);
  }

  D->addAttr(::new (S.Context)
                 AllocSizeAttr(S.Context, AL, SizeArgNo, NumberArgNo));
}

static bool checkTryLockFunAttrCommon(Sema &S, Decl *D, const ParsedAttr &AL,
                                      SmallVectorImpl<Expr *> &Args) {
  if (!AL.checkAtLeastNumArgs(S, 1))
    return false;

  if (!isIntOrBool(AL.getArgAsExpr(0))) {
    S.Diag(AL.getLoc(), diag::err_attribute_argument_n_type)
        << AL << 1 << AANT_ArgumentIntOrBool;
    return false;
  }

  // check that all arguments are lockable objects
  checkAttrArgsAreCapabilityObjs(S, D, AL, Args, 1);

  return true;
}

static void handleSharedTrylockFunctionAttr(Sema &S, Decl *D,
                                            const ParsedAttr &AL) {
  SmallVector<Expr*, 2> Args;
  if (!checkTryLockFunAttrCommon(S, D, AL, Args))
    return;

  D->addAttr(::new (S.Context) SharedTrylockFunctionAttr(
      S.Context, AL, AL.getArgAsExpr(0), Args.data(), Args.size()));
}

static void handleExclusiveTrylockFunctionAttr(Sema &S, Decl *D,
                                               const ParsedAttr &AL) {
  SmallVector<Expr*, 2> Args;
  if (!checkTryLockFunAttrCommon(S, D, AL, Args))
    return;

  D->addAttr(::new (S.Context) ExclusiveTrylockFunctionAttr(
      S.Context, AL, AL.getArgAsExpr(0), Args.data(), Args.size()));
}

static void handleLockReturnedAttr(Sema &S, Decl *D, const ParsedAttr &AL) {
  // check that the argument is lockable object
  SmallVector<Expr*, 1> Args;
  checkAttrArgsAreCapabilityObjs(S, D, AL, Args);
  unsigned Size = Args.size();
  if (Size == 0)
    return;

  D->addAttr(::new (S.Context) LockReturnedAttr(S.Context, AL, Args[0]));
}

static void handleLocksExcludedAttr(Sema &S, Decl *D, const ParsedAttr &AL) {
  if (!AL.checkAtLeastNumArgs(S, 1))
    return;

  // check that all arguments are lockable objects
  SmallVector<Expr*, 1> Args;
  checkAttrArgsAreCapabilityObjs(S, D, AL, Args);
  unsigned Size = Args.size();
  if (Size == 0)
    return;
  Expr **StartArg = &Args[0];

  D->addAttr(::new (S.Context)
                 LocksExcludedAttr(S.Context, AL, StartArg, Size));
}

static bool checkFunctionConditionAttr(Sema &S, Decl *D, const ParsedAttr &AL,
                                       Expr *&Cond, StringRef &Msg) {
  Cond = AL.getArgAsExpr(0);
  if (!Cond->isTypeDependent()) {
    ExprResult Converted = S.PerformContextuallyConvertToBool(Cond);
    if (Converted.isInvalid())
      return false;
    Cond = Converted.get();
  }

  if (!S.checkStringLiteralArgumentAttr(AL, 1, Msg))
    return false;

  if (Msg.empty())
    Msg = "<no message provided>";

  SmallVector<PartialDiagnosticAt, 8> Diags;
  if (isa<FunctionDecl>(D) && !Cond->isValueDependent() &&
      !Expr::isPotentialConstantExprUnevaluated(Cond, cast<FunctionDecl>(D),
                                                Diags)) {
    S.Diag(AL.getLoc(), diag::err_attr_cond_never_constant_expr) << AL;
    for (const PartialDiagnosticAt &PDiag : Diags)
      S.Diag(PDiag.first, PDiag.second);
    return false;
  }
  return true;
}

static void handleEnableIfAttr(Sema &S, Decl *D, const ParsedAttr &AL) {
  S.Diag(AL.getLoc(), diag::ext_clang_enable_if);

  Expr *Cond;
  StringRef Msg;
  if (checkFunctionConditionAttr(S, D, AL, Cond, Msg))
    D->addAttr(::new (S.Context) EnableIfAttr(S.Context, AL, Cond, Msg));
}

static void handleErrorAttr(Sema &S, Decl *D, const ParsedAttr &AL) {
  StringRef NewUserDiagnostic;
  if (!S.checkStringLiteralArgumentAttr(AL, 0, NewUserDiagnostic))
    return;
  if (ErrorAttr *EA = S.mergeErrorAttr(D, AL, NewUserDiagnostic))
    D->addAttr(EA);
}

namespace {
/// Determines if a given Expr references any of the given function's
/// ParmVarDecls, or the function's implicit `this` parameter (if applicable).
class ArgumentDependenceChecker
    : public RecursiveASTVisitor<ArgumentDependenceChecker> {
#ifndef NDEBUG
  const CXXRecordDecl *ClassType;
#endif
  llvm::SmallPtrSet<const ParmVarDecl *, 16> Parms;
  bool Result;

public:
  ArgumentDependenceChecker(const FunctionDecl *FD) {
#ifndef NDEBUG
    if (const auto *MD = dyn_cast<CXXMethodDecl>(FD))
      ClassType = MD->getParent();
    else
      ClassType = nullptr;
#endif
    Parms.insert(FD->param_begin(), FD->param_end());
  }

  bool referencesArgs(Expr *E) {
    Result = false;
    TraverseStmt(E);
    return Result;
  }

  bool VisitCXXThisExpr(CXXThisExpr *E) {
    assert(E->getType()->getPointeeCXXRecordDecl() == ClassType &&
           "`this` doesn't refer to the enclosing class?");
    Result = true;
    return false;
  }

  bool VisitDeclRefExpr(DeclRefExpr *DRE) {
    if (const auto *PVD = dyn_cast<ParmVarDecl>(DRE->getDecl()))
      if (Parms.count(PVD)) {
        Result = true;
        return false;
      }
    return true;
  }
};
}

static void handleDiagnoseAsBuiltinAttr(Sema &S, Decl *D,
                                        const ParsedAttr &AL) {
  const auto *DeclFD = cast<FunctionDecl>(D);

  if (const auto *MethodDecl = dyn_cast<CXXMethodDecl>(DeclFD))
    if (!MethodDecl->isStatic()) {
      S.Diag(AL.getLoc(), diag::err_attribute_no_member_function) << AL;
      return;
    }

  auto DiagnoseType = [&](unsigned Index, AttributeArgumentNType T) {
    SourceLocation Loc = [&]() {
      auto Union = AL.getArg(Index - 1);
      if (Union.is<Expr *>())
        return Union.get<Expr *>()->getBeginLoc();
      return Union.get<IdentifierLoc *>()->Loc;
    }();

    S.Diag(Loc, diag::err_attribute_argument_n_type) << AL << Index << T;
  };

  FunctionDecl *AttrFD = [&]() -> FunctionDecl * {
    if (!AL.isArgExpr(0))
      return nullptr;
    auto *F = dyn_cast_or_null<DeclRefExpr>(AL.getArgAsExpr(0));
    if (!F)
      return nullptr;
    return dyn_cast_or_null<FunctionDecl>(F->getFoundDecl());
  }();

  if (!AttrFD || !AttrFD->getBuiltinID(true)) {
    DiagnoseType(1, AANT_ArgumentBuiltinFunction);
    return;
  }

  if (AttrFD->getNumParams() != AL.getNumArgs() - 1) {
    S.Diag(AL.getLoc(), diag::err_attribute_wrong_number_arguments_for)
        << AL << AttrFD << AttrFD->getNumParams();
    return;
  }

  SmallVector<unsigned, 8> Indices;

  for (unsigned I = 1; I < AL.getNumArgs(); ++I) {
    if (!AL.isArgExpr(I)) {
      DiagnoseType(I + 1, AANT_ArgumentIntegerConstant);
      return;
    }

    const Expr *IndexExpr = AL.getArgAsExpr(I);
    uint32_t Index;

    if (!checkUInt32Argument(S, AL, IndexExpr, Index, I + 1, false))
      return;

    if (Index > DeclFD->getNumParams()) {
      S.Diag(AL.getLoc(), diag::err_attribute_bounds_for_function)
          << AL << Index << DeclFD << DeclFD->getNumParams();
      return;
    }

    QualType T1 = AttrFD->getParamDecl(I - 1)->getType();
    QualType T2 = DeclFD->getParamDecl(Index - 1)->getType();

    if (T1.getCanonicalType().getUnqualifiedType() !=
        T2.getCanonicalType().getUnqualifiedType()) {
      S.Diag(IndexExpr->getBeginLoc(), diag::err_attribute_parameter_types)
          << AL << Index << DeclFD << T2 << I << AttrFD << T1;
      return;
    }

    Indices.push_back(Index - 1);
  }

  D->addAttr(::new (S.Context) DiagnoseAsBuiltinAttr(
      S.Context, AL, AttrFD, Indices.data(), Indices.size()));
}

static void handleDiagnoseIfAttr(Sema &S, Decl *D, const ParsedAttr &AL) {
  S.Diag(AL.getLoc(), diag::ext_clang_diagnose_if);

  Expr *Cond;
  StringRef Msg;
  if (!checkFunctionConditionAttr(S, D, AL, Cond, Msg))
    return;

  StringRef DiagTypeStr;
  if (!S.checkStringLiteralArgumentAttr(AL, 2, DiagTypeStr))
    return;

  DiagnoseIfAttr::DiagnosticType DiagType;
  if (!DiagnoseIfAttr::ConvertStrToDiagnosticType(DiagTypeStr, DiagType)) {
    S.Diag(AL.getArgAsExpr(2)->getBeginLoc(),
           diag::err_diagnose_if_invalid_diagnostic_type);
    return;
  }

  bool ArgDependent = false;
  if (const auto *FD = dyn_cast<FunctionDecl>(D))
    ArgDependent = ArgumentDependenceChecker(FD).referencesArgs(Cond);
  D->addAttr(::new (S.Context) DiagnoseIfAttr(
      S.Context, AL, Cond, Msg, DiagType, ArgDependent, cast<NamedDecl>(D)));
}

static void handleNoBuiltinAttr(Sema &S, Decl *D, const ParsedAttr &AL) {
  static constexpr const StringRef kWildcard = "*";

  llvm::SmallVector<StringRef, 16> Names;
  bool HasWildcard = false;

  const auto AddBuiltinName = [&Names, &HasWildcard](StringRef Name) {
    if (Name == kWildcard)
      HasWildcard = true;
    Names.push_back(Name);
  };

  // Add previously defined attributes.
  if (const auto *NBA = D->getAttr<NoBuiltinAttr>())
    for (StringRef BuiltinName : NBA->builtinNames())
      AddBuiltinName(BuiltinName);

  // Add current attributes.
  if (AL.getNumArgs() == 0)
    AddBuiltinName(kWildcard);
  else
    for (unsigned I = 0, E = AL.getNumArgs(); I != E; ++I) {
      StringRef BuiltinName;
      SourceLocation LiteralLoc;
      if (!S.checkStringLiteralArgumentAttr(AL, I, BuiltinName, &LiteralLoc))
        return;

      if (Builtin::Context::isBuiltinFunc(BuiltinName))
        AddBuiltinName(BuiltinName);
      else
        S.Diag(LiteralLoc, diag::warn_attribute_no_builtin_invalid_builtin_name)
            << BuiltinName << AL;
    }

  // Repeating the same attribute is fine.
  llvm::sort(Names);
  Names.erase(std::unique(Names.begin(), Names.end()), Names.end());

  // Empty no_builtin must be on its own.
  if (HasWildcard && Names.size() > 1)
    S.Diag(D->getLocation(),
           diag::err_attribute_no_builtin_wildcard_or_builtin_name)
        << AL;

  if (D->hasAttr<NoBuiltinAttr>())
    D->dropAttr<NoBuiltinAttr>();
  D->addAttr(::new (S.Context)
                 NoBuiltinAttr(S.Context, AL, Names.data(), Names.size()));
}

static void handlePassObjectSizeAttr(Sema &S, Decl *D, const ParsedAttr &AL) {
  if (D->hasAttr<PassObjectSizeAttr>()) {
    S.Diag(D->getBeginLoc(), diag::err_attribute_only_once_per_parameter) << AL;
    return;
  }

  Expr *E = AL.getArgAsExpr(0);
  uint32_t Type;
  if (!checkUInt32Argument(S, AL, E, Type, /*Idx=*/1))
    return;

  // pass_object_size's argument is passed in as the second argument of
  // __builtin_object_size. So, it has the same constraints as that second
  // argument; namely, it must be in the range [0, 3].
  if (Type > 3) {
    S.Diag(E->getBeginLoc(), diag::err_attribute_argument_out_of_range)
        << AL << 0 << 3 << E->getSourceRange();
    return;
  }

  // pass_object_size is only supported on constant pointer parameters; as a
  // kindness to users, we allow the parameter to be non-const for declarations.
  // At this point, we have no clue if `D` belongs to a function declaration or
  // definition, so we defer the constness check until later.
  if (!cast<ParmVarDecl>(D)->getType()->isPointerType()) {
    S.Diag(D->getBeginLoc(), diag::err_attribute_pointers_only) << AL << 1;
    return;
  }

  D->addAttr(::new (S.Context) PassObjectSizeAttr(S.Context, AL, (int)Type));
}

static void handleConsumableAttr(Sema &S, Decl *D, const ParsedAttr &AL) {
  ConsumableAttr::ConsumedState DefaultState;

  if (AL.isArgIdent(0)) {
    IdentifierLoc *IL = AL.getArgAsIdent(0);
    if (!ConsumableAttr::ConvertStrToConsumedState(IL->Ident->getName(),
                                                   DefaultState)) {
      S.Diag(IL->Loc, diag::warn_attribute_type_not_supported) << AL
                                                               << IL->Ident;
      return;
    }
  } else {
    S.Diag(AL.getLoc(), diag::err_attribute_argument_type)
        << AL << AANT_ArgumentIdentifier;
    return;
  }

  D->addAttr(::new (S.Context) ConsumableAttr(S.Context, AL, DefaultState));
}

static bool checkForConsumableClass(Sema &S, const CXXMethodDecl *MD,
                                    const ParsedAttr &AL) {
  QualType ThisType = MD->getThisType()->getPointeeType();

  if (const CXXRecordDecl *RD = ThisType->getAsCXXRecordDecl()) {
    if (!RD->hasAttr<ConsumableAttr>()) {
      S.Diag(AL.getLoc(), diag::warn_attr_on_unconsumable_class) << RD;

      return false;
    }
  }

  return true;
}

static void handleCallableWhenAttr(Sema &S, Decl *D, const ParsedAttr &AL) {
  if (!AL.checkAtLeastNumArgs(S, 1))
    return;

  if (!checkForConsumableClass(S, cast<CXXMethodDecl>(D), AL))
    return;

  SmallVector<CallableWhenAttr::ConsumedState, 3> States;
  for (unsigned ArgIndex = 0; ArgIndex < AL.getNumArgs(); ++ArgIndex) {
    CallableWhenAttr::ConsumedState CallableState;

    StringRef StateString;
    SourceLocation Loc;
    if (AL.isArgIdent(ArgIndex)) {
      IdentifierLoc *Ident = AL.getArgAsIdent(ArgIndex);
      StateString = Ident->Ident->getName();
      Loc = Ident->Loc;
    } else {
      if (!S.checkStringLiteralArgumentAttr(AL, ArgIndex, StateString, &Loc))
        return;
    }

    if (!CallableWhenAttr::ConvertStrToConsumedState(StateString,
                                                     CallableState)) {
      S.Diag(Loc, diag::warn_attribute_type_not_supported) << AL << StateString;
      return;
    }

    States.push_back(CallableState);
  }

  D->addAttr(::new (S.Context)
                 CallableWhenAttr(S.Context, AL, States.data(), States.size()));
}

static void handleParamTypestateAttr(Sema &S, Decl *D, const ParsedAttr &AL) {
  ParamTypestateAttr::ConsumedState ParamState;

  if (AL.isArgIdent(0)) {
    IdentifierLoc *Ident = AL.getArgAsIdent(0);
    StringRef StateString = Ident->Ident->getName();

    if (!ParamTypestateAttr::ConvertStrToConsumedState(StateString,
                                                       ParamState)) {
      S.Diag(Ident->Loc, diag::warn_attribute_type_not_supported)
          << AL << StateString;
      return;
    }
  } else {
    S.Diag(AL.getLoc(), diag::err_attribute_argument_type)
        << AL << AANT_ArgumentIdentifier;
    return;
  }

  // FIXME: This check is currently being done in the analysis.  It can be
  //        enabled here only after the parser propagates attributes at
  //        template specialization definition, not declaration.
  //QualType ReturnType = cast<ParmVarDecl>(D)->getType();
  //const CXXRecordDecl *RD = ReturnType->getAsCXXRecordDecl();
  //
  //if (!RD || !RD->hasAttr<ConsumableAttr>()) {
  //    S.Diag(AL.getLoc(), diag::warn_return_state_for_unconsumable_type) <<
  //      ReturnType.getAsString();
  //    return;
  //}

  D->addAttr(::new (S.Context) ParamTypestateAttr(S.Context, AL, ParamState));
}

static void handleReturnTypestateAttr(Sema &S, Decl *D, const ParsedAttr &AL) {
  ReturnTypestateAttr::ConsumedState ReturnState;

  if (AL.isArgIdent(0)) {
    IdentifierLoc *IL = AL.getArgAsIdent(0);
    if (!ReturnTypestateAttr::ConvertStrToConsumedState(IL->Ident->getName(),
                                                        ReturnState)) {
      S.Diag(IL->Loc, diag::warn_attribute_type_not_supported) << AL
                                                               << IL->Ident;
      return;
    }
  } else {
    S.Diag(AL.getLoc(), diag::err_attribute_argument_type)
        << AL << AANT_ArgumentIdentifier;
    return;
  }

  // FIXME: This check is currently being done in the analysis.  It can be
  //        enabled here only after the parser propagates attributes at
  //        template specialization definition, not declaration.
  //QualType ReturnType;
  //
  //if (const ParmVarDecl *Param = dyn_cast<ParmVarDecl>(D)) {
  //  ReturnType = Param->getType();
  //
  //} else if (const CXXConstructorDecl *Constructor =
  //             dyn_cast<CXXConstructorDecl>(D)) {
  //  ReturnType = Constructor->getThisType()->getPointeeType();
  //
  //} else {
  //
  //  ReturnType = cast<FunctionDecl>(D)->getCallResultType();
  //}
  //
  //const CXXRecordDecl *RD = ReturnType->getAsCXXRecordDecl();
  //
  //if (!RD || !RD->hasAttr<ConsumableAttr>()) {
  //    S.Diag(Attr.getLoc(), diag::warn_return_state_for_unconsumable_type) <<
  //      ReturnType.getAsString();
  //    return;
  //}

  D->addAttr(::new (S.Context) ReturnTypestateAttr(S.Context, AL, ReturnState));
}

static void handleSetTypestateAttr(Sema &S, Decl *D, const ParsedAttr &AL) {
  if (!checkForConsumableClass(S, cast<CXXMethodDecl>(D), AL))
    return;

  SetTypestateAttr::ConsumedState NewState;
  if (AL.isArgIdent(0)) {
    IdentifierLoc *Ident = AL.getArgAsIdent(0);
    StringRef Param = Ident->Ident->getName();
    if (!SetTypestateAttr::ConvertStrToConsumedState(Param, NewState)) {
      S.Diag(Ident->Loc, diag::warn_attribute_type_not_supported) << AL
                                                                  << Param;
      return;
    }
  } else {
    S.Diag(AL.getLoc(), diag::err_attribute_argument_type)
        << AL << AANT_ArgumentIdentifier;
    return;
  }

  D->addAttr(::new (S.Context) SetTypestateAttr(S.Context, AL, NewState));
}

static void handleTestTypestateAttr(Sema &S, Decl *D, const ParsedAttr &AL) {
  if (!checkForConsumableClass(S, cast<CXXMethodDecl>(D), AL))
    return;

  TestTypestateAttr::ConsumedState TestState;
  if (AL.isArgIdent(0)) {
    IdentifierLoc *Ident = AL.getArgAsIdent(0);
    StringRef Param = Ident->Ident->getName();
    if (!TestTypestateAttr::ConvertStrToConsumedState(Param, TestState)) {
      S.Diag(Ident->Loc, diag::warn_attribute_type_not_supported) << AL
                                                                  << Param;
      return;
    }
  } else {
    S.Diag(AL.getLoc(), diag::err_attribute_argument_type)
        << AL << AANT_ArgumentIdentifier;
    return;
  }

  D->addAttr(::new (S.Context) TestTypestateAttr(S.Context, AL, TestState));
}

static void handleExtVectorTypeAttr(Sema &S, Decl *D, const ParsedAttr &AL) {
  // Remember this typedef decl, we will need it later for diagnostics.
  S.ExtVectorDecls.push_back(cast<TypedefNameDecl>(D));
}

static void handlePackedAttr(Sema &S, Decl *D, const ParsedAttr &AL) {
  if (auto *TD = dyn_cast<TagDecl>(D))
    TD->addAttr(::new (S.Context) PackedAttr(S.Context, AL));
  else if (auto *FD = dyn_cast<FieldDecl>(D)) {
    bool BitfieldByteAligned = (!FD->getType()->isDependentType() &&
                                !FD->getType()->isIncompleteType() &&
                                FD->isBitField() &&
                                S.Context.getTypeAlign(FD->getType()) <= 8);

    if (S.getASTContext().getTargetInfo().getTriple().isPS4()) {
      if (BitfieldByteAligned)
        // The PS4 target needs to maintain ABI backwards compatibility.
        S.Diag(AL.getLoc(), diag::warn_attribute_ignored_for_field_of_type)
            << AL << FD->getType();
      else
        FD->addAttr(::new (S.Context) PackedAttr(S.Context, AL));
    } else {
      // Report warning about changed offset in the newer compiler versions.
      if (BitfieldByteAligned)
        S.Diag(AL.getLoc(), diag::warn_attribute_packed_for_bitfield);

      FD->addAttr(::new (S.Context) PackedAttr(S.Context, AL));
    }

  } else
    S.Diag(AL.getLoc(), diag::warn_attribute_ignored) << AL;
}

static void handlePreferredName(Sema &S, Decl *D, const ParsedAttr &AL) {
  auto *RD = cast<CXXRecordDecl>(D);
  ClassTemplateDecl *CTD = RD->getDescribedClassTemplate();
  assert(CTD && "attribute does not appertain to this declaration");

  ParsedType PT = AL.getTypeArg();
  TypeSourceInfo *TSI = nullptr;
  QualType T = S.GetTypeFromParser(PT, &TSI);
  if (!TSI)
    TSI = S.Context.getTrivialTypeSourceInfo(T, AL.getLoc());

  if (!T.hasQualifiers() && T->isTypedefNameType()) {
    // Find the template name, if this type names a template specialization.
    const TemplateDecl *Template = nullptr;
    if (const auto *CTSD = dyn_cast_or_null<ClassTemplateSpecializationDecl>(
            T->getAsCXXRecordDecl())) {
      Template = CTSD->getSpecializedTemplate();
    } else if (const auto *TST = T->getAs<TemplateSpecializationType>()) {
      while (TST && TST->isTypeAlias())
        TST = TST->getAliasedType()->getAs<TemplateSpecializationType>();
      if (TST)
        Template = TST->getTemplateName().getAsTemplateDecl();
    }

    if (Template && declaresSameEntity(Template, CTD)) {
      D->addAttr(::new (S.Context) PreferredNameAttr(S.Context, AL, TSI));
      return;
    }
  }

  S.Diag(AL.getLoc(), diag::err_attribute_preferred_name_arg_invalid)
      << T << CTD;
  if (const auto *TT = T->getAs<TypedefType>())
    S.Diag(TT->getDecl()->getLocation(), diag::note_entity_declared_at)
        << TT->getDecl();
}

static bool checkIBOutletCommon(Sema &S, Decl *D, const ParsedAttr &AL) {
  // The IBOutlet/IBOutletCollection attributes only apply to instance
  // variables or properties of Objective-C classes.  The outlet must also
  // have an object reference type.
  if (const auto *VD = dyn_cast<ObjCIvarDecl>(D)) {
    if (!VD->getType()->getAs<ObjCObjectPointerType>()) {
      S.Diag(AL.getLoc(), diag::warn_iboutlet_object_type)
          << AL << VD->getType() << 0;
      return false;
    }
  }
  else if (const auto *PD = dyn_cast<ObjCPropertyDecl>(D)) {
    if (!PD->getType()->getAs<ObjCObjectPointerType>()) {
      S.Diag(AL.getLoc(), diag::warn_iboutlet_object_type)
          << AL << PD->getType() << 1;
      return false;
    }
  }
  else {
    S.Diag(AL.getLoc(), diag::warn_attribute_iboutlet) << AL;
    return false;
  }

  return true;
}

static void handleIBOutlet(Sema &S, Decl *D, const ParsedAttr &AL) {
  if (!checkIBOutletCommon(S, D, AL))
    return;

  D->addAttr(::new (S.Context) IBOutletAttr(S.Context, AL));
}

static void handleIBOutletCollection(Sema &S, Decl *D, const ParsedAttr &AL) {

  // The iboutletcollection attribute can have zero or one arguments.
  if (AL.getNumArgs() > 1) {
    S.Diag(AL.getLoc(), diag::err_attribute_wrong_number_arguments) << AL << 1;
    return;
  }

  if (!checkIBOutletCommon(S, D, AL))
    return;

  ParsedType PT;

  if (AL.hasParsedType())
    PT = AL.getTypeArg();
  else {
    PT = S.getTypeName(S.Context.Idents.get("NSObject"), AL.getLoc(),
                       S.getScopeForContext(D->getDeclContext()->getParent()));
    if (!PT) {
      S.Diag(AL.getLoc(), diag::err_iboutletcollection_type) << "NSObject";
      return;
    }
  }

  TypeSourceInfo *QTLoc = nullptr;
  QualType QT = S.GetTypeFromParser(PT, &QTLoc);
  if (!QTLoc)
    QTLoc = S.Context.getTrivialTypeSourceInfo(QT, AL.getLoc());

  // Diagnose use of non-object type in iboutletcollection attribute.
  // FIXME. Gnu attribute extension ignores use of builtin types in
  // attributes. So, __attribute__((iboutletcollection(char))) will be
  // treated as __attribute__((iboutletcollection())).
  if (!QT->isObjCIdType() && !QT->isObjCObjectType()) {
    S.Diag(AL.getLoc(),
           QT->isBuiltinType() ? diag::err_iboutletcollection_builtintype
                               : diag::err_iboutletcollection_type) << QT;
    return;
  }

  D->addAttr(::new (S.Context) IBOutletCollectionAttr(S.Context, AL, QTLoc));
}

bool Sema::isValidPointerAttrType(QualType T, bool RefOkay) {
  if (RefOkay) {
    if (T->isReferenceType())
      return true;
  } else {
    T = T.getNonReferenceType();
  }

  // The nonnull attribute, and other similar attributes, can be applied to a
  // transparent union that contains a pointer type.
  if (const RecordType *UT = T->getAsUnionType()) {
    if (UT && UT->getDecl()->hasAttr<TransparentUnionAttr>()) {
      RecordDecl *UD = UT->getDecl();
      for (const auto *I : UD->fields()) {
        QualType QT = I->getType();
        if (QT->isAnyPointerType() || QT->isBlockPointerType())
          return true;
      }
    }
  }

  return T->isAnyPointerType() || T->isBlockPointerType();
}

static bool attrNonNullArgCheck(Sema &S, QualType T, const ParsedAttr &AL,
                                SourceRange AttrParmRange,
                                SourceRange TypeRange,
                                bool isReturnValue = false) {
  if (!S.isValidPointerAttrType(T)) {
    if (isReturnValue)
      S.Diag(AL.getLoc(), diag::warn_attribute_return_pointers_only)
          << AL << AttrParmRange << TypeRange;
    else
      S.Diag(AL.getLoc(), diag::warn_attribute_pointers_only)
          << AL << AttrParmRange << TypeRange << 0;
    return false;
  }
  return true;
}

static void handleNonNullAttr(Sema &S, Decl *D, const ParsedAttr &AL) {
  SmallVector<ParamIdx, 8> NonNullArgs;
  for (unsigned I = 0; I < AL.getNumArgs(); ++I) {
    Expr *Ex = AL.getArgAsExpr(I);
    ParamIdx Idx;
    if (!checkFunctionOrMethodParameterIndex(S, D, AL, I + 1, Ex, Idx))
      return;

    // Is the function argument a pointer type?
    if (Idx.getASTIndex() < getFunctionOrMethodNumParams(D) &&
        !attrNonNullArgCheck(
            S, getFunctionOrMethodParamType(D, Idx.getASTIndex()), AL,
            Ex->getSourceRange(),
            getFunctionOrMethodParamRange(D, Idx.getASTIndex())))
      continue;

    NonNullArgs.push_back(Idx);
  }

  // If no arguments were specified to __attribute__((nonnull)) then all pointer
  // arguments have a nonnull attribute; warn if there aren't any. Skip this
  // check if the attribute came from a macro expansion or a template
  // instantiation.
  if (NonNullArgs.empty() && AL.getLoc().isFileID() &&
      !S.inTemplateInstantiation()) {
    bool AnyPointers = isFunctionOrMethodVariadic(D);
    for (unsigned I = 0, E = getFunctionOrMethodNumParams(D);
         I != E && !AnyPointers; ++I) {
      QualType T = getFunctionOrMethodParamType(D, I);
      if (T->isDependentType() || S.isValidPointerAttrType(T))
        AnyPointers = true;
    }

    if (!AnyPointers)
      S.Diag(AL.getLoc(), diag::warn_attribute_nonnull_no_pointers);
  }

  ParamIdx *Start = NonNullArgs.data();
  unsigned Size = NonNullArgs.size();
  llvm::array_pod_sort(Start, Start + Size);
  D->addAttr(::new (S.Context) NonNullAttr(S.Context, AL, Start, Size));
}

static void handleNonNullAttrParameter(Sema &S, ParmVarDecl *D,
                                       const ParsedAttr &AL) {
  if (AL.getNumArgs() > 0) {
    if (D->getFunctionType()) {
      handleNonNullAttr(S, D, AL);
    } else {
      S.Diag(AL.getLoc(), diag::warn_attribute_nonnull_parm_no_args)
        << D->getSourceRange();
    }
    return;
  }

  // Is the argument a pointer type?
  if (!attrNonNullArgCheck(S, D->getType(), AL, SourceRange(),
                           D->getSourceRange()))
    return;

  D->addAttr(::new (S.Context) NonNullAttr(S.Context, AL, nullptr, 0));
}

static void handleReturnsNonNullAttr(Sema &S, Decl *D, const ParsedAttr &AL) {
  QualType ResultType = getFunctionOrMethodResultType(D);
  SourceRange SR = getFunctionOrMethodResultSourceRange(D);
  if (!attrNonNullArgCheck(S, ResultType, AL, SourceRange(), SR,
                           /* isReturnValue */ true))
    return;

  D->addAttr(::new (S.Context) ReturnsNonNullAttr(S.Context, AL));
}

static void handleNoEscapeAttr(Sema &S, Decl *D, const ParsedAttr &AL) {
  if (D->isInvalidDecl())
    return;

  // noescape only applies to pointer types.
  QualType T = cast<ParmVarDecl>(D)->getType();
  if (!S.isValidPointerAttrType(T, /* RefOkay */ true)) {
    S.Diag(AL.getLoc(), diag::warn_attribute_pointers_only)
        << AL << AL.getRange() << 0;
    return;
  }

  D->addAttr(::new (S.Context) NoEscapeAttr(S.Context, AL));
}

static void handleAssumeAlignedAttr(Sema &S, Decl *D, const ParsedAttr &AL) {
  Expr *E = AL.getArgAsExpr(0),
       *OE = AL.getNumArgs() > 1 ? AL.getArgAsExpr(1) : nullptr;
  S.AddAssumeAlignedAttr(D, AL, E, OE);
}

static void handleAllocAlignAttr(Sema &S, Decl *D, const ParsedAttr &AL) {
  S.AddAllocAlignAttr(D, AL, AL.getArgAsExpr(0));
}

void Sema::AddAssumeAlignedAttr(Decl *D, const AttributeCommonInfo &CI, Expr *E,
                                Expr *OE) {
  QualType ResultType = getFunctionOrMethodResultType(D);
  SourceRange SR = getFunctionOrMethodResultSourceRange(D);

  AssumeAlignedAttr TmpAttr(Context, CI, E, OE);
  SourceLocation AttrLoc = TmpAttr.getLocation();

  if (!isValidPointerAttrType(ResultType, /* RefOkay */ true)) {
    Diag(AttrLoc, diag::warn_attribute_return_pointers_refs_only)
        << &TmpAttr << TmpAttr.getRange() << SR;
    return;
  }

  if (!E->isValueDependent()) {
    Optional<llvm::APSInt> I = llvm::APSInt(64);
    if (!(I = E->getIntegerConstantExpr(Context))) {
      if (OE)
        Diag(AttrLoc, diag::err_attribute_argument_n_type)
          << &TmpAttr << 1 << AANT_ArgumentIntegerConstant
          << E->getSourceRange();
      else
        Diag(AttrLoc, diag::err_attribute_argument_type)
          << &TmpAttr << AANT_ArgumentIntegerConstant
          << E->getSourceRange();
      return;
    }

    if (!I->isPowerOf2()) {
      Diag(AttrLoc, diag::err_alignment_not_power_of_two)
        << E->getSourceRange();
      return;
    }

    if (*I > Sema::MaximumAlignment)
      Diag(CI.getLoc(), diag::warn_assume_aligned_too_great)
          << CI.getRange() << Sema::MaximumAlignment;
  }

  if (OE && !OE->isValueDependent() && !OE->isIntegerConstantExpr(Context)) {
    Diag(AttrLoc, diag::err_attribute_argument_n_type)
        << &TmpAttr << 2 << AANT_ArgumentIntegerConstant
        << OE->getSourceRange();
    return;
  }

  D->addAttr(::new (Context) AssumeAlignedAttr(Context, CI, E, OE));
}

void Sema::AddAllocAlignAttr(Decl *D, const AttributeCommonInfo &CI,
                             Expr *ParamExpr) {
  QualType ResultType = getFunctionOrMethodResultType(D);

  AllocAlignAttr TmpAttr(Context, CI, ParamIdx());
  SourceLocation AttrLoc = CI.getLoc();

  if (!ResultType->isDependentType() &&
      !isValidPointerAttrType(ResultType, /* RefOkay */ true)) {
    Diag(AttrLoc, diag::warn_attribute_return_pointers_refs_only)
        << &TmpAttr << CI.getRange() << getFunctionOrMethodResultSourceRange(D);
    return;
  }

  ParamIdx Idx;
  const auto *FuncDecl = cast<FunctionDecl>(D);
  if (!checkFunctionOrMethodParameterIndex(*this, FuncDecl, TmpAttr,
                                           /*AttrArgNum=*/1, ParamExpr, Idx))
    return;

  QualType Ty = getFunctionOrMethodParamType(D, Idx.getASTIndex());
  if (!Ty->isDependentType() && !Ty->isIntegralType(Context) &&
      !Ty->isAlignValT()) {
    Diag(ParamExpr->getBeginLoc(), diag::err_attribute_integers_only)
        << &TmpAttr
        << FuncDecl->getParamDecl(Idx.getASTIndex())->getSourceRange();
    return;
  }

  D->addAttr(::new (Context) AllocAlignAttr(Context, CI, Idx));
}

/// Check if \p AssumptionStr is a known assumption and warn if not.
static void checkAssumptionAttr(Sema &S, SourceLocation Loc,
                                StringRef AssumptionStr) {
  if (llvm::KnownAssumptionStrings.count(AssumptionStr))
    return;

  unsigned BestEditDistance = 3;
  StringRef Suggestion;
  for (const auto &KnownAssumptionIt : llvm::KnownAssumptionStrings) {
    unsigned EditDistance =
        AssumptionStr.edit_distance(KnownAssumptionIt.getKey());
    if (EditDistance < BestEditDistance) {
      Suggestion = KnownAssumptionIt.getKey();
      BestEditDistance = EditDistance;
    }
  }

  if (!Suggestion.empty())
    S.Diag(Loc, diag::warn_assume_attribute_string_unknown_suggested)
        << AssumptionStr << Suggestion;
  else
    S.Diag(Loc, diag::warn_assume_attribute_string_unknown) << AssumptionStr;
}

static void handleAssumumptionAttr(Sema &S, Decl *D, const ParsedAttr &AL) {
  // Handle the case where the attribute has a text message.
  StringRef Str;
  SourceLocation AttrStrLoc;
  if (!S.checkStringLiteralArgumentAttr(AL, 0, Str, &AttrStrLoc))
    return;

  checkAssumptionAttr(S, AttrStrLoc, Str);

  D->addAttr(::new (S.Context) AssumptionAttr(S.Context, AL, Str));
}

/// Normalize the attribute, __foo__ becomes foo.
/// Returns true if normalization was applied.
static bool normalizeName(StringRef &AttrName) {
  if (AttrName.size() > 4 && AttrName.startswith("__") &&
      AttrName.endswith("__")) {
    AttrName = AttrName.drop_front(2).drop_back(2);
    return true;
  }
  return false;
}

static void handleOwnershipAttr(Sema &S, Decl *D, const ParsedAttr &AL) {
  // This attribute must be applied to a function declaration. The first
  // argument to the attribute must be an identifier, the name of the resource,
  // for example: malloc. The following arguments must be argument indexes, the
  // arguments must be of integer type for Returns, otherwise of pointer type.
  // The difference between Holds and Takes is that a pointer may still be used
  // after being held. free() should be __attribute((ownership_takes)), whereas
  // a list append function may well be __attribute((ownership_holds)).

  if (!AL.isArgIdent(0)) {
    S.Diag(AL.getLoc(), diag::err_attribute_argument_n_type)
        << AL << 1 << AANT_ArgumentIdentifier;
    return;
  }

  // Figure out our Kind.
  OwnershipAttr::OwnershipKind K =
      OwnershipAttr(S.Context, AL, nullptr, nullptr, 0).getOwnKind();

  // Check arguments.
  switch (K) {
  case OwnershipAttr::Takes:
  case OwnershipAttr::Holds:
    if (AL.getNumArgs() < 2) {
      S.Diag(AL.getLoc(), diag::err_attribute_too_few_arguments) << AL << 2;
      return;
    }
    break;
  case OwnershipAttr::Returns:
    if (AL.getNumArgs() > 2) {
      S.Diag(AL.getLoc(), diag::err_attribute_too_many_arguments) << AL << 1;
      return;
    }
    break;
  }

  IdentifierInfo *Module = AL.getArgAsIdent(0)->Ident;

  StringRef ModuleName = Module->getName();
  if (normalizeName(ModuleName)) {
    Module = &S.PP.getIdentifierTable().get(ModuleName);
  }

  SmallVector<ParamIdx, 8> OwnershipArgs;
  for (unsigned i = 1; i < AL.getNumArgs(); ++i) {
    Expr *Ex = AL.getArgAsExpr(i);
    ParamIdx Idx;
    if (!checkFunctionOrMethodParameterIndex(S, D, AL, i, Ex, Idx))
      return;

    // Is the function argument a pointer type?
    QualType T = getFunctionOrMethodParamType(D, Idx.getASTIndex());
    int Err = -1;  // No error
    switch (K) {
      case OwnershipAttr::Takes:
      case OwnershipAttr::Holds:
        if (!T->isAnyPointerType() && !T->isBlockPointerType())
          Err = 0;
        break;
      case OwnershipAttr::Returns:
        if (!T->isIntegerType())
          Err = 1;
        break;
    }
    if (-1 != Err) {
      S.Diag(AL.getLoc(), diag::err_ownership_type) << AL << Err
                                                    << Ex->getSourceRange();
      return;
    }

    // Check we don't have a conflict with another ownership attribute.
    for (const auto *I : D->specific_attrs<OwnershipAttr>()) {
      // Cannot have two ownership attributes of different kinds for the same
      // index.
      if (I->getOwnKind() != K && I->args_end() !=
          std::find(I->args_begin(), I->args_end(), Idx)) {
        S.Diag(AL.getLoc(), diag::err_attributes_are_not_compatible) << AL << I;
        return;
      } else if (K == OwnershipAttr::Returns &&
                 I->getOwnKind() == OwnershipAttr::Returns) {
        // A returns attribute conflicts with any other returns attribute using
        // a different index.
        if (!llvm::is_contained(I->args(), Idx)) {
          S.Diag(I->getLocation(), diag::err_ownership_returns_index_mismatch)
              << I->args_begin()->getSourceIndex();
          if (I->args_size())
            S.Diag(AL.getLoc(), diag::note_ownership_returns_index_mismatch)
                << Idx.getSourceIndex() << Ex->getSourceRange();
          return;
        }
      }
    }
    OwnershipArgs.push_back(Idx);
  }

  ParamIdx *Start = OwnershipArgs.data();
  unsigned Size = OwnershipArgs.size();
  llvm::array_pod_sort(Start, Start + Size);
  D->addAttr(::new (S.Context)
                 OwnershipAttr(S.Context, AL, Module, Start, Size));
}

static void handleWeakRefAttr(Sema &S, Decl *D, const ParsedAttr &AL) {
  // Check the attribute arguments.
  if (AL.getNumArgs() > 1) {
    S.Diag(AL.getLoc(), diag::err_attribute_wrong_number_arguments) << AL << 1;
    return;
  }

  // gcc rejects
  // class c {
  //   static int a __attribute__((weakref ("v2")));
  //   static int b() __attribute__((weakref ("f3")));
  // };
  // and ignores the attributes of
  // void f(void) {
  //   static int a __attribute__((weakref ("v2")));
  // }
  // we reject them
  const DeclContext *Ctx = D->getDeclContext()->getRedeclContext();
  if (!Ctx->isFileContext()) {
    S.Diag(AL.getLoc(), diag::err_attribute_weakref_not_global_context)
        << cast<NamedDecl>(D);
    return;
  }

  // The GCC manual says
  //
  // At present, a declaration to which `weakref' is attached can only
  // be `static'.
  //
  // It also says
  //
  // Without a TARGET,
  // given as an argument to `weakref' or to `alias', `weakref' is
  // equivalent to `weak'.
  //
  // gcc 4.4.1 will accept
  // int a7 __attribute__((weakref));
  // as
  // int a7 __attribute__((weak));
  // This looks like a bug in gcc. We reject that for now. We should revisit
  // it if this behaviour is actually used.

  // GCC rejects
  // static ((alias ("y"), weakref)).
  // Should we? How to check that weakref is before or after alias?

  // FIXME: it would be good for us to keep the WeakRefAttr as-written instead
  // of transforming it into an AliasAttr.  The WeakRefAttr never uses the
  // StringRef parameter it was given anyway.
  StringRef Str;
  if (AL.getNumArgs() && S.checkStringLiteralArgumentAttr(AL, 0, Str))
    // GCC will accept anything as the argument of weakref. Should we
    // check for an existing decl?
    D->addAttr(::new (S.Context) AliasAttr(S.Context, AL, Str));

  D->addAttr(::new (S.Context) WeakRefAttr(S.Context, AL));
}

static void handleIFuncAttr(Sema &S, Decl *D, const ParsedAttr &AL) {
  StringRef Str;
  if (!S.checkStringLiteralArgumentAttr(AL, 0, Str))
    return;

  // Aliases should be on declarations, not definitions.
  const auto *FD = cast<FunctionDecl>(D);
  if (FD->isThisDeclarationADefinition()) {
    S.Diag(AL.getLoc(), diag::err_alias_is_definition) << FD << 1;
    return;
  }

  D->addAttr(::new (S.Context) IFuncAttr(S.Context, AL, Str));
}

static void handleAliasAttr(Sema &S, Decl *D, const ParsedAttr &AL) {
  StringRef Str;
  if (!S.checkStringLiteralArgumentAttr(AL, 0, Str))
    return;

  if (S.Context.getTargetInfo().getTriple().isOSDarwin()) {
    S.Diag(AL.getLoc(), diag::err_alias_not_supported_on_darwin);
    return;
  }
  if (S.Context.getTargetInfo().getTriple().isNVPTX()) {
    S.Diag(AL.getLoc(), diag::err_alias_not_supported_on_nvptx);
  }

  // Aliases should be on declarations, not definitions.
  if (const auto *FD = dyn_cast<FunctionDecl>(D)) {
    if (FD->isThisDeclarationADefinition()) {
      S.Diag(AL.getLoc(), diag::err_alias_is_definition) << FD << 0;
      return;
    }
  } else {
    const auto *VD = cast<VarDecl>(D);
    if (VD->isThisDeclarationADefinition() && VD->isExternallyVisible()) {
      S.Diag(AL.getLoc(), diag::err_alias_is_definition) << VD << 0;
      return;
    }
  }

  // Mark target used to prevent unneeded-internal-declaration warnings.
  if (!S.LangOpts.CPlusPlus) {
    // FIXME: demangle Str for C++, as the attribute refers to the mangled
    // linkage name, not the pre-mangled identifier.
    const DeclarationNameInfo target(&S.Context.Idents.get(Str), AL.getLoc());
    LookupResult LR(S, target, Sema::LookupOrdinaryName);
    if (S.LookupQualifiedName(LR, S.getCurLexicalContext()))
      for (NamedDecl *ND : LR)
        ND->markUsed(S.Context);
  }

  D->addAttr(::new (S.Context) AliasAttr(S.Context, AL, Str));
}

static void handleTLSModelAttr(Sema &S, Decl *D, const ParsedAttr &AL) {
  StringRef Model;
  SourceLocation LiteralLoc;
  // Check that it is a string.
  if (!S.checkStringLiteralArgumentAttr(AL, 0, Model, &LiteralLoc))
    return;

  // Check that the value.
  if (Model != "global-dynamic" && Model != "local-dynamic"
      && Model != "initial-exec" && Model != "local-exec") {
    S.Diag(LiteralLoc, diag::err_attr_tlsmodel_arg);
    return;
  }

  if (S.Context.getTargetInfo().getTriple().isOSAIX() &&
      Model != "global-dynamic") {
    S.Diag(LiteralLoc, diag::err_aix_attr_unsupported_tls_model) << Model;
    return;
  }

  D->addAttr(::new (S.Context) TLSModelAttr(S.Context, AL, Model));
}

static void handleRestrictAttr(Sema &S, Decl *D, const ParsedAttr &AL) {
  QualType ResultType = getFunctionOrMethodResultType(D);
  if (ResultType->isAnyPointerType() || ResultType->isBlockPointerType()) {
    D->addAttr(::new (S.Context) RestrictAttr(S.Context, AL));
    return;
  }

  S.Diag(AL.getLoc(), diag::warn_attribute_return_pointers_only)
      << AL << getFunctionOrMethodResultSourceRange(D);
}

static void handleCPUSpecificAttr(Sema &S, Decl *D, const ParsedAttr &AL) {
  // Ensure we don't combine these with themselves, since that causes some
  // confusing behavior.
  if (AL.getParsedKind() == ParsedAttr::AT_CPUDispatch) {
    if (checkAttrMutualExclusion<CPUSpecificAttr>(S, D, AL))
      return;

    if (const auto *Other = D->getAttr<CPUDispatchAttr>()) {
      S.Diag(AL.getLoc(), diag::err_disallowed_duplicate_attribute) << AL;
      S.Diag(Other->getLocation(), diag::note_conflicting_attribute);
      return;
    }
  } else if (AL.getParsedKind() == ParsedAttr::AT_CPUSpecific) {
    if (checkAttrMutualExclusion<CPUDispatchAttr>(S, D, AL))
      return;

    if (const auto *Other = D->getAttr<CPUSpecificAttr>()) {
      S.Diag(AL.getLoc(), diag::err_disallowed_duplicate_attribute) << AL;
      S.Diag(Other->getLocation(), diag::note_conflicting_attribute);
      return;
    }
  }

  FunctionDecl *FD = cast<FunctionDecl>(D);

  if (const auto *MD = dyn_cast<CXXMethodDecl>(D)) {
    if (MD->getParent()->isLambda()) {
      S.Diag(AL.getLoc(), diag::err_attribute_dll_lambda) << AL;
      return;
    }
  }

  if (!AL.checkAtLeastNumArgs(S, 1))
    return;

  SmallVector<IdentifierInfo *, 8> CPUs;
  for (unsigned ArgNo = 0; ArgNo < getNumAttributeArgs(AL); ++ArgNo) {
    if (!AL.isArgIdent(ArgNo)) {
      S.Diag(AL.getLoc(), diag::err_attribute_argument_type)
          << AL << AANT_ArgumentIdentifier;
      return;
    }

    IdentifierLoc *CPUArg = AL.getArgAsIdent(ArgNo);
    StringRef CPUName = CPUArg->Ident->getName().trim();

    if (!S.Context.getTargetInfo().validateCPUSpecificCPUDispatch(CPUName)) {
      S.Diag(CPUArg->Loc, diag::err_invalid_cpu_specific_dispatch_value)
          << CPUName << (AL.getKind() == ParsedAttr::AT_CPUDispatch);
      return;
    }

    const TargetInfo &Target = S.Context.getTargetInfo();
    if (llvm::any_of(CPUs, [CPUName, &Target](const IdentifierInfo *Cur) {
          return Target.CPUSpecificManglingCharacter(CPUName) ==
                 Target.CPUSpecificManglingCharacter(Cur->getName());
        })) {
      S.Diag(AL.getLoc(), diag::warn_multiversion_duplicate_entries);
      return;
    }
    CPUs.push_back(CPUArg->Ident);
  }

  FD->setIsMultiVersion(true);
  if (AL.getKind() == ParsedAttr::AT_CPUSpecific)
    D->addAttr(::new (S.Context)
                   CPUSpecificAttr(S.Context, AL, CPUs.data(), CPUs.size()));
  else
    D->addAttr(::new (S.Context)
                   CPUDispatchAttr(S.Context, AL, CPUs.data(), CPUs.size()));
}

static void handleCommonAttr(Sema &S, Decl *D, const ParsedAttr &AL) {
  if (S.LangOpts.CPlusPlus) {
    S.Diag(AL.getLoc(), diag::err_attribute_not_supported_in_lang)
        << AL << AttributeLangSupport::Cpp;
    return;
  }

  D->addAttr(::new (S.Context) CommonAttr(S.Context, AL));
}

static void handleCmseNSEntryAttr(Sema &S, Decl *D, const ParsedAttr &AL) {
  if (S.LangOpts.CPlusPlus && !D->getDeclContext()->isExternCContext()) {
    S.Diag(AL.getLoc(), diag::err_attribute_not_clinkage) << AL;
    return;
  }

  const auto *FD = cast<FunctionDecl>(D);
  if (!FD->isExternallyVisible()) {
    S.Diag(AL.getLoc(), diag::warn_attribute_cmse_entry_static);
    return;
  }

  D->addAttr(::new (S.Context) CmseNSEntryAttr(S.Context, AL));
}

static void handleNakedAttr(Sema &S, Decl *D, const ParsedAttr &AL) {
  if (AL.isDeclspecAttribute()) {
    const auto &Triple = S.getASTContext().getTargetInfo().getTriple();
    const auto &Arch = Triple.getArch();
    if (Arch != llvm::Triple::x86 &&
        (Arch != llvm::Triple::arm && Arch != llvm::Triple::thumb)) {
      S.Diag(AL.getLoc(), diag::err_attribute_not_supported_on_arch)
          << AL << Triple.getArchName();
      return;
    }

    // This form is not allowed to be written on a member function (static or
    // nonstatic) when in Microsoft compatibility mode.
    if (S.getLangOpts().MSVCCompat && isa<CXXMethodDecl>(D)) {
      S.Diag(AL.getLoc(), diag::err_attribute_wrong_decl_type_str)
          << AL << "non-member functions";
      return;
    }
  }

  D->addAttr(::new (S.Context) NakedAttr(S.Context, AL));
}

static void handleNoReturnAttr(Sema &S, Decl *D, const ParsedAttr &Attrs) {
  if (hasDeclarator(D)) return;

  if (!isa<ObjCMethodDecl>(D)) {
    S.Diag(Attrs.getLoc(), diag::warn_attribute_wrong_decl_type)
        << Attrs << ExpectedFunctionOrMethod;
    return;
  }

  D->addAttr(::new (S.Context) NoReturnAttr(S.Context, Attrs));
}

static void handleStandardNoReturnAttr(Sema &S, Decl *D, const ParsedAttr &A) {
  // The [[_Noreturn]] spelling is deprecated in C2x, so if that was used,
  // issue an appropriate diagnostic. However, don't issue a diagnostic if the
  // attribute name comes from a macro expansion. We don't want to punish users
  // who write [[noreturn]] after including <stdnoreturn.h> (where 'noreturn'
  // is defined as a macro which expands to '_Noreturn').
  if (!S.getLangOpts().CPlusPlus &&
      A.getSemanticSpelling() == CXX11NoReturnAttr::C2x_Noreturn &&
      !(A.getLoc().isMacroID() &&
        S.getSourceManager().isInSystemMacro(A.getLoc())))
    S.Diag(A.getLoc(), diag::warn_deprecated_noreturn_spelling) << A.getRange();

  D->addAttr(::new (S.Context) CXX11NoReturnAttr(S.Context, A));
}

static void handleNoCfCheckAttr(Sema &S, Decl *D, const ParsedAttr &Attrs) {
  if (!S.getLangOpts().CFProtectionBranch)
    S.Diag(Attrs.getLoc(), diag::warn_nocf_check_attribute_ignored);
  else
    handleSimpleAttribute<AnyX86NoCfCheckAttr>(S, D, Attrs);
}

bool Sema::CheckAttrNoArgs(const ParsedAttr &Attrs) {
  if (!Attrs.checkExactlyNumArgs(*this, 0)) {
    Attrs.setInvalid();
    return true;
  }

  return false;
}

bool Sema::CheckAttrTarget(const ParsedAttr &AL) {
  // Check whether the attribute is valid on the current target.
  if (!AL.existsInTarget(Context.getTargetInfo())) {
    Diag(AL.getLoc(), diag::warn_unknown_attribute_ignored)
        << AL << AL.getRange();
    AL.setInvalid();
    return true;
  }

  return false;
}

static void handleAnalyzerNoReturnAttr(Sema &S, Decl *D, const ParsedAttr &AL) {

  // The checking path for 'noreturn' and 'analyzer_noreturn' are different
  // because 'analyzer_noreturn' does not impact the type.
  if (!isFunctionOrMethodOrBlock(D)) {
    ValueDecl *VD = dyn_cast<ValueDecl>(D);
    if (!VD || (!VD->getType()->isBlockPointerType() &&
                !VD->getType()->isFunctionPointerType())) {
      S.Diag(AL.getLoc(), AL.isStandardAttributeSyntax()
                              ? diag::err_attribute_wrong_decl_type
                              : diag::warn_attribute_wrong_decl_type)
          << AL << ExpectedFunctionMethodOrBlock;
      return;
    }
  }

  D->addAttr(::new (S.Context) AnalyzerNoReturnAttr(S.Context, AL));
}

// PS3 PPU-specific.
static void handleVecReturnAttr(Sema &S, Decl *D, const ParsedAttr &AL) {
  /*
    Returning a Vector Class in Registers

    According to the PPU ABI specifications, a class with a single member of
    vector type is returned in memory when used as the return value of a
    function.
    This results in inefficient code when implementing vector classes. To return
    the value in a single vector register, add the vecreturn attribute to the
    class definition. This attribute is also applicable to struct types.

    Example:

    struct Vector
    {
      __vector float xyzw;
    } __attribute__((vecreturn));

    Vector Add(Vector lhs, Vector rhs)
    {
      Vector result;
      result.xyzw = vec_add(lhs.xyzw, rhs.xyzw);
      return result; // This will be returned in a register
    }
  */
  if (VecReturnAttr *A = D->getAttr<VecReturnAttr>()) {
    S.Diag(AL.getLoc(), diag::err_repeat_attribute) << A;
    return;
  }

  const auto *R = cast<RecordDecl>(D);
  int count = 0;

  if (!isa<CXXRecordDecl>(R)) {
    S.Diag(AL.getLoc(), diag::err_attribute_vecreturn_only_vector_member);
    return;
  }

  if (!cast<CXXRecordDecl>(R)->isPOD()) {
    S.Diag(AL.getLoc(), diag::err_attribute_vecreturn_only_pod_record);
    return;
  }

  for (const auto *I : R->fields()) {
    if ((count == 1) || !I->getType()->isVectorType()) {
      S.Diag(AL.getLoc(), diag::err_attribute_vecreturn_only_vector_member);
      return;
    }
    count++;
  }

  D->addAttr(::new (S.Context) VecReturnAttr(S.Context, AL));
}

static void handleDependencyAttr(Sema &S, Scope *Scope, Decl *D,
                                 const ParsedAttr &AL) {
  if (isa<ParmVarDecl>(D)) {
    // [[carries_dependency]] can only be applied to a parameter if it is a
    // parameter of a function declaration or lambda.
    if (!(Scope->getFlags() & clang::Scope::FunctionDeclarationScope)) {
      S.Diag(AL.getLoc(),
             diag::err_carries_dependency_param_not_function_decl);
      return;
    }
  }

  D->addAttr(::new (S.Context) CarriesDependencyAttr(S.Context, AL));
}

static void handleUnusedAttr(Sema &S, Decl *D, const ParsedAttr &AL) {
  bool IsCXX17Attr = AL.isCXX11Attribute() && !AL.getScopeName();

  // If this is spelled as the standard C++17 attribute, but not in C++17, warn
  // about using it as an extension.
  if (!S.getLangOpts().CPlusPlus17 && IsCXX17Attr)
    S.Diag(AL.getLoc(), diag::ext_cxx17_attr) << AL;

  D->addAttr(::new (S.Context) UnusedAttr(S.Context, AL));
}

static void handleConstructorAttr(Sema &S, Decl *D, const ParsedAttr &AL) {
  uint32_t priority = ConstructorAttr::DefaultPriority;
  if (AL.getNumArgs() &&
      !checkUInt32Argument(S, AL, AL.getArgAsExpr(0), priority))
    return;

  D->addAttr(::new (S.Context) ConstructorAttr(S.Context, AL, priority));
}

static void handleDestructorAttr(Sema &S, Decl *D, const ParsedAttr &AL) {
  uint32_t priority = DestructorAttr::DefaultPriority;
  if (AL.getNumArgs() &&
      !checkUInt32Argument(S, AL, AL.getArgAsExpr(0), priority))
    return;

  D->addAttr(::new (S.Context) DestructorAttr(S.Context, AL, priority));
}

template <typename AttrTy>
static void handleAttrWithMessage(Sema &S, Decl *D, const ParsedAttr &AL) {
  // Handle the case where the attribute has a text message.
  StringRef Str;
  if (AL.getNumArgs() == 1 && !S.checkStringLiteralArgumentAttr(AL, 0, Str))
    return;

  D->addAttr(::new (S.Context) AttrTy(S.Context, AL, Str));
}

static void handleObjCSuppresProtocolAttr(Sema &S, Decl *D,
                                          const ParsedAttr &AL) {
  if (!cast<ObjCProtocolDecl>(D)->isThisDeclarationADefinition()) {
    S.Diag(AL.getLoc(), diag::err_objc_attr_protocol_requires_definition)
        << AL << AL.getRange();
    return;
  }

  D->addAttr(::new (S.Context) ObjCExplicitProtocolImplAttr(S.Context, AL));
}

static bool checkAvailabilityAttr(Sema &S, SourceRange Range,
                                  IdentifierInfo *Platform,
                                  VersionTuple Introduced,
                                  VersionTuple Deprecated,
                                  VersionTuple Obsoleted) {
  StringRef PlatformName
    = AvailabilityAttr::getPrettyPlatformName(Platform->getName());
  if (PlatformName.empty())
    PlatformName = Platform->getName();

  // Ensure that Introduced <= Deprecated <= Obsoleted (although not all
  // of these steps are needed).
  if (!Introduced.empty() && !Deprecated.empty() &&
      !(Introduced <= Deprecated)) {
    S.Diag(Range.getBegin(), diag::warn_availability_version_ordering)
      << 1 << PlatformName << Deprecated.getAsString()
      << 0 << Introduced.getAsString();
    return true;
  }

  if (!Introduced.empty() && !Obsoleted.empty() &&
      !(Introduced <= Obsoleted)) {
    S.Diag(Range.getBegin(), diag::warn_availability_version_ordering)
      << 2 << PlatformName << Obsoleted.getAsString()
      << 0 << Introduced.getAsString();
    return true;
  }

  if (!Deprecated.empty() && !Obsoleted.empty() &&
      !(Deprecated <= Obsoleted)) {
    S.Diag(Range.getBegin(), diag::warn_availability_version_ordering)
      << 2 << PlatformName << Obsoleted.getAsString()
      << 1 << Deprecated.getAsString();
    return true;
  }

  return false;
}

/// Check whether the two versions match.
///
/// If either version tuple is empty, then they are assumed to match. If
/// \p BeforeIsOkay is true, then \p X can be less than or equal to \p Y.
static bool versionsMatch(const VersionTuple &X, const VersionTuple &Y,
                          bool BeforeIsOkay) {
  if (X.empty() || Y.empty())
    return true;

  if (X == Y)
    return true;

  if (BeforeIsOkay && X < Y)
    return true;

  return false;
}

AvailabilityAttr *Sema::mergeAvailabilityAttr(
    NamedDecl *D, const AttributeCommonInfo &CI, IdentifierInfo *Platform,
    bool Implicit, VersionTuple Introduced, VersionTuple Deprecated,
    VersionTuple Obsoleted, bool IsUnavailable, StringRef Message,
    bool IsStrict, StringRef Replacement, AvailabilityMergeKind AMK,
    int Priority) {
  VersionTuple MergedIntroduced = Introduced;
  VersionTuple MergedDeprecated = Deprecated;
  VersionTuple MergedObsoleted = Obsoleted;
  bool FoundAny = false;
  bool OverrideOrImpl = false;
  switch (AMK) {
  case AMK_None:
  case AMK_Redeclaration:
    OverrideOrImpl = false;
    break;

  case AMK_Override:
  case AMK_ProtocolImplementation:
  case AMK_OptionalProtocolImplementation:
    OverrideOrImpl = true;
    break;
  }

  if (D->hasAttrs()) {
    AttrVec &Attrs = D->getAttrs();
    for (unsigned i = 0, e = Attrs.size(); i != e;) {
      const auto *OldAA = dyn_cast<AvailabilityAttr>(Attrs[i]);
      if (!OldAA) {
        ++i;
        continue;
      }

      IdentifierInfo *OldPlatform = OldAA->getPlatform();
      if (OldPlatform != Platform) {
        ++i;
        continue;
      }

      // If there is an existing availability attribute for this platform that
      // has a lower priority use the existing one and discard the new
      // attribute.
      if (OldAA->getPriority() < Priority)
        return nullptr;

      // If there is an existing attribute for this platform that has a higher
      // priority than the new attribute then erase the old one and continue
      // processing the attributes.
      if (OldAA->getPriority() > Priority) {
        Attrs.erase(Attrs.begin() + i);
        --e;
        continue;
      }

      FoundAny = true;
      VersionTuple OldIntroduced = OldAA->getIntroduced();
      VersionTuple OldDeprecated = OldAA->getDeprecated();
      VersionTuple OldObsoleted = OldAA->getObsoleted();
      bool OldIsUnavailable = OldAA->getUnavailable();

      if (!versionsMatch(OldIntroduced, Introduced, OverrideOrImpl) ||
          !versionsMatch(Deprecated, OldDeprecated, OverrideOrImpl) ||
          !versionsMatch(Obsoleted, OldObsoleted, OverrideOrImpl) ||
          !(OldIsUnavailable == IsUnavailable ||
            (OverrideOrImpl && !OldIsUnavailable && IsUnavailable))) {
        if (OverrideOrImpl) {
          int Which = -1;
          VersionTuple FirstVersion;
          VersionTuple SecondVersion;
          if (!versionsMatch(OldIntroduced, Introduced, OverrideOrImpl)) {
            Which = 0;
            FirstVersion = OldIntroduced;
            SecondVersion = Introduced;
          } else if (!versionsMatch(Deprecated, OldDeprecated, OverrideOrImpl)) {
            Which = 1;
            FirstVersion = Deprecated;
            SecondVersion = OldDeprecated;
          } else if (!versionsMatch(Obsoleted, OldObsoleted, OverrideOrImpl)) {
            Which = 2;
            FirstVersion = Obsoleted;
            SecondVersion = OldObsoleted;
          }

          if (Which == -1) {
            Diag(OldAA->getLocation(),
                 diag::warn_mismatched_availability_override_unavail)
              << AvailabilityAttr::getPrettyPlatformName(Platform->getName())
              << (AMK == AMK_Override);
          } else if (Which != 1 && AMK == AMK_OptionalProtocolImplementation) {
            // Allow different 'introduced' / 'obsoleted' availability versions
            // on a method that implements an optional protocol requirement. It
            // makes less sense to allow this for 'deprecated' as the user can't
            // see if the method is 'deprecated' as 'respondsToSelector' will
            // still return true when the method is deprecated.
            ++i;
            continue;
          } else {
            Diag(OldAA->getLocation(),
                 diag::warn_mismatched_availability_override)
              << Which
              << AvailabilityAttr::getPrettyPlatformName(Platform->getName())
              << FirstVersion.getAsString() << SecondVersion.getAsString()
              << (AMK == AMK_Override);
          }
          if (AMK == AMK_Override)
            Diag(CI.getLoc(), diag::note_overridden_method);
          else
            Diag(CI.getLoc(), diag::note_protocol_method);
        } else {
          Diag(OldAA->getLocation(), diag::warn_mismatched_availability);
          Diag(CI.getLoc(), diag::note_previous_attribute);
        }

        Attrs.erase(Attrs.begin() + i);
        --e;
        continue;
      }

      VersionTuple MergedIntroduced2 = MergedIntroduced;
      VersionTuple MergedDeprecated2 = MergedDeprecated;
      VersionTuple MergedObsoleted2 = MergedObsoleted;

      if (MergedIntroduced2.empty())
        MergedIntroduced2 = OldIntroduced;
      if (MergedDeprecated2.empty())
        MergedDeprecated2 = OldDeprecated;
      if (MergedObsoleted2.empty())
        MergedObsoleted2 = OldObsoleted;

      if (checkAvailabilityAttr(*this, OldAA->getRange(), Platform,
                                MergedIntroduced2, MergedDeprecated2,
                                MergedObsoleted2)) {
        Attrs.erase(Attrs.begin() + i);
        --e;
        continue;
      }

      MergedIntroduced = MergedIntroduced2;
      MergedDeprecated = MergedDeprecated2;
      MergedObsoleted = MergedObsoleted2;
      ++i;
    }
  }

  if (FoundAny &&
      MergedIntroduced == Introduced &&
      MergedDeprecated == Deprecated &&
      MergedObsoleted == Obsoleted)
    return nullptr;

  // Only create a new attribute if !OverrideOrImpl, but we want to do
  // the checking.
  if (!checkAvailabilityAttr(*this, CI.getRange(), Platform, MergedIntroduced,
                             MergedDeprecated, MergedObsoleted) &&
      !OverrideOrImpl) {
    auto *Avail = ::new (Context) AvailabilityAttr(
        Context, CI, Platform, Introduced, Deprecated, Obsoleted, IsUnavailable,
        Message, IsStrict, Replacement, Priority);
    Avail->setImplicit(Implicit);
    return Avail;
  }
  return nullptr;
}

static void handleAvailabilityAttr(Sema &S, Decl *D, const ParsedAttr &AL) {
  if (isa<UsingDecl, UnresolvedUsingTypenameDecl, UnresolvedUsingValueDecl>(
          D)) {
    S.Diag(AL.getRange().getBegin(), diag::warn_deprecated_ignored_on_using)
        << AL;
    return;
  }

  if (!AL.checkExactlyNumArgs(S, 1))
    return;
  IdentifierLoc *Platform = AL.getArgAsIdent(0);

  IdentifierInfo *II = Platform->Ident;
  if (AvailabilityAttr::getPrettyPlatformName(II->getName()).empty())
    S.Diag(Platform->Loc, diag::warn_availability_unknown_platform)
      << Platform->Ident;

  auto *ND = dyn_cast<NamedDecl>(D);
  if (!ND) // We warned about this already, so just return.
    return;

  AvailabilityChange Introduced = AL.getAvailabilityIntroduced();
  AvailabilityChange Deprecated = AL.getAvailabilityDeprecated();
  AvailabilityChange Obsoleted = AL.getAvailabilityObsoleted();
  bool IsUnavailable = AL.getUnavailableLoc().isValid();
  bool IsStrict = AL.getStrictLoc().isValid();
  StringRef Str;
  if (const auto *SE = dyn_cast_or_null<StringLiteral>(AL.getMessageExpr()))
    Str = SE->getString();
  StringRef Replacement;
  if (const auto *SE = dyn_cast_or_null<StringLiteral>(AL.getReplacementExpr()))
    Replacement = SE->getString();

  if (II->isStr("swift")) {
    if (Introduced.isValid() || Obsoleted.isValid() ||
        (!IsUnavailable && !Deprecated.isValid())) {
      S.Diag(AL.getLoc(),
             diag::warn_availability_swift_unavailable_deprecated_only);
      return;
    }
  }

  if (II->isStr("fuchsia")) {
    Optional<unsigned> Min, Sub;
    if ((Min = Introduced.Version.getMinor()) ||
        (Sub = Introduced.Version.getSubminor())) {
      S.Diag(AL.getLoc(), diag::warn_availability_fuchsia_unavailable_minor);
      return;
    }
  }

  int PriorityModifier = AL.isPragmaClangAttribute()
                             ? Sema::AP_PragmaClangAttribute
                             : Sema::AP_Explicit;
  AvailabilityAttr *NewAttr = S.mergeAvailabilityAttr(
      ND, AL, II, false /*Implicit*/, Introduced.Version, Deprecated.Version,
      Obsoleted.Version, IsUnavailable, Str, IsStrict, Replacement,
      Sema::AMK_None, PriorityModifier);
  if (NewAttr)
    D->addAttr(NewAttr);

  // Transcribe "ios" to "watchos" (and add a new attribute) if the versioning
  // matches before the start of the watchOS platform.
  if (S.Context.getTargetInfo().getTriple().isWatchOS()) {
    IdentifierInfo *NewII = nullptr;
    if (II->getName() == "ios")
      NewII = &S.Context.Idents.get("watchos");
    else if (II->getName() == "ios_app_extension")
      NewII = &S.Context.Idents.get("watchos_app_extension");

    if (NewII) {
      const auto *SDKInfo = S.getDarwinSDKInfoForAvailabilityChecking();
      const auto *IOSToWatchOSMapping =
          SDKInfo ? SDKInfo->getVersionMapping(
                        DarwinSDKInfo::OSEnvPair::iOStoWatchOSPair())
                  : nullptr;

      auto adjustWatchOSVersion =
          [IOSToWatchOSMapping](VersionTuple Version) -> VersionTuple {
        if (Version.empty())
          return Version;
        auto MinimumWatchOSVersion = VersionTuple(2, 0);

        if (IOSToWatchOSMapping) {
          if (auto MappedVersion = IOSToWatchOSMapping->map(
                  Version, MinimumWatchOSVersion, None)) {
            return MappedVersion.getValue();
          }
        }

        auto Major = Version.getMajor();
        auto NewMajor = Major >= 9 ? Major - 7 : 0;
        if (NewMajor >= 2) {
          if (Version.getMinor().hasValue()) {
            if (Version.getSubminor().hasValue())
              return VersionTuple(NewMajor, Version.getMinor().getValue(),
                                  Version.getSubminor().getValue());
            else
              return VersionTuple(NewMajor, Version.getMinor().getValue());
          }
          return VersionTuple(NewMajor);
        }

        return MinimumWatchOSVersion;
      };

      auto NewIntroduced = adjustWatchOSVersion(Introduced.Version);
      auto NewDeprecated = adjustWatchOSVersion(Deprecated.Version);
      auto NewObsoleted = adjustWatchOSVersion(Obsoleted.Version);

      AvailabilityAttr *NewAttr = S.mergeAvailabilityAttr(
          ND, AL, NewII, true /*Implicit*/, NewIntroduced, NewDeprecated,
          NewObsoleted, IsUnavailable, Str, IsStrict, Replacement,
          Sema::AMK_None,
          PriorityModifier + Sema::AP_InferredFromOtherPlatform);
      if (NewAttr)
        D->addAttr(NewAttr);
    }
  } else if (S.Context.getTargetInfo().getTriple().isTvOS()) {
    // Transcribe "ios" to "tvos" (and add a new attribute) if the versioning
    // matches before the start of the tvOS platform.
    IdentifierInfo *NewII = nullptr;
    if (II->getName() == "ios")
      NewII = &S.Context.Idents.get("tvos");
    else if (II->getName() == "ios_app_extension")
      NewII = &S.Context.Idents.get("tvos_app_extension");

    if (NewII) {
      const auto *SDKInfo = S.getDarwinSDKInfoForAvailabilityChecking();
      const auto *IOSToTvOSMapping =
          SDKInfo ? SDKInfo->getVersionMapping(
                        DarwinSDKInfo::OSEnvPair::iOStoTvOSPair())
                  : nullptr;

      auto AdjustTvOSVersion =
          [IOSToTvOSMapping](VersionTuple Version) -> VersionTuple {
        if (Version.empty())
          return Version;

        if (IOSToTvOSMapping) {
          if (auto MappedVersion =
                  IOSToTvOSMapping->map(Version, VersionTuple(0, 0), None)) {
            return MappedVersion.getValue();
          }
        }
        return Version;
      };

      auto NewIntroduced = AdjustTvOSVersion(Introduced.Version);
      auto NewDeprecated = AdjustTvOSVersion(Deprecated.Version);
      auto NewObsoleted = AdjustTvOSVersion(Obsoleted.Version);

      AvailabilityAttr *NewAttr = S.mergeAvailabilityAttr(
          ND, AL, NewII, true /*Implicit*/, NewIntroduced, NewDeprecated,
          NewObsoleted, IsUnavailable, Str, IsStrict, Replacement,
          Sema::AMK_None,
          PriorityModifier + Sema::AP_InferredFromOtherPlatform);
      if (NewAttr)
        D->addAttr(NewAttr);
    }
  } else if (S.Context.getTargetInfo().getTriple().getOS() ==
                 llvm::Triple::IOS &&
             S.Context.getTargetInfo().getTriple().isMacCatalystEnvironment()) {
    auto GetSDKInfo = [&]() {
      return S.getDarwinSDKInfoForAvailabilityChecking(AL.getRange().getBegin(),
                                                       "macOS");
    };

    // Transcribe "ios" to "maccatalyst" (and add a new attribute).
    IdentifierInfo *NewII = nullptr;
    if (II->getName() == "ios")
      NewII = &S.Context.Idents.get("maccatalyst");
    else if (II->getName() == "ios_app_extension")
      NewII = &S.Context.Idents.get("maccatalyst_app_extension");
    if (NewII) {
      auto MinMacCatalystVersion = [](const VersionTuple &V) {
        if (V.empty())
          return V;
        if (V.getMajor() < 13 ||
            (V.getMajor() == 13 && V.getMinor() && *V.getMinor() < 1))
          return VersionTuple(13, 1); // The min Mac Catalyst version is 13.1.
        return V;
      };
      AvailabilityAttr *NewAttr = S.mergeAvailabilityAttr(
          ND, AL.getRange(), NewII, true /*Implicit*/,
          MinMacCatalystVersion(Introduced.Version),
          MinMacCatalystVersion(Deprecated.Version),
          MinMacCatalystVersion(Obsoleted.Version), IsUnavailable, Str,
          IsStrict, Replacement, Sema::AMK_None,
          PriorityModifier + Sema::AP_InferredFromOtherPlatform);
      if (NewAttr)
        D->addAttr(NewAttr);
    } else if (II->getName() == "macos" && GetSDKInfo() &&
               (!Introduced.Version.empty() || !Deprecated.Version.empty() ||
                !Obsoleted.Version.empty())) {
      if (const auto *MacOStoMacCatalystMapping =
              GetSDKInfo()->getVersionMapping(
                  DarwinSDKInfo::OSEnvPair::macOStoMacCatalystPair())) {
        // Infer Mac Catalyst availability from the macOS availability attribute
        // if it has versioned availability. Don't infer 'unavailable'. This
        // inferred availability has lower priority than the other availability
        // attributes that are inferred from 'ios'.
        NewII = &S.Context.Idents.get("maccatalyst");
        auto RemapMacOSVersion =
            [&](const VersionTuple &V) -> Optional<VersionTuple> {
          if (V.empty())
            return None;
          // API_TO_BE_DEPRECATED is 100000.
          if (V.getMajor() == 100000)
            return VersionTuple(100000);
          // The minimum iosmac version is 13.1
          return MacOStoMacCatalystMapping->map(V, VersionTuple(13, 1), None);
        };
        Optional<VersionTuple> NewIntroduced =
                                   RemapMacOSVersion(Introduced.Version),
                               NewDeprecated =
                                   RemapMacOSVersion(Deprecated.Version),
                               NewObsoleted =
                                   RemapMacOSVersion(Obsoleted.Version);
        if (NewIntroduced || NewDeprecated || NewObsoleted) {
          auto VersionOrEmptyVersion =
              [](const Optional<VersionTuple> &V) -> VersionTuple {
            return V ? *V : VersionTuple();
          };
          AvailabilityAttr *NewAttr = S.mergeAvailabilityAttr(
              ND, AL.getRange(), NewII, true /*Implicit*/,
              VersionOrEmptyVersion(NewIntroduced),
              VersionOrEmptyVersion(NewDeprecated),
              VersionOrEmptyVersion(NewObsoleted), /*IsUnavailable=*/false, Str,
              IsStrict, Replacement, Sema::AMK_None,
              PriorityModifier + Sema::AP_InferredFromOtherPlatform +
                  Sema::AP_InferredFromOtherPlatform);
          if (NewAttr)
            D->addAttr(NewAttr);
        }
      }
    }
  }
}

static void handleExternalSourceSymbolAttr(Sema &S, Decl *D,
                                           const ParsedAttr &AL) {
  if (!AL.checkAtLeastNumArgs(S, 1) || !AL.checkAtMostNumArgs(S, 3))
    return;

  StringRef Language;
  if (const auto *SE = dyn_cast_or_null<StringLiteral>(AL.getArgAsExpr(0)))
    Language = SE->getString();
  StringRef DefinedIn;
  if (const auto *SE = dyn_cast_or_null<StringLiteral>(AL.getArgAsExpr(1)))
    DefinedIn = SE->getString();
  bool IsGeneratedDeclaration = AL.getArgAsIdent(2) != nullptr;

  D->addAttr(::new (S.Context) ExternalSourceSymbolAttr(
      S.Context, AL, Language, DefinedIn, IsGeneratedDeclaration));
}

template <class T>
static T *mergeVisibilityAttr(Sema &S, Decl *D, const AttributeCommonInfo &CI,
                              typename T::VisibilityType value) {
  T *existingAttr = D->getAttr<T>();
  if (existingAttr) {
    typename T::VisibilityType existingValue = existingAttr->getVisibility();
    if (existingValue == value)
      return nullptr;
    S.Diag(existingAttr->getLocation(), diag::err_mismatched_visibility);
    S.Diag(CI.getLoc(), diag::note_previous_attribute);
    D->dropAttr<T>();
  }
  return ::new (S.Context) T(S.Context, CI, value);
}

VisibilityAttr *Sema::mergeVisibilityAttr(Decl *D,
                                          const AttributeCommonInfo &CI,
                                          VisibilityAttr::VisibilityType Vis) {
  return ::mergeVisibilityAttr<VisibilityAttr>(*this, D, CI, Vis);
}

TypeVisibilityAttr *
Sema::mergeTypeVisibilityAttr(Decl *D, const AttributeCommonInfo &CI,
                              TypeVisibilityAttr::VisibilityType Vis) {
  return ::mergeVisibilityAttr<TypeVisibilityAttr>(*this, D, CI, Vis);
}

static void handleVisibilityAttr(Sema &S, Decl *D, const ParsedAttr &AL,
                                 bool isTypeVisibility) {
  // Visibility attributes don't mean anything on a typedef.
  if (isa<TypedefNameDecl>(D)) {
    S.Diag(AL.getRange().getBegin(), diag::warn_attribute_ignored) << AL;
    return;
  }

  // 'type_visibility' can only go on a type or namespace.
  if (isTypeVisibility &&
      !(isa<TagDecl>(D) ||
        isa<ObjCInterfaceDecl>(D) ||
        isa<NamespaceDecl>(D))) {
    S.Diag(AL.getRange().getBegin(), diag::err_attribute_wrong_decl_type)
        << AL << ExpectedTypeOrNamespace;
    return;
  }

  // Check that the argument is a string literal.
  StringRef TypeStr;
  SourceLocation LiteralLoc;
  if (!S.checkStringLiteralArgumentAttr(AL, 0, TypeStr, &LiteralLoc))
    return;

  VisibilityAttr::VisibilityType type;
  if (!VisibilityAttr::ConvertStrToVisibilityType(TypeStr, type)) {
    S.Diag(LiteralLoc, diag::warn_attribute_type_not_supported) << AL
                                                                << TypeStr;
    return;
  }

  // Complain about attempts to use protected visibility on targets
  // (like Darwin) that don't support it.
  if (type == VisibilityAttr::Protected &&
      !S.Context.getTargetInfo().hasProtectedVisibility()) {
    S.Diag(AL.getLoc(), diag::warn_attribute_protected_visibility);
    type = VisibilityAttr::Default;
  }

  Attr *newAttr;
  if (isTypeVisibility) {
    newAttr = S.mergeTypeVisibilityAttr(
        D, AL, (TypeVisibilityAttr::VisibilityType)type);
  } else {
    newAttr = S.mergeVisibilityAttr(D, AL, type);
  }
  if (newAttr)
    D->addAttr(newAttr);
}

static void handleObjCDirectAttr(Sema &S, Decl *D, const ParsedAttr &AL) {
  // objc_direct cannot be set on methods declared in the context of a protocol
  if (isa<ObjCProtocolDecl>(D->getDeclContext())) {
    S.Diag(AL.getLoc(), diag::err_objc_direct_on_protocol) << false;
    return;
  }

  if (S.getLangOpts().ObjCRuntime.allowsDirectDispatch()) {
    handleSimpleAttribute<ObjCDirectAttr>(S, D, AL);
  } else {
    S.Diag(AL.getLoc(), diag::warn_objc_direct_ignored) << AL;
  }
}

static void handleObjCDirectMembersAttr(Sema &S, Decl *D,
                                        const ParsedAttr &AL) {
  if (S.getLangOpts().ObjCRuntime.allowsDirectDispatch()) {
    handleSimpleAttribute<ObjCDirectMembersAttr>(S, D, AL);
  } else {
    S.Diag(AL.getLoc(), diag::warn_objc_direct_ignored) << AL;
  }
}

static void handleObjCMethodFamilyAttr(Sema &S, Decl *D, const ParsedAttr &AL) {
  const auto *M = cast<ObjCMethodDecl>(D);
  if (!AL.isArgIdent(0)) {
    S.Diag(AL.getLoc(), diag::err_attribute_argument_n_type)
        << AL << 1 << AANT_ArgumentIdentifier;
    return;
  }

  IdentifierLoc *IL = AL.getArgAsIdent(0);
  ObjCMethodFamilyAttr::FamilyKind F;
  if (!ObjCMethodFamilyAttr::ConvertStrToFamilyKind(IL->Ident->getName(), F)) {
    S.Diag(IL->Loc, diag::warn_attribute_type_not_supported) << AL << IL->Ident;
    return;
  }

  if (F == ObjCMethodFamilyAttr::OMF_init &&
      !M->getReturnType()->isObjCObjectPointerType()) {
    S.Diag(M->getLocation(), diag::err_init_method_bad_return_type)
        << M->getReturnType();
    // Ignore the attribute.
    return;
  }

  D->addAttr(new (S.Context) ObjCMethodFamilyAttr(S.Context, AL, F));
}

static void handleObjCNSObject(Sema &S, Decl *D, const ParsedAttr &AL) {
  if (const auto *TD = dyn_cast<TypedefNameDecl>(D)) {
    QualType T = TD->getUnderlyingType();
    if (!T->isCARCBridgableType()) {
      S.Diag(TD->getLocation(), diag::err_nsobject_attribute);
      return;
    }
  }
  else if (const auto *PD = dyn_cast<ObjCPropertyDecl>(D)) {
    QualType T = PD->getType();
    if (!T->isCARCBridgableType()) {
      S.Diag(PD->getLocation(), diag::err_nsobject_attribute);
      return;
    }
  }
  else {
    // It is okay to include this attribute on properties, e.g.:
    //
    //  @property (retain, nonatomic) struct Bork *Q __attribute__((NSObject));
    //
    // In this case it follows tradition and suppresses an error in the above
    // case.
    S.Diag(D->getLocation(), diag::warn_nsobject_attribute);
  }
  D->addAttr(::new (S.Context) ObjCNSObjectAttr(S.Context, AL));
}

static void handleObjCIndependentClass(Sema &S, Decl *D, const ParsedAttr &AL) {
  if (const auto *TD = dyn_cast<TypedefNameDecl>(D)) {
    QualType T = TD->getUnderlyingType();
    if (!T->isObjCObjectPointerType()) {
      S.Diag(TD->getLocation(), diag::warn_ptr_independentclass_attribute);
      return;
    }
  } else {
    S.Diag(D->getLocation(), diag::warn_independentclass_attribute);
    return;
  }
  D->addAttr(::new (S.Context) ObjCIndependentClassAttr(S.Context, AL));
}

static void handleBlocksAttr(Sema &S, Decl *D, const ParsedAttr &AL) {
  if (!AL.isArgIdent(0)) {
    S.Diag(AL.getLoc(), diag::err_attribute_argument_n_type)
        << AL << 1 << AANT_ArgumentIdentifier;
    return;
  }

  IdentifierInfo *II = AL.getArgAsIdent(0)->Ident;
  BlocksAttr::BlockType type;
  if (!BlocksAttr::ConvertStrToBlockType(II->getName(), type)) {
    S.Diag(AL.getLoc(), diag::warn_attribute_type_not_supported) << AL << II;
    return;
  }

  D->addAttr(::new (S.Context) BlocksAttr(S.Context, AL, type));
}

static void handleSentinelAttr(Sema &S, Decl *D, const ParsedAttr &AL) {
  unsigned sentinel = (unsigned)SentinelAttr::DefaultSentinel;
  if (AL.getNumArgs() > 0) {
    Expr *E = AL.getArgAsExpr(0);
    Optional<llvm::APSInt> Idx = llvm::APSInt(32);
    if (E->isTypeDependent() || !(Idx = E->getIntegerConstantExpr(S.Context))) {
      S.Diag(AL.getLoc(), diag::err_attribute_argument_n_type)
          << AL << 1 << AANT_ArgumentIntegerConstant << E->getSourceRange();
      return;
    }

    if (Idx->isSigned() && Idx->isNegative()) {
      S.Diag(AL.getLoc(), diag::err_attribute_sentinel_less_than_zero)
        << E->getSourceRange();
      return;
    }

    sentinel = Idx->getZExtValue();
  }

  unsigned nullPos = (unsigned)SentinelAttr::DefaultNullPos;
  if (AL.getNumArgs() > 1) {
    Expr *E = AL.getArgAsExpr(1);
    Optional<llvm::APSInt> Idx = llvm::APSInt(32);
    if (E->isTypeDependent() || !(Idx = E->getIntegerConstantExpr(S.Context))) {
      S.Diag(AL.getLoc(), diag::err_attribute_argument_n_type)
          << AL << 2 << AANT_ArgumentIntegerConstant << E->getSourceRange();
      return;
    }
    nullPos = Idx->getZExtValue();

    if ((Idx->isSigned() && Idx->isNegative()) || nullPos > 1) {
      // FIXME: This error message could be improved, it would be nice
      // to say what the bounds actually are.
      S.Diag(AL.getLoc(), diag::err_attribute_sentinel_not_zero_or_one)
        << E->getSourceRange();
      return;
    }
  }

  if (const auto *FD = dyn_cast<FunctionDecl>(D)) {
    const FunctionType *FT = FD->getType()->castAs<FunctionType>();
    if (isa<FunctionNoProtoType>(FT)) {
      S.Diag(AL.getLoc(), diag::warn_attribute_sentinel_named_arguments);
      return;
    }

    if (!cast<FunctionProtoType>(FT)->isVariadic()) {
      S.Diag(AL.getLoc(), diag::warn_attribute_sentinel_not_variadic) << 0;
      return;
    }
  } else if (const auto *MD = dyn_cast<ObjCMethodDecl>(D)) {
    if (!MD->isVariadic()) {
      S.Diag(AL.getLoc(), diag::warn_attribute_sentinel_not_variadic) << 0;
      return;
    }
  } else if (const auto *BD = dyn_cast<BlockDecl>(D)) {
    if (!BD->isVariadic()) {
      S.Diag(AL.getLoc(), diag::warn_attribute_sentinel_not_variadic) << 1;
      return;
    }
  } else if (const auto *V = dyn_cast<VarDecl>(D)) {
    QualType Ty = V->getType();
    if (Ty->isBlockPointerType() || Ty->isFunctionPointerType()) {
      const FunctionType *FT = Ty->isFunctionPointerType()
                                   ? D->getFunctionType()
                                   : Ty->castAs<BlockPointerType>()
                                         ->getPointeeType()
                                         ->castAs<FunctionType>();
      if (!cast<FunctionProtoType>(FT)->isVariadic()) {
        int m = Ty->isFunctionPointerType() ? 0 : 1;
        S.Diag(AL.getLoc(), diag::warn_attribute_sentinel_not_variadic) << m;
        return;
      }
    } else {
      S.Diag(AL.getLoc(), diag::warn_attribute_wrong_decl_type)
          << AL << ExpectedFunctionMethodOrBlock;
      return;
    }
  } else {
    S.Diag(AL.getLoc(), diag::warn_attribute_wrong_decl_type)
        << AL << ExpectedFunctionMethodOrBlock;
    return;
  }
  D->addAttr(::new (S.Context) SentinelAttr(S.Context, AL, sentinel, nullPos));
}

static void handleWarnUnusedResult(Sema &S, Decl *D, const ParsedAttr &AL) {
  if (D->getFunctionType() &&
      D->getFunctionType()->getReturnType()->isVoidType() &&
      !isa<CXXConstructorDecl>(D)) {
    S.Diag(AL.getLoc(), diag::warn_attribute_void_function_method) << AL << 0;
    return;
  }
  if (const auto *MD = dyn_cast<ObjCMethodDecl>(D))
    if (MD->getReturnType()->isVoidType()) {
      S.Diag(AL.getLoc(), diag::warn_attribute_void_function_method) << AL << 1;
      return;
    }

  StringRef Str;
  if (AL.isStandardAttributeSyntax() && !AL.getScopeName()) {
    // The standard attribute cannot be applied to variable declarations such
    // as a function pointer.
    if (isa<VarDecl>(D))
      S.Diag(AL.getLoc(), diag::warn_attribute_wrong_decl_type_str)
          << AL << "functions, classes, or enumerations";

    // If this is spelled as the standard C++17 attribute, but not in C++17,
    // warn about using it as an extension. If there are attribute arguments,
    // then claim it's a C++2a extension instead.
    // FIXME: If WG14 does not seem likely to adopt the same feature, add an
    // extension warning for C2x mode.
    const LangOptions &LO = S.getLangOpts();
    if (AL.getNumArgs() == 1) {
      if (LO.CPlusPlus && !LO.CPlusPlus20)
        S.Diag(AL.getLoc(), diag::ext_cxx20_attr) << AL;

      // Since this this is spelled [[nodiscard]], get the optional string
      // literal. If in C++ mode, but not in C++2a mode, diagnose as an
      // extension.
      // FIXME: C2x should support this feature as well, even as an extension.
      if (!S.checkStringLiteralArgumentAttr(AL, 0, Str, nullptr))
        return;
    } else if (LO.CPlusPlus && !LO.CPlusPlus17)
      S.Diag(AL.getLoc(), diag::ext_cxx17_attr) << AL;
  }

  D->addAttr(::new (S.Context) WarnUnusedResultAttr(S.Context, AL, Str));
}

static void handleWeakImportAttr(Sema &S, Decl *D, const ParsedAttr &AL) {
  // weak_import only applies to variable & function declarations.
  bool isDef = false;
  if (!D->canBeWeakImported(isDef)) {
    if (isDef)
      S.Diag(AL.getLoc(), diag::warn_attribute_invalid_on_definition)
        << "weak_import";
    else if (isa<ObjCPropertyDecl>(D) || isa<ObjCMethodDecl>(D) ||
             (S.Context.getTargetInfo().getTriple().isOSDarwin() &&
              (isa<ObjCInterfaceDecl>(D) || isa<EnumDecl>(D)))) {
      // Nothing to warn about here.
    } else
      S.Diag(AL.getLoc(), diag::warn_attribute_wrong_decl_type)
          << AL << ExpectedVariableOrFunction;

    return;
  }

  D->addAttr(::new (S.Context) WeakImportAttr(S.Context, AL));
}

// Handles reqd_work_group_size and work_group_size_hint.
template <typename WorkGroupAttr>
static void handleWorkGroupSize(Sema &S, Decl *D, const ParsedAttr &AL) {
  uint32_t WGSize[3];
  for (unsigned i = 0; i < 3; ++i) {
    const Expr *E = AL.getArgAsExpr(i);
    if (!checkUInt32Argument(S, AL, E, WGSize[i], i,
                             /*StrictlyUnsigned=*/true))
      return;
    if (WGSize[i] == 0) {
      S.Diag(AL.getLoc(), diag::err_attribute_argument_is_zero)
          << AL << E->getSourceRange();
      return;
    }
  }

  WorkGroupAttr *Existing = D->getAttr<WorkGroupAttr>();
  if (Existing && !(Existing->getXDim() == WGSize[0] &&
                    Existing->getYDim() == WGSize[1] &&
                    Existing->getZDim() == WGSize[2]))
    S.Diag(AL.getLoc(), diag::warn_duplicate_attribute) << AL;

  D->addAttr(::new (S.Context)
                 WorkGroupAttr(S.Context, AL, WGSize[0], WGSize[1], WGSize[2]));
}

// Handles intel_reqd_sub_group_size.
static void handleSubGroupSize(Sema &S, Decl *D, const ParsedAttr &AL) {
  uint32_t SGSize;
  const Expr *E = AL.getArgAsExpr(0);
  if (!checkUInt32Argument(S, AL, E, SGSize))
    return;
  if (SGSize == 0) {
    S.Diag(AL.getLoc(), diag::err_attribute_argument_is_zero)
        << AL << E->getSourceRange();
    return;
  }

  OpenCLIntelReqdSubGroupSizeAttr *Existing =
      D->getAttr<OpenCLIntelReqdSubGroupSizeAttr>();
  if (Existing && Existing->getSubGroupSize() != SGSize)
    S.Diag(AL.getLoc(), diag::warn_duplicate_attribute) << AL;

  D->addAttr(::new (S.Context)
                 OpenCLIntelReqdSubGroupSizeAttr(S.Context, AL, SGSize));
}

static void handleVecTypeHint(Sema &S, Decl *D, const ParsedAttr &AL) {
  if (!AL.hasParsedType()) {
    S.Diag(AL.getLoc(), diag::err_attribute_wrong_number_arguments) << AL << 1;
    return;
  }

  TypeSourceInfo *ParmTSI = nullptr;
  QualType ParmType = S.GetTypeFromParser(AL.getTypeArg(), &ParmTSI);
  assert(ParmTSI && "no type source info for attribute argument");

  if (!ParmType->isExtVectorType() && !ParmType->isFloatingType() &&
      (ParmType->isBooleanType() ||
       !ParmType->isIntegralType(S.getASTContext()))) {
    S.Diag(AL.getLoc(), diag::err_attribute_invalid_argument) << 2 << AL;
    return;
  }

  if (VecTypeHintAttr *A = D->getAttr<VecTypeHintAttr>()) {
    if (!S.Context.hasSameType(A->getTypeHint(), ParmType)) {
      S.Diag(AL.getLoc(), diag::warn_duplicate_attribute) << AL;
      return;
    }
  }

  D->addAttr(::new (S.Context) VecTypeHintAttr(S.Context, AL, ParmTSI));
}

SectionAttr *Sema::mergeSectionAttr(Decl *D, const AttributeCommonInfo &CI,
                                    StringRef Name) {
  // Explicit or partial specializations do not inherit
  // the section attribute from the primary template.
  if (const auto *FD = dyn_cast<FunctionDecl>(D)) {
    if (CI.getAttributeSpellingListIndex() == SectionAttr::Declspec_allocate &&
        FD->isFunctionTemplateSpecialization())
      return nullptr;
  }
  if (SectionAttr *ExistingAttr = D->getAttr<SectionAttr>()) {
    if (ExistingAttr->getName() == Name)
      return nullptr;
    Diag(ExistingAttr->getLocation(), diag::warn_mismatched_section)
         << 1 /*section*/;
    Diag(CI.getLoc(), diag::note_previous_attribute);
    return nullptr;
  }
  return ::new (Context) SectionAttr(Context, CI, Name);
}

/// Used to implement to perform semantic checking on
/// attribute((section("foo"))) specifiers.
///
/// In this case, "foo" is passed in to be checked.  If the section
/// specifier is invalid, return an Error that indicates the problem.
///
/// This is a simple quality of implementation feature to catch errors
/// and give good diagnostics in cases when the assembler or code generator
/// would otherwise reject the section specifier.
llvm::Error Sema::isValidSectionSpecifier(StringRef SecName) {
  if (!Context.getTargetInfo().getTriple().isOSDarwin())
    return llvm::Error::success();

  // Let MCSectionMachO validate this.
  StringRef Segment, Section;
  unsigned TAA, StubSize;
  bool HasTAA;
  return llvm::MCSectionMachO::ParseSectionSpecifier(SecName, Segment, Section,
                                                     TAA, HasTAA, StubSize);
}

bool Sema::checkSectionName(SourceLocation LiteralLoc, StringRef SecName) {
  if (llvm::Error E = isValidSectionSpecifier(SecName)) {
    Diag(LiteralLoc, diag::err_attribute_section_invalid_for_target)
        << toString(std::move(E)) << 1 /*'section'*/;
    return false;
  }
  return true;
}

static void handleSectionAttr(Sema &S, Decl *D, const ParsedAttr &AL) {
  // Make sure that there is a string literal as the sections's single
  // argument.
  StringRef Str;
  SourceLocation LiteralLoc;
  if (!S.checkStringLiteralArgumentAttr(AL, 0, Str, &LiteralLoc))
    return;

  if (!S.checkSectionName(LiteralLoc, Str))
    return;

  SectionAttr *NewAttr = S.mergeSectionAttr(D, AL, Str);
  if (NewAttr) {
    D->addAttr(NewAttr);
    if (isa<FunctionDecl, FunctionTemplateDecl, ObjCMethodDecl,
            ObjCPropertyDecl>(D))
      S.UnifySection(NewAttr->getName(),
                     ASTContext::PSF_Execute | ASTContext::PSF_Read,
                     cast<NamedDecl>(D));
  }
}

// This is used for `__declspec(code_seg("segname"))` on a decl.
// `#pragma code_seg("segname")` uses checkSectionName() instead.
static bool checkCodeSegName(Sema &S, SourceLocation LiteralLoc,
                             StringRef CodeSegName) {
  if (llvm::Error E = S.isValidSectionSpecifier(CodeSegName)) {
    S.Diag(LiteralLoc, diag::err_attribute_section_invalid_for_target)
        << toString(std::move(E)) << 0 /*'code-seg'*/;
    return false;
  }

  return true;
}

CodeSegAttr *Sema::mergeCodeSegAttr(Decl *D, const AttributeCommonInfo &CI,
                                    StringRef Name) {
  // Explicit or partial specializations do not inherit
  // the code_seg attribute from the primary template.
  if (const auto *FD = dyn_cast<FunctionDecl>(D)) {
    if (FD->isFunctionTemplateSpecialization())
      return nullptr;
  }
  if (const auto *ExistingAttr = D->getAttr<CodeSegAttr>()) {
    if (ExistingAttr->getName() == Name)
      return nullptr;
    Diag(ExistingAttr->getLocation(), diag::warn_mismatched_section)
         << 0 /*codeseg*/;
    Diag(CI.getLoc(), diag::note_previous_attribute);
    return nullptr;
  }
  return ::new (Context) CodeSegAttr(Context, CI, Name);
}

static void handleCodeSegAttr(Sema &S, Decl *D, const ParsedAttr &AL) {
  StringRef Str;
  SourceLocation LiteralLoc;
  if (!S.checkStringLiteralArgumentAttr(AL, 0, Str, &LiteralLoc))
    return;
  if (!checkCodeSegName(S, LiteralLoc, Str))
    return;
  if (const auto *ExistingAttr = D->getAttr<CodeSegAttr>()) {
    if (!ExistingAttr->isImplicit()) {
      S.Diag(AL.getLoc(),
             ExistingAttr->getName() == Str
             ? diag::warn_duplicate_codeseg_attribute
             : diag::err_conflicting_codeseg_attribute);
      return;
    }
    D->dropAttr<CodeSegAttr>();
  }
  if (CodeSegAttr *CSA = S.mergeCodeSegAttr(D, AL, Str))
    D->addAttr(CSA);
}

// Check for things we'd like to warn about. Multiversioning issues are
// handled later in the process, once we know how many exist.
bool Sema::checkTargetAttr(SourceLocation LiteralLoc, StringRef AttrStr) {
  enum FirstParam { Unsupported, Duplicate, Unknown };
  enum SecondParam { None, Architecture, Tune };
  enum ThirdParam { Target, TargetClones };
  if (AttrStr.contains("fpmath="))
    return Diag(LiteralLoc, diag::warn_unsupported_target_attribute)
           << Unsupported << None << "fpmath=" << Target;

  // Diagnose use of tune if target doesn't support it.
  if (!Context.getTargetInfo().supportsTargetAttributeTune() &&
      AttrStr.contains("tune="))
    return Diag(LiteralLoc, diag::warn_unsupported_target_attribute)
           << Unsupported << None << "tune=" << Target;

  ParsedTargetAttr ParsedAttrs = TargetAttr::parse(AttrStr);

  if (!ParsedAttrs.Architecture.empty() &&
      !Context.getTargetInfo().isValidCPUName(ParsedAttrs.Architecture))
    return Diag(LiteralLoc, diag::warn_unsupported_target_attribute)
           << Unknown << Architecture << ParsedAttrs.Architecture << Target;

  if (!ParsedAttrs.Tune.empty() &&
      !Context.getTargetInfo().isValidCPUName(ParsedAttrs.Tune))
    return Diag(LiteralLoc, diag::warn_unsupported_target_attribute)
           << Unknown << Tune << ParsedAttrs.Tune << Target;

  if (ParsedAttrs.DuplicateArchitecture)
    return Diag(LiteralLoc, diag::warn_unsupported_target_attribute)
           << Duplicate << None << "arch=" << Target;
  if (ParsedAttrs.DuplicateTune)
    return Diag(LiteralLoc, diag::warn_unsupported_target_attribute)
           << Duplicate << None << "tune=" << Target;

  for (const auto &Feature : ParsedAttrs.Features) {
    auto CurFeature = StringRef(Feature).drop_front(); // remove + or -.
    if (!Context.getTargetInfo().isValidFeatureName(CurFeature))
      return Diag(LiteralLoc, diag::warn_unsupported_target_attribute)
             << Unsupported << None << CurFeature << Target;
  }

  TargetInfo::BranchProtectionInfo BPI;
  StringRef DiagMsg;
  if (ParsedAttrs.BranchProtection.empty())
    return false;
  if (!Context.getTargetInfo().validateBranchProtection(
          ParsedAttrs.BranchProtection, ParsedAttrs.Architecture, BPI,
          DiagMsg)) {
    if (DiagMsg.empty())
      return Diag(LiteralLoc, diag::warn_unsupported_target_attribute)
             << Unsupported << None << "branch-protection" << Target;
    return Diag(LiteralLoc, diag::err_invalid_branch_protection_spec)
           << DiagMsg;
  }
  if (!DiagMsg.empty())
    Diag(LiteralLoc, diag::warn_unsupported_branch_protection_spec) << DiagMsg;

  return false;
}

static void handleTargetAttr(Sema &S, Decl *D, const ParsedAttr &AL) {
  StringRef Str;
  SourceLocation LiteralLoc;
  if (!S.checkStringLiteralArgumentAttr(AL, 0, Str, &LiteralLoc) ||
      S.checkTargetAttr(LiteralLoc, Str))
    return;

  TargetAttr *NewAttr = ::new (S.Context) TargetAttr(S.Context, AL, Str);
  D->addAttr(NewAttr);
}

bool Sema::checkTargetClonesAttrString(SourceLocation LiteralLoc, StringRef Str,
                                       const StringLiteral *Literal,
                                       bool &HasDefault, bool &HasCommas,
                                       SmallVectorImpl<StringRef> &Strings) {
  enum FirstParam { Unsupported, Duplicate, Unknown };
  enum SecondParam { None, Architecture, Tune };
  enum ThirdParam { Target, TargetClones };
  HasCommas = HasCommas || Str.contains(',');
  // Warn on empty at the beginning of a string.
  if (Str.size() == 0)
    return Diag(LiteralLoc, diag::warn_unsupported_target_attribute)
           << Unsupported << None << "" << TargetClones;

  std::pair<StringRef, StringRef> Parts = {{}, Str};
  while (!Parts.second.empty()) {
    Parts = Parts.second.split(',');
    StringRef Cur = Parts.first.trim();
    SourceLocation CurLoc = Literal->getLocationOfByte(
        Cur.data() - Literal->getString().data(), getSourceManager(),
        getLangOpts(), Context.getTargetInfo());

    bool DefaultIsDupe = false;
    if (Cur.empty())
      return Diag(CurLoc, diag::warn_unsupported_target_attribute)
             << Unsupported << None << "" << TargetClones;

    if (Cur.startswith("arch=")) {
      if (!Context.getTargetInfo().isValidCPUName(
              Cur.drop_front(sizeof("arch=") - 1)))
        return Diag(CurLoc, diag::warn_unsupported_target_attribute)
               << Unsupported << Architecture
               << Cur.drop_front(sizeof("arch=") - 1) << TargetClones;
    } else if (Cur == "default") {
      DefaultIsDupe = HasDefault;
      HasDefault = true;
    } else if (!Context.getTargetInfo().isValidFeatureName(Cur))
      return Diag(CurLoc, diag::warn_unsupported_target_attribute)
             << Unsupported << None << Cur << TargetClones;

    if (llvm::find(Strings, Cur) != Strings.end() || DefaultIsDupe)
      Diag(CurLoc, diag::warn_target_clone_duplicate_options);
    // Note: Add even if there are duplicates, since it changes name mangling.
    Strings.push_back(Cur);
  }

  if (Str.rtrim().endswith(","))
    return Diag(LiteralLoc, diag::warn_unsupported_target_attribute)
           << Unsupported << None << "" << TargetClones;
  return false;
}

static void handleTargetClonesAttr(Sema &S, Decl *D, const ParsedAttr &AL) {
  // Ensure we don't combine these with themselves, since that causes some
  // confusing behavior.
  if (const auto *Other = D->getAttr<TargetClonesAttr>()) {
    S.Diag(AL.getLoc(), diag::err_disallowed_duplicate_attribute) << AL;
    S.Diag(Other->getLocation(), diag::note_conflicting_attribute);
    return;
  }
  if (checkAttrMutualExclusion<TargetClonesAttr>(S, D, AL))
    return;

  SmallVector<StringRef, 2> Strings;
  bool HasCommas = false, HasDefault = false;

  for (unsigned I = 0, E = AL.getNumArgs(); I != E; ++I) {
    StringRef CurStr;
    SourceLocation LiteralLoc;
    if (!S.checkStringLiteralArgumentAttr(AL, I, CurStr, &LiteralLoc) ||
        S.checkTargetClonesAttrString(
            LiteralLoc, CurStr,
            cast<StringLiteral>(AL.getArgAsExpr(I)->IgnoreParenCasts()),
            HasDefault, HasCommas, Strings))
      return;
  }

  if (HasCommas && AL.getNumArgs() > 1)
    S.Diag(AL.getLoc(), diag::warn_target_clone_mixed_values);

  if (!HasDefault) {
    S.Diag(AL.getLoc(), diag::err_target_clone_must_have_default);
    return;
  }

  // FIXME: We could probably figure out how to get this to work for lambdas
  // someday.
  if (const auto *MD = dyn_cast<CXXMethodDecl>(D)) {
    if (MD->getParent()->isLambda()) {
      S.Diag(D->getLocation(), diag::err_multiversion_doesnt_support)
          << static_cast<unsigned>(MultiVersionKind::TargetClones)
          << /*Lambda*/ 9;
      return;
    }
  }

  cast<FunctionDecl>(D)->setIsMultiVersion();
  TargetClonesAttr *NewAttr = ::new (S.Context)
      TargetClonesAttr(S.Context, AL, Strings.data(), Strings.size());
  D->addAttr(NewAttr);
}

static void handleMinVectorWidthAttr(Sema &S, Decl *D, const ParsedAttr &AL) {
  Expr *E = AL.getArgAsExpr(0);
  uint32_t VecWidth;
  if (!checkUInt32Argument(S, AL, E, VecWidth)) {
    AL.setInvalid();
    return;
  }

  MinVectorWidthAttr *Existing = D->getAttr<MinVectorWidthAttr>();
  if (Existing && Existing->getVectorWidth() != VecWidth) {
    S.Diag(AL.getLoc(), diag::warn_duplicate_attribute) << AL;
    return;
  }

  D->addAttr(::new (S.Context) MinVectorWidthAttr(S.Context, AL, VecWidth));
}

static void handleCleanupAttr(Sema &S, Decl *D, const ParsedAttr &AL) {
  Expr *E = AL.getArgAsExpr(0);
  SourceLocation Loc = E->getExprLoc();
  FunctionDecl *FD = nullptr;
  DeclarationNameInfo NI;

  // gcc only allows for simple identifiers. Since we support more than gcc, we
  // will warn the user.
  if (auto *DRE = dyn_cast<DeclRefExpr>(E)) {
    if (DRE->hasQualifier())
      S.Diag(Loc, diag::warn_cleanup_ext);
    FD = dyn_cast<FunctionDecl>(DRE->getDecl());
    NI = DRE->getNameInfo();
    if (!FD) {
      S.Diag(Loc, diag::err_attribute_cleanup_arg_not_function) << 1
        << NI.getName();
      return;
    }
  } else if (auto *ULE = dyn_cast<UnresolvedLookupExpr>(E)) {
    if (ULE->hasExplicitTemplateArgs())
      S.Diag(Loc, diag::warn_cleanup_ext);
    FD = S.ResolveSingleFunctionTemplateSpecialization(ULE, true);
    NI = ULE->getNameInfo();
    if (!FD) {
      S.Diag(Loc, diag::err_attribute_cleanup_arg_not_function) << 2
        << NI.getName();
      if (ULE->getType() == S.Context.OverloadTy)
        S.NoteAllOverloadCandidates(ULE);
      return;
    }
  } else {
    S.Diag(Loc, diag::err_attribute_cleanup_arg_not_function) << 0;
    return;
  }

  if (FD->getNumParams() != 1) {
    S.Diag(Loc, diag::err_attribute_cleanup_func_must_take_one_arg)
      << NI.getName();
    return;
  }

  // We're currently more strict than GCC about what function types we accept.
  // If this ever proves to be a problem it should be easy to fix.
  QualType Ty = S.Context.getPointerType(cast<VarDecl>(D)->getType());
  QualType ParamTy = FD->getParamDecl(0)->getType();
  if (S.CheckAssignmentConstraints(FD->getParamDecl(0)->getLocation(),
                                   ParamTy, Ty) != Sema::Compatible) {
    S.Diag(Loc, diag::err_attribute_cleanup_func_arg_incompatible_type)
      << NI.getName() << ParamTy << Ty;
    return;
  }

  D->addAttr(::new (S.Context) CleanupAttr(S.Context, AL, FD));
}

static void handleEnumExtensibilityAttr(Sema &S, Decl *D,
                                        const ParsedAttr &AL) {
  if (!AL.isArgIdent(0)) {
    S.Diag(AL.getLoc(), diag::err_attribute_argument_n_type)
        << AL << 0 << AANT_ArgumentIdentifier;
    return;
  }

  EnumExtensibilityAttr::Kind ExtensibilityKind;
  IdentifierInfo *II = AL.getArgAsIdent(0)->Ident;
  if (!EnumExtensibilityAttr::ConvertStrToKind(II->getName(),
                                               ExtensibilityKind)) {
    S.Diag(AL.getLoc(), diag::warn_attribute_type_not_supported) << AL << II;
    return;
  }

  D->addAttr(::new (S.Context)
                 EnumExtensibilityAttr(S.Context, AL, ExtensibilityKind));
}

/// Handle __attribute__((format_arg((idx)))) attribute based on
/// http://gcc.gnu.org/onlinedocs/gcc/Function-Attributes.html
static void handleFormatArgAttr(Sema &S, Decl *D, const ParsedAttr &AL) {
  Expr *IdxExpr = AL.getArgAsExpr(0);
  ParamIdx Idx;
  if (!checkFunctionOrMethodParameterIndex(S, D, AL, 1, IdxExpr, Idx))
    return;

  // Make sure the format string is really a string.
  QualType Ty = getFunctionOrMethodParamType(D, Idx.getASTIndex());

  bool NotNSStringTy = !isNSStringType(Ty, S.Context);
  if (NotNSStringTy &&
      !isCFStringType(Ty, S.Context) &&
      (!Ty->isPointerType() ||
       !Ty->castAs<PointerType>()->getPointeeType()->isCharType())) {
    S.Diag(AL.getLoc(), diag::err_format_attribute_not)
        << IdxExpr->getSourceRange() << getFunctionOrMethodParamRange(D, 0);
    return;
  }
  Ty = getFunctionOrMethodResultType(D);
  // replace instancetype with the class type
  auto Instancetype = S.Context.getObjCInstanceTypeDecl()->getTypeForDecl();
  if (Ty->getAs<TypedefType>() == Instancetype)
    if (auto *OMD = dyn_cast<ObjCMethodDecl>(D))
      if (auto *Interface = OMD->getClassInterface())
        Ty = S.Context.getObjCObjectPointerType(
            QualType(Interface->getTypeForDecl(), 0));
  if (!isNSStringType(Ty, S.Context, /*AllowNSAttributedString=*/true) &&
      !isCFStringType(Ty, S.Context) &&
      (!Ty->isPointerType() ||
       !Ty->castAs<PointerType>()->getPointeeType()->isCharType())) {
    S.Diag(AL.getLoc(), diag::err_format_attribute_result_not)
        << (NotNSStringTy ? "string type" : "NSString")
        << IdxExpr->getSourceRange() << getFunctionOrMethodParamRange(D, 0);
    return;
  }

  D->addAttr(::new (S.Context) FormatArgAttr(S.Context, AL, Idx));
}

enum FormatAttrKind {
  CFStringFormat,
  NSStringFormat,
  StrftimeFormat,
  SupportedFormat,
  IgnoredFormat,
  InvalidFormat
};

/// getFormatAttrKind - Map from format attribute names to supported format
/// types.
static FormatAttrKind getFormatAttrKind(StringRef Format) {
  return llvm::StringSwitch<FormatAttrKind>(Format)
      // Check for formats that get handled specially.
      .Case("NSString", NSStringFormat)
      .Case("CFString", CFStringFormat)
      .Case("strftime", StrftimeFormat)

      // Otherwise, check for supported formats.
      .Cases("scanf", "printf", "printf0", "strfmon", SupportedFormat)
      .Cases("cmn_err", "vcmn_err", "zcmn_err", SupportedFormat)
      .Case("kprintf", SupportedFormat)         // OpenBSD.
      .Case("freebsd_kprintf", SupportedFormat) // FreeBSD.
      .Case("os_trace", SupportedFormat)
      .Case("os_log", SupportedFormat)

      .Cases("gcc_diag", "gcc_cdiag", "gcc_cxxdiag", "gcc_tdiag", IgnoredFormat)
      .Default(InvalidFormat);
}

/// Handle __attribute__((init_priority(priority))) attributes based on
/// http://gcc.gnu.org/onlinedocs/gcc/C_002b_002b-Attributes.html
static void handleInitPriorityAttr(Sema &S, Decl *D, const ParsedAttr &AL) {
  if (!S.getLangOpts().CPlusPlus) {
    S.Diag(AL.getLoc(), diag::warn_attribute_ignored) << AL;
    return;
  }

  if (S.getCurFunctionOrMethodDecl()) {
    S.Diag(AL.getLoc(), diag::err_init_priority_object_attr);
    AL.setInvalid();
    return;
  }
  QualType T = cast<VarDecl>(D)->getType();
  if (S.Context.getAsArrayType(T))
    T = S.Context.getBaseElementType(T);
  if (!T->getAs<RecordType>()) {
    S.Diag(AL.getLoc(), diag::err_init_priority_object_attr);
    AL.setInvalid();
    return;
  }

  Expr *E = AL.getArgAsExpr(0);
  uint32_t prioritynum;
  if (!checkUInt32Argument(S, AL, E, prioritynum)) {
    AL.setInvalid();
    return;
  }

  // Only perform the priority check if the attribute is outside of a system
  // header. Values <= 100 are reserved for the implementation, and libc++
  // benefits from being able to specify values in that range.
  if ((prioritynum < 101 || prioritynum > 65535) &&
      !S.getSourceManager().isInSystemHeader(AL.getLoc())) {
    S.Diag(AL.getLoc(), diag::err_attribute_argument_out_of_range)
        << E->getSourceRange() << AL << 101 << 65535;
    AL.setInvalid();
    return;
  }
  D->addAttr(::new (S.Context) InitPriorityAttr(S.Context, AL, prioritynum));
}

ErrorAttr *Sema::mergeErrorAttr(Decl *D, const AttributeCommonInfo &CI,
                                StringRef NewUserDiagnostic) {
  if (const auto *EA = D->getAttr<ErrorAttr>()) {
    std::string NewAttr = CI.getNormalizedFullName();
    assert((NewAttr == "error" || NewAttr == "warning") &&
           "unexpected normalized full name");
    bool Match = (EA->isError() && NewAttr == "error") ||
                 (EA->isWarning() && NewAttr == "warning");
    if (!Match) {
      Diag(EA->getLocation(), diag::err_attributes_are_not_compatible)
          << CI << EA;
      Diag(CI.getLoc(), diag::note_conflicting_attribute);
      return nullptr;
    }
    if (EA->getUserDiagnostic() != NewUserDiagnostic) {
      Diag(CI.getLoc(), diag::warn_duplicate_attribute) << EA;
      Diag(EA->getLoc(), diag::note_previous_attribute);
    }
    D->dropAttr<ErrorAttr>();
  }
  return ::new (Context) ErrorAttr(Context, CI, NewUserDiagnostic);
}

FormatAttr *Sema::mergeFormatAttr(Decl *D, const AttributeCommonInfo &CI,
                                  IdentifierInfo *Format, int FormatIdx,
                                  int FirstArg) {
  // Check whether we already have an equivalent format attribute.
  for (auto *F : D->specific_attrs<FormatAttr>()) {
    if (F->getType() == Format &&
        F->getFormatIdx() == FormatIdx &&
        F->getFirstArg() == FirstArg) {
      // If we don't have a valid location for this attribute, adopt the
      // location.
      if (F->getLocation().isInvalid())
        F->setRange(CI.getRange());
      return nullptr;
    }
  }

  return ::new (Context) FormatAttr(Context, CI, Format, FormatIdx, FirstArg);
}

/// Handle __attribute__((format(type,idx,firstarg))) attributes based on
/// http://gcc.gnu.org/onlinedocs/gcc/Function-Attributes.html
static void handleFormatAttr(Sema &S, Decl *D, const ParsedAttr &AL) {
  if (!AL.isArgIdent(0)) {
    S.Diag(AL.getLoc(), diag::err_attribute_argument_n_type)
        << AL << 1 << AANT_ArgumentIdentifier;
    return;
  }

  // In C++ the implicit 'this' function parameter also counts, and they are
  // counted from one.
  bool HasImplicitThisParam = isInstanceMethod(D);
  unsigned NumArgs = getFunctionOrMethodNumParams(D) + HasImplicitThisParam;

  IdentifierInfo *II = AL.getArgAsIdent(0)->Ident;
  StringRef Format = II->getName();

  if (normalizeName(Format)) {
    // If we've modified the string name, we need a new identifier for it.
    II = &S.Context.Idents.get(Format);
  }

  // Check for supported formats.
  FormatAttrKind Kind = getFormatAttrKind(Format);

  if (Kind == IgnoredFormat)
    return;

  if (Kind == InvalidFormat) {
    S.Diag(AL.getLoc(), diag::warn_attribute_type_not_supported)
        << AL << II->getName();
    return;
  }

  // checks for the 2nd argument
  Expr *IdxExpr = AL.getArgAsExpr(1);
  uint32_t Idx;
  if (!checkUInt32Argument(S, AL, IdxExpr, Idx, 2))
    return;

  if (Idx < 1 || Idx > NumArgs) {
    S.Diag(AL.getLoc(), diag::err_attribute_argument_out_of_bounds)
        << AL << 2 << IdxExpr->getSourceRange();
    return;
  }

  // FIXME: Do we need to bounds check?
  unsigned ArgIdx = Idx - 1;

  if (HasImplicitThisParam) {
    if (ArgIdx == 0) {
      S.Diag(AL.getLoc(),
             diag::err_format_attribute_implicit_this_format_string)
        << IdxExpr->getSourceRange();
      return;
    }
    ArgIdx--;
  }

  // make sure the format string is really a string
  QualType Ty = getFunctionOrMethodParamType(D, ArgIdx);

  if (!isNSStringType(Ty, S.Context, true) &&
      !isCFStringType(Ty, S.Context) &&
      (!Ty->isPointerType() ||
       !Ty->castAs<PointerType>()->getPointeeType()->isCharType())) {
    S.Diag(AL.getLoc(), diag::err_format_attribute_not)
      << IdxExpr->getSourceRange() << getFunctionOrMethodParamRange(D, ArgIdx);
    return;
  }

  // check the 3rd argument
  Expr *FirstArgExpr = AL.getArgAsExpr(2);
  uint32_t FirstArg;
  if (!checkUInt32Argument(S, AL, FirstArgExpr, FirstArg, 3))
    return;

  // check if the function is variadic if the 3rd argument non-zero
  if (FirstArg != 0) {
    if (isFunctionOrMethodVariadic(D)) {
      ++NumArgs; // +1 for ...
    } else {
      S.Diag(D->getLocation(), diag::err_format_attribute_requires_variadic);
      return;
    }
  }

  // strftime requires FirstArg to be 0 because it doesn't read from any
  // variable the input is just the current time + the format string.
  if (Kind == StrftimeFormat) {
    if (FirstArg != 0) {
      S.Diag(AL.getLoc(), diag::err_format_strftime_third_parameter)
        << FirstArgExpr->getSourceRange();
      return;
    }
  // if 0 it disables parameter checking (to use with e.g. va_list)
  } else if (FirstArg != 0 && FirstArg != NumArgs) {
    S.Diag(AL.getLoc(), diag::err_attribute_argument_out_of_bounds)
        << AL << 3 << FirstArgExpr->getSourceRange();
    return;
  }

  FormatAttr *NewAttr = S.mergeFormatAttr(D, AL, II, Idx, FirstArg);
  if (NewAttr)
    D->addAttr(NewAttr);
}

/// Handle __attribute__((callback(CalleeIdx, PayloadIdx0, ...))) attributes.
static void handleCallbackAttr(Sema &S, Decl *D, const ParsedAttr &AL) {
  // The index that identifies the callback callee is mandatory.
  if (AL.getNumArgs() == 0) {
    S.Diag(AL.getLoc(), diag::err_callback_attribute_no_callee)
        << AL.getRange();
    return;
  }

  bool HasImplicitThisParam = isInstanceMethod(D);
  int32_t NumArgs = getFunctionOrMethodNumParams(D);

  FunctionDecl *FD = D->getAsFunction();
  assert(FD && "Expected a function declaration!");

  llvm::StringMap<int> NameIdxMapping;
  NameIdxMapping["__"] = -1;

  NameIdxMapping["this"] = 0;

  int Idx = 1;
  for (const ParmVarDecl *PVD : FD->parameters())
    NameIdxMapping[PVD->getName()] = Idx++;

  auto UnknownName = NameIdxMapping.end();

  SmallVector<int, 8> EncodingIndices;
  for (unsigned I = 0, E = AL.getNumArgs(); I < E; ++I) {
    SourceRange SR;
    int32_t ArgIdx;

    if (AL.isArgIdent(I)) {
      IdentifierLoc *IdLoc = AL.getArgAsIdent(I);
      auto It = NameIdxMapping.find(IdLoc->Ident->getName());
      if (It == UnknownName) {
        S.Diag(AL.getLoc(), diag::err_callback_attribute_argument_unknown)
            << IdLoc->Ident << IdLoc->Loc;
        return;
      }

      SR = SourceRange(IdLoc->Loc);
      ArgIdx = It->second;
    } else if (AL.isArgExpr(I)) {
      Expr *IdxExpr = AL.getArgAsExpr(I);

      // If the expression is not parseable as an int32_t we have a problem.
      if (!checkUInt32Argument(S, AL, IdxExpr, (uint32_t &)ArgIdx, I + 1,
                               false)) {
        S.Diag(AL.getLoc(), diag::err_attribute_argument_out_of_bounds)
            << AL << (I + 1) << IdxExpr->getSourceRange();
        return;
      }

      // Check oob, excluding the special values, 0 and -1.
      if (ArgIdx < -1 || ArgIdx > NumArgs) {
        S.Diag(AL.getLoc(), diag::err_attribute_argument_out_of_bounds)
            << AL << (I + 1) << IdxExpr->getSourceRange();
        return;
      }

      SR = IdxExpr->getSourceRange();
    } else {
      llvm_unreachable("Unexpected ParsedAttr argument type!");
    }

    if (ArgIdx == 0 && !HasImplicitThisParam) {
      S.Diag(AL.getLoc(), diag::err_callback_implicit_this_not_available)
          << (I + 1) << SR;
      return;
    }

    // Adjust for the case we do not have an implicit "this" parameter. In this
    // case we decrease all positive values by 1 to get LLVM argument indices.
    if (!HasImplicitThisParam && ArgIdx > 0)
      ArgIdx -= 1;

    EncodingIndices.push_back(ArgIdx);
  }

  int CalleeIdx = EncodingIndices.front();
  // Check if the callee index is proper, thus not "this" and not "unknown".
  // This means the "CalleeIdx" has to be non-negative if "HasImplicitThisParam"
  // is false and positive if "HasImplicitThisParam" is true.
  if (CalleeIdx < (int)HasImplicitThisParam) {
    S.Diag(AL.getLoc(), diag::err_callback_attribute_invalid_callee)
        << AL.getRange();
    return;
  }

  // Get the callee type, note the index adjustment as the AST doesn't contain
  // the this type (which the callee cannot reference anyway!).
  const Type *CalleeType =
      getFunctionOrMethodParamType(D, CalleeIdx - HasImplicitThisParam)
          .getTypePtr();
  if (!CalleeType || !CalleeType->isFunctionPointerType()) {
    S.Diag(AL.getLoc(), diag::err_callback_callee_no_function_type)
        << AL.getRange();
    return;
  }

  const Type *CalleeFnType =
      CalleeType->getPointeeType()->getUnqualifiedDesugaredType();

  // TODO: Check the type of the callee arguments.

  const auto *CalleeFnProtoType = dyn_cast<FunctionProtoType>(CalleeFnType);
  if (!CalleeFnProtoType) {
    S.Diag(AL.getLoc(), diag::err_callback_callee_no_function_type)
        << AL.getRange();
    return;
  }

  if (CalleeFnProtoType->getNumParams() > EncodingIndices.size() - 1) {
    S.Diag(AL.getLoc(), diag::err_attribute_wrong_number_arguments)
        << AL << (unsigned)(EncodingIndices.size() - 1);
    return;
  }

  if (CalleeFnProtoType->getNumParams() < EncodingIndices.size() - 1) {
    S.Diag(AL.getLoc(), diag::err_attribute_wrong_number_arguments)
        << AL << (unsigned)(EncodingIndices.size() - 1);
    return;
  }

  if (CalleeFnProtoType->isVariadic()) {
    S.Diag(AL.getLoc(), diag::err_callback_callee_is_variadic) << AL.getRange();
    return;
  }

  // Do not allow multiple callback attributes.
  if (D->hasAttr<CallbackAttr>()) {
    S.Diag(AL.getLoc(), diag::err_callback_attribute_multiple) << AL.getRange();
    return;
  }

  D->addAttr(::new (S.Context) CallbackAttr(
      S.Context, AL, EncodingIndices.data(), EncodingIndices.size()));
}

static bool isFunctionLike(const Type &T) {
  // Check for explicit function types.
  // 'called_once' is only supported in Objective-C and it has
  // function pointers and block pointers.
  return T.isFunctionPointerType() || T.isBlockPointerType();
}

/// Handle 'called_once' attribute.
static void handleCalledOnceAttr(Sema &S, Decl *D, const ParsedAttr &AL) {
  // 'called_once' only applies to parameters representing functions.
  QualType T = cast<ParmVarDecl>(D)->getType();

  if (!isFunctionLike(*T)) {
    S.Diag(AL.getLoc(), diag::err_called_once_attribute_wrong_type);
    return;
  }

  D->addAttr(::new (S.Context) CalledOnceAttr(S.Context, AL));
}

static void handleTransparentUnionAttr(Sema &S, Decl *D, const ParsedAttr &AL) {
  // Try to find the underlying union declaration.
  RecordDecl *RD = nullptr;
  const auto *TD = dyn_cast<TypedefNameDecl>(D);
  if (TD && TD->getUnderlyingType()->isUnionType())
    RD = TD->getUnderlyingType()->getAsUnionType()->getDecl();
  else
    RD = dyn_cast<RecordDecl>(D);

  if (!RD || !RD->isUnion()) {
    S.Diag(AL.getLoc(), diag::warn_attribute_wrong_decl_type) << AL
                                                              << ExpectedUnion;
    return;
  }

  if (!RD->isCompleteDefinition()) {
    if (!RD->isBeingDefined())
      S.Diag(AL.getLoc(),
             diag::warn_transparent_union_attribute_not_definition);
    return;
  }

  RecordDecl::field_iterator Field = RD->field_begin(),
                          FieldEnd = RD->field_end();
  if (Field == FieldEnd) {
    S.Diag(AL.getLoc(), diag::warn_transparent_union_attribute_zero_fields);
    return;
  }

  FieldDecl *FirstField = *Field;
  QualType FirstType = FirstField->getType();
  if (FirstType->hasFloatingRepresentation() || FirstType->isVectorType()) {
    S.Diag(FirstField->getLocation(),
           diag::warn_transparent_union_attribute_floating)
      << FirstType->isVectorType() << FirstType;
    return;
  }

  if (FirstType->isIncompleteType())
    return;
  uint64_t FirstSize = S.Context.getTypeSize(FirstType);
  uint64_t FirstAlign = S.Context.getTypeAlign(FirstType);
  for (; Field != FieldEnd; ++Field) {
    QualType FieldType = Field->getType();
    if (FieldType->isIncompleteType())
      return;
    // FIXME: this isn't fully correct; we also need to test whether the
    // members of the union would all have the same calling convention as the
    // first member of the union. Checking just the size and alignment isn't
    // sufficient (consider structs passed on the stack instead of in registers
    // as an example).
    if (S.Context.getTypeSize(FieldType) != FirstSize ||
        S.Context.getTypeAlign(FieldType) > FirstAlign) {
      // Warn if we drop the attribute.
      bool isSize = S.Context.getTypeSize(FieldType) != FirstSize;
      unsigned FieldBits = isSize ? S.Context.getTypeSize(FieldType)
                                  : S.Context.getTypeAlign(FieldType);
      S.Diag(Field->getLocation(),
             diag::warn_transparent_union_attribute_field_size_align)
          << isSize << *Field << FieldBits;
      unsigned FirstBits = isSize ? FirstSize : FirstAlign;
      S.Diag(FirstField->getLocation(),
             diag::note_transparent_union_first_field_size_align)
          << isSize << FirstBits;
      return;
    }
  }

  RD->addAttr(::new (S.Context) TransparentUnionAttr(S.Context, AL));
}

void Sema::AddAnnotationAttr(Decl *D, const AttributeCommonInfo &CI,
                             StringRef Str, MutableArrayRef<Expr *> Args) {
  auto *Attr = AnnotateAttr::Create(Context, Str, Args.data(), Args.size(), CI);
  llvm::SmallVector<PartialDiagnosticAt, 8> Notes;
  for (unsigned Idx = 0; Idx < Attr->args_size(); Idx++) {
    Expr *&E = Attr->args_begin()[Idx];
    assert(E && "error are handled before");
    if (E->isValueDependent() || E->isTypeDependent())
      continue;

    if (E->getType()->isArrayType())
      E = ImpCastExprToType(E, Context.getPointerType(E->getType()),
                            clang::CK_ArrayToPointerDecay)
              .get();
    if (E->getType()->isFunctionType())
      E = ImplicitCastExpr::Create(Context,
                                   Context.getPointerType(E->getType()),
                                   clang::CK_FunctionToPointerDecay, E, nullptr,
                                   VK_PRValue, FPOptionsOverride());
    if (E->isLValue())
      E = ImplicitCastExpr::Create(Context, E->getType().getNonReferenceType(),
                                   clang::CK_LValueToRValue, E, nullptr,
                                   VK_PRValue, FPOptionsOverride());

    Expr::EvalResult Eval;
    Notes.clear();
    Eval.Diag = &Notes;

    bool Result =
        E->EvaluateAsConstantExpr(Eval, Context);

    /// Result means the expression can be folded to a constant.
    /// Note.empty() means the expression is a valid constant expression in the
    /// current language mode.
    if (!Result || !Notes.empty()) {
      Diag(E->getBeginLoc(), diag::err_attribute_argument_n_type)
          << CI << (Idx + 1) << AANT_ArgumentConstantExpr;
      for (auto &Note : Notes)
        Diag(Note.first, Note.second);
      return;
    }
    assert(Eval.Val.hasValue());
    E = ConstantExpr::Create(Context, E, Eval.Val);
  }
  D->addAttr(Attr);
}

static void handleAnnotateAttr(Sema &S, Decl *D, const ParsedAttr &AL) {
  // Make sure that there is a string literal as the annotation's first
  // argument.
  StringRef Str;
  if (!S.checkStringLiteralArgumentAttr(AL, 0, Str))
    return;

  llvm::SmallVector<Expr *, 4> Args;
  Args.reserve(AL.getNumArgs() - 1);
  for (unsigned Idx = 1; Idx < AL.getNumArgs(); Idx++) {
    assert(!AL.isArgIdent(Idx));
    Args.push_back(AL.getArgAsExpr(Idx));
  }

  S.AddAnnotationAttr(D, AL, Str, Args);
}

static void handleAlignValueAttr(Sema &S, Decl *D, const ParsedAttr &AL) {
  S.AddAlignValueAttr(D, AL, AL.getArgAsExpr(0));
}

void Sema::AddAlignValueAttr(Decl *D, const AttributeCommonInfo &CI, Expr *E) {
  AlignValueAttr TmpAttr(Context, CI, E);
  SourceLocation AttrLoc = CI.getLoc();

  QualType T;
  if (const auto *TD = dyn_cast<TypedefNameDecl>(D))
    T = TD->getUnderlyingType();
  else if (const auto *VD = dyn_cast<ValueDecl>(D))
    T = VD->getType();
  else
    llvm_unreachable("Unknown decl type for align_value");

  if (!T->isDependentType() && !T->isAnyPointerType() &&
      !T->isReferenceType() && !T->isMemberPointerType()) {
    Diag(AttrLoc, diag::warn_attribute_pointer_or_reference_only)
      << &TmpAttr << T << D->getSourceRange();
    return;
  }

  if (!E->isValueDependent()) {
    llvm::APSInt Alignment;
    ExprResult ICE = VerifyIntegerConstantExpression(
        E, &Alignment, diag::err_align_value_attribute_argument_not_int);
    if (ICE.isInvalid())
      return;

    if (!Alignment.isPowerOf2()) {
      Diag(AttrLoc, diag::err_alignment_not_power_of_two)
        << E->getSourceRange();
      return;
    }

    D->addAttr(::new (Context) AlignValueAttr(Context, CI, ICE.get()));
    return;
  }

  // Save dependent expressions in the AST to be instantiated.
  D->addAttr(::new (Context) AlignValueAttr(Context, CI, E));
}

static void handleAlignedAttr(Sema &S, Decl *D, const ParsedAttr &AL) {
  // check the attribute arguments.
  if (AL.getNumArgs() > 1) {
    S.Diag(AL.getLoc(), diag::err_attribute_wrong_number_arguments) << AL << 1;
    return;
  }

  if (AL.getNumArgs() == 0) {
    D->addAttr(::new (S.Context) AlignedAttr(S.Context, AL, true, nullptr));
    return;
  }

  Expr *E = AL.getArgAsExpr(0);
  if (AL.isPackExpansion() && !E->containsUnexpandedParameterPack()) {
    S.Diag(AL.getEllipsisLoc(),
           diag::err_pack_expansion_without_parameter_packs);
    return;
  }

  if (!AL.isPackExpansion() && S.DiagnoseUnexpandedParameterPack(E))
    return;

  S.AddAlignedAttr(D, AL, E, AL.isPackExpansion());
}

void Sema::AddAlignedAttr(Decl *D, const AttributeCommonInfo &CI, Expr *E,
                          bool IsPackExpansion) {
  AlignedAttr TmpAttr(Context, CI, true, E);
  SourceLocation AttrLoc = CI.getLoc();

  // C++11 alignas(...) and C11 _Alignas(...) have additional requirements.
  if (TmpAttr.isAlignas()) {
    // C++11 [dcl.align]p1:
    //   An alignment-specifier may be applied to a variable or to a class
    //   data member, but it shall not be applied to a bit-field, a function
    //   parameter, the formal parameter of a catch clause, or a variable
    //   declared with the register storage class specifier. An
    //   alignment-specifier may also be applied to the declaration of a class
    //   or enumeration type.
    // CWG 2354:
    //   CWG agreed to remove permission for alignas to be applied to
    //   enumerations.
    // C11 6.7.5/2:
    //   An alignment attribute shall not be specified in a declaration of
    //   a typedef, or a bit-field, or a function, or a parameter, or an
    //   object declared with the register storage-class specifier.
    int DiagKind = -1;
    if (isa<ParmVarDecl>(D)) {
      DiagKind = 0;
    } else if (const auto *VD = dyn_cast<VarDecl>(D)) {
      if (VD->getStorageClass() == SC_Register)
        DiagKind = 1;
      if (VD->isExceptionVariable())
        DiagKind = 2;
    } else if (const auto *FD = dyn_cast<FieldDecl>(D)) {
      if (FD->isBitField())
        DiagKind = 3;
    } else if (const auto *ED = dyn_cast<EnumDecl>(D)) {
      if (ED->getLangOpts().CPlusPlus)
        DiagKind = 4;
    } else if (!isa<TagDecl>(D)) {
      Diag(AttrLoc, diag::err_attribute_wrong_decl_type) << &TmpAttr
        << (TmpAttr.isC11() ? ExpectedVariableOrField
                            : ExpectedVariableFieldOrTag);
      return;
    }
    if (DiagKind != -1) {
      Diag(AttrLoc, diag::err_alignas_attribute_wrong_decl_type)
        << &TmpAttr << DiagKind;
      return;
    }
  }

  if (E->isValueDependent()) {
    // We can't support a dependent alignment on a non-dependent type,
    // because we have no way to model that a type is "alignment-dependent"
    // but not dependent in any other way.
    if (const auto *TND = dyn_cast<TypedefNameDecl>(D)) {
      if (!TND->getUnderlyingType()->isDependentType()) {
        Diag(AttrLoc, diag::err_alignment_dependent_typedef_name)
            << E->getSourceRange();
        return;
      }
    }

    // Save dependent expressions in the AST to be instantiated.
    AlignedAttr *AA = ::new (Context) AlignedAttr(Context, CI, true, E);
    AA->setPackExpansion(IsPackExpansion);
    D->addAttr(AA);
    return;
  }

  // FIXME: Cache the number on the AL object?
  llvm::APSInt Alignment;
  ExprResult ICE = VerifyIntegerConstantExpression(
      E, &Alignment, diag::err_aligned_attribute_argument_not_int);
  if (ICE.isInvalid())
    return;

  uint64_t AlignVal = Alignment.getZExtValue();
  // 16 byte ByVal alignment not due to a vector member is not honoured by XL
  // on AIX. Emit a warning here that users are generating binary incompatible
  // code to be safe.
  if (AlignVal >= 16 && isa<FieldDecl>(D) &&
      Context.getTargetInfo().getTriple().isOSAIX())
    Diag(AttrLoc, diag::warn_not_xl_compatible) << E->getSourceRange();

  // C++11 [dcl.align]p2:
  //   -- if the constant expression evaluates to zero, the alignment
  //      specifier shall have no effect
  // C11 6.7.5p6:
  //   An alignment specification of zero has no effect.
  if (!(TmpAttr.isAlignas() && !Alignment)) {
    if (!llvm::isPowerOf2_64(AlignVal)) {
      Diag(AttrLoc, diag::err_alignment_not_power_of_two)
        << E->getSourceRange();
      return;
    }
  }

  uint64_t MaximumAlignment = Sema::MaximumAlignment;
  if (Context.getTargetInfo().getTriple().isOSBinFormatCOFF())
    MaximumAlignment = std::min(MaximumAlignment, uint64_t(8192));
  if (AlignVal > MaximumAlignment) {
    Diag(AttrLoc, diag::err_attribute_aligned_too_great)
        << MaximumAlignment << E->getSourceRange();
    return;
  }

  const auto *VD = dyn_cast<VarDecl>(D);
  if (VD && Context.getTargetInfo().isTLSSupported()) {
    unsigned MaxTLSAlign =
        Context.toCharUnitsFromBits(Context.getTargetInfo().getMaxTLSAlign())
            .getQuantity();
    if (MaxTLSAlign && AlignVal > MaxTLSAlign &&
        VD->getTLSKind() != VarDecl::TLS_None) {
      Diag(VD->getLocation(), diag::err_tls_var_aligned_over_maximum)
          << (unsigned)AlignVal << VD << MaxTLSAlign;
      return;
    }
  }

  // On AIX, an aligned attribute can not decrease the alignment when applied
  // to a variable declaration with vector type.
  if (VD && Context.getTargetInfo().getTriple().isOSAIX()) {
    const Type *Ty = VD->getType().getTypePtr();
    if (Ty->isVectorType() && AlignVal < 16) {
      Diag(VD->getLocation(), diag::warn_aligned_attr_underaligned)
          << VD->getType() << 16;
      return;
    }
  }

  AlignedAttr *AA = ::new (Context) AlignedAttr(Context, CI, true, ICE.get());
  AA->setPackExpansion(IsPackExpansion);
  D->addAttr(AA);
}

void Sema::AddAlignedAttr(Decl *D, const AttributeCommonInfo &CI,
                          TypeSourceInfo *TS, bool IsPackExpansion) {
  // FIXME: Cache the number on the AL object if non-dependent?
  // FIXME: Perform checking of type validity
  AlignedAttr *AA = ::new (Context) AlignedAttr(Context, CI, false, TS);
  AA->setPackExpansion(IsPackExpansion);
  D->addAttr(AA);
}

void Sema::CheckAlignasUnderalignment(Decl *D) {
  assert(D->hasAttrs() && "no attributes on decl");

  QualType UnderlyingTy, DiagTy;
  if (const auto *VD = dyn_cast<ValueDecl>(D)) {
    UnderlyingTy = DiagTy = VD->getType();
  } else {
    UnderlyingTy = DiagTy = Context.getTagDeclType(cast<TagDecl>(D));
    if (const auto *ED = dyn_cast<EnumDecl>(D))
      UnderlyingTy = ED->getIntegerType();
  }
  if (DiagTy->isDependentType() || DiagTy->isIncompleteType())
    return;

  // C++11 [dcl.align]p5, C11 6.7.5/4:
  //   The combined effect of all alignment attributes in a declaration shall
  //   not specify an alignment that is less strict than the alignment that
  //   would otherwise be required for the entity being declared.
  AlignedAttr *AlignasAttr = nullptr;
  AlignedAttr *LastAlignedAttr = nullptr;
  unsigned Align = 0;
  for (auto *I : D->specific_attrs<AlignedAttr>()) {
    if (I->isAlignmentDependent())
      return;
    if (I->isAlignas())
      AlignasAttr = I;
    Align = std::max(Align, I->getAlignment(Context));
    LastAlignedAttr = I;
  }

  if (Align && DiagTy->isSizelessType()) {
    Diag(LastAlignedAttr->getLocation(), diag::err_attribute_sizeless_type)
        << LastAlignedAttr << DiagTy;
  } else if (AlignasAttr && Align) {
    CharUnits RequestedAlign = Context.toCharUnitsFromBits(Align);
    CharUnits NaturalAlign = Context.getTypeAlignInChars(UnderlyingTy);
    if (NaturalAlign > RequestedAlign)
      Diag(AlignasAttr->getLocation(), diag::err_alignas_underaligned)
        << DiagTy << (unsigned)NaturalAlign.getQuantity();
  }
}

bool Sema::checkMSInheritanceAttrOnDefinition(
    CXXRecordDecl *RD, SourceRange Range, bool BestCase,
    MSInheritanceModel ExplicitModel) {
  assert(RD->hasDefinition() && "RD has no definition!");

  // We may not have seen base specifiers or any virtual methods yet.  We will
  // have to wait until the record is defined to catch any mismatches.
  if (!RD->getDefinition()->isCompleteDefinition())
    return false;

  // The unspecified model never matches what a definition could need.
  if (ExplicitModel == MSInheritanceModel::Unspecified)
    return false;

  if (BestCase) {
    if (RD->calculateInheritanceModel() == ExplicitModel)
      return false;
  } else {
    if (RD->calculateInheritanceModel() <= ExplicitModel)
      return false;
  }

  Diag(Range.getBegin(), diag::err_mismatched_ms_inheritance)
      << 0 /*definition*/;
  Diag(RD->getDefinition()->getLocation(), diag::note_defined_here) << RD;
  return true;
}

/// parseModeAttrArg - Parses attribute mode string and returns parsed type
/// attribute.
static void parseModeAttrArg(Sema &S, StringRef Str, unsigned &DestWidth,
                             bool &IntegerMode, bool &ComplexMode,
                             FloatModeKind &ExplicitType) {
  IntegerMode = true;
  ComplexMode = false;
  ExplicitType = FloatModeKind::NoFloat;
  switch (Str.size()) {
  case 2:
    switch (Str[0]) {
    case 'Q':
      DestWidth = 8;
      break;
    case 'H':
      DestWidth = 16;
      break;
    case 'S':
      DestWidth = 32;
      break;
    case 'D':
      DestWidth = 64;
      break;
    case 'X':
      DestWidth = 96;
      break;
    case 'K': // KFmode - IEEE quad precision (__float128)
      ExplicitType = FloatModeKind::Float128;
      DestWidth = Str[1] == 'I' ? 0 : 128;
      break;
    case 'T':
      ExplicitType = FloatModeKind::LongDouble;
      DestWidth = 128;
      break;
    case 'I':
      ExplicitType = FloatModeKind::Ibm128;
      DestWidth = Str[1] == 'I' ? 0 : 128;
      break;
    }
    if (Str[1] == 'F') {
      IntegerMode = false;
    } else if (Str[1] == 'C') {
      IntegerMode = false;
      ComplexMode = true;
    } else if (Str[1] != 'I') {
      DestWidth = 0;
    }
    break;
  case 4:
    // FIXME: glibc uses 'word' to define register_t; this is narrower than a
    // pointer on PIC16 and other embedded platforms.
    if (Str == "word")
      DestWidth = S.Context.getTargetInfo().getRegisterWidth();
    else if (Str == "byte")
      DestWidth = S.Context.getTargetInfo().getCharWidth();
    break;
  case 7:
    if (Str == "pointer")
      DestWidth = S.Context.getTargetInfo().getPointerWidth(0);
    break;
  case 11:
    if (Str == "unwind_word")
      DestWidth = S.Context.getTargetInfo().getUnwindWordWidth();
    break;
  }
}

/// handleModeAttr - This attribute modifies the width of a decl with primitive
/// type.
///
/// Despite what would be logical, the mode attribute is a decl attribute, not a
/// type attribute: 'int ** __attribute((mode(HI))) *G;' tries to make 'G' be
/// HImode, not an intermediate pointer.
static void handleModeAttr(Sema &S, Decl *D, const ParsedAttr &AL) {
  // This attribute isn't documented, but glibc uses it.  It changes
  // the width of an int or unsigned int to the specified size.
  if (!AL.isArgIdent(0)) {
    S.Diag(AL.getLoc(), diag::err_attribute_argument_type)
        << AL << AANT_ArgumentIdentifier;
    return;
  }

  IdentifierInfo *Name = AL.getArgAsIdent(0)->Ident;

  S.AddModeAttr(D, AL, Name);
}

void Sema::AddModeAttr(Decl *D, const AttributeCommonInfo &CI,
                       IdentifierInfo *Name, bool InInstantiation) {
  StringRef Str = Name->getName();
  normalizeName(Str);
  SourceLocation AttrLoc = CI.getLoc();

  unsigned DestWidth = 0;
  bool IntegerMode = true;
  bool ComplexMode = false;
  FloatModeKind ExplicitType = FloatModeKind::NoFloat;
  llvm::APInt VectorSize(64, 0);
  if (Str.size() >= 4 && Str[0] == 'V') {
    // Minimal length of vector mode is 4: 'V' + NUMBER(>=1) + TYPE(>=2).
    size_t StrSize = Str.size();
    size_t VectorStringLength = 0;
    while ((VectorStringLength + 1) < StrSize &&
           isdigit(Str[VectorStringLength + 1]))
      ++VectorStringLength;
    if (VectorStringLength &&
        !Str.substr(1, VectorStringLength).getAsInteger(10, VectorSize) &&
        VectorSize.isPowerOf2()) {
      parseModeAttrArg(*this, Str.substr(VectorStringLength + 1), DestWidth,
                       IntegerMode, ComplexMode, ExplicitType);
      // Avoid duplicate warning from template instantiation.
      if (!InInstantiation)
        Diag(AttrLoc, diag::warn_vector_mode_deprecated);
    } else {
      VectorSize = 0;
    }
  }

  if (!VectorSize)
    parseModeAttrArg(*this, Str, DestWidth, IntegerMode, ComplexMode,
                     ExplicitType);

  // FIXME: Sync this with InitializePredefinedMacros; we need to match int8_t
  // and friends, at least with glibc.
  // FIXME: Make sure floating-point mappings are accurate
  // FIXME: Support XF and TF types
  if (!DestWidth) {
    Diag(AttrLoc, diag::err_machine_mode) << 0 /*Unknown*/ << Name;
    return;
  }

  QualType OldTy;
  if (const auto *TD = dyn_cast<TypedefNameDecl>(D))
    OldTy = TD->getUnderlyingType();
  else if (const auto *ED = dyn_cast<EnumDecl>(D)) {
    // Something like 'typedef enum { X } __attribute__((mode(XX))) T;'.
    // Try to get type from enum declaration, default to int.
    OldTy = ED->getIntegerType();
    if (OldTy.isNull())
      OldTy = Context.IntTy;
  } else
    OldTy = cast<ValueDecl>(D)->getType();

  if (OldTy->isDependentType()) {
    D->addAttr(::new (Context) ModeAttr(Context, CI, Name));
    return;
  }

  // Base type can also be a vector type (see PR17453).
  // Distinguish between base type and base element type.
  QualType OldElemTy = OldTy;
  if (const auto *VT = OldTy->getAs<VectorType>())
    OldElemTy = VT->getElementType();

  // GCC allows 'mode' attribute on enumeration types (even incomplete), except
  // for vector modes. So, 'enum X __attribute__((mode(QI)));' forms a complete
  // type, 'enum { A } __attribute__((mode(V4SI)))' is rejected.
  if ((isa<EnumDecl>(D) || OldElemTy->getAs<EnumType>()) &&
      VectorSize.getBoolValue()) {
    Diag(AttrLoc, diag::err_enum_mode_vector_type) << Name << CI.getRange();
    return;
  }
  bool IntegralOrAnyEnumType = (OldElemTy->isIntegralOrEnumerationType() &&
                                !OldElemTy->isBitIntType()) ||
                               OldElemTy->getAs<EnumType>();

  if (!OldElemTy->getAs<BuiltinType>() && !OldElemTy->isComplexType() &&
      !IntegralOrAnyEnumType)
    Diag(AttrLoc, diag::err_mode_not_primitive);
  else if (IntegerMode) {
    if (!IntegralOrAnyEnumType)
      Diag(AttrLoc, diag::err_mode_wrong_type);
  } else if (ComplexMode) {
    if (!OldElemTy->isComplexType())
      Diag(AttrLoc, diag::err_mode_wrong_type);
  } else {
    if (!OldElemTy->isFloatingType())
      Diag(AttrLoc, diag::err_mode_wrong_type);
  }

  QualType NewElemTy;

  if (IntegerMode)
    NewElemTy = Context.getIntTypeForBitwidth(DestWidth,
                                              OldElemTy->isSignedIntegerType());
  else
    NewElemTy = Context.getRealTypeForBitwidth(DestWidth, ExplicitType);

  if (NewElemTy.isNull()) {
    Diag(AttrLoc, diag::err_machine_mode) << 1 /*Unsupported*/ << Name;
    return;
  }

  if (ComplexMode) {
    NewElemTy = Context.getComplexType(NewElemTy);
  }

  QualType NewTy = NewElemTy;
  if (VectorSize.getBoolValue()) {
    NewTy = Context.getVectorType(NewTy, VectorSize.getZExtValue(),
                                  VectorType::GenericVector);
  } else if (const auto *OldVT = OldTy->getAs<VectorType>()) {
    // Complex machine mode does not support base vector types.
    if (ComplexMode) {
      Diag(AttrLoc, diag::err_complex_mode_vector_type);
      return;
    }
    unsigned NumElements = Context.getTypeSize(OldElemTy) *
                           OldVT->getNumElements() /
                           Context.getTypeSize(NewElemTy);
    NewTy =
        Context.getVectorType(NewElemTy, NumElements, OldVT->getVectorKind());
  }

  if (NewTy.isNull()) {
    Diag(AttrLoc, diag::err_mode_wrong_type);
    return;
  }

  // Install the new type.
  if (auto *TD = dyn_cast<TypedefNameDecl>(D))
    TD->setModedTypeSourceInfo(TD->getTypeSourceInfo(), NewTy);
  else if (auto *ED = dyn_cast<EnumDecl>(D))
    ED->setIntegerType(NewTy);
  else
    cast<ValueDecl>(D)->setType(NewTy);

  D->addAttr(::new (Context) ModeAttr(Context, CI, Name));
}

static void handleNoDebugAttr(Sema &S, Decl *D, const ParsedAttr &AL) {
  D->addAttr(::new (S.Context) NoDebugAttr(S.Context, AL));
}

AlwaysInlineAttr *Sema::mergeAlwaysInlineAttr(Decl *D,
                                              const AttributeCommonInfo &CI,
                                              const IdentifierInfo *Ident) {
  if (OptimizeNoneAttr *Optnone = D->getAttr<OptimizeNoneAttr>()) {
    Diag(CI.getLoc(), diag::warn_attribute_ignored) << Ident;
    Diag(Optnone->getLocation(), diag::note_conflicting_attribute);
    return nullptr;
  }

  if (D->hasAttr<AlwaysInlineAttr>())
    return nullptr;

  return ::new (Context) AlwaysInlineAttr(Context, CI);
}

InternalLinkageAttr *Sema::mergeInternalLinkageAttr(Decl *D,
                                                    const ParsedAttr &AL) {
  if (const auto *VD = dyn_cast<VarDecl>(D)) {
    // Attribute applies to Var but not any subclass of it (like ParmVar,
    // ImplicitParm or VarTemplateSpecialization).
    if (VD->getKind() != Decl::Var) {
      Diag(AL.getLoc(), diag::warn_attribute_wrong_decl_type)
          << AL << (getLangOpts().CPlusPlus ? ExpectedFunctionVariableOrClass
                                            : ExpectedVariableOrFunction);
      return nullptr;
    }
    // Attribute does not apply to non-static local variables.
    if (VD->hasLocalStorage()) {
      Diag(VD->getLocation(), diag::warn_internal_linkage_local_storage);
      return nullptr;
    }
  }

  return ::new (Context) InternalLinkageAttr(Context, AL);
}
InternalLinkageAttr *
Sema::mergeInternalLinkageAttr(Decl *D, const InternalLinkageAttr &AL) {
  if (const auto *VD = dyn_cast<VarDecl>(D)) {
    // Attribute applies to Var but not any subclass of it (like ParmVar,
    // ImplicitParm or VarTemplateSpecialization).
    if (VD->getKind() != Decl::Var) {
      Diag(AL.getLocation(), diag::warn_attribute_wrong_decl_type)
          << &AL << (getLangOpts().CPlusPlus ? ExpectedFunctionVariableOrClass
                                             : ExpectedVariableOrFunction);
      return nullptr;
    }
    // Attribute does not apply to non-static local variables.
    if (VD->hasLocalStorage()) {
      Diag(VD->getLocation(), diag::warn_internal_linkage_local_storage);
      return nullptr;
    }
  }

  return ::new (Context) InternalLinkageAttr(Context, AL);
}

MinSizeAttr *Sema::mergeMinSizeAttr(Decl *D, const AttributeCommonInfo &CI) {
  if (OptimizeNoneAttr *Optnone = D->getAttr<OptimizeNoneAttr>()) {
    Diag(CI.getLoc(), diag::warn_attribute_ignored) << "'minsize'";
    Diag(Optnone->getLocation(), diag::note_conflicting_attribute);
    return nullptr;
  }

  if (D->hasAttr<MinSizeAttr>())
    return nullptr;

  return ::new (Context) MinSizeAttr(Context, CI);
}

SwiftNameAttr *Sema::mergeSwiftNameAttr(Decl *D, const SwiftNameAttr &SNA,
                                        StringRef Name) {
  if (const auto *PrevSNA = D->getAttr<SwiftNameAttr>()) {
    if (PrevSNA->getName() != Name && !PrevSNA->isImplicit()) {
      Diag(PrevSNA->getLocation(), diag::err_attributes_are_not_compatible)
          << PrevSNA << &SNA;
      Diag(SNA.getLoc(), diag::note_conflicting_attribute);
    }

    D->dropAttr<SwiftNameAttr>();
  }
  return ::new (Context) SwiftNameAttr(Context, SNA, Name);
}

OptimizeNoneAttr *Sema::mergeOptimizeNoneAttr(Decl *D,
                                              const AttributeCommonInfo &CI) {
  if (AlwaysInlineAttr *Inline = D->getAttr<AlwaysInlineAttr>()) {
    Diag(Inline->getLocation(), diag::warn_attribute_ignored) << Inline;
    Diag(CI.getLoc(), diag::note_conflicting_attribute);
    D->dropAttr<AlwaysInlineAttr>();
  }
  if (MinSizeAttr *MinSize = D->getAttr<MinSizeAttr>()) {
    Diag(MinSize->getLocation(), diag::warn_attribute_ignored) << MinSize;
    Diag(CI.getLoc(), diag::note_conflicting_attribute);
    D->dropAttr<MinSizeAttr>();
  }

  if (D->hasAttr<OptimizeNoneAttr>())
    return nullptr;

  return ::new (Context) OptimizeNoneAttr(Context, CI);
}

static void handleAlwaysInlineAttr(Sema &S, Decl *D, const ParsedAttr &AL) {
  if (AlwaysInlineAttr *Inline =
          S.mergeAlwaysInlineAttr(D, AL, AL.getAttrName()))
    D->addAttr(Inline);
}

static void handleMinSizeAttr(Sema &S, Decl *D, const ParsedAttr &AL) {
  if (MinSizeAttr *MinSize = S.mergeMinSizeAttr(D, AL))
    D->addAttr(MinSize);
}

static void handleOptimizeNoneAttr(Sema &S, Decl *D, const ParsedAttr &AL) {
  if (OptimizeNoneAttr *Optnone = S.mergeOptimizeNoneAttr(D, AL))
    D->addAttr(Optnone);
}

static void handleConstantAttr(Sema &S, Decl *D, const ParsedAttr &AL) {
  const auto *VD = cast<VarDecl>(D);
  if (VD->hasLocalStorage()) {
    S.Diag(AL.getLoc(), diag::err_cuda_nonstatic_constdev);
    return;
  }
  // constexpr variable may already get an implicit constant attr, which should
  // be replaced by the explicit constant attr.
  if (auto *A = D->getAttr<CUDAConstantAttr>()) {
    if (!A->isImplicit())
      return;
    D->dropAttr<CUDAConstantAttr>();
  }
  D->addAttr(::new (S.Context) CUDAConstantAttr(S.Context, AL));
}

static void handleSharedAttr(Sema &S, Decl *D, const ParsedAttr &AL) {
  const auto *VD = cast<VarDecl>(D);
  // extern __shared__ is only allowed on arrays with no length (e.g.
  // "int x[]").
  if (!S.getLangOpts().GPURelocatableDeviceCode && VD->hasExternalStorage() &&
      !isa<IncompleteArrayType>(VD->getType())) {
    S.Diag(AL.getLoc(), diag::err_cuda_extern_shared) << VD;
    return;
  }
  if (S.getLangOpts().CUDA && VD->hasLocalStorage() &&
      S.CUDADiagIfHostCode(AL.getLoc(), diag::err_cuda_host_shared)
          << S.CurrentCUDATarget())
    return;
  D->addAttr(::new (S.Context) CUDASharedAttr(S.Context, AL));
}

static void handleGlobalAttr(Sema &S, Decl *D, const ParsedAttr &AL) {
  const auto *FD = cast<FunctionDecl>(D);
  if (!FD->getReturnType()->isVoidType() &&
      !FD->getReturnType()->getAs<AutoType>() &&
      !FD->getReturnType()->isInstantiationDependentType()) {
    SourceRange RTRange = FD->getReturnTypeSourceRange();
    S.Diag(FD->getTypeSpecStartLoc(), diag::err_kern_type_not_void_return)
        << FD->getType()
        << (RTRange.isValid() ? FixItHint::CreateReplacement(RTRange, "void")
                              : FixItHint());
    return;
  }
  if (const auto *Method = dyn_cast<CXXMethodDecl>(FD)) {
    if (Method->isInstance()) {
      S.Diag(Method->getBeginLoc(), diag::err_kern_is_nonstatic_method)
          << Method;
      return;
    }
    S.Diag(Method->getBeginLoc(), diag::warn_kern_is_method) << Method;
  }
  // Only warn for "inline" when compiling for host, to cut down on noise.
  if (FD->isInlineSpecified() && !S.getLangOpts().CUDAIsDevice)
    S.Diag(FD->getBeginLoc(), diag::warn_kern_is_inline) << FD;

  D->addAttr(::new (S.Context) CUDAGlobalAttr(S.Context, AL));
  // In host compilation the kernel is emitted as a stub function, which is
  // a helper function for launching the kernel. The instructions in the helper
  // function has nothing to do with the source code of the kernel. Do not emit
  // debug info for the stub function to avoid confusing the debugger.
  if (S.LangOpts.HIP && !S.LangOpts.CUDAIsDevice)
    D->addAttr(NoDebugAttr::CreateImplicit(S.Context));
}

static void handleDeviceAttr(Sema &S, Decl *D, const ParsedAttr &AL) {
  if (const auto *VD = dyn_cast<VarDecl>(D)) {
    if (VD->hasLocalStorage()) {
      S.Diag(AL.getLoc(), diag::err_cuda_nonstatic_constdev);
      return;
    }
  }

  if (auto *A = D->getAttr<CUDADeviceAttr>()) {
    if (!A->isImplicit())
      return;
    D->dropAttr<CUDADeviceAttr>();
  }
  D->addAttr(::new (S.Context) CUDADeviceAttr(S.Context, AL));
}

static void handleManagedAttr(Sema &S, Decl *D, const ParsedAttr &AL) {
  if (const auto *VD = dyn_cast<VarDecl>(D)) {
    if (VD->hasLocalStorage()) {
      S.Diag(AL.getLoc(), diag::err_cuda_nonstatic_constdev);
      return;
    }
  }
  if (!D->hasAttr<HIPManagedAttr>())
    D->addAttr(::new (S.Context) HIPManagedAttr(S.Context, AL));
  if (!D->hasAttr<CUDADeviceAttr>())
    D->addAttr(CUDADeviceAttr::CreateImplicit(S.Context));
}

static void handleGNUInlineAttr(Sema &S, Decl *D, const ParsedAttr &AL) {
  const auto *Fn = cast<FunctionDecl>(D);
  if (!Fn->isInlineSpecified()) {
    S.Diag(AL.getLoc(), diag::warn_gnu_inline_attribute_requires_inline);
    return;
  }

  if (S.LangOpts.CPlusPlus && Fn->getStorageClass() != SC_Extern)
    S.Diag(AL.getLoc(), diag::warn_gnu_inline_cplusplus_without_extern);

  D->addAttr(::new (S.Context) GNUInlineAttr(S.Context, AL));
}

static void handleCallConvAttr(Sema &S, Decl *D, const ParsedAttr &AL) {
  if (hasDeclarator(D)) return;

  // Diagnostic is emitted elsewhere: here we store the (valid) AL
  // in the Decl node for syntactic reasoning, e.g., pretty-printing.
  CallingConv CC;
  if (S.CheckCallingConvAttr(AL, CC, /*FD*/nullptr))
    return;

  if (!isa<ObjCMethodDecl>(D)) {
    S.Diag(AL.getLoc(), diag::warn_attribute_wrong_decl_type)
        << AL << ExpectedFunctionOrMethod;
    return;
  }

  switch (AL.getKind()) {
  case ParsedAttr::AT_FastCall:
    D->addAttr(::new (S.Context) FastCallAttr(S.Context, AL));
    return;
  case ParsedAttr::AT_StdCall:
    D->addAttr(::new (S.Context) StdCallAttr(S.Context, AL));
    return;
  case ParsedAttr::AT_ThisCall:
    D->addAttr(::new (S.Context) ThisCallAttr(S.Context, AL));
    return;
  case ParsedAttr::AT_CDecl:
    D->addAttr(::new (S.Context) CDeclAttr(S.Context, AL));
    return;
  case ParsedAttr::AT_Pascal:
    D->addAttr(::new (S.Context) PascalAttr(S.Context, AL));
    return;
  case ParsedAttr::AT_SwiftCall:
    D->addAttr(::new (S.Context) SwiftCallAttr(S.Context, AL));
    return;
  case ParsedAttr::AT_SwiftAsyncCall:
    D->addAttr(::new (S.Context) SwiftAsyncCallAttr(S.Context, AL));
    return;
  case ParsedAttr::AT_VectorCall:
    D->addAttr(::new (S.Context) VectorCallAttr(S.Context, AL));
    return;
  case ParsedAttr::AT_MSABI:
    D->addAttr(::new (S.Context) MSABIAttr(S.Context, AL));
    return;
  case ParsedAttr::AT_SysVABI:
    D->addAttr(::new (S.Context) SysVABIAttr(S.Context, AL));
    return;
  case ParsedAttr::AT_RegCall:
    D->addAttr(::new (S.Context) RegCallAttr(S.Context, AL));
    return;
  case ParsedAttr::AT_Pcs: {
    PcsAttr::PCSType PCS;
    switch (CC) {
    case CC_AAPCS:
      PCS = PcsAttr::AAPCS;
      break;
    case CC_AAPCS_VFP:
      PCS = PcsAttr::AAPCS_VFP;
      break;
    default:
      llvm_unreachable("unexpected calling convention in pcs attribute");
    }

    D->addAttr(::new (S.Context) PcsAttr(S.Context, AL, PCS));
    return;
  }
  case ParsedAttr::AT_AArch64VectorPcs:
    D->addAttr(::new (S.Context) AArch64VectorPcsAttr(S.Context, AL));
    return;
  case ParsedAttr::AT_AArch64SVEPcs:
    D->addAttr(::new (S.Context) AArch64SVEPcsAttr(S.Context, AL));
    return;
  case ParsedAttr::AT_IntelOclBicc:
    D->addAttr(::new (S.Context) IntelOclBiccAttr(S.Context, AL));
    return;
  case ParsedAttr::AT_PreserveMost:
    D->addAttr(::new (S.Context) PreserveMostAttr(S.Context, AL));
    return;
  case ParsedAttr::AT_PreserveAll:
    D->addAttr(::new (S.Context) PreserveAllAttr(S.Context, AL));
    return;
  case ParsedAttr::AT_EPIVectorCall:
    D->addAttr(::new (S.Context) EPIVectorCallAttr(S.Context, AL));
    return;
  default:
    llvm_unreachable("unexpected attribute kind");
  }
}

static void handleSuppressAttr(Sema &S, Decl *D, const ParsedAttr &AL) {
  if (!AL.checkAtLeastNumArgs(S, 1))
    return;

  std::vector<StringRef> DiagnosticIdentifiers;
  for (unsigned I = 0, E = AL.getNumArgs(); I != E; ++I) {
    StringRef RuleName;

    if (!S.checkStringLiteralArgumentAttr(AL, I, RuleName, nullptr))
      return;

    // FIXME: Warn if the rule name is unknown. This is tricky because only
    // clang-tidy knows about available rules.
    DiagnosticIdentifiers.push_back(RuleName);
  }
  D->addAttr(::new (S.Context)
                 SuppressAttr(S.Context, AL, DiagnosticIdentifiers.data(),
                              DiagnosticIdentifiers.size()));
}

static void handleLifetimeCategoryAttr(Sema &S, Decl *D, const ParsedAttr &AL) {
  TypeSourceInfo *DerefTypeLoc = nullptr;
  QualType ParmType;
  if (AL.hasParsedType()) {
    ParmType = S.GetTypeFromParser(AL.getTypeArg(), &DerefTypeLoc);

    unsigned SelectIdx = ~0U;
    if (ParmType->isReferenceType())
      SelectIdx = 0;
    else if (ParmType->isArrayType())
      SelectIdx = 1;

    if (SelectIdx != ~0U) {
      S.Diag(AL.getLoc(), diag::err_attribute_invalid_argument)
          << SelectIdx << AL;
      return;
    }
  }

  // To check if earlier decl attributes do not conflict the newly parsed ones
  // we always add (and check) the attribute to the canonical decl. We need
  // to repeat the check for attribute mutual exclusion because we're attaching
  // all of the attributes to the canonical declaration rather than the current
  // declaration.
  D = D->getCanonicalDecl();
  if (AL.getKind() == ParsedAttr::AT_Owner) {
    if (checkAttrMutualExclusion<PointerAttr>(S, D, AL))
      return;
    if (const auto *OAttr = D->getAttr<OwnerAttr>()) {
      const Type *ExistingDerefType = OAttr->getDerefTypeLoc()
                                          ? OAttr->getDerefType().getTypePtr()
                                          : nullptr;
      if (ExistingDerefType != ParmType.getTypePtrOrNull()) {
        S.Diag(AL.getLoc(), diag::err_attributes_are_not_compatible)
            << AL << OAttr;
        S.Diag(OAttr->getLocation(), diag::note_conflicting_attribute);
      }
      return;
    }
    for (Decl *Redecl : D->redecls()) {
      Redecl->addAttr(::new (S.Context) OwnerAttr(S.Context, AL, DerefTypeLoc));
    }
  } else {
    if (checkAttrMutualExclusion<OwnerAttr>(S, D, AL))
      return;
    if (const auto *PAttr = D->getAttr<PointerAttr>()) {
      const Type *ExistingDerefType = PAttr->getDerefTypeLoc()
                                          ? PAttr->getDerefType().getTypePtr()
                                          : nullptr;
      if (ExistingDerefType != ParmType.getTypePtrOrNull()) {
        S.Diag(AL.getLoc(), diag::err_attributes_are_not_compatible)
            << AL << PAttr;
        S.Diag(PAttr->getLocation(), diag::note_conflicting_attribute);
      }
      return;
    }
    for (Decl *Redecl : D->redecls()) {
      Redecl->addAttr(::new (S.Context)
                          PointerAttr(S.Context, AL, DerefTypeLoc));
    }
  }
}

static void handleRandomizeLayoutAttr(Sema &S, Decl *D, const ParsedAttr &AL) {
  if (checkAttrMutualExclusion<NoRandomizeLayoutAttr>(S, D, AL))
    return;
  if (!D->hasAttr<RandomizeLayoutAttr>())
    D->addAttr(::new (S.Context) RandomizeLayoutAttr(S.Context, AL));
}

static void handleNoRandomizeLayoutAttr(Sema &S, Decl *D,
                                        const ParsedAttr &AL) {
  if (checkAttrMutualExclusion<RandomizeLayoutAttr>(S, D, AL))
    return;
  if (!D->hasAttr<NoRandomizeLayoutAttr>())
    D->addAttr(::new (S.Context) NoRandomizeLayoutAttr(S.Context, AL));
}

bool Sema::CheckCallingConvAttr(const ParsedAttr &Attrs, CallingConv &CC,
                                const FunctionDecl *FD) {
  if (Attrs.isInvalid())
    return true;

  if (Attrs.hasProcessingCache()) {
    CC = (CallingConv) Attrs.getProcessingCache();
    return false;
  }

  unsigned ReqArgs = Attrs.getKind() == ParsedAttr::AT_Pcs ? 1 : 0;
  if (!Attrs.checkExactlyNumArgs(*this, ReqArgs)) {
    Attrs.setInvalid();
    return true;
  }

  // TODO: diagnose uses of these conventions on the wrong target.
  switch (Attrs.getKind()) {
  case ParsedAttr::AT_CDecl:
    CC = CC_C;
    break;
  case ParsedAttr::AT_FastCall:
    CC = CC_X86FastCall;
    break;
  case ParsedAttr::AT_StdCall:
    CC = CC_X86StdCall;
    break;
  case ParsedAttr::AT_ThisCall:
    CC = CC_X86ThisCall;
    break;
  case ParsedAttr::AT_Pascal:
    CC = CC_X86Pascal;
    break;
  case ParsedAttr::AT_SwiftCall:
    CC = CC_Swift;
    break;
  case ParsedAttr::AT_SwiftAsyncCall:
    CC = CC_SwiftAsync;
    break;
  case ParsedAttr::AT_VectorCall:
    CC = CC_X86VectorCall;
    break;
  case ParsedAttr::AT_AArch64VectorPcs:
    CC = CC_AArch64VectorCall;
    break;
  case ParsedAttr::AT_AArch64SVEPcs:
    CC = CC_AArch64SVEPCS;
    break;
  case ParsedAttr::AT_RegCall:
    CC = CC_X86RegCall;
    break;
  case ParsedAttr::AT_MSABI:
    CC = Context.getTargetInfo().getTriple().isOSWindows() ? CC_C :
                                                             CC_Win64;
    break;
  case ParsedAttr::AT_SysVABI:
    CC = Context.getTargetInfo().getTriple().isOSWindows() ? CC_X86_64SysV :
                                                             CC_C;
    break;
  case ParsedAttr::AT_Pcs: {
    StringRef StrRef;
    if (!checkStringLiteralArgumentAttr(Attrs, 0, StrRef)) {
      Attrs.setInvalid();
      return true;
    }
    if (StrRef == "aapcs") {
      CC = CC_AAPCS;
      break;
    } else if (StrRef == "aapcs-vfp") {
      CC = CC_AAPCS_VFP;
      break;
    }

    Attrs.setInvalid();
    Diag(Attrs.getLoc(), diag::err_invalid_pcs);
    return true;
  }
  case ParsedAttr::AT_IntelOclBicc:
    CC = CC_IntelOclBicc;
    break;
  case ParsedAttr::AT_PreserveMost:
    CC = CC_PreserveMost;
    break;
  case ParsedAttr::AT_PreserveAll:
    CC = CC_PreserveAll;
    break;
  case ParsedAttr::AT_EPIVectorCall:
    CC = CC_EPIVectorCall;
    break;
  default: llvm_unreachable("unexpected attribute kind");
  }

  TargetInfo::CallingConvCheckResult A = TargetInfo::CCCR_OK;
  const TargetInfo &TI = Context.getTargetInfo();
  // CUDA functions may have host and/or device attributes which indicate
  // their targeted execution environment, therefore the calling convention
  // of functions in CUDA should be checked against the target deduced based
  // on their host/device attributes.
  if (LangOpts.CUDA) {
    auto *Aux = Context.getAuxTargetInfo();
    auto CudaTarget = IdentifyCUDATarget(FD);
    bool CheckHost = false, CheckDevice = false;
    switch (CudaTarget) {
    case CFT_HostDevice:
      CheckHost = true;
      CheckDevice = true;
      break;
    case CFT_Host:
      CheckHost = true;
      break;
    case CFT_Device:
    case CFT_Global:
      CheckDevice = true;
      break;
    case CFT_InvalidTarget:
      llvm_unreachable("unexpected cuda target");
    }
    auto *HostTI = LangOpts.CUDAIsDevice ? Aux : &TI;
    auto *DeviceTI = LangOpts.CUDAIsDevice ? &TI : Aux;
    if (CheckHost && HostTI)
      A = HostTI->checkCallingConvention(CC);
    if (A == TargetInfo::CCCR_OK && CheckDevice && DeviceTI)
      A = DeviceTI->checkCallingConvention(CC);
  } else {
    A = TI.checkCallingConvention(CC);
  }

  switch (A) {
  case TargetInfo::CCCR_OK:
    break;

  case TargetInfo::CCCR_Ignore:
    // Treat an ignored convention as if it was an explicit C calling convention
    // attribute. For example, __stdcall on Win x64 functions as __cdecl, so
    // that command line flags that change the default convention to
    // __vectorcall don't affect declarations marked __stdcall.
    CC = CC_C;
    break;

  case TargetInfo::CCCR_Error:
    Diag(Attrs.getLoc(), diag::error_cconv_unsupported)
        << Attrs << (int)CallingConventionIgnoredReason::ForThisTarget;
    break;

  case TargetInfo::CCCR_Warning: {
    Diag(Attrs.getLoc(), diag::warn_cconv_unsupported)
        << Attrs << (int)CallingConventionIgnoredReason::ForThisTarget;

    // This convention is not valid for the target. Use the default function or
    // method calling convention.
    bool IsCXXMethod = false, IsVariadic = false;
    if (FD) {
      IsCXXMethod = FD->isCXXInstanceMember();
      IsVariadic = FD->isVariadic();
    }
    CC = Context.getDefaultCallingConvention(IsVariadic, IsCXXMethod);
    break;
  }
  }

  Attrs.setProcessingCache((unsigned) CC);
  return false;
}

/// Pointer-like types in the default address space.
static bool isValidSwiftContextType(QualType Ty) {
  if (!Ty->hasPointerRepresentation())
    return Ty->isDependentType();
  return Ty->getPointeeType().getAddressSpace() == LangAS::Default;
}

/// Pointers and references in the default address space.
static bool isValidSwiftIndirectResultType(QualType Ty) {
  if (const auto *PtrType = Ty->getAs<PointerType>()) {
    Ty = PtrType->getPointeeType();
  } else if (const auto *RefType = Ty->getAs<ReferenceType>()) {
    Ty = RefType->getPointeeType();
  } else {
    return Ty->isDependentType();
  }
  return Ty.getAddressSpace() == LangAS::Default;
}

/// Pointers and references to pointers in the default address space.
static bool isValidSwiftErrorResultType(QualType Ty) {
  if (const auto *PtrType = Ty->getAs<PointerType>()) {
    Ty = PtrType->getPointeeType();
  } else if (const auto *RefType = Ty->getAs<ReferenceType>()) {
    Ty = RefType->getPointeeType();
  } else {
    return Ty->isDependentType();
  }
  if (!Ty.getQualifiers().empty())
    return false;
  return isValidSwiftContextType(Ty);
}

void Sema::AddParameterABIAttr(Decl *D, const AttributeCommonInfo &CI,
                               ParameterABI abi) {

  QualType type = cast<ParmVarDecl>(D)->getType();

  if (auto existingAttr = D->getAttr<ParameterABIAttr>()) {
    if (existingAttr->getABI() != abi) {
      Diag(CI.getLoc(), diag::err_attributes_are_not_compatible)
          << getParameterABISpelling(abi) << existingAttr;
      Diag(existingAttr->getLocation(), diag::note_conflicting_attribute);
      return;
    }
  }

  switch (abi) {
  case ParameterABI::Ordinary:
    llvm_unreachable("explicit attribute for ordinary parameter ABI?");

  case ParameterABI::SwiftContext:
    if (!isValidSwiftContextType(type)) {
      Diag(CI.getLoc(), diag::err_swift_abi_parameter_wrong_type)
          << getParameterABISpelling(abi) << /*pointer to pointer */ 0 << type;
    }
    D->addAttr(::new (Context) SwiftContextAttr(Context, CI));
    return;

  case ParameterABI::SwiftAsyncContext:
    if (!isValidSwiftContextType(type)) {
      Diag(CI.getLoc(), diag::err_swift_abi_parameter_wrong_type)
          << getParameterABISpelling(abi) << /*pointer to pointer */ 0 << type;
    }
    D->addAttr(::new (Context) SwiftAsyncContextAttr(Context, CI));
    return;

  case ParameterABI::SwiftErrorResult:
    if (!isValidSwiftErrorResultType(type)) {
      Diag(CI.getLoc(), diag::err_swift_abi_parameter_wrong_type)
          << getParameterABISpelling(abi) << /*pointer to pointer */ 1 << type;
    }
    D->addAttr(::new (Context) SwiftErrorResultAttr(Context, CI));
    return;

  case ParameterABI::SwiftIndirectResult:
    if (!isValidSwiftIndirectResultType(type)) {
      Diag(CI.getLoc(), diag::err_swift_abi_parameter_wrong_type)
          << getParameterABISpelling(abi) << /*pointer*/ 0 << type;
    }
    D->addAttr(::new (Context) SwiftIndirectResultAttr(Context, CI));
    return;
  }
  llvm_unreachable("bad parameter ABI attribute");
}

/// Checks a regparm attribute, returning true if it is ill-formed and
/// otherwise setting numParams to the appropriate value.
bool Sema::CheckRegparmAttr(const ParsedAttr &AL, unsigned &numParams) {
  if (AL.isInvalid())
    return true;

  if (!AL.checkExactlyNumArgs(*this, 1)) {
    AL.setInvalid();
    return true;
  }

  uint32_t NP;
  Expr *NumParamsExpr = AL.getArgAsExpr(0);
  if (!checkUInt32Argument(*this, AL, NumParamsExpr, NP)) {
    AL.setInvalid();
    return true;
  }

  if (Context.getTargetInfo().getRegParmMax() == 0) {
    Diag(AL.getLoc(), diag::err_attribute_regparm_wrong_platform)
      << NumParamsExpr->getSourceRange();
    AL.setInvalid();
    return true;
  }

  numParams = NP;
  if (numParams > Context.getTargetInfo().getRegParmMax()) {
    Diag(AL.getLoc(), diag::err_attribute_regparm_invalid_number)
      << Context.getTargetInfo().getRegParmMax() << NumParamsExpr->getSourceRange();
    AL.setInvalid();
    return true;
  }

  return false;
}

// Checks whether an argument of launch_bounds attribute is
// acceptable, performs implicit conversion to Rvalue, and returns
// non-nullptr Expr result on success. Otherwise, it returns nullptr
// and may output an error.
static Expr *makeLaunchBoundsArgExpr(Sema &S, Expr *E,
                                     const CUDALaunchBoundsAttr &AL,
                                     const unsigned Idx) {
  if (S.DiagnoseUnexpandedParameterPack(E))
    return nullptr;

  // Accept template arguments for now as they depend on something else.
  // We'll get to check them when they eventually get instantiated.
  if (E->isValueDependent())
    return E;

  Optional<llvm::APSInt> I = llvm::APSInt(64);
  if (!(I = E->getIntegerConstantExpr(S.Context))) {
    S.Diag(E->getExprLoc(), diag::err_attribute_argument_n_type)
        << &AL << Idx << AANT_ArgumentIntegerConstant << E->getSourceRange();
    return nullptr;
  }
  // Make sure we can fit it in 32 bits.
  if (!I->isIntN(32)) {
    S.Diag(E->getExprLoc(), diag::err_ice_too_large)
        << toString(*I, 10, false) << 32 << /* Unsigned */ 1;
    return nullptr;
  }
  if (*I < 0)
    S.Diag(E->getExprLoc(), diag::warn_attribute_argument_n_negative)
        << &AL << Idx << E->getSourceRange();

  // We may need to perform implicit conversion of the argument.
  InitializedEntity Entity = InitializedEntity::InitializeParameter(
      S.Context, S.Context.getConstType(S.Context.IntTy), /*consume*/ false);
  ExprResult ValArg = S.PerformCopyInitialization(Entity, SourceLocation(), E);
  assert(!ValArg.isInvalid() &&
         "Unexpected PerformCopyInitialization() failure.");

  return ValArg.getAs<Expr>();
}

void Sema::AddLaunchBoundsAttr(Decl *D, const AttributeCommonInfo &CI,
                               Expr *MaxThreads, Expr *MinBlocks) {
  CUDALaunchBoundsAttr TmpAttr(Context, CI, MaxThreads, MinBlocks);
  MaxThreads = makeLaunchBoundsArgExpr(*this, MaxThreads, TmpAttr, 0);
  if (MaxThreads == nullptr)
    return;

  if (MinBlocks) {
    MinBlocks = makeLaunchBoundsArgExpr(*this, MinBlocks, TmpAttr, 1);
    if (MinBlocks == nullptr)
      return;
  }

  D->addAttr(::new (Context)
                 CUDALaunchBoundsAttr(Context, CI, MaxThreads, MinBlocks));
}

static void handleLaunchBoundsAttr(Sema &S, Decl *D, const ParsedAttr &AL) {
  if (!AL.checkAtLeastNumArgs(S, 1) || !AL.checkAtMostNumArgs(S, 2))
    return;

  S.AddLaunchBoundsAttr(D, AL, AL.getArgAsExpr(0),
                        AL.getNumArgs() > 1 ? AL.getArgAsExpr(1) : nullptr);
}

static void handleArgumentWithTypeTagAttr(Sema &S, Decl *D,
                                          const ParsedAttr &AL) {
  if (!AL.isArgIdent(0)) {
    S.Diag(AL.getLoc(), diag::err_attribute_argument_n_type)
        << AL << /* arg num = */ 1 << AANT_ArgumentIdentifier;
    return;
  }

  ParamIdx ArgumentIdx;
  if (!checkFunctionOrMethodParameterIndex(S, D, AL, 2, AL.getArgAsExpr(1),
                                           ArgumentIdx))
    return;

  ParamIdx TypeTagIdx;
  if (!checkFunctionOrMethodParameterIndex(S, D, AL, 3, AL.getArgAsExpr(2),
                                           TypeTagIdx))
    return;

  bool IsPointer = AL.getAttrName()->getName() == "pointer_with_type_tag";
  if (IsPointer) {
    // Ensure that buffer has a pointer type.
    unsigned ArgumentIdxAST = ArgumentIdx.getASTIndex();
    if (ArgumentIdxAST >= getFunctionOrMethodNumParams(D) ||
        !getFunctionOrMethodParamType(D, ArgumentIdxAST)->isPointerType())
      S.Diag(AL.getLoc(), diag::err_attribute_pointers_only) << AL << 0;
  }

  D->addAttr(::new (S.Context) ArgumentWithTypeTagAttr(
      S.Context, AL, AL.getArgAsIdent(0)->Ident, ArgumentIdx, TypeTagIdx,
      IsPointer));
}

static void handleTypeTagForDatatypeAttr(Sema &S, Decl *D,
                                         const ParsedAttr &AL) {
  if (!AL.isArgIdent(0)) {
    S.Diag(AL.getLoc(), diag::err_attribute_argument_n_type)
        << AL << 1 << AANT_ArgumentIdentifier;
    return;
  }

  if (!AL.checkExactlyNumArgs(S, 1))
    return;

  if (!isa<VarDecl>(D)) {
    S.Diag(AL.getLoc(), diag::err_attribute_wrong_decl_type)
        << AL << ExpectedVariable;
    return;
  }

  IdentifierInfo *PointerKind = AL.getArgAsIdent(0)->Ident;
  TypeSourceInfo *MatchingCTypeLoc = nullptr;
  S.GetTypeFromParser(AL.getMatchingCType(), &MatchingCTypeLoc);
  assert(MatchingCTypeLoc && "no type source info for attribute argument");

  D->addAttr(::new (S.Context) TypeTagForDatatypeAttr(
      S.Context, AL, PointerKind, MatchingCTypeLoc, AL.getLayoutCompatible(),
      AL.getMustBeNull()));
}

static void handleXRayLogArgsAttr(Sema &S, Decl *D, const ParsedAttr &AL) {
  ParamIdx ArgCount;

  if (!checkFunctionOrMethodParameterIndex(S, D, AL, 1, AL.getArgAsExpr(0),
                                           ArgCount,
                                           true /* CanIndexImplicitThis */))
    return;

  // ArgCount isn't a parameter index [0;n), it's a count [1;n]
  D->addAttr(::new (S.Context)
                 XRayLogArgsAttr(S.Context, AL, ArgCount.getSourceIndex()));
}

static void handlePatchableFunctionEntryAttr(Sema &S, Decl *D,
                                             const ParsedAttr &AL) {
  uint32_t Count = 0, Offset = 0;
  if (!checkUInt32Argument(S, AL, AL.getArgAsExpr(0), Count, 0, true))
    return;
  if (AL.getNumArgs() == 2) {
    Expr *Arg = AL.getArgAsExpr(1);
    if (!checkUInt32Argument(S, AL, Arg, Offset, 1, true))
      return;
    if (Count < Offset) {
      S.Diag(getAttrLoc(AL), diag::err_attribute_argument_out_of_range)
          << &AL << 0 << Count << Arg->getBeginLoc();
      return;
    }
  }
  D->addAttr(::new (S.Context)
                 PatchableFunctionEntryAttr(S.Context, AL, Count, Offset));
}

namespace {
struct IntrinToName {
  uint32_t Id;
  int32_t FullName;
  int32_t ShortName;
};
} // unnamed namespace

static bool ArmBuiltinAliasValid(unsigned BuiltinID, StringRef AliasName,
                                 ArrayRef<IntrinToName> Map,
                                 const char *IntrinNames) {
  if (AliasName.startswith("__arm_"))
    AliasName = AliasName.substr(6);
  const IntrinToName *It = std::lower_bound(
      Map.begin(), Map.end(), BuiltinID,
      [](const IntrinToName &L, unsigned Id) { return L.Id < Id; });
  if (It == Map.end() || It->Id != BuiltinID)
    return false;
  StringRef FullName(&IntrinNames[It->FullName]);
  if (AliasName == FullName)
    return true;
  if (It->ShortName == -1)
    return false;
  StringRef ShortName(&IntrinNames[It->ShortName]);
  return AliasName == ShortName;
}

static bool ArmMveAliasValid(unsigned BuiltinID, StringRef AliasName) {
#include "clang/Basic/arm_mve_builtin_aliases.inc"
  // The included file defines:
  // - ArrayRef<IntrinToName> Map
  // - const char IntrinNames[]
  return ArmBuiltinAliasValid(BuiltinID, AliasName, Map, IntrinNames);
}

static bool ArmCdeAliasValid(unsigned BuiltinID, StringRef AliasName) {
#include "clang/Basic/arm_cde_builtin_aliases.inc"
  return ArmBuiltinAliasValid(BuiltinID, AliasName, Map, IntrinNames);
}

static bool ArmSveAliasValid(ASTContext &Context, unsigned BuiltinID,
                             StringRef AliasName) {
  if (Context.BuiltinInfo.isAuxBuiltinID(BuiltinID))
    BuiltinID = Context.BuiltinInfo.getAuxBuiltinID(BuiltinID);
  return BuiltinID >= AArch64::FirstSVEBuiltin &&
         BuiltinID <= AArch64::LastSVEBuiltin;
}

static void handleArmBuiltinAliasAttr(Sema &S, Decl *D, const ParsedAttr &AL) {
  if (!AL.isArgIdent(0)) {
    S.Diag(AL.getLoc(), diag::err_attribute_argument_n_type)
        << AL << 1 << AANT_ArgumentIdentifier;
    return;
  }

  IdentifierInfo *Ident = AL.getArgAsIdent(0)->Ident;
  unsigned BuiltinID = Ident->getBuiltinID();
  StringRef AliasName = cast<FunctionDecl>(D)->getIdentifier()->getName();

  bool IsAArch64 = S.Context.getTargetInfo().getTriple().isAArch64();
  if ((IsAArch64 && !ArmSveAliasValid(S.Context, BuiltinID, AliasName)) ||
      (!IsAArch64 && !ArmMveAliasValid(BuiltinID, AliasName) &&
       !ArmCdeAliasValid(BuiltinID, AliasName))) {
    S.Diag(AL.getLoc(), diag::err_attribute_arm_builtin_alias);
    return;
  }

  D->addAttr(::new (S.Context) ArmBuiltinAliasAttr(S.Context, AL, Ident));
}

static bool RISCVAliasValid(unsigned BuiltinID, StringRef AliasName) {
  return BuiltinID >= RISCV::FirstRVVBuiltin &&
         BuiltinID <= RISCV::LastRVVBuiltin;
}

static void handleBuiltinAliasAttr(Sema &S, Decl *D,
                                        const ParsedAttr &AL) {
  if (!AL.isArgIdent(0)) {
    S.Diag(AL.getLoc(), diag::err_attribute_argument_n_type)
        << AL << 1 << AANT_ArgumentIdentifier;
    return;
  }

  IdentifierInfo *Ident = AL.getArgAsIdent(0)->Ident;
  unsigned BuiltinID = Ident->getBuiltinID();
  StringRef AliasName = cast<FunctionDecl>(D)->getIdentifier()->getName();

  bool IsAArch64 = S.Context.getTargetInfo().getTriple().isAArch64();
  bool IsARM = S.Context.getTargetInfo().getTriple().isARM();
  bool IsRISCV = S.Context.getTargetInfo().getTriple().isRISCV();
  if ((IsAArch64 && !ArmSveAliasValid(S.Context, BuiltinID, AliasName)) ||
      (IsARM && !ArmMveAliasValid(BuiltinID, AliasName) &&
       !ArmCdeAliasValid(BuiltinID, AliasName)) ||
      (IsRISCV && !RISCVAliasValid(BuiltinID, AliasName)) ||
      (!IsAArch64 && !IsARM && !IsRISCV)) {
    S.Diag(AL.getLoc(), diag::err_attribute_builtin_alias) << AL;
    return;
  }

  D->addAttr(::new (S.Context) BuiltinAliasAttr(S.Context, AL, Ident));
}

//===----------------------------------------------------------------------===//
// Checker-specific attribute handlers.
//===----------------------------------------------------------------------===//
static bool isValidSubjectOfNSReturnsRetainedAttribute(QualType QT) {
  return QT->isDependentType() || QT->isObjCRetainableType();
}

static bool isValidSubjectOfNSAttribute(QualType QT) {
  return QT->isDependentType() || QT->isObjCObjectPointerType() ||
         QT->isObjCNSObjectType();
}

static bool isValidSubjectOfCFAttribute(QualType QT) {
  return QT->isDependentType() || QT->isPointerType() ||
         isValidSubjectOfNSAttribute(QT);
}

static bool isValidSubjectOfOSAttribute(QualType QT) {
  if (QT->isDependentType())
    return true;
  QualType PT = QT->getPointeeType();
  return !PT.isNull() && PT->getAsCXXRecordDecl() != nullptr;
}

void Sema::AddXConsumedAttr(Decl *D, const AttributeCommonInfo &CI,
                            RetainOwnershipKind K,
                            bool IsTemplateInstantiation) {
  ValueDecl *VD = cast<ValueDecl>(D);
  switch (K) {
  case RetainOwnershipKind::OS:
    handleSimpleAttributeOrDiagnose<OSConsumedAttr>(
        *this, VD, CI, isValidSubjectOfOSAttribute(VD->getType()),
        diag::warn_ns_attribute_wrong_parameter_type,
        /*ExtraArgs=*/CI.getRange(), "os_consumed", /*pointers*/ 1);
    return;
  case RetainOwnershipKind::NS:
    handleSimpleAttributeOrDiagnose<NSConsumedAttr>(
        *this, VD, CI, isValidSubjectOfNSAttribute(VD->getType()),

        // These attributes are normally just advisory, but in ARC, ns_consumed
        // is significant.  Allow non-dependent code to contain inappropriate
        // attributes even in ARC, but require template instantiations to be
        // set up correctly.
        ((IsTemplateInstantiation && getLangOpts().ObjCAutoRefCount)
             ? diag::err_ns_attribute_wrong_parameter_type
             : diag::warn_ns_attribute_wrong_parameter_type),
        /*ExtraArgs=*/CI.getRange(), "ns_consumed", /*objc pointers*/ 0);
    return;
  case RetainOwnershipKind::CF:
    handleSimpleAttributeOrDiagnose<CFConsumedAttr>(
        *this, VD, CI, isValidSubjectOfCFAttribute(VD->getType()),
        diag::warn_ns_attribute_wrong_parameter_type,
        /*ExtraArgs=*/CI.getRange(), "cf_consumed", /*pointers*/ 1);
    return;
  }
}

static Sema::RetainOwnershipKind
parsedAttrToRetainOwnershipKind(const ParsedAttr &AL) {
  switch (AL.getKind()) {
  case ParsedAttr::AT_CFConsumed:
  case ParsedAttr::AT_CFReturnsRetained:
  case ParsedAttr::AT_CFReturnsNotRetained:
    return Sema::RetainOwnershipKind::CF;
  case ParsedAttr::AT_OSConsumesThis:
  case ParsedAttr::AT_OSConsumed:
  case ParsedAttr::AT_OSReturnsRetained:
  case ParsedAttr::AT_OSReturnsNotRetained:
  case ParsedAttr::AT_OSReturnsRetainedOnZero:
  case ParsedAttr::AT_OSReturnsRetainedOnNonZero:
    return Sema::RetainOwnershipKind::OS;
  case ParsedAttr::AT_NSConsumesSelf:
  case ParsedAttr::AT_NSConsumed:
  case ParsedAttr::AT_NSReturnsRetained:
  case ParsedAttr::AT_NSReturnsNotRetained:
  case ParsedAttr::AT_NSReturnsAutoreleased:
    return Sema::RetainOwnershipKind::NS;
  default:
    llvm_unreachable("Wrong argument supplied");
  }
}

bool Sema::checkNSReturnsRetainedReturnType(SourceLocation Loc, QualType QT) {
  if (isValidSubjectOfNSReturnsRetainedAttribute(QT))
    return false;

  Diag(Loc, diag::warn_ns_attribute_wrong_return_type)
      << "'ns_returns_retained'" << 0 << 0;
  return true;
}

/// \return whether the parameter is a pointer to OSObject pointer.
static bool isValidOSObjectOutParameter(const Decl *D) {
  const auto *PVD = dyn_cast<ParmVarDecl>(D);
  if (!PVD)
    return false;
  QualType QT = PVD->getType();
  QualType PT = QT->getPointeeType();
  return !PT.isNull() && isValidSubjectOfOSAttribute(PT);
}

static void handleXReturnsXRetainedAttr(Sema &S, Decl *D,
                                        const ParsedAttr &AL) {
  QualType ReturnType;
  Sema::RetainOwnershipKind K = parsedAttrToRetainOwnershipKind(AL);

  if (const auto *MD = dyn_cast<ObjCMethodDecl>(D)) {
    ReturnType = MD->getReturnType();
  } else if (S.getLangOpts().ObjCAutoRefCount && hasDeclarator(D) &&
             (AL.getKind() == ParsedAttr::AT_NSReturnsRetained)) {
    return; // ignore: was handled as a type attribute
  } else if (const auto *PD = dyn_cast<ObjCPropertyDecl>(D)) {
    ReturnType = PD->getType();
  } else if (const auto *FD = dyn_cast<FunctionDecl>(D)) {
    ReturnType = FD->getReturnType();
  } else if (const auto *Param = dyn_cast<ParmVarDecl>(D)) {
    // Attributes on parameters are used for out-parameters,
    // passed as pointers-to-pointers.
    unsigned DiagID = K == Sema::RetainOwnershipKind::CF
            ? /*pointer-to-CF-pointer*/2
            : /*pointer-to-OSObject-pointer*/3;
    ReturnType = Param->getType()->getPointeeType();
    if (ReturnType.isNull()) {
      S.Diag(D->getBeginLoc(), diag::warn_ns_attribute_wrong_parameter_type)
          << AL << DiagID << AL.getRange();
      return;
    }
  } else if (AL.isUsedAsTypeAttr()) {
    return;
  } else {
    AttributeDeclKind ExpectedDeclKind;
    switch (AL.getKind()) {
    default: llvm_unreachable("invalid ownership attribute");
    case ParsedAttr::AT_NSReturnsRetained:
    case ParsedAttr::AT_NSReturnsAutoreleased:
    case ParsedAttr::AT_NSReturnsNotRetained:
      ExpectedDeclKind = ExpectedFunctionOrMethod;
      break;

    case ParsedAttr::AT_OSReturnsRetained:
    case ParsedAttr::AT_OSReturnsNotRetained:
    case ParsedAttr::AT_CFReturnsRetained:
    case ParsedAttr::AT_CFReturnsNotRetained:
      ExpectedDeclKind = ExpectedFunctionMethodOrParameter;
      break;
    }
    S.Diag(D->getBeginLoc(), diag::warn_attribute_wrong_decl_type)
        << AL.getRange() << AL << ExpectedDeclKind;
    return;
  }

  bool TypeOK;
  bool Cf;
  unsigned ParmDiagID = 2; // Pointer-to-CF-pointer
  switch (AL.getKind()) {
  default: llvm_unreachable("invalid ownership attribute");
  case ParsedAttr::AT_NSReturnsRetained:
    TypeOK = isValidSubjectOfNSReturnsRetainedAttribute(ReturnType);
    Cf = false;
    break;

  case ParsedAttr::AT_NSReturnsAutoreleased:
  case ParsedAttr::AT_NSReturnsNotRetained:
    TypeOK = isValidSubjectOfNSAttribute(ReturnType);
    Cf = false;
    break;

  case ParsedAttr::AT_CFReturnsRetained:
  case ParsedAttr::AT_CFReturnsNotRetained:
    TypeOK = isValidSubjectOfCFAttribute(ReturnType);
    Cf = true;
    break;

  case ParsedAttr::AT_OSReturnsRetained:
  case ParsedAttr::AT_OSReturnsNotRetained:
    TypeOK = isValidSubjectOfOSAttribute(ReturnType);
    Cf = true;
    ParmDiagID = 3; // Pointer-to-OSObject-pointer
    break;
  }

  if (!TypeOK) {
    if (AL.isUsedAsTypeAttr())
      return;

    if (isa<ParmVarDecl>(D)) {
      S.Diag(D->getBeginLoc(), diag::warn_ns_attribute_wrong_parameter_type)
          << AL << ParmDiagID << AL.getRange();
    } else {
      // Needs to be kept in sync with warn_ns_attribute_wrong_return_type.
      enum : unsigned {
        Function,
        Method,
        Property
      } SubjectKind = Function;
      if (isa<ObjCMethodDecl>(D))
        SubjectKind = Method;
      else if (isa<ObjCPropertyDecl>(D))
        SubjectKind = Property;
      S.Diag(D->getBeginLoc(), diag::warn_ns_attribute_wrong_return_type)
          << AL << SubjectKind << Cf << AL.getRange();
    }
    return;
  }

  switch (AL.getKind()) {
    default:
      llvm_unreachable("invalid ownership attribute");
    case ParsedAttr::AT_NSReturnsAutoreleased:
      handleSimpleAttribute<NSReturnsAutoreleasedAttr>(S, D, AL);
      return;
    case ParsedAttr::AT_CFReturnsNotRetained:
      handleSimpleAttribute<CFReturnsNotRetainedAttr>(S, D, AL);
      return;
    case ParsedAttr::AT_NSReturnsNotRetained:
      handleSimpleAttribute<NSReturnsNotRetainedAttr>(S, D, AL);
      return;
    case ParsedAttr::AT_CFReturnsRetained:
      handleSimpleAttribute<CFReturnsRetainedAttr>(S, D, AL);
      return;
    case ParsedAttr::AT_NSReturnsRetained:
      handleSimpleAttribute<NSReturnsRetainedAttr>(S, D, AL);
      return;
    case ParsedAttr::AT_OSReturnsRetained:
      handleSimpleAttribute<OSReturnsRetainedAttr>(S, D, AL);
      return;
    case ParsedAttr::AT_OSReturnsNotRetained:
      handleSimpleAttribute<OSReturnsNotRetainedAttr>(S, D, AL);
      return;
  };
}

static void handleObjCReturnsInnerPointerAttr(Sema &S, Decl *D,
                                              const ParsedAttr &Attrs) {
  const int EP_ObjCMethod = 1;
  const int EP_ObjCProperty = 2;

  SourceLocation loc = Attrs.getLoc();
  QualType resultType;
  if (isa<ObjCMethodDecl>(D))
    resultType = cast<ObjCMethodDecl>(D)->getReturnType();
  else
    resultType = cast<ObjCPropertyDecl>(D)->getType();

  if (!resultType->isReferenceType() &&
      (!resultType->isPointerType() || resultType->isObjCRetainableType())) {
    S.Diag(D->getBeginLoc(), diag::warn_ns_attribute_wrong_return_type)
        << SourceRange(loc) << Attrs
        << (isa<ObjCMethodDecl>(D) ? EP_ObjCMethod : EP_ObjCProperty)
        << /*non-retainable pointer*/ 2;

    // Drop the attribute.
    return;
  }

  D->addAttr(::new (S.Context) ObjCReturnsInnerPointerAttr(S.Context, Attrs));
}

static void handleObjCRequiresSuperAttr(Sema &S, Decl *D,
                                        const ParsedAttr &Attrs) {
  const auto *Method = cast<ObjCMethodDecl>(D);

  const DeclContext *DC = Method->getDeclContext();
  if (const auto *PDecl = dyn_cast_or_null<ObjCProtocolDecl>(DC)) {
    S.Diag(D->getBeginLoc(), diag::warn_objc_requires_super_protocol) << Attrs
                                                                      << 0;
    S.Diag(PDecl->getLocation(), diag::note_protocol_decl);
    return;
  }
  if (Method->getMethodFamily() == OMF_dealloc) {
    S.Diag(D->getBeginLoc(), diag::warn_objc_requires_super_protocol) << Attrs
                                                                      << 1;
    return;
  }

  D->addAttr(::new (S.Context) ObjCRequiresSuperAttr(S.Context, Attrs));
}

static void handleNSErrorDomain(Sema &S, Decl *D, const ParsedAttr &AL) {
  auto *E = AL.getArgAsExpr(0);
  auto Loc = E ? E->getBeginLoc() : AL.getLoc();

  auto *DRE = dyn_cast<DeclRefExpr>(AL.getArgAsExpr(0));
  if (!DRE) {
    S.Diag(Loc, diag::err_nserrordomain_invalid_decl) << 0;
    return;
  }

  auto *VD = dyn_cast<VarDecl>(DRE->getDecl());
  if (!VD) {
    S.Diag(Loc, diag::err_nserrordomain_invalid_decl) << 1 << DRE->getDecl();
    return;
  }

  if (!isNSStringType(VD->getType(), S.Context) &&
      !isCFStringType(VD->getType(), S.Context)) {
    S.Diag(Loc, diag::err_nserrordomain_wrong_type) << VD;
    return;
  }

  D->addAttr(::new (S.Context) NSErrorDomainAttr(S.Context, AL, VD));
}

static void handleObjCBridgeAttr(Sema &S, Decl *D, const ParsedAttr &AL) {
  IdentifierLoc *Parm = AL.isArgIdent(0) ? AL.getArgAsIdent(0) : nullptr;

  if (!Parm) {
    S.Diag(D->getBeginLoc(), diag::err_objc_attr_not_id) << AL << 0;
    return;
  }

  // Typedefs only allow objc_bridge(id) and have some additional checking.
  if (const auto *TD = dyn_cast<TypedefNameDecl>(D)) {
    if (!Parm->Ident->isStr("id")) {
      S.Diag(AL.getLoc(), diag::err_objc_attr_typedef_not_id) << AL;
      return;
    }

    // Only allow 'cv void *'.
    QualType T = TD->getUnderlyingType();
    if (!T->isVoidPointerType()) {
      S.Diag(AL.getLoc(), diag::err_objc_attr_typedef_not_void_pointer);
      return;
    }
  }

  D->addAttr(::new (S.Context) ObjCBridgeAttr(S.Context, AL, Parm->Ident));
}

static void handleObjCBridgeMutableAttr(Sema &S, Decl *D,
                                        const ParsedAttr &AL) {
  IdentifierLoc *Parm = AL.isArgIdent(0) ? AL.getArgAsIdent(0) : nullptr;

  if (!Parm) {
    S.Diag(D->getBeginLoc(), diag::err_objc_attr_not_id) << AL << 0;
    return;
  }

  D->addAttr(::new (S.Context)
                 ObjCBridgeMutableAttr(S.Context, AL, Parm->Ident));
}

static void handleObjCBridgeRelatedAttr(Sema &S, Decl *D,
                                        const ParsedAttr &AL) {
  IdentifierInfo *RelatedClass =
      AL.isArgIdent(0) ? AL.getArgAsIdent(0)->Ident : nullptr;
  if (!RelatedClass) {
    S.Diag(D->getBeginLoc(), diag::err_objc_attr_not_id) << AL << 0;
    return;
  }
  IdentifierInfo *ClassMethod =
    AL.getArgAsIdent(1) ? AL.getArgAsIdent(1)->Ident : nullptr;
  IdentifierInfo *InstanceMethod =
    AL.getArgAsIdent(2) ? AL.getArgAsIdent(2)->Ident : nullptr;
  D->addAttr(::new (S.Context) ObjCBridgeRelatedAttr(
      S.Context, AL, RelatedClass, ClassMethod, InstanceMethod));
}

static void handleObjCDesignatedInitializer(Sema &S, Decl *D,
                                            const ParsedAttr &AL) {
  DeclContext *Ctx = D->getDeclContext();

  // This attribute can only be applied to methods in interfaces or class
  // extensions.
  if (!isa<ObjCInterfaceDecl>(Ctx) &&
      !(isa<ObjCCategoryDecl>(Ctx) &&
        cast<ObjCCategoryDecl>(Ctx)->IsClassExtension())) {
    S.Diag(D->getLocation(), diag::err_designated_init_attr_non_init);
    return;
  }

  ObjCInterfaceDecl *IFace;
  if (auto *CatDecl = dyn_cast<ObjCCategoryDecl>(Ctx))
    IFace = CatDecl->getClassInterface();
  else
    IFace = cast<ObjCInterfaceDecl>(Ctx);

  if (!IFace)
    return;

  IFace->setHasDesignatedInitializers();
  D->addAttr(::new (S.Context) ObjCDesignatedInitializerAttr(S.Context, AL));
}

static void handleObjCRuntimeName(Sema &S, Decl *D, const ParsedAttr &AL) {
  StringRef MetaDataName;
  if (!S.checkStringLiteralArgumentAttr(AL, 0, MetaDataName))
    return;
  D->addAttr(::new (S.Context)
                 ObjCRuntimeNameAttr(S.Context, AL, MetaDataName));
}

// When a user wants to use objc_boxable with a union or struct
// but they don't have access to the declaration (legacy/third-party code)
// then they can 'enable' this feature with a typedef:
// typedef struct __attribute((objc_boxable)) legacy_struct legacy_struct;
static void handleObjCBoxable(Sema &S, Decl *D, const ParsedAttr &AL) {
  bool notify = false;

  auto *RD = dyn_cast<RecordDecl>(D);
  if (RD && RD->getDefinition()) {
    RD = RD->getDefinition();
    notify = true;
  }

  if (RD) {
    ObjCBoxableAttr *BoxableAttr =
        ::new (S.Context) ObjCBoxableAttr(S.Context, AL);
    RD->addAttr(BoxableAttr);
    if (notify) {
      // we need to notify ASTReader/ASTWriter about
      // modification of existing declaration
      if (ASTMutationListener *L = S.getASTMutationListener())
        L->AddedAttributeToRecord(BoxableAttr, RD);
    }
  }
}

static void handleObjCOwnershipAttr(Sema &S, Decl *D, const ParsedAttr &AL) {
  if (hasDeclarator(D)) return;

  S.Diag(D->getBeginLoc(), diag::err_attribute_wrong_decl_type)
      << AL.getRange() << AL << ExpectedVariable;
}

static void handleObjCPreciseLifetimeAttr(Sema &S, Decl *D,
                                          const ParsedAttr &AL) {
  const auto *VD = cast<ValueDecl>(D);
  QualType QT = VD->getType();

  if (!QT->isDependentType() &&
      !QT->isObjCLifetimeType()) {
    S.Diag(AL.getLoc(), diag::err_objc_precise_lifetime_bad_type)
      << QT;
    return;
  }

  Qualifiers::ObjCLifetime Lifetime = QT.getObjCLifetime();

  // If we have no lifetime yet, check the lifetime we're presumably
  // going to infer.
  if (Lifetime == Qualifiers::OCL_None && !QT->isDependentType())
    Lifetime = QT->getObjCARCImplicitLifetime();

  switch (Lifetime) {
  case Qualifiers::OCL_None:
    assert(QT->isDependentType() &&
           "didn't infer lifetime for non-dependent type?");
    break;

  case Qualifiers::OCL_Weak:   // meaningful
  case Qualifiers::OCL_Strong: // meaningful
    break;

  case Qualifiers::OCL_ExplicitNone:
  case Qualifiers::OCL_Autoreleasing:
    S.Diag(AL.getLoc(), diag::warn_objc_precise_lifetime_meaningless)
        << (Lifetime == Qualifiers::OCL_Autoreleasing);
    break;
  }

  D->addAttr(::new (S.Context) ObjCPreciseLifetimeAttr(S.Context, AL));
}

static void handleSwiftAttrAttr(Sema &S, Decl *D, const ParsedAttr &AL) {
  // Make sure that there is a string literal as the annotation's single
  // argument.
  StringRef Str;
  if (!S.checkStringLiteralArgumentAttr(AL, 0, Str))
    return;

  D->addAttr(::new (S.Context) SwiftAttrAttr(S.Context, AL, Str));
}

static void handleSwiftBridge(Sema &S, Decl *D, const ParsedAttr &AL) {
  // Make sure that there is a string literal as the annotation's single
  // argument.
  StringRef BT;
  if (!S.checkStringLiteralArgumentAttr(AL, 0, BT))
    return;

  // Warn about duplicate attributes if they have different arguments, but drop
  // any duplicate attributes regardless.
  if (const auto *Other = D->getAttr<SwiftBridgeAttr>()) {
    if (Other->getSwiftType() != BT)
      S.Diag(AL.getLoc(), diag::warn_duplicate_attribute) << AL;
    return;
  }

  D->addAttr(::new (S.Context) SwiftBridgeAttr(S.Context, AL, BT));
}

static bool isErrorParameter(Sema &S, QualType QT) {
  const auto *PT = QT->getAs<PointerType>();
  if (!PT)
    return false;

  QualType Pointee = PT->getPointeeType();

  // Check for NSError**.
  if (const auto *OPT = Pointee->getAs<ObjCObjectPointerType>())
    if (const auto *ID = OPT->getInterfaceDecl())
      if (ID->getIdentifier() == S.getNSErrorIdent())
        return true;

  // Check for CFError**.
  if (const auto *PT = Pointee->getAs<PointerType>())
    if (const auto *RT = PT->getPointeeType()->getAs<RecordType>())
      if (S.isCFError(RT->getDecl()))
        return true;

  return false;
}

static void handleSwiftError(Sema &S, Decl *D, const ParsedAttr &AL) {
  auto hasErrorParameter = [](Sema &S, Decl *D, const ParsedAttr &AL) -> bool {
    for (unsigned I = 0, E = getFunctionOrMethodNumParams(D); I != E; ++I) {
      if (isErrorParameter(S, getFunctionOrMethodParamType(D, I)))
        return true;
    }

    S.Diag(AL.getLoc(), diag::err_attr_swift_error_no_error_parameter)
        << AL << isa<ObjCMethodDecl>(D);
    return false;
  };

  auto hasPointerResult = [](Sema &S, Decl *D, const ParsedAttr &AL) -> bool {
    // - C, ObjC, and block pointers are definitely okay.
    // - References are definitely not okay.
    // - nullptr_t is weird, but acceptable.
    QualType RT = getFunctionOrMethodResultType(D);
    if (RT->hasPointerRepresentation() && !RT->isReferenceType())
      return true;

    S.Diag(AL.getLoc(), diag::err_attr_swift_error_return_type)
        << AL << AL.getArgAsIdent(0)->Ident->getName() << isa<ObjCMethodDecl>(D)
        << /*pointer*/ 1;
    return false;
  };

  auto hasIntegerResult = [](Sema &S, Decl *D, const ParsedAttr &AL) -> bool {
    QualType RT = getFunctionOrMethodResultType(D);
    if (RT->isIntegralType(S.Context))
      return true;

    S.Diag(AL.getLoc(), diag::err_attr_swift_error_return_type)
        << AL << AL.getArgAsIdent(0)->Ident->getName() << isa<ObjCMethodDecl>(D)
        << /*integral*/ 0;
    return false;
  };

  if (D->isInvalidDecl())
    return;

  IdentifierLoc *Loc = AL.getArgAsIdent(0);
  SwiftErrorAttr::ConventionKind Convention;
  if (!SwiftErrorAttr::ConvertStrToConventionKind(Loc->Ident->getName(),
                                                  Convention)) {
    S.Diag(AL.getLoc(), diag::warn_attribute_type_not_supported)
        << AL << Loc->Ident;
    return;
  }

  switch (Convention) {
  case SwiftErrorAttr::None:
    // No additional validation required.
    break;

  case SwiftErrorAttr::NonNullError:
    if (!hasErrorParameter(S, D, AL))
      return;
    break;

  case SwiftErrorAttr::NullResult:
    if (!hasErrorParameter(S, D, AL) || !hasPointerResult(S, D, AL))
      return;
    break;

  case SwiftErrorAttr::NonZeroResult:
  case SwiftErrorAttr::ZeroResult:
    if (!hasErrorParameter(S, D, AL) || !hasIntegerResult(S, D, AL))
      return;
    break;
  }

  D->addAttr(::new (S.Context) SwiftErrorAttr(S.Context, AL, Convention));
}

static void checkSwiftAsyncErrorBlock(Sema &S, Decl *D,
                                      const SwiftAsyncErrorAttr *ErrorAttr,
                                      const SwiftAsyncAttr *AsyncAttr) {
  if (AsyncAttr->getKind() == SwiftAsyncAttr::None) {
    if (ErrorAttr->getConvention() != SwiftAsyncErrorAttr::None) {
      S.Diag(AsyncAttr->getLocation(),
             diag::err_swift_async_error_without_swift_async)
          << AsyncAttr << isa<ObjCMethodDecl>(D);
    }
    return;
  }

  const ParmVarDecl *HandlerParam = getFunctionOrMethodParam(
      D, AsyncAttr->getCompletionHandlerIndex().getASTIndex());
  // handleSwiftAsyncAttr already verified the type is correct, so no need to
  // double-check it here.
  const auto *FuncTy = HandlerParam->getType()
                           ->castAs<BlockPointerType>()
                           ->getPointeeType()
                           ->getAs<FunctionProtoType>();
  ArrayRef<QualType> BlockParams;
  if (FuncTy)
    BlockParams = FuncTy->getParamTypes();

  switch (ErrorAttr->getConvention()) {
  case SwiftAsyncErrorAttr::ZeroArgument:
  case SwiftAsyncErrorAttr::NonZeroArgument: {
    uint32_t ParamIdx = ErrorAttr->getHandlerParamIdx();
    if (ParamIdx == 0 || ParamIdx > BlockParams.size()) {
      S.Diag(ErrorAttr->getLocation(),
             diag::err_attribute_argument_out_of_bounds) << ErrorAttr << 2;
      return;
    }
    QualType ErrorParam = BlockParams[ParamIdx - 1];
    if (!ErrorParam->isIntegralType(S.Context)) {
      StringRef ConvStr =
          ErrorAttr->getConvention() == SwiftAsyncErrorAttr::ZeroArgument
              ? "zero_argument"
              : "nonzero_argument";
      S.Diag(ErrorAttr->getLocation(), diag::err_swift_async_error_non_integral)
          << ErrorAttr << ConvStr << ParamIdx << ErrorParam;
      return;
    }
    break;
  }
  case SwiftAsyncErrorAttr::NonNullError: {
    bool AnyErrorParams = false;
    for (QualType Param : BlockParams) {
      // Check for NSError *.
      if (const auto *ObjCPtrTy = Param->getAs<ObjCObjectPointerType>()) {
        if (const auto *ID = ObjCPtrTy->getInterfaceDecl()) {
          if (ID->getIdentifier() == S.getNSErrorIdent()) {
            AnyErrorParams = true;
            break;
          }
        }
      }
      // Check for CFError *.
      if (const auto *PtrTy = Param->getAs<PointerType>()) {
        if (const auto *RT = PtrTy->getPointeeType()->getAs<RecordType>()) {
          if (S.isCFError(RT->getDecl())) {
            AnyErrorParams = true;
            break;
          }
        }
      }
    }

    if (!AnyErrorParams) {
      S.Diag(ErrorAttr->getLocation(),
             diag::err_swift_async_error_no_error_parameter)
          << ErrorAttr << isa<ObjCMethodDecl>(D);
      return;
    }
    break;
  }
  case SwiftAsyncErrorAttr::None:
    break;
  }
}

static void handleSwiftAsyncError(Sema &S, Decl *D, const ParsedAttr &AL) {
  IdentifierLoc *IDLoc = AL.getArgAsIdent(0);
  SwiftAsyncErrorAttr::ConventionKind ConvKind;
  if (!SwiftAsyncErrorAttr::ConvertStrToConventionKind(IDLoc->Ident->getName(),
                                                       ConvKind)) {
    S.Diag(AL.getLoc(), diag::warn_attribute_type_not_supported)
        << AL << IDLoc->Ident;
    return;
  }

  uint32_t ParamIdx = 0;
  switch (ConvKind) {
  case SwiftAsyncErrorAttr::ZeroArgument:
  case SwiftAsyncErrorAttr::NonZeroArgument: {
    if (!AL.checkExactlyNumArgs(S, 2))
      return;

    Expr *IdxExpr = AL.getArgAsExpr(1);
    if (!checkUInt32Argument(S, AL, IdxExpr, ParamIdx))
      return;
    break;
  }
  case SwiftAsyncErrorAttr::NonNullError:
  case SwiftAsyncErrorAttr::None: {
    if (!AL.checkExactlyNumArgs(S, 1))
      return;
    break;
  }
  }

  auto *ErrorAttr =
      ::new (S.Context) SwiftAsyncErrorAttr(S.Context, AL, ConvKind, ParamIdx);
  D->addAttr(ErrorAttr);

  if (auto *AsyncAttr = D->getAttr<SwiftAsyncAttr>())
    checkSwiftAsyncErrorBlock(S, D, ErrorAttr, AsyncAttr);
}

// For a function, this will validate a compound Swift name, e.g.
// <code>init(foo:bar:baz:)</code> or <code>controllerForName(_:)</code>, and
// the function will output the number of parameter names, and whether this is a
// single-arg initializer.
//
// For a type, enum constant, property, or variable declaration, this will
// validate either a simple identifier, or a qualified
// <code>context.identifier</code> name.
static bool
validateSwiftFunctionName(Sema &S, const ParsedAttr &AL, SourceLocation Loc,
                          StringRef Name, unsigned &SwiftParamCount,
                          bool &IsSingleParamInit) {
  SwiftParamCount = 0;
  IsSingleParamInit = false;

  // Check whether this will be mapped to a getter or setter of a property.
  bool IsGetter = false, IsSetter = false;
  if (Name.startswith("getter:")) {
    IsGetter = true;
    Name = Name.substr(7);
  } else if (Name.startswith("setter:")) {
    IsSetter = true;
    Name = Name.substr(7);
  }

  if (Name.back() != ')') {
    S.Diag(Loc, diag::warn_attr_swift_name_function) << AL;
    return false;
  }

  bool IsMember = false;
  StringRef ContextName, BaseName, Parameters;

  std::tie(BaseName, Parameters) = Name.split('(');

  // Split at the first '.', if it exists, which separates the context name
  // from the base name.
  std::tie(ContextName, BaseName) = BaseName.split('.');
  if (BaseName.empty()) {
    BaseName = ContextName;
    ContextName = StringRef();
  } else if (ContextName.empty() || !isValidAsciiIdentifier(ContextName)) {
    S.Diag(Loc, diag::warn_attr_swift_name_invalid_identifier)
        << AL << /*context*/ 1;
    return false;
  } else {
    IsMember = true;
  }

  if (!isValidAsciiIdentifier(BaseName) || BaseName == "_") {
    S.Diag(Loc, diag::warn_attr_swift_name_invalid_identifier)
        << AL << /*basename*/ 0;
    return false;
  }

  bool IsSubscript = BaseName == "subscript";
  // A subscript accessor must be a getter or setter.
  if (IsSubscript && !IsGetter && !IsSetter) {
    S.Diag(Loc, diag::warn_attr_swift_name_subscript_invalid_parameter)
        << AL << /* getter or setter */ 0;
    return false;
  }

  if (Parameters.empty()) {
    S.Diag(Loc, diag::warn_attr_swift_name_missing_parameters) << AL;
    return false;
  }

  assert(Parameters.back() == ')' && "expected ')'");
  Parameters = Parameters.drop_back(); // ')'

  if (Parameters.empty()) {
    // Setters and subscripts must have at least one parameter.
    if (IsSubscript) {
      S.Diag(Loc, diag::warn_attr_swift_name_subscript_invalid_parameter)
          << AL << /* have at least one parameter */1;
      return false;
    }

    if (IsSetter) {
      S.Diag(Loc, diag::warn_attr_swift_name_setter_parameters) << AL;
      return false;
    }

    return true;
  }

  if (Parameters.back() != ':') {
    S.Diag(Loc, diag::warn_attr_swift_name_function) << AL;
    return false;
  }

  StringRef CurrentParam;
  llvm::Optional<unsigned> SelfLocation;
  unsigned NewValueCount = 0;
  llvm::Optional<unsigned> NewValueLocation;
  do {
    std::tie(CurrentParam, Parameters) = Parameters.split(':');

    if (!isValidAsciiIdentifier(CurrentParam)) {
      S.Diag(Loc, diag::warn_attr_swift_name_invalid_identifier)
          << AL << /*parameter*/2;
      return false;
    }

    if (IsMember && CurrentParam == "self") {
      // "self" indicates the "self" argument for a member.

      // More than one "self"?
      if (SelfLocation) {
        S.Diag(Loc, diag::warn_attr_swift_name_multiple_selfs) << AL;
        return false;
      }

      // The "self" location is the current parameter.
      SelfLocation = SwiftParamCount;
    } else if (CurrentParam == "newValue") {
      // "newValue" indicates the "newValue" argument for a setter.

      // There should only be one 'newValue', but it's only significant for
      // subscript accessors, so don't error right away.
      ++NewValueCount;

      NewValueLocation = SwiftParamCount;
    }

    ++SwiftParamCount;
  } while (!Parameters.empty());

  // Only instance subscripts are currently supported.
  if (IsSubscript && !SelfLocation) {
    S.Diag(Loc, diag::warn_attr_swift_name_subscript_invalid_parameter)
        << AL << /*have a 'self:' parameter*/2;
    return false;
  }

  IsSingleParamInit =
        SwiftParamCount == 1 && BaseName == "init" && CurrentParam != "_";

  // Check the number of parameters for a getter/setter.
  if (IsGetter || IsSetter) {
    // Setters have one parameter for the new value.
    unsigned NumExpectedParams = IsGetter ? 0 : 1;
    unsigned ParamDiag =
        IsGetter ? diag::warn_attr_swift_name_getter_parameters
                 : diag::warn_attr_swift_name_setter_parameters;

    // Instance methods have one parameter for "self".
    if (SelfLocation)
      ++NumExpectedParams;

    // Subscripts may have additional parameters beyond the expected params for
    // the index.
    if (IsSubscript) {
      if (SwiftParamCount < NumExpectedParams) {
        S.Diag(Loc, ParamDiag) << AL;
        return false;
      }

      // A subscript setter must explicitly label its newValue parameter to
      // distinguish it from index parameters.
      if (IsSetter) {
        if (!NewValueLocation) {
          S.Diag(Loc, diag::warn_attr_swift_name_subscript_setter_no_newValue)
              << AL;
          return false;
        }
        if (NewValueCount > 1) {
          S.Diag(Loc, diag::warn_attr_swift_name_subscript_setter_multiple_newValues)
              << AL;
          return false;
        }
      } else {
        // Subscript getters should have no 'newValue:' parameter.
        if (NewValueLocation) {
          S.Diag(Loc, diag::warn_attr_swift_name_subscript_getter_newValue)
              << AL;
          return false;
        }
      }
    } else {
      // Property accessors must have exactly the number of expected params.
      if (SwiftParamCount != NumExpectedParams) {
        S.Diag(Loc, ParamDiag) << AL;
        return false;
      }
    }
  }

  return true;
}

bool Sema::DiagnoseSwiftName(Decl *D, StringRef Name, SourceLocation Loc,
                             const ParsedAttr &AL, bool IsAsync) {
  if (isa<ObjCMethodDecl>(D) || isa<FunctionDecl>(D)) {
    ArrayRef<ParmVarDecl*> Params;
    unsigned ParamCount;

    if (const auto *Method = dyn_cast<ObjCMethodDecl>(D)) {
      ParamCount = Method->getSelector().getNumArgs();
      Params = Method->parameters().slice(0, ParamCount);
    } else {
      const auto *F = cast<FunctionDecl>(D);

      ParamCount = F->getNumParams();
      Params = F->parameters();

      if (!F->hasWrittenPrototype()) {
        Diag(Loc, diag::warn_attribute_wrong_decl_type) << AL
            << ExpectedFunctionWithProtoType;
        return false;
      }
    }

    // The async name drops the last callback parameter.
    if (IsAsync) {
      if (ParamCount == 0) {
        Diag(Loc, diag::warn_attr_swift_name_decl_missing_params)
            << AL << isa<ObjCMethodDecl>(D);
        return false;
      }
      ParamCount -= 1;
    }

    unsigned SwiftParamCount;
    bool IsSingleParamInit;
    if (!validateSwiftFunctionName(*this, AL, Loc, Name,
                                   SwiftParamCount, IsSingleParamInit))
      return false;

    bool ParamCountValid;
    if (SwiftParamCount == ParamCount) {
      ParamCountValid = true;
    } else if (SwiftParamCount > ParamCount) {
      ParamCountValid = IsSingleParamInit && ParamCount == 0;
    } else {
      // We have fewer Swift parameters than Objective-C parameters, but that
      // might be because we've transformed some of them. Check for potential
      // "out" parameters and err on the side of not warning.
      unsigned MaybeOutParamCount =
          llvm::count_if(Params, [](const ParmVarDecl *Param) -> bool {
            QualType ParamTy = Param->getType();
            if (ParamTy->isReferenceType() || ParamTy->isPointerType())
              return !ParamTy->getPointeeType().isConstQualified();
            return false;
          });

      ParamCountValid = SwiftParamCount + MaybeOutParamCount >= ParamCount;
    }

    if (!ParamCountValid) {
      Diag(Loc, diag::warn_attr_swift_name_num_params)
          << (SwiftParamCount > ParamCount) << AL << ParamCount
          << SwiftParamCount;
      return false;
    }
  } else if ((isa<EnumConstantDecl>(D) || isa<ObjCProtocolDecl>(D) ||
              isa<ObjCInterfaceDecl>(D) || isa<ObjCPropertyDecl>(D) ||
              isa<VarDecl>(D) || isa<TypedefNameDecl>(D) || isa<TagDecl>(D) ||
              isa<IndirectFieldDecl>(D) || isa<FieldDecl>(D)) &&
             !IsAsync) {
    StringRef ContextName, BaseName;

    std::tie(ContextName, BaseName) = Name.split('.');
    if (BaseName.empty()) {
      BaseName = ContextName;
      ContextName = StringRef();
    } else if (!isValidAsciiIdentifier(ContextName)) {
      Diag(Loc, diag::warn_attr_swift_name_invalid_identifier) << AL
          << /*context*/1;
      return false;
    }

    if (!isValidAsciiIdentifier(BaseName)) {
      Diag(Loc, diag::warn_attr_swift_name_invalid_identifier) << AL
          << /*basename*/0;
      return false;
    }
  } else {
    Diag(Loc, diag::warn_attr_swift_name_decl_kind) << AL;
    return false;
  }
  return true;
}

static void handleSwiftName(Sema &S, Decl *D, const ParsedAttr &AL) {
  StringRef Name;
  SourceLocation Loc;
  if (!S.checkStringLiteralArgumentAttr(AL, 0, Name, &Loc))
    return;

  if (!S.DiagnoseSwiftName(D, Name, Loc, AL, /*IsAsync=*/false))
    return;

  D->addAttr(::new (S.Context) SwiftNameAttr(S.Context, AL, Name));
}

static void handleSwiftAsyncName(Sema &S, Decl *D, const ParsedAttr &AL) {
  StringRef Name;
  SourceLocation Loc;
  if (!S.checkStringLiteralArgumentAttr(AL, 0, Name, &Loc))
    return;

  if (!S.DiagnoseSwiftName(D, Name, Loc, AL, /*IsAsync=*/true))
    return;

  D->addAttr(::new (S.Context) SwiftAsyncNameAttr(S.Context, AL, Name));
}

static void handleSwiftNewType(Sema &S, Decl *D, const ParsedAttr &AL) {
  // Make sure that there is an identifier as the annotation's single argument.
  if (!AL.checkExactlyNumArgs(S, 1))
    return;

  if (!AL.isArgIdent(0)) {
    S.Diag(AL.getLoc(), diag::err_attribute_argument_type)
        << AL << AANT_ArgumentIdentifier;
    return;
  }

  SwiftNewTypeAttr::NewtypeKind Kind;
  IdentifierInfo *II = AL.getArgAsIdent(0)->Ident;
  if (!SwiftNewTypeAttr::ConvertStrToNewtypeKind(II->getName(), Kind)) {
    S.Diag(AL.getLoc(), diag::warn_attribute_type_not_supported) << AL << II;
    return;
  }

  if (!isa<TypedefNameDecl>(D)) {
    S.Diag(AL.getLoc(), diag::warn_attribute_wrong_decl_type_str)
        << AL << "typedefs";
    return;
  }

  D->addAttr(::new (S.Context) SwiftNewTypeAttr(S.Context, AL, Kind));
}

static void handleSwiftAsyncAttr(Sema &S, Decl *D, const ParsedAttr &AL) {
  if (!AL.isArgIdent(0)) {
    S.Diag(AL.getLoc(), diag::err_attribute_argument_n_type)
        << AL << 1 << AANT_ArgumentIdentifier;
    return;
  }

  SwiftAsyncAttr::Kind Kind;
  IdentifierInfo *II = AL.getArgAsIdent(0)->Ident;
  if (!SwiftAsyncAttr::ConvertStrToKind(II->getName(), Kind)) {
    S.Diag(AL.getLoc(), diag::err_swift_async_no_access) << AL << II;
    return;
  }

  ParamIdx Idx;
  if (Kind == SwiftAsyncAttr::None) {
    // If this is 'none', then there shouldn't be any additional arguments.
    if (!AL.checkExactlyNumArgs(S, 1))
      return;
  } else {
    // Non-none swift_async requires a completion handler index argument.
    if (!AL.checkExactlyNumArgs(S, 2))
      return;

    Expr *HandlerIdx = AL.getArgAsExpr(1);
    if (!checkFunctionOrMethodParameterIndex(S, D, AL, 2, HandlerIdx, Idx))
      return;

    const ParmVarDecl *CompletionBlock =
        getFunctionOrMethodParam(D, Idx.getASTIndex());
    QualType CompletionBlockType = CompletionBlock->getType();
    if (!CompletionBlockType->isBlockPointerType()) {
      S.Diag(CompletionBlock->getLocation(),
             diag::err_swift_async_bad_block_type)
          << CompletionBlock->getType();
      return;
    }
    QualType BlockTy =
        CompletionBlockType->castAs<BlockPointerType>()->getPointeeType();
    if (!BlockTy->castAs<FunctionType>()->getReturnType()->isVoidType()) {
      S.Diag(CompletionBlock->getLocation(),
             diag::err_swift_async_bad_block_type)
          << CompletionBlock->getType();
      return;
    }
  }

  auto *AsyncAttr =
      ::new (S.Context) SwiftAsyncAttr(S.Context, AL, Kind, Idx);
  D->addAttr(AsyncAttr);

  if (auto *ErrorAttr = D->getAttr<SwiftAsyncErrorAttr>())
    checkSwiftAsyncErrorBlock(S, D, ErrorAttr, AsyncAttr);
}

//===----------------------------------------------------------------------===//
// Microsoft specific attribute handlers.
//===----------------------------------------------------------------------===//

UuidAttr *Sema::mergeUuidAttr(Decl *D, const AttributeCommonInfo &CI,
                              StringRef UuidAsWritten, MSGuidDecl *GuidDecl) {
  if (const auto *UA = D->getAttr<UuidAttr>()) {
    if (declaresSameEntity(UA->getGuidDecl(), GuidDecl))
      return nullptr;
    if (!UA->getGuid().empty()) {
      Diag(UA->getLocation(), diag::err_mismatched_uuid);
      Diag(CI.getLoc(), diag::note_previous_uuid);
      D->dropAttr<UuidAttr>();
    }
  }

  return ::new (Context) UuidAttr(Context, CI, UuidAsWritten, GuidDecl);
}

static void handleUuidAttr(Sema &S, Decl *D, const ParsedAttr &AL) {
  if (!S.LangOpts.CPlusPlus) {
    S.Diag(AL.getLoc(), diag::err_attribute_not_supported_in_lang)
        << AL << AttributeLangSupport::C;
    return;
  }

  StringRef OrigStrRef;
  SourceLocation LiteralLoc;
  if (!S.checkStringLiteralArgumentAttr(AL, 0, OrigStrRef, &LiteralLoc))
    return;

  // GUID format is "XXXXXXXX-XXXX-XXXX-XXXX-XXXXXXXXXXXX" or
  // "{XXXXXXXX-XXXX-XXXX-XXXX-XXXXXXXXXXXX}", normalize to the former.
  StringRef StrRef = OrigStrRef;
  if (StrRef.size() == 38 && StrRef.front() == '{' && StrRef.back() == '}')
    StrRef = StrRef.drop_front().drop_back();

  // Validate GUID length.
  if (StrRef.size() != 36) {
    S.Diag(LiteralLoc, diag::err_attribute_uuid_malformed_guid);
    return;
  }

  for (unsigned i = 0; i < 36; ++i) {
    if (i == 8 || i == 13 || i == 18 || i == 23) {
      if (StrRef[i] != '-') {
        S.Diag(LiteralLoc, diag::err_attribute_uuid_malformed_guid);
        return;
      }
    } else if (!isHexDigit(StrRef[i])) {
      S.Diag(LiteralLoc, diag::err_attribute_uuid_malformed_guid);
      return;
    }
  }

  // Convert to our parsed format and canonicalize.
  MSGuidDecl::Parts Parsed;
  StrRef.substr(0, 8).getAsInteger(16, Parsed.Part1);
  StrRef.substr(9, 4).getAsInteger(16, Parsed.Part2);
  StrRef.substr(14, 4).getAsInteger(16, Parsed.Part3);
  for (unsigned i = 0; i != 8; ++i)
    StrRef.substr(19 + 2 * i + (i >= 2 ? 1 : 0), 2)
        .getAsInteger(16, Parsed.Part4And5[i]);
  MSGuidDecl *Guid = S.Context.getMSGuidDecl(Parsed);

  // FIXME: It'd be nice to also emit a fixit removing uuid(...) (and, if it's
  // the only thing in the [] list, the [] too), and add an insertion of
  // __declspec(uuid(...)).  But sadly, neither the SourceLocs of the commas
  // separating attributes nor of the [ and the ] are in the AST.
  // Cf "SourceLocations of attribute list delimiters - [[ ... , ... ]] etc"
  // on cfe-dev.
  if (AL.isMicrosoftAttribute()) // Check for [uuid(...)] spelling.
    S.Diag(AL.getLoc(), diag::warn_atl_uuid_deprecated);

  UuidAttr *UA = S.mergeUuidAttr(D, AL, OrigStrRef, Guid);
  if (UA)
    D->addAttr(UA);
}

static void handleHLSLNumThreadsAttr(Sema &S, Decl *D, const ParsedAttr &AL) {
  using llvm::Triple;
  Triple Target = S.Context.getTargetInfo().getTriple();
  if (!llvm::is_contained({Triple::Compute, Triple::Mesh, Triple::Amplification,
                           Triple::Library},
                          Target.getEnvironment())) {
    uint32_t Pipeline =
        (uint32_t)S.Context.getTargetInfo().getTriple().getEnvironment() -
        (uint32_t)llvm::Triple::Pixel;
    S.Diag(AL.getLoc(), diag::err_hlsl_attr_unsupported_in_stage)
        << AL << Pipeline << "Compute, Amplification, Mesh or Library";
    return;
  }

  llvm::VersionTuple SMVersion = Target.getOSVersion();
  uint32_t ZMax = 1024;
  uint32_t ThreadMax = 1024;
  if (SMVersion.getMajor() <= 4) {
    ZMax = 1;
    ThreadMax = 768;
  } else if (SMVersion.getMajor() == 5) {
    ZMax = 64;
    ThreadMax = 1024;
  }

  uint32_t X;
  if (!checkUInt32Argument(S, AL, AL.getArgAsExpr(0), X))
    return;
  if (X > 1024) {
    S.Diag(AL.getArgAsExpr(0)->getExprLoc(),
           diag::err_hlsl_numthreads_argument_oor) << 0 << 1024;
    return;
  }
  uint32_t Y;
  if (!checkUInt32Argument(S, AL, AL.getArgAsExpr(1), Y))
    return;
  if (Y > 1024) {
    S.Diag(AL.getArgAsExpr(1)->getExprLoc(),
           diag::err_hlsl_numthreads_argument_oor) << 1 << 1024;
    return;
  }
  uint32_t Z;
  if (!checkUInt32Argument(S, AL, AL.getArgAsExpr(2), Z))
    return;
  if (Z > ZMax) {
    S.Diag(AL.getArgAsExpr(2)->getExprLoc(),
           diag::err_hlsl_numthreads_argument_oor) << 2 << ZMax;
    return;
  }

  if (X * Y * Z > ThreadMax) {
    S.Diag(AL.getLoc(), diag::err_hlsl_numthreads_invalid) << ThreadMax;
    return;
  }

  HLSLNumThreadsAttr *NewAttr = S.mergeHLSLNumThreadsAttr(D, AL, X, Y, Z);
  if (NewAttr)
    D->addAttr(NewAttr);
}

HLSLNumThreadsAttr *Sema::mergeHLSLNumThreadsAttr(Decl *D,
                                                  const AttributeCommonInfo &AL,
                                                  int X, int Y, int Z) {
  if (HLSLNumThreadsAttr *NT = D->getAttr<HLSLNumThreadsAttr>()) {
    if (NT->getX() != X || NT->getY() != Y || NT->getZ() != Z) {
      Diag(NT->getLocation(), diag::err_hlsl_attribute_param_mismatch) << AL;
      Diag(AL.getLoc(), diag::note_conflicting_attribute);
    }
    return nullptr;
  }
  return ::new (Context) HLSLNumThreadsAttr(Context, AL, X, Y, Z);
}

static void handleHLSLSVGroupIndexAttr(Sema &S, Decl *D, const ParsedAttr &AL) {
  using llvm::Triple;
  Triple Target = S.Context.getTargetInfo().getTriple();
  if (Target.getEnvironment() != Triple::Compute) {
    uint32_t Pipeline =
        (uint32_t)S.Context.getTargetInfo().getTriple().getEnvironment() -
        (uint32_t)llvm::Triple::Pixel;
    S.Diag(AL.getLoc(), diag::err_hlsl_attr_unsupported_in_stage)
        << AL << Pipeline << "Compute";
    return;
  }

  D->addAttr(::new (S.Context) HLSLSV_GroupIndexAttr(S.Context, AL));
}

static void handleHLSLShaderAttr(Sema &S, Decl *D, const ParsedAttr &AL) {
  StringRef Str;
  SourceLocation ArgLoc;
  if (!S.checkStringLiteralArgumentAttr(AL, 0, Str, &ArgLoc))
    return;

  HLSLShaderAttr::ShaderType ShaderType;
  if (!HLSLShaderAttr::ConvertStrToShaderType(Str, ShaderType)) {
    S.Diag(AL.getLoc(), diag::warn_attribute_type_not_supported)
        << AL << Str << ArgLoc;
    return;
  }

  // FIXME: check function match the shader stage.

  HLSLShaderAttr *NewAttr = S.mergeHLSLShaderAttr(D, AL, ShaderType);
  if (NewAttr)
    D->addAttr(NewAttr);
}

HLSLShaderAttr *
Sema::mergeHLSLShaderAttr(Decl *D, const AttributeCommonInfo &AL,
                          HLSLShaderAttr::ShaderType ShaderType) {
  if (HLSLShaderAttr *NT = D->getAttr<HLSLShaderAttr>()) {
    if (NT->getType() != ShaderType) {
      Diag(NT->getLocation(), diag::err_hlsl_attribute_param_mismatch) << AL;
      Diag(AL.getLoc(), diag::note_conflicting_attribute);
    }
    return nullptr;
  }
  return HLSLShaderAttr::Create(Context, ShaderType, AL);
}

static void handleMSInheritanceAttr(Sema &S, Decl *D, const ParsedAttr &AL) {
  if (!S.LangOpts.CPlusPlus) {
    S.Diag(AL.getLoc(), diag::err_attribute_not_supported_in_lang)
        << AL << AttributeLangSupport::C;
    return;
  }
  MSInheritanceAttr *IA = S.mergeMSInheritanceAttr(
      D, AL, /*BestCase=*/true, (MSInheritanceModel)AL.getSemanticSpelling());
  if (IA) {
    D->addAttr(IA);
    S.Consumer.AssignInheritanceModel(cast<CXXRecordDecl>(D));
  }
}

static void handleDeclspecThreadAttr(Sema &S, Decl *D, const ParsedAttr &AL) {
  const auto *VD = cast<VarDecl>(D);
  if (!S.Context.getTargetInfo().isTLSSupported()) {
    S.Diag(AL.getLoc(), diag::err_thread_unsupported);
    return;
  }
  if (VD->getTSCSpec() != TSCS_unspecified) {
    S.Diag(AL.getLoc(), diag::err_declspec_thread_on_thread_variable);
    return;
  }
  if (VD->hasLocalStorage()) {
    S.Diag(AL.getLoc(), diag::err_thread_non_global) << "__declspec(thread)";
    return;
  }
  D->addAttr(::new (S.Context) ThreadAttr(S.Context, AL));
}

static void handleAbiTagAttr(Sema &S, Decl *D, const ParsedAttr &AL) {
  SmallVector<StringRef, 4> Tags;
  for (unsigned I = 0, E = AL.getNumArgs(); I != E; ++I) {
    StringRef Tag;
    if (!S.checkStringLiteralArgumentAttr(AL, I, Tag))
      return;
    Tags.push_back(Tag);
  }

  if (const auto *NS = dyn_cast<NamespaceDecl>(D)) {
    if (!NS->isInline()) {
      S.Diag(AL.getLoc(), diag::warn_attr_abi_tag_namespace) << 0;
      return;
    }
    if (NS->isAnonymousNamespace()) {
      S.Diag(AL.getLoc(), diag::warn_attr_abi_tag_namespace) << 1;
      return;
    }
    if (AL.getNumArgs() == 0)
      Tags.push_back(NS->getName());
  } else if (!AL.checkAtLeastNumArgs(S, 1))
    return;

  // Store tags sorted and without duplicates.
  llvm::sort(Tags);
  Tags.erase(std::unique(Tags.begin(), Tags.end()), Tags.end());

  D->addAttr(::new (S.Context)
                 AbiTagAttr(S.Context, AL, Tags.data(), Tags.size()));
}

static void handleARMInterruptAttr(Sema &S, Decl *D, const ParsedAttr &AL) {
  // Check the attribute arguments.
  if (AL.getNumArgs() > 1) {
    S.Diag(AL.getLoc(), diag::err_attribute_too_many_arguments) << AL << 1;
    return;
  }

  StringRef Str;
  SourceLocation ArgLoc;

  if (AL.getNumArgs() == 0)
    Str = "";
  else if (!S.checkStringLiteralArgumentAttr(AL, 0, Str, &ArgLoc))
    return;

  ARMInterruptAttr::InterruptType Kind;
  if (!ARMInterruptAttr::ConvertStrToInterruptType(Str, Kind)) {
    S.Diag(AL.getLoc(), diag::warn_attribute_type_not_supported) << AL << Str
                                                                 << ArgLoc;
    return;
  }

  D->addAttr(::new (S.Context) ARMInterruptAttr(S.Context, AL, Kind));
}

static void handleMSP430InterruptAttr(Sema &S, Decl *D, const ParsedAttr &AL) {
  // MSP430 'interrupt' attribute is applied to
  // a function with no parameters and void return type.
  if (!isFunctionOrMethod(D)) {
    S.Diag(D->getLocation(), diag::warn_attribute_wrong_decl_type)
        << "'interrupt'" << ExpectedFunctionOrMethod;
    return;
  }

  if (hasFunctionProto(D) && getFunctionOrMethodNumParams(D) != 0) {
    S.Diag(D->getLocation(), diag::warn_interrupt_attribute_invalid)
        << /*MSP430*/ 1 << 0;
    return;
  }

  if (!getFunctionOrMethodResultType(D)->isVoidType()) {
    S.Diag(D->getLocation(), diag::warn_interrupt_attribute_invalid)
        << /*MSP430*/ 1 << 1;
    return;
  }

  // The attribute takes one integer argument.
  if (!AL.checkExactlyNumArgs(S, 1))
    return;

  if (!AL.isArgExpr(0)) {
    S.Diag(AL.getLoc(), diag::err_attribute_argument_type)
        << AL << AANT_ArgumentIntegerConstant;
    return;
  }

  Expr *NumParamsExpr = static_cast<Expr *>(AL.getArgAsExpr(0));
  Optional<llvm::APSInt> NumParams = llvm::APSInt(32);
  if (!(NumParams = NumParamsExpr->getIntegerConstantExpr(S.Context))) {
    S.Diag(AL.getLoc(), diag::err_attribute_argument_type)
        << AL << AANT_ArgumentIntegerConstant
        << NumParamsExpr->getSourceRange();
    return;
  }
  // The argument should be in range 0..63.
  unsigned Num = NumParams->getLimitedValue(255);
  if (Num > 63) {
    S.Diag(AL.getLoc(), diag::err_attribute_argument_out_of_bounds)
        << AL << (int)NumParams->getSExtValue()
        << NumParamsExpr->getSourceRange();
    return;
  }

  D->addAttr(::new (S.Context) MSP430InterruptAttr(S.Context, AL, Num));
  D->addAttr(UsedAttr::CreateImplicit(S.Context));
}

static void handleMipsInterruptAttr(Sema &S, Decl *D, const ParsedAttr &AL) {
  // Only one optional argument permitted.
  if (AL.getNumArgs() > 1) {
    S.Diag(AL.getLoc(), diag::err_attribute_too_many_arguments) << AL << 1;
    return;
  }

  StringRef Str;
  SourceLocation ArgLoc;

  if (AL.getNumArgs() == 0)
    Str = "";
  else if (!S.checkStringLiteralArgumentAttr(AL, 0, Str, &ArgLoc))
    return;

  // Semantic checks for a function with the 'interrupt' attribute for MIPS:
  // a) Must be a function.
  // b) Must have no parameters.
  // c) Must have the 'void' return type.
  // d) Cannot have the 'mips16' attribute, as that instruction set
  //    lacks the 'eret' instruction.
  // e) The attribute itself must either have no argument or one of the
  //    valid interrupt types, see [MipsInterruptDocs].

  if (!isFunctionOrMethod(D)) {
    S.Diag(D->getLocation(), diag::warn_attribute_wrong_decl_type)
        << "'interrupt'" << ExpectedFunctionOrMethod;
    return;
  }

  if (hasFunctionProto(D) && getFunctionOrMethodNumParams(D) != 0) {
    S.Diag(D->getLocation(), diag::warn_interrupt_attribute_invalid)
        << /*MIPS*/ 0 << 0;
    return;
  }

  if (!getFunctionOrMethodResultType(D)->isVoidType()) {
    S.Diag(D->getLocation(), diag::warn_interrupt_attribute_invalid)
        << /*MIPS*/ 0 << 1;
    return;
  }

  // We still have to do this manually because the Interrupt attributes are
  // a bit special due to sharing their spellings across targets.
  if (checkAttrMutualExclusion<Mips16Attr>(S, D, AL))
    return;

  MipsInterruptAttr::InterruptType Kind;
  if (!MipsInterruptAttr::ConvertStrToInterruptType(Str, Kind)) {
    S.Diag(AL.getLoc(), diag::warn_attribute_type_not_supported)
        << AL << "'" + std::string(Str) + "'";
    return;
  }

  D->addAttr(::new (S.Context) MipsInterruptAttr(S.Context, AL, Kind));
}

static void handleM68kInterruptAttr(Sema &S, Decl *D, const ParsedAttr &AL) {
  if (!AL.checkExactlyNumArgs(S, 1))
    return;

  if (!AL.isArgExpr(0)) {
    S.Diag(AL.getLoc(), diag::err_attribute_argument_type)
        << AL << AANT_ArgumentIntegerConstant;
    return;
  }

  // FIXME: Check for decl - it should be void ()(void).

  Expr *NumParamsExpr = static_cast<Expr *>(AL.getArgAsExpr(0));
  auto MaybeNumParams = NumParamsExpr->getIntegerConstantExpr(S.Context);
  if (!MaybeNumParams) {
    S.Diag(AL.getLoc(), diag::err_attribute_argument_type)
        << AL << AANT_ArgumentIntegerConstant
        << NumParamsExpr->getSourceRange();
    return;
  }

  unsigned Num = MaybeNumParams->getLimitedValue(255);
  if ((Num & 1) || Num > 30) {
    S.Diag(AL.getLoc(), diag::err_attribute_argument_out_of_bounds)
        << AL << (int)MaybeNumParams->getSExtValue()
        << NumParamsExpr->getSourceRange();
    return;
  }

  D->addAttr(::new (S.Context) M68kInterruptAttr(S.Context, AL, Num));
  D->addAttr(UsedAttr::CreateImplicit(S.Context));
}

static void handleAnyX86InterruptAttr(Sema &S, Decl *D, const ParsedAttr &AL) {
  // Semantic checks for a function with the 'interrupt' attribute.
  // a) Must be a function.
  // b) Must have the 'void' return type.
  // c) Must take 1 or 2 arguments.
  // d) The 1st argument must be a pointer.
  // e) The 2nd argument (if any) must be an unsigned integer.
  if (!isFunctionOrMethod(D) || !hasFunctionProto(D) || isInstanceMethod(D) ||
      CXXMethodDecl::isStaticOverloadedOperator(
          cast<NamedDecl>(D)->getDeclName().getCXXOverloadedOperator())) {
    S.Diag(AL.getLoc(), diag::warn_attribute_wrong_decl_type)
        << AL << ExpectedFunctionWithProtoType;
    return;
  }
  // Interrupt handler must have void return type.
  if (!getFunctionOrMethodResultType(D)->isVoidType()) {
    S.Diag(getFunctionOrMethodResultSourceRange(D).getBegin(),
           diag::err_anyx86_interrupt_attribute)
        << (S.Context.getTargetInfo().getTriple().getArch() == llvm::Triple::x86
                ? 0
                : 1)
        << 0;
    return;
  }
  // Interrupt handler must have 1 or 2 parameters.
  unsigned NumParams = getFunctionOrMethodNumParams(D);
  if (NumParams < 1 || NumParams > 2) {
    S.Diag(D->getBeginLoc(), diag::err_anyx86_interrupt_attribute)
        << (S.Context.getTargetInfo().getTriple().getArch() == llvm::Triple::x86
                ? 0
                : 1)
        << 1;
    return;
  }
  // The first argument must be a pointer.
  if (!getFunctionOrMethodParamType(D, 0)->isPointerType()) {
    S.Diag(getFunctionOrMethodParamRange(D, 0).getBegin(),
           diag::err_anyx86_interrupt_attribute)
        << (S.Context.getTargetInfo().getTriple().getArch() == llvm::Triple::x86
                ? 0
                : 1)
        << 2;
    return;
  }
  // The second argument, if present, must be an unsigned integer.
  unsigned TypeSize =
      S.Context.getTargetInfo().getTriple().getArch() == llvm::Triple::x86_64
          ? 64
          : 32;
  if (NumParams == 2 &&
      (!getFunctionOrMethodParamType(D, 1)->isUnsignedIntegerType() ||
       S.Context.getTypeSize(getFunctionOrMethodParamType(D, 1)) != TypeSize)) {
    S.Diag(getFunctionOrMethodParamRange(D, 1).getBegin(),
           diag::err_anyx86_interrupt_attribute)
        << (S.Context.getTargetInfo().getTriple().getArch() == llvm::Triple::x86
                ? 0
                : 1)
        << 3 << S.Context.getIntTypeForBitwidth(TypeSize, /*Signed=*/false);
    return;
  }
  D->addAttr(::new (S.Context) AnyX86InterruptAttr(S.Context, AL));
  D->addAttr(UsedAttr::CreateImplicit(S.Context));
}

static void handleAVRInterruptAttr(Sema &S, Decl *D, const ParsedAttr &AL) {
  if (!isFunctionOrMethod(D)) {
    S.Diag(D->getLocation(), diag::warn_attribute_wrong_decl_type)
        << "'interrupt'" << ExpectedFunction;
    return;
  }

  if (!AL.checkExactlyNumArgs(S, 0))
    return;

  handleSimpleAttribute<AVRInterruptAttr>(S, D, AL);
}

static void handleAVRSignalAttr(Sema &S, Decl *D, const ParsedAttr &AL) {
  if (!isFunctionOrMethod(D)) {
    S.Diag(D->getLocation(), diag::warn_attribute_wrong_decl_type)
        << "'signal'" << ExpectedFunction;
    return;
  }

  if (!AL.checkExactlyNumArgs(S, 0))
    return;

  handleSimpleAttribute<AVRSignalAttr>(S, D, AL);
}

static void handleBPFPreserveAIRecord(Sema &S, RecordDecl *RD) {
  // Add preserve_access_index attribute to all fields and inner records.
  for (auto D : RD->decls()) {
    if (D->hasAttr<BPFPreserveAccessIndexAttr>())
      continue;

    D->addAttr(BPFPreserveAccessIndexAttr::CreateImplicit(S.Context));
    if (auto *Rec = dyn_cast<RecordDecl>(D))
      handleBPFPreserveAIRecord(S, Rec);
  }
}

static void handleBPFPreserveAccessIndexAttr(Sema &S, Decl *D,
    const ParsedAttr &AL) {
  auto *Rec = cast<RecordDecl>(D);
  handleBPFPreserveAIRecord(S, Rec);
  Rec->addAttr(::new (S.Context) BPFPreserveAccessIndexAttr(S.Context, AL));
}

static bool hasBTFDeclTagAttr(Decl *D, StringRef Tag) {
  for (const auto *I : D->specific_attrs<BTFDeclTagAttr>()) {
    if (I->getBTFDeclTag() == Tag)
      return true;
  }
  return false;
}

static void handleBTFDeclTagAttr(Sema &S, Decl *D, const ParsedAttr &AL) {
  StringRef Str;
  if (!S.checkStringLiteralArgumentAttr(AL, 0, Str))
    return;
  if (hasBTFDeclTagAttr(D, Str))
    return;

  D->addAttr(::new (S.Context) BTFDeclTagAttr(S.Context, AL, Str));
}

BTFDeclTagAttr *Sema::mergeBTFDeclTagAttr(Decl *D, const BTFDeclTagAttr &AL) {
  if (hasBTFDeclTagAttr(D, AL.getBTFDeclTag()))
    return nullptr;
  return ::new (Context) BTFDeclTagAttr(Context, AL, AL.getBTFDeclTag());
}

static void handleWebAssemblyExportNameAttr(Sema &S, Decl *D, const ParsedAttr &AL) {
  if (!isFunctionOrMethod(D)) {
    S.Diag(D->getLocation(), diag::warn_attribute_wrong_decl_type)
        << "'export_name'" << ExpectedFunction;
    return;
  }

  auto *FD = cast<FunctionDecl>(D);
  if (FD->isThisDeclarationADefinition()) {
    S.Diag(D->getLocation(), diag::err_alias_is_definition) << FD << 0;
    return;
  }

  StringRef Str;
  SourceLocation ArgLoc;
  if (!S.checkStringLiteralArgumentAttr(AL, 0, Str, &ArgLoc))
    return;

  D->addAttr(::new (S.Context) WebAssemblyExportNameAttr(S.Context, AL, Str));
  D->addAttr(UsedAttr::CreateImplicit(S.Context));
}

WebAssemblyImportModuleAttr *
Sema::mergeImportModuleAttr(Decl *D, const WebAssemblyImportModuleAttr &AL) {
  auto *FD = cast<FunctionDecl>(D);

  if (const auto *ExistingAttr = FD->getAttr<WebAssemblyImportModuleAttr>()) {
    if (ExistingAttr->getImportModule() == AL.getImportModule())
      return nullptr;
    Diag(ExistingAttr->getLocation(), diag::warn_mismatched_import) << 0
      << ExistingAttr->getImportModule() << AL.getImportModule();
    Diag(AL.getLoc(), diag::note_previous_attribute);
    return nullptr;
  }
  if (FD->hasBody()) {
    Diag(AL.getLoc(), diag::warn_import_on_definition) << 0;
    return nullptr;
  }
  return ::new (Context) WebAssemblyImportModuleAttr(Context, AL,
                                                     AL.getImportModule());
}

WebAssemblyImportNameAttr *
Sema::mergeImportNameAttr(Decl *D, const WebAssemblyImportNameAttr &AL) {
  auto *FD = cast<FunctionDecl>(D);

  if (const auto *ExistingAttr = FD->getAttr<WebAssemblyImportNameAttr>()) {
    if (ExistingAttr->getImportName() == AL.getImportName())
      return nullptr;
    Diag(ExistingAttr->getLocation(), diag::warn_mismatched_import) << 1
      << ExistingAttr->getImportName() << AL.getImportName();
    Diag(AL.getLoc(), diag::note_previous_attribute);
    return nullptr;
  }
  if (FD->hasBody()) {
    Diag(AL.getLoc(), diag::warn_import_on_definition) << 1;
    return nullptr;
  }
  return ::new (Context) WebAssemblyImportNameAttr(Context, AL,
                                                   AL.getImportName());
}

static void
handleWebAssemblyImportModuleAttr(Sema &S, Decl *D, const ParsedAttr &AL) {
  auto *FD = cast<FunctionDecl>(D);

  StringRef Str;
  SourceLocation ArgLoc;
  if (!S.checkStringLiteralArgumentAttr(AL, 0, Str, &ArgLoc))
    return;
  if (FD->hasBody()) {
    S.Diag(AL.getLoc(), diag::warn_import_on_definition) << 0;
    return;
  }

  FD->addAttr(::new (S.Context)
                  WebAssemblyImportModuleAttr(S.Context, AL, Str));
}

static void
handleWebAssemblyImportNameAttr(Sema &S, Decl *D, const ParsedAttr &AL) {
  auto *FD = cast<FunctionDecl>(D);

  StringRef Str;
  SourceLocation ArgLoc;
  if (!S.checkStringLiteralArgumentAttr(AL, 0, Str, &ArgLoc))
    return;
  if (FD->hasBody()) {
    S.Diag(AL.getLoc(), diag::warn_import_on_definition) << 1;
    return;
  }

  FD->addAttr(::new (S.Context) WebAssemblyImportNameAttr(S.Context, AL, Str));
}

static void handleRISCVInterruptAttr(Sema &S, Decl *D,
                                     const ParsedAttr &AL) {
  // Warn about repeated attributes.
  if (const auto *A = D->getAttr<RISCVInterruptAttr>()) {
    S.Diag(AL.getRange().getBegin(),
      diag::warn_riscv_repeated_interrupt_attribute);
    S.Diag(A->getLocation(), diag::note_riscv_repeated_interrupt_attribute);
    return;
  }

  // Check the attribute argument. Argument is optional.
  if (!AL.checkAtMostNumArgs(S, 1))
    return;

  StringRef Str;
  SourceLocation ArgLoc;

  // 'machine'is the default interrupt mode.
  if (AL.getNumArgs() == 0)
    Str = "machine";
  else if (!S.checkStringLiteralArgumentAttr(AL, 0, Str, &ArgLoc))
    return;

  // Semantic checks for a function with the 'interrupt' attribute:
  // - Must be a function.
  // - Must have no parameters.
  // - Must have the 'void' return type.
  // - The attribute itself must either have no argument or one of the
  //   valid interrupt types, see [RISCVInterruptDocs].

  if (D->getFunctionType() == nullptr) {
    S.Diag(D->getLocation(), diag::warn_attribute_wrong_decl_type)
      << "'interrupt'" << ExpectedFunction;
    return;
  }

  if (hasFunctionProto(D) && getFunctionOrMethodNumParams(D) != 0) {
    S.Diag(D->getLocation(), diag::warn_interrupt_attribute_invalid)
      << /*RISC-V*/ 2 << 0;
    return;
  }

  if (!getFunctionOrMethodResultType(D)->isVoidType()) {
    S.Diag(D->getLocation(), diag::warn_interrupt_attribute_invalid)
      << /*RISC-V*/ 2 << 1;
    return;
  }

  RISCVInterruptAttr::InterruptType Kind;
  if (!RISCVInterruptAttr::ConvertStrToInterruptType(Str, Kind)) {
    S.Diag(AL.getLoc(), diag::warn_attribute_type_not_supported) << AL << Str
                                                                 << ArgLoc;
    return;
  }

  D->addAttr(::new (S.Context) RISCVInterruptAttr(S.Context, AL, Kind));
}

static void handleInterruptAttr(Sema &S, Decl *D, const ParsedAttr &AL) {
  // Dispatch the interrupt attribute based on the current target.
  switch (S.Context.getTargetInfo().getTriple().getArch()) {
  case llvm::Triple::msp430:
    handleMSP430InterruptAttr(S, D, AL);
    break;
  case llvm::Triple::mipsel:
  case llvm::Triple::mips:
    handleMipsInterruptAttr(S, D, AL);
    break;
  case llvm::Triple::m68k:
    handleM68kInterruptAttr(S, D, AL);
    break;
  case llvm::Triple::x86:
  case llvm::Triple::x86_64:
    handleAnyX86InterruptAttr(S, D, AL);
    break;
  case llvm::Triple::avr:
    handleAVRInterruptAttr(S, D, AL);
    break;
  case llvm::Triple::riscv32:
  case llvm::Triple::riscv64:
    handleRISCVInterruptAttr(S, D, AL);
    break;
  default:
    handleARMInterruptAttr(S, D, AL);
    break;
  }
}

static bool
checkAMDGPUFlatWorkGroupSizeArguments(Sema &S, Expr *MinExpr, Expr *MaxExpr,
                                      const AMDGPUFlatWorkGroupSizeAttr &Attr) {
  // Accept template arguments for now as they depend on something else.
  // We'll get to check them when they eventually get instantiated.
  if (MinExpr->isValueDependent() || MaxExpr->isValueDependent())
    return false;

  uint32_t Min = 0;
  if (!checkUInt32Argument(S, Attr, MinExpr, Min, 0))
    return true;

  uint32_t Max = 0;
  if (!checkUInt32Argument(S, Attr, MaxExpr, Max, 1))
    return true;

  if (Min == 0 && Max != 0) {
    S.Diag(Attr.getLocation(), diag::err_attribute_argument_invalid)
        << &Attr << 0;
    return true;
  }
  if (Min > Max) {
    S.Diag(Attr.getLocation(), diag::err_attribute_argument_invalid)
        << &Attr << 1;
    return true;
  }

  return false;
}

void Sema::addAMDGPUFlatWorkGroupSizeAttr(Decl *D,
                                          const AttributeCommonInfo &CI,
                                          Expr *MinExpr, Expr *MaxExpr) {
  AMDGPUFlatWorkGroupSizeAttr TmpAttr(Context, CI, MinExpr, MaxExpr);

  if (checkAMDGPUFlatWorkGroupSizeArguments(*this, MinExpr, MaxExpr, TmpAttr))
    return;

  D->addAttr(::new (Context)
                 AMDGPUFlatWorkGroupSizeAttr(Context, CI, MinExpr, MaxExpr));
}

static void handleAMDGPUFlatWorkGroupSizeAttr(Sema &S, Decl *D,
                                              const ParsedAttr &AL) {
  Expr *MinExpr = AL.getArgAsExpr(0);
  Expr *MaxExpr = AL.getArgAsExpr(1);

  S.addAMDGPUFlatWorkGroupSizeAttr(D, AL, MinExpr, MaxExpr);
}

static bool checkAMDGPUWavesPerEUArguments(Sema &S, Expr *MinExpr,
                                           Expr *MaxExpr,
                                           const AMDGPUWavesPerEUAttr &Attr) {
  if (S.DiagnoseUnexpandedParameterPack(MinExpr) ||
      (MaxExpr && S.DiagnoseUnexpandedParameterPack(MaxExpr)))
    return true;

  // Accept template arguments for now as they depend on something else.
  // We'll get to check them when they eventually get instantiated.
  if (MinExpr->isValueDependent() || (MaxExpr && MaxExpr->isValueDependent()))
    return false;

  uint32_t Min = 0;
  if (!checkUInt32Argument(S, Attr, MinExpr, Min, 0))
    return true;

  uint32_t Max = 0;
  if (MaxExpr && !checkUInt32Argument(S, Attr, MaxExpr, Max, 1))
    return true;

  if (Min == 0 && Max != 0) {
    S.Diag(Attr.getLocation(), diag::err_attribute_argument_invalid)
        << &Attr << 0;
    return true;
  }
  if (Max != 0 && Min > Max) {
    S.Diag(Attr.getLocation(), diag::err_attribute_argument_invalid)
        << &Attr << 1;
    return true;
  }

  return false;
}

void Sema::addAMDGPUWavesPerEUAttr(Decl *D, const AttributeCommonInfo &CI,
                                   Expr *MinExpr, Expr *MaxExpr) {
  AMDGPUWavesPerEUAttr TmpAttr(Context, CI, MinExpr, MaxExpr);

  if (checkAMDGPUWavesPerEUArguments(*this, MinExpr, MaxExpr, TmpAttr))
    return;

  D->addAttr(::new (Context)
                 AMDGPUWavesPerEUAttr(Context, CI, MinExpr, MaxExpr));
}

static void handleAMDGPUWavesPerEUAttr(Sema &S, Decl *D, const ParsedAttr &AL) {
  if (!AL.checkAtLeastNumArgs(S, 1) || !AL.checkAtMostNumArgs(S, 2))
    return;

  Expr *MinExpr = AL.getArgAsExpr(0);
  Expr *MaxExpr = (AL.getNumArgs() > 1) ? AL.getArgAsExpr(1) : nullptr;

  S.addAMDGPUWavesPerEUAttr(D, AL, MinExpr, MaxExpr);
}

static void handleAMDGPUNumSGPRAttr(Sema &S, Decl *D, const ParsedAttr &AL) {
  uint32_t NumSGPR = 0;
  Expr *NumSGPRExpr = AL.getArgAsExpr(0);
  if (!checkUInt32Argument(S, AL, NumSGPRExpr, NumSGPR))
    return;

  D->addAttr(::new (S.Context) AMDGPUNumSGPRAttr(S.Context, AL, NumSGPR));
}

static void handleAMDGPUNumVGPRAttr(Sema &S, Decl *D, const ParsedAttr &AL) {
  uint32_t NumVGPR = 0;
  Expr *NumVGPRExpr = AL.getArgAsExpr(0);
  if (!checkUInt32Argument(S, AL, NumVGPRExpr, NumVGPR))
    return;

  D->addAttr(::new (S.Context) AMDGPUNumVGPRAttr(S.Context, AL, NumVGPR));
}

static void handleX86ForceAlignArgPointerAttr(Sema &S, Decl *D,
                                              const ParsedAttr &AL) {
  // If we try to apply it to a function pointer, don't warn, but don't
  // do anything, either. It doesn't matter anyway, because there's nothing
  // special about calling a force_align_arg_pointer function.
  const auto *VD = dyn_cast<ValueDecl>(D);
  if (VD && VD->getType()->isFunctionPointerType())
    return;
  // Also don't warn on function pointer typedefs.
  const auto *TD = dyn_cast<TypedefNameDecl>(D);
  if (TD && (TD->getUnderlyingType()->isFunctionPointerType() ||
    TD->getUnderlyingType()->isFunctionType()))
    return;
  // Attribute can only be applied to function types.
  if (!isa<FunctionDecl>(D)) {
    S.Diag(AL.getLoc(), diag::warn_attribute_wrong_decl_type)
        << AL << ExpectedFunction;
    return;
  }

  D->addAttr(::new (S.Context) X86ForceAlignArgPointerAttr(S.Context, AL));
}

static void handleLayoutVersion(Sema &S, Decl *D, const ParsedAttr &AL) {
  uint32_t Version;
  Expr *VersionExpr = static_cast<Expr *>(AL.getArgAsExpr(0));
  if (!checkUInt32Argument(S, AL, AL.getArgAsExpr(0), Version))
    return;

  // TODO: Investigate what happens with the next major version of MSVC.
  if (Version != LangOptions::MSVC2015 / 100) {
    S.Diag(AL.getLoc(), diag::err_attribute_argument_out_of_bounds)
        << AL << Version << VersionExpr->getSourceRange();
    return;
  }

  // The attribute expects a "major" version number like 19, but new versions of
  // MSVC have moved to updating the "minor", or less significant numbers, so we
  // have to multiply by 100 now.
  Version *= 100;

  D->addAttr(::new (S.Context) LayoutVersionAttr(S.Context, AL, Version));
}

DLLImportAttr *Sema::mergeDLLImportAttr(Decl *D,
                                        const AttributeCommonInfo &CI) {
  if (D->hasAttr<DLLExportAttr>()) {
    Diag(CI.getLoc(), diag::warn_attribute_ignored) << "'dllimport'";
    return nullptr;
  }

  if (D->hasAttr<DLLImportAttr>())
    return nullptr;

  return ::new (Context) DLLImportAttr(Context, CI);
}

DLLExportAttr *Sema::mergeDLLExportAttr(Decl *D,
                                        const AttributeCommonInfo &CI) {
  if (DLLImportAttr *Import = D->getAttr<DLLImportAttr>()) {
    Diag(Import->getLocation(), diag::warn_attribute_ignored) << Import;
    D->dropAttr<DLLImportAttr>();
  }

  if (D->hasAttr<DLLExportAttr>())
    return nullptr;

  return ::new (Context) DLLExportAttr(Context, CI);
}

static void handleDLLAttr(Sema &S, Decl *D, const ParsedAttr &A) {
  if (isa<ClassTemplatePartialSpecializationDecl>(D) &&
      (S.Context.getTargetInfo().shouldDLLImportComdatSymbols())) {
    S.Diag(A.getRange().getBegin(), diag::warn_attribute_ignored) << A;
    return;
  }

  if (const auto *FD = dyn_cast<FunctionDecl>(D)) {
    if (FD->isInlined() && A.getKind() == ParsedAttr::AT_DLLImport &&
        !(S.Context.getTargetInfo().shouldDLLImportComdatSymbols())) {
      // MinGW doesn't allow dllimport on inline functions.
      S.Diag(A.getRange().getBegin(), diag::warn_attribute_ignored_on_inline)
          << A;
      return;
    }
  }

  if (const auto *MD = dyn_cast<CXXMethodDecl>(D)) {
    if ((S.Context.getTargetInfo().shouldDLLImportComdatSymbols()) &&
        MD->getParent()->isLambda()) {
      S.Diag(A.getRange().getBegin(), diag::err_attribute_dll_lambda) << A;
      return;
    }
  }

  Attr *NewAttr = A.getKind() == ParsedAttr::AT_DLLExport
                      ? (Attr *)S.mergeDLLExportAttr(D, A)
                      : (Attr *)S.mergeDLLImportAttr(D, A);
  if (NewAttr)
    D->addAttr(NewAttr);
}

MSInheritanceAttr *
Sema::mergeMSInheritanceAttr(Decl *D, const AttributeCommonInfo &CI,
                             bool BestCase,
                             MSInheritanceModel Model) {
  if (MSInheritanceAttr *IA = D->getAttr<MSInheritanceAttr>()) {
    if (IA->getInheritanceModel() == Model)
      return nullptr;
    Diag(IA->getLocation(), diag::err_mismatched_ms_inheritance)
        << 1 /*previous declaration*/;
    Diag(CI.getLoc(), diag::note_previous_ms_inheritance);
    D->dropAttr<MSInheritanceAttr>();
  }

  auto *RD = cast<CXXRecordDecl>(D);
  if (RD->hasDefinition()) {
    if (checkMSInheritanceAttrOnDefinition(RD, CI.getRange(), BestCase,
                                           Model)) {
      return nullptr;
    }
  } else {
    if (isa<ClassTemplatePartialSpecializationDecl>(RD)) {
      Diag(CI.getLoc(), diag::warn_ignored_ms_inheritance)
          << 1 /*partial specialization*/;
      return nullptr;
    }
    if (RD->getDescribedClassTemplate()) {
      Diag(CI.getLoc(), diag::warn_ignored_ms_inheritance)
          << 0 /*primary template*/;
      return nullptr;
    }
  }

  return ::new (Context) MSInheritanceAttr(Context, CI, BestCase);
}

static void handleCapabilityAttr(Sema &S, Decl *D, const ParsedAttr &AL) {
  // The capability attributes take a single string parameter for the name of
  // the capability they represent. The lockable attribute does not take any
  // parameters. However, semantically, both attributes represent the same
  // concept, and so they use the same semantic attribute. Eventually, the
  // lockable attribute will be removed.
  //
  // For backward compatibility, any capability which has no specified string
  // literal will be considered a "mutex."
  StringRef N("mutex");
  SourceLocation LiteralLoc;
  if (AL.getKind() == ParsedAttr::AT_Capability &&
      !S.checkStringLiteralArgumentAttr(AL, 0, N, &LiteralLoc))
    return;

  D->addAttr(::new (S.Context) CapabilityAttr(S.Context, AL, N));
}

static void handleAssertCapabilityAttr(Sema &S, Decl *D, const ParsedAttr &AL) {
  SmallVector<Expr*, 1> Args;
  if (!checkLockFunAttrCommon(S, D, AL, Args))
    return;

  D->addAttr(::new (S.Context)
                 AssertCapabilityAttr(S.Context, AL, Args.data(), Args.size()));
}

static void handleAcquireCapabilityAttr(Sema &S, Decl *D,
                                        const ParsedAttr &AL) {
  SmallVector<Expr*, 1> Args;
  if (!checkLockFunAttrCommon(S, D, AL, Args))
    return;

  D->addAttr(::new (S.Context) AcquireCapabilityAttr(S.Context, AL, Args.data(),
                                                     Args.size()));
}

static void handleTryAcquireCapabilityAttr(Sema &S, Decl *D,
                                           const ParsedAttr &AL) {
  SmallVector<Expr*, 2> Args;
  if (!checkTryLockFunAttrCommon(S, D, AL, Args))
    return;

  D->addAttr(::new (S.Context) TryAcquireCapabilityAttr(
      S.Context, AL, AL.getArgAsExpr(0), Args.data(), Args.size()));
}

static void handleReleaseCapabilityAttr(Sema &S, Decl *D,
                                        const ParsedAttr &AL) {
  // Check that all arguments are lockable objects.
  SmallVector<Expr *, 1> Args;
  checkAttrArgsAreCapabilityObjs(S, D, AL, Args, 0, true);

  D->addAttr(::new (S.Context) ReleaseCapabilityAttr(S.Context, AL, Args.data(),
                                                     Args.size()));
}

static void handleRequiresCapabilityAttr(Sema &S, Decl *D,
                                         const ParsedAttr &AL) {
  if (!AL.checkAtLeastNumArgs(S, 1))
    return;

  // check that all arguments are lockable objects
  SmallVector<Expr*, 1> Args;
  checkAttrArgsAreCapabilityObjs(S, D, AL, Args);
  if (Args.empty())
    return;

  RequiresCapabilityAttr *RCA = ::new (S.Context)
      RequiresCapabilityAttr(S.Context, AL, Args.data(), Args.size());

  D->addAttr(RCA);
}

static void handleDeprecatedAttr(Sema &S, Decl *D, const ParsedAttr &AL) {
  if (const auto *NSD = dyn_cast<NamespaceDecl>(D)) {
    if (NSD->isAnonymousNamespace()) {
      S.Diag(AL.getLoc(), diag::warn_deprecated_anonymous_namespace);
      // Do not want to attach the attribute to the namespace because that will
      // cause confusing diagnostic reports for uses of declarations within the
      // namespace.
      return;
    }
  } else if (isa<UsingDecl, UnresolvedUsingTypenameDecl,
                 UnresolvedUsingValueDecl>(D)) {
    S.Diag(AL.getRange().getBegin(), diag::warn_deprecated_ignored_on_using)
        << AL;
    return;
  }

  // Handle the cases where the attribute has a text message.
  StringRef Str, Replacement;
  if (AL.isArgExpr(0) && AL.getArgAsExpr(0) &&
      !S.checkStringLiteralArgumentAttr(AL, 0, Str))
    return;

  // Support a single optional message only for Declspec and [[]] spellings.
  if (AL.isDeclspecAttribute() || AL.isStandardAttributeSyntax())
    AL.checkAtMostNumArgs(S, 1);
  else if (AL.isArgExpr(1) && AL.getArgAsExpr(1) &&
           !S.checkStringLiteralArgumentAttr(AL, 1, Replacement))
    return;

  if (!S.getLangOpts().CPlusPlus14 && AL.isCXX11Attribute() && !AL.isGNUScope())
    S.Diag(AL.getLoc(), diag::ext_cxx14_attr) << AL;

  D->addAttr(::new (S.Context) DeprecatedAttr(S.Context, AL, Str, Replacement));
}

static bool isGlobalVar(const Decl *D) {
  if (const auto *S = dyn_cast<VarDecl>(D))
    return S->hasGlobalStorage();
  return false;
}

static void handleNoSanitizeAttr(Sema &S, Decl *D, const ParsedAttr &AL) {
  if (!AL.checkAtLeastNumArgs(S, 1))
    return;

  std::vector<StringRef> Sanitizers;

  for (unsigned I = 0, E = AL.getNumArgs(); I != E; ++I) {
    StringRef SanitizerName;
    SourceLocation LiteralLoc;

    if (!S.checkStringLiteralArgumentAttr(AL, I, SanitizerName, &LiteralLoc))
      return;

    if (parseSanitizerValue(SanitizerName, /*AllowGroups=*/true) ==
            SanitizerMask() &&
        SanitizerName != "coverage")
      S.Diag(LiteralLoc, diag::warn_unknown_sanitizer_ignored) << SanitizerName;
    else if (isGlobalVar(D) && SanitizerName != "address")
      S.Diag(D->getLocation(), diag::err_attribute_wrong_decl_type)
          << AL << ExpectedFunctionOrMethod;
    Sanitizers.push_back(SanitizerName);
  }

  D->addAttr(::new (S.Context) NoSanitizeAttr(S.Context, AL, Sanitizers.data(),
                                              Sanitizers.size()));
}

static void handleNoSanitizeSpecificAttr(Sema &S, Decl *D,
                                         const ParsedAttr &AL) {
  StringRef AttrName = AL.getAttrName()->getName();
  normalizeName(AttrName);
  StringRef SanitizerName = llvm::StringSwitch<StringRef>(AttrName)
                                .Case("no_address_safety_analysis", "address")
                                .Case("no_sanitize_address", "address")
                                .Case("no_sanitize_thread", "thread")
                                .Case("no_sanitize_memory", "memory");
  if (isGlobalVar(D) && SanitizerName != "address")
    S.Diag(D->getLocation(), diag::err_attribute_wrong_decl_type)
        << AL << ExpectedFunction;

  // FIXME: Rather than create a NoSanitizeSpecificAttr, this creates a
  // NoSanitizeAttr object; but we need to calculate the correct spelling list
  // index rather than incorrectly assume the index for NoSanitizeSpecificAttr
  // has the same spellings as the index for NoSanitizeAttr. We don't have a
  // general way to "translate" between the two, so this hack attempts to work
  // around the issue with hard-coded indices. This is critical for calling
  // getSpelling() or prettyPrint() on the resulting semantic attribute object
  // without failing assertions.
  unsigned TranslatedSpellingIndex = 0;
  if (AL.isStandardAttributeSyntax())
    TranslatedSpellingIndex = 1;

  AttributeCommonInfo Info = AL;
  Info.setAttributeSpellingListIndex(TranslatedSpellingIndex);
  D->addAttr(::new (S.Context)
                 NoSanitizeAttr(S.Context, Info, &SanitizerName, 1));
}

static void handleInternalLinkageAttr(Sema &S, Decl *D, const ParsedAttr &AL) {
  if (InternalLinkageAttr *Internal = S.mergeInternalLinkageAttr(D, AL))
    D->addAttr(Internal);
}

static void handleOpenCLNoSVMAttr(Sema &S, Decl *D, const ParsedAttr &AL) {
  if (S.LangOpts.getOpenCLCompatibleVersion() < 200)
    S.Diag(AL.getLoc(), diag::err_attribute_requires_opencl_version)
        << AL << "2.0" << 1;
  else
    S.Diag(AL.getLoc(), diag::warn_opencl_attr_deprecated_ignored)
        << AL << S.LangOpts.getOpenCLVersionString();
}

static void handleOpenCLAccessAttr(Sema &S, Decl *D, const ParsedAttr &AL) {
  if (D->isInvalidDecl())
    return;

  // Check if there is only one access qualifier.
  if (D->hasAttr<OpenCLAccessAttr>()) {
    if (D->getAttr<OpenCLAccessAttr>()->getSemanticSpelling() ==
        AL.getSemanticSpelling()) {
      S.Diag(AL.getLoc(), diag::warn_duplicate_declspec)
          << AL.getAttrName()->getName() << AL.getRange();
    } else {
      S.Diag(AL.getLoc(), diag::err_opencl_multiple_access_qualifiers)
          << D->getSourceRange();
      D->setInvalidDecl(true);
      return;
    }
  }

  // OpenCL v2.0 s6.6 - read_write can be used for image types to specify that
  // an image object can be read and written. OpenCL v2.0 s6.13.6 - A kernel
  // cannot read from and write to the same pipe object. Using the read_write
  // (or __read_write) qualifier with the pipe qualifier is a compilation error.
  // OpenCL v3.0 s6.8 - For OpenCL C 2.0, or with the
  // __opencl_c_read_write_images feature, image objects specified as arguments
  // to a kernel can additionally be declared to be read-write.
  // C++ for OpenCL 1.0 inherits rule from OpenCL C v2.0.
  // C++ for OpenCL 2021 inherits rule from OpenCL C v3.0.
  if (const auto *PDecl = dyn_cast<ParmVarDecl>(D)) {
    const Type *DeclTy = PDecl->getType().getCanonicalType().getTypePtr();
    if (AL.getAttrName()->getName().contains("read_write")) {
      bool ReadWriteImagesUnsupported =
          (S.getLangOpts().getOpenCLCompatibleVersion() < 200) ||
          (S.getLangOpts().getOpenCLCompatibleVersion() == 300 &&
           !S.getOpenCLOptions().isSupported("__opencl_c_read_write_images",
                                             S.getLangOpts()));
      if (ReadWriteImagesUnsupported || DeclTy->isPipeType()) {
        S.Diag(AL.getLoc(), diag::err_opencl_invalid_read_write)
            << AL << PDecl->getType() << DeclTy->isImageType();
        D->setInvalidDecl(true);
        return;
      }
    }
  }

  D->addAttr(::new (S.Context) OpenCLAccessAttr(S.Context, AL));
}

static void handleZeroCallUsedRegsAttr(Sema &S, Decl *D, const ParsedAttr &AL) {
  // Check that the argument is a string literal.
  StringRef KindStr;
  SourceLocation LiteralLoc;
  if (!S.checkStringLiteralArgumentAttr(AL, 0, KindStr, &LiteralLoc))
    return;

  ZeroCallUsedRegsAttr::ZeroCallUsedRegsKind Kind;
  if (!ZeroCallUsedRegsAttr::ConvertStrToZeroCallUsedRegsKind(KindStr, Kind)) {
    S.Diag(LiteralLoc, diag::warn_attribute_type_not_supported)
        << AL << KindStr;
    return;
  }

  D->dropAttr<ZeroCallUsedRegsAttr>();
  D->addAttr(ZeroCallUsedRegsAttr::Create(S.Context, Kind, AL));
}

static void handleSYCLKernelAttr(Sema &S, Decl *D, const ParsedAttr &AL) {
  // The 'sycl_kernel' attribute applies only to function templates.
  const auto *FD = cast<FunctionDecl>(D);
  const FunctionTemplateDecl *FT = FD->getDescribedFunctionTemplate();
  assert(FT && "Function template is expected");

  // Function template must have at least two template parameters.
  const TemplateParameterList *TL = FT->getTemplateParameters();
  if (TL->size() < 2) {
    S.Diag(FT->getLocation(), diag::warn_sycl_kernel_num_of_template_params);
    return;
  }

  // Template parameters must be typenames.
  for (unsigned I = 0; I < 2; ++I) {
    const NamedDecl *TParam = TL->getParam(I);
    if (isa<NonTypeTemplateParmDecl>(TParam)) {
      S.Diag(FT->getLocation(),
             diag::warn_sycl_kernel_invalid_template_param_type);
      return;
    }
  }

  // Function must have at least one argument.
  if (getFunctionOrMethodNumParams(D) != 1) {
    S.Diag(FT->getLocation(), diag::warn_sycl_kernel_num_of_function_params);
    return;
  }

  // Function must return void.
  QualType RetTy = getFunctionOrMethodResultType(D);
  if (!RetTy->isVoidType()) {
    S.Diag(FT->getLocation(), diag::warn_sycl_kernel_return_type);
    return;
  }

  handleSimpleAttribute<SYCLKernelAttr>(S, D, AL);
}

static void handleDestroyAttr(Sema &S, Decl *D, const ParsedAttr &A) {
  if (!cast<VarDecl>(D)->hasGlobalStorage()) {
    S.Diag(D->getLocation(), diag::err_destroy_attr_on_non_static_var)
        << (A.getKind() == ParsedAttr::AT_AlwaysDestroy);
    return;
  }

  if (A.getKind() == ParsedAttr::AT_AlwaysDestroy)
    handleSimpleAttribute<AlwaysDestroyAttr>(S, D, A);
  else
    handleSimpleAttribute<NoDestroyAttr>(S, D, A);
}

static void handleUninitializedAttr(Sema &S, Decl *D, const ParsedAttr &AL) {
  assert(cast<VarDecl>(D)->getStorageDuration() == SD_Automatic &&
         "uninitialized is only valid on automatic duration variables");
  D->addAttr(::new (S.Context) UninitializedAttr(S.Context, AL));
}

static bool tryMakeVariablePseudoStrong(Sema &S, VarDecl *VD,
                                        bool DiagnoseFailure) {
  QualType Ty = VD->getType();
  if (!Ty->isObjCRetainableType()) {
    if (DiagnoseFailure) {
      S.Diag(VD->getBeginLoc(), diag::warn_ignored_objc_externally_retained)
          << 0;
    }
    return false;
  }

  Qualifiers::ObjCLifetime LifetimeQual = Ty.getQualifiers().getObjCLifetime();

  // Sema::inferObjCARCLifetime must run after processing decl attributes
  // (because __block lowers to an attribute), so if the lifetime hasn't been
  // explicitly specified, infer it locally now.
  if (LifetimeQual == Qualifiers::OCL_None)
    LifetimeQual = Ty->getObjCARCImplicitLifetime();

  // The attributes only really makes sense for __strong variables; ignore any
  // attempts to annotate a parameter with any other lifetime qualifier.
  if (LifetimeQual != Qualifiers::OCL_Strong) {
    if (DiagnoseFailure) {
      S.Diag(VD->getBeginLoc(), diag::warn_ignored_objc_externally_retained)
          << 1;
    }
    return false;
  }

  // Tampering with the type of a VarDecl here is a bit of a hack, but we need
  // to ensure that the variable is 'const' so that we can error on
  // modification, which can otherwise over-release.
  VD->setType(Ty.withConst());
  VD->setARCPseudoStrong(true);
  return true;
}

static void handleObjCExternallyRetainedAttr(Sema &S, Decl *D,
                                             const ParsedAttr &AL) {
  if (auto *VD = dyn_cast<VarDecl>(D)) {
    assert(!isa<ParmVarDecl>(VD) && "should be diagnosed automatically");
    if (!VD->hasLocalStorage()) {
      S.Diag(D->getBeginLoc(), diag::warn_ignored_objc_externally_retained)
          << 0;
      return;
    }

    if (!tryMakeVariablePseudoStrong(S, VD, /*DiagnoseFailure=*/true))
      return;

    handleSimpleAttribute<ObjCExternallyRetainedAttr>(S, D, AL);
    return;
  }

  // If D is a function-like declaration (method, block, or function), then we
  // make every parameter psuedo-strong.
  unsigned NumParams =
      hasFunctionProto(D) ? getFunctionOrMethodNumParams(D) : 0;
  for (unsigned I = 0; I != NumParams; ++I) {
    auto *PVD = const_cast<ParmVarDecl *>(getFunctionOrMethodParam(D, I));
    QualType Ty = PVD->getType();

    // If a user wrote a parameter with __strong explicitly, then assume they
    // want "real" strong semantics for that parameter. This works because if
    // the parameter was written with __strong, then the strong qualifier will
    // be non-local.
    if (Ty.getLocalUnqualifiedType().getQualifiers().getObjCLifetime() ==
        Qualifiers::OCL_Strong)
      continue;

    tryMakeVariablePseudoStrong(S, PVD, /*DiagnoseFailure=*/false);
  }
  handleSimpleAttribute<ObjCExternallyRetainedAttr>(S, D, AL);
}

static void handleMIGServerRoutineAttr(Sema &S, Decl *D, const ParsedAttr &AL) {
  // Check that the return type is a `typedef int kern_return_t` or a typedef
  // around it, because otherwise MIG convention checks make no sense.
  // BlockDecl doesn't store a return type, so it's annoying to check,
  // so let's skip it for now.
  if (!isa<BlockDecl>(D)) {
    QualType T = getFunctionOrMethodResultType(D);
    bool IsKernReturnT = false;
    while (const auto *TT = T->getAs<TypedefType>()) {
      IsKernReturnT = (TT->getDecl()->getName() == "kern_return_t");
      T = TT->desugar();
    }
    if (!IsKernReturnT || T.getCanonicalType() != S.getASTContext().IntTy) {
      S.Diag(D->getBeginLoc(),
             diag::warn_mig_server_routine_does_not_return_kern_return_t);
      return;
    }
  }

  handleSimpleAttribute<MIGServerRoutineAttr>(S, D, AL);
}

static void handleMSAllocatorAttr(Sema &S, Decl *D, const ParsedAttr &AL) {
  // Warn if the return type is not a pointer or reference type.
  if (auto *FD = dyn_cast<FunctionDecl>(D)) {
    QualType RetTy = FD->getReturnType();
    if (!RetTy->isPointerType() && !RetTy->isReferenceType()) {
      S.Diag(AL.getLoc(), diag::warn_declspec_allocator_nonpointer)
          << AL.getRange() << RetTy;
      return;
    }
  }

  handleSimpleAttribute<MSAllocatorAttr>(S, D, AL);
}

static void handleAcquireHandleAttr(Sema &S, Decl *D, const ParsedAttr &AL) {
  if (AL.isUsedAsTypeAttr())
    return;
  // Warn if the parameter is definitely not an output parameter.
  if (const auto *PVD = dyn_cast<ParmVarDecl>(D)) {
    if (PVD->getType()->isIntegerType()) {
      S.Diag(AL.getLoc(), diag::err_attribute_output_parameter)
          << AL.getRange();
      return;
    }
  }
  StringRef Argument;
  if (!S.checkStringLiteralArgumentAttr(AL, 0, Argument))
    return;
  D->addAttr(AcquireHandleAttr::Create(S.Context, Argument, AL));
}

template<typename Attr>
static void handleHandleAttr(Sema &S, Decl *D, const ParsedAttr &AL) {
  StringRef Argument;
  if (!S.checkStringLiteralArgumentAttr(AL, 0, Argument))
    return;
  D->addAttr(Attr::Create(S.Context, Argument, AL));
}

static void handleCFGuardAttr(Sema &S, Decl *D, const ParsedAttr &AL) {
  // The guard attribute takes a single identifier argument.

  if (!AL.isArgIdent(0)) {
    S.Diag(AL.getLoc(), diag::err_attribute_argument_type)
        << AL << AANT_ArgumentIdentifier;
    return;
  }

  CFGuardAttr::GuardArg Arg;
  IdentifierInfo *II = AL.getArgAsIdent(0)->Ident;
  if (!CFGuardAttr::ConvertStrToGuardArg(II->getName(), Arg)) {
    S.Diag(AL.getLoc(), diag::warn_attribute_type_not_supported) << AL << II;
    return;
  }

  D->addAttr(::new (S.Context) CFGuardAttr(S.Context, AL, Arg));
}


template <typename AttrTy>
static const AttrTy *findEnforceTCBAttrByName(Decl *D, StringRef Name) {
  auto Attrs = D->specific_attrs<AttrTy>();
  auto I = llvm::find_if(Attrs,
                         [Name](const AttrTy *A) {
                           return A->getTCBName() == Name;
                         });
  return I == Attrs.end() ? nullptr : *I;
}

template <typename AttrTy, typename ConflictingAttrTy>
static void handleEnforceTCBAttr(Sema &S, Decl *D, const ParsedAttr &AL) {
  StringRef Argument;
  if (!S.checkStringLiteralArgumentAttr(AL, 0, Argument))
    return;

  // A function cannot be have both regular and leaf membership in the same TCB.
  if (const ConflictingAttrTy *ConflictingAttr =
      findEnforceTCBAttrByName<ConflictingAttrTy>(D, Argument)) {
    // We could attach a note to the other attribute but in this case
    // there's no need given how the two are very close to each other.
    S.Diag(AL.getLoc(), diag::err_tcb_conflicting_attributes)
      << AL.getAttrName()->getName() << ConflictingAttr->getAttrName()->getName()
      << Argument;

    // Error recovery: drop the non-leaf attribute so that to suppress
    // all future warnings caused by erroneous attributes. The leaf attribute
    // needs to be kept because it can only suppresses warnings, not cause them.
    D->dropAttr<EnforceTCBAttr>();
    return;
  }

  D->addAttr(AttrTy::Create(S.Context, Argument, AL));
}

template <typename AttrTy, typename ConflictingAttrTy>
static AttrTy *mergeEnforceTCBAttrImpl(Sema &S, Decl *D, const AttrTy &AL) {
  // Check if the new redeclaration has different leaf-ness in the same TCB.
  StringRef TCBName = AL.getTCBName();
  if (const ConflictingAttrTy *ConflictingAttr =
      findEnforceTCBAttrByName<ConflictingAttrTy>(D, TCBName)) {
    S.Diag(ConflictingAttr->getLoc(), diag::err_tcb_conflicting_attributes)
      << ConflictingAttr->getAttrName()->getName()
      << AL.getAttrName()->getName() << TCBName;

    // Add a note so that the user could easily find the conflicting attribute.
    S.Diag(AL.getLoc(), diag::note_conflicting_attribute);

    // More error recovery.
    D->dropAttr<EnforceTCBAttr>();
    return nullptr;
  }

  ASTContext &Context = S.getASTContext();
  return ::new(Context) AttrTy(Context, AL, AL.getTCBName());
}

EnforceTCBAttr *Sema::mergeEnforceTCBAttr(Decl *D, const EnforceTCBAttr &AL) {
  return mergeEnforceTCBAttrImpl<EnforceTCBAttr, EnforceTCBLeafAttr>(
      *this, D, AL);
}

EnforceTCBLeafAttr *Sema::mergeEnforceTCBLeafAttr(
    Decl *D, const EnforceTCBLeafAttr &AL) {
  return mergeEnforceTCBAttrImpl<EnforceTCBLeafAttr, EnforceTCBAttr>(
      *this, D, AL);
}

//===----------------------------------------------------------------------===//
// Top Level Sema Entry Points
//===----------------------------------------------------------------------===//

// Returns true if the attribute must delay setting its arguments until after
// template instantiation, and false otherwise.
static bool MustDelayAttributeArguments(const ParsedAttr &AL) {
  // Only attributes that accept expression parameter packs can delay arguments.
  if (!AL.acceptsExprPack())
    return false;

  bool AttrHasVariadicArg = AL.hasVariadicArg();
  unsigned AttrNumArgs = AL.getNumArgMembers();
  for (size_t I = 0; I < std::min(AL.getNumArgs(), AttrNumArgs); ++I) {
    bool IsLastAttrArg = I == (AttrNumArgs - 1);
    // If the argument is the last argument and it is variadic it can contain
    // any expression.
    if (IsLastAttrArg && AttrHasVariadicArg)
      return false;
    Expr *E = AL.getArgAsExpr(I);
    bool ArgMemberCanHoldExpr = AL.isParamExpr(I);
    // If the expression is a pack expansion then arguments must be delayed
    // unless the argument is an expression and it is the last argument of the
    // attribute.
    if (isa<PackExpansionExpr>(E))
      return !(IsLastAttrArg && ArgMemberCanHoldExpr);
    // Last case is if the expression is value dependent then it must delay
    // arguments unless the corresponding argument is able to hold the
    // expression.
    if (E->isValueDependent() && !ArgMemberCanHoldExpr)
      return true;
  }
  return false;
}

/// ProcessDeclAttribute - Apply the specific attribute to the specified decl if
/// the attribute applies to decls.  If the attribute is a type attribute, just
/// silently ignore it if a GNU attribute.
static void ProcessDeclAttribute(Sema &S, Scope *scope, Decl *D,
                                 const ParsedAttr &AL,
                                 bool IncludeCXX11Attributes) {
  if (AL.isInvalid() || AL.getKind() == ParsedAttr::IgnoredAttribute)
    return;

  // Ignore C++11 attributes on declarator chunks: they appertain to the type
  // instead.
  if (AL.isCXX11Attribute() && !IncludeCXX11Attributes)
    return;

  // Unknown attributes are automatically warned on. Target-specific attributes
  // which do not apply to the current target architecture are treated as
  // though they were unknown attributes.
  if (AL.getKind() == ParsedAttr::UnknownAttribute ||
      !AL.existsInTarget(S.Context.getTargetInfo())) {
    S.Diag(AL.getLoc(),
           AL.isDeclspecAttribute()
               ? (unsigned)diag::warn_unhandled_ms_attribute_ignored
               : (unsigned)diag::warn_unknown_attribute_ignored)
        << AL << AL.getRange();
    return;
  }

  // Check if argument population must delayed to after template instantiation.
  bool MustDelayArgs = MustDelayAttributeArguments(AL);

  // Argument number check must be skipped if arguments are delayed.
  if (S.checkCommonAttributeFeatures(D, AL, MustDelayArgs))
    return;

  if (MustDelayArgs) {
    AL.handleAttrWithDelayedArgs(S, D);
    return;
  }

  switch (AL.getKind()) {
  default:
    if (AL.getInfo().handleDeclAttribute(S, D, AL) != ParsedAttrInfo::NotHandled)
      break;
    if (!AL.isStmtAttr()) {
      // Type attributes are handled elsewhere; silently move on.
      assert(AL.isTypeAttr() && "Non-type attribute not handled");
      break;
    }
    // N.B., ClangAttrEmitter.cpp emits a diagnostic helper that ensures a
    // statement attribute is not written on a declaration, but this code is
    // needed for attributes in Attr.td that do not list any subjects.
    S.Diag(AL.getLoc(), diag::err_stmt_attribute_invalid_on_decl)
        << AL << D->getLocation();
    break;
  case ParsedAttr::AT_Interrupt:
    handleInterruptAttr(S, D, AL);
    break;
  case ParsedAttr::AT_X86ForceAlignArgPointer:
    handleX86ForceAlignArgPointerAttr(S, D, AL);
    break;
  case ParsedAttr::AT_DLLExport:
  case ParsedAttr::AT_DLLImport:
    handleDLLAttr(S, D, AL);
    break;
  case ParsedAttr::AT_AMDGPUFlatWorkGroupSize:
    handleAMDGPUFlatWorkGroupSizeAttr(S, D, AL);
    break;
  case ParsedAttr::AT_AMDGPUWavesPerEU:
    handleAMDGPUWavesPerEUAttr(S, D, AL);
    break;
  case ParsedAttr::AT_AMDGPUNumSGPR:
    handleAMDGPUNumSGPRAttr(S, D, AL);
    break;
  case ParsedAttr::AT_AMDGPUNumVGPR:
    handleAMDGPUNumVGPRAttr(S, D, AL);
    break;
  case ParsedAttr::AT_AVRSignal:
    handleAVRSignalAttr(S, D, AL);
    break;
  case ParsedAttr::AT_BPFPreserveAccessIndex:
    handleBPFPreserveAccessIndexAttr(S, D, AL);
    break;
  case ParsedAttr::AT_BTFDeclTag:
    handleBTFDeclTagAttr(S, D, AL);
    break;
  case ParsedAttr::AT_WebAssemblyExportName:
    handleWebAssemblyExportNameAttr(S, D, AL);
    break;
  case ParsedAttr::AT_WebAssemblyImportModule:
    handleWebAssemblyImportModuleAttr(S, D, AL);
    break;
  case ParsedAttr::AT_WebAssemblyImportName:
    handleWebAssemblyImportNameAttr(S, D, AL);
    break;
  case ParsedAttr::AT_IBOutlet:
    handleIBOutlet(S, D, AL);
    break;
  case ParsedAttr::AT_IBOutletCollection:
    handleIBOutletCollection(S, D, AL);
    break;
  case ParsedAttr::AT_IFunc:
    handleIFuncAttr(S, D, AL);
    break;
  case ParsedAttr::AT_Alias:
    handleAliasAttr(S, D, AL);
    break;
  case ParsedAttr::AT_Aligned:
    handleAlignedAttr(S, D, AL);
    break;
  case ParsedAttr::AT_AlignValue:
    handleAlignValueAttr(S, D, AL);
    break;
  case ParsedAttr::AT_AllocSize:
    handleAllocSizeAttr(S, D, AL);
    break;
  case ParsedAttr::AT_AlwaysInline:
    handleAlwaysInlineAttr(S, D, AL);
    break;
  case ParsedAttr::AT_AnalyzerNoReturn:
    handleAnalyzerNoReturnAttr(S, D, AL);
    break;
  case ParsedAttr::AT_TLSModel:
    handleTLSModelAttr(S, D, AL);
    break;
  case ParsedAttr::AT_Annotate:
    handleAnnotateAttr(S, D, AL);
    break;
  case ParsedAttr::AT_Availability:
    handleAvailabilityAttr(S, D, AL);
    break;
  case ParsedAttr::AT_CarriesDependency:
    handleDependencyAttr(S, scope, D, AL);
    break;
  case ParsedAttr::AT_CPUDispatch:
  case ParsedAttr::AT_CPUSpecific:
    handleCPUSpecificAttr(S, D, AL);
    break;
  case ParsedAttr::AT_Common:
    handleCommonAttr(S, D, AL);
    break;
  case ParsedAttr::AT_CUDAConstant:
    handleConstantAttr(S, D, AL);
    break;
  case ParsedAttr::AT_PassObjectSize:
    handlePassObjectSizeAttr(S, D, AL);
    break;
  case ParsedAttr::AT_Constructor:
      handleConstructorAttr(S, D, AL);
    break;
  case ParsedAttr::AT_Deprecated:
    handleDeprecatedAttr(S, D, AL);
    break;
  case ParsedAttr::AT_Destructor:
      handleDestructorAttr(S, D, AL);
    break;
  case ParsedAttr::AT_EnableIf:
    handleEnableIfAttr(S, D, AL);
    break;
  case ParsedAttr::AT_Error:
    handleErrorAttr(S, D, AL);
    break;
  case ParsedAttr::AT_DiagnoseIf:
    handleDiagnoseIfAttr(S, D, AL);
    break;
  case ParsedAttr::AT_DiagnoseAsBuiltin:
    handleDiagnoseAsBuiltinAttr(S, D, AL);
    break;
  case ParsedAttr::AT_NoBuiltin:
    handleNoBuiltinAttr(S, D, AL);
    break;
  case ParsedAttr::AT_ExtVectorType:
    handleExtVectorTypeAttr(S, D, AL);
    break;
  case ParsedAttr::AT_ExternalSourceSymbol:
    handleExternalSourceSymbolAttr(S, D, AL);
    break;
  case ParsedAttr::AT_MinSize:
    handleMinSizeAttr(S, D, AL);
    break;
  case ParsedAttr::AT_OptimizeNone:
    handleOptimizeNoneAttr(S, D, AL);
    break;
  case ParsedAttr::AT_EnumExtensibility:
    handleEnumExtensibilityAttr(S, D, AL);
    break;
  case ParsedAttr::AT_SYCLKernel:
    handleSYCLKernelAttr(S, D, AL);
    break;
  case ParsedAttr::AT_SYCLSpecialClass:
    handleSimpleAttribute<SYCLSpecialClassAttr>(S, D, AL);
    break;
  case ParsedAttr::AT_Format:
    handleFormatAttr(S, D, AL);
    break;
  case ParsedAttr::AT_FormatArg:
    handleFormatArgAttr(S, D, AL);
    break;
  case ParsedAttr::AT_Callback:
    handleCallbackAttr(S, D, AL);
    break;
  case ParsedAttr::AT_CalledOnce:
    handleCalledOnceAttr(S, D, AL);
    break;
  case ParsedAttr::AT_CUDAGlobal:
    handleGlobalAttr(S, D, AL);
    break;
  case ParsedAttr::AT_CUDADevice:
    handleDeviceAttr(S, D, AL);
    break;
  case ParsedAttr::AT_HIPManaged:
    handleManagedAttr(S, D, AL);
    break;
  case ParsedAttr::AT_GNUInline:
    handleGNUInlineAttr(S, D, AL);
    break;
  case ParsedAttr::AT_CUDALaunchBounds:
    handleLaunchBoundsAttr(S, D, AL);
    break;
  case ParsedAttr::AT_Restrict:
    handleRestrictAttr(S, D, AL);
    break;
  case ParsedAttr::AT_Mode:
    handleModeAttr(S, D, AL);
    break;
  case ParsedAttr::AT_NonNull:
    if (auto *PVD = dyn_cast<ParmVarDecl>(D))
      handleNonNullAttrParameter(S, PVD, AL);
    else
      handleNonNullAttr(S, D, AL);
    break;
  case ParsedAttr::AT_ReturnsNonNull:
    handleReturnsNonNullAttr(S, D, AL);
    break;
  case ParsedAttr::AT_NoEscape:
    handleNoEscapeAttr(S, D, AL);
    break;
  case ParsedAttr::AT_AssumeAligned:
    handleAssumeAlignedAttr(S, D, AL);
    break;
  case ParsedAttr::AT_AllocAlign:
    handleAllocAlignAttr(S, D, AL);
    break;
  case ParsedAttr::AT_Ownership:
    handleOwnershipAttr(S, D, AL);
    break;
  case ParsedAttr::AT_Naked:
    handleNakedAttr(S, D, AL);
    break;
  case ParsedAttr::AT_NoReturn:
    handleNoReturnAttr(S, D, AL);
    break;
  case ParsedAttr::AT_CXX11NoReturn:
    handleStandardNoReturnAttr(S, D, AL);
    break;
  case ParsedAttr::AT_AnyX86NoCfCheck:
    handleNoCfCheckAttr(S, D, AL);
    break;
  case ParsedAttr::AT_NoThrow:
    if (!AL.isUsedAsTypeAttr())
      handleSimpleAttribute<NoThrowAttr>(S, D, AL);
    break;
  case ParsedAttr::AT_CUDAShared:
    handleSharedAttr(S, D, AL);
    break;
  case ParsedAttr::AT_VecReturn:
    handleVecReturnAttr(S, D, AL);
    break;
  case ParsedAttr::AT_ObjCOwnership:
    handleObjCOwnershipAttr(S, D, AL);
    break;
  case ParsedAttr::AT_ObjCPreciseLifetime:
    handleObjCPreciseLifetimeAttr(S, D, AL);
    break;
  case ParsedAttr::AT_ObjCReturnsInnerPointer:
    handleObjCReturnsInnerPointerAttr(S, D, AL);
    break;
  case ParsedAttr::AT_ObjCRequiresSuper:
    handleObjCRequiresSuperAttr(S, D, AL);
    break;
  case ParsedAttr::AT_ObjCBridge:
    handleObjCBridgeAttr(S, D, AL);
    break;
  case ParsedAttr::AT_ObjCBridgeMutable:
    handleObjCBridgeMutableAttr(S, D, AL);
    break;
  case ParsedAttr::AT_ObjCBridgeRelated:
    handleObjCBridgeRelatedAttr(S, D, AL);
    break;
  case ParsedAttr::AT_ObjCDesignatedInitializer:
    handleObjCDesignatedInitializer(S, D, AL);
    break;
  case ParsedAttr::AT_ObjCRuntimeName:
    handleObjCRuntimeName(S, D, AL);
    break;
  case ParsedAttr::AT_ObjCBoxable:
    handleObjCBoxable(S, D, AL);
    break;
  case ParsedAttr::AT_NSErrorDomain:
    handleNSErrorDomain(S, D, AL);
    break;
  case ParsedAttr::AT_CFConsumed:
  case ParsedAttr::AT_NSConsumed:
  case ParsedAttr::AT_OSConsumed:
    S.AddXConsumedAttr(D, AL, parsedAttrToRetainOwnershipKind(AL),
                       /*IsTemplateInstantiation=*/false);
    break;
  case ParsedAttr::AT_OSReturnsRetainedOnZero:
    handleSimpleAttributeOrDiagnose<OSReturnsRetainedOnZeroAttr>(
        S, D, AL, isValidOSObjectOutParameter(D),
        diag::warn_ns_attribute_wrong_parameter_type,
        /*Extra Args=*/AL, /*pointer-to-OSObject-pointer*/ 3, AL.getRange());
    break;
  case ParsedAttr::AT_OSReturnsRetainedOnNonZero:
    handleSimpleAttributeOrDiagnose<OSReturnsRetainedOnNonZeroAttr>(
        S, D, AL, isValidOSObjectOutParameter(D),
        diag::warn_ns_attribute_wrong_parameter_type,
        /*Extra Args=*/AL, /*pointer-to-OSObject-poointer*/ 3, AL.getRange());
    break;
  case ParsedAttr::AT_NSReturnsAutoreleased:
  case ParsedAttr::AT_NSReturnsNotRetained:
  case ParsedAttr::AT_NSReturnsRetained:
  case ParsedAttr::AT_CFReturnsNotRetained:
  case ParsedAttr::AT_CFReturnsRetained:
  case ParsedAttr::AT_OSReturnsNotRetained:
  case ParsedAttr::AT_OSReturnsRetained:
    handleXReturnsXRetainedAttr(S, D, AL);
    break;
  case ParsedAttr::AT_WorkGroupSizeHint:
    handleWorkGroupSize<WorkGroupSizeHintAttr>(S, D, AL);
    break;
  case ParsedAttr::AT_ReqdWorkGroupSize:
    handleWorkGroupSize<ReqdWorkGroupSizeAttr>(S, D, AL);
    break;
  case ParsedAttr::AT_OpenCLIntelReqdSubGroupSize:
    handleSubGroupSize(S, D, AL);
    break;
  case ParsedAttr::AT_VecTypeHint:
    handleVecTypeHint(S, D, AL);
    break;
  case ParsedAttr::AT_InitPriority:
      handleInitPriorityAttr(S, D, AL);
    break;
  case ParsedAttr::AT_Packed:
    handlePackedAttr(S, D, AL);
    break;
  case ParsedAttr::AT_PreferredName:
    handlePreferredName(S, D, AL);
    break;
  case ParsedAttr::AT_Section:
    handleSectionAttr(S, D, AL);
    break;
  case ParsedAttr::AT_RandomizeLayout:
    handleRandomizeLayoutAttr(S, D, AL);
    break;
  case ParsedAttr::AT_NoRandomizeLayout:
    handleNoRandomizeLayoutAttr(S, D, AL);
    break;
  case ParsedAttr::AT_CodeSeg:
    handleCodeSegAttr(S, D, AL);
    break;
  case ParsedAttr::AT_Target:
    handleTargetAttr(S, D, AL);
    break;
  case ParsedAttr::AT_TargetClones:
    handleTargetClonesAttr(S, D, AL);
    break;
  case ParsedAttr::AT_MinVectorWidth:
    handleMinVectorWidthAttr(S, D, AL);
    break;
  case ParsedAttr::AT_Unavailable:
    handleAttrWithMessage<UnavailableAttr>(S, D, AL);
    break;
  case ParsedAttr::AT_Assumption:
    handleAssumumptionAttr(S, D, AL);
    break;
  case ParsedAttr::AT_ObjCDirect:
    handleObjCDirectAttr(S, D, AL);
    break;
  case ParsedAttr::AT_ObjCDirectMembers:
    handleObjCDirectMembersAttr(S, D, AL);
    handleSimpleAttribute<ObjCDirectMembersAttr>(S, D, AL);
    break;
  case ParsedAttr::AT_ObjCExplicitProtocolImpl:
    handleObjCSuppresProtocolAttr(S, D, AL);
    break;
  case ParsedAttr::AT_Unused:
    handleUnusedAttr(S, D, AL);
    break;
  case ParsedAttr::AT_Visibility:
    handleVisibilityAttr(S, D, AL, false);
    break;
  case ParsedAttr::AT_TypeVisibility:
    handleVisibilityAttr(S, D, AL, true);
    break;
  case ParsedAttr::AT_WarnUnusedResult:
    handleWarnUnusedResult(S, D, AL);
    break;
  case ParsedAttr::AT_WeakRef:
    handleWeakRefAttr(S, D, AL);
    break;
  case ParsedAttr::AT_WeakImport:
    handleWeakImportAttr(S, D, AL);
    break;
  case ParsedAttr::AT_TransparentUnion:
    handleTransparentUnionAttr(S, D, AL);
    break;
  case ParsedAttr::AT_ObjCMethodFamily:
    handleObjCMethodFamilyAttr(S, D, AL);
    break;
  case ParsedAttr::AT_ObjCNSObject:
    handleObjCNSObject(S, D, AL);
    break;
  case ParsedAttr::AT_ObjCIndependentClass:
    handleObjCIndependentClass(S, D, AL);
    break;
  case ParsedAttr::AT_Blocks:
    handleBlocksAttr(S, D, AL);
    break;
  case ParsedAttr::AT_Sentinel:
    handleSentinelAttr(S, D, AL);
    break;
  case ParsedAttr::AT_Cleanup:
    handleCleanupAttr(S, D, AL);
    break;
  case ParsedAttr::AT_NoDebug:
    handleNoDebugAttr(S, D, AL);
    break;
  case ParsedAttr::AT_CmseNSEntry:
    handleCmseNSEntryAttr(S, D, AL);
    break;
  case ParsedAttr::AT_StdCall:
  case ParsedAttr::AT_CDecl:
  case ParsedAttr::AT_FastCall:
  case ParsedAttr::AT_ThisCall:
  case ParsedAttr::AT_Pascal:
  case ParsedAttr::AT_RegCall:
  case ParsedAttr::AT_SwiftCall:
  case ParsedAttr::AT_SwiftAsyncCall:
  case ParsedAttr::AT_VectorCall:
  case ParsedAttr::AT_MSABI:
  case ParsedAttr::AT_SysVABI:
  case ParsedAttr::AT_Pcs:
  case ParsedAttr::AT_IntelOclBicc:
  case ParsedAttr::AT_PreserveMost:
  case ParsedAttr::AT_PreserveAll:
  case ParsedAttr::AT_AArch64VectorPcs:
<<<<<<< HEAD
  case ParsedAttr::AT_EPIVectorCall:
=======
  case ParsedAttr::AT_AArch64SVEPcs:
>>>>>>> fdaa7913
    handleCallConvAttr(S, D, AL);
    break;
  case ParsedAttr::AT_Suppress:
    handleSuppressAttr(S, D, AL);
    break;
  case ParsedAttr::AT_Owner:
  case ParsedAttr::AT_Pointer:
    handleLifetimeCategoryAttr(S, D, AL);
    break;
  case ParsedAttr::AT_OpenCLAccess:
    handleOpenCLAccessAttr(S, D, AL);
    break;
  case ParsedAttr::AT_OpenCLNoSVM:
    handleOpenCLNoSVMAttr(S, D, AL);
    break;
  case ParsedAttr::AT_SwiftContext:
    S.AddParameterABIAttr(D, AL, ParameterABI::SwiftContext);
    break;
  case ParsedAttr::AT_SwiftAsyncContext:
    S.AddParameterABIAttr(D, AL, ParameterABI::SwiftAsyncContext);
    break;
  case ParsedAttr::AT_SwiftErrorResult:
    S.AddParameterABIAttr(D, AL, ParameterABI::SwiftErrorResult);
    break;
  case ParsedAttr::AT_SwiftIndirectResult:
    S.AddParameterABIAttr(D, AL, ParameterABI::SwiftIndirectResult);
    break;
  case ParsedAttr::AT_InternalLinkage:
    handleInternalLinkageAttr(S, D, AL);
    break;
  case ParsedAttr::AT_ZeroCallUsedRegs:
    handleZeroCallUsedRegsAttr(S, D, AL);
    break;

  // Microsoft attributes:
  case ParsedAttr::AT_LayoutVersion:
    handleLayoutVersion(S, D, AL);
    break;
  case ParsedAttr::AT_Uuid:
    handleUuidAttr(S, D, AL);
    break;
  case ParsedAttr::AT_MSInheritance:
    handleMSInheritanceAttr(S, D, AL);
    break;
  case ParsedAttr::AT_Thread:
    handleDeclspecThreadAttr(S, D, AL);
    break;
  
  // HLSL attributes:
  case ParsedAttr::AT_HLSLNumThreads:
    handleHLSLNumThreadsAttr(S, D, AL);
    break;
  case ParsedAttr::AT_HLSLSV_GroupIndex:
    handleHLSLSVGroupIndexAttr(S, D, AL);
    break;
  case ParsedAttr::AT_HLSLShader:
    handleHLSLShaderAttr(S, D, AL);
    break;

  case ParsedAttr::AT_AbiTag:
    handleAbiTagAttr(S, D, AL);
    break;
  case ParsedAttr::AT_CFGuard:
    handleCFGuardAttr(S, D, AL);
    break;

  // Thread safety attributes:
  case ParsedAttr::AT_AssertExclusiveLock:
    handleAssertExclusiveLockAttr(S, D, AL);
    break;
  case ParsedAttr::AT_AssertSharedLock:
    handleAssertSharedLockAttr(S, D, AL);
    break;
  case ParsedAttr::AT_PtGuardedVar:
    handlePtGuardedVarAttr(S, D, AL);
    break;
  case ParsedAttr::AT_NoSanitize:
    handleNoSanitizeAttr(S, D, AL);
    break;
  case ParsedAttr::AT_NoSanitizeSpecific:
    handleNoSanitizeSpecificAttr(S, D, AL);
    break;
  case ParsedAttr::AT_GuardedBy:
    handleGuardedByAttr(S, D, AL);
    break;
  case ParsedAttr::AT_PtGuardedBy:
    handlePtGuardedByAttr(S, D, AL);
    break;
  case ParsedAttr::AT_ExclusiveTrylockFunction:
    handleExclusiveTrylockFunctionAttr(S, D, AL);
    break;
  case ParsedAttr::AT_LockReturned:
    handleLockReturnedAttr(S, D, AL);
    break;
  case ParsedAttr::AT_LocksExcluded:
    handleLocksExcludedAttr(S, D, AL);
    break;
  case ParsedAttr::AT_SharedTrylockFunction:
    handleSharedTrylockFunctionAttr(S, D, AL);
    break;
  case ParsedAttr::AT_AcquiredBefore:
    handleAcquiredBeforeAttr(S, D, AL);
    break;
  case ParsedAttr::AT_AcquiredAfter:
    handleAcquiredAfterAttr(S, D, AL);
    break;

  // Capability analysis attributes.
  case ParsedAttr::AT_Capability:
  case ParsedAttr::AT_Lockable:
    handleCapabilityAttr(S, D, AL);
    break;
  case ParsedAttr::AT_RequiresCapability:
    handleRequiresCapabilityAttr(S, D, AL);
    break;

  case ParsedAttr::AT_AssertCapability:
    handleAssertCapabilityAttr(S, D, AL);
    break;
  case ParsedAttr::AT_AcquireCapability:
    handleAcquireCapabilityAttr(S, D, AL);
    break;
  case ParsedAttr::AT_ReleaseCapability:
    handleReleaseCapabilityAttr(S, D, AL);
    break;
  case ParsedAttr::AT_TryAcquireCapability:
    handleTryAcquireCapabilityAttr(S, D, AL);
    break;

  // Consumed analysis attributes.
  case ParsedAttr::AT_Consumable:
    handleConsumableAttr(S, D, AL);
    break;
  case ParsedAttr::AT_CallableWhen:
    handleCallableWhenAttr(S, D, AL);
    break;
  case ParsedAttr::AT_ParamTypestate:
    handleParamTypestateAttr(S, D, AL);
    break;
  case ParsedAttr::AT_ReturnTypestate:
    handleReturnTypestateAttr(S, D, AL);
    break;
  case ParsedAttr::AT_SetTypestate:
    handleSetTypestateAttr(S, D, AL);
    break;
  case ParsedAttr::AT_TestTypestate:
    handleTestTypestateAttr(S, D, AL);
    break;

  // Type safety attributes.
  case ParsedAttr::AT_ArgumentWithTypeTag:
    handleArgumentWithTypeTagAttr(S, D, AL);
    break;
  case ParsedAttr::AT_TypeTagForDatatype:
    handleTypeTagForDatatypeAttr(S, D, AL);
    break;

  // Swift attributes.
  case ParsedAttr::AT_SwiftAsyncName:
    handleSwiftAsyncName(S, D, AL);
    break;
  case ParsedAttr::AT_SwiftAttr:
    handleSwiftAttrAttr(S, D, AL);
    break;
  case ParsedAttr::AT_SwiftBridge:
    handleSwiftBridge(S, D, AL);
    break;
  case ParsedAttr::AT_SwiftError:
    handleSwiftError(S, D, AL);
    break;
  case ParsedAttr::AT_SwiftName:
    handleSwiftName(S, D, AL);
    break;
  case ParsedAttr::AT_SwiftNewType:
    handleSwiftNewType(S, D, AL);
    break;
  case ParsedAttr::AT_SwiftAsync:
    handleSwiftAsyncAttr(S, D, AL);
    break;
  case ParsedAttr::AT_SwiftAsyncError:
    handleSwiftAsyncError(S, D, AL);
    break;

  // XRay attributes.
  case ParsedAttr::AT_XRayLogArgs:
    handleXRayLogArgsAttr(S, D, AL);
    break;

  case ParsedAttr::AT_PatchableFunctionEntry:
    handlePatchableFunctionEntryAttr(S, D, AL);
    break;

  case ParsedAttr::AT_AlwaysDestroy:
  case ParsedAttr::AT_NoDestroy:
    handleDestroyAttr(S, D, AL);
    break;

  case ParsedAttr::AT_Uninitialized:
    handleUninitializedAttr(S, D, AL);
    break;

  case ParsedAttr::AT_ObjCExternallyRetained:
    handleObjCExternallyRetainedAttr(S, D, AL);
    break;

  case ParsedAttr::AT_MIGServerRoutine:
    handleMIGServerRoutineAttr(S, D, AL);
    break;

  case ParsedAttr::AT_MSAllocator:
    handleMSAllocatorAttr(S, D, AL);
    break;

  case ParsedAttr::AT_ArmBuiltinAlias:
    handleArmBuiltinAliasAttr(S, D, AL);
    break;

  case ParsedAttr::AT_AcquireHandle:
    handleAcquireHandleAttr(S, D, AL);
    break;

  case ParsedAttr::AT_ReleaseHandle:
    handleHandleAttr<ReleaseHandleAttr>(S, D, AL);
    break;

  case ParsedAttr::AT_UseHandle:
    handleHandleAttr<UseHandleAttr>(S, D, AL);
    break;

  case ParsedAttr::AT_EnforceTCB:
    handleEnforceTCBAttr<EnforceTCBAttr, EnforceTCBLeafAttr>(S, D, AL);
    break;

  case ParsedAttr::AT_EnforceTCBLeaf:
    handleEnforceTCBAttr<EnforceTCBLeafAttr, EnforceTCBAttr>(S, D, AL);
    break;

  case ParsedAttr::AT_BuiltinAlias:
    handleBuiltinAliasAttr(S, D, AL);
    break;

  case ParsedAttr::AT_UsingIfExists:
    handleSimpleAttribute<UsingIfExistsAttr>(S, D, AL);
    break;
  }
}

/// ProcessDeclAttributeList - Apply all the decl attributes in the specified
/// attribute list to the specified decl, ignoring any type attributes.
void Sema::ProcessDeclAttributeList(Scope *S, Decl *D,
                                    const ParsedAttributesView &AttrList,
                                    bool IncludeCXX11Attributes) {
  if (AttrList.empty())
    return;

  for (const ParsedAttr &AL : AttrList)
    ProcessDeclAttribute(*this, S, D, AL, IncludeCXX11Attributes);

  // FIXME: We should be able to handle these cases in TableGen.
  // GCC accepts
  // static int a9 __attribute__((weakref));
  // but that looks really pointless. We reject it.
  if (D->hasAttr<WeakRefAttr>() && !D->hasAttr<AliasAttr>()) {
    Diag(AttrList.begin()->getLoc(), diag::err_attribute_weakref_without_alias)
        << cast<NamedDecl>(D);
    D->dropAttr<WeakRefAttr>();
    return;
  }

  // FIXME: We should be able to handle this in TableGen as well. It would be
  // good to have a way to specify "these attributes must appear as a group",
  // for these. Additionally, it would be good to have a way to specify "these
  // attribute must never appear as a group" for attributes like cold and hot.
  if (!D->hasAttr<OpenCLKernelAttr>()) {
    // These attributes cannot be applied to a non-kernel function.
    if (const auto *A = D->getAttr<ReqdWorkGroupSizeAttr>()) {
      // FIXME: This emits a different error message than
      // diag::err_attribute_wrong_decl_type + ExpectedKernelFunction.
      Diag(D->getLocation(), diag::err_opencl_kernel_attr) << A;
      D->setInvalidDecl();
    } else if (const auto *A = D->getAttr<WorkGroupSizeHintAttr>()) {
      Diag(D->getLocation(), diag::err_opencl_kernel_attr) << A;
      D->setInvalidDecl();
    } else if (const auto *A = D->getAttr<VecTypeHintAttr>()) {
      Diag(D->getLocation(), diag::err_opencl_kernel_attr) << A;
      D->setInvalidDecl();
    } else if (const auto *A = D->getAttr<OpenCLIntelReqdSubGroupSizeAttr>()) {
      Diag(D->getLocation(), diag::err_opencl_kernel_attr) << A;
      D->setInvalidDecl();
    } else if (!D->hasAttr<CUDAGlobalAttr>()) {
      if (const auto *A = D->getAttr<AMDGPUFlatWorkGroupSizeAttr>()) {
        Diag(D->getLocation(), diag::err_attribute_wrong_decl_type)
            << A << ExpectedKernelFunction;
        D->setInvalidDecl();
      } else if (const auto *A = D->getAttr<AMDGPUWavesPerEUAttr>()) {
        Diag(D->getLocation(), diag::err_attribute_wrong_decl_type)
            << A << ExpectedKernelFunction;
        D->setInvalidDecl();
      } else if (const auto *A = D->getAttr<AMDGPUNumSGPRAttr>()) {
        Diag(D->getLocation(), diag::err_attribute_wrong_decl_type)
            << A << ExpectedKernelFunction;
        D->setInvalidDecl();
      } else if (const auto *A = D->getAttr<AMDGPUNumVGPRAttr>()) {
        Diag(D->getLocation(), diag::err_attribute_wrong_decl_type)
            << A << ExpectedKernelFunction;
        D->setInvalidDecl();
      }
    }
  }

  // Do this check after processing D's attributes because the attribute
  // objc_method_family can change whether the given method is in the init
  // family, and it can be applied after objc_designated_initializer. This is a
  // bit of a hack, but we need it to be compatible with versions of clang that
  // processed the attribute list in the wrong order.
  if (D->hasAttr<ObjCDesignatedInitializerAttr>() &&
      cast<ObjCMethodDecl>(D)->getMethodFamily() != OMF_init) {
    Diag(D->getLocation(), diag::err_designated_init_attr_non_init);
    D->dropAttr<ObjCDesignatedInitializerAttr>();
  }
}

// Helper for delayed processing TransparentUnion or BPFPreserveAccessIndexAttr
// attribute.
void Sema::ProcessDeclAttributeDelayed(Decl *D,
                                       const ParsedAttributesView &AttrList) {
  for (const ParsedAttr &AL : AttrList)
    if (AL.getKind() == ParsedAttr::AT_TransparentUnion) {
      handleTransparentUnionAttr(*this, D, AL);
      break;
    }

  // For BPFPreserveAccessIndexAttr, we want to populate the attributes
  // to fields and inner records as well.
  if (D && D->hasAttr<BPFPreserveAccessIndexAttr>())
    handleBPFPreserveAIRecord(*this, cast<RecordDecl>(D));
}

// Annotation attributes are the only attributes allowed after an access
// specifier.
bool Sema::ProcessAccessDeclAttributeList(
    AccessSpecDecl *ASDecl, const ParsedAttributesView &AttrList) {
  for (const ParsedAttr &AL : AttrList) {
    if (AL.getKind() == ParsedAttr::AT_Annotate) {
      ProcessDeclAttribute(*this, nullptr, ASDecl, AL, AL.isCXX11Attribute());
    } else {
      Diag(AL.getLoc(), diag::err_only_annotate_after_access_spec);
      return true;
    }
  }
  return false;
}

/// checkUnusedDeclAttributes - Check a list of attributes to see if it
/// contains any decl attributes that we should warn about.
static void checkUnusedDeclAttributes(Sema &S, const ParsedAttributesView &A) {
  for (const ParsedAttr &AL : A) {
    // Only warn if the attribute is an unignored, non-type attribute.
    if (AL.isUsedAsTypeAttr() || AL.isInvalid())
      continue;
    if (AL.getKind() == ParsedAttr::IgnoredAttribute)
      continue;

    if (AL.getKind() == ParsedAttr::UnknownAttribute) {
      S.Diag(AL.getLoc(), diag::warn_unknown_attribute_ignored)
          << AL << AL.getRange();
    } else {
      S.Diag(AL.getLoc(), diag::warn_attribute_not_on_decl) << AL
                                                            << AL.getRange();
    }
  }
}

/// checkUnusedDeclAttributes - Given a declarator which is not being
/// used to build a declaration, complain about any decl attributes
/// which might be lying around on it.
void Sema::checkUnusedDeclAttributes(Declarator &D) {
  ::checkUnusedDeclAttributes(*this, D.getDeclSpec().getAttributes());
  ::checkUnusedDeclAttributes(*this, D.getAttributes());
  for (unsigned i = 0, e = D.getNumTypeObjects(); i != e; ++i)
    ::checkUnusedDeclAttributes(*this, D.getTypeObject(i).getAttrs());
}

/// DeclClonePragmaWeak - clone existing decl (maybe definition),
/// \#pragma weak needs a non-definition decl and source may not have one.
NamedDecl *Sema::DeclClonePragmaWeak(NamedDecl *ND, const IdentifierInfo *II,
                                     SourceLocation Loc) {
  assert(isa<FunctionDecl>(ND) || isa<VarDecl>(ND));
  NamedDecl *NewD = nullptr;
  if (auto *FD = dyn_cast<FunctionDecl>(ND)) {
    FunctionDecl *NewFD;
    // FIXME: Missing call to CheckFunctionDeclaration().
    // FIXME: Mangling?
    // FIXME: Is the qualifier info correct?
    // FIXME: Is the DeclContext correct?
    NewFD = FunctionDecl::Create(
        FD->getASTContext(), FD->getDeclContext(), Loc, Loc,
        DeclarationName(II), FD->getType(), FD->getTypeSourceInfo(), SC_None,
        getCurFPFeatures().isFPConstrained(), false /*isInlineSpecified*/,
        FD->hasPrototype(), ConstexprSpecKind::Unspecified,
        FD->getTrailingRequiresClause());
    NewD = NewFD;

    if (FD->getQualifier())
      NewFD->setQualifierInfo(FD->getQualifierLoc());

    // Fake up parameter variables; they are declared as if this were
    // a typedef.
    QualType FDTy = FD->getType();
    if (const auto *FT = FDTy->getAs<FunctionProtoType>()) {
      SmallVector<ParmVarDecl*, 16> Params;
      for (const auto &AI : FT->param_types()) {
        ParmVarDecl *Param = BuildParmVarDeclForTypedef(NewFD, Loc, AI);
        Param->setScopeInfo(0, Params.size());
        Params.push_back(Param);
      }
      NewFD->setParams(Params);
    }
  } else if (auto *VD = dyn_cast<VarDecl>(ND)) {
    NewD = VarDecl::Create(VD->getASTContext(), VD->getDeclContext(),
                           VD->getInnerLocStart(), VD->getLocation(), II,
                           VD->getType(), VD->getTypeSourceInfo(),
                           VD->getStorageClass());
    if (VD->getQualifier())
      cast<VarDecl>(NewD)->setQualifierInfo(VD->getQualifierLoc());
  }
  return NewD;
}

/// DeclApplyPragmaWeak - A declaration (maybe definition) needs \#pragma weak
/// applied to it, possibly with an alias.
void Sema::DeclApplyPragmaWeak(Scope *S, NamedDecl *ND, const WeakInfo &W) {
  if (W.getAlias()) { // clone decl, impersonate __attribute(weak,alias(...))
    IdentifierInfo *NDId = ND->getIdentifier();
    NamedDecl *NewD = DeclClonePragmaWeak(ND, W.getAlias(), W.getLocation());
    NewD->addAttr(
        AliasAttr::CreateImplicit(Context, NDId->getName(), W.getLocation()));
    NewD->addAttr(WeakAttr::CreateImplicit(Context, W.getLocation(),
                                           AttributeCommonInfo::AS_Pragma));
    WeakTopLevelDecl.push_back(NewD);
    // FIXME: "hideous" code from Sema::LazilyCreateBuiltin
    // to insert Decl at TU scope, sorry.
    DeclContext *SavedContext = CurContext;
    CurContext = Context.getTranslationUnitDecl();
    NewD->setDeclContext(CurContext);
    NewD->setLexicalDeclContext(CurContext);
    PushOnScopeChains(NewD, S);
    CurContext = SavedContext;
  } else { // just add weak to existing
    ND->addAttr(WeakAttr::CreateImplicit(Context, W.getLocation(),
                                         AttributeCommonInfo::AS_Pragma));
  }
}

void Sema::ProcessPragmaWeak(Scope *S, Decl *D) {
  // It's valid to "forward-declare" #pragma weak, in which case we
  // have to do this.
  LoadExternalWeakUndeclaredIdentifiers();
  if (WeakUndeclaredIdentifiers.empty())
    return;
  NamedDecl *ND = nullptr;
  if (auto *VD = dyn_cast<VarDecl>(D))
    if (VD->isExternC())
      ND = VD;
  if (auto *FD = dyn_cast<FunctionDecl>(D))
    if (FD->isExternC())
      ND = FD;
  if (!ND)
    return;
  if (IdentifierInfo *Id = ND->getIdentifier()) {
    auto I = WeakUndeclaredIdentifiers.find(Id);
    if (I != WeakUndeclaredIdentifiers.end()) {
      auto &WeakInfos = I->second;
      for (const auto &W : WeakInfos)
        DeclApplyPragmaWeak(S, ND, W);
      std::remove_reference_t<decltype(WeakInfos)> EmptyWeakInfos;
      WeakInfos.swap(EmptyWeakInfos);
    }
  }
}

/// ProcessDeclAttributes - Given a declarator (PD) with attributes indicated in
/// it, apply them to D.  This is a bit tricky because PD can have attributes
/// specified in many different places, and we need to find and apply them all.
void Sema::ProcessDeclAttributes(Scope *S, Decl *D, const Declarator &PD) {
  // Apply decl attributes from the DeclSpec if present.
  if (!PD.getDeclSpec().getAttributes().empty())
    ProcessDeclAttributeList(S, D, PD.getDeclSpec().getAttributes());

  // Walk the declarator structure, applying decl attributes that were in a type
  // position to the decl itself.  This handles cases like:
  //   int *__attr__(x)** D;
  // when X is a decl attribute.
  for (unsigned i = 0, e = PD.getNumTypeObjects(); i != e; ++i)
    ProcessDeclAttributeList(S, D, PD.getTypeObject(i).getAttrs(),
                             /*IncludeCXX11Attributes=*/false);

  // Finally, apply any attributes on the decl itself.
  ProcessDeclAttributeList(S, D, PD.getAttributes());

  // Apply additional attributes specified by '#pragma clang attribute'.
  AddPragmaAttributes(S, D);
}

/// Is the given declaration allowed to use a forbidden type?
/// If so, it'll still be annotated with an attribute that makes it
/// illegal to actually use.
static bool isForbiddenTypeAllowed(Sema &S, Decl *D,
                                   const DelayedDiagnostic &diag,
                                   UnavailableAttr::ImplicitReason &reason) {
  // Private ivars are always okay.  Unfortunately, people don't
  // always properly make their ivars private, even in system headers.
  // Plus we need to make fields okay, too.
  if (!isa<FieldDecl>(D) && !isa<ObjCPropertyDecl>(D) &&
      !isa<FunctionDecl>(D))
    return false;

  // Silently accept unsupported uses of __weak in both user and system
  // declarations when it's been disabled, for ease of integration with
  // -fno-objc-arc files.  We do have to take some care against attempts
  // to define such things;  for now, we've only done that for ivars
  // and properties.
  if ((isa<ObjCIvarDecl>(D) || isa<ObjCPropertyDecl>(D))) {
    if (diag.getForbiddenTypeDiagnostic() == diag::err_arc_weak_disabled ||
        diag.getForbiddenTypeDiagnostic() == diag::err_arc_weak_no_runtime) {
      reason = UnavailableAttr::IR_ForbiddenWeak;
      return true;
    }
  }

  // Allow all sorts of things in system headers.
  if (S.Context.getSourceManager().isInSystemHeader(D->getLocation())) {
    // Currently, all the failures dealt with this way are due to ARC
    // restrictions.
    reason = UnavailableAttr::IR_ARCForbiddenType;
    return true;
  }

  return false;
}

/// Handle a delayed forbidden-type diagnostic.
static void handleDelayedForbiddenType(Sema &S, DelayedDiagnostic &DD,
                                       Decl *D) {
  auto Reason = UnavailableAttr::IR_None;
  if (D && isForbiddenTypeAllowed(S, D, DD, Reason)) {
    assert(Reason && "didn't set reason?");
    D->addAttr(UnavailableAttr::CreateImplicit(S.Context, "", Reason, DD.Loc));
    return;
  }
  if (S.getLangOpts().ObjCAutoRefCount)
    if (const auto *FD = dyn_cast<FunctionDecl>(D)) {
      // FIXME: we may want to suppress diagnostics for all
      // kind of forbidden type messages on unavailable functions.
      if (FD->hasAttr<UnavailableAttr>() &&
          DD.getForbiddenTypeDiagnostic() ==
              diag::err_arc_array_param_no_ownership) {
        DD.Triggered = true;
        return;
      }
    }

  S.Diag(DD.Loc, DD.getForbiddenTypeDiagnostic())
      << DD.getForbiddenTypeOperand() << DD.getForbiddenTypeArgument();
  DD.Triggered = true;
}


void Sema::PopParsingDeclaration(ParsingDeclState state, Decl *decl) {
  assert(DelayedDiagnostics.getCurrentPool());
  DelayedDiagnosticPool &poppedPool = *DelayedDiagnostics.getCurrentPool();
  DelayedDiagnostics.popWithoutEmitting(state);

  // When delaying diagnostics to run in the context of a parsed
  // declaration, we only want to actually emit anything if parsing
  // succeeds.
  if (!decl) return;

  // We emit all the active diagnostics in this pool or any of its
  // parents.  In general, we'll get one pool for the decl spec
  // and a child pool for each declarator; in a decl group like:
  //   deprecated_typedef foo, *bar, baz();
  // only the declarator pops will be passed decls.  This is correct;
  // we really do need to consider delayed diagnostics from the decl spec
  // for each of the different declarations.
  const DelayedDiagnosticPool *pool = &poppedPool;
  do {
    bool AnyAccessFailures = false;
    for (DelayedDiagnosticPool::pool_iterator
           i = pool->pool_begin(), e = pool->pool_end(); i != e; ++i) {
      // This const_cast is a bit lame.  Really, Triggered should be mutable.
      DelayedDiagnostic &diag = const_cast<DelayedDiagnostic&>(*i);
      if (diag.Triggered)
        continue;

      switch (diag.Kind) {
      case DelayedDiagnostic::Availability:
        // Don't bother giving deprecation/unavailable diagnostics if
        // the decl is invalid.
        if (!decl->isInvalidDecl())
          handleDelayedAvailabilityCheck(diag, decl);
        break;

      case DelayedDiagnostic::Access:
        // Only produce one access control diagnostic for a structured binding
        // declaration: we don't need to tell the user that all the fields are
        // inaccessible one at a time.
        if (AnyAccessFailures && isa<DecompositionDecl>(decl))
          continue;
        HandleDelayedAccessCheck(diag, decl);
        if (diag.Triggered)
          AnyAccessFailures = true;
        break;

      case DelayedDiagnostic::ForbiddenType:
        handleDelayedForbiddenType(*this, diag, decl);
        break;
      }
    }
  } while ((pool = pool->getParent()));
}

/// Given a set of delayed diagnostics, re-emit them as if they had
/// been delayed in the current context instead of in the given pool.
/// Essentially, this just moves them to the current pool.
void Sema::redelayDiagnostics(DelayedDiagnosticPool &pool) {
  DelayedDiagnosticPool *curPool = DelayedDiagnostics.getCurrentPool();
  assert(curPool && "re-emitting in undelayed context not supported");
  curPool->steal(pool);
}<|MERGE_RESOLUTION|>--- conflicted
+++ resolved
@@ -8789,11 +8789,10 @@
   case ParsedAttr::AT_PreserveMost:
   case ParsedAttr::AT_PreserveAll:
   case ParsedAttr::AT_AArch64VectorPcs:
-<<<<<<< HEAD
   case ParsedAttr::AT_EPIVectorCall:
-=======
+    handleCallConvAttr(S, D, AL);
+    break;
   case ParsedAttr::AT_AArch64SVEPcs:
->>>>>>> fdaa7913
     handleCallConvAttr(S, D, AL);
     break;
   case ParsedAttr::AT_Suppress:

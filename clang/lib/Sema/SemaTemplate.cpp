//===------- SemaTemplate.cpp - Semantic Analysis for C++ Templates -------===//
//
// Part of the LLVM Project, under the Apache License v2.0 with LLVM Exceptions.
// See https://llvm.org/LICENSE.txt for license information.
// SPDX-License-Identifier: Apache-2.0 WITH LLVM-exception
//===----------------------------------------------------------------------===//
//
//  This file implements semantic analysis for C++ templates.
//===----------------------------------------------------------------------===//

#include "TreeTransform.h"
#include "clang/AST/ASTConsumer.h"
#include "clang/AST/ASTContext.h"
#include "clang/AST/Decl.h"
#include "clang/AST/DeclFriend.h"
#include "clang/AST/DeclTemplate.h"
#include "clang/AST/Expr.h"
#include "clang/AST/ExprCXX.h"
#include "clang/AST/RecursiveASTVisitor.h"
#include "clang/AST/TemplateName.h"
#include "clang/AST/TypeVisitor.h"
#include "clang/Basic/Builtins.h"
#include "clang/Basic/DiagnosticSema.h"
#include "clang/Basic/LangOptions.h"
#include "clang/Basic/PartialDiagnostic.h"
#include "clang/Basic/Stack.h"
#include "clang/Basic/TargetInfo.h"
#include "clang/Sema/DeclSpec.h"
#include "clang/Sema/Initialization.h"
#include "clang/Sema/Lookup.h"
#include "clang/Sema/Overload.h"
#include "clang/Sema/ParsedTemplate.h"
#include "clang/Sema/Scope.h"
#include "clang/Sema/SemaInternal.h"
#include "clang/Sema/Template.h"
#include "clang/Sema/TemplateDeduction.h"
#include "llvm/ADT/SmallBitVector.h"
#include "llvm/ADT/SmallString.h"
#include "llvm/ADT/StringExtras.h"

#include <iterator>
#include <optional>
using namespace clang;
using namespace sema;

// Exported for use by Parser.
SourceRange
clang::getTemplateParamsRange(TemplateParameterList const * const *Ps,
                              unsigned N) {
  if (!N) return SourceRange();
  return SourceRange(Ps[0]->getTemplateLoc(), Ps[N-1]->getRAngleLoc());
}

unsigned Sema::getTemplateDepth(Scope *S) const {
  unsigned Depth = 0;

  // Each template parameter scope represents one level of template parameter
  // depth.
  for (Scope *TempParamScope = S->getTemplateParamParent(); TempParamScope;
       TempParamScope = TempParamScope->getParent()->getTemplateParamParent()) {
    ++Depth;
  }

  // Note that there are template parameters with the given depth.
  auto ParamsAtDepth = [&](unsigned D) { Depth = std::max(Depth, D + 1); };

  // Look for parameters of an enclosing generic lambda. We don't create a
  // template parameter scope for these.
  for (FunctionScopeInfo *FSI : getFunctionScopes()) {
    if (auto *LSI = dyn_cast<LambdaScopeInfo>(FSI)) {
      if (!LSI->TemplateParams.empty()) {
        ParamsAtDepth(LSI->AutoTemplateParameterDepth);
        break;
      }
      if (LSI->GLTemplateParameterList) {
        ParamsAtDepth(LSI->GLTemplateParameterList->getDepth());
        break;
      }
    }
  }

  // Look for parameters of an enclosing terse function template. We don't
  // create a template parameter scope for these either.
  for (const InventedTemplateParameterInfo &Info :
       getInventedParameterInfos()) {
    if (!Info.TemplateParams.empty()) {
      ParamsAtDepth(Info.AutoTemplateParameterDepth);
      break;
    }
  }

  return Depth;
}

/// \brief Determine whether the declaration found is acceptable as the name
/// of a template and, if so, return that template declaration. Otherwise,
/// returns null.
///
/// Note that this may return an UnresolvedUsingValueDecl if AllowDependent
/// is true. In all other cases it will return a TemplateDecl (or null).
NamedDecl *Sema::getAsTemplateNameDecl(NamedDecl *D,
                                       bool AllowFunctionTemplates,
                                       bool AllowDependent) {
  D = D->getUnderlyingDecl();

  if (isa<TemplateDecl>(D)) {
    if (!AllowFunctionTemplates && isa<FunctionTemplateDecl>(D))
      return nullptr;

    return D;
  }

  if (const auto *Record = dyn_cast<CXXRecordDecl>(D)) {
    // C++ [temp.local]p1:
    //   Like normal (non-template) classes, class templates have an
    //   injected-class-name (Clause 9). The injected-class-name
    //   can be used with or without a template-argument-list. When
    //   it is used without a template-argument-list, it is
    //   equivalent to the injected-class-name followed by the
    //   template-parameters of the class template enclosed in
    //   <>. When it is used with a template-argument-list, it
    //   refers to the specified class template specialization,
    //   which could be the current specialization or another
    //   specialization.
    if (Record->isInjectedClassName()) {
      Record = cast<CXXRecordDecl>(Record->getDeclContext());
      if (Record->getDescribedClassTemplate())
        return Record->getDescribedClassTemplate();

      if (const auto *Spec = dyn_cast<ClassTemplateSpecializationDecl>(Record))
        return Spec->getSpecializedTemplate();
    }

    return nullptr;
  }

  // 'using Dependent::foo;' can resolve to a template name.
  // 'using typename Dependent::foo;' cannot (not even if 'foo' is an
  // injected-class-name).
  if (AllowDependent && isa<UnresolvedUsingValueDecl>(D))
    return D;

  return nullptr;
}

void Sema::FilterAcceptableTemplateNames(LookupResult &R,
                                         bool AllowFunctionTemplates,
                                         bool AllowDependent) {
  LookupResult::Filter filter = R.makeFilter();
  while (filter.hasNext()) {
    NamedDecl *Orig = filter.next();
    if (!getAsTemplateNameDecl(Orig, AllowFunctionTemplates, AllowDependent))
      filter.erase();
  }
  filter.done();
}

bool Sema::hasAnyAcceptableTemplateNames(LookupResult &R,
                                         bool AllowFunctionTemplates,
                                         bool AllowDependent,
                                         bool AllowNonTemplateFunctions) {
  for (LookupResult::iterator I = R.begin(), IEnd = R.end(); I != IEnd; ++I) {
    if (getAsTemplateNameDecl(*I, AllowFunctionTemplates, AllowDependent))
      return true;
    if (AllowNonTemplateFunctions &&
        isa<FunctionDecl>((*I)->getUnderlyingDecl()))
      return true;
  }

  return false;
}

TemplateNameKind Sema::isTemplateName(Scope *S,
                                      CXXScopeSpec &SS,
                                      bool hasTemplateKeyword,
                                      const UnqualifiedId &Name,
                                      ParsedType ObjectTypePtr,
                                      bool EnteringContext,
                                      TemplateTy &TemplateResult,
                                      bool &MemberOfUnknownSpecialization,
                                      bool Disambiguation) {
  assert(getLangOpts().CPlusPlus && "No template names in C!");

  DeclarationName TName;
  MemberOfUnknownSpecialization = false;

  switch (Name.getKind()) {
  case UnqualifiedIdKind::IK_Identifier:
    TName = DeclarationName(Name.Identifier);
    break;

  case UnqualifiedIdKind::IK_OperatorFunctionId:
    TName = Context.DeclarationNames.getCXXOperatorName(
                                              Name.OperatorFunctionId.Operator);
    break;

  case UnqualifiedIdKind::IK_LiteralOperatorId:
    TName = Context.DeclarationNames.getCXXLiteralOperatorName(Name.Identifier);
    break;

  default:
    return TNK_Non_template;
  }

  QualType ObjectType = ObjectTypePtr.get();

  AssumedTemplateKind AssumedTemplate;
  LookupResult R(*this, TName, Name.getBeginLoc(), LookupOrdinaryName);
  if (LookupTemplateName(R, S, SS, ObjectType, EnteringContext,
                         MemberOfUnknownSpecialization, SourceLocation(),
                         &AssumedTemplate,
                         /*AllowTypoCorrection=*/!Disambiguation))
    return TNK_Non_template;

  if (AssumedTemplate != AssumedTemplateKind::None) {
    TemplateResult = TemplateTy::make(Context.getAssumedTemplateName(TName));
    // Let the parser know whether we found nothing or found functions; if we
    // found nothing, we want to more carefully check whether this is actually
    // a function template name versus some other kind of undeclared identifier.
    return AssumedTemplate == AssumedTemplateKind::FoundNothing
               ? TNK_Undeclared_template
               : TNK_Function_template;
  }

  if (R.empty())
    return TNK_Non_template;

  NamedDecl *D = nullptr;
  UsingShadowDecl *FoundUsingShadow = dyn_cast<UsingShadowDecl>(*R.begin());
  if (R.isAmbiguous()) {
    // If we got an ambiguity involving a non-function template, treat this
    // as a template name, and pick an arbitrary template for error recovery.
    bool AnyFunctionTemplates = false;
    for (NamedDecl *FoundD : R) {
      if (NamedDecl *FoundTemplate = getAsTemplateNameDecl(FoundD)) {
        if (isa<FunctionTemplateDecl>(FoundTemplate))
          AnyFunctionTemplates = true;
        else {
          D = FoundTemplate;
          FoundUsingShadow = dyn_cast<UsingShadowDecl>(FoundD);
          break;
        }
      }
    }

    // If we didn't find any templates at all, this isn't a template name.
    // Leave the ambiguity for a later lookup to diagnose.
    if (!D && !AnyFunctionTemplates) {
      R.suppressDiagnostics();
      return TNK_Non_template;
    }

    // If the only templates were function templates, filter out the rest.
    // We'll diagnose the ambiguity later.
    if (!D)
      FilterAcceptableTemplateNames(R);
  }

  // At this point, we have either picked a single template name declaration D
  // or we have a non-empty set of results R containing either one template name
  // declaration or a set of function templates.

  TemplateName Template;
  TemplateNameKind TemplateKind;

  unsigned ResultCount = R.end() - R.begin();
  if (!D && ResultCount > 1) {
    // We assume that we'll preserve the qualifier from a function
    // template name in other ways.
    Template = Context.getOverloadedTemplateName(R.begin(), R.end());
    TemplateKind = TNK_Function_template;

    // We'll do this lookup again later.
    R.suppressDiagnostics();
  } else {
    if (!D) {
      D = getAsTemplateNameDecl(*R.begin());
      assert(D && "unambiguous result is not a template name");
    }

    if (isa<UnresolvedUsingValueDecl>(D)) {
      // We don't yet know whether this is a template-name or not.
      MemberOfUnknownSpecialization = true;
      return TNK_Non_template;
    }

    TemplateDecl *TD = cast<TemplateDecl>(D);
    Template =
        FoundUsingShadow ? TemplateName(FoundUsingShadow) : TemplateName(TD);
    assert(!FoundUsingShadow || FoundUsingShadow->getTargetDecl() == TD);
    if (SS.isSet() && !SS.isInvalid()) {
      NestedNameSpecifier *Qualifier = SS.getScopeRep();
      Template = Context.getQualifiedTemplateName(Qualifier, hasTemplateKeyword,
                                                  Template);
    }

    if (isa<FunctionTemplateDecl>(TD)) {
      TemplateKind = TNK_Function_template;

      // We'll do this lookup again later.
      R.suppressDiagnostics();
    } else {
      assert(isa<ClassTemplateDecl>(TD) || isa<TemplateTemplateParmDecl>(TD) ||
             isa<TypeAliasTemplateDecl>(TD) || isa<VarTemplateDecl>(TD) ||
             isa<BuiltinTemplateDecl>(TD) || isa<ConceptDecl>(TD));
      TemplateKind =
          isa<VarTemplateDecl>(TD) ? TNK_Var_template :
          isa<ConceptDecl>(TD) ? TNK_Concept_template :
          TNK_Type_template;
    }
  }

  TemplateResult = TemplateTy::make(Template);
  return TemplateKind;
}

bool Sema::isDeductionGuideName(Scope *S, const IdentifierInfo &Name,
                                SourceLocation NameLoc,
                                ParsedTemplateTy *Template) {
  CXXScopeSpec SS;
  bool MemberOfUnknownSpecialization = false;

  // We could use redeclaration lookup here, but we don't need to: the
  // syntactic form of a deduction guide is enough to identify it even
  // if we can't look up the template name at all.
  LookupResult R(*this, DeclarationName(&Name), NameLoc, LookupOrdinaryName);
  if (LookupTemplateName(R, S, SS, /*ObjectType*/ QualType(),
                         /*EnteringContext*/ false,
                         MemberOfUnknownSpecialization))
    return false;

  if (R.empty()) return false;
  if (R.isAmbiguous()) {
    // FIXME: Diagnose an ambiguity if we find at least one template.
    R.suppressDiagnostics();
    return false;
  }

  // We only treat template-names that name type templates as valid deduction
  // guide names.
  TemplateDecl *TD = R.getAsSingle<TemplateDecl>();
  if (!TD || !getAsTypeTemplateDecl(TD))
    return false;

  if (Template)
    *Template = TemplateTy::make(TemplateName(TD));
  return true;
}

bool Sema::DiagnoseUnknownTemplateName(const IdentifierInfo &II,
                                       SourceLocation IILoc,
                                       Scope *S,
                                       const CXXScopeSpec *SS,
                                       TemplateTy &SuggestedTemplate,
                                       TemplateNameKind &SuggestedKind) {
  // We can't recover unless there's a dependent scope specifier preceding the
  // template name.
  // FIXME: Typo correction?
  if (!SS || !SS->isSet() || !isDependentScopeSpecifier(*SS) ||
      computeDeclContext(*SS))
    return false;

  // The code is missing a 'template' keyword prior to the dependent template
  // name.
  NestedNameSpecifier *Qualifier = (NestedNameSpecifier*)SS->getScopeRep();
  Diag(IILoc, diag::err_template_kw_missing)
    << Qualifier << II.getName()
    << FixItHint::CreateInsertion(IILoc, "template ");
  SuggestedTemplate
    = TemplateTy::make(Context.getDependentTemplateName(Qualifier, &II));
  SuggestedKind = TNK_Dependent_template_name;
  return true;
}

bool Sema::LookupTemplateName(LookupResult &Found,
                              Scope *S, CXXScopeSpec &SS,
                              QualType ObjectType,
                              bool EnteringContext,
                              bool &MemberOfUnknownSpecialization,
                              RequiredTemplateKind RequiredTemplate,
                              AssumedTemplateKind *ATK,
                              bool AllowTypoCorrection) {
  if (ATK)
    *ATK = AssumedTemplateKind::None;

  if (SS.isInvalid())
    return true;

  Found.setTemplateNameLookup(true);

  // Determine where to perform name lookup
  MemberOfUnknownSpecialization = false;
  DeclContext *LookupCtx = nullptr;
  bool IsDependent = false;
  if (!ObjectType.isNull()) {
    // This nested-name-specifier occurs in a member access expression, e.g.,
    // x->B::f, and we are looking into the type of the object.
    assert(SS.isEmpty() && "ObjectType and scope specifier cannot coexist");
    LookupCtx = computeDeclContext(ObjectType);
    IsDependent = !LookupCtx && ObjectType->isDependentType();
    assert((IsDependent || !ObjectType->isIncompleteType() ||
            !ObjectType->getAs<TagType>() ||
            ObjectType->castAs<TagType>()->isBeingDefined()) &&
           "Caller should have completed object type");

    // Template names cannot appear inside an Objective-C class or object type
    // or a vector type.
    //
    // FIXME: This is wrong. For example:
    //
    //   template<typename T> using Vec = T __attribute__((ext_vector_type(4)));
    //   Vec<int> vi;
    //   vi.Vec<int>::~Vec<int>();
    //
    // ... should be accepted but we will not treat 'Vec' as a template name
    // here. The right thing to do would be to check if the name is a valid
    // vector component name, and look up a template name if not. And similarly
    // for lookups into Objective-C class and object types, where the same
    // problem can arise.
    if (ObjectType->isObjCObjectOrInterfaceType() ||
        ObjectType->isVectorType()) {
      Found.clear();
      return false;
    }
  } else if (SS.isNotEmpty()) {
    // This nested-name-specifier occurs after another nested-name-specifier,
    // so long into the context associated with the prior nested-name-specifier.
    LookupCtx = computeDeclContext(SS, EnteringContext);
    IsDependent = !LookupCtx && isDependentScopeSpecifier(SS);

    // The declaration context must be complete.
    if (LookupCtx && RequireCompleteDeclContext(SS, LookupCtx))
      return true;
  }

  bool ObjectTypeSearchedInScope = false;
  bool AllowFunctionTemplatesInLookup = true;
  if (LookupCtx) {
    // Perform "qualified" name lookup into the declaration context we
    // computed, which is either the type of the base of a member access
    // expression or the declaration context associated with a prior
    // nested-name-specifier.
    LookupQualifiedName(Found, LookupCtx);

    // FIXME: The C++ standard does not clearly specify what happens in the
    // case where the object type is dependent, and implementations vary. In
    // Clang, we treat a name after a . or -> as a template-name if lookup
    // finds a non-dependent member or member of the current instantiation that
    // is a type template, or finds no such members and lookup in the context
    // of the postfix-expression finds a type template. In the latter case, the
    // name is nonetheless dependent, and we may resolve it to a member of an
    // unknown specialization when we come to instantiate the template.
    IsDependent |= Found.wasNotFoundInCurrentInstantiation();
  }

  if (SS.isEmpty() && (ObjectType.isNull() || Found.empty())) {
    // C++ [basic.lookup.classref]p1:
    //   In a class member access expression (5.2.5), if the . or -> token is
    //   immediately followed by an identifier followed by a <, the
    //   identifier must be looked up to determine whether the < is the
    //   beginning of a template argument list (14.2) or a less-than operator.
    //   The identifier is first looked up in the class of the object
    //   expression. If the identifier is not found, it is then looked up in
    //   the context of the entire postfix-expression and shall name a class
    //   template.
    if (S)
      LookupName(Found, S);

    if (!ObjectType.isNull()) {
      //  FIXME: We should filter out all non-type templates here, particularly
      //  variable templates and concepts. But the exclusion of alias templates
      //  and template template parameters is a wording defect.
      AllowFunctionTemplatesInLookup = false;
      ObjectTypeSearchedInScope = true;
    }

    IsDependent |= Found.wasNotFoundInCurrentInstantiation();
  }

  if (Found.isAmbiguous())
    return false;

  if (ATK && SS.isEmpty() && ObjectType.isNull() &&
      !RequiredTemplate.hasTemplateKeyword()) {
    // C++2a [temp.names]p2:
    //   A name is also considered to refer to a template if it is an
    //   unqualified-id followed by a < and name lookup finds either one or more
    //   functions or finds nothing.
    //
    // To keep our behavior consistent, we apply the "finds nothing" part in
    // all language modes, and diagnose the empty lookup in ActOnCallExpr if we
    // successfully form a call to an undeclared template-id.
    bool AllFunctions =
        getLangOpts().CPlusPlus20 && llvm::all_of(Found, [](NamedDecl *ND) {
          return isa<FunctionDecl>(ND->getUnderlyingDecl());
        });
    if (AllFunctions || (Found.empty() && !IsDependent)) {
      // If lookup found any functions, or if this is a name that can only be
      // used for a function, then strongly assume this is a function
      // template-id.
      *ATK = (Found.empty() && Found.getLookupName().isIdentifier())
                 ? AssumedTemplateKind::FoundNothing
                 : AssumedTemplateKind::FoundFunctions;
      Found.clear();
      return false;
    }
  }

  if (Found.empty() && !IsDependent && AllowTypoCorrection) {
    // If we did not find any names, and this is not a disambiguation, attempt
    // to correct any typos.
    DeclarationName Name = Found.getLookupName();
    Found.clear();
    // Simple filter callback that, for keywords, only accepts the C++ *_cast
    DefaultFilterCCC FilterCCC{};
    FilterCCC.WantTypeSpecifiers = false;
    FilterCCC.WantExpressionKeywords = false;
    FilterCCC.WantRemainingKeywords = false;
    FilterCCC.WantCXXNamedCasts = true;
    if (TypoCorrection Corrected =
            CorrectTypo(Found.getLookupNameInfo(), Found.getLookupKind(), S,
                        &SS, FilterCCC, CTK_ErrorRecovery, LookupCtx)) {
      if (auto *ND = Corrected.getFoundDecl())
        Found.addDecl(ND);
      FilterAcceptableTemplateNames(Found);
      if (Found.isAmbiguous()) {
        Found.clear();
      } else if (!Found.empty()) {
        Found.setLookupName(Corrected.getCorrection());
        if (LookupCtx) {
          std::string CorrectedStr(Corrected.getAsString(getLangOpts()));
          bool DroppedSpecifier = Corrected.WillReplaceSpecifier() &&
                                  Name.getAsString() == CorrectedStr;
          diagnoseTypo(Corrected, PDiag(diag::err_no_member_template_suggest)
                                    << Name << LookupCtx << DroppedSpecifier
                                    << SS.getRange());
        } else {
          diagnoseTypo(Corrected, PDiag(diag::err_no_template_suggest) << Name);
        }
      }
    }
  }

  NamedDecl *ExampleLookupResult =
      Found.empty() ? nullptr : Found.getRepresentativeDecl();
  FilterAcceptableTemplateNames(Found, AllowFunctionTemplatesInLookup);
  if (Found.empty()) {
    if (IsDependent) {
      MemberOfUnknownSpecialization = true;
      return false;
    }

    // If a 'template' keyword was used, a lookup that finds only non-template
    // names is an error.
    if (ExampleLookupResult && RequiredTemplate) {
      Diag(Found.getNameLoc(), diag::err_template_kw_refers_to_non_template)
          << Found.getLookupName() << SS.getRange()
          << RequiredTemplate.hasTemplateKeyword()
          << RequiredTemplate.getTemplateKeywordLoc();
      Diag(ExampleLookupResult->getUnderlyingDecl()->getLocation(),
           diag::note_template_kw_refers_to_non_template)
          << Found.getLookupName();
      return true;
    }

    return false;
  }

  if (S && !ObjectType.isNull() && !ObjectTypeSearchedInScope &&
      !getLangOpts().CPlusPlus11) {
    // C++03 [basic.lookup.classref]p1:
    //   [...] If the lookup in the class of the object expression finds a
    //   template, the name is also looked up in the context of the entire
    //   postfix-expression and [...]
    //
    // Note: C++11 does not perform this second lookup.
    LookupResult FoundOuter(*this, Found.getLookupName(), Found.getNameLoc(),
                            LookupOrdinaryName);
    FoundOuter.setTemplateNameLookup(true);
    LookupName(FoundOuter, S);
    // FIXME: We silently accept an ambiguous lookup here, in violation of
    // [basic.lookup]/1.
    FilterAcceptableTemplateNames(FoundOuter, /*AllowFunctionTemplates=*/false);

    NamedDecl *OuterTemplate;
    if (FoundOuter.empty()) {
      //   - if the name is not found, the name found in the class of the
      //     object expression is used, otherwise
    } else if (FoundOuter.isAmbiguous() || !FoundOuter.isSingleResult() ||
               !(OuterTemplate =
                     getAsTemplateNameDecl(FoundOuter.getFoundDecl()))) {
      //   - if the name is found in the context of the entire
      //     postfix-expression and does not name a class template, the name
      //     found in the class of the object expression is used, otherwise
      FoundOuter.clear();
    } else if (!Found.isSuppressingDiagnostics()) {
      //   - if the name found is a class template, it must refer to the same
      //     entity as the one found in the class of the object expression,
      //     otherwise the program is ill-formed.
      if (!Found.isSingleResult() ||
          getAsTemplateNameDecl(Found.getFoundDecl())->getCanonicalDecl() !=
              OuterTemplate->getCanonicalDecl()) {
        Diag(Found.getNameLoc(),
             diag::ext_nested_name_member_ref_lookup_ambiguous)
          << Found.getLookupName()
          << ObjectType;
        Diag(Found.getRepresentativeDecl()->getLocation(),
             diag::note_ambig_member_ref_object_type)
          << ObjectType;
        Diag(FoundOuter.getFoundDecl()->getLocation(),
             diag::note_ambig_member_ref_scope);

        // Recover by taking the template that we found in the object
        // expression's type.
      }
    }
  }

  return false;
}

void Sema::diagnoseExprIntendedAsTemplateName(Scope *S, ExprResult TemplateName,
                                              SourceLocation Less,
                                              SourceLocation Greater) {
  if (TemplateName.isInvalid())
    return;

  DeclarationNameInfo NameInfo;
  CXXScopeSpec SS;
  LookupNameKind LookupKind;

  DeclContext *LookupCtx = nullptr;
  NamedDecl *Found = nullptr;
  bool MissingTemplateKeyword = false;

  // Figure out what name we looked up.
  if (auto *DRE = dyn_cast<DeclRefExpr>(TemplateName.get())) {
    NameInfo = DRE->getNameInfo();
    SS.Adopt(DRE->getQualifierLoc());
    LookupKind = LookupOrdinaryName;
    Found = DRE->getFoundDecl();
  } else if (auto *ME = dyn_cast<MemberExpr>(TemplateName.get())) {
    NameInfo = ME->getMemberNameInfo();
    SS.Adopt(ME->getQualifierLoc());
    LookupKind = LookupMemberName;
    LookupCtx = ME->getBase()->getType()->getAsCXXRecordDecl();
    Found = ME->getMemberDecl();
  } else if (auto *DSDRE =
                 dyn_cast<DependentScopeDeclRefExpr>(TemplateName.get())) {
    NameInfo = DSDRE->getNameInfo();
    SS.Adopt(DSDRE->getQualifierLoc());
    MissingTemplateKeyword = true;
  } else if (auto *DSME =
                 dyn_cast<CXXDependentScopeMemberExpr>(TemplateName.get())) {
    NameInfo = DSME->getMemberNameInfo();
    SS.Adopt(DSME->getQualifierLoc());
    MissingTemplateKeyword = true;
  } else {
    llvm_unreachable("unexpected kind of potential template name");
  }

  // If this is a dependent-scope lookup, diagnose that the 'template' keyword
  // was missing.
  if (MissingTemplateKeyword) {
    Diag(NameInfo.getBeginLoc(), diag::err_template_kw_missing)
        << "" << NameInfo.getName().getAsString() << SourceRange(Less, Greater);
    return;
  }

  // Try to correct the name by looking for templates and C++ named casts.
  struct TemplateCandidateFilter : CorrectionCandidateCallback {
    Sema &S;
    TemplateCandidateFilter(Sema &S) : S(S) {
      WantTypeSpecifiers = false;
      WantExpressionKeywords = false;
      WantRemainingKeywords = false;
      WantCXXNamedCasts = true;
    };
    bool ValidateCandidate(const TypoCorrection &Candidate) override {
      if (auto *ND = Candidate.getCorrectionDecl())
        return S.getAsTemplateNameDecl(ND);
      return Candidate.isKeyword();
    }

    std::unique_ptr<CorrectionCandidateCallback> clone() override {
      return std::make_unique<TemplateCandidateFilter>(*this);
    }
  };

  DeclarationName Name = NameInfo.getName();
  TemplateCandidateFilter CCC(*this);
  if (TypoCorrection Corrected = CorrectTypo(NameInfo, LookupKind, S, &SS, CCC,
                                             CTK_ErrorRecovery, LookupCtx)) {
    auto *ND = Corrected.getFoundDecl();
    if (ND)
      ND = getAsTemplateNameDecl(ND);
    if (ND || Corrected.isKeyword()) {
      if (LookupCtx) {
        std::string CorrectedStr(Corrected.getAsString(getLangOpts()));
        bool DroppedSpecifier = Corrected.WillReplaceSpecifier() &&
                                Name.getAsString() == CorrectedStr;
        diagnoseTypo(Corrected,
                     PDiag(diag::err_non_template_in_member_template_id_suggest)
                         << Name << LookupCtx << DroppedSpecifier
                         << SS.getRange(), false);
      } else {
        diagnoseTypo(Corrected,
                     PDiag(diag::err_non_template_in_template_id_suggest)
                         << Name, false);
      }
      if (Found)
        Diag(Found->getLocation(),
             diag::note_non_template_in_template_id_found);
      return;
    }
  }

  Diag(NameInfo.getLoc(), diag::err_non_template_in_template_id)
    << Name << SourceRange(Less, Greater);
  if (Found)
    Diag(Found->getLocation(), diag::note_non_template_in_template_id_found);
}

/// ActOnDependentIdExpression - Handle a dependent id-expression that
/// was just parsed.  This is only possible with an explicit scope
/// specifier naming a dependent type.
ExprResult
Sema::ActOnDependentIdExpression(const CXXScopeSpec &SS,
                                 SourceLocation TemplateKWLoc,
                                 const DeclarationNameInfo &NameInfo,
                                 bool isAddressOfOperand,
                           const TemplateArgumentListInfo *TemplateArgs) {
  DeclContext *DC = getFunctionLevelDeclContext();

  // C++11 [expr.prim.general]p12:
  //   An id-expression that denotes a non-static data member or non-static
  //   member function of a class can only be used:
  //   (...)
  //   - if that id-expression denotes a non-static data member and it
  //     appears in an unevaluated operand.
  //
  // If this might be the case, form a DependentScopeDeclRefExpr instead of a
  // CXXDependentScopeMemberExpr. The former can instantiate to either
  // DeclRefExpr or MemberExpr depending on lookup results, while the latter is
  // always a MemberExpr.
  bool MightBeCxx11UnevalField =
      getLangOpts().CPlusPlus11 && isUnevaluatedContext();

  // Check if the nested name specifier is an enum type.
  bool IsEnum = false;
  if (NestedNameSpecifier *NNS = SS.getScopeRep())
    IsEnum = isa_and_nonnull<EnumType>(NNS->getAsType());

  if (!MightBeCxx11UnevalField && !isAddressOfOperand && !IsEnum &&
      isa<CXXMethodDecl>(DC) && cast<CXXMethodDecl>(DC)->isInstance()) {
    QualType ThisType = cast<CXXMethodDecl>(DC)->getThisType();

    // Since the 'this' expression is synthesized, we don't need to
    // perform the double-lookup check.
    NamedDecl *FirstQualifierInScope = nullptr;

    return CXXDependentScopeMemberExpr::Create(
        Context, /*This*/ nullptr, ThisType, /*IsArrow*/ true,
        /*Op*/ SourceLocation(), SS.getWithLocInContext(Context), TemplateKWLoc,
        FirstQualifierInScope, NameInfo, TemplateArgs);
  }

  return BuildDependentDeclRefExpr(SS, TemplateKWLoc, NameInfo, TemplateArgs);
}

ExprResult
Sema::BuildDependentDeclRefExpr(const CXXScopeSpec &SS,
                                SourceLocation TemplateKWLoc,
                                const DeclarationNameInfo &NameInfo,
                                const TemplateArgumentListInfo *TemplateArgs) {
  // DependentScopeDeclRefExpr::Create requires a valid QualifierLoc
  NestedNameSpecifierLoc QualifierLoc = SS.getWithLocInContext(Context);
  if (!QualifierLoc)
    return ExprError();

  return DependentScopeDeclRefExpr::Create(
      Context, QualifierLoc, TemplateKWLoc, NameInfo, TemplateArgs);
}


/// Determine whether we would be unable to instantiate this template (because
/// it either has no definition, or is in the process of being instantiated).
bool Sema::DiagnoseUninstantiableTemplate(SourceLocation PointOfInstantiation,
                                          NamedDecl *Instantiation,
                                          bool InstantiatedFromMember,
                                          const NamedDecl *Pattern,
                                          const NamedDecl *PatternDef,
                                          TemplateSpecializationKind TSK,
                                          bool Complain /*= true*/) {
  assert(isa<TagDecl>(Instantiation) || isa<FunctionDecl>(Instantiation) ||
         isa<VarDecl>(Instantiation));

  bool IsEntityBeingDefined = false;
  if (const TagDecl *TD = dyn_cast_or_null<TagDecl>(PatternDef))
    IsEntityBeingDefined = TD->isBeingDefined();

  if (PatternDef && !IsEntityBeingDefined) {
    NamedDecl *SuggestedDef = nullptr;
    if (!hasReachableDefinition(const_cast<NamedDecl *>(PatternDef),
                                &SuggestedDef,
                                /*OnlyNeedComplete*/ false)) {
      // If we're allowed to diagnose this and recover, do so.
      bool Recover = Complain && !isSFINAEContext();
      if (Complain)
        diagnoseMissingImport(PointOfInstantiation, SuggestedDef,
                              Sema::MissingImportKind::Definition, Recover);
      return !Recover;
    }
    return false;
  }

  if (!Complain || (PatternDef && PatternDef->isInvalidDecl()))
    return true;

  std::optional<unsigned> Note;
  QualType InstantiationTy;
  if (TagDecl *TD = dyn_cast<TagDecl>(Instantiation))
    InstantiationTy = Context.getTypeDeclType(TD);
  if (PatternDef) {
    Diag(PointOfInstantiation,
         diag::err_template_instantiate_within_definition)
      << /*implicit|explicit*/(TSK != TSK_ImplicitInstantiation)
      << InstantiationTy;
    // Not much point in noting the template declaration here, since
    // we're lexically inside it.
    Instantiation->setInvalidDecl();
  } else if (InstantiatedFromMember) {
    if (isa<FunctionDecl>(Instantiation)) {
      Diag(PointOfInstantiation,
           diag::err_explicit_instantiation_undefined_member)
        << /*member function*/ 1 << Instantiation->getDeclName()
        << Instantiation->getDeclContext();
      Note = diag::note_explicit_instantiation_here;
    } else {
      assert(isa<TagDecl>(Instantiation) && "Must be a TagDecl!");
      Diag(PointOfInstantiation,
           diag::err_implicit_instantiate_member_undefined)
        << InstantiationTy;
      Note = diag::note_member_declared_at;
    }
  } else {
    if (isa<FunctionDecl>(Instantiation)) {
      Diag(PointOfInstantiation,
           diag::err_explicit_instantiation_undefined_func_template)
        << Pattern;
      Note = diag::note_explicit_instantiation_here;
    } else if (isa<TagDecl>(Instantiation)) {
      Diag(PointOfInstantiation, diag::err_template_instantiate_undefined)
        << (TSK != TSK_ImplicitInstantiation)
        << InstantiationTy;
      Note = diag::note_template_decl_here;
    } else {
      assert(isa<VarDecl>(Instantiation) && "Must be a VarDecl!");
      if (isa<VarTemplateSpecializationDecl>(Instantiation)) {
        Diag(PointOfInstantiation,
             diag::err_explicit_instantiation_undefined_var_template)
          << Instantiation;
        Instantiation->setInvalidDecl();
      } else
        Diag(PointOfInstantiation,
             diag::err_explicit_instantiation_undefined_member)
          << /*static data member*/ 2 << Instantiation->getDeclName()
          << Instantiation->getDeclContext();
      Note = diag::note_explicit_instantiation_here;
    }
  }
  if (Note) // Diagnostics were emitted.
    Diag(Pattern->getLocation(), *Note);

  // In general, Instantiation isn't marked invalid to get more than one
  // error for multiple undefined instantiations. But the code that does
  // explicit declaration -> explicit definition conversion can't handle
  // invalid declarations, so mark as invalid in that case.
  if (TSK == TSK_ExplicitInstantiationDeclaration)
    Instantiation->setInvalidDecl();
  return true;
}

/// DiagnoseTemplateParameterShadow - Produce a diagnostic complaining
/// that the template parameter 'PrevDecl' is being shadowed by a new
/// declaration at location Loc. Returns true to indicate that this is
/// an error, and false otherwise.
void Sema::DiagnoseTemplateParameterShadow(SourceLocation Loc, Decl *PrevDecl) {
  assert(PrevDecl->isTemplateParameter() && "Not a template parameter");

  // C++ [temp.local]p4:
  //   A template-parameter shall not be redeclared within its
  //   scope (including nested scopes).
  //
  // Make this a warning when MSVC compatibility is requested.
  unsigned DiagId = getLangOpts().MSVCCompat ? diag::ext_template_param_shadow
                                             : diag::err_template_param_shadow;
  Diag(Loc, DiagId) << cast<NamedDecl>(PrevDecl)->getDeclName();
  Diag(PrevDecl->getLocation(), diag::note_template_param_here);
}

/// AdjustDeclIfTemplate - If the given decl happens to be a template, reset
/// the parameter D to reference the templated declaration and return a pointer
/// to the template declaration. Otherwise, do nothing to D and return null.
TemplateDecl *Sema::AdjustDeclIfTemplate(Decl *&D) {
  if (TemplateDecl *Temp = dyn_cast_or_null<TemplateDecl>(D)) {
    D = Temp->getTemplatedDecl();
    return Temp;
  }
  return nullptr;
}

ParsedTemplateArgument ParsedTemplateArgument::getTemplatePackExpansion(
                                             SourceLocation EllipsisLoc) const {
  assert(Kind == Template &&
         "Only template template arguments can be pack expansions here");
  assert(getAsTemplate().get().containsUnexpandedParameterPack() &&
         "Template template argument pack expansion without packs");
  ParsedTemplateArgument Result(*this);
  Result.EllipsisLoc = EllipsisLoc;
  return Result;
}

static TemplateArgumentLoc translateTemplateArgument(Sema &SemaRef,
                                            const ParsedTemplateArgument &Arg) {

  switch (Arg.getKind()) {
  case ParsedTemplateArgument::Type: {
    TypeSourceInfo *DI;
    QualType T = SemaRef.GetTypeFromParser(Arg.getAsType(), &DI);
    if (!DI)
      DI = SemaRef.Context.getTrivialTypeSourceInfo(T, Arg.getLocation());
    return TemplateArgumentLoc(TemplateArgument(T), DI);
  }

  case ParsedTemplateArgument::NonType: {
    Expr *E = static_cast<Expr *>(Arg.getAsExpr());
    return TemplateArgumentLoc(TemplateArgument(E), E);
  }

  case ParsedTemplateArgument::Template: {
    TemplateName Template = Arg.getAsTemplate().get();
    TemplateArgument TArg;
    if (Arg.getEllipsisLoc().isValid())
      TArg = TemplateArgument(Template, std::optional<unsigned int>());
    else
      TArg = Template;
    return TemplateArgumentLoc(
        SemaRef.Context, TArg,
        Arg.getScopeSpec().getWithLocInContext(SemaRef.Context),
        Arg.getLocation(), Arg.getEllipsisLoc());
  }
  }

  llvm_unreachable("Unhandled parsed template argument");
}

/// Translates template arguments as provided by the parser
/// into template arguments used by semantic analysis.
void Sema::translateTemplateArguments(const ASTTemplateArgsPtr &TemplateArgsIn,
                                      TemplateArgumentListInfo &TemplateArgs) {
 for (unsigned I = 0, Last = TemplateArgsIn.size(); I != Last; ++I)
   TemplateArgs.addArgument(translateTemplateArgument(*this,
                                                      TemplateArgsIn[I]));
}

static void maybeDiagnoseTemplateParameterShadow(Sema &SemaRef, Scope *S,
                                                 SourceLocation Loc,
                                                 IdentifierInfo *Name) {
  NamedDecl *PrevDecl = SemaRef.LookupSingleName(
      S, Name, Loc, Sema::LookupOrdinaryName, Sema::ForVisibleRedeclaration);
  if (PrevDecl && PrevDecl->isTemplateParameter())
    SemaRef.DiagnoseTemplateParameterShadow(Loc, PrevDecl);
}

/// Convert a parsed type into a parsed template argument. This is mostly
/// trivial, except that we may have parsed a C++17 deduced class template
/// specialization type, in which case we should form a template template
/// argument instead of a type template argument.
ParsedTemplateArgument Sema::ActOnTemplateTypeArgument(TypeResult ParsedType) {
  TypeSourceInfo *TInfo;
  QualType T = GetTypeFromParser(ParsedType.get(), &TInfo);
  if (T.isNull())
    return ParsedTemplateArgument();
  assert(TInfo && "template argument with no location");

  // If we might have formed a deduced template specialization type, convert
  // it to a template template argument.
  if (getLangOpts().CPlusPlus17) {
    TypeLoc TL = TInfo->getTypeLoc();
    SourceLocation EllipsisLoc;
    if (auto PET = TL.getAs<PackExpansionTypeLoc>()) {
      EllipsisLoc = PET.getEllipsisLoc();
      TL = PET.getPatternLoc();
    }

    CXXScopeSpec SS;
    if (auto ET = TL.getAs<ElaboratedTypeLoc>()) {
      SS.Adopt(ET.getQualifierLoc());
      TL = ET.getNamedTypeLoc();
    }

    if (auto DTST = TL.getAs<DeducedTemplateSpecializationTypeLoc>()) {
      TemplateName Name = DTST.getTypePtr()->getTemplateName();
      if (SS.isSet())
        Name = Context.getQualifiedTemplateName(SS.getScopeRep(),
                                                /*HasTemplateKeyword=*/false,
                                                Name);
      ParsedTemplateArgument Result(SS, TemplateTy::make(Name),
                                    DTST.getTemplateNameLoc());
      if (EllipsisLoc.isValid())
        Result = Result.getTemplatePackExpansion(EllipsisLoc);
      return Result;
    }
  }

  // This is a normal type template argument. Note, if the type template
  // argument is an injected-class-name for a template, it has a dual nature
  // and can be used as either a type or a template. We handle that in
  // convertTypeTemplateArgumentToTemplate.
  return ParsedTemplateArgument(ParsedTemplateArgument::Type,
                                ParsedType.get().getAsOpaquePtr(),
                                TInfo->getTypeLoc().getBeginLoc());
}

/// ActOnTypeParameter - Called when a C++ template type parameter
/// (e.g., "typename T") has been parsed. Typename specifies whether
/// the keyword "typename" was used to declare the type parameter
/// (otherwise, "class" was used), and KeyLoc is the location of the
/// "class" or "typename" keyword. ParamName is the name of the
/// parameter (NULL indicates an unnamed template parameter) and
/// ParamNameLoc is the location of the parameter name (if any).
/// If the type parameter has a default argument, it will be added
/// later via ActOnTypeParameterDefault.
NamedDecl *Sema::ActOnTypeParameter(Scope *S, bool Typename,
                                    SourceLocation EllipsisLoc,
                                    SourceLocation KeyLoc,
                                    IdentifierInfo *ParamName,
                                    SourceLocation ParamNameLoc,
                                    unsigned Depth, unsigned Position,
                                    SourceLocation EqualLoc,
                                    ParsedType DefaultArg,
                                    bool HasTypeConstraint) {
  assert(S->isTemplateParamScope() &&
         "Template type parameter not in template parameter scope!");

  bool IsParameterPack = EllipsisLoc.isValid();
  TemplateTypeParmDecl *Param
    = TemplateTypeParmDecl::Create(Context, Context.getTranslationUnitDecl(),
                                   KeyLoc, ParamNameLoc, Depth, Position,
                                   ParamName, Typename, IsParameterPack,
                                   HasTypeConstraint);
  Param->setAccess(AS_public);

  if (Param->isParameterPack())
    if (auto *LSI = getEnclosingLambda())
      LSI->LocalPacks.push_back(Param);

  if (ParamName) {
    maybeDiagnoseTemplateParameterShadow(*this, S, ParamNameLoc, ParamName);

    // Add the template parameter into the current scope.
    S->AddDecl(Param);
    IdResolver.AddDecl(Param);
  }

  // C++0x [temp.param]p9:
  //   A default template-argument may be specified for any kind of
  //   template-parameter that is not a template parameter pack.
  if (DefaultArg && IsParameterPack) {
    Diag(EqualLoc, diag::err_template_param_pack_default_arg);
    DefaultArg = nullptr;
  }

  // Handle the default argument, if provided.
  if (DefaultArg) {
    TypeSourceInfo *DefaultTInfo;
    GetTypeFromParser(DefaultArg, &DefaultTInfo);

    assert(DefaultTInfo && "expected source information for type");

    // Check for unexpanded parameter packs.
    if (DiagnoseUnexpandedParameterPack(ParamNameLoc, DefaultTInfo,
                                        UPPC_DefaultArgument))
      return Param;

    // Check the template argument itself.
    if (CheckTemplateArgument(DefaultTInfo)) {
      Param->setInvalidDecl();
      return Param;
    }

    Param->setDefaultArgument(DefaultTInfo);
  }

  return Param;
}

/// Convert the parser's template argument list representation into our form.
static TemplateArgumentListInfo
makeTemplateArgumentListInfo(Sema &S, TemplateIdAnnotation &TemplateId) {
  TemplateArgumentListInfo TemplateArgs(TemplateId.LAngleLoc,
                                        TemplateId.RAngleLoc);
  ASTTemplateArgsPtr TemplateArgsPtr(TemplateId.getTemplateArgs(),
                                     TemplateId.NumArgs);
  S.translateTemplateArguments(TemplateArgsPtr, TemplateArgs);
  return TemplateArgs;
}

bool Sema::ActOnTypeConstraint(const CXXScopeSpec &SS,
                               TemplateIdAnnotation *TypeConstr,
                               TemplateTypeParmDecl *ConstrainedParameter,
                               SourceLocation EllipsisLoc) {
  return BuildTypeConstraint(SS, TypeConstr, ConstrainedParameter, EllipsisLoc,
                             false);
}

bool Sema::BuildTypeConstraint(const CXXScopeSpec &SS,
                               TemplateIdAnnotation *TypeConstr,
                               TemplateTypeParmDecl *ConstrainedParameter,
                               SourceLocation EllipsisLoc,
                               bool AllowUnexpandedPack) {
  TemplateName TN = TypeConstr->Template.get();
  ConceptDecl *CD = cast<ConceptDecl>(TN.getAsTemplateDecl());

  // C++2a [temp.param]p4:
  //     [...] The concept designated by a type-constraint shall be a type
  //     concept ([temp.concept]).
  if (!CD->isTypeConcept()) {
    Diag(TypeConstr->TemplateNameLoc,
         diag::err_type_constraint_non_type_concept);
    return true;
  }

  bool WereArgsSpecified = TypeConstr->LAngleLoc.isValid();

  if (!WereArgsSpecified &&
      CD->getTemplateParameters()->getMinRequiredArguments() > 1) {
    Diag(TypeConstr->TemplateNameLoc,
         diag::err_type_constraint_missing_arguments) << CD;
    return true;
  }

  DeclarationNameInfo ConceptName(DeclarationName(TypeConstr->Name),
                                  TypeConstr->TemplateNameLoc);

  TemplateArgumentListInfo TemplateArgs;
  if (TypeConstr->LAngleLoc.isValid()) {
    TemplateArgs =
        makeTemplateArgumentListInfo(*this, *TypeConstr);

    if (EllipsisLoc.isInvalid() && !AllowUnexpandedPack) {
      for (TemplateArgumentLoc Arg : TemplateArgs.arguments()) {
        if (DiagnoseUnexpandedParameterPack(Arg, UPPC_TypeConstraint))
          return true;
      }
    }
  }
  return AttachTypeConstraint(
      SS.isSet() ? SS.getWithLocInContext(Context) : NestedNameSpecifierLoc(),
      ConceptName, CD,
      TypeConstr->LAngleLoc.isValid() ? &TemplateArgs : nullptr,
      ConstrainedParameter, EllipsisLoc);
}

template<typename ArgumentLocAppender>
static ExprResult formImmediatelyDeclaredConstraint(
    Sema &S, NestedNameSpecifierLoc NS, DeclarationNameInfo NameInfo,
    ConceptDecl *NamedConcept, SourceLocation LAngleLoc,
    SourceLocation RAngleLoc, QualType ConstrainedType,
    SourceLocation ParamNameLoc, ArgumentLocAppender Appender,
    SourceLocation EllipsisLoc) {

  TemplateArgumentListInfo ConstraintArgs;
  ConstraintArgs.addArgument(
    S.getTrivialTemplateArgumentLoc(TemplateArgument(ConstrainedType),
                                    /*NTTPType=*/QualType(), ParamNameLoc));

  ConstraintArgs.setRAngleLoc(RAngleLoc);
  ConstraintArgs.setLAngleLoc(LAngleLoc);
  Appender(ConstraintArgs);

  // C++2a [temp.param]p4:
  //     [...] This constraint-expression E is called the immediately-declared
  //     constraint of T. [...]
  CXXScopeSpec SS;
  SS.Adopt(NS);
  ExprResult ImmediatelyDeclaredConstraint = S.CheckConceptTemplateId(
      SS, /*TemplateKWLoc=*/SourceLocation(), NameInfo,
      /*FoundDecl=*/NamedConcept, NamedConcept, &ConstraintArgs);
  if (ImmediatelyDeclaredConstraint.isInvalid() || !EllipsisLoc.isValid())
    return ImmediatelyDeclaredConstraint;

  // C++2a [temp.param]p4:
  //     [...] If T is not a pack, then E is E', otherwise E is (E' && ...).
  //
  // We have the following case:
  //
  // template<typename T> concept C1 = true;
  // template<C1... T> struct s1;
  //
  // The constraint: (C1<T> && ...)
  //
  // Note that the type of C1<T> is known to be 'bool', so we don't need to do
  // any unqualified lookups for 'operator&&' here.
  return S.BuildCXXFoldExpr(/*UnqualifiedLookup=*/nullptr,
                            /*LParenLoc=*/SourceLocation(),
                            ImmediatelyDeclaredConstraint.get(), BO_LAnd,
                            EllipsisLoc, /*RHS=*/nullptr,
                            /*RParenLoc=*/SourceLocation(),
                            /*NumExpansions=*/std::nullopt);
}

/// Attach a type-constraint to a template parameter.
/// \returns true if an error occurred. This can happen if the
/// immediately-declared constraint could not be formed (e.g. incorrect number
/// of arguments for the named concept).
bool Sema::AttachTypeConstraint(NestedNameSpecifierLoc NS,
                                DeclarationNameInfo NameInfo,
                                ConceptDecl *NamedConcept,
                                const TemplateArgumentListInfo *TemplateArgs,
                                TemplateTypeParmDecl *ConstrainedParameter,
                                SourceLocation EllipsisLoc) {
  // C++2a [temp.param]p4:
  //     [...] If Q is of the form C<A1, ..., An>, then let E' be
  //     C<T, A1, ..., An>. Otherwise, let E' be C<T>. [...]
  const ASTTemplateArgumentListInfo *ArgsAsWritten =
    TemplateArgs ? ASTTemplateArgumentListInfo::Create(Context,
                                                       *TemplateArgs) : nullptr;

  QualType ParamAsArgument(ConstrainedParameter->getTypeForDecl(), 0);

  ExprResult ImmediatelyDeclaredConstraint =
      formImmediatelyDeclaredConstraint(
          *this, NS, NameInfo, NamedConcept,
          TemplateArgs ? TemplateArgs->getLAngleLoc() : SourceLocation(),
          TemplateArgs ? TemplateArgs->getRAngleLoc() : SourceLocation(),
          ParamAsArgument, ConstrainedParameter->getLocation(),
          [&] (TemplateArgumentListInfo &ConstraintArgs) {
            if (TemplateArgs)
              for (const auto &ArgLoc : TemplateArgs->arguments())
                ConstraintArgs.addArgument(ArgLoc);
          }, EllipsisLoc);
  if (ImmediatelyDeclaredConstraint.isInvalid())
    return true;

  ConstrainedParameter->setTypeConstraint(NS, NameInfo,
                                          /*FoundDecl=*/NamedConcept,
                                          NamedConcept, ArgsAsWritten,
                                          ImmediatelyDeclaredConstraint.get());
  return false;
}

bool Sema::AttachTypeConstraint(AutoTypeLoc TL, NonTypeTemplateParmDecl *NTTP,
                                SourceLocation EllipsisLoc) {
  if (NTTP->getType() != TL.getType() ||
      TL.getAutoKeyword() != AutoTypeKeyword::Auto) {
    Diag(NTTP->getTypeSourceInfo()->getTypeLoc().getBeginLoc(),
         diag::err_unsupported_placeholder_constraint)
       << NTTP->getTypeSourceInfo()->getTypeLoc().getSourceRange();
    return true;
  }
  // FIXME: Concepts: This should be the type of the placeholder, but this is
  // unclear in the wording right now.
  DeclRefExpr *Ref =
      BuildDeclRefExpr(NTTP, NTTP->getType(), VK_PRValue, NTTP->getLocation());
  if (!Ref)
    return true;
  ExprResult ImmediatelyDeclaredConstraint = formImmediatelyDeclaredConstraint(
      *this, TL.getNestedNameSpecifierLoc(), TL.getConceptNameInfo(),
      TL.getNamedConcept(), TL.getLAngleLoc(), TL.getRAngleLoc(),
      BuildDecltypeType(Ref), NTTP->getLocation(),
      [&](TemplateArgumentListInfo &ConstraintArgs) {
        for (unsigned I = 0, C = TL.getNumArgs(); I != C; ++I)
          ConstraintArgs.addArgument(TL.getArgLoc(I));
      },
      EllipsisLoc);
  if (ImmediatelyDeclaredConstraint.isInvalid() ||
     !ImmediatelyDeclaredConstraint.isUsable())
    return true;

  NTTP->setPlaceholderTypeConstraint(ImmediatelyDeclaredConstraint.get());
  return false;
}

/// Check that the type of a non-type template parameter is
/// well-formed.
///
/// \returns the (possibly-promoted) parameter type if valid;
/// otherwise, produces a diagnostic and returns a NULL type.
QualType Sema::CheckNonTypeTemplateParameterType(TypeSourceInfo *&TSI,
                                                 SourceLocation Loc) {
  if (TSI->getType()->isUndeducedType()) {
    // C++17 [temp.dep.expr]p3:
    //   An id-expression is type-dependent if it contains
    //    - an identifier associated by name lookup with a non-type
    //      template-parameter declared with a type that contains a
    //      placeholder type (7.1.7.4),
    TSI = SubstAutoTypeSourceInfoDependent(TSI);
  }

  return CheckNonTypeTemplateParameterType(TSI->getType(), Loc);
}

/// Require the given type to be a structural type, and diagnose if it is not.
///
/// \return \c true if an error was produced.
bool Sema::RequireStructuralType(QualType T, SourceLocation Loc) {
  if (T->isDependentType())
    return false;

  if (RequireCompleteType(Loc, T, diag::err_template_nontype_parm_incomplete))
    return true;

  if (T->isStructuralType())
    return false;

  // Structural types are required to be object types or lvalue references.
  if (T->isRValueReferenceType()) {
    Diag(Loc, diag::err_template_nontype_parm_rvalue_ref) << T;
    return true;
  }

  // Don't mention structural types in our diagnostic prior to C++20. Also,
  // there's not much more we can say about non-scalar non-class types --
  // because we can't see functions or arrays here, those can only be language
  // extensions.
  if (!getLangOpts().CPlusPlus20 ||
      (!T->isScalarType() && !T->isRecordType())) {
    Diag(Loc, diag::err_template_nontype_parm_bad_type) << T;
    return true;
  }

  // Structural types are required to be literal types.
  if (RequireLiteralType(Loc, T, diag::err_template_nontype_parm_not_literal))
    return true;

  Diag(Loc, diag::err_template_nontype_parm_not_structural) << T;

  // Drill down into the reason why the class is non-structural.
  while (const CXXRecordDecl *RD = T->getAsCXXRecordDecl()) {
    // All members are required to be public and non-mutable, and can't be of
    // rvalue reference type. Check these conditions first to prefer a "local"
    // reason over a more distant one.
    for (const FieldDecl *FD : RD->fields()) {
      if (FD->getAccess() != AS_public) {
        Diag(FD->getLocation(), diag::note_not_structural_non_public) << T << 0;
        return true;
      }
      if (FD->isMutable()) {
        Diag(FD->getLocation(), diag::note_not_structural_mutable_field) << T;
        return true;
      }
      if (FD->getType()->isRValueReferenceType()) {
        Diag(FD->getLocation(), diag::note_not_structural_rvalue_ref_field)
            << T;
        return true;
      }
    }

    // All bases are required to be public.
    for (const auto &BaseSpec : RD->bases()) {
      if (BaseSpec.getAccessSpecifier() != AS_public) {
        Diag(BaseSpec.getBaseTypeLoc(), diag::note_not_structural_non_public)
            << T << 1;
        return true;
      }
    }

    // All subobjects are required to be of structural types.
    SourceLocation SubLoc;
    QualType SubType;
    int Kind = -1;

    for (const FieldDecl *FD : RD->fields()) {
      QualType T = Context.getBaseElementType(FD->getType());
      if (!T->isStructuralType()) {
        SubLoc = FD->getLocation();
        SubType = T;
        Kind = 0;
        break;
      }
    }

    if (Kind == -1) {
      for (const auto &BaseSpec : RD->bases()) {
        QualType T = BaseSpec.getType();
        if (!T->isStructuralType()) {
          SubLoc = BaseSpec.getBaseTypeLoc();
          SubType = T;
          Kind = 1;
          break;
        }
      }
    }

    assert(Kind != -1 && "couldn't find reason why type is not structural");
    Diag(SubLoc, diag::note_not_structural_subobject)
        << T << Kind << SubType;
    T = SubType;
    RD = T->getAsCXXRecordDecl();
  }

  return true;
}

QualType Sema::CheckNonTypeTemplateParameterType(QualType T,
                                                 SourceLocation Loc) {
  // We don't allow variably-modified types as the type of non-type template
  // parameters.
  if (T->isVariablyModifiedType()) {
    Diag(Loc, diag::err_variably_modified_nontype_template_param)
      << T;
    return QualType();
  }

  // C++ [temp.param]p4:
  //
  // A non-type template-parameter shall have one of the following
  // (optionally cv-qualified) types:
  //
  //       -- integral or enumeration type,
  if (T->isIntegralOrEnumerationType() ||
      //   -- pointer to object or pointer to function,
      T->isPointerType() ||
      //   -- lvalue reference to object or lvalue reference to function,
      T->isLValueReferenceType() ||
      //   -- pointer to member,
      T->isMemberPointerType() ||
      //   -- std::nullptr_t, or
      T->isNullPtrType() ||
      //   -- a type that contains a placeholder type.
      T->isUndeducedType()) {
    // C++ [temp.param]p5: The top-level cv-qualifiers on the template-parameter
    // are ignored when determining its type.
    return T.getUnqualifiedType();
  }

  // C++ [temp.param]p8:
  //
  //   A non-type template-parameter of type "array of T" or
  //   "function returning T" is adjusted to be of type "pointer to
  //   T" or "pointer to function returning T", respectively.
  if (T->isArrayType() || T->isFunctionType())
    return Context.getDecayedType(T);

  // If T is a dependent type, we can't do the check now, so we
  // assume that it is well-formed. Note that stripping off the
  // qualifiers here is not really correct if T turns out to be
  // an array type, but we'll recompute the type everywhere it's
  // used during instantiation, so that should be OK. (Using the
  // qualified type is equally wrong.)
  if (T->isDependentType())
    return T.getUnqualifiedType();

  // C++20 [temp.param]p6:
  //   -- a structural type
  if (RequireStructuralType(T, Loc))
    return QualType();

  if (!getLangOpts().CPlusPlus20) {
    // FIXME: Consider allowing structural types as an extension in C++17. (In
    // earlier language modes, the template argument evaluation rules are too
    // inflexible.)
    Diag(Loc, diag::err_template_nontype_parm_bad_structural_type) << T;
    return QualType();
  }

  Diag(Loc, diag::warn_cxx17_compat_template_nontype_parm_type) << T;
  return T.getUnqualifiedType();
}

NamedDecl *Sema::ActOnNonTypeTemplateParameter(Scope *S, Declarator &D,
                                          unsigned Depth,
                                          unsigned Position,
                                          SourceLocation EqualLoc,
                                          Expr *Default) {
  TypeSourceInfo *TInfo = GetTypeForDeclarator(D, S);

  // Check that we have valid decl-specifiers specified.
  auto CheckValidDeclSpecifiers = [this, &D] {
    // C++ [temp.param]
    // p1
    //   template-parameter:
    //     ...
    //     parameter-declaration
    // p2
    //   ... A storage class shall not be specified in a template-parameter
    //   declaration.
    // [dcl.typedef]p1:
    //   The typedef specifier [...] shall not be used in the decl-specifier-seq
    //   of a parameter-declaration
    const DeclSpec &DS = D.getDeclSpec();
    auto EmitDiag = [this](SourceLocation Loc) {
      Diag(Loc, diag::err_invalid_decl_specifier_in_nontype_parm)
          << FixItHint::CreateRemoval(Loc);
    };
    if (DS.getStorageClassSpec() != DeclSpec::SCS_unspecified)
      EmitDiag(DS.getStorageClassSpecLoc());

    if (DS.getThreadStorageClassSpec() != TSCS_unspecified)
      EmitDiag(DS.getThreadStorageClassSpecLoc());

    // [dcl.inline]p1:
    //   The inline specifier can be applied only to the declaration or
    //   definition of a variable or function.

    if (DS.isInlineSpecified())
      EmitDiag(DS.getInlineSpecLoc());

    // [dcl.constexpr]p1:
    //   The constexpr specifier shall be applied only to the definition of a
    //   variable or variable template or the declaration of a function or
    //   function template.

    if (DS.hasConstexprSpecifier())
      EmitDiag(DS.getConstexprSpecLoc());

    // [dcl.fct.spec]p1:
    //   Function-specifiers can be used only in function declarations.

    if (DS.isVirtualSpecified())
      EmitDiag(DS.getVirtualSpecLoc());

    if (DS.hasExplicitSpecifier())
      EmitDiag(DS.getExplicitSpecLoc());

    if (DS.isNoreturnSpecified())
      EmitDiag(DS.getNoreturnSpecLoc());
  };

  CheckValidDeclSpecifiers();

  if (const auto *T = TInfo->getType()->getContainedDeducedType())
    if (isa<AutoType>(T))
      Diag(D.getIdentifierLoc(),
           diag::warn_cxx14_compat_template_nontype_parm_auto_type)
          << QualType(TInfo->getType()->getContainedAutoType(), 0);

  assert(S->isTemplateParamScope() &&
         "Non-type template parameter not in template parameter scope!");
  bool Invalid = false;

  QualType T = CheckNonTypeTemplateParameterType(TInfo, D.getIdentifierLoc());
  if (T.isNull()) {
    T = Context.IntTy; // Recover with an 'int' type.
    Invalid = true;
  }

  CheckFunctionOrTemplateParamDeclarator(S, D);

  IdentifierInfo *ParamName = D.getIdentifier();
  bool IsParameterPack = D.hasEllipsis();
  NonTypeTemplateParmDecl *Param = NonTypeTemplateParmDecl::Create(
      Context, Context.getTranslationUnitDecl(), D.getBeginLoc(),
      D.getIdentifierLoc(), Depth, Position, ParamName, T, IsParameterPack,
      TInfo);
  Param->setAccess(AS_public);

  if (AutoTypeLoc TL = TInfo->getTypeLoc().getContainedAutoTypeLoc())
    if (TL.isConstrained())
      if (AttachTypeConstraint(TL, Param, D.getEllipsisLoc()))
        Invalid = true;

  if (Invalid)
    Param->setInvalidDecl();

  if (Param->isParameterPack())
    if (auto *LSI = getEnclosingLambda())
      LSI->LocalPacks.push_back(Param);

  if (ParamName) {
    maybeDiagnoseTemplateParameterShadow(*this, S, D.getIdentifierLoc(),
                                         ParamName);

    // Add the template parameter into the current scope.
    S->AddDecl(Param);
    IdResolver.AddDecl(Param);
  }

  // C++0x [temp.param]p9:
  //   A default template-argument may be specified for any kind of
  //   template-parameter that is not a template parameter pack.
  if (Default && IsParameterPack) {
    Diag(EqualLoc, diag::err_template_param_pack_default_arg);
    Default = nullptr;
  }

  // Check the well-formedness of the default template argument, if provided.
  if (Default) {
    // Check for unexpanded parameter packs.
    if (DiagnoseUnexpandedParameterPack(Default, UPPC_DefaultArgument))
      return Param;

    TemplateArgument SugaredConverted, CanonicalConverted;
    ExprResult DefaultRes = CheckTemplateArgument(
        Param, Param->getType(), Default, SugaredConverted, CanonicalConverted,
        CTAK_Specified);
    if (DefaultRes.isInvalid()) {
      Param->setInvalidDecl();
      return Param;
    }
    Default = DefaultRes.get();

    Param->setDefaultArgument(Default);
  }

  return Param;
}

/// ActOnTemplateTemplateParameter - Called when a C++ template template
/// parameter (e.g. T in template <template \<typename> class T> class array)
/// has been parsed. S is the current scope.
NamedDecl *Sema::ActOnTemplateTemplateParameter(Scope* S,
                                           SourceLocation TmpLoc,
                                           TemplateParameterList *Params,
                                           SourceLocation EllipsisLoc,
                                           IdentifierInfo *Name,
                                           SourceLocation NameLoc,
                                           unsigned Depth,
                                           unsigned Position,
                                           SourceLocation EqualLoc,
                                           ParsedTemplateArgument Default) {
  assert(S->isTemplateParamScope() &&
         "Template template parameter not in template parameter scope!");

  // Construct the parameter object.
  bool IsParameterPack = EllipsisLoc.isValid();
  TemplateTemplateParmDecl *Param =
    TemplateTemplateParmDecl::Create(Context, Context.getTranslationUnitDecl(),
                                     NameLoc.isInvalid()? TmpLoc : NameLoc,
                                     Depth, Position, IsParameterPack,
                                     Name, Params);
  Param->setAccess(AS_public);

  if (Param->isParameterPack())
    if (auto *LSI = getEnclosingLambda())
      LSI->LocalPacks.push_back(Param);

  // If the template template parameter has a name, then link the identifier
  // into the scope and lookup mechanisms.
  if (Name) {
    maybeDiagnoseTemplateParameterShadow(*this, S, NameLoc, Name);

    S->AddDecl(Param);
    IdResolver.AddDecl(Param);
  }

  if (Params->size() == 0) {
    Diag(Param->getLocation(), diag::err_template_template_parm_no_parms)
    << SourceRange(Params->getLAngleLoc(), Params->getRAngleLoc());
    Param->setInvalidDecl();
  }

  // C++0x [temp.param]p9:
  //   A default template-argument may be specified for any kind of
  //   template-parameter that is not a template parameter pack.
  if (IsParameterPack && !Default.isInvalid()) {
    Diag(EqualLoc, diag::err_template_param_pack_default_arg);
    Default = ParsedTemplateArgument();
  }

  if (!Default.isInvalid()) {
    // Check only that we have a template template argument. We don't want to
    // try to check well-formedness now, because our template template parameter
    // might have dependent types in its template parameters, which we wouldn't
    // be able to match now.
    //
    // If none of the template template parameter's template arguments mention
    // other template parameters, we could actually perform more checking here.
    // However, it isn't worth doing.
    TemplateArgumentLoc DefaultArg = translateTemplateArgument(*this, Default);
    if (DefaultArg.getArgument().getAsTemplate().isNull()) {
      Diag(DefaultArg.getLocation(), diag::err_template_arg_not_valid_template)
        << DefaultArg.getSourceRange();
      return Param;
    }

    // Check for unexpanded parameter packs.
    if (DiagnoseUnexpandedParameterPack(DefaultArg.getLocation(),
                                        DefaultArg.getArgument().getAsTemplate(),
                                        UPPC_DefaultArgument))
      return Param;

    Param->setDefaultArgument(Context, DefaultArg);
  }

  return Param;
}

namespace {
class ConstraintRefersToContainingTemplateChecker
    : public TreeTransform<ConstraintRefersToContainingTemplateChecker> {
  bool Result = false;
  const FunctionDecl *Friend = nullptr;
  unsigned TemplateDepth = 0;

  // Check a record-decl that we've seen to see if it is a lexical parent of the
  // Friend, likely because it was referred to without its template arguments.
  void CheckIfContainingRecord(const CXXRecordDecl *CheckingRD) {
    CheckingRD = CheckingRD->getMostRecentDecl();

    for (const DeclContext *DC = Friend->getLexicalDeclContext();
         DC && !DC->isFileContext(); DC = DC->getParent())
      if (const auto *RD = dyn_cast<CXXRecordDecl>(DC))
        if (CheckingRD == RD->getMostRecentDecl())
          Result = true;
  }

  void CheckNonTypeTemplateParmDecl(NonTypeTemplateParmDecl *D) {
    assert(D->getDepth() <= TemplateDepth &&
           "Nothing should reference a value below the actual template depth, "
           "depth is likely wrong");
    if (D->getDepth() != TemplateDepth)
      Result = true;

    // Necessary because the type of the NTTP might be what refers to the parent
    // constriant.
    TransformType(D->getType());
  }

public:
  using inherited = TreeTransform<ConstraintRefersToContainingTemplateChecker>;

  ConstraintRefersToContainingTemplateChecker(Sema &SemaRef,
                                              const FunctionDecl *Friend,
                                              unsigned TemplateDepth)
      : inherited(SemaRef), Friend(Friend), TemplateDepth(TemplateDepth) {}
  bool getResult() const { return Result; }

  // This should be the only template parm type that we have to deal with.
  // SubstTempalteTypeParmPack, SubstNonTypeTemplateParmPack, and
  // FunctionParmPackExpr are all partially substituted, which cannot happen
  // with concepts at this point in translation.
  using inherited::TransformTemplateTypeParmType;
  QualType TransformTemplateTypeParmType(TypeLocBuilder &TLB,
                                         TemplateTypeParmTypeLoc TL, bool) {
    assert(TL.getDecl()->getDepth() <= TemplateDepth &&
           "Nothing should reference a value below the actual template depth, "
           "depth is likely wrong");
    if (TL.getDecl()->getDepth() != TemplateDepth)
      Result = true;
    return inherited::TransformTemplateTypeParmType(
        TLB, TL,
        /*SuppressObjCLifetime=*/false);
  }

  Decl *TransformDecl(SourceLocation Loc, Decl *D) {
    if (!D)
      return D;
    // FIXME : This is possibly an incomplete list, but it is unclear what other
    // Decl kinds could be used to refer to the template parameters.  This is a
    // best guess so far based on examples currently available, but the
    // unreachable should catch future instances/cases.
    if (auto *TD = dyn_cast<TypedefNameDecl>(D))
      TransformType(TD->getUnderlyingType());
    else if (auto *NTTPD = dyn_cast<NonTypeTemplateParmDecl>(D))
      CheckNonTypeTemplateParmDecl(NTTPD);
    else if (auto *VD = dyn_cast<ValueDecl>(D))
      TransformType(VD->getType());
    else if (auto *TD = dyn_cast<TemplateDecl>(D))
      TransformTemplateParameterList(TD->getTemplateParameters());
    else if (auto *RD = dyn_cast<CXXRecordDecl>(D))
      CheckIfContainingRecord(RD);
    else if (isa<NamedDecl>(D)) {
      // No direct types to visit here I believe.
    } else
      llvm_unreachable("Don't know how to handle this declaration type yet");
    return D;
  }
};
} // namespace

bool Sema::ConstraintExpressionDependsOnEnclosingTemplate(
    const FunctionDecl *Friend, unsigned TemplateDepth,
    const Expr *Constraint) {
  assert(Friend->getFriendObjectKind() && "Only works on a friend");
  ConstraintRefersToContainingTemplateChecker Checker(*this, Friend,
                                                      TemplateDepth);
  Checker.TransformExpr(const_cast<Expr *>(Constraint));
  return Checker.getResult();
}

/// ActOnTemplateParameterList - Builds a TemplateParameterList, optionally
/// constrained by RequiresClause, that contains the template parameters in
/// Params.
TemplateParameterList *
Sema::ActOnTemplateParameterList(unsigned Depth,
                                 SourceLocation ExportLoc,
                                 SourceLocation TemplateLoc,
                                 SourceLocation LAngleLoc,
                                 ArrayRef<NamedDecl *> Params,
                                 SourceLocation RAngleLoc,
                                 Expr *RequiresClause) {
  if (ExportLoc.isValid())
    Diag(ExportLoc, diag::warn_template_export_unsupported);

  for (NamedDecl *P : Params)
    warnOnReservedIdentifier(P);

  return TemplateParameterList::Create(
      Context, TemplateLoc, LAngleLoc,
      llvm::ArrayRef(Params.data(), Params.size()), RAngleLoc, RequiresClause);
}

static void SetNestedNameSpecifier(Sema &S, TagDecl *T,
                                   const CXXScopeSpec &SS) {
  if (SS.isSet())
    T->setQualifierInfo(SS.getWithLocInContext(S.Context));
}

DeclResult Sema::CheckClassTemplate(
    Scope *S, unsigned TagSpec, TagUseKind TUK, SourceLocation KWLoc,
    CXXScopeSpec &SS, IdentifierInfo *Name, SourceLocation NameLoc,
    const ParsedAttributesView &Attr, TemplateParameterList *TemplateParams,
    AccessSpecifier AS, SourceLocation ModulePrivateLoc,
    SourceLocation FriendLoc, unsigned NumOuterTemplateParamLists,
    TemplateParameterList **OuterTemplateParamLists, SkipBodyInfo *SkipBody) {
  assert(TemplateParams && TemplateParams->size() > 0 &&
         "No template parameters");
  assert(TUK != TUK_Reference && "Can only declare or define class templates");
  bool Invalid = false;

  // Check that we can declare a template here.
  if (CheckTemplateDeclScope(S, TemplateParams))
    return true;

  TagTypeKind Kind = TypeWithKeyword::getTagTypeKindForTypeSpec(TagSpec);
  assert(Kind != TTK_Enum && "can't build template of enumerated type");

  // There is no such thing as an unnamed class template.
  if (!Name) {
    Diag(KWLoc, diag::err_template_unnamed_class);
    return true;
  }

  // Find any previous declaration with this name. For a friend with no
  // scope explicitly specified, we only look for tag declarations (per
  // C++11 [basic.lookup.elab]p2).
  DeclContext *SemanticContext;
  LookupResult Previous(*this, Name, NameLoc,
                        (SS.isEmpty() && TUK == TUK_Friend)
                          ? LookupTagName : LookupOrdinaryName,
                        forRedeclarationInCurContext());
  if (SS.isNotEmpty() && !SS.isInvalid()) {
    SemanticContext = computeDeclContext(SS, true);
    if (!SemanticContext) {
      // FIXME: Horrible, horrible hack! We can't currently represent this
      // in the AST, and historically we have just ignored such friend
      // class templates, so don't complain here.
      Diag(NameLoc, TUK == TUK_Friend
                        ? diag::warn_template_qualified_friend_ignored
                        : diag::err_template_qualified_declarator_no_match)
          << SS.getScopeRep() << SS.getRange();
      return TUK != TUK_Friend;
    }

    if (RequireCompleteDeclContext(SS, SemanticContext))
      return true;

    // If we're adding a template to a dependent context, we may need to
    // rebuilding some of the types used within the template parameter list,
    // now that we know what the current instantiation is.
    if (SemanticContext->isDependentContext()) {
      ContextRAII SavedContext(*this, SemanticContext);
      if (RebuildTemplateParamsInCurrentInstantiation(TemplateParams))
        Invalid = true;
    } else if (TUK != TUK_Friend && TUK != TUK_Reference)
      diagnoseQualifiedDeclaration(SS, SemanticContext, Name, NameLoc, false);

    LookupQualifiedName(Previous, SemanticContext);
  } else {
    SemanticContext = CurContext;

    // C++14 [class.mem]p14:
    //   If T is the name of a class, then each of the following shall have a
    //   name different from T:
    //    -- every member template of class T
    if (TUK != TUK_Friend &&
        DiagnoseClassNameShadow(SemanticContext,
                                DeclarationNameInfo(Name, NameLoc)))
      return true;

    LookupName(Previous, S);
  }

  if (Previous.isAmbiguous())
    return true;

  NamedDecl *PrevDecl = nullptr;
  if (Previous.begin() != Previous.end())
    PrevDecl = (*Previous.begin())->getUnderlyingDecl();

  if (PrevDecl && PrevDecl->isTemplateParameter()) {
    // Maybe we will complain about the shadowed template parameter.
    DiagnoseTemplateParameterShadow(NameLoc, PrevDecl);
    // Just pretend that we didn't see the previous declaration.
    PrevDecl = nullptr;
  }

  // If there is a previous declaration with the same name, check
  // whether this is a valid redeclaration.
  ClassTemplateDecl *PrevClassTemplate =
      dyn_cast_or_null<ClassTemplateDecl>(PrevDecl);

  // We may have found the injected-class-name of a class template,
  // class template partial specialization, or class template specialization.
  // In these cases, grab the template that is being defined or specialized.
  if (!PrevClassTemplate && PrevDecl && isa<CXXRecordDecl>(PrevDecl) &&
      cast<CXXRecordDecl>(PrevDecl)->isInjectedClassName()) {
    PrevDecl = cast<CXXRecordDecl>(PrevDecl->getDeclContext());
    PrevClassTemplate
      = cast<CXXRecordDecl>(PrevDecl)->getDescribedClassTemplate();
    if (!PrevClassTemplate && isa<ClassTemplateSpecializationDecl>(PrevDecl)) {
      PrevClassTemplate
        = cast<ClassTemplateSpecializationDecl>(PrevDecl)
            ->getSpecializedTemplate();
    }
  }

  if (TUK == TUK_Friend) {
    // C++ [namespace.memdef]p3:
    //   [...] When looking for a prior declaration of a class or a function
    //   declared as a friend, and when the name of the friend class or
    //   function is neither a qualified name nor a template-id, scopes outside
    //   the innermost enclosing namespace scope are not considered.
    if (!SS.isSet()) {
      DeclContext *OutermostContext = CurContext;
      while (!OutermostContext->isFileContext())
        OutermostContext = OutermostContext->getLookupParent();

      if (PrevDecl &&
          (OutermostContext->Equals(PrevDecl->getDeclContext()) ||
           OutermostContext->Encloses(PrevDecl->getDeclContext()))) {
        SemanticContext = PrevDecl->getDeclContext();
      } else {
        // Declarations in outer scopes don't matter. However, the outermost
        // context we computed is the semantic context for our new
        // declaration.
        PrevDecl = PrevClassTemplate = nullptr;
        SemanticContext = OutermostContext;

        // Check that the chosen semantic context doesn't already contain a
        // declaration of this name as a non-tag type.
        Previous.clear(LookupOrdinaryName);
        DeclContext *LookupContext = SemanticContext;
        while (LookupContext->isTransparentContext())
          LookupContext = LookupContext->getLookupParent();
        LookupQualifiedName(Previous, LookupContext);

        if (Previous.isAmbiguous())
          return true;

        if (Previous.begin() != Previous.end())
          PrevDecl = (*Previous.begin())->getUnderlyingDecl();
      }
    }
  } else if (PrevDecl &&
             !isDeclInScope(Previous.getRepresentativeDecl(), SemanticContext,
                            S, SS.isValid()))
    PrevDecl = PrevClassTemplate = nullptr;

  if (auto *Shadow = dyn_cast_or_null<UsingShadowDecl>(
          PrevDecl ? Previous.getRepresentativeDecl() : nullptr)) {
    if (SS.isEmpty() &&
        !(PrevClassTemplate &&
          PrevClassTemplate->getDeclContext()->getRedeclContext()->Equals(
              SemanticContext->getRedeclContext()))) {
      Diag(KWLoc, diag::err_using_decl_conflict_reverse);
      Diag(Shadow->getTargetDecl()->getLocation(),
           diag::note_using_decl_target);
      Diag(Shadow->getIntroducer()->getLocation(), diag::note_using_decl) << 0;
      // Recover by ignoring the old declaration.
      PrevDecl = PrevClassTemplate = nullptr;
    }
  }

  if (PrevClassTemplate) {
    // Ensure that the template parameter lists are compatible. Skip this check
    // for a friend in a dependent context: the template parameter list itself
    // could be dependent.
    if (!(TUK == TUK_Friend && CurContext->isDependentContext()) &&
        !TemplateParameterListsAreEqual(TemplateParams,
                                   PrevClassTemplate->getTemplateParameters(),
                                        /*Complain=*/true,
                                        TPL_TemplateMatch))
      return true;

    // C++ [temp.class]p4:
    //   In a redeclaration, partial specialization, explicit
    //   specialization or explicit instantiation of a class template,
    //   the class-key shall agree in kind with the original class
    //   template declaration (7.1.5.3).
    RecordDecl *PrevRecordDecl = PrevClassTemplate->getTemplatedDecl();
    if (!isAcceptableTagRedeclaration(PrevRecordDecl, Kind,
                                      TUK == TUK_Definition,  KWLoc, Name)) {
      Diag(KWLoc, diag::err_use_with_wrong_tag)
        << Name
        << FixItHint::CreateReplacement(KWLoc, PrevRecordDecl->getKindName());
      Diag(PrevRecordDecl->getLocation(), diag::note_previous_use);
      Kind = PrevRecordDecl->getTagKind();
    }

    // Check for redefinition of this class template.
    if (TUK == TUK_Definition) {
      if (TagDecl *Def = PrevRecordDecl->getDefinition()) {
        // If we have a prior definition that is not visible, treat this as
        // simply making that previous definition visible.
        NamedDecl *Hidden = nullptr;
        if (SkipBody && !hasVisibleDefinition(Def, &Hidden)) {
          SkipBody->ShouldSkip = true;
          SkipBody->Previous = Def;
          auto *Tmpl = cast<CXXRecordDecl>(Hidden)->getDescribedClassTemplate();
          assert(Tmpl && "original definition of a class template is not a "
                         "class template?");
          makeMergedDefinitionVisible(Hidden);
          makeMergedDefinitionVisible(Tmpl);
        } else {
          Diag(NameLoc, diag::err_redefinition) << Name;
          Diag(Def->getLocation(), diag::note_previous_definition);
          // FIXME: Would it make sense to try to "forget" the previous
          // definition, as part of error recovery?
          return true;
        }
      }
    }
  } else if (PrevDecl) {
    // C++ [temp]p5:
    //   A class template shall not have the same name as any other
    //   template, class, function, object, enumeration, enumerator,
    //   namespace, or type in the same scope (3.3), except as specified
    //   in (14.5.4).
    Diag(NameLoc, diag::err_redefinition_different_kind) << Name;
    Diag(PrevDecl->getLocation(), diag::note_previous_definition);
    return true;
  }

  // Check the template parameter list of this declaration, possibly
  // merging in the template parameter list from the previous class
  // template declaration. Skip this check for a friend in a dependent
  // context, because the template parameter list might be dependent.
  if (!(TUK == TUK_Friend && CurContext->isDependentContext()) &&
      CheckTemplateParameterList(
          TemplateParams,
          PrevClassTemplate
              ? PrevClassTemplate->getMostRecentDecl()->getTemplateParameters()
              : nullptr,
          (SS.isSet() && SemanticContext && SemanticContext->isRecord() &&
           SemanticContext->isDependentContext())
              ? TPC_ClassTemplateMember
              : TUK == TUK_Friend ? TPC_FriendClassTemplate : TPC_ClassTemplate,
          SkipBody))
    Invalid = true;

  if (SS.isSet()) {
    // If the name of the template was qualified, we must be defining the
    // template out-of-line.
    if (!SS.isInvalid() && !Invalid && !PrevClassTemplate) {
      Diag(NameLoc, TUK == TUK_Friend ? diag::err_friend_decl_does_not_match
                                      : diag::err_member_decl_does_not_match)
        << Name << SemanticContext << /*IsDefinition*/true << SS.getRange();
      Invalid = true;
    }
  }

  // If this is a templated friend in a dependent context we should not put it
  // on the redecl chain. In some cases, the templated friend can be the most
  // recent declaration tricking the template instantiator to make substitutions
  // there.
  // FIXME: Figure out how to combine with shouldLinkDependentDeclWithPrevious
  bool ShouldAddRedecl
    = !(TUK == TUK_Friend && CurContext->isDependentContext());

  CXXRecordDecl *NewClass =
    CXXRecordDecl::Create(Context, Kind, SemanticContext, KWLoc, NameLoc, Name,
                          PrevClassTemplate && ShouldAddRedecl ?
                            PrevClassTemplate->getTemplatedDecl() : nullptr,
                          /*DelayTypeCreation=*/true);
  SetNestedNameSpecifier(*this, NewClass, SS);
  if (NumOuterTemplateParamLists > 0)
    NewClass->setTemplateParameterListsInfo(
        Context,
        llvm::ArrayRef(OuterTemplateParamLists, NumOuterTemplateParamLists));

  // Add alignment attributes if necessary; these attributes are checked when
  // the ASTContext lays out the structure.
  if (TUK == TUK_Definition && (!SkipBody || !SkipBody->ShouldSkip)) {
    AddAlignmentAttributesForRecord(NewClass);
    AddMsStructLayoutForRecord(NewClass);
  }

  ClassTemplateDecl *NewTemplate
    = ClassTemplateDecl::Create(Context, SemanticContext, NameLoc,
                                DeclarationName(Name), TemplateParams,
                                NewClass);

  if (ShouldAddRedecl)
    NewTemplate->setPreviousDecl(PrevClassTemplate);

  NewClass->setDescribedClassTemplate(NewTemplate);

  if (ModulePrivateLoc.isValid())
    NewTemplate->setModulePrivate();

  // Build the type for the class template declaration now.
  QualType T = NewTemplate->getInjectedClassNameSpecialization();
  T = Context.getInjectedClassNameType(NewClass, T);
  assert(T->isDependentType() && "Class template type is not dependent?");
  (void)T;

  // If we are providing an explicit specialization of a member that is a
  // class template, make a note of that.
  if (PrevClassTemplate &&
      PrevClassTemplate->getInstantiatedFromMemberTemplate())
    PrevClassTemplate->setMemberSpecialization();

  // Set the access specifier.
  if (!Invalid && TUK != TUK_Friend && NewTemplate->getDeclContext()->isRecord())
    SetMemberAccessSpecifier(NewTemplate, PrevClassTemplate, AS);

  // Set the lexical context of these templates
  NewClass->setLexicalDeclContext(CurContext);
  NewTemplate->setLexicalDeclContext(CurContext);

  if (TUK == TUK_Definition && (!SkipBody || !SkipBody->ShouldSkip))
    NewClass->startDefinition();

  ProcessDeclAttributeList(S, NewClass, Attr);

  if (PrevClassTemplate)
    mergeDeclAttributes(NewClass, PrevClassTemplate->getTemplatedDecl());

  AddPushedVisibilityAttribute(NewClass);
  inferGslOwnerPointerAttribute(NewClass);

  if (TUK != TUK_Friend) {
    // Per C++ [basic.scope.temp]p2, skip the template parameter scopes.
    Scope *Outer = S;
    while ((Outer->getFlags() & Scope::TemplateParamScope) != 0)
      Outer = Outer->getParent();
    PushOnScopeChains(NewTemplate, Outer);
  } else {
    if (PrevClassTemplate && PrevClassTemplate->getAccess() != AS_none) {
      NewTemplate->setAccess(PrevClassTemplate->getAccess());
      NewClass->setAccess(PrevClassTemplate->getAccess());
    }

    NewTemplate->setObjectOfFriendDecl();

    // Friend templates are visible in fairly strange ways.
    if (!CurContext->isDependentContext()) {
      DeclContext *DC = SemanticContext->getRedeclContext();
      DC->makeDeclVisibleInContext(NewTemplate);
      if (Scope *EnclosingScope = getScopeForDeclContext(S, DC))
        PushOnScopeChains(NewTemplate, EnclosingScope,
                          /* AddToContext = */ false);
    }

    FriendDecl *Friend = FriendDecl::Create(
        Context, CurContext, NewClass->getLocation(), NewTemplate, FriendLoc);
    Friend->setAccess(AS_public);
    CurContext->addDecl(Friend);
  }

  if (PrevClassTemplate)
    CheckRedeclarationInModule(NewTemplate, PrevClassTemplate);

  if (Invalid) {
    NewTemplate->setInvalidDecl();
    NewClass->setInvalidDecl();
  }

  ActOnDocumentableDecl(NewTemplate);

  if (SkipBody && SkipBody->ShouldSkip)
    return SkipBody->Previous;

  return NewTemplate;
}

namespace {
/// Tree transform to "extract" a transformed type from a class template's
/// constructor to a deduction guide.
class ExtractTypeForDeductionGuide
  : public TreeTransform<ExtractTypeForDeductionGuide> {
  llvm::SmallVectorImpl<TypedefNameDecl *> &MaterializedTypedefs;

public:
  typedef TreeTransform<ExtractTypeForDeductionGuide> Base;
  ExtractTypeForDeductionGuide(
      Sema &SemaRef,
      llvm::SmallVectorImpl<TypedefNameDecl *> &MaterializedTypedefs)
      : Base(SemaRef), MaterializedTypedefs(MaterializedTypedefs) {}

  TypeSourceInfo *transform(TypeSourceInfo *TSI) { return TransformType(TSI); }

  QualType TransformTypedefType(TypeLocBuilder &TLB, TypedefTypeLoc TL) {
    ASTContext &Context = SemaRef.getASTContext();
    TypedefNameDecl *OrigDecl = TL.getTypedefNameDecl();
    TypedefNameDecl *Decl = OrigDecl;
    // Transform the underlying type of the typedef and clone the Decl only if
    // the typedef has a dependent context.
    if (OrigDecl->getDeclContext()->isDependentContext()) {
      TypeLocBuilder InnerTLB;
      QualType Transformed =
          TransformType(InnerTLB, OrigDecl->getTypeSourceInfo()->getTypeLoc());
      TypeSourceInfo *TSI = InnerTLB.getTypeSourceInfo(Context, Transformed);
      if (isa<TypeAliasDecl>(OrigDecl))
        Decl = TypeAliasDecl::Create(
            Context, Context.getTranslationUnitDecl(), OrigDecl->getBeginLoc(),
            OrigDecl->getLocation(), OrigDecl->getIdentifier(), TSI);
      else {
        assert(isa<TypedefDecl>(OrigDecl) && "Not a Type alias or typedef");
        Decl = TypedefDecl::Create(
            Context, Context.getTranslationUnitDecl(), OrigDecl->getBeginLoc(),
            OrigDecl->getLocation(), OrigDecl->getIdentifier(), TSI);
      }
      MaterializedTypedefs.push_back(Decl);
    }

    QualType TDTy = Context.getTypedefType(Decl);
    TypedefTypeLoc TypedefTL = TLB.push<TypedefTypeLoc>(TDTy);
    TypedefTL.setNameLoc(TL.getNameLoc());

    return TDTy;
  }
};

/// Transform to convert portions of a constructor declaration into the
/// corresponding deduction guide, per C++1z [over.match.class.deduct]p1.
struct ConvertConstructorToDeductionGuideTransform {
  ConvertConstructorToDeductionGuideTransform(Sema &S,
                                              ClassTemplateDecl *Template)
      : SemaRef(S), Template(Template) {}

  Sema &SemaRef;
  ClassTemplateDecl *Template;

  DeclContext *DC = Template->getDeclContext();
  CXXRecordDecl *Primary = Template->getTemplatedDecl();
  DeclarationName DeductionGuideName =
      SemaRef.Context.DeclarationNames.getCXXDeductionGuideName(Template);

  QualType DeducedType = SemaRef.Context.getTypeDeclType(Primary);

  // Index adjustment to apply to convert depth-1 template parameters into
  // depth-0 template parameters.
  unsigned Depth1IndexAdjustment = Template->getTemplateParameters()->size();

  /// Transform a constructor declaration into a deduction guide.
  NamedDecl *transformConstructor(FunctionTemplateDecl *FTD,
                                  CXXConstructorDecl *CD) {
    SmallVector<TemplateArgument, 16> SubstArgs;

    LocalInstantiationScope Scope(SemaRef);

    // C++ [over.match.class.deduct]p1:
    // -- For each constructor of the class template designated by the
    //    template-name, a function template with the following properties:

    //    -- The template parameters are the template parameters of the class
    //       template followed by the template parameters (including default
    //       template arguments) of the constructor, if any.
    TemplateParameterList *TemplateParams = Template->getTemplateParameters();
    if (FTD) {
      TemplateParameterList *InnerParams = FTD->getTemplateParameters();
      SmallVector<NamedDecl *, 16> AllParams;
      AllParams.reserve(TemplateParams->size() + InnerParams->size());
      AllParams.insert(AllParams.begin(),
                       TemplateParams->begin(), TemplateParams->end());
      SubstArgs.reserve(InnerParams->size());

      // Later template parameters could refer to earlier ones, so build up
      // a list of substituted template arguments as we go.
      for (NamedDecl *Param : *InnerParams) {
        MultiLevelTemplateArgumentList Args;
        Args.setKind(TemplateSubstitutionKind::Rewrite);
        Args.addOuterTemplateArguments(SubstArgs);
        Args.addOuterRetainedLevel();
        NamedDecl *NewParam = transformTemplateParameter(Param, Args);
        if (!NewParam)
          return nullptr;
        AllParams.push_back(NewParam);
        SubstArgs.push_back(SemaRef.Context.getCanonicalTemplateArgument(
            SemaRef.Context.getInjectedTemplateArg(NewParam)));
      }

      // Substitute new template parameters into requires-clause if present.
      Expr *RequiresClause = nullptr;
      if (Expr *InnerRC = InnerParams->getRequiresClause()) {
        MultiLevelTemplateArgumentList Args;
        Args.setKind(TemplateSubstitutionKind::Rewrite);
        Args.addOuterTemplateArguments(SubstArgs);
        Args.addOuterRetainedLevel();
        ExprResult E = SemaRef.SubstExpr(InnerRC, Args);
        if (E.isInvalid())
          return nullptr;
        RequiresClause = E.getAs<Expr>();
      }

      TemplateParams = TemplateParameterList::Create(
          SemaRef.Context, InnerParams->getTemplateLoc(),
          InnerParams->getLAngleLoc(), AllParams, InnerParams->getRAngleLoc(),
          RequiresClause);
    }

    // If we built a new template-parameter-list, track that we need to
    // substitute references to the old parameters into references to the
    // new ones.
    MultiLevelTemplateArgumentList Args;
    Args.setKind(TemplateSubstitutionKind::Rewrite);
    if (FTD) {
      Args.addOuterTemplateArguments(SubstArgs);
      Args.addOuterRetainedLevel();
    }

    FunctionProtoTypeLoc FPTL = CD->getTypeSourceInfo()->getTypeLoc()
                                   .getAsAdjusted<FunctionProtoTypeLoc>();
    assert(FPTL && "no prototype for constructor declaration");

    // Transform the type of the function, adjusting the return type and
    // replacing references to the old parameters with references to the
    // new ones.
    TypeLocBuilder TLB;
    SmallVector<ParmVarDecl*, 8> Params;
    SmallVector<TypedefNameDecl *, 4> MaterializedTypedefs;
    QualType NewType = transformFunctionProtoType(TLB, FPTL, Params, Args,
                                                  MaterializedTypedefs);
    if (NewType.isNull())
      return nullptr;
    TypeSourceInfo *NewTInfo = TLB.getTypeSourceInfo(SemaRef.Context, NewType);

    return buildDeductionGuide(TemplateParams, CD, CD->getExplicitSpecifier(),
                               NewTInfo, CD->getBeginLoc(), CD->getLocation(),
                               CD->getEndLoc(), MaterializedTypedefs);
  }

  /// Build a deduction guide with the specified parameter types.
  NamedDecl *buildSimpleDeductionGuide(MutableArrayRef<QualType> ParamTypes) {
    SourceLocation Loc = Template->getLocation();

    // Build the requested type.
    FunctionProtoType::ExtProtoInfo EPI;
    EPI.HasTrailingReturn = true;
    QualType Result = SemaRef.BuildFunctionType(DeducedType, ParamTypes, Loc,
                                                DeductionGuideName, EPI);
    TypeSourceInfo *TSI = SemaRef.Context.getTrivialTypeSourceInfo(Result, Loc);

    FunctionProtoTypeLoc FPTL =
        TSI->getTypeLoc().castAs<FunctionProtoTypeLoc>();

    // Build the parameters, needed during deduction / substitution.
    SmallVector<ParmVarDecl*, 4> Params;
    for (auto T : ParamTypes) {
      ParmVarDecl *NewParam = ParmVarDecl::Create(
          SemaRef.Context, DC, Loc, Loc, nullptr, T,
          SemaRef.Context.getTrivialTypeSourceInfo(T, Loc), SC_None, nullptr);
      NewParam->setScopeInfo(0, Params.size());
      FPTL.setParam(Params.size(), NewParam);
      Params.push_back(NewParam);
    }

    return buildDeductionGuide(Template->getTemplateParameters(), nullptr,
                               ExplicitSpecifier(), TSI, Loc, Loc, Loc);
  }

private:
  /// Transform a constructor template parameter into a deduction guide template
  /// parameter, rebuilding any internal references to earlier parameters and
  /// renumbering as we go.
  NamedDecl *transformTemplateParameter(NamedDecl *TemplateParam,
                                        MultiLevelTemplateArgumentList &Args) {
    if (auto *TTP = dyn_cast<TemplateTypeParmDecl>(TemplateParam)) {
      // TemplateTypeParmDecl's index cannot be changed after creation, so
      // substitute it directly.
      auto *NewTTP = TemplateTypeParmDecl::Create(
          SemaRef.Context, DC, TTP->getBeginLoc(), TTP->getLocation(),
          /*Depth*/ 0, Depth1IndexAdjustment + TTP->getIndex(),
          TTP->getIdentifier(), TTP->wasDeclaredWithTypename(),
          TTP->isParameterPack(), TTP->hasTypeConstraint(),
          TTP->isExpandedParameterPack()
              ? std::optional<unsigned>(TTP->getNumExpansionParameters())
              : std::nullopt);
      if (const auto *TC = TTP->getTypeConstraint())
        SemaRef.SubstTypeConstraint(NewTTP, TC, Args,
                                    /*EvaluateConstraint*/ true);
      if (TTP->hasDefaultArgument()) {
        TypeSourceInfo *InstantiatedDefaultArg =
            SemaRef.SubstType(TTP->getDefaultArgumentInfo(), Args,
                              TTP->getDefaultArgumentLoc(), TTP->getDeclName());
        if (InstantiatedDefaultArg)
          NewTTP->setDefaultArgument(InstantiatedDefaultArg);
      }
      SemaRef.CurrentInstantiationScope->InstantiatedLocal(TemplateParam,
                                                           NewTTP);
      return NewTTP;
    }

    if (auto *TTP = dyn_cast<TemplateTemplateParmDecl>(TemplateParam))
      return transformTemplateParameterImpl(TTP, Args);

    return transformTemplateParameterImpl(
        cast<NonTypeTemplateParmDecl>(TemplateParam), Args);
  }
  template<typename TemplateParmDecl>
  TemplateParmDecl *
  transformTemplateParameterImpl(TemplateParmDecl *OldParam,
                                 MultiLevelTemplateArgumentList &Args) {
    // Ask the template instantiator to do the heavy lifting for us, then adjust
    // the index of the parameter once it's done.
    auto *NewParam =
        cast<TemplateParmDecl>(SemaRef.SubstDecl(OldParam, DC, Args));
    assert(NewParam->getDepth() == 0 && "unexpected template param depth");
    NewParam->setPosition(NewParam->getPosition() + Depth1IndexAdjustment);
    return NewParam;
  }

  QualType transformFunctionProtoType(
      TypeLocBuilder &TLB, FunctionProtoTypeLoc TL,
      SmallVectorImpl<ParmVarDecl *> &Params,
      MultiLevelTemplateArgumentList &Args,
      SmallVectorImpl<TypedefNameDecl *> &MaterializedTypedefs) {
    SmallVector<QualType, 4> ParamTypes;
    const FunctionProtoType *T = TL.getTypePtr();

    //    -- The types of the function parameters are those of the constructor.
    for (auto *OldParam : TL.getParams()) {
      ParmVarDecl *NewParam =
          transformFunctionTypeParam(OldParam, Args, MaterializedTypedefs);
      if (!NewParam)
        return QualType();
      ParamTypes.push_back(NewParam->getType());
      Params.push_back(NewParam);
    }

    //    -- The return type is the class template specialization designated by
    //       the template-name and template arguments corresponding to the
    //       template parameters obtained from the class template.
    //
    // We use the injected-class-name type of the primary template instead.
    // This has the convenient property that it is different from any type that
    // the user can write in a deduction-guide (because they cannot enter the
    // context of the template), so implicit deduction guides can never collide
    // with explicit ones.
    QualType ReturnType = DeducedType;
    TLB.pushTypeSpec(ReturnType).setNameLoc(Primary->getLocation());

    // Resolving a wording defect, we also inherit the variadicness of the
    // constructor.
    FunctionProtoType::ExtProtoInfo EPI;
    EPI.Variadic = T->isVariadic();
    EPI.HasTrailingReturn = true;

    QualType Result = SemaRef.BuildFunctionType(
        ReturnType, ParamTypes, TL.getBeginLoc(), DeductionGuideName, EPI);
    if (Result.isNull())
      return QualType();

    FunctionProtoTypeLoc NewTL = TLB.push<FunctionProtoTypeLoc>(Result);
    NewTL.setLocalRangeBegin(TL.getLocalRangeBegin());
    NewTL.setLParenLoc(TL.getLParenLoc());
    NewTL.setRParenLoc(TL.getRParenLoc());
    NewTL.setExceptionSpecRange(SourceRange());
    NewTL.setLocalRangeEnd(TL.getLocalRangeEnd());
    for (unsigned I = 0, E = NewTL.getNumParams(); I != E; ++I)
      NewTL.setParam(I, Params[I]);

    return Result;
  }

  ParmVarDecl *transformFunctionTypeParam(
      ParmVarDecl *OldParam, MultiLevelTemplateArgumentList &Args,
      llvm::SmallVectorImpl<TypedefNameDecl *> &MaterializedTypedefs) {
    TypeSourceInfo *OldDI = OldParam->getTypeSourceInfo();
    TypeSourceInfo *NewDI;
    if (auto PackTL = OldDI->getTypeLoc().getAs<PackExpansionTypeLoc>()) {
      // Expand out the one and only element in each inner pack.
      Sema::ArgumentPackSubstitutionIndexRAII SubstIndex(SemaRef, 0);
      NewDI =
          SemaRef.SubstType(PackTL.getPatternLoc(), Args,
                            OldParam->getLocation(), OldParam->getDeclName());
      if (!NewDI) return nullptr;
      NewDI =
          SemaRef.CheckPackExpansion(NewDI, PackTL.getEllipsisLoc(),
                                     PackTL.getTypePtr()->getNumExpansions());
    } else
      NewDI = SemaRef.SubstType(OldDI, Args, OldParam->getLocation(),
                                OldParam->getDeclName());
    if (!NewDI)
      return nullptr;

    // Extract the type. This (for instance) replaces references to typedef
    // members of the current instantiations with the definitions of those
    // typedefs, avoiding triggering instantiation of the deduced type during
    // deduction.
    NewDI = ExtractTypeForDeductionGuide(SemaRef, MaterializedTypedefs)
                .transform(NewDI);

    // Resolving a wording defect, we also inherit default arguments from the
    // constructor.
    ExprResult NewDefArg;
    if (OldParam->hasDefaultArg()) {
      // We don't care what the value is (we won't use it); just create a
      // placeholder to indicate there is a default argument.
      QualType ParamTy = NewDI->getType();
      NewDefArg = new (SemaRef.Context)
          OpaqueValueExpr(OldParam->getDefaultArg()->getBeginLoc(),
                          ParamTy.getNonLValueExprType(SemaRef.Context),
                          ParamTy->isLValueReferenceType()   ? VK_LValue
                          : ParamTy->isRValueReferenceType() ? VK_XValue
                                                             : VK_PRValue);
    }

    ParmVarDecl *NewParam = ParmVarDecl::Create(SemaRef.Context, DC,
                                                OldParam->getInnerLocStart(),
                                                OldParam->getLocation(),
                                                OldParam->getIdentifier(),
                                                NewDI->getType(),
                                                NewDI,
                                                OldParam->getStorageClass(),
                                                NewDefArg.get());
    NewParam->setScopeInfo(OldParam->getFunctionScopeDepth(),
                           OldParam->getFunctionScopeIndex());
    SemaRef.CurrentInstantiationScope->InstantiatedLocal(OldParam, NewParam);
    return NewParam;
  }

  FunctionTemplateDecl *buildDeductionGuide(
      TemplateParameterList *TemplateParams, CXXConstructorDecl *Ctor,
      ExplicitSpecifier ES, TypeSourceInfo *TInfo, SourceLocation LocStart,
      SourceLocation Loc, SourceLocation LocEnd,
      llvm::ArrayRef<TypedefNameDecl *> MaterializedTypedefs = {}) {
    DeclarationNameInfo Name(DeductionGuideName, Loc);
    ArrayRef<ParmVarDecl *> Params =
        TInfo->getTypeLoc().castAs<FunctionProtoTypeLoc>().getParams();

    // Build the implicit deduction guide template.
    auto *Guide =
        CXXDeductionGuideDecl::Create(SemaRef.Context, DC, LocStart, ES, Name,
                                      TInfo->getType(), TInfo, LocEnd, Ctor);
    Guide->setImplicit();
    Guide->setParams(Params);
    if (Ctor && Ctor->getTrailingRequiresClause())
      Guide->setTrailingRequiresClause(Ctor->getTrailingRequiresClause());

    for (auto *Param : Params)
      Param->setDeclContext(Guide);
    for (auto *TD : MaterializedTypedefs)
      TD->setDeclContext(Guide);

    auto *GuideTemplate = FunctionTemplateDecl::Create(
        SemaRef.Context, DC, Loc, DeductionGuideName, TemplateParams, Guide);
    GuideTemplate->setImplicit();
    Guide->setDescribedFunctionTemplate(GuideTemplate);

    if (isa<CXXRecordDecl>(DC)) {
      Guide->setAccess(AS_public);
      GuideTemplate->setAccess(AS_public);
    }

    DC->addDecl(GuideTemplate);
    return GuideTemplate;
  }
};
}

void Sema::DeclareImplicitDeductionGuides(TemplateDecl *Template,
                                          SourceLocation Loc) {
  if (CXXRecordDecl *DefRecord =
          cast<CXXRecordDecl>(Template->getTemplatedDecl())->getDefinition()) {
    TemplateDecl *DescribedTemplate = DefRecord->getDescribedClassTemplate();
    Template = DescribedTemplate ? DescribedTemplate : Template;
  }

  DeclContext *DC = Template->getDeclContext();
  if (DC->isDependentContext())
    return;

  ConvertConstructorToDeductionGuideTransform Transform(
      *this, cast<ClassTemplateDecl>(Template));
  if (!isCompleteType(Loc, Transform.DeducedType))
    return;

  // Check whether we've already declared deduction guides for this template.
  // FIXME: Consider storing a flag on the template to indicate this.
  auto Existing = DC->lookup(Transform.DeductionGuideName);
  for (auto *D : Existing)
    if (D->isImplicit())
      return;

  // In case we were expanding a pack when we attempted to declare deduction
  // guides, turn off pack expansion for everything we're about to do.
  ArgumentPackSubstitutionIndexRAII SubstIndex(*this, -1);
  // Create a template instantiation record to track the "instantiation" of
  // constructors into deduction guides.
  // FIXME: Add a kind for this to give more meaningful diagnostics. But can
  // this substitution process actually fail?
  InstantiatingTemplate BuildingDeductionGuides(*this, Loc, Template);
  if (BuildingDeductionGuides.isInvalid())
    return;

  // Convert declared constructors into deduction guide templates.
  // FIXME: Skip constructors for which deduction must necessarily fail (those
  // for which some class template parameter without a default argument never
  // appears in a deduced context).
  bool AddedAny = false;
  for (NamedDecl *D : LookupConstructors(Transform.Primary)) {
    D = D->getUnderlyingDecl();
    if (D->isInvalidDecl() || D->isImplicit())
      continue;
    D = cast<NamedDecl>(D->getCanonicalDecl());

    auto *FTD = dyn_cast<FunctionTemplateDecl>(D);
    auto *CD =
        dyn_cast_or_null<CXXConstructorDecl>(FTD ? FTD->getTemplatedDecl() : D);
    // Class-scope explicit specializations (MS extension) do not result in
    // deduction guides.
    if (!CD || (!FTD && CD->isFunctionTemplateSpecialization()))
      continue;

    // Cannot make a deduction guide when unparsed arguments are present.
    if (llvm::any_of(CD->parameters(), [](ParmVarDecl *P) {
          return !P || P->hasUnparsedDefaultArg();
        }))
      continue;

    Transform.transformConstructor(FTD, CD);
    AddedAny = true;
  }

  // C++17 [over.match.class.deduct]
  //    --  If C is not defined or does not declare any constructors, an
  //    additional function template derived as above from a hypothetical
  //    constructor C().
  if (!AddedAny)
    Transform.buildSimpleDeductionGuide(std::nullopt);

  //    -- An additional function template derived as above from a hypothetical
  //    constructor C(C), called the copy deduction candidate.
  cast<CXXDeductionGuideDecl>(
      cast<FunctionTemplateDecl>(
          Transform.buildSimpleDeductionGuide(Transform.DeducedType))
          ->getTemplatedDecl())
      ->setIsCopyDeductionCandidate();
}

/// Diagnose the presence of a default template argument on a
/// template parameter, which is ill-formed in certain contexts.
///
/// \returns true if the default template argument should be dropped.
static bool DiagnoseDefaultTemplateArgument(Sema &S,
                                            Sema::TemplateParamListContext TPC,
                                            SourceLocation ParamLoc,
                                            SourceRange DefArgRange) {
  switch (TPC) {
  case Sema::TPC_ClassTemplate:
  case Sema::TPC_VarTemplate:
  case Sema::TPC_TypeAliasTemplate:
    return false;

  case Sema::TPC_FunctionTemplate:
  case Sema::TPC_FriendFunctionTemplateDefinition:
    // C++ [temp.param]p9:
    //   A default template-argument shall not be specified in a
    //   function template declaration or a function template
    //   definition [...]
    //   If a friend function template declaration specifies a default
    //   template-argument, that declaration shall be a definition and shall be
    //   the only declaration of the function template in the translation unit.
    // (C++98/03 doesn't have this wording; see DR226).
    S.Diag(ParamLoc, S.getLangOpts().CPlusPlus11 ?
         diag::warn_cxx98_compat_template_parameter_default_in_function_template
           : diag::ext_template_parameter_default_in_function_template)
      << DefArgRange;
    return false;

  case Sema::TPC_ClassTemplateMember:
    // C++0x [temp.param]p9:
    //   A default template-argument shall not be specified in the
    //   template-parameter-lists of the definition of a member of a
    //   class template that appears outside of the member's class.
    S.Diag(ParamLoc, diag::err_template_parameter_default_template_member)
      << DefArgRange;
    return true;

  case Sema::TPC_FriendClassTemplate:
  case Sema::TPC_FriendFunctionTemplate:
    // C++ [temp.param]p9:
    //   A default template-argument shall not be specified in a
    //   friend template declaration.
    S.Diag(ParamLoc, diag::err_template_parameter_default_friend_template)
      << DefArgRange;
    return true;

    // FIXME: C++0x [temp.param]p9 allows default template-arguments
    // for friend function templates if there is only a single
    // declaration (and it is a definition). Strange!
  }

  llvm_unreachable("Invalid TemplateParamListContext!");
}

/// Check for unexpanded parameter packs within the template parameters
/// of a template template parameter, recursively.
static bool DiagnoseUnexpandedParameterPacks(Sema &S,
                                             TemplateTemplateParmDecl *TTP) {
  // A template template parameter which is a parameter pack is also a pack
  // expansion.
  if (TTP->isParameterPack())
    return false;

  TemplateParameterList *Params = TTP->getTemplateParameters();
  for (unsigned I = 0, N = Params->size(); I != N; ++I) {
    NamedDecl *P = Params->getParam(I);
    if (TemplateTypeParmDecl *TTP = dyn_cast<TemplateTypeParmDecl>(P)) {
      if (!TTP->isParameterPack())
        if (const TypeConstraint *TC = TTP->getTypeConstraint())
          if (TC->hasExplicitTemplateArgs())
            for (auto &ArgLoc : TC->getTemplateArgsAsWritten()->arguments())
              if (S.DiagnoseUnexpandedParameterPack(ArgLoc,
                                                    Sema::UPPC_TypeConstraint))
                return true;
      continue;
    }

    if (NonTypeTemplateParmDecl *NTTP = dyn_cast<NonTypeTemplateParmDecl>(P)) {
      if (!NTTP->isParameterPack() &&
          S.DiagnoseUnexpandedParameterPack(NTTP->getLocation(),
                                            NTTP->getTypeSourceInfo(),
                                      Sema::UPPC_NonTypeTemplateParameterType))
        return true;

      continue;
    }

    if (TemplateTemplateParmDecl *InnerTTP
                                        = dyn_cast<TemplateTemplateParmDecl>(P))
      if (DiagnoseUnexpandedParameterPacks(S, InnerTTP))
        return true;
  }

  return false;
}

/// Checks the validity of a template parameter list, possibly
/// considering the template parameter list from a previous
/// declaration.
///
/// If an "old" template parameter list is provided, it must be
/// equivalent (per TemplateParameterListsAreEqual) to the "new"
/// template parameter list.
///
/// \param NewParams Template parameter list for a new template
/// declaration. This template parameter list will be updated with any
/// default arguments that are carried through from the previous
/// template parameter list.
///
/// \param OldParams If provided, template parameter list from a
/// previous declaration of the same template. Default template
/// arguments will be merged from the old template parameter list to
/// the new template parameter list.
///
/// \param TPC Describes the context in which we are checking the given
/// template parameter list.
///
/// \param SkipBody If we might have already made a prior merged definition
/// of this template visible, the corresponding body-skipping information.
/// Default argument redefinition is not an error when skipping such a body,
/// because (under the ODR) we can assume the default arguments are the same
/// as the prior merged definition.
///
/// \returns true if an error occurred, false otherwise.
bool Sema::CheckTemplateParameterList(TemplateParameterList *NewParams,
                                      TemplateParameterList *OldParams,
                                      TemplateParamListContext TPC,
                                      SkipBodyInfo *SkipBody) {
  bool Invalid = false;

  // C++ [temp.param]p10:
  //   The set of default template-arguments available for use with a
  //   template declaration or definition is obtained by merging the
  //   default arguments from the definition (if in scope) and all
  //   declarations in scope in the same way default function
  //   arguments are (8.3.6).
  bool SawDefaultArgument = false;
  SourceLocation PreviousDefaultArgLoc;

  // Dummy initialization to avoid warnings.
  TemplateParameterList::iterator OldParam = NewParams->end();
  if (OldParams)
    OldParam = OldParams->begin();

  bool RemoveDefaultArguments = false;
  for (TemplateParameterList::iterator NewParam = NewParams->begin(),
                                    NewParamEnd = NewParams->end();
       NewParam != NewParamEnd; ++NewParam) {
    // Whether we've seen a duplicate default argument in the same translation
    // unit.
    bool RedundantDefaultArg = false;
    // Whether we've found inconsis inconsitent default arguments in different
    // translation unit.
    bool InconsistentDefaultArg = false;
    // The name of the module which contains the inconsistent default argument.
    std::string PrevModuleName;

    SourceLocation OldDefaultLoc;
    SourceLocation NewDefaultLoc;

    // Variable used to diagnose missing default arguments
    bool MissingDefaultArg = false;

    // Variable used to diagnose non-final parameter packs
    bool SawParameterPack = false;

    if (TemplateTypeParmDecl *NewTypeParm
          = dyn_cast<TemplateTypeParmDecl>(*NewParam)) {
      // Check the presence of a default argument here.
      if (NewTypeParm->hasDefaultArgument() &&
          DiagnoseDefaultTemplateArgument(*this, TPC,
                                          NewTypeParm->getLocation(),
               NewTypeParm->getDefaultArgumentInfo()->getTypeLoc()
                                                       .getSourceRange()))
        NewTypeParm->removeDefaultArgument();

      // Merge default arguments for template type parameters.
      TemplateTypeParmDecl *OldTypeParm
          = OldParams? cast<TemplateTypeParmDecl>(*OldParam) : nullptr;
      if (NewTypeParm->isParameterPack()) {
        assert(!NewTypeParm->hasDefaultArgument() &&
               "Parameter packs can't have a default argument!");
        SawParameterPack = true;
      } else if (OldTypeParm && hasVisibleDefaultArgument(OldTypeParm) &&
                 NewTypeParm->hasDefaultArgument() &&
                 (!SkipBody || !SkipBody->ShouldSkip)) {
        OldDefaultLoc = OldTypeParm->getDefaultArgumentLoc();
        NewDefaultLoc = NewTypeParm->getDefaultArgumentLoc();
        SawDefaultArgument = true;

        if (!OldTypeParm->getOwningModule() ||
            isModuleUnitOfCurrentTU(OldTypeParm->getOwningModule()))
          RedundantDefaultArg = true;
        else if (!getASTContext().isSameDefaultTemplateArgument(OldTypeParm,
                                                                NewTypeParm)) {
          InconsistentDefaultArg = true;
          PrevModuleName =
              OldTypeParm->getImportedOwningModule()->getFullModuleName();
        }
        PreviousDefaultArgLoc = NewDefaultLoc;
      } else if (OldTypeParm && OldTypeParm->hasDefaultArgument()) {
        // Merge the default argument from the old declaration to the
        // new declaration.
        NewTypeParm->setInheritedDefaultArgument(Context, OldTypeParm);
        PreviousDefaultArgLoc = OldTypeParm->getDefaultArgumentLoc();
      } else if (NewTypeParm->hasDefaultArgument()) {
        SawDefaultArgument = true;
        PreviousDefaultArgLoc = NewTypeParm->getDefaultArgumentLoc();
      } else if (SawDefaultArgument)
        MissingDefaultArg = true;
    } else if (NonTypeTemplateParmDecl *NewNonTypeParm
               = dyn_cast<NonTypeTemplateParmDecl>(*NewParam)) {
      // Check for unexpanded parameter packs.
      if (!NewNonTypeParm->isParameterPack() &&
          DiagnoseUnexpandedParameterPack(NewNonTypeParm->getLocation(),
                                          NewNonTypeParm->getTypeSourceInfo(),
                                          UPPC_NonTypeTemplateParameterType)) {
        Invalid = true;
        continue;
      }

      // Check the presence of a default argument here.
      if (NewNonTypeParm->hasDefaultArgument() &&
          DiagnoseDefaultTemplateArgument(*this, TPC,
                                          NewNonTypeParm->getLocation(),
                    NewNonTypeParm->getDefaultArgument()->getSourceRange())) {
        NewNonTypeParm->removeDefaultArgument();
      }

      // Merge default arguments for non-type template parameters
      NonTypeTemplateParmDecl *OldNonTypeParm
        = OldParams? cast<NonTypeTemplateParmDecl>(*OldParam) : nullptr;
      if (NewNonTypeParm->isParameterPack()) {
        assert(!NewNonTypeParm->hasDefaultArgument() &&
               "Parameter packs can't have a default argument!");
        if (!NewNonTypeParm->isPackExpansion())
          SawParameterPack = true;
      } else if (OldNonTypeParm && hasVisibleDefaultArgument(OldNonTypeParm) &&
                 NewNonTypeParm->hasDefaultArgument() &&
                 (!SkipBody || !SkipBody->ShouldSkip)) {
        OldDefaultLoc = OldNonTypeParm->getDefaultArgumentLoc();
        NewDefaultLoc = NewNonTypeParm->getDefaultArgumentLoc();
        SawDefaultArgument = true;
        if (!OldNonTypeParm->getOwningModule() ||
            isModuleUnitOfCurrentTU(OldNonTypeParm->getOwningModule()))
          RedundantDefaultArg = true;
        else if (!getASTContext().isSameDefaultTemplateArgument(
                     OldNonTypeParm, NewNonTypeParm)) {
          InconsistentDefaultArg = true;
          PrevModuleName =
              OldNonTypeParm->getImportedOwningModule()->getFullModuleName();
        }
        PreviousDefaultArgLoc = NewDefaultLoc;
      } else if (OldNonTypeParm && OldNonTypeParm->hasDefaultArgument()) {
        // Merge the default argument from the old declaration to the
        // new declaration.
        NewNonTypeParm->setInheritedDefaultArgument(Context, OldNonTypeParm);
        PreviousDefaultArgLoc = OldNonTypeParm->getDefaultArgumentLoc();
      } else if (NewNonTypeParm->hasDefaultArgument()) {
        SawDefaultArgument = true;
        PreviousDefaultArgLoc = NewNonTypeParm->getDefaultArgumentLoc();
      } else if (SawDefaultArgument)
        MissingDefaultArg = true;
    } else {
      TemplateTemplateParmDecl *NewTemplateParm
        = cast<TemplateTemplateParmDecl>(*NewParam);

      // Check for unexpanded parameter packs, recursively.
      if (::DiagnoseUnexpandedParameterPacks(*this, NewTemplateParm)) {
        Invalid = true;
        continue;
      }

      // Check the presence of a default argument here.
      if (NewTemplateParm->hasDefaultArgument() &&
          DiagnoseDefaultTemplateArgument(*this, TPC,
                                          NewTemplateParm->getLocation(),
                     NewTemplateParm->getDefaultArgument().getSourceRange()))
        NewTemplateParm->removeDefaultArgument();

      // Merge default arguments for template template parameters
      TemplateTemplateParmDecl *OldTemplateParm
        = OldParams? cast<TemplateTemplateParmDecl>(*OldParam) : nullptr;
      if (NewTemplateParm->isParameterPack()) {
        assert(!NewTemplateParm->hasDefaultArgument() &&
               "Parameter packs can't have a default argument!");
        if (!NewTemplateParm->isPackExpansion())
          SawParameterPack = true;
      } else if (OldTemplateParm &&
                 hasVisibleDefaultArgument(OldTemplateParm) &&
                 NewTemplateParm->hasDefaultArgument() &&
                 (!SkipBody || !SkipBody->ShouldSkip)) {
        OldDefaultLoc = OldTemplateParm->getDefaultArgument().getLocation();
        NewDefaultLoc = NewTemplateParm->getDefaultArgument().getLocation();
        SawDefaultArgument = true;
        if (!OldTemplateParm->getOwningModule() ||
            isModuleUnitOfCurrentTU(OldTemplateParm->getOwningModule()))
          RedundantDefaultArg = true;
        else if (!getASTContext().isSameDefaultTemplateArgument(
                     OldTemplateParm, NewTemplateParm)) {
          InconsistentDefaultArg = true;
          PrevModuleName =
              OldTemplateParm->getImportedOwningModule()->getFullModuleName();
        }
        PreviousDefaultArgLoc = NewDefaultLoc;
      } else if (OldTemplateParm && OldTemplateParm->hasDefaultArgument()) {
        // Merge the default argument from the old declaration to the
        // new declaration.
        NewTemplateParm->setInheritedDefaultArgument(Context, OldTemplateParm);
        PreviousDefaultArgLoc
          = OldTemplateParm->getDefaultArgument().getLocation();
      } else if (NewTemplateParm->hasDefaultArgument()) {
        SawDefaultArgument = true;
        PreviousDefaultArgLoc
          = NewTemplateParm->getDefaultArgument().getLocation();
      } else if (SawDefaultArgument)
        MissingDefaultArg = true;
    }

    // C++11 [temp.param]p11:
    //   If a template parameter of a primary class template or alias template
    //   is a template parameter pack, it shall be the last template parameter.
    if (SawParameterPack && (NewParam + 1) != NewParamEnd &&
        (TPC == TPC_ClassTemplate || TPC == TPC_VarTemplate ||
         TPC == TPC_TypeAliasTemplate)) {
      Diag((*NewParam)->getLocation(),
           diag::err_template_param_pack_must_be_last_template_parameter);
      Invalid = true;
    }

    // [basic.def.odr]/13:
    //     There can be more than one definition of a
    //     ...
    //     default template argument
    //     ...
    //     in a program provided that each definition appears in a different
    //     translation unit and the definitions satisfy the [same-meaning
    //     criteria of the ODR].
    //
    // Simply, the design of modules allows the definition of template default
    // argument to be repeated across translation unit. Note that the ODR is
    // checked elsewhere. But it is still not allowed to repeat template default
    // argument in the same translation unit.
    if (RedundantDefaultArg) {
      Diag(NewDefaultLoc, diag::err_template_param_default_arg_redefinition);
      Diag(OldDefaultLoc, diag::note_template_param_prev_default_arg);
      Invalid = true;
    } else if (InconsistentDefaultArg) {
      // We could only diagnose about the case that the OldParam is imported.
      // The case NewParam is imported should be handled in ASTReader.
      Diag(NewDefaultLoc,
           diag::err_template_param_default_arg_inconsistent_redefinition);
      Diag(OldDefaultLoc,
           diag::note_template_param_prev_default_arg_in_other_module)
          << PrevModuleName;
      Invalid = true;
    } else if (MissingDefaultArg && TPC != TPC_FunctionTemplate) {
      // C++ [temp.param]p11:
      //   If a template-parameter of a class template has a default
      //   template-argument, each subsequent template-parameter shall either
      //   have a default template-argument supplied or be a template parameter
      //   pack.
      Diag((*NewParam)->getLocation(),
           diag::err_template_param_default_arg_missing);
      Diag(PreviousDefaultArgLoc, diag::note_template_param_prev_default_arg);
      Invalid = true;
      RemoveDefaultArguments = true;
    }

    // If we have an old template parameter list that we're merging
    // in, move on to the next parameter.
    if (OldParams)
      ++OldParam;
  }

  // We were missing some default arguments at the end of the list, so remove
  // all of the default arguments.
  if (RemoveDefaultArguments) {
    for (TemplateParameterList::iterator NewParam = NewParams->begin(),
                                      NewParamEnd = NewParams->end();
         NewParam != NewParamEnd; ++NewParam) {
      if (TemplateTypeParmDecl *TTP = dyn_cast<TemplateTypeParmDecl>(*NewParam))
        TTP->removeDefaultArgument();
      else if (NonTypeTemplateParmDecl *NTTP
                                = dyn_cast<NonTypeTemplateParmDecl>(*NewParam))
        NTTP->removeDefaultArgument();
      else
        cast<TemplateTemplateParmDecl>(*NewParam)->removeDefaultArgument();
    }
  }

  return Invalid;
}

namespace {

/// A class which looks for a use of a certain level of template
/// parameter.
struct DependencyChecker : RecursiveASTVisitor<DependencyChecker> {
  typedef RecursiveASTVisitor<DependencyChecker> super;

  unsigned Depth;

  // Whether we're looking for a use of a template parameter that makes the
  // overall construct type-dependent / a dependent type. This is strictly
  // best-effort for now; we may fail to match at all for a dependent type
  // in some cases if this is set.
  bool IgnoreNonTypeDependent;

  bool Match;
  SourceLocation MatchLoc;

  DependencyChecker(unsigned Depth, bool IgnoreNonTypeDependent)
      : Depth(Depth), IgnoreNonTypeDependent(IgnoreNonTypeDependent),
        Match(false) {}

  DependencyChecker(TemplateParameterList *Params, bool IgnoreNonTypeDependent)
      : IgnoreNonTypeDependent(IgnoreNonTypeDependent), Match(false) {
    NamedDecl *ND = Params->getParam(0);
    if (TemplateTypeParmDecl *PD = dyn_cast<TemplateTypeParmDecl>(ND)) {
      Depth = PD->getDepth();
    } else if (NonTypeTemplateParmDecl *PD =
                 dyn_cast<NonTypeTemplateParmDecl>(ND)) {
      Depth = PD->getDepth();
    } else {
      Depth = cast<TemplateTemplateParmDecl>(ND)->getDepth();
    }
  }

  bool Matches(unsigned ParmDepth, SourceLocation Loc = SourceLocation()) {
    if (ParmDepth >= Depth) {
      Match = true;
      MatchLoc = Loc;
      return true;
    }
    return false;
  }

  bool TraverseStmt(Stmt *S, DataRecursionQueue *Q = nullptr) {
    // Prune out non-type-dependent expressions if requested. This can
    // sometimes result in us failing to find a template parameter reference
    // (if a value-dependent expression creates a dependent type), but this
    // mode is best-effort only.
    if (auto *E = dyn_cast_or_null<Expr>(S))
      if (IgnoreNonTypeDependent && !E->isTypeDependent())
        return true;
    return super::TraverseStmt(S, Q);
  }

  bool TraverseTypeLoc(TypeLoc TL) {
    if (IgnoreNonTypeDependent && !TL.isNull() &&
        !TL.getType()->isDependentType())
      return true;
    return super::TraverseTypeLoc(TL);
  }

  bool VisitTemplateTypeParmTypeLoc(TemplateTypeParmTypeLoc TL) {
    return !Matches(TL.getTypePtr()->getDepth(), TL.getNameLoc());
  }

  bool VisitTemplateTypeParmType(const TemplateTypeParmType *T) {
    // For a best-effort search, keep looking until we find a location.
    return IgnoreNonTypeDependent || !Matches(T->getDepth());
  }

  bool TraverseTemplateName(TemplateName N) {
    if (TemplateTemplateParmDecl *PD =
          dyn_cast_or_null<TemplateTemplateParmDecl>(N.getAsTemplateDecl()))
      if (Matches(PD->getDepth()))
        return false;
    return super::TraverseTemplateName(N);
  }

  bool VisitDeclRefExpr(DeclRefExpr *E) {
    if (NonTypeTemplateParmDecl *PD =
          dyn_cast<NonTypeTemplateParmDecl>(E->getDecl()))
      if (Matches(PD->getDepth(), E->getExprLoc()))
        return false;
    return super::VisitDeclRefExpr(E);
  }

  bool VisitSubstTemplateTypeParmType(const SubstTemplateTypeParmType *T) {
    return TraverseType(T->getReplacementType());
  }

  bool
  VisitSubstTemplateTypeParmPackType(const SubstTemplateTypeParmPackType *T) {
    return TraverseTemplateArgument(T->getArgumentPack());
  }

  bool TraverseInjectedClassNameType(const InjectedClassNameType *T) {
    return TraverseType(T->getInjectedSpecializationType());
  }
};
} // end anonymous namespace

/// Determines whether a given type depends on the given parameter
/// list.
static bool
DependsOnTemplateParameters(QualType T, TemplateParameterList *Params) {
  if (!Params->size())
    return false;

  DependencyChecker Checker(Params, /*IgnoreNonTypeDependent*/false);
  Checker.TraverseType(T);
  return Checker.Match;
}

// Find the source range corresponding to the named type in the given
// nested-name-specifier, if any.
static SourceRange getRangeOfTypeInNestedNameSpecifier(ASTContext &Context,
                                                       QualType T,
                                                       const CXXScopeSpec &SS) {
  NestedNameSpecifierLoc NNSLoc(SS.getScopeRep(), SS.location_data());
  while (NestedNameSpecifier *NNS = NNSLoc.getNestedNameSpecifier()) {
    if (const Type *CurType = NNS->getAsType()) {
      if (Context.hasSameUnqualifiedType(T, QualType(CurType, 0)))
        return NNSLoc.getTypeLoc().getSourceRange();
    } else
      break;

    NNSLoc = NNSLoc.getPrefix();
  }

  return SourceRange();
}

/// Match the given template parameter lists to the given scope
/// specifier, returning the template parameter list that applies to the
/// name.
///
/// \param DeclStartLoc the start of the declaration that has a scope
/// specifier or a template parameter list.
///
/// \param DeclLoc The location of the declaration itself.
///
/// \param SS the scope specifier that will be matched to the given template
/// parameter lists. This scope specifier precedes a qualified name that is
/// being declared.
///
/// \param TemplateId The template-id following the scope specifier, if there
/// is one. Used to check for a missing 'template<>'.
///
/// \param ParamLists the template parameter lists, from the outermost to the
/// innermost template parameter lists.
///
/// \param IsFriend Whether to apply the slightly different rules for
/// matching template parameters to scope specifiers in friend
/// declarations.
///
/// \param IsMemberSpecialization will be set true if the scope specifier
/// denotes a fully-specialized type, and therefore this is a declaration of
/// a member specialization.
///
/// \returns the template parameter list, if any, that corresponds to the
/// name that is preceded by the scope specifier @p SS. This template
/// parameter list may have template parameters (if we're declaring a
/// template) or may have no template parameters (if we're declaring a
/// template specialization), or may be NULL (if what we're declaring isn't
/// itself a template).
TemplateParameterList *Sema::MatchTemplateParametersToScopeSpecifier(
    SourceLocation DeclStartLoc, SourceLocation DeclLoc, const CXXScopeSpec &SS,
    TemplateIdAnnotation *TemplateId,
    ArrayRef<TemplateParameterList *> ParamLists, bool IsFriend,
    bool &IsMemberSpecialization, bool &Invalid, bool SuppressDiagnostic) {
  IsMemberSpecialization = false;
  Invalid = false;

  // The sequence of nested types to which we will match up the template
  // parameter lists. We first build this list by starting with the type named
  // by the nested-name-specifier and walking out until we run out of types.
  SmallVector<QualType, 4> NestedTypes;
  QualType T;
  if (SS.getScopeRep()) {
    if (CXXRecordDecl *Record
              = dyn_cast_or_null<CXXRecordDecl>(computeDeclContext(SS, true)))
      T = Context.getTypeDeclType(Record);
    else
      T = QualType(SS.getScopeRep()->getAsType(), 0);
  }

  // If we found an explicit specialization that prevents us from needing
  // 'template<>' headers, this will be set to the location of that
  // explicit specialization.
  SourceLocation ExplicitSpecLoc;

  while (!T.isNull()) {
    NestedTypes.push_back(T);

    // Retrieve the parent of a record type.
    if (CXXRecordDecl *Record = T->getAsCXXRecordDecl()) {
      // If this type is an explicit specialization, we're done.
      if (ClassTemplateSpecializationDecl *Spec
          = dyn_cast<ClassTemplateSpecializationDecl>(Record)) {
        if (!isa<ClassTemplatePartialSpecializationDecl>(Spec) &&
            Spec->getSpecializationKind() == TSK_ExplicitSpecialization) {
          ExplicitSpecLoc = Spec->getLocation();
          break;
        }
      } else if (Record->getTemplateSpecializationKind()
                                                == TSK_ExplicitSpecialization) {
        ExplicitSpecLoc = Record->getLocation();
        break;
      }

      if (TypeDecl *Parent = dyn_cast<TypeDecl>(Record->getParent()))
        T = Context.getTypeDeclType(Parent);
      else
        T = QualType();
      continue;
    }

    if (const TemplateSpecializationType *TST
                                     = T->getAs<TemplateSpecializationType>()) {
      if (TemplateDecl *Template = TST->getTemplateName().getAsTemplateDecl()) {
        if (TypeDecl *Parent = dyn_cast<TypeDecl>(Template->getDeclContext()))
          T = Context.getTypeDeclType(Parent);
        else
          T = QualType();
        continue;
      }
    }

    // Look one step prior in a dependent template specialization type.
    if (const DependentTemplateSpecializationType *DependentTST
                          = T->getAs<DependentTemplateSpecializationType>()) {
      if (NestedNameSpecifier *NNS = DependentTST->getQualifier())
        T = QualType(NNS->getAsType(), 0);
      else
        T = QualType();
      continue;
    }

    // Look one step prior in a dependent name type.
    if (const DependentNameType *DependentName = T->getAs<DependentNameType>()){
      if (NestedNameSpecifier *NNS = DependentName->getQualifier())
        T = QualType(NNS->getAsType(), 0);
      else
        T = QualType();
      continue;
    }

    // Retrieve the parent of an enumeration type.
    if (const EnumType *EnumT = T->getAs<EnumType>()) {
      // FIXME: Forward-declared enums require a TSK_ExplicitSpecialization
      // check here.
      EnumDecl *Enum = EnumT->getDecl();

      // Get to the parent type.
      if (TypeDecl *Parent = dyn_cast<TypeDecl>(Enum->getParent()))
        T = Context.getTypeDeclType(Parent);
      else
        T = QualType();
      continue;
    }

    T = QualType();
  }
  // Reverse the nested types list, since we want to traverse from the outermost
  // to the innermost while checking template-parameter-lists.
  std::reverse(NestedTypes.begin(), NestedTypes.end());

  // C++0x [temp.expl.spec]p17:
  //   A member or a member template may be nested within many
  //   enclosing class templates. In an explicit specialization for
  //   such a member, the member declaration shall be preceded by a
  //   template<> for each enclosing class template that is
  //   explicitly specialized.
  bool SawNonEmptyTemplateParameterList = false;

  auto CheckExplicitSpecialization = [&](SourceRange Range, bool Recovery) {
    if (SawNonEmptyTemplateParameterList) {
      if (!SuppressDiagnostic)
        Diag(DeclLoc, diag::err_specialize_member_of_template)
          << !Recovery << Range;
      Invalid = true;
      IsMemberSpecialization = false;
      return true;
    }

    return false;
  };

  auto DiagnoseMissingExplicitSpecialization = [&] (SourceRange Range) {
    // Check that we can have an explicit specialization here.
    if (CheckExplicitSpecialization(Range, true))
      return true;

    // We don't have a template header, but we should.
    SourceLocation ExpectedTemplateLoc;
    if (!ParamLists.empty())
      ExpectedTemplateLoc = ParamLists[0]->getTemplateLoc();
    else
      ExpectedTemplateLoc = DeclStartLoc;

    if (!SuppressDiagnostic)
      Diag(DeclLoc, diag::err_template_spec_needs_header)
        << Range
        << FixItHint::CreateInsertion(ExpectedTemplateLoc, "template<> ");
    return false;
  };

  unsigned ParamIdx = 0;
  for (unsigned TypeIdx = 0, NumTypes = NestedTypes.size(); TypeIdx != NumTypes;
       ++TypeIdx) {
    T = NestedTypes[TypeIdx];

    // Whether we expect a 'template<>' header.
    bool NeedEmptyTemplateHeader = false;

    // Whether we expect a template header with parameters.
    bool NeedNonemptyTemplateHeader = false;

    // For a dependent type, the set of template parameters that we
    // expect to see.
    TemplateParameterList *ExpectedTemplateParams = nullptr;

    // C++0x [temp.expl.spec]p15:
    //   A member or a member template may be nested within many enclosing
    //   class templates. In an explicit specialization for such a member, the
    //   member declaration shall be preceded by a template<> for each
    //   enclosing class template that is explicitly specialized.
    if (CXXRecordDecl *Record = T->getAsCXXRecordDecl()) {
      if (ClassTemplatePartialSpecializationDecl *Partial
            = dyn_cast<ClassTemplatePartialSpecializationDecl>(Record)) {
        ExpectedTemplateParams = Partial->getTemplateParameters();
        NeedNonemptyTemplateHeader = true;
      } else if (Record->isDependentType()) {
        if (Record->getDescribedClassTemplate()) {
          ExpectedTemplateParams = Record->getDescribedClassTemplate()
                                                      ->getTemplateParameters();
          NeedNonemptyTemplateHeader = true;
        }
      } else if (ClassTemplateSpecializationDecl *Spec
                     = dyn_cast<ClassTemplateSpecializationDecl>(Record)) {
        // C++0x [temp.expl.spec]p4:
        //   Members of an explicitly specialized class template are defined
        //   in the same manner as members of normal classes, and not using
        //   the template<> syntax.
        if (Spec->getSpecializationKind() != TSK_ExplicitSpecialization)
          NeedEmptyTemplateHeader = true;
        else
          continue;
      } else if (Record->getTemplateSpecializationKind()) {
        if (Record->getTemplateSpecializationKind()
                                                != TSK_ExplicitSpecialization &&
            TypeIdx == NumTypes - 1)
          IsMemberSpecialization = true;

        continue;
      }
    } else if (const TemplateSpecializationType *TST
                                     = T->getAs<TemplateSpecializationType>()) {
      if (TemplateDecl *Template = TST->getTemplateName().getAsTemplateDecl()) {
        ExpectedTemplateParams = Template->getTemplateParameters();
        NeedNonemptyTemplateHeader = true;
      }
    } else if (T->getAs<DependentTemplateSpecializationType>()) {
      // FIXME:  We actually could/should check the template arguments here
      // against the corresponding template parameter list.
      NeedNonemptyTemplateHeader = false;
    }

    // C++ [temp.expl.spec]p16:
    //   In an explicit specialization declaration for a member of a class
    //   template or a member template that ap- pears in namespace scope, the
    //   member template and some of its enclosing class templates may remain
    //   unspecialized, except that the declaration shall not explicitly
    //   specialize a class member template if its en- closing class templates
    //   are not explicitly specialized as well.
    if (ParamIdx < ParamLists.size()) {
      if (ParamLists[ParamIdx]->size() == 0) {
        if (CheckExplicitSpecialization(ParamLists[ParamIdx]->getSourceRange(),
                                        false))
          return nullptr;
      } else
        SawNonEmptyTemplateParameterList = true;
    }

    if (NeedEmptyTemplateHeader) {
      // If we're on the last of the types, and we need a 'template<>' header
      // here, then it's a member specialization.
      if (TypeIdx == NumTypes - 1)
        IsMemberSpecialization = true;

      if (ParamIdx < ParamLists.size()) {
        if (ParamLists[ParamIdx]->size() > 0) {
          // The header has template parameters when it shouldn't. Complain.
          if (!SuppressDiagnostic)
            Diag(ParamLists[ParamIdx]->getTemplateLoc(),
                 diag::err_template_param_list_matches_nontemplate)
              << T
              << SourceRange(ParamLists[ParamIdx]->getLAngleLoc(),
                             ParamLists[ParamIdx]->getRAngleLoc())
              << getRangeOfTypeInNestedNameSpecifier(Context, T, SS);
          Invalid = true;
          return nullptr;
        }

        // Consume this template header.
        ++ParamIdx;
        continue;
      }

      if (!IsFriend)
        if (DiagnoseMissingExplicitSpecialization(
                getRangeOfTypeInNestedNameSpecifier(Context, T, SS)))
          return nullptr;

      continue;
    }

    if (NeedNonemptyTemplateHeader) {
      // In friend declarations we can have template-ids which don't
      // depend on the corresponding template parameter lists.  But
      // assume that empty parameter lists are supposed to match this
      // template-id.
      if (IsFriend && T->isDependentType()) {
        if (ParamIdx < ParamLists.size() &&
            DependsOnTemplateParameters(T, ParamLists[ParamIdx]))
          ExpectedTemplateParams = nullptr;
        else
          continue;
      }

      if (ParamIdx < ParamLists.size()) {
        // Check the template parameter list, if we can.
        if (ExpectedTemplateParams &&
            !TemplateParameterListsAreEqual(ParamLists[ParamIdx],
                                            ExpectedTemplateParams,
                                            !SuppressDiagnostic, TPL_TemplateMatch))
          Invalid = true;

        if (!Invalid &&
            CheckTemplateParameterList(ParamLists[ParamIdx], nullptr,
                                       TPC_ClassTemplateMember))
          Invalid = true;

        ++ParamIdx;
        continue;
      }

      if (!SuppressDiagnostic)
        Diag(DeclLoc, diag::err_template_spec_needs_template_parameters)
          << T
          << getRangeOfTypeInNestedNameSpecifier(Context, T, SS);
      Invalid = true;
      continue;
    }
  }

  // If there were at least as many template-ids as there were template
  // parameter lists, then there are no template parameter lists remaining for
  // the declaration itself.
  if (ParamIdx >= ParamLists.size()) {
    if (TemplateId && !IsFriend) {
      // We don't have a template header for the declaration itself, but we
      // should.
      DiagnoseMissingExplicitSpecialization(SourceRange(TemplateId->LAngleLoc,
                                                        TemplateId->RAngleLoc));

      // Fabricate an empty template parameter list for the invented header.
      return TemplateParameterList::Create(Context, SourceLocation(),
                                           SourceLocation(), std::nullopt,
                                           SourceLocation(), nullptr);
    }

    return nullptr;
  }

  // If there were too many template parameter lists, complain about that now.
  if (ParamIdx < ParamLists.size() - 1) {
    bool HasAnyExplicitSpecHeader = false;
    bool AllExplicitSpecHeaders = true;
    for (unsigned I = ParamIdx, E = ParamLists.size() - 1; I != E; ++I) {
      if (ParamLists[I]->size() == 0)
        HasAnyExplicitSpecHeader = true;
      else
        AllExplicitSpecHeaders = false;
    }

    if (!SuppressDiagnostic)
      Diag(ParamLists[ParamIdx]->getTemplateLoc(),
           AllExplicitSpecHeaders ? diag::warn_template_spec_extra_headers
                                  : diag::err_template_spec_extra_headers)
          << SourceRange(ParamLists[ParamIdx]->getTemplateLoc(),
                         ParamLists[ParamLists.size() - 2]->getRAngleLoc());

    // If there was a specialization somewhere, such that 'template<>' is
    // not required, and there were any 'template<>' headers, note where the
    // specialization occurred.
    if (ExplicitSpecLoc.isValid() && HasAnyExplicitSpecHeader &&
        !SuppressDiagnostic)
      Diag(ExplicitSpecLoc,
           diag::note_explicit_template_spec_does_not_need_header)
        << NestedTypes.back();

    // We have a template parameter list with no corresponding scope, which
    // means that the resulting template declaration can't be instantiated
    // properly (we'll end up with dependent nodes when we shouldn't).
    if (!AllExplicitSpecHeaders)
      Invalid = true;
  }

  // C++ [temp.expl.spec]p16:
  //   In an explicit specialization declaration for a member of a class
  //   template or a member template that ap- pears in namespace scope, the
  //   member template and some of its enclosing class templates may remain
  //   unspecialized, except that the declaration shall not explicitly
  //   specialize a class member template if its en- closing class templates
  //   are not explicitly specialized as well.
  if (ParamLists.back()->size() == 0 &&
      CheckExplicitSpecialization(ParamLists[ParamIdx]->getSourceRange(),
                                  false))
    return nullptr;

  // Return the last template parameter list, which corresponds to the
  // entity being declared.
  return ParamLists.back();
}

void Sema::NoteAllFoundTemplates(TemplateName Name) {
  if (TemplateDecl *Template = Name.getAsTemplateDecl()) {
    Diag(Template->getLocation(), diag::note_template_declared_here)
        << (isa<FunctionTemplateDecl>(Template)
                ? 0
                : isa<ClassTemplateDecl>(Template)
                      ? 1
                      : isa<VarTemplateDecl>(Template)
                            ? 2
                            : isa<TypeAliasTemplateDecl>(Template) ? 3 : 4)
        << Template->getDeclName();
    return;
  }

  if (OverloadedTemplateStorage *OST = Name.getAsOverloadedTemplate()) {
    for (OverloadedTemplateStorage::iterator I = OST->begin(),
                                          IEnd = OST->end();
         I != IEnd; ++I)
      Diag((*I)->getLocation(), diag::note_template_declared_here)
        << 0 << (*I)->getDeclName();

    return;
  }
}

static QualType
checkBuiltinTemplateIdType(Sema &SemaRef, BuiltinTemplateDecl *BTD,
                           ArrayRef<TemplateArgument> Converted,
                           SourceLocation TemplateLoc,
                           TemplateArgumentListInfo &TemplateArgs) {
  ASTContext &Context = SemaRef.getASTContext();

  switch (BTD->getBuiltinTemplateKind()) {
  case BTK__make_integer_seq: {
    // Specializations of __make_integer_seq<S, T, N> are treated like
    // S<T, 0, ..., N-1>.

    QualType OrigType = Converted[1].getAsType();
    // C++14 [inteseq.intseq]p1:
    //   T shall be an integer type.
    if (!OrigType->isDependentType() && !OrigType->isIntegralType(Context)) {
      SemaRef.Diag(TemplateArgs[1].getLocation(),
                   diag::err_integer_sequence_integral_element_type);
      return QualType();
    }

    TemplateArgument NumArgsArg = Converted[2];
    if (NumArgsArg.isDependent())
      return Context.getCanonicalTemplateSpecializationType(TemplateName(BTD),
                                                            Converted);

    TemplateArgumentListInfo SyntheticTemplateArgs;
    // The type argument, wrapped in substitution sugar, gets reused as the
    // first template argument in the synthetic template argument list.
    SyntheticTemplateArgs.addArgument(
        TemplateArgumentLoc(TemplateArgument(OrigType),
                            SemaRef.Context.getTrivialTypeSourceInfo(
                                OrigType, TemplateArgs[1].getLocation())));

    if (llvm::APSInt NumArgs = NumArgsArg.getAsIntegral(); NumArgs >= 0) {
      // Expand N into 0 ... N-1.
      for (llvm::APSInt I(NumArgs.getBitWidth(), NumArgs.isUnsigned());
           I < NumArgs; ++I) {
        TemplateArgument TA(Context, I, OrigType);
        SyntheticTemplateArgs.addArgument(SemaRef.getTrivialTemplateArgumentLoc(
            TA, OrigType, TemplateArgs[2].getLocation()));
      }
    } else {
      // C++14 [inteseq.make]p1:
      //   If N is negative the program is ill-formed.
      SemaRef.Diag(TemplateArgs[2].getLocation(),
                   diag::err_integer_sequence_negative_length);
      return QualType();
    }

    // The first template argument will be reused as the template decl that
    // our synthetic template arguments will be applied to.
    return SemaRef.CheckTemplateIdType(Converted[0].getAsTemplate(),
                                       TemplateLoc, SyntheticTemplateArgs);
  }

  case BTK__type_pack_element:
    // Specializations of
    //    __type_pack_element<Index, T_1, ..., T_N>
    // are treated like T_Index.
    assert(Converted.size() == 2 &&
      "__type_pack_element should be given an index and a parameter pack");

    TemplateArgument IndexArg = Converted[0], Ts = Converted[1];
    if (IndexArg.isDependent() || Ts.isDependent())
      return Context.getCanonicalTemplateSpecializationType(TemplateName(BTD),
                                                            Converted);

    llvm::APSInt Index = IndexArg.getAsIntegral();
    assert(Index >= 0 && "the index used with __type_pack_element should be of "
                         "type std::size_t, and hence be non-negative");
    // If the Index is out of bounds, the program is ill-formed.
    if (Index >= Ts.pack_size()) {
      SemaRef.Diag(TemplateArgs[0].getLocation(),
                   diag::err_type_pack_element_out_of_bounds);
      return QualType();
    }

    // We simply return the type at index `Index`.
    int64_t N = Index.getExtValue();
    return Ts.getPackAsArray()[N].getAsType();
  }
  llvm_unreachable("unexpected BuiltinTemplateDecl!");
}

/// Determine whether this alias template is "enable_if_t".
/// libc++ >=14 uses "__enable_if_t" in C++11 mode.
static bool isEnableIfAliasTemplate(TypeAliasTemplateDecl *AliasTemplate) {
  return AliasTemplate->getName().equals("enable_if_t") ||
         AliasTemplate->getName().equals("__enable_if_t");
}

/// Collect all of the separable terms in the given condition, which
/// might be a conjunction.
///
/// FIXME: The right answer is to convert the logical expression into
/// disjunctive normal form, so we can find the first failed term
/// within each possible clause.
static void collectConjunctionTerms(Expr *Clause,
                                    SmallVectorImpl<Expr *> &Terms) {
  if (auto BinOp = dyn_cast<BinaryOperator>(Clause->IgnoreParenImpCasts())) {
    if (BinOp->getOpcode() == BO_LAnd) {
      collectConjunctionTerms(BinOp->getLHS(), Terms);
      collectConjunctionTerms(BinOp->getRHS(), Terms);
      return;
    }
  }

  Terms.push_back(Clause);
}

// The ranges-v3 library uses an odd pattern of a top-level "||" with
// a left-hand side that is value-dependent but never true. Identify
// the idiom and ignore that term.
static Expr *lookThroughRangesV3Condition(Preprocessor &PP, Expr *Cond) {
  // Top-level '||'.
  auto *BinOp = dyn_cast<BinaryOperator>(Cond->IgnoreParenImpCasts());
  if (!BinOp) return Cond;

  if (BinOp->getOpcode() != BO_LOr) return Cond;

  // With an inner '==' that has a literal on the right-hand side.
  Expr *LHS = BinOp->getLHS();
  auto *InnerBinOp = dyn_cast<BinaryOperator>(LHS->IgnoreParenImpCasts());
  if (!InnerBinOp) return Cond;

  if (InnerBinOp->getOpcode() != BO_EQ ||
      !isa<IntegerLiteral>(InnerBinOp->getRHS()))
    return Cond;

  // If the inner binary operation came from a macro expansion named
  // CONCEPT_REQUIRES or CONCEPT_REQUIRES_, return the right-hand side
  // of the '||', which is the real, user-provided condition.
  SourceLocation Loc = InnerBinOp->getExprLoc();
  if (!Loc.isMacroID()) return Cond;

  StringRef MacroName = PP.getImmediateMacroName(Loc);
  if (MacroName == "CONCEPT_REQUIRES" || MacroName == "CONCEPT_REQUIRES_")
    return BinOp->getRHS();

  return Cond;
}

namespace {

// A PrinterHelper that prints more helpful diagnostics for some sub-expressions
// within failing boolean expression, such as substituting template parameters
// for actual types.
class FailedBooleanConditionPrinterHelper : public PrinterHelper {
public:
  explicit FailedBooleanConditionPrinterHelper(const PrintingPolicy &P)
      : Policy(P) {}

  bool handledStmt(Stmt *E, raw_ostream &OS) override {
    const auto *DR = dyn_cast<DeclRefExpr>(E);
    if (DR && DR->getQualifier()) {
      // If this is a qualified name, expand the template arguments in nested
      // qualifiers.
      DR->getQualifier()->print(OS, Policy, true);
      // Then print the decl itself.
      const ValueDecl *VD = DR->getDecl();
      OS << VD->getName();
      if (const auto *IV = dyn_cast<VarTemplateSpecializationDecl>(VD)) {
        // This is a template variable, print the expanded template arguments.
        printTemplateArgumentList(
            OS, IV->getTemplateArgs().asArray(), Policy,
            IV->getSpecializedTemplate()->getTemplateParameters());
      }
      return true;
    }
    return false;
  }

private:
  const PrintingPolicy Policy;
};

} // end anonymous namespace

std::pair<Expr *, std::string>
Sema::findFailedBooleanCondition(Expr *Cond) {
  Cond = lookThroughRangesV3Condition(PP, Cond);

  // Separate out all of the terms in a conjunction.
  SmallVector<Expr *, 4> Terms;
  collectConjunctionTerms(Cond, Terms);

  // Determine which term failed.
  Expr *FailedCond = nullptr;
  for (Expr *Term : Terms) {
    Expr *TermAsWritten = Term->IgnoreParenImpCasts();

    // Literals are uninteresting.
    if (isa<CXXBoolLiteralExpr>(TermAsWritten) ||
        isa<IntegerLiteral>(TermAsWritten))
      continue;

    // The initialization of the parameter from the argument is
    // a constant-evaluated context.
    EnterExpressionEvaluationContext ConstantEvaluated(
      *this, Sema::ExpressionEvaluationContext::ConstantEvaluated);

    bool Succeeded;
    if (Term->EvaluateAsBooleanCondition(Succeeded, Context) &&
        !Succeeded) {
      FailedCond = TermAsWritten;
      break;
    }
  }
  if (!FailedCond)
    FailedCond = Cond->IgnoreParenImpCasts();

  std::string Description;
  {
    llvm::raw_string_ostream Out(Description);
    PrintingPolicy Policy = getPrintingPolicy();
    Policy.PrintCanonicalTypes = true;
    FailedBooleanConditionPrinterHelper Helper(Policy);
    FailedCond->printPretty(Out, &Helper, Policy, 0, "\n", nullptr);
  }
  return { FailedCond, Description };
}

QualType Sema::CheckTemplateIdType(TemplateName Name,
                                   SourceLocation TemplateLoc,
                                   TemplateArgumentListInfo &TemplateArgs) {
  DependentTemplateName *DTN
    = Name.getUnderlying().getAsDependentTemplateName();
  if (DTN && DTN->isIdentifier())
    // When building a template-id where the template-name is dependent,
    // assume the template is a type template. Either our assumption is
    // correct, or the code is ill-formed and will be diagnosed when the
    // dependent name is substituted.
    return Context.getDependentTemplateSpecializationType(
        ETK_None, DTN->getQualifier(), DTN->getIdentifier(),
        TemplateArgs.arguments());

  if (Name.getAsAssumedTemplateName() &&
      resolveAssumedTemplateNameAsType(/*Scope*/nullptr, Name, TemplateLoc))
    return QualType();

  TemplateDecl *Template = Name.getAsTemplateDecl();
  if (!Template || isa<FunctionTemplateDecl>(Template) ||
      isa<VarTemplateDecl>(Template) || isa<ConceptDecl>(Template)) {
    // We might have a substituted template template parameter pack. If so,
    // build a template specialization type for it.
    if (Name.getAsSubstTemplateTemplateParmPack())
      return Context.getTemplateSpecializationType(Name,
                                                   TemplateArgs.arguments());

    Diag(TemplateLoc, diag::err_template_id_not_a_type)
      << Name;
    NoteAllFoundTemplates(Name);
    return QualType();
  }

  // Check that the template argument list is well-formed for this
  // template.
  SmallVector<TemplateArgument, 4> SugaredConverted, CanonicalConverted;
  if (CheckTemplateArgumentList(Template, TemplateLoc, TemplateArgs, false,
                                SugaredConverted, CanonicalConverted,
                                /*UpdateArgsWithConversions=*/true))
    return QualType();

  QualType CanonType;

  if (TypeAliasTemplateDecl *AliasTemplate =
          dyn_cast<TypeAliasTemplateDecl>(Template)) {

    // Find the canonical type for this type alias template specialization.
    TypeAliasDecl *Pattern = AliasTemplate->getTemplatedDecl();
    if (Pattern->isInvalidDecl())
      return QualType();

    // Only substitute for the innermost template argument list.
    MultiLevelTemplateArgumentList TemplateArgLists;
    TemplateArgLists.addOuterTemplateArguments(Template, CanonicalConverted,
                                               /*Final=*/false);
    TemplateArgLists.addOuterRetainedLevels(
        AliasTemplate->getTemplateParameters()->getDepth());

    LocalInstantiationScope Scope(*this);
    InstantiatingTemplate Inst(*this, TemplateLoc, Template);
    if (Inst.isInvalid())
      return QualType();

    CanonType = SubstType(Pattern->getUnderlyingType(),
                          TemplateArgLists, AliasTemplate->getLocation(),
                          AliasTemplate->getDeclName());
    if (CanonType.isNull()) {
      // If this was enable_if and we failed to find the nested type
      // within enable_if in a SFINAE context, dig out the specific
      // enable_if condition that failed and present that instead.
      if (isEnableIfAliasTemplate(AliasTemplate)) {
        if (auto DeductionInfo = isSFINAEContext()) {
          if (*DeductionInfo &&
              (*DeductionInfo)->hasSFINAEDiagnostic() &&
              (*DeductionInfo)->peekSFINAEDiagnostic().second.getDiagID() ==
                diag::err_typename_nested_not_found_enable_if &&
              TemplateArgs[0].getArgument().getKind()
                == TemplateArgument::Expression) {
            Expr *FailedCond;
            std::string FailedDescription;
            std::tie(FailedCond, FailedDescription) =
              findFailedBooleanCondition(TemplateArgs[0].getSourceExpression());

            // Remove the old SFINAE diagnostic.
            PartialDiagnosticAt OldDiag =
              {SourceLocation(), PartialDiagnostic::NullDiagnostic()};
            (*DeductionInfo)->takeSFINAEDiagnostic(OldDiag);

            // Add a new SFINAE diagnostic specifying which condition
            // failed.
            (*DeductionInfo)->addSFINAEDiagnostic(
              OldDiag.first,
              PDiag(diag::err_typename_nested_not_found_requirement)
                << FailedDescription
                << FailedCond->getSourceRange());
          }
        }
      }

      return QualType();
    }
  } else if (auto *BTD = dyn_cast<BuiltinTemplateDecl>(Template)) {
    CanonType = checkBuiltinTemplateIdType(*this, BTD, SugaredConverted,
                                           TemplateLoc, TemplateArgs);
  } else if (Name.isDependent() ||
             TemplateSpecializationType::anyDependentTemplateArguments(
                 TemplateArgs, CanonicalConverted)) {
    // This class template specialization is a dependent
    // type. Therefore, its canonical type is another class template
    // specialization type that contains all of the converted
    // arguments in canonical form. This ensures that, e.g., A<T> and
    // A<T, T> have identical types when A is declared as:
    //
    //   template<typename T, typename U = T> struct A;
    CanonType = Context.getCanonicalTemplateSpecializationType(
        Name, CanonicalConverted);

    // This might work out to be a current instantiation, in which
    // case the canonical type needs to be the InjectedClassNameType.
    //
    // TODO: in theory this could be a simple hashtable lookup; most
    // changes to CurContext don't change the set of current
    // instantiations.
    if (isa<ClassTemplateDecl>(Template)) {
      for (DeclContext *Ctx = CurContext; Ctx; Ctx = Ctx->getLookupParent()) {
        // If we get out to a namespace, we're done.
        if (Ctx->isFileContext()) break;

        // If this isn't a record, keep looking.
        CXXRecordDecl *Record = dyn_cast<CXXRecordDecl>(Ctx);
        if (!Record) continue;

        // Look for one of the two cases with InjectedClassNameTypes
        // and check whether it's the same template.
        if (!isa<ClassTemplatePartialSpecializationDecl>(Record) &&
            !Record->getDescribedClassTemplate())
          continue;

        // Fetch the injected class name type and check whether its
        // injected type is equal to the type we just built.
        QualType ICNT = Context.getTypeDeclType(Record);
        QualType Injected = cast<InjectedClassNameType>(ICNT)
          ->getInjectedSpecializationType();

        if (CanonType != Injected->getCanonicalTypeInternal())
          continue;

        // If so, the canonical type of this TST is the injected
        // class name type of the record we just found.
        assert(ICNT.isCanonical());
        CanonType = ICNT;
        break;
      }
    }
  } else if (ClassTemplateDecl *ClassTemplate =
                 dyn_cast<ClassTemplateDecl>(Template)) {
    // Find the class template specialization declaration that
    // corresponds to these arguments.
    void *InsertPos = nullptr;
    ClassTemplateSpecializationDecl *Decl =
        ClassTemplate->findSpecialization(CanonicalConverted, InsertPos);
    if (!Decl) {
      // This is the first time we have referenced this class template
      // specialization. Create the canonical declaration and add it to
      // the set of specializations.
      Decl = ClassTemplateSpecializationDecl::Create(
          Context, ClassTemplate->getTemplatedDecl()->getTagKind(),
          ClassTemplate->getDeclContext(),
          ClassTemplate->getTemplatedDecl()->getBeginLoc(),
          ClassTemplate->getLocation(), ClassTemplate, CanonicalConverted,
          nullptr);
      ClassTemplate->AddSpecialization(Decl, InsertPos);
      if (ClassTemplate->isOutOfLine())
        Decl->setLexicalDeclContext(ClassTemplate->getLexicalDeclContext());
    }

    if (Decl->getSpecializationKind() == TSK_Undeclared &&
        ClassTemplate->getTemplatedDecl()->hasAttrs()) {
      InstantiatingTemplate Inst(*this, TemplateLoc, Decl);
      if (!Inst.isInvalid()) {
        MultiLevelTemplateArgumentList TemplateArgLists(Template,
                                                        CanonicalConverted,
                                                        /*Final=*/false);
        InstantiateAttrsForDecl(TemplateArgLists,
                                ClassTemplate->getTemplatedDecl(), Decl);
      }
    }

    // Diagnose uses of this specialization.
    (void)DiagnoseUseOfDecl(Decl, TemplateLoc);

    CanonType = Context.getTypeDeclType(Decl);
    assert(isa<RecordType>(CanonType) &&
           "type of non-dependent specialization is not a RecordType");
  } else {
    llvm_unreachable("Unhandled template kind");
  }

  // Build the fully-sugared type for this class template
  // specialization, which refers back to the class template
  // specialization we created or found.
  return Context.getTemplateSpecializationType(Name, TemplateArgs.arguments(),
                                               CanonType);
}

void Sema::ActOnUndeclaredTypeTemplateName(Scope *S, TemplateTy &ParsedName,
                                           TemplateNameKind &TNK,
                                           SourceLocation NameLoc,
                                           IdentifierInfo *&II) {
  assert(TNK == TNK_Undeclared_template && "not an undeclared template name");

  TemplateName Name = ParsedName.get();
  auto *ATN = Name.getAsAssumedTemplateName();
  assert(ATN && "not an assumed template name");
  II = ATN->getDeclName().getAsIdentifierInfo();

  if (!resolveAssumedTemplateNameAsType(S, Name, NameLoc, /*Diagnose*/false)) {
    // Resolved to a type template name.
    ParsedName = TemplateTy::make(Name);
    TNK = TNK_Type_template;
  }
}

bool Sema::resolveAssumedTemplateNameAsType(Scope *S, TemplateName &Name,
                                            SourceLocation NameLoc,
                                            bool Diagnose) {
  // We assumed this undeclared identifier to be an (ADL-only) function
  // template name, but it was used in a context where a type was required.
  // Try to typo-correct it now.
  AssumedTemplateStorage *ATN = Name.getAsAssumedTemplateName();
  assert(ATN && "not an assumed template name");

  LookupResult R(*this, ATN->getDeclName(), NameLoc, LookupOrdinaryName);
  struct CandidateCallback : CorrectionCandidateCallback {
    bool ValidateCandidate(const TypoCorrection &TC) override {
      return TC.getCorrectionDecl() &&
             getAsTypeTemplateDecl(TC.getCorrectionDecl());
    }
    std::unique_ptr<CorrectionCandidateCallback> clone() override {
      return std::make_unique<CandidateCallback>(*this);
    }
  } FilterCCC;

  TypoCorrection Corrected =
      CorrectTypo(R.getLookupNameInfo(), R.getLookupKind(), S, nullptr,
                  FilterCCC, CTK_ErrorRecovery);
  if (Corrected && Corrected.getFoundDecl()) {
    diagnoseTypo(Corrected, PDiag(diag::err_no_template_suggest)
                                << ATN->getDeclName());
    Name = TemplateName(Corrected.getCorrectionDeclAs<TemplateDecl>());
    return false;
  }

  if (Diagnose)
    Diag(R.getNameLoc(), diag::err_no_template) << R.getLookupName();
  return true;
}

TypeResult Sema::ActOnTemplateIdType(
    Scope *S, CXXScopeSpec &SS, SourceLocation TemplateKWLoc,
    TemplateTy TemplateD, IdentifierInfo *TemplateII,
    SourceLocation TemplateIILoc, SourceLocation LAngleLoc,
    ASTTemplateArgsPtr TemplateArgsIn, SourceLocation RAngleLoc,
    bool IsCtorOrDtorName, bool IsClassName,
    ImplicitTypenameContext AllowImplicitTypename) {
  if (SS.isInvalid())
    return true;

  if (!IsCtorOrDtorName && !IsClassName && SS.isSet()) {
    DeclContext *LookupCtx = computeDeclContext(SS, /*EnteringContext*/false);

    // C++ [temp.res]p3:
    //   A qualified-id that refers to a type and in which the
    //   nested-name-specifier depends on a template-parameter (14.6.2)
    //   shall be prefixed by the keyword typename to indicate that the
    //   qualified-id denotes a type, forming an
    //   elaborated-type-specifier (7.1.5.3).
    if (!LookupCtx && isDependentScopeSpecifier(SS)) {
      // C++2a relaxes some of those restrictions in [temp.res]p5.
      if (AllowImplicitTypename == ImplicitTypenameContext::Yes) {
        if (getLangOpts().CPlusPlus20)
          Diag(SS.getBeginLoc(), diag::warn_cxx17_compat_implicit_typename);
        else
          Diag(SS.getBeginLoc(), diag::ext_implicit_typename)
              << SS.getScopeRep() << TemplateII->getName()
              << FixItHint::CreateInsertion(SS.getBeginLoc(), "typename ");
      } else
        Diag(SS.getBeginLoc(), diag::err_typename_missing_template)
            << SS.getScopeRep() << TemplateII->getName();

      // FIXME: This is not quite correct recovery as we don't transform SS
      // into the corresponding dependent form (and we don't diagnose missing
      // 'template' keywords within SS as a result).
      return ActOnTypenameType(nullptr, SourceLocation(), SS, TemplateKWLoc,
                               TemplateD, TemplateII, TemplateIILoc, LAngleLoc,
                               TemplateArgsIn, RAngleLoc);
    }

    // Per C++ [class.qual]p2, if the template-id was an injected-class-name,
    // it's not actually allowed to be used as a type in most cases. Because
    // we annotate it before we know whether it's valid, we have to check for
    // this case here.
    auto *LookupRD = dyn_cast_or_null<CXXRecordDecl>(LookupCtx);
    if (LookupRD && LookupRD->getIdentifier() == TemplateII) {
      Diag(TemplateIILoc,
           TemplateKWLoc.isInvalid()
               ? diag::err_out_of_line_qualified_id_type_names_constructor
               : diag::ext_out_of_line_qualified_id_type_names_constructor)
        << TemplateII << 0 /*injected-class-name used as template name*/
        << 1 /*if any keyword was present, it was 'template'*/;
    }
  }

  TemplateName Template = TemplateD.get();
  if (Template.getAsAssumedTemplateName() &&
      resolveAssumedTemplateNameAsType(S, Template, TemplateIILoc))
    return true;

  // Translate the parser's template argument list in our AST format.
  TemplateArgumentListInfo TemplateArgs(LAngleLoc, RAngleLoc);
  translateTemplateArguments(TemplateArgsIn, TemplateArgs);

  if (DependentTemplateName *DTN = Template.getAsDependentTemplateName()) {
    assert(SS.getScopeRep() == DTN->getQualifier());
    QualType T = Context.getDependentTemplateSpecializationType(
        ETK_None, DTN->getQualifier(), DTN->getIdentifier(),
        TemplateArgs.arguments());
    // Build type-source information.
    TypeLocBuilder TLB;
    DependentTemplateSpecializationTypeLoc SpecTL
      = TLB.push<DependentTemplateSpecializationTypeLoc>(T);
    SpecTL.setElaboratedKeywordLoc(SourceLocation());
    SpecTL.setQualifierLoc(SS.getWithLocInContext(Context));
    SpecTL.setTemplateKeywordLoc(TemplateKWLoc);
    SpecTL.setTemplateNameLoc(TemplateIILoc);
    SpecTL.setLAngleLoc(LAngleLoc);
    SpecTL.setRAngleLoc(RAngleLoc);
    for (unsigned I = 0, N = SpecTL.getNumArgs(); I != N; ++I)
      SpecTL.setArgLocInfo(I, TemplateArgs[I].getLocInfo());
    return CreateParsedType(T, TLB.getTypeSourceInfo(Context, T));
  }

  QualType SpecTy = CheckTemplateIdType(Template, TemplateIILoc, TemplateArgs);
  if (SpecTy.isNull())
    return true;

  // Build type-source information.
  TypeLocBuilder TLB;
  TemplateSpecializationTypeLoc SpecTL =
      TLB.push<TemplateSpecializationTypeLoc>(SpecTy);
  SpecTL.setTemplateKeywordLoc(TemplateKWLoc);
  SpecTL.setTemplateNameLoc(TemplateIILoc);
  SpecTL.setLAngleLoc(LAngleLoc);
  SpecTL.setRAngleLoc(RAngleLoc);
  for (unsigned i = 0, e = SpecTL.getNumArgs(); i != e; ++i)
    SpecTL.setArgLocInfo(i, TemplateArgs[i].getLocInfo());

  // Create an elaborated-type-specifier containing the nested-name-specifier.
  QualType ElTy = getElaboratedType(
      ETK_None, !IsCtorOrDtorName ? SS : CXXScopeSpec(), SpecTy);
  ElaboratedTypeLoc ElabTL = TLB.push<ElaboratedTypeLoc>(ElTy);
  ElabTL.setElaboratedKeywordLoc(SourceLocation());
  if (!ElabTL.isEmpty())
    ElabTL.setQualifierLoc(SS.getWithLocInContext(Context));
  return CreateParsedType(ElTy, TLB.getTypeSourceInfo(Context, ElTy));
}

TypeResult Sema::ActOnTagTemplateIdType(TagUseKind TUK,
                                        TypeSpecifierType TagSpec,
                                        SourceLocation TagLoc,
                                        CXXScopeSpec &SS,
                                        SourceLocation TemplateKWLoc,
                                        TemplateTy TemplateD,
                                        SourceLocation TemplateLoc,
                                        SourceLocation LAngleLoc,
                                        ASTTemplateArgsPtr TemplateArgsIn,
                                        SourceLocation RAngleLoc) {
  if (SS.isInvalid())
    return TypeResult(true);

  TemplateName Template = TemplateD.get();

  // Translate the parser's template argument list in our AST format.
  TemplateArgumentListInfo TemplateArgs(LAngleLoc, RAngleLoc);
  translateTemplateArguments(TemplateArgsIn, TemplateArgs);

  // Determine the tag kind
  TagTypeKind TagKind = TypeWithKeyword::getTagTypeKindForTypeSpec(TagSpec);
  ElaboratedTypeKeyword Keyword
    = TypeWithKeyword::getKeywordForTagTypeKind(TagKind);

  if (DependentTemplateName *DTN = Template.getAsDependentTemplateName()) {
    assert(SS.getScopeRep() == DTN->getQualifier());
    QualType T = Context.getDependentTemplateSpecializationType(
        Keyword, DTN->getQualifier(), DTN->getIdentifier(),
        TemplateArgs.arguments());

    // Build type-source information.
    TypeLocBuilder TLB;
    DependentTemplateSpecializationTypeLoc SpecTL
      = TLB.push<DependentTemplateSpecializationTypeLoc>(T);
    SpecTL.setElaboratedKeywordLoc(TagLoc);
    SpecTL.setQualifierLoc(SS.getWithLocInContext(Context));
    SpecTL.setTemplateKeywordLoc(TemplateKWLoc);
    SpecTL.setTemplateNameLoc(TemplateLoc);
    SpecTL.setLAngleLoc(LAngleLoc);
    SpecTL.setRAngleLoc(RAngleLoc);
    for (unsigned I = 0, N = SpecTL.getNumArgs(); I != N; ++I)
      SpecTL.setArgLocInfo(I, TemplateArgs[I].getLocInfo());
    return CreateParsedType(T, TLB.getTypeSourceInfo(Context, T));
  }

  if (TypeAliasTemplateDecl *TAT =
        dyn_cast_or_null<TypeAliasTemplateDecl>(Template.getAsTemplateDecl())) {
    // C++0x [dcl.type.elab]p2:
    //   If the identifier resolves to a typedef-name or the simple-template-id
    //   resolves to an alias template specialization, the
    //   elaborated-type-specifier is ill-formed.
    Diag(TemplateLoc, diag::err_tag_reference_non_tag)
        << TAT << NTK_TypeAliasTemplate << TagKind;
    Diag(TAT->getLocation(), diag::note_declared_at);
  }

  QualType Result = CheckTemplateIdType(Template, TemplateLoc, TemplateArgs);
  if (Result.isNull())
    return TypeResult(true);

  // Check the tag kind
  if (const RecordType *RT = Result->getAs<RecordType>()) {
    RecordDecl *D = RT->getDecl();

    IdentifierInfo *Id = D->getIdentifier();
    assert(Id && "templated class must have an identifier");

    if (!isAcceptableTagRedeclaration(D, TagKind, TUK == TUK_Definition,
                                      TagLoc, Id)) {
      Diag(TagLoc, diag::err_use_with_wrong_tag)
        << Result
        << FixItHint::CreateReplacement(SourceRange(TagLoc), D->getKindName());
      Diag(D->getLocation(), diag::note_previous_use);
    }
  }

  // Provide source-location information for the template specialization.
  TypeLocBuilder TLB;
  TemplateSpecializationTypeLoc SpecTL
    = TLB.push<TemplateSpecializationTypeLoc>(Result);
  SpecTL.setTemplateKeywordLoc(TemplateKWLoc);
  SpecTL.setTemplateNameLoc(TemplateLoc);
  SpecTL.setLAngleLoc(LAngleLoc);
  SpecTL.setRAngleLoc(RAngleLoc);
  for (unsigned i = 0, e = SpecTL.getNumArgs(); i != e; ++i)
    SpecTL.setArgLocInfo(i, TemplateArgs[i].getLocInfo());

  // Construct an elaborated type containing the nested-name-specifier (if any)
  // and tag keyword.
  Result = Context.getElaboratedType(Keyword, SS.getScopeRep(), Result);
  ElaboratedTypeLoc ElabTL = TLB.push<ElaboratedTypeLoc>(Result);
  ElabTL.setElaboratedKeywordLoc(TagLoc);
  ElabTL.setQualifierLoc(SS.getWithLocInContext(Context));
  return CreateParsedType(Result, TLB.getTypeSourceInfo(Context, Result));
}

static bool CheckTemplateSpecializationScope(Sema &S, NamedDecl *Specialized,
                                             NamedDecl *PrevDecl,
                                             SourceLocation Loc,
                                             bool IsPartialSpecialization);

static TemplateSpecializationKind getTemplateSpecializationKind(Decl *D);

static bool isTemplateArgumentTemplateParameter(
    const TemplateArgument &Arg, unsigned Depth, unsigned Index) {
  switch (Arg.getKind()) {
  case TemplateArgument::Null:
  case TemplateArgument::NullPtr:
  case TemplateArgument::Integral:
  case TemplateArgument::Declaration:
  case TemplateArgument::Pack:
  case TemplateArgument::TemplateExpansion:
    return false;

  case TemplateArgument::Type: {
    QualType Type = Arg.getAsType();
    const TemplateTypeParmType *TPT =
        Arg.getAsType()->getAs<TemplateTypeParmType>();
    return TPT && !Type.hasQualifiers() &&
           TPT->getDepth() == Depth && TPT->getIndex() == Index;
  }

  case TemplateArgument::Expression: {
    DeclRefExpr *DRE = dyn_cast<DeclRefExpr>(Arg.getAsExpr());
    if (!DRE || !DRE->getDecl())
      return false;
    const NonTypeTemplateParmDecl *NTTP =
        dyn_cast<NonTypeTemplateParmDecl>(DRE->getDecl());
    return NTTP && NTTP->getDepth() == Depth && NTTP->getIndex() == Index;
  }

  case TemplateArgument::Template:
    const TemplateTemplateParmDecl *TTP =
        dyn_cast_or_null<TemplateTemplateParmDecl>(
            Arg.getAsTemplateOrTemplatePattern().getAsTemplateDecl());
    return TTP && TTP->getDepth() == Depth && TTP->getIndex() == Index;
  }
  llvm_unreachable("unexpected kind of template argument");
}

static bool isSameAsPrimaryTemplate(TemplateParameterList *Params,
                                    ArrayRef<TemplateArgument> Args) {
  if (Params->size() != Args.size())
    return false;

  unsigned Depth = Params->getDepth();

  for (unsigned I = 0, N = Args.size(); I != N; ++I) {
    TemplateArgument Arg = Args[I];

    // If the parameter is a pack expansion, the argument must be a pack
    // whose only element is a pack expansion.
    if (Params->getParam(I)->isParameterPack()) {
      if (Arg.getKind() != TemplateArgument::Pack || Arg.pack_size() != 1 ||
          !Arg.pack_begin()->isPackExpansion())
        return false;
      Arg = Arg.pack_begin()->getPackExpansionPattern();
    }

    if (!isTemplateArgumentTemplateParameter(Arg, Depth, I))
      return false;
  }

  return true;
}

template<typename PartialSpecDecl>
static void checkMoreSpecializedThanPrimary(Sema &S, PartialSpecDecl *Partial) {
  if (Partial->getDeclContext()->isDependentContext())
    return;

  // FIXME: Get the TDK from deduction in order to provide better diagnostics
  // for non-substitution-failure issues?
  TemplateDeductionInfo Info(Partial->getLocation());
  if (S.isMoreSpecializedThanPrimary(Partial, Info))
    return;

  auto *Template = Partial->getSpecializedTemplate();
  S.Diag(Partial->getLocation(),
         diag::ext_partial_spec_not_more_specialized_than_primary)
      << isa<VarTemplateDecl>(Template);

  if (Info.hasSFINAEDiagnostic()) {
    PartialDiagnosticAt Diag = {SourceLocation(),
                                PartialDiagnostic::NullDiagnostic()};
    Info.takeSFINAEDiagnostic(Diag);
    SmallString<128> SFINAEArgString;
    Diag.second.EmitToString(S.getDiagnostics(), SFINAEArgString);
    S.Diag(Diag.first,
           diag::note_partial_spec_not_more_specialized_than_primary)
      << SFINAEArgString;
  }

  S.Diag(Template->getLocation(), diag::note_template_decl_here);
  SmallVector<const Expr *, 3> PartialAC, TemplateAC;
  Template->getAssociatedConstraints(TemplateAC);
  Partial->getAssociatedConstraints(PartialAC);
  S.MaybeEmitAmbiguousAtomicConstraintsDiagnostic(Partial, PartialAC, Template,
                                                  TemplateAC);
}

static void
noteNonDeducibleParameters(Sema &S, TemplateParameterList *TemplateParams,
                           const llvm::SmallBitVector &DeducibleParams) {
  for (unsigned I = 0, N = DeducibleParams.size(); I != N; ++I) {
    if (!DeducibleParams[I]) {
      NamedDecl *Param = TemplateParams->getParam(I);
      if (Param->getDeclName())
        S.Diag(Param->getLocation(), diag::note_non_deducible_parameter)
            << Param->getDeclName();
      else
        S.Diag(Param->getLocation(), diag::note_non_deducible_parameter)
            << "(anonymous)";
    }
  }
}


template<typename PartialSpecDecl>
static void checkTemplatePartialSpecialization(Sema &S,
                                               PartialSpecDecl *Partial) {
  // C++1z [temp.class.spec]p8: (DR1495)
  //   - The specialization shall be more specialized than the primary
  //     template (14.5.5.2).
  checkMoreSpecializedThanPrimary(S, Partial);

  // C++ [temp.class.spec]p8: (DR1315)
  //   - Each template-parameter shall appear at least once in the
  //     template-id outside a non-deduced context.
  // C++1z [temp.class.spec.match]p3 (P0127R2)
  //   If the template arguments of a partial specialization cannot be
  //   deduced because of the structure of its template-parameter-list
  //   and the template-id, the program is ill-formed.
  auto *TemplateParams = Partial->getTemplateParameters();
  llvm::SmallBitVector DeducibleParams(TemplateParams->size());
  S.MarkUsedTemplateParameters(Partial->getTemplateArgs(), true,
                               TemplateParams->getDepth(), DeducibleParams);

  if (!DeducibleParams.all()) {
    unsigned NumNonDeducible = DeducibleParams.size() - DeducibleParams.count();
    S.Diag(Partial->getLocation(), diag::ext_partial_specs_not_deducible)
      << isa<VarTemplatePartialSpecializationDecl>(Partial)
      << (NumNonDeducible > 1)
      << SourceRange(Partial->getLocation(),
                     Partial->getTemplateArgsAsWritten()->RAngleLoc);
    noteNonDeducibleParameters(S, TemplateParams, DeducibleParams);
  }
}

void Sema::CheckTemplatePartialSpecialization(
    ClassTemplatePartialSpecializationDecl *Partial) {
  checkTemplatePartialSpecialization(*this, Partial);
}

void Sema::CheckTemplatePartialSpecialization(
    VarTemplatePartialSpecializationDecl *Partial) {
  checkTemplatePartialSpecialization(*this, Partial);
}

void Sema::CheckDeductionGuideTemplate(FunctionTemplateDecl *TD) {
  // C++1z [temp.param]p11:
  //   A template parameter of a deduction guide template that does not have a
  //   default-argument shall be deducible from the parameter-type-list of the
  //   deduction guide template.
  auto *TemplateParams = TD->getTemplateParameters();
  llvm::SmallBitVector DeducibleParams(TemplateParams->size());
  MarkDeducedTemplateParameters(TD, DeducibleParams);
  for (unsigned I = 0; I != TemplateParams->size(); ++I) {
    // A parameter pack is deducible (to an empty pack).
    auto *Param = TemplateParams->getParam(I);
    if (Param->isParameterPack() || hasVisibleDefaultArgument(Param))
      DeducibleParams[I] = true;
  }

  if (!DeducibleParams.all()) {
    unsigned NumNonDeducible = DeducibleParams.size() - DeducibleParams.count();
    Diag(TD->getLocation(), diag::err_deduction_guide_template_not_deducible)
      << (NumNonDeducible > 1);
    noteNonDeducibleParameters(*this, TemplateParams, DeducibleParams);
  }
}

DeclResult Sema::ActOnVarTemplateSpecialization(
    Scope *S, Declarator &D, TypeSourceInfo *DI, SourceLocation TemplateKWLoc,
    TemplateParameterList *TemplateParams, StorageClass SC,
    bool IsPartialSpecialization) {
  // D must be variable template id.
  assert(D.getName().getKind() == UnqualifiedIdKind::IK_TemplateId &&
         "Variable template specialization is declared with a template id.");

  TemplateIdAnnotation *TemplateId = D.getName().TemplateId;
  TemplateArgumentListInfo TemplateArgs =
      makeTemplateArgumentListInfo(*this, *TemplateId);
  SourceLocation TemplateNameLoc = D.getIdentifierLoc();
  SourceLocation LAngleLoc = TemplateId->LAngleLoc;
  SourceLocation RAngleLoc = TemplateId->RAngleLoc;

  TemplateName Name = TemplateId->Template.get();

  // The template-id must name a variable template.
  VarTemplateDecl *VarTemplate =
      dyn_cast_or_null<VarTemplateDecl>(Name.getAsTemplateDecl());
  if (!VarTemplate) {
    NamedDecl *FnTemplate;
    if (auto *OTS = Name.getAsOverloadedTemplate())
      FnTemplate = *OTS->begin();
    else
      FnTemplate = dyn_cast_or_null<FunctionTemplateDecl>(Name.getAsTemplateDecl());
    if (FnTemplate)
      return Diag(D.getIdentifierLoc(), diag::err_var_spec_no_template_but_method)
               << FnTemplate->getDeclName();
    return Diag(D.getIdentifierLoc(), diag::err_var_spec_no_template)
             << IsPartialSpecialization;
  }

  // Check for unexpanded parameter packs in any of the template arguments.
  for (unsigned I = 0, N = TemplateArgs.size(); I != N; ++I)
    if (DiagnoseUnexpandedParameterPack(TemplateArgs[I],
                                        UPPC_PartialSpecialization))
      return true;

  // Check that the template argument list is well-formed for this
  // template.
  SmallVector<TemplateArgument, 4> SugaredConverted, CanonicalConverted;
  if (CheckTemplateArgumentList(VarTemplate, TemplateNameLoc, TemplateArgs,
                                false, SugaredConverted, CanonicalConverted,
                                /*UpdateArgsWithConversions=*/true))
    return true;

  // Find the variable template (partial) specialization declaration that
  // corresponds to these arguments.
  if (IsPartialSpecialization) {
    if (CheckTemplatePartialSpecializationArgs(TemplateNameLoc, VarTemplate,
                                               TemplateArgs.size(),
                                               CanonicalConverted))
      return true;

    // FIXME: Move these checks to CheckTemplatePartialSpecializationArgs so we
    // also do them during instantiation.
    if (!Name.isDependent() &&
        !TemplateSpecializationType::anyDependentTemplateArguments(
            TemplateArgs, CanonicalConverted)) {
      Diag(TemplateNameLoc, diag::err_partial_spec_fully_specialized)
          << VarTemplate->getDeclName();
      IsPartialSpecialization = false;
    }

    if (isSameAsPrimaryTemplate(VarTemplate->getTemplateParameters(),
                                CanonicalConverted) &&
        (!Context.getLangOpts().CPlusPlus20 ||
         !TemplateParams->hasAssociatedConstraints())) {
      // C++ [temp.class.spec]p9b3:
      //
      //   -- The argument list of the specialization shall not be identical
      //      to the implicit argument list of the primary template.
      Diag(TemplateNameLoc, diag::err_partial_spec_args_match_primary_template)
        << /*variable template*/ 1
        << /*is definition*/(SC != SC_Extern && !CurContext->isRecord())
        << FixItHint::CreateRemoval(SourceRange(LAngleLoc, RAngleLoc));
      // FIXME: Recover from this by treating the declaration as a redeclaration
      // of the primary template.
      return true;
    }
  }

  void *InsertPos = nullptr;
  VarTemplateSpecializationDecl *PrevDecl = nullptr;

  if (IsPartialSpecialization)
    PrevDecl = VarTemplate->findPartialSpecialization(
        CanonicalConverted, TemplateParams, InsertPos);
  else
    PrevDecl = VarTemplate->findSpecialization(CanonicalConverted, InsertPos);

  VarTemplateSpecializationDecl *Specialization = nullptr;

  // Check whether we can declare a variable template specialization in
  // the current scope.
  if (CheckTemplateSpecializationScope(*this, VarTemplate, PrevDecl,
                                       TemplateNameLoc,
                                       IsPartialSpecialization))
    return true;

  if (PrevDecl && PrevDecl->getSpecializationKind() == TSK_Undeclared) {
    // Since the only prior variable template specialization with these
    // arguments was referenced but not declared,  reuse that
    // declaration node as our own, updating its source location and
    // the list of outer template parameters to reflect our new declaration.
    Specialization = PrevDecl;
    Specialization->setLocation(TemplateNameLoc);
    PrevDecl = nullptr;
  } else if (IsPartialSpecialization) {
    // Create a new class template partial specialization declaration node.
    VarTemplatePartialSpecializationDecl *PrevPartial =
        cast_or_null<VarTemplatePartialSpecializationDecl>(PrevDecl);
    VarTemplatePartialSpecializationDecl *Partial =
        VarTemplatePartialSpecializationDecl::Create(
            Context, VarTemplate->getDeclContext(), TemplateKWLoc,
            TemplateNameLoc, TemplateParams, VarTemplate, DI->getType(), DI, SC,
            CanonicalConverted, TemplateArgs);

    if (!PrevPartial)
      VarTemplate->AddPartialSpecialization(Partial, InsertPos);
    Specialization = Partial;

    // If we are providing an explicit specialization of a member variable
    // template specialization, make a note of that.
    if (PrevPartial && PrevPartial->getInstantiatedFromMember())
      PrevPartial->setMemberSpecialization();

    CheckTemplatePartialSpecialization(Partial);
  } else {
    // Create a new class template specialization declaration node for
    // this explicit specialization or friend declaration.
    Specialization = VarTemplateSpecializationDecl::Create(
        Context, VarTemplate->getDeclContext(), TemplateKWLoc, TemplateNameLoc,
        VarTemplate, DI->getType(), DI, SC, CanonicalConverted);
    Specialization->setTemplateArgsInfo(TemplateArgs);

    if (!PrevDecl)
      VarTemplate->AddSpecialization(Specialization, InsertPos);
  }

  // C++ [temp.expl.spec]p6:
  //   If a template, a member template or the member of a class template is
  //   explicitly specialized then that specialization shall be declared
  //   before the first use of that specialization that would cause an implicit
  //   instantiation to take place, in every translation unit in which such a
  //   use occurs; no diagnostic is required.
  if (PrevDecl && PrevDecl->getPointOfInstantiation().isValid()) {
    bool Okay = false;
    for (Decl *Prev = PrevDecl; Prev; Prev = Prev->getPreviousDecl()) {
      // Is there any previous explicit specialization declaration?
      if (getTemplateSpecializationKind(Prev) == TSK_ExplicitSpecialization) {
        Okay = true;
        break;
      }
    }

    if (!Okay) {
      SourceRange Range(TemplateNameLoc, RAngleLoc);
      Diag(TemplateNameLoc, diag::err_specialization_after_instantiation)
          << Name << Range;

      Diag(PrevDecl->getPointOfInstantiation(),
           diag::note_instantiation_required_here)
          << (PrevDecl->getTemplateSpecializationKind() !=
              TSK_ImplicitInstantiation);
      return true;
    }
  }

  Specialization->setTemplateKeywordLoc(TemplateKWLoc);
  Specialization->setLexicalDeclContext(CurContext);

  // Add the specialization into its lexical context, so that it can
  // be seen when iterating through the list of declarations in that
  // context. However, specializations are not found by name lookup.
  CurContext->addDecl(Specialization);

  // Note that this is an explicit specialization.
  Specialization->setSpecializationKind(TSK_ExplicitSpecialization);

  if (PrevDecl) {
    // Check that this isn't a redefinition of this specialization,
    // merging with previous declarations.
    LookupResult PrevSpec(*this, GetNameForDeclarator(D), LookupOrdinaryName,
                          forRedeclarationInCurContext());
    PrevSpec.addDecl(PrevDecl);
    D.setRedeclaration(CheckVariableDeclaration(Specialization, PrevSpec));
  } else if (Specialization->isStaticDataMember() &&
             Specialization->isOutOfLine()) {
    Specialization->setAccess(VarTemplate->getAccess());
  }

  return Specialization;
}

namespace {
/// A partial specialization whose template arguments have matched
/// a given template-id.
struct PartialSpecMatchResult {
  VarTemplatePartialSpecializationDecl *Partial;
  TemplateArgumentList *Args;
};
} // end anonymous namespace

DeclResult
Sema::CheckVarTemplateId(VarTemplateDecl *Template, SourceLocation TemplateLoc,
                         SourceLocation TemplateNameLoc,
                         const TemplateArgumentListInfo &TemplateArgs) {
  assert(Template && "A variable template id without template?");

  // Check that the template argument list is well-formed for this template.
  SmallVector<TemplateArgument, 4> SugaredConverted, CanonicalConverted;
  if (CheckTemplateArgumentList(
          Template, TemplateNameLoc,
          const_cast<TemplateArgumentListInfo &>(TemplateArgs), false,
          SugaredConverted, CanonicalConverted,
          /*UpdateArgsWithConversions=*/true))
    return true;

  // Produce a placeholder value if the specialization is dependent.
  if (Template->getDeclContext()->isDependentContext() ||
      TemplateSpecializationType::anyDependentTemplateArguments(
          TemplateArgs, CanonicalConverted))
    return DeclResult();

  // Find the variable template specialization declaration that
  // corresponds to these arguments.
  void *InsertPos = nullptr;
  if (VarTemplateSpecializationDecl *Spec =
          Template->findSpecialization(CanonicalConverted, InsertPos)) {
    checkSpecializationReachability(TemplateNameLoc, Spec);
    // If we already have a variable template specialization, return it.
    return Spec;
  }

  // This is the first time we have referenced this variable template
  // specialization. Create the canonical declaration and add it to
  // the set of specializations, based on the closest partial specialization
  // that it represents. That is,
  VarDecl *InstantiationPattern = Template->getTemplatedDecl();
  TemplateArgumentList TemplateArgList(TemplateArgumentList::OnStack,
                                       CanonicalConverted);
  TemplateArgumentList *InstantiationArgs = &TemplateArgList;
  bool AmbiguousPartialSpec = false;
  typedef PartialSpecMatchResult MatchResult;
  SmallVector<MatchResult, 4> Matched;
  SourceLocation PointOfInstantiation = TemplateNameLoc;
  TemplateSpecCandidateSet FailedCandidates(PointOfInstantiation,
                                            /*ForTakingAddress=*/false);

  // 1. Attempt to find the closest partial specialization that this
  // specializes, if any.
  // TODO: Unify with InstantiateClassTemplateSpecialization()?
  //       Perhaps better after unification of DeduceTemplateArguments() and
  //       getMoreSpecializedPartialSpecialization().
  SmallVector<VarTemplatePartialSpecializationDecl *, 4> PartialSpecs;
  Template->getPartialSpecializations(PartialSpecs);

  for (unsigned I = 0, N = PartialSpecs.size(); I != N; ++I) {
    VarTemplatePartialSpecializationDecl *Partial = PartialSpecs[I];
    TemplateDeductionInfo Info(FailedCandidates.getLocation());

    if (TemplateDeductionResult Result =
            DeduceTemplateArguments(Partial, TemplateArgList, Info)) {
      // Store the failed-deduction information for use in diagnostics, later.
      // TODO: Actually use the failed-deduction info?
      FailedCandidates.addCandidate().set(
          DeclAccessPair::make(Template, AS_public), Partial,
          MakeDeductionFailureInfo(Context, Result, Info));
      (void)Result;
    } else {
      Matched.push_back(PartialSpecMatchResult());
      Matched.back().Partial = Partial;
      Matched.back().Args = Info.takeCanonical();
    }
  }

  if (Matched.size() >= 1) {
    SmallVector<MatchResult, 4>::iterator Best = Matched.begin();
    if (Matched.size() == 1) {
      //   -- If exactly one matching specialization is found, the
      //      instantiation is generated from that specialization.
      // We don't need to do anything for this.
    } else {
      //   -- If more than one matching specialization is found, the
      //      partial order rules (14.5.4.2) are used to determine
      //      whether one of the specializations is more specialized
      //      than the others. If none of the specializations is more
      //      specialized than all of the other matching
      //      specializations, then the use of the variable template is
      //      ambiguous and the program is ill-formed.
      for (SmallVector<MatchResult, 4>::iterator P = Best + 1,
                                                 PEnd = Matched.end();
           P != PEnd; ++P) {
        if (getMoreSpecializedPartialSpecialization(P->Partial, Best->Partial,
                                                    PointOfInstantiation) ==
            P->Partial)
          Best = P;
      }

      // Determine if the best partial specialization is more specialized than
      // the others.
      for (SmallVector<MatchResult, 4>::iterator P = Matched.begin(),
                                                 PEnd = Matched.end();
           P != PEnd; ++P) {
        if (P != Best && getMoreSpecializedPartialSpecialization(
                             P->Partial, Best->Partial,
                             PointOfInstantiation) != Best->Partial) {
          AmbiguousPartialSpec = true;
          break;
        }
      }
    }

    // Instantiate using the best variable template partial specialization.
    InstantiationPattern = Best->Partial;
    InstantiationArgs = Best->Args;
  } else {
    //   -- If no match is found, the instantiation is generated
    //      from the primary template.
    // InstantiationPattern = Template->getTemplatedDecl();
  }

  // 2. Create the canonical declaration.
  // Note that we do not instantiate a definition until we see an odr-use
  // in DoMarkVarDeclReferenced().
  // FIXME: LateAttrs et al.?
  VarTemplateSpecializationDecl *Decl = BuildVarTemplateInstantiation(
      Template, InstantiationPattern, *InstantiationArgs, TemplateArgs,
      CanonicalConverted, TemplateNameLoc /*, LateAttrs, StartingScope*/);
  if (!Decl)
    return true;

  if (AmbiguousPartialSpec) {
    // Partial ordering did not produce a clear winner. Complain.
    Decl->setInvalidDecl();
    Diag(PointOfInstantiation, diag::err_partial_spec_ordering_ambiguous)
        << Decl;

    // Print the matching partial specializations.
    for (MatchResult P : Matched)
      Diag(P.Partial->getLocation(), diag::note_partial_spec_match)
          << getTemplateArgumentBindingsText(P.Partial->getTemplateParameters(),
                                             *P.Args);
    return true;
  }

  if (VarTemplatePartialSpecializationDecl *D =
          dyn_cast<VarTemplatePartialSpecializationDecl>(InstantiationPattern))
    Decl->setInstantiationOf(D, InstantiationArgs);

  checkSpecializationReachability(TemplateNameLoc, Decl);

  assert(Decl && "No variable template specialization?");
  return Decl;
}

ExprResult
Sema::CheckVarTemplateId(const CXXScopeSpec &SS,
                         const DeclarationNameInfo &NameInfo,
                         VarTemplateDecl *Template, SourceLocation TemplateLoc,
                         const TemplateArgumentListInfo *TemplateArgs) {

  DeclResult Decl = CheckVarTemplateId(Template, TemplateLoc, NameInfo.getLoc(),
                                       *TemplateArgs);
  if (Decl.isInvalid())
    return ExprError();

  if (!Decl.get())
    return ExprResult();

  VarDecl *Var = cast<VarDecl>(Decl.get());
  if (!Var->getTemplateSpecializationKind())
    Var->setTemplateSpecializationKind(TSK_ImplicitInstantiation,
                                       NameInfo.getLoc());

  // Build an ordinary singleton decl ref.
  return BuildDeclarationNameExpr(SS, NameInfo, Var,
                                  /*FoundD=*/nullptr, TemplateArgs);
}

void Sema::diagnoseMissingTemplateArguments(TemplateName Name,
                                            SourceLocation Loc) {
  Diag(Loc, diag::err_template_missing_args)
    << (int)getTemplateNameKindForDiagnostics(Name) << Name;
  if (TemplateDecl *TD = Name.getAsTemplateDecl()) {
    Diag(TD->getLocation(), diag::note_template_decl_here)
      << TD->getTemplateParameters()->getSourceRange();
  }
}

ExprResult
Sema::CheckConceptTemplateId(const CXXScopeSpec &SS,
                             SourceLocation TemplateKWLoc,
                             const DeclarationNameInfo &ConceptNameInfo,
                             NamedDecl *FoundDecl,
                             ConceptDecl *NamedConcept,
                             const TemplateArgumentListInfo *TemplateArgs) {
  assert(NamedConcept && "A concept template id without a template?");

  llvm::SmallVector<TemplateArgument, 4> SugaredConverted, CanonicalConverted;
  if (CheckTemplateArgumentList(
          NamedConcept, ConceptNameInfo.getLoc(),
          const_cast<TemplateArgumentListInfo &>(*TemplateArgs),
          /*PartialTemplateArgs=*/false, SugaredConverted, CanonicalConverted,
          /*UpdateArgsWithConversions=*/false))
    return ExprError();

  auto *CSD = ImplicitConceptSpecializationDecl::Create(
      Context, NamedConcept->getDeclContext(), NamedConcept->getLocation(),
      CanonicalConverted);
  ConstraintSatisfaction Satisfaction;
  bool AreArgsDependent =
      TemplateSpecializationType::anyDependentTemplateArguments(
          *TemplateArgs, CanonicalConverted);
  MultiLevelTemplateArgumentList MLTAL(NamedConcept, CanonicalConverted,
                                       /*Final=*/false);
  LocalInstantiationScope Scope(*this);

  EnterExpressionEvaluationContext EECtx{
      *this, ExpressionEvaluationContext::ConstantEvaluated, CSD};

  if (!AreArgsDependent &&
      CheckConstraintSatisfaction(
          NamedConcept, {NamedConcept->getConstraintExpr()}, MLTAL,
          SourceRange(SS.isSet() ? SS.getBeginLoc() : ConceptNameInfo.getLoc(),
                      TemplateArgs->getRAngleLoc()),
          Satisfaction))
    return ExprError();

  return ConceptSpecializationExpr::Create(
      Context,
      SS.isSet() ? SS.getWithLocInContext(Context) : NestedNameSpecifierLoc{},
      TemplateKWLoc, ConceptNameInfo, FoundDecl, NamedConcept,
      ASTTemplateArgumentListInfo::Create(Context, *TemplateArgs), CSD,
      AreArgsDependent ? nullptr : &Satisfaction);
}

ExprResult Sema::BuildTemplateIdExpr(const CXXScopeSpec &SS,
                                     SourceLocation TemplateKWLoc,
                                     LookupResult &R,
                                     bool RequiresADL,
                                 const TemplateArgumentListInfo *TemplateArgs) {
  // FIXME: Can we do any checking at this point? I guess we could check the
  // template arguments that we have against the template name, if the template
  // name refers to a single template. That's not a terribly common case,
  // though.
  // foo<int> could identify a single function unambiguously
  // This approach does NOT work, since f<int>(1);
  // gets resolved prior to resorting to overload resolution
  // i.e., template<class T> void f(double);
  //       vs template<class T, class U> void f(U);

  // These should be filtered out by our callers.
  assert(!R.isAmbiguous() && "ambiguous lookup when building templateid");

  // Non-function templates require a template argument list.
  if (auto *TD = R.getAsSingle<TemplateDecl>()) {
    if (!TemplateArgs && !isa<FunctionTemplateDecl>(TD)) {
      diagnoseMissingTemplateArguments(TemplateName(TD), R.getNameLoc());
      return ExprError();
    }
  }

  // In C++1y, check variable template ids.
  if (R.getAsSingle<VarTemplateDecl>()) {
    ExprResult Res = CheckVarTemplateId(SS, R.getLookupNameInfo(),
                                        R.getAsSingle<VarTemplateDecl>(),
                                        TemplateKWLoc, TemplateArgs);
    if (Res.isInvalid() || Res.isUsable())
      return Res;
    // Result is dependent. Carry on to build an UnresolvedLookupEpxr.
  }

  if (R.getAsSingle<ConceptDecl>()) {
    return CheckConceptTemplateId(SS, TemplateKWLoc, R.getLookupNameInfo(),
                                  R.getFoundDecl(),
                                  R.getAsSingle<ConceptDecl>(), TemplateArgs);
  }

  // We don't want lookup warnings at this point.
  R.suppressDiagnostics();

  UnresolvedLookupExpr *ULE
    = UnresolvedLookupExpr::Create(Context, R.getNamingClass(),
                                   SS.getWithLocInContext(Context),
                                   TemplateKWLoc,
                                   R.getLookupNameInfo(),
                                   RequiresADL, TemplateArgs,
                                   R.begin(), R.end());

  return ULE;
}

// We actually only call this from template instantiation.
ExprResult
Sema::BuildQualifiedTemplateIdExpr(CXXScopeSpec &SS,
                                   SourceLocation TemplateKWLoc,
                                   const DeclarationNameInfo &NameInfo,
                             const TemplateArgumentListInfo *TemplateArgs) {

  assert(TemplateArgs || TemplateKWLoc.isValid());
  DeclContext *DC;
  if (!(DC = computeDeclContext(SS, false)) ||
      DC->isDependentContext() ||
      RequireCompleteDeclContext(SS, DC))
    return BuildDependentDeclRefExpr(SS, TemplateKWLoc, NameInfo, TemplateArgs);

  bool MemberOfUnknownSpecialization;
  LookupResult R(*this, NameInfo, LookupOrdinaryName);
  if (LookupTemplateName(R, (Scope *)nullptr, SS, QualType(),
                         /*Entering*/false, MemberOfUnknownSpecialization,
                         TemplateKWLoc))
    return ExprError();

  if (R.isAmbiguous())
    return ExprError();

  if (R.empty()) {
    Diag(NameInfo.getLoc(), diag::err_no_member)
      << NameInfo.getName() << DC << SS.getRange();
    return ExprError();
  }

  if (ClassTemplateDecl *Temp = R.getAsSingle<ClassTemplateDecl>()) {
    Diag(NameInfo.getLoc(), diag::err_template_kw_refers_to_class_template)
      << SS.getScopeRep()
      << NameInfo.getName().getAsString() << SS.getRange();
    Diag(Temp->getLocation(), diag::note_referenced_class_template);
    return ExprError();
  }

  return BuildTemplateIdExpr(SS, TemplateKWLoc, R, /*ADL*/ false, TemplateArgs);
}

/// Form a template name from a name that is syntactically required to name a
/// template, either due to use of the 'template' keyword or because a name in
/// this syntactic context is assumed to name a template (C++ [temp.names]p2-4).
///
/// This action forms a template name given the name of the template and its
/// optional scope specifier. This is used when the 'template' keyword is used
/// or when the parsing context unambiguously treats a following '<' as
/// introducing a template argument list. Note that this may produce a
/// non-dependent template name if we can perform the lookup now and identify
/// the named template.
///
/// For example, given "x.MetaFun::template apply", the scope specifier
/// \p SS will be "MetaFun::", \p TemplateKWLoc contains the location
/// of the "template" keyword, and "apply" is the \p Name.
TemplateNameKind Sema::ActOnTemplateName(Scope *S,
                                         CXXScopeSpec &SS,
                                         SourceLocation TemplateKWLoc,
                                         const UnqualifiedId &Name,
                                         ParsedType ObjectType,
                                         bool EnteringContext,
                                         TemplateTy &Result,
                                         bool AllowInjectedClassName) {
  if (TemplateKWLoc.isValid() && S && !S->getTemplateParamParent())
    Diag(TemplateKWLoc,
         getLangOpts().CPlusPlus11 ?
           diag::warn_cxx98_compat_template_outside_of_template :
           diag::ext_template_outside_of_template)
      << FixItHint::CreateRemoval(TemplateKWLoc);

  if (SS.isInvalid())
    return TNK_Non_template;

  // Figure out where isTemplateName is going to look.
  DeclContext *LookupCtx = nullptr;
  if (SS.isNotEmpty())
    LookupCtx = computeDeclContext(SS, EnteringContext);
  else if (ObjectType)
    LookupCtx = computeDeclContext(GetTypeFromParser(ObjectType));

  // C++0x [temp.names]p5:
  //   If a name prefixed by the keyword template is not the name of
  //   a template, the program is ill-formed. [Note: the keyword
  //   template may not be applied to non-template members of class
  //   templates. -end note ] [ Note: as is the case with the
  //   typename prefix, the template prefix is allowed in cases
  //   where it is not strictly necessary; i.e., when the
  //   nested-name-specifier or the expression on the left of the ->
  //   or . is not dependent on a template-parameter, or the use
  //   does not appear in the scope of a template. -end note]
  //
  // Note: C++03 was more strict here, because it banned the use of
  // the "template" keyword prior to a template-name that was not a
  // dependent name. C++ DR468 relaxed this requirement (the
  // "template" keyword is now permitted). We follow the C++0x
  // rules, even in C++03 mode with a warning, retroactively applying the DR.
  bool MemberOfUnknownSpecialization;
  TemplateNameKind TNK = isTemplateName(S, SS, TemplateKWLoc.isValid(), Name,
                                        ObjectType, EnteringContext, Result,
                                        MemberOfUnknownSpecialization);
  if (TNK != TNK_Non_template) {
    // We resolved this to a (non-dependent) template name. Return it.
    auto *LookupRD = dyn_cast_or_null<CXXRecordDecl>(LookupCtx);
    if (!AllowInjectedClassName && SS.isNotEmpty() && LookupRD &&
        Name.getKind() == UnqualifiedIdKind::IK_Identifier &&
        Name.Identifier && LookupRD->getIdentifier() == Name.Identifier) {
      // C++14 [class.qual]p2:
      //   In a lookup in which function names are not ignored and the
      //   nested-name-specifier nominates a class C, if the name specified
      //   [...] is the injected-class-name of C, [...] the name is instead
      //   considered to name the constructor
      //
      // We don't get here if naming the constructor would be valid, so we
      // just reject immediately and recover by treating the
      // injected-class-name as naming the template.
      Diag(Name.getBeginLoc(),
           diag::ext_out_of_line_qualified_id_type_names_constructor)
          << Name.Identifier
          << 0 /*injected-class-name used as template name*/
          << TemplateKWLoc.isValid();
    }
    return TNK;
  }

  if (!MemberOfUnknownSpecialization) {
    // Didn't find a template name, and the lookup wasn't dependent.
    // Do the lookup again to determine if this is a "nothing found" case or
    // a "not a template" case. FIXME: Refactor isTemplateName so we don't
    // need to do this.
    DeclarationNameInfo DNI = GetNameFromUnqualifiedId(Name);
    LookupResult R(*this, DNI.getName(), Name.getBeginLoc(),
                   LookupOrdinaryName);
    bool MOUS;
    // Tell LookupTemplateName that we require a template so that it diagnoses
    // cases where it finds a non-template.
    RequiredTemplateKind RTK = TemplateKWLoc.isValid()
                                   ? RequiredTemplateKind(TemplateKWLoc)
                                   : TemplateNameIsRequired;
    if (!LookupTemplateName(R, S, SS, ObjectType.get(), EnteringContext, MOUS,
                            RTK, nullptr, /*AllowTypoCorrection=*/false) &&
        !R.isAmbiguous()) {
      if (LookupCtx)
        Diag(Name.getBeginLoc(), diag::err_no_member)
            << DNI.getName() << LookupCtx << SS.getRange();
      else
        Diag(Name.getBeginLoc(), diag::err_undeclared_use)
            << DNI.getName() << SS.getRange();
    }
    return TNK_Non_template;
  }

  NestedNameSpecifier *Qualifier = SS.getScopeRep();

  switch (Name.getKind()) {
  case UnqualifiedIdKind::IK_Identifier:
    Result = TemplateTy::make(
        Context.getDependentTemplateName(Qualifier, Name.Identifier));
    return TNK_Dependent_template_name;

  case UnqualifiedIdKind::IK_OperatorFunctionId:
    Result = TemplateTy::make(Context.getDependentTemplateName(
        Qualifier, Name.OperatorFunctionId.Operator));
    return TNK_Function_template;

  case UnqualifiedIdKind::IK_LiteralOperatorId:
    // This is a kind of template name, but can never occur in a dependent
    // scope (literal operators can only be declared at namespace scope).
    break;

  default:
    break;
  }

  // This name cannot possibly name a dependent template. Diagnose this now
  // rather than building a dependent template name that can never be valid.
  Diag(Name.getBeginLoc(),
       diag::err_template_kw_refers_to_dependent_non_template)
      << GetNameFromUnqualifiedId(Name).getName() << Name.getSourceRange()
      << TemplateKWLoc.isValid() << TemplateKWLoc;
  return TNK_Non_template;
}

bool Sema::CheckTemplateTypeArgument(
    TemplateTypeParmDecl *Param, TemplateArgumentLoc &AL,
    SmallVectorImpl<TemplateArgument> &SugaredConverted,
    SmallVectorImpl<TemplateArgument> &CanonicalConverted) {
  const TemplateArgument &Arg = AL.getArgument();
  QualType ArgType;
  TypeSourceInfo *TSI = nullptr;

  // Check template type parameter.
  switch(Arg.getKind()) {
  case TemplateArgument::Type:
    // C++ [temp.arg.type]p1:
    //   A template-argument for a template-parameter which is a
    //   type shall be a type-id.
    ArgType = Arg.getAsType();
    TSI = AL.getTypeSourceInfo();
    break;
  case TemplateArgument::Template:
  case TemplateArgument::TemplateExpansion: {
    // We have a template type parameter but the template argument
    // is a template without any arguments.
    SourceRange SR = AL.getSourceRange();
    TemplateName Name = Arg.getAsTemplateOrTemplatePattern();
    diagnoseMissingTemplateArguments(Name, SR.getEnd());
    return true;
  }
  case TemplateArgument::Expression: {
    // We have a template type parameter but the template argument is an
    // expression; see if maybe it is missing the "typename" keyword.
    CXXScopeSpec SS;
    DeclarationNameInfo NameInfo;

   if (DependentScopeDeclRefExpr *ArgExpr =
               dyn_cast<DependentScopeDeclRefExpr>(Arg.getAsExpr())) {
      SS.Adopt(ArgExpr->getQualifierLoc());
      NameInfo = ArgExpr->getNameInfo();
    } else if (CXXDependentScopeMemberExpr *ArgExpr =
               dyn_cast<CXXDependentScopeMemberExpr>(Arg.getAsExpr())) {
      if (ArgExpr->isImplicitAccess()) {
        SS.Adopt(ArgExpr->getQualifierLoc());
        NameInfo = ArgExpr->getMemberNameInfo();
      }
    }

    if (auto *II = NameInfo.getName().getAsIdentifierInfo()) {
      LookupResult Result(*this, NameInfo, LookupOrdinaryName);
      LookupParsedName(Result, CurScope, &SS);

      if (Result.getAsSingle<TypeDecl>() ||
          Result.getResultKind() ==
              LookupResult::NotFoundInCurrentInstantiation) {
        assert(SS.getScopeRep() && "dependent scope expr must has a scope!");
        // Suggest that the user add 'typename' before the NNS.
        SourceLocation Loc = AL.getSourceRange().getBegin();
        Diag(Loc, getLangOpts().MSVCCompat
                      ? diag::ext_ms_template_type_arg_missing_typename
                      : diag::err_template_arg_must_be_type_suggest)
            << FixItHint::CreateInsertion(Loc, "typename ");
        Diag(Param->getLocation(), diag::note_template_param_here);

        // Recover by synthesizing a type using the location information that we
        // already have.
        ArgType =
            Context.getDependentNameType(ETK_Typename, SS.getScopeRep(), II);
        TypeLocBuilder TLB;
        DependentNameTypeLoc TL = TLB.push<DependentNameTypeLoc>(ArgType);
        TL.setElaboratedKeywordLoc(SourceLocation(/*synthesized*/));
        TL.setQualifierLoc(SS.getWithLocInContext(Context));
        TL.setNameLoc(NameInfo.getLoc());
        TSI = TLB.getTypeSourceInfo(Context, ArgType);

        // Overwrite our input TemplateArgumentLoc so that we can recover
        // properly.
        AL = TemplateArgumentLoc(TemplateArgument(ArgType),
                                 TemplateArgumentLocInfo(TSI));

        break;
      }
    }
    // fallthrough
    [[fallthrough]];
  }
  default: {
    // We have a template type parameter but the template argument
    // is not a type.
    SourceRange SR = AL.getSourceRange();
    Diag(SR.getBegin(), diag::err_template_arg_must_be_type) << SR;
    Diag(Param->getLocation(), diag::note_template_param_here);

    return true;
  }
  }

  if (CheckTemplateArgument(TSI))
    return true;

  // Objective-C ARC:
  //   If an explicitly-specified template argument type is a lifetime type
  //   with no lifetime qualifier, the __strong lifetime qualifier is inferred.
  if (getLangOpts().ObjCAutoRefCount &&
      ArgType->isObjCLifetimeType() &&
      !ArgType.getObjCLifetime()) {
    Qualifiers Qs;
    Qs.setObjCLifetime(Qualifiers::OCL_Strong);
    ArgType = Context.getQualifiedType(ArgType, Qs);
  }

  SugaredConverted.push_back(TemplateArgument(ArgType));
  CanonicalConverted.push_back(
      TemplateArgument(Context.getCanonicalType(ArgType)));
  return false;
}

/// Substitute template arguments into the default template argument for
/// the given template type parameter.
///
/// \param SemaRef the semantic analysis object for which we are performing
/// the substitution.
///
/// \param Template the template that we are synthesizing template arguments
/// for.
///
/// \param TemplateLoc the location of the template name that started the
/// template-id we are checking.
///
/// \param RAngleLoc the location of the right angle bracket ('>') that
/// terminates the template-id.
///
/// \param Param the template template parameter whose default we are
/// substituting into.
///
/// \param Converted the list of template arguments provided for template
/// parameters that precede \p Param in the template parameter list.
/// \returns the substituted template argument, or NULL if an error occurred.
static TypeSourceInfo *SubstDefaultTemplateArgument(
    Sema &SemaRef, TemplateDecl *Template, SourceLocation TemplateLoc,
    SourceLocation RAngleLoc, TemplateTypeParmDecl *Param,
    ArrayRef<TemplateArgument> SugaredConverted,
    ArrayRef<TemplateArgument> CanonicalConverted) {
  TypeSourceInfo *ArgType = Param->getDefaultArgumentInfo();

  // If the argument type is dependent, instantiate it now based
  // on the previously-computed template arguments.
  if (ArgType->getType()->isInstantiationDependentType()) {
    Sema::InstantiatingTemplate Inst(SemaRef, TemplateLoc, Param, Template,
                                     SugaredConverted,
                                     SourceRange(TemplateLoc, RAngleLoc));
    if (Inst.isInvalid())
      return nullptr;

    // Only substitute for the innermost template argument list.
    MultiLevelTemplateArgumentList TemplateArgLists(Template, SugaredConverted,
                                                    /*Final=*/true);
    for (unsigned i = 0, e = Param->getDepth(); i != e; ++i)
      TemplateArgLists.addOuterTemplateArguments(std::nullopt);

    bool ForLambdaCallOperator = false;
    if (const auto *Rec = dyn_cast<CXXRecordDecl>(Template->getDeclContext()))
      ForLambdaCallOperator = Rec->isLambda();
    Sema::ContextRAII SavedContext(SemaRef, Template->getDeclContext(),
                                   !ForLambdaCallOperator);
    ArgType =
        SemaRef.SubstType(ArgType, TemplateArgLists,
                          Param->getDefaultArgumentLoc(), Param->getDeclName());
  }

  return ArgType;
}

/// Substitute template arguments into the default template argument for
/// the given non-type template parameter.
///
/// \param SemaRef the semantic analysis object for which we are performing
/// the substitution.
///
/// \param Template the template that we are synthesizing template arguments
/// for.
///
/// \param TemplateLoc the location of the template name that started the
/// template-id we are checking.
///
/// \param RAngleLoc the location of the right angle bracket ('>') that
/// terminates the template-id.
///
/// \param Param the non-type template parameter whose default we are
/// substituting into.
///
/// \param Converted the list of template arguments provided for template
/// parameters that precede \p Param in the template parameter list.
///
/// \returns the substituted template argument, or NULL if an error occurred.
static ExprResult SubstDefaultTemplateArgument(
    Sema &SemaRef, TemplateDecl *Template, SourceLocation TemplateLoc,
    SourceLocation RAngleLoc, NonTypeTemplateParmDecl *Param,
    ArrayRef<TemplateArgument> SugaredConverted,
    ArrayRef<TemplateArgument> CanonicalConverted) {
  Sema::InstantiatingTemplate Inst(SemaRef, TemplateLoc, Param, Template,
                                   SugaredConverted,
                                   SourceRange(TemplateLoc, RAngleLoc));
  if (Inst.isInvalid())
    return ExprError();

  // Only substitute for the innermost template argument list.
  MultiLevelTemplateArgumentList TemplateArgLists(Template, SugaredConverted,
                                                  /*Final=*/true);
  for (unsigned i = 0, e = Param->getDepth(); i != e; ++i)
    TemplateArgLists.addOuterTemplateArguments(std::nullopt);

  Sema::ContextRAII SavedContext(SemaRef, Template->getDeclContext());
  EnterExpressionEvaluationContext ConstantEvaluated(
      SemaRef, Sema::ExpressionEvaluationContext::ConstantEvaluated);
  return SemaRef.SubstExpr(Param->getDefaultArgument(), TemplateArgLists);
}

/// Substitute template arguments into the default template argument for
/// the given template template parameter.
///
/// \param SemaRef the semantic analysis object for which we are performing
/// the substitution.
///
/// \param Template the template that we are synthesizing template arguments
/// for.
///
/// \param TemplateLoc the location of the template name that started the
/// template-id we are checking.
///
/// \param RAngleLoc the location of the right angle bracket ('>') that
/// terminates the template-id.
///
/// \param Param the template template parameter whose default we are
/// substituting into.
///
/// \param Converted the list of template arguments provided for template
/// parameters that precede \p Param in the template parameter list.
///
/// \param QualifierLoc Will be set to the nested-name-specifier (with
/// source-location information) that precedes the template name.
///
/// \returns the substituted template argument, or NULL if an error occurred.
static TemplateName SubstDefaultTemplateArgument(
    Sema &SemaRef, TemplateDecl *Template, SourceLocation TemplateLoc,
    SourceLocation RAngleLoc, TemplateTemplateParmDecl *Param,
    ArrayRef<TemplateArgument> SugaredConverted,
    ArrayRef<TemplateArgument> CanonicalConverted,
    NestedNameSpecifierLoc &QualifierLoc) {
  Sema::InstantiatingTemplate Inst(
      SemaRef, TemplateLoc, TemplateParameter(Param), Template,
      SugaredConverted, SourceRange(TemplateLoc, RAngleLoc));
  if (Inst.isInvalid())
    return TemplateName();

  // Only substitute for the innermost template argument list.
  MultiLevelTemplateArgumentList TemplateArgLists(Template, SugaredConverted,
                                                  /*Final=*/true);
  for (unsigned i = 0, e = Param->getDepth(); i != e; ++i)
    TemplateArgLists.addOuterTemplateArguments(std::nullopt);

  Sema::ContextRAII SavedContext(SemaRef, Template->getDeclContext());
  // Substitute into the nested-name-specifier first,
  QualifierLoc = Param->getDefaultArgument().getTemplateQualifierLoc();
  if (QualifierLoc) {
    QualifierLoc =
        SemaRef.SubstNestedNameSpecifierLoc(QualifierLoc, TemplateArgLists);
    if (!QualifierLoc)
      return TemplateName();
  }

  return SemaRef.SubstTemplateName(
             QualifierLoc,
             Param->getDefaultArgument().getArgument().getAsTemplate(),
             Param->getDefaultArgument().getTemplateNameLoc(),
             TemplateArgLists);
}

/// If the given template parameter has a default template
/// argument, substitute into that default template argument and
/// return the corresponding template argument.
TemplateArgumentLoc Sema::SubstDefaultTemplateArgumentIfAvailable(
    TemplateDecl *Template, SourceLocation TemplateLoc,
    SourceLocation RAngleLoc, Decl *Param,
    ArrayRef<TemplateArgument> SugaredConverted,
    ArrayRef<TemplateArgument> CanonicalConverted, bool &HasDefaultArg) {
  HasDefaultArg = false;

  if (TemplateTypeParmDecl *TypeParm = dyn_cast<TemplateTypeParmDecl>(Param)) {
    if (!hasReachableDefaultArgument(TypeParm))
      return TemplateArgumentLoc();

    HasDefaultArg = true;
    TypeSourceInfo *DI = SubstDefaultTemplateArgument(
        *this, Template, TemplateLoc, RAngleLoc, TypeParm, SugaredConverted,
        CanonicalConverted);
    if (DI)
      return TemplateArgumentLoc(TemplateArgument(DI->getType()), DI);

    return TemplateArgumentLoc();
  }

  if (NonTypeTemplateParmDecl *NonTypeParm
        = dyn_cast<NonTypeTemplateParmDecl>(Param)) {
    if (!hasReachableDefaultArgument(NonTypeParm))
      return TemplateArgumentLoc();

    HasDefaultArg = true;
    ExprResult Arg = SubstDefaultTemplateArgument(
        *this, Template, TemplateLoc, RAngleLoc, NonTypeParm, SugaredConverted,
        CanonicalConverted);
    if (Arg.isInvalid())
      return TemplateArgumentLoc();

    Expr *ArgE = Arg.getAs<Expr>();
    return TemplateArgumentLoc(TemplateArgument(ArgE), ArgE);
  }

  TemplateTemplateParmDecl *TempTempParm
    = cast<TemplateTemplateParmDecl>(Param);
  if (!hasReachableDefaultArgument(TempTempParm))
    return TemplateArgumentLoc();

  HasDefaultArg = true;
  NestedNameSpecifierLoc QualifierLoc;
  TemplateName TName = SubstDefaultTemplateArgument(
      *this, Template, TemplateLoc, RAngleLoc, TempTempParm, SugaredConverted,
      CanonicalConverted, QualifierLoc);
  if (TName.isNull())
    return TemplateArgumentLoc();

  return TemplateArgumentLoc(
      Context, TemplateArgument(TName),
      TempTempParm->getDefaultArgument().getTemplateQualifierLoc(),
      TempTempParm->getDefaultArgument().getTemplateNameLoc());
}

/// Convert a template-argument that we parsed as a type into a template, if
/// possible. C++ permits injected-class-names to perform dual service as
/// template template arguments and as template type arguments.
static TemplateArgumentLoc
convertTypeTemplateArgumentToTemplate(ASTContext &Context, TypeLoc TLoc) {
  // Extract and step over any surrounding nested-name-specifier.
  NestedNameSpecifierLoc QualLoc;
  if (auto ETLoc = TLoc.getAs<ElaboratedTypeLoc>()) {
    if (ETLoc.getTypePtr()->getKeyword() != ETK_None)
      return TemplateArgumentLoc();

    QualLoc = ETLoc.getQualifierLoc();
    TLoc = ETLoc.getNamedTypeLoc();
  }
  // If this type was written as an injected-class-name, it can be used as a
  // template template argument.
  if (auto InjLoc = TLoc.getAs<InjectedClassNameTypeLoc>())
    return TemplateArgumentLoc(Context, InjLoc.getTypePtr()->getTemplateName(),
                               QualLoc, InjLoc.getNameLoc());

  // If this type was written as an injected-class-name, it may have been
  // converted to a RecordType during instantiation. If the RecordType is
  // *not* wrapped in a TemplateSpecializationType and denotes a class
  // template specialization, it must have come from an injected-class-name.
  if (auto RecLoc = TLoc.getAs<RecordTypeLoc>())
    if (auto *CTSD =
            dyn_cast<ClassTemplateSpecializationDecl>(RecLoc.getDecl()))
      return TemplateArgumentLoc(Context,
                                 TemplateName(CTSD->getSpecializedTemplate()),
                                 QualLoc, RecLoc.getNameLoc());

  return TemplateArgumentLoc();
}

/// Check that the given template argument corresponds to the given
/// template parameter.
///
/// \param Param The template parameter against which the argument will be
/// checked.
///
/// \param Arg The template argument, which may be updated due to conversions.
///
/// \param Template The template in which the template argument resides.
///
/// \param TemplateLoc The location of the template name for the template
/// whose argument list we're matching.
///
/// \param RAngleLoc The location of the right angle bracket ('>') that closes
/// the template argument list.
///
/// \param ArgumentPackIndex The index into the argument pack where this
/// argument will be placed. Only valid if the parameter is a parameter pack.
///
/// \param Converted The checked, converted argument will be added to the
/// end of this small vector.
///
/// \param CTAK Describes how we arrived at this particular template argument:
/// explicitly written, deduced, etc.
///
/// \returns true on error, false otherwise.
bool Sema::CheckTemplateArgument(
    NamedDecl *Param, TemplateArgumentLoc &Arg, NamedDecl *Template,
    SourceLocation TemplateLoc, SourceLocation RAngleLoc,
    unsigned ArgumentPackIndex,
    SmallVectorImpl<TemplateArgument> &SugaredConverted,
    SmallVectorImpl<TemplateArgument> &CanonicalConverted,
    CheckTemplateArgumentKind CTAK) {
  // Check template type parameters.
  if (TemplateTypeParmDecl *TTP = dyn_cast<TemplateTypeParmDecl>(Param))
    return CheckTemplateTypeArgument(TTP, Arg, SugaredConverted,
                                     CanonicalConverted);

  // Check non-type template parameters.
  if (NonTypeTemplateParmDecl *NTTP =dyn_cast<NonTypeTemplateParmDecl>(Param)) {
    // Do substitution on the type of the non-type template parameter
    // with the template arguments we've seen thus far.  But if the
    // template has a dependent context then we cannot substitute yet.
    QualType NTTPType = NTTP->getType();
    if (NTTP->isParameterPack() && NTTP->isExpandedParameterPack())
      NTTPType = NTTP->getExpansionType(ArgumentPackIndex);

    if (NTTPType->isInstantiationDependentType() &&
        !isa<TemplateTemplateParmDecl>(Template) &&
        !Template->getDeclContext()->isDependentContext()) {
      // Do substitution on the type of the non-type template parameter.
      InstantiatingTemplate Inst(*this, TemplateLoc, Template, NTTP,
                                 SugaredConverted,
                                 SourceRange(TemplateLoc, RAngleLoc));
      if (Inst.isInvalid())
        return true;

      MultiLevelTemplateArgumentList MLTAL(Template, SugaredConverted,
                                           /*Final=*/true);
      // If the parameter is a pack expansion, expand this slice of the pack.
      if (auto *PET = NTTPType->getAs<PackExpansionType>()) {
        Sema::ArgumentPackSubstitutionIndexRAII SubstIndex(*this,
                                                           ArgumentPackIndex);
        NTTPType = SubstType(PET->getPattern(), MLTAL, NTTP->getLocation(),
                             NTTP->getDeclName());
      } else {
        NTTPType = SubstType(NTTPType, MLTAL, NTTP->getLocation(),
                             NTTP->getDeclName());
      }

      // If that worked, check the non-type template parameter type
      // for validity.
      if (!NTTPType.isNull())
        NTTPType = CheckNonTypeTemplateParameterType(NTTPType,
                                                     NTTP->getLocation());
      if (NTTPType.isNull())
        return true;
    }

    switch (Arg.getArgument().getKind()) {
    case TemplateArgument::Null:
      llvm_unreachable("Should never see a NULL template argument here");

    case TemplateArgument::Expression: {
      Expr *E = Arg.getArgument().getAsExpr();
      TemplateArgument SugaredResult, CanonicalResult;
      unsigned CurSFINAEErrors = NumSFINAEErrors;
      ExprResult Res = CheckTemplateArgument(NTTP, NTTPType, E, SugaredResult,
                                             CanonicalResult, CTAK);
      if (Res.isInvalid())
        return true;
      // If the current template argument causes an error, give up now.
      if (CurSFINAEErrors < NumSFINAEErrors)
        return true;

      // If the resulting expression is new, then use it in place of the
      // old expression in the template argument.
      if (Res.get() != E) {
        TemplateArgument TA(Res.get());
        Arg = TemplateArgumentLoc(TA, Res.get());
      }

      SugaredConverted.push_back(SugaredResult);
      CanonicalConverted.push_back(CanonicalResult);
      break;
    }

    case TemplateArgument::Declaration:
    case TemplateArgument::Integral:
    case TemplateArgument::NullPtr:
      // We've already checked this template argument, so just copy
      // it to the list of converted arguments.
      SugaredConverted.push_back(Arg.getArgument());
      CanonicalConverted.push_back(
          Context.getCanonicalTemplateArgument(Arg.getArgument()));
      break;

    case TemplateArgument::Template:
    case TemplateArgument::TemplateExpansion:
      // We were given a template template argument. It may not be ill-formed;
      // see below.
      if (DependentTemplateName *DTN
            = Arg.getArgument().getAsTemplateOrTemplatePattern()
                                              .getAsDependentTemplateName()) {
        // We have a template argument such as \c T::template X, which we
        // parsed as a template template argument. However, since we now
        // know that we need a non-type template argument, convert this
        // template name into an expression.

        DeclarationNameInfo NameInfo(DTN->getIdentifier(),
                                     Arg.getTemplateNameLoc());

        CXXScopeSpec SS;
        SS.Adopt(Arg.getTemplateQualifierLoc());
        // FIXME: the template-template arg was a DependentTemplateName,
        // so it was provided with a template keyword. However, its source
        // location is not stored in the template argument structure.
        SourceLocation TemplateKWLoc;
        ExprResult E = DependentScopeDeclRefExpr::Create(
            Context, SS.getWithLocInContext(Context), TemplateKWLoc, NameInfo,
            nullptr);

        // If we parsed the template argument as a pack expansion, create a
        // pack expansion expression.
        if (Arg.getArgument().getKind() == TemplateArgument::TemplateExpansion){
          E = ActOnPackExpansion(E.get(), Arg.getTemplateEllipsisLoc());
          if (E.isInvalid())
            return true;
        }

        TemplateArgument SugaredResult, CanonicalResult;
        E = CheckTemplateArgument(NTTP, NTTPType, E.get(), SugaredResult,
                                  CanonicalResult, CTAK_Specified);
        if (E.isInvalid())
          return true;

        SugaredConverted.push_back(SugaredResult);
        CanonicalConverted.push_back(CanonicalResult);
        break;
      }

      // We have a template argument that actually does refer to a class
      // template, alias template, or template template parameter, and
      // therefore cannot be a non-type template argument.
      Diag(Arg.getLocation(), diag::err_template_arg_must_be_expr)
        << Arg.getSourceRange();

      Diag(Param->getLocation(), diag::note_template_param_here);
      return true;

    case TemplateArgument::Type: {
      // We have a non-type template parameter but the template
      // argument is a type.

      // C++ [temp.arg]p2:
      //   In a template-argument, an ambiguity between a type-id and
      //   an expression is resolved to a type-id, regardless of the
      //   form of the corresponding template-parameter.
      //
      // We warn specifically about this case, since it can be rather
      // confusing for users.
      QualType T = Arg.getArgument().getAsType();
      SourceRange SR = Arg.getSourceRange();
      if (T->isFunctionType())
        Diag(SR.getBegin(), diag::err_template_arg_nontype_ambig) << SR << T;
      else
        Diag(SR.getBegin(), diag::err_template_arg_must_be_expr) << SR;
      Diag(Param->getLocation(), diag::note_template_param_here);
      return true;
    }

    case TemplateArgument::Pack:
      llvm_unreachable("Caller must expand template argument packs");
    }

    return false;
  }


  // Check template template parameters.
  TemplateTemplateParmDecl *TempParm = cast<TemplateTemplateParmDecl>(Param);

  TemplateParameterList *Params = TempParm->getTemplateParameters();
  if (TempParm->isExpandedParameterPack())
    Params = TempParm->getExpansionTemplateParameters(ArgumentPackIndex);

  // Substitute into the template parameter list of the template
  // template parameter, since previously-supplied template arguments
  // may appear within the template template parameter.
  //
  // FIXME: Skip this if the parameters aren't instantiation-dependent.
  {
    // Set up a template instantiation context.
    LocalInstantiationScope Scope(*this);
    InstantiatingTemplate Inst(*this, TemplateLoc, Template, TempParm,
                               SugaredConverted,
                               SourceRange(TemplateLoc, RAngleLoc));
    if (Inst.isInvalid())
      return true;

    Params =
        SubstTemplateParams(Params, CurContext,
                            MultiLevelTemplateArgumentList(
                                Template, SugaredConverted, /*Final=*/true),
                            /*EvaluateConstraints=*/false);
    if (!Params)
      return true;
  }

  // C++1z [temp.local]p1: (DR1004)
  //   When [the injected-class-name] is used [...] as a template-argument for
  //   a template template-parameter [...] it refers to the class template
  //   itself.
  if (Arg.getArgument().getKind() == TemplateArgument::Type) {
    TemplateArgumentLoc ConvertedArg = convertTypeTemplateArgumentToTemplate(
        Context, Arg.getTypeSourceInfo()->getTypeLoc());
    if (!ConvertedArg.getArgument().isNull())
      Arg = ConvertedArg;
  }

  switch (Arg.getArgument().getKind()) {
  case TemplateArgument::Null:
    llvm_unreachable("Should never see a NULL template argument here");

  case TemplateArgument::Template:
  case TemplateArgument::TemplateExpansion:
    if (CheckTemplateTemplateArgument(TempParm, Params, Arg))
      return true;

    SugaredConverted.push_back(Arg.getArgument());
    CanonicalConverted.push_back(
        Context.getCanonicalTemplateArgument(Arg.getArgument()));
    break;

  case TemplateArgument::Expression:
  case TemplateArgument::Type:
    // We have a template template parameter but the template
    // argument does not refer to a template.
    Diag(Arg.getLocation(), diag::err_template_arg_must_be_template)
      << getLangOpts().CPlusPlus11;
    return true;

  case TemplateArgument::Declaration:
    llvm_unreachable("Declaration argument with template template parameter");
  case TemplateArgument::Integral:
    llvm_unreachable("Integral argument with template template parameter");
  case TemplateArgument::NullPtr:
    llvm_unreachable("Null pointer argument with template template parameter");

  case TemplateArgument::Pack:
    llvm_unreachable("Caller must expand template argument packs");
  }

  return false;
}

/// Diagnose a missing template argument.
template<typename TemplateParmDecl>
static bool diagnoseMissingArgument(Sema &S, SourceLocation Loc,
                                    TemplateDecl *TD,
                                    const TemplateParmDecl *D,
                                    TemplateArgumentListInfo &Args) {
  // Dig out the most recent declaration of the template parameter; there may be
  // declarations of the template that are more recent than TD.
  D = cast<TemplateParmDecl>(cast<TemplateDecl>(TD->getMostRecentDecl())
                                 ->getTemplateParameters()
                                 ->getParam(D->getIndex()));

  // If there's a default argument that's not reachable, diagnose that we're
  // missing a module import.
  llvm::SmallVector<Module*, 8> Modules;
  if (D->hasDefaultArgument() && !S.hasReachableDefaultArgument(D, &Modules)) {
    S.diagnoseMissingImport(Loc, cast<NamedDecl>(TD),
                            D->getDefaultArgumentLoc(), Modules,
                            Sema::MissingImportKind::DefaultArgument,
                            /*Recover*/true);
    return true;
  }

  // FIXME: If there's a more recent default argument that *is* visible,
  // diagnose that it was declared too late.

  TemplateParameterList *Params = TD->getTemplateParameters();

  S.Diag(Loc, diag::err_template_arg_list_different_arity)
    << /*not enough args*/0
    << (int)S.getTemplateNameKindForDiagnostics(TemplateName(TD))
    << TD;
  S.Diag(TD->getLocation(), diag::note_template_decl_here)
    << Params->getSourceRange();
  return true;
}

/// Check that the given template argument list is well-formed
/// for specializing the given template.
bool Sema::CheckTemplateArgumentList(
    TemplateDecl *Template, SourceLocation TemplateLoc,
    TemplateArgumentListInfo &TemplateArgs, bool PartialTemplateArgs,
    SmallVectorImpl<TemplateArgument> &SugaredConverted,
    SmallVectorImpl<TemplateArgument> &CanonicalConverted,
    bool UpdateArgsWithConversions, bool *ConstraintsNotSatisfied) {

  if (ConstraintsNotSatisfied)
    *ConstraintsNotSatisfied = false;

  // Make a copy of the template arguments for processing.  Only make the
  // changes at the end when successful in matching the arguments to the
  // template.
  TemplateArgumentListInfo NewArgs = TemplateArgs;

  // Make sure we get the template parameter list from the most
  // recent declaration, since that is the only one that is guaranteed to
  // have all the default template argument information.
  TemplateParameterList *Params =
      cast<TemplateDecl>(Template->getMostRecentDecl())
          ->getTemplateParameters();

  SourceLocation RAngleLoc = NewArgs.getRAngleLoc();

  // C++ [temp.arg]p1:
  //   [...] The type and form of each template-argument specified in
  //   a template-id shall match the type and form specified for the
  //   corresponding parameter declared by the template in its
  //   template-parameter-list.
  bool isTemplateTemplateParameter = isa<TemplateTemplateParmDecl>(Template);
  SmallVector<TemplateArgument, 2> SugaredArgumentPack;
  SmallVector<TemplateArgument, 2> CanonicalArgumentPack;
  unsigned ArgIdx = 0, NumArgs = NewArgs.size();
  LocalInstantiationScope InstScope(*this, true);
  for (TemplateParameterList::iterator Param = Params->begin(),
                                       ParamEnd = Params->end();
       Param != ParamEnd; /* increment in loop */) {
    // If we have an expanded parameter pack, make sure we don't have too
    // many arguments.
    if (std::optional<unsigned> Expansions = getExpandedPackSize(*Param)) {
      if (*Expansions == SugaredArgumentPack.size()) {
        // We're done with this parameter pack. Pack up its arguments and add
        // them to the list.
        SugaredConverted.push_back(
            TemplateArgument::CreatePackCopy(Context, SugaredArgumentPack));
        SugaredArgumentPack.clear();

        CanonicalConverted.push_back(
            TemplateArgument::CreatePackCopy(Context, CanonicalArgumentPack));
        CanonicalArgumentPack.clear();

        // This argument is assigned to the next parameter.
        ++Param;
        continue;
      } else if (ArgIdx == NumArgs && !PartialTemplateArgs) {
        // Not enough arguments for this parameter pack.
        Diag(TemplateLoc, diag::err_template_arg_list_different_arity)
          << /*not enough args*/0
          << (int)getTemplateNameKindForDiagnostics(TemplateName(Template))
          << Template;
        Diag(Template->getLocation(), diag::note_template_decl_here)
          << Params->getSourceRange();
        return true;
      }
    }

    if (ArgIdx < NumArgs) {
      // Check the template argument we were given.
      if (CheckTemplateArgument(*Param, NewArgs[ArgIdx], Template, TemplateLoc,
                                RAngleLoc, SugaredArgumentPack.size(),
                                SugaredConverted, CanonicalConverted,
                                CTAK_Specified))
        return true;

      bool PackExpansionIntoNonPack =
          NewArgs[ArgIdx].getArgument().isPackExpansion() &&
          (!(*Param)->isTemplateParameterPack() || getExpandedPackSize(*Param));
      if (PackExpansionIntoNonPack && (isa<TypeAliasTemplateDecl>(Template) ||
                                       isa<ConceptDecl>(Template))) {
        // Core issue 1430: we have a pack expansion as an argument to an
        // alias template, and it's not part of a parameter pack. This
        // can't be canonicalized, so reject it now.
        // As for concepts - we cannot normalize constraints where this
        // situation exists.
        Diag(NewArgs[ArgIdx].getLocation(),
             diag::err_template_expansion_into_fixed_list)
          << (isa<ConceptDecl>(Template) ? 1 : 0)
          << NewArgs[ArgIdx].getSourceRange();
        Diag((*Param)->getLocation(), diag::note_template_param_here);
        return true;
      }

      // We're now done with this argument.
      ++ArgIdx;

      if ((*Param)->isTemplateParameterPack()) {
        // The template parameter was a template parameter pack, so take the
        // deduced argument and place it on the argument pack. Note that we
        // stay on the same template parameter so that we can deduce more
        // arguments.
        SugaredArgumentPack.push_back(SugaredConverted.pop_back_val());
        CanonicalArgumentPack.push_back(CanonicalConverted.pop_back_val());
      } else {
        // Move to the next template parameter.
        ++Param;
      }

      // If we just saw a pack expansion into a non-pack, then directly convert
      // the remaining arguments, because we don't know what parameters they'll
      // match up with.
      if (PackExpansionIntoNonPack) {
        if (!SugaredArgumentPack.empty()) {
          // If we were part way through filling in an expanded parameter pack,
          // fall back to just producing individual arguments.
          SugaredConverted.insert(SugaredConverted.end(),
                                  SugaredArgumentPack.begin(),
                                  SugaredArgumentPack.end());
          SugaredArgumentPack.clear();

          CanonicalConverted.insert(CanonicalConverted.end(),
                                    CanonicalArgumentPack.begin(),
                                    CanonicalArgumentPack.end());
          CanonicalArgumentPack.clear();
        }

        while (ArgIdx < NumArgs) {
          const TemplateArgument &Arg = NewArgs[ArgIdx].getArgument();
          SugaredConverted.push_back(Arg);
          CanonicalConverted.push_back(
              Context.getCanonicalTemplateArgument(Arg));
          ++ArgIdx;
        }

        return false;
      }

      continue;
    }

    // If we're checking a partial template argument list, we're done.
    if (PartialTemplateArgs) {
      if ((*Param)->isTemplateParameterPack() && !SugaredArgumentPack.empty()) {
        SugaredConverted.push_back(
            TemplateArgument::CreatePackCopy(Context, SugaredArgumentPack));
        CanonicalConverted.push_back(
            TemplateArgument::CreatePackCopy(Context, CanonicalArgumentPack));
      }
      return false;
    }

    // If we have a template parameter pack with no more corresponding
    // arguments, just break out now and we'll fill in the argument pack below.
    if ((*Param)->isTemplateParameterPack()) {
      assert(!getExpandedPackSize(*Param) &&
             "Should have dealt with this already");

      // A non-expanded parameter pack before the end of the parameter list
      // only occurs for an ill-formed template parameter list, unless we've
      // got a partial argument list for a function template, so just bail out.
      if (Param + 1 != ParamEnd) {
        assert(
            (Template->getMostRecentDecl()->getKind() != Decl::Kind::Concept) &&
            "Concept templates must have parameter packs at the end.");
        return true;
      }

      SugaredConverted.push_back(
          TemplateArgument::CreatePackCopy(Context, SugaredArgumentPack));
      SugaredArgumentPack.clear();

      CanonicalConverted.push_back(
          TemplateArgument::CreatePackCopy(Context, CanonicalArgumentPack));
      CanonicalArgumentPack.clear();

      ++Param;
      continue;
    }

    // Check whether we have a default argument.
    TemplateArgumentLoc Arg;

    // Retrieve the default template argument from the template
    // parameter. For each kind of template parameter, we substitute the
    // template arguments provided thus far and any "outer" template arguments
    // (when the template parameter was part of a nested template) into
    // the default argument.
    if (TemplateTypeParmDecl *TTP = dyn_cast<TemplateTypeParmDecl>(*Param)) {
      if (!hasReachableDefaultArgument(TTP))
        return diagnoseMissingArgument(*this, TemplateLoc, Template, TTP,
                                       NewArgs);

      TypeSourceInfo *ArgType = SubstDefaultTemplateArgument(
          *this, Template, TemplateLoc, RAngleLoc, TTP, SugaredConverted,
          CanonicalConverted);
      if (!ArgType)
        return true;

      Arg = TemplateArgumentLoc(TemplateArgument(ArgType->getType()),
                                ArgType);
    } else if (NonTypeTemplateParmDecl *NTTP
                 = dyn_cast<NonTypeTemplateParmDecl>(*Param)) {
      if (!hasReachableDefaultArgument(NTTP))
        return diagnoseMissingArgument(*this, TemplateLoc, Template, NTTP,
                                       NewArgs);

      ExprResult E = SubstDefaultTemplateArgument(
          *this, Template, TemplateLoc, RAngleLoc, NTTP, SugaredConverted,
          CanonicalConverted);
      if (E.isInvalid())
        return true;

      Expr *Ex = E.getAs<Expr>();
      Arg = TemplateArgumentLoc(TemplateArgument(Ex), Ex);
    } else {
      TemplateTemplateParmDecl *TempParm
        = cast<TemplateTemplateParmDecl>(*Param);

      if (!hasReachableDefaultArgument(TempParm))
        return diagnoseMissingArgument(*this, TemplateLoc, Template, TempParm,
                                       NewArgs);

      NestedNameSpecifierLoc QualifierLoc;
      TemplateName Name = SubstDefaultTemplateArgument(
          *this, Template, TemplateLoc, RAngleLoc, TempParm, SugaredConverted,
          CanonicalConverted, QualifierLoc);
      if (Name.isNull())
        return true;

      Arg = TemplateArgumentLoc(
          Context, TemplateArgument(Name), QualifierLoc,
          TempParm->getDefaultArgument().getTemplateNameLoc());
    }

    // Introduce an instantiation record that describes where we are using
    // the default template argument. We're not actually instantiating a
    // template here, we just create this object to put a note into the
    // context stack.
    InstantiatingTemplate Inst(*this, RAngleLoc, Template, *Param,
                               SugaredConverted,
                               SourceRange(TemplateLoc, RAngleLoc));
    if (Inst.isInvalid())
      return true;

    // Check the default template argument.
    if (CheckTemplateArgument(*Param, Arg, Template, TemplateLoc, RAngleLoc, 0,
                              SugaredConverted, CanonicalConverted,
                              CTAK_Specified))
      return true;

    // Core issue 150 (assumed resolution): if this is a template template
    // parameter, keep track of the default template arguments from the
    // template definition.
    if (isTemplateTemplateParameter)
      NewArgs.addArgument(Arg);

    // Move to the next template parameter and argument.
    ++Param;
    ++ArgIdx;
  }

  // If we're performing a partial argument substitution, allow any trailing
  // pack expansions; they might be empty. This can happen even if
  // PartialTemplateArgs is false (the list of arguments is complete but
  // still dependent).
  if (ArgIdx < NumArgs && CurrentInstantiationScope &&
      CurrentInstantiationScope->getPartiallySubstitutedPack()) {
    while (ArgIdx < NumArgs &&
           NewArgs[ArgIdx].getArgument().isPackExpansion()) {
      const TemplateArgument &Arg = NewArgs[ArgIdx++].getArgument();
      SugaredConverted.push_back(Arg);
      CanonicalConverted.push_back(Context.getCanonicalTemplateArgument(Arg));
    }
  }

  // If we have any leftover arguments, then there were too many arguments.
  // Complain and fail.
  if (ArgIdx < NumArgs) {
    Diag(TemplateLoc, diag::err_template_arg_list_different_arity)
        << /*too many args*/1
        << (int)getTemplateNameKindForDiagnostics(TemplateName(Template))
        << Template
        << SourceRange(NewArgs[ArgIdx].getLocation(), NewArgs.getRAngleLoc());
    Diag(Template->getLocation(), diag::note_template_decl_here)
        << Params->getSourceRange();
    return true;
  }

  // No problems found with the new argument list, propagate changes back
  // to caller.
  if (UpdateArgsWithConversions)
    TemplateArgs = std::move(NewArgs);

  if (!PartialTemplateArgs) {
    TemplateArgumentList StackTemplateArgs(TemplateArgumentList::OnStack,
                                           CanonicalConverted);
    // Setup the context/ThisScope for the case where we are needing to
    // re-instantiate constraints outside of normal instantiation.
    DeclContext *NewContext = Template->getDeclContext();

    // If this template is in a template, make sure we extract the templated
    // decl.
    if (auto *TD = dyn_cast<TemplateDecl>(NewContext))
      NewContext = Decl::castToDeclContext(TD->getTemplatedDecl());
    auto *RD = dyn_cast<CXXRecordDecl>(NewContext);

    Qualifiers ThisQuals;
    if (const auto *Method =
            dyn_cast_or_null<CXXMethodDecl>(Template->getTemplatedDecl()))
      ThisQuals = Method->getMethodQualifiers();

    ContextRAII Context(*this, NewContext);
    CXXThisScopeRAII(*this, RD, ThisQuals, RD != nullptr);

    MultiLevelTemplateArgumentList MLTAL = getTemplateInstantiationArgs(
        Template, /*Final=*/false, &StackTemplateArgs,
        /*RelativeToPrimary=*/true,
        /*Pattern=*/nullptr,
        /*ForConceptInstantiation=*/true);
    if (EnsureTemplateArgumentListConstraints(
            Template, MLTAL,
            SourceRange(TemplateLoc, TemplateArgs.getRAngleLoc()))) {
      if (ConstraintsNotSatisfied)
        *ConstraintsNotSatisfied = true;
      return true;
    }
  }

  return false;
}

namespace {
  class UnnamedLocalNoLinkageFinder
    : public TypeVisitor<UnnamedLocalNoLinkageFinder, bool>
  {
    Sema &S;
    SourceRange SR;

    typedef TypeVisitor<UnnamedLocalNoLinkageFinder, bool> inherited;

  public:
    UnnamedLocalNoLinkageFinder(Sema &S, SourceRange SR) : S(S), SR(SR) { }

    bool Visit(QualType T) {
      return T.isNull() ? false : inherited::Visit(T.getTypePtr());
    }

#define TYPE(Class, Parent) \
    bool Visit##Class##Type(const Class##Type *);
#define ABSTRACT_TYPE(Class, Parent) \
    bool Visit##Class##Type(const Class##Type *) { return false; }
#define NON_CANONICAL_TYPE(Class, Parent) \
    bool Visit##Class##Type(const Class##Type *) { return false; }
#include "clang/AST/TypeNodes.inc"

    bool VisitTagDecl(const TagDecl *Tag);
    bool VisitNestedNameSpecifier(NestedNameSpecifier *NNS);
  };
} // end anonymous namespace

bool UnnamedLocalNoLinkageFinder::VisitBuiltinType(const BuiltinType*) {
  return false;
}

bool UnnamedLocalNoLinkageFinder::VisitComplexType(const ComplexType* T) {
  return Visit(T->getElementType());
}

bool UnnamedLocalNoLinkageFinder::VisitPointerType(const PointerType* T) {
  return Visit(T->getPointeeType());
}

bool UnnamedLocalNoLinkageFinder::VisitBlockPointerType(
                                                    const BlockPointerType* T) {
  return Visit(T->getPointeeType());
}

bool UnnamedLocalNoLinkageFinder::VisitLValueReferenceType(
                                                const LValueReferenceType* T) {
  return Visit(T->getPointeeType());
}

bool UnnamedLocalNoLinkageFinder::VisitRValueReferenceType(
                                                const RValueReferenceType* T) {
  return Visit(T->getPointeeType());
}

bool UnnamedLocalNoLinkageFinder::VisitMemberPointerType(
                                                  const MemberPointerType* T) {
  return Visit(T->getPointeeType()) || Visit(QualType(T->getClass(), 0));
}

bool UnnamedLocalNoLinkageFinder::VisitConstantArrayType(
                                                  const ConstantArrayType* T) {
  return Visit(T->getElementType());
}

bool UnnamedLocalNoLinkageFinder::VisitIncompleteArrayType(
                                                 const IncompleteArrayType* T) {
  return Visit(T->getElementType());
}

bool UnnamedLocalNoLinkageFinder::VisitVariableArrayType(
                                                   const VariableArrayType* T) {
  return Visit(T->getElementType());
}

bool UnnamedLocalNoLinkageFinder::VisitDependentSizedArrayType(
                                            const DependentSizedArrayType* T) {
  return Visit(T->getElementType());
}

bool UnnamedLocalNoLinkageFinder::VisitDependentSizedExtVectorType(
                                         const DependentSizedExtVectorType* T) {
  return Visit(T->getElementType());
}

bool UnnamedLocalNoLinkageFinder::VisitDependentSizedMatrixType(
    const DependentSizedMatrixType *T) {
  return Visit(T->getElementType());
}

bool UnnamedLocalNoLinkageFinder::VisitDependentAddressSpaceType(
    const DependentAddressSpaceType *T) {
  return Visit(T->getPointeeType());
}

bool UnnamedLocalNoLinkageFinder::VisitVectorType(const VectorType* T) {
  return Visit(T->getElementType());
}

bool UnnamedLocalNoLinkageFinder::VisitDependentVectorType(
    const DependentVectorType *T) {
  return Visit(T->getElementType());
}

bool UnnamedLocalNoLinkageFinder::VisitExtVectorType(const ExtVectorType* T) {
  return Visit(T->getElementType());
}

bool UnnamedLocalNoLinkageFinder::VisitConstantMatrixType(
    const ConstantMatrixType *T) {
  return Visit(T->getElementType());
}

bool UnnamedLocalNoLinkageFinder::VisitFunctionProtoType(
                                                  const FunctionProtoType* T) {
  for (const auto &A : T->param_types()) {
    if (Visit(A))
      return true;
  }

  return Visit(T->getReturnType());
}

bool UnnamedLocalNoLinkageFinder::VisitFunctionNoProtoType(
                                               const FunctionNoProtoType* T) {
  return Visit(T->getReturnType());
}

bool UnnamedLocalNoLinkageFinder::VisitUnresolvedUsingType(
                                                  const UnresolvedUsingType*) {
  return false;
}

bool UnnamedLocalNoLinkageFinder::VisitTypeOfExprType(const TypeOfExprType*) {
  return false;
}

bool UnnamedLocalNoLinkageFinder::VisitTypeOfType(const TypeOfType* T) {
  return Visit(T->getUnmodifiedType());
}

bool UnnamedLocalNoLinkageFinder::VisitDecltypeType(const DecltypeType*) {
  return false;
}

bool UnnamedLocalNoLinkageFinder::VisitUnaryTransformType(
                                                    const UnaryTransformType*) {
  return false;
}

bool UnnamedLocalNoLinkageFinder::VisitAutoType(const AutoType *T) {
  return Visit(T->getDeducedType());
}

bool UnnamedLocalNoLinkageFinder::VisitDeducedTemplateSpecializationType(
    const DeducedTemplateSpecializationType *T) {
  return Visit(T->getDeducedType());
}

bool UnnamedLocalNoLinkageFinder::VisitRecordType(const RecordType* T) {
  return VisitTagDecl(T->getDecl());
}

bool UnnamedLocalNoLinkageFinder::VisitEnumType(const EnumType* T) {
  return VisitTagDecl(T->getDecl());
}

bool UnnamedLocalNoLinkageFinder::VisitTemplateTypeParmType(
                                                 const TemplateTypeParmType*) {
  return false;
}

bool UnnamedLocalNoLinkageFinder::VisitSubstTemplateTypeParmPackType(
                                        const SubstTemplateTypeParmPackType *) {
  return false;
}

bool UnnamedLocalNoLinkageFinder::VisitTemplateSpecializationType(
                                            const TemplateSpecializationType*) {
  return false;
}

bool UnnamedLocalNoLinkageFinder::VisitInjectedClassNameType(
                                              const InjectedClassNameType* T) {
  return VisitTagDecl(T->getDecl());
}

bool UnnamedLocalNoLinkageFinder::VisitDependentNameType(
                                                   const DependentNameType* T) {
  return VisitNestedNameSpecifier(T->getQualifier());
}

bool UnnamedLocalNoLinkageFinder::VisitDependentTemplateSpecializationType(
                                 const DependentTemplateSpecializationType* T) {
  if (auto *Q = T->getQualifier())
    return VisitNestedNameSpecifier(Q);
  return false;
}

bool UnnamedLocalNoLinkageFinder::VisitPackExpansionType(
                                                   const PackExpansionType* T) {
  return Visit(T->getPattern());
}

bool UnnamedLocalNoLinkageFinder::VisitObjCObjectType(const ObjCObjectType *) {
  return false;
}

bool UnnamedLocalNoLinkageFinder::VisitObjCInterfaceType(
                                                   const ObjCInterfaceType *) {
  return false;
}

bool UnnamedLocalNoLinkageFinder::VisitObjCObjectPointerType(
                                                const ObjCObjectPointerType *) {
  return false;
}

bool UnnamedLocalNoLinkageFinder::VisitAtomicType(const AtomicType* T) {
  return Visit(T->getValueType());
}

bool UnnamedLocalNoLinkageFinder::VisitPipeType(const PipeType* T) {
  return false;
}

bool UnnamedLocalNoLinkageFinder::VisitBitIntType(const BitIntType *T) {
  return false;
}

bool UnnamedLocalNoLinkageFinder::VisitDependentBitIntType(
    const DependentBitIntType *T) {
  return false;
}

bool UnnamedLocalNoLinkageFinder::VisitTagDecl(const TagDecl *Tag) {
  if (Tag->getDeclContext()->isFunctionOrMethod()) {
    S.Diag(SR.getBegin(),
           S.getLangOpts().CPlusPlus11 ?
             diag::warn_cxx98_compat_template_arg_local_type :
             diag::ext_template_arg_local_type)
      << S.Context.getTypeDeclType(Tag) << SR;
    return true;
  }

  if (!Tag->hasNameForLinkage()) {
    S.Diag(SR.getBegin(),
           S.getLangOpts().CPlusPlus11 ?
             diag::warn_cxx98_compat_template_arg_unnamed_type :
             diag::ext_template_arg_unnamed_type) << SR;
    S.Diag(Tag->getLocation(), diag::note_template_unnamed_type_here);
    return true;
  }

  return false;
}

bool UnnamedLocalNoLinkageFinder::VisitNestedNameSpecifier(
                                                    NestedNameSpecifier *NNS) {
  assert(NNS);
  if (NNS->getPrefix() && VisitNestedNameSpecifier(NNS->getPrefix()))
    return true;

  switch (NNS->getKind()) {
  case NestedNameSpecifier::Identifier:
  case NestedNameSpecifier::Namespace:
  case NestedNameSpecifier::NamespaceAlias:
  case NestedNameSpecifier::Global:
  case NestedNameSpecifier::Super:
    return false;

  case NestedNameSpecifier::TypeSpec:
  case NestedNameSpecifier::TypeSpecWithTemplate:
    return Visit(QualType(NNS->getAsType(), 0));
  }
  llvm_unreachable("Invalid NestedNameSpecifier::Kind!");
}

/// Check a template argument against its corresponding
/// template type parameter.
///
/// This routine implements the semantics of C++ [temp.arg.type]. It
/// returns true if an error occurred, and false otherwise.
bool Sema::CheckTemplateArgument(TypeSourceInfo *ArgInfo) {
  assert(ArgInfo && "invalid TypeSourceInfo");
  QualType Arg = ArgInfo->getType();
  SourceRange SR = ArgInfo->getTypeLoc().getSourceRange();
  QualType CanonArg = Context.getCanonicalType(Arg);

  if (CanonArg->isVariablyModifiedType()) {
    return Diag(SR.getBegin(), diag::err_variably_modified_template_arg) << Arg;
  } else if (Context.hasSameUnqualifiedType(Arg, Context.OverloadTy)) {
    return Diag(SR.getBegin(), diag::err_template_arg_overload_type) << SR;
  }

  // C++03 [temp.arg.type]p2:
  //   A local type, a type with no linkage, an unnamed type or a type
  //   compounded from any of these types shall not be used as a
  //   template-argument for a template type-parameter.
  //
  // C++11 allows these, and even in C++03 we allow them as an extension with
  // a warning.
  if (LangOpts.CPlusPlus11 || CanonArg->hasUnnamedOrLocalType()) {
    UnnamedLocalNoLinkageFinder Finder(*this, SR);
    (void)Finder.Visit(CanonArg);
  }

  return false;
}

enum NullPointerValueKind {
  NPV_NotNullPointer,
  NPV_NullPointer,
  NPV_Error
};

/// Determine whether the given template argument is a null pointer
/// value of the appropriate type.
static NullPointerValueKind
isNullPointerValueTemplateArgument(Sema &S, NonTypeTemplateParmDecl *Param,
                                   QualType ParamType, Expr *Arg,
                                   Decl *Entity = nullptr) {
  if (Arg->isValueDependent() || Arg->isTypeDependent())
    return NPV_NotNullPointer;

  // dllimport'd entities aren't constant but are available inside of template
  // arguments.
  if (Entity && Entity->hasAttr<DLLImportAttr>())
    return NPV_NotNullPointer;

  if (!S.isCompleteType(Arg->getExprLoc(), ParamType))
    llvm_unreachable(
        "Incomplete parameter type in isNullPointerValueTemplateArgument!");

  if (!S.getLangOpts().CPlusPlus11)
    return NPV_NotNullPointer;

  // Determine whether we have a constant expression.
  ExprResult ArgRV = S.DefaultFunctionArrayConversion(Arg);
  if (ArgRV.isInvalid())
    return NPV_Error;
  Arg = ArgRV.get();

  Expr::EvalResult EvalResult;
  SmallVector<PartialDiagnosticAt, 8> Notes;
  EvalResult.Diag = &Notes;
  if (!Arg->EvaluateAsRValue(EvalResult, S.Context) ||
      EvalResult.HasSideEffects) {
    SourceLocation DiagLoc = Arg->getExprLoc();

    // If our only note is the usual "invalid subexpression" note, just point
    // the caret at its location rather than producing an essentially
    // redundant note.
    if (Notes.size() == 1 && Notes[0].second.getDiagID() ==
        diag::note_invalid_subexpr_in_const_expr) {
      DiagLoc = Notes[0].first;
      Notes.clear();
    }

    S.Diag(DiagLoc, diag::err_template_arg_not_address_constant)
      << Arg->getType() << Arg->getSourceRange();
    for (unsigned I = 0, N = Notes.size(); I != N; ++I)
      S.Diag(Notes[I].first, Notes[I].second);

    S.Diag(Param->getLocation(), diag::note_template_param_here);
    return NPV_Error;
  }

  // C++11 [temp.arg.nontype]p1:
  //   - an address constant expression of type std::nullptr_t
  if (Arg->getType()->isNullPtrType())
    return NPV_NullPointer;

  //   - a constant expression that evaluates to a null pointer value (4.10); or
  //   - a constant expression that evaluates to a null member pointer value
  //     (4.11); or
  if ((EvalResult.Val.isLValue() && EvalResult.Val.isNullPointer()) ||
      (EvalResult.Val.isMemberPointer() &&
       !EvalResult.Val.getMemberPointerDecl())) {
    // If our expression has an appropriate type, we've succeeded.
    bool ObjCLifetimeConversion;
    if (S.Context.hasSameUnqualifiedType(Arg->getType(), ParamType) ||
        S.IsQualificationConversion(Arg->getType(), ParamType, false,
                                     ObjCLifetimeConversion))
      return NPV_NullPointer;

    // The types didn't match, but we know we got a null pointer; complain,
    // then recover as if the types were correct.
    S.Diag(Arg->getExprLoc(), diag::err_template_arg_wrongtype_null_constant)
      << Arg->getType() << ParamType << Arg->getSourceRange();
    S.Diag(Param->getLocation(), diag::note_template_param_here);
    return NPV_NullPointer;
  }

  if (EvalResult.Val.isLValue() && !EvalResult.Val.getLValueBase()) {
    // We found a pointer that isn't null, but doesn't refer to an object.
    // We could just return NPV_NotNullPointer, but we can print a better
    // message with the information we have here.
    S.Diag(Arg->getExprLoc(), diag::err_template_arg_invalid)
      << EvalResult.Val.getAsString(S.Context, ParamType);
    S.Diag(Param->getLocation(), diag::note_template_param_here);
    return NPV_Error;
  }

  // If we don't have a null pointer value, but we do have a NULL pointer
  // constant, suggest a cast to the appropriate type.
  if (Arg->isNullPointerConstant(S.Context, Expr::NPC_NeverValueDependent)) {
    std::string Code = "static_cast<" + ParamType.getAsString() + ">(";
    S.Diag(Arg->getExprLoc(), diag::err_template_arg_untyped_null_constant)
        << ParamType << FixItHint::CreateInsertion(Arg->getBeginLoc(), Code)
        << FixItHint::CreateInsertion(S.getLocForEndOfToken(Arg->getEndLoc()),
                                      ")");
    S.Diag(Param->getLocation(), diag::note_template_param_here);
    return NPV_NullPointer;
  }

  // FIXME: If we ever want to support general, address-constant expressions
  // as non-type template arguments, we should return the ExprResult here to
  // be interpreted by the caller.
  return NPV_NotNullPointer;
}

/// Checks whether the given template argument is compatible with its
/// template parameter.
static bool CheckTemplateArgumentIsCompatibleWithParameter(
    Sema &S, NonTypeTemplateParmDecl *Param, QualType ParamType, Expr *ArgIn,
    Expr *Arg, QualType ArgType) {
  bool ObjCLifetimeConversion;
  if (ParamType->isPointerType() &&
      !ParamType->castAs<PointerType>()->getPointeeType()->isFunctionType() &&
      S.IsQualificationConversion(ArgType, ParamType, false,
                                  ObjCLifetimeConversion)) {
    // For pointer-to-object types, qualification conversions are
    // permitted.
  } else {
    if (const ReferenceType *ParamRef = ParamType->getAs<ReferenceType>()) {
      if (!ParamRef->getPointeeType()->isFunctionType()) {
        // C++ [temp.arg.nontype]p5b3:
        //   For a non-type template-parameter of type reference to
        //   object, no conversions apply. The type referred to by the
        //   reference may be more cv-qualified than the (otherwise
        //   identical) type of the template- argument. The
        //   template-parameter is bound directly to the
        //   template-argument, which shall be an lvalue.

        // FIXME: Other qualifiers?
        unsigned ParamQuals = ParamRef->getPointeeType().getCVRQualifiers();
        unsigned ArgQuals = ArgType.getCVRQualifiers();

        if ((ParamQuals | ArgQuals) != ParamQuals) {
          S.Diag(Arg->getBeginLoc(),
                 diag::err_template_arg_ref_bind_ignores_quals)
              << ParamType << Arg->getType() << Arg->getSourceRange();
          S.Diag(Param->getLocation(), diag::note_template_param_here);
          return true;
        }
      }
    }

    // At this point, the template argument refers to an object or
    // function with external linkage. We now need to check whether the
    // argument and parameter types are compatible.
    if (!S.Context.hasSameUnqualifiedType(ArgType,
                                          ParamType.getNonReferenceType())) {
      // We can't perform this conversion or binding.
      if (ParamType->isReferenceType())
        S.Diag(Arg->getBeginLoc(), diag::err_template_arg_no_ref_bind)
            << ParamType << ArgIn->getType() << Arg->getSourceRange();
      else
        S.Diag(Arg->getBeginLoc(), diag::err_template_arg_not_convertible)
            << ArgIn->getType() << ParamType << Arg->getSourceRange();
      S.Diag(Param->getLocation(), diag::note_template_param_here);
      return true;
    }
  }

  return false;
}

/// Checks whether the given template argument is the address
/// of an object or function according to C++ [temp.arg.nontype]p1.
static bool CheckTemplateArgumentAddressOfObjectOrFunction(
    Sema &S, NonTypeTemplateParmDecl *Param, QualType ParamType, Expr *ArgIn,
    TemplateArgument &SugaredConverted, TemplateArgument &CanonicalConverted) {
  bool Invalid = false;
  Expr *Arg = ArgIn;
  QualType ArgType = Arg->getType();

  bool AddressTaken = false;
  SourceLocation AddrOpLoc;
  if (S.getLangOpts().MicrosoftExt) {
    // Microsoft Visual C++ strips all casts, allows an arbitrary number of
    // dereference and address-of operators.
    Arg = Arg->IgnoreParenCasts();

    bool ExtWarnMSTemplateArg = false;
    UnaryOperatorKind FirstOpKind;
    SourceLocation FirstOpLoc;
    while (UnaryOperator *UnOp = dyn_cast<UnaryOperator>(Arg)) {
      UnaryOperatorKind UnOpKind = UnOp->getOpcode();
      if (UnOpKind == UO_Deref)
        ExtWarnMSTemplateArg = true;
      if (UnOpKind == UO_AddrOf || UnOpKind == UO_Deref) {
        Arg = UnOp->getSubExpr()->IgnoreParenCasts();
        if (!AddrOpLoc.isValid()) {
          FirstOpKind = UnOpKind;
          FirstOpLoc = UnOp->getOperatorLoc();
        }
      } else
        break;
    }
    if (FirstOpLoc.isValid()) {
      if (ExtWarnMSTemplateArg)
        S.Diag(ArgIn->getBeginLoc(), diag::ext_ms_deref_template_argument)
            << ArgIn->getSourceRange();

      if (FirstOpKind == UO_AddrOf)
        AddressTaken = true;
      else if (Arg->getType()->isPointerType()) {
        // We cannot let pointers get dereferenced here, that is obviously not a
        // constant expression.
        assert(FirstOpKind == UO_Deref);
        S.Diag(Arg->getBeginLoc(), diag::err_template_arg_not_decl_ref)
            << Arg->getSourceRange();
      }
    }
  } else {
    // See through any implicit casts we added to fix the type.
    Arg = Arg->IgnoreImpCasts();

    // C++ [temp.arg.nontype]p1:
    //
    //   A template-argument for a non-type, non-template
    //   template-parameter shall be one of: [...]
    //
    //     -- the address of an object or function with external
    //        linkage, including function templates and function
    //        template-ids but excluding non-static class members,
    //        expressed as & id-expression where the & is optional if
    //        the name refers to a function or array, or if the
    //        corresponding template-parameter is a reference; or

    // In C++98/03 mode, give an extension warning on any extra parentheses.
    // See http://www.open-std.org/jtc1/sc22/wg21/docs/cwg_defects.html#773
    bool ExtraParens = false;
    while (ParenExpr *Parens = dyn_cast<ParenExpr>(Arg)) {
      if (!Invalid && !ExtraParens) {
        S.Diag(Arg->getBeginLoc(),
               S.getLangOpts().CPlusPlus11
                   ? diag::warn_cxx98_compat_template_arg_extra_parens
                   : diag::ext_template_arg_extra_parens)
            << Arg->getSourceRange();
        ExtraParens = true;
      }

      Arg = Parens->getSubExpr();
    }

    while (SubstNonTypeTemplateParmExpr *subst =
               dyn_cast<SubstNonTypeTemplateParmExpr>(Arg))
      Arg = subst->getReplacement()->IgnoreImpCasts();

    if (UnaryOperator *UnOp = dyn_cast<UnaryOperator>(Arg)) {
      if (UnOp->getOpcode() == UO_AddrOf) {
        Arg = UnOp->getSubExpr();
        AddressTaken = true;
        AddrOpLoc = UnOp->getOperatorLoc();
      }
    }

    while (SubstNonTypeTemplateParmExpr *subst =
               dyn_cast<SubstNonTypeTemplateParmExpr>(Arg))
      Arg = subst->getReplacement()->IgnoreImpCasts();
  }

  ValueDecl *Entity = nullptr;
  if (DeclRefExpr *DRE = dyn_cast<DeclRefExpr>(Arg))
    Entity = DRE->getDecl();
  else if (CXXUuidofExpr *CUE = dyn_cast<CXXUuidofExpr>(Arg))
    Entity = CUE->getGuidDecl();

  // If our parameter has pointer type, check for a null template value.
  if (ParamType->isPointerType() || ParamType->isNullPtrType()) {
    switch (isNullPointerValueTemplateArgument(S, Param, ParamType, ArgIn,
                                               Entity)) {
    case NPV_NullPointer:
      S.Diag(Arg->getExprLoc(), diag::warn_cxx98_compat_template_arg_null);
      SugaredConverted = TemplateArgument(ParamType,
                                          /*isNullPtr=*/true);
      CanonicalConverted =
          TemplateArgument(S.Context.getCanonicalType(ParamType),
                           /*isNullPtr=*/true);
      return false;

    case NPV_Error:
      return true;

    case NPV_NotNullPointer:
      break;
    }
  }

  // Stop checking the precise nature of the argument if it is value dependent,
  // it should be checked when instantiated.
  if (Arg->isValueDependent()) {
    SugaredConverted = TemplateArgument(ArgIn);
    CanonicalConverted =
        S.Context.getCanonicalTemplateArgument(SugaredConverted);
    return false;
  }

  if (!Entity) {
    S.Diag(Arg->getBeginLoc(), diag::err_template_arg_not_decl_ref)
        << Arg->getSourceRange();
    S.Diag(Param->getLocation(), diag::note_template_param_here);
    return true;
  }

  // Cannot refer to non-static data members
  if (isa<FieldDecl>(Entity) || isa<IndirectFieldDecl>(Entity)) {
    S.Diag(Arg->getBeginLoc(), diag::err_template_arg_field)
        << Entity << Arg->getSourceRange();
    S.Diag(Param->getLocation(), diag::note_template_param_here);
    return true;
  }

  // Cannot refer to non-static member functions
  if (CXXMethodDecl *Method = dyn_cast<CXXMethodDecl>(Entity)) {
    if (!Method->isStatic()) {
      S.Diag(Arg->getBeginLoc(), diag::err_template_arg_method)
          << Method << Arg->getSourceRange();
      S.Diag(Param->getLocation(), diag::note_template_param_here);
      return true;
    }
  }

  FunctionDecl *Func = dyn_cast<FunctionDecl>(Entity);
  VarDecl *Var = dyn_cast<VarDecl>(Entity);
  MSGuidDecl *Guid = dyn_cast<MSGuidDecl>(Entity);

  // A non-type template argument must refer to an object or function.
  if (!Func && !Var && !Guid) {
    // We found something, but we don't know specifically what it is.
    S.Diag(Arg->getBeginLoc(), diag::err_template_arg_not_object_or_func)
        << Arg->getSourceRange();
    S.Diag(Entity->getLocation(), diag::note_template_arg_refers_here);
    return true;
  }

  // Address / reference template args must have external linkage in C++98.
  if (Entity->getFormalLinkage() == InternalLinkage) {
    S.Diag(Arg->getBeginLoc(),
           S.getLangOpts().CPlusPlus11
               ? diag::warn_cxx98_compat_template_arg_object_internal
               : diag::ext_template_arg_object_internal)
        << !Func << Entity << Arg->getSourceRange();
    S.Diag(Entity->getLocation(), diag::note_template_arg_internal_object)
      << !Func;
  } else if (!Entity->hasLinkage()) {
    S.Diag(Arg->getBeginLoc(), diag::err_template_arg_object_no_linkage)
        << !Func << Entity << Arg->getSourceRange();
    S.Diag(Entity->getLocation(), diag::note_template_arg_internal_object)
      << !Func;
    return true;
  }

  if (Var) {
    // A value of reference type is not an object.
    if (Var->getType()->isReferenceType()) {
      S.Diag(Arg->getBeginLoc(), diag::err_template_arg_reference_var)
          << Var->getType() << Arg->getSourceRange();
      S.Diag(Param->getLocation(), diag::note_template_param_here);
      return true;
    }

    // A template argument must have static storage duration.
    if (Var->getTLSKind()) {
      S.Diag(Arg->getBeginLoc(), diag::err_template_arg_thread_local)
          << Arg->getSourceRange();
      S.Diag(Var->getLocation(), diag::note_template_arg_refers_here);
      return true;
    }
  }

  if (AddressTaken && ParamType->isReferenceType()) {
    // If we originally had an address-of operator, but the
    // parameter has reference type, complain and (if things look
    // like they will work) drop the address-of operator.
    if (!S.Context.hasSameUnqualifiedType(Entity->getType(),
                                          ParamType.getNonReferenceType())) {
      S.Diag(AddrOpLoc, diag::err_template_arg_address_of_non_pointer)
        << ParamType;
      S.Diag(Param->getLocation(), diag::note_template_param_here);
      return true;
    }

    S.Diag(AddrOpLoc, diag::err_template_arg_address_of_non_pointer)
      << ParamType
      << FixItHint::CreateRemoval(AddrOpLoc);
    S.Diag(Param->getLocation(), diag::note_template_param_here);

    ArgType = Entity->getType();
  }

  // If the template parameter has pointer type, either we must have taken the
  // address or the argument must decay to a pointer.
  if (!AddressTaken && ParamType->isPointerType()) {
    if (Func) {
      // Function-to-pointer decay.
      ArgType = S.Context.getPointerType(Func->getType());
    } else if (Entity->getType()->isArrayType()) {
      // Array-to-pointer decay.
      ArgType = S.Context.getArrayDecayedType(Entity->getType());
    } else {
      // If the template parameter has pointer type but the address of
      // this object was not taken, complain and (possibly) recover by
      // taking the address of the entity.
      ArgType = S.Context.getPointerType(Entity->getType());
      if (!S.Context.hasSameUnqualifiedType(ArgType, ParamType)) {
        S.Diag(Arg->getBeginLoc(), diag::err_template_arg_not_address_of)
          << ParamType;
        S.Diag(Param->getLocation(), diag::note_template_param_here);
        return true;
      }

      S.Diag(Arg->getBeginLoc(), diag::err_template_arg_not_address_of)
        << ParamType << FixItHint::CreateInsertion(Arg->getBeginLoc(), "&");

      S.Diag(Param->getLocation(), diag::note_template_param_here);
    }
  }

  if (CheckTemplateArgumentIsCompatibleWithParameter(S, Param, ParamType, ArgIn,
                                                     Arg, ArgType))
    return true;

  // Create the template argument.
  SugaredConverted = TemplateArgument(Entity, ParamType);
  CanonicalConverted =
      TemplateArgument(cast<ValueDecl>(Entity->getCanonicalDecl()),
                       S.Context.getCanonicalType(ParamType));
  S.MarkAnyDeclReferenced(Arg->getBeginLoc(), Entity, false);
  return false;
}

/// Checks whether the given template argument is a pointer to
/// member constant according to C++ [temp.arg.nontype]p1.
static bool
CheckTemplateArgumentPointerToMember(Sema &S, NonTypeTemplateParmDecl *Param,
                                     QualType ParamType, Expr *&ResultArg,
                                     TemplateArgument &SugaredConverted,
                                     TemplateArgument &CanonicalConverted) {
  bool Invalid = false;

  Expr *Arg = ResultArg;
  bool ObjCLifetimeConversion;

  // C++ [temp.arg.nontype]p1:
  //
  //   A template-argument for a non-type, non-template
  //   template-parameter shall be one of: [...]
  //
  //     -- a pointer to member expressed as described in 5.3.1.
  DeclRefExpr *DRE = nullptr;

  // In C++98/03 mode, give an extension warning on any extra parentheses.
  // See http://www.open-std.org/jtc1/sc22/wg21/docs/cwg_defects.html#773
  bool ExtraParens = false;
  while (ParenExpr *Parens = dyn_cast<ParenExpr>(Arg)) {
    if (!Invalid && !ExtraParens) {
      S.Diag(Arg->getBeginLoc(),
             S.getLangOpts().CPlusPlus11
                 ? diag::warn_cxx98_compat_template_arg_extra_parens
                 : diag::ext_template_arg_extra_parens)
          << Arg->getSourceRange();
      ExtraParens = true;
    }

    Arg = Parens->getSubExpr();
  }

  while (SubstNonTypeTemplateParmExpr *subst =
           dyn_cast<SubstNonTypeTemplateParmExpr>(Arg))
    Arg = subst->getReplacement()->IgnoreImpCasts();

  // A pointer-to-member constant written &Class::member.
  if (UnaryOperator *UnOp = dyn_cast<UnaryOperator>(Arg)) {
    if (UnOp->getOpcode() == UO_AddrOf) {
      DRE = dyn_cast<DeclRefExpr>(UnOp->getSubExpr());
      if (DRE && !DRE->getQualifier())
        DRE = nullptr;
    }
  }
  // A constant of pointer-to-member type.
  else if ((DRE = dyn_cast<DeclRefExpr>(Arg))) {
    ValueDecl *VD = DRE->getDecl();
    if (VD->getType()->isMemberPointerType()) {
      if (isa<NonTypeTemplateParmDecl>(VD)) {
        if (Arg->isTypeDependent() || Arg->isValueDependent()) {
          SugaredConverted = TemplateArgument(Arg);
          CanonicalConverted =
              S.Context.getCanonicalTemplateArgument(SugaredConverted);
        } else {
          SugaredConverted = TemplateArgument(VD, ParamType);
          CanonicalConverted =
              TemplateArgument(cast<ValueDecl>(VD->getCanonicalDecl()),
                               S.Context.getCanonicalType(ParamType));
        }
        return Invalid;
      }
    }

    DRE = nullptr;
  }

  ValueDecl *Entity = DRE ? DRE->getDecl() : nullptr;

  // Check for a null pointer value.
  switch (isNullPointerValueTemplateArgument(S, Param, ParamType, ResultArg,
                                             Entity)) {
  case NPV_Error:
    return true;
  case NPV_NullPointer:
    S.Diag(ResultArg->getExprLoc(), diag::warn_cxx98_compat_template_arg_null);
    SugaredConverted = TemplateArgument(ParamType,
                                        /*isNullPtr*/ true);
    CanonicalConverted = TemplateArgument(S.Context.getCanonicalType(ParamType),
                                          /*isNullPtr*/ true);
    return false;
  case NPV_NotNullPointer:
    break;
  }

  if (S.IsQualificationConversion(ResultArg->getType(),
                                  ParamType.getNonReferenceType(), false,
                                  ObjCLifetimeConversion)) {
    ResultArg = S.ImpCastExprToType(ResultArg, ParamType, CK_NoOp,
                                    ResultArg->getValueKind())
                    .get();
  } else if (!S.Context.hasSameUnqualifiedType(
                 ResultArg->getType(), ParamType.getNonReferenceType())) {
    // We can't perform this conversion.
    S.Diag(ResultArg->getBeginLoc(), diag::err_template_arg_not_convertible)
        << ResultArg->getType() << ParamType << ResultArg->getSourceRange();
    S.Diag(Param->getLocation(), diag::note_template_param_here);
    return true;
  }

  if (!DRE)
    return S.Diag(Arg->getBeginLoc(),
                  diag::err_template_arg_not_pointer_to_member_form)
           << Arg->getSourceRange();

  if (isa<FieldDecl>(DRE->getDecl()) ||
      isa<IndirectFieldDecl>(DRE->getDecl()) ||
      isa<CXXMethodDecl>(DRE->getDecl())) {
    assert((isa<FieldDecl>(DRE->getDecl()) ||
            isa<IndirectFieldDecl>(DRE->getDecl()) ||
            !cast<CXXMethodDecl>(DRE->getDecl())->isStatic()) &&
           "Only non-static member pointers can make it here");

    // Okay: this is the address of a non-static member, and therefore
    // a member pointer constant.
    if (Arg->isTypeDependent() || Arg->isValueDependent()) {
      SugaredConverted = TemplateArgument(Arg);
      CanonicalConverted =
          S.Context.getCanonicalTemplateArgument(SugaredConverted);
    } else {
      ValueDecl *D = DRE->getDecl();
      SugaredConverted = TemplateArgument(D, ParamType);
      CanonicalConverted =
          TemplateArgument(cast<ValueDecl>(D->getCanonicalDecl()),
                           S.Context.getCanonicalType(ParamType));
    }
    return Invalid;
  }

  // We found something else, but we don't know specifically what it is.
  S.Diag(Arg->getBeginLoc(), diag::err_template_arg_not_pointer_to_member_form)
      << Arg->getSourceRange();
  S.Diag(DRE->getDecl()->getLocation(), diag::note_template_arg_refers_here);
  return true;
}

/// Check a template argument against its corresponding
/// non-type template parameter.
///
/// This routine implements the semantics of C++ [temp.arg.nontype].
/// If an error occurred, it returns ExprError(); otherwise, it
/// returns the converted template argument. \p ParamType is the
/// type of the non-type template parameter after it has been instantiated.
ExprResult Sema::CheckTemplateArgument(NonTypeTemplateParmDecl *Param,
                                       QualType ParamType, Expr *Arg,
                                       TemplateArgument &SugaredConverted,
                                       TemplateArgument &CanonicalConverted,
                                       CheckTemplateArgumentKind CTAK) {
  SourceLocation StartLoc = Arg->getBeginLoc();

  // If the parameter type somehow involves auto, deduce the type now.
  DeducedType *DeducedT = ParamType->getContainedDeducedType();
  if (getLangOpts().CPlusPlus17 && DeducedT && !DeducedT->isDeduced()) {
    // During template argument deduction, we allow 'decltype(auto)' to
    // match an arbitrary dependent argument.
    // FIXME: The language rules don't say what happens in this case.
    // FIXME: We get an opaque dependent type out of decltype(auto) if the
    // expression is merely instantiation-dependent; is this enough?
    if (CTAK == CTAK_Deduced && Arg->isTypeDependent()) {
      auto *AT = dyn_cast<AutoType>(DeducedT);
      if (AT && AT->isDecltypeAuto()) {
        SugaredConverted = TemplateArgument(Arg);
        CanonicalConverted = TemplateArgument(
            Context.getCanonicalTemplateArgument(SugaredConverted));
        return Arg;
      }
    }

    // When checking a deduced template argument, deduce from its type even if
    // the type is dependent, in order to check the types of non-type template
    // arguments line up properly in partial ordering.
    Expr *DeductionArg = Arg;
    if (auto *PE = dyn_cast<PackExpansionExpr>(DeductionArg))
      DeductionArg = PE->getPattern();
    TypeSourceInfo *TSI =
        Context.getTrivialTypeSourceInfo(ParamType, Param->getLocation());
    if (isa<DeducedTemplateSpecializationType>(DeducedT)) {
      InitializedEntity Entity =
          InitializedEntity::InitializeTemplateParameter(ParamType, Param);
      InitializationKind Kind = InitializationKind::CreateForInit(
          DeductionArg->getBeginLoc(), /*DirectInit*/false, DeductionArg);
      Expr *Inits[1] = {DeductionArg};
      ParamType =
          DeduceTemplateSpecializationFromInitializer(TSI, Entity, Kind, Inits);
      if (ParamType.isNull())
        return ExprError();
    } else {
      TemplateDeductionInfo Info(DeductionArg->getExprLoc(),
                                 Param->getDepth() + 1);
      ParamType = QualType();
      TemplateDeductionResult Result =
          DeduceAutoType(TSI->getTypeLoc(), DeductionArg, ParamType, Info,
                         /*DependentDeduction=*/true,
                         // We do not check constraints right now because the
                         // immediately-declared constraint of the auto type is
                         // also an associated constraint, and will be checked
                         // along with the other associated constraints after
                         // checking the template argument list.
                         /*IgnoreConstraints=*/true);
      if (Result == TDK_AlreadyDiagnosed) {
        if (ParamType.isNull())
          return ExprError();
      } else if (Result != TDK_Success) {
        Diag(Arg->getExprLoc(),
             diag::err_non_type_template_parm_type_deduction_failure)
            << Param->getDeclName() << Param->getType() << Arg->getType()
            << Arg->getSourceRange();
        Diag(Param->getLocation(), diag::note_template_param_here);
        return ExprError();
      }
    }
    // CheckNonTypeTemplateParameterType will produce a diagnostic if there's
    // an error. The error message normally references the parameter
    // declaration, but here we'll pass the argument location because that's
    // where the parameter type is deduced.
    ParamType = CheckNonTypeTemplateParameterType(ParamType, Arg->getExprLoc());
    if (ParamType.isNull()) {
      Diag(Param->getLocation(), diag::note_template_param_here);
      return ExprError();
    }
  }

  // We should have already dropped all cv-qualifiers by now.
  assert(!ParamType.hasQualifiers() &&
         "non-type template parameter type cannot be qualified");

  // FIXME: When Param is a reference, should we check that Arg is an lvalue?
  if (CTAK == CTAK_Deduced &&
      (ParamType->isReferenceType()
           ? !Context.hasSameType(ParamType.getNonReferenceType(),
                                  Arg->getType())
           : !Context.hasSameUnqualifiedType(ParamType, Arg->getType()))) {
    // FIXME: If either type is dependent, we skip the check. This isn't
    // correct, since during deduction we're supposed to have replaced each
    // template parameter with some unique (non-dependent) placeholder.
    // FIXME: If the argument type contains 'auto', we carry on and fail the
    // type check in order to force specific types to be more specialized than
    // 'auto'. It's not clear how partial ordering with 'auto' is supposed to
    // work. Similarly for CTAD, when comparing 'A<x>' against 'A'.
    if ((ParamType->isDependentType() || Arg->isTypeDependent()) &&
        !Arg->getType()->getContainedDeducedType()) {
      SugaredConverted = TemplateArgument(Arg);
      CanonicalConverted = TemplateArgument(
          Context.getCanonicalTemplateArgument(SugaredConverted));
      return Arg;
    }
    // FIXME: This attempts to implement C++ [temp.deduct.type]p17. Per DR1770,
    // we should actually be checking the type of the template argument in P,
    // not the type of the template argument deduced from A, against the
    // template parameter type.
    Diag(StartLoc, diag::err_deduced_non_type_template_arg_type_mismatch)
      << Arg->getType()
      << ParamType.getUnqualifiedType();
    Diag(Param->getLocation(), diag::note_template_param_here);
    return ExprError();
  }

  // If either the parameter has a dependent type or the argument is
  // type-dependent, there's nothing we can check now.
  if (ParamType->isDependentType() || Arg->isTypeDependent()) {
    // Force the argument to the type of the parameter to maintain invariants.
    auto *PE = dyn_cast<PackExpansionExpr>(Arg);
    if (PE)
      Arg = PE->getPattern();
    ExprResult E = ImpCastExprToType(
        Arg, ParamType.getNonLValueExprType(Context), CK_Dependent,
        ParamType->isLValueReferenceType()   ? VK_LValue
        : ParamType->isRValueReferenceType() ? VK_XValue
                                             : VK_PRValue);
    if (E.isInvalid())
      return ExprError();
    if (PE) {
      // Recreate a pack expansion if we unwrapped one.
      E = new (Context)
          PackExpansionExpr(E.get()->getType(), E.get(), PE->getEllipsisLoc(),
                            PE->getNumExpansions());
    }
    SugaredConverted = TemplateArgument(E.get());
    CanonicalConverted = TemplateArgument(
        Context.getCanonicalTemplateArgument(SugaredConverted));
    return E;
  }

  // The initialization of the parameter from the argument is
  // a constant-evaluated context.
  EnterExpressionEvaluationContext ConstantEvaluated(
      *this, Sema::ExpressionEvaluationContext::ConstantEvaluated);

  if (getLangOpts().CPlusPlus17) {
    QualType CanonParamType = Context.getCanonicalType(ParamType);

    // Avoid making a copy when initializing a template parameter of class type
    // from a template parameter object of the same type. This is going beyond
    // the standard, but is required for soundness: in
    //   template<A a> struct X { X *p; X<a> *q; };
    // ... we need p and q to have the same type.
    //
    // Similarly, don't inject a call to a copy constructor when initializing
    // from a template parameter of the same type.
    Expr *InnerArg = Arg->IgnoreParenImpCasts();
    if (ParamType->isRecordType() && isa<DeclRefExpr>(InnerArg) &&
        Context.hasSameUnqualifiedType(ParamType, InnerArg->getType())) {
      NamedDecl *ND = cast<DeclRefExpr>(InnerArg)->getDecl();
      if (auto *TPO = dyn_cast<TemplateParamObjectDecl>(ND)) {

        SugaredConverted = TemplateArgument(TPO, ParamType);
        CanonicalConverted =
            TemplateArgument(TPO->getCanonicalDecl(), CanonParamType);
        return Arg;
      }
      if (isa<NonTypeTemplateParmDecl>(ND)) {
        SugaredConverted = TemplateArgument(Arg);
        CanonicalConverted =
            Context.getCanonicalTemplateArgument(SugaredConverted);
        return Arg;
      }
    }

    // C++17 [temp.arg.nontype]p1:
    //   A template-argument for a non-type template parameter shall be
    //   a converted constant expression of the type of the template-parameter.
    APValue Value;
    ExprResult ArgResult = CheckConvertedConstantExpression(
        Arg, ParamType, Value, CCEK_TemplateArg, Param);
    if (ArgResult.isInvalid())
      return ExprError();

    // For a value-dependent argument, CheckConvertedConstantExpression is
    // permitted (and expected) to be unable to determine a value.
    if (ArgResult.get()->isValueDependent()) {
      SugaredConverted = TemplateArgument(ArgResult.get());
      CanonicalConverted =
          Context.getCanonicalTemplateArgument(SugaredConverted);
      return ArgResult;
    }

    // Convert the APValue to a TemplateArgument.
    switch (Value.getKind()) {
    case APValue::None:
      assert(ParamType->isNullPtrType());
      SugaredConverted = TemplateArgument(ParamType, /*isNullPtr=*/true);
      CanonicalConverted = TemplateArgument(CanonParamType, /*isNullPtr=*/true);
      break;
    case APValue::Indeterminate:
      llvm_unreachable("result of constant evaluation should be initialized");
      break;
    case APValue::Int:
      assert(ParamType->isIntegralOrEnumerationType());
      SugaredConverted = TemplateArgument(Context, Value.getInt(), ParamType);
      CanonicalConverted =
          TemplateArgument(Context, Value.getInt(), CanonParamType);
      break;
    case APValue::MemberPointer: {
      assert(ParamType->isMemberPointerType());

      // FIXME: We need TemplateArgument representation and mangling for these.
      if (!Value.getMemberPointerPath().empty()) {
        Diag(Arg->getBeginLoc(),
             diag::err_template_arg_member_ptr_base_derived_not_supported)
            << Value.getMemberPointerDecl() << ParamType
            << Arg->getSourceRange();
        return ExprError();
      }

      auto *VD = const_cast<ValueDecl*>(Value.getMemberPointerDecl());
      SugaredConverted = VD ? TemplateArgument(VD, ParamType)
                            : TemplateArgument(ParamType, /*isNullPtr=*/true);
      CanonicalConverted =
          VD ? TemplateArgument(cast<ValueDecl>(VD->getCanonicalDecl()),
                                CanonParamType)
             : TemplateArgument(CanonParamType, /*isNullPtr=*/true);
      break;
    }
    case APValue::LValue: {
      //   For a non-type template-parameter of pointer or reference type,
      //   the value of the constant expression shall not refer to
      assert(ParamType->isPointerType() || ParamType->isReferenceType() ||
             ParamType->isNullPtrType());
      // -- a temporary object
      // -- a string literal
      // -- the result of a typeid expression, or
      // -- a predefined __func__ variable
      APValue::LValueBase Base = Value.getLValueBase();
      auto *VD = const_cast<ValueDecl *>(Base.dyn_cast<const ValueDecl *>());
      if (Base &&
          (!VD ||
           isa<LifetimeExtendedTemporaryDecl, UnnamedGlobalConstantDecl>(VD))) {
        Diag(Arg->getBeginLoc(), diag::err_template_arg_not_decl_ref)
            << Arg->getSourceRange();
        return ExprError();
      }
      // -- a subobject
      // FIXME: Until C++20
      if (Value.hasLValuePath() && Value.getLValuePath().size() == 1 &&
          VD && VD->getType()->isArrayType() &&
          Value.getLValuePath()[0].getAsArrayIndex() == 0 &&
          !Value.isLValueOnePastTheEnd() && ParamType->isPointerType()) {
        // Per defect report (no number yet):
        //   ... other than a pointer to the first element of a complete array
        //       object.
      } else if (!Value.hasLValuePath() || Value.getLValuePath().size() ||
                 Value.isLValueOnePastTheEnd()) {
        Diag(StartLoc, diag::err_non_type_template_arg_subobject)
          << Value.getAsString(Context, ParamType);
        return ExprError();
      }
      assert((VD || !ParamType->isReferenceType()) &&
             "null reference should not be a constant expression");
      assert((!VD || !ParamType->isNullPtrType()) &&
             "non-null value of type nullptr_t?");

      SugaredConverted = VD ? TemplateArgument(VD, ParamType)
                            : TemplateArgument(ParamType, /*isNullPtr=*/true);
      CanonicalConverted =
          VD ? TemplateArgument(cast<ValueDecl>(VD->getCanonicalDecl()),
                                CanonParamType)
             : TemplateArgument(CanonParamType, /*isNullPtr=*/true);
      break;
    }
    case APValue::Struct:
    case APValue::Union: {
      // Get or create the corresponding template parameter object.
      TemplateParamObjectDecl *D =
          Context.getTemplateParamObjectDecl(ParamType, Value);
      SugaredConverted = TemplateArgument(D, ParamType);
      CanonicalConverted =
          TemplateArgument(D->getCanonicalDecl(), CanonParamType);
      break;
    }
    case APValue::AddrLabelDiff:
      return Diag(StartLoc, diag::err_non_type_template_arg_addr_label_diff);
    case APValue::FixedPoint:
    case APValue::Float:
    case APValue::ComplexInt:
    case APValue::ComplexFloat:
    case APValue::Vector:
    case APValue::Array:
      return Diag(StartLoc, diag::err_non_type_template_arg_unsupported)
             << ParamType;
    }

    return ArgResult.get();
  }

  // C++ [temp.arg.nontype]p5:
  //   The following conversions are performed on each expression used
  //   as a non-type template-argument. If a non-type
  //   template-argument cannot be converted to the type of the
  //   corresponding template-parameter then the program is
  //   ill-formed.
  if (ParamType->isIntegralOrEnumerationType()) {
    // C++11:
    //   -- for a non-type template-parameter of integral or
    //      enumeration type, conversions permitted in a converted
    //      constant expression are applied.
    //
    // C++98:
    //   -- for a non-type template-parameter of integral or
    //      enumeration type, integral promotions (4.5) and integral
    //      conversions (4.7) are applied.

    if (getLangOpts().CPlusPlus11) {
      // C++ [temp.arg.nontype]p1:
      //   A template-argument for a non-type, non-template template-parameter
      //   shall be one of:
      //
      //     -- for a non-type template-parameter of integral or enumeration
      //        type, a converted constant expression of the type of the
      //        template-parameter; or
      llvm::APSInt Value;
      ExprResult ArgResult =
        CheckConvertedConstantExpression(Arg, ParamType, Value,
                                         CCEK_TemplateArg);
      if (ArgResult.isInvalid())
        return ExprError();

      // We can't check arbitrary value-dependent arguments.
      if (ArgResult.get()->isValueDependent()) {
        SugaredConverted = TemplateArgument(ArgResult.get());
        CanonicalConverted =
            Context.getCanonicalTemplateArgument(SugaredConverted);
        return ArgResult;
      }

      // Widen the argument value to sizeof(parameter type). This is almost
      // always a no-op, except when the parameter type is bool. In
      // that case, this may extend the argument from 1 bit to 8 bits.
      QualType IntegerType = ParamType;
      if (const EnumType *Enum = IntegerType->getAs<EnumType>())
        IntegerType = Enum->getDecl()->getIntegerType();
      Value = Value.extOrTrunc(IntegerType->isBitIntType()
                                   ? Context.getIntWidth(IntegerType)
                                   : Context.getTypeSize(IntegerType));

      SugaredConverted = TemplateArgument(Context, Value, ParamType);
      CanonicalConverted =
          TemplateArgument(Context, Value, Context.getCanonicalType(ParamType));
      return ArgResult;
    }

    ExprResult ArgResult = DefaultLvalueConversion(Arg);
    if (ArgResult.isInvalid())
      return ExprError();
    Arg = ArgResult.get();

    QualType ArgType = Arg->getType();

    // C++ [temp.arg.nontype]p1:
    //   A template-argument for a non-type, non-template
    //   template-parameter shall be one of:
    //
    //     -- an integral constant-expression of integral or enumeration
    //        type; or
    //     -- the name of a non-type template-parameter; or
    llvm::APSInt Value;
    if (!ArgType->isIntegralOrEnumerationType()) {
      Diag(Arg->getBeginLoc(), diag::err_template_arg_not_integral_or_enumeral)
          << ArgType << Arg->getSourceRange();
      Diag(Param->getLocation(), diag::note_template_param_here);
      return ExprError();
    } else if (!Arg->isValueDependent()) {
      class TmplArgICEDiagnoser : public VerifyICEDiagnoser {
        QualType T;

      public:
        TmplArgICEDiagnoser(QualType T) : T(T) { }

        SemaDiagnosticBuilder diagnoseNotICE(Sema &S,
                                             SourceLocation Loc) override {
          return S.Diag(Loc, diag::err_template_arg_not_ice) << T;
        }
      } Diagnoser(ArgType);

      Arg = VerifyIntegerConstantExpression(Arg, &Value, Diagnoser).get();
      if (!Arg)
        return ExprError();
    }

    // From here on out, all we care about is the unqualified form
    // of the argument type.
    ArgType = ArgType.getUnqualifiedType();

    // Try to convert the argument to the parameter's type.
    if (Context.hasSameType(ParamType, ArgType)) {
      // Okay: no conversion necessary
    } else if (ParamType->isBooleanType()) {
      // This is an integral-to-boolean conversion.
      Arg = ImpCastExprToType(Arg, ParamType, CK_IntegralToBoolean).get();
    } else if (IsIntegralPromotion(Arg, ArgType, ParamType) ||
               !ParamType->isEnumeralType()) {
      // This is an integral promotion or conversion.
      Arg = ImpCastExprToType(Arg, ParamType, CK_IntegralCast).get();
    } else {
      // We can't perform this conversion.
      Diag(Arg->getBeginLoc(), diag::err_template_arg_not_convertible)
          << Arg->getType() << ParamType << Arg->getSourceRange();
      Diag(Param->getLocation(), diag::note_template_param_here);
      return ExprError();
    }

    // Add the value of this argument to the list of converted
    // arguments. We use the bitwidth and signedness of the template
    // parameter.
    if (Arg->isValueDependent()) {
      // The argument is value-dependent. Create a new
      // TemplateArgument with the converted expression.
      SugaredConverted = TemplateArgument(Arg);
      CanonicalConverted =
          Context.getCanonicalTemplateArgument(SugaredConverted);
      return Arg;
    }

    QualType IntegerType = ParamType;
    if (const EnumType *Enum = IntegerType->getAs<EnumType>()) {
      IntegerType = Enum->getDecl()->getIntegerType();
    }

    if (ParamType->isBooleanType()) {
      // Value must be zero or one.
      Value = Value != 0;
      unsigned AllowedBits = Context.getTypeSize(IntegerType);
      if (Value.getBitWidth() != AllowedBits)
        Value = Value.extOrTrunc(AllowedBits);
      Value.setIsSigned(IntegerType->isSignedIntegerOrEnumerationType());
    } else {
      llvm::APSInt OldValue = Value;

      // Coerce the template argument's value to the value it will have
      // based on the template parameter's type.
      unsigned AllowedBits = IntegerType->isBitIntType()
                                 ? Context.getIntWidth(IntegerType)
                                 : Context.getTypeSize(IntegerType);
      if (Value.getBitWidth() != AllowedBits)
        Value = Value.extOrTrunc(AllowedBits);
      Value.setIsSigned(IntegerType->isSignedIntegerOrEnumerationType());

      // Complain if an unsigned parameter received a negative value.
      if (IntegerType->isUnsignedIntegerOrEnumerationType() &&
          (OldValue.isSigned() && OldValue.isNegative())) {
        Diag(Arg->getBeginLoc(), diag::warn_template_arg_negative)
            << toString(OldValue, 10) << toString(Value, 10) << Param->getType()
            << Arg->getSourceRange();
        Diag(Param->getLocation(), diag::note_template_param_here);
      }

      // Complain if we overflowed the template parameter's type.
      unsigned RequiredBits;
      if (IntegerType->isUnsignedIntegerOrEnumerationType())
        RequiredBits = OldValue.getActiveBits();
      else if (OldValue.isUnsigned())
        RequiredBits = OldValue.getActiveBits() + 1;
      else
        RequiredBits = OldValue.getMinSignedBits();
      if (RequiredBits > AllowedBits) {
        Diag(Arg->getBeginLoc(), diag::warn_template_arg_too_large)
            << toString(OldValue, 10) << toString(Value, 10) << Param->getType()
            << Arg->getSourceRange();
        Diag(Param->getLocation(), diag::note_template_param_here);
      }
    }

    QualType T = ParamType->isEnumeralType() ? ParamType : IntegerType;
    SugaredConverted = TemplateArgument(Context, Value, T);
    CanonicalConverted =
        TemplateArgument(Context, Value, Context.getCanonicalType(T));
    return Arg;
  }

  QualType ArgType = Arg->getType();
  DeclAccessPair FoundResult; // temporary for ResolveOverloadedFunction

  // Handle pointer-to-function, reference-to-function, and
  // pointer-to-member-function all in (roughly) the same way.
  if (// -- For a non-type template-parameter of type pointer to
      //    function, only the function-to-pointer conversion (4.3) is
      //    applied. If the template-argument represents a set of
      //    overloaded functions (or a pointer to such), the matching
      //    function is selected from the set (13.4).
      (ParamType->isPointerType() &&
       ParamType->castAs<PointerType>()->getPointeeType()->isFunctionType()) ||
      // -- For a non-type template-parameter of type reference to
      //    function, no conversions apply. If the template-argument
      //    represents a set of overloaded functions, the matching
      //    function is selected from the set (13.4).
      (ParamType->isReferenceType() &&
       ParamType->castAs<ReferenceType>()->getPointeeType()->isFunctionType()) ||
      // -- For a non-type template-parameter of type pointer to
      //    member function, no conversions apply. If the
      //    template-argument represents a set of overloaded member
      //    functions, the matching member function is selected from
      //    the set (13.4).
      (ParamType->isMemberPointerType() &&
       ParamType->castAs<MemberPointerType>()->getPointeeType()
         ->isFunctionType())) {

    if (Arg->getType() == Context.OverloadTy) {
      if (FunctionDecl *Fn = ResolveAddressOfOverloadedFunction(Arg, ParamType,
                                                                true,
                                                                FoundResult)) {
        if (DiagnoseUseOfDecl(Fn, Arg->getBeginLoc()))
          return ExprError();

        Arg = FixOverloadedFunctionReference(Arg, FoundResult, Fn);
        ArgType = Arg->getType();
      } else
        return ExprError();
    }

    if (!ParamType->isMemberPointerType()) {
      if (CheckTemplateArgumentAddressOfObjectOrFunction(
              *this, Param, ParamType, Arg, SugaredConverted,
              CanonicalConverted))
        return ExprError();
      return Arg;
    }

    if (CheckTemplateArgumentPointerToMember(
            *this, Param, ParamType, Arg, SugaredConverted, CanonicalConverted))
      return ExprError();
    return Arg;
  }

  if (ParamType->isPointerType()) {
    //   -- for a non-type template-parameter of type pointer to
    //      object, qualification conversions (4.4) and the
    //      array-to-pointer conversion (4.2) are applied.
    // C++0x also allows a value of std::nullptr_t.
    assert(ParamType->getPointeeType()->isIncompleteOrObjectType() &&
           "Only object pointers allowed here");

    if (CheckTemplateArgumentAddressOfObjectOrFunction(
            *this, Param, ParamType, Arg, SugaredConverted, CanonicalConverted))
      return ExprError();
    return Arg;
  }

  if (const ReferenceType *ParamRefType = ParamType->getAs<ReferenceType>()) {
    //   -- For a non-type template-parameter of type reference to
    //      object, no conversions apply. The type referred to by the
    //      reference may be more cv-qualified than the (otherwise
    //      identical) type of the template-argument. The
    //      template-parameter is bound directly to the
    //      template-argument, which must be an lvalue.
    assert(ParamRefType->getPointeeType()->isIncompleteOrObjectType() &&
           "Only object references allowed here");

    if (Arg->getType() == Context.OverloadTy) {
      if (FunctionDecl *Fn = ResolveAddressOfOverloadedFunction(Arg,
                                                 ParamRefType->getPointeeType(),
                                                                true,
                                                                FoundResult)) {
        if (DiagnoseUseOfDecl(Fn, Arg->getBeginLoc()))
          return ExprError();

        Arg = FixOverloadedFunctionReference(Arg, FoundResult, Fn);
        ArgType = Arg->getType();
      } else
        return ExprError();
    }

    if (CheckTemplateArgumentAddressOfObjectOrFunction(
            *this, Param, ParamType, Arg, SugaredConverted, CanonicalConverted))
      return ExprError();
    return Arg;
  }

  // Deal with parameters of type std::nullptr_t.
  if (ParamType->isNullPtrType()) {
    if (Arg->isTypeDependent() || Arg->isValueDependent()) {
      SugaredConverted = TemplateArgument(Arg);
      CanonicalConverted =
          Context.getCanonicalTemplateArgument(SugaredConverted);
      return Arg;
    }

    switch (isNullPointerValueTemplateArgument(*this, Param, ParamType, Arg)) {
    case NPV_NotNullPointer:
      Diag(Arg->getExprLoc(), diag::err_template_arg_not_convertible)
        << Arg->getType() << ParamType;
      Diag(Param->getLocation(), diag::note_template_param_here);
      return ExprError();

    case NPV_Error:
      return ExprError();

    case NPV_NullPointer:
      Diag(Arg->getExprLoc(), diag::warn_cxx98_compat_template_arg_null);
      SugaredConverted = TemplateArgument(ParamType,
                                          /*isNullPtr=*/true);
      CanonicalConverted = TemplateArgument(Context.getCanonicalType(ParamType),
                                            /*isNullPtr=*/true);
      return Arg;
    }
  }

  //     -- For a non-type template-parameter of type pointer to data
  //        member, qualification conversions (4.4) are applied.
  assert(ParamType->isMemberPointerType() && "Only pointers to members remain");

  if (CheckTemplateArgumentPointerToMember(
          *this, Param, ParamType, Arg, SugaredConverted, CanonicalConverted))
    return ExprError();
  return Arg;
}

static void DiagnoseTemplateParameterListArityMismatch(
    Sema &S, TemplateParameterList *New, TemplateParameterList *Old,
    Sema::TemplateParameterListEqualKind Kind, SourceLocation TemplateArgLoc);

/// Check a template argument against its corresponding
/// template template parameter.
///
/// This routine implements the semantics of C++ [temp.arg.template].
/// It returns true if an error occurred, and false otherwise.
bool Sema::CheckTemplateTemplateArgument(TemplateTemplateParmDecl *Param,
                                         TemplateParameterList *Params,
                                         TemplateArgumentLoc &Arg) {
  TemplateName Name = Arg.getArgument().getAsTemplateOrTemplatePattern();
  TemplateDecl *Template = Name.getAsTemplateDecl();
  if (!Template) {
    // Any dependent template name is fine.
    assert(Name.isDependent() && "Non-dependent template isn't a declaration?");
    return false;
  }

  if (Template->isInvalidDecl())
    return true;

  // C++0x [temp.arg.template]p1:
  //   A template-argument for a template template-parameter shall be
  //   the name of a class template or an alias template, expressed as an
  //   id-expression. When the template-argument names a class template, only
  //   primary class templates are considered when matching the
  //   template template argument with the corresponding parameter;
  //   partial specializations are not considered even if their
  //   parameter lists match that of the template template parameter.
  //
  // Note that we also allow template template parameters here, which
  // will happen when we are dealing with, e.g., class template
  // partial specializations.
  if (!isa<ClassTemplateDecl>(Template) &&
      !isa<TemplateTemplateParmDecl>(Template) &&
      !isa<TypeAliasTemplateDecl>(Template) &&
      !isa<BuiltinTemplateDecl>(Template)) {
    assert(isa<FunctionTemplateDecl>(Template) &&
           "Only function templates are possible here");
    Diag(Arg.getLocation(), diag::err_template_arg_not_valid_template);
    Diag(Template->getLocation(), diag::note_template_arg_refers_here_func)
      << Template;
  }

  // C++1z [temp.arg.template]p3: (DR 150)
  //   A template-argument matches a template template-parameter P when P
  //   is at least as specialized as the template-argument A.
  // FIXME: We should enable RelaxedTemplateTemplateArgs by default as it is a
  //  defect report resolution from C++17 and shouldn't be introduced by
  //  concepts.
  if (getLangOpts().RelaxedTemplateTemplateArgs) {
    // Quick check for the common case:
    //   If P contains a parameter pack, then A [...] matches P if each of A's
    //   template parameters matches the corresponding template parameter in
    //   the template-parameter-list of P.
    if (TemplateParameterListsAreEqual(
            Template->getTemplateParameters(), Params, false,
            TPL_TemplateTemplateArgumentMatch, Arg.getLocation()) &&
        // If the argument has no associated constraints, then the parameter is
        // definitely at least as specialized as the argument.
        // Otherwise - we need a more thorough check.
        !Template->hasAssociatedConstraints())
      return false;

    if (isTemplateTemplateParameterAtLeastAsSpecializedAs(Params, Template,
                                                          Arg.getLocation())) {
      // P2113
      // C++20[temp.func.order]p2
      //   [...] If both deductions succeed, the partial ordering selects the
      // more constrained template (if one exists) as determined below.
      SmallVector<const Expr *, 3> ParamsAC, TemplateAC;
      Params->getAssociatedConstraints(ParamsAC);
      // C++2a[temp.arg.template]p3
      //   [...] In this comparison, if P is unconstrained, the constraints on A
      //   are not considered.
      if (ParamsAC.empty())
        return false;

      Template->getAssociatedConstraints(TemplateAC);

      bool IsParamAtLeastAsConstrained;
      if (IsAtLeastAsConstrained(Param, ParamsAC, Template, TemplateAC,
                                 IsParamAtLeastAsConstrained))
        return true;
      if (!IsParamAtLeastAsConstrained) {
        Diag(Arg.getLocation(),
             diag::err_template_template_parameter_not_at_least_as_constrained)
            << Template << Param << Arg.getSourceRange();
        Diag(Param->getLocation(), diag::note_entity_declared_at) << Param;
        Diag(Template->getLocation(), diag::note_entity_declared_at)
            << Template;
        MaybeEmitAmbiguousAtomicConstraintsDiagnostic(Param, ParamsAC, Template,
                                                      TemplateAC);
        return true;
      }
      return false;
    }
    // FIXME: Produce better diagnostics for deduction failures.
  }

  return !TemplateParameterListsAreEqual(Template->getTemplateParameters(),
                                         Params,
                                         true,
                                         TPL_TemplateTemplateArgumentMatch,
                                         Arg.getLocation());
}

/// Given a non-type template argument that refers to a
/// declaration and the type of its corresponding non-type template
/// parameter, produce an expression that properly refers to that
/// declaration.
ExprResult
Sema::BuildExpressionFromDeclTemplateArgument(const TemplateArgument &Arg,
                                              QualType ParamType,
                                              SourceLocation Loc) {
  // C++ [temp.param]p8:
  //
  //   A non-type template-parameter of type "array of T" or
  //   "function returning T" is adjusted to be of type "pointer to
  //   T" or "pointer to function returning T", respectively.
  if (ParamType->isArrayType())
    ParamType = Context.getArrayDecayedType(ParamType);
  else if (ParamType->isFunctionType())
    ParamType = Context.getPointerType(ParamType);

  // For a NULL non-type template argument, return nullptr casted to the
  // parameter's type.
  if (Arg.getKind() == TemplateArgument::NullPtr) {
    return ImpCastExprToType(
             new (Context) CXXNullPtrLiteralExpr(Context.NullPtrTy, Loc),
                             ParamType,
                             ParamType->getAs<MemberPointerType>()
                               ? CK_NullToMemberPointer
                               : CK_NullToPointer);
  }
  assert(Arg.getKind() == TemplateArgument::Declaration &&
         "Only declaration template arguments permitted here");

  ValueDecl *VD = Arg.getAsDecl();

  CXXScopeSpec SS;
  if (ParamType->isMemberPointerType()) {
    // If this is a pointer to member, we need to use a qualified name to
    // form a suitable pointer-to-member constant.
    assert(VD->getDeclContext()->isRecord() &&
           (isa<CXXMethodDecl>(VD) || isa<FieldDecl>(VD) ||
            isa<IndirectFieldDecl>(VD)));
    QualType ClassType
      = Context.getTypeDeclType(cast<RecordDecl>(VD->getDeclContext()));
    NestedNameSpecifier *Qualifier
      = NestedNameSpecifier::Create(Context, nullptr, false,
                                    ClassType.getTypePtr());
    SS.MakeTrivial(Context, Qualifier, Loc);
  }

  ExprResult RefExpr = BuildDeclarationNameExpr(
      SS, DeclarationNameInfo(VD->getDeclName(), Loc), VD);
  if (RefExpr.isInvalid())
    return ExprError();

  // For a pointer, the argument declaration is the pointee. Take its address.
  QualType ElemT(RefExpr.get()->getType()->getArrayElementTypeNoTypeQual(), 0);
  if (ParamType->isPointerType() && !ElemT.isNull() &&
      Context.hasSimilarType(ElemT, ParamType->getPointeeType())) {
    // Decay an array argument if we want a pointer to its first element.
    RefExpr = DefaultFunctionArrayConversion(RefExpr.get());
    if (RefExpr.isInvalid())
      return ExprError();
  } else if (ParamType->isPointerType() || ParamType->isMemberPointerType()) {
    // For any other pointer, take the address (or form a pointer-to-member).
    RefExpr = CreateBuiltinUnaryOp(Loc, UO_AddrOf, RefExpr.get());
    if (RefExpr.isInvalid())
      return ExprError();
  } else if (ParamType->isRecordType()) {
    assert(isa<TemplateParamObjectDecl>(VD) &&
           "arg for class template param not a template parameter object");
    // No conversions apply in this case.
    return RefExpr;
  } else {
    assert(ParamType->isReferenceType() &&
           "unexpected type for decl template argument");
  }

  // At this point we should have the right value category.
  assert(ParamType->isReferenceType() == RefExpr.get()->isLValue() &&
         "value kind mismatch for non-type template argument");

  // The type of the template parameter can differ from the type of the
  // argument in various ways; convert it now if necessary.
  QualType DestExprType = ParamType.getNonLValueExprType(Context);
  if (!Context.hasSameType(RefExpr.get()->getType(), DestExprType)) {
    CastKind CK;
    QualType Ignored;
    if (Context.hasSimilarType(RefExpr.get()->getType(), DestExprType) ||
        IsFunctionConversion(RefExpr.get()->getType(), DestExprType, Ignored)) {
      CK = CK_NoOp;
    } else if (ParamType->isVoidPointerType() &&
               RefExpr.get()->getType()->isPointerType()) {
      CK = CK_BitCast;
    } else {
      // FIXME: Pointers to members can need conversion derived-to-base or
      // base-to-derived conversions. We currently don't retain enough
      // information to convert properly (we need to track a cast path or
      // subobject number in the template argument).
      llvm_unreachable(
          "unexpected conversion required for non-type template argument");
    }
    RefExpr = ImpCastExprToType(RefExpr.get(), DestExprType, CK,
                                RefExpr.get()->getValueKind());
  }

  return RefExpr;
}

/// Construct a new expression that refers to the given
/// integral template argument with the given source-location
/// information.
///
/// This routine takes care of the mapping from an integral template
/// argument (which may have any integral type) to the appropriate
/// literal value.
ExprResult
Sema::BuildExpressionFromIntegralTemplateArgument(const TemplateArgument &Arg,
                                                  SourceLocation Loc) {
  assert(Arg.getKind() == TemplateArgument::Integral &&
         "Operation is only valid for integral template arguments");
  QualType OrigT = Arg.getIntegralType();

  // If this is an enum type that we're instantiating, we need to use an integer
  // type the same size as the enumerator.  We don't want to build an
  // IntegerLiteral with enum type.  The integer type of an enum type can be of
  // any integral type with C++11 enum classes, make sure we create the right
  // type of literal for it.
  QualType T = OrigT;
  if (const EnumType *ET = OrigT->getAs<EnumType>())
    T = ET->getDecl()->getIntegerType();

  Expr *E;
  if (T->isAnyCharacterType()) {
    CharacterLiteral::CharacterKind Kind;
    if (T->isWideCharType())
      Kind = CharacterLiteral::Wide;
    else if (T->isChar8Type() && getLangOpts().Char8)
      Kind = CharacterLiteral::UTF8;
    else if (T->isChar16Type())
      Kind = CharacterLiteral::UTF16;
    else if (T->isChar32Type())
      Kind = CharacterLiteral::UTF32;
    else
      Kind = CharacterLiteral::Ascii;

    E = new (Context) CharacterLiteral(Arg.getAsIntegral().getZExtValue(),
                                       Kind, T, Loc);
  } else if (T->isBooleanType()) {
    E = CXXBoolLiteralExpr::Create(Context, Arg.getAsIntegral().getBoolValue(),
                                   T, Loc);
  } else if (T->isNullPtrType()) {
    E = new (Context) CXXNullPtrLiteralExpr(Context.NullPtrTy, Loc);
  } else {
    E = IntegerLiteral::Create(Context, Arg.getAsIntegral(), T, Loc);
  }

  if (OrigT->isEnumeralType()) {
    // FIXME: This is a hack. We need a better way to handle substituted
    // non-type template parameters.
    E = CStyleCastExpr::Create(Context, OrigT, VK_PRValue, CK_IntegralCast, E,
                               nullptr, CurFPFeatureOverrides(),
                               Context.getTrivialTypeSourceInfo(OrigT, Loc),
                               Loc, Loc);
  }

  return E;
}

/// Match two template parameters within template parameter lists.
static bool MatchTemplateParameterKind(
    Sema &S, NamedDecl *New, const NamedDecl *NewInstFrom, NamedDecl *Old,
    const NamedDecl *OldInstFrom, bool Complain,
    Sema::TemplateParameterListEqualKind Kind, SourceLocation TemplateArgLoc,
    bool PartialOrdering) {
  // Check the actual kind (type, non-type, template).
  if (Old->getKind() != New->getKind()) {
    if (Complain) {
      unsigned NextDiag = diag::err_template_param_different_kind;
      if (TemplateArgLoc.isValid()) {
        S.Diag(TemplateArgLoc, diag::err_template_arg_template_params_mismatch);
        NextDiag = diag::note_template_param_different_kind;
      }
      S.Diag(New->getLocation(), NextDiag)
        << (Kind != Sema::TPL_TemplateMatch);
      S.Diag(Old->getLocation(), diag::note_template_prev_declaration)
        << (Kind != Sema::TPL_TemplateMatch);
    }

    return false;
  }

  // Check that both are parameter packs or neither are parameter packs.
  // However, if we are matching a template template argument to a
  // template template parameter, the template template parameter can have
  // a parameter pack where the template template argument does not.
  if (Old->isTemplateParameterPack() != New->isTemplateParameterPack() &&
      !(Kind == Sema::TPL_TemplateTemplateArgumentMatch &&
        Old->isTemplateParameterPack())) {
    if (Complain) {
      unsigned NextDiag = diag::err_template_parameter_pack_non_pack;
      if (TemplateArgLoc.isValid()) {
        S.Diag(TemplateArgLoc,
             diag::err_template_arg_template_params_mismatch);
        NextDiag = diag::note_template_parameter_pack_non_pack;
      }

      unsigned ParamKind = isa<TemplateTypeParmDecl>(New)? 0
                      : isa<NonTypeTemplateParmDecl>(New)? 1
                      : 2;
      S.Diag(New->getLocation(), NextDiag)
        << ParamKind << New->isParameterPack();
      S.Diag(Old->getLocation(), diag::note_template_parameter_pack_here)
        << ParamKind << Old->isParameterPack();
    }

    return false;
  }

  // For non-type template parameters, check the type of the parameter.
  if (NonTypeTemplateParmDecl *OldNTTP
                                    = dyn_cast<NonTypeTemplateParmDecl>(Old)) {
    NonTypeTemplateParmDecl *NewNTTP = cast<NonTypeTemplateParmDecl>(New);

    // If we are matching a template template argument to a template
    // template parameter and one of the non-type template parameter types
    // is dependent, then we must wait until template instantiation time
    // to actually compare the arguments.
    if (Kind != Sema::TPL_TemplateTemplateArgumentMatch ||
        (!OldNTTP->getType()->isDependentType() &&
         !NewNTTP->getType()->isDependentType()))
      if (!S.Context.hasSameType(OldNTTP->getType(), NewNTTP->getType())) {
        if (Complain) {
          unsigned NextDiag = diag::err_template_nontype_parm_different_type;
          if (TemplateArgLoc.isValid()) {
            S.Diag(TemplateArgLoc,
                   diag::err_template_arg_template_params_mismatch);
            NextDiag = diag::note_template_nontype_parm_different_type;
          }
          S.Diag(NewNTTP->getLocation(), NextDiag)
            << NewNTTP->getType()
            << (Kind != Sema::TPL_TemplateMatch);
          S.Diag(OldNTTP->getLocation(),
                 diag::note_template_nontype_parm_prev_declaration)
            << OldNTTP->getType();
        }

        return false;
      }
  }
  // For template template parameters, check the template parameter types.
  // The template parameter lists of template template
  // parameters must agree.
  else if (TemplateTemplateParmDecl *OldTTP
                                    = dyn_cast<TemplateTemplateParmDecl>(Old)) {
    TemplateTemplateParmDecl *NewTTP = cast<TemplateTemplateParmDecl>(New);
    if (!S.TemplateParameterListsAreEqual(
            NewInstFrom, NewTTP->getTemplateParameters(), OldInstFrom,
            OldTTP->getTemplateParameters(), Complain,
            (Kind == Sema::TPL_TemplateMatch
                 ? Sema::TPL_TemplateTemplateParmMatch
                 : Kind),
            TemplateArgLoc, PartialOrdering))
      return false;
  }

  if (!PartialOrdering && Kind != Sema::TPL_TemplateTemplateArgumentMatch &&
      !isa<TemplateTemplateParmDecl>(Old)) {
    const Expr *NewC = nullptr, *OldC = nullptr;

    if (isa<TemplateTypeParmDecl>(New)) {
      if (const auto *TC = cast<TemplateTypeParmDecl>(New)->getTypeConstraint())
        NewC = TC->getImmediatelyDeclaredConstraint();
      if (const auto *TC = cast<TemplateTypeParmDecl>(Old)->getTypeConstraint())
        OldC = TC->getImmediatelyDeclaredConstraint();
    } else if (isa<NonTypeTemplateParmDecl>(New)) {
      if (const Expr *E = cast<NonTypeTemplateParmDecl>(New)
                              ->getPlaceholderTypeConstraint())
        NewC = E;
      if (const Expr *E = cast<NonTypeTemplateParmDecl>(Old)
                              ->getPlaceholderTypeConstraint())
        OldC = E;
    } else
      llvm_unreachable("unexpected template parameter type");

    auto Diagnose = [&] {
      S.Diag(NewC ? NewC->getBeginLoc() : New->getBeginLoc(),
           diag::err_template_different_type_constraint);
      S.Diag(OldC ? OldC->getBeginLoc() : Old->getBeginLoc(),
           diag::note_template_prev_declaration) << /*declaration*/0;
    };

    if (!NewC != !OldC) {
      if (Complain)
        Diagnose();
      return false;
    }

    if (NewC) {
      if (!S.AreConstraintExpressionsEqual(OldInstFrom, OldC, NewInstFrom,
                                           NewC)) {
        if (Complain)
          Diagnose();
        return false;
      }
    }
  }

  return true;
}

/// Diagnose a known arity mismatch when comparing template argument
/// lists.
static
void DiagnoseTemplateParameterListArityMismatch(Sema &S,
                                                TemplateParameterList *New,
                                                TemplateParameterList *Old,
                                      Sema::TemplateParameterListEqualKind Kind,
                                                SourceLocation TemplateArgLoc) {
  unsigned NextDiag = diag::err_template_param_list_different_arity;
  if (TemplateArgLoc.isValid()) {
    S.Diag(TemplateArgLoc, diag::err_template_arg_template_params_mismatch);
    NextDiag = diag::note_template_param_list_different_arity;
  }
  S.Diag(New->getTemplateLoc(), NextDiag)
    << (New->size() > Old->size())
    << (Kind != Sema::TPL_TemplateMatch)
    << SourceRange(New->getTemplateLoc(), New->getRAngleLoc());
  S.Diag(Old->getTemplateLoc(), diag::note_template_prev_declaration)
    << (Kind != Sema::TPL_TemplateMatch)
    << SourceRange(Old->getTemplateLoc(), Old->getRAngleLoc());
}

/// Determine whether the given template parameter lists are
/// equivalent.
///
/// \param New  The new template parameter list, typically written in the
/// source code as part of a new template declaration.
///
/// \param Old  The old template parameter list, typically found via
/// name lookup of the template declared with this template parameter
/// list.
///
/// \param Complain  If true, this routine will produce a diagnostic if
/// the template parameter lists are not equivalent.
///
/// \param Kind describes how we are to match the template parameter lists.
///
/// \param TemplateArgLoc If this source location is valid, then we
/// are actually checking the template parameter list of a template
/// argument (New) against the template parameter list of its
/// corresponding template template parameter (Old). We produce
/// slightly different diagnostics in this scenario.
///
/// \returns True if the template parameter lists are equal, false
/// otherwise.
bool Sema::TemplateParameterListsAreEqual(
    const NamedDecl *NewInstFrom, TemplateParameterList *New,
    const NamedDecl *OldInstFrom, TemplateParameterList *Old, bool Complain,
    TemplateParameterListEqualKind Kind, SourceLocation TemplateArgLoc,
    bool PartialOrdering) {
  if (Old->size() != New->size() && Kind != TPL_TemplateTemplateArgumentMatch) {
    if (Complain)
      DiagnoseTemplateParameterListArityMismatch(*this, New, Old, Kind,
                                                 TemplateArgLoc);

    return false;
  }

  // C++0x [temp.arg.template]p3:
  //   A template-argument matches a template template-parameter (call it P)
  //   when each of the template parameters in the template-parameter-list of
  //   the template-argument's corresponding class template or alias template
  //   (call it A) matches the corresponding template parameter in the
  //   template-parameter-list of P. [...]
  TemplateParameterList::iterator NewParm = New->begin();
  TemplateParameterList::iterator NewParmEnd = New->end();
  for (TemplateParameterList::iterator OldParm = Old->begin(),
                                    OldParmEnd = Old->end();
       OldParm != OldParmEnd; ++OldParm) {
    if (Kind != TPL_TemplateTemplateArgumentMatch ||
        !(*OldParm)->isTemplateParameterPack()) {
      if (NewParm == NewParmEnd) {
        if (Complain)
          DiagnoseTemplateParameterListArityMismatch(*this, New, Old, Kind,
                                                     TemplateArgLoc);

        return false;
      }

      if (!MatchTemplateParameterKind(*this, *NewParm, NewInstFrom, *OldParm,
                                      OldInstFrom, Complain, Kind,
                                      TemplateArgLoc, PartialOrdering))
        return false;

      ++NewParm;
      continue;
    }

    // C++0x [temp.arg.template]p3:
    //   [...] When P's template- parameter-list contains a template parameter
    //   pack (14.5.3), the template parameter pack will match zero or more
    //   template parameters or template parameter packs in the
    //   template-parameter-list of A with the same type and form as the
    //   template parameter pack in P (ignoring whether those template
    //   parameters are template parameter packs).
    for (; NewParm != NewParmEnd; ++NewParm) {
      if (!MatchTemplateParameterKind(*this, *NewParm, NewInstFrom, *OldParm,
                                      OldInstFrom, Complain, Kind,
                                      TemplateArgLoc, PartialOrdering))
        return false;
    }
  }

  // Make sure we exhausted all of the arguments.
  if (NewParm != NewParmEnd) {
    if (Complain)
      DiagnoseTemplateParameterListArityMismatch(*this, New, Old, Kind,
                                                 TemplateArgLoc);

    return false;
  }

  if (!PartialOrdering && Kind != TPL_TemplateTemplateArgumentMatch) {
    const Expr *NewRC = New->getRequiresClause();
    const Expr *OldRC = Old->getRequiresClause();

    auto Diagnose = [&] {
      Diag(NewRC ? NewRC->getBeginLoc() : New->getTemplateLoc(),
           diag::err_template_different_requires_clause);
      Diag(OldRC ? OldRC->getBeginLoc() : Old->getTemplateLoc(),
           diag::note_template_prev_declaration) << /*declaration*/0;
    };

    if (!NewRC != !OldRC) {
      if (Complain)
        Diagnose();
      return false;
    }

    if (NewRC) {
      if (!AreConstraintExpressionsEqual(OldInstFrom, OldRC, NewInstFrom,
                                         NewRC)) {
        if (Complain)
          Diagnose();
        return false;
      }
    }
  }

  return true;
}

/// Check whether a template can be declared within this scope.
///
/// If the template declaration is valid in this scope, returns
/// false. Otherwise, issues a diagnostic and returns true.
bool
Sema::CheckTemplateDeclScope(Scope *S, TemplateParameterList *TemplateParams) {
  if (!S)
    return false;

  // Find the nearest enclosing declaration scope.
  while ((S->getFlags() & Scope::DeclScope) == 0 ||
         (S->getFlags() & Scope::TemplateParamScope) != 0)
    S = S->getParent();

  // C++ [temp.pre]p6: [P2096]
  //   A template, explicit specialization, or partial specialization shall not
  //   have C linkage.
  DeclContext *Ctx = S->getEntity();
  if (Ctx && Ctx->isExternCContext()) {
    Diag(TemplateParams->getTemplateLoc(), diag::err_template_linkage)
        << TemplateParams->getSourceRange();
    if (const LinkageSpecDecl *LSD = Ctx->getExternCContext())
      Diag(LSD->getExternLoc(), diag::note_extern_c_begins_here);
    return true;
  }
  Ctx = Ctx ? Ctx->getRedeclContext() : nullptr;

  // C++ [temp]p2:
  //   A template-declaration can appear only as a namespace scope or
  //   class scope declaration.
  // C++ [temp.expl.spec]p3:
  //   An explicit specialization may be declared in any scope in which the
  //   corresponding primary template may be defined.
  // C++ [temp.class.spec]p6: [P2096]
  //   A partial specialization may be declared in any scope in which the
  //   corresponding primary template may be defined.
  if (Ctx) {
    if (Ctx->isFileContext())
      return false;
    if (CXXRecordDecl *RD = dyn_cast<CXXRecordDecl>(Ctx)) {
      // C++ [temp.mem]p2:
      //   A local class shall not have member templates.
      if (RD->isLocalClass())
        return Diag(TemplateParams->getTemplateLoc(),
                    diag::err_template_inside_local_class)
          << TemplateParams->getSourceRange();
      else
        return false;
    }
  }

  return Diag(TemplateParams->getTemplateLoc(),
              diag::err_template_outside_namespace_or_class_scope)
    << TemplateParams->getSourceRange();
}

/// Determine what kind of template specialization the given declaration
/// is.
static TemplateSpecializationKind getTemplateSpecializationKind(Decl *D) {
  if (!D)
    return TSK_Undeclared;

  if (CXXRecordDecl *Record = dyn_cast<CXXRecordDecl>(D))
    return Record->getTemplateSpecializationKind();
  if (FunctionDecl *Function = dyn_cast<FunctionDecl>(D))
    return Function->getTemplateSpecializationKind();
  if (VarDecl *Var = dyn_cast<VarDecl>(D))
    return Var->getTemplateSpecializationKind();

  return TSK_Undeclared;
}

/// Check whether a specialization is well-formed in the current
/// context.
///
/// This routine determines whether a template specialization can be declared
/// in the current context (C++ [temp.expl.spec]p2).
///
/// \param S the semantic analysis object for which this check is being
/// performed.
///
/// \param Specialized the entity being specialized or instantiated, which
/// may be a kind of template (class template, function template, etc.) or
/// a member of a class template (member function, static data member,
/// member class).
///
/// \param PrevDecl the previous declaration of this entity, if any.
///
/// \param Loc the location of the explicit specialization or instantiation of
/// this entity.
///
/// \param IsPartialSpecialization whether this is a partial specialization of
/// a class template.
///
/// \returns true if there was an error that we cannot recover from, false
/// otherwise.
static bool CheckTemplateSpecializationScope(Sema &S,
                                             NamedDecl *Specialized,
                                             NamedDecl *PrevDecl,
                                             SourceLocation Loc,
                                             bool IsPartialSpecialization) {
  // Keep these "kind" numbers in sync with the %select statements in the
  // various diagnostics emitted by this routine.
  int EntityKind = 0;
  if (isa<ClassTemplateDecl>(Specialized))
    EntityKind = IsPartialSpecialization? 1 : 0;
  else if (isa<VarTemplateDecl>(Specialized))
    EntityKind = IsPartialSpecialization ? 3 : 2;
  else if (isa<FunctionTemplateDecl>(Specialized))
    EntityKind = 4;
  else if (isa<CXXMethodDecl>(Specialized))
    EntityKind = 5;
  else if (isa<VarDecl>(Specialized))
    EntityKind = 6;
  else if (isa<RecordDecl>(Specialized))
    EntityKind = 7;
  else if (isa<EnumDecl>(Specialized) && S.getLangOpts().CPlusPlus11)
    EntityKind = 8;
  else {
    S.Diag(Loc, diag::err_template_spec_unknown_kind)
      << S.getLangOpts().CPlusPlus11;
    S.Diag(Specialized->getLocation(), diag::note_specialized_entity);
    return true;
  }

  // C++ [temp.expl.spec]p2:
  //   An explicit specialization may be declared in any scope in which
  //   the corresponding primary template may be defined.
  if (S.CurContext->getRedeclContext()->isFunctionOrMethod()) {
    S.Diag(Loc, diag::err_template_spec_decl_function_scope)
      << Specialized;
    return true;
  }

  // C++ [temp.class.spec]p6:
  //   A class template partial specialization may be declared in any
  //   scope in which the primary template may be defined.
  DeclContext *SpecializedContext =
      Specialized->getDeclContext()->getRedeclContext();
  DeclContext *DC = S.CurContext->getRedeclContext();

  // Make sure that this redeclaration (or definition) occurs in the same
  // scope or an enclosing namespace.
  if (!(DC->isFileContext() ? DC->Encloses(SpecializedContext)
                            : DC->Equals(SpecializedContext))) {
    if (isa<TranslationUnitDecl>(SpecializedContext))
      S.Diag(Loc, diag::err_template_spec_redecl_global_scope)
        << EntityKind << Specialized;
    else {
      auto *ND = cast<NamedDecl>(SpecializedContext);
      int Diag = diag::err_template_spec_redecl_out_of_scope;
      if (S.getLangOpts().MicrosoftExt && !DC->isRecord())
        Diag = diag::ext_ms_template_spec_redecl_out_of_scope;
      S.Diag(Loc, Diag) << EntityKind << Specialized
                        << ND << isa<CXXRecordDecl>(ND);
    }

    S.Diag(Specialized->getLocation(), diag::note_specialized_entity);

    // Don't allow specializing in the wrong class during error recovery.
    // Otherwise, things can go horribly wrong.
    if (DC->isRecord())
      return true;
  }

  return false;
}

static SourceRange findTemplateParameterInType(unsigned Depth, Expr *E) {
  if (!E->isTypeDependent())
    return SourceLocation();
  DependencyChecker Checker(Depth, /*IgnoreNonTypeDependent*/true);
  Checker.TraverseStmt(E);
  if (Checker.MatchLoc.isInvalid())
    return E->getSourceRange();
  return Checker.MatchLoc;
}

static SourceRange findTemplateParameter(unsigned Depth, TypeLoc TL) {
  if (!TL.getType()->isDependentType())
    return SourceLocation();
  DependencyChecker Checker(Depth, /*IgnoreNonTypeDependent*/true);
  Checker.TraverseTypeLoc(TL);
  if (Checker.MatchLoc.isInvalid())
    return TL.getSourceRange();
  return Checker.MatchLoc;
}

/// Subroutine of Sema::CheckTemplatePartialSpecializationArgs
/// that checks non-type template partial specialization arguments.
static bool CheckNonTypeTemplatePartialSpecializationArgs(
    Sema &S, SourceLocation TemplateNameLoc, NonTypeTemplateParmDecl *Param,
    const TemplateArgument *Args, unsigned NumArgs, bool IsDefaultArgument) {
  for (unsigned I = 0; I != NumArgs; ++I) {
    if (Args[I].getKind() == TemplateArgument::Pack) {
      if (CheckNonTypeTemplatePartialSpecializationArgs(
              S, TemplateNameLoc, Param, Args[I].pack_begin(),
              Args[I].pack_size(), IsDefaultArgument))
        return true;

      continue;
    }

    if (Args[I].getKind() != TemplateArgument::Expression)
      continue;

    Expr *ArgExpr = Args[I].getAsExpr();

    // We can have a pack expansion of any of the bullets below.
    if (PackExpansionExpr *Expansion = dyn_cast<PackExpansionExpr>(ArgExpr))
      ArgExpr = Expansion->getPattern();

    // Strip off any implicit casts we added as part of type checking.
    while (ImplicitCastExpr *ICE = dyn_cast<ImplicitCastExpr>(ArgExpr))
      ArgExpr = ICE->getSubExpr();

    // C++ [temp.class.spec]p8:
    //   A non-type argument is non-specialized if it is the name of a
    //   non-type parameter. All other non-type arguments are
    //   specialized.
    //
    // Below, we check the two conditions that only apply to
    // specialized non-type arguments, so skip any non-specialized
    // arguments.
    if (DeclRefExpr *DRE = dyn_cast<DeclRefExpr>(ArgExpr))
      if (isa<NonTypeTemplateParmDecl>(DRE->getDecl()))
        continue;

    // C++ [temp.class.spec]p9:
    //   Within the argument list of a class template partial
    //   specialization, the following restrictions apply:
    //     -- A partially specialized non-type argument expression
    //        shall not involve a template parameter of the partial
    //        specialization except when the argument expression is a
    //        simple identifier.
    //     -- The type of a template parameter corresponding to a
    //        specialized non-type argument shall not be dependent on a
    //        parameter of the specialization.
    // DR1315 removes the first bullet, leaving an incoherent set of rules.
    // We implement a compromise between the original rules and DR1315:
    //     --  A specialized non-type template argument shall not be
    //         type-dependent and the corresponding template parameter
    //         shall have a non-dependent type.
    SourceRange ParamUseRange =
        findTemplateParameterInType(Param->getDepth(), ArgExpr);
    if (ParamUseRange.isValid()) {
      if (IsDefaultArgument) {
        S.Diag(TemplateNameLoc,
               diag::err_dependent_non_type_arg_in_partial_spec);
        S.Diag(ParamUseRange.getBegin(),
               diag::note_dependent_non_type_default_arg_in_partial_spec)
          << ParamUseRange;
      } else {
        S.Diag(ParamUseRange.getBegin(),
               diag::err_dependent_non_type_arg_in_partial_spec)
          << ParamUseRange;
      }
      return true;
    }

    ParamUseRange = findTemplateParameter(
        Param->getDepth(), Param->getTypeSourceInfo()->getTypeLoc());
    if (ParamUseRange.isValid()) {
      S.Diag(IsDefaultArgument ? TemplateNameLoc : ArgExpr->getBeginLoc(),
             diag::err_dependent_typed_non_type_arg_in_partial_spec)
          << Param->getType();
      S.Diag(Param->getLocation(), diag::note_template_param_here)
        << (IsDefaultArgument ? ParamUseRange : SourceRange())
        << ParamUseRange;
      return true;
    }
  }

  return false;
}

/// Check the non-type template arguments of a class template
/// partial specialization according to C++ [temp.class.spec]p9.
///
/// \param TemplateNameLoc the location of the template name.
/// \param PrimaryTemplate the template parameters of the primary class
///        template.
/// \param NumExplicit the number of explicitly-specified template arguments.
/// \param TemplateArgs the template arguments of the class template
///        partial specialization.
///
/// \returns \c true if there was an error, \c false otherwise.
bool Sema::CheckTemplatePartialSpecializationArgs(
    SourceLocation TemplateNameLoc, TemplateDecl *PrimaryTemplate,
    unsigned NumExplicit, ArrayRef<TemplateArgument> TemplateArgs) {
  // We have to be conservative when checking a template in a dependent
  // context.
  if (PrimaryTemplate->getDeclContext()->isDependentContext())
    return false;

  TemplateParameterList *TemplateParams =
      PrimaryTemplate->getTemplateParameters();
  for (unsigned I = 0, N = TemplateParams->size(); I != N; ++I) {
    NonTypeTemplateParmDecl *Param
      = dyn_cast<NonTypeTemplateParmDecl>(TemplateParams->getParam(I));
    if (!Param)
      continue;

    if (CheckNonTypeTemplatePartialSpecializationArgs(*this, TemplateNameLoc,
                                                      Param, &TemplateArgs[I],
                                                      1, I >= NumExplicit))
      return true;
  }

  return false;
}

DeclResult Sema::ActOnClassTemplateSpecialization(
    Scope *S, unsigned TagSpec, TagUseKind TUK, SourceLocation KWLoc,
    SourceLocation ModulePrivateLoc, CXXScopeSpec &SS,
    TemplateIdAnnotation &TemplateId, const ParsedAttributesView &Attr,
    MultiTemplateParamsArg TemplateParameterLists, SkipBodyInfo *SkipBody) {
  assert(TUK != TUK_Reference && "References are not specializations");

  // NOTE: KWLoc is the location of the tag keyword. This will instead
  // store the location of the outermost template keyword in the declaration.
  SourceLocation TemplateKWLoc = TemplateParameterLists.size() > 0
    ? TemplateParameterLists[0]->getTemplateLoc() : KWLoc;
  SourceLocation TemplateNameLoc = TemplateId.TemplateNameLoc;
  SourceLocation LAngleLoc = TemplateId.LAngleLoc;
  SourceLocation RAngleLoc = TemplateId.RAngleLoc;

  // Find the class template we're specializing
  TemplateName Name = TemplateId.Template.get();
  ClassTemplateDecl *ClassTemplate
    = dyn_cast_or_null<ClassTemplateDecl>(Name.getAsTemplateDecl());

  if (!ClassTemplate) {
    Diag(TemplateNameLoc, diag::err_not_class_template_specialization)
      << (Name.getAsTemplateDecl() &&
          isa<TemplateTemplateParmDecl>(Name.getAsTemplateDecl()));
    return true;
  }

  bool isMemberSpecialization = false;
  bool isPartialSpecialization = false;

  // Check the validity of the template headers that introduce this
  // template.
  // FIXME: We probably shouldn't complain about these headers for
  // friend declarations.
  bool Invalid = false;
  TemplateParameterList *TemplateParams =
      MatchTemplateParametersToScopeSpecifier(
          KWLoc, TemplateNameLoc, SS, &TemplateId,
          TemplateParameterLists, TUK == TUK_Friend, isMemberSpecialization,
          Invalid);
  if (Invalid)
    return true;

  // Check that we can declare a template specialization here.
  if (TemplateParams && CheckTemplateDeclScope(S, TemplateParams))
    return true;

  if (TemplateParams && TemplateParams->size() > 0) {
    isPartialSpecialization = true;

    if (TUK == TUK_Friend) {
      Diag(KWLoc, diag::err_partial_specialization_friend)
        << SourceRange(LAngleLoc, RAngleLoc);
      return true;
    }

    // C++ [temp.class.spec]p10:
    //   The template parameter list of a specialization shall not
    //   contain default template argument values.
    for (unsigned I = 0, N = TemplateParams->size(); I != N; ++I) {
      Decl *Param = TemplateParams->getParam(I);
      if (TemplateTypeParmDecl *TTP = dyn_cast<TemplateTypeParmDecl>(Param)) {
        if (TTP->hasDefaultArgument()) {
          Diag(TTP->getDefaultArgumentLoc(),
               diag::err_default_arg_in_partial_spec);
          TTP->removeDefaultArgument();
        }
      } else if (NonTypeTemplateParmDecl *NTTP
                   = dyn_cast<NonTypeTemplateParmDecl>(Param)) {
        if (Expr *DefArg = NTTP->getDefaultArgument()) {
          Diag(NTTP->getDefaultArgumentLoc(),
               diag::err_default_arg_in_partial_spec)
            << DefArg->getSourceRange();
          NTTP->removeDefaultArgument();
        }
      } else {
        TemplateTemplateParmDecl *TTP = cast<TemplateTemplateParmDecl>(Param);
        if (TTP->hasDefaultArgument()) {
          Diag(TTP->getDefaultArgument().getLocation(),
               diag::err_default_arg_in_partial_spec)
            << TTP->getDefaultArgument().getSourceRange();
          TTP->removeDefaultArgument();
        }
      }
    }
  } else if (TemplateParams) {
    if (TUK == TUK_Friend)
      Diag(KWLoc, diag::err_template_spec_friend)
        << FixItHint::CreateRemoval(
                                SourceRange(TemplateParams->getTemplateLoc(),
                                            TemplateParams->getRAngleLoc()))
        << SourceRange(LAngleLoc, RAngleLoc);
  } else {
    assert(TUK == TUK_Friend && "should have a 'template<>' for this decl");
  }

  // Check that the specialization uses the same tag kind as the
  // original template.
  TagTypeKind Kind = TypeWithKeyword::getTagTypeKindForTypeSpec(TagSpec);
  assert(Kind != TTK_Enum && "Invalid enum tag in class template spec!");
  if (!isAcceptableTagRedeclaration(ClassTemplate->getTemplatedDecl(),
                                    Kind, TUK == TUK_Definition, KWLoc,
                                    ClassTemplate->getIdentifier())) {
    Diag(KWLoc, diag::err_use_with_wrong_tag)
      << ClassTemplate
      << FixItHint::CreateReplacement(KWLoc,
                            ClassTemplate->getTemplatedDecl()->getKindName());
    Diag(ClassTemplate->getTemplatedDecl()->getLocation(),
         diag::note_previous_use);
    Kind = ClassTemplate->getTemplatedDecl()->getTagKind();
  }

  // Translate the parser's template argument list in our AST format.
  TemplateArgumentListInfo TemplateArgs =
      makeTemplateArgumentListInfo(*this, TemplateId);

  // Check for unexpanded parameter packs in any of the template arguments.
  for (unsigned I = 0, N = TemplateArgs.size(); I != N; ++I)
    if (DiagnoseUnexpandedParameterPack(TemplateArgs[I],
                                        UPPC_PartialSpecialization))
      return true;

  // Check that the template argument list is well-formed for this
  // template.
  SmallVector<TemplateArgument, 4> SugaredConverted, CanonicalConverted;
  if (CheckTemplateArgumentList(ClassTemplate, TemplateNameLoc, TemplateArgs,
                                false, SugaredConverted, CanonicalConverted,
                                /*UpdateArgsWithConversions=*/true))
    return true;

  // Find the class template (partial) specialization declaration that
  // corresponds to these arguments.
  if (isPartialSpecialization) {
    if (CheckTemplatePartialSpecializationArgs(TemplateNameLoc, ClassTemplate,
                                               TemplateArgs.size(),
                                               CanonicalConverted))
      return true;

    // FIXME: Move this to CheckTemplatePartialSpecializationArgs so we
    // also do it during instantiation.
    if (!Name.isDependent() &&
        !TemplateSpecializationType::anyDependentTemplateArguments(
            TemplateArgs, CanonicalConverted)) {
      Diag(TemplateNameLoc, diag::err_partial_spec_fully_specialized)
        << ClassTemplate->getDeclName();
      isPartialSpecialization = false;
    }
  }

  void *InsertPos = nullptr;
  ClassTemplateSpecializationDecl *PrevDecl = nullptr;

  if (isPartialSpecialization)
    PrevDecl = ClassTemplate->findPartialSpecialization(
        CanonicalConverted, TemplateParams, InsertPos);
  else
    PrevDecl = ClassTemplate->findSpecialization(CanonicalConverted, InsertPos);

  ClassTemplateSpecializationDecl *Specialization = nullptr;

  // Check whether we can declare a class template specialization in
  // the current scope.
  if (TUK != TUK_Friend &&
      CheckTemplateSpecializationScope(*this, ClassTemplate, PrevDecl,
                                       TemplateNameLoc,
                                       isPartialSpecialization))
    return true;

  // The canonical type
  QualType CanonType;
  if (isPartialSpecialization) {
    // Build the canonical type that describes the converted template
    // arguments of the class template partial specialization.
    TemplateName CanonTemplate = Context.getCanonicalTemplateName(Name);
    CanonType = Context.getTemplateSpecializationType(CanonTemplate,
                                                      CanonicalConverted);

    if (Context.hasSameType(CanonType,
                        ClassTemplate->getInjectedClassNameSpecialization()) &&
        (!Context.getLangOpts().CPlusPlus20 ||
         !TemplateParams->hasAssociatedConstraints())) {
      // C++ [temp.class.spec]p9b3:
      //
      //   -- The argument list of the specialization shall not be identical
      //      to the implicit argument list of the primary template.
      //
      // This rule has since been removed, because it's redundant given DR1495,
      // but we keep it because it produces better diagnostics and recovery.
      Diag(TemplateNameLoc, diag::err_partial_spec_args_match_primary_template)
        << /*class template*/0 << (TUK == TUK_Definition)
        << FixItHint::CreateRemoval(SourceRange(LAngleLoc, RAngleLoc));
      return CheckClassTemplate(S, TagSpec, TUK, KWLoc, SS,
                                ClassTemplate->getIdentifier(),
                                TemplateNameLoc,
                                Attr,
                                TemplateParams,
                                AS_none, /*ModulePrivateLoc=*/SourceLocation(),
                                /*FriendLoc*/SourceLocation(),
                                TemplateParameterLists.size() - 1,
                                TemplateParameterLists.data());
    }

    // Create a new class template partial specialization declaration node.
    ClassTemplatePartialSpecializationDecl *PrevPartial
      = cast_or_null<ClassTemplatePartialSpecializationDecl>(PrevDecl);
    ClassTemplatePartialSpecializationDecl *Partial =
        ClassTemplatePartialSpecializationDecl::Create(
            Context, Kind, ClassTemplate->getDeclContext(), KWLoc,
            TemplateNameLoc, TemplateParams, ClassTemplate, CanonicalConverted,
            TemplateArgs, CanonType, PrevPartial);
    SetNestedNameSpecifier(*this, Partial, SS);
    if (TemplateParameterLists.size() > 1 && SS.isSet()) {
      Partial->setTemplateParameterListsInfo(
          Context, TemplateParameterLists.drop_back(1));
    }

    if (!PrevPartial)
      ClassTemplate->AddPartialSpecialization(Partial, InsertPos);
    Specialization = Partial;

    // If we are providing an explicit specialization of a member class
    // template specialization, make a note of that.
    if (PrevPartial && PrevPartial->getInstantiatedFromMember())
      PrevPartial->setMemberSpecialization();

    CheckTemplatePartialSpecialization(Partial);
  } else {
    // Create a new class template specialization declaration node for
    // this explicit specialization or friend declaration.
    Specialization = ClassTemplateSpecializationDecl::Create(
        Context, Kind, ClassTemplate->getDeclContext(), KWLoc, TemplateNameLoc,
        ClassTemplate, CanonicalConverted, PrevDecl);
    SetNestedNameSpecifier(*this, Specialization, SS);
    if (TemplateParameterLists.size() > 0) {
      Specialization->setTemplateParameterListsInfo(Context,
                                                    TemplateParameterLists);
    }

    if (!PrevDecl)
      ClassTemplate->AddSpecialization(Specialization, InsertPos);

    if (CurContext->isDependentContext()) {
      TemplateName CanonTemplate = Context.getCanonicalTemplateName(Name);
      CanonType = Context.getTemplateSpecializationType(CanonTemplate,
                                                        CanonicalConverted);
    } else {
      CanonType = Context.getTypeDeclType(Specialization);
    }
  }

  // C++ [temp.expl.spec]p6:
  //   If a template, a member template or the member of a class template is
  //   explicitly specialized then that specialization shall be declared
  //   before the first use of that specialization that would cause an implicit
  //   instantiation to take place, in every translation unit in which such a
  //   use occurs; no diagnostic is required.
  if (PrevDecl && PrevDecl->getPointOfInstantiation().isValid()) {
    bool Okay = false;
    for (Decl *Prev = PrevDecl; Prev; Prev = Prev->getPreviousDecl()) {
      // Is there any previous explicit specialization declaration?
      if (getTemplateSpecializationKind(Prev) == TSK_ExplicitSpecialization) {
        Okay = true;
        break;
      }
    }

    if (!Okay) {
      SourceRange Range(TemplateNameLoc, RAngleLoc);
      Diag(TemplateNameLoc, diag::err_specialization_after_instantiation)
        << Context.getTypeDeclType(Specialization) << Range;

      Diag(PrevDecl->getPointOfInstantiation(),
           diag::note_instantiation_required_here)
        << (PrevDecl->getTemplateSpecializationKind()
                                                != TSK_ImplicitInstantiation);
      return true;
    }
  }

  // If this is not a friend, note that this is an explicit specialization.
  if (TUK != TUK_Friend)
    Specialization->setSpecializationKind(TSK_ExplicitSpecialization);

  // Check that this isn't a redefinition of this specialization.
  if (TUK == TUK_Definition) {
    RecordDecl *Def = Specialization->getDefinition();
    NamedDecl *Hidden = nullptr;
    if (Def && SkipBody && !hasVisibleDefinition(Def, &Hidden)) {
      SkipBody->ShouldSkip = true;
      SkipBody->Previous = Def;
      makeMergedDefinitionVisible(Hidden);
    } else if (Def) {
      SourceRange Range(TemplateNameLoc, RAngleLoc);
      Diag(TemplateNameLoc, diag::err_redefinition) << Specialization << Range;
      Diag(Def->getLocation(), diag::note_previous_definition);
      Specialization->setInvalidDecl();
      return true;
    }
  }

  ProcessDeclAttributeList(S, Specialization, Attr);

  // Add alignment attributes if necessary; these attributes are checked when
  // the ASTContext lays out the structure.
  if (TUK == TUK_Definition && (!SkipBody || !SkipBody->ShouldSkip)) {
    AddAlignmentAttributesForRecord(Specialization);
    AddMsStructLayoutForRecord(Specialization);
  }

  if (ModulePrivateLoc.isValid())
    Diag(Specialization->getLocation(), diag::err_module_private_specialization)
      << (isPartialSpecialization? 1 : 0)
      << FixItHint::CreateRemoval(ModulePrivateLoc);

  // Build the fully-sugared type for this class template
  // specialization as the user wrote in the specialization
  // itself. This means that we'll pretty-print the type retrieved
  // from the specialization's declaration the way that the user
  // actually wrote the specialization, rather than formatting the
  // name based on the "canonical" representation used to store the
  // template arguments in the specialization.
  TypeSourceInfo *WrittenTy
    = Context.getTemplateSpecializationTypeInfo(Name, TemplateNameLoc,
                                                TemplateArgs, CanonType);
  if (TUK != TUK_Friend) {
    Specialization->setTypeAsWritten(WrittenTy);
    Specialization->setTemplateKeywordLoc(TemplateKWLoc);
  }

  // C++ [temp.expl.spec]p9:
  //   A template explicit specialization is in the scope of the
  //   namespace in which the template was defined.
  //
  // We actually implement this paragraph where we set the semantic
  // context (in the creation of the ClassTemplateSpecializationDecl),
  // but we also maintain the lexical context where the actual
  // definition occurs.
  Specialization->setLexicalDeclContext(CurContext);

  // We may be starting the definition of this specialization.
  if (TUK == TUK_Definition && (!SkipBody || !SkipBody->ShouldSkip))
    Specialization->startDefinition();

  if (TUK == TUK_Friend) {
    FriendDecl *Friend = FriendDecl::Create(Context, CurContext,
                                            TemplateNameLoc,
                                            WrittenTy,
                                            /*FIXME:*/KWLoc);
    Friend->setAccess(AS_public);
    CurContext->addDecl(Friend);
  } else {
    // Add the specialization into its lexical context, so that it can
    // be seen when iterating through the list of declarations in that
    // context. However, specializations are not found by name lookup.
    CurContext->addDecl(Specialization);
  }

  if (SkipBody && SkipBody->ShouldSkip)
    return SkipBody->Previous;

  return Specialization;
}

Decl *Sema::ActOnTemplateDeclarator(Scope *S,
                              MultiTemplateParamsArg TemplateParameterLists,
                                    Declarator &D) {
  Decl *NewDecl = HandleDeclarator(S, D, TemplateParameterLists);
  ActOnDocumentableDecl(NewDecl);
  return NewDecl;
}

Decl *Sema::ActOnConceptDefinition(Scope *S,
                              MultiTemplateParamsArg TemplateParameterLists,
                                   IdentifierInfo *Name, SourceLocation NameLoc,
                                   Expr *ConstraintExpr) {
  DeclContext *DC = CurContext;

  if (!DC->getRedeclContext()->isFileContext()) {
    Diag(NameLoc,
      diag::err_concept_decls_may_only_appear_in_global_namespace_scope);
    return nullptr;
  }

  if (TemplateParameterLists.size() > 1) {
    Diag(NameLoc, diag::err_concept_extra_headers);
    return nullptr;
  }

  TemplateParameterList *Params = TemplateParameterLists.front();

  if (Params->size() == 0) {
    Diag(NameLoc, diag::err_concept_no_parameters);
    return nullptr;
  }

  // Ensure that the parameter pack, if present, is the last parameter in the
  // template.
  for (TemplateParameterList::const_iterator ParamIt = Params->begin(),
                                             ParamEnd = Params->end();
       ParamIt != ParamEnd; ++ParamIt) {
    Decl const *Param = *ParamIt;
    if (Param->isParameterPack()) {
      if (++ParamIt == ParamEnd)
        break;
      Diag(Param->getLocation(),
           diag::err_template_param_pack_must_be_last_template_parameter);
      return nullptr;
    }
  }

  if (DiagnoseUnexpandedParameterPack(ConstraintExpr))
    return nullptr;

  ConceptDecl *NewDecl =
      ConceptDecl::Create(Context, DC, NameLoc, Name, Params, ConstraintExpr);

  if (NewDecl->hasAssociatedConstraints()) {
    // C++2a [temp.concept]p4:
    // A concept shall not have associated constraints.
    Diag(NameLoc, diag::err_concept_no_associated_constraints);
    NewDecl->setInvalidDecl();
  }

  // Check for conflicting previous declaration.
  DeclarationNameInfo NameInfo(NewDecl->getDeclName(), NameLoc);
  LookupResult Previous(*this, NameInfo, LookupOrdinaryName,
                        forRedeclarationInCurContext());
  LookupName(Previous, S);
  FilterLookupForScope(Previous, DC, S, /*ConsiderLinkage=*/false,
                       /*AllowInlineNamespace*/false);
  bool AddToScope = true;
  CheckConceptRedefinition(NewDecl, Previous, AddToScope);

  ActOnDocumentableDecl(NewDecl);
  if (AddToScope)
    PushOnScopeChains(NewDecl, S);
  return NewDecl;
}

void Sema::CheckConceptRedefinition(ConceptDecl *NewDecl,
                                    LookupResult &Previous, bool &AddToScope) {
  AddToScope = true;

  if (Previous.empty())
    return;

  auto *OldConcept = dyn_cast<ConceptDecl>(Previous.getRepresentativeDecl()->getUnderlyingDecl());
  if (!OldConcept) {
    auto *Old = Previous.getRepresentativeDecl();
    Diag(NewDecl->getLocation(), diag::err_redefinition_different_kind)
        << NewDecl->getDeclName();
    notePreviousDefinition(Old, NewDecl->getLocation());
    AddToScope = false;
    return;
  }
  // Check if we can merge with a concept declaration.
  bool IsSame = Context.isSameEntity(NewDecl, OldConcept);
  if (!IsSame) {
    Diag(NewDecl->getLocation(), diag::err_redefinition_different_concept)
        << NewDecl->getDeclName();
    notePreviousDefinition(OldConcept, NewDecl->getLocation());
    AddToScope = false;
    return;
  }
  if (hasReachableDefinition(OldConcept) &&
      IsRedefinitionInModule(NewDecl, OldConcept)) {
    Diag(NewDecl->getLocation(), diag::err_redefinition)
        << NewDecl->getDeclName();
    notePreviousDefinition(OldConcept, NewDecl->getLocation());
    AddToScope = false;
    return;
  }
  if (!Previous.isSingleResult()) {
    // FIXME: we should produce an error in case of ambig and failed lookups.
    //        Other decls (e.g. namespaces) also have this shortcoming.
    return;
  }
  // We unwrap canonical decl late to check for module visibility.
  Context.setPrimaryMergedDecl(NewDecl, OldConcept->getCanonicalDecl());
}

/// \brief Strips various properties off an implicit instantiation
/// that has just been explicitly specialized.
static void StripImplicitInstantiation(NamedDecl *D, bool MinGW) {
  if (MinGW || (isa<FunctionDecl>(D) &&
                cast<FunctionDecl>(D)->isFunctionTemplateSpecialization())) {
    D->dropAttr<DLLImportAttr>();
    D->dropAttr<DLLExportAttr>();
  }

  if (FunctionDecl *FD = dyn_cast<FunctionDecl>(D))
    FD->setInlineSpecified(false);
}

/// Compute the diagnostic location for an explicit instantiation
//  declaration or definition.
static SourceLocation DiagLocForExplicitInstantiation(
    NamedDecl* D, SourceLocation PointOfInstantiation) {
  // Explicit instantiations following a specialization have no effect and
  // hence no PointOfInstantiation. In that case, walk decl backwards
  // until a valid name loc is found.
  SourceLocation PrevDiagLoc = PointOfInstantiation;
  for (Decl *Prev = D; Prev && !PrevDiagLoc.isValid();
       Prev = Prev->getPreviousDecl()) {
    PrevDiagLoc = Prev->getLocation();
  }
  assert(PrevDiagLoc.isValid() &&
         "Explicit instantiation without point of instantiation?");
  return PrevDiagLoc;
}

/// Diagnose cases where we have an explicit template specialization
/// before/after an explicit template instantiation, producing diagnostics
/// for those cases where they are required and determining whether the
/// new specialization/instantiation will have any effect.
///
/// \param NewLoc the location of the new explicit specialization or
/// instantiation.
///
/// \param NewTSK the kind of the new explicit specialization or instantiation.
///
/// \param PrevDecl the previous declaration of the entity.
///
/// \param PrevTSK the kind of the old explicit specialization or instantiatin.
///
/// \param PrevPointOfInstantiation if valid, indicates where the previous
/// declaration was instantiated (either implicitly or explicitly).
///
/// \param HasNoEffect will be set to true to indicate that the new
/// specialization or instantiation has no effect and should be ignored.
///
/// \returns true if there was an error that should prevent the introduction of
/// the new declaration into the AST, false otherwise.
bool
Sema::CheckSpecializationInstantiationRedecl(SourceLocation NewLoc,
                                             TemplateSpecializationKind NewTSK,
                                             NamedDecl *PrevDecl,
                                             TemplateSpecializationKind PrevTSK,
                                        SourceLocation PrevPointOfInstantiation,
                                             bool &HasNoEffect) {
  HasNoEffect = false;

  switch (NewTSK) {
  case TSK_Undeclared:
  case TSK_ImplicitInstantiation:
    assert(
        (PrevTSK == TSK_Undeclared || PrevTSK == TSK_ImplicitInstantiation) &&
        "previous declaration must be implicit!");
    return false;

  case TSK_ExplicitSpecialization:
    switch (PrevTSK) {
    case TSK_Undeclared:
    case TSK_ExplicitSpecialization:
      // Okay, we're just specializing something that is either already
      // explicitly specialized or has merely been mentioned without any
      // instantiation.
      return false;

    case TSK_ImplicitInstantiation:
      if (PrevPointOfInstantiation.isInvalid()) {
        // The declaration itself has not actually been instantiated, so it is
        // still okay to specialize it.
        StripImplicitInstantiation(
            PrevDecl,
            Context.getTargetInfo().getTriple().isWindowsGNUEnvironment());
        return false;
      }
      // Fall through
      [[fallthrough]];

    case TSK_ExplicitInstantiationDeclaration:
    case TSK_ExplicitInstantiationDefinition:
      assert((PrevTSK == TSK_ImplicitInstantiation ||
              PrevPointOfInstantiation.isValid()) &&
             "Explicit instantiation without point of instantiation?");

      // C++ [temp.expl.spec]p6:
      //   If a template, a member template or the member of a class template
      //   is explicitly specialized then that specialization shall be declared
      //   before the first use of that specialization that would cause an
      //   implicit instantiation to take place, in every translation unit in
      //   which such a use occurs; no diagnostic is required.
      for (Decl *Prev = PrevDecl; Prev; Prev = Prev->getPreviousDecl()) {
        // Is there any previous explicit specialization declaration?
        if (getTemplateSpecializationKind(Prev) == TSK_ExplicitSpecialization)
          return false;
      }

      Diag(NewLoc, diag::err_specialization_after_instantiation)
        << PrevDecl;
      Diag(PrevPointOfInstantiation, diag::note_instantiation_required_here)
        << (PrevTSK != TSK_ImplicitInstantiation);

      return true;
    }
    llvm_unreachable("The switch over PrevTSK must be exhaustive.");

  case TSK_ExplicitInstantiationDeclaration:
    switch (PrevTSK) {
    case TSK_ExplicitInstantiationDeclaration:
      // This explicit instantiation declaration is redundant (that's okay).
      HasNoEffect = true;
      return false;

    case TSK_Undeclared:
    case TSK_ImplicitInstantiation:
      // We're explicitly instantiating something that may have already been
      // implicitly instantiated; that's fine.
      return false;

    case TSK_ExplicitSpecialization:
      // C++0x [temp.explicit]p4:
      //   For a given set of template parameters, if an explicit instantiation
      //   of a template appears after a declaration of an explicit
      //   specialization for that template, the explicit instantiation has no
      //   effect.
      HasNoEffect = true;
      return false;

    case TSK_ExplicitInstantiationDefinition:
      // C++0x [temp.explicit]p10:
      //   If an entity is the subject of both an explicit instantiation
      //   declaration and an explicit instantiation definition in the same
      //   translation unit, the definition shall follow the declaration.
      Diag(NewLoc,
           diag::err_explicit_instantiation_declaration_after_definition);

      // Explicit instantiations following a specialization have no effect and
      // hence no PrevPointOfInstantiation. In that case, walk decl backwards
      // until a valid name loc is found.
      Diag(DiagLocForExplicitInstantiation(PrevDecl, PrevPointOfInstantiation),
           diag::note_explicit_instantiation_definition_here);
      HasNoEffect = true;
      return false;
    }
    llvm_unreachable("Unexpected TemplateSpecializationKind!");

  case TSK_ExplicitInstantiationDefinition:
    switch (PrevTSK) {
    case TSK_Undeclared:
    case TSK_ImplicitInstantiation:
      // We're explicitly instantiating something that may have already been
      // implicitly instantiated; that's fine.
      return false;

    case TSK_ExplicitSpecialization:
      // C++ DR 259, C++0x [temp.explicit]p4:
      //   For a given set of template parameters, if an explicit
      //   instantiation of a template appears after a declaration of
      //   an explicit specialization for that template, the explicit
      //   instantiation has no effect.
      Diag(NewLoc, diag::warn_explicit_instantiation_after_specialization)
        << PrevDecl;
      Diag(PrevDecl->getLocation(),
           diag::note_previous_template_specialization);
      HasNoEffect = true;
      return false;

    case TSK_ExplicitInstantiationDeclaration:
      // We're explicitly instantiating a definition for something for which we
      // were previously asked to suppress instantiations. That's fine.

      // C++0x [temp.explicit]p4:
      //   For a given set of template parameters, if an explicit instantiation
      //   of a template appears after a declaration of an explicit
      //   specialization for that template, the explicit instantiation has no
      //   effect.
      for (Decl *Prev = PrevDecl; Prev; Prev = Prev->getPreviousDecl()) {
        // Is there any previous explicit specialization declaration?
        if (getTemplateSpecializationKind(Prev) == TSK_ExplicitSpecialization) {
          HasNoEffect = true;
          break;
        }
      }

      return false;

    case TSK_ExplicitInstantiationDefinition:
      // C++0x [temp.spec]p5:
      //   For a given template and a given set of template-arguments,
      //     - an explicit instantiation definition shall appear at most once
      //       in a program,

      // MSVCCompat: MSVC silently ignores duplicate explicit instantiations.
      Diag(NewLoc, (getLangOpts().MSVCCompat)
                       ? diag::ext_explicit_instantiation_duplicate
                       : diag::err_explicit_instantiation_duplicate)
          << PrevDecl;
      Diag(DiagLocForExplicitInstantiation(PrevDecl, PrevPointOfInstantiation),
           diag::note_previous_explicit_instantiation);
      HasNoEffect = true;
      return false;
    }
  }

  llvm_unreachable("Missing specialization/instantiation case?");
}

/// Perform semantic analysis for the given dependent function
/// template specialization.
///
/// The only possible way to get a dependent function template specialization
/// is with a friend declaration, like so:
///
/// \code
///   template \<class T> void foo(T);
///   template \<class T> class A {
///     friend void foo<>(T);
///   };
/// \endcode
///
/// There really isn't any useful analysis we can do here, so we
/// just store the information.
bool
Sema::CheckDependentFunctionTemplateSpecialization(FunctionDecl *FD,
                   const TemplateArgumentListInfo &ExplicitTemplateArgs,
                                                   LookupResult &Previous) {
  // Remove anything from Previous that isn't a function template in
  // the correct context.
  DeclContext *FDLookupContext = FD->getDeclContext()->getRedeclContext();
  LookupResult::Filter F = Previous.makeFilter();
  enum DiscardReason { NotAFunctionTemplate, NotAMemberOfEnclosing };
  SmallVector<std::pair<DiscardReason, Decl *>, 8> DiscardedCandidates;
  while (F.hasNext()) {
    NamedDecl *D = F.next()->getUnderlyingDecl();
    if (!isa<FunctionTemplateDecl>(D)) {
      F.erase();
      DiscardedCandidates.push_back(std::make_pair(NotAFunctionTemplate, D));
      continue;
    }

    if (!FDLookupContext->InEnclosingNamespaceSetOf(
            D->getDeclContext()->getRedeclContext())) {
      F.erase();
      DiscardedCandidates.push_back(std::make_pair(NotAMemberOfEnclosing, D));
      continue;
    }
  }
  F.done();

  if (Previous.empty()) {
    Diag(FD->getLocation(),
         diag::err_dependent_function_template_spec_no_match);
    for (auto &P : DiscardedCandidates)
      Diag(P.second->getLocation(),
           diag::note_dependent_function_template_spec_discard_reason)
          << P.first;
    return true;
  }

  FD->setDependentTemplateSpecialization(Context, Previous.asUnresolvedSet(),
                                         ExplicitTemplateArgs);
  return false;
}

/// Perform semantic analysis for the given function template
/// specialization.
///
/// This routine performs all of the semantic analysis required for an
/// explicit function template specialization. On successful completion,
/// the function declaration \p FD will become a function template
/// specialization.
///
/// \param FD the function declaration, which will be updated to become a
/// function template specialization.
///
/// \param ExplicitTemplateArgs the explicitly-provided template arguments,
/// if any. Note that this may be valid info even when 0 arguments are
/// explicitly provided as in, e.g., \c void sort<>(char*, char*);
/// as it anyway contains info on the angle brackets locations.
///
/// \param Previous the set of declarations that may be specialized by
/// this function specialization.
///
/// \param QualifiedFriend whether this is a lookup for a qualified friend
/// declaration with no explicit template argument list that might be
/// befriending a function template specialization.
bool Sema::CheckFunctionTemplateSpecialization(
    FunctionDecl *FD, TemplateArgumentListInfo *ExplicitTemplateArgs,
    LookupResult &Previous, bool QualifiedFriend) {
  // The set of function template specializations that could match this
  // explicit function template specialization.
  UnresolvedSet<8> Candidates;
  TemplateSpecCandidateSet FailedCandidates(FD->getLocation(),
                                            /*ForTakingAddress=*/false);

  llvm::SmallDenseMap<FunctionDecl *, TemplateArgumentListInfo, 8>
      ConvertedTemplateArgs;

  DeclContext *FDLookupContext = FD->getDeclContext()->getRedeclContext();
  for (LookupResult::iterator I = Previous.begin(), E = Previous.end();
         I != E; ++I) {
    NamedDecl *Ovl = (*I)->getUnderlyingDecl();
    if (FunctionTemplateDecl *FunTmpl = dyn_cast<FunctionTemplateDecl>(Ovl)) {
      // Only consider templates found within the same semantic lookup scope as
      // FD.
      if (!FDLookupContext->InEnclosingNamespaceSetOf(
                                Ovl->getDeclContext()->getRedeclContext()))
        continue;

      // When matching a constexpr member function template specialization
      // against the primary template, we don't yet know whether the
      // specialization has an implicit 'const' (because we don't know whether
      // it will be a static member function until we know which template it
      // specializes), so adjust it now assuming it specializes this template.
      QualType FT = FD->getType();
      if (FD->isConstexpr()) {
        CXXMethodDecl *OldMD =
          dyn_cast<CXXMethodDecl>(FunTmpl->getTemplatedDecl());
        if (OldMD && OldMD->isConst()) {
          const FunctionProtoType *FPT = FT->castAs<FunctionProtoType>();
          FunctionProtoType::ExtProtoInfo EPI = FPT->getExtProtoInfo();
          EPI.TypeQuals.addConst();
          FT = Context.getFunctionType(FPT->getReturnType(),
                                       FPT->getParamTypes(), EPI);
        }
      }

      TemplateArgumentListInfo Args;
      if (ExplicitTemplateArgs)
        Args = *ExplicitTemplateArgs;

      // C++ [temp.expl.spec]p11:
      //   A trailing template-argument can be left unspecified in the
      //   template-id naming an explicit function template specialization
      //   provided it can be deduced from the function argument type.
      // Perform template argument deduction to determine whether we may be
      // specializing this template.
      // FIXME: It is somewhat wasteful to build
      TemplateDeductionInfo Info(FailedCandidates.getLocation());
      FunctionDecl *Specialization = nullptr;
      if (TemplateDeductionResult TDK = DeduceTemplateArguments(
              cast<FunctionTemplateDecl>(FunTmpl->getFirstDecl()),
              ExplicitTemplateArgs ? &Args : nullptr, FT, Specialization,
              Info)) {
        // Template argument deduction failed; record why it failed, so
        // that we can provide nifty diagnostics.
        FailedCandidates.addCandidate().set(
            I.getPair(), FunTmpl->getTemplatedDecl(),
            MakeDeductionFailureInfo(Context, TDK, Info));
        (void)TDK;
        continue;
      }

      // Target attributes are part of the cuda function signature, so
      // the deduced template's cuda target must match that of the
      // specialization.  Given that C++ template deduction does not
      // take target attributes into account, we reject candidates
      // here that have a different target.
      if (LangOpts.CUDA &&
          IdentifyCUDATarget(Specialization,
                             /* IgnoreImplicitHDAttr = */ true) !=
              IdentifyCUDATarget(FD, /* IgnoreImplicitHDAttr = */ true)) {
        FailedCandidates.addCandidate().set(
            I.getPair(), FunTmpl->getTemplatedDecl(),
            MakeDeductionFailureInfo(Context, TDK_CUDATargetMismatch, Info));
        continue;
      }

      // Record this candidate.
      if (ExplicitTemplateArgs)
        ConvertedTemplateArgs[Specialization] = std::move(Args);
      Candidates.addDecl(Specialization, I.getAccess());
    }
  }

  // For a qualified friend declaration (with no explicit marker to indicate
  // that a template specialization was intended), note all (template and
  // non-template) candidates.
  if (QualifiedFriend && Candidates.empty()) {
    Diag(FD->getLocation(), diag::err_qualified_friend_no_match)
        << FD->getDeclName() << FDLookupContext;
    // FIXME: We should form a single candidate list and diagnose all
    // candidates at once, to get proper sorting and limiting.
    for (auto *OldND : Previous) {
      if (auto *OldFD = dyn_cast<FunctionDecl>(OldND->getUnderlyingDecl()))
        NoteOverloadCandidate(OldND, OldFD, CRK_None, FD->getType(), false);
    }
    FailedCandidates.NoteCandidates(*this, FD->getLocation());
    return true;
  }

  // Find the most specialized function template.
  UnresolvedSetIterator Result = getMostSpecialized(
      Candidates.begin(), Candidates.end(), FailedCandidates, FD->getLocation(),
      PDiag(diag::err_function_template_spec_no_match) << FD->getDeclName(),
      PDiag(diag::err_function_template_spec_ambiguous)
          << FD->getDeclName() << (ExplicitTemplateArgs != nullptr),
      PDiag(diag::note_function_template_spec_matched));

  if (Result == Candidates.end())
    return true;

  // Ignore access information;  it doesn't figure into redeclaration checking.
  FunctionDecl *Specialization = cast<FunctionDecl>(*Result);

  FunctionTemplateSpecializationInfo *SpecInfo
    = Specialization->getTemplateSpecializationInfo();
  assert(SpecInfo && "Function template specialization info missing?");

  // Note: do not overwrite location info if previous template
  // specialization kind was explicit.
  TemplateSpecializationKind TSK = SpecInfo->getTemplateSpecializationKind();
  if (TSK == TSK_Undeclared || TSK == TSK_ImplicitInstantiation) {
    Specialization->setLocation(FD->getLocation());
    Specialization->setLexicalDeclContext(FD->getLexicalDeclContext());
    // C++11 [dcl.constexpr]p1: An explicit specialization of a constexpr
    // function can differ from the template declaration with respect to
    // the constexpr specifier.
    // FIXME: We need an update record for this AST mutation.
    // FIXME: What if there are multiple such prior declarations (for instance,
    // from different modules)?
    Specialization->setConstexprKind(FD->getConstexprKind());
  }

  // FIXME: Check if the prior specialization has a point of instantiation.
  // If so, we have run afoul of .

  // If this is a friend declaration, then we're not really declaring
  // an explicit specialization.
  bool isFriend = (FD->getFriendObjectKind() != Decl::FOK_None);

  // Check the scope of this explicit specialization.
  if (!isFriend &&
      CheckTemplateSpecializationScope(*this,
                                       Specialization->getPrimaryTemplate(),
                                       Specialization, FD->getLocation(),
                                       false))
    return true;

  // C++ [temp.expl.spec]p6:
  //   If a template, a member template or the member of a class template is
  //   explicitly specialized then that specialization shall be declared
  //   before the first use of that specialization that would cause an implicit
  //   instantiation to take place, in every translation unit in which such a
  //   use occurs; no diagnostic is required.
  bool HasNoEffect = false;
  if (!isFriend &&
      CheckSpecializationInstantiationRedecl(FD->getLocation(),
                                             TSK_ExplicitSpecialization,
                                             Specialization,
                                   SpecInfo->getTemplateSpecializationKind(),
                                         SpecInfo->getPointOfInstantiation(),
                                             HasNoEffect))
    return true;

  // Mark the prior declaration as an explicit specialization, so that later
  // clients know that this is an explicit specialization.
  if (!isFriend) {
    // Since explicit specializations do not inherit '=delete' from their
    // primary function template - check if the 'specialization' that was
    // implicitly generated (during template argument deduction for partial
    // ordering) from the most specialized of all the function templates that
    // 'FD' could have been specializing, has a 'deleted' definition.  If so,
    // first check that it was implicitly generated during template argument
    // deduction by making sure it wasn't referenced, and then reset the deleted
    // flag to not-deleted, so that we can inherit that information from 'FD'.
    if (Specialization->isDeleted() && !SpecInfo->isExplicitSpecialization() &&
        !Specialization->getCanonicalDecl()->isReferenced()) {
      // FIXME: This assert will not hold in the presence of modules.
      assert(
          Specialization->getCanonicalDecl() == Specialization &&
          "This must be the only existing declaration of this specialization");
      // FIXME: We need an update record for this AST mutation.
      Specialization->setDeletedAsWritten(false);
    }
    // FIXME: We need an update record for this AST mutation.
    SpecInfo->setTemplateSpecializationKind(TSK_ExplicitSpecialization);
    MarkUnusedFileScopedDecl(Specialization);
  }

  // Turn the given function declaration into a function template
  // specialization, with the template arguments from the previous
  // specialization.
  // Take copies of (semantic and syntactic) template argument lists.
  const TemplateArgumentList* TemplArgs = new (Context)
    TemplateArgumentList(Specialization->getTemplateSpecializationArgs());
  FD->setFunctionTemplateSpecialization(
      Specialization->getPrimaryTemplate(), TemplArgs, /*InsertPos=*/nullptr,
      SpecInfo->getTemplateSpecializationKind(),
      ExplicitTemplateArgs ? &ConvertedTemplateArgs[Specialization] : nullptr);

  // A function template specialization inherits the target attributes
  // of its template.  (We require the attributes explicitly in the
  // code to match, but a template may have implicit attributes by
  // virtue e.g. of being constexpr, and it passes these implicit
  // attributes on to its specializations.)
  if (LangOpts.CUDA)
    inheritCUDATargetAttrs(FD, *Specialization->getPrimaryTemplate());

  // The "previous declaration" for this function template specialization is
  // the prior function template specialization.
  Previous.clear();
  Previous.addDecl(Specialization);
  return false;
}

/// Perform semantic analysis for the given non-template member
/// specialization.
///
/// This routine performs all of the semantic analysis required for an
/// explicit member function specialization. On successful completion,
/// the function declaration \p FD will become a member function
/// specialization.
///
/// \param Member the member declaration, which will be updated to become a
/// specialization.
///
/// \param Previous the set of declarations, one of which may be specialized
/// by this function specialization;  the set will be modified to contain the
/// redeclared member.
bool
Sema::CheckMemberSpecialization(NamedDecl *Member, LookupResult &Previous) {
  assert(!isa<TemplateDecl>(Member) && "Only for non-template members");

  // Try to find the member we are instantiating.
  NamedDecl *FoundInstantiation = nullptr;
  NamedDecl *Instantiation = nullptr;
  NamedDecl *InstantiatedFrom = nullptr;
  MemberSpecializationInfo *MSInfo = nullptr;

  if (Previous.empty()) {
    // Nowhere to look anyway.
  } else if (FunctionDecl *Function = dyn_cast<FunctionDecl>(Member)) {
    for (LookupResult::iterator I = Previous.begin(), E = Previous.end();
           I != E; ++I) {
      NamedDecl *D = (*I)->getUnderlyingDecl();
      if (CXXMethodDecl *Method = dyn_cast<CXXMethodDecl>(D)) {
        QualType Adjusted = Function->getType();
        if (!hasExplicitCallingConv(Adjusted))
          Adjusted = adjustCCAndNoReturn(Adjusted, Method->getType());
        // This doesn't handle deduced return types, but both function
        // declarations should be undeduced at this point.
        if (Context.hasSameType(Adjusted, Method->getType())) {
          FoundInstantiation = *I;
          Instantiation = Method;
          InstantiatedFrom = Method->getInstantiatedFromMemberFunction();
          MSInfo = Method->getMemberSpecializationInfo();
          break;
        }
      }
    }
  } else if (isa<VarDecl>(Member)) {
    VarDecl *PrevVar;
    if (Previous.isSingleResult() &&
        (PrevVar = dyn_cast<VarDecl>(Previous.getFoundDecl())))
      if (PrevVar->isStaticDataMember()) {
        FoundInstantiation = Previous.getRepresentativeDecl();
        Instantiation = PrevVar;
        InstantiatedFrom = PrevVar->getInstantiatedFromStaticDataMember();
        MSInfo = PrevVar->getMemberSpecializationInfo();
      }
  } else if (isa<RecordDecl>(Member)) {
    CXXRecordDecl *PrevRecord;
    if (Previous.isSingleResult() &&
        (PrevRecord = dyn_cast<CXXRecordDecl>(Previous.getFoundDecl()))) {
      FoundInstantiation = Previous.getRepresentativeDecl();
      Instantiation = PrevRecord;
      InstantiatedFrom = PrevRecord->getInstantiatedFromMemberClass();
      MSInfo = PrevRecord->getMemberSpecializationInfo();
    }
  } else if (isa<EnumDecl>(Member)) {
    EnumDecl *PrevEnum;
    if (Previous.isSingleResult() &&
        (PrevEnum = dyn_cast<EnumDecl>(Previous.getFoundDecl()))) {
      FoundInstantiation = Previous.getRepresentativeDecl();
      Instantiation = PrevEnum;
      InstantiatedFrom = PrevEnum->getInstantiatedFromMemberEnum();
      MSInfo = PrevEnum->getMemberSpecializationInfo();
    }
  }

  if (!Instantiation) {
    // There is no previous declaration that matches. Since member
    // specializations are always out-of-line, the caller will complain about
    // this mismatch later.
    return false;
  }

  // A member specialization in a friend declaration isn't really declaring
  // an explicit specialization, just identifying a specific (possibly implicit)
  // specialization. Don't change the template specialization kind.
  //
  // FIXME: Is this really valid? Other compilers reject.
  if (Member->getFriendObjectKind() != Decl::FOK_None) {
    // Preserve instantiation information.
    if (InstantiatedFrom && isa<CXXMethodDecl>(Member)) {
      cast<CXXMethodDecl>(Member)->setInstantiationOfMemberFunction(
                                      cast<CXXMethodDecl>(InstantiatedFrom),
        cast<CXXMethodDecl>(Instantiation)->getTemplateSpecializationKind());
    } else if (InstantiatedFrom && isa<CXXRecordDecl>(Member)) {
      cast<CXXRecordDecl>(Member)->setInstantiationOfMemberClass(
                                      cast<CXXRecordDecl>(InstantiatedFrom),
        cast<CXXRecordDecl>(Instantiation)->getTemplateSpecializationKind());
    }

    Previous.clear();
    Previous.addDecl(FoundInstantiation);
    return false;
  }

  // Make sure that this is a specialization of a member.
  if (!InstantiatedFrom) {
    Diag(Member->getLocation(), diag::err_spec_member_not_instantiated)
      << Member;
    Diag(Instantiation->getLocation(), diag::note_specialized_decl);
    return true;
  }

  // C++ [temp.expl.spec]p6:
  //   If a template, a member template or the member of a class template is
  //   explicitly specialized then that specialization shall be declared
  //   before the first use of that specialization that would cause an implicit
  //   instantiation to take place, in every translation unit in which such a
  //   use occurs; no diagnostic is required.
  assert(MSInfo && "Member specialization info missing?");

  bool HasNoEffect = false;
  if (CheckSpecializationInstantiationRedecl(Member->getLocation(),
                                             TSK_ExplicitSpecialization,
                                             Instantiation,
                                     MSInfo->getTemplateSpecializationKind(),
                                           MSInfo->getPointOfInstantiation(),
                                             HasNoEffect))
    return true;

  // Check the scope of this explicit specialization.
  if (CheckTemplateSpecializationScope(*this,
                                       InstantiatedFrom,
                                       Instantiation, Member->getLocation(),
                                       false))
    return true;

  // Note that this member specialization is an "instantiation of" the
  // corresponding member of the original template.
  if (auto *MemberFunction = dyn_cast<FunctionDecl>(Member)) {
    FunctionDecl *InstantiationFunction = cast<FunctionDecl>(Instantiation);
    if (InstantiationFunction->getTemplateSpecializationKind() ==
          TSK_ImplicitInstantiation) {
      // Explicit specializations of member functions of class templates do not
      // inherit '=delete' from the member function they are specializing.
      if (InstantiationFunction->isDeleted()) {
        // FIXME: This assert will not hold in the presence of modules.
        assert(InstantiationFunction->getCanonicalDecl() ==
               InstantiationFunction);
        // FIXME: We need an update record for this AST mutation.
        InstantiationFunction->setDeletedAsWritten(false);
      }
    }

    MemberFunction->setInstantiationOfMemberFunction(
        cast<CXXMethodDecl>(InstantiatedFrom), TSK_ExplicitSpecialization);
  } else if (auto *MemberVar = dyn_cast<VarDecl>(Member)) {
    MemberVar->setInstantiationOfStaticDataMember(
        cast<VarDecl>(InstantiatedFrom), TSK_ExplicitSpecialization);
  } else if (auto *MemberClass = dyn_cast<CXXRecordDecl>(Member)) {
    MemberClass->setInstantiationOfMemberClass(
        cast<CXXRecordDecl>(InstantiatedFrom), TSK_ExplicitSpecialization);
  } else if (auto *MemberEnum = dyn_cast<EnumDecl>(Member)) {
    MemberEnum->setInstantiationOfMemberEnum(
        cast<EnumDecl>(InstantiatedFrom), TSK_ExplicitSpecialization);
  } else {
    llvm_unreachable("unknown member specialization kind");
  }

  // Save the caller the trouble of having to figure out which declaration
  // this specialization matches.
  Previous.clear();
  Previous.addDecl(FoundInstantiation);
  return false;
}

/// Complete the explicit specialization of a member of a class template by
/// updating the instantiated member to be marked as an explicit specialization.
///
/// \param OrigD The member declaration instantiated from the template.
/// \param Loc The location of the explicit specialization of the member.
template<typename DeclT>
static void completeMemberSpecializationImpl(Sema &S, DeclT *OrigD,
                                             SourceLocation Loc) {
  if (OrigD->getTemplateSpecializationKind() != TSK_ImplicitInstantiation)
    return;

  // FIXME: Inform AST mutation listeners of this AST mutation.
  // FIXME: If there are multiple in-class declarations of the member (from
  // multiple modules, or a declaration and later definition of a member type),
  // should we update all of them?
  OrigD->setTemplateSpecializationKind(TSK_ExplicitSpecialization);
  OrigD->setLocation(Loc);
}

void Sema::CompleteMemberSpecialization(NamedDecl *Member,
                                        LookupResult &Previous) {
  NamedDecl *Instantiation = cast<NamedDecl>(Member->getCanonicalDecl());
  if (Instantiation == Member)
    return;

  if (auto *Function = dyn_cast<CXXMethodDecl>(Instantiation))
    completeMemberSpecializationImpl(*this, Function, Member->getLocation());
  else if (auto *Var = dyn_cast<VarDecl>(Instantiation))
    completeMemberSpecializationImpl(*this, Var, Member->getLocation());
  else if (auto *Record = dyn_cast<CXXRecordDecl>(Instantiation))
    completeMemberSpecializationImpl(*this, Record, Member->getLocation());
  else if (auto *Enum = dyn_cast<EnumDecl>(Instantiation))
    completeMemberSpecializationImpl(*this, Enum, Member->getLocation());
  else
    llvm_unreachable("unknown member specialization kind");
}

/// Check the scope of an explicit instantiation.
///
/// \returns true if a serious error occurs, false otherwise.
static bool CheckExplicitInstantiationScope(Sema &S, NamedDecl *D,
                                            SourceLocation InstLoc,
                                            bool WasQualifiedName) {
  DeclContext *OrigContext= D->getDeclContext()->getEnclosingNamespaceContext();
  DeclContext *CurContext = S.CurContext->getRedeclContext();

  if (CurContext->isRecord()) {
    S.Diag(InstLoc, diag::err_explicit_instantiation_in_class)
      << D;
    return true;
  }

  // C++11 [temp.explicit]p3:
  //   An explicit instantiation shall appear in an enclosing namespace of its
  //   template. If the name declared in the explicit instantiation is an
  //   unqualified name, the explicit instantiation shall appear in the
  //   namespace where its template is declared or, if that namespace is inline
  //   (7.3.1), any namespace from its enclosing namespace set.
  //
  // This is DR275, which we do not retroactively apply to C++98/03.
  if (WasQualifiedName) {
    if (CurContext->Encloses(OrigContext))
      return false;
  } else {
    if (CurContext->InEnclosingNamespaceSetOf(OrigContext))
      return false;
  }

  if (NamespaceDecl *NS = dyn_cast<NamespaceDecl>(OrigContext)) {
    if (WasQualifiedName)
      S.Diag(InstLoc,
             S.getLangOpts().CPlusPlus11?
               diag::err_explicit_instantiation_out_of_scope :
               diag::warn_explicit_instantiation_out_of_scope_0x)
        << D << NS;
    else
      S.Diag(InstLoc,
             S.getLangOpts().CPlusPlus11?
               diag::err_explicit_instantiation_unqualified_wrong_namespace :
               diag::warn_explicit_instantiation_unqualified_wrong_namespace_0x)
        << D << NS;
  } else
    S.Diag(InstLoc,
           S.getLangOpts().CPlusPlus11?
             diag::err_explicit_instantiation_must_be_global :
             diag::warn_explicit_instantiation_must_be_global_0x)
      << D;
  S.Diag(D->getLocation(), diag::note_explicit_instantiation_here);
  return false;
}

/// Common checks for whether an explicit instantiation of \p D is valid.
static bool CheckExplicitInstantiation(Sema &S, NamedDecl *D,
                                       SourceLocation InstLoc,
                                       bool WasQualifiedName,
                                       TemplateSpecializationKind TSK) {
  // C++ [temp.explicit]p13:
  //   An explicit instantiation declaration shall not name a specialization of
  //   a template with internal linkage.
  if (TSK == TSK_ExplicitInstantiationDeclaration &&
      D->getFormalLinkage() == InternalLinkage) {
    S.Diag(InstLoc, diag::err_explicit_instantiation_internal_linkage) << D;
    return true;
  }

  // C++11 [temp.explicit]p3: [DR 275]
  //   An explicit instantiation shall appear in an enclosing namespace of its
  //   template.
  if (CheckExplicitInstantiationScope(S, D, InstLoc, WasQualifiedName))
    return true;

  return false;
}

/// Determine whether the given scope specifier has a template-id in it.
static bool ScopeSpecifierHasTemplateId(const CXXScopeSpec &SS) {
  if (!SS.isSet())
    return false;

  // C++11 [temp.explicit]p3:
  //   If the explicit instantiation is for a member function, a member class
  //   or a static data member of a class template specialization, the name of
  //   the class template specialization in the qualified-id for the member
  //   name shall be a simple-template-id.
  //
  // C++98 has the same restriction, just worded differently.
  for (NestedNameSpecifier *NNS = SS.getScopeRep(); NNS;
       NNS = NNS->getPrefix())
    if (const Type *T = NNS->getAsType())
      if (isa<TemplateSpecializationType>(T))
        return true;

  return false;
}

/// Make a dllexport or dllimport attr on a class template specialization take
/// effect.
static void dllExportImportClassTemplateSpecialization(
    Sema &S, ClassTemplateSpecializationDecl *Def) {
  auto *A = cast_or_null<InheritableAttr>(getDLLAttr(Def));
  assert(A && "dllExportImportClassTemplateSpecialization called "
              "on Def without dllexport or dllimport");

  // We reject explicit instantiations in class scope, so there should
  // never be any delayed exported classes to worry about.
  assert(S.DelayedDllExportClasses.empty() &&
         "delayed exports present at explicit instantiation");
  S.checkClassLevelDLLAttribute(Def);

  // Propagate attribute to base class templates.
  for (auto &B : Def->bases()) {
    if (auto *BT = dyn_cast_or_null<ClassTemplateSpecializationDecl>(
            B.getType()->getAsCXXRecordDecl()))
      S.propagateDLLAttrToBaseClassTemplate(Def, A, BT, B.getBeginLoc());
  }

  S.referenceDLLExportedClassMethods();
}

// Explicit instantiation of a class template specialization
DeclResult Sema::ActOnExplicitInstantiation(
    Scope *S, SourceLocation ExternLoc, SourceLocation TemplateLoc,
    unsigned TagSpec, SourceLocation KWLoc, const CXXScopeSpec &SS,
    TemplateTy TemplateD, SourceLocation TemplateNameLoc,
    SourceLocation LAngleLoc, ASTTemplateArgsPtr TemplateArgsIn,
    SourceLocation RAngleLoc, const ParsedAttributesView &Attr) {
  // Find the class template we're specializing
  TemplateName Name = TemplateD.get();
  TemplateDecl *TD = Name.getAsTemplateDecl();
  // Check that the specialization uses the same tag kind as the
  // original template.
  TagTypeKind Kind = TypeWithKeyword::getTagTypeKindForTypeSpec(TagSpec);
  assert(Kind != TTK_Enum &&
         "Invalid enum tag in class template explicit instantiation!");

  ClassTemplateDecl *ClassTemplate = dyn_cast<ClassTemplateDecl>(TD);

  if (!ClassTemplate) {
    NonTagKind NTK = getNonTagTypeDeclKind(TD, Kind);
    Diag(TemplateNameLoc, diag::err_tag_reference_non_tag) << TD << NTK << Kind;
    Diag(TD->getLocation(), diag::note_previous_use);
    return true;
  }

  if (!isAcceptableTagRedeclaration(ClassTemplate->getTemplatedDecl(),
                                    Kind, /*isDefinition*/false, KWLoc,
                                    ClassTemplate->getIdentifier())) {
    Diag(KWLoc, diag::err_use_with_wrong_tag)
      << ClassTemplate
      << FixItHint::CreateReplacement(KWLoc,
                            ClassTemplate->getTemplatedDecl()->getKindName());
    Diag(ClassTemplate->getTemplatedDecl()->getLocation(),
         diag::note_previous_use);
    Kind = ClassTemplate->getTemplatedDecl()->getTagKind();
  }

  // C++0x [temp.explicit]p2:
  //   There are two forms of explicit instantiation: an explicit instantiation
  //   definition and an explicit instantiation declaration. An explicit
  //   instantiation declaration begins with the extern keyword. [...]
  TemplateSpecializationKind TSK = ExternLoc.isInvalid()
                                       ? TSK_ExplicitInstantiationDefinition
                                       : TSK_ExplicitInstantiationDeclaration;

  if (TSK == TSK_ExplicitInstantiationDeclaration &&
      !Context.getTargetInfo().getTriple().isWindowsGNUEnvironment()) {
    // Check for dllexport class template instantiation declarations,
    // except for MinGW mode.
    for (const ParsedAttr &AL : Attr) {
      if (AL.getKind() == ParsedAttr::AT_DLLExport) {
        Diag(ExternLoc,
             diag::warn_attribute_dllexport_explicit_instantiation_decl);
        Diag(AL.getLoc(), diag::note_attribute);
        break;
      }
    }

    if (auto *A = ClassTemplate->getTemplatedDecl()->getAttr<DLLExportAttr>()) {
      Diag(ExternLoc,
           diag::warn_attribute_dllexport_explicit_instantiation_decl);
      Diag(A->getLocation(), diag::note_attribute);
    }
  }

  // In MSVC mode, dllimported explicit instantiation definitions are treated as
  // instantiation declarations for most purposes.
  bool DLLImportExplicitInstantiationDef = false;
  if (TSK == TSK_ExplicitInstantiationDefinition &&
      Context.getTargetInfo().getCXXABI().isMicrosoft()) {
    // Check for dllimport class template instantiation definitions.
    bool DLLImport =
        ClassTemplate->getTemplatedDecl()->getAttr<DLLImportAttr>();
    for (const ParsedAttr &AL : Attr) {
      if (AL.getKind() == ParsedAttr::AT_DLLImport)
        DLLImport = true;
      if (AL.getKind() == ParsedAttr::AT_DLLExport) {
        // dllexport trumps dllimport here.
        DLLImport = false;
        break;
      }
    }
    if (DLLImport) {
      TSK = TSK_ExplicitInstantiationDeclaration;
      DLLImportExplicitInstantiationDef = true;
    }
  }

  // Translate the parser's template argument list in our AST format.
  TemplateArgumentListInfo TemplateArgs(LAngleLoc, RAngleLoc);
  translateTemplateArguments(TemplateArgsIn, TemplateArgs);

  // Check that the template argument list is well-formed for this
  // template.
  SmallVector<TemplateArgument, 4> SugaredConverted, CanonicalConverted;
  if (CheckTemplateArgumentList(ClassTemplate, TemplateNameLoc, TemplateArgs,
                                false, SugaredConverted, CanonicalConverted,
                                /*UpdateArgsWithConversions=*/true))
    return true;

  // Find the class template specialization declaration that
  // corresponds to these arguments.
  void *InsertPos = nullptr;
  ClassTemplateSpecializationDecl *PrevDecl =
      ClassTemplate->findSpecialization(CanonicalConverted, InsertPos);

  TemplateSpecializationKind PrevDecl_TSK
    = PrevDecl ? PrevDecl->getTemplateSpecializationKind() : TSK_Undeclared;

  if (TSK == TSK_ExplicitInstantiationDefinition && PrevDecl != nullptr &&
      Context.getTargetInfo().getTriple().isWindowsGNUEnvironment()) {
    // Check for dllexport class template instantiation definitions in MinGW
    // mode, if a previous declaration of the instantiation was seen.
    for (const ParsedAttr &AL : Attr) {
      if (AL.getKind() == ParsedAttr::AT_DLLExport) {
        Diag(AL.getLoc(),
             diag::warn_attribute_dllexport_explicit_instantiation_def);
        break;
      }
    }
  }

  if (CheckExplicitInstantiation(*this, ClassTemplate, TemplateNameLoc,
                                 SS.isSet(), TSK))
    return true;

  ClassTemplateSpecializationDecl *Specialization = nullptr;

  bool HasNoEffect = false;
  if (PrevDecl) {
    if (CheckSpecializationInstantiationRedecl(TemplateNameLoc, TSK,
                                               PrevDecl, PrevDecl_TSK,
                                            PrevDecl->getPointOfInstantiation(),
                                               HasNoEffect))
      return PrevDecl;

    // Even though HasNoEffect == true means that this explicit instantiation
    // has no effect on semantics, we go on to put its syntax in the AST.

    if (PrevDecl_TSK == TSK_ImplicitInstantiation ||
        PrevDecl_TSK == TSK_Undeclared) {
      // Since the only prior class template specialization with these
      // arguments was referenced but not declared, reuse that
      // declaration node as our own, updating the source location
      // for the template name to reflect our new declaration.
      // (Other source locations will be updated later.)
      Specialization = PrevDecl;
      Specialization->setLocation(TemplateNameLoc);
      PrevDecl = nullptr;
    }

    if (PrevDecl_TSK == TSK_ExplicitInstantiationDeclaration &&
        DLLImportExplicitInstantiationDef) {
      // The new specialization might add a dllimport attribute.
      HasNoEffect = false;
    }
  }

  if (!Specialization) {
    // Create a new class template specialization declaration node for
    // this explicit specialization.
    Specialization = ClassTemplateSpecializationDecl::Create(
        Context, Kind, ClassTemplate->getDeclContext(), KWLoc, TemplateNameLoc,
        ClassTemplate, CanonicalConverted, PrevDecl);
    SetNestedNameSpecifier(*this, Specialization, SS);

    if (!HasNoEffect && !PrevDecl) {
      // Insert the new specialization.
      ClassTemplate->AddSpecialization(Specialization, InsertPos);
    }
  }

  // Build the fully-sugared type for this explicit instantiation as
  // the user wrote in the explicit instantiation itself. This means
  // that we'll pretty-print the type retrieved from the
  // specialization's declaration the way that the user actually wrote
  // the explicit instantiation, rather than formatting the name based
  // on the "canonical" representation used to store the template
  // arguments in the specialization.
  TypeSourceInfo *WrittenTy
    = Context.getTemplateSpecializationTypeInfo(Name, TemplateNameLoc,
                                                TemplateArgs,
                                  Context.getTypeDeclType(Specialization));
  Specialization->setTypeAsWritten(WrittenTy);

  // Set source locations for keywords.
  Specialization->setExternLoc(ExternLoc);
  Specialization->setTemplateKeywordLoc(TemplateLoc);
  Specialization->setBraceRange(SourceRange());

  bool PreviouslyDLLExported = Specialization->hasAttr<DLLExportAttr>();
  ProcessDeclAttributeList(S, Specialization, Attr);

  // Add the explicit instantiation into its lexical context. However,
  // since explicit instantiations are never found by name lookup, we
  // just put it into the declaration context directly.
  Specialization->setLexicalDeclContext(CurContext);
  CurContext->addDecl(Specialization);

  // Syntax is now OK, so return if it has no other effect on semantics.
  if (HasNoEffect) {
    // Set the template specialization kind.
    Specialization->setTemplateSpecializationKind(TSK);
    return Specialization;
  }

  // C++ [temp.explicit]p3:
  //   A definition of a class template or class member template
  //   shall be in scope at the point of the explicit instantiation of
  //   the class template or class member template.
  //
  // This check comes when we actually try to perform the
  // instantiation.
  ClassTemplateSpecializationDecl *Def
    = cast_or_null<ClassTemplateSpecializationDecl>(
                                              Specialization->getDefinition());
  if (!Def)
    InstantiateClassTemplateSpecialization(TemplateNameLoc, Specialization, TSK);
  else if (TSK == TSK_ExplicitInstantiationDefinition) {
    MarkVTableUsed(TemplateNameLoc, Specialization, true);
    Specialization->setPointOfInstantiation(Def->getPointOfInstantiation());
  }

  // Instantiate the members of this class template specialization.
  Def = cast_or_null<ClassTemplateSpecializationDecl>(
                                       Specialization->getDefinition());
  if (Def) {
    TemplateSpecializationKind Old_TSK = Def->getTemplateSpecializationKind();
    // Fix a TSK_ExplicitInstantiationDeclaration followed by a
    // TSK_ExplicitInstantiationDefinition
    if (Old_TSK == TSK_ExplicitInstantiationDeclaration &&
        (TSK == TSK_ExplicitInstantiationDefinition ||
         DLLImportExplicitInstantiationDef)) {
      // FIXME: Need to notify the ASTMutationListener that we did this.
      Def->setTemplateSpecializationKind(TSK);

      if (!getDLLAttr(Def) && getDLLAttr(Specialization) &&
          (Context.getTargetInfo().shouldDLLImportComdatSymbols() &&
           !Context.getTargetInfo().getTriple().isPS())) {
        // An explicit instantiation definition can add a dll attribute to a
        // template with a previous instantiation declaration. MinGW doesn't
        // allow this.
        auto *A = cast<InheritableAttr>(
            getDLLAttr(Specialization)->clone(getASTContext()));
        A->setInherited(true);
        Def->addAttr(A);
        dllExportImportClassTemplateSpecialization(*this, Def);
      }
    }

    // Fix a TSK_ImplicitInstantiation followed by a
    // TSK_ExplicitInstantiationDefinition
    bool NewlyDLLExported =
        !PreviouslyDLLExported && Specialization->hasAttr<DLLExportAttr>();
    if (Old_TSK == TSK_ImplicitInstantiation && NewlyDLLExported &&
        (Context.getTargetInfo().shouldDLLImportComdatSymbols() &&
         !Context.getTargetInfo().getTriple().isPS())) {
      // An explicit instantiation definition can add a dll attribute to a
      // template with a previous implicit instantiation. MinGW doesn't allow
      // this. We limit clang to only adding dllexport, to avoid potentially
      // strange codegen behavior. For example, if we extend this conditional
      // to dllimport, and we have a source file calling a method on an
      // implicitly instantiated template class instance and then declaring a
      // dllimport explicit instantiation definition for the same template
      // class, the codegen for the method call will not respect the dllimport,
      // while it will with cl. The Def will already have the DLL attribute,
      // since the Def and Specialization will be the same in the case of
      // Old_TSK == TSK_ImplicitInstantiation, and we already added the
      // attribute to the Specialization; we just need to make it take effect.
      assert(Def == Specialization &&
             "Def and Specialization should match for implicit instantiation");
      dllExportImportClassTemplateSpecialization(*this, Def);
    }

    // In MinGW mode, export the template instantiation if the declaration
    // was marked dllexport.
    if (PrevDecl_TSK == TSK_ExplicitInstantiationDeclaration &&
        Context.getTargetInfo().getTriple().isWindowsGNUEnvironment() &&
        PrevDecl->hasAttr<DLLExportAttr>()) {
      dllExportImportClassTemplateSpecialization(*this, Def);
    }

    if (Def->hasAttr<MSInheritanceAttr>()) {
      Specialization->addAttr(Def->getAttr<MSInheritanceAttr>());
      Consumer.AssignInheritanceModel(Specialization);
    }

    // Set the template specialization kind. Make sure it is set before
    // instantiating the members which will trigger ASTConsumer callbacks.
    Specialization->setTemplateSpecializationKind(TSK);
    InstantiateClassTemplateSpecializationMembers(TemplateNameLoc, Def, TSK);
  } else {

    // Set the template specialization kind.
    Specialization->setTemplateSpecializationKind(TSK);
  }

  return Specialization;
}

// Explicit instantiation of a member class of a class template.
DeclResult
Sema::ActOnExplicitInstantiation(Scope *S, SourceLocation ExternLoc,
                                 SourceLocation TemplateLoc, unsigned TagSpec,
                                 SourceLocation KWLoc, CXXScopeSpec &SS,
                                 IdentifierInfo *Name, SourceLocation NameLoc,
                                 const ParsedAttributesView &Attr) {

  bool Owned = false;
  bool IsDependent = false;
<<<<<<< HEAD
  Decl *TagD = ActOnTag(S, TagSpec, Sema::TUK_Reference, KWLoc, SS, Name,
               NameLoc, Attr, AS_none, /*ModulePrivateLoc=*/SourceLocation(),
               MultiTemplateParamsArg(), Owned, IsDependent, SourceLocation(),
               false, TypeResult(), /*IsTypeSpecifier*/ false,
               /*IsTemplateParamOrArg*/ false, /*OOK=*/OOK_Outside).get();
=======
  UsingShadowDecl* FoundUsing = nullptr;
  Decl *TagD =
      ActOnTag(S, TagSpec, Sema::TUK_Reference, KWLoc, SS, Name, NameLoc, Attr,
               AS_none, /*ModulePrivateLoc=*/SourceLocation(),
               MultiTemplateParamsArg(), Owned, IsDependent, SourceLocation(),
               false, TypeResult(), /*IsTypeSpecifier*/ false,
               /*IsTemplateParamOrArg*/ false, /*OOK=*/OOK_Outside, FoundUsing)
          .get();
>>>>>>> c175923f
  assert(!IsDependent && "explicit instantiation of dependent name not yet handled");

  if (!TagD)
    return true;

  TagDecl *Tag = cast<TagDecl>(TagD);
  assert(!Tag->isEnum() && "shouldn't see enumerations here");

  if (Tag->isInvalidDecl())
    return true;

  CXXRecordDecl *Record = cast<CXXRecordDecl>(Tag);
  CXXRecordDecl *Pattern = Record->getInstantiatedFromMemberClass();
  if (!Pattern) {
    Diag(TemplateLoc, diag::err_explicit_instantiation_nontemplate_type)
      << Context.getTypeDeclType(Record);
    Diag(Record->getLocation(), diag::note_nontemplate_decl_here);
    return true;
  }

  // C++0x [temp.explicit]p2:
  //   If the explicit instantiation is for a class or member class, the
  //   elaborated-type-specifier in the declaration shall include a
  //   simple-template-id.
  //
  // C++98 has the same restriction, just worded differently.
  if (!ScopeSpecifierHasTemplateId(SS))
    Diag(TemplateLoc, diag::ext_explicit_instantiation_without_qualified_id)
      << Record << SS.getRange();

  // C++0x [temp.explicit]p2:
  //   There are two forms of explicit instantiation: an explicit instantiation
  //   definition and an explicit instantiation declaration. An explicit
  //   instantiation declaration begins with the extern keyword. [...]
  TemplateSpecializationKind TSK
    = ExternLoc.isInvalid()? TSK_ExplicitInstantiationDefinition
                           : TSK_ExplicitInstantiationDeclaration;

  CheckExplicitInstantiation(*this, Record, NameLoc, true, TSK);

  // Verify that it is okay to explicitly instantiate here.
  CXXRecordDecl *PrevDecl
    = cast_or_null<CXXRecordDecl>(Record->getPreviousDecl());
  if (!PrevDecl && Record->getDefinition())
    PrevDecl = Record;
  if (PrevDecl) {
    MemberSpecializationInfo *MSInfo = PrevDecl->getMemberSpecializationInfo();
    bool HasNoEffect = false;
    assert(MSInfo && "No member specialization information?");
    if (CheckSpecializationInstantiationRedecl(TemplateLoc, TSK,
                                               PrevDecl,
                                        MSInfo->getTemplateSpecializationKind(),
                                             MSInfo->getPointOfInstantiation(),
                                               HasNoEffect))
      return true;
    if (HasNoEffect)
      return TagD;
  }

  CXXRecordDecl *RecordDef
    = cast_or_null<CXXRecordDecl>(Record->getDefinition());
  if (!RecordDef) {
    // C++ [temp.explicit]p3:
    //   A definition of a member class of a class template shall be in scope
    //   at the point of an explicit instantiation of the member class.
    CXXRecordDecl *Def
      = cast_or_null<CXXRecordDecl>(Pattern->getDefinition());
    if (!Def) {
      Diag(TemplateLoc, diag::err_explicit_instantiation_undefined_member)
        << 0 << Record->getDeclName() << Record->getDeclContext();
      Diag(Pattern->getLocation(), diag::note_forward_declaration)
        << Pattern;
      return true;
    } else {
      if (InstantiateClass(NameLoc, Record, Def,
                           getTemplateInstantiationArgs(Record),
                           TSK))
        return true;

      RecordDef = cast_or_null<CXXRecordDecl>(Record->getDefinition());
      if (!RecordDef)
        return true;
    }
  }

  // Instantiate all of the members of the class.
  InstantiateClassMembers(NameLoc, RecordDef,
                          getTemplateInstantiationArgs(Record), TSK);

  if (TSK == TSK_ExplicitInstantiationDefinition)
    MarkVTableUsed(NameLoc, RecordDef, true);

  // FIXME: We don't have any representation for explicit instantiations of
  // member classes. Such a representation is not needed for compilation, but it
  // should be available for clients that want to see all of the declarations in
  // the source code.
  return TagD;
}

DeclResult Sema::ActOnExplicitInstantiation(Scope *S,
                                            SourceLocation ExternLoc,
                                            SourceLocation TemplateLoc,
                                            Declarator &D) {
  // Explicit instantiations always require a name.
  // TODO: check if/when DNInfo should replace Name.
  DeclarationNameInfo NameInfo = GetNameForDeclarator(D);
  DeclarationName Name = NameInfo.getName();
  if (!Name) {
    if (!D.isInvalidType())
      Diag(D.getDeclSpec().getBeginLoc(),
           diag::err_explicit_instantiation_requires_name)
          << D.getDeclSpec().getSourceRange() << D.getSourceRange();

    return true;
  }

  // The scope passed in may not be a decl scope.  Zip up the scope tree until
  // we find one that is.
  while ((S->getFlags() & Scope::DeclScope) == 0 ||
         (S->getFlags() & Scope::TemplateParamScope) != 0)
    S = S->getParent();

  // Determine the type of the declaration.
  TypeSourceInfo *T = GetTypeForDeclarator(D, S);
  QualType R = T->getType();
  if (R.isNull())
    return true;

  // C++ [dcl.stc]p1:
  //   A storage-class-specifier shall not be specified in [...] an explicit
  //   instantiation (14.7.2) directive.
  if (D.getDeclSpec().getStorageClassSpec() == DeclSpec::SCS_typedef) {
    Diag(D.getIdentifierLoc(), diag::err_explicit_instantiation_of_typedef)
      << Name;
    return true;
  } else if (D.getDeclSpec().getStorageClassSpec()
                                                != DeclSpec::SCS_unspecified) {
    // Complain about then remove the storage class specifier.
    Diag(D.getIdentifierLoc(), diag::err_explicit_instantiation_storage_class)
      << FixItHint::CreateRemoval(D.getDeclSpec().getStorageClassSpecLoc());

    D.getMutableDeclSpec().ClearStorageClassSpecs();
  }

  // C++0x [temp.explicit]p1:
  //   [...] An explicit instantiation of a function template shall not use the
  //   inline or constexpr specifiers.
  // Presumably, this also applies to member functions of class templates as
  // well.
  if (D.getDeclSpec().isInlineSpecified())
    Diag(D.getDeclSpec().getInlineSpecLoc(),
         getLangOpts().CPlusPlus11 ?
           diag::err_explicit_instantiation_inline :
           diag::warn_explicit_instantiation_inline_0x)
      << FixItHint::CreateRemoval(D.getDeclSpec().getInlineSpecLoc());
  if (D.getDeclSpec().hasConstexprSpecifier() && R->isFunctionType())
    // FIXME: Add a fix-it to remove the 'constexpr' and add a 'const' if one is
    // not already specified.
    Diag(D.getDeclSpec().getConstexprSpecLoc(),
         diag::err_explicit_instantiation_constexpr);

  // A deduction guide is not on the list of entities that can be explicitly
  // instantiated.
  if (Name.getNameKind() == DeclarationName::CXXDeductionGuideName) {
    Diag(D.getDeclSpec().getBeginLoc(), diag::err_deduction_guide_specialized)
        << /*explicit instantiation*/ 0;
    return true;
  }

  // C++0x [temp.explicit]p2:
  //   There are two forms of explicit instantiation: an explicit instantiation
  //   definition and an explicit instantiation declaration. An explicit
  //   instantiation declaration begins with the extern keyword. [...]
  TemplateSpecializationKind TSK
    = ExternLoc.isInvalid()? TSK_ExplicitInstantiationDefinition
                           : TSK_ExplicitInstantiationDeclaration;

  LookupResult Previous(*this, NameInfo, LookupOrdinaryName);
  LookupParsedName(Previous, S, &D.getCXXScopeSpec());

  if (!R->isFunctionType()) {
    // C++ [temp.explicit]p1:
    //   A [...] static data member of a class template can be explicitly
    //   instantiated from the member definition associated with its class
    //   template.
    // C++1y [temp.explicit]p1:
    //   A [...] variable [...] template specialization can be explicitly
    //   instantiated from its template.
    if (Previous.isAmbiguous())
      return true;

    VarDecl *Prev = Previous.getAsSingle<VarDecl>();
    VarTemplateDecl *PrevTemplate = Previous.getAsSingle<VarTemplateDecl>();

    if (!PrevTemplate) {
      if (!Prev || !Prev->isStaticDataMember()) {
        // We expect to see a static data member here.
        Diag(D.getIdentifierLoc(), diag::err_explicit_instantiation_not_known)
            << Name;
        for (LookupResult::iterator P = Previous.begin(), PEnd = Previous.end();
             P != PEnd; ++P)
          Diag((*P)->getLocation(), diag::note_explicit_instantiation_here);
        return true;
      }

      if (!Prev->getInstantiatedFromStaticDataMember()) {
        // FIXME: Check for explicit specialization?
        Diag(D.getIdentifierLoc(),
             diag::err_explicit_instantiation_data_member_not_instantiated)
            << Prev;
        Diag(Prev->getLocation(), diag::note_explicit_instantiation_here);
        // FIXME: Can we provide a note showing where this was declared?
        return true;
      }
    } else {
      // Explicitly instantiate a variable template.

      // C++1y [dcl.spec.auto]p6:
      //   ... A program that uses auto or decltype(auto) in a context not
      //   explicitly allowed in this section is ill-formed.
      //
      // This includes auto-typed variable template instantiations.
      if (R->isUndeducedType()) {
        Diag(T->getTypeLoc().getBeginLoc(),
             diag::err_auto_not_allowed_var_inst);
        return true;
      }

      if (D.getName().getKind() != UnqualifiedIdKind::IK_TemplateId) {
        // C++1y [temp.explicit]p3:
        //   If the explicit instantiation is for a variable, the unqualified-id
        //   in the declaration shall be a template-id.
        Diag(D.getIdentifierLoc(),
             diag::err_explicit_instantiation_without_template_id)
          << PrevTemplate;
        Diag(PrevTemplate->getLocation(),
             diag::note_explicit_instantiation_here);
        return true;
      }

      // Translate the parser's template argument list into our AST format.
      TemplateArgumentListInfo TemplateArgs =
          makeTemplateArgumentListInfo(*this, *D.getName().TemplateId);

      DeclResult Res = CheckVarTemplateId(PrevTemplate, TemplateLoc,
                                          D.getIdentifierLoc(), TemplateArgs);
      if (Res.isInvalid())
        return true;

      if (!Res.isUsable()) {
        // We somehow specified dependent template arguments in an explicit
        // instantiation. This should probably only happen during error
        // recovery.
        Diag(D.getIdentifierLoc(), diag::err_explicit_instantiation_dependent);
        return true;
      }

      // Ignore access control bits, we don't need them for redeclaration
      // checking.
      Prev = cast<VarDecl>(Res.get());
    }

    // C++0x [temp.explicit]p2:
    //   If the explicit instantiation is for a member function, a member class
    //   or a static data member of a class template specialization, the name of
    //   the class template specialization in the qualified-id for the member
    //   name shall be a simple-template-id.
    //
    // C++98 has the same restriction, just worded differently.
    //
    // This does not apply to variable template specializations, where the
    // template-id is in the unqualified-id instead.
    if (!ScopeSpecifierHasTemplateId(D.getCXXScopeSpec()) && !PrevTemplate)
      Diag(D.getIdentifierLoc(),
           diag::ext_explicit_instantiation_without_qualified_id)
        << Prev << D.getCXXScopeSpec().getRange();

    CheckExplicitInstantiation(*this, Prev, D.getIdentifierLoc(), true, TSK);

    // Verify that it is okay to explicitly instantiate here.
    TemplateSpecializationKind PrevTSK = Prev->getTemplateSpecializationKind();
    SourceLocation POI = Prev->getPointOfInstantiation();
    bool HasNoEffect = false;
    if (CheckSpecializationInstantiationRedecl(D.getIdentifierLoc(), TSK, Prev,
                                               PrevTSK, POI, HasNoEffect))
      return true;

    if (!HasNoEffect) {
      // Instantiate static data member or variable template.
      Prev->setTemplateSpecializationKind(TSK, D.getIdentifierLoc());
      // Merge attributes.
      ProcessDeclAttributeList(S, Prev, D.getDeclSpec().getAttributes());
      if (TSK == TSK_ExplicitInstantiationDefinition)
        InstantiateVariableDefinition(D.getIdentifierLoc(), Prev);
    }

    // Check the new variable specialization against the parsed input.
    if (PrevTemplate && !Context.hasSameType(Prev->getType(), R)) {
      Diag(T->getTypeLoc().getBeginLoc(),
           diag::err_invalid_var_template_spec_type)
          << 0 << PrevTemplate << R << Prev->getType();
      Diag(PrevTemplate->getLocation(), diag::note_template_declared_here)
          << 2 << PrevTemplate->getDeclName();
      return true;
    }

    // FIXME: Create an ExplicitInstantiation node?
    return (Decl*) nullptr;
  }

  // If the declarator is a template-id, translate the parser's template
  // argument list into our AST format.
  bool HasExplicitTemplateArgs = false;
  TemplateArgumentListInfo TemplateArgs;
  if (D.getName().getKind() == UnqualifiedIdKind::IK_TemplateId) {
    TemplateArgs = makeTemplateArgumentListInfo(*this, *D.getName().TemplateId);
    HasExplicitTemplateArgs = true;
  }

  // C++ [temp.explicit]p1:
  //   A [...] function [...] can be explicitly instantiated from its template.
  //   A member function [...] of a class template can be explicitly
  //  instantiated from the member definition associated with its class
  //  template.
  UnresolvedSet<8> TemplateMatches;
  FunctionDecl *NonTemplateMatch = nullptr;
  TemplateSpecCandidateSet FailedCandidates(D.getIdentifierLoc());
  for (LookupResult::iterator P = Previous.begin(), PEnd = Previous.end();
       P != PEnd; ++P) {
    NamedDecl *Prev = *P;
    if (!HasExplicitTemplateArgs) {
      if (CXXMethodDecl *Method = dyn_cast<CXXMethodDecl>(Prev)) {
        QualType Adjusted = adjustCCAndNoReturn(R, Method->getType(),
                                                /*AdjustExceptionSpec*/true);
        if (Context.hasSameUnqualifiedType(Method->getType(), Adjusted)) {
          if (Method->getPrimaryTemplate()) {
            TemplateMatches.addDecl(Method, P.getAccess());
          } else {
            // FIXME: Can this assert ever happen?  Needs a test.
            assert(!NonTemplateMatch && "Multiple NonTemplateMatches");
            NonTemplateMatch = Method;
          }
        }
      }
    }

    FunctionTemplateDecl *FunTmpl = dyn_cast<FunctionTemplateDecl>(Prev);
    if (!FunTmpl)
      continue;

    TemplateDeductionInfo Info(FailedCandidates.getLocation());
    FunctionDecl *Specialization = nullptr;
    if (TemplateDeductionResult TDK
          = DeduceTemplateArguments(FunTmpl,
                               (HasExplicitTemplateArgs ? &TemplateArgs
                                                        : nullptr),
                                    R, Specialization, Info)) {
      // Keep track of almost-matches.
      FailedCandidates.addCandidate()
          .set(P.getPair(), FunTmpl->getTemplatedDecl(),
               MakeDeductionFailureInfo(Context, TDK, Info));
      (void)TDK;
      continue;
    }

    // Target attributes are part of the cuda function signature, so
    // the cuda target of the instantiated function must match that of its
    // template.  Given that C++ template deduction does not take
    // target attributes into account, we reject candidates here that
    // have a different target.
    if (LangOpts.CUDA &&
        IdentifyCUDATarget(Specialization,
                           /* IgnoreImplicitHDAttr = */ true) !=
            IdentifyCUDATarget(D.getDeclSpec().getAttributes())) {
      FailedCandidates.addCandidate().set(
          P.getPair(), FunTmpl->getTemplatedDecl(),
          MakeDeductionFailureInfo(Context, TDK_CUDATargetMismatch, Info));
      continue;
    }

    TemplateMatches.addDecl(Specialization, P.getAccess());
  }

  FunctionDecl *Specialization = NonTemplateMatch;
  if (!Specialization) {
    // Find the most specialized function template specialization.
    UnresolvedSetIterator Result = getMostSpecialized(
        TemplateMatches.begin(), TemplateMatches.end(), FailedCandidates,
        D.getIdentifierLoc(),
        PDiag(diag::err_explicit_instantiation_not_known) << Name,
        PDiag(diag::err_explicit_instantiation_ambiguous) << Name,
        PDiag(diag::note_explicit_instantiation_candidate));

    if (Result == TemplateMatches.end())
      return true;

    // Ignore access control bits, we don't need them for redeclaration checking.
    Specialization = cast<FunctionDecl>(*Result);
  }

  // C++11 [except.spec]p4
  // In an explicit instantiation an exception-specification may be specified,
  // but is not required.
  // If an exception-specification is specified in an explicit instantiation
  // directive, it shall be compatible with the exception-specifications of
  // other declarations of that function.
  if (auto *FPT = R->getAs<FunctionProtoType>())
    if (FPT->hasExceptionSpec()) {
      unsigned DiagID =
          diag::err_mismatched_exception_spec_explicit_instantiation;
      if (getLangOpts().MicrosoftExt)
        DiagID = diag::ext_mismatched_exception_spec_explicit_instantiation;
      bool Result = CheckEquivalentExceptionSpec(
          PDiag(DiagID) << Specialization->getType(),
          PDiag(diag::note_explicit_instantiation_here),
          Specialization->getType()->getAs<FunctionProtoType>(),
          Specialization->getLocation(), FPT, D.getBeginLoc());
      // In Microsoft mode, mismatching exception specifications just cause a
      // warning.
      if (!getLangOpts().MicrosoftExt && Result)
        return true;
    }

  if (Specialization->getTemplateSpecializationKind() == TSK_Undeclared) {
    Diag(D.getIdentifierLoc(),
         diag::err_explicit_instantiation_member_function_not_instantiated)
      << Specialization
      << (Specialization->getTemplateSpecializationKind() ==
          TSK_ExplicitSpecialization);
    Diag(Specialization->getLocation(), diag::note_explicit_instantiation_here);
    return true;
  }

  FunctionDecl *PrevDecl = Specialization->getPreviousDecl();
  if (!PrevDecl && Specialization->isThisDeclarationADefinition())
    PrevDecl = Specialization;

  if (PrevDecl) {
    bool HasNoEffect = false;
    if (CheckSpecializationInstantiationRedecl(D.getIdentifierLoc(), TSK,
                                               PrevDecl,
                                     PrevDecl->getTemplateSpecializationKind(),
                                          PrevDecl->getPointOfInstantiation(),
                                               HasNoEffect))
      return true;

    // FIXME: We may still want to build some representation of this
    // explicit specialization.
    if (HasNoEffect)
      return (Decl*) nullptr;
  }

  // HACK: libc++ has a bug where it attempts to explicitly instantiate the
  // functions
  //     valarray<size_t>::valarray(size_t) and
  //     valarray<size_t>::~valarray()
  // that it declared to have internal linkage with the internal_linkage
  // attribute. Ignore the explicit instantiation declaration in this case.
  if (Specialization->hasAttr<InternalLinkageAttr>() &&
      TSK == TSK_ExplicitInstantiationDeclaration) {
    if (auto *RD = dyn_cast<CXXRecordDecl>(Specialization->getDeclContext()))
      if (RD->getIdentifier() && RD->getIdentifier()->isStr("valarray") &&
          RD->isInStdNamespace())
        return (Decl*) nullptr;
  }

  ProcessDeclAttributeList(S, Specialization, D.getDeclSpec().getAttributes());

  // In MSVC mode, dllimported explicit instantiation definitions are treated as
  // instantiation declarations.
  if (TSK == TSK_ExplicitInstantiationDefinition &&
      Specialization->hasAttr<DLLImportAttr>() &&
      Context.getTargetInfo().getCXXABI().isMicrosoft())
    TSK = TSK_ExplicitInstantiationDeclaration;

  Specialization->setTemplateSpecializationKind(TSK, D.getIdentifierLoc());

  if (Specialization->isDefined()) {
    // Let the ASTConsumer know that this function has been explicitly
    // instantiated now, and its linkage might have changed.
    Consumer.HandleTopLevelDecl(DeclGroupRef(Specialization));
  } else if (TSK == TSK_ExplicitInstantiationDefinition)
    InstantiateFunctionDefinition(D.getIdentifierLoc(), Specialization);

  // C++0x [temp.explicit]p2:
  //   If the explicit instantiation is for a member function, a member class
  //   or a static data member of a class template specialization, the name of
  //   the class template specialization in the qualified-id for the member
  //   name shall be a simple-template-id.
  //
  // C++98 has the same restriction, just worded differently.
  FunctionTemplateDecl *FunTmpl = Specialization->getPrimaryTemplate();
  if (D.getName().getKind() != UnqualifiedIdKind::IK_TemplateId && !FunTmpl &&
      D.getCXXScopeSpec().isSet() &&
      !ScopeSpecifierHasTemplateId(D.getCXXScopeSpec()))
    Diag(D.getIdentifierLoc(),
         diag::ext_explicit_instantiation_without_qualified_id)
    << Specialization << D.getCXXScopeSpec().getRange();

  CheckExplicitInstantiation(
      *this,
      FunTmpl ? (NamedDecl *)FunTmpl
              : Specialization->getInstantiatedFromMemberFunction(),
      D.getIdentifierLoc(), D.getCXXScopeSpec().isSet(), TSK);

  // FIXME: Create some kind of ExplicitInstantiationDecl here.
  return (Decl*) nullptr;
}

TypeResult
Sema::ActOnDependentTag(Scope *S, unsigned TagSpec, TagUseKind TUK,
                        const CXXScopeSpec &SS, IdentifierInfo *Name,
                        SourceLocation TagLoc, SourceLocation NameLoc) {
  // This has to hold, because SS is expected to be defined.
  assert(Name && "Expected a name in a dependent tag");

  NestedNameSpecifier *NNS = SS.getScopeRep();
  if (!NNS)
    return true;

  TagTypeKind Kind = TypeWithKeyword::getTagTypeKindForTypeSpec(TagSpec);

  if (TUK == TUK_Declaration || TUK == TUK_Definition) {
    Diag(NameLoc, diag::err_dependent_tag_decl)
      << (TUK == TUK_Definition) << Kind << SS.getRange();
    return true;
  }

  // Create the resulting type.
  ElaboratedTypeKeyword Kwd = TypeWithKeyword::getKeywordForTagTypeKind(Kind);
  QualType Result = Context.getDependentNameType(Kwd, NNS, Name);

  // Create type-source location information for this type.
  TypeLocBuilder TLB;
  DependentNameTypeLoc TL = TLB.push<DependentNameTypeLoc>(Result);
  TL.setElaboratedKeywordLoc(TagLoc);
  TL.setQualifierLoc(SS.getWithLocInContext(Context));
  TL.setNameLoc(NameLoc);
  return CreateParsedType(Result, TLB.getTypeSourceInfo(Context, Result));
}

TypeResult Sema::ActOnTypenameType(Scope *S, SourceLocation TypenameLoc,
                                   const CXXScopeSpec &SS,
                                   const IdentifierInfo &II,
                                   SourceLocation IdLoc,
                                   ImplicitTypenameContext IsImplicitTypename) {
  if (SS.isInvalid())
    return true;

  if (TypenameLoc.isValid() && S && !S->getTemplateParamParent())
    Diag(TypenameLoc,
         getLangOpts().CPlusPlus11 ?
           diag::warn_cxx98_compat_typename_outside_of_template :
           diag::ext_typename_outside_of_template)
      << FixItHint::CreateRemoval(TypenameLoc);

  NestedNameSpecifierLoc QualifierLoc = SS.getWithLocInContext(Context);
  TypeSourceInfo *TSI = nullptr;
  QualType T =
      CheckTypenameType((TypenameLoc.isValid() ||
                         IsImplicitTypename == ImplicitTypenameContext::Yes)
                            ? ETK_Typename
                            : ETK_None,
                        TypenameLoc, QualifierLoc, II, IdLoc, &TSI,
                        /*DeducedTSTContext=*/true);
  if (T.isNull())
    return true;
  return CreateParsedType(T, TSI);
}

TypeResult
Sema::ActOnTypenameType(Scope *S,
                        SourceLocation TypenameLoc,
                        const CXXScopeSpec &SS,
                        SourceLocation TemplateKWLoc,
                        TemplateTy TemplateIn,
                        IdentifierInfo *TemplateII,
                        SourceLocation TemplateIILoc,
                        SourceLocation LAngleLoc,
                        ASTTemplateArgsPtr TemplateArgsIn,
                        SourceLocation RAngleLoc) {
  if (TypenameLoc.isValid() && S && !S->getTemplateParamParent())
    Diag(TypenameLoc,
         getLangOpts().CPlusPlus11 ?
           diag::warn_cxx98_compat_typename_outside_of_template :
           diag::ext_typename_outside_of_template)
      << FixItHint::CreateRemoval(TypenameLoc);

  // Strangely, non-type results are not ignored by this lookup, so the
  // program is ill-formed if it finds an injected-class-name.
  if (TypenameLoc.isValid()) {
    auto *LookupRD =
        dyn_cast_or_null<CXXRecordDecl>(computeDeclContext(SS, false));
    if (LookupRD && LookupRD->getIdentifier() == TemplateII) {
      Diag(TemplateIILoc,
           diag::ext_out_of_line_qualified_id_type_names_constructor)
        << TemplateII << 0 /*injected-class-name used as template name*/
        << (TemplateKWLoc.isValid() ? 1 : 0 /*'template'/'typename' keyword*/);
    }
  }

  // Translate the parser's template argument list in our AST format.
  TemplateArgumentListInfo TemplateArgs(LAngleLoc, RAngleLoc);
  translateTemplateArguments(TemplateArgsIn, TemplateArgs);

  TemplateName Template = TemplateIn.get();
  if (DependentTemplateName *DTN = Template.getAsDependentTemplateName()) {
    // Construct a dependent template specialization type.
    assert(DTN && "dependent template has non-dependent name?");
    assert(DTN->getQualifier() == SS.getScopeRep());
    QualType T = Context.getDependentTemplateSpecializationType(
        ETK_Typename, DTN->getQualifier(), DTN->getIdentifier(),
        TemplateArgs.arguments());

    // Create source-location information for this type.
    TypeLocBuilder Builder;
    DependentTemplateSpecializationTypeLoc SpecTL
    = Builder.push<DependentTemplateSpecializationTypeLoc>(T);
    SpecTL.setElaboratedKeywordLoc(TypenameLoc);
    SpecTL.setQualifierLoc(SS.getWithLocInContext(Context));
    SpecTL.setTemplateKeywordLoc(TemplateKWLoc);
    SpecTL.setTemplateNameLoc(TemplateIILoc);
    SpecTL.setLAngleLoc(LAngleLoc);
    SpecTL.setRAngleLoc(RAngleLoc);
    for (unsigned I = 0, N = TemplateArgs.size(); I != N; ++I)
      SpecTL.setArgLocInfo(I, TemplateArgs[I].getLocInfo());
    return CreateParsedType(T, Builder.getTypeSourceInfo(Context, T));
  }

  QualType T = CheckTemplateIdType(Template, TemplateIILoc, TemplateArgs);
  if (T.isNull())
    return true;

  // Provide source-location information for the template specialization type.
  TypeLocBuilder Builder;
  TemplateSpecializationTypeLoc SpecTL
    = Builder.push<TemplateSpecializationTypeLoc>(T);
  SpecTL.setTemplateKeywordLoc(TemplateKWLoc);
  SpecTL.setTemplateNameLoc(TemplateIILoc);
  SpecTL.setLAngleLoc(LAngleLoc);
  SpecTL.setRAngleLoc(RAngleLoc);
  for (unsigned I = 0, N = TemplateArgs.size(); I != N; ++I)
    SpecTL.setArgLocInfo(I, TemplateArgs[I].getLocInfo());

  T = Context.getElaboratedType(ETK_Typename, SS.getScopeRep(), T);
  ElaboratedTypeLoc TL = Builder.push<ElaboratedTypeLoc>(T);
  TL.setElaboratedKeywordLoc(TypenameLoc);
  TL.setQualifierLoc(SS.getWithLocInContext(Context));

  TypeSourceInfo *TSI = Builder.getTypeSourceInfo(Context, T);
  return CreateParsedType(T, TSI);
}


/// Determine whether this failed name lookup should be treated as being
/// disabled by a usage of std::enable_if.
static bool isEnableIf(NestedNameSpecifierLoc NNS, const IdentifierInfo &II,
                       SourceRange &CondRange, Expr *&Cond) {
  // We must be looking for a ::type...
  if (!II.isStr("type"))
    return false;

  // ... within an explicitly-written template specialization...
  if (!NNS || !NNS.getNestedNameSpecifier()->getAsType())
    return false;
  TypeLoc EnableIfTy = NNS.getTypeLoc();
  TemplateSpecializationTypeLoc EnableIfTSTLoc =
      EnableIfTy.getAs<TemplateSpecializationTypeLoc>();
  if (!EnableIfTSTLoc || EnableIfTSTLoc.getNumArgs() == 0)
    return false;
  const TemplateSpecializationType *EnableIfTST = EnableIfTSTLoc.getTypePtr();

  // ... which names a complete class template declaration...
  const TemplateDecl *EnableIfDecl =
    EnableIfTST->getTemplateName().getAsTemplateDecl();
  if (!EnableIfDecl || EnableIfTST->isIncompleteType())
    return false;

  // ... called "enable_if".
  const IdentifierInfo *EnableIfII =
    EnableIfDecl->getDeclName().getAsIdentifierInfo();
  if (!EnableIfII || !EnableIfII->isStr("enable_if"))
    return false;

  // Assume the first template argument is the condition.
  CondRange = EnableIfTSTLoc.getArgLoc(0).getSourceRange();

  // Dig out the condition.
  Cond = nullptr;
  if (EnableIfTSTLoc.getArgLoc(0).getArgument().getKind()
        != TemplateArgument::Expression)
    return true;

  Cond = EnableIfTSTLoc.getArgLoc(0).getSourceExpression();

  // Ignore Boolean literals; they add no value.
  if (isa<CXXBoolLiteralExpr>(Cond->IgnoreParenCasts()))
    Cond = nullptr;

  return true;
}

QualType
Sema::CheckTypenameType(ElaboratedTypeKeyword Keyword,
                        SourceLocation KeywordLoc,
                        NestedNameSpecifierLoc QualifierLoc,
                        const IdentifierInfo &II,
                        SourceLocation IILoc,
                        TypeSourceInfo **TSI,
                        bool DeducedTSTContext) {
  QualType T = CheckTypenameType(Keyword, KeywordLoc, QualifierLoc, II, IILoc,
                                 DeducedTSTContext);
  if (T.isNull())
    return QualType();

  *TSI = Context.CreateTypeSourceInfo(T);
  if (isa<DependentNameType>(T)) {
    DependentNameTypeLoc TL =
        (*TSI)->getTypeLoc().castAs<DependentNameTypeLoc>();
    TL.setElaboratedKeywordLoc(KeywordLoc);
    TL.setQualifierLoc(QualifierLoc);
    TL.setNameLoc(IILoc);
  } else {
    ElaboratedTypeLoc TL = (*TSI)->getTypeLoc().castAs<ElaboratedTypeLoc>();
    TL.setElaboratedKeywordLoc(KeywordLoc);
    TL.setQualifierLoc(QualifierLoc);
    TL.getNamedTypeLoc().castAs<TypeSpecTypeLoc>().setNameLoc(IILoc);
  }
  return T;
}

/// Build the type that describes a C++ typename specifier,
/// e.g., "typename T::type".
QualType
Sema::CheckTypenameType(ElaboratedTypeKeyword Keyword,
                        SourceLocation KeywordLoc,
                        NestedNameSpecifierLoc QualifierLoc,
                        const IdentifierInfo &II,
                        SourceLocation IILoc, bool DeducedTSTContext) {
  CXXScopeSpec SS;
  SS.Adopt(QualifierLoc);

  DeclContext *Ctx = nullptr;
  if (QualifierLoc) {
    Ctx = computeDeclContext(SS);
    if (!Ctx) {
      // If the nested-name-specifier is dependent and couldn't be
      // resolved to a type, build a typename type.
      assert(QualifierLoc.getNestedNameSpecifier()->isDependent());
      return Context.getDependentNameType(Keyword,
                                          QualifierLoc.getNestedNameSpecifier(),
                                          &II);
    }

    // If the nested-name-specifier refers to the current instantiation,
    // the "typename" keyword itself is superfluous. In C++03, the
    // program is actually ill-formed. However, DR 382 (in C++0x CD1)
    // allows such extraneous "typename" keywords, and we retroactively
    // apply this DR to C++03 code with only a warning. In any case we continue.

    if (RequireCompleteDeclContext(SS, Ctx))
      return QualType();
  }

  DeclarationName Name(&II);
  LookupResult Result(*this, Name, IILoc, LookupOrdinaryName);
  if (Ctx)
    LookupQualifiedName(Result, Ctx, SS);
  else
    LookupName(Result, CurScope);
  unsigned DiagID = 0;
  Decl *Referenced = nullptr;
  switch (Result.getResultKind()) {
  case LookupResult::NotFound: {
    // If we're looking up 'type' within a template named 'enable_if', produce
    // a more specific diagnostic.
    SourceRange CondRange;
    Expr *Cond = nullptr;
    if (Ctx && isEnableIf(QualifierLoc, II, CondRange, Cond)) {
      // If we have a condition, narrow it down to the specific failed
      // condition.
      if (Cond) {
        Expr *FailedCond;
        std::string FailedDescription;
        std::tie(FailedCond, FailedDescription) =
          findFailedBooleanCondition(Cond);

        Diag(FailedCond->getExprLoc(),
             diag::err_typename_nested_not_found_requirement)
          << FailedDescription
          << FailedCond->getSourceRange();
        return QualType();
      }

      Diag(CondRange.getBegin(),
           diag::err_typename_nested_not_found_enable_if)
          << Ctx << CondRange;
      return QualType();
    }

    DiagID = Ctx ? diag::err_typename_nested_not_found
                 : diag::err_unknown_typename;
    break;
  }

  case LookupResult::FoundUnresolvedValue: {
    // We found a using declaration that is a value. Most likely, the using
    // declaration itself is meant to have the 'typename' keyword.
    SourceRange FullRange(KeywordLoc.isValid() ? KeywordLoc : SS.getBeginLoc(),
                          IILoc);
    Diag(IILoc, diag::err_typename_refers_to_using_value_decl)
      << Name << Ctx << FullRange;
    if (UnresolvedUsingValueDecl *Using
          = dyn_cast<UnresolvedUsingValueDecl>(Result.getRepresentativeDecl())){
      SourceLocation Loc = Using->getQualifierLoc().getBeginLoc();
      Diag(Loc, diag::note_using_value_decl_missing_typename)
        << FixItHint::CreateInsertion(Loc, "typename ");
    }
  }
  // Fall through to create a dependent typename type, from which we can recover
  // better.
  [[fallthrough]];

  case LookupResult::NotFoundInCurrentInstantiation:
    // Okay, it's a member of an unknown instantiation.
    return Context.getDependentNameType(Keyword,
                                        QualifierLoc.getNestedNameSpecifier(),
                                        &II);

  case LookupResult::Found:
    if (TypeDecl *Type = dyn_cast<TypeDecl>(Result.getFoundDecl())) {
      // C++ [class.qual]p2:
      //   In a lookup in which function names are not ignored and the
      //   nested-name-specifier nominates a class C, if the name specified
      //   after the nested-name-specifier, when looked up in C, is the
      //   injected-class-name of C [...] then the name is instead considered
      //   to name the constructor of class C.
      //
      // Unlike in an elaborated-type-specifier, function names are not ignored
      // in typename-specifier lookup. However, they are ignored in all the
      // contexts where we form a typename type with no keyword (that is, in
      // mem-initializer-ids, base-specifiers, and elaborated-type-specifiers).
      //
      // FIXME: That's not strictly true: mem-initializer-id lookup does not
      // ignore functions, but that appears to be an oversight.
      auto *LookupRD = dyn_cast_or_null<CXXRecordDecl>(Ctx);
      auto *FoundRD = dyn_cast<CXXRecordDecl>(Type);
      if (Keyword == ETK_Typename && LookupRD && FoundRD &&
          FoundRD->isInjectedClassName() &&
          declaresSameEntity(LookupRD, cast<Decl>(FoundRD->getParent())))
        Diag(IILoc, diag::ext_out_of_line_qualified_id_type_names_constructor)
            << &II << 1 << 0 /*'typename' keyword used*/;

      // We found a type. Build an ElaboratedType, since the
      // typename-specifier was just sugar.
      MarkAnyDeclReferenced(Type->getLocation(), Type, /*OdrUse=*/false);
      return Context.getElaboratedType(Keyword,
                                       QualifierLoc.getNestedNameSpecifier(),
                                       Context.getTypeDeclType(Type));
    }

    // C++ [dcl.type.simple]p2:
    //   A type-specifier of the form
    //     typename[opt] nested-name-specifier[opt] template-name
    //   is a placeholder for a deduced class type [...].
    if (getLangOpts().CPlusPlus17) {
      if (auto *TD = getAsTypeTemplateDecl(Result.getFoundDecl())) {
        if (!DeducedTSTContext) {
          QualType T(QualifierLoc
                         ? QualifierLoc.getNestedNameSpecifier()->getAsType()
                         : nullptr, 0);
          if (!T.isNull())
            Diag(IILoc, diag::err_dependent_deduced_tst)
              << (int)getTemplateNameKindForDiagnostics(TemplateName(TD)) << T;
          else
            Diag(IILoc, diag::err_deduced_tst)
              << (int)getTemplateNameKindForDiagnostics(TemplateName(TD));
          Diag(TD->getLocation(), diag::note_template_decl_here);
          return QualType();
        }
        return Context.getElaboratedType(
            Keyword, QualifierLoc.getNestedNameSpecifier(),
            Context.getDeducedTemplateSpecializationType(TemplateName(TD),
                                                         QualType(), false));
      }
    }

    DiagID = Ctx ? diag::err_typename_nested_not_type
                 : diag::err_typename_not_type;
    Referenced = Result.getFoundDecl();
    break;

  case LookupResult::FoundOverloaded:
    DiagID = Ctx ? diag::err_typename_nested_not_type
                 : diag::err_typename_not_type;
    Referenced = *Result.begin();
    break;

  case LookupResult::Ambiguous:
    return QualType();
  }

  // If we get here, it's because name lookup did not find a
  // type. Emit an appropriate diagnostic and return an error.
  SourceRange FullRange(KeywordLoc.isValid() ? KeywordLoc : SS.getBeginLoc(),
                        IILoc);
  if (Ctx)
    Diag(IILoc, DiagID) << FullRange << Name << Ctx;
  else
    Diag(IILoc, DiagID) << FullRange << Name;
  if (Referenced)
    Diag(Referenced->getLocation(),
         Ctx ? diag::note_typename_member_refers_here
             : diag::note_typename_refers_here)
      << Name;
  return QualType();
}

namespace {
  // See Sema::RebuildTypeInCurrentInstantiation
  class CurrentInstantiationRebuilder
    : public TreeTransform<CurrentInstantiationRebuilder> {
    SourceLocation Loc;
    DeclarationName Entity;

  public:
    typedef TreeTransform<CurrentInstantiationRebuilder> inherited;

    CurrentInstantiationRebuilder(Sema &SemaRef,
                                  SourceLocation Loc,
                                  DeclarationName Entity)
    : TreeTransform<CurrentInstantiationRebuilder>(SemaRef),
      Loc(Loc), Entity(Entity) { }

    /// Determine whether the given type \p T has already been
    /// transformed.
    ///
    /// For the purposes of type reconstruction, a type has already been
    /// transformed if it is NULL or if it is not dependent.
    bool AlreadyTransformed(QualType T) {
      return T.isNull() || !T->isInstantiationDependentType();
    }

    /// Returns the location of the entity whose type is being
    /// rebuilt.
    SourceLocation getBaseLocation() { return Loc; }

    /// Returns the name of the entity whose type is being rebuilt.
    DeclarationName getBaseEntity() { return Entity; }

    /// Sets the "base" location and entity when that
    /// information is known based on another transformation.
    void setBase(SourceLocation Loc, DeclarationName Entity) {
      this->Loc = Loc;
      this->Entity = Entity;
    }

    ExprResult TransformLambdaExpr(LambdaExpr *E) {
      // Lambdas never need to be transformed.
      return E;
    }
  };
} // end anonymous namespace

/// Rebuilds a type within the context of the current instantiation.
///
/// The type \p T is part of the type of an out-of-line member definition of
/// a class template (or class template partial specialization) that was parsed
/// and constructed before we entered the scope of the class template (or
/// partial specialization thereof). This routine will rebuild that type now
/// that we have entered the declarator's scope, which may produce different
/// canonical types, e.g.,
///
/// \code
/// template<typename T>
/// struct X {
///   typedef T* pointer;
///   pointer data();
/// };
///
/// template<typename T>
/// typename X<T>::pointer X<T>::data() { ... }
/// \endcode
///
/// Here, the type "typename X<T>::pointer" will be created as a DependentNameType,
/// since we do not know that we can look into X<T> when we parsed the type.
/// This function will rebuild the type, performing the lookup of "pointer"
/// in X<T> and returning an ElaboratedType whose canonical type is the same
/// as the canonical type of T*, allowing the return types of the out-of-line
/// definition and the declaration to match.
TypeSourceInfo *Sema::RebuildTypeInCurrentInstantiation(TypeSourceInfo *T,
                                                        SourceLocation Loc,
                                                        DeclarationName Name) {
  if (!T || !T->getType()->isInstantiationDependentType())
    return T;

  CurrentInstantiationRebuilder Rebuilder(*this, Loc, Name);
  return Rebuilder.TransformType(T);
}

ExprResult Sema::RebuildExprInCurrentInstantiation(Expr *E) {
  CurrentInstantiationRebuilder Rebuilder(*this, E->getExprLoc(),
                                          DeclarationName());
  return Rebuilder.TransformExpr(E);
}

bool Sema::RebuildNestedNameSpecifierInCurrentInstantiation(CXXScopeSpec &SS) {
  if (SS.isInvalid())
    return true;

  NestedNameSpecifierLoc QualifierLoc = SS.getWithLocInContext(Context);
  CurrentInstantiationRebuilder Rebuilder(*this, SS.getRange().getBegin(),
                                          DeclarationName());
  NestedNameSpecifierLoc Rebuilt
    = Rebuilder.TransformNestedNameSpecifierLoc(QualifierLoc);
  if (!Rebuilt)
    return true;

  SS.Adopt(Rebuilt);
  return false;
}

/// Rebuild the template parameters now that we know we're in a current
/// instantiation.
bool Sema::RebuildTemplateParamsInCurrentInstantiation(
                                               TemplateParameterList *Params) {
  for (unsigned I = 0, N = Params->size(); I != N; ++I) {
    Decl *Param = Params->getParam(I);

    // There is nothing to rebuild in a type parameter.
    if (isa<TemplateTypeParmDecl>(Param))
      continue;

    // Rebuild the template parameter list of a template template parameter.
    if (TemplateTemplateParmDecl *TTP
        = dyn_cast<TemplateTemplateParmDecl>(Param)) {
      if (RebuildTemplateParamsInCurrentInstantiation(
            TTP->getTemplateParameters()))
        return true;

      continue;
    }

    // Rebuild the type of a non-type template parameter.
    NonTypeTemplateParmDecl *NTTP = cast<NonTypeTemplateParmDecl>(Param);
    TypeSourceInfo *NewTSI
      = RebuildTypeInCurrentInstantiation(NTTP->getTypeSourceInfo(),
                                          NTTP->getLocation(),
                                          NTTP->getDeclName());
    if (!NewTSI)
      return true;

    if (NewTSI->getType()->isUndeducedType()) {
      // C++17 [temp.dep.expr]p3:
      //   An id-expression is type-dependent if it contains
      //    - an identifier associated by name lookup with a non-type
      //      template-parameter declared with a type that contains a
      //      placeholder type (7.1.7.4),
      NewTSI = SubstAutoTypeSourceInfoDependent(NewTSI);
    }

    if (NewTSI != NTTP->getTypeSourceInfo()) {
      NTTP->setTypeSourceInfo(NewTSI);
      NTTP->setType(NewTSI->getType());
    }
  }

  return false;
}

/// Produces a formatted string that describes the binding of
/// template parameters to template arguments.
std::string
Sema::getTemplateArgumentBindingsText(const TemplateParameterList *Params,
                                      const TemplateArgumentList &Args) {
  return getTemplateArgumentBindingsText(Params, Args.data(), Args.size());
}

std::string
Sema::getTemplateArgumentBindingsText(const TemplateParameterList *Params,
                                      const TemplateArgument *Args,
                                      unsigned NumArgs) {
  SmallString<128> Str;
  llvm::raw_svector_ostream Out(Str);

  if (!Params || Params->size() == 0 || NumArgs == 0)
    return std::string();

  for (unsigned I = 0, N = Params->size(); I != N; ++I) {
    if (I >= NumArgs)
      break;

    if (I == 0)
      Out << "[with ";
    else
      Out << ", ";

    if (const IdentifierInfo *Id = Params->getParam(I)->getIdentifier()) {
      Out << Id->getName();
    } else {
      Out << '$' << I;
    }

    Out << " = ";
    Args[I].print(getPrintingPolicy(), Out,
                  TemplateParameterList::shouldIncludeTypeForArgument(
                      getPrintingPolicy(), Params, I));
  }

  Out << ']';
  return std::string(Out.str());
}

void Sema::MarkAsLateParsedTemplate(FunctionDecl *FD, Decl *FnD,
                                    CachedTokens &Toks) {
  if (!FD)
    return;

  auto LPT = std::make_unique<LateParsedTemplate>();

  // Take tokens to avoid allocations
  LPT->Toks.swap(Toks);
  LPT->D = FnD;
  LateParsedTemplateMap.insert(std::make_pair(FD, std::move(LPT)));

  FD->setLateTemplateParsed(true);
}

void Sema::UnmarkAsLateParsedTemplate(FunctionDecl *FD) {
  if (!FD)
    return;
  FD->setLateTemplateParsed(false);
}

bool Sema::IsInsideALocalClassWithinATemplateFunction() {
  DeclContext *DC = CurContext;

  while (DC) {
    if (CXXRecordDecl *RD = dyn_cast<CXXRecordDecl>(CurContext)) {
      const FunctionDecl *FD = RD->isLocalClass();
      return (FD && FD->getTemplatedKind() != FunctionDecl::TK_NonTemplate);
    } else if (DC->isTranslationUnit() || DC->isNamespace())
      return false;

    DC = DC->getParent();
  }
  return false;
}

namespace {
/// Walk the path from which a declaration was instantiated, and check
/// that every explicit specialization along that path is visible. This enforces
/// C++ [temp.expl.spec]/6:
///
///   If a template, a member template or a member of a class template is
///   explicitly specialized then that specialization shall be declared before
///   the first use of that specialization that would cause an implicit
///   instantiation to take place, in every translation unit in which such a
///   use occurs; no diagnostic is required.
///
/// and also C++ [temp.class.spec]/1:
///
///   A partial specialization shall be declared before the first use of a
///   class template specialization that would make use of the partial
///   specialization as the result of an implicit or explicit instantiation
///   in every translation unit in which such a use occurs; no diagnostic is
///   required.
class ExplicitSpecializationVisibilityChecker {
  Sema &S;
  SourceLocation Loc;
  llvm::SmallVector<Module *, 8> Modules;
  Sema::AcceptableKind Kind;

public:
  ExplicitSpecializationVisibilityChecker(Sema &S, SourceLocation Loc,
                                          Sema::AcceptableKind Kind)
      : S(S), Loc(Loc), Kind(Kind) {}

  void check(NamedDecl *ND) {
    if (auto *FD = dyn_cast<FunctionDecl>(ND))
      return checkImpl(FD);
    if (auto *RD = dyn_cast<CXXRecordDecl>(ND))
      return checkImpl(RD);
    if (auto *VD = dyn_cast<VarDecl>(ND))
      return checkImpl(VD);
    if (auto *ED = dyn_cast<EnumDecl>(ND))
      return checkImpl(ED);
  }

private:
  void diagnose(NamedDecl *D, bool IsPartialSpec) {
    auto Kind = IsPartialSpec ? Sema::MissingImportKind::PartialSpecialization
                              : Sema::MissingImportKind::ExplicitSpecialization;
    const bool Recover = true;

    // If we got a custom set of modules (because only a subset of the
    // declarations are interesting), use them, otherwise let
    // diagnoseMissingImport intelligently pick some.
    if (Modules.empty())
      S.diagnoseMissingImport(Loc, D, Kind, Recover);
    else
      S.diagnoseMissingImport(Loc, D, D->getLocation(), Modules, Kind, Recover);
  }

  bool CheckMemberSpecialization(const NamedDecl *D) {
    return Kind == Sema::AcceptableKind::Visible
               ? S.hasVisibleMemberSpecialization(D)
               : S.hasReachableMemberSpecialization(D);
  }

  bool CheckExplicitSpecialization(const NamedDecl *D) {
    return Kind == Sema::AcceptableKind::Visible
               ? S.hasVisibleExplicitSpecialization(D)
               : S.hasReachableExplicitSpecialization(D);
  }

  bool CheckDeclaration(const NamedDecl *D) {
    return Kind == Sema::AcceptableKind::Visible ? S.hasVisibleDeclaration(D)
                                                 : S.hasReachableDeclaration(D);
  }

  // Check a specific declaration. There are three problematic cases:
  //
  //  1) The declaration is an explicit specialization of a template
  //     specialization.
  //  2) The declaration is an explicit specialization of a member of an
  //     templated class.
  //  3) The declaration is an instantiation of a template, and that template
  //     is an explicit specialization of a member of a templated class.
  //
  // We don't need to go any deeper than that, as the instantiation of the
  // surrounding class / etc is not triggered by whatever triggered this
  // instantiation, and thus should be checked elsewhere.
  template<typename SpecDecl>
  void checkImpl(SpecDecl *Spec) {
    bool IsHiddenExplicitSpecialization = false;
    if (Spec->getTemplateSpecializationKind() == TSK_ExplicitSpecialization) {
      IsHiddenExplicitSpecialization = Spec->getMemberSpecializationInfo()
                                           ? !CheckMemberSpecialization(Spec)
                                           : !CheckExplicitSpecialization(Spec);
    } else {
      checkInstantiated(Spec);
    }

    if (IsHiddenExplicitSpecialization)
      diagnose(Spec->getMostRecentDecl(), false);
  }

  void checkInstantiated(FunctionDecl *FD) {
    if (auto *TD = FD->getPrimaryTemplate())
      checkTemplate(TD);
  }

  void checkInstantiated(CXXRecordDecl *RD) {
    auto *SD = dyn_cast<ClassTemplateSpecializationDecl>(RD);
    if (!SD)
      return;

    auto From = SD->getSpecializedTemplateOrPartial();
    if (auto *TD = From.dyn_cast<ClassTemplateDecl *>())
      checkTemplate(TD);
    else if (auto *TD =
                 From.dyn_cast<ClassTemplatePartialSpecializationDecl *>()) {
      if (!CheckDeclaration(TD))
        diagnose(TD, true);
      checkTemplate(TD);
    }
  }

  void checkInstantiated(VarDecl *RD) {
    auto *SD = dyn_cast<VarTemplateSpecializationDecl>(RD);
    if (!SD)
      return;

    auto From = SD->getSpecializedTemplateOrPartial();
    if (auto *TD = From.dyn_cast<VarTemplateDecl *>())
      checkTemplate(TD);
    else if (auto *TD =
                 From.dyn_cast<VarTemplatePartialSpecializationDecl *>()) {
      if (!CheckDeclaration(TD))
        diagnose(TD, true);
      checkTemplate(TD);
    }
  }

  void checkInstantiated(EnumDecl *FD) {}

  template<typename TemplDecl>
  void checkTemplate(TemplDecl *TD) {
    if (TD->isMemberSpecialization()) {
      if (!CheckMemberSpecialization(TD))
        diagnose(TD->getMostRecentDecl(), false);
    }
  }
};
} // end anonymous namespace

void Sema::checkSpecializationVisibility(SourceLocation Loc, NamedDecl *Spec) {
  if (!getLangOpts().Modules)
    return;

  ExplicitSpecializationVisibilityChecker(*this, Loc,
                                          Sema::AcceptableKind::Visible)
      .check(Spec);
}

void Sema::checkSpecializationReachability(SourceLocation Loc,
                                           NamedDecl *Spec) {
  if (!getLangOpts().CPlusPlusModules)
    return checkSpecializationVisibility(Loc, Spec);

  ExplicitSpecializationVisibilityChecker(*this, Loc,
                                          Sema::AcceptableKind::Reachable)
      .check(Spec);
}<|MERGE_RESOLUTION|>--- conflicted
+++ resolved
@@ -10181,13 +10181,6 @@
 
   bool Owned = false;
   bool IsDependent = false;
-<<<<<<< HEAD
-  Decl *TagD = ActOnTag(S, TagSpec, Sema::TUK_Reference, KWLoc, SS, Name,
-               NameLoc, Attr, AS_none, /*ModulePrivateLoc=*/SourceLocation(),
-               MultiTemplateParamsArg(), Owned, IsDependent, SourceLocation(),
-               false, TypeResult(), /*IsTypeSpecifier*/ false,
-               /*IsTemplateParamOrArg*/ false, /*OOK=*/OOK_Outside).get();
-=======
   UsingShadowDecl* FoundUsing = nullptr;
   Decl *TagD =
       ActOnTag(S, TagSpec, Sema::TUK_Reference, KWLoc, SS, Name, NameLoc, Attr,
@@ -10196,7 +10189,6 @@
                false, TypeResult(), /*IsTypeSpecifier*/ false,
                /*IsTemplateParamOrArg*/ false, /*OOK=*/OOK_Outside, FoundUsing)
           .get();
->>>>>>> c175923f
   assert(!IsDependent && "explicit instantiation of dependent name not yet handled");
 
   if (!TagD)

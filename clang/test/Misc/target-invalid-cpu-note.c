--- conflicted
+++ resolved
@@ -85,11 +85,7 @@
 
 // RUN: not %clang_cc1 -triple riscv64 -target-cpu not-a-cpu -fsyntax-only %s 2>&1 | FileCheck %s --check-prefix RISCV64
 // RISCV64: error: unknown target CPU 'not-a-cpu'
-<<<<<<< HEAD
-// RISCV64: note: valid target CPU values are: generic-rv64, rocket-rv64, sifive-7-rv64, sifive-s21, sifive-s51, sifive-s54, sifive-s76, sifive-u54, sifive-u74, avispado
-=======
-// RISCV64-NEXT: note: valid target CPU values are: generic-rv64, rocket-rv64, sifive-7-rv64, sifive-s21, sifive-s51, sifive-s54, sifive-s76, sifive-u54, sifive-u74{{$}}
->>>>>>> 7e91df30
+// RISCV64-NEXT: note: valid target CPU values are: generic-rv64, rocket-rv64, sifive-7-rv64, sifive-s21, sifive-s51, sifive-s54, sifive-s76, sifive-u54, sifive-u74, avispado{{$}}
 
 // RUN: not %clang_cc1 -triple riscv32 -tune-cpu not-a-cpu -fsyntax-only %s 2>&1 | FileCheck %s --check-prefix TUNE-RISCV32
 // TUNE-RISCV32: error: unknown target CPU 'not-a-cpu'
@@ -97,8 +93,4 @@
 
 // RUN: not %clang_cc1 -triple riscv64 -tune-cpu not-a-cpu -fsyntax-only %s 2>&1 | FileCheck %s --check-prefix TUNE-RISCV64
 // TUNE-RISCV64: error: unknown target CPU 'not-a-cpu'
-<<<<<<< HEAD
-// TUNE-RISCV64: note: valid target CPU values are: generic-rv64, rocket-rv64, sifive-7-rv64, sifive-s21, sifive-s51, sifive-s54, sifive-s76, sifive-u54, sifive-u74, avispado, generic, rocket, sifive-7-series
-=======
-// TUNE-RISCV64-NEXT: note: valid target CPU values are: generic-rv64, rocket-rv64, sifive-7-rv64, sifive-s21, sifive-s51, sifive-s54, sifive-s76, sifive-u54, sifive-u74, generic, rocket, sifive-7-series{{$}}
->>>>>>> 7e91df30
+// TUNE-RISCV64-NEXT: note: valid target CPU values are: generic-rv64, rocket-rv64, sifive-7-rv64, sifive-s21, sifive-s51, sifive-s54, sifive-s76, sifive-u54, sifive-u74, avispado, generic, rocket, sifive-7-series{{$}}
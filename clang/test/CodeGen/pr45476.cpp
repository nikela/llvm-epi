<<<<<<< HEAD
// REQUIRES: x86-registered-target
// RUN: %clang_cc1 -triple x86_64 -emit-llvm %s -o - | FileCheck %s
=======
// RUN: %clang_cc1 -triple arm-unknown-linux-gnueabi -emit-llvm %s -o - | FileCheck -check-prefix=LIBCALL %s
// RUN: %clang_cc1 -triple armv8-eabi -emit-llvm %s -o - | FileCheck -check-prefix=NATIVE %s
>>>>>>> c5ff4031
// PR45476

// This test used to get into an infinite loop,
// which, in turn, caused clang to never finish execution.

struct s3 {
  char a, b, c;
};

_Atomic struct s3 a;

extern "C" void foo() {
  // LIBCALL-LABEL: @foo
  // LIBCALL: call void @__atomic_store
  // NATIVE-LABEL: @foo
  // NATIVE: store atomic i32

  a = s3{1, 2, 3};
}
<|MERGE_RESOLUTION|>--- conflicted
+++ resolved
@@ -1,10 +1,5 @@
-<<<<<<< HEAD
-// REQUIRES: x86-registered-target
-// RUN: %clang_cc1 -triple x86_64 -emit-llvm %s -o - | FileCheck %s
-=======
 // RUN: %clang_cc1 -triple arm-unknown-linux-gnueabi -emit-llvm %s -o - | FileCheck -check-prefix=LIBCALL %s
 // RUN: %clang_cc1 -triple armv8-eabi -emit-llvm %s -o - | FileCheck -check-prefix=NATIVE %s
->>>>>>> c5ff4031
 // PR45476
 
 // This test used to get into an infinite loop,

--- conflicted
+++ resolved
@@ -1,9 +1,5 @@
 // RUN: %clang_cc1 -emit-llvm %s -o - 2>&1 | not grep warning
-<<<<<<< HEAD
-// RUN: %clang_cc1 -Qn -emit-llvm %s -o - | grep @b | count 1
-=======
 // RUN: %clang_cc1 -fno-ident -emit-llvm %s -o - | grep @b | count 1
->>>>>>> 2a481763
 
 int a, b;
 int *c1 = 1 < 2 ? &a : &b;

// RUN: %clang_cc1 -triple riscv32 -emit-llvm -fforce-enable-int128 %s -o - \
// RUN:   | FileCheck %s -check-prefixes=CHECK,CHECK-FORCEINT128
// RUN: %clang_cc1 -triple riscv32 -target-feature +f -target-abi ilp32f -emit-llvm %s -o - \
// RUN:     | FileCheck %s
// RUN: %clang_cc1 -triple riscv32 -target-feature +d -target-abi ilp32d -emit-llvm %s -o - \
// RUN:     | FileCheck %s

// This file contains test cases that will have the same output for the ilp32,
// ilp32f, and ilp32d ABIs.

#include <stddef.h>
#include <stdint.h>

// CHECK-LABEL: define{{.*}} void @f_void()
void f_void(void) {}

// Scalar arguments and return values smaller than the word size are extended
// according to the sign of their type, up to 32 bits

// CHECK-LABEL: define{{.*}} zeroext i1 @f_scalar_0(i1 zeroext %x)
_Bool f_scalar_0(_Bool x) { return x; }

// CHECK-LABEL: define{{.*}} signext i8 @f_scalar_1(i8 signext %x)
int8_t f_scalar_1(int8_t x) { return x; }

// CHECK-LABEL: define{{.*}} zeroext i8 @f_scalar_2(i8 zeroext %x)
uint8_t f_scalar_2(uint8_t x) { return x; }

// CHECK-LABEL: define{{.*}} i32 @f_scalar_3(i32 %x)
int32_t f_scalar_3(int32_t x) { return x; }

// CHECK-LABEL: define{{.*}} i64 @f_scalar_4(i64 %x)
int64_t f_scalar_4(int64_t x) { return x; }

<<<<<<< HEAD
// CHECK-LABEL: define float @f_fp_scalar_1(float %x)
=======
#ifdef __SIZEOF_INT128__
// CHECK-FORCEINT128-LABEL: define{{.*}} i128 @f_scalar_5(i128 %x)
__int128_t f_scalar_5(__int128_t x) { return x; }
#endif

// CHECK-LABEL: define{{.*}} float @f_fp_scalar_1(float %x)
>>>>>>> c287f90c
float f_fp_scalar_1(float x) { return x; }

// CHECK-LABEL: define{{.*}} double @f_fp_scalar_2(double %x)
double f_fp_scalar_2(double x) { return x; }

// Scalars larger than 2*xlen are passed/returned indirect. However, the
// RISC-V LLVM backend can handle this fine, so the function doesn't need to
// be modified.

// CHECK-LABEL: define{{.*}} fp128 @f_fp_scalar_3(fp128 %x)
long double f_fp_scalar_3(long double x) { return x; }

// Empty structs or unions are ignored.

struct empty_s {};

// CHECK-LABEL: define{{.*}} void @f_agg_empty_struct()
struct empty_s f_agg_empty_struct(struct empty_s x) {
  return x;
}

union empty_u {};

// CHECK-LABEL: define{{.*}} void @f_agg_empty_union()
union empty_u f_agg_empty_union(union empty_u x) {
  return x;
}

// Aggregates <= 2*xlen may be passed in registers, so will be coerced to
// integer arguments. The rules for return are the same.

struct tiny {
  uint8_t a, b, c, d;
};

// CHECK-LABEL: define{{.*}} void @f_agg_tiny(i32 %x.coerce)
void f_agg_tiny(struct tiny x) {
  x.a += x.b;
  x.c += x.d;
}

// CHECK-LABEL: define{{.*}} i32 @f_agg_tiny_ret()
struct tiny f_agg_tiny_ret() {
  return (struct tiny){1, 2, 3, 4};
}

typedef uint8_t v4i8 __attribute__((vector_size(4)));
typedef int32_t v1i32 __attribute__((vector_size(4)));

// CHECK-LABEL: define{{.*}} void @f_vec_tiny_v4i8(i32 %x.coerce)
void f_vec_tiny_v4i8(v4i8 x) {
  x[0] = x[1];
  x[2] = x[3];
}

// CHECK-LABEL: define{{.*}} i32 @f_vec_tiny_v4i8_ret()
v4i8 f_vec_tiny_v4i8_ret() {
  return (v4i8){1, 2, 3, 4};
}

// CHECK-LABEL: define{{.*}} void @f_vec_tiny_v1i32(i32 %x.coerce)
void f_vec_tiny_v1i32(v1i32 x) {
  x[0] = 114;
}

// CHECK-LABEL: define{{.*}} i32 @f_vec_tiny_v1i32_ret()
v1i32 f_vec_tiny_v1i32_ret() {
  return (v1i32){1};
}

struct small {
  int32_t a, *b;
};

// CHECK-LABEL: define{{.*}} void @f_agg_small([2 x i32] %x.coerce)
void f_agg_small(struct small x) {
  x.a += *x.b;
  x.b = &x.a;
}

// CHECK-LABEL: define{{.*}} [2 x i32] @f_agg_small_ret()
struct small f_agg_small_ret() {
  return (struct small){1, 0};
}

typedef uint8_t v8i8 __attribute__((vector_size(8)));
typedef int64_t v1i64 __attribute__((vector_size(8)));

// CHECK-LABEL: define{{.*}} void @f_vec_small_v8i8(i64 %x.coerce)
void f_vec_small_v8i8(v8i8 x) {
  x[0] = x[7];
}

// CHECK-LABEL: define{{.*}} i64 @f_vec_small_v8i8_ret()
v8i8 f_vec_small_v8i8_ret() {
  return (v8i8){1, 2, 3, 4, 5, 6, 7, 8};
}

// CHECK-LABEL: define{{.*}} void @f_vec_small_v1i64(i64 %x.coerce)
void f_vec_small_v1i64(v1i64 x) {
  x[0] = 114;
}

// CHECK-LABEL: define{{.*}} i64 @f_vec_small_v1i64_ret()
v1i64 f_vec_small_v1i64_ret() {
  return (v1i64){1};
}

// Aggregates of 2*xlen size and 2*xlen alignment should be coerced to a
// single 2*xlen-sized argument, to ensure that alignment can be maintained if
// passed on the stack.

struct small_aligned {
  int64_t a;
};

// CHECK-LABEL: define{{.*}} void @f_agg_small_aligned(i64 %x.coerce)
void f_agg_small_aligned(struct small_aligned x) {
  x.a += x.a;
}

// CHECK-LABEL: define{{.*}} i64 @f_agg_small_aligned_ret(i64 %x.coerce)
struct small_aligned f_agg_small_aligned_ret(struct small_aligned x) {
  return (struct small_aligned){10};
}

// Aggregates greater > 2*xlen will be passed and returned indirectly
struct large {
  int32_t a, b, c, d;
};

// CHECK-LABEL: define{{.*}} void @f_agg_large(%struct.large* %x)
void f_agg_large(struct large x) {
  x.a = x.b + x.c + x.d;
}

// The address where the struct should be written to will be the first
// argument
// CHECK-LABEL: define{{.*}} void @f_agg_large_ret(%struct.large* noalias sret(%struct.large) align 4 %agg.result, i32 %i, i8 signext %j)
struct large f_agg_large_ret(int32_t i, int8_t j) {
  return (struct large){1, 2, 3, 4};
}

typedef unsigned char v16i8 __attribute__((vector_size(16)));

// CHECK-LABEL: define{{.*}} void @f_vec_large_v16i8(<16 x i8>* %0)
void f_vec_large_v16i8(v16i8 x) {
  x[0] = x[7];
}

// CHECK-LABEL: define{{.*}} void @f_vec_large_v16i8_ret(<16 x i8>* noalias sret(<16 x i8>) align 16 %agg.result)
v16i8 f_vec_large_v16i8_ret() {
  return (v16i8){1, 2, 3, 4, 5, 6, 7, 8};
}

// Scalars passed on the stack should not have signext/zeroext attributes
// (they are anyext).

// CHECK-LABEL: define{{.*}} i32 @f_scalar_stack_1(i32 %a.coerce, [2 x i32] %b.coerce, i64 %c.coerce, %struct.large* %d, i8 zeroext %e, i8 signext %f, i8 %g, i8 %h)
int f_scalar_stack_1(struct tiny a, struct small b, struct small_aligned c,
                     struct large d, uint8_t e, int8_t f, uint8_t g, int8_t h) {
  return g + h;
}

// Ensure that scalars passed on the stack are still determined correctly in
// the presence of large return values that consume a register due to the need
// to pass a pointer.

// CHECK-LABEL: define{{.*}} void @f_scalar_stack_2(%struct.large* noalias sret(%struct.large) align 4 %agg.result, i32 %a, i64 %b, i64 %c, fp128 %d, i8 zeroext %e, i8 %f, i8 %g)
struct large f_scalar_stack_2(int32_t a, int64_t b, int64_t c, long double d,
                              uint8_t e, int8_t f, uint8_t g) {
  return (struct large){a, e, f, g};
}

// CHECK-LABEL: define{{.*}} fp128 @f_scalar_stack_4(i32 %a, i64 %b, i64 %c, fp128 %d, i8 zeroext %e, i8 %f, i8 %g)
long double f_scalar_stack_4(int32_t a, int64_t b, int64_t c, long double d,
                             uint8_t e, int8_t f, uint8_t g) {
  return d;
}

// Aggregates and >=XLen scalars passed on the stack should be lowered just as
// they would be if passed via registers.

// CHECK-LABEL: define{{.*}} void @f_scalar_stack_5(double %a, i64 %b, double %c, i64 %d, i32 %e, i64 %f, float %g, double %h, fp128 %i)
void f_scalar_stack_5(double a, int64_t b, double c, int64_t d, int e,
                      int64_t f, float g, double h, long double i) {}

// CHECK-LABEL: define{{.*}} void @f_agg_stack(double %a, i64 %b, double %c, i64 %d, i32 %e.coerce, [2 x i32] %f.coerce, i64 %g.coerce, %struct.large* %h)
void f_agg_stack(double a, int64_t b, double c, int64_t d, struct tiny e,
                 struct small f, struct small_aligned g, struct large h) {}

// Ensure that ABI lowering happens as expected for vararg calls. For RV32
// with the base integer calling convention there will be no observable
// differences in the lowered IR for a call with varargs vs without.

int f_va_callee(int, ...);

// CHECK-LABEL: define{{.*}} void @f_va_caller()
// CHECK: call i32 (i32, ...) @f_va_callee(i32 1, i32 2, i64 3, double 4.000000e+00, double 5.000000e+00, i32 {{%.*}}, [2 x i32] {{%.*}}, i64 {{%.*}}, %struct.large* {{%.*}})
void f_va_caller() {
  f_va_callee(1, 2, 3LL, 4.0f, 5.0, (struct tiny){6, 7, 8, 9},
              (struct small){10, NULL}, (struct small_aligned){11},
              (struct large){12, 13, 14, 15});
}

// CHECK-LABEL: define{{.*}} i32 @f_va_1(i8* %fmt, ...) {{.*}} {
// CHECK:   [[FMT_ADDR:%.*]] = alloca i8*, align 4
// CHECK:   [[VA:%.*]] = alloca i8*, align 4
// CHECK:   [[V:%.*]] = alloca i32, align 4
// CHECK:   store i8* %fmt, i8** [[FMT_ADDR]], align 4
// CHECK:   [[VA1:%.*]] = bitcast i8** [[VA]] to i8*
// CHECK:   call void @llvm.va_start(i8* [[VA1]])
// CHECK:   [[ARGP_CUR:%.*]] = load i8*, i8** [[VA]], align 4
// CHECK:   [[ARGP_NEXT:%.*]] = getelementptr inbounds i8, i8* [[ARGP_CUR]], i32 4
// CHECK:   store i8* [[ARGP_NEXT]], i8** [[VA]], align 4
// CHECK:   [[TMP0:%.*]] = bitcast i8* [[ARGP_CUR]] to i32*
// CHECK:   [[TMP1:%.*]] = load i32, i32* [[TMP0]], align 4
// CHECK:   store i32 [[TMP1]], i32* [[V]], align 4
// CHECK:   [[VA2:%.*]] = bitcast i8** [[VA]] to i8*
// CHECK:   call void @llvm.va_end(i8* [[VA2]])
// CHECK:   [[TMP2:%.*]] = load i32, i32* [[V]], align 4
// CHECK:   ret i32 [[TMP2]]
// CHECK: }
int f_va_1(char *fmt, ...) {
  __builtin_va_list va;

  __builtin_va_start(va, fmt);
  int v = __builtin_va_arg(va, int);
  __builtin_va_end(va);

  return v;
}

// An "aligned" register pair (where the first register is even-numbered) is
// used to pass varargs with 2x xlen alignment and 2x xlen size. Ensure the
// correct offsets are used.

// CHECK-LABEL: @f_va_2(
// CHECK:         [[FMT_ADDR:%.*]] = alloca i8*, align 4
// CHECK-NEXT:    [[VA:%.*]] = alloca i8*, align 4
// CHECK-NEXT:    [[V:%.*]] = alloca double, align 8
// CHECK-NEXT:    store i8* [[FMT:%.*]], i8** [[FMT_ADDR]], align 4
// CHECK-NEXT:    [[VA1:%.*]] = bitcast i8** [[VA]] to i8*
// CHECK-NEXT:    call void @llvm.va_start(i8* [[VA1]])
// CHECK-NEXT:    [[ARGP_CUR:%.*]] = load i8*, i8** [[VA]], align 4
// CHECK-NEXT:    [[TMP0:%.*]] = ptrtoint i8* [[ARGP_CUR]] to i32
// CHECK-NEXT:    [[TMP1:%.*]] = add i32 [[TMP0]], 7
// CHECK-NEXT:    [[TMP2:%.*]] = and i32 [[TMP1]], -8
// CHECK-NEXT:    [[ARGP_CUR_ALIGNED:%.*]] = inttoptr i32 [[TMP2]] to i8*
// CHECK-NEXT:    [[ARGP_NEXT:%.*]] = getelementptr inbounds i8, i8* [[ARGP_CUR_ALIGNED]], i32 8
// CHECK-NEXT:    store i8* [[ARGP_NEXT]], i8** [[VA]], align 4
// CHECK-NEXT:    [[TMP3:%.*]] = bitcast i8* [[ARGP_CUR_ALIGNED]] to double*
// CHECK-NEXT:    [[TMP4:%.*]] = load double, double* [[TMP3]], align 8
// CHECK-NEXT:    store double [[TMP4]], double* [[V]], align 8
// CHECK-NEXT:    [[VA2:%.*]] = bitcast i8** [[VA]] to i8*
// CHECK-NEXT:    call void @llvm.va_end(i8* [[VA2]])
// CHECK-NEXT:    [[TMP5:%.*]] = load double, double* [[V]], align 8
// CHECK-NEXT:    ret double [[TMP5]]
double f_va_2(char *fmt, ...) {
  __builtin_va_list va;

  __builtin_va_start(va, fmt);
  double v = __builtin_va_arg(va, double);
  __builtin_va_end(va);

  return v;
}

// Two "aligned" register pairs.

// CHECK-LABEL: @f_va_3(
// CHECK:         [[FMT_ADDR:%.*]] = alloca i8*, align 4
// CHECK-NEXT:    [[VA:%.*]] = alloca i8*, align 4
// CHECK-NEXT:    [[V:%.*]] = alloca double, align 8
// CHECK-NEXT:    [[W:%.*]] = alloca i32, align 4
// CHECK-NEXT:    [[X:%.*]] = alloca double, align 8
// CHECK-NEXT:    store i8* [[FMT:%.*]], i8** [[FMT_ADDR]], align 4
// CHECK-NEXT:    [[VA1:%.*]] = bitcast i8** [[VA]] to i8*
// CHECK-NEXT:    call void @llvm.va_start(i8* [[VA1]])
// CHECK-NEXT:    [[ARGP_CUR:%.*]] = load i8*, i8** [[VA]], align 4
// CHECK-NEXT:    [[TMP0:%.*]] = ptrtoint i8* [[ARGP_CUR]] to i32
// CHECK-NEXT:    [[TMP1:%.*]] = add i32 [[TMP0]], 7
// CHECK-NEXT:    [[TMP2:%.*]] = and i32 [[TMP1]], -8
// CHECK-NEXT:    [[ARGP_CUR_ALIGNED:%.*]] = inttoptr i32 [[TMP2]] to i8*
// CHECK-NEXT:    [[ARGP_NEXT:%.*]] = getelementptr inbounds i8, i8* [[ARGP_CUR_ALIGNED]], i32 8
// CHECK-NEXT:    store i8* [[ARGP_NEXT]], i8** [[VA]], align 4
// CHECK-NEXT:    [[TMP3:%.*]] = bitcast i8* [[ARGP_CUR_ALIGNED]] to double*
// CHECK-NEXT:    [[TMP4:%.*]] = load double, double* [[TMP3]], align 8
// CHECK-NEXT:    store double [[TMP4]], double* [[V]], align 8
// CHECK-NEXT:    [[ARGP_CUR2:%.*]] = load i8*, i8** [[VA]], align 4
// CHECK-NEXT:    [[ARGP_NEXT3:%.*]] = getelementptr inbounds i8, i8* [[ARGP_CUR2]], i32 4
// CHECK-NEXT:    store i8* [[ARGP_NEXT3]], i8** [[VA]], align 4
// CHECK-NEXT:    [[TMP5:%.*]] = bitcast i8* [[ARGP_CUR2]] to i32*
// CHECK-NEXT:    [[TMP6:%.*]] = load i32, i32* [[TMP5]], align 4
// CHECK-NEXT:    store i32 [[TMP6]], i32* [[W]], align 4
// CHECK-NEXT:    [[ARGP_CUR4:%.*]] = load i8*, i8** [[VA]], align 4
// CHECK-NEXT:    [[TMP7:%.*]] = ptrtoint i8* [[ARGP_CUR4]] to i32
// CHECK-NEXT:    [[TMP8:%.*]] = add i32 [[TMP7]], 7
// CHECK-NEXT:    [[TMP9:%.*]] = and i32 [[TMP8]], -8
// CHECK-NEXT:    [[ARGP_CUR4_ALIGNED:%.*]] = inttoptr i32 [[TMP9]] to i8*
// CHECK-NEXT:    [[ARGP_NEXT5:%.*]] = getelementptr inbounds i8, i8* [[ARGP_CUR4_ALIGNED]], i32 8
// CHECK-NEXT:    store i8* [[ARGP_NEXT5]], i8** [[VA]], align 4
// CHECK-NEXT:    [[TMP10:%.*]] = bitcast i8* [[ARGP_CUR4_ALIGNED]] to double*
// CHECK-NEXT:    [[TMP11:%.*]] = load double, double* [[TMP10]], align 8
// CHECK-NEXT:    store double [[TMP11]], double* [[X]], align 8
// CHECK-NEXT:    [[VA6:%.*]] = bitcast i8** [[VA]] to i8*
// CHECK-NEXT:    call void @llvm.va_end(i8* [[VA6]])
// CHECK-NEXT:    [[TMP12:%.*]] = load double, double* [[V]], align 8
// CHECK-NEXT:    [[TMP13:%.*]] = load double, double* [[X]], align 8
// CHECK-NEXT:    [[ADD:%.*]] = fadd double [[TMP12]], [[TMP13]]
// CHECK-NEXT:    ret double [[ADD]]
double f_va_3(char *fmt, ...) {
  __builtin_va_list va;

  __builtin_va_start(va, fmt);
  double v = __builtin_va_arg(va, double);
  int w = __builtin_va_arg(va, int);
  double x = __builtin_va_arg(va, double);
  __builtin_va_end(va);

  return v + x;
}

// CHECK-LABEL: define{{.*}} i32 @f_va_4(i8* %fmt, ...) {{.*}} {
// CHECK:         [[FMT_ADDR:%.*]] = alloca i8*, align 4
// CHECK-NEXT:    [[VA:%.*]] = alloca i8*, align 4
// CHECK-NEXT:    [[V:%.*]] = alloca i32, align 4
// CHECK-NEXT:    [[LD:%.*]] = alloca fp128, align 16
// CHECK-NEXT:    [[TS:%.*]] = alloca [[STRUCT_TINY:%.*]], align 1
// CHECK-NEXT:    [[SS:%.*]] = alloca [[STRUCT_SMALL:%.*]], align 4
// CHECK-NEXT:    [[LS:%.*]] = alloca [[STRUCT_LARGE:%.*]], align 4
// CHECK-NEXT:    [[RET:%.*]] = alloca i32, align 4
// CHECK-NEXT:    store i8* [[FMT:%.*]], i8** [[FMT_ADDR]], align 4
// CHECK-NEXT:    [[VA1:%.*]] = bitcast i8** [[VA]] to i8*
// CHECK-NEXT:    call void @llvm.va_start(i8* [[VA1]])
// CHECK-NEXT:    [[ARGP_CUR:%.*]] = load i8*, i8** [[VA]], align 4
// CHECK-NEXT:    [[ARGP_NEXT:%.*]] = getelementptr inbounds i8, i8* [[ARGP_CUR]], i32 4
// CHECK-NEXT:    store i8* [[ARGP_NEXT]], i8** [[VA]], align 4
// CHECK-NEXT:    [[TMP0:%.*]] = bitcast i8* [[ARGP_CUR]] to i32*
// CHECK-NEXT:    [[TMP1:%.*]] = load i32, i32* [[TMP0]], align 4
// CHECK-NEXT:    store i32 [[TMP1]], i32* [[V]], align 4
// CHECK-NEXT:    [[ARGP_CUR2:%.*]] = load i8*, i8** [[VA]], align 4
// CHECK-NEXT:    [[ARGP_NEXT3:%.*]] = getelementptr inbounds i8, i8* [[ARGP_CUR2]], i32 4
// CHECK-NEXT:    store i8* [[ARGP_NEXT3]], i8** [[VA]], align 4
// CHECK-NEXT:    [[TMP2:%.*]] = bitcast i8* [[ARGP_CUR2]] to fp128**
// CHECK-NEXT:    [[TMP3:%.*]] = load fp128*, fp128** [[TMP2]], align 4
// CHECK-NEXT:    [[TMP4:%.*]] = load fp128, fp128* [[TMP3]], align 16
// CHECK-NEXT:    store fp128 [[TMP4]], fp128* [[LD]], align 16
// CHECK-NEXT:    [[ARGP_CUR4:%.*]] = load i8*, i8** [[VA]], align 4
// CHECK-NEXT:    [[ARGP_NEXT5:%.*]] = getelementptr inbounds i8, i8* [[ARGP_CUR4]], i32 4
// CHECK-NEXT:    store i8* [[ARGP_NEXT5]], i8** [[VA]], align 4
// CHECK-NEXT:    [[TMP5:%.*]] = bitcast i8* [[ARGP_CUR4]] to %struct.tiny*
// CHECK-NEXT:    [[TMP6:%.*]] = bitcast %struct.tiny* [[TS]] to i8*
// CHECK-NEXT:    [[TMP7:%.*]] = bitcast %struct.tiny* [[TMP5]] to i8*
// CHECK-NEXT:    call void @llvm.memcpy.p0i8.p0i8.i32(i8* align 1 [[TMP6]], i8* align 4 [[TMP7]], i32 4, i1 false)
// CHECK-NEXT:    [[ARGP_CUR6:%.*]] = load i8*, i8** [[VA]], align 4
// CHECK-NEXT:    [[ARGP_NEXT7:%.*]] = getelementptr inbounds i8, i8* [[ARGP_CUR6]], i32 8
// CHECK-NEXT:    store i8* [[ARGP_NEXT7]], i8** [[VA]], align 4
// CHECK-NEXT:    [[TMP8:%.*]] = bitcast i8* [[ARGP_CUR6]] to %struct.small*
// CHECK-NEXT:    [[TMP9:%.*]] = bitcast %struct.small* [[SS]] to i8*
// CHECK-NEXT:    [[TMP10:%.*]] = bitcast %struct.small* [[TMP8]] to i8*
// CHECK-NEXT:    call void @llvm.memcpy.p0i8.p0i8.i32(i8* align 4 [[TMP9]], i8* align 4 [[TMP10]], i32 8, i1 false)
// CHECK-NEXT:    [[ARGP_CUR8:%.*]] = load i8*, i8** [[VA]], align 4
// CHECK-NEXT:    [[ARGP_NEXT9:%.*]] = getelementptr inbounds i8, i8* [[ARGP_CUR8]], i32 4
// CHECK-NEXT:    store i8* [[ARGP_NEXT9]], i8** [[VA]], align 4
// CHECK-NEXT:    [[TMP11:%.*]] = bitcast i8* [[ARGP_CUR8]] to %struct.large**
// CHECK-NEXT:    [[TMP12:%.*]] = load %struct.large*, %struct.large** [[TMP11]], align 4
// CHECK-NEXT:    [[TMP13:%.*]] = bitcast %struct.large* [[LS]] to i8*
// CHECK-NEXT:    [[TMP14:%.*]] = bitcast %struct.large* [[TMP12]] to i8*
// CHECK-NEXT:    call void @llvm.memcpy.p0i8.p0i8.i32(i8* align 4 [[TMP13]], i8* align 4 [[TMP14]], i32 16, i1 false)
// CHECK-NEXT:    [[VA10:%.*]] = bitcast i8** [[VA]] to i8*
// CHECK-NEXT:    call void @llvm.va_end(i8* [[VA10]])
int f_va_4(char *fmt, ...) {
  __builtin_va_list va;

  __builtin_va_start(va, fmt);
  int v = __builtin_va_arg(va, int);
  long double ld = __builtin_va_arg(va, long double);
  struct tiny ts = __builtin_va_arg(va, struct tiny);
  struct small ss = __builtin_va_arg(va, struct small);
  struct large ls = __builtin_va_arg(va, struct large);
  __builtin_va_end(va);

  int ret = (int)((long double)v + ld);
  ret = ret + ts.a + ts.b + ts.c + ts.d;
  ret = ret + ss.a + (int)ss.b;
  ret = ret + ls.a + ls.b + ls.c + ls.d;

  return ret;
}<|MERGE_RESOLUTION|>--- conflicted
+++ resolved
@@ -32,16 +32,12 @@
 // CHECK-LABEL: define{{.*}} i64 @f_scalar_4(i64 %x)
 int64_t f_scalar_4(int64_t x) { return x; }
 
-<<<<<<< HEAD
-// CHECK-LABEL: define float @f_fp_scalar_1(float %x)
-=======
 #ifdef __SIZEOF_INT128__
 // CHECK-FORCEINT128-LABEL: define{{.*}} i128 @f_scalar_5(i128 %x)
 __int128_t f_scalar_5(__int128_t x) { return x; }
 #endif
 
 // CHECK-LABEL: define{{.*}} float @f_fp_scalar_1(float %x)
->>>>>>> c287f90c
 float f_fp_scalar_1(float x) { return x; }
 
 // CHECK-LABEL: define{{.*}} double @f_fp_scalar_2(double %x)

--- conflicted
+++ resolved
@@ -383,8 +383,6 @@
   vf2 = __builtin_elementwise_log(vf1);
 }
 
-<<<<<<< HEAD
-=======
 void test_builtin_elementwise_log10(float f1, float f2, double d1, double d2,
                                   float4 vf1, float4 vf2) {
   // CHECK-LABEL: define void @test_builtin_elementwise_log10(
@@ -417,7 +415,6 @@
   vf2 = __builtin_elementwise_log2(vf1);
 }
 
->>>>>>> 95263fc1
 void test_builtin_elementwise_roundeven(float f1, float f2, double d1, double d2,
                                         float4 vf1, float4 vf2) {
   // CHECK-LABEL: define void @test_builtin_elementwise_roundeven(

// RUN: %clang -target riscv32-unknown-elf %s -### -o %t.o 2>&1 \
// RUN:   | FileCheck -check-prefix=CHECK-ILP32 %s
// RUN: %clang -target riscv32-unknown-elf %s -### -o %t.o -mabi=ilp32 2>&1 \
// RUN:   | FileCheck -check-prefix=CHECK-ILP32 %s
// RUN: %clang -target riscv32-unknown-elf -x assembler %s -### -o %t.o 2>&1 \
// RUN:   | FileCheck -check-prefix=CHECK-ILP32 %s
// RUN: %clang -target riscv32-unknown-elf -x assembler %s -### -o %t.o \
// RUN:   -mabi=ilp32 2>&1 | FileCheck -check-prefix=CHECK-ILP32 %s

// CHECK-ILP32: "-target-abi" "ilp32"

// RUN: %clang -target riscv32-unknown-elf %s -### -o %t.o -march=rv32if -mabi=ilp32f 2>&1 \
// RUN:   | FileCheck -check-prefix=CHECK-ILP32F %s
// RUN: %clang -target riscv32-unknown-elf -x assembler %s -o %t.o \
// RUN:   -mabi=ilp32f -### 2>&1 | FileCheck -check-prefix=CHECK-ILP32F %s

// CHECK-ILP32F: "-target-abi" "ilp32f"

// RUN: %clang -target riscv32-unknown-elf %s -### -o %t.o -march=rv32ifd -mabi=ilp32d 2>&1 \
// RUN:   | FileCheck -check-prefix=CHECK-ILP32D %s
<<<<<<< HEAD
// RUN: %clang -target riscv32-unknown-elf -x assembler %s -o %t.o \
// RUN:   -mabi=ilp32d -### 2>&1 | FileCheck -check-prefix=CHECK-ILP32D %s
=======
// RUN: %clang -target riscv32-unknown-linux-gnu %s -### -o %t.o 2>&1 \
// RUN:   | FileCheck -check-prefix=CHECK-ILP32D %s
// RUN: %clang -target riscv32-unknown-linux-gnu -x assembler %s -### -o %t.o 2>&1 \
// RUN:   | FileCheck -check-prefix=CHECK-ILP32D %s
>>>>>>> 1ce5fcda

// CHECK-ILP32D: "-target-abi" "ilp32d"

// RUN: not %clang -target riscv32-unknown-elf %s -o %t.o -mabi=lp64 2>&1 \
// RUN:   | FileCheck -check-prefix=CHECK-RV32-LP64 %s

// CHECK-RV32-LP64: error: unknown target ABI 'lp64'

// RUN: %clang -target riscv64-unknown-elf %s -### -o %t.o 2>&1 \
// RUN:   | FileCheck -check-prefix=CHECK-LP64D %s
// RUN: %clang -target riscv64-unknown-elf %s -### -o %t.o -mabi=lp64 2>&1 \
// RUN:   | FileCheck -check-prefix=CHECK-LP64 %s
// RUN: %clang -target riscv64-unknown-elf -x assembler %s -### -o %t.o 2>&1 \
// RUN:   | FileCheck -check-prefix=CHECK-LP64D %s
// RUN: %clang -target riscv64-unknown-elf -x assembler %s -### -o %t.o \
// RUN:   -mabi=lp64 2>&1 | FileCheck -check-prefix=CHECK-LP64 %s

// CHECK-LP64: "-target-abi" "lp64"

// RUN:  %clang -target riscv64-unknown-elf %s -### -o %t.o -march=rv64f -mabi=lp64f 2>&1 \
// RUN:   | FileCheck -check-prefix=CHECK-LP64F %s
// RUN: %clang -target riscv64-unknown-elf -x assembler %s -o %t.o \
// RUN:   -mabi=lp64f -### 2>&1 | FileCheck -check-prefix=CHECK-LP64F %s

// CHECK-LP64F: "-target-abi" "lp64f"

// RUN: %clang -target riscv64-unknown-elf %s -### -o %t.o -march=rv64d -mabi=lp64d 2>&1 \
// RUN:   | FileCheck -check-prefix=CHECK-LP64D %s
<<<<<<< HEAD
// RUN: %clang -target riscv64-unknown-elf -x assembler %s -o %t.o \
// RUN:   -mabi=lp64d -### 2>&1 | FileCheck -check-prefix=CHECK-LP64D %s
=======
// RUN: %clang -target riscv64-unknown-linux-gnu %s -### -o %t.o 2>&1 \
// RUN:   | FileCheck -check-prefix=CHECK-LP64D %s
// RUN: %clang -target riscv64-unknown-linux-gnu -x assembler %s -### -o %t.o 2>&1 \
// RUN:   | FileCheck -check-prefix=CHECK-LP64D  %s
>>>>>>> 1ce5fcda

// CHECK-LP64D: "-target-abi" "lp64d"

// RUN: %clang -target riscv64-unknown-linux-gnu %s -o %t.o -### 2>&1 \
// RUN:   | FileCheck -check-prefix=CHECK-LP64D-LINUX-GNU %s
// RUN: %clang -target riscv64-unknown-linux-gnu -x assembler %s -o %t.o \
// RUN:   -### 2>&1 | FileCheck -check-prefix=CHECK-LP64D-LINUX-GNU %s

// CHECK-LP64D-LINUX-GNU: "-target-abi" "lp64d"

// RUN: not %clang -target riscv64-unknown-elf %s -o %t.o -mabi=ilp32 2>&1 \
// RUN:   | FileCheck -check-prefix=CHECK-RV64-ILP32 %s

// CHECK-RV64-ILP32: error: unknown target ABI 'ilp32'<|MERGE_RESOLUTION|>--- conflicted
+++ resolved
@@ -18,15 +18,10 @@
 
 // RUN: %clang -target riscv32-unknown-elf %s -### -o %t.o -march=rv32ifd -mabi=ilp32d 2>&1 \
 // RUN:   | FileCheck -check-prefix=CHECK-ILP32D %s
-<<<<<<< HEAD
-// RUN: %clang -target riscv32-unknown-elf -x assembler %s -o %t.o \
-// RUN:   -mabi=ilp32d -### 2>&1 | FileCheck -check-prefix=CHECK-ILP32D %s
-=======
 // RUN: %clang -target riscv32-unknown-linux-gnu %s -### -o %t.o 2>&1 \
 // RUN:   | FileCheck -check-prefix=CHECK-ILP32D %s
 // RUN: %clang -target riscv32-unknown-linux-gnu -x assembler %s -### -o %t.o 2>&1 \
 // RUN:   | FileCheck -check-prefix=CHECK-ILP32D %s
->>>>>>> 1ce5fcda
 
 // CHECK-ILP32D: "-target-abi" "ilp32d"
 
@@ -55,15 +50,10 @@
 
 // RUN: %clang -target riscv64-unknown-elf %s -### -o %t.o -march=rv64d -mabi=lp64d 2>&1 \
 // RUN:   | FileCheck -check-prefix=CHECK-LP64D %s
-<<<<<<< HEAD
-// RUN: %clang -target riscv64-unknown-elf -x assembler %s -o %t.o \
-// RUN:   -mabi=lp64d -### 2>&1 | FileCheck -check-prefix=CHECK-LP64D %s
-=======
 // RUN: %clang -target riscv64-unknown-linux-gnu %s -### -o %t.o 2>&1 \
 // RUN:   | FileCheck -check-prefix=CHECK-LP64D %s
 // RUN: %clang -target riscv64-unknown-linux-gnu -x assembler %s -### -o %t.o 2>&1 \
 // RUN:   | FileCheck -check-prefix=CHECK-LP64D  %s
->>>>>>> 1ce5fcda
 
 // CHECK-LP64D: "-target-abi" "lp64d"
 

--- conflicted
+++ resolved
@@ -1,11 +1,5 @@
-<<<<<<< HEAD
-// RUN: %clang -no-canonical-prefixes %s -### -o %t.o 2>/dev/null \
-// RUN:     -target i386-none-linux \
-// RUN:     --gcc-toolchain= \
-=======
 // RUN: %clang -### %s 2>/dev/null \
 // RUN:     --target=i386-none-linux \
->>>>>>> 70306542
 // RUN:     --sysroot=%S/Inputs/multilib_64bit_linux_tree/usr \
 // RUN:     -print-multi-directory \
 // RUN:   | FileCheck --match-full-lines --check-prefix=CHECK-X86-MULTILIBS %s

--- conflicted
+++ resolved
@@ -2,13 +2,8 @@
 // RUN:     -target i386-none-linux \
 // RUN:     -B%S/Inputs/multilib_64bit_linux_tree/usr \
 // RUN:     -print-multi-directory \
-<<<<<<< HEAD
-// RUN:   | FileCheck --check-prefix=CHECK --check-prefix=CHECK-X86-MULTILIBS %s
-=======
 // RUN:   | FileCheck --match-full-lines --check-prefix=CHECK-X86-MULTILIBS %s
->>>>>>> e04ab4fe
 
-// CHECK:      InstalledDir:
 // CHECK-X86-MULTILIBS:      32
 // CHECK-X86-MULTILIBS-NOT:  {{^.+$}}
 
@@ -16,11 +11,7 @@
 // RUN:     -target i386-none-linux -m64 \
 // RUN:     -B%S/Inputs/multilib_64bit_linux_tree/usr \
 // RUN:     -print-multi-directory \
-<<<<<<< HEAD
-// RUN:   | FileCheck --check-prefix=CHECK --check-prefix=CHECK-X86_64-MULTILIBS %s
-=======
 // RUN:   | FileCheck --match-full-lines --check-prefix=CHECK-X86_64-MULTILIBS %s
->>>>>>> e04ab4fe
 
 // CHECK-X86_64-MULTILIBS:      .
 // CHECK-X86_64-MULTILIBS-NOT:  {{^.+$}}
@@ -31,11 +22,7 @@
 // RUN:     -B%S/Inputs/basic_android_ndk_tree \
 // RUN:     --sysroot=%S/Inputs/basic_android_ndk_tree/sysroot \
 // RUN:     -print-multi-directory \
-<<<<<<< HEAD
-// RUN:   | FileCheck --check-prefix=CHECK --check-prefix=CHECK-ARM-MULTILIBS %s
-=======
 // RUN:   | FileCheck --match-full-lines --check-prefix=CHECK-ARM-MULTILIBS %s
->>>>>>> e04ab4fe
 
 // CHECK-ARM-MULTILIBS:      thumb
 // CHECK-ARM-MULTILIBS-NOT:  {{^.+$}}
// REQUIRES: x86-registered-target
// REQUIRES: powerpc-registered-target
<<<<<<< HEAD
// UNSUPPORTED: darwin, riscv
=======
// UNSUPPORTED: darwin, aix
>>>>>>> b5abdc13

//
// Generate all the types of files we can bundle.
//
// RUN: %clang -O0 -target %itanium_abi_triple %s -E -o %t.i
// RUN: %clangxx -O0 -target %itanium_abi_triple -x c++ %s -E -o %t.ii
// RUN: %clang -O0 -target %itanium_abi_triple %s -S -emit-llvm -o %t.ll
// RUN: %clang -O0 -target %itanium_abi_triple %s -c -emit-llvm -o %t.bc
// RUN: %clang -O0 -target %itanium_abi_triple %s -S -o %t.s
// RUN: %clang -O0 -target %itanium_abi_triple %s -c -o %t.o
// RUN: %clang -O0 -target %itanium_abi_triple %s -emit-ast -o %t.ast

//
// Generate an empty file to help with the checks of empty files.
//
// RUN: touch %t.empty

//
// Generate a couple of files to bundle with.
//
// RUN: echo 'Content of device file 1' > %t.tgt1
// RUN: echo 'Content of device file 2' > %t.tgt2

//
// Check help message.
//
// RUN: clang-offload-bundler --help | FileCheck %s --check-prefix CK-HELP
// CK-HELP: {{.*}}OVERVIEW: A tool to bundle several input files of the specified type <type>
// CK-HELP: {{.*}}referring to the same source file but different targets into a single
// CK-HELP: {{.*}}one. The resulting file can also be unbundled into different files by
// CK-HELP: {{.*}}this tool if -unbundle is provided.
// CK-HELP: {{.*}}USAGE: clang-offload-bundler [options]
// CK-HELP: {{.*}}-allow-missing-bundles {{.*}}- Create empty files if bundles are missing when unbundling
// CK-HELP: {{.*}}-inputs=<string>  - [<input file>,...]
// CK-HELP: {{.*}}-list {{.*}}- List bundle IDs in the bundled file.
// CK-HELP: {{.*}}-outputs=<string> - [<output file>,...]
// CK-HELP: {{.*}}-targets=<string> - [<offload kind>-<target triple>,...]
// CK-HELP: {{.*}}-type=<string>    - Type of the files to be bundled/unbundled.
// CK-HELP: {{.*}}Current supported types are:
// CK-HELP: {{.*}}i {{.*}}- cpp-output
// CK-HELP: {{.*}}ii {{.*}}- c++-cpp-output
// CK-HELP: {{.*}}ll {{.*}}- llvm
// CK-HELP: {{.*}}bc {{.*}}- llvm-bc
// CK-HELP: {{.*}}s {{.*}}- assembler
// CK-HELP: {{.*}}o {{.*}}- object
// CK-HELP: {{.*}}a {{.*}}- archive of objects
// CK-HELP: {{.*}}gch {{.*}}- precompiled-header
// CK-HELP: {{.*}}ast {{.*}}- clang AST file
// CK-HELP: {{.*}}-unbundle {{.*}}- Unbundle bundled file into several output files.

//
// Check errors.
//
// RUN: not clang-offload-bundler -type=i -targets=host-%itanium_abi_triple,openmp-powerpc64le-ibm-linux-gnu,openmp-x86_64-pc-linux-gnu -inputs=%t.i,%t.tgt1,%t.tgt2 -outputs=%t.bundle.i -unbundle 2>&1 | FileCheck %s --check-prefix CK-ERR1
// CK-ERR1: error: only one input file supported in unbundling mode

// RUN: not clang-offload-bundler -type=i -targets=host-%itanium_abi_triple,openmp-powerpc64le-ibm-linux-gnu,openmp-x86_64-pc-linux-gnu -inputs=%t.i -outputs=%t.bundle.i -unbundle 2>&1 | FileCheck %s --check-prefix CK-ERR1A
// CK-ERR1A: error: number of output files and targets should match in unbundling mode

// RUN: not clang-offload-bundler -type=i -targets=host-%itanium_abi_triple,openmp-powerpc64le-ibm-linux-gnu -inputs=%t.i,%t.tgt1,%t.tgt2 -outputs=%t.bundle.i 2>&1 | FileCheck %s --check-prefix CK-ERR2
// RUN: not clang-offload-bundler -type=i -targets=host-%itanium_abi_triple,openmp-powerpc64le-ibm-linux-gnu,openmp-x86_64-pc-linux-gnu -inputs=%t.i,%t.tgt1 -outputs=%t.bundle.i 2>&1 | FileCheck %s --check-prefix CK-ERR2
// CK-ERR2: error: number of input files and targets should match in bundling mode

// RUN: not clang-offload-bundler -type=i -targets=host-%itanium_abi_triple,openmp-powerpc64le-ibm-linux-gnu,openmp-x86_64-pc-linux-gnu -outputs=%t.i,%t.tgt1,%t.tgt2 -inputs=%t.bundle.i 2>&1 | FileCheck %s --check-prefix CK-ERR3
// CK-ERR3: error: only one output file supported in bundling mode

// RUN: not clang-offload-bundler -type=i -targets=host-%itanium_abi_triple,openmp-powerpc64le-ibm-linux-gnu -outputs=%t.i,%t.tgt1,%t.tgt2 -inputs=%t.bundle.i -unbundle 2>&1 | FileCheck %s --check-prefix CK-ERR4
// RUN: not clang-offload-bundler -type=i -targets=host-%itanium_abi_triple,openmp-powerpc64le-ibm-linux-gnu,openmp-x86_64-pc-linux-gnu -outputs=%t.i,%t.tgt1 -inputs=%t.bundle.i -unbundle 2>&1 | FileCheck %s --check-prefix CK-ERR4
// CK-ERR4: error: number of output files and targets should match in unbundling mode

// RUN: not clang-offload-bundler -type=i -targets=host-%itanium_abi_triple,openmp-powerpc64le-ibm-linux-gnu,openmp-x86_64-pc-linux-gnu -inputs=%t.i,%t.tgt1,%t.tgt2.notexist -outputs=%t.bundle.i 2>&1 | \
// RUN:   FileCheck %s -DFILE=%t.tgt2.notexist -DMSG=%errc_ENOENT --check-prefix CK-ERR5
// RUN: not clang-offload-bundler -type=i -targets=host-%itanium_abi_triple,openmp-powerpc64le-ibm-linux-gnu,openmp-x86_64-pc-linux-gnu -outputs=%t.i,%t.tgt1,%t.tgt2 -inputs=%t.bundle.i.notexist -unbundle 2>&1 | \
// RUN:   FileCheck %s -DFILE=%t.bundle.i.notexist -DMSG=%errc_ENOENT --check-prefix CK-ERR5
// CK-ERR5: error: '[[FILE]]': [[MSG]]

// RUN: not clang-offload-bundler -type=invalid -targets=host-%itanium_abi_triple,openmp-powerpc64le-ibm-linux-gnu,openmp-x86_64-pc-linux-gnu -inputs=%t.i,%t.tgt1,%t.tgt2 -outputs=%t.bundle.i 2>&1 | FileCheck %s -DTYPE=invalid --check-prefix CK-ERR6
// CK-ERR6: error: '[[TYPE]]': invalid file type specified

// RUN: not clang-offload-bundler 2>&1 | FileCheck %s --check-prefix CK-ERR7
// CK-ERR7: clang-offload-bundler: for the --type option: must be specified at least once!

// RUN: not clang-offload-bundler -type=i -inputs=%t.i,%t.tgt1,%t.tgt2 2>&1 | FileCheck %s -check-prefix=CK-ERR7A
// CK-ERR7A: error: for the --outputs option: must be specified at least once!

// RUN: not clang-offload-bundler -type=i -inputs=%t.i,%t.tgt1,%t.tgt2 -outputs=%t.bundle.i 2>&1 | FileCheck %s -check-prefix=CK-ERR7B
// CK-ERR7B: error: for the --targets option: must be specified at least once!

// RUN: not clang-offload-bundler -type=i -targets=hxst-powerpcxxle-ibm-linux-gnu,openxp-pxxerpc64le-ibm-linux-gnu,xpenmp-x86_xx-pc-linux-gnu -inputs=%t.i,%t.tgt1,%t.tgt2 -outputs=%t.bundle.i 2>&1 | FileCheck %s --check-prefix CK-ERR8
// CK-ERR8: error: invalid target 'hxst-powerpcxxle-ibm-linux-gnu', unknown offloading kind 'hxst', unknown target triple 'powerpcxxle-ibm-linux-gnu'

// RUN: not clang-offload-bundler -type=i -targets=host-powerpc64le-ibm-linux-gnu,openxp-pxxerpc64le-ibm-linux-gnu,xpenmp-x86_xx-pc-linux-gnu -inputs=%t.i,%t.tgt1,%t.tgt2 -outputs=%t.bundle.i 2>&1 | FileCheck %s --check-prefix CK-ERR8A
// CK-ERR8A: error: invalid target 'openxp-pxxerpc64le-ibm-linux-gnu', unknown offloading kind 'openxp', unknown target triple 'pxxerpc64le-ibm-linux-gnu'

// RUN: not clang-offload-bundler -type=i -targets=host-powerpc64le-ibm-linux-gnu,openmp-powerpc64le-ibm-linux-gnu,xpenmp-x86_xx-pc-linux-gnu -inputs=%t.i,%t.tgt1,%t.tgt2 -outputs=%t.bundle.i 2>&1 | FileCheck %s --check-prefix CK-ERR8B
// CK-ERR8B: error: invalid target 'xpenmp-x86_xx-pc-linux-gnu', unknown offloading kind 'xpenmp', unknown target triple 'x86_xx-pc-linux-gnu'

// RUN: not clang-offload-bundler -type=i -targets=openmp-powerpc64le-linux,openmp-powerpc64le-ibm-linux-gnu,openmp-x86_64-pc-linux-gnu -inputs=%t.i,%t.tgt1,%t.tgt2 -outputs=%t.bundle.i 2>&1 | FileCheck %s --check-prefix CK-ERR9A
// CK-ERR9A: error: expecting exactly one host target but got 0

// RUN: not clang-offload-bundler -type=i -targets=host-%itanium_abi_triple,host-%itanium_abi_triple,openmp-x86_64-pc-linux-gnu -inputs=%t.i,%t.tgt1,%t.tgt2 -outputs=%t.bundle.i 2>&1 | FileCheck %s --check-prefix CK-ERR9B
// CK-ERR9B: error: Duplicate targets are not allowed

// RUN: not clang-offload-bundler -type=a -targets=hxst-powerpcxxle-ibm-linux-gnu,openxp-pxxerpc64le-ibm-linux-gnu,xpenmp-x86_xx-pc-linux-gnu -inputs=%t.i,%t.tgt1,%t.tgt2 -outputs=%t.bundle.i 2>&1 | FileCheck %s --check-prefix CK-ERR10A
// CK-ERR10A: error: Archive files are only supported for unbundling

//
// Check text bundle. This is a readable format, so we check for the format we expect to find.
//
// RUN: clang-offload-bundler -type=i -targets=host-%itanium_abi_triple,openmp-powerpc64le-ibm-linux-gnu,openmp-x86_64-pc-linux-gnu -inputs=%t.i,%t.tgt1,%t.tgt2 -outputs=%t.bundle3.i
// RUN: clang-offload-bundler -type=ii -targets=host-%itanium_abi_triple,openmp-powerpc64le-ibm-linux-gnu,openmp-x86_64-pc-linux-gnu -inputs=%t.ii,%t.tgt1,%t.tgt2 -outputs=%t.bundle3.ii
// RUN: clang-offload-bundler -type=ll -targets=host-%itanium_abi_triple,openmp-powerpc64le-ibm-linux-gnu,openmp-x86_64-pc-linux-gnu -inputs=%t.ll,%t.tgt1,%t.tgt2 -outputs=%t.bundle3.ll
// RUN: clang-offload-bundler -type=s -targets=host-%itanium_abi_triple,openmp-powerpc64le-ibm-linux-gnu,openmp-x86_64-pc-linux-gnu -inputs=%t.s,%t.tgt1,%t.tgt2 -outputs=%t.bundle3.s
// RUN: clang-offload-bundler -type=s -targets=openmp-powerpc64le-ibm-linux-gnu,host-%itanium_abi_triple,openmp-x86_64-pc-linux-gnu -inputs=%t.tgt1,%t.s,%t.tgt2 -outputs=%t.bundle3.unordered.s
// RUN: FileCheck %s --input-file %t.bundle3.i --check-prefix CK-TEXTI
// RUN: FileCheck %s --input-file %t.bundle3.ii --check-prefix CK-TEXTI
// RUN: FileCheck %s --input-file %t.bundle3.ll --check-prefix CK-TEXTLL
// RUN: FileCheck %s --input-file %t.bundle3.s --check-prefix CK-TEXTS
// RUN: FileCheck %s --input-file %t.bundle3.unordered.s --check-prefix CK-TEXTS-UNORDERED

// CK-TEXTI: // __CLANG_OFFLOAD_BUNDLE____START__ host-[[HOST:.+]]
// CK-TEXTI: int A = 0;
// CK-TEXTI: test_func(void)
// CK-TEXTI: // __CLANG_OFFLOAD_BUNDLE____END__ host-[[HOST]]
// CK-TEXTI: // __CLANG_OFFLOAD_BUNDLE____START__ openmp-powerpc64le-ibm-linux-gnu
// CK-TEXTI: Content of device file 1
// CK-TEXTI: // __CLANG_OFFLOAD_BUNDLE____END__ openmp-powerpc64le-ibm-linux-gnu
// CK-TEXTI: // __CLANG_OFFLOAD_BUNDLE____START__ openmp-x86_64-pc-linux-gnu
// CK-TEXTI: Content of device file 2
// CK-TEXTI: // __CLANG_OFFLOAD_BUNDLE____END__ openmp-x86_64-pc-linux-gnu

// CK-TEXTLL: ; __CLANG_OFFLOAD_BUNDLE____START__ host-[[HOST:.+]]
// CK-TEXTLL: @A = {{.*}}global i32 0
// CK-TEXTLL: define {{.*}}@test_func()
// CK-TEXTLL: ; __CLANG_OFFLOAD_BUNDLE____END__ host-[[HOST]]
// CK-TEXTLL: ; __CLANG_OFFLOAD_BUNDLE____START__ openmp-powerpc64le-ibm-linux-gnu
// CK-TEXTLL: Content of device file 1
// CK-TEXTLL: ; __CLANG_OFFLOAD_BUNDLE____END__ openmp-powerpc64le-ibm-linux-gnu
// CK-TEXTLL: ; __CLANG_OFFLOAD_BUNDLE____START__ openmp-x86_64-pc-linux-gnu
// CK-TEXTLL: Content of device file 2
// CK-TEXTLL: ; __CLANG_OFFLOAD_BUNDLE____END__ openmp-x86_64-pc-linux-gnu

// CK-TEXTS: # __CLANG_OFFLOAD_BUNDLE____START__ host-[[HOST:.+]]
// CK-TEXTS: .globl {{.*}}test_func
// CK-TEXTS: .globl {{.*}}A
// CK-TEXTS: # __CLANG_OFFLOAD_BUNDLE____END__ host-[[HOST]]
// CK-TEXTS: # __CLANG_OFFLOAD_BUNDLE____START__ openmp-powerpc64le-ibm-linux-gnu
// CK-TEXTS: Content of device file 1
// CK-TEXTS: # __CLANG_OFFLOAD_BUNDLE____END__ openmp-powerpc64le-ibm-linux-gnu
// CK-TEXTS: # __CLANG_OFFLOAD_BUNDLE____START__ openmp-x86_64-pc-linux-gnu
// CK-TEXTS: Content of device file 2
// CK-TEXTS: # __CLANG_OFFLOAD_BUNDLE____END__ openmp-x86_64-pc-linux-gnu

// CK-TEXTS-UNORDERED: # __CLANG_OFFLOAD_BUNDLE____START__ openmp-powerpc64le-ibm-linux-gnu
// CK-TEXTS-UNORDERED: Content of device file 1
// CK-TEXTS-UNORDERED: # __CLANG_OFFLOAD_BUNDLE____END__ openmp-powerpc64le-ibm-linux-gnu
// CK-TEXTS-UNORDERED: # __CLANG_OFFLOAD_BUNDLE____START__ host-[[HOST:.+]]
// CK-TEXTS-UNORDERED: .globl {{.*}}test_func
// CK-TEXTS-UNORDERED: .globl {{.*}}A
// CK-TEXTS-UNORDERED: # __CLANG_OFFLOAD_BUNDLE____END__ host-[[HOST]]
// CK-TEXTS-UNORDERED: # __CLANG_OFFLOAD_BUNDLE____START__ openmp-x86_64-pc-linux-gnu
// CK-TEXTS-UNORDERED: Content of device file 2
// CK-TEXTS-UNORDERED: # __CLANG_OFFLOAD_BUNDLE____END__ openmp-x86_64-pc-linux-gnu

//
// Check text unbundle. Check if we get the exact same content that we bundled before for each file.
//
// RUN: clang-offload-bundler -type=i -inputs=%t.bundle3.i -list | FileCheck -check-prefix=CKLST %s
// RUN: clang-offload-bundler -type=i -targets=host-%itanium_abi_triple,openmp-powerpc64le-ibm-linux-gnu,openmp-x86_64-pc-linux-gnu -outputs=%t.res.i,%t.res.tgt1,%t.res.tgt2 -inputs=%t.bundle3.i -unbundle
// RUN: diff %t.i %t.res.i
// RUN: diff %t.tgt1 %t.res.tgt1
// RUN: diff %t.tgt2 %t.res.tgt2
// RUN: clang-offload-bundler -type=i -targets=openmp-powerpc64le-ibm-linux-gnu -outputs=%t.res.tgt1 -inputs=%t.bundle3.i -unbundle
// RUN: diff %t.tgt1 %t.res.tgt1
// RUN: clang-offload-bundler -type=ii -inputs=%t.bundle3.ii -list | FileCheck -check-prefix=CKLST %s
// RUN: clang-offload-bundler -type=ii -targets=host-%itanium_abi_triple,openmp-powerpc64le-ibm-linux-gnu,openmp-x86_64-pc-linux-gnu -outputs=%t.res.ii,%t.res.tgt1,%t.res.tgt2 -inputs=%t.bundle3.ii -unbundle
// RUN: diff %t.ii %t.res.ii
// RUN: diff %t.tgt1 %t.res.tgt1
// RUN: diff %t.tgt2 %t.res.tgt2
// RUN: clang-offload-bundler -type=ii -targets=openmp-x86_64-pc-linux-gnu -outputs=%t.res.tgt2 -inputs=%t.bundle3.ii -unbundle
// RUN: diff %t.tgt2 %t.res.tgt2
// RUN: clang-offload-bundler -type=ll -inputs=%t.bundle3.ll -list | FileCheck -check-prefix=CKLST %s
// RUN: clang-offload-bundler -type=ll -targets=host-%itanium_abi_triple,openmp-powerpc64le-ibm-linux-gnu,openmp-x86_64-pc-linux-gnu -outputs=%t.res.ll,%t.res.tgt1,%t.res.tgt2 -inputs=%t.bundle3.ll -unbundle
// RUN: diff %t.ll %t.res.ll
// RUN: diff %t.tgt1 %t.res.tgt1
// RUN: diff %t.tgt2 %t.res.tgt2
// RUN: clang-offload-bundler -type=ll -targets=openmp-powerpc64le-ibm-linux-gnu -outputs=%t.res.tgt1 -inputs=%t.bundle3.ll -unbundle
// RUN: diff %t.tgt1 %t.res.tgt1
// RUN: clang-offload-bundler -type=s -inputs=%t.bundle3.s -list | FileCheck -check-prefix=CKLST %s
// RUN: clang-offload-bundler -type=s -targets=host-%itanium_abi_triple,openmp-powerpc64le-ibm-linux-gnu,openmp-x86_64-pc-linux-gnu -outputs=%t.res.s,%t.res.tgt1,%t.res.tgt2 -inputs=%t.bundle3.s -unbundle
// RUN: diff %t.s %t.res.s
// RUN: diff %t.tgt1 %t.res.tgt1
// RUN: diff %t.tgt2 %t.res.tgt2
// RUN: clang-offload-bundler -type=s -targets=openmp-powerpc64le-ibm-linux-gnu,host-%itanium_abi_triple,openmp-x86_64-pc-linux-gnu -outputs=%t.res.tgt1,%t.res.s,%t.res.tgt2 -inputs=%t.bundle3.s -unbundle
// RUN: diff %t.s %t.res.s
// RUN: diff %t.tgt1 %t.res.tgt1
// RUN: diff %t.tgt2 %t.res.tgt2
// RUN: clang-offload-bundler -type=s -targets=openmp-x86_64-pc-linux-gnu -outputs=%t.res.tgt2 -inputs=%t.bundle3.s -unbundle
// RUN: diff %t.tgt2 %t.res.tgt2

// Check if we can unbundle a file with no magic strings.
// RUN: clang-offload-bundler -type=s -inputs=%t.s -list | FileCheck -check-prefix=CKLST2 --allow-empty %s
// RUN: clang-offload-bundler -type=s -targets=host-%itanium_abi_triple,openmp-powerpc64le-ibm-linux-gnu,openmp-x86_64-pc-linux-gnu -outputs=%t.res.s,%t.res.tgt1,%t.res.tgt2 -inputs=%t.s -unbundle -allow-missing-bundles
// RUN: diff %t.s %t.res.s
// RUN: diff %t.empty %t.res.tgt1
// RUN: diff %t.empty %t.res.tgt2
// RUN: clang-offload-bundler -type=s -targets=openmp-powerpc64le-ibm-linux-gnu,host-%itanium_abi_triple,openmp-x86_64-pc-linux-gnu -outputs=%t.res.tgt1,%t.res.s,%t.res.tgt2 -inputs=%t.s -unbundle -allow-missing-bundles
// RUN: diff %t.s %t.res.s
// RUN: diff %t.empty %t.res.tgt1
// RUN: diff %t.empty %t.res.tgt2

// Check that bindler prints an error if given host bundle does not exist in the fat binary.
// RUN: not clang-offload-bundler -type=s -targets=host-x86_64-xxx-linux-gnu,openmp-powerpc64le-ibm-linux-gnu -outputs=%t.res.s,%t.res.tgt1 -inputs=%t.bundle3.s -unbundle -allow-missing-bundles 2>&1 | FileCheck %s --check-prefix CK-NO-HOST-BUNDLE
// CK-NO-HOST-BUNDLE: error: Can't find bundle for the host target

//
// Check binary bundle/unbundle. The content that we have before bundling must be the same we have after unbundling.
//
// RUN: clang-offload-bundler -type=bc -targets=host-%itanium_abi_triple,openmp-powerpc64le-ibm-linux-gnu,openmp-x86_64-pc-linux-gnu -inputs=%t.bc,%t.tgt1,%t.tgt2 -outputs=%t.bundle3.bc
// RUN: clang-offload-bundler -type=gch -targets=host-%itanium_abi_triple,openmp-powerpc64le-ibm-linux-gnu,openmp-x86_64-pc-linux-gnu -inputs=%t.ast,%t.tgt1,%t.tgt2 -outputs=%t.bundle3.gch
// RUN: clang-offload-bundler -type=ast -targets=host-%itanium_abi_triple,openmp-powerpc64le-ibm-linux-gnu,openmp-x86_64-pc-linux-gnu -inputs=%t.ast,%t.tgt1,%t.tgt2 -outputs=%t.bundle3.ast
// RUN: clang-offload-bundler -type=ast -targets=openmp-powerpc64le-ibm-linux-gnu,host-%itanium_abi_triple,openmp-x86_64-pc-linux-gnu -inputs=%t.tgt1,%t.ast,%t.tgt2 -outputs=%t.bundle3.unordered.ast
// RUN: clang-offload-bundler -type=bc -inputs=%t.bundle3.bc -list | FileCheck -check-prefix=CKLST %s
// RUN: clang-offload-bundler -type=bc -targets=host-%itanium_abi_triple,openmp-powerpc64le-ibm-linux-gnu,openmp-x86_64-pc-linux-gnu -outputs=%t.res.bc,%t.res.tgt1,%t.res.tgt2 -inputs=%t.bundle3.bc -unbundle
// RUN: diff %t.bc %t.res.bc
// RUN: diff %t.tgt1 %t.res.tgt1
// RUN: diff %t.tgt2 %t.res.tgt2
// RUN: clang-offload-bundler -type=bc -targets=openmp-powerpc64le-ibm-linux-gnu -outputs=%t.res.tgt1 -inputs=%t.bundle3.bc -unbundle
// RUN: diff %t.tgt1 %t.res.tgt1
// RUN: clang-offload-bundler -type=gch -inputs=%t.bundle3.gch -list | FileCheck -check-prefix=CKLST %s
// RUN: clang-offload-bundler -type=gch -targets=host-%itanium_abi_triple,openmp-powerpc64le-ibm-linux-gnu,openmp-x86_64-pc-linux-gnu -outputs=%t.res.gch,%t.res.tgt1,%t.res.tgt2 -inputs=%t.bundle3.gch -unbundle
// RUN: diff %t.ast %t.res.gch
// RUN: diff %t.tgt1 %t.res.tgt1
// RUN: diff %t.tgt2 %t.res.tgt2
// RUN: clang-offload-bundler -type=gch -targets=openmp-x86_64-pc-linux-gnu -outputs=%t.res.tgt2 -inputs=%t.bundle3.gch -unbundle
// RUN: diff %t.tgt2 %t.res.tgt2
// RUN: clang-offload-bundler -type=ast -inputs=%t.bundle3.ast -list | FileCheck -check-prefix=CKLST %s
// RUN: clang-offload-bundler -type=ast -targets=host-%itanium_abi_triple,openmp-powerpc64le-ibm-linux-gnu,openmp-x86_64-pc-linux-gnu -outputs=%t.res.ast,%t.res.tgt1,%t.res.tgt2 -inputs=%t.bundle3.ast -unbundle
// RUN: diff %t.ast %t.res.ast
// RUN: diff %t.tgt1 %t.res.tgt1
// RUN: diff %t.tgt2 %t.res.tgt2
// RUN: clang-offload-bundler -type=ast -targets=openmp-powerpc64le-ibm-linux-gnu,host-%itanium_abi_triple,openmp-x86_64-pc-linux-gnu -outputs=%t.res.tgt1,%t.res.ast,%t.res.tgt2 -inputs=%t.bundle3.ast -unbundle
// RUN: diff %t.ast %t.res.ast
// RUN: diff %t.tgt1 %t.res.tgt1
// RUN: diff %t.tgt2 %t.res.tgt2
// RUN: clang-offload-bundler -type=ast -targets=openmp-powerpc64le-ibm-linux-gnu,host-%itanium_abi_triple,openmp-x86_64-pc-linux-gnu -outputs=%t.res.tgt1,%t.res.ast,%t.res.tgt2 -inputs=%t.bundle3.unordered.ast -unbundle
// RUN: diff %t.ast %t.res.ast
// RUN: diff %t.tgt1 %t.res.tgt1
// RUN: diff %t.tgt2 %t.res.tgt2
// RUN: clang-offload-bundler -type=ast -targets=openmp-powerpc64le-ibm-linux-gnu -outputs=%t.res.tgt1 -inputs=%t.bundle3.ast -unbundle
// RUN: diff %t.tgt1 %t.res.tgt1

// Check if we can unbundle a file with no magic strings.
// RUN: clang-offload-bundler -type=bc -targets=host-%itanium_abi_triple,openmp-powerpc64le-ibm-linux-gnu,openmp-x86_64-pc-linux-gnu -outputs=%t.res.bc,%t.res.tgt1,%t.res.tgt2 -inputs=%t.bc -unbundle -allow-missing-bundles
// RUN: diff %t.bc %t.res.bc
// RUN: diff %t.empty %t.res.tgt1
// RUN: diff %t.empty %t.res.tgt2
// RUN: clang-offload-bundler -type=bc -targets=openmp-powerpc64le-ibm-linux-gnu,host-%itanium_abi_triple,openmp-x86_64-pc-linux-gnu -outputs=%t.res.tgt1,%t.res.bc,%t.res.tgt2 -inputs=%t.bc -unbundle -allow-missing-bundles
// RUN: diff %t.bc %t.res.bc
// RUN: diff %t.empty %t.res.tgt1
// RUN: diff %t.empty %t.res.tgt2

// Check that we do not have to unbundle all available bundles from the fat binary.
// RUN: clang-offload-bundler -type=ast -targets=host-%itanium_abi_triple,openmp-x86_64-pc-linux-gnu -outputs=%t.res.ast,%t.res.tgt2 -inputs=%t.bundle3.unordered.ast -unbundle
// RUN: diff %t.ast %t.res.ast
// RUN: diff %t.tgt2 %t.res.tgt2

//
// Check object bundle/unbundle. The content should be bundled into an ELF
// section (we are using a PowerPC little-endian host which uses ELF). We
// have an already bundled file to check the unbundle and do a dry run on the
// bundling as it cannot be tested in all host platforms that will run these
// tests.
//

// RUN: clang-offload-bundler -type=o -targets=host-%itanium_abi_triple,openmp-powerpc64le-ibm-linux-gnu,openmp-x86_64-pc-linux-gnu -inputs=%t.o,%t.tgt1,%t.tgt2 -outputs=%t.bundle3.o -### 2>&1 \
// RUN: | FileCheck %s -DHOST=%itanium_abi_triple -DINOBJ1=%t.o -DINOBJ2=%t.tgt1 -DINOBJ3=%t.tgt2 -DOUTOBJ=%t.bundle3.o --check-prefix CK-OBJ-CMD
// CK-OBJ-CMD: llvm-objcopy{{(.exe)?}}" "--add-section=__CLANG_OFFLOAD_BUNDLE__host-[[HOST]]={{.*}}" "--set-section-flags=__CLANG_OFFLOAD_BUNDLE__host-[[HOST]]=readonly,exclude" "--add-section=__CLANG_OFFLOAD_BUNDLE__openmp-powerpc64le-ibm-linux-gnu=[[INOBJ2]]" "--set-section-flags=__CLANG_OFFLOAD_BUNDLE__openmp-powerpc64le-ibm-linux-gnu=readonly,exclude" "--add-section=__CLANG_OFFLOAD_BUNDLE__openmp-x86_64-pc-linux-gnu=[[INOBJ3]]" "--set-section-flags=__CLANG_OFFLOAD_BUNDLE__openmp-x86_64-pc-linux-gnu=readonly,exclude" "--" "[[INOBJ1]]" "[[OUTOBJ]]"

// RUN: clang-offload-bundler -type=o -targets=host-%itanium_abi_triple,openmp-powerpc64le-ibm-linux-gnu,openmp-x86_64-pc-linux-gnu -inputs=%t.o,%t.tgt1,%t.tgt2 -outputs=%t.bundle3.o
// RUN: clang-offload-bundler -type=o -inputs=%t.bundle3.o -list | FileCheck -check-prefix=CKLST %s
// RUN: clang-offload-bundler -type=o -targets=host-%itanium_abi_triple,openmp-powerpc64le-ibm-linux-gnu,openmp-x86_64-pc-linux-gnu -outputs=%t.res.o,%t.res.tgt1,%t.res.tgt2 -inputs=%t.bundle3.o -unbundle
// RUN: diff %t.bundle3.o %t.res.o
// RUN: diff %t.tgt1 %t.res.tgt1
// RUN: diff %t.tgt2 %t.res.tgt2
// RUN: clang-offload-bundler -type=o -targets=openmp-powerpc64le-ibm-linux-gnu,host-%itanium_abi_triple,openmp-x86_64-pc-linux-gnu -outputs=%t.res.tgt1,%t.res.o,%t.res.tgt2 -inputs=%t.bundle3.o -unbundle
// RUN: diff %t.bundle3.o %t.res.o
// RUN: diff %t.tgt1 %t.res.tgt1
// RUN: diff %t.tgt2 %t.res.tgt2
// RUN: clang-offload-bundler -type=o -targets=openmp-powerpc64le-ibm-linux-gnu -outputs=%t.res.tgt1 -inputs=%t.bundle3.o -unbundle
// RUN: diff %t.tgt1 %t.res.tgt1

// Check if we can unbundle a file with no magic strings.
// RUN: clang-offload-bundler -type=o -inputs=%t.o -list | FileCheck -check-prefix=CKLST2 --allow-empty %s
// RUN: clang-offload-bundler -type=o -targets=host-%itanium_abi_triple,openmp-powerpc64le-ibm-linux-gnu,openmp-x86_64-pc-linux-gnu -outputs=%t.res.o,%t.res.tgt1,%t.res.tgt2 -inputs=%t.o -unbundle -allow-missing-bundles
// RUN: diff %t.o %t.res.o
// RUN: diff %t.empty %t.res.tgt1
// RUN: diff %t.empty %t.res.tgt2
// RUN: clang-offload-bundler -type=o -targets=openmp-powerpc64le-ibm-linux-gnu,host-%itanium_abi_triple,openmp-x86_64-pc-linux-gnu -outputs=%t.res.tgt1,%t.res.o,%t.res.tgt2 -inputs=%t.o -unbundle -allow-missing-bundles
// RUN: diff %t.o %t.res.o
// RUN: diff %t.empty %t.res.tgt1
// RUN: diff %t.empty %t.res.tgt2

//
// Check -bundle-align option
//

// RUN: clang-offload-bundler -bundle-align=4096 -type=bc -targets=host-%itanium_abi_triple,openmp-powerpc64le-ibm-linux-gnu,openmp-x86_64-pc-linux-gnu -inputs=%t.bc,%t.tgt1,%t.tgt2 -outputs=%t.bundle3.bc
// RUN: clang-offload-bundler -type=bc -targets=host-%itanium_abi_triple,openmp-powerpc64le-ibm-linux-gnu,openmp-x86_64-pc-linux-gnu -outputs=%t.res.bc,%t.res.tgt1,%t.res.tgt2 -inputs=%t.bundle3.bc -unbundle
// RUN: diff %t.bc %t.res.bc
// RUN: diff %t.tgt1 %t.res.tgt1
// RUN: diff %t.tgt2 %t.res.tgt2

//
// Check error due to missing bundles
//
// RUN: clang-offload-bundler -type=bc -targets=host-%itanium_abi_triple,hip-amdgcn-amd-amdhsa--gfx900 -inputs=%t.bc,%t.tgt1 -outputs=%t.hip.bundle.bc
// RUN: not clang-offload-bundler -type=bc -inputs=%t.hip.bundle.bc -outputs=%t.tmp.bc -unbundle \
// RUN:   -targets=hip-amdgcn-amd-amdhsa--gfx906 \
// RUN:   2>&1 | FileCheck -check-prefix=MISS1 %s
// RUN: not clang-offload-bundler -type=bc -inputs=%t.hip.bundle.bc -outputs=%t.tmp.bc,%t.tmp2.bc -unbundle \
// RUN:   -targets=hip-amdgcn-amd-amdhsa--gfx906,hip-amdgcn-amd-amdhsa--gfx900 \
// RUN:   2>&1 | FileCheck -check-prefix=MISS1 %s
// MISS1: error: Can't find bundles for hip-amdgcn-amd-amdhsa--gfx906
// RUN: not clang-offload-bundler -type=bc -inputs=%t.hip.bundle.bc -outputs=%t.tmp.bc,%t.tmp2.bc -unbundle \
// RUN:   -targets=hip-amdgcn-amd-amdhsa--gfx906,hip-amdgcn-amd-amdhsa--gfx803 \
// RUN:   2>&1 | FileCheck -check-prefix=MISS2 %s
// MISS2: error: Can't find bundles for hip-amdgcn-amd-amdhsa--gfx803 and hip-amdgcn-amd-amdhsa--gfx906
// RUN: not clang-offload-bundler -type=bc -inputs=%t.hip.bundle.bc -outputs=%t.tmp.bc,%t.tmp2.bc,%t.tmp3.bc -unbundle \
// RUN:   -targets=hip-amdgcn-amd-amdhsa--gfx906,hip-amdgcn-amd-amdhsa--gfx803,hip-amdgcn-amd-amdhsa--gfx1010 \
// RUN:   2>&1 | FileCheck -check-prefix=MISS3 %s
// MISS3: error: Can't find bundles for hip-amdgcn-amd-amdhsa--gfx1010, hip-amdgcn-amd-amdhsa--gfx803, and hip-amdgcn-amd-amdhsa--gfx906

//
// Check error due to duplicate targets
//
// RUN: not clang-offload-bundler -type=bc -targets=host-%itanium_abi_triple,hip-amdgcn-amd-amdhsa--gfx900,hip-amdgcn-amd-amdhsa--gfx900 \
// RUN:   -inputs=%t.bc,%t.tgt1,%t.tgt1 -outputs=%t.hip.bundle.bc 2>&1 | FileCheck -check-prefix=DUP %s
// RUN: not clang-offload-bundler -type=bc -inputs=%t.hip.bundle.bc -outputs=%t.tmp.bc,%t.tmp2.bc -unbundle \
// RUN:   -targets=hip-amdgcn-amd-amdhsa--gfx906,hip-amdgcn-amd-amdhsa--gfx906 \
// RUN:   2>&1 | FileCheck -check-prefix=DUP %s
// DUP: error: Duplicate targets are not allowed
//
// Check -list option
//

// RUN: clang-offload-bundler -bundle-align=4096 -type=bc -targets=host-%itanium_abi_triple,openmp-powerpc64le-ibm-linux-gnu,openmp-x86_64-pc-linux-gnu -inputs=%t.bc,%t.tgt1,%t.tgt2 -outputs=%t.bundle3.bc
// RUN: not clang-offload-bundler -type=bc -inputs=%t.bundle3.bc -unbundle -list 2>&1 | FileCheck -check-prefix=CKLST-ERR %s
// CKLST-ERR: error: -unbundle and -list cannot be used together
// RUN: not clang-offload-bundler -type=bc -inputs=%t.bundle3.bc -targets=host-%itanium_abi_triple -list 2>&1 | FileCheck -check-prefix=CKLST-ERR2 %s
// CKLST-ERR2: error: -targets option is invalid for -list
// RUN: not clang-offload-bundler -type=bc -inputs=%t.bundle3.bc -outputs=out.txt -list 2>&1 | FileCheck -check-prefix=CKLST-ERR3 %s
// CKLST-ERR3: error: -outputs option is invalid for -list
// RUN: not clang-offload-bundler -type=bc -inputs=%t.bundle3.bc,%t.bc -list 2>&1 | FileCheck -check-prefix=CKLST-ERR4 %s
// CKLST-ERR4: error: only one input file supported for -list

// CKLST-DAG: host-
// CKLST-DAG: openmp-powerpc64le-ibm-linux-gnu
// CKLST-DAG: openmp-x86_64-pc-linux-gnu

// CKLST2-NOT: host-
// CKLST2-NOT: openmp-powerpc64le-ibm-linux-gnu
// CKLST2-NOT: openmp-x86_64-pc-linux-gnu

//
// Check bundling without host target is allowed for HIP.
//
// RUN: clang-offload-bundler -type=bc -targets=hip-amdgcn-amd-amdhsa--gfx900,hip-amdgcn-amd-amdhsa--gfx906 \
// RUN:   -inputs=%t.tgt1,%t.tgt2 -outputs=%t.hip.bundle.bc
// RUN: clang-offload-bundler -type=bc -list -inputs=%t.hip.bundle.bc | FileCheck -check-prefix=NOHOST %s
// RUN: clang-offload-bundler -type=bc -targets=hip-amdgcn-amd-amdhsa--gfx900,hip-amdgcn-amd-amdhsa--gfx906 \
// RUN:   -outputs=%t.res.tgt1,%t.res.tgt2 -inputs=%t.hip.bundle.bc -unbundle
// RUN: diff %t.tgt1 %t.res.tgt1
// RUN: diff %t.tgt2 %t.res.tgt2
//
// NOHOST-NOT: host-
// NOHOST-DAG: hip-amdgcn-amd-amdhsa--gfx900
// NOHOST-DAG: hip-amdgcn-amd-amdhsa--gfx906
// Check archive unbundling
//
// Create few code object bundles and archive them to create an input archive
// RUN: clang-offload-bundler -type=o -targets=host-%itanium_abi_triple,openmp-amdgcn-amd-amdhsa-gfx906,openmp-amdgcn-amd-amdhsa--gfx908 -inputs=%t.o,%t.tgt1,%t.tgt2 -outputs=%t.simple.bundle
// RUN: clang-offload-bundler -type=o -targets=host-%itanium_abi_triple,openmp-amdgcn-amd-amdhsa--gfx903 -inputs=%t.o,%t.tgt1 -outputs=%t.simple1.bundle
// RUN: llvm-ar cr %t.input-archive.a %t.simple.bundle %t.simple1.bundle

// RUN: clang-offload-bundler -unbundle -type=a -targets=openmp-amdgcn-amd-amdhsa-gfx906,openmp-amdgcn-amd-amdhsa-gfx908 -inputs=%t.input-archive.a -outputs=%t-archive-gfx906-simple.a,%t-archive-gfx908-simple.a
// RUN: llvm-ar t %t-archive-gfx906-simple.a | FileCheck %s -check-prefix=GFX906
// GFX906: simple-openmp-amdgcn-amd-amdhsa-gfx906
// RUN: llvm-ar t %t-archive-gfx908-simple.a | FileCheck %s -check-prefix=GFX908
// GFX908-NOT: {{gfx906}}

// Check for error if no compatible code object is found in the heterogeneous archive library
// RUN: not clang-offload-bundler -unbundle -type=a -targets=openmp-amdgcn-amd-amdhsa-gfx803 -inputs=%t.input-archive.a -outputs=%t-archive-gfx803-incompatible.a 2>&1 | FileCheck %s -check-prefix=INCOMPATIBLEARCHIVE
// INCOMPATIBLEARCHIVE: error: no compatible code object found for the target 'openmp-amdgcn-amd-amdhsa-gfx803' in heterogeneous archive library

// Check creation of empty archive if allow-missing-bundles is present and no compatible code object is found in the heterogeneous archive library
// RUN: clang-offload-bundler -unbundle -type=a -targets=openmp-amdgcn-amd-amdhsa-gfx803 -inputs=%t.input-archive.a -outputs=%t-archive-gfx803-empty.a -allow-missing-bundles
// RUN: cat %t-archive-gfx803-empty.a | FileCheck %s -check-prefix=EMPTYARCHIVE
// EMPTYARCHIVE: !<arch>

// Some code so that we can create a binary out of this file.
int A = 0;
void test_func(void) {
  ++A;
}<|MERGE_RESOLUTION|>--- conflicted
+++ resolved
@@ -1,10 +1,6 @@
 // REQUIRES: x86-registered-target
 // REQUIRES: powerpc-registered-target
-<<<<<<< HEAD
-// UNSUPPORTED: darwin, riscv
-=======
-// UNSUPPORTED: darwin, aix
->>>>>>> b5abdc13
+// UNSUPPORTED: darwin, aix, riscv
 
 //
 // Generate all the types of files we can bundle.

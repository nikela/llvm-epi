--- conflicted
+++ resolved
@@ -1,10 +1,6 @@
 // REQUIRES: x86-registered-target
 // REQUIRES: powerpc-registered-target
-<<<<<<< HEAD
-// UNSUPPORTED: darwin, aix, riscv
-=======
-// UNSUPPORTED: darwin, target={{.*}}-aix{{.*}}
->>>>>>> e4485915
+// UNSUPPORTED: darwin, target={{.*}}-aix{{.*}}, riscv
 
 //
 // Generate all the types of files we can bundle.

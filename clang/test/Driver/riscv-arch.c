// RUN: %clang -target riscv32-unknown-elf -march=rv32i -### %s \
// RUN: -fsyntax-only 2>&1 | FileCheck %s
// RUN: %clang -target riscv32-unknown-elf -march=rv32im -### %s \
// RUN: -fsyntax-only 2>&1 | FileCheck %s
// RUN: %clang -target riscv32-unknown-elf -march=rv32ima -### %s \
// RUN: -fsyntax-only 2>&1 | FileCheck %s
// RUN: %clang -target riscv32-unknown-elf -march=rv32imaf -### %s \
// RUN: -fsyntax-only 2>&1 | FileCheck %s
// RUN: %clang -target riscv32-unknown-elf -march=rv32imafd -### %s \
// RUN: -fsyntax-only 2>&1 | FileCheck %s

// RUN: %clang -target riscv32-unknown-elf -march=rv32ic -### %s \
// RUN: -fsyntax-only 2>&1 | FileCheck %s
// RUN: %clang -target riscv32-unknown-elf -march=rv32imc -### %s \
// RUN: -fsyntax-only 2>&1 | FileCheck %s
// RUN: %clang -target riscv32-unknown-elf -march=rv32imac -### %s \
// RUN: -fsyntax-only 2>&1 | FileCheck %s
// RUN: %clang -target riscv32-unknown-elf -march=rv32imafc -### %s \
// RUN: -fsyntax-only 2>&1 | FileCheck %s
// RUN: %clang -target riscv32-unknown-elf -march=rv32imafdc -### %s \
// RUN: -fsyntax-only 2>&1 | FileCheck %s

// RUN: %clang -target riscv32-unknown-elf -march=rv32ia -### %s \
// RUN: -fsyntax-only 2>&1 | FileCheck %s
// RUN: %clang -target riscv32-unknown-elf -march=rv32iaf -### %s \
// RUN: -fsyntax-only 2>&1 | FileCheck %s
// RUN: %clang -target riscv32-unknown-elf -march=rv32iafd -### %s \
// RUN: -fsyntax-only 2>&1 | FileCheck %s

// RUN: %clang -target riscv32-unknown-elf -march=rv32iac -### %s \
// RUN: -fsyntax-only 2>&1 | FileCheck %s
// RUN: %clang -target riscv32-unknown-elf -march=rv32iafc -### %s \
// RUN: -fsyntax-only 2>&1 | FileCheck %s
// RUN: %clang -target riscv32-unknown-elf -march=rv32iafdc -### %s \
// RUN: -fsyntax-only 2>&1 | FileCheck %s

// RUN: %clang -target riscv32-unknown-elf -march=rv32g -### %s \
// RUN: -fsyntax-only 2>&1 | FileCheck %s
// RUN: %clang -target riscv32-unknown-elf -march=rv32gc -### %s \
// RUN: -fsyntax-only 2>&1 | FileCheck %s

// RUN: %clang -target riscv64-unknown-elf -march=rv64i -### %s \
// RUN: -fsyntax-only 2>&1 | FileCheck %s
// RUN: %clang -target riscv64-unknown-elf -march=rv64im -### %s \
// RUN: -fsyntax-only 2>&1 | FileCheck %s
// RUN: %clang -target riscv64-unknown-elf -march=rv64ima -### %s \
// RUN: -fsyntax-only 2>&1 | FileCheck %s
// RUN: %clang -target riscv64-unknown-elf -march=rv64imaf -### %s \
// RUN: -fsyntax-only 2>&1 | FileCheck %s
// RUN: %clang -target riscv64-unknown-elf -march=rv64imafd -### %s \
// RUN: -fsyntax-only 2>&1 | FileCheck %s

// RUN: %clang -target riscv64-unknown-elf -march=rv64ic -### %s \
// RUN: -fsyntax-only 2>&1 | FileCheck %s
// RUN: %clang -target riscv64-unknown-elf -march=rv64imc -### %s \
// RUN: -fsyntax-only 2>&1 | FileCheck %s
// RUN: %clang -target riscv64-unknown-elf -march=rv64imac -### %s \
// RUN: -fsyntax-only 2>&1 | FileCheck %s
// RUN: %clang -target riscv64-unknown-elf -march=rv64imafc -### %s \
// RUN: -fsyntax-only 2>&1 | FileCheck %s
// RUN: %clang -target riscv64-unknown-elf -march=rv64imafdc -### %s \
// RUN: -fsyntax-only 2>&1 | FileCheck %s

// RUN: %clang -target riscv64-unknown-elf -march=rv64ia -### %s \
// RUN: -fsyntax-only 2>&1 | FileCheck %s
// RUN: %clang -target riscv64-unknown-elf -march=rv64iaf -### %s \
// RUN: -fsyntax-only 2>&1 | FileCheck %s
// RUN: %clang -target riscv64-unknown-elf -march=rv64iafd -### %s \
// RUN: -fsyntax-only 2>&1 | FileCheck %s

// RUN: %clang -target riscv64-unknown-elf -march=rv64iac -### %s \
// RUN: -fsyntax-only 2>&1 | FileCheck %s
// RUN: %clang -target riscv64-unknown-elf -march=rv64iafc -### %s \
// RUN: -fsyntax-only 2>&1 | FileCheck %s
// RUN: %clang -target riscv64-unknown-elf -march=rv64iafdc -### %s \
// RUN: -fsyntax-only 2>&1 | FileCheck %s

// RUN: %clang -target riscv64-unknown-elf -march=rv64g -### %s \
// RUN: -fsyntax-only 2>&1 | FileCheck %s
// RUN: %clang -target riscv64-unknown-elf -march=rv64gc -### %s \
// RUN: -fsyntax-only 2>&1 | FileCheck %s

// CHECK-NOT: error: invalid arch name '

// RUN: %clang -target riscv32-unknown-elf -march=rv32 -### %s \
// RUN: -fsyntax-only 2>&1 | FileCheck -check-prefix=RV32 %s
// RV32: error: invalid arch name 'rv32'

// RUN: %clang -target riscv32-unknown-elf -march=rv32m -### %s \
// RUN: -fsyntax-only 2>&1 | FileCheck -check-prefix=RV32M %s
// RV32M: error: invalid arch name 'rv32m'

// RUN: %clang -target riscv32-unknown-elf -march=rv32id -### %s \
// RUN: -fsyntax-only 2>&1 | FileCheck -check-prefix=RV32ID %s
// RV32ID: error: invalid arch name 'rv32id'

// RUN: %clang -target riscv32-unknown-elf -march=rv32l -### %s \
// RUN: -fsyntax-only 2>&1 | FileCheck -check-prefix=RV32L %s
// RV32L: error: invalid arch name 'rv32l'

// RUN: %clang -target riscv32-unknown-elf -march=rv32imadf -### %s \
// RUN: -fsyntax-only 2>&1 | FileCheck -check-prefix=RV32IMADF %s
// RV32IMADF: error: invalid arch name 'rv32imadf'

// RUN: %clang -target riscv32-unknown-elf -march=rv32imm -### %s \
// RUN: -fsyntax-only 2>&1 | FileCheck -check-prefix=RV32IMM %s
// RV32IMM: error: invalid arch name 'rv32imm'

// RUN: %clang -target riscv32-unknown-elf -march=RV32I -### %s \
// RUN: -fsyntax-only 2>&1 | FileCheck -check-prefix=RV32I-UPPER %s
// RV32I-UPPER: error: invalid arch name 'RV32I'

// RUN: %clang -target riscv64-unknown-elf -march=rv64 -### %s \
// RUN: -fsyntax-only 2>&1 | FileCheck -check-prefix=RV64 %s
// RV64: error: invalid arch name 'rv64'

// RUN: %clang -target riscv64-unknown-elf -march=rv64m -### %s \
// RUN: -fsyntax-only 2>&1 | FileCheck -check-prefix=RV64M %s
// RV64M: error: invalid arch name 'rv64m'

// RUN: %clang -target riscv64-unknown-elf -march=rv64id -### %s \
// RUN: -fsyntax-only 2>&1 | FileCheck -check-prefix=RV64ID %s
// RV64ID: error: invalid arch name 'rv64id'

// RUN: %clang -target riscv64-unknown-elf -march=rv64l -### %s \
// RUN: -fsyntax-only 2>&1 | FileCheck -check-prefix=RV64L %s
// RV64L: error: invalid arch name 'rv64l'

// RUN: %clang -target riscv64-unknown-elf -march=rv64imadf -### %s \
// RUN: -fsyntax-only 2>&1 | FileCheck -check-prefix=RV64IMADF %s
// RV64IMADF: error: invalid arch name 'rv64imadf'

// RUN: %clang -target riscv64-unknown-elf -march=rv64imm -### %s \
// RUN: -fsyntax-only 2>&1 | FileCheck -check-prefix=RV64IMM %s
// RV64IMM: error: invalid arch name 'rv64imm'

// RUN: %clang -target riscv64-unknown-elf -march=RV64I -### %s \
// RUN: -fsyntax-only 2>&1 | FileCheck -check-prefix=RV64I-UPPER %s
// RV64I-UPPER: error: invalid arch name 'RV64I'


// Testing specific messages and unsupported extensions.

// RUN: %clang -target riscv32-unknown-elf -march=rv32e -### %s \
// RUN: -fsyntax-only 2>&1 | FileCheck -check-prefix=RV32E %s
// RV32E: error: invalid arch name 'rv32e',
// RV32E: standard user-level extension 'e'

// RUN: %clang -target riscv64-unknown-elf -march=rv64e -### %s \
// RUN: -fsyntax-only 2>&1 | FileCheck -check-prefix=RV64E %s
// RV64E: error: invalid arch name 'rv64e',
// RV64E: standard user-level extension 'e' requires 'rv32'

// RUN: %clang -target riscv32-unknown-elf -march=rv32imC -### %s \
// RUN: -fsyntax-only 2>&1 | FileCheck -check-prefix=RV32-LOWER %s
// RV32-LOWER: error: invalid arch name 'rv32imC',
// RV32-LOWER: string must be lowercase

// RUN: %clang -target riscv32-unknown-elf -march=rv32 -### %s \
// RUN: -fsyntax-only 2>&1 | FileCheck -check-prefix=RV32-STR %s
// RV32-STR: error: invalid arch name 'rv32',
// RV32-STR: string must begin with rv32{i,e,g} or rv64{i,g}

// RUN: %clang -target riscv32-unknown-elf -march=rv32q -### %s \
// RUN: -fsyntax-only 2>&1 | FileCheck -check-prefix=RV32-LETTER %s
// RV32-LETTER: error: invalid arch name 'rv32q',
// RV32-LETTER: first letter should be 'e', 'i' or 'g'

// RUN: %clang -target riscv32-unknown-elf -march=rv32imcq -### %s \
// RUN: -fsyntax-only 2>&1 | FileCheck -check-prefix=RV32-ORDER %s
// RV32-ORDER: error: invalid arch name 'rv32imcq',
// RV32-ORDER: standard user-level extension not given in canonical order 'q'

// RUN: %clang -target riscv32-unknown-elf -march=rv32imw -### %s \
// RUN: -fsyntax-only 2>&1 | FileCheck -check-prefix=RV32-STD-INVAL %s
// RV32-STD-INVAL: error: invalid arch name 'rv32imw',
// RV32-STD-INVAL: invalid standard user-level extension 'w'

// RUN: %clang -target riscv32-unknown-elf -march=rv32imqc -### %s \
// RUN: -fsyntax-only 2>&1 | FileCheck -check-prefix=RV32-STD %s
// RV32-STD: error: invalid arch name 'rv32imqc',
// RV32-STD: unsupported standard user-level extension 'q'

// RUN: %clang -target riscv32-unknown-elf -march=rv32xabc -### %s \
// RUN: -fsyntax-only 2>&1 | FileCheck -check-prefix=RV32X %s
// RV32X: error: invalid arch name 'rv32xabc',
// RV32X: first letter should be 'e', 'i' or 'g'

// RUN: %clang -target riscv32-unknown-elf -march=rv32sxabc -### %s \
// RUN: -fsyntax-only 2>&1 | FileCheck -check-prefix=RV32SX %s
// RV32SX: error: invalid arch name 'rv32sxabc',
// RV32SX: first letter should be 'e', 'i' or 'g'

// RUN: %clang -target riscv32-unknown-elf -march=rv32sabc -### %s \
// RUN: -fsyntax-only 2>&1 | FileCheck -check-prefix=RV32S %s
// RV32S: error: invalid arch name 'rv32sabc',
// RV32S: first letter should be 'e', 'i' or 'g'

// RUN: %clang -target riscv32-unknown-elf -march=rv32ix -### %s \
// RUN: -fsyntax-only 2>&1 | FileCheck -check-prefix=RV32X-NAME %s
// RV32X-NAME: error: invalid arch name 'rv32ix',
// RV32X-NAME: non-standard user-level extension name missing after 'x'

// RUN: %clang -target riscv32-unknown-elf -march=rv32isx -### %s \
// RUN: -fsyntax-only 2>&1 | FileCheck -check-prefix=RV32SX-NAME %s
// RV32SX-NAME: error: invalid arch name 'rv32isx',
// RV32SX-NAME: non-standard supervisor-level extension
// RV32SX-NAME: name missing after 'sx'

// RUN: %clang -target riscv32-unknown-elf -march=rv32is -### %s \
// RUN: -fsyntax-only 2>&1 | FileCheck -check-prefix=RV32S-NAME %s
// RV32S-NAME: error: invalid arch name 'rv32is',
// RV32S-NAME: standard supervisor-level extension
// RV32S-NAME: name missing after 's'

// RUN: %clang -target riscv32-unknown-elf -march=rv32ix_s_sx -### %s \
// RUN: -fsyntax-only 2>&1 | FileCheck -check-prefix=RV32ALL-NAME %s
// RV32ALL-NAME: error: invalid arch name 'rv32ix_s_sx',
// RV32ALL-NAME: non-standard user-level extension
// RV32ALL-NAME: name missing after 'x'

// RUN: %clang -target riscv32-unknown-elf -march=rv32ixabc -### %s \
// RUN: -fsyntax-only 2>&1 | FileCheck -check-prefix=RV32X-UNS %s
// RV32X-UNS: error: invalid arch name 'rv32ixabc',
// RV32X-UNS: unsupported non-standard user-level extension 'xabc'

// RUN: %clang -target riscv32-unknown-elf -march=rv32isa -### %s \
// RUN: -fsyntax-only 2>&1 | FileCheck -check-prefix=RV32S-UNS %s
// RV32S-UNS: error: invalid arch name 'rv32isa',
// RV32S-UNS: unsupported standard supervisor-level extension 'sa'

// RUN: %clang -target riscv32-unknown-elf -march=rv32isxabc -### %s \
// RUN: -fsyntax-only 2>&1 | FileCheck -check-prefix=RV32SX-UNS %s
// RV32SX-UNS: error: invalid arch name 'rv32isxabc',
// RV32SX-UNS: unsupported non-standard supervisor-level extension 'sxabc'

// RUN: %clang -target riscv32-unknown-elf -march=rv32ixabc_sp_sxlw -### %s \
// RUN: -fsyntax-only 2>&1 | FileCheck -check-prefix=RV32ALL %s
// RV32ALL: error: invalid arch name 'rv32ixabc_sp_sxlw',
// RV32ALL: unsupported non-standard user-level extension 'xabc'

// RUN: %clang -target riscv32-unknown-elf -march=rv32i20 -### %s \
// RUN: -fsyntax-only 2>&1 | FileCheck -check-prefix=RV32-IVER %s
// RV32-IVER: error: invalid arch name 'rv32i20', unsupported
// RV32-IVER: version number 20 for extension 'i'

// RUN: %clang -target riscv32-unknown-elf -march=rv32imc5 -### %s \
// RUN: -fsyntax-only 2>&1 | FileCheck -check-prefix=RV32-CVER %s
// RV32-CVER: error: invalid arch name 'rv32imc5', unsupported
// RV32-CVER: version number 5 for extension 'c'

// RUN: %clang -target riscv32-unknown-elf -march=rv32i2p -### %s \
// RUN: -fsyntax-only 2>&1 | FileCheck -check-prefix=RV32-IMINOR-MISS %s
// RV32-IMINOR-MISS: error: invalid arch name 'rv32i2p',
// RV32-IMINOR-MISS: minor version number missing after 'p' for extension 'i'

// RUN: %clang -target riscv32-unknown-elf -march=rv32i2p0 -### %s \
// RUN: -fsyntax-only 2>&1 | FileCheck -check-prefix=RV32-IMINOR0 %s
// RV32-IMINOR0: error: invalid arch name 'rv32i2p0',
// RV32-IMINOR0: unsupported version number 2.0 for extension 'i'

// RUN: %clang -target riscv32-unknown-elf -march=rv32i2p1 -### %s \
// RUN: -fsyntax-only 2>&1 | FileCheck -check-prefix=RV32-IMINOR1 %s
// RV32-IMINOR1: error: invalid arch name 'rv32i2p1', unsupported
// RV32-IMINOR1: version number 2.1 for extension 'i'

// RUN: %clang -target riscv32-unknown-elf -march=rv32ixt2p -### %s \
// RUN: -fsyntax-only 2>&1 | FileCheck -check-prefix=RV32-XMINOR-MISS %s
// RV32-XMINOR-MISS: error: invalid arch name 'rv32ixt2p',
// RV32-XMINOR-MISS: minor version number missing after 'p' for extension 'xt'

// RUN: %clang -target riscv32-unknown-elf -march=rv32ist2p0 -### %s \
// RUN: -fsyntax-only 2>&1 | FileCheck -check-prefix=RV32-SMINOR0 %s
// RV32-SMINOR0: error: invalid arch name 'rv32ist2p0',
// RV32-SMINOR0: unsupported version number 2.0 for extension 'st'

// RUN: %clang -target riscv32-unknown-elf -march=rv32isxt2p1 -### %s \
// RUN: -fsyntax-only 2>&1 | FileCheck -check-prefix=RV32-SXMINOR1 %s
// RV32-SXMINOR1: error: invalid arch name 'rv32isxt2p1', unsupported
// RV32-SXMINOR1: version number 2.1 for extension 'sxt'

// RUN: %clang -target riscv32-unknown-elf -march=rv32ixabc_ -### %s \
// RUN: -fsyntax-only 2>&1 | FileCheck -check-prefix=RV32-XSEP %s
// RV32-XSEP: error: invalid arch name 'rv32ixabc_',
// RV32-XSEP: extension name missing after separator '_'

// RUN: %clang -target riscv32-unknown-elf -march=rv32ixabc_a -### %s \
// RUN: -fsyntax-only 2>&1 | FileCheck -check-prefix=RV32-PREFIX %s
// RV32-PREFIX: error: invalid arch name 'rv32ixabc_a',
// RV32-PREFIX: invalid extension prefix 'a'

// RUN: %clang -target riscv32-unknown-elf -march=rv32isabc_xdef -### %s \
// RUN: -fsyntax-only 2>&1 | FileCheck -check-prefix=RV32-X-ORDER %s
// RV32-X-ORDER: error: invalid arch name 'rv32isabc_xdef',
// RV32-X-ORDER: non-standard user-level extension not given
// RV32-X-ORDER: in canonical order 'xdef'

// RUN: %clang -target riscv32-unknown-elf -march=rv32isxabc_sdef -### %s \
// RUN: -fsyntax-only 2>&1 | FileCheck -check-prefix=RV32-S-ORDER %s
// RV32-S-ORDER: error: invalid arch name 'rv32isxabc_sdef',
// RV32-S-ORDER: standard supervisor-level extension not given
// RV32-S-ORDER: in canonical order 'sdef'

// RUN: %clang -target riscv32-unknown-elf -march=rv32ixabc_xabc -### %s \
// RUN: -fsyntax-only 2>&1 | FileCheck -check-prefix=RV32-XDUP %s
// RV32-XDUP: error: invalid arch name 'rv32ixabc_xabc',
// RV32-XDUP: duplicated non-standard user-level extension 'xabc'

// RUN: %clang -target riscv32-unknown-elf -march=rv32ixabc_xdef -### %s \
// RUN: -fsyntax-only 2>&1 | FileCheck -check-prefix=RV32-X-X-INVAL %s
// RV32-X-X-INVAL: error: invalid arch name 'rv32ixabc_xdef', unsupported
// RV32-X-X-INVAL: non-standard user-level extension 'xabc'

// RUN: %clang -target riscv32-unknown-elf -march=rv32ixabc_sdef_sxghi -### %s \
// RUN: -fsyntax-only 2>&1 | FileCheck -check-prefix=RV32-X-S-SX-INVAL %s
// RV32-X-S-SX-INVAL: error: invalid arch name 'rv32ixabc_sdef_sxghi',
// RV32-X-S-SX-INVAL: unsupported non-standard user-level extension 'xabc'

// RUN: %clang -target riscv32-unknown-elf -march=rv32i -### %s \
// RUN: -fsyntax-only 2>&1 | FileCheck -check-prefix=RV32-TARGET %s
// RUN: %clang -target riscv64-unknown-elf -march=rv32i -### %s \
// RUN: -fsyntax-only 2>&1 | FileCheck -check-prefix=RV32-TARGET %s
// RV32-TARGET: "-triple" "riscv32-unknown-unknown-elf"

// RUN: %clang -target riscv32-unknown-elf -march=rv64i -### %s \
// RUN: -fsyntax-only 2>&1 | FileCheck -check-prefix=RV64-TARGET %s
// RUN: %clang -target riscv64-unknown-elf -march=rv64i -### %s \
// RUN: -fsyntax-only 2>&1 | FileCheck -check-prefix=RV64-TARGET %s
// RV64-TARGET: "-triple" "riscv64-unknown-unknown-elf"

// RUN: %clang -target riscv32-unknown-elf -march=rv32ib -### %s \
// RUN: -fsyntax-only 2>&1 | FileCheck -check-prefix=RV32-EXPERIMENTAL-NOFLAG %s
// RV32-EXPERIMENTAL-NOFLAG: error: invalid arch name 'rv32ib'
// RV32-EXPERIMENTAL-NOFLAG: requires '-menable-experimental-extensions'

// RUN: %clang -target riscv32-unknown-elf -march=rv32ib -menable-experimental-extensions -### %s \
// RUN: -fsyntax-only 2>&1 | FileCheck -check-prefix=RV32-EXPERIMENTAL-NOVERS %s
// RV32-EXPERIMENTAL-NOVERS: error: invalid arch name 'rv32ib'
// RV32-EXPERIMENTAL-NOVERS: experimental extension requires explicit version number

// RUN: %clang -target riscv32-unknown-elf -march=rv32ib0p1 -menable-experimental-extensions -### %s \
// RUN: -fsyntax-only 2>&1 | FileCheck -check-prefix=RV32-EXPERIMENTAL-BADVERS %s
// RV32-EXPERIMENTAL-BADVERS: error: invalid arch name 'rv32ib0p1'
// RV32-EXPERIMENTAL-BADVERS: unsupported version number 0.1 for experimental extension

// RUN: %clang -target riscv32-unknown-elf -march=rv32ib0p92 -menable-experimental-extensions -### %s \
// RUN: -fsyntax-only 2>&1 | FileCheck -check-prefix=RV32-EXPERIMENTAL-GOODVERS %s
// RV32-EXPERIMENTAL-GOODVERS: "-target-feature" "+experimental-b"

// RUN: %clang -target riscv32-unknown-elf -march=rv32izbb -### %s \
// RUN: -fsyntax-only 2>&1 | FileCheck -check-prefix=RV32-EXPERIMENTAL-ZBB-NOFLAG %s
// RV32-EXPERIMENTAL-ZBB-NOFLAG: error: invalid arch name 'rv32izbb'
// RV32-EXPERIMENTAL-ZBB-NOFLAG: requires '-menable-experimental-extensions'

// RUN: %clang -target riscv32-unknown-elf -march=rv32izbb0p92 -menable-experimental-extensions -### %s \
// RUN: -fsyntax-only 2>&1 | FileCheck -check-prefix=RV32-EXPERIMENTAL-ZBB %s
// RV32-EXPERIMENTAL-ZBB: "-target-feature" "+experimental-zbb"

// RUN: %clang -target riscv32-unknown-elf -march=rv32izbb0p92_zbp0p92 -menable-experimental-extensions -### %s \
// RUN: -fsyntax-only 2>&1 | FileCheck -check-prefix=RV32-EXPERIMENTAL-ZBB-ZBP %s
// RV32-EXPERIMENTAL-ZBB-ZBP: "-target-feature" "+experimental-zbb"
// RV32-EXPERIMENTAL-ZBB-ZBP: "-target-feature" "+experimental-zbp"

<<<<<<< HEAD
// RUN: %clang -target riscv32-unknown-elf -march=rv32iv -### %s \
// RUN: -fsyntax-only 2>&1 | FileCheck -check-prefix=RV32-EXPERIMENTAL-V-NOFLAG %s
// RV32-EXPERIMENTAL-V-NOFLAG: error: invalid arch name 'rv32iv'
// RV32-EXPERIMENTAL-V-NOFLAG: requires '-menable-experimental-extensions'

// RUN: %clang -target riscv32-unknown-elf -march=rv32iv -menable-experimental-extensions -### %s \
// RUN: -fsyntax-only 2>&1 | FileCheck -check-prefix=RV32-EXPERIMENTAL-V-NOVERS %s
// RV32-EXPERIMENTAL-V-NOVERS: error: invalid arch name 'rv32iv'
// RV32-EXPERIMENTAL-V-NOVERS: experimental extension requires explicit version number

// RUN: %clang -target riscv32-unknown-elf -march=rv32iv0p1 -menable-experimental-extensions -### %s \
// RUN: -fsyntax-only 2>&1 | FileCheck -check-prefix=RV32-EXPERIMENTAL-V-BADVERS %s
// RV32-EXPERIMENTAL-V-BADVERS: error: invalid arch name 'rv32iv0p1'
// RV32-EXPERIMENTAL-V-BADVERS: unsupported version number 0.1 for experimental extension

// RUN: %clang -target riscv32-unknown-elf -march=rv32iv0p8 -menable-experimental-extensions -### %s \
// RUN: -fsyntax-only 2>&1 | FileCheck -check-prefix=RV32-EXPERIMENTAL-V-GOODVERS %s
=======
// RUN: %clang -target riscv32-unknown-elf -march=rv32iv -### %s -c 2>&1 | \
// RUN:   FileCheck -check-prefix=RV32-EXPERIMENTAL-V-NOFLAG %s
// RV32-EXPERIMENTAL-V-NOFLAG: error: invalid arch name 'rv32iv'
// RV32-EXPERIMENTAL-V-NOFLAG: requires '-menable-experimental-extensions'

// RUN: %clang -target riscv32-unknown-elf -march=rv32iv -menable-experimental-extensions -### %s -c 2>&1 | \
// RUN:   FileCheck -check-prefix=RV32-EXPERIMENTAL-V-NOVERS %s
// RV32-EXPERIMENTAL-V-NOVERS: error: invalid arch name 'rv32iv'
// RV32-EXPERIMENTAL-V-NOVERS: experimental extension requires explicit version number

// RUN: %clang -target riscv32-unknown-elf -march=rv32iv0p1 -menable-experimental-extensions -### %s -c 2>&1 | \
// RUN:   FileCheck -check-prefix=RV32-EXPERIMENTAL-V-BADVERS %s
// RV32-EXPERIMENTAL-V-BADVERS: error: invalid arch name 'rv32iv0p1'
// RV32-EXPERIMENTAL-V-BADVERS: unsupported version number 0.1 for experimental extension

// RUN: %clang -target riscv32-unknown-elf -march=rv32iv0p8 -menable-experimental-extensions -### %s -c 2>&1 | \
// RUN:   FileCheck -check-prefix=RV32-EXPERIMENTAL-V-GOODVERS %s
>>>>>>> 3fb1a332
// RV32-EXPERIMENTAL-V-GOODVERS: "-target-feature" "+experimental-v"<|MERGE_RESOLUTION|>--- conflicted
+++ resolved
@@ -361,25 +361,6 @@
 // RV32-EXPERIMENTAL-ZBB-ZBP: "-target-feature" "+experimental-zbb"
 // RV32-EXPERIMENTAL-ZBB-ZBP: "-target-feature" "+experimental-zbp"
 
-<<<<<<< HEAD
-// RUN: %clang -target riscv32-unknown-elf -march=rv32iv -### %s \
-// RUN: -fsyntax-only 2>&1 | FileCheck -check-prefix=RV32-EXPERIMENTAL-V-NOFLAG %s
-// RV32-EXPERIMENTAL-V-NOFLAG: error: invalid arch name 'rv32iv'
-// RV32-EXPERIMENTAL-V-NOFLAG: requires '-menable-experimental-extensions'
-
-// RUN: %clang -target riscv32-unknown-elf -march=rv32iv -menable-experimental-extensions -### %s \
-// RUN: -fsyntax-only 2>&1 | FileCheck -check-prefix=RV32-EXPERIMENTAL-V-NOVERS %s
-// RV32-EXPERIMENTAL-V-NOVERS: error: invalid arch name 'rv32iv'
-// RV32-EXPERIMENTAL-V-NOVERS: experimental extension requires explicit version number
-
-// RUN: %clang -target riscv32-unknown-elf -march=rv32iv0p1 -menable-experimental-extensions -### %s \
-// RUN: -fsyntax-only 2>&1 | FileCheck -check-prefix=RV32-EXPERIMENTAL-V-BADVERS %s
-// RV32-EXPERIMENTAL-V-BADVERS: error: invalid arch name 'rv32iv0p1'
-// RV32-EXPERIMENTAL-V-BADVERS: unsupported version number 0.1 for experimental extension
-
-// RUN: %clang -target riscv32-unknown-elf -march=rv32iv0p8 -menable-experimental-extensions -### %s \
-// RUN: -fsyntax-only 2>&1 | FileCheck -check-prefix=RV32-EXPERIMENTAL-V-GOODVERS %s
-=======
 // RUN: %clang -target riscv32-unknown-elf -march=rv32iv -### %s -c 2>&1 | \
 // RUN:   FileCheck -check-prefix=RV32-EXPERIMENTAL-V-NOFLAG %s
 // RV32-EXPERIMENTAL-V-NOFLAG: error: invalid arch name 'rv32iv'
@@ -397,5 +378,4 @@
 
 // RUN: %clang -target riscv32-unknown-elf -march=rv32iv0p8 -menable-experimental-extensions -### %s -c 2>&1 | \
 // RUN:   FileCheck -check-prefix=RV32-EXPERIMENTAL-V-GOODVERS %s
->>>>>>> 3fb1a332
 // RV32-EXPERIMENTAL-V-GOODVERS: "-target-feature" "+experimental-v"
--- conflicted
+++ resolved
@@ -12,10 +12,9 @@
 // CHECK-NOT: __riscv_fdiv
 // CHECK-NOT: __riscv_fsqrt
 // CHECK-NOT: __riscv_atomic
-<<<<<<< HEAD
 // CHECK-NOT: __riscv_vector
+// EPI specific, remove
 // CHECK-NOT: __riscv_vector_version
-=======
 // CHECK-NOT: __riscv_zba
 // CHECK-NOT: __riscv_zbb
 // CHECK-NOT: __riscv_zbc
@@ -30,7 +29,6 @@
 // CHECK-NOT: __riscv_zfh
 // CHECK-NOT: __riscv_zvamo
 // CHECK-NOT: __riscv_zvlsseg
->>>>>>> abe74195
 
 // RUN: %clang -target riscv32-unknown-linux-gnu -march=rv32im -x c -E -dM %s \
 // RUN: -o - | FileCheck --check-prefix=CHECK-M-EXT %s
@@ -130,10 +128,6 @@
 // RUN: -o - | FileCheck --check-prefix=CHECK-V-EXT %s
 // CHECK-V-EXT: __riscv_v 9000
 // CHECK-V-EXT: __riscv_vector 1
-<<<<<<< HEAD
-// CHECK-V-EXT: __riscv_vector_version {{[0-9]+$}}
-//
-=======
 // CHECK-V-EXT: __riscv_zvamo 9000
 // CHECK-V-EXT: __riscv_zvlsseg 9000
 
@@ -214,9 +208,15 @@
 // CHECK-ZBT-NOT: __riscv_b
 // CHECK-ZBT-EXT: __riscv_zbt 93000
 
->>>>>>> abe74195
 // RUN: %clang -target riscv32-unknown-linux-gnu -menable-experimental-extensions -march=rv32izfh0p1 -x c -E -dM %s \
 // RUN: -o - | FileCheck --check-prefix=CHECK-ZFH-EXT %s
 // RUN: %clang -target riscv64-unknown-linux-gnu -menable-experimental-extensions -march=rv64izfh0p1 -x c -E -dM %s \
 // RUN: -o - | FileCheck --check-prefix=CHECK-ZFH-EXT %s
-// CHECK-ZFH-EXT: __riscv_zfh 1000+// CHECK-ZFH-EXT: __riscv_zfh 1000
+
+// RUN: %clang -target riscv64-unknown-linux-gnu -mepi -x c -E -dM %s \
+// RUN: -o - | FileCheck --check-prefix=CHECK-EPI-FLAG %s
+// CHECK-EPI-FLAG: __epi
+// CHECK-EPI-FLAG: __riscv_vector
+// Remove __riscv_vector_version as __riscv_vector should be now enough.
+// CHECK-EPI-FLAG: __riscv_vector_version 800
--- conflicted
+++ resolved
@@ -14,17 +14,14 @@
 // CHECK-NOT: __riscv_flen
 // CHECK-NOT: __riscv_fdiv
 // CHECK-NOT: __riscv_fsqrt
-<<<<<<< HEAD
 // CHECK-NOT: __riscv_atomic
 // CHECK-NOT: __riscv_vector
 // EPI specific, remove
 // CHECK-NOT: __riscv_vector_version
-=======
 // CHECK-NOT: __riscv_c 2000000
 // CHECK-NOT: __riscv_compressed
 // CHECK-NOT: __riscv_b
 // CHECK-NOT: __riscv_bitmanip
->>>>>>> 8a996419
 // CHECK-NOT: __riscv_zba
 // CHECK-NOT: __riscv_zbb
 // CHECK-NOT: __riscv_zbc

--- conflicted
+++ resolved
@@ -451,9 +451,6 @@
 // RUN: -march=rv64i_zbkb_zbkc_zbkx_zksed_zksh -x c -E -dM %s -o - \
 // RUN: | FileCheck --check-prefix=CHECK-COMBINE-INTO-ZKS %s
 // CHECK-COMBINE-INTO-ZKS: __riscv_zks 1
-<<<<<<< HEAD
->>>>>>> origin/master
-=======
 
 // RUN: %clang -target riscv32 -march=rv32izicbom -x c -E -dM %s \
 // RUN: -o - | FileCheck --check-prefix=CHECK-ZICBOM-EXT %s
@@ -471,5 +468,4 @@
 // RUN: -o - | FileCheck --check-prefix=CHECK-ZICBOP-EXT %s
 // RUN: %clang -target riscv64 -march=rv64izicbop -x c -E -dM %s \
 // RUN: -o - | FileCheck --check-prefix=CHECK-ZICBOP-EXT %s
-// CHECK-ZICBOP-EXT: __riscv_zicbop 1000000{{$}}
->>>>>>> d390015f
+// CHECK-ZICBOP-EXT: __riscv_zicbop 1000000{{$}}
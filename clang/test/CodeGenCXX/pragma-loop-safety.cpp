--- conflicted
+++ resolved
@@ -1,9 +1,4 @@
-<<<<<<< HEAD
-// RUN: %clang_cc1 -no-opaque-pointers -triple x86_64-apple-darwin -std=c++11 -emit-llvm -o - %s | FileCheck %s
-// XFAIL: *
-=======
 // RUN: %clang_cc1 -triple x86_64-apple-darwin -std=c++11 -emit-llvm -o - %s | FileCheck %s
->>>>>>> c89598a4
 
 // Verify assume_safety vectorization is recognized.
 void vectorize_test(int *List, int Length) {

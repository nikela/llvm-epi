--- conflicted
+++ resolved
@@ -45,11 +45,8 @@
   textual header "Basic/BuiltinsNVPTX.def"
   textual header "Basic/BuiltinsPPC.def"
   textual header "Basic/BuiltinsRISCV.def"
-<<<<<<< HEAD
   textual header "Basic/BuiltinsEPI.def"
-=======
   textual header "Basic/BuiltinsRISCVVector.def"
->>>>>>> 017f3448
   textual header "Basic/BuiltinsSVE.def"
   textual header "Basic/BuiltinsSystemZ.def"
   textual header "Basic/BuiltinsWebAssembly.def"

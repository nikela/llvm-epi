--- conflicted
+++ resolved
@@ -46,10 +46,7 @@
   textual header "Basic/BuiltinsNVPTX.def"
   textual header "Basic/BuiltinsPPC.def"
   textual header "Basic/BuiltinsRISCV.def"
-<<<<<<< HEAD
   textual header "Basic/BuiltinsEPI.def"
-=======
->>>>>>> 83147c40
   textual header "Basic/BuiltinsSVE.def"
   textual header "Basic/BuiltinsSystemZ.def"
   textual header "Basic/BuiltinsWebAssembly.def"

--- conflicted
+++ resolved
@@ -2236,17 +2236,14 @@
   HelpText<"Enable using library calls for save and restore">;
 def mno_save_restore : Flag<["-"], "mno-save-restore">, Group<m_riscv_Features_Group>,
   HelpText<"Disable using library calls for save and restore">;
-<<<<<<< HEAD
 def mepi : Flag<["-"], "mepi">, Group<m_riscv_Features_Group>,
   HelpText<"Enable EPI extensions">;
-=======
 def mcmodel_EQ_medlow : Flag<["-"], "mcmodel=medlow">, Group<m_riscv_Features_Group>,
   Flags<[CC1Option]>, Alias<mcmodel_EQ>, AliasArgs<["small"]>,
   HelpText<"Equivalent to -mcmodel=small, compatible with RISC-V gcc.">;
 def mcmodel_EQ_medany : Flag<["-"], "mcmodel=medany">, Group<m_riscv_Features_Group>,
   Flags<[CC1Option]>, Alias<mcmodel_EQ>, AliasArgs<["medium"]>,
   HelpText<"Equivalent to -mcmodel=medium, compatible with RISC-V gcc.">;
->>>>>>> 7eddee45
 
 def munaligned_access : Flag<["-"], "munaligned-access">, Group<m_arm_Features_Group>,
   HelpText<"Allow memory accesses to be unaligned (AArch32/AArch64 only)">;

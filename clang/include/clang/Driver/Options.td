--- conflicted
+++ resolved
@@ -5644,18 +5644,13 @@
            "and non-deleting destructors. (No effect on Microsoft ABI)">,
   MarshallingInfoFlag<CodeGenOpts<"CtorDtorReturnThis">>;
 
-<<<<<<< HEAD
-// FIXME: Some of those FC1 flags are questionable.
-} // let Flags = [CC1Option, FC1Option, NoDriverOption]
-
-=======
->>>>>>> e39fbfda
 def fexperimental_assignment_tracking :
   Flag<["-"], "fexperimental-assignment-tracking">, Group<f_Group>,
   HelpText<"Enable assignment tracking debug info">,
   MarshallingInfoFlag<CodeGenOpts<"EnableAssignmentTracking">>;
 
-} // let Flags = [CC1Option, NoDriverOption]
+// FIXME: Some of those FC1 flags are questionable.
+} // let Flags = [CC1Option, FC1Option, NoDriverOption]
 
 //===----------------------------------------------------------------------===//
 // Dependency Output Options

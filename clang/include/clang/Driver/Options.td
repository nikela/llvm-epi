--- conflicted
+++ resolved
@@ -5089,14 +5089,6 @@
 def tune_cpu : Separate<["-"], "tune-cpu">,
   HelpText<"Tune for a specific cpu type">,
   MarshallingInfoString<TargetOpts<"TuneCPU">>;
-<<<<<<< HEAD
-let Flags = [CC1Option, CC1AsOption, NoDriverOption, FC1Option] in {
-def target_feature : Separate<["-"], "target-feature">,
-  HelpText<"Target specific attributes">,
-  MarshallingInfoStringVector<TargetOpts<"FeaturesAsWritten">>;
-}
-=======
->>>>>>> 888a526d
 def target_abi : Separate<["-"], "target-abi">,
   HelpText<"Target a particular ABI type">,
   MarshallingInfoString<TargetOpts<"ABI">>;

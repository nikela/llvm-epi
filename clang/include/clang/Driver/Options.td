//===--- Options.td - Options for clang -----------------------------------===//
//
// Part of the LLVM Project, under the Apache License v2.0 with LLVM Exceptions.
// See https://llvm.org/LICENSE.txt for license information.
// SPDX-License-Identifier: Apache-2.0 WITH LLVM-exception
//
//===----------------------------------------------------------------------===//
//
//  This file defines the options accepted by clang.
//
//===----------------------------------------------------------------------===//

// Include the common option parsing interfaces.
include "llvm/Option/OptParser.td"

/////////
// Flags

// The option is a "driver"-only option, and should not be forwarded to other
// tools via `-Xarch` options.
def NoXarchOption : OptionFlag;

// LinkerInput - The option is a linker input.
def LinkerInput : OptionFlag;

// NoArgumentUnused - Don't report argument unused warnings for this option; this
// is useful for options like -static or -dynamic which a user may always end up
// passing, even if the platform defaults to (or only supports) that option.
def NoArgumentUnused : OptionFlag;

// Unsupported - The option is unsupported, and the driver will reject command
// lines that use it.
def Unsupported : OptionFlag;

// Ignored - The option is unsupported, and the driver will silently ignore it.
def Ignored : OptionFlag;

// CoreOption - This is considered a "core" Clang option, available in both
// clang and clang-cl modes.
def CoreOption : OptionFlag;

// CLOption - This is a cl.exe compatibility option. Options with this flag
// are made available when the driver is running in CL compatibility mode.
def CLOption : OptionFlag;

// CC1Option - This option should be accepted by clang -cc1.
def CC1Option : OptionFlag;

// CC1AsOption - This option should be accepted by clang -cc1as.
def CC1AsOption : OptionFlag;

// DXCOption - This is a dxc.exe compatibility option. Options with this flag
// are made available when the driver is running in DXC compatibility mode.
def DXCOption : OptionFlag;

// CLDXCOption - This is a cl.exe/dxc.exe compatibility option. Options with this flag
// are made available when the driver is running in CL/DXC compatibility mode.
def CLDXCOption : OptionFlag;

// NoDriverOption - This option should not be accepted by the driver.
def NoDriverOption : OptionFlag;

// If an option affects linking, but has a primary group (so Link_Group cannot
// be used), add this flag.
def LinkOption : OptionFlag;

// FlangOption - This is considered a "core" Flang option, available in
// flang mode.
def FlangOption : OptionFlag;

// FlangOnlyOption - This option should only be used by Flang (i.e. it is not
// available for Clang)
def FlangOnlyOption : OptionFlag;

// FC1Option - This option should be accepted by flang -fc1.
def FC1Option : OptionFlag;

// A short name to show in documentation. The name will be interpreted as rST.
class DocName<string name> { string DocName = name; }

// A brief description to show in documentation, interpreted as rST.
class DocBrief<code descr> { code DocBrief = descr; }

// Indicates that this group should be flattened into its parent when generating
// documentation.
class DocFlatten { bit DocFlatten = 1; }

// Indicates that this warning is ignored, but accepted with a warning for
// GCC compatibility.
class IgnoredGCCCompat : Flags<[HelpHidden]> {}

/////////
// Groups

def Action_Group : OptionGroup<"<action group>">, DocName<"Actions">,
                   DocBrief<[{The action to perform on the input.}]>;

// Meta-group for options which are only used for compilation,
// and not linking etc.
def CompileOnly_Group : OptionGroup<"<CompileOnly group>">,
                        DocName<"Compilation flags">, DocBrief<[{
Flags controlling the behavior of Clang during compilation. These flags have
no effect during actions that do not perform compilation.}]>;

def Preprocessor_Group : OptionGroup<"<Preprocessor group>">,
                         Group<CompileOnly_Group>,
                         DocName<"Preprocessor flags">, DocBrief<[{
Flags controlling the behavior of the Clang preprocessor.}]>;

def IncludePath_Group : OptionGroup<"<I/i group>">, Group<Preprocessor_Group>,
                        DocName<"Include path management">,
                        DocBrief<[{
Flags controlling how ``#include``\s are resolved to files.}]>;

def I_Group : OptionGroup<"<I group>">, Group<IncludePath_Group>, DocFlatten;
def i_Group : OptionGroup<"<i group>">, Group<IncludePath_Group>, DocFlatten;
def clang_i_Group : OptionGroup<"<clang i group>">, Group<i_Group>, DocFlatten;

def M_Group : OptionGroup<"<M group>">, Group<Preprocessor_Group>,
              DocName<"Dependency file generation">, DocBrief<[{
Flags controlling generation of a dependency file for ``make``-like build
systems.}]>;

def d_Group : OptionGroup<"<d group>">, Group<Preprocessor_Group>,
              DocName<"Dumping preprocessor state">, DocBrief<[{
Flags allowing the state of the preprocessor to be dumped in various ways.}]>;

def Diag_Group : OptionGroup<"<W/R group>">, Group<CompileOnly_Group>,
                 DocName<"Diagnostic flags">, DocBrief<[{
Flags controlling which warnings, errors, and remarks Clang will generate.
See the :doc:`full list of warning and remark flags <DiagnosticsReference>`.}]>;

def R_Group : OptionGroup<"<R group>">, Group<Diag_Group>, DocFlatten;
def R_value_Group : OptionGroup<"<R (with value) group>">, Group<R_Group>,
                    DocFlatten;
def W_Group : OptionGroup<"<W group>">, Group<Diag_Group>, DocFlatten;
def W_value_Group : OptionGroup<"<W (with value) group>">, Group<W_Group>,
                    DocFlatten;

def f_Group : OptionGroup<"<f group>">, Group<CompileOnly_Group>,
              DocName<"Target-independent compilation options">;

def f_clang_Group : OptionGroup<"<f (clang-only) group>">,
                    Group<CompileOnly_Group>, DocFlatten;
def pedantic_Group : OptionGroup<"<pedantic group>">, Group<f_Group>,
                     DocFlatten;
def opencl_Group : OptionGroup<"<opencl group>">, Group<f_Group>,
                   DocName<"OpenCL flags">;

def sycl_Group : OptionGroup<"<SYCL group>">, Group<f_Group>,
                 DocName<"SYCL flags">;

def m_Group : OptionGroup<"<m group>">, Group<CompileOnly_Group>,
              DocName<"Target-dependent compilation options">;

// Feature groups - these take command line options that correspond directly to
// target specific features and can be translated directly from command line
// options.
def m_aarch64_Features_Group : OptionGroup<"<aarch64 features group>">,
                               Group<m_Group>, DocName<"AARCH64">;
def m_amdgpu_Features_Group : OptionGroup<"<amdgpu features group>">,
                              Group<m_Group>, DocName<"AMDGPU">;
def m_arm_Features_Group : OptionGroup<"<arm features group>">,
                           Group<m_Group>, DocName<"ARM">;
def m_hexagon_Features_Group : OptionGroup<"<hexagon features group>">,
                               Group<m_Group>, DocName<"Hexagon">;
// The features added by this group will not be added to target features.
// These are explicitly handled.
def m_hexagon_Features_HVX_Group : OptionGroup<"<hexagon features group>">,
                                   Group<m_Group>, DocName<"Hexagon">;
def m_m68k_Features_Group: OptionGroup<"<m68k features group>">,
                           Group<m_Group>, DocName<"M68k">;
def m_mips_Features_Group : OptionGroup<"<mips features group>">,
                            Group<m_Group>, DocName<"MIPS">;
def m_ppc_Features_Group : OptionGroup<"<ppc features group>">,
                           Group<m_Group>, DocName<"PowerPC">;
def m_wasm_Features_Group : OptionGroup<"<wasm features group>">,
                            Group<m_Group>, DocName<"WebAssembly">;
// The features added by this group will not be added to target features.
// These are explicitly handled.
def m_wasm_Features_Driver_Group : OptionGroup<"<wasm driver features group>">,
                                   Group<m_Group>, DocName<"WebAssembly Driver">;
def m_x86_Features_Group : OptionGroup<"<x86 features group>">,
                           Group<m_Group>, Flags<[CoreOption]>, DocName<"X86">;
def m_riscv_Features_Group : OptionGroup<"<riscv features group>">,
                             Group<m_Group>, DocName<"RISCV">;

def m_libc_Group : OptionGroup<"<m libc group>">, Group<m_mips_Features_Group>,
                   Flags<[HelpHidden]>;

def O_Group : OptionGroup<"<O group>">, Group<CompileOnly_Group>,
              DocName<"Optimization level">, DocBrief<[{
Flags controlling how much optimization should be performed.}]>;

def DebugInfo_Group : OptionGroup<"<g group>">, Group<CompileOnly_Group>,
                      DocName<"Debug information generation">, DocBrief<[{
Flags controlling how much and what kind of debug information should be
generated.}]>;

def g_Group : OptionGroup<"<g group>">, Group<DebugInfo_Group>,
              DocName<"Kind and level of debug information">;
def gN_Group : OptionGroup<"<gN group>">, Group<g_Group>,
               DocName<"Debug level">;
def ggdbN_Group : OptionGroup<"<ggdbN group>">, Group<gN_Group>, DocFlatten;
def gTune_Group : OptionGroup<"<gTune group>">, Group<g_Group>,
                  DocName<"Debugger to tune debug information for">;
def g_flags_Group : OptionGroup<"<g flags group>">, Group<DebugInfo_Group>,
                    DocName<"Debug information flags">;

def StaticAnalyzer_Group : OptionGroup<"<Static analyzer group>">,
                           DocName<"Static analyzer flags">, DocBrief<[{
Flags controlling the behavior of the Clang Static Analyzer.}]>;

// gfortran options that we recognize in the driver and pass along when
// invoking GCC to compile Fortran code.
def gfortran_Group : OptionGroup<"<gfortran group>">,
                     DocName<"Fortran compilation flags">, DocBrief<[{
Flags that will be passed onto the ``gfortran`` compiler when Clang is given
a Fortran input.}]>;

def Link_Group : OptionGroup<"<T/e/s/t/u group>">, DocName<"Linker flags">,
                 DocBrief<[{Flags that are passed on to the linker}]>;
def T_Group : OptionGroup<"<T group>">, Group<Link_Group>, DocFlatten;
def u_Group : OptionGroup<"<u group>">, Group<Link_Group>, DocFlatten;

def reserved_lib_Group : OptionGroup<"<reserved libs group>">,
                         Flags<[Unsupported]>;

// Temporary groups for clang options which we know we don't support,
// but don't want to verbosely warn the user about.
def clang_ignored_f_Group : OptionGroup<"<clang ignored f group>">,
  Group<f_Group>, Flags<[Ignored]>;
def clang_ignored_m_Group : OptionGroup<"<clang ignored m group>">,
  Group<m_Group>, Flags<[Ignored]>;

// Group for clang options in the process of deprecation.
// Please include the version that deprecated the flag as comment to allow
// easier garbage collection.
def clang_ignored_legacy_options_Group : OptionGroup<"<clang legacy flags>">,
  Group<f_Group>, Flags<[Ignored]>;

// Retired with clang-5.0
def : Flag<["-"], "fslp-vectorize-aggressive">, Group<clang_ignored_legacy_options_Group>;
def : Flag<["-"], "fno-slp-vectorize-aggressive">, Group<clang_ignored_legacy_options_Group>;

// Retired with clang-10.0. Previously controlled X86 MPX ISA.
def mmpx : Flag<["-"], "mmpx">, Group<clang_ignored_legacy_options_Group>;
def mno_mpx : Flag<["-"], "mno-mpx">, Group<clang_ignored_legacy_options_Group>;

// Retired with clang-16.0, to provide a deprecation period; it should
// be removed in Clang 18 or later.
def enable_trivial_var_init_zero : Flag<["-"], "enable-trivial-auto-var-init-zero-knowing-it-will-be-removed-from-clang">,
  Flags<[CC1Option, CoreOption, NoArgumentUnused]>,
  Group<clang_ignored_legacy_options_Group>;

// Group that ignores all gcc optimizations that won't be implemented
def clang_ignored_gcc_optimization_f_Group : OptionGroup<
  "<clang_ignored_gcc_optimization_f_Group>">, Group<f_Group>, Flags<[Ignored]>;

class DiagnosticOpts<string base>
  : KeyPathAndMacro<"DiagnosticOpts->", base, "DIAG_"> {}
class LangOpts<string base>
  : KeyPathAndMacro<"LangOpts->", base, "LANG_"> {}
class TargetOpts<string base>
  : KeyPathAndMacro<"TargetOpts->", base, "TARGET_"> {}
class FrontendOpts<string base>
  : KeyPathAndMacro<"FrontendOpts.", base, "FRONTEND_"> {}
class PreprocessorOutputOpts<string base>
  : KeyPathAndMacro<"PreprocessorOutputOpts.", base, "PREPROCESSOR_OUTPUT_"> {}
class DependencyOutputOpts<string base>
  : KeyPathAndMacro<"DependencyOutputOpts.", base, "DEPENDENCY_OUTPUT_"> {}
class CodeGenOpts<string base>
  : KeyPathAndMacro<"CodeGenOpts.", base, "CODEGEN_"> {}
class HeaderSearchOpts<string base>
  : KeyPathAndMacro<"HeaderSearchOpts->", base, "HEADER_SEARCH_"> {}
class PreprocessorOpts<string base>
  : KeyPathAndMacro<"PreprocessorOpts->", base, "PREPROCESSOR_"> {}
class FileSystemOpts<string base>
  : KeyPathAndMacro<"FileSystemOpts.", base, "FILE_SYSTEM_"> {}
class AnalyzerOpts<string base>
  : KeyPathAndMacro<"AnalyzerOpts->", base, "ANALYZER_"> {}
class MigratorOpts<string base>
  : KeyPathAndMacro<"MigratorOpts.", base, "MIGRATOR_"> {}

// A boolean option which is opt-in in CC1. The positive option exists in CC1 and
// Args.hasArg(OPT_ffoo) can be used to check that the flag is enabled.
// This is useful if the option is usually disabled.
// Use this only when the option cannot be declared via BoolFOption.
multiclass OptInCC1FFlag<string name, string pos_prefix, string neg_prefix="",
                      string help="", list<OptionFlag> flags=[]> {
  def f#NAME : Flag<["-"], "f"#name>, Flags<[CC1Option] # flags>,
               Group<f_Group>, HelpText<pos_prefix # help>;
  def fno_#NAME : Flag<["-"], "fno-"#name>, Flags<flags>,
                  Group<f_Group>, HelpText<neg_prefix # help>;
}

// A boolean option which is opt-out in CC1. The negative option exists in CC1 and
// Args.hasArg(OPT_fno_foo) can be used to check that the flag is disabled.
// Use this only when the option cannot be declared via BoolFOption.
multiclass OptOutCC1FFlag<string name, string pos_prefix, string neg_prefix,
                       string help="", list<OptionFlag> flags=[]> {
  def f#NAME : Flag<["-"], "f"#name>, Flags<flags>,
               Group<f_Group>, HelpText<pos_prefix # help>;
  def fno_#NAME : Flag<["-"], "fno-"#name>, Flags<[CC1Option] # flags>,
                  Group<f_Group>, HelpText<neg_prefix # help>;
}

// A boolean option which is opt-in in FC1. The positive option exists in FC1 and
// Args.hasArg(OPT_ffoo) can be used to check that the flag is enabled.
// This is useful if the option is usually disabled.
multiclass OptInFC1FFlag<string name, string pos_prefix, string neg_prefix="",
                      string help="", list<OptionFlag> flags=[]> {
  def f#NAME : Flag<["-"], "f"#name>, Flags<[FC1Option] # flags>,
               Group<f_Group>, HelpText<pos_prefix # help>;
  def fno_#NAME : Flag<["-"], "fno-"#name>, Flags<flags>,
                  Group<f_Group>, HelpText<neg_prefix # help>;
}

// A boolean option which is opt-out in FC1. The negative option exists in FC1 and
// Args.hasArg(OPT_fno_foo) can be used to check that the flag is disabled.
multiclass OptOutFC1FFlag<string name, string pos_prefix, string neg_prefix,
                       string help="", list<OptionFlag> flags=[]> {
  def f#NAME : Flag<["-"], "f"#name>, Flags<flags>,
               Group<f_Group>, HelpText<pos_prefix # help>;
  def fno_#NAME : Flag<["-"], "fno-"#name>, Flags<[FC1Option] # flags>,
                  Group<f_Group>, HelpText<neg_prefix # help>;
}

// Creates a positive and negative flags where both of them are prefixed with
// "m", have help text specified for positive and negative option, and a Group
// optionally specified by the opt_group argument, otherwise Group<m_Group>.
multiclass SimpleMFlag<string name, string pos_prefix, string neg_prefix,
                       string help, OptionGroup opt_group = m_Group> {
  def m#NAME : Flag<["-"], "m"#name>, Group<opt_group>,
    HelpText<pos_prefix # help>;
  def mno_#NAME : Flag<["-"], "mno-"#name>, Group<opt_group>,
    HelpText<neg_prefix # help>;
}

//===----------------------------------------------------------------------===//
// BoolOption
//===----------------------------------------------------------------------===//

// The default value of a marshalled key path.
class Default<code value> { code Value = value; }

// Convenience variables for boolean defaults.
def DefaultTrue : Default<"true"> {}
def DefaultFalse : Default<"false"> {}

// The value set to the key path when the flag is present on the command line.
class Set<bit value> { bit Value = value; }
def SetTrue : Set<true> {}
def SetFalse : Set<false> {}

// Definition of single command line flag. This is an implementation detail, use
// SetTrueBy or SetFalseBy instead.
class FlagDef<bit polarity, bit value, list<OptionFlag> option_flags,
              string help, list<code> implied_by_expressions = []> {
  // The polarity. Besides spelling, this also decides whether the TableGen
  // record will be prefixed with "no_".
  bit Polarity = polarity;

  // The value assigned to key path when the flag is present on command line.
  bit Value = value;

  // OptionFlags that control visibility of the flag in different tools.
  list<OptionFlag> OptionFlags = option_flags;

  // The help text associated with the flag.
  string Help = help;

  // List of expressions that, when true, imply this flag.
  list<code> ImpliedBy = implied_by_expressions;
}

// Additional information to be appended to both positive and negative flag.
class BothFlags<list<OptionFlag> option_flags, string help = ""> {
  list<OptionFlag> OptionFlags = option_flags;
  string Help = help;
}

// Functor that appends the suffix to the base flag definition.
class ApplySuffix<FlagDef flag, BothFlags suffix> {
  FlagDef Result
    = FlagDef<flag.Polarity, flag.Value,
              flag.OptionFlags # suffix.OptionFlags,
              flag.Help # suffix.Help, flag.ImpliedBy>;
}

// Definition of the command line flag with positive spelling, e.g. "-ffoo".
class PosFlag<Set value, list<OptionFlag> flags = [], string help = "",
              list<code> implied_by_expressions = []>
  : FlagDef<true, value.Value, flags, help, implied_by_expressions> {}

// Definition of the command line flag with negative spelling, e.g. "-fno-foo".
class NegFlag<Set value, list<OptionFlag> flags = [], string help = "",
              list<code> implied_by_expressions = []>
  : FlagDef<false, value.Value, flags, help, implied_by_expressions> {}

// Expanded FlagDef that's convenient for creation of TableGen records.
class FlagDefExpanded<FlagDef flag, string prefix, string name, string spelling>
  : FlagDef<flag.Polarity, flag.Value, flag.OptionFlags, flag.Help,
            flag.ImpliedBy> {
  // Name of the TableGen record.
  string RecordName = prefix # !if(flag.Polarity, "", "no_") # name;

  // Spelling of the flag.
  string Spelling = prefix # !if(flag.Polarity, "", "no-") # spelling;

  // Can the flag be implied by another flag?
  bit CanBeImplied = !not(!empty(flag.ImpliedBy));

  // C++ code that will be assigned to the keypath when the flag is present.
  code ValueAsCode = !if(flag.Value, "true", "false");
}

// TableGen record for a single marshalled flag.
class MarshalledFlagRec<FlagDefExpanded flag, FlagDefExpanded other,
                        FlagDefExpanded implied, KeyPathAndMacro kpm,
                        Default default>
  : Flag<["-"], flag.Spelling>, Flags<flag.OptionFlags>, HelpText<flag.Help>,
    MarshallingInfoBooleanFlag<kpm, default.Value, flag.ValueAsCode,
                               other.ValueAsCode, other.RecordName>,
    ImpliedByAnyOf<implied.ImpliedBy, implied.ValueAsCode> {}

// Generates TableGen records for two command line flags that control the same
// key path via the marshalling infrastructure.
// Names of the records consist of the specified prefix, "no_" for the negative
// flag, and NAME.
// Used for -cc1 frontend options. Driver-only options do not map to
// CompilerInvocation.
multiclass BoolOption<string prefix = "", string spelling_base,
                      KeyPathAndMacro kpm, Default default,
                      FlagDef flag1_base, FlagDef flag2_base,
                      BothFlags suffix = BothFlags<[], "">> {
  defvar flag1 = FlagDefExpanded<ApplySuffix<flag1_base, suffix>.Result, prefix,
                                 NAME, spelling_base>;

  defvar flag2 = FlagDefExpanded<ApplySuffix<flag2_base, suffix>.Result, prefix,
                                 NAME, spelling_base>;

  // The flags must have different polarity, different values, and only
  // one can be implied.
  assert !xor(flag1.Polarity, flag2.Polarity),
         "the flags must have different polarity: flag1: " #
             flag1.Polarity # ", flag2: " # flag2.Polarity;
  assert !ne(flag1.Value, flag2.Value),
         "the flags must have different values: flag1: " #
             flag1.Value # ", flag2: " # flag2.Value;
  assert !not(!and(flag1.CanBeImplied, flag2.CanBeImplied)),
         "only one of the flags can be implied: flag1: " #
             flag1.CanBeImplied # ", flag2: " # flag2.CanBeImplied;

  defvar implied = !if(flag1.CanBeImplied, flag1, flag2);

  def flag1.RecordName : MarshalledFlagRec<flag1, flag2, implied, kpm, default>;
  def flag2.RecordName : MarshalledFlagRec<flag2, flag1, implied, kpm, default>;
}

/// Creates a BoolOption where both of the flags are prefixed with "f", are in
/// the Group<f_Group>.
/// Used for -cc1 frontend options. Driver-only options do not map to
/// CompilerInvocation.
multiclass BoolFOption<string flag_base, KeyPathAndMacro kpm,
                       Default default, FlagDef flag1, FlagDef flag2,
                       BothFlags both = BothFlags<[], "">> {
  defm NAME : BoolOption<"f", flag_base, kpm, default, flag1, flag2, both>,
              Group<f_Group>;
}

// Creates a BoolOption where both of the flags are prefixed with "g" and have
// the Group<g_Group>.
// Used for -cc1 frontend options. Driver-only options do not map to
// CompilerInvocation.
multiclass BoolGOption<string flag_base, KeyPathAndMacro kpm,
                       Default default, FlagDef flag1, FlagDef flag2,
                       BothFlags both = BothFlags<[], "">> {
  defm NAME : BoolOption<"g", flag_base, kpm, default, flag1, flag2, both>,
              Group<g_Group>;
}

// FIXME: Diagnose if target does not support protected visibility.
class MarshallingInfoVisibility<KeyPathAndMacro kpm, code default>
  : MarshallingInfoEnum<kpm, default>,
    Values<"default,hidden,internal,protected">,
    NormalizedValues<["DefaultVisibility", "HiddenVisibility",
                      "HiddenVisibility", "ProtectedVisibility"]> {}

// Key paths that are constant during parsing of options with the same key path prefix.
defvar cplusplus = LangOpts<"CPlusPlus">;
defvar cpp11 = LangOpts<"CPlusPlus11">;
defvar cpp17 = LangOpts<"CPlusPlus17">;
defvar cpp20 = LangOpts<"CPlusPlus20">;
defvar c99 = LangOpts<"C99">;
defvar c2x = LangOpts<"C2x">;
defvar lang_std = LangOpts<"LangStd">;
defvar open_cl = LangOpts<"OpenCL">;
defvar cuda = LangOpts<"CUDA">;
defvar render_script = LangOpts<"RenderScript">;
defvar hip = LangOpts<"HIP">;
defvar gnu_mode = LangOpts<"GNUMode">;
defvar asm_preprocessor = LangOpts<"AsmPreprocessor">;
defvar hlsl = LangOpts<"HLSL">;

defvar std = !strconcat("LangStandard::getLangStandardForKind(", lang_std.KeyPath, ")");

/////////
// Options

// The internal option ID must be a valid C++ identifier and results in a
// clang::driver::options::OPT_XX enum constant for XX.
//
// We want to unambiguously be able to refer to options from the driver source
// code, for this reason the option name is mangled into an ID. This mangling
// isn't guaranteed to have an inverse, but for practical purposes it does.
//
// The mangling scheme is to ignore the leading '-', and perform the following
// substitutions:
//   _ => __
//   - => _
//   / => _SLASH
//   # => _HASH
//   ? => _QUESTION
//   , => _COMMA
//   = => _EQ
//   C++ => CXX
//   . => _

// Developer Driver Options

def internal_Group : OptionGroup<"<clang internal options>">, Flags<[HelpHidden]>;
def internal_driver_Group : OptionGroup<"<clang driver internal options>">,
  Group<internal_Group>, HelpText<"DRIVER OPTIONS">;
def internal_debug_Group :
  OptionGroup<"<clang debug/development internal options>">,
  Group<internal_Group>, HelpText<"DEBUG/DEVELOPMENT OPTIONS">;

class InternalDriverOpt : Group<internal_driver_Group>,
  Flags<[NoXarchOption, HelpHidden]>;
def driver_mode : Joined<["--"], "driver-mode=">, Group<internal_driver_Group>,
  Flags<[CoreOption, NoXarchOption, HelpHidden]>,
  HelpText<"Set the driver mode to either 'gcc', 'g++', 'cpp', or 'cl'">;
def rsp_quoting : Joined<["--"], "rsp-quoting=">, Group<internal_driver_Group>,
  Flags<[CoreOption, NoXarchOption, HelpHidden]>,
  HelpText<"Set the rsp quoting to either 'posix', or 'windows'">;
def ccc_gcc_name : Separate<["-"], "ccc-gcc-name">, InternalDriverOpt,
  HelpText<"Name for native GCC compiler">,
  MetaVarName<"<gcc-path>">;

class InternalDebugOpt : Group<internal_debug_Group>,
  Flags<[NoXarchOption, HelpHidden, CoreOption]>;
def ccc_install_dir : Separate<["-"], "ccc-install-dir">, InternalDebugOpt,
  HelpText<"Simulate installation in the given directory">;
def ccc_print_phases : Flag<["-"], "ccc-print-phases">, InternalDebugOpt,
  HelpText<"Dump list of actions to perform">;
def ccc_print_bindings : Flag<["-"], "ccc-print-bindings">, InternalDebugOpt,
  HelpText<"Show bindings of tools to actions">;

def ccc_arcmt_check : Flag<["-"], "ccc-arcmt-check">, InternalDriverOpt,
  HelpText<"Check for ARC migration issues that need manual handling">;
def ccc_arcmt_modify : Flag<["-"], "ccc-arcmt-modify">, InternalDriverOpt,
  HelpText<"Apply modifications to files to conform to ARC">;
def ccc_arcmt_migrate : Separate<["-"], "ccc-arcmt-migrate">, InternalDriverOpt,
  HelpText<"Apply modifications and produces temporary files that conform to ARC">;
def arcmt_migrate_report_output : Separate<["-"], "arcmt-migrate-report-output">,
  HelpText<"Output path for the plist report">,  Flags<[CC1Option]>,
  MarshallingInfoString<FrontendOpts<"ARCMTMigrateReportOut">>;
def arcmt_migrate_emit_arc_errors : Flag<["-"], "arcmt-migrate-emit-errors">,
  HelpText<"Emit ARC errors even if the migrator can fix them">, Flags<[CC1Option]>,
  MarshallingInfoFlag<FrontendOpts<"ARCMTMigrateEmitARCErrors">>;
def gen_reproducer_eq: Joined<["-"], "gen-reproducer=">, Flags<[NoArgumentUnused, CoreOption]>,
  HelpText<"Emit reproducer on (option: off, crash (default), error, always)">;
def gen_reproducer: Flag<["-"], "gen-reproducer">, InternalDebugOpt,
  Alias<gen_reproducer_eq>, AliasArgs<["always"]>,
  HelpText<"Auto-generates preprocessed source files and a reproduction script">;
def gen_cdb_fragment_path: Separate<["-"], "gen-cdb-fragment-path">, InternalDebugOpt,
  HelpText<"Emit a compilation database fragment to the specified directory">;

def round_trip_args : Flag<["-"], "round-trip-args">, Flags<[CC1Option, NoDriverOption]>,
  HelpText<"Enable command line arguments round-trip.">;
def no_round_trip_args : Flag<["-"], "no-round-trip-args">, Flags<[CC1Option, NoDriverOption]>,
  HelpText<"Disable command line arguments round-trip.">;

def _migrate : Flag<["--"], "migrate">, Flags<[NoXarchOption]>,
  HelpText<"Run the migrator">;
def ccc_objcmt_migrate : Separate<["-"], "ccc-objcmt-migrate">,
  InternalDriverOpt,
  HelpText<"Apply modifications and produces temporary files to migrate to "
   "modern ObjC syntax">;

def objcmt_migrate_literals : Flag<["-"], "objcmt-migrate-literals">, Flags<[CC1Option]>,
  HelpText<"Enable migration to modern ObjC literals">,
  MarshallingInfoBitfieldFlag<FrontendOpts<"ObjCMTAction">, "FrontendOptions::ObjCMT_Literals">;
def objcmt_migrate_subscripting : Flag<["-"], "objcmt-migrate-subscripting">, Flags<[CC1Option]>,
  HelpText<"Enable migration to modern ObjC subscripting">,
  MarshallingInfoBitfieldFlag<FrontendOpts<"ObjCMTAction">, "FrontendOptions::ObjCMT_Subscripting">;
def objcmt_migrate_property : Flag<["-"], "objcmt-migrate-property">, Flags<[CC1Option]>,
  HelpText<"Enable migration to modern ObjC property">,
  MarshallingInfoBitfieldFlag<FrontendOpts<"ObjCMTAction">, "FrontendOptions::ObjCMT_Property">;
def objcmt_migrate_all : Flag<["-"], "objcmt-migrate-all">, Flags<[CC1Option]>,
  HelpText<"Enable migration to modern ObjC">,
  MarshallingInfoBitfieldFlag<FrontendOpts<"ObjCMTAction">, "FrontendOptions::ObjCMT_MigrateDecls">;
def objcmt_migrate_readonly_property : Flag<["-"], "objcmt-migrate-readonly-property">, Flags<[CC1Option]>,
  HelpText<"Enable migration to modern ObjC readonly property">,
  MarshallingInfoBitfieldFlag<FrontendOpts<"ObjCMTAction">, "FrontendOptions::ObjCMT_ReadonlyProperty">;
def objcmt_migrate_readwrite_property : Flag<["-"], "objcmt-migrate-readwrite-property">, Flags<[CC1Option]>,
  HelpText<"Enable migration to modern ObjC readwrite property">,
  MarshallingInfoBitfieldFlag<FrontendOpts<"ObjCMTAction">, "FrontendOptions::ObjCMT_ReadwriteProperty">;
def objcmt_migrate_property_dot_syntax : Flag<["-"], "objcmt-migrate-property-dot-syntax">, Flags<[CC1Option]>,
  HelpText<"Enable migration of setter/getter messages to property-dot syntax">,
  MarshallingInfoBitfieldFlag<FrontendOpts<"ObjCMTAction">, "FrontendOptions::ObjCMT_PropertyDotSyntax">;
def objcmt_migrate_annotation : Flag<["-"], "objcmt-migrate-annotation">, Flags<[CC1Option]>,
  HelpText<"Enable migration to property and method annotations">,
  MarshallingInfoBitfieldFlag<FrontendOpts<"ObjCMTAction">, "FrontendOptions::ObjCMT_Annotation">;
def objcmt_migrate_instancetype : Flag<["-"], "objcmt-migrate-instancetype">, Flags<[CC1Option]>,
  HelpText<"Enable migration to infer instancetype for method result type">,
  MarshallingInfoBitfieldFlag<FrontendOpts<"ObjCMTAction">, "FrontendOptions::ObjCMT_Instancetype">;
def objcmt_migrate_nsmacros : Flag<["-"], "objcmt-migrate-ns-macros">, Flags<[CC1Option]>,
  HelpText<"Enable migration to NS_ENUM/NS_OPTIONS macros">,
  MarshallingInfoBitfieldFlag<FrontendOpts<"ObjCMTAction">, "FrontendOptions::ObjCMT_NsMacros">;
def objcmt_migrate_protocol_conformance : Flag<["-"], "objcmt-migrate-protocol-conformance">, Flags<[CC1Option]>,
  HelpText<"Enable migration to add protocol conformance on classes">,
  MarshallingInfoBitfieldFlag<FrontendOpts<"ObjCMTAction">, "FrontendOptions::ObjCMT_ProtocolConformance">;
def objcmt_atomic_property : Flag<["-"], "objcmt-atomic-property">, Flags<[CC1Option]>,
  HelpText<"Make migration to 'atomic' properties">,
  MarshallingInfoBitfieldFlag<FrontendOpts<"ObjCMTAction">, "FrontendOptions::ObjCMT_AtomicProperty">;
def objcmt_returns_innerpointer_property : Flag<["-"], "objcmt-returns-innerpointer-property">, Flags<[CC1Option]>,
  HelpText<"Enable migration to annotate property with NS_RETURNS_INNER_POINTER">,
  MarshallingInfoBitfieldFlag<FrontendOpts<"ObjCMTAction">, "FrontendOptions::ObjCMT_ReturnsInnerPointerProperty">;
def objcmt_ns_nonatomic_iosonly: Flag<["-"], "objcmt-ns-nonatomic-iosonly">, Flags<[CC1Option]>,
  HelpText<"Enable migration to use NS_NONATOMIC_IOSONLY macro for setting property's 'atomic' attribute">,
  MarshallingInfoBitfieldFlag<FrontendOpts<"ObjCMTAction">, "FrontendOptions::ObjCMT_NsAtomicIOSOnlyProperty">;
def objcmt_migrate_designated_init : Flag<["-"], "objcmt-migrate-designated-init">, Flags<[CC1Option]>,
  HelpText<"Enable migration to infer NS_DESIGNATED_INITIALIZER for initializer methods">,
  MarshallingInfoBitfieldFlag<FrontendOpts<"ObjCMTAction">, "FrontendOptions::ObjCMT_DesignatedInitializer">;

def objcmt_allowlist_dir_path: Joined<["-"], "objcmt-allowlist-dir-path=">, Flags<[CC1Option]>,
  HelpText<"Only modify files with a filename contained in the provided directory path">,
  MarshallingInfoString<FrontendOpts<"ObjCMTAllowListPath">>;
def : Joined<["-"], "objcmt-whitelist-dir-path=">, Flags<[CC1Option]>,
  HelpText<"Alias for -objcmt-allowlist-dir-path">,
  Alias<objcmt_allowlist_dir_path>;
// The misspelt "white-list" [sic] alias is due for removal.
def : Joined<["-"], "objcmt-white-list-dir-path=">, Flags<[CC1Option]>,
  Alias<objcmt_allowlist_dir_path>;

// Make sure all other -ccc- options are rejected.
def ccc_ : Joined<["-"], "ccc-">, Group<internal_Group>, Flags<[Unsupported]>;

// Standard Options

def _HASH_HASH_HASH : Flag<["-"], "###">, Flags<[NoXarchOption, CoreOption, FlangOption]>,
    HelpText<"Print (but do not run) the commands to run for this compilation">;
def _DASH_DASH : Option<["--"], "", KIND_REMAINING_ARGS>,
    Flags<[NoXarchOption, CoreOption]>;
def A : JoinedOrSeparate<["-"], "A">, Flags<[RenderJoined]>, Group<gfortran_Group>;
def B : JoinedOrSeparate<["-"], "B">, MetaVarName<"<prefix>">,
    HelpText<"Search $prefix$file for executables, libraries, and data files. "
    "If $prefix is a directory, search $prefix/$file">;
def gcc_install_dir_EQ : Joined<["--"], "gcc-install-dir=">,
  HelpText<"Use GCC installation in the specified directory. The directory ends with path components like 'lib{,32,64}/gcc{,-cross}/$triple/$version'. "
  "Note: executables (e.g. ld) used by the compiler are not overridden by the selected GCC installation">;
def gcc_toolchain : Joined<["--"], "gcc-toolchain=">, Flags<[NoXarchOption]>,
  HelpText<"Specify a directory where Clang can find 'include' and 'lib{,32,64}/gcc{,-cross}/$triple/$version'. "
  "Clang will use the GCC installation with the largest version">;
def CC : Flag<["-"], "CC">, Flags<[CC1Option]>, Group<Preprocessor_Group>,
    HelpText<"Include comments from within macros in preprocessed output">,
    MarshallingInfoFlag<PreprocessorOutputOpts<"ShowMacroComments">>;
def C : Flag<["-"], "C">, Flags<[CC1Option]>, Group<Preprocessor_Group>,
    HelpText<"Include comments in preprocessed output">,
    MarshallingInfoFlag<PreprocessorOutputOpts<"ShowComments">>;
def D : JoinedOrSeparate<["-"], "D">, Group<Preprocessor_Group>,
    Flags<[CC1Option, FlangOption, FC1Option]>, MetaVarName<"<macro>=<value>">,
    HelpText<"Define <macro> to <value> (or 1 if <value> omitted)">;
def E : Flag<["-"], "E">, Flags<[NoXarchOption,CC1Option, FlangOption, FC1Option]>, Group<Action_Group>,
    HelpText<"Only run the preprocessor">;
def F : JoinedOrSeparate<["-"], "F">, Flags<[RenderJoined,CC1Option]>,
    HelpText<"Add directory to framework include search path">;
def G : JoinedOrSeparate<["-"], "G">, Flags<[NoXarchOption]>, Group<m_Group>,
    MetaVarName<"<size>">, HelpText<"Put objects of at most <size> bytes "
    "into small data section (MIPS / Hexagon)">;
def G_EQ : Joined<["-"], "G=">, Flags<[NoXarchOption]>, Group<m_Group>, Alias<G>;
def H : Flag<["-"], "H">, Flags<[CC1Option]>, Group<Preprocessor_Group>,
    HelpText<"Show header includes and nesting depth">,
    MarshallingInfoFlag<DependencyOutputOpts<"ShowHeaderIncludes">>;
def fshow_skipped_includes : Flag<["-"], "fshow-skipped-includes">,
  Flags<[CC1Option]>, HelpText<"Show skipped includes in -H output.">,
  DocBrief<[{#include files may be "skipped" due to include guard optimization
             or #pragma once. This flag makes -H show also such includes.}]>,
  MarshallingInfoFlag<DependencyOutputOpts<"ShowSkippedHeaderIncludes">>;

def I_ : Flag<["-"], "I-">, Group<I_Group>,
    HelpText<"Restrict all prior -I flags to double-quoted inclusion and "
             "remove current directory from include path">;
def I : JoinedOrSeparate<["-"], "I">, Group<I_Group>,
    Flags<[CC1Option,CC1AsOption,FlangOption,FC1Option]>, MetaVarName<"<dir>">,
    HelpText<"Add directory to the end of the list of include search paths">,
    DocBrief<[{Add directory to include search path. For C++ inputs, if
there are multiple -I options, these directories are searched
in the order they are given before the standard system directories
are searched. If the same directory is in the SYSTEM include search
paths, for example if also specified with -isystem, the -I option
will be ignored}]>;
def L : JoinedOrSeparate<["-"], "L">, Flags<[RenderJoined]>, Group<Link_Group>,
    MetaVarName<"<dir>">, HelpText<"Add directory to library search path">;
def MD : Flag<["-"], "MD">, Group<M_Group>,
    HelpText<"Write a depfile containing user and system headers">;
def MMD : Flag<["-"], "MMD">, Group<M_Group>,
    HelpText<"Write a depfile containing user headers">;
def M : Flag<["-"], "M">, Group<M_Group>,
    HelpText<"Like -MD, but also implies -E and writes to stdout by default">;
def MM : Flag<["-"], "MM">, Group<M_Group>,
    HelpText<"Like -MMD, but also implies -E and writes to stdout by default">;
def MF : JoinedOrSeparate<["-"], "MF">, Group<M_Group>,
    HelpText<"Write depfile output from -MMD, -MD, -MM, or -M to <file>">,
    MetaVarName<"<file>">;
def MG : Flag<["-"], "MG">, Group<M_Group>, Flags<[CC1Option]>,
    HelpText<"Add missing headers to depfile">,
    MarshallingInfoFlag<DependencyOutputOpts<"AddMissingHeaderDeps">>;
def MJ : JoinedOrSeparate<["-"], "MJ">, Group<M_Group>,
    HelpText<"Write a compilation database entry per input">;
def MP : Flag<["-"], "MP">, Group<M_Group>, Flags<[CC1Option]>,
    HelpText<"Create phony target for each dependency (other than main file)">,
    MarshallingInfoFlag<DependencyOutputOpts<"UsePhonyTargets">>;
def MQ : JoinedOrSeparate<["-"], "MQ">, Group<M_Group>, Flags<[CC1Option]>,
    HelpText<"Specify name of main file output to quote in depfile">;
def MT : JoinedOrSeparate<["-"], "MT">, Group<M_Group>, Flags<[CC1Option]>,
    HelpText<"Specify name of main file output in depfile">,
    MarshallingInfoStringVector<DependencyOutputOpts<"Targets">>;
def MV : Flag<["-"], "MV">, Group<M_Group>, Flags<[CC1Option]>,
    HelpText<"Use NMake/Jom format for the depfile">,
    MarshallingInfoFlag<DependencyOutputOpts<"OutputFormat">, "DependencyOutputFormat::Make">,
    Normalizer<"makeFlagToValueNormalizer(DependencyOutputFormat::NMake)">;
def Mach : Flag<["-"], "Mach">, Group<Link_Group>;
def O0 : Flag<["-"], "O0">, Group<O_Group>, Flags<[CC1Option, FC1Option, HelpHidden]>;
def O4 : Flag<["-"], "O4">, Group<O_Group>, Flags<[CC1Option, FC1Option, HelpHidden]>;
def ObjCXX : Flag<["-"], "ObjC++">, Flags<[NoXarchOption]>,
  HelpText<"Treat source input files as Objective-C++ inputs">;
def ObjC : Flag<["-"], "ObjC">, Flags<[NoXarchOption]>,
  HelpText<"Treat source input files as Objective-C inputs">;
def O : Joined<["-"], "O">, Group<O_Group>, Flags<[CC1Option,FC1Option]>;
def O_flag : Flag<["-"], "O">, Flags<[CC1Option,FC1Option]>, Alias<O>, AliasArgs<["1"]>;
def Ofast : Joined<["-"], "Ofast">, Group<O_Group>, Flags<[CC1Option,FC1Option]>;
def P : Flag<["-"], "P">, Flags<[CC1Option,FlangOption,FC1Option]>, Group<Preprocessor_Group>,
  HelpText<"Disable linemarker output in -E mode">,
  MarshallingInfoNegativeFlag<PreprocessorOutputOpts<"ShowLineMarkers">>;
def Qy : Flag<["-"], "Qy">, Flags<[CC1Option]>,
  HelpText<"Emit metadata containing compiler name and version">;
def Qn : Flag<["-"], "Qn">, Flags<[CC1Option]>,
  HelpText<"Do not emit metadata containing compiler name and version">;
def : Flag<["-"], "fident">, Group<f_Group>, Alias<Qy>,
  Flags<[CoreOption, CC1Option]>;
def : Flag<["-"], "fno-ident">, Group<f_Group>, Alias<Qn>,
  Flags<[CoreOption, CC1Option]>;
def Qunused_arguments : Flag<["-"], "Qunused-arguments">, Flags<[NoXarchOption, CoreOption]>,
  HelpText<"Don't emit warning for unused driver arguments">;
def Q : Flag<["-"], "Q">, IgnoredGCCCompat;
def Rpass_EQ : Joined<["-"], "Rpass=">, Group<R_value_Group>, Flags<[CC1Option]>,
  HelpText<"Report transformations performed by optimization passes whose "
           "name matches the given POSIX regular expression">;
def Rpass_missed_EQ : Joined<["-"], "Rpass-missed=">, Group<R_value_Group>,
  Flags<[CC1Option]>,
  HelpText<"Report missed transformations by optimization passes whose "
           "name matches the given POSIX regular expression">;
def Rpass_analysis_EQ : Joined<["-"], "Rpass-analysis=">, Group<R_value_Group>,
  Flags<[CC1Option]>,
  HelpText<"Report transformation analysis from optimization passes whose "
           "name matches the given POSIX regular expression">;
def R_Joined : Joined<["-"], "R">, Group<R_Group>, Flags<[CC1Option, CoreOption]>,
  MetaVarName<"<remark>">, HelpText<"Enable the specified remark">;
def S : Flag<["-"], "S">, Flags<[NoXarchOption,CC1Option,FlangOption,FC1Option]>, Group<Action_Group>,
  HelpText<"Only run preprocess and compilation steps">;
def T : JoinedOrSeparate<["-"], "T">, Group<T_Group>,
  MetaVarName<"<script>">, HelpText<"Specify <script> as linker script">;
def U : JoinedOrSeparate<["-"], "U">, Group<Preprocessor_Group>,
  Flags<[CC1Option, FlangOption, FC1Option]>, MetaVarName<"<macro>">, HelpText<"Undefine macro <macro>">;
def V : JoinedOrSeparate<["-"], "V">, Flags<[NoXarchOption, Unsupported]>;
def Wa_COMMA : CommaJoined<["-"], "Wa,">,
  HelpText<"Pass the comma separated arguments in <arg> to the assembler">,
  MetaVarName<"<arg>">;
def Wall : Flag<["-"], "Wall">, Group<W_Group>, Flags<[CC1Option, HelpHidden]>;
def WCL4 : Flag<["-"], "WCL4">, Group<W_Group>, Flags<[CC1Option, HelpHidden]>;
def Wsystem_headers : Flag<["-"], "Wsystem-headers">, Group<W_Group>, Flags<[CC1Option, HelpHidden]>;
def Wno_system_headers : Flag<["-"], "Wno-system-headers">, Group<W_Group>, Flags<[CC1Option, HelpHidden]>;
def Wdeprecated : Flag<["-"], "Wdeprecated">, Group<W_Group>, Flags<[CC1Option]>,
  HelpText<"Enable warnings for deprecated constructs and define __DEPRECATED">;
def Wno_deprecated : Flag<["-"], "Wno-deprecated">, Group<W_Group>, Flags<[CC1Option]>;
def Wl_COMMA : CommaJoined<["-"], "Wl,">, Flags<[LinkerInput, RenderAsInput]>,
  HelpText<"Pass the comma separated arguments in <arg> to the linker">,
  MetaVarName<"<arg>">, Group<Link_Group>;
// FIXME: This is broken; these should not be Joined arguments.
def Wno_nonportable_cfstrings : Joined<["-"], "Wno-nonportable-cfstrings">, Group<W_Group>,
  Flags<[CC1Option]>;
def Wnonportable_cfstrings : Joined<["-"], "Wnonportable-cfstrings">, Group<W_Group>,
  Flags<[CC1Option]>;
def Wp_COMMA : CommaJoined<["-"], "Wp,">,
  HelpText<"Pass the comma separated arguments in <arg> to the preprocessor">,
  MetaVarName<"<arg>">, Group<Preprocessor_Group>;
def Wundef_prefix_EQ : CommaJoined<["-"], "Wundef-prefix=">, Group<W_value_Group>,
  Flags<[CC1Option, CoreOption, HelpHidden]>, MetaVarName<"<arg>">,
  HelpText<"Enable warnings for undefined macros with a prefix in the comma separated list <arg>">,
  MarshallingInfoStringVector<DiagnosticOpts<"UndefPrefixes">>;
def Wwrite_strings : Flag<["-"], "Wwrite-strings">, Group<W_Group>, Flags<[CC1Option, HelpHidden]>;
def Wno_write_strings : Flag<["-"], "Wno-write-strings">, Group<W_Group>, Flags<[CC1Option, HelpHidden]>;
def W_Joined : Joined<["-"], "W">, Group<W_Group>, Flags<[CC1Option, CoreOption, FC1Option, FlangOption]>,
  MetaVarName<"<warning>">, HelpText<"Enable the specified warning">;
def Xanalyzer : Separate<["-"], "Xanalyzer">,
  HelpText<"Pass <arg> to the static analyzer">, MetaVarName<"<arg>">,
  Group<StaticAnalyzer_Group>;
def Xarch__ : JoinedAndSeparate<["-"], "Xarch_">, Flags<[NoXarchOption]>;
def Xarch_host : Separate<["-"], "Xarch_host">, Flags<[NoXarchOption]>,
  HelpText<"Pass <arg> to the CUDA/HIP host compilation">, MetaVarName<"<arg>">;
def Xarch_device : Separate<["-"], "Xarch_device">, Flags<[NoXarchOption]>,
  HelpText<"Pass <arg> to the CUDA/HIP device compilation">, MetaVarName<"<arg>">;
def Xassembler : Separate<["-"], "Xassembler">,
  HelpText<"Pass <arg> to the assembler">, MetaVarName<"<arg>">,
  Group<CompileOnly_Group>;
def Xclang : Separate<["-"], "Xclang">,
  HelpText<"Pass <arg> to clang -cc1">, MetaVarName<"<arg>">,
  Flags<[NoXarchOption, CoreOption]>, Group<CompileOnly_Group>;
def : Joined<["-"], "Xclang=">, Group<CompileOnly_Group>, Flags<[NoXarchOption, CoreOption]>, Alias<Xclang>,
  HelpText<"Alias for -Xclang">, MetaVarName<"<arg>">;
def Xcuda_fatbinary : Separate<["-"], "Xcuda-fatbinary">,
  HelpText<"Pass <arg> to fatbinary invocation">, MetaVarName<"<arg>">;
def Xcuda_ptxas : Separate<["-"], "Xcuda-ptxas">,
  HelpText<"Pass <arg> to the ptxas assembler">, MetaVarName<"<arg>">;
def Xopenmp_target : Separate<["-"], "Xopenmp-target">, Group<CompileOnly_Group>,
  HelpText<"Pass <arg> to the target offloading toolchain.">, MetaVarName<"<arg>">;
def Xopenmp_target_EQ : JoinedAndSeparate<["-"], "Xopenmp-target=">, Group<CompileOnly_Group>,
  HelpText<"Pass <arg> to the target offloading toolchain identified by <triple>.">,
  MetaVarName<"<triple> <arg>">;
def z : Separate<["-"], "z">, Flags<[LinkerInput]>,
  HelpText<"Pass -z <arg> to the linker">, MetaVarName<"<arg>">,
  Group<Link_Group>;
def offload_link : Flag<["--"], "offload-link">, Group<Link_Group>,
  HelpText<"Use the new offloading linker to perform the link job.">;
def Xlinker : Separate<["-"], "Xlinker">, Flags<[LinkerInput, RenderAsInput]>,
  HelpText<"Pass <arg> to the linker">, MetaVarName<"<arg>">,
  Group<Link_Group>;
def Xoffload_linker : JoinedAndSeparate<["-"], "Xoffload-linker">,
  HelpText<"Pass <arg> to the offload linkers or the ones idenfied by -<triple>">,
  MetaVarName<"<triple> <arg>">, Group<Link_Group>;
def Xpreprocessor : Separate<["-"], "Xpreprocessor">, Group<Preprocessor_Group>,
  HelpText<"Pass <arg> to the preprocessor">, MetaVarName<"<arg>">;
def X_Flag : Flag<["-"], "X">, Group<Link_Group>;
def Z_Flag : Flag<["-"], "Z">, Group<Link_Group>;
def all__load : Flag<["-"], "all_load">;
def allowable__client : Separate<["-"], "allowable_client">;
def ansi : Flag<["-", "--"], "ansi">, Group<CompileOnly_Group>;
def arch__errors__fatal : Flag<["-"], "arch_errors_fatal">;
def arch : Separate<["-"], "arch">, Flags<[NoXarchOption]>;
def arch__only : Separate<["-"], "arch_only">;
def autocomplete : Joined<["--"], "autocomplete=">;
def bind__at__load : Flag<["-"], "bind_at_load">;
def bundle__loader : Separate<["-"], "bundle_loader">;
def bundle : Flag<["-"], "bundle">;
def b : JoinedOrSeparate<["-"], "b">, Flags<[LinkerInput]>,
  HelpText<"Pass -b <arg> to the linker on AIX">, MetaVarName<"<arg>">,
  Group<Link_Group>;
// OpenCL-only Options
def cl_opt_disable : Flag<["-"], "cl-opt-disable">, Group<opencl_Group>, Flags<[CC1Option]>,
  HelpText<"OpenCL only. This option disables all optimizations. By default optimizations are enabled.">;
def cl_strict_aliasing : Flag<["-"], "cl-strict-aliasing">, Group<opencl_Group>, Flags<[CC1Option]>,
  HelpText<"OpenCL only. This option is added for compatibility with OpenCL 1.0.">;
def cl_single_precision_constant : Flag<["-"], "cl-single-precision-constant">, Group<opencl_Group>, Flags<[CC1Option]>,
  HelpText<"OpenCL only. Treat double precision floating-point constant as single precision constant.">,
  MarshallingInfoFlag<LangOpts<"SinglePrecisionConstants">>;
def cl_finite_math_only : Flag<["-"], "cl-finite-math-only">, Group<opencl_Group>, Flags<[CC1Option]>,
  HelpText<"OpenCL only. Allow floating-point optimizations that assume arguments and results are not NaNs or +-Inf.">,
  MarshallingInfoFlag<LangOpts<"CLFiniteMathOnly">>;
def cl_kernel_arg_info : Flag<["-"], "cl-kernel-arg-info">, Group<opencl_Group>, Flags<[CC1Option]>,
  HelpText<"OpenCL only. Generate kernel argument metadata.">,
  MarshallingInfoFlag<CodeGenOpts<"EmitOpenCLArgMetadata">>;
def cl_unsafe_math_optimizations : Flag<["-"], "cl-unsafe-math-optimizations">, Group<opencl_Group>, Flags<[CC1Option]>,
  HelpText<"OpenCL only. Allow unsafe floating-point optimizations.  Also implies -cl-no-signed-zeros and -cl-mad-enable.">,
  MarshallingInfoFlag<LangOpts<"CLUnsafeMath">>;
def cl_fast_relaxed_math : Flag<["-"], "cl-fast-relaxed-math">, Group<opencl_Group>, Flags<[CC1Option]>,
  HelpText<"OpenCL only. Sets -cl-finite-math-only and -cl-unsafe-math-optimizations, and defines __FAST_RELAXED_MATH__.">,
  MarshallingInfoFlag<LangOpts<"FastRelaxedMath">>;
def cl_mad_enable : Flag<["-"], "cl-mad-enable">, Group<opencl_Group>, Flags<[CC1Option]>,
  HelpText<"OpenCL only. Allow use of less precise MAD computations in the generated binary.">,
  MarshallingInfoFlag<CodeGenOpts<"LessPreciseFPMAD">>,
  ImpliedByAnyOf<[cl_unsafe_math_optimizations.KeyPath, cl_fast_relaxed_math.KeyPath]>;
def cl_no_signed_zeros : Flag<["-"], "cl-no-signed-zeros">, Group<opencl_Group>, Flags<[CC1Option]>,
  HelpText<"OpenCL only. Allow use of less precise no signed zeros computations in the generated binary.">,
  MarshallingInfoFlag<LangOpts<"CLNoSignedZero">>;
def cl_std_EQ : Joined<["-"], "cl-std=">, Group<opencl_Group>, Flags<[CC1Option]>,
  HelpText<"OpenCL language standard to compile for.">,
  Values<"cl,CL,cl1.0,CL1.0,cl1.1,CL1.1,cl1.2,CL1.2,cl2.0,CL2.0,cl3.0,CL3.0,clc++,CLC++,clc++1.0,CLC++1.0,clc++2021,CLC++2021">;
def cl_denorms_are_zero : Flag<["-"], "cl-denorms-are-zero">, Group<opencl_Group>,
  HelpText<"OpenCL only. Allow denormals to be flushed to zero.">;
def cl_fp32_correctly_rounded_divide_sqrt : Flag<["-"], "cl-fp32-correctly-rounded-divide-sqrt">, Group<opencl_Group>, Flags<[CC1Option]>,
  HelpText<"OpenCL only. Specify that single precision floating-point divide and sqrt used in the program source are correctly rounded.">,
  MarshallingInfoFlag<CodeGenOpts<"OpenCLCorrectlyRoundedDivSqrt">>;
def cl_uniform_work_group_size : Flag<["-"], "cl-uniform-work-group-size">, Group<opencl_Group>, Flags<[CC1Option]>,
  HelpText<"OpenCL only. Defines that the global work-size be a multiple of the work-group size specified to clEnqueueNDRangeKernel">,
  MarshallingInfoFlag<CodeGenOpts<"UniformWGSize">>;
def cl_no_stdinc : Flag<["-"], "cl-no-stdinc">, Group<opencl_Group>,
  HelpText<"OpenCL only. Disables all standard includes containing non-native compiler types and functions.">;
def cl_ext_EQ : CommaJoined<["-"], "cl-ext=">, Group<opencl_Group>, Flags<[CC1Option]>,
  HelpText<"OpenCL only. Enable or disable OpenCL extensions/optional features. The argument is a comma-separated "
           "sequence of one or more extension names, each prefixed by '+' or '-'.">,
  MarshallingInfoStringVector<TargetOpts<"OpenCLExtensionsAsWritten">>;

def client__name : JoinedOrSeparate<["-"], "client_name">;
def combine : Flag<["-", "--"], "combine">, Flags<[NoXarchOption, Unsupported]>;
def compatibility__version : JoinedOrSeparate<["-"], "compatibility_version">;
def config : Joined<["--"], "config=">, Flags<[NoXarchOption, CoreOption]>, MetaVarName<"<file>">,
  HelpText<"Specify configuration file">;
def : Separate<["--"], "config">, Alias<config>;
def no_default_config : Flag<["--"], "no-default-config">, Flags<[NoXarchOption, CoreOption]>,
  HelpText<"Disable loading default configuration files">;
def config_system_dir_EQ : Joined<["--"], "config-system-dir=">, Flags<[NoXarchOption, CoreOption, HelpHidden]>,
  HelpText<"System directory for configuration files">;
def config_user_dir_EQ : Joined<["--"], "config-user-dir=">, Flags<[NoXarchOption, CoreOption, HelpHidden]>,
  HelpText<"User directory for configuration files">;
def coverage : Flag<["-", "--"], "coverage">, Group<Link_Group>, Flags<[CoreOption]>;
def cpp_precomp : Flag<["-"], "cpp-precomp">, Group<clang_ignored_f_Group>;
def current__version : JoinedOrSeparate<["-"], "current_version">;
def cxx_isystem : JoinedOrSeparate<["-"], "cxx-isystem">, Group<clang_i_Group>,
  HelpText<"Add directory to the C++ SYSTEM include search path">, Flags<[CC1Option]>,
  MetaVarName<"<directory>">;
def c : Flag<["-"], "c">, Flags<[NoXarchOption, FlangOption]>, Group<Action_Group>,
  HelpText<"Only run preprocess, compile, and assemble steps">;
def fconvergent_functions : Flag<["-"], "fconvergent-functions">, Group<f_Group>, Flags<[CC1Option]>,
  HelpText<"Assume functions may be convergent">;

def gpu_use_aux_triple_only : Flag<["--"], "gpu-use-aux-triple-only">,
  InternalDriverOpt, HelpText<"Prepare '-aux-triple' only without populating "
                              "'-aux-target-cpu' and '-aux-target-feature'.">;
def cuda_include_ptx_EQ : Joined<["--"], "cuda-include-ptx=">, Flags<[NoXarchOption]>,
  HelpText<"Include PTX for the following GPU architecture (e.g. sm_35) or 'all'. May be specified more than once.">;
def no_cuda_include_ptx_EQ : Joined<["--"], "no-cuda-include-ptx=">, Flags<[NoXarchOption]>,
  HelpText<"Do not include PTX for the following GPU architecture (e.g. sm_35) or 'all'. May be specified more than once.">;
def offload_arch_EQ : Joined<["--"], "offload-arch=">, Flags<[NoXarchOption]>,
  HelpText<"CUDA offloading device architecture (e.g. sm_35), or HIP offloading target ID in the form of a "
           "device architecture followed by target ID features delimited by a colon. Each target ID feature "
           "is a pre-defined string followed by a plus or minus sign (e.g. gfx908:xnack+:sramecc-).  May be "
           "specified more than once.">;
def cuda_gpu_arch_EQ : Joined<["--"], "cuda-gpu-arch=">, Flags<[NoXarchOption]>,
  Alias<offload_arch_EQ>;
def cuda_feature_EQ : Joined<["--"], "cuda-feature=">, HelpText<"Manually specify the CUDA feature to use">;
def hip_link : Flag<["--"], "hip-link">,
  HelpText<"Link clang-offload-bundler bundles for HIP">;
def no_hip_rt: Flag<["-"], "no-hip-rt">,
  HelpText<"Do not link against HIP runtime libraries">;
def no_offload_arch_EQ : Joined<["--"], "no-offload-arch=">, Flags<[NoXarchOption]>,
  HelpText<"Remove CUDA/HIP offloading device architecture (e.g. sm_35, gfx906) from the list of devices to compile for. "
           "'all' resets the list to its default value.">;
def emit_static_lib : Flag<["--"], "emit-static-lib">,
  HelpText<"Enable linker job to emit a static library.">;
def no_cuda_gpu_arch_EQ : Joined<["--"], "no-cuda-gpu-arch=">, Flags<[NoXarchOption]>,
  Alias<no_offload_arch_EQ>;
def cuda_noopt_device_debug : Flag<["--"], "cuda-noopt-device-debug">,
  HelpText<"Enable device-side debug info generation. Disables ptxas optimizations.">;
def no_cuda_version_check : Flag<["--"], "no-cuda-version-check">,
  HelpText<"Don't error out if the detected version of the CUDA install is "
           "too low for the requested CUDA gpu architecture.">;
def no_cuda_noopt_device_debug : Flag<["--"], "no-cuda-noopt-device-debug">;
def cuda_path_EQ : Joined<["--"], "cuda-path=">, Group<i_Group>,
  HelpText<"CUDA installation path">;
def cuda_path_ignore_env : Flag<["--"], "cuda-path-ignore-env">, Group<i_Group>,
  HelpText<"Ignore environment variables to detect CUDA installation">;
def ptxas_path_EQ : Joined<["--"], "ptxas-path=">, Group<i_Group>,
  HelpText<"Path to ptxas (used for compiling CUDA code)">;
def fgpu_flush_denormals_to_zero : Flag<["-"], "fgpu-flush-denormals-to-zero">,
  HelpText<"Flush denormal floating point values to zero in CUDA/HIP device mode.">;
def fno_gpu_flush_denormals_to_zero : Flag<["-"], "fno-gpu-flush-denormals-to-zero">;
def fcuda_flush_denormals_to_zero : Flag<["-"], "fcuda-flush-denormals-to-zero">,
  Alias<fgpu_flush_denormals_to_zero>;
def fno_cuda_flush_denormals_to_zero : Flag<["-"], "fno-cuda-flush-denormals-to-zero">,
  Alias<fno_gpu_flush_denormals_to_zero>;
defm gpu_rdc : BoolFOption<"gpu-rdc",
  LangOpts<"GPURelocatableDeviceCode">, DefaultFalse,
  PosFlag<SetTrue, [CC1Option], "Generate relocatable device code, also known as separate compilation mode">,
  NegFlag<SetFalse>>;
def : Flag<["-"], "fcuda-rdc">, Alias<fgpu_rdc>;
def : Flag<["-"], "fno-cuda-rdc">, Alias<fno_gpu_rdc>;
defm cuda_short_ptr : BoolFOption<"cuda-short-ptr",
  TargetOpts<"NVPTXUseShortPointers">, DefaultFalse,
  PosFlag<SetTrue, [CC1Option], "Use 32-bit pointers for accessing const/local/shared address spaces">,
  NegFlag<SetFalse>>;
def fgpu_default_stream_EQ : Joined<["-"], "fgpu-default-stream=">,
  HelpText<"Specify default stream. The default value is 'legacy'. (HIP only)">,
  Flags<[CC1Option]>,
  Values<"legacy,per-thread">,
  NormalizedValuesScope<"LangOptions::GPUDefaultStreamKind">,
  NormalizedValues<["Legacy", "PerThread"]>,
  MarshallingInfoEnum<LangOpts<"GPUDefaultStream">, "Legacy">;
def rocm_path_EQ : Joined<["--"], "rocm-path=">, Group<i_Group>,
  HelpText<"ROCm installation path, used for finding and automatically linking required bitcode libraries.">;
def hip_path_EQ : Joined<["--"], "hip-path=">, Group<i_Group>,
  HelpText<"HIP runtime installation path, used for finding HIP version and adding HIP include path.">;
def amdgpu_arch_tool_EQ : Joined<["--"], "amdgpu-arch-tool=">, Group<i_Group>,
  HelpText<"Tool used for detecting AMD GPU arch in the system.">;
def rocm_device_lib_path_EQ : Joined<["--"], "rocm-device-lib-path=">, Group<Link_Group>,
  HelpText<"ROCm device library path. Alternative to rocm-path.">;
def : Joined<["--"], "hip-device-lib-path=">, Alias<rocm_device_lib_path_EQ>;
def hip_device_lib_EQ : Joined<["--"], "hip-device-lib=">, Group<Link_Group>,
  HelpText<"HIP device library">;
def hip_version_EQ : Joined<["--"], "hip-version=">,
  HelpText<"HIP version in the format of major.minor.patch">;
def fhip_dump_offload_linker_script : Flag<["-"], "fhip-dump-offload-linker-script">,
  Group<f_Group>, Flags<[NoArgumentUnused, HelpHidden]>;
defm hip_new_launch_api : BoolFOption<"hip-new-launch-api",
  LangOpts<"HIPUseNewLaunchAPI">, DefaultFalse,
  PosFlag<SetTrue, [CC1Option], "Use">, NegFlag<SetFalse, [], "Don't use">,
  BothFlags<[], " new kernel launching API for HIP">>;
defm hip_fp32_correctly_rounded_divide_sqrt : BoolFOption<"hip-fp32-correctly-rounded-divide-sqrt",
  CodeGenOpts<"HIPCorrectlyRoundedDivSqrt">, DefaultTrue,
  PosFlag<SetTrue, [], "Specify">,
  NegFlag<SetFalse, [CC1Option], "Don't specify">,
  BothFlags<[], " that single precision floating-point divide and sqrt used in "
  "the program source are correctly rounded (HIP device compilation only)">>,
  ShouldParseIf<hip.KeyPath>;
defm hip_kernel_arg_name : BoolFOption<"hip-kernel-arg-name",
  CodeGenOpts<"HIPSaveKernelArgName">, DefaultFalse,
  PosFlag<SetTrue, [CC1Option], "Specify">,
  NegFlag<SetFalse, [], "Don't specify">,
  BothFlags<[], " that kernel argument names are preserved (HIP only)">>,
  ShouldParseIf<hip.KeyPath>;
def hipspv_pass_plugin_EQ : Joined<["--"], "hipspv-pass-plugin=">,
  Group<Link_Group>, MetaVarName<"<dsopath>">,
  HelpText<"path to a pass plugin for HIP to SPIR-V passes.">;
defm gpu_allow_device_init : BoolFOption<"gpu-allow-device-init",
  LangOpts<"GPUAllowDeviceInit">, DefaultFalse,
  PosFlag<SetTrue, [CC1Option], "Allow">, NegFlag<SetFalse, [], "Don't allow">,
  BothFlags<[], " device side init function in HIP (experimental)">>,
  ShouldParseIf<hip.KeyPath>;
defm gpu_defer_diag : BoolFOption<"gpu-defer-diag",
  LangOpts<"GPUDeferDiag">, DefaultFalse,
  PosFlag<SetTrue, [CC1Option], "Defer">, NegFlag<SetFalse, [], "Don't defer">,
  BothFlags<[], " host/device related diagnostic messages for CUDA/HIP">>;
defm gpu_exclude_wrong_side_overloads : BoolFOption<"gpu-exclude-wrong-side-overloads",
  LangOpts<"GPUExcludeWrongSideOverloads">, DefaultFalse,
  PosFlag<SetTrue, [CC1Option], "Always exclude wrong side overloads">,
  NegFlag<SetFalse, [], "Exclude wrong side overloads only if there are same side overloads">,
  BothFlags<[HelpHidden], " in overloading resolution for CUDA/HIP">>;
def gpu_max_threads_per_block_EQ : Joined<["--"], "gpu-max-threads-per-block=">,
  Flags<[CC1Option]>,
  HelpText<"Default max threads per block for kernel launch bounds for HIP">,
  MarshallingInfoInt<LangOpts<"GPUMaxThreadsPerBlock">, "1024">,
  ShouldParseIf<hip.KeyPath>;
def fgpu_inline_threshold_EQ : Joined<["-"], "fgpu-inline-threshold=">,
  Flags<[HelpHidden]>,
  HelpText<"Inline threshold for device compilation for CUDA/HIP">;
def gpu_instrument_lib_EQ : Joined<["--"], "gpu-instrument-lib=">,
  HelpText<"Instrument device library for HIP, which is a LLVM bitcode containing "
  "__cyg_profile_func_enter and __cyg_profile_func_exit">;
def fgpu_sanitize : Flag<["-"], "fgpu-sanitize">, Group<f_Group>,
  HelpText<"Enable sanitizer for AMDGPU target">;
def fno_gpu_sanitize : Flag<["-"], "fno-gpu-sanitize">, Group<f_Group>;
def gpu_bundle_output : Flag<["--"], "gpu-bundle-output">,
  Group<f_Group>, HelpText<"Bundle output files of HIP device compilation">;
def no_gpu_bundle_output : Flag<["--"], "no-gpu-bundle-output">,
  Group<f_Group>, HelpText<"Do not bundle output files of HIP device compilation">;
def cuid_EQ : Joined<["-"], "cuid=">, Flags<[CC1Option]>,
  HelpText<"An ID for compilation unit, which should be the same for the same "
           "compilation unit but different for different compilation units. "
           "It is used to externalize device-side static variables for single "
           "source offloading languages CUDA and HIP so that they can be "
           "accessed by the host code of the same compilation unit.">,
  MarshallingInfoString<LangOpts<"CUID">>;
def fuse_cuid_EQ : Joined<["-"], "fuse-cuid=">,
  HelpText<"Method to generate ID's for compilation units for single source "
           "offloading languages CUDA and HIP: 'hash' (ID's generated by hashing "
           "file path and command line options) | 'random' (ID's generated as "
           "random numbers) | 'none' (disabled). Default is 'hash'. This option "
           "will be overridden by option '-cuid=[ID]' if it is specified." >;
def libomptarget_amdgpu_bc_path_EQ : Joined<["--"], "libomptarget-amdgpu-bc-path=">, Group<i_Group>,
  HelpText<"Path to libomptarget-amdgcn bitcode library">;
def libomptarget_amdgcn_bc_path_EQ : Joined<["--"], "libomptarget-amdgcn-bc-path=">, Group<i_Group>,
  HelpText<"Path to libomptarget-amdgcn bitcode library">, Alias<libomptarget_amdgpu_bc_path_EQ>;
def libomptarget_nvptx_bc_path_EQ : Joined<["--"], "libomptarget-nvptx-bc-path=">, Group<i_Group>,
  HelpText<"Path to libomptarget-nvptx bitcode library">;
def dD : Flag<["-"], "dD">, Group<d_Group>, Flags<[CC1Option]>,
  HelpText<"Print macro definitions in -E mode in addition to normal output">;
def dI : Flag<["-"], "dI">, Group<d_Group>, Flags<[CC1Option]>,
  HelpText<"Print include directives in -E mode in addition to normal output">,
  MarshallingInfoFlag<PreprocessorOutputOpts<"ShowIncludeDirectives">>;
def dM : Flag<["-"], "dM">, Group<d_Group>, Flags<[CC1Option]>,
  HelpText<"Print macro definitions in -E mode instead of normal output">;
def dead__strip : Flag<["-"], "dead_strip">;
def dependency_file : Separate<["-"], "dependency-file">, Flags<[CC1Option]>,
  HelpText<"Filename (or -) to write dependency output to">,
  MarshallingInfoString<DependencyOutputOpts<"OutputFile">>;
def dependency_dot : Separate<["-"], "dependency-dot">, Flags<[CC1Option]>,
  HelpText<"Filename to write DOT-formatted header dependencies to">,
  MarshallingInfoString<DependencyOutputOpts<"DOTOutputFile">>;
def module_dependency_dir : Separate<["-"], "module-dependency-dir">,
  Flags<[CC1Option]>, HelpText<"Directory to dump module dependencies to">,
  MarshallingInfoString<DependencyOutputOpts<"ModuleDependencyOutputDir">>;
def dsym_dir : JoinedOrSeparate<["-"], "dsym-dir">,
  Flags<[NoXarchOption, RenderAsInput]>,
  HelpText<"Directory to output dSYM's (if any) to">, MetaVarName<"<dir>">;
def dumpmachine : Flag<["-"], "dumpmachine">;
def dumpspecs : Flag<["-"], "dumpspecs">, Flags<[Unsupported]>;
def dumpversion : Flag<["-"], "dumpversion">;
def dylib__file : Separate<["-"], "dylib_file">;
def dylinker__install__name : JoinedOrSeparate<["-"], "dylinker_install_name">;
def dylinker : Flag<["-"], "dylinker">;
def dynamiclib : Flag<["-"], "dynamiclib">;
def dynamic : Flag<["-"], "dynamic">, Flags<[NoArgumentUnused]>;
def d_Flag : Flag<["-"], "d">, Group<d_Group>;
def d_Joined : Joined<["-"], "d">, Group<d_Group>;
def emit_ast : Flag<["-"], "emit-ast">, Flags<[CoreOption]>,
  HelpText<"Emit Clang AST files for source inputs">;
def emit_llvm : Flag<["-"], "emit-llvm">, Flags<[CC1Option, FC1Option, FlangOption]>, Group<Action_Group>,
  HelpText<"Use the LLVM representation for assembler and object files">;
def emit_interface_stubs : Flag<["-"], "emit-interface-stubs">, Flags<[CC1Option]>, Group<Action_Group>,
  HelpText<"Generate Interface Stub Files.">;
def emit_merged_ifs : Flag<["-"], "emit-merged-ifs">,
  Flags<[CC1Option]>, Group<Action_Group>,
  HelpText<"Generate Interface Stub Files, emit merged text not binary.">;
def end_no_unused_arguments : Flag<["--"], "end-no-unused-arguments">, Flags<[CoreOption]>,
  HelpText<"Start emitting warnings for unused driver arguments">;
def interface_stub_version_EQ : JoinedOrSeparate<["-"], "interface-stub-version=">, Flags<[CC1Option]>;
def exported__symbols__list : Separate<["-"], "exported_symbols_list">;
def extract_api : Flag<["-"], "extract-api">, Flags<[CC1Option]>, Group<Action_Group>,
  HelpText<"Extract API information">;
def product_name_EQ: Joined<["--"], "product-name=">, Flags<[CC1Option]>,
  MarshallingInfoString<FrontendOpts<"ProductName">>;
def e : JoinedOrSeparate<["-"], "e">, Flags<[LinkerInput]>, Group<Link_Group>;
def fmax_tokens_EQ : Joined<["-"], "fmax-tokens=">, Group<f_Group>, Flags<[CC1Option]>,
  HelpText<"Max total number of preprocessed tokens for -Wmax-tokens.">,
  MarshallingInfoInt<LangOpts<"MaxTokens">>;
def fPIC : Flag<["-"], "fPIC">, Group<f_Group>;
def fno_PIC : Flag<["-"], "fno-PIC">, Group<f_Group>;
def fPIE : Flag<["-"], "fPIE">, Group<f_Group>;
def fno_PIE : Flag<["-"], "fno-PIE">, Group<f_Group>;
defm access_control : BoolFOption<"access-control",
  LangOpts<"AccessControl">, DefaultTrue,
  NegFlag<SetFalse, [CC1Option], "Disable C++ access control">,
  PosFlag<SetTrue>>;
def falign_functions : Flag<["-"], "falign-functions">, Group<f_Group>;
def falign_functions_EQ : Joined<["-"], "falign-functions=">, Group<f_Group>;
def falign_loops_EQ : Joined<["-"], "falign-loops=">, Group<f_Group>, Flags<[CC1Option]>, MetaVarName<"<N>">,
  HelpText<"N must be a power of two. Align loops to the boundary">,
  MarshallingInfoInt<CodeGenOpts<"LoopAlignment">>;
def fno_align_functions: Flag<["-"], "fno-align-functions">, Group<f_Group>;
defm allow_editor_placeholders : BoolFOption<"allow-editor-placeholders",
  LangOpts<"AllowEditorPlaceholders">, DefaultFalse,
  PosFlag<SetTrue, [CC1Option], "Treat editor placeholders as valid source code">,
  NegFlag<SetFalse>>;
def fallow_unsupported : Flag<["-"], "fallow-unsupported">, Group<f_Group>;
def fapple_kext : Flag<["-"], "fapple-kext">, Group<f_Group>, Flags<[CC1Option]>,
  HelpText<"Use Apple's kernel extensions ABI">,
  MarshallingInfoFlag<LangOpts<"AppleKext">>;
def fstrict_flex_arrays_EQ : Joined<["-"], "fstrict-flex-arrays=">, Group<f_Group>,
  MetaVarName<"<n>">, Values<"0,1,2">,
  LangOpts<"StrictFlexArrays">,
  Flags<[CC1Option]>,
  HelpText<"Enable optimizations based on the strict definition of flexible arrays">,
  MarshallingInfoInt<LangOpts<"StrictFlexArrays">>;
defm apple_pragma_pack : BoolFOption<"apple-pragma-pack",
  LangOpts<"ApplePragmaPack">, DefaultFalse,
  PosFlag<SetTrue, [CC1Option], "Enable Apple gcc-compatible #pragma pack handling">,
  NegFlag<SetFalse>>;
defm xl_pragma_pack : BoolFOption<"xl-pragma-pack",
  LangOpts<"XLPragmaPack">, DefaultFalse,
  PosFlag<SetTrue, [CC1Option], "Enable IBM XL #pragma pack handling">,
  NegFlag<SetFalse>>;
def shared_libsan : Flag<["-"], "shared-libsan">,
  HelpText<"Dynamically link the sanitizer runtime">;
def static_libsan : Flag<["-"], "static-libsan">,
  HelpText<"Statically link the sanitizer runtime">;
def : Flag<["-"], "shared-libasan">, Alias<shared_libsan>;
def fasm : Flag<["-"], "fasm">, Group<f_Group>;

def fassume_sane_operator_new : Flag<["-"], "fassume-sane-operator-new">, Group<f_Group>;
def fastcp : Flag<["-"], "fastcp">, Group<f_Group>;
def fastf : Flag<["-"], "fastf">, Group<f_Group>;
def fast : Flag<["-"], "fast">, Group<f_Group>;
def fasynchronous_unwind_tables : Flag<["-"], "fasynchronous-unwind-tables">, Group<f_Group>;

defm double_square_bracket_attributes : BoolFOption<"double-square-bracket-attributes",
  LangOpts<"DoubleSquareBracketAttributes">, Default<!strconcat(cpp11.KeyPath, "||", c2x.KeyPath)>,
  PosFlag<SetTrue, [], "Enable">, NegFlag<SetFalse, [], "Disable">,
  BothFlags<[NoXarchOption, CC1Option], " '[[]]' attributes in all C and C++ language modes">>;

defm autolink : BoolFOption<"autolink",
  CodeGenOpts<"Autolink">, DefaultTrue,
  NegFlag<SetFalse, [CC1Option], "Disable generation of linker directives for automatic library linking">,
  PosFlag<SetTrue>>;

// In the future this option will be supported by other offloading
// languages and accept other values such as CPU/GPU architectures,
// offload kinds and target aliases.
def offload_EQ : CommaJoined<["--"], "offload=">, Flags<[NoXarchOption]>,
  HelpText<"Specify comma-separated list of offloading target triples (CUDA and HIP only)">;

// C++ Coroutines TS
defm coroutines_ts : BoolFOption<"coroutines-ts",
  LangOpts<"Coroutines">, Default<cpp20.KeyPath>,
  PosFlag<SetTrue, [CC1Option], "Enable support for the C++ Coroutines TS">,
  NegFlag<SetFalse>>;

defm coro_aligned_allocation : BoolFOption<"coro-aligned-allocation",
  LangOpts<"CoroAlignedAllocation">, DefaultFalse,
  PosFlag<SetTrue, [CC1Option], "Prefer aligned allocation for C++ Coroutines">,
  NegFlag<SetFalse>>;

defm experimental_library : BoolFOption<"experimental-library",
  LangOpts<"ExperimentalLibrary">, DefaultFalse,
  PosFlag<SetTrue, [CC1Option, CoreOption], "Control whether unstable and experimental library features are enabled. "
          "This option enables various library features that are either experimental (also known as TSes), or have been "
          "but are not stable yet in the selected Standard Library implementation. It is not recommended to use this option "
          "in production code, since neither ABI nor API stability are guaranteed. This is intended to provide a preview "
          "of features that will ship in the future for experimentation purposes">,
  NegFlag<SetFalse>>;

def fembed_offload_object_EQ : Joined<["-"], "fembed-offload-object=">,
  Group<f_Group>, Flags<[NoXarchOption, CC1Option]>,
  HelpText<"Embed Offloading device-side binary into host object file as a section.">,
  MarshallingInfoStringVector<CodeGenOpts<"OffloadObjects">>;
def fembed_bitcode_EQ : Joined<["-"], "fembed-bitcode=">,
    Group<f_Group>, Flags<[NoXarchOption, CC1Option, CC1AsOption]>, MetaVarName<"<option>">,
    HelpText<"Embed LLVM bitcode">,
    Values<"off,all,bitcode,marker">, NormalizedValuesScope<"CodeGenOptions">,
    NormalizedValues<["Embed_Off", "Embed_All", "Embed_Bitcode", "Embed_Marker"]>,
    MarshallingInfoEnum<CodeGenOpts<"EmbedBitcode">, "Embed_Off">;
def fembed_bitcode : Flag<["-"], "fembed-bitcode">, Group<f_Group>,
  Alias<fembed_bitcode_EQ>, AliasArgs<["all"]>,
  HelpText<"Embed LLVM IR bitcode as data">;
def fembed_bitcode_marker : Flag<["-"], "fembed-bitcode-marker">,
  Alias<fembed_bitcode_EQ>, AliasArgs<["marker"]>,
  HelpText<"Embed placeholder LLVM IR data as a marker">;
defm gnu_inline_asm : BoolFOption<"gnu-inline-asm",
  LangOpts<"GNUAsm">, DefaultTrue,
  NegFlag<SetFalse, [CC1Option], "Disable GNU style inline asm">, PosFlag<SetTrue>>;

def fprofile_sample_use : Flag<["-"], "fprofile-sample-use">, Group<f_Group>,
    Flags<[CoreOption]>;
def fno_profile_sample_use : Flag<["-"], "fno-profile-sample-use">, Group<f_Group>,
    Flags<[CoreOption]>;
def fprofile_sample_use_EQ : Joined<["-"], "fprofile-sample-use=">,
    Group<f_Group>, Flags<[NoXarchOption, CC1Option]>,
    HelpText<"Enable sample-based profile guided optimizations">,
    MarshallingInfoString<CodeGenOpts<"SampleProfileFile">>;
def fprofile_sample_accurate : Flag<["-"], "fprofile-sample-accurate">,
    Group<f_Group>, Flags<[NoXarchOption, CC1Option]>,
    HelpText<"Specifies that the sample profile is accurate">,
    DocBrief<[{Specifies that the sample profile is accurate. If the sample
               profile is accurate, callsites without profile samples are marked
               as cold. Otherwise, treat callsites without profile samples as if
               we have no profile}]>,
   MarshallingInfoFlag<CodeGenOpts<"ProfileSampleAccurate">>;
def fno_profile_sample_accurate : Flag<["-"], "fno-profile-sample-accurate">,
  Group<f_Group>, Flags<[NoXarchOption]>;
def fauto_profile : Flag<["-"], "fauto-profile">, Group<f_Group>,
    Alias<fprofile_sample_use>;
def fno_auto_profile : Flag<["-"], "fno-auto-profile">, Group<f_Group>,
    Alias<fno_profile_sample_use>;
def fauto_profile_EQ : Joined<["-"], "fauto-profile=">,
    Alias<fprofile_sample_use_EQ>;
def fauto_profile_accurate : Flag<["-"], "fauto-profile-accurate">,
    Group<f_Group>, Alias<fprofile_sample_accurate>;
def fno_auto_profile_accurate : Flag<["-"], "fno-auto-profile-accurate">,
    Group<f_Group>, Alias<fno_profile_sample_accurate>;
def fdebug_compilation_dir_EQ : Joined<["-"], "fdebug-compilation-dir=">,
    Group<f_Group>, Flags<[CC1Option, CC1AsOption, CoreOption]>,
    HelpText<"The compilation directory to embed in the debug info">,
    MarshallingInfoString<CodeGenOpts<"DebugCompilationDir">>;
def fdebug_compilation_dir : Separate<["-"], "fdebug-compilation-dir">,
    Group<f_Group>, Flags<[CC1Option, CC1AsOption, CoreOption]>,
    Alias<fdebug_compilation_dir_EQ>;
def fcoverage_compilation_dir_EQ : Joined<["-"], "fcoverage-compilation-dir=">,
    Group<f_Group>, Flags<[CC1Option, CC1AsOption, CoreOption]>,
    HelpText<"The compilation directory to embed in the coverage mapping.">,
    MarshallingInfoString<CodeGenOpts<"CoverageCompilationDir">>;
def ffile_compilation_dir_EQ : Joined<["-"], "ffile-compilation-dir=">, Group<f_Group>,
    Flags<[CoreOption]>,
    HelpText<"The compilation directory to embed in the debug info and coverage mapping.">;
defm debug_info_for_profiling : BoolFOption<"debug-info-for-profiling",
  CodeGenOpts<"DebugInfoForProfiling">, DefaultFalse,
  PosFlag<SetTrue, [CC1Option], "Emit extra debug info to make sample profile more accurate">,
  NegFlag<SetFalse>>;
def fprofile_instr_generate : Flag<["-"], "fprofile-instr-generate">,
    Group<f_Group>, Flags<[CoreOption]>,
    HelpText<"Generate instrumented code to collect execution counts into default.profraw file (overridden by '=' form of option or LLVM_PROFILE_FILE env var)">;
def fprofile_instr_generate_EQ : Joined<["-"], "fprofile-instr-generate=">,
    Group<f_Group>, Flags<[CoreOption]>, MetaVarName<"<file>">,
    HelpText<"Generate instrumented code to collect execution counts into <file> (overridden by LLVM_PROFILE_FILE env var)">;
def fprofile_instr_use : Flag<["-"], "fprofile-instr-use">, Group<f_Group>,
    Flags<[CoreOption]>;
def fprofile_instr_use_EQ : Joined<["-"], "fprofile-instr-use=">,
    Group<f_Group>, Flags<[CoreOption]>,
    HelpText<"Use instrumentation data for profile-guided optimization">;
def fprofile_remapping_file_EQ : Joined<["-"], "fprofile-remapping-file=">,
    Group<f_Group>, Flags<[CC1Option, CoreOption]>, MetaVarName<"<file>">,
    HelpText<"Use the remappings described in <file> to match the profile data against names in the program">,
    MarshallingInfoString<CodeGenOpts<"ProfileRemappingFile">>;
defm coverage_mapping : BoolFOption<"coverage-mapping",
  CodeGenOpts<"CoverageMapping">, DefaultFalse,
  PosFlag<SetTrue, [CC1Option], "Generate coverage mapping to enable code coverage analysis">,
  NegFlag<SetFalse, [], "Disable code coverage analysis">, BothFlags<[CoreOption]>>;
def fprofile_generate : Flag<["-"], "fprofile-generate">,
    Group<f_Group>, Flags<[CoreOption]>,
    HelpText<"Generate instrumented code to collect execution counts into default.profraw (overridden by LLVM_PROFILE_FILE env var)">;
def fprofile_generate_EQ : Joined<["-"], "fprofile-generate=">,
    Group<f_Group>, Flags<[CoreOption]>, MetaVarName<"<directory>">,
    HelpText<"Generate instrumented code to collect execution counts into <directory>/default.profraw (overridden by LLVM_PROFILE_FILE env var)">;
def fcs_profile_generate : Flag<["-"], "fcs-profile-generate">,
    Group<f_Group>, Flags<[CoreOption]>,
    HelpText<"Generate instrumented code to collect context sensitive execution counts into default.profraw (overridden by LLVM_PROFILE_FILE env var)">;
def fcs_profile_generate_EQ : Joined<["-"], "fcs-profile-generate=">,
    Group<f_Group>, Flags<[CoreOption]>, MetaVarName<"<directory>">,
    HelpText<"Generate instrumented code to collect context sensitive execution counts into <directory>/default.profraw (overridden by LLVM_PROFILE_FILE env var)">;
def fprofile_use : Flag<["-"], "fprofile-use">, Group<f_Group>,
    Flags<[CoreOption]>, Alias<fprofile_instr_use>;
def fprofile_use_EQ : Joined<["-"], "fprofile-use=">,
    Group<f_Group>, Flags<[NoXarchOption, CoreOption]>,
    MetaVarName<"<pathname>">,
    HelpText<"Use instrumentation data for profile-guided optimization. If pathname is a directory, it reads from <pathname>/default.profdata. Otherwise, it reads from file <pathname>.">;
def fno_profile_instr_generate : Flag<["-"], "fno-profile-instr-generate">,
    Group<f_Group>, Flags<[CoreOption]>,
    HelpText<"Disable generation of profile instrumentation.">;
def fno_profile_generate : Flag<["-"], "fno-profile-generate">,
    Group<f_Group>, Flags<[CoreOption]>,
    HelpText<"Disable generation of profile instrumentation.">;
def fno_profile_instr_use : Flag<["-"], "fno-profile-instr-use">,
    Group<f_Group>, Flags<[CoreOption]>,
    HelpText<"Disable using instrumentation data for profile-guided optimization">;
def fno_profile_use : Flag<["-"], "fno-profile-use">,
    Alias<fno_profile_instr_use>;
defm profile_arcs : BoolFOption<"profile-arcs",
  CodeGenOpts<"EmitGcovArcs">, DefaultFalse,
  PosFlag<SetTrue, [CC1Option, LinkOption]>, NegFlag<SetFalse>>;
defm test_coverage : BoolFOption<"test-coverage",
  CodeGenOpts<"EmitGcovNotes">, DefaultFalse,
  PosFlag<SetTrue, [CC1Option]>, NegFlag<SetFalse>>;
def fprofile_filter_files_EQ : Joined<["-"], "fprofile-filter-files=">,
    Group<f_Group>, Flags<[CC1Option, CoreOption]>,
    HelpText<"Instrument only functions from files where names match any regex separated by a semi-colon">,
    MarshallingInfoString<CodeGenOpts<"ProfileFilterFiles">>,
    ShouldParseIf<!strconcat(fprofile_arcs.KeyPath, "||", ftest_coverage.KeyPath)>;
def fprofile_exclude_files_EQ : Joined<["-"], "fprofile-exclude-files=">,
    Group<f_Group>, Flags<[CC1Option, CoreOption]>,
    HelpText<"Instrument only functions from files where names don't match all the regexes separated by a semi-colon">,
    MarshallingInfoString<CodeGenOpts<"ProfileExcludeFiles">>,
    ShouldParseIf<!strconcat(fprofile_arcs.KeyPath, "||", ftest_coverage.KeyPath)>;
def fprofile_update_EQ : Joined<["-"], "fprofile-update=">,
    Group<f_Group>, Flags<[CC1Option, CoreOption]>, Values<"atomic,prefer-atomic,single">,
    MetaVarName<"<method>">, HelpText<"Set update method of profile counters">,
    MarshallingInfoFlag<CodeGenOpts<"AtomicProfileUpdate">>;
defm pseudo_probe_for_profiling : BoolFOption<"pseudo-probe-for-profiling",
  CodeGenOpts<"PseudoProbeForProfiling">, DefaultFalse,
  PosFlag<SetTrue, [], "Emit">, NegFlag<SetFalse, [], "Do not emit">,
  BothFlags<[NoXarchOption, CC1Option], " pseudo probes for sample profiling">>;
def forder_file_instrumentation : Flag<["-"], "forder-file-instrumentation">,
    Group<f_Group>, Flags<[CC1Option, CoreOption]>,
    HelpText<"Generate instrumented code to collect order file into default.profraw file (overridden by '=' form of option or LLVM_PROFILE_FILE env var)">;
def fprofile_list_EQ : Joined<["-"], "fprofile-list=">,
    Group<f_Group>, Flags<[CC1Option, CoreOption]>,
    HelpText<"Filename defining the list of functions/files to instrument">,
    MarshallingInfoStringVector<LangOpts<"ProfileListFiles">>;
def fprofile_function_groups : Joined<["-"], "fprofile-function-groups=">,
  Group<f_Group>, Flags<[CC1Option]>, MetaVarName<"<N>">,
  HelpText<"Partition functions into N groups and select only functions in group i to be instrumented using -fprofile-selected-function-group">,
  MarshallingInfoInt<CodeGenOpts<"ProfileTotalFunctionGroups">, "1">;
def fprofile_selected_function_group :
  Joined<["-"], "fprofile-selected-function-group=">, Group<f_Group>,
  Flags<[CC1Option]>, MetaVarName<"<i>">,
  HelpText<"Partition functions into N groups using -fprofile-function-groups and select only functions in group i to be instrumented. The valid range is 0 to N-1 inclusive">,
  MarshallingInfoInt<CodeGenOpts<"ProfileSelectedFunctionGroup">>;
def fswift_async_fp_EQ : Joined<["-"], "fswift-async-fp=">,
    Group<f_Group>, Flags<[CC1Option, CC1AsOption, CoreOption]>, MetaVarName<"<option>">,
    HelpText<"Control emission of Swift async extended frame info">,
    Values<"auto,always,never">,
    NormalizedValuesScope<"CodeGenOptions::SwiftAsyncFramePointerKind">,
    NormalizedValues<["Auto", "Always", "Never"]>,
    MarshallingInfoEnum<CodeGenOpts<"SwiftAsyncFramePointer">, "Always">;

defm addrsig : BoolFOption<"addrsig",
  CodeGenOpts<"Addrsig">, DefaultFalse,
  PosFlag<SetTrue, [CC1Option], "Emit">, NegFlag<SetFalse, [], "Don't emit">,
  BothFlags<[CoreOption], " an address-significance table">>;
defm blocks : OptInCC1FFlag<"blocks", "Enable the 'blocks' language feature", "", "", [CoreOption]>;
def fbootclasspath_EQ : Joined<["-"], "fbootclasspath=">, Group<f_Group>;
defm borland_extensions : BoolFOption<"borland-extensions",
  LangOpts<"Borland">, DefaultFalse,
  PosFlag<SetTrue, [CC1Option], "Accept non-standard constructs supported by the Borland compiler">,
  NegFlag<SetFalse>>;
def fbuiltin : Flag<["-"], "fbuiltin">, Group<f_Group>, Flags<[CoreOption]>;
def fbuiltin_module_map : Flag <["-"], "fbuiltin-module-map">, Group<f_Group>,
  Flags<[NoXarchOption]>, HelpText<"Load the clang builtins module map file.">;
defm caret_diagnostics : BoolFOption<"caret-diagnostics",
  DiagnosticOpts<"ShowCarets">, DefaultTrue,
  NegFlag<SetFalse, [CC1Option]>, PosFlag<SetTrue>>;
def fclang_abi_compat_EQ : Joined<["-"], "fclang-abi-compat=">, Group<f_clang_Group>,
  Flags<[CC1Option]>, MetaVarName<"<version>">, Values<"<major>.<minor>,latest">,
  HelpText<"Attempt to match the ABI of Clang <version>">;
def fclasspath_EQ : Joined<["-"], "fclasspath=">, Group<f_Group>;
def fcolor_diagnostics : Flag<["-"], "fcolor-diagnostics">, Group<f_Group>,
  Flags<[CoreOption, CC1Option, FlangOption, FC1Option]>,
  HelpText<"Enable colors in diagnostics">;
def fno_color_diagnostics : Flag<["-"], "fno-color-diagnostics">, Group<f_Group>,
  Flags<[CoreOption, FlangOption]>, HelpText<"Disable colors in diagnostics">;
def : Flag<["-"], "fdiagnostics-color">, Group<f_Group>, Flags<[CoreOption]>, Alias<fcolor_diagnostics>;
def : Flag<["-"], "fno-diagnostics-color">, Group<f_Group>, Flags<[CoreOption]>, Alias<fno_color_diagnostics>;
def fdiagnostics_color_EQ : Joined<["-"], "fdiagnostics-color=">, Group<f_Group>;
def fansi_escape_codes : Flag<["-"], "fansi-escape-codes">, Group<f_Group>,
  Flags<[CoreOption, CC1Option]>, HelpText<"Use ANSI escape codes for diagnostics">,
  MarshallingInfoFlag<DiagnosticOpts<"UseANSIEscapeCodes">>;
def fcomment_block_commands : CommaJoined<["-"], "fcomment-block-commands=">, Group<f_clang_Group>, Flags<[CC1Option]>,
  HelpText<"Treat each comma separated argument in <arg> as a documentation comment block command">,
  MetaVarName<"<arg>">, MarshallingInfoStringVector<LangOpts<"CommentOpts.BlockCommandNames">>;
def fparse_all_comments : Flag<["-"], "fparse-all-comments">, Group<f_clang_Group>, Flags<[CC1Option]>,
  MarshallingInfoFlag<LangOpts<"CommentOpts.ParseAllComments">>;
def frecord_command_line : Flag<["-"], "frecord-command-line">,
  Group<f_clang_Group>;
def fno_record_command_line : Flag<["-"], "fno-record-command-line">,
  Group<f_clang_Group>;
def : Flag<["-"], "frecord-gcc-switches">, Alias<frecord_command_line>;
def : Flag<["-"], "fno-record-gcc-switches">, Alias<fno_record_command_line>;
def fcommon : Flag<["-"], "fcommon">, Group<f_Group>,
  Flags<[CoreOption, CC1Option]>, HelpText<"Place uninitialized global variables in a common block">,
  MarshallingInfoNegativeFlag<CodeGenOpts<"NoCommon">>;
def fcompile_resource_EQ : Joined<["-"], "fcompile-resource=">, Group<f_Group>;
defm complete_member_pointers : BoolOption<"f", "complete-member-pointers",
  LangOpts<"CompleteMemberPointers">, DefaultFalse,
  PosFlag<SetTrue, [CC1Option], "Require">, NegFlag<SetFalse, [], "Do not require">,
  BothFlags<[CoreOption], " member pointer base types to be complete if they"
            " would be significant under the Microsoft ABI">>,
  Group<f_clang_Group>;
def fcf_runtime_abi_EQ : Joined<["-"], "fcf-runtime-abi=">, Group<f_Group>,
    Flags<[CC1Option]>, Values<"unspecified,standalone,objc,swift,swift-5.0,swift-4.2,swift-4.1">,
    NormalizedValuesScope<"LangOptions::CoreFoundationABI">,
    NormalizedValues<["ObjectiveC", "ObjectiveC", "ObjectiveC", "Swift5_0", "Swift5_0", "Swift4_2", "Swift4_1"]>,
    MarshallingInfoEnum<LangOpts<"CFRuntime">, "ObjectiveC">;
defm constant_cfstrings : BoolFOption<"constant-cfstrings",
  LangOpts<"NoConstantCFStrings">, DefaultFalse,
  NegFlag<SetTrue, [CC1Option], "Disable creation of CodeFoundation-type constant strings">,
  PosFlag<SetFalse>>;
def fconstant_string_class_EQ : Joined<["-"], "fconstant-string-class=">, Group<f_Group>;
def fconstexpr_depth_EQ : Joined<["-"], "fconstexpr-depth=">, Group<f_Group>;
def fconstexpr_steps_EQ : Joined<["-"], "fconstexpr-steps=">, Group<f_Group>;
def fexperimental_new_constant_interpreter : Flag<["-"], "fexperimental-new-constant-interpreter">, Group<f_Group>,
  HelpText<"Enable the experimental new constant interpreter">, Flags<[CC1Option]>,
  MarshallingInfoFlag<LangOpts<"EnableNewConstInterp">>;
def fconstexpr_backtrace_limit_EQ : Joined<["-"], "fconstexpr-backtrace-limit=">,
                                    Group<f_Group>;
def fcrash_diagnostics_EQ : Joined<["-"], "fcrash-diagnostics=">, Group<f_clang_Group>, Flags<[NoArgumentUnused, CoreOption]>,
  HelpText<"Set level of crash diagnostic reporting, (option: off, compiler, all)">;
def fcrash_diagnostics : Flag<["-"], "fcrash-diagnostics">, Group<f_clang_Group>, Flags<[NoArgumentUnused, CoreOption]>,
  HelpText<"Enable crash diagnostic reporting (default)">, Alias<fcrash_diagnostics_EQ>, AliasArgs<["compiler"]>;
def fno_crash_diagnostics : Flag<["-"], "fno-crash-diagnostics">, Group<f_clang_Group>, Flags<[NoArgumentUnused, CoreOption]>,
  Alias<gen_reproducer_eq>, AliasArgs<["off"]>,
  HelpText<"Disable auto-generation of preprocessed source files and a script for reproduction during a clang crash">;
def fcrash_diagnostics_dir : Joined<["-"], "fcrash-diagnostics-dir=">,
  Group<f_clang_Group>, Flags<[NoArgumentUnused, CoreOption]>,
  HelpText<"Put crash-report files in <dir>">, MetaVarName<"<dir>">;
def fcreate_profile : Flag<["-"], "fcreate-profile">, Group<f_Group>;
defm cxx_exceptions: BoolFOption<"cxx-exceptions",
  LangOpts<"CXXExceptions">, DefaultFalse,
  PosFlag<SetTrue, [CC1Option], "Enable C++ exceptions">, NegFlag<SetFalse>>;
defm async_exceptions: BoolFOption<"async-exceptions",
  LangOpts<"EHAsynch">, DefaultFalse,
  PosFlag<SetTrue, [CC1Option], "Enable EH Asynchronous exceptions">, NegFlag<SetFalse>>;
defm cxx_modules : BoolFOption<"cxx-modules",
  LangOpts<"CPlusPlusModules">, Default<cpp20.KeyPath>,
  NegFlag<SetFalse, [CC1Option], "Disable">, PosFlag<SetTrue, [], "Enable">,
  BothFlags<[NoXarchOption], " modules for C++">>,
  ShouldParseIf<cplusplus.KeyPath>;
def fdebug_pass_arguments : Flag<["-"], "fdebug-pass-arguments">, Group<f_Group>;
def fdebug_pass_structure : Flag<["-"], "fdebug-pass-structure">, Group<f_Group>;
def fdepfile_entry : Joined<["-"], "fdepfile-entry=">,
    Group<f_clang_Group>, Flags<[CC1Option]>;
def fdiagnostics_fixit_info : Flag<["-"], "fdiagnostics-fixit-info">, Group<f_clang_Group>;
def fno_diagnostics_fixit_info : Flag<["-"], "fno-diagnostics-fixit-info">, Group<f_Group>,
  Flags<[CC1Option]>, HelpText<"Do not include fixit information in diagnostics">,
  MarshallingInfoNegativeFlag<DiagnosticOpts<"ShowFixits">>;
def fdiagnostics_parseable_fixits : Flag<["-"], "fdiagnostics-parseable-fixits">, Group<f_clang_Group>,
    Flags<[CoreOption, CC1Option]>, HelpText<"Print fix-its in machine parseable form">,
    MarshallingInfoFlag<DiagnosticOpts<"ShowParseableFixits">>;
def fdiagnostics_print_source_range_info : Flag<["-"], "fdiagnostics-print-source-range-info">,
    Group<f_clang_Group>,  Flags<[CC1Option]>,
    HelpText<"Print source range spans in numeric form">,
    MarshallingInfoFlag<DiagnosticOpts<"ShowSourceRanges">>;
defm diagnostics_show_hotness : BoolFOption<"diagnostics-show-hotness",
  CodeGenOpts<"DiagnosticsWithHotness">, DefaultFalse,
  PosFlag<SetTrue, [CC1Option], "Enable profile hotness information in diagnostic line">,
  NegFlag<SetFalse>>;
def fdiagnostics_hotness_threshold_EQ : Joined<["-"], "fdiagnostics-hotness-threshold=">,
    Group<f_Group>, Flags<[CC1Option]>, MetaVarName<"<value>">,
    HelpText<"Prevent optimization remarks from being output if they do not have at least this profile count. "
    "Use 'auto' to apply the threshold from profile summary">;
def fdiagnostics_misexpect_tolerance_EQ : Joined<["-"], "fdiagnostics-misexpect-tolerance=">,
    Group<f_Group>, Flags<[CC1Option]>, MetaVarName<"<value>">,
    HelpText<"Prevent misexpect diagnostics from being output if the profile counts are within N% of the expected. ">;
defm diagnostics_show_option : BoolFOption<"diagnostics-show-option",
    DiagnosticOpts<"ShowOptionNames">, DefaultTrue,
    NegFlag<SetFalse, [CC1Option]>, PosFlag<SetTrue, [], "Print option name with mappable diagnostics">>;
defm diagnostics_show_note_include_stack : BoolFOption<"diagnostics-show-note-include-stack",
    DiagnosticOpts<"ShowNoteIncludeStack">, DefaultFalse,
    PosFlag<SetTrue, [], "Display include stacks for diagnostic notes">,
    NegFlag<SetFalse>, BothFlags<[CC1Option]>>;
def fdiagnostics_format_EQ : Joined<["-"], "fdiagnostics-format=">, Group<f_clang_Group>;
def fdiagnostics_show_category_EQ : Joined<["-"], "fdiagnostics-show-category=">, Group<f_clang_Group>;
def fdiagnostics_show_template_tree : Flag<["-"], "fdiagnostics-show-template-tree">,
    Group<f_Group>, Flags<[CC1Option]>,
    HelpText<"Print a template comparison tree for differing templates">,
    MarshallingInfoFlag<DiagnosticOpts<"ShowTemplateTree">>;
def fdiscard_value_names : Flag<["-"], "fdiscard-value-names">, Group<f_clang_Group>,
  HelpText<"Discard value names in LLVM IR">, Flags<[NoXarchOption]>;
def fno_discard_value_names : Flag<["-"], "fno-discard-value-names">, Group<f_clang_Group>,
  HelpText<"Do not discard value names in LLVM IR">, Flags<[NoXarchOption]>;
defm dollars_in_identifiers : BoolFOption<"dollars-in-identifiers",
  LangOpts<"DollarIdents">, Default<!strconcat("!", asm_preprocessor.KeyPath)>,
  PosFlag<SetTrue, [], "Allow">, NegFlag<SetFalse, [], "Disallow">,
  BothFlags<[CC1Option], " '$' in identifiers">>;
def fdwarf2_cfi_asm : Flag<["-"], "fdwarf2-cfi-asm">, Group<clang_ignored_f_Group>;
def fno_dwarf2_cfi_asm : Flag<["-"], "fno-dwarf2-cfi-asm">, Group<clang_ignored_f_Group>;
defm dwarf_directory_asm : BoolFOption<"dwarf-directory-asm",
  CodeGenOpts<"NoDwarfDirectoryAsm">, DefaultFalse,
  NegFlag<SetTrue, [CC1Option]>, PosFlag<SetFalse>>;
defm elide_constructors : BoolFOption<"elide-constructors",
  LangOpts<"ElideConstructors">, DefaultTrue,
  NegFlag<SetFalse, [CC1Option], "Disable C++ copy constructor elision">,
  PosFlag<SetTrue>>;
def fno_elide_type : Flag<["-"], "fno-elide-type">, Group<f_Group>,
    Flags<[CC1Option]>,
    HelpText<"Do not elide types when printing diagnostics">,
    MarshallingInfoNegativeFlag<DiagnosticOpts<"ElideType">>;
def feliminate_unused_debug_symbols : Flag<["-"], "feliminate-unused-debug-symbols">, Group<f_Group>;
defm eliminate_unused_debug_types : OptOutCC1FFlag<"eliminate-unused-debug-types",
  "Do not emit ", "Emit ", " debug info for defined but unused types">;
def femit_all_decls : Flag<["-"], "femit-all-decls">, Group<f_Group>, Flags<[CC1Option]>,
  HelpText<"Emit all declarations, even if unused">,
  MarshallingInfoFlag<LangOpts<"EmitAllDecls">>;
defm emulated_tls : BoolFOption<"emulated-tls",
  CodeGenOpts<"EmulatedTLS">, DefaultFalse,
  PosFlag<SetTrue, [CC1Option], "Use emutls functions to access thread_local variables">,
  NegFlag<SetFalse>, BothFlags<[CC1Option]>>;
def fencoding_EQ : Joined<["-"], "fencoding=">, Group<f_Group>;
def ferror_limit_EQ : Joined<["-"], "ferror-limit=">, Group<f_Group>, Flags<[CoreOption]>;
defm exceptions : BoolFOption<"exceptions",
  LangOpts<"Exceptions">, DefaultFalse,
  PosFlag<SetTrue, [CC1Option], "Enable">, NegFlag<SetFalse, [], "Disable">,
  BothFlags<[], " support for exception handling">>;
def fdwarf_exceptions : Flag<["-"], "fdwarf-exceptions">, Group<f_Group>,
  HelpText<"Use DWARF style exceptions">;
def fsjlj_exceptions : Flag<["-"], "fsjlj-exceptions">, Group<f_Group>,
  HelpText<"Use SjLj style exceptions">;
def fseh_exceptions : Flag<["-"], "fseh-exceptions">, Group<f_Group>,
  HelpText<"Use SEH style exceptions">;
def fwasm_exceptions : Flag<["-"], "fwasm-exceptions">, Group<f_Group>,
  HelpText<"Use WebAssembly style exceptions">;
def exception_model : Separate<["-"], "exception-model">,
  Flags<[CC1Option, NoDriverOption]>, HelpText<"The exception model">,
  Values<"dwarf,sjlj,seh,wasm">,
  NormalizedValuesScope<"LangOptions::ExceptionHandlingKind">,
  NormalizedValues<["DwarfCFI", "SjLj", "WinEH", "Wasm"]>,
  MarshallingInfoEnum<LangOpts<"ExceptionHandling">, "None">;
def exception_model_EQ : Joined<["-"], "exception-model=">,
  Flags<[CC1Option, NoDriverOption]>, Alias<exception_model>;
def fignore_exceptions : Flag<["-"], "fignore-exceptions">, Group<f_Group>, Flags<[CC1Option]>,
  HelpText<"Enable support for ignoring exception handling constructs">,
  MarshallingInfoFlag<LangOpts<"IgnoreExceptions">>;
def fexcess_precision_EQ : Joined<["-"], "fexcess-precision=">,
    Group<clang_ignored_gcc_optimization_f_Group>;
def : Flag<["-"], "fexpensive-optimizations">, Group<clang_ignored_gcc_optimization_f_Group>;
def : Flag<["-"], "fno-expensive-optimizations">, Group<clang_ignored_gcc_optimization_f_Group>;
def fextdirs_EQ : Joined<["-"], "fextdirs=">, Group<f_Group>;
def : Flag<["-"], "fdefer-pop">, Group<clang_ignored_gcc_optimization_f_Group>;
def : Flag<["-"], "fno-defer-pop">, Group<clang_ignored_gcc_optimization_f_Group>;
def : Flag<["-"], "fextended-identifiers">, Group<clang_ignored_f_Group>;
def : Flag<["-"], "fno-extended-identifiers">, Group<f_Group>, Flags<[Unsupported]>;
def fhosted : Flag<["-"], "fhosted">, Group<f_Group>;
def fdenormal_fp_math_EQ : Joined<["-"], "fdenormal-fp-math=">, Group<f_Group>, Flags<[CC1Option]>;
def ffile_reproducible : Flag<["-"], "ffile-reproducible">, Group<f_Group>,
  Flags<[CoreOption, CC1Option]>,
  HelpText<"Use the target's platform-specific path separator character when "
           "expanding the __FILE__ macro">;
def fno_file_reproducible : Flag<["-"], "fno-file-reproducible">,
  Group<f_Group>, Flags<[CoreOption, CC1Option]>,
  HelpText<"Use the host's platform-specific path separator character when "
           "expanding the __FILE__ macro">;
def ffp_eval_method_EQ : Joined<["-"], "ffp-eval-method=">, Group<f_Group>, Flags<[CC1Option]>,
  HelpText<"Specifies the evaluation method to use for floating-point arithmetic.">,
  Values<"source,double,extended">, NormalizedValuesScope<"LangOptions">,
  NormalizedValues<["FEM_Source", "FEM_Double", "FEM_Extended"]>,
  MarshallingInfoEnum<LangOpts<"FPEvalMethod">, "FEM_UnsetOnCommandLine">;
def ffp_model_EQ : Joined<["-"], "ffp-model=">, Group<f_Group>, Flags<[NoXarchOption]>,
  HelpText<"Controls the semantics of floating-point calculations.">;
def ffp_exception_behavior_EQ : Joined<["-"], "ffp-exception-behavior=">, Group<f_Group>, Flags<[CC1Option]>,
  HelpText<"Specifies the exception behavior of floating-point operations.">,
  Values<"ignore,maytrap,strict">, NormalizedValuesScope<"LangOptions">,
  NormalizedValues<["FPE_Ignore", "FPE_MayTrap", "FPE_Strict"]>,
  MarshallingInfoEnum<LangOpts<"FPExceptionMode">, "FPE_Default">;
defm fast_math : BoolFOption<"fast-math",
  LangOpts<"FastMath">, DefaultFalse,
  PosFlag<SetTrue, [CC1Option], "Allow aggressive, lossy floating-point optimizations",
          [cl_fast_relaxed_math.KeyPath]>,
  NegFlag<SetFalse>>;
def menable_unsafe_fp_math : Flag<["-"], "menable-unsafe-fp-math">, Flags<[CC1Option]>,
  HelpText<"Allow unsafe floating-point math optimizations which may decrease precision">,
  MarshallingInfoFlag<LangOpts<"UnsafeFPMath">>,
  ImpliedByAnyOf<[cl_unsafe_math_optimizations.KeyPath, ffast_math.KeyPath]>;
defm math_errno : BoolFOption<"math-errno",
  LangOpts<"MathErrno">, DefaultFalse,
  PosFlag<SetTrue, [CC1Option], "Require math functions to indicate errors by setting errno">,
  NegFlag<SetFalse>>,
  ShouldParseIf<!strconcat("!", open_cl.KeyPath)>;
def fextend_args_EQ : Joined<["-"], "fextend-arguments=">, Group<f_Group>,
  Flags<[CC1Option, NoArgumentUnused]>,
  HelpText<"Controls how scalar integer arguments are extended in calls "
           "to unprototyped and varargs functions">,
  Values<"32,64">,
  NormalizedValues<["ExtendTo32", "ExtendTo64"]>,
  NormalizedValuesScope<"LangOptions::ExtendArgsKind">,
  MarshallingInfoEnum<LangOpts<"ExtendIntArgs">,"ExtendTo32">;
def fbracket_depth_EQ : Joined<["-"], "fbracket-depth=">, Group<f_Group>, Flags<[CoreOption]>;
def fsignaling_math : Flag<["-"], "fsignaling-math">, Group<f_Group>;
def fno_signaling_math : Flag<["-"], "fno-signaling-math">, Group<f_Group>;
defm jump_tables : BoolFOption<"jump-tables",
  CodeGenOpts<"NoUseJumpTables">, DefaultFalse,
  NegFlag<SetTrue, [CC1Option], "Do not use">, PosFlag<SetFalse, [], "Use">,
  BothFlags<[], " jump tables for lowering switches">>;
defm force_enable_int128 : BoolFOption<"force-enable-int128",
  TargetOpts<"ForceEnableInt128">, DefaultFalse,
  PosFlag<SetTrue, [CC1Option], "Enable">, NegFlag<SetFalse, [], "Disable">,
  BothFlags<[], " support for int128_t type">>;
defm keep_static_consts : BoolFOption<"keep-static-consts",
  CodeGenOpts<"KeepStaticConsts">, DefaultFalse,
  PosFlag<SetTrue, [CC1Option], "Keep">, NegFlag<SetFalse, [], "Don't keep">,
  BothFlags<[NoXarchOption], " static const variables if unused">>;
defm fixed_point : BoolFOption<"fixed-point",
  LangOpts<"FixedPoint">, DefaultFalse,
  PosFlag<SetTrue, [CC1Option], "Enable">, NegFlag<SetFalse, [], "Disable">,
  BothFlags<[], " fixed point types">>, ShouldParseIf<!strconcat("!", cplusplus.KeyPath)>;
defm cxx_static_destructors : BoolFOption<"c++-static-destructors",
  LangOpts<"RegisterStaticDestructors">, DefaultTrue,
  NegFlag<SetFalse, [CC1Option], "Disable C++ static destructor registration">,
  PosFlag<SetTrue>>;
def fsymbol_partition_EQ : Joined<["-"], "fsymbol-partition=">, Group<f_Group>,
  Flags<[CC1Option]>, MarshallingInfoString<CodeGenOpts<"SymbolPartition">>;

defm memory_profile : OptInCC1FFlag<"memory-profile", "Enable", "Disable", " heap memory profiling">;
def fmemory_profile_EQ : Joined<["-"], "fmemory-profile=">,
    Group<f_Group>, Flags<[CC1Option]>, MetaVarName<"<directory>">,
    HelpText<"Enable heap memory profiling and dump results into <directory>">;

// Begin sanitizer flags. These should all be core options exposed in all driver
// modes.
let Flags = [CC1Option, CoreOption] in {

def fsanitize_EQ : CommaJoined<["-"], "fsanitize=">, Group<f_clang_Group>,
                   MetaVarName<"<check>">,
                   HelpText<"Turn on runtime checks for various forms of undefined "
                            "or suspicious behavior. See user manual for available checks">;
def fno_sanitize_EQ : CommaJoined<["-"], "fno-sanitize=">, Group<f_clang_Group>,
                      Flags<[CoreOption, NoXarchOption]>;

def fsanitize_ignorelist_EQ : Joined<["-"], "fsanitize-ignorelist=">,
  Group<f_clang_Group>, HelpText<"Path to ignorelist file for sanitizers">;
def : Joined<["-"], "fsanitize-blacklist=">,
  Group<f_clang_Group>, Flags<[HelpHidden]>, Alias<fsanitize_ignorelist_EQ>,
  HelpText<"Alias for -fsanitize-ignorelist=">;

def fsanitize_system_ignorelist_EQ : Joined<["-"], "fsanitize-system-ignorelist=">,
  HelpText<"Path to system ignorelist file for sanitizers">, Flags<[CC1Option]>;
def : Joined<["-"], "fsanitize-system-blacklist=">,
  HelpText<"Alias for -fsanitize-system-ignorelist=">,
  Flags<[CC1Option, HelpHidden]>, Alias<fsanitize_system_ignorelist_EQ>;

def fno_sanitize_ignorelist : Flag<["-"], "fno-sanitize-ignorelist">,
  Group<f_clang_Group>, HelpText<"Don't use ignorelist file for sanitizers">;
def : Flag<["-"], "fno-sanitize-blacklist">,
  Group<f_clang_Group>, Flags<[HelpHidden]>, Alias<fno_sanitize_ignorelist>;

def fsanitize_coverage : CommaJoined<["-"], "fsanitize-coverage=">,
  Group<f_clang_Group>,
  HelpText<"Specify the type of coverage instrumentation for Sanitizers">;
def fno_sanitize_coverage : CommaJoined<["-"], "fno-sanitize-coverage=">,
  Group<f_clang_Group>, Flags<[CoreOption, NoXarchOption]>,
  HelpText<"Disable features of coverage instrumentation for Sanitizers">,
  Values<"func,bb,edge,indirect-calls,trace-bb,trace-cmp,trace-div,trace-gep,"
         "8bit-counters,trace-pc,trace-pc-guard,no-prune,inline-8bit-counters,"
         "inline-bool-flag">;
def fsanitize_coverage_allowlist : Joined<["-"], "fsanitize-coverage-allowlist=">,
    Group<f_clang_Group>, Flags<[CoreOption, NoXarchOption]>,
    HelpText<"Restrict sanitizer coverage instrumentation exclusively to modules and functions that match the provided special case list, except the blocked ones">,
    MarshallingInfoStringVector<CodeGenOpts<"SanitizeCoverageAllowlistFiles">>;
def fsanitize_coverage_ignorelist : Joined<["-"], "fsanitize-coverage-ignorelist=">,
    Group<f_clang_Group>, Flags<[CoreOption, NoXarchOption]>,
    HelpText<"Disable sanitizer coverage instrumentation for modules and functions "
             "that match the provided special case list, even the allowed ones">,
    MarshallingInfoStringVector<CodeGenOpts<"SanitizeCoverageIgnorelistFiles">>;
def fexperimental_sanitize_metadata_EQ : CommaJoined<["-"], "fexperimental-sanitize-metadata=">,
  Group<f_Group>,
  HelpText<"Specify the type of metadata to emit for binary analysis sanitizers">;
def fno_experimental_sanitize_metadata_EQ : CommaJoined<["-"], "fno-experimental-sanitize-metadata=">,
  Group<f_Group>, Flags<[CoreOption]>,
  HelpText<"Disable emitting metadata for binary analysis sanitizers">;
def fsanitize_memory_track_origins_EQ : Joined<["-"], "fsanitize-memory-track-origins=">,
                                        Group<f_clang_Group>,
                                        HelpText<"Enable origins tracking in MemorySanitizer">,
                                        MarshallingInfoInt<CodeGenOpts<"SanitizeMemoryTrackOrigins">>;
def fsanitize_memory_track_origins : Flag<["-"], "fsanitize-memory-track-origins">,
                                     Group<f_clang_Group>,
                                     HelpText<"Enable origins tracking in MemorySanitizer">;
def fno_sanitize_memory_track_origins : Flag<["-"], "fno-sanitize-memory-track-origins">,
                                        Group<f_clang_Group>,
                                        Flags<[CoreOption, NoXarchOption]>,
                                        HelpText<"Disable origins tracking in MemorySanitizer">;
def fsanitize_address_outline_instrumentation : Flag<["-"], "fsanitize-address-outline-instrumentation">,
                                                Group<f_clang_Group>,
                                                HelpText<"Always generate function calls for address sanitizer instrumentation">;
def fno_sanitize_address_outline_instrumentation : Flag<["-"], "fno-sanitize-address-outline-instrumentation">,
                                                   Group<f_clang_Group>,
                                                   HelpText<"Use default code inlining logic for the address sanitizer">;
def fsanitize_memtag_mode_EQ : Joined<["-"], "fsanitize-memtag-mode=">,
                                        Group<f_clang_Group>,
                                        HelpText<"Set default MTE mode to 'sync' (default) or 'async'">;
def fsanitize_hwaddress_experimental_aliasing
  : Flag<["-"], "fsanitize-hwaddress-experimental-aliasing">,
    Group<f_clang_Group>,
    HelpText<"Enable aliasing mode in HWAddressSanitizer">;
def fno_sanitize_hwaddress_experimental_aliasing
  : Flag<["-"], "fno-sanitize-hwaddress-experimental-aliasing">,
    Group<f_clang_Group>, Flags<[CoreOption, NoXarchOption]>,
    HelpText<"Disable aliasing mode in HWAddressSanitizer">;
defm sanitize_memory_use_after_dtor : BoolOption<"f", "sanitize-memory-use-after-dtor",
  CodeGenOpts<"SanitizeMemoryUseAfterDtor">, DefaultFalse,
  PosFlag<SetTrue, [CC1Option], "Enable">, NegFlag<SetFalse, [], "Disable">,
  BothFlags<[], " use-after-destroy detection in MemorySanitizer">>,
  Group<f_clang_Group>;
def fsanitize_address_field_padding : Joined<["-"], "fsanitize-address-field-padding=">,
                                        Group<f_clang_Group>,
                                        HelpText<"Level of field padding for AddressSanitizer">,
                                        MarshallingInfoInt<LangOpts<"SanitizeAddressFieldPadding">>;
defm sanitize_address_use_after_scope : BoolOption<"f", "sanitize-address-use-after-scope",
  CodeGenOpts<"SanitizeAddressUseAfterScope">, DefaultFalse,
  PosFlag<SetTrue, [], "Enable">, NegFlag<SetFalse, [CoreOption, NoXarchOption], "Disable">,
  BothFlags<[], " use-after-scope detection in AddressSanitizer">>,
  Group<f_clang_Group>;
def sanitize_address_use_after_return_EQ
  : Joined<["-"], "fsanitize-address-use-after-return=">,
    MetaVarName<"<mode>">,
    Flags<[CC1Option]>,
    HelpText<"Select the mode of detecting stack use-after-return in AddressSanitizer">,
    Group<f_clang_Group>,
    Values<"never,runtime,always">,
    NormalizedValuesScope<"llvm::AsanDetectStackUseAfterReturnMode">,
    NormalizedValues<["Never", "Runtime", "Always"]>,
    MarshallingInfoEnum<CodeGenOpts<"SanitizeAddressUseAfterReturn">, "Runtime">;
defm sanitize_address_poison_custom_array_cookie : BoolOption<"f", "sanitize-address-poison-custom-array-cookie",
  CodeGenOpts<"SanitizeAddressPoisonCustomArrayCookie">, DefaultFalse,
  PosFlag<SetTrue, [], "Enable">, NegFlag<SetFalse, [], "Disable">,
  BothFlags<[], " poisoning array cookies when using custom operator new[] in AddressSanitizer">>,
  Group<f_clang_Group>;
defm sanitize_address_globals_dead_stripping : BoolOption<"f", "sanitize-address-globals-dead-stripping",
  CodeGenOpts<"SanitizeAddressGlobalsDeadStripping">, DefaultFalse,
  PosFlag<SetTrue, [], "Enable linker dead stripping of globals in AddressSanitizer">,
  NegFlag<SetFalse, [], "Disable linker dead stripping of globals in AddressSanitizer">>,
  Group<f_clang_Group>;
defm sanitize_address_use_odr_indicator : BoolOption<"f", "sanitize-address-use-odr-indicator",
  CodeGenOpts<"SanitizeAddressUseOdrIndicator">, DefaultFalse,
  PosFlag<SetTrue, [], "Enable ODR indicator globals to avoid false ODR violation"
            " reports in partially sanitized programs at the cost of an increase in binary size">,
  NegFlag<SetFalse, [], "Disable ODR indicator globals">>,
  Group<f_clang_Group>;
def sanitize_address_destructor_EQ
    : Joined<["-"], "fsanitize-address-destructor=">,
      Flags<[CC1Option]>,
      HelpText<"Set destructor type used in ASan instrumentation">,
      Group<f_clang_Group>,
      Values<"none,global">,
      NormalizedValuesScope<"llvm::AsanDtorKind">,
      NormalizedValues<["None", "Global"]>,
      MarshallingInfoEnum<CodeGenOpts<"SanitizeAddressDtor">, "Global">;
defm sanitize_memory_param_retval
    : BoolFOption<"sanitize-memory-param-retval",
        CodeGenOpts<"SanitizeMemoryParamRetval">,
        DefaultTrue,
        PosFlag<SetTrue, [CC1Option], "Enable">, NegFlag<SetFalse, [], "Disable">,
        BothFlags<[], " detection of uninitialized parameters and return values">>;
//// Note: This flag was introduced when it was necessary to distinguish between
//       ABI for correct codegen.  This is no longer needed, but the flag is
//       not removed since targeting either ABI will behave the same.
//       This way we cause no disturbance to existing scripts & code, and if we
//       want to use this flag in the future we will cause no disturbance then
//       either.
def fsanitize_hwaddress_abi_EQ
    : Joined<["-"], "fsanitize-hwaddress-abi=">,
      Group<f_clang_Group>,
      HelpText<"Select the HWAddressSanitizer ABI to target (interceptor or platform, default interceptor). This option is currently unused.">;
def fsanitize_recover_EQ : CommaJoined<["-"], "fsanitize-recover=">,
                           Group<f_clang_Group>,
                           HelpText<"Enable recovery for specified sanitizers">;
def fno_sanitize_recover_EQ : CommaJoined<["-"], "fno-sanitize-recover=">,
                              Group<f_clang_Group>, Flags<[CoreOption, NoXarchOption]>,
                              HelpText<"Disable recovery for specified sanitizers">;
def fsanitize_recover : Flag<["-"], "fsanitize-recover">, Group<f_clang_Group>,
                        Alias<fsanitize_recover_EQ>, AliasArgs<["all"]>;
def fno_sanitize_recover : Flag<["-"], "fno-sanitize-recover">,
                           Flags<[CoreOption, NoXarchOption]>, Group<f_clang_Group>,
                           Alias<fno_sanitize_recover_EQ>, AliasArgs<["all"]>;
def fsanitize_trap_EQ : CommaJoined<["-"], "fsanitize-trap=">, Group<f_clang_Group>,
                        HelpText<"Enable trapping for specified sanitizers">;
def fno_sanitize_trap_EQ : CommaJoined<["-"], "fno-sanitize-trap=">, Group<f_clang_Group>,
                           Flags<[CoreOption, NoXarchOption]>,
                           HelpText<"Disable trapping for specified sanitizers">;
def fsanitize_trap : Flag<["-"], "fsanitize-trap">, Group<f_clang_Group>,
                     Alias<fsanitize_trap_EQ>, AliasArgs<["all"]>,
                     HelpText<"Enable trapping for all sanitizers">;
def fno_sanitize_trap : Flag<["-"], "fno-sanitize-trap">, Group<f_clang_Group>,
                        Alias<fno_sanitize_trap_EQ>, AliasArgs<["all"]>,
                        Flags<[CoreOption, NoXarchOption]>,
                        HelpText<"Disable trapping for all sanitizers">;
def fsanitize_undefined_trap_on_error
    : Flag<["-"], "fsanitize-undefined-trap-on-error">, Group<f_clang_Group>,
      Alias<fsanitize_trap_EQ>, AliasArgs<["undefined"]>;
def fno_sanitize_undefined_trap_on_error
    : Flag<["-"], "fno-sanitize-undefined-trap-on-error">, Group<f_clang_Group>,
      Alias<fno_sanitize_trap_EQ>, AliasArgs<["undefined"]>;
defm sanitize_minimal_runtime : BoolOption<"f", "sanitize-minimal-runtime",
  CodeGenOpts<"SanitizeMinimalRuntime">, DefaultFalse,
  PosFlag<SetTrue>, NegFlag<SetFalse>>,
  Group<f_clang_Group>;
def fsanitize_link_runtime : Flag<["-"], "fsanitize-link-runtime">,
                           Group<f_clang_Group>;
def fno_sanitize_link_runtime : Flag<["-"], "fno-sanitize-link-runtime">,
                              Group<f_clang_Group>;
def fsanitize_link_cxx_runtime : Flag<["-"], "fsanitize-link-c++-runtime">,
                                 Group<f_clang_Group>;
def fno_sanitize_link_cxx_runtime : Flag<["-"], "fno-sanitize-link-c++-runtime">,
                                    Group<f_clang_Group>;
defm sanitize_cfi_cross_dso : BoolOption<"f", "sanitize-cfi-cross-dso",
  CodeGenOpts<"SanitizeCfiCrossDso">, DefaultFalse,
  PosFlag<SetTrue, [], "Enable">, NegFlag<SetFalse, [CoreOption, NoXarchOption], "Disable">,
  BothFlags<[], " control flow integrity (CFI) checks for cross-DSO calls.">>,
  Group<f_clang_Group>;
def fsanitize_cfi_icall_generalize_pointers : Flag<["-"], "fsanitize-cfi-icall-generalize-pointers">,
                                              Group<f_clang_Group>,
                                              HelpText<"Generalize pointers in CFI indirect call type signature checks">,
                                              MarshallingInfoFlag<CodeGenOpts<"SanitizeCfiICallGeneralizePointers">>;
defm sanitize_cfi_canonical_jump_tables : BoolOption<"f", "sanitize-cfi-canonical-jump-tables",
  CodeGenOpts<"SanitizeCfiCanonicalJumpTables">, DefaultFalse,
  PosFlag<SetTrue, [], "Make">, NegFlag<SetFalse, [CoreOption, NoXarchOption], "Do not make">,
  BothFlags<[], " the jump table addresses canonical in the symbol table">>,
  Group<f_clang_Group>;
defm sanitize_stats : BoolOption<"f", "sanitize-stats",
  CodeGenOpts<"SanitizeStats">, DefaultFalse,
  PosFlag<SetTrue, [], "Enable">, NegFlag<SetFalse, [CoreOption, NoXarchOption], "Disable">,
  BothFlags<[], " sanitizer statistics gathering.">>,
  Group<f_clang_Group>;
def fsanitize_thread_memory_access : Flag<["-"], "fsanitize-thread-memory-access">,
                                     Group<f_clang_Group>,
                                     HelpText<"Enable memory access instrumentation in ThreadSanitizer (default)">;
def fno_sanitize_thread_memory_access : Flag<["-"], "fno-sanitize-thread-memory-access">,
                                        Group<f_clang_Group>,
                                        Flags<[CoreOption, NoXarchOption]>,
                                        HelpText<"Disable memory access instrumentation in ThreadSanitizer">;
def fsanitize_thread_func_entry_exit : Flag<["-"], "fsanitize-thread-func-entry-exit">,
                                       Group<f_clang_Group>,
                                       HelpText<"Enable function entry/exit instrumentation in ThreadSanitizer (default)">;
def fno_sanitize_thread_func_entry_exit : Flag<["-"], "fno-sanitize-thread-func-entry-exit">,
                                          Group<f_clang_Group>,
                                          Flags<[CoreOption, NoXarchOption]>,
                                          HelpText<"Disable function entry/exit instrumentation in ThreadSanitizer">;
def fsanitize_thread_atomics : Flag<["-"], "fsanitize-thread-atomics">,
                               Group<f_clang_Group>,
                               HelpText<"Enable atomic operations instrumentation in ThreadSanitizer (default)">;
def fno_sanitize_thread_atomics : Flag<["-"], "fno-sanitize-thread-atomics">,
                                  Group<f_clang_Group>,
                                  Flags<[CoreOption, NoXarchOption]>,
                                  HelpText<"Disable atomic operations instrumentation in ThreadSanitizer">;
def fsanitize_undefined_strip_path_components_EQ : Joined<["-"], "fsanitize-undefined-strip-path-components=">,
  Group<f_clang_Group>, MetaVarName<"<number>">,
  HelpText<"Strip (or keep only, if negative) a given number of path components "
           "when emitting check metadata.">,
  MarshallingInfoInt<CodeGenOpts<"EmitCheckPathComponentsToStrip">, "0", "int">;

} // end -f[no-]sanitize* flags

def funsafe_math_optimizations : Flag<["-"], "funsafe-math-optimizations">,
  Group<f_Group>;
def fno_unsafe_math_optimizations : Flag<["-"], "fno-unsafe-math-optimizations">,
  Group<f_Group>;
def fassociative_math : Flag<["-"], "fassociative-math">, Group<f_Group>;
def fno_associative_math : Flag<["-"], "fno-associative-math">, Group<f_Group>;
defm reciprocal_math : BoolFOption<"reciprocal-math",
  LangOpts<"AllowRecip">, DefaultFalse,
  PosFlag<SetTrue, [CC1Option], "Allow division operations to be reassociated",
          [menable_unsafe_fp_math.KeyPath]>,
  NegFlag<SetFalse>>;
defm approx_func : BoolFOption<"approx-func", LangOpts<"ApproxFunc">, DefaultFalse,
   PosFlag<SetTrue, [CC1Option], "Allow certain math function calls to be replaced "
           "with an approximately equivalent calculation",
           [menable_unsafe_fp_math.KeyPath]>,
   NegFlag<SetFalse>>;
defm finite_math_only : BoolFOption<"finite-math-only",
  LangOpts<"FiniteMathOnly">, DefaultFalse,
  PosFlag<SetTrue, [CC1Option], "", [cl_finite_math_only.KeyPath, ffast_math.KeyPath]>,
  NegFlag<SetFalse>>;
defm signed_zeros : BoolFOption<"signed-zeros",
  LangOpts<"NoSignedZero">, DefaultFalse,
  NegFlag<SetTrue, [CC1Option], "Allow optimizations that ignore the sign of floating point zeros",
            [cl_no_signed_zeros.KeyPath, menable_unsafe_fp_math.KeyPath]>,
  PosFlag<SetFalse>>;
def fhonor_nans : Flag<["-"], "fhonor-nans">, Group<f_Group>;
def fno_honor_nans : Flag<["-"], "fno-honor-nans">, Group<f_Group>;
def fhonor_infinities : Flag<["-"], "fhonor-infinities">, Group<f_Group>;
def fno_honor_infinities : Flag<["-"], "fno-honor-infinities">, Group<f_Group>;
// This option was originally misspelt "infinites" [sic].
def : Flag<["-"], "fhonor-infinites">, Alias<fhonor_infinities>;
def : Flag<["-"], "fno-honor-infinites">, Alias<fno_honor_infinities>;
def frounding_math : Flag<["-"], "frounding-math">, Group<f_Group>, Flags<[CC1Option]>,
  MarshallingInfoFlag<LangOpts<"RoundingMath">>,
  Normalizer<"makeFlagToValueNormalizer(llvm::RoundingMode::Dynamic)">;
def fno_rounding_math : Flag<["-"], "fno-rounding-math">, Group<f_Group>, Flags<[CC1Option]>;
def ftrapping_math : Flag<["-"], "ftrapping-math">, Group<f_Group>;
def fno_trapping_math : Flag<["-"], "fno-trapping-math">, Group<f_Group>;
def ffp_contract : Joined<["-"], "ffp-contract=">, Group<f_Group>,
  Flags<[CC1Option]>, HelpText<"Form fused FP ops (e.g. FMAs):"
  " fast (fuses across statements disregarding pragmas)"
  " | on (only fuses in the same statement unless dictated by pragmas)"
  " | off (never fuses)"
  " | fast-honor-pragmas (fuses across statements unless diectated by pragmas)."
  " Default is 'fast' for CUDA, 'fast-honor-pragmas' for HIP, and 'on' otherwise.">,
  Values<"fast,on,off,fast-honor-pragmas">;

defm strict_float_cast_overflow : BoolFOption<"strict-float-cast-overflow",
  CodeGenOpts<"StrictFloatCastOverflow">, DefaultTrue,
  NegFlag<SetFalse, [CC1Option], "Relax language rules and try to match the behavior"
            " of the target's native float-to-int conversion instructions">,
  PosFlag<SetTrue, [], "Assume that overflowing float-to-int casts are undefined (default)">>;

defm protect_parens : BoolFOption<"protect-parens",
  LangOpts<"ProtectParens">, DefaultFalse,
  PosFlag<SetTrue, [CoreOption, CC1Option],
          "Determines whether the optimizer honors parentheses when "
          "floating-point expressions are evaluated">,
  NegFlag<SetFalse>>;

def ffor_scope : Flag<["-"], "ffor-scope">, Group<f_Group>;
def fno_for_scope : Flag<["-"], "fno-for-scope">, Group<f_Group>;

defm rewrite_imports : BoolFOption<"rewrite-imports",
  PreprocessorOutputOpts<"RewriteImports">, DefaultFalse,
  PosFlag<SetTrue, [CC1Option]>, NegFlag<SetFalse>>;
defm rewrite_includes : BoolFOption<"rewrite-includes",
  PreprocessorOutputOpts<"RewriteIncludes">, DefaultFalse,
  PosFlag<SetTrue, [CC1Option]>, NegFlag<SetFalse>>;

defm directives_only : OptInCC1FFlag<"directives-only", "">;

defm delete_null_pointer_checks : BoolFOption<"delete-null-pointer-checks",
  CodeGenOpts<"NullPointerIsValid">, DefaultFalse,
  NegFlag<SetTrue, [CC1Option], "Do not treat usage of null pointers as undefined behavior">,
  PosFlag<SetFalse, [], "Treat usage of null pointers as undefined behavior (default)">,
  BothFlags<[CoreOption]>>;

def frewrite_map_file_EQ : Joined<["-"], "frewrite-map-file=">,
                           Group<f_Group>,
                           Flags<[NoXarchOption, CC1Option]>,
                           MarshallingInfoStringVector<CodeGenOpts<"RewriteMapFiles">>;

defm use_line_directives : BoolFOption<"use-line-directives",
  PreprocessorOutputOpts<"UseLineDirectives">, DefaultFalse,
  PosFlag<SetTrue, [CC1Option], "Use #line in preprocessed output">, NegFlag<SetFalse>>;
defm minimize_whitespace : BoolFOption<"minimize-whitespace",
  PreprocessorOutputOpts<"MinimizeWhitespace">, DefaultFalse,
  PosFlag<SetTrue, [CC1Option], "Minimize whitespace when emitting preprocessor output">, NegFlag<SetFalse>>;

def ffreestanding : Flag<["-"], "ffreestanding">, Group<f_Group>, Flags<[CC1Option]>,
  HelpText<"Assert that the compilation takes place in a freestanding environment">,
  MarshallingInfoFlag<LangOpts<"Freestanding">>;
def fgnuc_version_EQ : Joined<["-"], "fgnuc-version=">, Group<f_Group>,
  HelpText<"Sets various macros to claim compatibility with the given GCC version (default is 4.2.1)">,
  Flags<[CC1Option, CoreOption]>;
// We abuse '-f[no-]gnu-keywords' to force overriding all GNU-extension
// keywords. This behavior is provided by GCC's poorly named '-fasm' flag,
// while a subset (the non-C++ GNU keywords) is provided by GCC's
// '-fgnu-keywords'. Clang conflates the two for simplicity under the single
// name, as it doesn't seem a useful distinction.
defm gnu_keywords : BoolFOption<"gnu-keywords",
  LangOpts<"GNUKeywords">, Default<gnu_mode.KeyPath>,
  PosFlag<SetTrue, [], "Allow GNU-extension keywords regardless of language standard">,
  NegFlag<SetFalse>, BothFlags<[CC1Option]>>;
defm gnu89_inline : BoolFOption<"gnu89-inline",
  LangOpts<"GNUInline">, Default<!strconcat("!", c99.KeyPath, " && !", cplusplus.KeyPath)>,
  PosFlag<SetTrue, [CC1Option], "Use the gnu89 inline semantics">,
  NegFlag<SetFalse>>, ShouldParseIf<!strconcat("!", cplusplus.KeyPath)>;
def fgnu_runtime : Flag<["-"], "fgnu-runtime">, Group<f_Group>,
  HelpText<"Generate output compatible with the standard GNU Objective-C runtime">;
def fheinous_gnu_extensions : Flag<["-"], "fheinous-gnu-extensions">, Flags<[CC1Option]>,
  MarshallingInfoFlag<LangOpts<"HeinousExtensions">>;
def filelist : Separate<["-"], "filelist">, Flags<[LinkerInput]>,
               Group<Link_Group>;
def : Flag<["-"], "findirect-virtual-calls">, Alias<fapple_kext>;
def finline_functions : Flag<["-"], "finline-functions">, Group<f_clang_Group>, Flags<[CC1Option]>,
  HelpText<"Inline suitable functions">;
def finline_hint_functions: Flag<["-"], "finline-hint-functions">, Group<f_clang_Group>, Flags<[CC1Option]>,
  HelpText<"Inline functions which are (explicitly or implicitly) marked inline">;
def finline : Flag<["-"], "finline">, Group<clang_ignored_f_Group>;
def finline_max_stacksize_EQ
    : Joined<["-"], "finline-max-stacksize=">,
      Group<f_Group>, Flags<[CoreOption, CC1Option]>,
      HelpText<"Suppress inlining of functions whose stack size exceeds the given value">,
      MarshallingInfoInt<CodeGenOpts<"InlineMaxStackSize">, "UINT_MAX">;
defm jmc : BoolFOption<"jmc",
  CodeGenOpts<"JMCInstrument">, DefaultFalse,
  PosFlag<SetTrue, [CC1Option], "Enable just-my-code debugging">,
  NegFlag<SetFalse>>;
def fglobal_isel : Flag<["-"], "fglobal-isel">, Group<f_clang_Group>,
  HelpText<"Enables the global instruction selector">;
def fexperimental_isel : Flag<["-"], "fexperimental-isel">, Group<f_clang_Group>,
  Alias<fglobal_isel>;
def fno_legacy_pass_manager : Flag<["-"], "fno-legacy-pass-manager">,
  Group<f_clang_Group>, Flags<[CC1Option, NoArgumentUnused]>;
def fexperimental_new_pass_manager : Flag<["-"], "fexperimental-new-pass-manager">,
  Group<f_clang_Group>, Flags<[CC1Option]>, Alias<fno_legacy_pass_manager>;
def fexperimental_strict_floating_point : Flag<["-"], "fexperimental-strict-floating-point">,
  Group<f_clang_Group>, Flags<[CC1Option]>,
  HelpText<"Enables experimental strict floating point in LLVM.">,
  MarshallingInfoFlag<LangOpts<"ExpStrictFP">>;
def finput_charset_EQ : Joined<["-"], "finput-charset=">, Flags<[FlangOption, FC1Option]>, Group<f_Group>,
  HelpText<"Specify the default character set for source files">;
def fexec_charset_EQ : Joined<["-"], "fexec-charset=">, Group<f_Group>;
def finstrument_functions : Flag<["-"], "finstrument-functions">, Group<f_Group>, Flags<[CC1Option]>,
  HelpText<"Generate calls to instrument function entry and exit">,
  MarshallingInfoFlag<CodeGenOpts<"InstrumentFunctions">>;
def finstrument_functions_after_inlining : Flag<["-"], "finstrument-functions-after-inlining">, Group<f_Group>, Flags<[CC1Option]>,
  HelpText<"Like -finstrument-functions, but insert the calls after inlining">,
  MarshallingInfoFlag<CodeGenOpts<"InstrumentFunctionsAfterInlining">>;
def finstrument_function_entry_bare : Flag<["-"], "finstrument-function-entry-bare">, Group<f_Group>, Flags<[CC1Option]>,
  HelpText<"Instrument function entry only, after inlining, without arguments to the instrumentation call">,
  MarshallingInfoFlag<CodeGenOpts<"InstrumentFunctionEntryBare">>;
def fcf_protection_EQ : Joined<["-"], "fcf-protection=">, Flags<[CoreOption, CC1Option]>, Group<f_Group>,
  HelpText<"Instrument control-flow architecture protection">, Values<"return,branch,full,none">;
def fcf_protection : Flag<["-"], "fcf-protection">, Group<f_Group>, Flags<[CoreOption, CC1Option]>,
  Alias<fcf_protection_EQ>, AliasArgs<["full"]>,
  HelpText<"Enable cf-protection in 'full' mode">;
def mibt_seal : Flag<["-"], "mibt-seal">, Group<m_Group>, Flags<[CoreOption, CC1Option]>,
  HelpText<"Optimize fcf-protection=branch/full (requires LTO).">;
def mfunction_return_EQ : Joined<["-"], "mfunction-return=">,
  Group<m_Group>, Flags<[CoreOption, CC1Option]>,
  HelpText<"Replace returns with jumps to ``__x86_return_thunk`` (x86 only, error otherwise)">,
  Values<"keep,thunk-extern">,
  NormalizedValues<["Keep", "Extern"]>,
  NormalizedValuesScope<"llvm::FunctionReturnThunksKind">,
  MarshallingInfoEnum<CodeGenOpts<"FunctionReturnThunks">, "Keep">;
def mindirect_branch_cs_prefix : Flag<["-"], "mindirect-branch-cs-prefix">,
  Group<m_Group>, Flags<[CoreOption, CC1Option]>,
  HelpText<"Add cs prefix to call and jmp to indirect thunk">,
  MarshallingInfoFlag<CodeGenOpts<"IndirectBranchCSPrefix">>;

defm xray_instrument : BoolFOption<"xray-instrument",
  LangOpts<"XRayInstrument">, DefaultFalse,
  PosFlag<SetTrue, [CC1Option], "Generate XRay instrumentation sleds on function entry and exit">,
  NegFlag<SetFalse>>;

def fxray_instruction_threshold_EQ :
  Joined<["-"], "fxray-instruction-threshold=">,
  Group<f_Group>, Flags<[CC1Option]>,
  HelpText<"Sets the minimum function size to instrument with XRay">,
  MarshallingInfoInt<CodeGenOpts<"XRayInstructionThreshold">, "200">;

def fxray_always_instrument :
  Joined<["-"], "fxray-always-instrument=">,
  Group<f_Group>, Flags<[CC1Option]>,
  HelpText<"DEPRECATED: Filename defining the whitelist for imbuing the 'always instrument' XRay attribute.">,
  MarshallingInfoStringVector<LangOpts<"XRayAlwaysInstrumentFiles">>;
def fxray_never_instrument :
  Joined<["-"], "fxray-never-instrument=">,
  Group<f_Group>, Flags<[CC1Option]>,
  HelpText<"DEPRECATED: Filename defining the whitelist for imbuing the 'never instrument' XRay attribute.">,
  MarshallingInfoStringVector<LangOpts<"XRayNeverInstrumentFiles">>;
def fxray_attr_list :
  Joined<["-"], "fxray-attr-list=">,
  Group<f_Group>, Flags<[CC1Option]>,
  HelpText<"Filename defining the list of functions/types for imbuing XRay attributes.">,
  MarshallingInfoStringVector<LangOpts<"XRayAttrListFiles">>;
def fxray_modes :
  Joined<["-"], "fxray-modes=">,
  Group<f_Group>, Flags<[CC1Option]>,
  HelpText<"List of modes to link in by default into XRay instrumented binaries.">;

defm xray_always_emit_customevents : BoolFOption<"xray-always-emit-customevents",
  LangOpts<"XRayAlwaysEmitCustomEvents">, DefaultFalse,
  PosFlag<SetTrue, [CC1Option], "Always emit __xray_customevent(...) calls"
          " even if the containing function is not always instrumented">,
  NegFlag<SetFalse>>;

defm xray_always_emit_typedevents : BoolFOption<"xray-always-emit-typedevents",
  LangOpts<"XRayAlwaysEmitTypedEvents">, DefaultFalse,
  PosFlag<SetTrue, [CC1Option], "Always emit __xray_typedevent(...) calls"
          " even if the containing function is not always instrumented">,
  NegFlag<SetFalse>>;

defm xray_ignore_loops : BoolFOption<"xray-ignore-loops",
  CodeGenOpts<"XRayIgnoreLoops">, DefaultFalse,
  PosFlag<SetTrue, [CC1Option], "Don't instrument functions with loops"
          " unless they also meet the minimum function size">,
  NegFlag<SetFalse>>;

defm xray_function_index : BoolFOption<"xray-function-index",
  CodeGenOpts<"XRayOmitFunctionIndex">, DefaultTrue,
  NegFlag<SetFalse, [CC1Option], "Omit function index section at the"
          " expense of single-function patching performance">,
  PosFlag<SetTrue>>;

def fxray_link_deps : Flag<["-"], "fxray-link-deps">, Group<f_Group>,
  Flags<[CC1Option]>,
  HelpText<"Tells clang to add the link dependencies for XRay.">;
def fnoxray_link_deps : Flag<["-"], "fnoxray-link-deps">, Group<f_Group>,
  Flags<[CC1Option]>;

def fxray_instrumentation_bundle :
  Joined<["-"], "fxray-instrumentation-bundle=">,
  Group<f_Group>, Flags<[CC1Option]>,
  HelpText<"Select which XRay instrumentation points to emit. Options: all, none, function-entry, function-exit, function, custom. Default is 'all'.  'function' includes both 'function-entry' and 'function-exit'.">;

def fxray_function_groups :
  Joined<["-"], "fxray-function-groups=">,
  Group<f_Group>, Flags<[CC1Option]>,
  HelpText<"Only instrument 1 of N groups">,
  MarshallingInfoInt<CodeGenOpts<"XRayTotalFunctionGroups">, "1">;

def fxray_selected_function_group :
  Joined<["-"], "fxray-selected-function-group=">,
  Group<f_Group>, Flags<[CC1Option]>,
  HelpText<"When using -fxray-function-groups, select which group of functions to instrument. Valid range is 0 to fxray-function-groups - 1">,
  MarshallingInfoInt<CodeGenOpts<"XRaySelectedFunctionGroup">, "0">;


defm fine_grained_bitfield_accesses : BoolOption<"f", "fine-grained-bitfield-accesses",
  CodeGenOpts<"FineGrainedBitfieldAccesses">, DefaultFalse,
  PosFlag<SetTrue, [], "Use separate accesses for consecutive bitfield runs with legal widths and alignments.">,
  NegFlag<SetFalse, [], "Use large-integer access for consecutive bitfield runs.">,
  BothFlags<[CC1Option]>>,
  Group<f_clang_Group>;

def fexperimental_relative_cxx_abi_vtables :
  Flag<["-"], "fexperimental-relative-c++-abi-vtables">,
  Group<f_clang_Group>, Flags<[CC1Option]>,
  HelpText<"Use the experimental C++ class ABI for classes with virtual tables">;
def fno_experimental_relative_cxx_abi_vtables :
  Flag<["-"], "fno-experimental-relative-c++-abi-vtables">,
  Group<f_clang_Group>, Flags<[CC1Option]>,
  HelpText<"Do not use the experimental C++ class ABI for classes with virtual tables">;

def fcxx_abi_EQ : Joined<["-"], "fc++-abi=">,
                  Group<f_clang_Group>, Flags<[CC1Option]>,
                  HelpText<"C++ ABI to use. This will override the target C++ ABI.">;

def flat__namespace : Flag<["-"], "flat_namespace">;
def flax_vector_conversions_EQ : Joined<["-"], "flax-vector-conversions=">, Group<f_Group>,
  HelpText<"Enable implicit vector bit-casts">, Values<"none,integer,all">, Flags<[CC1Option]>,
  NormalizedValues<["LangOptions::LaxVectorConversionKind::None",
                    "LangOptions::LaxVectorConversionKind::Integer",
                    "LangOptions::LaxVectorConversionKind::All"]>,
  MarshallingInfoEnum<LangOpts<"LaxVectorConversions">,
                      open_cl.KeyPath #
                          " ? LangOptions::LaxVectorConversionKind::None" #
                          " : LangOptions::LaxVectorConversionKind::All">;
def flax_vector_conversions : Flag<["-"], "flax-vector-conversions">, Group<f_Group>,
  Alias<flax_vector_conversions_EQ>, AliasArgs<["integer"]>;
def flimited_precision_EQ : Joined<["-"], "flimited-precision=">, Group<f_Group>;
def fapple_link_rtlib : Flag<["-"], "fapple-link-rtlib">, Group<f_Group>,
  HelpText<"Force linking the clang builtins runtime library">;
def flto_EQ : Joined<["-"], "flto=">, Flags<[CoreOption, CC1Option]>, Group<f_Group>,
  HelpText<"Set LTO mode">, Values<"thin,full">;
def flto_EQ_jobserver : Flag<["-"], "flto=jobserver">, Group<f_Group>,
  Alias<flto_EQ>, AliasArgs<["full"]>, HelpText<"Enable LTO in 'full' mode">;
def flto_EQ_auto : Flag<["-"], "flto=auto">, Group<f_Group>,
  Alias<flto_EQ>, AliasArgs<["full"]>, HelpText<"Enable LTO in 'full' mode">;
def flto : Flag<["-"], "flto">, Flags<[CoreOption, CC1Option]>, Group<f_Group>,
  Alias<flto_EQ>, AliasArgs<["full"]>, HelpText<"Enable LTO in 'full' mode">;
def fno_lto : Flag<["-"], "fno-lto">, Flags<[CoreOption, CC1Option]>, Group<f_Group>,
  HelpText<"Disable LTO mode (default)">;
def foffload_lto_EQ : Joined<["-"], "foffload-lto=">, Flags<[CoreOption]>, Group<f_Group>,
  HelpText<"Set LTO mode for offload compilation">, Values<"thin,full">;
def foffload_lto : Flag<["-"], "foffload-lto">, Flags<[CoreOption]>, Group<f_Group>,
  Alias<foffload_lto_EQ>, AliasArgs<["full"]>, HelpText<"Enable LTO in 'full' mode for offload compilation">;
def fno_offload_lto : Flag<["-"], "fno-offload-lto">, Flags<[CoreOption]>, Group<f_Group>,
  HelpText<"Disable LTO mode (default) for offload compilation">;
def flto_jobs_EQ : Joined<["-"], "flto-jobs=">,
  Flags<[CC1Option]>, Group<f_Group>,
  HelpText<"Controls the backend parallelism of -flto=thin (default "
           "of 0 means the number of threads will be derived from "
           "the number of CPUs detected)">;
def fthinlto_index_EQ : Joined<["-"], "fthinlto-index=">,
  Flags<[CoreOption, CC1Option]>, Group<f_Group>,
  HelpText<"Perform ThinLTO importing using provided function summary index">;
def fthin_link_bitcode_EQ : Joined<["-"], "fthin-link-bitcode=">,
  Flags<[CoreOption, CC1Option]>, Group<f_Group>,
  HelpText<"Write minimized bitcode to <file> for the ThinLTO thin link only">,
  MarshallingInfoString<CodeGenOpts<"ThinLinkBitcodeFile">>;
def fmacro_backtrace_limit_EQ : Joined<["-"], "fmacro-backtrace-limit=">,
                                Group<f_Group>, Flags<[NoXarchOption, CoreOption]>;
defm merge_all_constants : BoolFOption<"merge-all-constants",
  CodeGenOpts<"MergeAllConstants">, DefaultFalse,
  PosFlag<SetTrue, [CC1Option, CoreOption], "Allow">, NegFlag<SetFalse, [], "Disallow">,
  BothFlags<[], " merging of constants">>;
def fmessage_length_EQ : Joined<["-"], "fmessage-length=">, Group<f_Group>, Flags<[CC1Option]>,
  HelpText<"Format message diagnostics so that they fit within N columns">,
  MarshallingInfoInt<DiagnosticOpts<"MessageLength">>;
def frandomize_layout_seed_EQ : Joined<["-"], "frandomize-layout-seed=">,
  MetaVarName<"<seed>">, Group<f_clang_Group>, Flags<[CC1Option]>,
  HelpText<"The seed used by the randomize structure layout feature">;
def frandomize_layout_seed_file_EQ : Joined<["-"], "frandomize-layout-seed-file=">,
  MetaVarName<"<file>">, Group<f_clang_Group>, Flags<[CC1Option]>,
  HelpText<"File holding the seed used by the randomize structure layout feature">;
def fms_compatibility : Flag<["-"], "fms-compatibility">, Group<f_Group>, Flags<[CC1Option, CoreOption]>,
  HelpText<"Enable full Microsoft Visual C++ compatibility">,
  MarshallingInfoFlag<LangOpts<"MSVCCompat">>;
def fms_extensions : Flag<["-"], "fms-extensions">, Group<f_Group>, Flags<[CC1Option, CoreOption]>,
  HelpText<"Accept some non-standard constructs supported by the Microsoft compiler">,
  MarshallingInfoFlag<LangOpts<"MicrosoftExt">>, ImpliedByAnyOf<[fms_compatibility.KeyPath]>;
defm asm_blocks : BoolFOption<"asm-blocks",
  LangOpts<"AsmBlocks">, Default<fms_extensions.KeyPath>,
  PosFlag<SetTrue, [CC1Option]>, NegFlag<SetFalse>>;
def fms_volatile : Flag<["-"], "fms-volatile">, Group<f_Group>, Flags<[CC1Option]>,
  MarshallingInfoFlag<LangOpts<"MSVolatile">>;
def fmsc_version : Joined<["-"], "fmsc-version=">, Group<f_Group>, Flags<[NoXarchOption, CoreOption]>,
  HelpText<"Microsoft compiler version number to report in _MSC_VER (0 = don't define it (default))">;
def fms_compatibility_version
    : Joined<["-"], "fms-compatibility-version=">,
      Group<f_Group>,
      Flags<[ CC1Option, CoreOption ]>,
      HelpText<"Dot-separated value representing the Microsoft compiler "
               "version number to report in _MSC_VER (0 = don't define it "
               "(default))">;
def fms_runtime_lib_EQ : Joined<["-"], "fms-runtime-lib=">, Group<f_Group>,
  Flags<[NoXarchOption, CoreOption]>, Values<"static,static_dbg,dll,dll_dbg">,
  HelpText<"Select Windows run-time library">,
  DocBrief<[{
Specify Visual Studio C runtime library. "static" and "static_dbg" correspond
to the cl flags /MT and /MTd which use the multithread, static version. "dll"
and "dll_dbg" correspond to the cl flags /MD and /MDd which use the multithread,
dll version.}]>;
def fms_omit_default_lib : Joined<["-"], "fms-omit-default-lib">,
  Group<f_Group>, Flags<[NoXarchOption, CoreOption]>;
defm delayed_template_parsing : BoolFOption<"delayed-template-parsing",
  LangOpts<"DelayedTemplateParsing">, DefaultFalse,
  PosFlag<SetTrue, [CC1Option], "Parse templated function definitions at the end of the translation unit">,
  NegFlag<SetFalse, [NoXarchOption], "Disable delayed template parsing">,
  BothFlags<[CoreOption]>>;
def fms_memptr_rep_EQ : Joined<["-"], "fms-memptr-rep=">, Group<f_Group>, Flags<[CC1Option]>,
  Values<"single,multiple,virtual">, NormalizedValuesScope<"LangOptions">,
  NormalizedValues<["PPTMK_FullGeneralitySingleInheritance", "PPTMK_FullGeneralityMultipleInheritance",
                    "PPTMK_FullGeneralityVirtualInheritance"]>,
  MarshallingInfoEnum<LangOpts<"MSPointerToMemberRepresentationMethod">, "PPTMK_BestCase">;
def fms_kernel : Flag<["-"], "fms-kernel">, Group<f_Group>, Flags<[CC1Option, NoDriverOption]>,
  MarshallingInfoFlag<LangOpts<"Kernel">>;
// __declspec is enabled by default for the PS4 by the driver, and also
// enabled for Microsoft Extensions or Borland Extensions, here.
//
// FIXME: __declspec is also currently enabled for CUDA, but isn't really a
// CUDA extension. However, it is required for supporting
// __clang_cuda_builtin_vars.h, which uses __declspec(property). Once that has
// been rewritten in terms of something more generic, remove the Opts.CUDA
// term here.
defm declspec : BoolOption<"f", "declspec",
  LangOpts<"DeclSpecKeyword">, DefaultFalse,
  PosFlag<SetTrue, [], "Allow", [fms_extensions.KeyPath, fborland_extensions.KeyPath, cuda.KeyPath]>,
  NegFlag<SetFalse, [], "Disallow">,
  BothFlags<[CC1Option], " __declspec as a keyword">>, Group<f_clang_Group>;
def fmodules_cache_path : Joined<["-"], "fmodules-cache-path=">, Group<i_Group>,
  Flags<[NoXarchOption, CC1Option]>, MetaVarName<"<directory>">,
  HelpText<"Specify the module cache path">;
def fmodules_user_build_path : Separate<["-"], "fmodules-user-build-path">, Group<i_Group>,
  Flags<[NoXarchOption, CC1Option]>, MetaVarName<"<directory>">,
  HelpText<"Specify the module user build path">,
  MarshallingInfoString<HeaderSearchOpts<"ModuleUserBuildPath">>;
def fprebuilt_module_path : Joined<["-"], "fprebuilt-module-path=">, Group<i_Group>,
  Flags<[NoXarchOption, CC1Option]>, MetaVarName<"<directory>">,
  HelpText<"Specify the prebuilt module path">;
defm prebuilt_implicit_modules : BoolFOption<"prebuilt-implicit-modules",
  HeaderSearchOpts<"EnablePrebuiltImplicitModules">, DefaultFalse,
  PosFlag<SetTrue, [], "Look up implicit modules in the prebuilt module path">,
  NegFlag<SetFalse>, BothFlags<[NoXarchOption, CC1Option]>>;

def fmodules_prune_interval : Joined<["-"], "fmodules-prune-interval=">, Group<i_Group>,
  Flags<[CC1Option]>, MetaVarName<"<seconds>">,
  HelpText<"Specify the interval (in seconds) between attempts to prune the module cache">,
  MarshallingInfoInt<HeaderSearchOpts<"ModuleCachePruneInterval">, "7 * 24 * 60 * 60">;
def fmodules_prune_after : Joined<["-"], "fmodules-prune-after=">, Group<i_Group>,
  Flags<[CC1Option]>, MetaVarName<"<seconds>">,
  HelpText<"Specify the interval (in seconds) after which a module file will be considered unused">,
  MarshallingInfoInt<HeaderSearchOpts<"ModuleCachePruneAfter">, "31 * 24 * 60 * 60">;
def fbuild_session_timestamp : Joined<["-"], "fbuild-session-timestamp=">,
  Group<i_Group>, Flags<[CC1Option]>, MetaVarName<"<time since Epoch in seconds>">,
  HelpText<"Time when the current build session started">,
  MarshallingInfoInt<HeaderSearchOpts<"BuildSessionTimestamp">, "0", "uint64_t">;
def fbuild_session_file : Joined<["-"], "fbuild-session-file=">,
  Group<i_Group>, MetaVarName<"<file>">,
  HelpText<"Use the last modification time of <file> as the build session timestamp">;
def fmodules_validate_once_per_build_session : Flag<["-"], "fmodules-validate-once-per-build-session">,
  Group<i_Group>, Flags<[CC1Option]>,
  HelpText<"Don't verify input files for the modules if the module has been "
           "successfully validated or loaded during this build session">,
  MarshallingInfoFlag<HeaderSearchOpts<"ModulesValidateOncePerBuildSession">>;
def fmodules_disable_diagnostic_validation : Flag<["-"], "fmodules-disable-diagnostic-validation">,
  Group<i_Group>, Flags<[CC1Option]>,
  HelpText<"Disable validation of the diagnostic options when loading the module">,
  MarshallingInfoNegativeFlag<HeaderSearchOpts<"ModulesValidateDiagnosticOptions">>;
defm modules_validate_system_headers : BoolOption<"f", "modules-validate-system-headers",
  HeaderSearchOpts<"ModulesValidateSystemHeaders">, DefaultFalse,
  PosFlag<SetTrue, [CC1Option], "Validate the system headers that a module depends on when loading the module">,
  NegFlag<SetFalse, [NoXarchOption]>>, Group<i_Group>;
def fno_modules_validate_textual_header_includes :
  Flag<["-"], "fno-modules-validate-textual-header-includes">,
  Group<f_Group>, Flags<[CC1Option, NoXarchOption]>,
  MarshallingInfoNegativeFlag<LangOpts<"ModulesValidateTextualHeaderIncludes">>,
  HelpText<"Do not enforce -fmodules-decluse and private header restrictions for textual headers. "
           "This flag will be removed in a future Clang release.">;

def fvalidate_ast_input_files_content:
  Flag <["-"], "fvalidate-ast-input-files-content">,
  Group<f_Group>, Flags<[CC1Option]>,
  HelpText<"Compute and store the hash of input files used to build an AST."
           " Files with mismatching mtime's are considered valid"
           " if both contents is identical">,
  MarshallingInfoFlag<HeaderSearchOpts<"ValidateASTInputFilesContent">>;
def fmodules_validate_input_files_content:
  Flag <["-"], "fmodules-validate-input-files-content">,
  Group<f_Group>, Flags<[NoXarchOption]>,
  HelpText<"Validate PCM input files based on content if mtime differs">;
def fno_modules_validate_input_files_content:
  Flag <["-"], "fno_modules-validate-input-files-content">,
  Group<f_Group>, Flags<[NoXarchOption]>;
def fpch_validate_input_files_content:
  Flag <["-"], "fpch-validate-input-files-content">,
  Group<f_Group>, Flags<[NoXarchOption]>,
  HelpText<"Validate PCH input files based on content if mtime differs">;
def fno_pch_validate_input_files_content:
  Flag <["-"], "fno_pch-validate-input-files-content">,
  Group<f_Group>, Flags<[NoXarchOption]>;
defm pch_instantiate_templates : BoolFOption<"pch-instantiate-templates",
  LangOpts<"PCHInstantiateTemplates">, DefaultFalse,
  PosFlag<SetTrue, [], "Instantiate templates already while building a PCH">,
  NegFlag<SetFalse>, BothFlags<[CC1Option, CoreOption]>>;
defm pch_codegen: OptInCC1FFlag<"pch-codegen", "Generate ", "Do not generate ",
  "code for uses of this PCH that assumes an explicit object file will be built for the PCH">;
defm pch_debuginfo: OptInCC1FFlag<"pch-debuginfo", "Generate ", "Do not generate ",
  "debug info for types in an object file built from this PCH and do not generate them elsewhere">;

def fimplicit_module_maps : Flag <["-"], "fimplicit-module-maps">, Group<f_Group>,
  Flags<[NoXarchOption, CC1Option, CoreOption]>,
  HelpText<"Implicitly search the file system for module map files.">,
  MarshallingInfoFlag<HeaderSearchOpts<"ImplicitModuleMaps">>;
def fmodules_ts : Flag <["-"], "fmodules-ts">, Group<f_Group>,
  Flags<[CC1Option]>, HelpText<"Enable support for the C++ Modules TS">,
  MarshallingInfoFlag<LangOpts<"ModulesTS">>;
defm modules : BoolFOption<"modules",
  LangOpts<"Modules">, Default<!strconcat(fmodules_ts.KeyPath, "||", fcxx_modules.KeyPath)>,
  PosFlag<SetTrue, [CC1Option], "Enable the 'modules' language feature">,
  NegFlag<SetFalse>, BothFlags<[NoXarchOption, CoreOption]>>;
def fmodule_maps : Flag <["-"], "fmodule-maps">, Flags<[CoreOption]>, Alias<fimplicit_module_maps>;
def fmodule_name_EQ : Joined<["-"], "fmodule-name=">, Group<f_Group>,
  Flags<[NoXarchOption,CC1Option,CoreOption]>, MetaVarName<"<name>">,
  HelpText<"Specify the name of the module to build">,
  MarshallingInfoString<LangOpts<"ModuleName">>;
def fmodule_implementation_of : Separate<["-"], "fmodule-implementation-of">,
  Flags<[CC1Option,CoreOption]>, Alias<fmodule_name_EQ>;
def fsystem_module : Flag<["-"], "fsystem-module">, Flags<[CC1Option,CoreOption]>,
  HelpText<"Build this module as a system module. Only used with -emit-module">,
  MarshallingInfoFlag<FrontendOpts<"IsSystemModule">>;
def fmodule_map_file : Joined<["-"], "fmodule-map-file=">,
  Group<f_Group>, Flags<[NoXarchOption,CC1Option,CoreOption]>, MetaVarName<"<file>">,
  HelpText<"Load this module map file">,
  MarshallingInfoStringVector<FrontendOpts<"ModuleMapFiles">>;
def fmodule_file : Joined<["-"], "fmodule-file=">,
  Group<i_Group>, Flags<[NoXarchOption,CC1Option,CoreOption]>, MetaVarName<"[<name>=]<file>">,
  HelpText<"Specify the mapping of module name to precompiled module file, or load a module file if name is omitted.">;
def fmodules_ignore_macro : Joined<["-"], "fmodules-ignore-macro=">, Group<f_Group>,
  Flags<[CC1Option,CoreOption]>,
  HelpText<"Ignore the definition of the given macro when building and loading modules">;
def fmodules_strict_decluse : Flag <["-"], "fmodules-strict-decluse">, Group<f_Group>,
  Flags<[NoXarchOption,CC1Option,CoreOption]>,
  HelpText<"Like -fmodules-decluse but requires all headers to be in modules">,
  MarshallingInfoFlag<LangOpts<"ModulesStrictDeclUse">>;
defm modules_decluse : BoolFOption<"modules-decluse",
  LangOpts<"ModulesDeclUse">, Default<fmodules_strict_decluse.KeyPath>,
  PosFlag<SetTrue, [CC1Option], "Require declaration of modules used within a module">,
  NegFlag<SetFalse>, BothFlags<[NoXarchOption,CoreOption]>>;
defm modules_search_all : BoolFOption<"modules-search-all",
  LangOpts<"ModulesSearchAll">, DefaultFalse,
  PosFlag<SetTrue, [], "Search even non-imported modules to resolve references">,
  NegFlag<SetFalse>, BothFlags<[NoXarchOption, CC1Option,CoreOption]>>,
  ShouldParseIf<fmodules.KeyPath>;
defm implicit_modules : BoolFOption<"implicit-modules",
  LangOpts<"ImplicitModules">, DefaultTrue,
  NegFlag<SetFalse, [CC1Option]>, PosFlag<SetTrue>, BothFlags<[NoXarchOption,CoreOption]>>;
def fretain_comments_from_system_headers : Flag<["-"], "fretain-comments-from-system-headers">, Group<f_Group>, Flags<[CC1Option]>,
  MarshallingInfoFlag<LangOpts<"RetainCommentsFromSystemHeaders">>;
def fmodule_header : Flag <["-"], "fmodule-header">, Group<f_Group>,
  Flags<[NoXarchOption]>, HelpText<"Build a C++20 Header Unit from a header.">;
def fmodule_header_EQ : Joined<["-"], "fmodule-header=">, Group<f_Group>,
  Flags<[NoXarchOption]>, MetaVarName<"<kind>">,
  HelpText<"Build a C++20 Header Unit from a header that should be found in the user (fmodule-header=user) or system (fmodule-header=system) search path.">;

def fno_knr_functions : Flag<["-"], "fno-knr-functions">, Group<f_Group>,
  MarshallingInfoFlag<LangOpts<"DisableKNRFunctions">>,
  HelpText<"Disable support for K&R C function declarations">,
  Flags<[CC1Option, CoreOption]>;

def fmudflapth : Flag<["-"], "fmudflapth">, Group<f_Group>;
def fmudflap : Flag<["-"], "fmudflap">, Group<f_Group>;
def fnested_functions : Flag<["-"], "fnested-functions">, Group<f_Group>;
def fnext_runtime : Flag<["-"], "fnext-runtime">, Group<f_Group>;
def fno_asm : Flag<["-"], "fno-asm">, Group<f_Group>;
def fno_asynchronous_unwind_tables : Flag<["-"], "fno-asynchronous-unwind-tables">, Group<f_Group>;
def fno_assume_sane_operator_new : Flag<["-"], "fno-assume-sane-operator-new">, Group<f_Group>,
  HelpText<"Don't assume that C++'s global operator new can't alias any pointer">,
  Flags<[CC1Option]>, MarshallingInfoNegativeFlag<CodeGenOpts<"AssumeSaneOperatorNew">>;
def fno_builtin : Flag<["-"], "fno-builtin">, Group<f_Group>, Flags<[CC1Option, CoreOption]>,
  HelpText<"Disable implicit builtin knowledge of functions">;
def fno_builtin_ : Joined<["-"], "fno-builtin-">, Group<f_Group>, Flags<[CC1Option, CoreOption]>,
  HelpText<"Disable implicit builtin knowledge of a specific function">;
def fno_common : Flag<["-"], "fno-common">, Group<f_Group>, Flags<[CC1Option]>,
    HelpText<"Compile common globals like normal definitions">;
defm digraphs : BoolFOption<"digraphs",
  LangOpts<"Digraphs">, Default<std#".hasDigraphs()">,
  PosFlag<SetTrue, [], "Enable alternative token representations '<:', ':>', '<%', '%>', '%:', '%:%:' (default)">,
  NegFlag<SetFalse, [], "Disallow alternative token representations '<:', ':>', '<%', '%>', '%:', '%:%:'">,
  BothFlags<[CC1Option]>>;
def fno_eliminate_unused_debug_symbols : Flag<["-"], "fno-eliminate-unused-debug-symbols">, Group<f_Group>;
def fno_inline_functions : Flag<["-"], "fno-inline-functions">, Group<f_clang_Group>, Flags<[CC1Option]>;
def fno_inline : Flag<["-"], "fno-inline">, Group<f_clang_Group>, Flags<[CC1Option]>;
def fno_global_isel : Flag<["-"], "fno-global-isel">, Group<f_clang_Group>,
  HelpText<"Disables the global instruction selector">;
def fno_experimental_isel : Flag<["-"], "fno-experimental-isel">, Group<f_clang_Group>,
  Alias<fno_global_isel>;
def fveclib : Joined<["-"], "fveclib=">, Group<f_Group>, Flags<[CC1Option]>,
    HelpText<"Use the given vector functions library">,
    Values<"Accelerate,libmvec,MASSV,SVML,Darwin_libsystem_m,none">,
    NormalizedValuesScope<"CodeGenOptions">,
    NormalizedValues<["Accelerate", "LIBMVEC", "MASSV", "SVML",
                      "Darwin_libsystem_m", "NoLibrary"]>,
    MarshallingInfoEnum<CodeGenOpts<"VecLib">, "NoLibrary">;
def fno_lax_vector_conversions : Flag<["-"], "fno-lax-vector-conversions">, Group<f_Group>,
  Alias<flax_vector_conversions_EQ>, AliasArgs<["none"]>;
def fno_implicit_module_maps : Flag <["-"], "fno-implicit-module-maps">, Group<f_Group>,
  Flags<[NoXarchOption]>;
def fno_module_maps : Flag <["-"], "fno-module-maps">, Alias<fno_implicit_module_maps>;
def fno_modules_strict_decluse : Flag <["-"], "fno-strict-modules-decluse">, Group<f_Group>,
  Flags<[NoXarchOption]>;
def fmodule_file_deps : Flag <["-"], "fmodule-file-deps">, Group<f_Group>,
  Flags<[NoXarchOption]>;
def fno_module_file_deps : Flag <["-"], "fno-module-file-deps">, Group<f_Group>,
  Flags<[NoXarchOption]>;
def fno_ms_extensions : Flag<["-"], "fno-ms-extensions">, Group<f_Group>,
  Flags<[CoreOption]>;
def fno_ms_compatibility : Flag<["-"], "fno-ms-compatibility">, Group<f_Group>,
  Flags<[CoreOption]>;
def fno_objc_legacy_dispatch : Flag<["-"], "fno-objc-legacy-dispatch">, Group<f_Group>;
def fno_objc_weak : Flag<["-"], "fno-objc-weak">, Group<f_Group>, Flags<[CC1Option]>;
def fno_omit_frame_pointer : Flag<["-"], "fno-omit-frame-pointer">, Group<f_Group>;
defm operator_names : BoolFOption<"operator-names",
  LangOpts<"CXXOperatorNames">, Default<cplusplus.KeyPath>,
  NegFlag<SetFalse, [CC1Option], "Do not treat C++ operator name keywords as synonyms for operators">,
  PosFlag<SetTrue>>;
def fdiagnostics_absolute_paths : Flag<["-"], "fdiagnostics-absolute-paths">, Group<f_Group>,
  Flags<[CC1Option, CoreOption]>, HelpText<"Print absolute paths in diagnostics">,
  MarshallingInfoFlag<DiagnosticOpts<"AbsolutePath">>;
def fno_stack_protector : Flag<["-"], "fno-stack-protector">, Group<f_Group>,
  HelpText<"Disable the use of stack protectors">;
def fno_strict_aliasing : Flag<["-"], "fno-strict-aliasing">, Group<f_Group>,
  Flags<[NoXarchOption, CoreOption]>;
def fstruct_path_tbaa : Flag<["-"], "fstruct-path-tbaa">, Group<f_Group>;
def fno_struct_path_tbaa : Flag<["-"], "fno-struct-path-tbaa">, Group<f_Group>;
def fno_strict_enums : Flag<["-"], "fno-strict-enums">, Group<f_Group>;
def fno_strict_overflow : Flag<["-"], "fno-strict-overflow">, Group<f_Group>;
def fno_temp_file : Flag<["-"], "fno-temp-file">, Group<f_Group>,
  Flags<[CC1Option, CoreOption]>, HelpText<
  "Directly create compilation output files. This may lead to incorrect incremental builds if the compiler crashes">,
  MarshallingInfoNegativeFlag<FrontendOpts<"UseTemporary">>;
defm use_cxa_atexit : BoolFOption<"use-cxa-atexit",
  CodeGenOpts<"CXAAtExit">, DefaultTrue,
  NegFlag<SetFalse, [CC1Option], "Don't use __cxa_atexit for calling destructors">,
  PosFlag<SetTrue>>;
def fno_unwind_tables : Flag<["-"], "fno-unwind-tables">, Group<f_Group>;
def fno_verbose_asm : Flag<["-"], "fno-verbose-asm">, Group<f_Group>, Flags<[CC1Option]>,
  MarshallingInfoNegativeFlag<CodeGenOpts<"AsmVerbose">>;
def fno_working_directory : Flag<["-"], "fno-working-directory">, Group<f_Group>;
def fno_wrapv : Flag<["-"], "fno-wrapv">, Group<f_Group>;
def fobjc_arc : Flag<["-"], "fobjc-arc">, Group<f_Group>, Flags<[CC1Option]>,
  HelpText<"Synthesize retain and release calls for Objective-C pointers">;
def fno_objc_arc : Flag<["-"], "fno-objc-arc">, Group<f_Group>;
defm objc_encode_cxx_class_template_spec : BoolFOption<"objc-encode-cxx-class-template-spec",
  LangOpts<"EncodeCXXClassTemplateSpec">, DefaultFalse,
  PosFlag<SetTrue, [CC1Option], "Fully encode c++ class template specialization">,
  NegFlag<SetFalse>>;
defm objc_convert_messages_to_runtime_calls : BoolFOption<"objc-convert-messages-to-runtime-calls",
  CodeGenOpts<"ObjCConvertMessagesToRuntimeCalls">, DefaultTrue,
  NegFlag<SetFalse, [CC1Option]>, PosFlag<SetTrue>>;
defm objc_arc_exceptions : BoolFOption<"objc-arc-exceptions",
  CodeGenOpts<"ObjCAutoRefCountExceptions">, DefaultFalse,
  PosFlag<SetTrue, [CC1Option], "Use EH-safe code when synthesizing retains and releases in -fobjc-arc">,
  NegFlag<SetFalse>>;
def fobjc_atdefs : Flag<["-"], "fobjc-atdefs">, Group<clang_ignored_f_Group>;
def fobjc_call_cxx_cdtors : Flag<["-"], "fobjc-call-cxx-cdtors">, Group<clang_ignored_f_Group>;
defm objc_exceptions : BoolFOption<"objc-exceptions",
  LangOpts<"ObjCExceptions">, DefaultFalse,
  PosFlag<SetTrue, [CC1Option], "Enable Objective-C exceptions">, NegFlag<SetFalse>>;
defm application_extension : BoolFOption<"application-extension",
  LangOpts<"AppExt">, DefaultFalse,
  PosFlag<SetTrue, [CC1Option], "Restrict code to those available for App Extensions">,
  NegFlag<SetFalse>>;
defm relaxed_template_template_args : BoolFOption<"relaxed-template-template-args",
  LangOpts<"RelaxedTemplateTemplateArgs">, DefaultFalse,
  PosFlag<SetTrue, [CC1Option], "Enable C++17 relaxed template template argument matching">,
  NegFlag<SetFalse>>;
defm sized_deallocation : BoolFOption<"sized-deallocation",
  LangOpts<"SizedDeallocation">, DefaultFalse,
  PosFlag<SetTrue, [CC1Option], "Enable C++14 sized global deallocation functions">,
  NegFlag<SetFalse>>;
defm aligned_allocation : BoolFOption<"aligned-allocation",
  LangOpts<"AlignedAllocation">, Default<cpp17.KeyPath>,
  PosFlag<SetTrue, [], "Enable C++17 aligned allocation functions">,
  NegFlag<SetFalse>, BothFlags<[CC1Option]>>;
def fnew_alignment_EQ : Joined<["-"], "fnew-alignment=">,
  HelpText<"Specifies the largest alignment guaranteed by '::operator new(size_t)'">,
  MetaVarName<"<align>">, Group<f_Group>, Flags<[CC1Option]>,
  MarshallingInfoInt<LangOpts<"NewAlignOverride">>;
def : Separate<["-"], "fnew-alignment">, Alias<fnew_alignment_EQ>;
def : Flag<["-"], "faligned-new">, Alias<faligned_allocation>;
def : Flag<["-"], "fno-aligned-new">, Alias<fno_aligned_allocation>;
def faligned_new_EQ : Joined<["-"], "faligned-new=">;

def fobjc_legacy_dispatch : Flag<["-"], "fobjc-legacy-dispatch">, Group<f_Group>;
def fobjc_new_property : Flag<["-"], "fobjc-new-property">, Group<clang_ignored_f_Group>;
defm objc_infer_related_result_type : BoolFOption<"objc-infer-related-result-type",
  LangOpts<"ObjCInferRelatedResultType">, DefaultTrue,
  NegFlag<SetFalse, [CC1Option], "do not infer Objective-C related result type based on method family">,
  PosFlag<SetTrue>>;
def fobjc_link_runtime: Flag<["-"], "fobjc-link-runtime">, Group<f_Group>;
def fobjc_weak : Flag<["-"], "fobjc-weak">, Group<f_Group>, Flags<[CC1Option]>,
  HelpText<"Enable ARC-style weak references in Objective-C">;

// Objective-C ABI options.
def fobjc_runtime_EQ : Joined<["-"], "fobjc-runtime=">, Group<f_Group>, Flags<[CC1Option, CoreOption]>,
  HelpText<"Specify the target Objective-C runtime kind and version">;
def fobjc_abi_version_EQ : Joined<["-"], "fobjc-abi-version=">, Group<f_Group>;
def fobjc_nonfragile_abi_version_EQ : Joined<["-"], "fobjc-nonfragile-abi-version=">, Group<f_Group>;
def fobjc_nonfragile_abi : Flag<["-"], "fobjc-nonfragile-abi">, Group<f_Group>;
def fno_objc_nonfragile_abi : Flag<["-"], "fno-objc-nonfragile-abi">, Group<f_Group>;

def fobjc_sender_dependent_dispatch : Flag<["-"], "fobjc-sender-dependent-dispatch">, Group<f_Group>;
def fobjc_disable_direct_methods_for_testing :
  Flag<["-"], "fobjc-disable-direct-methods-for-testing">,
  Group<f_Group>, Flags<[CC1Option]>,
  HelpText<"Ignore attribute objc_direct so that direct methods can be tested">,
  MarshallingInfoFlag<LangOpts<"ObjCDisableDirectMethodsForTesting">>;
defm objc_avoid_heapify_local_blocks : BoolFOption<"objc-avoid-heapify-local-blocks",
  CodeGenOpts<"ObjCAvoidHeapifyLocalBlocks">, DefaultFalse,
  PosFlag<SetTrue, [], "Try">,
  NegFlag<SetFalse, [], "Don't try">,
  BothFlags<[CC1Option, NoDriverOption], " to avoid heapifying local blocks">>;

def fomit_frame_pointer : Flag<["-"], "fomit-frame-pointer">, Group<f_Group>;
def fopenmp : Flag<["-"], "fopenmp">, Group<f_Group>, Flags<[CC1Option, NoArgumentUnused, FlangOption, FC1Option]>,
  HelpText<"Parse OpenMP pragmas and generate parallel code.">;
def fno_openmp : Flag<["-"], "fno-openmp">, Group<f_Group>, Flags<[NoArgumentUnused]>;
def fopenmp_version_EQ : Joined<["-"], "fopenmp-version=">, Group<f_Group>, Flags<[CC1Option, NoArgumentUnused]>,
  HelpText<"Set OpenMP version (e.g. 45 for OpenMP 4.5, 50 for OpenMP 5.0). Default value is 50.">;
defm openmp_extensions: BoolFOption<"openmp-extensions",
  LangOpts<"OpenMPExtensions">, DefaultTrue,
  PosFlag<SetTrue, [CC1Option, NoArgumentUnused],
          "Enable all Clang extensions for OpenMP directives and clauses">,
  NegFlag<SetFalse, [CC1Option, NoArgumentUnused],
          "Disable all Clang extensions for OpenMP directives and clauses">>;
def fopenmp_EQ : Joined<["-"], "fopenmp=">, Group<f_Group>;
def fopenmp_use_tls : Flag<["-"], "fopenmp-use-tls">, Group<f_Group>,
  Flags<[NoArgumentUnused, HelpHidden]>;
def fnoopenmp_use_tls : Flag<["-"], "fnoopenmp-use-tls">, Group<f_Group>,
  Flags<[CC1Option, NoArgumentUnused, HelpHidden]>;
def fopenmp_targets_EQ : CommaJoined<["-"], "fopenmp-targets=">, Flags<[NoXarchOption, CC1Option]>,
  HelpText<"Specify comma-separated list of triples OpenMP offloading targets to be supported">;
def fopenmp_relocatable_target : Flag<["-"], "fopenmp-relocatable-target">,
  Group<f_Group>, Flags<[CC1Option, NoArgumentUnused, HelpHidden]>;
def fnoopenmp_relocatable_target : Flag<["-"], "fnoopenmp-relocatable-target">,
  Group<f_Group>, Flags<[CC1Option, NoArgumentUnused, HelpHidden]>;
def fopenmp_simd : Flag<["-"], "fopenmp-simd">, Group<f_Group>, Flags<[CC1Option, NoArgumentUnused]>,
  HelpText<"Emit OpenMP code only for SIMD-based constructs.">;
def fopenmp_enable_irbuilder : Flag<["-"], "fopenmp-enable-irbuilder">, Group<f_Group>, Flags<[CC1Option, NoArgumentUnused, HelpHidden]>,
  HelpText<"Use the experimental OpenMP-IR-Builder codegen path.">;
def fno_openmp_simd : Flag<["-"], "fno-openmp-simd">, Group<f_Group>, Flags<[CC1Option, NoArgumentUnused]>;
def fopenmp_cuda_mode : Flag<["-"], "fopenmp-cuda-mode">, Group<f_Group>,
  Flags<[CC1Option, NoArgumentUnused, HelpHidden]>;
def fno_openmp_cuda_mode : Flag<["-"], "fno-openmp-cuda-mode">, Group<f_Group>,
  Flags<[NoArgumentUnused, HelpHidden]>;
def fopenmp_cuda_number_of_sm_EQ : Joined<["-"], "fopenmp-cuda-number-of-sm=">, Group<f_Group>,
  Flags<[CC1Option, NoArgumentUnused, HelpHidden]>;
def fopenmp_cuda_blocks_per_sm_EQ : Joined<["-"], "fopenmp-cuda-blocks-per-sm=">, Group<f_Group>,
  Flags<[CC1Option, NoArgumentUnused, HelpHidden]>;
def fopenmp_cuda_teams_reduction_recs_num_EQ : Joined<["-"], "fopenmp-cuda-teams-reduction-recs-num=">, Group<f_Group>,
  Flags<[CC1Option, NoArgumentUnused, HelpHidden]>;
def fopenmp_target_debug : Flag<["-"], "fopenmp-target-debug">, Group<f_Group>, Flags<[CC1Option, NoArgumentUnused]>,
  HelpText<"Enable debugging in the OpenMP offloading device RTL">;
def fno_openmp_target_debug : Flag<["-"], "fno-openmp-target-debug">, Group<f_Group>, Flags<[NoArgumentUnused]>;
def fopenmp_target_debug_EQ : Joined<["-"], "fopenmp-target-debug=">, Group<f_Group>, Flags<[CC1Option, NoArgumentUnused, HelpHidden]>;
def fopenmp_assume_teams_oversubscription : Flag<["-"], "fopenmp-assume-teams-oversubscription">,
  Group<f_Group>, Flags<[CC1Option, NoArgumentUnused, HelpHidden]>;
def fopenmp_assume_threads_oversubscription : Flag<["-"], "fopenmp-assume-threads-oversubscription">,
  Group<f_Group>, Flags<[CC1Option, NoArgumentUnused, HelpHidden]>;
def fno_openmp_assume_teams_oversubscription : Flag<["-"], "fno-openmp-assume-teams-oversubscription">,
  Group<f_Group>, Flags<[CC1Option, NoArgumentUnused, HelpHidden]>;
def fno_openmp_assume_threads_oversubscription : Flag<["-"], "fno-openmp-assume-threads-oversubscription">,
  Group<f_Group>, Flags<[CC1Option, NoArgumentUnused, HelpHidden]>;
def fopenmp_assume_no_thread_state : Flag<["-"], "fopenmp-assume-no-thread-state">, Group<f_Group>,
  Flags<[CC1Option, NoArgumentUnused, HelpHidden]>,
  HelpText<"Assert no thread in a parallel region modifies an ICV">,
  MarshallingInfoFlag<LangOpts<"OpenMPNoThreadState">>;
def fopenmp_assume_no_nested_parallelism : Flag<["-"], "fopenmp-assume-no-nested-parallelism">, Group<f_Group>,
  Flags<[CC1Option, NoArgumentUnused, HelpHidden]>,
  HelpText<"Assert no nested parallel regions in the GPU">,
  MarshallingInfoFlag<LangOpts<"OpenMPNoNestedParallelism">>;
def fopenmp_offload_mandatory : Flag<["-"], "fopenmp-offload-mandatory">, Group<f_Group>,
  Flags<[CC1Option, NoArgumentUnused]>,
  HelpText<"Do not create a host fallback if offloading to the device fails.">,
  MarshallingInfoFlag<LangOpts<"OpenMPOffloadMandatory">>;
def fopenmp_target_new_runtime : Flag<["-"], "fopenmp-target-new-runtime">,
  Group<f_Group>, Flags<[CC1Option, HelpHidden]>;
def fno_openmp_target_new_runtime : Flag<["-"], "fno-openmp-target-new-runtime">,
  Group<f_Group>, Flags<[CC1Option, HelpHidden]>;
defm openmp_optimistic_collapse : BoolFOption<"openmp-optimistic-collapse",
  LangOpts<"OpenMPOptimisticCollapse">, DefaultFalse,
  PosFlag<SetTrue, [CC1Option]>, NegFlag<SetFalse>, BothFlags<[NoArgumentUnused, HelpHidden]>>;
def static_openmp: Flag<["-"], "static-openmp">,
  HelpText<"Use the static host OpenMP runtime while linking.">;
def offload_new_driver : Flag<["--"], "offload-new-driver">, Flags<[CC1Option]>, Group<f_Group>,
  MarshallingInfoFlag<LangOpts<"OffloadingNewDriver">>, HelpText<"Use the new driver for offloading compilation.">;
def no_offload_new_driver : Flag<["--"], "no-offload-new-driver">, Flags<[CC1Option]>, Group<f_Group>,
  HelpText<"Don't Use the new driver for offloading compilation.">;
def offload_device_only : Flag<["--"], "offload-device-only">,
  HelpText<"Only compile for the offloading device.">;
def offload_host_only : Flag<["--"], "offload-host-only">,
  HelpText<"Only compile for the offloading host.">;
def offload_host_device : Flag<["--"], "offload-host-device">,
  HelpText<"Only compile for the offloading host.">;
def cuda_device_only : Flag<["--"], "cuda-device-only">, Alias<offload_device_only>,
  HelpText<"Compile CUDA code for device only">;
def cuda_host_only : Flag<["--"], "cuda-host-only">, Alias<offload_host_only>,
  HelpText<"Compile CUDA code for host only. Has no effect on non-CUDA compilations.">;
def cuda_compile_host_device : Flag<["--"], "cuda-compile-host-device">, Alias<offload_host_device>,
  HelpText<"Compile CUDA code for both host and device (default). Has no "
           "effect on non-CUDA compilations.">;
def fopenmp_new_driver : Flag<["-"], "fopenmp-new-driver">, Flags<[HelpHidden]>,
  HelpText<"Use the new driver for OpenMP offloading.">;
def fno_openmp_new_driver : Flag<["-"], "fno-openmp-new-driver">, Flags<[HelpHidden]>,
  HelpText<"Don't use the new driver for OpenMP offloading.">;
def fno_optimize_sibling_calls : Flag<["-"], "fno-optimize-sibling-calls">, Group<f_Group>, Flags<[CC1Option]>,
  HelpText<"Disable tail call optimization, keeping the call stack accurate">,
  MarshallingInfoFlag<CodeGenOpts<"DisableTailCalls">>;
def foptimize_sibling_calls : Flag<["-"], "foptimize-sibling-calls">, Group<f_Group>;
defm escaping_block_tail_calls : BoolFOption<"escaping-block-tail-calls",
  CodeGenOpts<"NoEscapingBlockTailCalls">, DefaultFalse,
  NegFlag<SetTrue, [CC1Option]>, PosFlag<SetFalse>>;
def force__cpusubtype__ALL : Flag<["-"], "force_cpusubtype_ALL">;
def force__flat__namespace : Flag<["-"], "force_flat_namespace">;
def force__load : Separate<["-"], "force_load">;
def force_addr : Joined<["-"], "fforce-addr">, Group<clang_ignored_f_Group>;
def foutput_class_dir_EQ : Joined<["-"], "foutput-class-dir=">, Group<f_Group>;
def fpack_struct : Flag<["-"], "fpack-struct">, Group<f_Group>;
def fno_pack_struct : Flag<["-"], "fno-pack-struct">, Group<f_Group>;
def fpack_struct_EQ : Joined<["-"], "fpack-struct=">, Group<f_Group>, Flags<[CC1Option]>,
  HelpText<"Specify the default maximum struct packing alignment">,
  MarshallingInfoInt<LangOpts<"PackStruct">>;
def fmax_type_align_EQ : Joined<["-"], "fmax-type-align=">, Group<f_Group>, Flags<[CC1Option]>,
  HelpText<"Specify the maximum alignment to enforce on pointers lacking an explicit alignment">,
  MarshallingInfoInt<LangOpts<"MaxTypeAlign">>;
def fno_max_type_align : Flag<["-"], "fno-max-type-align">, Group<f_Group>;
defm pascal_strings : BoolFOption<"pascal-strings",
  LangOpts<"PascalStrings">, DefaultFalse,
  PosFlag<SetTrue, [CC1Option], "Recognize and construct Pascal-style string literals">,
  NegFlag<SetFalse>>;
// Note: This flag has different semantics in the driver and in -cc1. The driver accepts -fpatchable-function-entry=M,N
// and forwards it to -cc1 as -fpatchable-function-entry=M and -fpatchable-function-entry-offset=N. In -cc1, both flags
// are treated as a single integer.
def fpatchable_function_entry_EQ : Joined<["-"], "fpatchable-function-entry=">, Group<f_Group>, Flags<[CC1Option]>,
  MetaVarName<"<N,M>">, HelpText<"Generate M NOPs before function entry and N-M NOPs after function entry">,
  MarshallingInfoInt<CodeGenOpts<"PatchableFunctionEntryCount">>;
def fms_hotpatch : Flag<["-"], "fms-hotpatch">, Group<f_Group>, Flags<[CC1Option, CoreOption]>,
  HelpText<"Ensure that all functions can be hotpatched at runtime">,
  MarshallingInfoFlag<CodeGenOpts<"HotPatch">>;
def fpcc_struct_return : Flag<["-"], "fpcc-struct-return">, Group<f_Group>, Flags<[CC1Option]>,
  HelpText<"Override the default ABI to return all structs on the stack">;
def fpch_preprocess : Flag<["-"], "fpch-preprocess">, Group<f_Group>;
def fpic : Flag<["-"], "fpic">, Group<f_Group>;
def fno_pic : Flag<["-"], "fno-pic">, Group<f_Group>;
def fpie : Flag<["-"], "fpie">, Group<f_Group>;
def fno_pie : Flag<["-"], "fno-pie">, Group<f_Group>;
def fdirect_access_external_data : Flag<["-"], "fdirect-access-external-data">, Group<f_Group>, Flags<[CC1Option]>,
  HelpText<"Don't use GOT indirection to reference external data symbols">;
def fno_direct_access_external_data : Flag<["-"], "fno-direct-access-external-data">, Group<f_Group>, Flags<[CC1Option]>,
  HelpText<"Use GOT indirection to reference external data symbols">;
defm plt : BoolFOption<"plt",
  CodeGenOpts<"NoPLT">, DefaultFalse,
  NegFlag<SetTrue, [CC1Option], "Use GOT indirection instead of PLT to make external function calls (x86 only)">,
  PosFlag<SetFalse>>;
defm ropi : BoolFOption<"ropi",
  LangOpts<"ROPI">, DefaultFalse,
  PosFlag<SetTrue, [CC1Option], "Generate read-only position independent code (ARM only)">,
  NegFlag<SetFalse>>;
defm rwpi : BoolFOption<"rwpi",
  LangOpts<"RWPI">, DefaultFalse,
  PosFlag<SetTrue, [CC1Option], "Generate read-write position independent code (ARM only)">,
  NegFlag<SetFalse>>;
def fplugin_EQ : Joined<["-"], "fplugin=">, Group<f_Group>, Flags<[NoXarchOption]>, MetaVarName<"<dsopath>">,
  HelpText<"Load the named plugin (dynamic shared object)">;
def fplugin_arg : Joined<["-"], "fplugin-arg-">,
  MetaVarName<"<name>-<arg>">,
  HelpText<"Pass <arg> to plugin <name>">;
def fpass_plugin_EQ : Joined<["-"], "fpass-plugin=">,
  Group<f_Group>, Flags<[CC1Option]>, MetaVarName<"<dsopath>">,
  HelpText<"Load pass plugin from a dynamic shared object file (only with new pass manager).">,
  MarshallingInfoStringVector<CodeGenOpts<"PassPlugins">>;
defm preserve_as_comments : BoolFOption<"preserve-as-comments",
  CodeGenOpts<"PreserveAsmComments">, DefaultTrue,
  NegFlag<SetFalse, [CC1Option], "Do not preserve comments in inline assembly">,
  PosFlag<SetTrue>>;
def framework : Separate<["-"], "framework">, Flags<[LinkerInput]>;
def frandom_seed_EQ : Joined<["-"], "frandom-seed=">, Group<clang_ignored_f_Group>;
def freg_struct_return : Flag<["-"], "freg-struct-return">, Group<f_Group>, Flags<[CC1Option]>,
  HelpText<"Override the default ABI to return small structs in registers">;
defm rtti : BoolFOption<"rtti",
  LangOpts<"RTTI">, Default<cplusplus.KeyPath>,
  NegFlag<SetFalse, [CC1Option], "Disable generation of rtti information">,
  PosFlag<SetTrue>>, ShouldParseIf<cplusplus.KeyPath>;
defm rtti_data : BoolFOption<"rtti-data",
  LangOpts<"RTTIData">, Default<frtti.KeyPath>,
  NegFlag<SetFalse, [CC1Option], "Disable generation of RTTI data">,
  PosFlag<SetTrue>>, ShouldParseIf<frtti.KeyPath>;
def : Flag<["-"], "fsched-interblock">, Group<clang_ignored_f_Group>;
defm short_enums : BoolFOption<"short-enums",
  LangOpts<"ShortEnums">, DefaultFalse,
  PosFlag<SetTrue, [CC1Option], "Allocate to an enum type only as many bytes as it"
           " needs for the declared range of possible values">,
  NegFlag<SetFalse>>;
defm char8__t : BoolFOption<"char8_t",
  LangOpts<"Char8">, Default<cpp20.KeyPath>,
  PosFlag<SetTrue, [], "Enable">, NegFlag<SetFalse, [], "Disable">,
  BothFlags<[CC1Option], " C++ builtin type char8_t">>;
def fshort_wchar : Flag<["-"], "fshort-wchar">, Group<f_Group>,
  HelpText<"Force wchar_t to be a short unsigned int">;
def fno_short_wchar : Flag<["-"], "fno-short-wchar">, Group<f_Group>,
  HelpText<"Force wchar_t to be an unsigned int">;
def fshow_overloads_EQ : Joined<["-"], "fshow-overloads=">, Group<f_Group>, Flags<[CC1Option]>,
  HelpText<"Which overload candidates to show when overload resolution fails. Defaults to 'all'">,
  Values<"best,all">,
  NormalizedValues<["Ovl_Best", "Ovl_All"]>,
  MarshallingInfoEnum<DiagnosticOpts<"ShowOverloads">, "Ovl_All">;
defm show_column : BoolFOption<"show-column",
  DiagnosticOpts<"ShowColumn">, DefaultTrue,
  NegFlag<SetFalse, [CC1Option], "Do not include column number on diagnostics">,
  PosFlag<SetTrue>>;
defm show_source_location : BoolFOption<"show-source-location",
  DiagnosticOpts<"ShowLocation">, DefaultTrue,
  NegFlag<SetFalse, [CC1Option], "Do not include source location information with diagnostics">,
  PosFlag<SetTrue>>;
defm spell_checking : BoolFOption<"spell-checking",
  LangOpts<"SpellChecking">, DefaultTrue,
  NegFlag<SetFalse, [CC1Option], "Disable spell-checking">, PosFlag<SetTrue>>;
def fspell_checking_limit_EQ : Joined<["-"], "fspell-checking-limit=">, Group<f_Group>;
def fsigned_bitfields : Flag<["-"], "fsigned-bitfields">, Group<f_Group>;
defm signed_char : BoolFOption<"signed-char",
  LangOpts<"CharIsSigned">, DefaultTrue,
  NegFlag<SetFalse, [CC1Option], "char is unsigned">, PosFlag<SetTrue, [], "char is signed">>,
  ShouldParseIf<!strconcat("!", open_cl.KeyPath)>;
defm split_stack : BoolFOption<"split-stack",
  CodeGenOpts<"EnableSegmentedStacks">, DefaultFalse,
  NegFlag<SetFalse, [], "Wouldn't use segmented stack">,
  PosFlag<SetTrue, [CC1Option], "Use segmented stack">>;
def fstack_protector_all : Flag<["-"], "fstack-protector-all">, Group<f_Group>,
  HelpText<"Enable stack protectors for all functions">;
defm stack_clash_protection : BoolFOption<"stack-clash-protection",
  CodeGenOpts<"StackClashProtector">, DefaultFalse,
  PosFlag<SetTrue, [CC1Option], "Enable">, NegFlag<SetFalse, [], "Disable">,
  BothFlags<[], " stack clash protection">>;
def fstack_protector_strong : Flag<["-"], "fstack-protector-strong">, Group<f_Group>,
  HelpText<"Enable stack protectors for some functions vulnerable to stack smashing. "
           "Compared to -fstack-protector, this uses a stronger heuristic "
           "that includes functions containing arrays of any size (and any type), "
           "as well as any calls to alloca or the taking of an address from a local variable">;
def fstack_protector : Flag<["-"], "fstack-protector">, Group<f_Group>,
  HelpText<"Enable stack protectors for some functions vulnerable to stack smashing. "
           "This uses a loose heuristic which considers functions vulnerable if they "
           "contain a char (or 8bit integer) array or constant sized calls to alloca "
           ", which are of greater size than ssp-buffer-size (default: 8 bytes). All "
           "variable sized calls to alloca are considered vulnerable. A function with "
           "a stack protector has a guard value added to the stack frame that is "
           "checked on function exit. The guard value must be positioned in the "
           "stack frame such that a buffer overflow from a vulnerable variable will "
           "overwrite the guard value before overwriting the function's return "
           "address. The reference stack guard value is stored in a global variable.">;
def ftrivial_auto_var_init : Joined<["-"], "ftrivial-auto-var-init=">, Group<f_Group>,
  Flags<[CC1Option, CoreOption]>, HelpText<"Initialize trivial automatic stack variables. Defaults to 'uninitialized'">,
  Values<"uninitialized,zero,pattern">,
  NormalizedValuesScope<"LangOptions::TrivialAutoVarInitKind">,
  NormalizedValues<["Uninitialized", "Zero", "Pattern"]>,
  MarshallingInfoEnum<LangOpts<"TrivialAutoVarInit">, "Uninitialized">;
def ftrivial_auto_var_init_stop_after : Joined<["-"], "ftrivial-auto-var-init-stop-after=">, Group<f_Group>,
  Flags<[CC1Option, CoreOption]>, HelpText<"Stop initializing trivial automatic stack variables after the specified number of instances">,
  MarshallingInfoInt<LangOpts<"TrivialAutoVarInitStopAfter">>;
def fstandalone_debug : Flag<["-"], "fstandalone-debug">, Group<f_Group>, Flags<[CoreOption]>,
  HelpText<"Emit full debug info for all types used by the program">;
def fno_standalone_debug : Flag<["-"], "fno-standalone-debug">, Group<f_Group>, Flags<[CoreOption]>,
  HelpText<"Limit debug information produced to reduce size of debug binary">;
def flimit_debug_info : Flag<["-"], "flimit-debug-info">, Flags<[CoreOption]>, Alias<fno_standalone_debug>;
def fno_limit_debug_info : Flag<["-"], "fno-limit-debug-info">, Flags<[CoreOption]>, Alias<fstandalone_debug>;
def fdebug_macro : Flag<["-"], "fdebug-macro">, Group<f_Group>, Flags<[CoreOption]>,
  HelpText<"Emit macro debug information">;
def fno_debug_macro : Flag<["-"], "fno-debug-macro">, Group<f_Group>, Flags<[CoreOption]>,
  HelpText<"Do not emit macro debug information">;
def fstrict_aliasing : Flag<["-"], "fstrict-aliasing">, Group<f_Group>,
  Flags<[NoXarchOption, CoreOption]>;
def fstrict_enums : Flag<["-"], "fstrict-enums">, Group<f_Group>, Flags<[CC1Option]>,
  HelpText<"Enable optimizations based on the strict definition of an enum's "
           "value range">,
  MarshallingInfoFlag<CodeGenOpts<"StrictEnums">>;
defm strict_vtable_pointers : BoolFOption<"strict-vtable-pointers",
  CodeGenOpts<"StrictVTablePointers">, DefaultFalse,
  PosFlag<SetTrue, [CC1Option], "Enable optimizations based on the strict rules for"
            " overwriting polymorphic C++ objects">,
  NegFlag<SetFalse>>;
def fstrict_overflow : Flag<["-"], "fstrict-overflow">, Group<f_Group>;
def fdriver_only : Flag<["-"], "fdriver-only">, Flags<[NoXarchOption, CoreOption]>,
  Group<Action_Group>, HelpText<"Only run the driver.">;
def fsyntax_only : Flag<["-"], "fsyntax-only">,
  Flags<[NoXarchOption,CoreOption,CC1Option,FC1Option,FlangOption]>, Group<Action_Group>,
  HelpText<"Run the preprocessor, parser and semantic analysis stages">;
def ftabstop_EQ : Joined<["-"], "ftabstop=">, Group<f_Group>;
def ftemplate_depth_EQ : Joined<["-"], "ftemplate-depth=">, Group<f_Group>;
def ftemplate_depth_ : Joined<["-"], "ftemplate-depth-">, Group<f_Group>;
def ftemplate_backtrace_limit_EQ : Joined<["-"], "ftemplate-backtrace-limit=">,
                                   Group<f_Group>;
def foperator_arrow_depth_EQ : Joined<["-"], "foperator-arrow-depth=">,
                               Group<f_Group>;

def fsave_optimization_record : Flag<["-"], "fsave-optimization-record">,
  Group<f_Group>, HelpText<"Generate a YAML optimization record file">;
def fsave_optimization_record_EQ : Joined<["-"], "fsave-optimization-record=">,
  Group<f_Group>, HelpText<"Generate an optimization record file in a specific format">,
  MetaVarName<"<format>">;
def fno_save_optimization_record : Flag<["-"], "fno-save-optimization-record">,
  Group<f_Group>, Flags<[NoArgumentUnused]>;
def foptimization_record_file_EQ : Joined<["-"], "foptimization-record-file=">,
  Group<f_Group>,
  HelpText<"Specify the output name of the file containing the optimization remarks. Implies -fsave-optimization-record. On Darwin platforms, this cannot be used with multiple -arch <arch> options.">,
  MetaVarName<"<file>">;
def foptimization_record_passes_EQ : Joined<["-"], "foptimization-record-passes=">,
  Group<f_Group>,
  HelpText<"Only include passes which match a specified regular expression in the generated optimization record (by default, include all passes)">,
  MetaVarName<"<regex>">;

def fvectorize : Flag<["-"], "fvectorize">, Group<f_Group>,
  HelpText<"Enable the loop vectorization passes">;
def fno_vectorize : Flag<["-"], "fno-vectorize">, Group<f_Group>;
def : Flag<["-"], "ftree-vectorize">, Alias<fvectorize>;
def : Flag<["-"], "fno-tree-vectorize">, Alias<fno_vectorize>;
def fslp_vectorize : Flag<["-"], "fslp-vectorize">, Group<f_Group>,
  HelpText<"Enable the superword-level parallelism vectorization passes">;
def fno_slp_vectorize : Flag<["-"], "fno-slp-vectorize">, Group<f_Group>;
def : Flag<["-"], "ftree-slp-vectorize">, Alias<fslp_vectorize>;
def : Flag<["-"], "fno-tree-slp-vectorize">, Alias<fno_slp_vectorize>;
def Wlarge_by_value_copy_def : Flag<["-"], "Wlarge-by-value-copy">,
  HelpText<"Warn if a function definition returns or accepts an object larger "
           "in bytes than a given value">, Flags<[HelpHidden]>;
def Wlarge_by_value_copy_EQ : Joined<["-"], "Wlarge-by-value-copy=">, Flags<[CC1Option]>,
  MarshallingInfoInt<LangOpts<"NumLargeByValueCopy">>;

// These "special" warning flags are effectively processed as f_Group flags by the driver:
// Just silence warnings about -Wlarger-than for now.
def Wlarger_than_EQ : Joined<["-"], "Wlarger-than=">, Group<clang_ignored_f_Group>;
def Wlarger_than_ : Joined<["-"], "Wlarger-than-">, Alias<Wlarger_than_EQ>;

// This is converted to -fwarn-stack-size=N and also passed through by the driver.
// FIXME: The driver should strip out the =<value> when passing W_value_Group through.
def Wframe_larger_than_EQ : Joined<["-"], "Wframe-larger-than=">, Group<W_value_Group>,
                            Flags<[NoXarchOption, CC1Option]>;
def Wframe_larger_than : Flag<["-"], "Wframe-larger-than">, Alias<Wframe_larger_than_EQ>;

def : Flag<["-"], "fterminated-vtables">, Alias<fapple_kext>;
defm threadsafe_statics : BoolFOption<"threadsafe-statics",
  LangOpts<"ThreadsafeStatics">, DefaultTrue,
  NegFlag<SetFalse, [CC1Option], "Do not emit code to make initialization of local statics thread safe">,
  PosFlag<SetTrue>>;
def ftime_report : Flag<["-"], "ftime-report">, Group<f_Group>, Flags<[CC1Option]>,
  MarshallingInfoFlag<CodeGenOpts<"TimePasses">>;
def ftime_report_EQ: Joined<["-"], "ftime-report=">, Group<f_Group>,
  Flags<[CC1Option]>, Values<"per-pass,per-pass-run">,
  MarshallingInfoFlag<CodeGenOpts<"TimePassesPerRun">>,
  HelpText<"(For new pass manager) 'per-pass': one report for each pass; "
           "'per-pass-run': one report for each pass invocation">;
def ftime_trace : Flag<["-"], "ftime-trace">, Group<f_Group>,
  HelpText<"Turn on time profiler. Generates JSON file based on output filename.">,
  DocBrief<[{
Turn on time profiler. Generates JSON file based on output filename. Results
can be analyzed with chrome://tracing or `Speedscope App
<https://www.speedscope.app>`_ for flamegraph visualization.}]>,
  Flags<[CC1Option, CoreOption]>,
  MarshallingInfoFlag<FrontendOpts<"TimeTrace">>;
def ftime_trace_granularity_EQ : Joined<["-"], "ftime-trace-granularity=">, Group<f_Group>,
  HelpText<"Minimum time granularity (in microseconds) traced by time profiler">,
  Flags<[CC1Option, CoreOption]>,
  MarshallingInfoInt<FrontendOpts<"TimeTraceGranularity">, "500u">;
def ftime_trace_EQ : Joined<["-"], "ftime-trace=">, Group<f_Group>,
  HelpText<"Similar to -ftime-trace. Specify the JSON file or a directory which will contain the JSON file">,
  Flags<[CC1Option, CoreOption]>,
  MarshallingInfoString<FrontendOpts<"TimeTracePath">>;
def fproc_stat_report : Joined<["-"], "fproc-stat-report">, Group<f_Group>,
  HelpText<"Print subprocess statistics">;
def fproc_stat_report_EQ : Joined<["-"], "fproc-stat-report=">, Group<f_Group>,
  HelpText<"Save subprocess statistics to the given file">;
def ftlsmodel_EQ : Joined<["-"], "ftls-model=">, Group<f_Group>, Flags<[CC1Option]>,
  Values<"global-dynamic,local-dynamic,initial-exec,local-exec">,
  NormalizedValuesScope<"CodeGenOptions">,
  NormalizedValues<["GeneralDynamicTLSModel", "LocalDynamicTLSModel", "InitialExecTLSModel", "LocalExecTLSModel"]>,
  MarshallingInfoEnum<CodeGenOpts<"DefaultTLSModel">, "GeneralDynamicTLSModel">;
def ftrapv : Flag<["-"], "ftrapv">, Group<f_Group>, Flags<[CC1Option]>,
  HelpText<"Trap on integer overflow">;
def ftrapv_handler_EQ : Joined<["-"], "ftrapv-handler=">, Group<f_Group>,
  MetaVarName<"<function name>">,
  HelpText<"Specify the function to be called on overflow">;
def ftrapv_handler : Separate<["-"], "ftrapv-handler">, Group<f_Group>, Flags<[CC1Option]>;
def ftrap_function_EQ : Joined<["-"], "ftrap-function=">, Group<f_Group>, Flags<[CC1Option]>,
  HelpText<"Issue call to specified function rather than a trap instruction">,
  MarshallingInfoString<CodeGenOpts<"TrapFuncName">>;
def funroll_loops : Flag<["-"], "funroll-loops">, Group<f_Group>,
  HelpText<"Turn on loop unroller">, Flags<[CC1Option, FC1Option]>;
def fno_unroll_loops : Flag<["-"], "fno-unroll-loops">, Group<f_Group>,
  HelpText<"Turn off loop unroller">, Flags<[CC1Option, FC1Option]>;
defm reroll_loops : BoolFOption<"reroll-loops",
  CodeGenOpts<"RerollLoops">, DefaultFalse,
  PosFlag<SetTrue, [CC1Option], "Turn on loop reroller">, NegFlag<SetFalse>>;
def ffinite_loops: Flag<["-"],  "ffinite-loops">, Group<f_Group>,
  HelpText<"Assume all loops are finite.">, Flags<[CC1Option]>;
def fno_finite_loops: Flag<["-"], "fno-finite-loops">, Group<f_Group>,
  HelpText<"Do not assume that any loop is finite.">, Flags<[CC1Option]>;

def ftrigraphs : Flag<["-"], "ftrigraphs">, Group<f_Group>,
  HelpText<"Process trigraph sequences">, Flags<[CC1Option]>;
def fno_trigraphs : Flag<["-"], "fno-trigraphs">, Group<f_Group>,
  HelpText<"Do not process trigraph sequences">, Flags<[CC1Option]>;
def funsigned_bitfields : Flag<["-"], "funsigned-bitfields">, Group<f_Group>;
def funsigned_char : Flag<["-"], "funsigned-char">, Group<f_Group>;
def fno_unsigned_char : Flag<["-"], "fno-unsigned-char">;
def funwind_tables : Flag<["-"], "funwind-tables">, Group<f_Group>;
defm register_global_dtors_with_atexit : BoolFOption<"register-global-dtors-with-atexit",
  CodeGenOpts<"RegisterGlobalDtorsWithAtExit">, DefaultFalse,
  PosFlag<SetTrue, [CC1Option], "Use">, NegFlag<SetFalse, [], "Don't use">,
  BothFlags<[], " atexit or __cxa_atexit to register global destructors">>;
defm use_init_array : BoolFOption<"use-init-array",
  CodeGenOpts<"UseInitArray">, DefaultTrue,
  NegFlag<SetFalse, [CC1Option], "Use .ctors/.dtors instead of .init_array/.fini_array">,
  PosFlag<SetTrue>>;
def fno_var_tracking : Flag<["-"], "fno-var-tracking">, Group<clang_ignored_f_Group>;
def fverbose_asm : Flag<["-"], "fverbose-asm">, Group<f_Group>,
  HelpText<"Generate verbose assembly output">;
def dA : Flag<["-"], "dA">, Alias<fverbose_asm>;
defm visibility_from_dllstorageclass : BoolFOption<"visibility-from-dllstorageclass",
  LangOpts<"VisibilityFromDLLStorageClass">, DefaultFalse,
  PosFlag<SetTrue, [CC1Option], "Set the visibility of symbols in the generated code from their DLL storage class">,
  NegFlag<SetFalse>>;
def fvisibility_dllexport_EQ : Joined<["-"], "fvisibility-dllexport=">, Group<f_Group>, Flags<[CC1Option]>,
  HelpText<"The visibility for dllexport definitions [-fvisibility-from-dllstorageclass]">,
  MarshallingInfoVisibility<LangOpts<"DLLExportVisibility">, "DefaultVisibility">,
  ShouldParseIf<fvisibility_from_dllstorageclass.KeyPath>;
def fvisibility_nodllstorageclass_EQ : Joined<["-"], "fvisibility-nodllstorageclass=">, Group<f_Group>, Flags<[CC1Option]>,
  HelpText<"The visibility for definitions without an explicit DLL export class [-fvisibility-from-dllstorageclass]">,
  MarshallingInfoVisibility<LangOpts<"NoDLLStorageClassVisibility">, "HiddenVisibility">,
  ShouldParseIf<fvisibility_from_dllstorageclass.KeyPath>;
def fvisibility_externs_dllimport_EQ : Joined<["-"], "fvisibility-externs-dllimport=">, Group<f_Group>, Flags<[CC1Option]>,
  HelpText<"The visibility for dllimport external declarations [-fvisibility-from-dllstorageclass]">,
  MarshallingInfoVisibility<LangOpts<"ExternDeclDLLImportVisibility">, "DefaultVisibility">,
  ShouldParseIf<fvisibility_from_dllstorageclass.KeyPath>;
def fvisibility_externs_nodllstorageclass_EQ : Joined<["-"], "fvisibility-externs-nodllstorageclass=">, Group<f_Group>, Flags<[CC1Option]>,
  HelpText<"The visibility for external declarations without an explicit DLL dllstorageclass [-fvisibility-from-dllstorageclass]">,
  MarshallingInfoVisibility<LangOpts<"ExternDeclNoDLLStorageClassVisibility">, "HiddenVisibility">,
  ShouldParseIf<fvisibility_from_dllstorageclass.KeyPath>;
def fvisibility_EQ : Joined<["-"], "fvisibility=">, Group<f_Group>, Flags<[CC1Option]>,
  HelpText<"Set the default symbol visibility for all global definitions">,
  MarshallingInfoVisibility<LangOpts<"ValueVisibilityMode">, "DefaultVisibility">;
defm visibility_inlines_hidden : BoolFOption<"visibility-inlines-hidden",
  LangOpts<"InlineVisibilityHidden">, DefaultFalse,
  PosFlag<SetTrue, [CC1Option], "Give inline C++ member functions hidden visibility by default">,
  NegFlag<SetFalse>>;
defm visibility_inlines_hidden_static_local_var : BoolFOption<"visibility-inlines-hidden-static-local-var",
  LangOpts<"VisibilityInlinesHiddenStaticLocalVar">, DefaultFalse,
  PosFlag<SetTrue, [CC1Option], "When -fvisibility-inlines-hidden is enabled, static variables in"
            " inline C++ member functions will also be given hidden visibility by default">,
  NegFlag<SetFalse, [], "Disables -fvisibility-inlines-hidden-static-local-var"
         " (this is the default on non-darwin targets)">, BothFlags<[CC1Option]>>;
def fvisibility_ms_compat : Flag<["-"], "fvisibility-ms-compat">, Group<f_Group>,
  HelpText<"Give global types 'default' visibility and global functions and "
           "variables 'hidden' visibility by default">;
def fvisibility_global_new_delete_hidden : Flag<["-"], "fvisibility-global-new-delete-hidden">, Group<f_Group>,
  HelpText<"Give global C++ operator new and delete declarations hidden visibility">, Flags<[CC1Option]>,
  MarshallingInfoFlag<LangOpts<"GlobalAllocationFunctionVisibilityHidden">>;
def mdefault_visibility_export_mapping_EQ : Joined<["-"], "mdefault-visibility-export-mapping=">,
  Values<"none,explicit,all">,
  NormalizedValuesScope<"LangOptions::DefaultVisiblityExportMapping">,
  NormalizedValues<["None", "Explicit", "All"]>,
  HelpText<"Mapping between default visibility and export">,
  Group<m_Group>, Flags<[CC1Option]>,
  MarshallingInfoEnum<LangOpts<"DefaultVisibilityExportMapping">,"None">;
defm new_infallible : BoolFOption<"new-infallible",
  LangOpts<"NewInfallible">, DefaultFalse,
  PosFlag<SetTrue, [], "Enable">, NegFlag<SetFalse, [], "Disable">,
  BothFlags<[CC1Option], " treating throwing global C++ operator new as always returning valid memory "
  "(annotates with __attribute__((returns_nonnull)) and throw()). This is detectable in source.">>;
defm whole_program_vtables : BoolFOption<"whole-program-vtables",
  CodeGenOpts<"WholeProgramVTables">, DefaultFalse,
  PosFlag<SetTrue, [CC1Option], "Enables whole-program vtable optimization. Requires -flto">,
  NegFlag<SetFalse>, BothFlags<[CoreOption]>>;
defm split_lto_unit : BoolFOption<"split-lto-unit",
  CodeGenOpts<"EnableSplitLTOUnit">, DefaultFalse,
  PosFlag<SetTrue, [CC1Option], "Enables splitting of the LTO unit">,
  NegFlag<SetFalse>, BothFlags<[CoreOption]>>;
defm force_emit_vtables : BoolFOption<"force-emit-vtables",
  CodeGenOpts<"ForceEmitVTables">, DefaultFalse,
  PosFlag<SetTrue, [CC1Option], "Emits more virtual tables to improve devirtualization">,
  NegFlag<SetFalse>, BothFlags<[CoreOption]>>;
defm virtual_function_elimination : BoolFOption<"virtual-function-elimination",
  CodeGenOpts<"VirtualFunctionElimination">, DefaultFalse,
  PosFlag<SetTrue, [CC1Option], "Enables dead virtual function elimination optimization. Requires -flto=full">,
  NegFlag<SetFalse>, BothFlags<[CoreOption]>>;

def fwrapv : Flag<["-"], "fwrapv">, Group<f_Group>, Flags<[CC1Option]>,
  HelpText<"Treat signed integer overflow as two's complement">;
def fwritable_strings : Flag<["-"], "fwritable-strings">, Group<f_Group>, Flags<[CC1Option]>,
  HelpText<"Store string literals as writable data">,
  MarshallingInfoFlag<LangOpts<"WritableStrings">>;
defm zero_initialized_in_bss : BoolFOption<"zero-initialized-in-bss",
  CodeGenOpts<"NoZeroInitializedInBSS">, DefaultFalse,
  NegFlag<SetTrue, [CC1Option], "Don't place zero initialized data in BSS">,
  PosFlag<SetFalse>>;
defm function_sections : BoolFOption<"function-sections",
  CodeGenOpts<"FunctionSections">, DefaultFalse,
  PosFlag<SetTrue, [CC1Option], "Place each function in its own section">,
  NegFlag<SetFalse>>;
def fbasic_block_sections_EQ : Joined<["-"], "fbasic-block-sections=">, Group<f_Group>,
  Flags<[CC1Option, CC1AsOption]>,
  HelpText<"Place each function's basic blocks in unique sections (ELF Only)">,
  DocBrief<[{Generate labels for each basic block or place each basic block or a subset of basic blocks in its own section.}]>,
  Values<"all,labels,none,list=">,
  MarshallingInfoString<CodeGenOpts<"BBSections">, [{"none"}]>;
defm data_sections : BoolFOption<"data-sections",
  CodeGenOpts<"DataSections">, DefaultFalse,
  PosFlag<SetTrue, [CC1Option], "Place each data in its own section">, NegFlag<SetFalse>>;
defm stack_size_section : BoolFOption<"stack-size-section",
  CodeGenOpts<"StackSizeSection">, DefaultFalse,
  PosFlag<SetTrue, [CC1Option], "Emit section containing metadata on function stack sizes">,
  NegFlag<SetFalse>>;
def fstack_usage : Flag<["-"], "fstack-usage">, Group<f_Group>,
  HelpText<"Emit .su file containing information on function stack sizes">;
def stack_usage_file : Separate<["-"], "stack-usage-file">,
  Flags<[CC1Option, NoDriverOption]>,
  HelpText<"Filename (or -) to write stack usage output to">,
  MarshallingInfoString<CodeGenOpts<"StackUsageOutput">>;

defm unique_basic_block_section_names : BoolFOption<"unique-basic-block-section-names",
  CodeGenOpts<"UniqueBasicBlockSectionNames">, DefaultFalse,
  PosFlag<SetTrue, [CC1Option], "Use unique names for basic block sections (ELF Only)">,
  NegFlag<SetFalse>>;
defm unique_internal_linkage_names : BoolFOption<"unique-internal-linkage-names",
  CodeGenOpts<"UniqueInternalLinkageNames">, DefaultFalse,
  PosFlag<SetTrue, [CC1Option], "Uniqueify Internal Linkage Symbol Names by appending"
            " the MD5 hash of the module path">,
  NegFlag<SetFalse>>;
defm unique_section_names : BoolFOption<"unique-section-names",
  CodeGenOpts<"UniqueSectionNames">, DefaultTrue,
  NegFlag<SetFalse, [CC1Option], "Don't use unique names for text and data sections">,
  PosFlag<SetTrue>>;

defm split_machine_functions: BoolFOption<"split-machine-functions",
  CodeGenOpts<"SplitMachineFunctions">, DefaultFalse,
  PosFlag<SetTrue, [CC1Option], "Enable">, NegFlag<SetFalse, [], "Disable">,
  BothFlags<[], " late function splitting using profile information (x86 ELF)">>;

defm strict_return : BoolFOption<"strict-return",
  CodeGenOpts<"StrictReturn">, DefaultTrue,
  NegFlag<SetFalse, [CC1Option], "Don't treat control flow paths that fall off the end"
            " of a non-void function as unreachable">,
  PosFlag<SetTrue>>;

def fenable_matrix : Flag<["-"], "fenable-matrix">, Group<f_Group>,
    Flags<[CC1Option]>,
    HelpText<"Enable matrix data type and related builtin functions">,
    MarshallingInfoFlag<LangOpts<"MatrixTypes">>;

def fzero_call_used_regs_EQ
    : Joined<["-"], "fzero-call-used-regs=">, Group<f_Group>, Flags<[CC1Option]>,
      HelpText<"Clear call-used registers upon function return (AArch64/x86 only)">,
      Values<"skip,used-gpr-arg,used-gpr,used-arg,used,all-gpr-arg,all-gpr,all-arg,all">,
      NormalizedValues<["Skip", "UsedGPRArg", "UsedGPR", "UsedArg", "Used",
                        "AllGPRArg", "AllGPR", "AllArg", "All"]>,
      NormalizedValuesScope<"llvm::ZeroCallUsedRegs::ZeroCallUsedRegsKind">,
      MarshallingInfoEnum<CodeGenOpts<"ZeroCallUsedRegs">, "Skip">;

def fdebug_types_section: Flag <["-"], "fdebug-types-section">, Group<f_Group>,
  HelpText<"Place debug types in their own section (ELF Only)">;
def fno_debug_types_section: Flag<["-"], "fno-debug-types-section">, Group<f_Group>;
defm debug_ranges_base_address : BoolFOption<"debug-ranges-base-address",
  CodeGenOpts<"DebugRangesBaseAddress">, DefaultFalse,
  PosFlag<SetTrue, [CC1Option], "Use DWARF base address selection entries in .debug_ranges">,
  NegFlag<SetFalse>>;
defm split_dwarf_inlining : BoolFOption<"split-dwarf-inlining",
  CodeGenOpts<"SplitDwarfInlining">, DefaultFalse,
  NegFlag<SetFalse, []>,
  PosFlag<SetTrue, [CC1Option], "Provide minimal debug info in the object/executable"
          " to facilitate online symbolication/stack traces in the absence of"
          " .dwo/.dwp files when using Split DWARF">>;
def fdebug_default_version: Joined<["-"], "fdebug-default-version=">, Group<f_Group>,
  HelpText<"Default DWARF version to use, if a -g option caused DWARF debug info to be produced">;
def fdebug_prefix_map_EQ
  : Joined<["-"], "fdebug-prefix-map=">, Group<f_Group>,
    Flags<[CC1Option,CC1AsOption]>,
    HelpText<"remap file source paths in debug info">;
def fcoverage_prefix_map_EQ
  : Joined<["-"], "fcoverage-prefix-map=">, Group<f_Group>,
    Flags<[CC1Option]>,
    HelpText<"remap file source paths in coverage mapping">;
def ffile_prefix_map_EQ
  : Joined<["-"], "ffile-prefix-map=">, Group<f_Group>,
    HelpText<"remap file source paths in debug info, predefined preprocessor "
             "macros and __builtin_FILE(). Implies -ffile-reproducible.">;
def fmacro_prefix_map_EQ
  : Joined<["-"], "fmacro-prefix-map=">, Group<f_Group>, Flags<[CC1Option]>,
    HelpText<"remap file source paths in predefined preprocessor macros and "
             "__builtin_FILE(). Implies -ffile-reproducible.">;
defm force_dwarf_frame : BoolFOption<"force-dwarf-frame",
  CodeGenOpts<"ForceDwarfFrameSection">, DefaultFalse,
  PosFlag<SetTrue, [CC1Option], "Always emit a debug frame section">, NegFlag<SetFalse>>;
def femit_dwarf_unwind_EQ : Joined<["-"], "femit-dwarf-unwind=">,
  Group<f_Group>, Flags<[CC1Option, CC1AsOption]>,
  HelpText<"When to emit DWARF unwind (EH frame) info">,
  Values<"always,no-compact-unwind,default">,
  NormalizedValues<["Always", "NoCompactUnwind", "Default"]>,
  NormalizedValuesScope<"llvm::EmitDwarfUnwindType">,
  MarshallingInfoEnum<CodeGenOpts<"EmitDwarfUnwind">, "Default">;
def g_Flag : Flag<["-"], "g">, Group<g_Group>,
  HelpText<"Generate source-level debug information">;
def gline_tables_only : Flag<["-"], "gline-tables-only">, Group<gN_Group>,
  Flags<[CoreOption]>, HelpText<"Emit debug line number tables only">;
def gline_directives_only : Flag<["-"], "gline-directives-only">, Group<gN_Group>,
  Flags<[CoreOption]>, HelpText<"Emit debug line info directives only">;
def gmlt : Flag<["-"], "gmlt">, Alias<gline_tables_only>;
def g0 : Flag<["-"], "g0">, Group<gN_Group>;
def g1 : Flag<["-"], "g1">, Group<gN_Group>, Alias<gline_tables_only>;
def g2 : Flag<["-"], "g2">, Group<gN_Group>;
def g3 : Flag<["-"], "g3">, Group<gN_Group>;
def ggdb : Flag<["-"], "ggdb">, Group<gTune_Group>;
def ggdb0 : Flag<["-"], "ggdb0">, Group<ggdbN_Group>;
def ggdb1 : Flag<["-"], "ggdb1">, Group<ggdbN_Group>;
def ggdb2 : Flag<["-"], "ggdb2">, Group<ggdbN_Group>;
def ggdb3 : Flag<["-"], "ggdb3">, Group<ggdbN_Group>;
def glldb : Flag<["-"], "glldb">, Group<gTune_Group>;
def gsce : Flag<["-"], "gsce">, Group<gTune_Group>;
def gdbx : Flag<["-"], "gdbx">, Group<gTune_Group>;
// Equivalent to our default dwarf version. Forces usual dwarf emission when
// CodeView is enabled.
def gdwarf : Flag<["-"], "gdwarf">, Group<g_Group>, Flags<[CoreOption]>,
  HelpText<"Generate source-level debug information with the default dwarf version">;
def gdwarf_2 : Flag<["-"], "gdwarf-2">, Group<g_Group>,
  HelpText<"Generate source-level debug information with dwarf version 2">;
def gdwarf_3 : Flag<["-"], "gdwarf-3">, Group<g_Group>,
  HelpText<"Generate source-level debug information with dwarf version 3">;
def gdwarf_4 : Flag<["-"], "gdwarf-4">, Group<g_Group>,
  HelpText<"Generate source-level debug information with dwarf version 4">;
def gdwarf_5 : Flag<["-"], "gdwarf-5">, Group<g_Group>,
  HelpText<"Generate source-level debug information with dwarf version 5">;
def gdwarf64 : Flag<["-"], "gdwarf64">, Group<g_Group>,
  Flags<[CC1Option, CC1AsOption]>,
  HelpText<"Enables DWARF64 format for ELF binaries, if debug information emission is enabled.">,
  MarshallingInfoFlag<CodeGenOpts<"Dwarf64">>;
def gdwarf32 : Flag<["-"], "gdwarf32">, Group<g_Group>,
  Flags<[CC1Option, CC1AsOption]>,
  HelpText<"Enables DWARF32 format for ELF binaries, if debug information emission is enabled.">;

def gcodeview : Flag<["-"], "gcodeview">,
  HelpText<"Generate CodeView debug information">,
  Flags<[CC1Option, CC1AsOption, CoreOption]>,
  MarshallingInfoFlag<CodeGenOpts<"EmitCodeView">>;
defm codeview_ghash : BoolOption<"g", "codeview-ghash",
  CodeGenOpts<"CodeViewGHash">, DefaultFalse,
  PosFlag<SetTrue, [CC1Option], "Emit type record hashes in a .debug$H section">,
  NegFlag<SetFalse>, BothFlags<[CoreOption]>>;
defm inline_line_tables : BoolGOption<"inline-line-tables",
  CodeGenOpts<"NoInlineLineTables">, DefaultFalse,
  NegFlag<SetTrue, [CC1Option], "Don't emit inline line tables.">,
  PosFlag<SetFalse>, BothFlags<[CoreOption]>>;

def gfull : Flag<["-"], "gfull">, Group<g_Group>;
def gused : Flag<["-"], "gused">, Group<g_Group>;
def gstabs : Joined<["-"], "gstabs">, Group<g_Group>, Flags<[Unsupported]>;
def gcoff : Joined<["-"], "gcoff">, Group<g_Group>, Flags<[Unsupported]>;
def gxcoff : Joined<["-"], "gxcoff">, Group<g_Group>, Flags<[Unsupported]>;
def gvms : Joined<["-"], "gvms">, Group<g_Group>, Flags<[Unsupported]>;
def gtoggle : Flag<["-"], "gtoggle">, Group<g_flags_Group>, Flags<[Unsupported]>;
def grecord_command_line : Flag<["-"], "grecord-command-line">,
  Group<g_flags_Group>;
def gno_record_command_line : Flag<["-"], "gno-record-command-line">,
  Group<g_flags_Group>;
def : Flag<["-"], "grecord-gcc-switches">, Alias<grecord_command_line>;
def : Flag<["-"], "gno-record-gcc-switches">, Alias<gno_record_command_line>;
defm strict_dwarf : BoolOption<"g", "strict-dwarf",
  CodeGenOpts<"DebugStrictDwarf">, DefaultFalse,
  PosFlag<SetTrue, [CC1Option]>, NegFlag<SetFalse>, BothFlags<[CoreOption]>>,
  Group<g_flags_Group>;
defm column_info : BoolOption<"g", "column-info",
  CodeGenOpts<"DebugColumnInfo">, DefaultTrue,
  NegFlag<SetFalse, [CC1Option]>, PosFlag<SetTrue>, BothFlags<[CoreOption]>>,
  Group<g_flags_Group>;
def gsplit_dwarf : Flag<["-"], "gsplit-dwarf">, Group<g_flags_Group>;
def gsplit_dwarf_EQ : Joined<["-"], "gsplit-dwarf=">, Group<g_flags_Group>,
  HelpText<"Set DWARF fission mode">,
  Values<"split,single">;
def gno_split_dwarf : Flag<["-"], "gno-split-dwarf">, Group<g_flags_Group>;
def gsimple_template_names : Flag<["-"], "gsimple-template-names">, Group<g_flags_Group>;
def gsimple_template_names_EQ
    : Joined<["-"], "gsimple-template-names=">,
      HelpText<"Use simple template names in DWARF, or include the full "
               "template name with a modified prefix for validation">,
      Values<"simple,mangled">, Flags<[CC1Option, NoDriverOption]>;
def gsrc_hash_EQ : Joined<["-"], "gsrc-hash=">,
  Group<g_flags_Group>, Flags<[CC1Option, NoDriverOption]>,
  Values<"md5,sha1,sha256">,
  NormalizedValues<["DSH_MD5", "DSH_SHA1", "DSH_SHA256"]>,
  NormalizedValuesScope<"CodeGenOptions">,
  MarshallingInfoEnum<CodeGenOpts<"DebugSrcHash">, "DSH_MD5">;
def gno_simple_template_names : Flag<["-"], "gno-simple-template-names">,
                                Group<g_flags_Group>;
def ggnu_pubnames : Flag<["-"], "ggnu-pubnames">, Group<g_flags_Group>, Flags<[CC1Option]>;
def gno_gnu_pubnames : Flag<["-"], "gno-gnu-pubnames">, Group<g_flags_Group>;
def gpubnames : Flag<["-"], "gpubnames">, Group<g_flags_Group>, Flags<[CC1Option]>;
def gno_pubnames : Flag<["-"], "gno-pubnames">, Group<g_flags_Group>;
def gdwarf_aranges : Flag<["-"], "gdwarf-aranges">, Group<g_flags_Group>;
def gmodules : Flag <["-"], "gmodules">, Group<gN_Group>,
  HelpText<"Generate debug info with external references to clang modules"
           " or precompiled headers">;
def gz_EQ : Joined<["-"], "gz=">, Group<g_flags_Group>,
    HelpText<"DWARF debug sections compression type">;
def gz : Flag<["-"], "gz">, Alias<gz_EQ>, AliasArgs<["zlib"]>, Group<g_flags_Group>;
def gembed_source : Flag<["-"], "gembed-source">, Group<g_flags_Group>, Flags<[CC1Option]>,
    HelpText<"Embed source text in DWARF debug sections">,
    MarshallingInfoFlag<CodeGenOpts<"EmbedSource">>;
def gno_embed_source : Flag<["-"], "gno-embed-source">, Group<g_flags_Group>,
    Flags<[NoXarchOption]>,
    HelpText<"Restore the default behavior of not embedding source text in DWARF debug sections">;
def headerpad__max__install__names : Joined<["-"], "headerpad_max_install_names">;
def help : Flag<["-", "--"], "help">, Flags<[CC1Option,CC1AsOption, FC1Option,
    FlangOption]>, HelpText<"Display available options">,
    MarshallingInfoFlag<FrontendOpts<"ShowHelp">>;
def ibuiltininc : Flag<["-"], "ibuiltininc">,
  HelpText<"Enable builtin #include directories even when -nostdinc is used "
           "before or after -ibuiltininc. "
           "Using -nobuiltininc after the option disables it">;
def index_header_map : Flag<["-"], "index-header-map">, Flags<[CC1Option]>,
  HelpText<"Make the next included directory (-I or -F) an indexer header map">;
def idirafter : JoinedOrSeparate<["-"], "idirafter">, Group<clang_i_Group>, Flags<[CC1Option]>,
  HelpText<"Add directory to AFTER include search path">;
def iframework : JoinedOrSeparate<["-"], "iframework">, Group<clang_i_Group>, Flags<[CC1Option]>,
  HelpText<"Add directory to SYSTEM framework search path">;
def iframeworkwithsysroot : JoinedOrSeparate<["-"], "iframeworkwithsysroot">,
  Group<clang_i_Group>,
  HelpText<"Add directory to SYSTEM framework search path, "
           "absolute paths are relative to -isysroot">,
  MetaVarName<"<directory>">, Flags<[CC1Option]>;
def imacros : JoinedOrSeparate<["-", "--"], "imacros">, Group<clang_i_Group>, Flags<[CC1Option]>,
  HelpText<"Include macros from file before parsing">, MetaVarName<"<file>">,
  MarshallingInfoStringVector<PreprocessorOpts<"MacroIncludes">>;
def image__base : Separate<["-"], "image_base">;
def include_ : JoinedOrSeparate<["-", "--"], "include">, Group<clang_i_Group>, EnumName<"include">,
    MetaVarName<"<file>">, HelpText<"Include file before parsing">, Flags<[CC1Option]>;
def include_pch : Separate<["-"], "include-pch">, Group<clang_i_Group>, Flags<[CC1Option]>,
  HelpText<"Include precompiled header file">, MetaVarName<"<file>">,
  MarshallingInfoString<PreprocessorOpts<"ImplicitPCHInclude">>;
def relocatable_pch : Flag<["-", "--"], "relocatable-pch">, Flags<[CC1Option]>,
  HelpText<"Whether to build a relocatable precompiled header">,
  MarshallingInfoFlag<FrontendOpts<"RelocatablePCH">>;
def verify_pch : Flag<["-"], "verify-pch">, Group<Action_Group>, Flags<[CC1Option]>,
  HelpText<"Load and verify that a pre-compiled header file is not stale">;
def init : Separate<["-"], "init">;
def install__name : Separate<["-"], "install_name">;
def iprefix : JoinedOrSeparate<["-"], "iprefix">, Group<clang_i_Group>, Flags<[CC1Option]>,
  HelpText<"Set the -iwithprefix/-iwithprefixbefore prefix">, MetaVarName<"<dir>">;
def iquote : JoinedOrSeparate<["-"], "iquote">, Group<clang_i_Group>, Flags<[CC1Option]>,
  HelpText<"Add directory to QUOTE include search path">, MetaVarName<"<directory>">;
def isysroot : JoinedOrSeparate<["-"], "isysroot">, Group<clang_i_Group>, Flags<[CC1Option]>,
  HelpText<"Set the system root directory (usually /)">, MetaVarName<"<dir>">,
  MarshallingInfoString<HeaderSearchOpts<"Sysroot">, [{"/"}]>;
def isystem : JoinedOrSeparate<["-"], "isystem">, Group<clang_i_Group>,
  Flags<[CC1Option]>,
  HelpText<"Add directory to SYSTEM include search path">, MetaVarName<"<directory>">;
def isystem_after : JoinedOrSeparate<["-"], "isystem-after">,
  Group<clang_i_Group>, Flags<[NoXarchOption]>, MetaVarName<"<directory>">,
  HelpText<"Add directory to end of the SYSTEM include search path">;
def iwithprefixbefore : JoinedOrSeparate<["-"], "iwithprefixbefore">, Group<clang_i_Group>,
  HelpText<"Set directory to include search path with prefix">, MetaVarName<"<dir>">,
  Flags<[CC1Option]>;
def iwithprefix : JoinedOrSeparate<["-"], "iwithprefix">, Group<clang_i_Group>, Flags<[CC1Option]>,
  HelpText<"Set directory to SYSTEM include search path with prefix">, MetaVarName<"<dir>">;
def iwithsysroot : JoinedOrSeparate<["-"], "iwithsysroot">, Group<clang_i_Group>,
  HelpText<"Add directory to SYSTEM include search path, "
           "absolute paths are relative to -isysroot">, MetaVarName<"<directory>">,
  Flags<[CC1Option]>;
def ivfsoverlay : JoinedOrSeparate<["-"], "ivfsoverlay">, Group<clang_i_Group>, Flags<[CC1Option]>,
  HelpText<"Overlay the virtual filesystem described by file over the real file system">;
def imultilib : Separate<["-"], "imultilib">, Group<gfortran_Group>;
def keep__private__externs : Flag<["-"], "keep_private_externs">;
def l : JoinedOrSeparate<["-"], "l">, Flags<[LinkerInput, RenderJoined]>,
        Group<Link_Group>;
def lazy__framework : Separate<["-"], "lazy_framework">, Flags<[LinkerInput]>;
def lazy__library : Separate<["-"], "lazy_library">, Flags<[LinkerInput]>;
def mlittle_endian : Flag<["-"], "mlittle-endian">, Flags<[NoXarchOption]>;
def EL : Flag<["-"], "EL">, Alias<mlittle_endian>;
def mbig_endian : Flag<["-"], "mbig-endian">, Flags<[NoXarchOption]>;
def EB : Flag<["-"], "EB">, Alias<mbig_endian>;
def m16 : Flag<["-"], "m16">, Group<m_Group>, Flags<[NoXarchOption, CoreOption]>;
def m32 : Flag<["-"], "m32">, Group<m_Group>, Flags<[NoXarchOption, CoreOption]>;
def mqdsp6_compat : Flag<["-"], "mqdsp6-compat">, Group<m_Group>, Flags<[NoXarchOption,CC1Option]>,
  HelpText<"Enable hexagon-qdsp6 backward compatibility">,
  MarshallingInfoFlag<LangOpts<"HexagonQdsp6Compat">>;
def m64 : Flag<["-"], "m64">, Group<m_Group>, Flags<[NoXarchOption, CoreOption]>;
def mx32 : Flag<["-"], "mx32">, Group<m_Group>, Flags<[NoXarchOption, CoreOption]>;
def mabi_EQ : Joined<["-"], "mabi=">, Group<m_Group>;
def miamcu : Flag<["-"], "miamcu">, Group<m_Group>, Flags<[NoXarchOption, CoreOption]>,
  HelpText<"Use Intel MCU ABI">;
def mno_iamcu : Flag<["-"], "mno-iamcu">, Group<m_Group>, Flags<[NoXarchOption, CoreOption]>;
def malign_functions_EQ : Joined<["-"], "malign-functions=">, Group<clang_ignored_m_Group>;
def malign_loops_EQ : Joined<["-"], "malign-loops=">, Group<clang_ignored_m_Group>;
def malign_jumps_EQ : Joined<["-"], "malign-jumps=">, Group<clang_ignored_m_Group>;
def malign_branch_EQ : CommaJoined<["-"], "malign-branch=">, Group<m_Group>, Flags<[NoXarchOption]>,
  HelpText<"Specify types of branches to align">;
def malign_branch_boundary_EQ : Joined<["-"], "malign-branch-boundary=">, Group<m_Group>, Flags<[NoXarchOption]>,
  HelpText<"Specify the boundary's size to align branches">;
def mpad_max_prefix_size_EQ : Joined<["-"], "mpad-max-prefix-size=">, Group<m_Group>, Flags<[NoXarchOption]>,
  HelpText<"Specify maximum number of prefixes to use for padding">;
def mbranches_within_32B_boundaries : Flag<["-"], "mbranches-within-32B-boundaries">, Flags<[NoXarchOption]>, Group<m_Group>,
  HelpText<"Align selected branches (fused, jcc, jmp) within 32-byte boundary">;
def mfancy_math_387 : Flag<["-"], "mfancy-math-387">, Group<clang_ignored_m_Group>;
def mlong_calls : Flag<["-"], "mlong-calls">, Group<m_Group>,
  HelpText<"Generate branches with extended addressability, usually via indirect jumps.">;
def mdouble_EQ : Joined<["-"], "mdouble=">, Group<m_Group>,
  MetaVarName<"<n">, Values<"32,64">, Flags<[CC1Option]>,
  HelpText<"Force double to be <n> bits">,
  MarshallingInfoInt<LangOpts<"DoubleSize">, "0">;
def LongDouble_Group : OptionGroup<"<LongDouble group>">, Group<m_Group>,
  DocName<"Long double flags">,
  DocBrief<[{Selects the long double implementation}]>;
def mlong_double_64 : Flag<["-"], "mlong-double-64">, Group<LongDouble_Group>, Flags<[CC1Option]>,
  HelpText<"Force long double to be 64 bits">;
def mlong_double_80 : Flag<["-"], "mlong-double-80">, Group<LongDouble_Group>, Flags<[CC1Option]>,
  HelpText<"Force long double to be 80 bits, padded to 128 bits for storage">;
def mlong_double_128 : Flag<["-"], "mlong-double-128">, Group<LongDouble_Group>, Flags<[CC1Option]>,
  HelpText<"Force long double to be 128 bits">;
def mno_long_calls : Flag<["-"], "mno-long-calls">, Group<m_Group>,
  HelpText<"Restore the default behaviour of not generating long calls">;
def mexecute_only : Flag<["-"], "mexecute-only">, Group<m_arm_Features_Group>,
  HelpText<"Disallow generation of data access to code sections (ARM only)">;
def mno_execute_only : Flag<["-"], "mno-execute-only">, Group<m_arm_Features_Group>,
  HelpText<"Allow generation of data access to code sections (ARM only)">;
def mtp_mode_EQ : Joined<["-"], "mtp=">, Group<m_arm_Features_Group>, Values<"soft,cp15,el0,el1,el2,el3">,
  HelpText<"Thread pointer access method (AArch32/AArch64 only)">;
def mpure_code : Flag<["-"], "mpure-code">, Alias<mexecute_only>; // Alias for GCC compatibility
def mno_pure_code : Flag<["-"], "mno-pure-code">, Alias<mno_execute_only>;
def mtvos_version_min_EQ : Joined<["-"], "mtvos-version-min=">, Group<m_Group>;
def mappletvos_version_min_EQ : Joined<["-"], "mappletvos-version-min=">, Alias<mtvos_version_min_EQ>;
def mtvos_simulator_version_min_EQ : Joined<["-"], "mtvos-simulator-version-min=">;
def mappletvsimulator_version_min_EQ : Joined<["-"], "mappletvsimulator-version-min=">, Alias<mtvos_simulator_version_min_EQ>;
def mwatchos_version_min_EQ : Joined<["-"], "mwatchos-version-min=">, Group<m_Group>;
def mwatchos_simulator_version_min_EQ : Joined<["-"], "mwatchos-simulator-version-min=">;
def mwatchsimulator_version_min_EQ : Joined<["-"], "mwatchsimulator-version-min=">, Alias<mwatchos_simulator_version_min_EQ>;
def march_EQ : Joined<["-"], "march=">, Group<m_Group>, Flags<[CoreOption]>;
def masm_EQ : Joined<["-"], "masm=">, Group<m_Group>, Flags<[NoXarchOption]>;
def inline_asm_EQ : Joined<["-"], "inline-asm=">, Group<m_Group>, Flags<[CC1Option]>,
  Values<"att,intel">,
  NormalizedValuesScope<"CodeGenOptions">, NormalizedValues<["IAD_ATT", "IAD_Intel"]>,
  MarshallingInfoEnum<CodeGenOpts<"InlineAsmDialect">, "IAD_ATT">;
def mcmodel_EQ : Joined<["-"], "mcmodel=">, Group<m_Group>, Flags<[CC1Option]>,
  MarshallingInfoString<TargetOpts<"CodeModel">, [{"default"}]>;
def mtls_size_EQ : Joined<["-"], "mtls-size=">, Group<m_Group>, Flags<[NoXarchOption, CC1Option]>,
  HelpText<"Specify bit size of immediate TLS offsets (AArch64 ELF only): "
           "12 (for 4KB) | 24 (for 16MB, default) | 32 (for 4GB) | 48 (for 256TB, needs -mcmodel=large)">,
  MarshallingInfoInt<CodeGenOpts<"TLSSize">>;
def mimplicit_it_EQ : Joined<["-"], "mimplicit-it=">, Group<m_Group>;
def mdefault_build_attributes : Joined<["-"], "mdefault-build-attributes">, Group<m_Group>;
def mno_default_build_attributes : Joined<["-"], "mno-default-build-attributes">, Group<m_Group>;
def mconstant_cfstrings : Flag<["-"], "mconstant-cfstrings">, Group<clang_ignored_m_Group>;
def mconsole : Joined<["-"], "mconsole">, Group<m_Group>, Flags<[NoXarchOption]>;
def mwindows : Joined<["-"], "mwindows">, Group<m_Group>, Flags<[NoXarchOption]>;
def mdll : Joined<["-"], "mdll">, Group<m_Group>, Flags<[NoXarchOption]>;
def municode : Joined<["-"], "municode">, Group<m_Group>, Flags<[NoXarchOption]>;
def mthreads : Joined<["-"], "mthreads">, Group<m_Group>, Flags<[NoXarchOption]>;
def mguard_EQ : Joined<["-"], "mguard=">, Group<m_Group>, Flags<[NoXarchOption]>,
  HelpText<"Enable or disable Control Flow Guard checks and guard tables emission">,
  Values<"none,cf,cf-nochecks">;
def mcpu_EQ : Joined<["-"], "mcpu=">, Group<m_Group>;
def mmcu_EQ : Joined<["-"], "mmcu=">, Group<m_Group>;
def msim : Flag<["-"], "msim">, Group<m_Group>;
def mdynamic_no_pic : Joined<["-"], "mdynamic-no-pic">, Group<m_Group>;
def mfix_and_continue : Flag<["-"], "mfix-and-continue">, Group<clang_ignored_m_Group>;
def mieee_fp : Flag<["-"], "mieee-fp">, Group<clang_ignored_m_Group>;
def minline_all_stringops : Flag<["-"], "minline-all-stringops">, Group<clang_ignored_m_Group>;
def mno_inline_all_stringops : Flag<["-"], "mno-inline-all-stringops">, Group<clang_ignored_m_Group>;
def malign_double : Flag<["-"], "malign-double">, Group<m_Group>, Flags<[CC1Option]>,
  HelpText<"Align doubles to two words in structs (x86 only)">,
  MarshallingInfoFlag<LangOpts<"AlignDouble">>;
def mfloat_abi_EQ : Joined<["-"], "mfloat-abi=">, Group<m_Group>, Values<"soft,softfp,hard">;
def mfpmath_EQ : Joined<["-"], "mfpmath=">, Group<m_Group>;
def mfpu_EQ : Joined<["-"], "mfpu=">, Group<m_Group>;
def mhwdiv_EQ : Joined<["-"], "mhwdiv=">, Group<m_Group>;
def mhwmult_EQ : Joined<["-"], "mhwmult=">, Group<m_Group>;
def mglobal_merge : Flag<["-"], "mglobal-merge">, Group<m_Group>, Flags<[CC1Option]>,
  HelpText<"Enable merging of globals">;
def mhard_float : Flag<["-"], "mhard-float">, Group<m_Group>;
def mios_version_min_EQ : Joined<["-"], "mios-version-min=">,
  Group<m_Group>, HelpText<"Set iOS deployment target">;
def : Joined<["-"], "miphoneos-version-min=">,
  Group<m_Group>, Alias<mios_version_min_EQ>;
def mios_simulator_version_min_EQ : Joined<["-"], "mios-simulator-version-min=">;
def : Joined<["-"], "miphonesimulator-version-min=">, Alias<mios_simulator_version_min_EQ>;
def mkernel : Flag<["-"], "mkernel">, Group<m_Group>;
def mlinker_version_EQ : Joined<["-"], "mlinker-version=">,
  Flags<[NoXarchOption]>;
def mllvm : Separate<["-"], "mllvm">,Flags<[CC1Option,CC1AsOption,CoreOption,FC1Option,FlangOption]>,
  HelpText<"Additional arguments to forward to LLVM's option processing">,
  MarshallingInfoStringVector<FrontendOpts<"LLVMArgs">>;
def mmlir : Separate<["-"], "mmlir">, Flags<[CoreOption,FC1Option,FlangOption]>,
  HelpText<"Additional arguments to forward to MLIR's option processing">;
def ffuchsia_api_level_EQ : Joined<["-"], "ffuchsia-api-level=">,
  Group<m_Group>, Flags<[CC1Option]>, HelpText<"Set Fuchsia API level">,
  MarshallingInfoInt<LangOpts<"FuchsiaAPILevel">>;
def mmacos_version_min_EQ : Joined<["-"], "mmacos-version-min=">,
  Group<m_Group>, HelpText<"Set macOS deployment target">;
def : Joined<["-"], "mmacosx-version-min=">,
  Group<m_Group>, Alias<mmacos_version_min_EQ>;
def mms_bitfields : Flag<["-"], "mms-bitfields">, Group<m_Group>, Flags<[CC1Option]>,
  HelpText<"Set the default structure layout to be compatible with the Microsoft compiler standard">,
  MarshallingInfoFlag<LangOpts<"MSBitfields">>;
def moutline : Flag<["-"], "moutline">, Group<f_clang_Group>, Flags<[CC1Option]>,
    HelpText<"Enable function outlining (AArch64 only)">;
def mno_outline : Flag<["-"], "mno-outline">, Group<f_clang_Group>, Flags<[CC1Option]>,
    HelpText<"Disable function outlining (AArch64 only)">;
def mno_ms_bitfields : Flag<["-"], "mno-ms-bitfields">, Group<m_Group>,
  HelpText<"Do not set the default structure layout to be compatible with the Microsoft compiler standard">;
def mskip_rax_setup : Flag<["-"], "mskip-rax-setup">, Group<m_Group>, Flags<[CC1Option]>,
  HelpText<"Skip setting up RAX register when passing variable arguments (x86 only)">,
  MarshallingInfoFlag<CodeGenOpts<"SkipRaxSetup">>;
def mno_skip_rax_setup : Flag<["-"], "mno-skip-rax-setup">, Group<m_Group>, Flags<[CC1Option]>;
def mstackrealign : Flag<["-"], "mstackrealign">, Group<m_Group>, Flags<[CC1Option]>,
  HelpText<"Force realign the stack at entry to every function">,
  MarshallingInfoFlag<CodeGenOpts<"StackRealignment">>;
def mstack_alignment : Joined<["-"], "mstack-alignment=">, Group<m_Group>, Flags<[CC1Option]>,
  HelpText<"Set the stack alignment">,
  MarshallingInfoInt<CodeGenOpts<"StackAlignment">>;
def mstack_probe_size : Joined<["-"], "mstack-probe-size=">, Group<m_Group>, Flags<[CC1Option]>,
  HelpText<"Set the stack probe size">,
  MarshallingInfoInt<CodeGenOpts<"StackProbeSize">, "4096">;
def mstack_arg_probe : Flag<["-"], "mstack-arg-probe">, Group<m_Group>,
  HelpText<"Enable stack probes">;
def mno_stack_arg_probe : Flag<["-"], "mno-stack-arg-probe">, Group<m_Group>, Flags<[CC1Option]>,
  HelpText<"Disable stack probes which are enabled by default">,
  MarshallingInfoFlag<CodeGenOpts<"NoStackArgProbe">>;
def mthread_model : Separate<["-"], "mthread-model">, Group<m_Group>, Flags<[CC1Option]>,
  HelpText<"The thread model to use. Defaults to 'posix')">, Values<"posix,single">,
  NormalizedValues<["POSIX", "Single"]>, NormalizedValuesScope<"LangOptions::ThreadModelKind">,
  MarshallingInfoEnum<LangOpts<"ThreadModel">, "POSIX">;
def meabi : Separate<["-"], "meabi">, Group<m_Group>, Flags<[CC1Option]>,
  HelpText<"Set EABI type. Default depends on triple)">, Values<"default,4,5,gnu">,
  MarshallingInfoEnum<TargetOpts<"EABIVersion">, "Default">,
  NormalizedValuesScope<"llvm::EABI">,
  NormalizedValues<["Default", "EABI4", "EABI5", "GNU"]>;
def mtargetos_EQ : Joined<["-"], "mtargetos=">, Group<m_Group>,
  HelpText<"Set the deployment target to be the specified OS and OS version">;

def mno_constant_cfstrings : Flag<["-"], "mno-constant-cfstrings">, Group<m_Group>;
def mno_global_merge : Flag<["-"], "mno-global-merge">, Group<m_Group>, Flags<[CC1Option]>,
  HelpText<"Disable merging of globals">;
def mno_pascal_strings : Flag<["-"], "mno-pascal-strings">,
  Alias<fno_pascal_strings>;
def mno_red_zone : Flag<["-"], "mno-red-zone">, Group<m_Group>;
def mno_tls_direct_seg_refs : Flag<["-"], "mno-tls-direct-seg-refs">, Group<m_Group>, Flags<[CC1Option]>,
  HelpText<"Disable direct TLS access through segment registers">,
  MarshallingInfoFlag<CodeGenOpts<"IndirectTlsSegRefs">>;
def mno_relax_all : Flag<["-"], "mno-relax-all">, Group<m_Group>;
def mno_rtd: Flag<["-"], "mno-rtd">, Group<m_Group>;
def mno_soft_float : Flag<["-"], "mno-soft-float">, Group<m_Group>;
def mno_stackrealign : Flag<["-"], "mno-stackrealign">, Group<m_Group>;

def mretpoline : Flag<["-"], "mretpoline">, Group<m_Group>, Flags<[CoreOption,NoXarchOption]>;
def mno_retpoline : Flag<["-"], "mno-retpoline">, Group<m_Group>, Flags<[CoreOption,NoXarchOption]>;
defm speculative_load_hardening : BoolOption<"m", "speculative-load-hardening",
  CodeGenOpts<"SpeculativeLoadHardening">, DefaultFalse,
  PosFlag<SetTrue, [CC1Option]>, NegFlag<SetFalse>, BothFlags<[CoreOption]>>,
  Group<m_Group>;
def mlvi_hardening : Flag<["-"], "mlvi-hardening">, Group<m_Group>, Flags<[CoreOption,NoXarchOption]>,
  HelpText<"Enable all mitigations for Load Value Injection (LVI)">;
def mno_lvi_hardening : Flag<["-"], "mno-lvi-hardening">, Group<m_Group>, Flags<[CoreOption,NoXarchOption]>,
  HelpText<"Disable mitigations for Load Value Injection (LVI)">;
def mlvi_cfi : Flag<["-"], "mlvi-cfi">, Group<m_Group>, Flags<[CoreOption,NoXarchOption]>,
  HelpText<"Enable only control-flow mitigations for Load Value Injection (LVI)">;
def mno_lvi_cfi : Flag<["-"], "mno-lvi-cfi">, Group<m_Group>, Flags<[CoreOption,NoXarchOption]>,
  HelpText<"Disable control-flow mitigations for Load Value Injection (LVI)">;
def m_seses : Flag<["-"], "mseses">, Group<m_Group>, Flags<[CoreOption, NoXarchOption]>,
  HelpText<"Enable speculative execution side effect suppression (SESES). "
    "Includes LVI control flow integrity mitigations">;
def mno_seses : Flag<["-"], "mno-seses">, Group<m_Group>, Flags<[CoreOption, NoXarchOption]>,
  HelpText<"Disable speculative execution side effect suppression (SESES)">;

def mrelax : Flag<["-"], "mrelax">, Group<m_Group>,
  HelpText<"Enable linker relaxation">;
def mno_relax : Flag<["-"], "mno-relax">, Group<m_Group>,
  HelpText<"Disable linker relaxation">;
def msmall_data_limit_EQ : Joined<["-"], "msmall-data-limit=">, Group<m_Group>,
  Alias<G>,
  HelpText<"Put global and static data smaller than the limit into a special section">;
def msave_restore : Flag<["-"], "msave-restore">, Group<m_riscv_Features_Group>,
  HelpText<"Enable using library calls for save and restore">;
def mno_save_restore : Flag<["-"], "mno-save-restore">, Group<m_riscv_Features_Group>,
  HelpText<"Disable using library calls for save and restore">;
def mepi : Flag<["-"], "mepi">, Flags<[CC1Option, FC1Option]>,
  HelpText<"Enable EPI extensions">;
def mepi_allow_fixed_vectorization : Flag<["-"], "mepi-allow-fixed-vectorization">,
  HelpText<"Allow EPI to vectorize using fixed vectors">;
def mno_prefer_predicate_over_epilog : Flag<["-"], "mno-prefer-predicate-over-epilog">,
  Flags<[CC1Option, FC1Option]>,
  HelpText<"Indicate that an epilogue is desired and shouldn't be replaced by predication">;
def mcmodel_EQ_medlow : Flag<["-"], "mcmodel=medlow">, Group<m_riscv_Features_Group>,
  Flags<[CC1Option]>, Alias<mcmodel_EQ>, AliasArgs<["small"]>,
  HelpText<"Equivalent to -mcmodel=small, compatible with RISC-V gcc.">;
def mcmodel_EQ_medany : Flag<["-"], "mcmodel=medany">, Group<m_riscv_Features_Group>,
  Flags<[CC1Option]>, Alias<mcmodel_EQ>, AliasArgs<["medium"]>,
  HelpText<"Equivalent to -mcmodel=medium, compatible with RISC-V gcc.">;
def menable_experimental_extensions : Flag<["-"], "menable-experimental-extensions">, Group<m_Group>,
  HelpText<"Enable use of experimental RISC-V extensions.">;

def munaligned_access : Flag<["-"], "munaligned-access">, Group<m_arm_Features_Group>,
  HelpText<"Allow memory accesses to be unaligned (AArch32/AArch64 only)">;
def mno_unaligned_access : Flag<["-"], "mno-unaligned-access">, Group<m_arm_Features_Group>,
  HelpText<"Force all memory accesses to be aligned (AArch32/AArch64 only)">;
def mstrict_align : Flag<["-"], "mstrict-align">, Alias<mno_unaligned_access>, Flags<[CC1Option,HelpHidden]>,
  HelpText<"Force all memory accesses to be aligned (same as mno-unaligned-access)">;
def mno_thumb : Flag<["-"], "mno-thumb">, Group<m_arm_Features_Group>;
def mrestrict_it: Flag<["-"], "mrestrict-it">, Group<m_arm_Features_Group>,
  HelpText<"Disallow generation of complex IT blocks.">;
def mno_restrict_it: Flag<["-"], "mno-restrict-it">, Group<m_arm_Features_Group>,
  HelpText<"Allow generation of complex IT blocks.">;
def marm : Flag<["-"], "marm">, Alias<mno_thumb>;
def ffixed_r9 : Flag<["-"], "ffixed-r9">, Group<m_arm_Features_Group>,
  HelpText<"Reserve the r9 register (ARM only)">;
def mno_movt : Flag<["-"], "mno-movt">, Group<m_arm_Features_Group>,
  HelpText<"Disallow use of movt/movw pairs (ARM only)">;
def mcrc : Flag<["-"], "mcrc">, Group<m_Group>,
  HelpText<"Allow use of CRC instructions (ARM/Mips only)">;
def mnocrc : Flag<["-"], "mnocrc">, Group<m_arm_Features_Group>,
  HelpText<"Disallow use of CRC instructions (ARM only)">;
def mno_neg_immediates: Flag<["-"], "mno-neg-immediates">, Group<m_arm_Features_Group>,
  HelpText<"Disallow converting instructions with negative immediates to their negation or inversion.">;
def mcmse : Flag<["-"], "mcmse">, Group<m_arm_Features_Group>,
  Flags<[NoXarchOption,CC1Option]>,
  HelpText<"Allow use of CMSE (Armv8-M Security Extensions)">,
  MarshallingInfoFlag<LangOpts<"Cmse">>;
def ForceAAPCSBitfieldLoad : Flag<["-"], "faapcs-bitfield-load">, Group<m_arm_Features_Group>,
  Flags<[NoXarchOption,CC1Option]>,
  HelpText<"Follows the AAPCS standard that all volatile bit-field write generates at least one load. (ARM only).">,
  MarshallingInfoFlag<CodeGenOpts<"ForceAAPCSBitfieldLoad">>;
defm aapcs_bitfield_width : BoolOption<"f", "aapcs-bitfield-width",
  CodeGenOpts<"AAPCSBitfieldWidth">, DefaultTrue,
  NegFlag<SetFalse, [], "Do not follow">, PosFlag<SetTrue, [], "Follow">,
  BothFlags<[NoXarchOption, CC1Option], " the AAPCS standard requirement stating that"
            " volatile bit-field width is dictated by the field container type. (ARM only).">>,
  Group<m_arm_Features_Group>;
def mframe_chain : Joined<["-"], "mframe-chain=">,
  Group<m_arm_Features_Group>, Values<"none,aapcs,aapcs+leaf">,
  HelpText<"Select the frame chain model used to emit frame records (Arm only).">;
def mgeneral_regs_only : Flag<["-"], "mgeneral-regs-only">, Group<m_Group>,
  HelpText<"Generate code which only uses the general purpose registers (AArch64/x86 only)">;
def mfix_cmse_cve_2021_35465 : Flag<["-"], "mfix-cmse-cve-2021-35465">,
  Group<m_arm_Features_Group>,
  HelpText<"Work around VLLDM erratum CVE-2021-35465 (ARM only)">;
def mno_fix_cmse_cve_2021_35465 : Flag<["-"], "mno-fix-cmse-cve-2021-35465">,
  Group<m_arm_Features_Group>,
  HelpText<"Don't work around VLLDM erratum CVE-2021-35465 (ARM only)">;
def mfix_cortex_a57_aes_1742098 : Flag<["-"], "mfix-cortex-a57-aes-1742098">,
  Group<m_arm_Features_Group>,
  HelpText<"Work around Cortex-A57 Erratum 1742098 (ARM only)">;
def mno_fix_cortex_a57_aes_1742098 : Flag<["-"], "mno-fix-cortex-a57-aes-1742098">,
  Group<m_arm_Features_Group>,
  HelpText<"Don't work around Cortex-A57 Erratum 1742098 (ARM only)">;
def mfix_cortex_a72_aes_1655431 : Flag<["-"], "mfix-cortex-a72-aes-1655431">,
  Group<m_arm_Features_Group>,
  HelpText<"Work around Cortex-A72 Erratum 1655431 (ARM only)">,
  Alias<mfix_cortex_a57_aes_1742098>;
def mno_fix_cortex_a72_aes_1655431 : Flag<["-"], "mno-fix-cortex-a72-aes-1655431">,
  Group<m_arm_Features_Group>,
  HelpText<"Don't work around Cortex-A72 Erratum 1655431 (ARM only)">,
  Alias<mno_fix_cortex_a57_aes_1742098>;
def mfix_cortex_a53_835769 : Flag<["-"], "mfix-cortex-a53-835769">,
  Group<m_aarch64_Features_Group>,
  HelpText<"Workaround Cortex-A53 erratum 835769 (AArch64 only)">;
def mno_fix_cortex_a53_835769 : Flag<["-"], "mno-fix-cortex-a53-835769">,
  Group<m_aarch64_Features_Group>,
  HelpText<"Don't workaround Cortex-A53 erratum 835769 (AArch64 only)">;
def mmark_bti_property : Flag<["-"], "mmark-bti-property">,
  Group<m_aarch64_Features_Group>,
  HelpText<"Add .note.gnu.property with BTI to assembly files (AArch64 only)">;
def mno_bti_at_return_twice : Flag<["-"], "mno-bti-at-return-twice">,
  Group<m_arm_Features_Group>,
  HelpText<"Do not add a BTI instruction after a setjmp or other"
           " return-twice construct (Arm/AArch64 only)">;

foreach i = {1-31} in
  def ffixed_x#i : Flag<["-"], "ffixed-x"#i>, Group<m_Group>,
    HelpText<"Reserve the x"#i#" register (AArch64/RISC-V only)">;

foreach i = {8-15,18} in
  def fcall_saved_x#i : Flag<["-"], "fcall-saved-x"#i>, Group<m_aarch64_Features_Group>,
    HelpText<"Make the x"#i#" register call-saved (AArch64 only)">;

def msve_vector_bits_EQ : Joined<["-"], "msve-vector-bits=">, Group<m_aarch64_Features_Group>,
  HelpText<"Specify the size in bits of an SVE vector register. Defaults to the"
           " vector length agnostic value of \"scalable\". (AArch64 only)">;

def mvscale_min_EQ : Joined<["-"], "mvscale-min=">,
  Group<m_aarch64_Features_Group>, Flags<[NoXarchOption,CC1Option]>,
  HelpText<"Specify the vscale minimum. Defaults to \"1\". (AArch64 only)">,
  MarshallingInfoInt<LangOpts<"VScaleMin">>;
def mvscale_max_EQ : Joined<["-"], "mvscale-max=">,
  Group<m_aarch64_Features_Group>, Flags<[NoXarchOption,CC1Option]>,
  HelpText<"Specify the vscale maximum. Defaults to the"
           " vector length agnostic value of \"0\". (AArch64 only)">,
  MarshallingInfoInt<LangOpts<"VScaleMax">>;

def msign_return_address_EQ : Joined<["-"], "msign-return-address=">,
  Flags<[CC1Option]>, Group<m_Group>, Values<"none,all,non-leaf">,
  HelpText<"Select return address signing scope">;
def mbranch_protection_EQ : Joined<["-"], "mbranch-protection=">,
  Group<m_Group>,
  HelpText<"Enforce targets of indirect branches and function returns">;

def mharden_sls_EQ : Joined<["-"], "mharden-sls=">,
  HelpText<"Select straight-line speculation hardening scope (ARM/AArch64/X86"
           " only). <arg> must be: all, none, retbr(ARM/AArch64),"
           " blr(ARM/AArch64), comdat(ARM/AArch64), nocomdat(ARM/AArch64),"
           " return(X86), indirect-jmp(X86)">;

def msimd128 : Flag<["-"], "msimd128">, Group<m_wasm_Features_Group>;
def mno_simd128 : Flag<["-"], "mno-simd128">, Group<m_wasm_Features_Group>;
def mrelaxed_simd : Flag<["-"], "mrelaxed-simd">, Group<m_wasm_Features_Group>;
def mno_relaxed_simd : Flag<["-"], "mno-relaxed-simd">, Group<m_wasm_Features_Group>;
def mnontrapping_fptoint : Flag<["-"], "mnontrapping-fptoint">, Group<m_wasm_Features_Group>;
def mno_nontrapping_fptoint : Flag<["-"], "mno-nontrapping-fptoint">, Group<m_wasm_Features_Group>;
def msign_ext : Flag<["-"], "msign-ext">, Group<m_wasm_Features_Group>;
def mno_sign_ext : Flag<["-"], "mno-sign-ext">, Group<m_wasm_Features_Group>;
def mexception_handing : Flag<["-"], "mexception-handling">, Group<m_wasm_Features_Group>;
def mno_exception_handing : Flag<["-"], "mno-exception-handling">, Group<m_wasm_Features_Group>;
def matomics : Flag<["-"], "matomics">, Group<m_wasm_Features_Group>;
def mno_atomics : Flag<["-"], "mno-atomics">, Group<m_wasm_Features_Group>;
def mbulk_memory : Flag<["-"], "mbulk-memory">, Group<m_wasm_Features_Group>;
def mno_bulk_memory : Flag<["-"], "mno-bulk-memory">, Group<m_wasm_Features_Group>;
def mmutable_globals : Flag<["-"], "mmutable-globals">, Group<m_wasm_Features_Group>;
def mno_mutable_globals : Flag<["-"], "mno-mutable-globals">, Group<m_wasm_Features_Group>;
def mmultivalue : Flag<["-"], "mmultivalue">, Group<m_wasm_Features_Group>;
def mno_multivalue : Flag<["-"], "mno-multivalue">, Group<m_wasm_Features_Group>;
def mtail_call : Flag<["-"], "mtail-call">, Group<m_wasm_Features_Group>;
def mno_tail_call : Flag<["-"], "mno-tail-call">, Group<m_wasm_Features_Group>;
def mreference_types : Flag<["-"], "mreference-types">, Group<m_wasm_Features_Group>;
def mno_reference_types : Flag<["-"], "mno-reference-types">, Group<m_wasm_Features_Group>;
def mextended_const : Flag<["-"], "mextended-const">, Group<m_wasm_Features_Group>;
def mno_extended_const : Flag<["-"], "mno-extended-const">, Group<m_wasm_Features_Group>;
def mexec_model_EQ : Joined<["-"], "mexec-model=">, Group<m_wasm_Features_Driver_Group>,
                     Values<"command,reactor">,
                     HelpText<"Execution model (WebAssembly only)">;

defm amdgpu_ieee : BoolOption<"m", "amdgpu-ieee",
  CodeGenOpts<"EmitIEEENaNCompliantInsts">, DefaultTrue,
  PosFlag<SetTrue, [], "Sets the IEEE bit in the expected default floating point "
  " mode register. Floating point opcodes that support exception flag "
  "gathering quiet and propagate signaling NaN inputs per IEEE 754-2008. "
  "This option changes the ABI. (AMDGPU only)">,
  NegFlag<SetFalse, [CC1Option]>>, Group<m_Group>;

def mcode_object_version_EQ : Joined<["-"], "mcode-object-version=">, Group<m_Group>,
  HelpText<"Specify code object ABI version. Defaults to 4. (AMDGPU only)">,
  Flags<[CC1Option]>,
  Values<"none,2,3,4,5">,
  NormalizedValuesScope<"TargetOptions">,
  NormalizedValues<["COV_None", "COV_2", "COV_3", "COV_4", "COV_5"]>,
  MarshallingInfoEnum<TargetOpts<"CodeObjectVersion">, "COV_4">;

defm code_object_v3_legacy : SimpleMFlag<"code-object-v3",
  "Legacy option to specify code object ABI V3",
  "Legacy option to specify code object ABI V2",
  " (AMDGPU only)">;
defm cumode : SimpleMFlag<"cumode",
  "Specify CU wavefront", "Specify WGP wavefront",
  " execution mode (AMDGPU only)", m_amdgpu_Features_Group>;
defm tgsplit : SimpleMFlag<"tgsplit", "Enable", "Disable",
  " threadgroup split execution mode (AMDGPU only)", m_amdgpu_Features_Group>;
defm wavefrontsize64 : SimpleMFlag<"wavefrontsize64",
  "Specify wavefront size 64", "Specify wavefront size 32",
  " mode (AMDGPU only)">;

defm unsafe_fp_atomics : BoolOption<"m", "unsafe-fp-atomics",
  TargetOpts<"AllowAMDGPUUnsafeFPAtomics">, DefaultFalse,
  PosFlag<SetTrue, [CC1Option], "Enable unsafe floating point atomic instructions (AMDGPU only)">,
  NegFlag<SetFalse>>, Group<m_Group>;

def faltivec : Flag<["-"], "faltivec">, Group<f_Group>, Flags<[NoXarchOption]>;
def fno_altivec : Flag<["-"], "fno-altivec">, Group<f_Group>, Flags<[NoXarchOption]>;
def maltivec : Flag<["-"], "maltivec">, Group<m_ppc_Features_Group>;
def mno_altivec : Flag<["-"], "mno-altivec">, Group<m_ppc_Features_Group>;
def mpcrel: Flag<["-"], "mpcrel">, Group<m_ppc_Features_Group>;
def mno_pcrel: Flag<["-"], "mno-pcrel">, Group<m_ppc_Features_Group>;
def mprefixed: Flag<["-"], "mprefixed">, Group<m_ppc_Features_Group>;
def mno_prefixed: Flag<["-"], "mno-prefixed">, Group<m_ppc_Features_Group>;
def mspe : Flag<["-"], "mspe">, Group<m_ppc_Features_Group>;
def mno_spe : Flag<["-"], "mno-spe">, Group<m_ppc_Features_Group>;
def mefpu2 : Flag<["-"], "mefpu2">, Group<m_ppc_Features_Group>;
def mabi_EQ_vec_extabi : Flag<["-"], "mabi=vec-extabi">, Group<m_Group>, Flags<[CC1Option]>,
  HelpText<"Enable the extended Altivec ABI on AIX (AIX only). Uses volatile and nonvolatile vector registers">,
  MarshallingInfoFlag<LangOpts<"EnableAIXExtendedAltivecABI">>;
def mabi_EQ_vec_default : Flag<["-"], "mabi=vec-default">, Group<m_Group>, Flags<[CC1Option]>,
  HelpText<"Enable the default Altivec ABI on AIX (AIX only). Uses only volatile vector registers.">;
def mabi_EQ_quadword_atomics : Flag<["-"], "mabi=quadword-atomics">,
  Group<m_Group>, Flags<[CC1Option]>,
  HelpText<"Enable quadword atomics ABI on AIX (AIX PPC64 only). Uses lqarx/stqcx. instructions.">,
  MarshallingInfoFlag<LangOpts<"EnableAIXQuadwordAtomicsABI">>;
def mvsx : Flag<["-"], "mvsx">, Group<m_ppc_Features_Group>;
def mno_vsx : Flag<["-"], "mno-vsx">, Group<m_ppc_Features_Group>;
def msecure_plt : Flag<["-"], "msecure-plt">, Group<m_ppc_Features_Group>;
def mpower8_vector : Flag<["-"], "mpower8-vector">,
    Group<m_ppc_Features_Group>;
def mno_power8_vector : Flag<["-"], "mno-power8-vector">,
    Group<m_ppc_Features_Group>;
def mpower9_vector : Flag<["-"], "mpower9-vector">,
    Group<m_ppc_Features_Group>;
def mno_power9_vector : Flag<["-"], "mno-power9-vector">,
    Group<m_ppc_Features_Group>;
def mpower10_vector : Flag<["-"], "mpower10-vector">,
    Group<m_ppc_Features_Group>;
def mno_power10_vector : Flag<["-"], "mno-power10-vector">,
    Group<m_ppc_Features_Group>;
def mpower8_crypto : Flag<["-"], "mcrypto">,
    Group<m_ppc_Features_Group>;
def mnopower8_crypto : Flag<["-"], "mno-crypto">,
    Group<m_ppc_Features_Group>;
def mdirect_move : Flag<["-"], "mdirect-move">,
    Group<m_ppc_Features_Group>;
def mnodirect_move : Flag<["-"], "mno-direct-move">,
    Group<m_ppc_Features_Group>;
def mpaired_vector_memops: Flag<["-"], "mpaired-vector-memops">,
    Group<m_ppc_Features_Group>;
def mnopaired_vector_memops: Flag<["-"], "mno-paired-vector-memops">,
    Group<m_ppc_Features_Group>;
def mhtm : Flag<["-"], "mhtm">, Group<m_ppc_Features_Group>;
def mno_htm : Flag<["-"], "mno-htm">, Group<m_ppc_Features_Group>;
def mfprnd : Flag<["-"], "mfprnd">, Group<m_ppc_Features_Group>;
def mno_fprnd : Flag<["-"], "mno-fprnd">, Group<m_ppc_Features_Group>;
def mcmpb : Flag<["-"], "mcmpb">, Group<m_ppc_Features_Group>;
def mno_cmpb : Flag<["-"], "mno-cmpb">, Group<m_ppc_Features_Group>;
def misel : Flag<["-"], "misel">, Group<m_ppc_Features_Group>;
def mno_isel : Flag<["-"], "mno-isel">, Group<m_ppc_Features_Group>;
def mmfocrf : Flag<["-"], "mmfocrf">, Group<m_ppc_Features_Group>;
def mmfcrf : Flag<["-"], "mmfcrf">, Alias<mmfocrf>;
def mno_mfocrf : Flag<["-"], "mno-mfocrf">, Group<m_ppc_Features_Group>;
def mno_mfcrf : Flag<["-"], "mno-mfcrf">, Alias<mno_mfocrf>;
def mpopcntd : Flag<["-"], "mpopcntd">, Group<m_ppc_Features_Group>;
def mno_popcntd : Flag<["-"], "mno-popcntd">, Group<m_ppc_Features_Group>;
def mcrbits : Flag<["-"], "mcrbits">, Group<m_ppc_Features_Group>;
def mno_crbits : Flag<["-"], "mno-crbits">, Group<m_ppc_Features_Group>;
def minvariant_function_descriptors :
  Flag<["-"], "minvariant-function-descriptors">, Group<m_ppc_Features_Group>;
def mno_invariant_function_descriptors :
  Flag<["-"], "mno-invariant-function-descriptors">,
  Group<m_ppc_Features_Group>;
def mfloat128: Flag<["-"], "mfloat128">,
    Group<m_ppc_Features_Group>;
def mno_float128 : Flag<["-"], "mno-float128">,
    Group<m_ppc_Features_Group>;
def mlongcall: Flag<["-"], "mlongcall">,
    Group<m_ppc_Features_Group>;
def mno_longcall : Flag<["-"], "mno-longcall">,
    Group<m_ppc_Features_Group>;
def mmma: Flag<["-"], "mmma">, Group<m_ppc_Features_Group>;
def mno_mma: Flag<["-"], "mno-mma">, Group<m_ppc_Features_Group>;
def mrop_protect : Flag<["-"], "mrop-protect">,
    Group<m_ppc_Features_Group>;
def mprivileged : Flag<["-"], "mprivileged">,
    Group<m_ppc_Features_Group>;
def maix_struct_return : Flag<["-"], "maix-struct-return">,
  Group<m_Group>, Flags<[CC1Option]>,
  HelpText<"Return all structs in memory (PPC32 only)">;
def msvr4_struct_return : Flag<["-"], "msvr4-struct-return">,
  Group<m_Group>, Flags<[CC1Option]>,
  HelpText<"Return small structs in registers (PPC32 only)">;

def mvx : Flag<["-"], "mvx">, Group<m_Group>;
def mno_vx : Flag<["-"], "mno-vx">, Group<m_Group>;

defm zvector : BoolFOption<"zvector",
  LangOpts<"ZVector">, DefaultFalse,
  PosFlag<SetTrue, [CC1Option], "Enable System z vector language extension">,
  NegFlag<SetFalse>>;
def mzvector : Flag<["-"], "mzvector">, Alias<fzvector>;
def mno_zvector : Flag<["-"], "mno-zvector">, Alias<fno_zvector>;

def mignore_xcoff_visibility : Flag<["-"], "mignore-xcoff-visibility">, Group<m_Group>,
HelpText<"Not emit the visibility attribute for asm in AIX OS or give all symbols 'unspecified' visibility in XCOFF object file">,
  Flags<[CC1Option]>;
defm backchain : BoolOption<"m", "backchain",
  CodeGenOpts<"Backchain">, DefaultFalse,
  PosFlag<SetTrue, [], "Link stack frames through backchain on System Z">,
  NegFlag<SetFalse>, BothFlags<[NoXarchOption,CC1Option]>>, Group<m_Group>;

def mno_warn_nonportable_cfstrings : Flag<["-"], "mno-warn-nonportable-cfstrings">, Group<m_Group>;
def mno_omit_leaf_frame_pointer : Flag<["-"], "mno-omit-leaf-frame-pointer">, Group<m_Group>;
def momit_leaf_frame_pointer : Flag<["-"], "momit-leaf-frame-pointer">, Group<m_Group>,
  HelpText<"Omit frame pointer setup for leaf functions">;
def moslib_EQ : Joined<["-"], "moslib=">, Group<m_Group>;
def mpascal_strings : Flag<["-"], "mpascal-strings">, Alias<fpascal_strings>;
def mred_zone : Flag<["-"], "mred-zone">, Group<m_Group>;
def mtls_direct_seg_refs : Flag<["-"], "mtls-direct-seg-refs">, Group<m_Group>,
  HelpText<"Enable direct TLS access through segment registers (default)">;
def mregparm_EQ : Joined<["-"], "mregparm=">, Group<m_Group>;
def mrelax_all : Flag<["-"], "mrelax-all">, Group<m_Group>, Flags<[CC1Option,CC1AsOption]>,
  HelpText<"(integrated-as) Relax all machine instructions">,
  MarshallingInfoFlag<CodeGenOpts<"RelaxAll">>;
def mincremental_linker_compatible : Flag<["-"], "mincremental-linker-compatible">, Group<m_Group>,
  Flags<[CC1Option,CC1AsOption]>,
  HelpText<"(integrated-as) Emit an object file which can be used with an incremental linker">,
  MarshallingInfoFlag<CodeGenOpts<"IncrementalLinkerCompatible">>;
def mno_incremental_linker_compatible : Flag<["-"], "mno-incremental-linker-compatible">, Group<m_Group>,
  HelpText<"(integrated-as) Emit an object file which cannot be used with an incremental linker">;
def mrtd : Flag<["-"], "mrtd">, Group<m_Group>, Flags<[CC1Option]>,
  HelpText<"Make StdCall calling convention the default">;
def msmall_data_threshold_EQ : Joined <["-"], "msmall-data-threshold=">,
  Group<m_Group>, Alias<G>;
def msoft_float : Flag<["-"], "msoft-float">, Group<m_Group>, Flags<[CC1Option]>,
  HelpText<"Use software floating point">,
  MarshallingInfoFlag<CodeGenOpts<"SoftFloat">>;
def moutline_atomics : Flag<["-"], "moutline-atomics">, Group<f_clang_Group>, Flags<[CC1Option]>,
  HelpText<"Generate local calls to out-of-line atomic operations">;
def mno_outline_atomics : Flag<["-"], "mno-outline-atomics">, Group<f_clang_Group>, Flags<[CC1Option]>,
  HelpText<"Don't generate local calls to out-of-line atomic operations">;
def mno_implicit_float : Flag<["-"], "mno-implicit-float">, Group<m_Group>,
  HelpText<"Don't generate implicit floating point instructions">;
def mimplicit_float : Flag<["-"], "mimplicit-float">, Group<m_Group>;
def mrecip : Flag<["-"], "mrecip">, Group<m_Group>;
def mrecip_EQ : CommaJoined<["-"], "mrecip=">, Group<m_Group>, Flags<[CC1Option]>,
  MarshallingInfoStringVector<CodeGenOpts<"Reciprocals">>;
def mprefer_vector_width_EQ : Joined<["-"], "mprefer-vector-width=">, Group<m_Group>, Flags<[CC1Option]>,
  HelpText<"Specifies preferred vector width for auto-vectorization. Defaults to 'none' which allows target specific decisions.">,
  MarshallingInfoString<CodeGenOpts<"PreferVectorWidth">>;
def mstack_protector_guard_EQ : Joined<["-"], "mstack-protector-guard=">, Group<m_Group>, Flags<[CC1Option]>,
  HelpText<"Use the given guard (global, tls) for addressing the stack-protector guard">,
  MarshallingInfoString<CodeGenOpts<"StackProtectorGuard">>;
def mstack_protector_guard_offset_EQ : Joined<["-"], "mstack-protector-guard-offset=">, Group<m_Group>, Flags<[CC1Option]>,
  HelpText<"Use the given offset for addressing the stack-protector guard">,
  MarshallingInfoInt<CodeGenOpts<"StackProtectorGuardOffset">, "INT_MAX", "int">;
def mstack_protector_guard_symbol_EQ : Joined<["-"], "mstack-protector-guard-symbol=">, Group<m_Group>, Flags<[CC1Option]>,
  HelpText<"Use the given symbol for addressing the stack-protector guard">,
  MarshallingInfoString<CodeGenOpts<"StackProtectorGuardSymbol">>;
def mstack_protector_guard_reg_EQ : Joined<["-"], "mstack-protector-guard-reg=">, Group<m_Group>, Flags<[CC1Option]>,
  HelpText<"Use the given reg for addressing the stack-protector guard">,
  MarshallingInfoString<CodeGenOpts<"StackProtectorGuardReg">>;
def mfentry : Flag<["-"], "mfentry">, HelpText<"Insert calls to fentry at function entry (x86/SystemZ only)">,
  Flags<[CC1Option]>, Group<m_Group>,
  MarshallingInfoFlag<CodeGenOpts<"CallFEntry">>;
def mnop_mcount : Flag<["-"], "mnop-mcount">, HelpText<"Generate mcount/__fentry__ calls as nops. To activate they need to be patched in.">,
  Flags<[CC1Option]>, Group<m_Group>,
  MarshallingInfoFlag<CodeGenOpts<"MNopMCount">>;
def mrecord_mcount : Flag<["-"], "mrecord-mcount">, HelpText<"Generate a __mcount_loc section entry for each __fentry__ call.">,
  Flags<[CC1Option]>, Group<m_Group>,
  MarshallingInfoFlag<CodeGenOpts<"RecordMCount">>;
def mpacked_stack : Flag<["-"], "mpacked-stack">, HelpText<"Use packed stack layout (SystemZ only).">,
  Flags<[CC1Option]>, Group<m_Group>,
  MarshallingInfoFlag<CodeGenOpts<"PackedStack">>;
def mno_packed_stack : Flag<["-"], "mno-packed-stack">, Flags<[CC1Option]>, Group<m_Group>;
def mips16 : Flag<["-"], "mips16">, Group<m_mips_Features_Group>;
def mno_mips16 : Flag<["-"], "mno-mips16">, Group<m_mips_Features_Group>;
def mmicromips : Flag<["-"], "mmicromips">, Group<m_mips_Features_Group>;
def mno_micromips : Flag<["-"], "mno-micromips">, Group<m_mips_Features_Group>;
def mxgot : Flag<["-"], "mxgot">, Group<m_mips_Features_Group>;
def mno_xgot : Flag<["-"], "mno-xgot">, Group<m_mips_Features_Group>;
def mldc1_sdc1 : Flag<["-"], "mldc1-sdc1">, Group<m_mips_Features_Group>;
def mno_ldc1_sdc1 : Flag<["-"], "mno-ldc1-sdc1">, Group<m_mips_Features_Group>;
def mcheck_zero_division : Flag<["-"], "mcheck-zero-division">,
                           Group<m_mips_Features_Group>;
def mno_check_zero_division : Flag<["-"], "mno-check-zero-division">,
                              Group<m_mips_Features_Group>;
def mfix4300 : Flag<["-"], "mfix4300">, Group<m_mips_Features_Group>;
def mcompact_branches_EQ : Joined<["-"], "mcompact-branches=">,
                           Group<m_mips_Features_Group>;
def mbranch_likely : Flag<["-"], "mbranch-likely">, Group<m_Group>,
  IgnoredGCCCompat;
def mno_branch_likely : Flag<["-"], "mno-branch-likely">, Group<m_Group>,
  IgnoredGCCCompat;
def mindirect_jump_EQ : Joined<["-"], "mindirect-jump=">,
  Group<m_mips_Features_Group>,
  HelpText<"Change indirect jump instructions to inhibit speculation">;
def mdsp : Flag<["-"], "mdsp">, Group<m_mips_Features_Group>;
def mno_dsp : Flag<["-"], "mno-dsp">, Group<m_mips_Features_Group>;
def mdspr2 : Flag<["-"], "mdspr2">, Group<m_mips_Features_Group>;
def mno_dspr2 : Flag<["-"], "mno-dspr2">, Group<m_mips_Features_Group>;
def msingle_float : Flag<["-"], "msingle-float">, Group<m_mips_Features_Group>;
def mdouble_float : Flag<["-"], "mdouble-float">, Group<m_mips_Features_Group>;
def mmadd4 : Flag<["-"], "mmadd4">, Group<m_mips_Features_Group>,
  HelpText<"Enable the generation of 4-operand madd.s, madd.d and related instructions.">;
def mno_madd4 : Flag<["-"], "mno-madd4">, Group<m_mips_Features_Group>,
  HelpText<"Disable the generation of 4-operand madd.s, madd.d and related instructions.">;
def mmsa : Flag<["-"], "mmsa">, Group<m_mips_Features_Group>,
  HelpText<"Enable MSA ASE (MIPS only)">;
def mno_msa : Flag<["-"], "mno-msa">, Group<m_mips_Features_Group>,
  HelpText<"Disable MSA ASE (MIPS only)">;
def mmt : Flag<["-"], "mmt">, Group<m_mips_Features_Group>,
  HelpText<"Enable MT ASE (MIPS only)">;
def mno_mt : Flag<["-"], "mno-mt">, Group<m_mips_Features_Group>,
  HelpText<"Disable MT ASE (MIPS only)">;
def mfp64 : Flag<["-"], "mfp64">, Group<m_mips_Features_Group>,
  HelpText<"Use 64-bit floating point registers (MIPS only)">;
def mfp32 : Flag<["-"], "mfp32">, Group<m_mips_Features_Group>,
  HelpText<"Use 32-bit floating point registers (MIPS only)">;
def mgpopt : Flag<["-"], "mgpopt">, Group<m_mips_Features_Group>,
  HelpText<"Use GP relative accesses for symbols known to be in a small"
           " data section (MIPS)">;
def mno_gpopt : Flag<["-"], "mno-gpopt">, Group<m_mips_Features_Group>,
  HelpText<"Do not use GP relative accesses for symbols known to be in a small"
           " data section (MIPS)">;
def mlocal_sdata : Flag<["-"], "mlocal-sdata">,
  Group<m_mips_Features_Group>,
  HelpText<"Extend the -G behaviour to object local data (MIPS)">;
def mno_local_sdata : Flag<["-"], "mno-local-sdata">,
  Group<m_mips_Features_Group>,
  HelpText<"Do not extend the -G behaviour to object local data (MIPS)">;
def mextern_sdata : Flag<["-"], "mextern-sdata">,
  Group<m_mips_Features_Group>,
  HelpText<"Assume that externally defined data is in the small data if it"
           " meets the -G <size> threshold (MIPS)">;
def mno_extern_sdata : Flag<["-"], "mno-extern-sdata">,
  Group<m_mips_Features_Group>,
  HelpText<"Do not assume that externally defined data is in the small data if"
           " it meets the -G <size> threshold (MIPS)">;
def membedded_data : Flag<["-"], "membedded-data">,
  Group<m_mips_Features_Group>,
  HelpText<"Place constants in the .rodata section instead of the .sdata "
           "section even if they meet the -G <size> threshold (MIPS)">;
def mno_embedded_data : Flag<["-"], "mno-embedded-data">,
  Group<m_mips_Features_Group>,
  HelpText<"Do not place constants in the .rodata section instead of the "
           ".sdata if they meet the -G <size> threshold (MIPS)">;
def mnan_EQ : Joined<["-"], "mnan=">, Group<m_mips_Features_Group>;
def mabs_EQ : Joined<["-"], "mabs=">, Group<m_mips_Features_Group>;
def mabicalls : Flag<["-"], "mabicalls">, Group<m_mips_Features_Group>,
  HelpText<"Enable SVR4-style position-independent code (Mips only)">;
def mno_abicalls : Flag<["-"], "mno-abicalls">, Group<m_mips_Features_Group>,
  HelpText<"Disable SVR4-style position-independent code (Mips only)">;
def mno_crc : Flag<["-"], "mno-crc">, Group<m_mips_Features_Group>,
  HelpText<"Disallow use of CRC instructions (Mips only)">;
def mvirt : Flag<["-"], "mvirt">, Group<m_mips_Features_Group>;
def mno_virt : Flag<["-"], "mno-virt">, Group<m_mips_Features_Group>;
def mginv : Flag<["-"], "mginv">, Group<m_mips_Features_Group>;
def mno_ginv : Flag<["-"], "mno-ginv">, Group<m_mips_Features_Group>;
def mips1 : Flag<["-"], "mips1">,
  Alias<march_EQ>, AliasArgs<["mips1"]>, Group<m_mips_Features_Group>,
  HelpText<"Equivalent to -march=mips1">, Flags<[HelpHidden]>;
def mips2 : Flag<["-"], "mips2">,
  Alias<march_EQ>, AliasArgs<["mips2"]>, Group<m_mips_Features_Group>,
  HelpText<"Equivalent to -march=mips2">, Flags<[HelpHidden]>;
def mips3 : Flag<["-"], "mips3">,
  Alias<march_EQ>, AliasArgs<["mips3"]>, Group<m_mips_Features_Group>,
  HelpText<"Equivalent to -march=mips3">, Flags<[HelpHidden]>;
def mips4 : Flag<["-"], "mips4">,
  Alias<march_EQ>, AliasArgs<["mips4"]>, Group<m_mips_Features_Group>,
  HelpText<"Equivalent to -march=mips4">, Flags<[HelpHidden]>;
def mips5 : Flag<["-"], "mips5">,
  Alias<march_EQ>, AliasArgs<["mips5"]>, Group<m_mips_Features_Group>,
  HelpText<"Equivalent to -march=mips5">, Flags<[HelpHidden]>;
def mips32 : Flag<["-"], "mips32">,
  Alias<march_EQ>, AliasArgs<["mips32"]>, Group<m_mips_Features_Group>,
  HelpText<"Equivalent to -march=mips32">, Flags<[HelpHidden]>;
def mips32r2 : Flag<["-"], "mips32r2">,
  Alias<march_EQ>, AliasArgs<["mips32r2"]>, Group<m_mips_Features_Group>,
  HelpText<"Equivalent to -march=mips32r2">, Flags<[HelpHidden]>;
def mips32r3 : Flag<["-"], "mips32r3">,
  Alias<march_EQ>, AliasArgs<["mips32r3"]>, Group<m_mips_Features_Group>,
  HelpText<"Equivalent to -march=mips32r3">, Flags<[HelpHidden]>;
def mips32r5 : Flag<["-"], "mips32r5">,
  Alias<march_EQ>, AliasArgs<["mips32r5"]>, Group<m_mips_Features_Group>,
  HelpText<"Equivalent to -march=mips32r5">, Flags<[HelpHidden]>;
def mips32r6 : Flag<["-"], "mips32r6">,
  Alias<march_EQ>, AliasArgs<["mips32r6"]>, Group<m_mips_Features_Group>,
  HelpText<"Equivalent to -march=mips32r6">, Flags<[HelpHidden]>;
def mips64 : Flag<["-"], "mips64">,
  Alias<march_EQ>, AliasArgs<["mips64"]>, Group<m_mips_Features_Group>,
  HelpText<"Equivalent to -march=mips64">, Flags<[HelpHidden]>;
def mips64r2 : Flag<["-"], "mips64r2">,
  Alias<march_EQ>, AliasArgs<["mips64r2"]>, Group<m_mips_Features_Group>,
  HelpText<"Equivalent to -march=mips64r2">, Flags<[HelpHidden]>;
def mips64r3 : Flag<["-"], "mips64r3">,
  Alias<march_EQ>, AliasArgs<["mips64r3"]>, Group<m_mips_Features_Group>,
  HelpText<"Equivalent to -march=mips64r3">, Flags<[HelpHidden]>;
def mips64r5 : Flag<["-"], "mips64r5">,
  Alias<march_EQ>, AliasArgs<["mips64r5"]>, Group<m_mips_Features_Group>,
  HelpText<"Equivalent to -march=mips64r5">, Flags<[HelpHidden]>;
def mips64r6 : Flag<["-"], "mips64r6">,
  Alias<march_EQ>, AliasArgs<["mips64r6"]>, Group<m_mips_Features_Group>,
  HelpText<"Equivalent to -march=mips64r6">, Flags<[HelpHidden]>;
def mfpxx : Flag<["-"], "mfpxx">, Group<m_mips_Features_Group>,
  HelpText<"Avoid FPU mode dependent operations when used with the O32 ABI">,
  Flags<[HelpHidden]>;
def modd_spreg : Flag<["-"], "modd-spreg">, Group<m_mips_Features_Group>,
  HelpText<"Enable odd single-precision floating point registers">,
  Flags<[HelpHidden]>;
def mno_odd_spreg : Flag<["-"], "mno-odd-spreg">, Group<m_mips_Features_Group>,
  HelpText<"Disable odd single-precision floating point registers">,
  Flags<[HelpHidden]>;
def mrelax_pic_calls : Flag<["-"], "mrelax-pic-calls">,
  Group<m_mips_Features_Group>,
  HelpText<"Produce relaxation hints for linkers to try optimizing PIC "
           "call sequences into direct calls (MIPS only)">, Flags<[HelpHidden]>;
def mno_relax_pic_calls : Flag<["-"], "mno-relax-pic-calls">,
  Group<m_mips_Features_Group>,
  HelpText<"Do not produce relaxation hints for linkers to try optimizing PIC "
           "call sequences into direct calls (MIPS only)">, Flags<[HelpHidden]>;
def mglibc : Flag<["-"], "mglibc">, Group<m_libc_Group>, Flags<[HelpHidden]>;
def muclibc : Flag<["-"], "muclibc">, Group<m_libc_Group>, Flags<[HelpHidden]>;
def module_file_info : Flag<["-"], "module-file-info">, Flags<[NoXarchOption,CC1Option]>, Group<Action_Group>,
  HelpText<"Provide information about a particular module file">;
def mthumb : Flag<["-"], "mthumb">, Group<m_Group>;
def mtune_EQ : Joined<["-"], "mtune=">, Group<m_Group>,
  HelpText<"Only supported on AArch64, PowerPC, RISC-V, SystemZ, and X86">;
def multi__module : Flag<["-"], "multi_module">;
def multiply__defined__unused : Separate<["-"], "multiply_defined_unused">;
def multiply__defined : Separate<["-"], "multiply_defined">;
def mwarn_nonportable_cfstrings : Flag<["-"], "mwarn-nonportable-cfstrings">, Group<m_Group>;
def canonical_prefixes : Flag<["-"], "canonical-prefixes">, Flags<[HelpHidden, CoreOption]>,
  HelpText<"Use absolute paths for invoking subcommands (default)">;
def no_canonical_prefixes : Flag<["-"], "no-canonical-prefixes">, Flags<[HelpHidden, CoreOption]>,
  HelpText<"Use relative paths for invoking subcommands">;
def no_cpp_precomp : Flag<["-"], "no-cpp-precomp">, Group<clang_ignored_f_Group>;
def no_integrated_cpp : Flag<["-", "--"], "no-integrated-cpp">, Flags<[NoXarchOption]>;
def no_pedantic : Flag<["-", "--"], "no-pedantic">, Group<pedantic_Group>;
def no__dead__strip__inits__and__terms : Flag<["-"], "no_dead_strip_inits_and_terms">;
def nobuiltininc : Flag<["-"], "nobuiltininc">, Flags<[CC1Option, CoreOption]>,
  HelpText<"Disable builtin #include directories">,
  MarshallingInfoNegativeFlag<HeaderSearchOpts<"UseBuiltinIncludes">>;
def nogpuinc : Flag<["-"], "nogpuinc">, HelpText<"Do not add include paths for CUDA/HIP and"
  " do not include the default CUDA/HIP wrapper headers">;
def nohipwrapperinc : Flag<["-"], "nohipwrapperinc">,
  HelpText<"Do not include the default HIP wrapper headers and include paths">;
def : Flag<["-"], "nocudainc">, Alias<nogpuinc>;
def nogpulib : Flag<["-"], "nogpulib">, MarshallingInfoFlag<LangOpts<"NoGPULib">>,
  Flags<[CC1Option]>, HelpText<"Do not link device library for CUDA/HIP device compilation">;
def : Flag<["-"], "nocudalib">, Alias<nogpulib>;
def nodefaultlibs : Flag<["-"], "nodefaultlibs">;
def nodriverkitlib : Flag<["-"], "nodriverkitlib">;
def nofixprebinding : Flag<["-"], "nofixprebinding">;
def nolibc : Flag<["-"], "nolibc">;
def nomultidefs : Flag<["-"], "nomultidefs">;
def nopie : Flag<["-"], "nopie">;
def no_pie : Flag<["-"], "no-pie">, Alias<nopie>;
def noprebind : Flag<["-"], "noprebind">;
def noprofilelib : Flag<["-"], "noprofilelib">;
def noseglinkedit : Flag<["-"], "noseglinkedit">;
def nostartfiles : Flag<["-"], "nostartfiles">, Group<Link_Group>;
def nostdinc : Flag<["-"], "nostdinc">, Flags<[CoreOption]>;
def nostdlibinc : Flag<["-"], "nostdlibinc">;
def nostdincxx : Flag<["-"], "nostdinc++">, Flags<[CC1Option]>,
  HelpText<"Disable standard #include directories for the C++ standard library">,
  MarshallingInfoNegativeFlag<HeaderSearchOpts<"UseStandardCXXIncludes">>;
def nostdlib : Flag<["-"], "nostdlib">, Group<Link_Group>;
def nostdlibxx : Flag<["-"], "nostdlib++">;
def object : Flag<["-"], "object">;
def o : JoinedOrSeparate<["-"], "o">, Flags<[NoXarchOption,
  CC1Option, CC1AsOption, FC1Option, FlangOption]>,
  HelpText<"Write output to <file>">, MetaVarName<"<file>">,
  MarshallingInfoString<FrontendOpts<"OutputFile">>;
def object_file_name_EQ : Joined<["-"], "object-file-name=">, Flags<[CC1Option, CC1AsOption, CoreOption]>,
  HelpText<"Set the output <file> for debug infos">, MetaVarName<"<file>">,
  MarshallingInfoString<CodeGenOpts<"ObjectFilenameForDebug">>;
def object_file_name : Separate<["-"], "object-file-name">, Flags<[CC1Option, CC1AsOption, CoreOption]>,
    Alias<object_file_name_EQ>;
def pagezero__size : JoinedOrSeparate<["-"], "pagezero_size">;
def pass_exit_codes : Flag<["-", "--"], "pass-exit-codes">, Flags<[Unsupported]>;
def pedantic_errors : Flag<["-", "--"], "pedantic-errors">, Group<pedantic_Group>, Flags<[CC1Option]>,
  MarshallingInfoFlag<DiagnosticOpts<"PedanticErrors">>;
def pedantic : Flag<["-", "--"], "pedantic">, Group<pedantic_Group>, Flags<[CC1Option,FlangOption,FC1Option]>,
  HelpText<"Warn on language extensions">, MarshallingInfoFlag<DiagnosticOpts<"Pedantic">>;
def pg : Flag<["-"], "pg">, HelpText<"Enable mcount instrumentation">, Flags<[CC1Option]>,
  MarshallingInfoFlag<CodeGenOpts<"InstrumentForProfiling">>;
def pipe : Flag<["-", "--"], "pipe">,
  HelpText<"Use pipes between commands, when possible">;
def prebind__all__twolevel__modules : Flag<["-"], "prebind_all_twolevel_modules">;
def prebind : Flag<["-"], "prebind">;
def preload : Flag<["-"], "preload">;
def print_file_name_EQ : Joined<["-", "--"], "print-file-name=">,
  HelpText<"Print the full library path of <file>">, MetaVarName<"<file>">;
def print_ivar_layout : Flag<["-"], "print-ivar-layout">, Flags<[CC1Option]>,
  HelpText<"Enable Objective-C Ivar layout bitmap print trace">,
  MarshallingInfoFlag<LangOpts<"ObjCGCBitmapPrint">>;
def print_libgcc_file_name : Flag<["-", "--"], "print-libgcc-file-name">,
  HelpText<"Print the library path for the currently used compiler runtime "
           "library (\"libgcc.a\" or \"libclang_rt.builtins.*.a\")">;
def print_multi_directory : Flag<["-", "--"], "print-multi-directory">;
def print_multi_lib : Flag<["-", "--"], "print-multi-lib">;
def print_multi_os_directory : Flag<["-", "--"], "print-multi-os-directory">,
  Flags<[Unsupported]>;
def print_target_triple : Flag<["-", "--"], "print-target-triple">,
  HelpText<"Print the normalized target triple">, Flags<[FlangOption]>;
def print_effective_triple : Flag<["-", "--"], "print-effective-triple">,
  HelpText<"Print the effective target triple">, Flags<[FlangOption]>;
// GCC --disable-multiarch, GCC --enable-multiarch (upstream and Debian
// specific) have different behaviors. We choose not to support the option.
def : Flag<["-", "--"], "print-multiarch">, Flags<[Unsupported]>;
def print_prog_name_EQ : Joined<["-", "--"], "print-prog-name=">,
  HelpText<"Print the full program path of <name>">, MetaVarName<"<name>">;
def print_resource_dir : Flag<["-", "--"], "print-resource-dir">,
  HelpText<"Print the resource directory pathname">;
def print_search_dirs : Flag<["-", "--"], "print-search-dirs">,
  HelpText<"Print the paths used for finding libraries and programs">;
def print_targets : Flag<["-", "--"], "print-targets">,
  HelpText<"Print the registered targets">;
def print_rocm_search_dirs : Flag<["-", "--"], "print-rocm-search-dirs">,
  HelpText<"Print the paths used for finding ROCm installation">;
def print_runtime_dir : Flag<["-", "--"], "print-runtime-dir">,
  HelpText<"Print the directory pathname containing clangs runtime libraries">;
def print_diagnostic_options : Flag<["-", "--"], "print-diagnostic-options">,
  HelpText<"Print all of Clang's warning options">;
def private__bundle : Flag<["-"], "private_bundle">;
def pthreads : Flag<["-"], "pthreads">;
defm pthread : BoolOption<"", "pthread",
  LangOpts<"POSIXThreads">, DefaultFalse,
  PosFlag<SetTrue, [], "Support POSIX threads in generated code">,
  NegFlag<SetFalse>, BothFlags<[CC1Option]>>;
def p : Flag<["-"], "p">;
def pie : Flag<["-"], "pie">, Group<Link_Group>;
def static_pie : Flag<["-"], "static-pie">, Group<Link_Group>;
def read__only__relocs : Separate<["-"], "read_only_relocs">;
def remap : Flag<["-"], "remap">;
def rewrite_objc : Flag<["-"], "rewrite-objc">, Flags<[NoXarchOption,CC1Option]>,
  HelpText<"Rewrite Objective-C source to C++">, Group<Action_Group>;
def rewrite_legacy_objc : Flag<["-"], "rewrite-legacy-objc">, Flags<[NoXarchOption]>,
  HelpText<"Rewrite Legacy Objective-C source to C++">;
def rdynamic : Flag<["-"], "rdynamic">, Group<Link_Group>;
def resource_dir : Separate<["-"], "resource-dir">,
  Flags<[NoXarchOption, CC1Option, CoreOption, HelpHidden]>,
  HelpText<"The directory which holds the compiler resource files">,
  MarshallingInfoString<HeaderSearchOpts<"ResourceDir">>;
def resource_dir_EQ : Joined<["-"], "resource-dir=">, Flags<[NoXarchOption, CoreOption]>,
  Alias<resource_dir>;
def rpath : Separate<["-"], "rpath">, Flags<[LinkerInput]>, Group<Link_Group>;
def rtlib_EQ : Joined<["-", "--"], "rtlib=">,
  HelpText<"Compiler runtime library to use">;
def frtlib_add_rpath: Flag<["-"], "frtlib-add-rpath">, Flags<[NoArgumentUnused]>,
  HelpText<"Add -rpath with architecture-specific resource directory to the linker flags">;
def fno_rtlib_add_rpath: Flag<["-"], "fno-rtlib-add-rpath">, Flags<[NoArgumentUnused]>,
  HelpText<"Do not add -rpath with architecture-specific resource directory to the linker flags">;
defm openmp_implicit_rpath: BoolFOption<"openmp-implicit-rpath",
  LangOpts<"OpenMP">,
  DefaultTrue,
  PosFlag<SetTrue, [], "Set rpath on OpenMP executables">,
  NegFlag<SetFalse>,
  BothFlags<[NoArgumentUnused]>>;
def r : Flag<["-"], "r">, Flags<[LinkerInput,NoArgumentUnused]>,
        Group<Link_Group>;
def save_temps_EQ : Joined<["-", "--"], "save-temps=">, Flags<[CC1Option, FlangOption, NoXarchOption]>,
  HelpText<"Save intermediate compilation results.">;
def save_temps : Flag<["-", "--"], "save-temps">, Flags<[FlangOption, NoXarchOption]>,
  Alias<save_temps_EQ>, AliasArgs<["cwd"]>,
  HelpText<"Save intermediate compilation results">;
def save_stats_EQ : Joined<["-", "--"], "save-stats=">, Flags<[NoXarchOption]>,
  HelpText<"Save llvm statistics.">;
def save_stats : Flag<["-", "--"], "save-stats">, Flags<[NoXarchOption]>,
  Alias<save_stats_EQ>, AliasArgs<["cwd"]>,
  HelpText<"Save llvm statistics.">;
def via_file_asm : Flag<["-", "--"], "via-file-asm">, InternalDebugOpt,
  HelpText<"Write assembly to file for input to assemble jobs">;
def sectalign : MultiArg<["-"], "sectalign", 3>;
def sectcreate : MultiArg<["-"], "sectcreate", 3>;
def sectobjectsymbols : MultiArg<["-"], "sectobjectsymbols", 2>;
def sectorder : MultiArg<["-"], "sectorder", 3>;
def seg1addr : JoinedOrSeparate<["-"], "seg1addr">;
def seg__addr__table__filename : Separate<["-"], "seg_addr_table_filename">;
def seg__addr__table : Separate<["-"], "seg_addr_table">;
def segaddr : MultiArg<["-"], "segaddr", 2>;
def segcreate : MultiArg<["-"], "segcreate", 3>;
def seglinkedit : Flag<["-"], "seglinkedit">;
def segprot : MultiArg<["-"], "segprot", 3>;
def segs__read__only__addr : Separate<["-"], "segs_read_only_addr">;
def segs__read__write__addr : Separate<["-"], "segs_read_write_addr">;
def segs__read__ : Joined<["-"], "segs_read_">;
def shared_libgcc : Flag<["-"], "shared-libgcc">;
def shared : Flag<["-", "--"], "shared">, Group<Link_Group>;
def single__module : Flag<["-"], "single_module">;
def specs_EQ : Joined<["-", "--"], "specs=">, Group<Link_Group>;
def specs : Separate<["-", "--"], "specs">, Flags<[Unsupported]>;
def start_no_unused_arguments : Flag<["--"], "start-no-unused-arguments">, Flags<[CoreOption]>,
  HelpText<"Don't emit warnings about unused arguments for the following arguments">;
def static_libgcc : Flag<["-"], "static-libgcc">;
def static_libstdcxx : Flag<["-"], "static-libstdc++">;
def static : Flag<["-", "--"], "static">, Group<Link_Group>, Flags<[NoArgumentUnused]>;
def std_default_EQ : Joined<["-"], "std-default=">;
def std_EQ : Joined<["-", "--"], "std=">, Flags<[CC1Option,FlangOption,FC1Option]>,
  Group<CompileOnly_Group>, HelpText<"Language standard to compile for">,
  ValuesCode<[{
    const char *Values =
    #define LANGSTANDARD(id, name, lang, desc, features) name ","
    #define LANGSTANDARD_ALIAS(id, alias) alias ","
    #include "clang/Basic/LangStandards.def"
    ;
  }]>;
def stdlib_EQ : Joined<["-", "--"], "stdlib=">, Flags<[CC1Option]>,
  HelpText<"C++ standard library to use">, Values<"libc++,libstdc++,platform">;
def stdlibxx_isystem : JoinedOrSeparate<["-"], "stdlib++-isystem">,
  Group<clang_i_Group>,
  HelpText<"Use directory as the C++ standard library include path">,
  Flags<[NoXarchOption]>, MetaVarName<"<directory>">;
def unwindlib_EQ : Joined<["-", "--"], "unwindlib=">, Flags<[CC1Option]>,
  HelpText<"Unwind library to use">, Values<"libgcc,unwindlib,platform">;
def sub__library : JoinedOrSeparate<["-"], "sub_library">;
def sub__umbrella : JoinedOrSeparate<["-"], "sub_umbrella">;
def system_header_prefix : Joined<["--"], "system-header-prefix=">,
  Group<clang_i_Group>, Flags<[CC1Option]>, MetaVarName<"<prefix>">,
  HelpText<"Treat all #include paths starting with <prefix> as including a "
           "system header.">;
def : Separate<["--"], "system-header-prefix">, Alias<system_header_prefix>;
def no_system_header_prefix : Joined<["--"], "no-system-header-prefix=">,
  Group<clang_i_Group>, Flags<[CC1Option]>, MetaVarName<"<prefix>">,
  HelpText<"Treat all #include paths starting with <prefix> as not including a "
           "system header.">;
def : Separate<["--"], "no-system-header-prefix">, Alias<no_system_header_prefix>;
def s : Flag<["-"], "s">, Group<Link_Group>;
def target : Joined<["--"], "target=">, Flags<[NoXarchOption, CoreOption, FlangOption]>,
  HelpText<"Generate code for the given target">;
def darwin_target_variant : Separate<["-"], "darwin-target-variant">,
  Flags<[NoXarchOption, CoreOption]>,
  HelpText<"Generate code for an additional runtime variant of the deployment target">;
def print_supported_cpus : Flag<["-", "--"], "print-supported-cpus">,
  Group<CompileOnly_Group>, Flags<[CC1Option, CoreOption]>,
  HelpText<"Print supported cpu models for the given target (if target is not specified,"
           " it will print the supported cpus for the default target)">,
  MarshallingInfoFlag<FrontendOpts<"PrintSupportedCPUs">>;
def mcpu_EQ_QUESTION : Flag<["-"], "mcpu=?">, Alias<print_supported_cpus>;
def mtune_EQ_QUESTION : Flag<["-"], "mtune=?">, Alias<print_supported_cpus>;
def time : Flag<["-"], "time">,
  HelpText<"Time individual commands">;
def traditional_cpp : Flag<["-", "--"], "traditional-cpp">, Flags<[CC1Option]>,
  HelpText<"Enable some traditional CPP emulation">,
  MarshallingInfoFlag<LangOpts<"TraditionalCPP">>;
def traditional : Flag<["-", "--"], "traditional">;
def trigraphs : Flag<["-", "--"], "trigraphs">, Alias<ftrigraphs>,
  HelpText<"Process trigraph sequences">;
def twolevel__namespace__hints : Flag<["-"], "twolevel_namespace_hints">;
def twolevel__namespace : Flag<["-"], "twolevel_namespace">;
def t : Flag<["-"], "t">, Group<Link_Group>;
def umbrella : Separate<["-"], "umbrella">;
def undefined : JoinedOrSeparate<["-"], "undefined">, Group<u_Group>;
def undef : Flag<["-"], "undef">, Group<u_Group>, Flags<[CC1Option]>,
  HelpText<"undef all system defines">,
  MarshallingInfoNegativeFlag<PreprocessorOpts<"UsePredefines">>;
def unexported__symbols__list : Separate<["-"], "unexported_symbols_list">;
def u : JoinedOrSeparate<["-"], "u">, Group<u_Group>;
def v : Flag<["-"], "v">, Flags<[CC1Option, CoreOption]>,
  HelpText<"Show commands to run and use verbose output">,
  MarshallingInfoFlag<HeaderSearchOpts<"Verbose">>;
def altivec_src_compat : Joined<["-"], "faltivec-src-compat=">,
  Flags<[CC1Option]>, Group<f_Group>,
  HelpText<"Source-level compatibility for Altivec vectors (for PowerPC "
           "targets). This includes results of vector comparison (scalar for "
           "'xl', vector for 'gcc') as well as behavior when initializing with "
           "a scalar (splatting for 'xl', element zero only for 'gcc'). For "
           "'mixed', the compatibility is as 'gcc' for 'vector bool/vector "
           "pixel' and as 'xl' for other types. Current default is 'mixed'.">,
  Values<"mixed,gcc,xl">,
  NormalizedValuesScope<"LangOptions::AltivecSrcCompatKind">,
  NormalizedValues<["Mixed", "GCC", "XL"]>,
  MarshallingInfoEnum<LangOpts<"AltivecSrcCompat">, "Mixed">;
def verify_debug_info : Flag<["--"], "verify-debug-info">, Flags<[NoXarchOption]>,
  HelpText<"Verify the binary representation of debug output">;
def weak_l : Joined<["-"], "weak-l">, Flags<[LinkerInput]>;
def weak__framework : Separate<["-"], "weak_framework">, Flags<[LinkerInput]>;
def weak__library : Separate<["-"], "weak_library">, Flags<[LinkerInput]>;
def weak__reference__mismatches : Separate<["-"], "weak_reference_mismatches">;
def whatsloaded : Flag<["-"], "whatsloaded">;
def why_load : Flag<["-"], "why_load">;
def whyload : Flag<["-"], "whyload">, Alias<why_load>;
def w : Flag<["-"], "w">, HelpText<"Suppress all warnings">, Flags<[CC1Option]>,
  MarshallingInfoFlag<DiagnosticOpts<"IgnoreWarnings">>;
def x : JoinedOrSeparate<["-"], "x">,
Flags<[NoXarchOption,CC1Option,FlangOption,FC1Option]>,
  HelpText<"Treat subsequent input files as having type <language>">,
  MetaVarName<"<language>">;
def y : Joined<["-"], "y">;

defm integrated_as : BoolFOption<"integrated-as",
  CodeGenOpts<"DisableIntegratedAS">, DefaultFalse,
  NegFlag<SetTrue, [CC1Option, FlangOption], "Disable">, PosFlag<SetFalse, [], "Enable">,
  BothFlags<[], " the integrated assembler">>;

def fintegrated_cc1 : Flag<["-"], "fintegrated-cc1">,
                      Flags<[CoreOption, NoXarchOption]>, Group<f_Group>,
                      HelpText<"Run cc1 in-process">;
def fno_integrated_cc1 : Flag<["-"], "fno-integrated-cc1">,
                         Flags<[CoreOption, NoXarchOption]>, Group<f_Group>,
                         HelpText<"Spawn a separate process for each cc1">;

def fintegrated_objemitter : Flag<["-"], "fintegrated-objemitter">,
  Flags<[CoreOption, NoXarchOption]>, Group<f_Group>,
  HelpText<"Use internal machine object code emitter.">;
def fno_integrated_objemitter : Flag<["-"], "fno-integrated-objemitter">,
  Flags<[CoreOption, NoXarchOption]>, Group<f_Group>,
  HelpText<"Use external machine object code emitter.">;

def : Flag<["-"], "integrated-as">, Alias<fintegrated_as>, Flags<[NoXarchOption]>;
def : Flag<["-"], "no-integrated-as">, Alias<fno_integrated_as>,
      Flags<[CC1Option, FlangOption, NoXarchOption]>;

def working_directory : Separate<["-"], "working-directory">, Flags<[CC1Option]>,
  HelpText<"Resolve file paths relative to the specified directory">,
  MarshallingInfoString<FileSystemOpts<"WorkingDir">>;
def working_directory_EQ : Joined<["-"], "working-directory=">, Flags<[CC1Option]>,
  Alias<working_directory>;

// Double dash options, which are usually an alias for one of the previous
// options.

def _mhwdiv_EQ : Joined<["--"], "mhwdiv=">, Alias<mhwdiv_EQ>;
def _mhwdiv : Separate<["--"], "mhwdiv">, Alias<mhwdiv_EQ>;
def _CLASSPATH_EQ : Joined<["--"], "CLASSPATH=">, Alias<fclasspath_EQ>;
def _CLASSPATH : Separate<["--"], "CLASSPATH">, Alias<fclasspath_EQ>;
def _all_warnings : Flag<["--"], "all-warnings">, Alias<Wall>;
def _analyzer_no_default_checks : Flag<["--"], "analyzer-no-default-checks">, Flags<[NoXarchOption]>;
def _analyzer_output : JoinedOrSeparate<["--"], "analyzer-output">, Flags<[NoXarchOption]>,
  HelpText<"Static analyzer report output format (html|plist|plist-multi-file|plist-html|sarif|sarif-html|text).">;
def _analyze : Flag<["--"], "analyze">, Flags<[NoXarchOption, CoreOption]>,
  HelpText<"Run the static analyzer">;
def _assemble : Flag<["--"], "assemble">, Alias<S>;
def _assert_EQ : Joined<["--"], "assert=">, Alias<A>;
def _assert : Separate<["--"], "assert">, Alias<A>;
def _bootclasspath_EQ : Joined<["--"], "bootclasspath=">, Alias<fbootclasspath_EQ>;
def _bootclasspath : Separate<["--"], "bootclasspath">, Alias<fbootclasspath_EQ>;
def _classpath_EQ : Joined<["--"], "classpath=">, Alias<fclasspath_EQ>;
def _classpath : Separate<["--"], "classpath">, Alias<fclasspath_EQ>;
def _comments_in_macros : Flag<["--"], "comments-in-macros">, Alias<CC>;
def _comments : Flag<["--"], "comments">, Alias<C>;
def _compile : Flag<["--"], "compile">, Alias<c>;
def _constant_cfstrings : Flag<["--"], "constant-cfstrings">;
def _debug_EQ : Joined<["--"], "debug=">, Alias<g_Flag>;
def _debug : Flag<["--"], "debug">, Alias<g_Flag>;
def _define_macro_EQ : Joined<["--"], "define-macro=">, Alias<D>;
def _define_macro : Separate<["--"], "define-macro">, Alias<D>;
def _dependencies : Flag<["--"], "dependencies">, Alias<M>;
def _dyld_prefix_EQ : Joined<["--"], "dyld-prefix=">;
def _dyld_prefix : Separate<["--"], "dyld-prefix">, Alias<_dyld_prefix_EQ>;
def _encoding_EQ : Joined<["--"], "encoding=">, Alias<fencoding_EQ>;
def _encoding : Separate<["--"], "encoding">, Alias<fencoding_EQ>;
def _entry : Flag<["--"], "entry">, Alias<e>;
def _extdirs_EQ : Joined<["--"], "extdirs=">, Alias<fextdirs_EQ>;
def _extdirs : Separate<["--"], "extdirs">, Alias<fextdirs_EQ>;
def _extra_warnings : Flag<["--"], "extra-warnings">, Alias<W_Joined>;
def _for_linker_EQ : Joined<["--"], "for-linker=">, Alias<Xlinker>;
def _for_linker : Separate<["--"], "for-linker">, Alias<Xlinker>;
def _force_link_EQ : Joined<["--"], "force-link=">, Alias<u>;
def _force_link : Separate<["--"], "force-link">, Alias<u>;
def _help_hidden : Flag<["--"], "help-hidden">,
  HelpText<"Display help for hidden options">;
def _imacros_EQ : Joined<["--"], "imacros=">, Alias<imacros>;
def _include_barrier : Flag<["--"], "include-barrier">, Alias<I_>;
def _include_directory_after_EQ : Joined<["--"], "include-directory-after=">, Alias<idirafter>;
def _include_directory_after : Separate<["--"], "include-directory-after">, Alias<idirafter>;
def _include_directory_EQ : Joined<["--"], "include-directory=">, Alias<I>;
def _include_directory : Separate<["--"], "include-directory">, Alias<I>;
def _include_prefix_EQ : Joined<["--"], "include-prefix=">, Alias<iprefix>;
def _include_prefix : Separate<["--"], "include-prefix">, Alias<iprefix>;
def _include_with_prefix_after_EQ : Joined<["--"], "include-with-prefix-after=">, Alias<iwithprefix>;
def _include_with_prefix_after : Separate<["--"], "include-with-prefix-after">, Alias<iwithprefix>;
def _include_with_prefix_before_EQ : Joined<["--"], "include-with-prefix-before=">, Alias<iwithprefixbefore>;
def _include_with_prefix_before : Separate<["--"], "include-with-prefix-before">, Alias<iwithprefixbefore>;
def _include_with_prefix_EQ : Joined<["--"], "include-with-prefix=">, Alias<iwithprefix>;
def _include_with_prefix : Separate<["--"], "include-with-prefix">, Alias<iwithprefix>;
def _include_EQ : Joined<["--"], "include=">, Alias<include_>;
def _language_EQ : Joined<["--"], "language=">, Alias<x>;
def _language : Separate<["--"], "language">, Alias<x>;
def _library_directory_EQ : Joined<["--"], "library-directory=">, Alias<L>;
def _library_directory : Separate<["--"], "library-directory">, Alias<L>;
def _no_line_commands : Flag<["--"], "no-line-commands">, Alias<P>;
def _no_standard_includes : Flag<["--"], "no-standard-includes">, Alias<nostdinc>;
def _no_standard_libraries : Flag<["--"], "no-standard-libraries">, Alias<nostdlib>;
def _no_undefined : Flag<["--"], "no-undefined">, Flags<[LinkerInput]>;
def _no_warnings : Flag<["--"], "no-warnings">, Alias<w>;
def _optimize_EQ : Joined<["--"], "optimize=">, Alias<O>;
def _optimize : Flag<["--"], "optimize">, Alias<O>;
def _output_class_directory_EQ : Joined<["--"], "output-class-directory=">, Alias<foutput_class_dir_EQ>;
def _output_class_directory : Separate<["--"], "output-class-directory">, Alias<foutput_class_dir_EQ>;
def _output_EQ : Joined<["--"], "output=">, Alias<o>;
def _output : Separate<["--"], "output">, Alias<o>;
def _param : Separate<["--"], "param">, Group<CompileOnly_Group>;
def _param_EQ : Joined<["--"], "param=">, Alias<_param>;
def _precompile : Flag<["--"], "precompile">, Flags<[NoXarchOption]>,
  Group<Action_Group>, HelpText<"Only precompile the input">;
def _prefix_EQ : Joined<["--"], "prefix=">, Alias<B>;
def _prefix : Separate<["--"], "prefix">, Alias<B>;
def _preprocess : Flag<["--"], "preprocess">, Alias<E>;
def _print_diagnostic_categories : Flag<["--"], "print-diagnostic-categories">;
def _print_file_name : Separate<["--"], "print-file-name">, Alias<print_file_name_EQ>;
def _print_missing_file_dependencies : Flag<["--"], "print-missing-file-dependencies">, Alias<MG>;
def _print_prog_name : Separate<["--"], "print-prog-name">, Alias<print_prog_name_EQ>;
def _profile : Flag<["--"], "profile">, Alias<p>;
def _resource_EQ : Joined<["--"], "resource=">, Alias<fcompile_resource_EQ>;
def _resource : Separate<["--"], "resource">, Alias<fcompile_resource_EQ>;
def _rtlib : Separate<["--"], "rtlib">, Alias<rtlib_EQ>;
def _serialize_diags : Separate<["-", "--"], "serialize-diagnostics">, Flags<[NoXarchOption]>,
  HelpText<"Serialize compiler diagnostics to a file">;
// We give --version different semantics from -version.
def _version : Flag<["--"], "version">,
  Flags<[CoreOption, FlangOption]>,
  HelpText<"Print version information">;
def _signed_char : Flag<["--"], "signed-char">, Alias<fsigned_char>;
def _std : Separate<["--"], "std">, Alias<std_EQ>;
def _stdlib : Separate<["--"], "stdlib">, Alias<stdlib_EQ>;
def _sysroot_EQ : Joined<["--"], "sysroot=">;
def _sysroot : Separate<["--"], "sysroot">, Alias<_sysroot_EQ>;
def _target_help : Flag<["--"], "target-help">;
def _trace_includes : Flag<["--"], "trace-includes">, Alias<H>;
def _undefine_macro_EQ : Joined<["--"], "undefine-macro=">, Alias<U>;
def _undefine_macro : Separate<["--"], "undefine-macro">, Alias<U>;
def _unsigned_char : Flag<["--"], "unsigned-char">, Alias<funsigned_char>;
def _user_dependencies : Flag<["--"], "user-dependencies">, Alias<MM>;
def _verbose : Flag<["--"], "verbose">, Alias<v>;
def _warn__EQ : Joined<["--"], "warn-=">, Alias<W_Joined>;
def _warn_ : Joined<["--"], "warn-">, Alias<W_Joined>;
def _write_dependencies : Flag<["--"], "write-dependencies">, Alias<MD>;
def _write_user_dependencies : Flag<["--"], "write-user-dependencies">, Alias<MMD>;
def _ : Joined<["--"], "">, Flags<[Unsupported]>;

// Hexagon feature flags.
def mieee_rnd_near : Flag<["-"], "mieee-rnd-near">,
  Group<m_hexagon_Features_Group>;
def mv5 : Flag<["-"], "mv5">, Group<m_hexagon_Features_Group>, Alias<mcpu_EQ>,
  AliasArgs<["hexagonv5"]>;
def mv55 : Flag<["-"], "mv55">, Group<m_hexagon_Features_Group>,
  Alias<mcpu_EQ>, AliasArgs<["hexagonv55"]>;
def mv60 : Flag<["-"], "mv60">, Group<m_hexagon_Features_Group>,
  Alias<mcpu_EQ>, AliasArgs<["hexagonv60"]>;
def mv62 : Flag<["-"], "mv62">, Group<m_hexagon_Features_Group>,
  Alias<mcpu_EQ>, AliasArgs<["hexagonv62"]>;
def mv65 : Flag<["-"], "mv65">, Group<m_hexagon_Features_Group>,
  Alias<mcpu_EQ>, AliasArgs<["hexagonv65"]>;
def mv66 : Flag<["-"], "mv66">, Group<m_hexagon_Features_Group>,
  Alias<mcpu_EQ>, AliasArgs<["hexagonv66"]>;
def mv67 : Flag<["-"], "mv67">, Group<m_hexagon_Features_Group>,
  Alias<mcpu_EQ>, AliasArgs<["hexagonv67"]>;
def mv67t : Flag<["-"], "mv67t">, Group<m_hexagon_Features_Group>,
  Alias<mcpu_EQ>, AliasArgs<["hexagonv67t"]>;
def mv68 : Flag<["-"], "mv68">, Group<m_hexagon_Features_Group>,
  Alias<mcpu_EQ>, AliasArgs<["hexagonv68"]>;
def mv69 : Flag<["-"], "mv69">, Group<m_hexagon_Features_Group>,
  Alias<mcpu_EQ>, AliasArgs<["hexagonv69"]>;
def mhexagon_hvx : Flag<["-"], "mhvx">, Group<m_hexagon_Features_HVX_Group>,
  HelpText<"Enable Hexagon Vector eXtensions">;
def mhexagon_hvx_EQ : Joined<["-"], "mhvx=">,
  Group<m_hexagon_Features_HVX_Group>,
  HelpText<"Enable Hexagon Vector eXtensions">;
def mno_hexagon_hvx : Flag<["-"], "mno-hvx">,
  Group<m_hexagon_Features_HVX_Group>,
  HelpText<"Disable Hexagon Vector eXtensions">;
def mhexagon_hvx_length_EQ : Joined<["-"], "mhvx-length=">,
  Group<m_hexagon_Features_HVX_Group>, HelpText<"Set Hexagon Vector Length">,
  Values<"64B,128B">;
def mhexagon_hvx_qfloat : Flag<["-"], "mhvx-qfloat">,
  Group<m_hexagon_Features_HVX_Group>,
  HelpText<"Enable Hexagon HVX QFloat instructions">;
def mno_hexagon_hvx_qfloat : Flag<["-"], "mno-hvx-qfloat">,
  Group<m_hexagon_Features_HVX_Group>,
  HelpText<"Disable Hexagon HVX QFloat instructions">;
def mhexagon_hvx_ieee_fp : Flag<["-"], "mhvx-ieee-fp">,
  Group<m_hexagon_Features_Group>,
  HelpText<"Enable Hexagon HVX IEEE floating-point">;
def mno_hexagon_hvx_ieee_fp : Flag<["-"], "mno-hvx-ieee-fp">,
  Group<m_hexagon_Features_Group>,
  HelpText<"Disable Hexagon HVX IEEE floating-point">;
def ffixed_r19: Flag<["-"], "ffixed-r19">,
  HelpText<"Reserve register r19 (Hexagon only)">;
def mmemops : Flag<["-"], "mmemops">, Group<m_hexagon_Features_Group>,
  Flags<[CC1Option]>, HelpText<"Enable generation of memop instructions">;
def mno_memops : Flag<["-"], "mno-memops">, Group<m_hexagon_Features_Group>,
  Flags<[CC1Option]>, HelpText<"Disable generation of memop instructions">;
def mpackets : Flag<["-"], "mpackets">, Group<m_hexagon_Features_Group>,
  Flags<[CC1Option]>, HelpText<"Enable generation of instruction packets">;
def mno_packets : Flag<["-"], "mno-packets">, Group<m_hexagon_Features_Group>,
  Flags<[CC1Option]>, HelpText<"Disable generation of instruction packets">;
def mnvj : Flag<["-"], "mnvj">, Group<m_hexagon_Features_Group>,
  Flags<[CC1Option]>, HelpText<"Enable generation of new-value jumps">;
def mno_nvj : Flag<["-"], "mno-nvj">, Group<m_hexagon_Features_Group>,
  Flags<[CC1Option]>, HelpText<"Disable generation of new-value jumps">;
def mnvs : Flag<["-"], "mnvs">, Group<m_hexagon_Features_Group>,
  Flags<[CC1Option]>, HelpText<"Enable generation of new-value stores">;
def mno_nvs : Flag<["-"], "mno-nvs">, Group<m_hexagon_Features_Group>,
  Flags<[CC1Option]>, HelpText<"Disable generation of new-value stores">;

// M68k features flags
def m68000 : Flag<["-"], "m68000">, Group<m_m68k_Features_Group>;
def m68010 : Flag<["-"], "m68010">, Group<m_m68k_Features_Group>;
def m68020 : Flag<["-"], "m68020">, Group<m_m68k_Features_Group>;
def m68030 : Flag<["-"], "m68030">, Group<m_m68k_Features_Group>;
def m68040 : Flag<["-"], "m68040">, Group<m_m68k_Features_Group>;
def m68060 : Flag<["-"], "m68060">, Group<m_m68k_Features_Group>;

foreach i = {0-6} in
  def ffixed_a#i : Flag<["-"], "ffixed-a"#i>, Group<m_m68k_Features_Group>,
    HelpText<"Reserve the a"#i#" register (M68k only)">;
foreach i = {0-7} in
  def ffixed_d#i : Flag<["-"], "ffixed-d"#i>, Group<m_m68k_Features_Group>,
    HelpText<"Reserve the d"#i#" register (M68k only)">;

// X86 feature flags
def mx87 : Flag<["-"], "mx87">, Group<m_x86_Features_Group>;
def mno_x87 : Flag<["-"], "mno-x87">, Group<m_x86_Features_Group>;
def m80387 : Flag<["-"], "m80387">, Alias<mx87>;
def mno_80387 : Flag<["-"], "mno-80387">, Alias<mno_x87>;
def mno_fp_ret_in_387 : Flag<["-"], "mno-fp-ret-in-387">, Alias<mno_x87>;
def mmmx : Flag<["-"], "mmmx">, Group<m_x86_Features_Group>;
def mno_mmx : Flag<["-"], "mno-mmx">, Group<m_x86_Features_Group>;
def m3dnow : Flag<["-"], "m3dnow">, Group<m_x86_Features_Group>;
def mno_3dnow : Flag<["-"], "mno-3dnow">, Group<m_x86_Features_Group>;
def m3dnowa : Flag<["-"], "m3dnowa">, Group<m_x86_Features_Group>;
def mno_3dnowa : Flag<["-"], "mno-3dnowa">, Group<m_x86_Features_Group>;
def mamx_bf16 : Flag<["-"], "mamx-bf16">, Group<m_x86_Features_Group>;
def mno_amx_bf16 : Flag<["-"], "mno-amx-bf16">, Group<m_x86_Features_Group>;
def mtamx_int8 : Flag<["-"], "mamx-int8">, Group<m_x86_Features_Group>;
def mno_amx_int8 : Flag<["-"], "mno-amx-int8">, Group<m_x86_Features_Group>;
def mamx_tile : Flag<["-"], "mamx-tile">, Group<m_x86_Features_Group>;
def mno_amx_tile : Flag<["-"], "mno-amx-tile">, Group<m_x86_Features_Group>;
def msse : Flag<["-"], "msse">, Group<m_x86_Features_Group>;
def mno_sse : Flag<["-"], "mno-sse">, Group<m_x86_Features_Group>;
def msse2 : Flag<["-"], "msse2">, Group<m_x86_Features_Group>;
def mno_sse2 : Flag<["-"], "mno-sse2">, Group<m_x86_Features_Group>;
def msse3 : Flag<["-"], "msse3">, Group<m_x86_Features_Group>;
def mno_sse3 : Flag<["-"], "mno-sse3">, Group<m_x86_Features_Group>;
def mssse3 : Flag<["-"], "mssse3">, Group<m_x86_Features_Group>;
def mno_ssse3 : Flag<["-"], "mno-ssse3">, Group<m_x86_Features_Group>;
def msse4_1 : Flag<["-"], "msse4.1">, Group<m_x86_Features_Group>;
def mno_sse4_1 : Flag<["-"], "mno-sse4.1">, Group<m_x86_Features_Group>;
def msse4_2 : Flag<["-"], "msse4.2">, Group<m_x86_Features_Group>;
def mno_sse4_2 : Flag<["-"], "mno-sse4.2">, Group<m_x86_Features_Group>;
def msse4 : Flag<["-"], "msse4">, Alias<msse4_2>;
// -mno-sse4 turns off sse4.1 which has the effect of turning off everything
// later than 4.1. -msse4 turns on 4.2 which has the effect of turning on
// everything earlier than 4.2.
def mno_sse4 : Flag<["-"], "mno-sse4">, Alias<mno_sse4_1>;
def msse4a : Flag<["-"], "msse4a">, Group<m_x86_Features_Group>;
def mno_sse4a : Flag<["-"], "mno-sse4a">, Group<m_x86_Features_Group>;
def mavx : Flag<["-"], "mavx">, Group<m_x86_Features_Group>;
def mno_avx : Flag<["-"], "mno-avx">, Group<m_x86_Features_Group>;
def mavx2 : Flag<["-"], "mavx2">, Group<m_x86_Features_Group>;
def mno_avx2 : Flag<["-"], "mno-avx2">, Group<m_x86_Features_Group>;
def mavx512f : Flag<["-"], "mavx512f">, Group<m_x86_Features_Group>;
def mno_avx512f : Flag<["-"], "mno-avx512f">, Group<m_x86_Features_Group>;
def mavx512bf16 : Flag<["-"], "mavx512bf16">, Group<m_x86_Features_Group>;
def mno_avx512bf16 : Flag<["-"], "mno-avx512bf16">, Group<m_x86_Features_Group>;
def mavx512bitalg : Flag<["-"], "mavx512bitalg">, Group<m_x86_Features_Group>;
def mno_avx512bitalg : Flag<["-"], "mno-avx512bitalg">, Group<m_x86_Features_Group>;
def mavx512bw : Flag<["-"], "mavx512bw">, Group<m_x86_Features_Group>;
def mno_avx512bw : Flag<["-"], "mno-avx512bw">, Group<m_x86_Features_Group>;
def mavx512cd : Flag<["-"], "mavx512cd">, Group<m_x86_Features_Group>;
def mno_avx512cd : Flag<["-"], "mno-avx512cd">, Group<m_x86_Features_Group>;
def mavx512dq : Flag<["-"], "mavx512dq">, Group<m_x86_Features_Group>;
def mno_avx512dq : Flag<["-"], "mno-avx512dq">, Group<m_x86_Features_Group>;
def mavx512er : Flag<["-"], "mavx512er">, Group<m_x86_Features_Group>;
def mno_avx512er : Flag<["-"], "mno-avx512er">, Group<m_x86_Features_Group>;
def mavx512fp16 : Flag<["-"], "mavx512fp16">, Group<m_x86_Features_Group>;
def mno_avx512fp16 : Flag<["-"], "mno-avx512fp16">, Group<m_x86_Features_Group>;
def mavx512ifma : Flag<["-"], "mavx512ifma">, Group<m_x86_Features_Group>;
def mno_avx512ifma : Flag<["-"], "mno-avx512ifma">, Group<m_x86_Features_Group>;
def mavx512pf : Flag<["-"], "mavx512pf">, Group<m_x86_Features_Group>;
def mno_avx512pf : Flag<["-"], "mno-avx512pf">, Group<m_x86_Features_Group>;
def mavx512vbmi : Flag<["-"], "mavx512vbmi">, Group<m_x86_Features_Group>;
def mno_avx512vbmi : Flag<["-"], "mno-avx512vbmi">, Group<m_x86_Features_Group>;
def mavx512vbmi2 : Flag<["-"], "mavx512vbmi2">, Group<m_x86_Features_Group>;
def mno_avx512vbmi2 : Flag<["-"], "mno-avx512vbmi2">, Group<m_x86_Features_Group>;
def mavx512vl : Flag<["-"], "mavx512vl">, Group<m_x86_Features_Group>;
def mno_avx512vl : Flag<["-"], "mno-avx512vl">, Group<m_x86_Features_Group>;
def mavx512vnni : Flag<["-"], "mavx512vnni">, Group<m_x86_Features_Group>;
def mno_avx512vnni : Flag<["-"], "mno-avx512vnni">, Group<m_x86_Features_Group>;
def mavx512vpopcntdq : Flag<["-"], "mavx512vpopcntdq">, Group<m_x86_Features_Group>;
def mno_avx512vpopcntdq : Flag<["-"], "mno-avx512vpopcntdq">, Group<m_x86_Features_Group>;
def mavx512vp2intersect : Flag<["-"], "mavx512vp2intersect">, Group<m_x86_Features_Group>;
def mno_avx512vp2intersect : Flag<["-"], "mno-avx512vp2intersect">, Group<m_x86_Features_Group>;
def mavxvnni : Flag<["-"], "mavxvnni">, Group<m_x86_Features_Group>;
def mno_avxvnni : Flag<["-"], "mno-avxvnni">, Group<m_x86_Features_Group>;
def madx : Flag<["-"], "madx">, Group<m_x86_Features_Group>;
def mno_adx : Flag<["-"], "mno-adx">, Group<m_x86_Features_Group>;
def maes : Flag<["-"], "maes">, Group<m_x86_Features_Group>;
def mno_aes : Flag<["-"], "mno-aes">, Group<m_x86_Features_Group>;
def mbmi : Flag<["-"], "mbmi">, Group<m_x86_Features_Group>;
def mno_bmi : Flag<["-"], "mno-bmi">, Group<m_x86_Features_Group>;
def mbmi2 : Flag<["-"], "mbmi2">, Group<m_x86_Features_Group>;
def mno_bmi2 : Flag<["-"], "mno-bmi2">, Group<m_x86_Features_Group>;
def mcldemote : Flag<["-"], "mcldemote">, Group<m_x86_Features_Group>;
def mno_cldemote : Flag<["-"], "mno-cldemote">, Group<m_x86_Features_Group>;
def mclflushopt : Flag<["-"], "mclflushopt">, Group<m_x86_Features_Group>;
def mno_clflushopt : Flag<["-"], "mno-clflushopt">, Group<m_x86_Features_Group>;
def mclwb : Flag<["-"], "mclwb">, Group<m_x86_Features_Group>;
def mno_clwb : Flag<["-"], "mno-clwb">, Group<m_x86_Features_Group>;
def mwbnoinvd : Flag<["-"], "mwbnoinvd">, Group<m_x86_Features_Group>;
def mno_wbnoinvd : Flag<["-"], "mno-wbnoinvd">, Group<m_x86_Features_Group>;
def mclzero : Flag<["-"], "mclzero">, Group<m_x86_Features_Group>;
def mno_clzero : Flag<["-"], "mno-clzero">, Group<m_x86_Features_Group>;
def mcrc32 : Flag<["-"], "mcrc32">, Group<m_x86_Features_Group>;
def mno_crc32 : Flag<["-"], "mno-crc32">, Group<m_x86_Features_Group>;
def mcx16 : Flag<["-"], "mcx16">, Group<m_x86_Features_Group>;
def mno_cx16 : Flag<["-"], "mno-cx16">, Group<m_x86_Features_Group>;
def menqcmd : Flag<["-"], "menqcmd">, Group<m_x86_Features_Group>;
def mno_enqcmd : Flag<["-"], "mno-enqcmd">, Group<m_x86_Features_Group>;
def mf16c : Flag<["-"], "mf16c">, Group<m_x86_Features_Group>;
def mno_f16c : Flag<["-"], "mno-f16c">, Group<m_x86_Features_Group>;
def mfma : Flag<["-"], "mfma">, Group<m_x86_Features_Group>;
def mno_fma : Flag<["-"], "mno-fma">, Group<m_x86_Features_Group>;
def mfma4 : Flag<["-"], "mfma4">, Group<m_x86_Features_Group>;
def mno_fma4 : Flag<["-"], "mno-fma4">, Group<m_x86_Features_Group>;
def mfsgsbase : Flag<["-"], "mfsgsbase">, Group<m_x86_Features_Group>;
def mno_fsgsbase : Flag<["-"], "mno-fsgsbase">, Group<m_x86_Features_Group>;
def mfxsr : Flag<["-"], "mfxsr">, Group<m_x86_Features_Group>;
def mno_fxsr : Flag<["-"], "mno-fxsr">, Group<m_x86_Features_Group>;
def minvpcid : Flag<["-"], "minvpcid">, Group<m_x86_Features_Group>;
def mno_invpcid : Flag<["-"], "mno-invpcid">, Group<m_x86_Features_Group>;
def mgfni : Flag<["-"], "mgfni">, Group<m_x86_Features_Group>;
def mno_gfni : Flag<["-"], "mno-gfni">, Group<m_x86_Features_Group>;
def mhreset : Flag<["-"], "mhreset">, Group<m_x86_Features_Group>;
def mno_hreset : Flag<["-"], "mno-hreset">, Group<m_x86_Features_Group>;
def mkl : Flag<["-"], "mkl">, Group<m_x86_Features_Group>;
def mno_kl : Flag<["-"], "mno-kl">, Group<m_x86_Features_Group>;
def mwidekl : Flag<["-"], "mwidekl">, Group<m_x86_Features_Group>;
def mno_widekl : Flag<["-"], "mno-widekl">, Group<m_x86_Features_Group>;
def mlwp : Flag<["-"], "mlwp">, Group<m_x86_Features_Group>;
def mno_lwp : Flag<["-"], "mno-lwp">, Group<m_x86_Features_Group>;
def mlzcnt : Flag<["-"], "mlzcnt">, Group<m_x86_Features_Group>;
def mno_lzcnt : Flag<["-"], "mno-lzcnt">, Group<m_x86_Features_Group>;
def mmovbe : Flag<["-"], "mmovbe">, Group<m_x86_Features_Group>;
def mno_movbe : Flag<["-"], "mno-movbe">, Group<m_x86_Features_Group>;
def mmovdiri : Flag<["-"], "mmovdiri">, Group<m_x86_Features_Group>;
def mno_movdiri : Flag<["-"], "mno-movdiri">, Group<m_x86_Features_Group>;
def mmovdir64b : Flag<["-"], "mmovdir64b">, Group<m_x86_Features_Group>;
def mno_movdir64b : Flag<["-"], "mno-movdir64b">, Group<m_x86_Features_Group>;
def mmwaitx : Flag<["-"], "mmwaitx">, Group<m_x86_Features_Group>;
def mno_mwaitx : Flag<["-"], "mno-mwaitx">, Group<m_x86_Features_Group>;
def mpku : Flag<["-"], "mpku">, Group<m_x86_Features_Group>;
def mno_pku : Flag<["-"], "mno-pku">, Group<m_x86_Features_Group>;
def mpclmul : Flag<["-"], "mpclmul">, Group<m_x86_Features_Group>;
def mno_pclmul : Flag<["-"], "mno-pclmul">, Group<m_x86_Features_Group>;
def mpconfig : Flag<["-"], "mpconfig">, Group<m_x86_Features_Group>;
def mno_pconfig : Flag<["-"], "mno-pconfig">, Group<m_x86_Features_Group>;
def mpopcnt : Flag<["-"], "mpopcnt">, Group<m_x86_Features_Group>;
def mno_popcnt : Flag<["-"], "mno-popcnt">, Group<m_x86_Features_Group>;
def mprefetchwt1 : Flag<["-"], "mprefetchwt1">, Group<m_x86_Features_Group>;
def mno_prefetchwt1 : Flag<["-"], "mno-prefetchwt1">, Group<m_x86_Features_Group>;
def mprfchw : Flag<["-"], "mprfchw">, Group<m_x86_Features_Group>;
def mno_prfchw : Flag<["-"], "mno-prfchw">, Group<m_x86_Features_Group>;
def mptwrite : Flag<["-"], "mptwrite">, Group<m_x86_Features_Group>;
def mno_ptwrite : Flag<["-"], "mno-ptwrite">, Group<m_x86_Features_Group>;
def mrdpid : Flag<["-"], "mrdpid">, Group<m_x86_Features_Group>;
def mno_rdpid : Flag<["-"], "mno-rdpid">, Group<m_x86_Features_Group>;
def mrdpru : Flag<["-"], "mrdpru">, Group<m_x86_Features_Group>;
def mno_rdpru : Flag<["-"], "mno-rdpru">, Group<m_x86_Features_Group>;
def mrdrnd : Flag<["-"], "mrdrnd">, Group<m_x86_Features_Group>;
def mno_rdrnd : Flag<["-"], "mno-rdrnd">, Group<m_x86_Features_Group>;
def mrtm : Flag<["-"], "mrtm">, Group<m_x86_Features_Group>;
def mno_rtm : Flag<["-"], "mno-rtm">, Group<m_x86_Features_Group>;
def mrdseed : Flag<["-"], "mrdseed">, Group<m_x86_Features_Group>;
def mno_rdseed : Flag<["-"], "mno-rdseed">, Group<m_x86_Features_Group>;
def msahf : Flag<["-"], "msahf">, Group<m_x86_Features_Group>;
def mno_sahf : Flag<["-"], "mno-sahf">, Group<m_x86_Features_Group>;
def mserialize : Flag<["-"], "mserialize">, Group<m_x86_Features_Group>;
def mno_serialize : Flag<["-"], "mno-serialize">, Group<m_x86_Features_Group>;
def msgx : Flag<["-"], "msgx">, Group<m_x86_Features_Group>;
def mno_sgx : Flag<["-"], "mno-sgx">, Group<m_x86_Features_Group>;
def msha : Flag<["-"], "msha">, Group<m_x86_Features_Group>;
def mno_sha : Flag<["-"], "mno-sha">, Group<m_x86_Features_Group>;
def mtbm : Flag<["-"], "mtbm">, Group<m_x86_Features_Group>;
def mno_tbm : Flag<["-"], "mno-tbm">, Group<m_x86_Features_Group>;
def mtsxldtrk : Flag<["-"], "mtsxldtrk">, Group<m_x86_Features_Group>;
def mno_tsxldtrk : Flag<["-"], "mno-tsxldtrk">, Group<m_x86_Features_Group>;
def muintr : Flag<["-"], "muintr">, Group<m_x86_Features_Group>;
def mno_uintr : Flag<["-"], "mno-uintr">, Group<m_x86_Features_Group>;
def mvaes : Flag<["-"], "mvaes">, Group<m_x86_Features_Group>;
def mno_vaes : Flag<["-"], "mno-vaes">, Group<m_x86_Features_Group>;
def mvpclmulqdq : Flag<["-"], "mvpclmulqdq">, Group<m_x86_Features_Group>;
def mno_vpclmulqdq : Flag<["-"], "mno-vpclmulqdq">, Group<m_x86_Features_Group>;
def mwaitpkg : Flag<["-"], "mwaitpkg">, Group<m_x86_Features_Group>;
def mno_waitpkg : Flag<["-"], "mno-waitpkg">, Group<m_x86_Features_Group>;
def mxop : Flag<["-"], "mxop">, Group<m_x86_Features_Group>;
def mno_xop : Flag<["-"], "mno-xop">, Group<m_x86_Features_Group>;
def mxsave : Flag<["-"], "mxsave">, Group<m_x86_Features_Group>;
def mno_xsave : Flag<["-"], "mno-xsave">, Group<m_x86_Features_Group>;
def mxsavec : Flag<["-"], "mxsavec">, Group<m_x86_Features_Group>;
def mno_xsavec : Flag<["-"], "mno-xsavec">, Group<m_x86_Features_Group>;
def mxsaveopt : Flag<["-"], "mxsaveopt">, Group<m_x86_Features_Group>;
def mno_xsaveopt : Flag<["-"], "mno-xsaveopt">, Group<m_x86_Features_Group>;
def mxsaves : Flag<["-"], "mxsaves">, Group<m_x86_Features_Group>;
def mno_xsaves : Flag<["-"], "mno-xsaves">, Group<m_x86_Features_Group>;
def mshstk : Flag<["-"], "mshstk">, Group<m_x86_Features_Group>;
def mno_shstk : Flag<["-"], "mno-shstk">, Group<m_x86_Features_Group>;
def mretpoline_external_thunk : Flag<["-"], "mretpoline-external-thunk">, Group<m_x86_Features_Group>;
def mno_retpoline_external_thunk : Flag<["-"], "mno-retpoline-external-thunk">, Group<m_x86_Features_Group>;
def mvzeroupper : Flag<["-"], "mvzeroupper">, Group<m_x86_Features_Group>;
def mno_vzeroupper : Flag<["-"], "mno-vzeroupper">, Group<m_x86_Features_Group>;

// These are legacy user-facing driver-level option spellings. They are always
// aliases for options that are spelled using the more common Unix / GNU flag
// style of double-dash and equals-joined flags.
def target_legacy_spelling : Separate<["-"], "target">,
                             Alias<target>,
                             Flags<[CoreOption]>;

// Special internal option to handle -Xlinker --no-demangle.
def Z_Xlinker__no_demangle : Flag<["-"], "Z-Xlinker-no-demangle">,
    Flags<[Unsupported, NoArgumentUnused]>;

// Special internal option to allow forwarding arbitrary arguments to linker.
def Zlinker_input : Separate<["-"], "Zlinker-input">,
    Flags<[Unsupported, NoArgumentUnused]>;

// Reserved library options.
def Z_reserved_lib_stdcxx : Flag<["-"], "Z-reserved-lib-stdc++">,
    Flags<[LinkerInput, NoArgumentUnused, Unsupported]>, Group<reserved_lib_Group>;
def Z_reserved_lib_cckext : Flag<["-"], "Z-reserved-lib-cckext">,
    Flags<[LinkerInput, NoArgumentUnused, Unsupported]>, Group<reserved_lib_Group>;

// Ignored options
multiclass BooleanFFlag<string name> {
  def f#NAME : Flag<["-"], "f"#name>;
  def fno_#NAME : Flag<["-"], "fno-"#name>;
}

defm : BooleanFFlag<"keep-inline-functions">, Group<clang_ignored_gcc_optimization_f_Group>;

def fprofile_dir : Joined<["-"], "fprofile-dir=">, Group<f_Group>;

// The default value matches BinutilsVersion in MCAsmInfo.h.
def fbinutils_version_EQ : Joined<["-"], "fbinutils-version=">,
  MetaVarName<"<major.minor>">, Group<f_Group>, Flags<[CC1Option]>,
  HelpText<"Produced object files can use all ELF features supported by this "
  "binutils version and newer. If -fno-integrated-as is specified, the "
  "generated assembly will consider GNU as support. 'none' means that all ELF "
  "features can be used, regardless of binutils support. Defaults to 2.26.">;
def fuse_ld_EQ : Joined<["-"], "fuse-ld=">, Group<f_Group>, Flags<[CoreOption, LinkOption]>;
def ld_path_EQ : Joined<["--"], "ld-path=">, Group<Link_Group>;

defm align_labels : BooleanFFlag<"align-labels">, Group<clang_ignored_gcc_optimization_f_Group>;
def falign_labels_EQ : Joined<["-"], "falign-labels=">, Group<clang_ignored_gcc_optimization_f_Group>;
defm align_loops : BooleanFFlag<"align-loops">, Group<clang_ignored_gcc_optimization_f_Group>;
defm align_jumps : BooleanFFlag<"align-jumps">, Group<clang_ignored_gcc_optimization_f_Group>;
def falign_jumps_EQ : Joined<["-"], "falign-jumps=">, Group<clang_ignored_gcc_optimization_f_Group>;

// FIXME: This option should be supported and wired up to our diognostics, but
// ignore it for now to avoid breaking builds that use it.
def fdiagnostics_show_location_EQ : Joined<["-"], "fdiagnostics-show-location=">, Group<clang_ignored_f_Group>;

defm fcheck_new : BooleanFFlag<"check-new">, Group<clang_ignored_f_Group>;
defm caller_saves : BooleanFFlag<"caller-saves">, Group<clang_ignored_gcc_optimization_f_Group>;
defm reorder_blocks : BooleanFFlag<"reorder-blocks">, Group<clang_ignored_gcc_optimization_f_Group>;
defm branch_count_reg : BooleanFFlag<"branch-count-reg">, Group<clang_ignored_gcc_optimization_f_Group>;
defm default_inline : BooleanFFlag<"default-inline">, Group<clang_ignored_gcc_optimization_f_Group>;
defm fat_lto_objects : BooleanFFlag<"fat-lto-objects">, Group<clang_ignored_gcc_optimization_f_Group>;
defm float_store : BooleanFFlag<"float-store">, Group<clang_ignored_gcc_optimization_f_Group>;
defm friend_injection : BooleanFFlag<"friend-injection">, Group<clang_ignored_f_Group>;
defm function_attribute_list : BooleanFFlag<"function-attribute-list">, Group<clang_ignored_f_Group>;
defm gcse : BooleanFFlag<"gcse">, Group<clang_ignored_gcc_optimization_f_Group>;
defm gcse_after_reload: BooleanFFlag<"gcse-after-reload">, Group<clang_ignored_gcc_optimization_f_Group>;
defm gcse_las: BooleanFFlag<"gcse-las">, Group<clang_ignored_gcc_optimization_f_Group>;
defm gcse_sm: BooleanFFlag<"gcse-sm">, Group<clang_ignored_gcc_optimization_f_Group>;
defm gnu : BooleanFFlag<"gnu">, Group<clang_ignored_f_Group>;
defm implicit_templates : BooleanFFlag<"implicit-templates">, Group<clang_ignored_f_Group>;
defm implement_inlines : BooleanFFlag<"implement-inlines">, Group<clang_ignored_f_Group>;
defm merge_constants : BooleanFFlag<"merge-constants">, Group<clang_ignored_gcc_optimization_f_Group>;
defm modulo_sched : BooleanFFlag<"modulo-sched">, Group<clang_ignored_gcc_optimization_f_Group>;
defm modulo_sched_allow_regmoves : BooleanFFlag<"modulo-sched-allow-regmoves">,
    Group<clang_ignored_gcc_optimization_f_Group>;
defm inline_functions_called_once : BooleanFFlag<"inline-functions-called-once">,
    Group<clang_ignored_gcc_optimization_f_Group>;
def finline_limit_EQ : Joined<["-"], "finline-limit=">, Group<clang_ignored_gcc_optimization_f_Group>;
defm finline_limit : BooleanFFlag<"inline-limit">, Group<clang_ignored_gcc_optimization_f_Group>;
defm inline_small_functions : BooleanFFlag<"inline-small-functions">,
    Group<clang_ignored_gcc_optimization_f_Group>;
defm ipa_cp : BooleanFFlag<"ipa-cp">,
    Group<clang_ignored_gcc_optimization_f_Group>;
defm ivopts : BooleanFFlag<"ivopts">, Group<clang_ignored_gcc_optimization_f_Group>;
defm semantic_interposition : BoolFOption<"semantic-interposition",
  LangOpts<"SemanticInterposition">, DefaultFalse,
  PosFlag<SetTrue, [CC1Option]>, NegFlag<SetFalse>>;
defm non_call_exceptions : BooleanFFlag<"non-call-exceptions">, Group<clang_ignored_f_Group>;
defm peel_loops : BooleanFFlag<"peel-loops">, Group<clang_ignored_gcc_optimization_f_Group>;
defm permissive : BooleanFFlag<"permissive">, Group<clang_ignored_f_Group>;
defm prefetch_loop_arrays : BooleanFFlag<"prefetch-loop-arrays">, Group<clang_ignored_gcc_optimization_f_Group>;
defm printf : BooleanFFlag<"printf">, Group<clang_ignored_f_Group>;
defm profile : BooleanFFlag<"profile">, Group<clang_ignored_f_Group>;
defm profile_correction : BooleanFFlag<"profile-correction">, Group<clang_ignored_gcc_optimization_f_Group>;
defm profile_generate_sampling : BooleanFFlag<"profile-generate-sampling">, Group<clang_ignored_f_Group>;
defm profile_reusedist : BooleanFFlag<"profile-reusedist">, Group<clang_ignored_f_Group>;
defm profile_values : BooleanFFlag<"profile-values">, Group<clang_ignored_gcc_optimization_f_Group>;
defm regs_graph : BooleanFFlag<"regs-graph">, Group<clang_ignored_f_Group>;
defm rename_registers : BooleanFFlag<"rename-registers">, Group<clang_ignored_gcc_optimization_f_Group>;
defm ripa : BooleanFFlag<"ripa">, Group<clang_ignored_f_Group>;
defm schedule_insns : BooleanFFlag<"schedule-insns">, Group<clang_ignored_gcc_optimization_f_Group>;
defm schedule_insns2 : BooleanFFlag<"schedule-insns2">, Group<clang_ignored_gcc_optimization_f_Group>;
defm see : BooleanFFlag<"see">, Group<clang_ignored_f_Group>;
defm signaling_nans : BooleanFFlag<"signaling-nans">, Group<clang_ignored_gcc_optimization_f_Group>;
defm single_precision_constant : BooleanFFlag<"single-precision-constant">,
    Group<clang_ignored_gcc_optimization_f_Group>;
defm spec_constr_count : BooleanFFlag<"spec-constr-count">, Group<clang_ignored_f_Group>;
defm stack_check : BooleanFFlag<"stack-check">, Group<clang_ignored_f_Group>;
defm strength_reduce :
    BooleanFFlag<"strength-reduce">, Group<clang_ignored_gcc_optimization_f_Group>;
defm tls_model : BooleanFFlag<"tls-model">, Group<clang_ignored_f_Group>;
defm tracer : BooleanFFlag<"tracer">, Group<clang_ignored_gcc_optimization_f_Group>;
defm tree_dce : BooleanFFlag<"tree-dce">, Group<clang_ignored_gcc_optimization_f_Group>;
defm tree_salias : BooleanFFlag<"tree-salias">, Group<clang_ignored_f_Group>;
defm tree_ter : BooleanFFlag<"tree-ter">, Group<clang_ignored_gcc_optimization_f_Group>;
defm tree_vectorizer_verbose : BooleanFFlag<"tree-vectorizer-verbose">, Group<clang_ignored_f_Group>;
defm tree_vrp : BooleanFFlag<"tree-vrp">, Group<clang_ignored_gcc_optimization_f_Group>;
defm : BooleanFFlag<"unit-at-a-time">, Group<clang_ignored_gcc_optimization_f_Group>;
defm unroll_all_loops : BooleanFFlag<"unroll-all-loops">, Group<clang_ignored_gcc_optimization_f_Group>;
defm unsafe_loop_optimizations : BooleanFFlag<"unsafe-loop-optimizations">,
    Group<clang_ignored_gcc_optimization_f_Group>;
defm unswitch_loops : BooleanFFlag<"unswitch-loops">, Group<clang_ignored_gcc_optimization_f_Group>;
defm use_linker_plugin : BooleanFFlag<"use-linker-plugin">, Group<clang_ignored_gcc_optimization_f_Group>;
defm vect_cost_model : BooleanFFlag<"vect-cost-model">, Group<clang_ignored_gcc_optimization_f_Group>;
defm variable_expansion_in_unroller : BooleanFFlag<"variable-expansion-in-unroller">,
    Group<clang_ignored_gcc_optimization_f_Group>;
defm web : BooleanFFlag<"web">, Group<clang_ignored_gcc_optimization_f_Group>;
defm whole_program : BooleanFFlag<"whole-program">, Group<clang_ignored_gcc_optimization_f_Group>;
defm devirtualize : BooleanFFlag<"devirtualize">, Group<clang_ignored_gcc_optimization_f_Group>;
defm devirtualize_speculatively : BooleanFFlag<"devirtualize-speculatively">,
    Group<clang_ignored_gcc_optimization_f_Group>;

// Generic gfortran options.
def A_DASH : Joined<["-"], "A-">, Group<gfortran_Group>;
def static_libgfortran : Flag<["-"], "static-libgfortran">, Group<gfortran_Group>;

// "f" options with values for gfortran.
def fblas_matmul_limit_EQ : Joined<["-"], "fblas-matmul-limit=">, Group<gfortran_Group>;
def fcheck_EQ : Joined<["-"], "fcheck=">, Group<gfortran_Group>;
def fcoarray_EQ : Joined<["-"], "fcoarray=">, Group<gfortran_Group>;
def fconvert_EQ : Joined<["-"], "fconvert=">, Group<gfortran_Group>;
def ffpe_trap_EQ : Joined<["-"], "ffpe-trap=">, Group<gfortran_Group>;
def ffree_line_length_VALUE : Joined<["-"], "ffree-line-length-">, Group<gfortran_Group>;
def finit_character_EQ : Joined<["-"], "finit-character=">, Group<gfortran_Group>;
def finit_integer_EQ : Joined<["-"], "finit-integer=">, Group<gfortran_Group>;
def finit_logical_EQ : Joined<["-"], "finit-logical=">, Group<gfortran_Group>;
def finit_real_EQ : Joined<["-"], "finit-real=">, Group<gfortran_Group>;
def fmax_array_constructor_EQ : Joined<["-"], "fmax-array-constructor=">, Group<gfortran_Group>;
def fmax_errors_EQ : Joined<["-"], "fmax-errors=">, Group<gfortran_Group>;
def fmax_stack_var_size_EQ : Joined<["-"], "fmax-stack-var-size=">, Group<gfortran_Group>;
def fmax_subrecord_length_EQ : Joined<["-"], "fmax-subrecord-length=">, Group<gfortran_Group>;
def frecord_marker_EQ : Joined<["-"], "frecord-marker=">, Group<gfortran_Group>;

// "f" flags for gfortran.
defm aggressive_function_elimination : BooleanFFlag<"aggressive-function-elimination">, Group<gfortran_Group>;
defm align_commons : BooleanFFlag<"align-commons">, Group<gfortran_Group>;
defm all_intrinsics : BooleanFFlag<"all-intrinsics">, Group<gfortran_Group>;
def fautomatic : Flag<["-"], "fautomatic">; // -fno-automatic is significant
defm backtrace : BooleanFFlag<"backtrace">, Group<gfortran_Group>;
defm bounds_check : BooleanFFlag<"bounds-check">, Group<gfortran_Group>;
defm check_array_temporaries : BooleanFFlag<"check-array-temporaries">, Group<gfortran_Group>;
defm cray_pointer : BooleanFFlag<"cray-pointer">, Group<gfortran_Group>;
defm d_lines_as_code : BooleanFFlag<"d-lines-as-code">, Group<gfortran_Group>;
defm d_lines_as_comments : BooleanFFlag<"d-lines-as-comments">, Group<gfortran_Group>;
defm dollar_ok : BooleanFFlag<"dollar-ok">, Group<gfortran_Group>;
defm dump_fortran_optimized : BooleanFFlag<"dump-fortran-optimized">, Group<gfortran_Group>;
defm dump_fortran_original : BooleanFFlag<"dump-fortran-original">, Group<gfortran_Group>;
defm dump_parse_tree : BooleanFFlag<"dump-parse-tree">, Group<gfortran_Group>;
defm external_blas : BooleanFFlag<"external-blas">, Group<gfortran_Group>;
defm f2c : BooleanFFlag<"f2c">, Group<gfortran_Group>;
defm frontend_optimize : BooleanFFlag<"frontend-optimize">, Group<gfortran_Group>;
defm init_local_zero : BooleanFFlag<"init-local-zero">, Group<gfortran_Group>;
defm integer_4_integer_8 : BooleanFFlag<"integer-4-integer-8">, Group<gfortran_Group>;
defm max_identifier_length : BooleanFFlag<"max-identifier-length">, Group<gfortran_Group>;
defm module_private : BooleanFFlag<"module-private">, Group<gfortran_Group>;
defm pack_derived : BooleanFFlag<"pack-derived">, Group<gfortran_Group>;
//defm protect_parens : BooleanFFlag<"protect-parens">, Group<gfortran_Group>;
defm range_check : BooleanFFlag<"range-check">, Group<gfortran_Group>;
defm real_4_real_10 : BooleanFFlag<"real-4-real-10">, Group<gfortran_Group>;
defm real_4_real_16 : BooleanFFlag<"real-4-real-16">, Group<gfortran_Group>;
defm real_4_real_8 : BooleanFFlag<"real-4-real-8">, Group<gfortran_Group>;
defm real_8_real_10 : BooleanFFlag<"real-8-real-10">, Group<gfortran_Group>;
defm real_8_real_16 : BooleanFFlag<"real-8-real-16">, Group<gfortran_Group>;
defm real_8_real_4 : BooleanFFlag<"real-8-real-4">, Group<gfortran_Group>;
defm realloc_lhs : BooleanFFlag<"realloc-lhs">, Group<gfortran_Group>;
defm recursive : BooleanFFlag<"recursive">, Group<gfortran_Group>;
defm repack_arrays : BooleanFFlag<"repack-arrays">, Group<gfortran_Group>;
defm second_underscore : BooleanFFlag<"second-underscore">, Group<gfortran_Group>;
defm sign_zero : BooleanFFlag<"sign-zero">, Group<gfortran_Group>;
defm stack_arrays : BooleanFFlag<"stack-arrays">, Group<gfortran_Group>;
defm underscoring : BooleanFFlag<"underscoring">, Group<gfortran_Group>;
defm whole_file : BooleanFFlag<"whole-file">, Group<gfortran_Group>;

// C++ SYCL options
def fsycl : Flag<["-"], "fsycl">, Flags<[NoXarchOption, CoreOption]>,
  Group<sycl_Group>, HelpText<"Enables SYCL kernels compilation for device">;
def fno_sycl : Flag<["-"], "fno-sycl">, Flags<[NoXarchOption, CoreOption]>,
  Group<sycl_Group>, HelpText<"Disables SYCL kernels compilation for device">;

//===----------------------------------------------------------------------===//
// FLangOption + NoXarchOption
//===----------------------------------------------------------------------===//

//===----------------------------------------------------------------------===//
// FLangOption + CoreOption + NoXarchOption
//===----------------------------------------------------------------------===//

def Xflang : Separate<["-"], "Xflang">,
  HelpText<"Pass <arg> to the flang compiler">, MetaVarName<"<arg>">,
  Flags<[FlangOption, FlangOnlyOption, NoXarchOption, CoreOption]>,
  Group<CompileOnly_Group>;

//===----------------------------------------------------------------------===//
// FlangOption and FC1 Options
//===----------------------------------------------------------------------===//

let Flags = [FC1Option, FlangOption, FlangOnlyOption] in {

def cpp : Flag<["-"], "cpp">, Group<f_Group>,
  HelpText<"Enable predefined and command line preprocessor macros">;
def nocpp : Flag<["-"], "nocpp">, Group<f_Group>,
  HelpText<"Disable predefined and command line preprocessor macros">;
def module_dir : JoinedOrSeparate<["-"], "module-dir">, MetaVarName<"<dir>">,
  HelpText<"Put MODULE files in <dir>">,
  DocBrief<[{This option specifies where to put .mod files for compiled modules.
It is also added to the list of directories to be searched by an USE statement.
The default is the current directory.}]>;

def ffixed_form : Flag<["-"], "ffixed-form">, Group<f_Group>,
  HelpText<"Process source files in fixed form">;
def ffree_form : Flag<["-"], "ffree-form">, Group<f_Group>,
  HelpText<"Process source files in free form">;
def ffixed_line_length_EQ : Joined<["-"], "ffixed-line-length=">, Group<f_Group>,
  HelpText<"Use <value> as character line width in fixed mode">,
  DocBrief<[{Set column after which characters are ignored in typical fixed-form lines in the source
file}]>;
def ffixed_line_length_VALUE : Joined<["-"], "ffixed-line-length-">, Group<f_Group>, Alias<ffixed_line_length_EQ>;
def fopenacc : Flag<["-"], "fopenacc">, Group<f_Group>,
  HelpText<"Enable OpenACC">;
def fdefault_double_8 : Flag<["-"],"fdefault-double-8">, Group<f_Group>,
  HelpText<"Set the default double precision kind to an 8 byte wide type">;
def fdefault_integer_8 : Flag<["-"],"fdefault-integer-8">, Group<f_Group>,
  HelpText<"Set the default integer kind to an 8 byte wide type">;
def fdefault_real_8 : Flag<["-"],"fdefault-real-8">, Group<f_Group>,
  HelpText<"Set the default real kind to an 8 byte wide type">;
def flarge_sizes : Flag<["-"],"flarge-sizes">, Group<f_Group>,
  HelpText<"Use INTEGER(KIND=8) for the result type in size-related intrinsics">;

def falternative_parameter_statement : Flag<["-"], "falternative-parameter-statement">, Group<f_Group>,
  HelpText<"Enable the old style PARAMETER statement">;
def fintrinsic_modules_path : Separate<["-"], "fintrinsic-modules-path">,  Group<f_Group>, MetaVarName<"<dir>">,
  HelpText<"Specify where to find the compiled intrinsic modules">,
  DocBrief<[{This option specifies the location of pre-compiled intrinsic modules,
  if they are not in the default location expected by the compiler.}]>;

defm backslash : OptInFC1FFlag<"backslash", "Specify that backslash in string introduces an escape character">;
defm xor_operator : OptInFC1FFlag<"xor-operator", "Enable .XOR. as a synonym of .NEQV.">;
defm logical_abbreviations : OptInFC1FFlag<"logical-abbreviations", "Enable logical abbreviations">;
defm implicit_none : OptInFC1FFlag<"implicit-none", "No implicit typing allowed unless overridden by IMPLICIT statements">;

def fno_automatic : Flag<["-"], "fno-automatic">, Group<f_Group>,
  HelpText<"Implies the SAVE attribute for non-automatic local objects in subprograms unless RECURSIVE">;

} // let Flags = [FC1Option, FlangOption, FlangOnlyOption]

def J : JoinedOrSeparate<["-"], "J">,
  Flags<[RenderJoined, FlangOption, FC1Option, FlangOnlyOption]>,
  Group<gfortran_Group>,
  Alias<module_dir>;

//===----------------------------------------------------------------------===//
// FC1 Options
//===----------------------------------------------------------------------===//

let Flags = [FC1Option, FlangOnlyOption] in {

def fget_definition : MultiArg<["-"], "fget-definition", 3>,
  HelpText<"Get the symbol definition from <line> <start-column> <end-column>">,
  Group<Action_Group>;
def test_io : Flag<["-"], "test-io">, Group<Action_Group>,
  HelpText<"Run the InputOuputTest action. Use for development and testing only.">;
def fdebug_unparse_no_sema : Flag<["-"], "fdebug-unparse-no-sema">, Group<Action_Group>,
  HelpText<"Unparse and stop (skips the semantic checks)">,
  DocBrief<[{Only run the parser, then unparse the parse-tree and output the
generated Fortran source file. Semantic checks are disabled.}]>;
def fdebug_unparse : Flag<["-"], "fdebug-unparse">, Group<Action_Group>,
  HelpText<"Unparse and stop.">,
  DocBrief<[{Run the parser and the semantic checks. Then unparse the
parse-tree and output the generated Fortran source file.}]>;
def fdebug_unparse_with_symbols : Flag<["-"], "fdebug-unparse-with-symbols">, Group<Action_Group>,
  HelpText<"Unparse and stop.">;
def fdebug_dump_symbols : Flag<["-"], "fdebug-dump-symbols">, Group<Action_Group>,
  HelpText<"Dump symbols after the semantic analysis">;
def fdebug_dump_parse_tree : Flag<["-"], "fdebug-dump-parse-tree">, Group<Action_Group>,
  HelpText<"Dump the parse tree">,
  DocBrief<[{Run the Parser and the semantic checks, and then output the
parse tree.}]>;
def fdebug_dump_pft : Flag<["-"], "fdebug-dump-pft">, Group<Action_Group>,
  HelpText<"Dump the pre-fir parse tree">;
def fdebug_dump_parse_tree_no_sema : Flag<["-"], "fdebug-dump-parse-tree-no-sema">, Group<Action_Group>,
  HelpText<"Dump the parse tree (skips the semantic checks)">,
  DocBrief<[{Run the Parser and then output the parse tree. Semantic
checks are disabled.}]>;
def fdebug_dump_all : Flag<["-"], "fdebug-dump-all">, Group<Action_Group>,
  HelpText<"Dump symbols and the parse tree after the semantic checks">;
def fdebug_dump_provenance : Flag<["-"], "fdebug-dump-provenance">, Group<Action_Group>,
  HelpText<"Dump provenance">;
def fdebug_dump_parsing_log : Flag<["-"], "fdebug-dump-parsing-log">, Group<Action_Group>,
  HelpText<"Run instrumented parse and dump the parsing log">;
def fdebug_measure_parse_tree : Flag<["-"], "fdebug-measure-parse-tree">, Group<Action_Group>,
  HelpText<"Measure the parse tree">;
def fdebug_pre_fir_tree : Flag<["-"], "fdebug-pre-fir-tree">, Group<Action_Group>,
  HelpText<"Dump the pre-FIR tree">;
def fdebug_module_writer : Flag<["-"],"fdebug-module-writer">,
  HelpText<"Enable debug messages while writing module files">;
def fget_symbols_sources : Flag<["-"], "fget-symbols-sources">, Group<Action_Group>,
  HelpText<"Dump symbols and their source code locations">;

def module_suffix : Separate<["-"], "module-suffix">,  Group<f_Group>, MetaVarName<"<suffix>">,
  HelpText<"Use <suffix> as the suffix for module files (the default value is `.mod`)">;
def fno_reformat : Flag<["-"], "fno-reformat">, Group<Preprocessor_Group>,
  HelpText<"Dump the cooked character stream in -E mode">;
defm analyzed_objects_for_unparse : OptOutFC1FFlag<"analyzed-objects-for-unparse", "", "Do not use the analyzed objects when unparsing">;

def emit_mlir : Flag<["-"], "emit-mlir">, Group<Action_Group>,
  HelpText<"Build the parse tree, then lower it to MLIR">;
def emit_fir : Flag<["-"], "emit-fir">, Alias<emit_mlir>;

} // let Flags = [FC1Option, FlangOnlyOption]

//===----------------------------------------------------------------------===//
// Target Options (cc1 + cc1as)
//===----------------------------------------------------------------------===//

let Flags = [CC1Option, CC1AsOption, FC1Option, NoDriverOption] in {

def target_cpu : Separate<["-"], "target-cpu">,
  HelpText<"Target a specific cpu type">,
  MarshallingInfoString<TargetOpts<"CPU">>;
def tune_cpu : Separate<["-"], "tune-cpu">,
  HelpText<"Tune for a specific cpu type">,
  MarshallingInfoString<TargetOpts<"TuneCPU">>;
let Flags = [CC1Option, CC1AsOption, NoDriverOption, FC1Option] in {
def target_feature : Separate<["-"], "target-feature">,
  HelpText<"Target specific attributes">,
  MarshallingInfoStringVector<TargetOpts<"FeaturesAsWritten">>;
}
def target_abi : Separate<["-"], "target-abi">,
  HelpText<"Target a particular ABI type">,
  MarshallingInfoString<TargetOpts<"ABI">>;
def target_sdk_version_EQ : Joined<["-"], "target-sdk-version=">,
  HelpText<"The version of target SDK used for compilation">;
def darwin_target_variant_sdk_version_EQ : Joined<["-"],
  "darwin-target-variant-sdk-version=">,
  HelpText<"The version of darwin target variant SDK used for compilation">;

} // let Flags = [CC1Option, CC1AsOption, NoDriverOption]

let Flags = [CC1Option, CC1AsOption] in {

def darwin_target_variant_triple : Separate<["-"], "darwin-target-variant-triple">,
  HelpText<"Specify the darwin target variant triple">,
  MarshallingInfoString<TargetOpts<"DarwinTargetVariantTriple">>,
  Normalizer<"normalizeTriple">;

} // let Flags = [CC1Option, CC1AsOption]

//===----------------------------------------------------------------------===//
// Target Options (cc1 + cc1as + fc1)
//===----------------------------------------------------------------------===//

let Flags = [CC1Option, CC1AsOption, FC1Option, NoDriverOption] in {

def triple : Separate<["-"], "triple">,
  HelpText<"Specify target triple (e.g. i686-apple-darwin9)">,
  MarshallingInfoString<TargetOpts<"Triple">, "llvm::Triple::normalize(llvm::sys::getDefaultTargetTriple())">,
  AlwaysEmit, Normalizer<"normalizeTriple">;

} // let Flags = [CC1Option, CC1ASOption, FC1Option, NoDriverOption]

//===----------------------------------------------------------------------===//
// Target Options (other)
//===----------------------------------------------------------------------===//

let Flags = [CC1Option, NoDriverOption] in {

def target_linker_version : Separate<["-"], "target-linker-version">,
  HelpText<"Target linker version">,
  MarshallingInfoString<TargetOpts<"LinkerVersion">>;
def triple_EQ : Joined<["-"], "triple=">, Alias<triple>;
def mfpmath : Separate<["-"], "mfpmath">,
  HelpText<"Which unit to use for fp math">,
  MarshallingInfoString<TargetOpts<"FPMath">>;

defm padding_on_unsigned_fixed_point : BoolOption<"f", "padding-on-unsigned-fixed-point",
  LangOpts<"PaddingOnUnsignedFixedPoint">, DefaultFalse,
  PosFlag<SetTrue, [], "Force each unsigned fixed point type to have an extra bit of padding to align their scales with those of signed fixed point types">,
  NegFlag<SetFalse>>,
  ShouldParseIf<ffixed_point.KeyPath>;

} // let Flags = [CC1Option, NoDriverOption]

//===----------------------------------------------------------------------===//
// Analyzer Options
//===----------------------------------------------------------------------===//

let Flags = [CC1Option, NoDriverOption] in {

def analysis_UnoptimizedCFG : Flag<["-"], "unoptimized-cfg">,
  HelpText<"Generate unoptimized CFGs for all analyses">,
  MarshallingInfoFlag<AnalyzerOpts<"UnoptimizedCFG">>;
def analysis_CFGAddImplicitDtors : Flag<["-"], "cfg-add-implicit-dtors">,
  HelpText<"Add C++ implicit destructors to CFGs for all analyses">;

def analyzer_constraints : Separate<["-"], "analyzer-constraints">,
  HelpText<"Source Code Analysis - Symbolic Constraint Engines">;
def analyzer_constraints_EQ : Joined<["-"], "analyzer-constraints=">,
  Alias<analyzer_constraints>;

def analyzer_output : Separate<["-"], "analyzer-output">,
  HelpText<"Source Code Analysis - Output Options">;
def analyzer_output_EQ : Joined<["-"], "analyzer-output=">,
  Alias<analyzer_output>;

def analyzer_purge : Separate<["-"], "analyzer-purge">,
  HelpText<"Source Code Analysis - Dead Symbol Removal Frequency">;
def analyzer_purge_EQ : Joined<["-"], "analyzer-purge=">, Alias<analyzer_purge>;

def analyzer_opt_analyze_headers : Flag<["-"], "analyzer-opt-analyze-headers">,
  HelpText<"Force the static analyzer to analyze functions defined in header files">,
  MarshallingInfoFlag<AnalyzerOpts<"AnalyzeAll">>;
def analyzer_display_progress : Flag<["-"], "analyzer-display-progress">,
  HelpText<"Emit verbose output about the analyzer's progress">,
  MarshallingInfoFlag<AnalyzerOpts<"AnalyzerDisplayProgress">>;
def analyze_function : Separate<["-"], "analyze-function">,
  HelpText<"Run analysis on specific function (for C++ include parameters in name)">,
  MarshallingInfoString<AnalyzerOpts<"AnalyzeSpecificFunction">>;
def analyze_function_EQ : Joined<["-"], "analyze-function=">, Alias<analyze_function>;
def trim_egraph : Flag<["-"], "trim-egraph">,
  HelpText<"Only show error-related paths in the analysis graph">,
  MarshallingInfoFlag<AnalyzerOpts<"TrimGraph">>;
def analyzer_viz_egraph_graphviz : Flag<["-"], "analyzer-viz-egraph-graphviz">,
  HelpText<"Display exploded graph using GraphViz">,
  MarshallingInfoFlag<AnalyzerOpts<"visualizeExplodedGraphWithGraphViz">>;
def analyzer_dump_egraph : Separate<["-"], "analyzer-dump-egraph">,
  HelpText<"Dump exploded graph to the specified file">,
  MarshallingInfoString<AnalyzerOpts<"DumpExplodedGraphTo">>;
def analyzer_dump_egraph_EQ : Joined<["-"], "analyzer-dump-egraph=">, Alias<analyzer_dump_egraph>;

def analyzer_inline_max_stack_depth : Separate<["-"], "analyzer-inline-max-stack-depth">,
  HelpText<"Bound on stack depth while inlining (4 by default)">,
  // Cap the stack depth at 4 calls (5 stack frames, base + 4 calls).
  MarshallingInfoInt<AnalyzerOpts<"InlineMaxStackDepth">, "5">;
def analyzer_inline_max_stack_depth_EQ : Joined<["-"], "analyzer-inline-max-stack-depth=">,
  Alias<analyzer_inline_max_stack_depth>;

def analyzer_inlining_mode : Separate<["-"], "analyzer-inlining-mode">,
  HelpText<"Specify the function selection heuristic used during inlining">;
def analyzer_inlining_mode_EQ : Joined<["-"], "analyzer-inlining-mode=">, Alias<analyzer_inlining_mode>;

def analyzer_disable_retry_exhausted : Flag<["-"], "analyzer-disable-retry-exhausted">,
  HelpText<"Do not re-analyze paths leading to exhausted nodes with a different strategy (may decrease code coverage)">,
  MarshallingInfoFlag<AnalyzerOpts<"NoRetryExhausted">>;

def analyzer_max_loop : Separate<["-"], "analyzer-max-loop">,
  HelpText<"The maximum number of times the analyzer will go through a loop">,
  MarshallingInfoInt<AnalyzerOpts<"maxBlockVisitOnPath">, "4">;
def analyzer_stats : Flag<["-"], "analyzer-stats">,
  HelpText<"Print internal analyzer statistics.">,
  MarshallingInfoFlag<AnalyzerOpts<"PrintStats">>;

def analyzer_checker : Separate<["-"], "analyzer-checker">,
  HelpText<"Choose analyzer checkers to enable">,
  ValuesCode<[{
    const char *Values =
    #define GET_CHECKERS
    #define CHECKER(FULLNAME, CLASS, HT, DOC_URI, IS_HIDDEN)  FULLNAME ","
    #include "clang/StaticAnalyzer/Checkers/Checkers.inc"
    #undef GET_CHECKERS
    #define GET_PACKAGES
    #define PACKAGE(FULLNAME)  FULLNAME ","
    #include "clang/StaticAnalyzer/Checkers/Checkers.inc"
    #undef GET_PACKAGES
    ;
  }]>;
def analyzer_checker_EQ : Joined<["-"], "analyzer-checker=">,
  Alias<analyzer_checker>;

def analyzer_disable_checker : Separate<["-"], "analyzer-disable-checker">,
  HelpText<"Choose analyzer checkers to disable">;
def analyzer_disable_checker_EQ : Joined<["-"], "analyzer-disable-checker=">,
  Alias<analyzer_disable_checker>;

def analyzer_disable_all_checks : Flag<["-"], "analyzer-disable-all-checks">,
  HelpText<"Disable all static analyzer checks">,
  MarshallingInfoFlag<AnalyzerOpts<"DisableAllCheckers">>;

def analyzer_checker_help : Flag<["-"], "analyzer-checker-help">,
  HelpText<"Display the list of analyzer checkers that are available">,
  MarshallingInfoFlag<AnalyzerOpts<"ShowCheckerHelp">>;

def analyzer_checker_help_alpha : Flag<["-"], "analyzer-checker-help-alpha">,
  HelpText<"Display the list of in development analyzer checkers. These "
           "are NOT considered safe, they are unstable and will emit incorrect "
           "reports. Enable ONLY FOR DEVELOPMENT purposes">,
  MarshallingInfoFlag<AnalyzerOpts<"ShowCheckerHelpAlpha">>;

def analyzer_checker_help_developer : Flag<["-"], "analyzer-checker-help-developer">,
  HelpText<"Display the list of developer-only checkers such as modeling "
           "and debug checkers">,
  MarshallingInfoFlag<AnalyzerOpts<"ShowCheckerHelpDeveloper">>;

def analyzer_config_help : Flag<["-"], "analyzer-config-help">,
  HelpText<"Display the list of -analyzer-config options. These are meant for "
           "development purposes only!">,
  MarshallingInfoFlag<AnalyzerOpts<"ShowConfigOptionsList">>;

def analyzer_list_enabled_checkers : Flag<["-"], "analyzer-list-enabled-checkers">,
  HelpText<"Display the list of enabled analyzer checkers">,
  MarshallingInfoFlag<AnalyzerOpts<"ShowEnabledCheckerList">>;

def analyzer_config : Separate<["-"], "analyzer-config">,
  HelpText<"Choose analyzer options to enable">;

def analyzer_checker_option_help : Flag<["-"], "analyzer-checker-option-help">,
  HelpText<"Display the list of checker and package options">,
  MarshallingInfoFlag<AnalyzerOpts<"ShowCheckerOptionList">>;

def analyzer_checker_option_help_alpha : Flag<["-"], "analyzer-checker-option-help-alpha">,
  HelpText<"Display the list of in development checker and package options. "
           "These are NOT considered safe, they are unstable and will emit "
           "incorrect reports. Enable ONLY FOR DEVELOPMENT purposes">,
  MarshallingInfoFlag<AnalyzerOpts<"ShowCheckerOptionAlphaList">>;

def analyzer_checker_option_help_developer : Flag<["-"], "analyzer-checker-option-help-developer">,
  HelpText<"Display the list of checker and package options meant for "
           "development purposes only">,
  MarshallingInfoFlag<AnalyzerOpts<"ShowCheckerOptionDeveloperList">>;

def analyzer_config_compatibility_mode : Separate<["-"], "analyzer-config-compatibility-mode">,
  HelpText<"Don't emit errors on invalid analyzer-config inputs">,
  Values<"true,false">, NormalizedValues<[[{false}], [{true}]]>,
  MarshallingInfoEnum<AnalyzerOpts<"ShouldEmitErrorsOnInvalidConfigValue">, [{true}]>;

def analyzer_config_compatibility_mode_EQ : Joined<["-"], "analyzer-config-compatibility-mode=">,
  Alias<analyzer_config_compatibility_mode>;

def analyzer_werror : Flag<["-"], "analyzer-werror">,
  HelpText<"Emit analyzer results as errors rather than warnings">,
  MarshallingInfoFlag<AnalyzerOpts<"AnalyzerWerror">>;

} // let Flags = [CC1Option, NoDriverOption]

//===----------------------------------------------------------------------===//
// Migrator Options
//===----------------------------------------------------------------------===//

def migrator_no_nsalloc_error : Flag<["-"], "no-ns-alloc-error">,
  HelpText<"Do not error on use of NSAllocateCollectable/NSReallocateCollectable">,
  Flags<[CC1Option, NoDriverOption]>,
  MarshallingInfoFlag<MigratorOpts<"NoNSAllocReallocError">>;

def migrator_no_finalize_removal : Flag<["-"], "no-finalize-removal">,
  HelpText<"Do not remove finalize method in gc mode">,
  Flags<[CC1Option, NoDriverOption]>,
  MarshallingInfoFlag<MigratorOpts<"NoFinalizeRemoval">>;

//===----------------------------------------------------------------------===//
// CodeGen Options
//===----------------------------------------------------------------------===//

let Flags = [CC1Option, CC1AsOption, FC1Option, NoDriverOption] in {

def mrelocation_model : Separate<["-"], "mrelocation-model">,
  HelpText<"The relocation model to use">, Values<"static,pic,ropi,rwpi,ropi-rwpi,dynamic-no-pic">,
  NormalizedValuesScope<"llvm::Reloc">,
  NormalizedValues<["Static", "PIC_", "ROPI", "RWPI", "ROPI_RWPI", "DynamicNoPIC"]>,
  MarshallingInfoEnum<CodeGenOpts<"RelocationModel">, "PIC_">;

} // let Flags = [CC1Option, CC1AsOption, FC1Option, NoDriverOption]

let Flags = [CC1Option, CC1AsOption, NoDriverOption] in {

def debug_info_kind_EQ : Joined<["-"], "debug-info-kind=">;
def debug_info_macro : Flag<["-"], "debug-info-macro">,
  HelpText<"Emit macro debug information">,
  MarshallingInfoFlag<CodeGenOpts<"MacroDebugInfo">>;
def default_function_attr : Separate<["-"], "default-function-attr">,
  HelpText<"Apply given attribute to all functions">,
  MarshallingInfoStringVector<CodeGenOpts<"DefaultFunctionAttrs">>;
def dwarf_version_EQ : Joined<["-"], "dwarf-version=">,
  MarshallingInfoInt<CodeGenOpts<"DwarfVersion">>;
def debugger_tuning_EQ : Joined<["-"], "debugger-tuning=">,
  Values<"gdb,lldb,sce,dbx">,
  NormalizedValuesScope<"llvm::DebuggerKind">, NormalizedValues<["GDB", "LLDB", "SCE", "DBX"]>,
  MarshallingInfoEnum<CodeGenOpts<"DebuggerTuning">, "Default">;
def dwarf_debug_flags : Separate<["-"], "dwarf-debug-flags">,
  HelpText<"The string to embed in the Dwarf debug flags record.">,
  MarshallingInfoString<CodeGenOpts<"DwarfDebugFlags">>;
def record_command_line : Separate<["-"], "record-command-line">,
  HelpText<"The string to embed in the .LLVM.command.line section.">,
  MarshallingInfoString<CodeGenOpts<"RecordCommandLine">>;
def compress_debug_sections_EQ : Joined<["-", "--"], "compress-debug-sections=">,
    HelpText<"DWARF debug sections compression type">, Values<"none,zlib,zstd">,
    NormalizedValuesScope<"llvm::DebugCompressionType">, NormalizedValues<["None", "Zlib", "Zstd"]>,
    MarshallingInfoEnum<CodeGenOpts<"CompressDebugSections">, "None">;
def compress_debug_sections : Flag<["-", "--"], "compress-debug-sections">,
  Alias<compress_debug_sections_EQ>, AliasArgs<["zlib"]>;
def mno_exec_stack : Flag<["-"], "mnoexecstack">,
  HelpText<"Mark the file as not needing an executable stack">,
  MarshallingInfoFlag<CodeGenOpts<"NoExecStack">>;
def massembler_no_warn : Flag<["-"], "massembler-no-warn">,
  HelpText<"Make assembler not emit warnings">,
  MarshallingInfoFlag<CodeGenOpts<"NoWarn">>;
def massembler_fatal_warnings : Flag<["-"], "massembler-fatal-warnings">,
  HelpText<"Make assembler warnings fatal">,
  MarshallingInfoFlag<CodeGenOpts<"FatalWarnings">>;
def mrelax_relocations : Flag<["--"], "mrelax-relocations">,
    HelpText<"Use relaxable elf relocations">,
    MarshallingInfoFlag<CodeGenOpts<"RelaxELFRelocations">>;
def msave_temp_labels : Flag<["-"], "msave-temp-labels">,
  HelpText<"Save temporary labels in the symbol table. "
           "Note this may change .s semantics and shouldn't generally be used "
           "on compiler-generated code.">,
  MarshallingInfoFlag<CodeGenOpts<"SaveTempLabels">>;
def mno_type_check : Flag<["-"], "mno-type-check">,
  HelpText<"Don't perform type checking of the assembly code (wasm only)">,
  MarshallingInfoFlag<CodeGenOpts<"NoTypeCheck">>;
def fno_math_builtin : Flag<["-"], "fno-math-builtin">,
  HelpText<"Disable implicit builtin knowledge of math functions">,
  MarshallingInfoFlag<LangOpts<"NoMathBuiltin">>;
def fno_use_ctor_homing: Flag<["-"], "fno-use-ctor-homing">,
    HelpText<"Don't use constructor homing for debug info">;
def fuse_ctor_homing: Flag<["-"], "fuse-ctor-homing">,
    HelpText<"Use constructor homing if we are using limited debug info already">;

} // let Flags = [CC1Option, CC1AsOption, NoDriverOption]

let Flags = [CC1Option, FC1Option, NoDriverOption] in {

def disable_llvm_verifier : Flag<["-"], "disable-llvm-verifier">,
  HelpText<"Don't run the LLVM IR verifier pass">,
  MarshallingInfoNegativeFlag<CodeGenOpts<"VerifyModule">>;
def disable_llvm_passes : Flag<["-"], "disable-llvm-passes">,
  HelpText<"Use together with -emit-llvm to get pristine LLVM IR from the "
           "frontend by not running any LLVM passes at all">,
  MarshallingInfoFlag<CodeGenOpts<"DisableLLVMPasses">>;
def disable_llvm_optzns : Flag<["-"], "disable-llvm-optzns">,
  Alias<disable_llvm_passes>;
def disable_lifetimemarkers : Flag<["-"], "disable-lifetime-markers">,
  HelpText<"Disable lifetime-markers emission even when optimizations are "
           "enabled">,
  MarshallingInfoFlag<CodeGenOpts<"DisableLifetimeMarkers">>;
def disable_O0_optnone : Flag<["-"], "disable-O0-optnone">,
  HelpText<"Disable adding the optnone attribute to functions at O0">,
  MarshallingInfoFlag<CodeGenOpts<"DisableO0ImplyOptNone">>;
def disable_red_zone : Flag<["-"], "disable-red-zone">,
  HelpText<"Do not emit code that uses the red zone.">,
  MarshallingInfoFlag<CodeGenOpts<"DisableRedZone">>;
def dwarf_ext_refs : Flag<["-"], "dwarf-ext-refs">,
  HelpText<"Generate debug info with external references to clang modules"
           " or precompiled headers">,
  MarshallingInfoFlag<CodeGenOpts<"DebugTypeExtRefs">>;
def dwarf_explicit_import : Flag<["-"], "dwarf-explicit-import">,
  HelpText<"Generate explicit import from anonymous namespace to containing"
           " scope">,
  MarshallingInfoFlag<CodeGenOpts<"DebugExplicitImport">>;
def debug_forward_template_params : Flag<["-"], "debug-forward-template-params">,
  HelpText<"Emit complete descriptions of template parameters in forward"
           " declarations">,
  MarshallingInfoFlag<CodeGenOpts<"DebugFwdTemplateParams">>;
def fforbid_guard_variables : Flag<["-"], "fforbid-guard-variables">,
  HelpText<"Emit an error if a C++ static local initializer would need a guard variable">,
  MarshallingInfoFlag<CodeGenOpts<"ForbidGuardVariables">>;
def no_implicit_float : Flag<["-"], "no-implicit-float">,
  HelpText<"Don't generate implicit floating point instructions">,
  MarshallingInfoFlag<CodeGenOpts<"NoImplicitFloat">>;
def fdump_vtable_layouts : Flag<["-"], "fdump-vtable-layouts">,
  HelpText<"Dump the layouts of all vtables that will be emitted in a translation unit">,
  MarshallingInfoFlag<LangOpts<"DumpVTableLayouts">>;
def fmerge_functions : Flag<["-"], "fmerge-functions">,
  HelpText<"Permit merging of identical functions when optimizing.">,
  MarshallingInfoFlag<CodeGenOpts<"MergeFunctions">>;
def coverage_data_file : Separate<["-"], "coverage-data-file">,
  HelpText<"Emit coverage data to this filename.">,
  MarshallingInfoString<CodeGenOpts<"CoverageDataFile">>,
  ShouldParseIf<!strconcat(fprofile_arcs.KeyPath, "||", ftest_coverage.KeyPath)>;
def coverage_data_file_EQ : Joined<["-"], "coverage-data-file=">,
  Alias<coverage_data_file>;
def coverage_notes_file : Separate<["-"], "coverage-notes-file">,
  HelpText<"Emit coverage notes to this filename.">,
  MarshallingInfoString<CodeGenOpts<"CoverageNotesFile">>,
  ShouldParseIf<!strconcat(fprofile_arcs.KeyPath, "||", ftest_coverage.KeyPath)>;
def coverage_notes_file_EQ : Joined<["-"], "coverage-notes-file=">,
  Alias<coverage_notes_file>;
def coverage_version_EQ : Joined<["-"], "coverage-version=">,
  HelpText<"Four-byte version string for gcov files.">;
def dump_coverage_mapping : Flag<["-"], "dump-coverage-mapping">,
  HelpText<"Dump the coverage mapping records, for testing">,
  MarshallingInfoFlag<CodeGenOpts<"DumpCoverageMapping">>;
def fuse_register_sized_bitfield_access: Flag<["-"], "fuse-register-sized-bitfield-access">,
  HelpText<"Use register sized accesses to bit-fields, when possible.">,
  MarshallingInfoFlag<CodeGenOpts<"UseRegisterSizedBitfieldAccess">>;
def relaxed_aliasing : Flag<["-"], "relaxed-aliasing">,
  HelpText<"Turn off Type Based Alias Analysis">,
  MarshallingInfoFlag<CodeGenOpts<"RelaxedAliasing">>;
def no_struct_path_tbaa : Flag<["-"], "no-struct-path-tbaa">,
  HelpText<"Turn off struct-path aware Type Based Alias Analysis">,
  MarshallingInfoNegativeFlag<CodeGenOpts<"StructPathTBAA">>;
def new_struct_path_tbaa : Flag<["-"], "new-struct-path-tbaa">,
  HelpText<"Enable enhanced struct-path aware Type Based Alias Analysis">;
def mdebug_pass : Separate<["-"], "mdebug-pass">,
  HelpText<"Enable additional debug output">,
  MarshallingInfoString<CodeGenOpts<"DebugPass">>;
def mframe_pointer_EQ : Joined<["-"], "mframe-pointer=">,
  HelpText<"Specify which frame pointers to retain.">, Values<"all,non-leaf,none">,
  NormalizedValuesScope<"CodeGenOptions::FramePointerKind">, NormalizedValues<["All", "NonLeaf", "None"]>,
  MarshallingInfoEnum<CodeGenOpts<"FramePointer">, "None">;
def menable_no_infinities : Flag<["-"], "menable-no-infs">,
  HelpText<"Allow optimization to assume there are no infinities.">,
  MarshallingInfoFlag<LangOpts<"NoHonorInfs">>, ImpliedByAnyOf<[ffinite_math_only.KeyPath]>;
def menable_no_nans : Flag<["-"], "menable-no-nans">,
  HelpText<"Allow optimization to assume there are no NaNs.">,
  MarshallingInfoFlag<LangOpts<"NoHonorNaNs">>, ImpliedByAnyOf<[ffinite_math_only.KeyPath]>;
def mreassociate : Flag<["-"], "mreassociate">,
  HelpText<"Allow reassociation transformations for floating-point instructions">,
  MarshallingInfoFlag<LangOpts<"AllowFPReassoc">>, ImpliedByAnyOf<[menable_unsafe_fp_math.KeyPath]>;
def mabi_EQ_ieeelongdouble : Flag<["-"], "mabi=ieeelongdouble">,
  HelpText<"Use IEEE 754 quadruple-precision for long double">,
  MarshallingInfoFlag<LangOpts<"PPCIEEELongDouble">>;
def mfloat_abi : Separate<["-"], "mfloat-abi">,
  HelpText<"The float ABI to use">,
  MarshallingInfoString<CodeGenOpts<"FloatABI">>;
def mtp : Separate<["-"], "mtp">,
  HelpText<"Mode for reading thread pointer">;
def mlimit_float_precision : Separate<["-"], "mlimit-float-precision">,
  HelpText<"Limit float precision to the given value">,
  MarshallingInfoString<CodeGenOpts<"LimitFloatPrecision">>;
def mregparm : Separate<["-"], "mregparm">,
  HelpText<"Limit the number of registers available for integer arguments">,
  MarshallingInfoInt<CodeGenOpts<"NumRegisterParameters">>;
def msmall_data_limit : Separate<["-"], "msmall-data-limit">,
  HelpText<"Put global and static data smaller than the limit into a special section">,
  MarshallingInfoInt<CodeGenOpts<"SmallDataLimit">>;
def funwind_tables_EQ : Joined<["-"], "funwind-tables=">,
  HelpText<"Generate unwinding tables for all functions">,
  MarshallingInfoInt<CodeGenOpts<"UnwindTables">>;
defm constructor_aliases : BoolOption<"m", "constructor-aliases",
  CodeGenOpts<"CXXCtorDtorAliases">, DefaultFalse,
  PosFlag<SetTrue, [], "Enable">, NegFlag<SetFalse, [], "Disable">,
  BothFlags<[CC1Option], " emitting complete constructors and destructors as aliases when possible">>;
def mlink_bitcode_file : Separate<["-"], "mlink-bitcode-file">,
  HelpText<"Link the given bitcode file before performing optimizations.">;
def mlink_builtin_bitcode : Separate<["-"], "mlink-builtin-bitcode">,
  HelpText<"Link and internalize needed symbols from the given bitcode file "
           "before performing optimizations.">;
def mlink_cuda_bitcode : Separate<["-"], "mlink-cuda-bitcode">,
  Alias<mlink_builtin_bitcode>;
let Flags = [CC1Option, FC1Option] in {
def vectorize_loops : Flag<["-"], "vectorize-loops">,
  HelpText<"Run the Loop vectorization passes">,
  MarshallingInfoFlag<CodeGenOpts<"VectorizeLoop">>;
def vectorize_slp : Flag<["-"], "vectorize-slp">,
  HelpText<"Run the SLP vectorization passes">,
  MarshallingInfoFlag<CodeGenOpts<"VectorizeSLP">>;
def vectorize_wfv : Flag<["-"], "vectorize-wfv">,
  HelpText<"Run the WFV vectorization passes">,
  MarshallingInfoFlag<CodeGenOpts<"VectorizeWFV">>;
}
def dependent_lib : Joined<["--"], "dependent-lib=">,
  HelpText<"Add dependent library">,
  MarshallingInfoStringVector<CodeGenOpts<"DependentLibraries">>;
def linker_option : Joined<["--"], "linker-option=">,
  HelpText<"Add linker option">,
  MarshallingInfoStringVector<CodeGenOpts<"LinkerOptions">>;
def fsanitize_coverage_type : Joined<["-"], "fsanitize-coverage-type=">,
                              HelpText<"Sanitizer coverage type">,
                              MarshallingInfoInt<CodeGenOpts<"SanitizeCoverageType">>;
def fsanitize_coverage_indirect_calls
    : Flag<["-"], "fsanitize-coverage-indirect-calls">,
      HelpText<"Enable sanitizer coverage for indirect calls">,
      MarshallingInfoFlag<CodeGenOpts<"SanitizeCoverageIndirectCalls">>;
def fsanitize_coverage_trace_bb
    : Flag<["-"], "fsanitize-coverage-trace-bb">,
      HelpText<"Enable basic block tracing in sanitizer coverage">,
      MarshallingInfoFlag<CodeGenOpts<"SanitizeCoverageTraceBB">>;
def fsanitize_coverage_trace_cmp
    : Flag<["-"], "fsanitize-coverage-trace-cmp">,
      HelpText<"Enable cmp instruction tracing in sanitizer coverage">,
      MarshallingInfoFlag<CodeGenOpts<"SanitizeCoverageTraceCmp">>;
def fsanitize_coverage_trace_div
    : Flag<["-"], "fsanitize-coverage-trace-div">,
      HelpText<"Enable div instruction tracing in sanitizer coverage">,
      MarshallingInfoFlag<CodeGenOpts<"SanitizeCoverageTraceDiv">>;
def fsanitize_coverage_trace_gep
    : Flag<["-"], "fsanitize-coverage-trace-gep">,
      HelpText<"Enable gep instruction tracing in sanitizer coverage">,
      MarshallingInfoFlag<CodeGenOpts<"SanitizeCoverageTraceGep">>;
def fsanitize_coverage_8bit_counters
    : Flag<["-"], "fsanitize-coverage-8bit-counters">,
      HelpText<"Enable frequency counters in sanitizer coverage">,
      MarshallingInfoFlag<CodeGenOpts<"SanitizeCoverage8bitCounters">>;
def fsanitize_coverage_inline_8bit_counters
    : Flag<["-"], "fsanitize-coverage-inline-8bit-counters">,
      HelpText<"Enable inline 8-bit counters in sanitizer coverage">,
      MarshallingInfoFlag<CodeGenOpts<"SanitizeCoverageInline8bitCounters">>;
def fsanitize_coverage_inline_bool_flag
    : Flag<["-"], "fsanitize-coverage-inline-bool-flag">,
      HelpText<"Enable inline bool flag in sanitizer coverage">,
      MarshallingInfoFlag<CodeGenOpts<"SanitizeCoverageInlineBoolFlag">>;
def fsanitize_coverage_pc_table
    : Flag<["-"], "fsanitize-coverage-pc-table">,
      HelpText<"Create a table of coverage-instrumented PCs">,
      MarshallingInfoFlag<CodeGenOpts<"SanitizeCoveragePCTable">>;
def fsanitize_coverage_control_flow
    : Flag<["-"], "fsanitize-coverage-control-flow">,
      HelpText<"Collect control flow of function">,
      MarshallingInfoFlag<CodeGenOpts<"SanitizeCoverageControlFlow">>;
def fsanitize_coverage_trace_pc
    : Flag<["-"], "fsanitize-coverage-trace-pc">,
      HelpText<"Enable PC tracing in sanitizer coverage">,
      MarshallingInfoFlag<CodeGenOpts<"SanitizeCoverageTracePC">>;
def fsanitize_coverage_trace_pc_guard
    : Flag<["-"], "fsanitize-coverage-trace-pc-guard">,
      HelpText<"Enable PC tracing with guard in sanitizer coverage">,
      MarshallingInfoFlag<CodeGenOpts<"SanitizeCoverageTracePCGuard">>;
def fsanitize_coverage_no_prune
    : Flag<["-"], "fsanitize-coverage-no-prune">,
      HelpText<"Disable coverage pruning (i.e. instrument all blocks/edges)">,
      MarshallingInfoFlag<CodeGenOpts<"SanitizeCoverageNoPrune">>;
def fsanitize_coverage_stack_depth
    : Flag<["-"], "fsanitize-coverage-stack-depth">,
      HelpText<"Enable max stack depth tracing">,
      MarshallingInfoFlag<CodeGenOpts<"SanitizeCoverageStackDepth">>;
def fsanitize_coverage_trace_loads
    : Flag<["-"], "fsanitize-coverage-trace-loads">,
      HelpText<"Enable tracing of loads">,
      MarshallingInfoFlag<CodeGenOpts<"SanitizeCoverageTraceLoads">>;
def fsanitize_coverage_trace_stores
    : Flag<["-"], "fsanitize-coverage-trace-stores">,
      HelpText<"Enable tracing of stores">,
      MarshallingInfoFlag<CodeGenOpts<"SanitizeCoverageTraceStores">>;
def fexperimental_sanitize_metadata_EQ_covered
    : Flag<["-"], "fexperimental-sanitize-metadata=covered">,
      HelpText<"Emit PCs for code covered with binary analysis sanitizers">,
      MarshallingInfoFlag<CodeGenOpts<"SanitizeBinaryMetadataCovered">>;
def fexperimental_sanitize_metadata_EQ_atomics
    : Flag<["-"], "fexperimental-sanitize-metadata=atomics">,
      HelpText<"Emit PCs for atomic operations used by binary analysis sanitizers">,
      MarshallingInfoFlag<CodeGenOpts<"SanitizeBinaryMetadataAtomics">>;
def fpatchable_function_entry_offset_EQ
    : Joined<["-"], "fpatchable-function-entry-offset=">, MetaVarName<"<M>">,
      HelpText<"Generate M NOPs before function entry">,
      MarshallingInfoInt<CodeGenOpts<"PatchableFunctionEntryOffset">>;
def fprofile_instrument_EQ : Joined<["-"], "fprofile-instrument=">,
    HelpText<"Enable PGO instrumentation">, Values<"none,clang,llvm,csllvm">,
    NormalizedValuesScope<"CodeGenOptions">,
    NormalizedValues<["ProfileNone", "ProfileClangInstr", "ProfileIRInstr", "ProfileCSIRInstr"]>,
    MarshallingInfoEnum<CodeGenOpts<"ProfileInstr">, "ProfileNone">;
def fprofile_instrument_path_EQ : Joined<["-"], "fprofile-instrument-path=">,
    HelpText<"Generate instrumented code to collect execution counts into "
             "<file> (overridden by LLVM_PROFILE_FILE env var)">,
    MarshallingInfoString<CodeGenOpts<"InstrProfileOutput">>;
def fprofile_instrument_use_path_EQ :
    Joined<["-"], "fprofile-instrument-use-path=">,
    HelpText<"Specify the profile path in PGO use compilation">,
    MarshallingInfoString<CodeGenOpts<"ProfileInstrumentUsePath">>;
def flto_visibility_public_std:
    Flag<["-"], "flto-visibility-public-std">,
    HelpText<"Use public LTO visibility for classes in std and stdext namespaces">,
    MarshallingInfoFlag<CodeGenOpts<"LTOVisibilityPublicStd">>;
defm lto_unit : BoolOption<"f", "lto-unit",
  CodeGenOpts<"LTOUnit">, DefaultFalse,
  PosFlag<SetTrue, [CC1Option], "Emit IR to support LTO unit features (CFI, whole program vtable opt)">,
  NegFlag<SetFalse>>;
def fverify_debuginfo_preserve
    : Flag<["-"], "fverify-debuginfo-preserve">,
      HelpText<"Enable Debug Info Metadata preservation testing in "
               "optimizations.">,
      MarshallingInfoFlag<CodeGenOpts<"EnableDIPreservationVerify">>;
def fverify_debuginfo_preserve_export
    : Joined<["-"], "fverify-debuginfo-preserve-export=">,
      MetaVarName<"<file>">,
      HelpText<"Export debug info (by testing original Debug Info) failures "
               "into specified (JSON) file (should be abs path as we use "
               "append mode to insert new JSON objects).">,
      MarshallingInfoString<CodeGenOpts<"DIBugsReportFilePath">>;
def fwarn_stack_size_EQ
    : Joined<["-"], "fwarn-stack-size=">,
      MarshallingInfoInt<CodeGenOpts<"WarnStackSize">, "UINT_MAX">;
// The driver option takes the key as a parameter to the -msign-return-address=
// and -mbranch-protection= options, but CC1 has a separate option so we
// don't have to parse the parameter twice.
def msign_return_address_key_EQ : Joined<["-"], "msign-return-address-key=">,
    Values<"a_key,b_key">;
def mbranch_target_enforce : Flag<["-"], "mbranch-target-enforce">,
  MarshallingInfoFlag<LangOpts<"BranchTargetEnforcement">>;
def fno_dllexport_inlines : Flag<["-"], "fno-dllexport-inlines">,
  MarshallingInfoNegativeFlag<LangOpts<"DllExportInlines">>;
def cfguard_no_checks : Flag<["-"], "cfguard-no-checks">,
    HelpText<"Emit Windows Control Flow Guard tables only (no checks)">,
    MarshallingInfoFlag<CodeGenOpts<"ControlFlowGuardNoChecks">>;
def cfguard : Flag<["-"], "cfguard">,
    HelpText<"Emit Windows Control Flow Guard tables and checks">,
    MarshallingInfoFlag<CodeGenOpts<"ControlFlowGuard">>;
def ehcontguard : Flag<["-"], "ehcontguard">,
    HelpText<"Emit Windows EH Continuation Guard tables">,
    MarshallingInfoFlag<CodeGenOpts<"EHContGuard">>;

def fdenormal_fp_math_f32_EQ : Joined<["-"], "fdenormal-fp-math-f32=">,
   Group<f_Group>;

<<<<<<< HEAD
} // let Flags = [CC1Option, FC1Option, NoDriverOption]
=======
def fctor_dtor_return_this : Flag<["-"], "fctor-dtor-return-this">,
  HelpText<"Change the C++ ABI to returning `this` pointer from constructors "
           "and non-deleting destructors. (No effect on Microsoft ABI)">,
  MarshallingInfoFlag<CodeGenOpts<"CtorDtorReturnThis">>;

} // let Flags = [CC1Option, NoDriverOption]
>>>>>>> 03e039fb

//===----------------------------------------------------------------------===//
// Dependency Output Options
//===----------------------------------------------------------------------===//

let Flags = [CC1Option, NoDriverOption] in {

def sys_header_deps : Flag<["-"], "sys-header-deps">,
  HelpText<"Include system headers in dependency output">,
  MarshallingInfoFlag<DependencyOutputOpts<"IncludeSystemHeaders">>;
def module_file_deps : Flag<["-"], "module-file-deps">,
  HelpText<"Include module files in dependency output">,
  MarshallingInfoFlag<DependencyOutputOpts<"IncludeModuleFiles">>;
def header_include_file : Separate<["-"], "header-include-file">,
  HelpText<"Filename (or -) to write header include output to">,
  MarshallingInfoString<DependencyOutputOpts<"HeaderIncludeOutputFile">>;
def show_includes : Flag<["--"], "show-includes">,
  HelpText<"Print cl.exe style /showIncludes to stdout">;

} // let Flags = [CC1Option, NoDriverOption]

//===----------------------------------------------------------------------===//
// Diagnostic Options
//===----------------------------------------------------------------------===//

let Flags = [CC1Option, NoDriverOption] in {

def diagnostic_log_file : Separate<["-"], "diagnostic-log-file">,
  HelpText<"Filename (or -) to log diagnostics to">,
  MarshallingInfoString<DiagnosticOpts<"DiagnosticLogFile">>;
def diagnostic_serialized_file : Separate<["-"], "serialize-diagnostic-file">,
  MetaVarName<"<filename>">,
  HelpText<"File for serializing diagnostics in a binary format">;

def fdiagnostics_format : Separate<["-"], "fdiagnostics-format">,
  HelpText<"Change diagnostic formatting to match IDE and command line tools">,
  Values<"clang,msvc,vi,sarif,SARIF">,
  NormalizedValuesScope<"DiagnosticOptions">, NormalizedValues<["Clang", "MSVC", "Vi", "SARIF", "SARIF"]>,
  MarshallingInfoEnum<DiagnosticOpts<"Format">, "Clang">;
def fdiagnostics_show_category : Separate<["-"], "fdiagnostics-show-category">,
  HelpText<"Print diagnostic category">,
  Values<"none,id,name">,
  NormalizedValues<["0", "1", "2"]>,
  MarshallingInfoEnum<DiagnosticOpts<"ShowCategories">, "0">;
def fno_diagnostics_use_presumed_location : Flag<["-"], "fno-diagnostics-use-presumed-location">,
  HelpText<"Ignore #line directives when displaying diagnostic locations">,
  MarshallingInfoNegativeFlag<DiagnosticOpts<"ShowPresumedLoc">>;
def ftabstop : Separate<["-"], "ftabstop">, MetaVarName<"<N>">,
  HelpText<"Set the tab stop distance.">,
  MarshallingInfoInt<DiagnosticOpts<"TabStop">, "DiagnosticOptions::DefaultTabStop">;
def ferror_limit : Separate<["-"], "ferror-limit">, MetaVarName<"<N>">,
  HelpText<"Set the maximum number of errors to emit before stopping (0 = no limit).">,
  MarshallingInfoInt<DiagnosticOpts<"ErrorLimit">>;
def fmacro_backtrace_limit : Separate<["-"], "fmacro-backtrace-limit">, MetaVarName<"<N>">,
  HelpText<"Set the maximum number of entries to print in a macro expansion backtrace (0 = no limit).">,
  MarshallingInfoInt<DiagnosticOpts<"MacroBacktraceLimit">, "DiagnosticOptions::DefaultMacroBacktraceLimit">;
def ftemplate_backtrace_limit : Separate<["-"], "ftemplate-backtrace-limit">, MetaVarName<"<N>">,
  HelpText<"Set the maximum number of entries to print in a template instantiation backtrace (0 = no limit).">,
  MarshallingInfoInt<DiagnosticOpts<"TemplateBacktraceLimit">, "DiagnosticOptions::DefaultTemplateBacktraceLimit">;
def fconstexpr_backtrace_limit : Separate<["-"], "fconstexpr-backtrace-limit">, MetaVarName<"<N>">,
  HelpText<"Set the maximum number of entries to print in a constexpr evaluation backtrace (0 = no limit).">,
  MarshallingInfoInt<DiagnosticOpts<"ConstexprBacktraceLimit">, "DiagnosticOptions::DefaultConstexprBacktraceLimit">;
def fspell_checking_limit : Separate<["-"], "fspell-checking-limit">, MetaVarName<"<N>">,
  HelpText<"Set the maximum number of times to perform spell checking on unrecognized identifiers (0 = no limit).">,
  MarshallingInfoInt<DiagnosticOpts<"SpellCheckingLimit">, "DiagnosticOptions::DefaultSpellCheckingLimit">;
def fcaret_diagnostics_max_lines :
  Separate<["-"], "fcaret-diagnostics-max-lines">, MetaVarName<"<N>">,
  HelpText<"Set the maximum number of source lines to show in a caret diagnostic">,
  MarshallingInfoInt<DiagnosticOpts<"SnippetLineLimit">, "DiagnosticOptions::DefaultSnippetLineLimit">;
def verify_EQ : CommaJoined<["-"], "verify=">,
  MetaVarName<"<prefixes>">,
  HelpText<"Verify diagnostic output using comment directives that start with"
           " prefixes in the comma-separated sequence <prefixes>">;
def verify : Flag<["-"], "verify">,
  HelpText<"Equivalent to -verify=expected">;
def verify_ignore_unexpected : Flag<["-"], "verify-ignore-unexpected">,
  HelpText<"Ignore unexpected diagnostic messages">;
def verify_ignore_unexpected_EQ : CommaJoined<["-"], "verify-ignore-unexpected=">,
  HelpText<"Ignore unexpected diagnostic messages">;
def Wno_rewrite_macros : Flag<["-"], "Wno-rewrite-macros">,
  HelpText<"Silence ObjC rewriting warnings">,
  MarshallingInfoFlag<DiagnosticOpts<"NoRewriteMacros">>;

} // let Flags = [CC1Option, NoDriverOption]

//===----------------------------------------------------------------------===//
// Frontend Options
//===----------------------------------------------------------------------===//

let Flags = [CC1Option, NoDriverOption] in {

// This isn't normally used, it is just here so we can parse a
// CompilerInvocation out of a driver-derived argument vector.
def cc1 : Flag<["-"], "cc1">;
def cc1as : Flag<["-"], "cc1as">;

def ast_merge : Separate<["-"], "ast-merge">,
  MetaVarName<"<ast file>">,
  HelpText<"Merge the given AST file into the translation unit being compiled.">,
  MarshallingInfoStringVector<FrontendOpts<"ASTMergeFiles">>;
def aux_target_cpu : Separate<["-"], "aux-target-cpu">,
  HelpText<"Target a specific auxiliary cpu type">;
def aux_target_feature : Separate<["-"], "aux-target-feature">,
  HelpText<"Target specific auxiliary attributes">;
def aux_triple : Separate<["-"], "aux-triple">,
  HelpText<"Auxiliary target triple.">,
  MarshallingInfoString<FrontendOpts<"AuxTriple">>;
def code_completion_at : Separate<["-"], "code-completion-at">,
  MetaVarName<"<file>:<line>:<column>">,
  HelpText<"Dump code-completion information at a location">;
def remap_file : Separate<["-"], "remap-file">,
  MetaVarName<"<from>;<to>">,
  HelpText<"Replace the contents of the <from> file with the contents of the <to> file">;
def code_completion_at_EQ : Joined<["-"], "code-completion-at=">,
  Alias<code_completion_at>;
def code_completion_macros : Flag<["-"], "code-completion-macros">,
  HelpText<"Include macros in code-completion results">,
  MarshallingInfoFlag<FrontendOpts<"CodeCompleteOpts.IncludeMacros">>;
def code_completion_patterns : Flag<["-"], "code-completion-patterns">,
  HelpText<"Include code patterns in code-completion results">,
  MarshallingInfoFlag<FrontendOpts<"CodeCompleteOpts.IncludeCodePatterns">>;
def no_code_completion_globals : Flag<["-"], "no-code-completion-globals">,
  HelpText<"Do not include global declarations in code-completion results.">,
  MarshallingInfoNegativeFlag<FrontendOpts<"CodeCompleteOpts.IncludeGlobals">>;
def no_code_completion_ns_level_decls : Flag<["-"], "no-code-completion-ns-level-decls">,
  HelpText<"Do not include declarations inside namespaces (incl. global namespace) in the code-completion results.">,
  MarshallingInfoNegativeFlag<FrontendOpts<"CodeCompleteOpts.IncludeNamespaceLevelDecls">>;
def code_completion_brief_comments : Flag<["-"], "code-completion-brief-comments">,
  HelpText<"Include brief documentation comments in code-completion results.">,
  MarshallingInfoFlag<FrontendOpts<"CodeCompleteOpts.IncludeBriefComments">>;
def code_completion_with_fixits : Flag<["-"], "code-completion-with-fixits">,
  HelpText<"Include code completion results which require small fix-its.">,
  MarshallingInfoFlag<FrontendOpts<"CodeCompleteOpts.IncludeFixIts">>;
def disable_free : Flag<["-"], "disable-free">,
  HelpText<"Disable freeing of memory on exit">,
  MarshallingInfoFlag<FrontendOpts<"DisableFree">>;
defm clear_ast_before_backend : BoolOption<"",
  "clear-ast-before-backend",
  CodeGenOpts<"ClearASTBeforeBackend">,
  DefaultFalse,
  PosFlag<SetTrue, [], "Clear">,
  NegFlag<SetFalse, [], "Don't clear">,
  BothFlags<[], " the Clang AST before running backend code generation">>;
defm enable_noundef_analysis : BoolOption<"",
  "enable-noundef-analysis",
  CodeGenOpts<"EnableNoundefAttrs">,
  DefaultTrue,
  PosFlag<SetTrue, [], "Enable">,
  NegFlag<SetFalse, [], "Disable">,
  BothFlags<[], " analyzing function argument and return types for mandatory definedness">>;
defm opaque_pointers : BoolOption<"",
  "opaque-pointers",
  CodeGenOpts<"OpaquePointers">,
  DefaultTrue,
  PosFlag<SetTrue, [], "Enable">,
  NegFlag<SetFalse, [], "Disable">,
  BothFlags<[], " opaque pointers">>;
def discard_value_names : Flag<["-"], "discard-value-names">,
  HelpText<"Discard value names in LLVM IR">,
  MarshallingInfoFlag<CodeGenOpts<"DiscardValueNames">>;
def plugin_arg : JoinedAndSeparate<["-"], "plugin-arg-">,
    MetaVarName<"<name> <arg>">,
    HelpText<"Pass <arg> to plugin <name>">;
def add_plugin : Separate<["-"], "add-plugin">, MetaVarName<"<name>">,
  HelpText<"Use the named plugin action in addition to the default action">,
  MarshallingInfoStringVector<FrontendOpts<"AddPluginActions">>;
def ast_dump_filter : Separate<["-"], "ast-dump-filter">,
  MetaVarName<"<dump_filter>">,
  HelpText<"Use with -ast-dump or -ast-print to dump/print only AST declaration"
           " nodes having a certain substring in a qualified name. Use"
           " -ast-list to list all filterable declaration node names.">,
  MarshallingInfoString<FrontendOpts<"ASTDumpFilter">>;
def ast_dump_filter_EQ : Joined<["-"], "ast-dump-filter=">,
  Alias<ast_dump_filter>;
def fno_modules_global_index : Flag<["-"], "fno-modules-global-index">,
  HelpText<"Do not automatically generate or update the global module index">,
  MarshallingInfoNegativeFlag<FrontendOpts<"UseGlobalModuleIndex">>;
def fno_modules_error_recovery : Flag<["-"], "fno-modules-error-recovery">,
  HelpText<"Do not automatically import modules for error recovery">,
  MarshallingInfoNegativeFlag<LangOpts<"ModulesErrorRecovery">>;
def fmodule_map_file_home_is_cwd : Flag<["-"], "fmodule-map-file-home-is-cwd">,
  HelpText<"Use the current working directory as the home directory of "
           "module maps specified by -fmodule-map-file=<FILE>">,
  MarshallingInfoFlag<HeaderSearchOpts<"ModuleMapFileHomeIsCwd">>;
def fmodule_file_home_is_cwd : Flag<["-"], "fmodule-file-home-is-cwd">,
  HelpText<"Use the current working directory as the base directory of "
           "compiled module files.">,
  MarshallingInfoFlag<HeaderSearchOpts<"ModuleFileHomeIsCwd">>;
def fmodule_feature : Separate<["-"], "fmodule-feature">,
  MetaVarName<"<feature>">,
  HelpText<"Enable <feature> in module map requires declarations">,
  MarshallingInfoStringVector<LangOpts<"ModuleFeatures">>;
def fmodules_embed_file_EQ : Joined<["-"], "fmodules-embed-file=">,
  MetaVarName<"<file>">,
  HelpText<"Embed the contents of the specified file into the module file "
           "being compiled.">,
  MarshallingInfoStringVector<FrontendOpts<"ModulesEmbedFiles">>;
def fmodules_embed_all_files : Joined<["-"], "fmodules-embed-all-files">,
  HelpText<"Embed the contents of all files read by this compilation into "
           "the produced module file.">,
  MarshallingInfoFlag<FrontendOpts<"ModulesEmbedAllFiles">>;
defm fimplicit_modules_use_lock : BoolOption<"f", "implicit-modules-use-lock",
  FrontendOpts<"BuildingImplicitModuleUsesLock">, DefaultTrue,
  NegFlag<SetFalse>,
  PosFlag<SetTrue, [],
          "Use filesystem locks for implicit modules builds to avoid "
          "duplicating work in competing clang invocations.">>;
// FIXME: We only need this in C++ modules / Modules TS if we might textually
// enter a different module (eg, when building a header unit).
def fmodules_local_submodule_visibility :
  Flag<["-"], "fmodules-local-submodule-visibility">,
  HelpText<"Enforce name visibility rules across submodules of the same "
           "top-level module.">,
  MarshallingInfoFlag<LangOpts<"ModulesLocalVisibility">>,
  ImpliedByAnyOf<[fmodules_ts.KeyPath, fcxx_modules.KeyPath]>;
def fmodules_codegen :
  Flag<["-"], "fmodules-codegen">,
  HelpText<"Generate code for uses of this module that assumes an explicit "
           "object file will be built for the module">,
  MarshallingInfoFlag<LangOpts<"ModulesCodegen">>;
def fmodules_debuginfo :
  Flag<["-"], "fmodules-debuginfo">,
  HelpText<"Generate debug info for types in an object file built from this "
           "module and do not generate them elsewhere">,
  MarshallingInfoFlag<LangOpts<"ModulesDebugInfo">>;
def fmodule_format_EQ : Joined<["-"], "fmodule-format=">,
  HelpText<"Select the container format for clang modules and PCH. "
           "Supported options are 'raw' and 'obj'.">,
  MarshallingInfoString<HeaderSearchOpts<"ModuleFormat">, [{"raw"}]>;
def ftest_module_file_extension_EQ :
  Joined<["-"], "ftest-module-file-extension=">,
  HelpText<"introduce a module file extension for testing purposes. "
           "The argument is parsed as blockname:major:minor:hashed:user info">;
def fconcepts_ts : Flag<["-"], "fconcepts-ts">,
  HelpText<"Enable C++ Extensions for Concepts. (deprecated - use -std=c++2a)">;

defm recovery_ast : BoolOption<"f", "recovery-ast",
  LangOpts<"RecoveryAST">, DefaultTrue,
  NegFlag<SetFalse>, PosFlag<SetTrue, [], "Preserve expressions in AST rather "
                              "than dropping them when encountering semantic errors">>;
defm recovery_ast_type : BoolOption<"f", "recovery-ast-type",
  LangOpts<"RecoveryASTType">, DefaultTrue,
  NegFlag<SetFalse>, PosFlag<SetTrue, [], "Preserve the type for recovery "
                              "expressions when possible">>;

let Group = Action_Group in {

def Eonly : Flag<["-"], "Eonly">,
  HelpText<"Just run preprocessor, no output (for timings)">;
def dump_raw_tokens : Flag<["-"], "dump-raw-tokens">,
  HelpText<"Lex file in raw mode and dump raw tokens">;
def analyze : Flag<["-"], "analyze">,
  HelpText<"Run static analysis engine">;
def dump_tokens : Flag<["-"], "dump-tokens">,
  HelpText<"Run preprocessor, dump internal rep of tokens">;
def fixit : Flag<["-"], "fixit">,
  HelpText<"Apply fix-it advice to the input source">;
def fixit_EQ : Joined<["-"], "fixit=">,
  HelpText<"Apply fix-it advice creating a file with the given suffix">;
def print_preamble : Flag<["-"], "print-preamble">,
  HelpText<"Print the \"preamble\" of a file, which is a candidate for implicit"
           " precompiled headers.">;
def emit_html : Flag<["-"], "emit-html">,
  HelpText<"Output input source as HTML">;
def ast_print : Flag<["-"], "ast-print">,
  HelpText<"Build ASTs and then pretty-print them">;
def ast_list : Flag<["-"], "ast-list">,
  HelpText<"Build ASTs and print the list of declaration node qualified names">;
def ast_dump : Flag<["-"], "ast-dump">,
  HelpText<"Build ASTs and then debug dump them">;
def ast_dump_EQ : Joined<["-"], "ast-dump=">,
  HelpText<"Build ASTs and then debug dump them in the specified format. "
           "Supported formats include: default, json">;
def ast_dump_all : Flag<["-"], "ast-dump-all">,
  HelpText<"Build ASTs and then debug dump them, forcing deserialization">;
def ast_dump_all_EQ : Joined<["-"], "ast-dump-all=">,
  HelpText<"Build ASTs and then debug dump them in the specified format, "
           "forcing deserialization. Supported formats include: default, json">;
def ast_dump_decl_types : Flag<["-"], "ast-dump-decl-types">,
  HelpText<"Include declaration types in AST dumps">,
  MarshallingInfoFlag<FrontendOpts<"ASTDumpDeclTypes">>;
def templight_dump : Flag<["-"], "templight-dump">,
  HelpText<"Dump templight information to stdout">;
def ast_dump_lookups : Flag<["-"], "ast-dump-lookups">,
  HelpText<"Build ASTs and then debug dump their name lookup tables">,
  MarshallingInfoFlag<FrontendOpts<"ASTDumpLookups">>;
def ast_view : Flag<["-"], "ast-view">,
  HelpText<"Build ASTs and view them with GraphViz">;
def emit_module : Flag<["-"], "emit-module">,
  HelpText<"Generate pre-compiled module file from a module map">;
def emit_module_interface : Flag<["-"], "emit-module-interface">,
  HelpText<"Generate pre-compiled module file from a C++ module interface">;
def emit_header_module : Flag<["-"], "emit-header-module">,
  HelpText<"Generate pre-compiled module file from a set of header files">;
def emit_header_unit : Flag<["-"], "emit-header-unit">,
  HelpText<"Generate C++20 header units from header files">;
def emit_pch : Flag<["-"], "emit-pch">,
  HelpText<"Generate pre-compiled header file">;
def emit_llvm_only : Flag<["-"], "emit-llvm-only">,
  HelpText<"Build ASTs and convert to LLVM, discarding output">;
def emit_codegen_only : Flag<["-"], "emit-codegen-only">,
  HelpText<"Generate machine code, but discard output">;
def rewrite_test : Flag<["-"], "rewrite-test">,
  HelpText<"Rewriter playground">;
def rewrite_macros : Flag<["-"], "rewrite-macros">,
  HelpText<"Expand macros without full preprocessing">;
def migrate : Flag<["-"], "migrate">,
  HelpText<"Migrate source code">;
def compiler_options_dump : Flag<["-"], "compiler-options-dump">,
  HelpText<"Dump the compiler configuration options">;
def print_dependency_directives_minimized_source : Flag<["-"],
  "print-dependency-directives-minimized-source">,
  HelpText<"Print the output of the dependency directives source minimizer">;
}

defm emit_llvm_uselists : BoolOption<"", "emit-llvm-uselists",
  CodeGenOpts<"EmitLLVMUseLists">, DefaultFalse,
  PosFlag<SetTrue, [], "Preserve">,
  NegFlag<SetFalse, [], "Don't preserve">,
  BothFlags<[], " order of LLVM use-lists when serializing">>;

def mt_migrate_directory : Separate<["-"], "mt-migrate-directory">,
  HelpText<"Directory for temporary files produced during ARC or ObjC migration">,
  MarshallingInfoString<FrontendOpts<"MTMigrateDir">>;

def arcmt_action_EQ : Joined<["-"], "arcmt-action=">, Flags<[CC1Option, NoDriverOption]>,
  HelpText<"The ARC migration action to take">,
  Values<"check,modify,migrate">,
  NormalizedValuesScope<"FrontendOptions">,
  NormalizedValues<["ARCMT_Check", "ARCMT_Modify", "ARCMT_Migrate"]>,
  MarshallingInfoEnum<FrontendOpts<"ARCMTAction">, "ARCMT_None">;

def opt_record_file : Separate<["-"], "opt-record-file">,
  HelpText<"File name to use for YAML optimization record output">,
  MarshallingInfoString<CodeGenOpts<"OptRecordFile">>;
def opt_record_passes : Separate<["-"], "opt-record-passes">,
  HelpText<"Only record remark information for passes whose names match the given regular expression">;
def opt_record_format : Separate<["-"], "opt-record-format">,
  HelpText<"The format used for serializing remarks (default: YAML)">;

def print_stats : Flag<["-"], "print-stats">,
  HelpText<"Print performance metrics and statistics">,
  MarshallingInfoFlag<FrontendOpts<"ShowStats">>;
def stats_file : Joined<["-"], "stats-file=">,
  HelpText<"Filename to write statistics to">,
  MarshallingInfoString<FrontendOpts<"StatsFile">>;
def fdump_record_layouts_simple : Flag<["-"], "fdump-record-layouts-simple">,
  HelpText<"Dump record layout information in a simple form used for testing">,
  MarshallingInfoFlag<LangOpts<"DumpRecordLayoutsSimple">>;
def fdump_record_layouts_canonical : Flag<["-"], "fdump-record-layouts-canonical">,
  HelpText<"Dump record layout information with canonical field types">,
  MarshallingInfoFlag<LangOpts<"DumpRecordLayoutsCanonical">>;
def fdump_record_layouts_complete : Flag<["-"], "fdump-record-layouts-complete">,
  HelpText<"Dump record layout information for all complete types">,
  MarshallingInfoFlag<LangOpts<"DumpRecordLayoutsComplete">>;
def fdump_record_layouts : Flag<["-"], "fdump-record-layouts">,
  HelpText<"Dump record layout information">,
  MarshallingInfoFlag<LangOpts<"DumpRecordLayouts">>,
  ImpliedByAnyOf<[fdump_record_layouts_simple.KeyPath, fdump_record_layouts_complete.KeyPath, fdump_record_layouts_canonical.KeyPath]>;
def fix_what_you_can : Flag<["-"], "fix-what-you-can">,
  HelpText<"Apply fix-it advice even in the presence of unfixable errors">,
  MarshallingInfoFlag<FrontendOpts<"FixWhatYouCan">>;
def fix_only_warnings : Flag<["-"], "fix-only-warnings">,
  HelpText<"Apply fix-it advice only for warnings, not errors">,
  MarshallingInfoFlag<FrontendOpts<"FixOnlyWarnings">>;
def fixit_recompile : Flag<["-"], "fixit-recompile">,
  HelpText<"Apply fix-it changes and recompile">,
  MarshallingInfoFlag<FrontendOpts<"FixAndRecompile">>;
def fixit_to_temp : Flag<["-"], "fixit-to-temporary">,
  HelpText<"Apply fix-it changes to temporary files">,
  MarshallingInfoFlag<FrontendOpts<"FixToTemporaries">>;

def foverride_record_layout_EQ : Joined<["-"], "foverride-record-layout=">,
  HelpText<"Override record layouts with those in the given file">,
  MarshallingInfoString<FrontendOpts<"OverrideRecordLayoutsFile">>;
def pch_through_header_EQ : Joined<["-"], "pch-through-header=">,
  HelpText<"Stop PCH generation after including this file.  When using a PCH, "
           "skip tokens until after this file is included.">,
  MarshallingInfoString<PreprocessorOpts<"PCHThroughHeader">>;
def pch_through_hdrstop_create : Flag<["-"], "pch-through-hdrstop-create">,
  HelpText<"When creating a PCH, stop PCH generation after #pragma hdrstop.">,
  MarshallingInfoFlag<PreprocessorOpts<"PCHWithHdrStopCreate">>;
def pch_through_hdrstop_use : Flag<["-"], "pch-through-hdrstop-use">,
  HelpText<"When using a PCH, skip tokens until after a #pragma hdrstop.">;
def fno_pch_timestamp : Flag<["-"], "fno-pch-timestamp">,
  HelpText<"Disable inclusion of timestamp in precompiled headers">,
  MarshallingInfoNegativeFlag<FrontendOpts<"IncludeTimestamps">>;
def building_pch_with_obj : Flag<["-"], "building-pch-with-obj">,
  HelpText<"This compilation is part of building a PCH with corresponding object file.">,
  MarshallingInfoFlag<LangOpts<"BuildingPCHWithObjectFile">>;

def aligned_alloc_unavailable : Flag<["-"], "faligned-alloc-unavailable">,
  HelpText<"Aligned allocation/deallocation functions are unavailable">,
  MarshallingInfoFlag<LangOpts<"AlignedAllocationUnavailable">>,
  ShouldParseIf<faligned_allocation.KeyPath>;

} // let Flags = [CC1Option, NoDriverOption]

//===----------------------------------------------------------------------===//
// Language Options
//===----------------------------------------------------------------------===//

def version : Flag<["-"], "version">,
  HelpText<"Print the compiler version">,
  Flags<[CC1Option, CC1AsOption, FC1Option, NoDriverOption]>,
  MarshallingInfoFlag<FrontendOpts<"ShowVersion">>;

def main_file_name : Separate<["-"], "main-file-name">,
  HelpText<"Main file name to use for debug info and source if missing">,
  Flags<[CC1Option, CC1AsOption, NoDriverOption]>,
  MarshallingInfoString<CodeGenOpts<"MainFileName">>;
def split_dwarf_output : Separate<["-"], "split-dwarf-output">,
  HelpText<"File name to use for split dwarf debug info output">,
  Flags<[CC1Option, CC1AsOption, NoDriverOption]>,
  MarshallingInfoString<CodeGenOpts<"SplitDwarfOutput">>;

let Flags = [CC1Option, FC1Option, NoDriverOption] in {

def pic_level : Separate<["-"], "pic-level">,
  HelpText<"Value for __PIC__">,
  MarshallingInfoInt<LangOpts<"PICLevel">>;
def pic_is_pie : Flag<["-"], "pic-is-pie">,
  HelpText<"File is for a position independent executable">,
  MarshallingInfoFlag<LangOpts<"PIE">>;

} // let Flags = [CC1Option, FC1Option, NoDriverOption]

let Flags = [CC1Option, NoDriverOption] in {

def fblocks_runtime_optional : Flag<["-"], "fblocks-runtime-optional">,
  HelpText<"Weakly link in the blocks runtime">,
  MarshallingInfoFlag<LangOpts<"BlocksRuntimeOptional">>;
def fexternc_nounwind : Flag<["-"], "fexternc-nounwind">,
  HelpText<"Assume all functions with C linkage do not unwind">,
  MarshallingInfoFlag<LangOpts<"ExternCNoUnwind">>;
def split_dwarf_file : Separate<["-"], "split-dwarf-file">,
  HelpText<"Name of the split dwarf debug info file to encode in the object file">,
  MarshallingInfoString<CodeGenOpts<"SplitDwarfFile">>;
def fno_wchar : Flag<["-"], "fno-wchar">,
  HelpText<"Disable C++ builtin type wchar_t">,
  MarshallingInfoNegativeFlag<LangOpts<"WChar">, cplusplus.KeyPath>,
  ShouldParseIf<cplusplus.KeyPath>;
def fconstant_string_class : Separate<["-"], "fconstant-string-class">,
  MetaVarName<"<class name>">,
  HelpText<"Specify the class to use for constant Objective-C string objects.">,
  MarshallingInfoString<LangOpts<"ObjCConstantStringClass">>;
def fobjc_arc_cxxlib_EQ : Joined<["-"], "fobjc-arc-cxxlib=">,
  HelpText<"Objective-C++ Automatic Reference Counting standard library kind">,
  Values<"libc++,libstdc++,none">,
  NormalizedValues<["ARCXX_libcxx", "ARCXX_libstdcxx", "ARCXX_nolib"]>,
  MarshallingInfoEnum<PreprocessorOpts<"ObjCXXARCStandardLibrary">, "ARCXX_nolib">;
def fobjc_runtime_has_weak : Flag<["-"], "fobjc-runtime-has-weak">,
  HelpText<"The target Objective-C runtime supports ARC weak operations">;
def fobjc_dispatch_method_EQ : Joined<["-"], "fobjc-dispatch-method=">,
  HelpText<"Objective-C dispatch method to use">,
  Values<"legacy,non-legacy,mixed">,
  NormalizedValuesScope<"CodeGenOptions">, NormalizedValues<["Legacy", "NonLegacy", "Mixed"]>,
  MarshallingInfoEnum<CodeGenOpts<"ObjCDispatchMethod">, "Legacy">;
def disable_objc_default_synthesize_properties : Flag<["-"], "disable-objc-default-synthesize-properties">,
  HelpText<"disable the default synthesis of Objective-C properties">,
  MarshallingInfoNegativeFlag<LangOpts<"ObjCDefaultSynthProperties">>;
def fencode_extended_block_signature : Flag<["-"], "fencode-extended-block-signature">,
  HelpText<"enable extended encoding of block type signature">,
  MarshallingInfoFlag<LangOpts<"EncodeExtendedBlockSig">>;
def function_alignment : Separate<["-"], "function-alignment">,
    HelpText<"default alignment for functions">,
    MarshallingInfoInt<LangOpts<"FunctionAlignment">>;
def fhalf_no_semantic_interposition : Flag<["-"], "fhalf-no-semantic-interposition">,
  HelpText<"Like -fno-semantic-interposition but don't use local aliases">,
  MarshallingInfoFlag<LangOpts<"HalfNoSemanticInterposition">>;
def fno_validate_pch : Flag<["-"], "fno-validate-pch">,
  HelpText<"Disable validation of precompiled headers">,
  MarshallingInfoFlag<PreprocessorOpts<"DisablePCHOrModuleValidation">, "DisableValidationForModuleKind::None">,
  Normalizer<"makeFlagToValueNormalizer(DisableValidationForModuleKind::All)">;
def fallow_pcm_with_errors : Flag<["-"], "fallow-pcm-with-compiler-errors">,
  HelpText<"Accept a PCM file that was created with compiler errors">,
  MarshallingInfoFlag<FrontendOpts<"AllowPCMWithCompilerErrors">>;
def fallow_pch_with_errors : Flag<["-"], "fallow-pch-with-compiler-errors">,
  HelpText<"Accept a PCH file that was created with compiler errors">,
  MarshallingInfoFlag<PreprocessorOpts<"AllowPCHWithCompilerErrors">>,
  ImpliedByAnyOf<[fallow_pcm_with_errors.KeyPath]>;
def fallow_pch_with_different_modules_cache_path :
  Flag<["-"], "fallow-pch-with-different-modules-cache-path">,
  HelpText<"Accept a PCH file that was created with a different modules cache path">,
  MarshallingInfoFlag<PreprocessorOpts<"AllowPCHWithDifferentModulesCachePath">>;
def fno_modules_share_filemanager : Flag<["-"], "fno-modules-share-filemanager">,
  HelpText<"Disable sharing the FileManager when building a module implicitly">,
  MarshallingInfoNegativeFlag<FrontendOpts<"ModulesShareFileManager">>;
def dump_deserialized_pch_decls : Flag<["-"], "dump-deserialized-decls">,
  HelpText<"Dump declarations that are deserialized from PCH, for testing">,
  MarshallingInfoFlag<PreprocessorOpts<"DumpDeserializedPCHDecls">>;
def error_on_deserialized_pch_decl : Separate<["-"], "error-on-deserialized-decl">,
  HelpText<"Emit error if a specific declaration is deserialized from PCH, for testing">;
def error_on_deserialized_pch_decl_EQ : Joined<["-"], "error-on-deserialized-decl=">,
  Alias<error_on_deserialized_pch_decl>;
def static_define : Flag<["-"], "static-define">,
  HelpText<"Should __STATIC__ be defined">,
  MarshallingInfoFlag<LangOpts<"Static">>;
def stack_protector : Separate<["-"], "stack-protector">,
  HelpText<"Enable stack protectors">,
  Values<"0,1,2,3">,
  NormalizedValuesScope<"LangOptions">,
  NormalizedValues<["SSPOff", "SSPOn", "SSPStrong", "SSPReq"]>,
  MarshallingInfoEnum<LangOpts<"StackProtector">, "SSPOff">;
def stack_protector_buffer_size : Separate<["-"], "stack-protector-buffer-size">,
  HelpText<"Lower bound for a buffer to be considered for stack protection">,
  MarshallingInfoInt<CodeGenOpts<"SSPBufferSize">, "8">;
def ftype_visibility : Joined<["-"], "ftype-visibility=">,
  HelpText<"Default type visibility">,
  MarshallingInfoVisibility<LangOpts<"TypeVisibilityMode">, fvisibility_EQ.KeyPath>;
def fapply_global_visibility_to_externs : Flag<["-"], "fapply-global-visibility-to-externs">,
  HelpText<"Apply global symbol visibility to external declarations without an explicit visibility">,
  MarshallingInfoFlag<LangOpts<"SetVisibilityForExternDecls">>;
def ftemplate_depth : Separate<["-"], "ftemplate-depth">,
  HelpText<"Maximum depth of recursive template instantiation">,
  MarshallingInfoInt<LangOpts<"InstantiationDepth">, "1024">;
def foperator_arrow_depth : Separate<["-"], "foperator-arrow-depth">,
  HelpText<"Maximum number of 'operator->'s to call for a member access">,
  MarshallingInfoInt<LangOpts<"ArrowDepth">, "256">;
def fconstexpr_depth : Separate<["-"], "fconstexpr-depth">,
  HelpText<"Maximum depth of recursive constexpr function calls">,
  MarshallingInfoInt<LangOpts<"ConstexprCallDepth">, "512">;
def fconstexpr_steps : Separate<["-"], "fconstexpr-steps">,
  HelpText<"Maximum number of steps in constexpr function evaluation">,
  MarshallingInfoInt<LangOpts<"ConstexprStepLimit">, "1048576">;
def fbracket_depth : Separate<["-"], "fbracket-depth">,
  HelpText<"Maximum nesting level for parentheses, brackets, and braces">,
  MarshallingInfoInt<LangOpts<"BracketDepth">, "256">;
defm const_strings : BoolOption<"f", "const-strings",
  LangOpts<"ConstStrings">, DefaultFalse,
  PosFlag<SetTrue, [CC1Option], "Use">, NegFlag<SetFalse, [], "Don't use">,
  BothFlags<[], " a const qualified type for string literals in C and ObjC">>;
def fno_bitfield_type_align : Flag<["-"], "fno-bitfield-type-align">,
  HelpText<"Ignore bit-field types when aligning structures">,
  MarshallingInfoFlag<LangOpts<"NoBitFieldTypeAlign">>;
def ffake_address_space_map : Flag<["-"], "ffake-address-space-map">,
  HelpText<"Use a fake address space map; OpenCL testing purposes only">,
  MarshallingInfoFlag<LangOpts<"FakeAddressSpaceMap">>;
def faddress_space_map_mangling_EQ : Joined<["-"], "faddress-space-map-mangling=">,
  HelpText<"Set the mode for address space map based mangling; OpenCL testing purposes only">,
  Values<"target,no,yes">,
  NormalizedValuesScope<"LangOptions">,
  NormalizedValues<["ASMM_Target", "ASMM_Off", "ASMM_On"]>,
  MarshallingInfoEnum<LangOpts<"AddressSpaceMapMangling">, "ASMM_Target">;
def funknown_anytype : Flag<["-"], "funknown-anytype">,
  HelpText<"Enable parser support for the __unknown_anytype type; for testing purposes only">,
  MarshallingInfoFlag<LangOpts<"ParseUnknownAnytype">>;
def fdebugger_support : Flag<["-"], "fdebugger-support">,
  HelpText<"Enable special debugger support behavior">,
  MarshallingInfoFlag<LangOpts<"DebuggerSupport">>;
def fdebugger_cast_result_to_id : Flag<["-"], "fdebugger-cast-result-to-id">,
  HelpText<"Enable casting unknown expression results to id">,
  MarshallingInfoFlag<LangOpts<"DebuggerCastResultToId">>;
def fdebugger_objc_literal : Flag<["-"], "fdebugger-objc-literal">,
  HelpText<"Enable special debugger support for Objective-C subscripting and literals">,
  MarshallingInfoFlag<LangOpts<"DebuggerObjCLiteral">>;
defm deprecated_macro : BoolOption<"f", "deprecated-macro",
  LangOpts<"Deprecated">, DefaultFalse,
  PosFlag<SetTrue, [], "Defines">, NegFlag<SetFalse, [], "Undefines">,
  BothFlags<[], " the __DEPRECATED macro">>;
def fobjc_subscripting_legacy_runtime : Flag<["-"], "fobjc-subscripting-legacy-runtime">,
  HelpText<"Allow Objective-C array and dictionary subscripting in legacy runtime">;
// TODO: Enforce values valid for MSVtorDispMode.
def vtordisp_mode_EQ : Joined<["-"], "vtordisp-mode=">,
  HelpText<"Control vtordisp placement on win32 targets">,
  MarshallingInfoInt<LangOpts<"VtorDispMode">, "1">;
def fnative_half_type: Flag<["-"], "fnative-half-type">,
  HelpText<"Use the native half type for __fp16 instead of promoting to float">,
  MarshallingInfoFlag<LangOpts<"NativeHalfType">>,
  ImpliedByAnyOf<[open_cl.KeyPath, render_script.KeyPath]>;
def fnative_half_arguments_and_returns : Flag<["-"], "fnative-half-arguments-and-returns">,
  HelpText<"Use the native __fp16 type for arguments and returns (and skip ABI-specific lowering)">,
  MarshallingInfoFlag<LangOpts<"NativeHalfArgsAndReturns">>,
  ImpliedByAnyOf<[open_cl.KeyPath, render_script.KeyPath, hlsl.KeyPath]>;
def fdefault_calling_conv_EQ : Joined<["-"], "fdefault-calling-conv=">,
  HelpText<"Set default calling convention">,
  Values<"cdecl,fastcall,stdcall,vectorcall,regcall">,
  NormalizedValuesScope<"LangOptions">,
  NormalizedValues<["DCC_CDecl", "DCC_FastCall", "DCC_StdCall", "DCC_VectorCall", "DCC_RegCall"]>,
  MarshallingInfoEnum<LangOpts<"DefaultCallingConv">, "DCC_None">;

// These options cannot be marshalled, because they are used to set up the LangOptions defaults.
def finclude_default_header : Flag<["-"], "finclude-default-header">,
  HelpText<"Include default header file for OpenCL and HLSL">;
def fdeclare_opencl_builtins : Flag<["-"], "fdeclare-opencl-builtins">,
  HelpText<"Add OpenCL builtin function declarations (experimental)">;

def fpreserve_vec3_type : Flag<["-"], "fpreserve-vec3-type">,
  HelpText<"Preserve 3-component vector type">,
  MarshallingInfoFlag<CodeGenOpts<"PreserveVec3Type">>,
  ImpliedByAnyOf<[hlsl.KeyPath]>;
def fwchar_type_EQ : Joined<["-"], "fwchar-type=">,
  HelpText<"Select underlying type for wchar_t">,
  Values<"char,short,int">,
  NormalizedValues<["1", "2", "4"]>,
  MarshallingInfoEnum<LangOpts<"WCharSize">, "0">;
defm signed_wchar : BoolOption<"f", "signed-wchar",
  LangOpts<"WCharIsSigned">, DefaultTrue,
  NegFlag<SetFalse, [CC1Option], "Use an unsigned">, PosFlag<SetTrue, [], "Use a signed">,
  BothFlags<[], " type for wchar_t">>;
def fcompatibility_qualified_id_block_param_type_checking : Flag<["-"], "fcompatibility-qualified-id-block-type-checking">,
  HelpText<"Allow using blocks with parameters of more specific type than "
           "the type system guarantees when a parameter is qualified id">,
  MarshallingInfoFlag<LangOpts<"CompatibilityQualifiedIdBlockParamTypeChecking">>;
def fpass_by_value_is_noalias: Flag<["-"], "fpass-by-value-is-noalias">,
  HelpText<"Allows assuming by-value parameters do not alias any other value. "
           "Has no effect on non-trivially-copyable classes in C++.">, Group<f_Group>,
  MarshallingInfoFlag<CodeGenOpts<"PassByValueIsNoAlias">>;

// FIXME: Remove these entirely once functionality/tests have been excised.
def fobjc_gc_only : Flag<["-"], "fobjc-gc-only">, Group<f_Group>,
  HelpText<"Use GC exclusively for Objective-C related memory management">;
def fobjc_gc : Flag<["-"], "fobjc-gc">, Group<f_Group>,
  HelpText<"Enable Objective-C garbage collection">;

def fexperimental_max_bitint_width_EQ:
  Joined<["-"], "fexperimental-max-bitint-width=">, Group<f_Group>,
  MetaVarName<"<N>">,
  HelpText<"Set the maximum bitwidth for _BitInt (this option is expected to be removed in the future)">,
  MarshallingInfoInt<LangOpts<"MaxBitIntWidth">>;

} // let Flags = [CC1Option, NoDriverOption]

//===----------------------------------------------------------------------===//
// Header Search Options
//===----------------------------------------------------------------------===//

let Flags = [CC1Option, NoDriverOption] in {

def nostdsysteminc : Flag<["-"], "nostdsysteminc">,
  HelpText<"Disable standard system #include directories">,
  MarshallingInfoNegativeFlag<HeaderSearchOpts<"UseStandardSystemIncludes">>;
def fdisable_module_hash : Flag<["-"], "fdisable-module-hash">,
  HelpText<"Disable the module hash">,
  MarshallingInfoFlag<HeaderSearchOpts<"DisableModuleHash">>;
def fmodules_hash_content : Flag<["-"], "fmodules-hash-content">,
  HelpText<"Enable hashing the content of a module file">,
  MarshallingInfoFlag<HeaderSearchOpts<"ModulesHashContent">>;
def fmodules_strict_context_hash : Flag<["-"], "fmodules-strict-context-hash">,
  HelpText<"Enable hashing of all compiler options that could impact the "
           "semantics of a module in an implicit build">,
  MarshallingInfoFlag<HeaderSearchOpts<"ModulesStrictContextHash">>;
def c_isystem : Separate<["-"], "c-isystem">, MetaVarName<"<directory>">,
  HelpText<"Add directory to the C SYSTEM include search path">;
def objc_isystem : Separate<["-"], "objc-isystem">,
  MetaVarName<"<directory>">,
  HelpText<"Add directory to the ObjC SYSTEM include search path">;
def objcxx_isystem : Separate<["-"], "objcxx-isystem">,
  MetaVarName<"<directory>">,
  HelpText<"Add directory to the ObjC++ SYSTEM include search path">;
def internal_isystem : Separate<["-"], "internal-isystem">,
  MetaVarName<"<directory>">,
  HelpText<"Add directory to the internal system include search path; these "
           "are assumed to not be user-provided and are used to model system "
           "and standard headers' paths.">;
def internal_externc_isystem : Separate<["-"], "internal-externc-isystem">,
  MetaVarName<"<directory>">,
  HelpText<"Add directory to the internal system include search path with "
           "implicit extern \"C\" semantics; these are assumed to not be "
           "user-provided and are used to model system and standard headers' "
           "paths.">;

} // let Flags = [CC1Option, NoDriverOption]

//===----------------------------------------------------------------------===//
// Preprocessor Options
//===----------------------------------------------------------------------===//

let Flags = [CC1Option, NoDriverOption] in {

def chain_include : Separate<["-"], "chain-include">, MetaVarName<"<file>">,
  HelpText<"Include and chain a header file after turning it into PCH">;
def preamble_bytes_EQ : Joined<["-"], "preamble-bytes=">,
  HelpText<"Assume that the precompiled header is a precompiled preamble "
           "covering the first N bytes of the main file">;
def detailed_preprocessing_record : Flag<["-"], "detailed-preprocessing-record">,
  HelpText<"include a detailed record of preprocessing actions">,
  MarshallingInfoFlag<PreprocessorOpts<"DetailedRecord">>;
def setup_static_analyzer : Flag<["-"], "setup-static-analyzer">,
  HelpText<"Set up preprocessor for static analyzer (done automatically when static analyzer is run).">,
  MarshallingInfoFlag<PreprocessorOpts<"SetUpStaticAnalyzer">>;
def disable_pragma_debug_crash : Flag<["-"], "disable-pragma-debug-crash">,
  HelpText<"Disable any #pragma clang __debug that can lead to crashing behavior. This is meant for testing.">,
  MarshallingInfoFlag<PreprocessorOpts<"DisablePragmaDebugCrash">>;

} // let Flags = [CC1Option, NoDriverOption]

//===----------------------------------------------------------------------===//
// CUDA Options
//===----------------------------------------------------------------------===//

let Flags = [CC1Option, NoDriverOption] in {

def fcuda_is_device : Flag<["-"], "fcuda-is-device">,
  HelpText<"Generate code for CUDA device">,
  MarshallingInfoFlag<LangOpts<"CUDAIsDevice">>;
def fcuda_include_gpubinary : Separate<["-"], "fcuda-include-gpubinary">,
  HelpText<"Incorporate CUDA device-side binary into host object file.">,
  MarshallingInfoString<CodeGenOpts<"CudaGpuBinaryFileName">>;
def fcuda_allow_variadic_functions : Flag<["-"], "fcuda-allow-variadic-functions">,
  HelpText<"Allow variadic functions in CUDA device code.">,
  MarshallingInfoFlag<LangOpts<"CUDAAllowVariadicFunctions">>;
def fno_cuda_host_device_constexpr : Flag<["-"], "fno-cuda-host-device-constexpr">,
  HelpText<"Don't treat unattributed constexpr functions as __host__ __device__.">,
  MarshallingInfoNegativeFlag<LangOpts<"CUDAHostDeviceConstexpr">>;

} // let Flags = [CC1Option, NoDriverOption]

//===----------------------------------------------------------------------===//
// OpenMP Options
//===----------------------------------------------------------------------===//

def fopenmp_is_device : Flag<["-"], "fopenmp-is-device">,
  HelpText<"Generate code only for an OpenMP target device.">,
  Flags<[CC1Option, NoDriverOption]>;
def fopenmp_host_ir_file_path : Separate<["-"], "fopenmp-host-ir-file-path">,
  HelpText<"Path to the IR file produced by the frontend for the host.">,
  Flags<[CC1Option, NoDriverOption]>;

//===----------------------------------------------------------------------===//
// SYCL Options
//===----------------------------------------------------------------------===//

def fsycl_is_device : Flag<["-"], "fsycl-is-device">,
  HelpText<"Generate code for SYCL device.">,
  Flags<[CC1Option, NoDriverOption]>,
  MarshallingInfoFlag<LangOpts<"SYCLIsDevice">>;
def fsycl_is_host : Flag<["-"], "fsycl-is-host">,
  HelpText<"SYCL host compilation">,
  Flags<[CC1Option, NoDriverOption]>,
  MarshallingInfoFlag<LangOpts<"SYCLIsHost">>;

def sycl_std_EQ : Joined<["-"], "sycl-std=">, Group<sycl_Group>,
  Flags<[CC1Option, NoArgumentUnused, CoreOption]>,
  HelpText<"SYCL language standard to compile for.">,
  Values<"2020,2017,121,1.2.1,sycl-1.2.1">,
  NormalizedValues<["SYCL_2020", "SYCL_2017", "SYCL_2017", "SYCL_2017", "SYCL_2017"]>,
  NormalizedValuesScope<"LangOptions">,
  MarshallingInfoEnum<LangOpts<"SYCLVersion">, "SYCL_None">,
  ShouldParseIf<!strconcat(fsycl_is_device.KeyPath, "||", fsycl_is_host.KeyPath)>;

defm cuda_approx_transcendentals : BoolFOption<"cuda-approx-transcendentals",
  LangOpts<"CUDADeviceApproxTranscendentals">, DefaultFalse,
  PosFlag<SetTrue, [CC1Option], "Use">, NegFlag<SetFalse, [], "Don't use">,
  BothFlags<[], " approximate transcendental functions">>,
  ShouldParseIf<fcuda_is_device.KeyPath>;

//===----------------------------------------------------------------------===//
// Frontend Options - cc1 + fc1
//===----------------------------------------------------------------------===//

let Flags = [CC1Option, FC1Option, NoDriverOption] in {
let Group = Action_Group in {

def emit_obj : Flag<["-"], "emit-obj">,
  HelpText<"Emit native object files">;
def init_only : Flag<["-"], "init-only">,
  HelpText<"Only execute frontend initialization">;
def emit_llvm_bc : Flag<["-"], "emit-llvm-bc">,
  HelpText<"Build ASTs then convert to LLVM, emit .bc file">;

} // let Group = Action_Group

def load : Separate<["-"], "load">, MetaVarName<"<dsopath>">,
  HelpText<"Load the named plugin (dynamic shared object)">;
def plugin : Separate<["-"], "plugin">, MetaVarName<"<name>">,
  HelpText<"Use the named plugin action instead of the default action (use \"help\" to list available options)">;
defm debug_pass_manager : BoolOption<"f", "debug-pass-manager",
  CodeGenOpts<"DebugPassManager">, DefaultFalse,
  PosFlag<SetTrue, [], "Prints debug information for the new pass manager">,
  NegFlag<SetFalse, [], "Disables debug printing for the new pass manager">>;

} // let Flags = [CC1Option, FC1Option, NoDriverOption]

//===----------------------------------------------------------------------===//
// cc1as-only Options
//===----------------------------------------------------------------------===//

let Flags = [CC1AsOption, NoDriverOption] in {

// Language Options
def n : Flag<["-"], "n">,
  HelpText<"Don't automatically start assembly file with a text section">;

// Frontend Options
def filetype : Separate<["-"], "filetype">,
    HelpText<"Specify the output file type ('asm', 'null', or 'obj')">;

// Transliterate Options
def output_asm_variant : Separate<["-"], "output-asm-variant">,
    HelpText<"Select the asm variant index to use for output">;
def show_encoding : Flag<["-"], "show-encoding">,
    HelpText<"Show instruction encoding information in transliterate mode">;
def show_inst : Flag<["-"], "show-inst">,
    HelpText<"Show internal instruction representation in transliterate mode">;

// Assemble Options
def dwarf_debug_producer : Separate<["-"], "dwarf-debug-producer">,
  HelpText<"The string to embed in the Dwarf debug AT_producer record.">;

def defsym : Separate<["-"], "defsym">,
  HelpText<"Define a value for a symbol">;

} // let Flags = [CC1AsOption]

//===----------------------------------------------------------------------===//
// clang-cl Options
//===----------------------------------------------------------------------===//

def cl_Group : OptionGroup<"<clang-cl options>">, Flags<[CLDXCOption]>,
  HelpText<"CL.EXE COMPATIBILITY OPTIONS">;

def cl_compile_Group : OptionGroup<"<clang-cl compile-only options>">,
  Group<cl_Group>;

def cl_ignored_Group : OptionGroup<"<clang-cl ignored options>">,
  Group<cl_Group>;

class CLFlag<string name> : Option<["/", "-"], name, KIND_FLAG>,
  Group<cl_Group>, Flags<[CLOption, NoXarchOption]>;

class CLDXCFlag<string name> : Option<["/", "-"], name, KIND_FLAG>,
  Group<cl_Group>, Flags<[CLDXCOption, NoXarchOption]>;

class CLCompileFlag<string name> : Option<["/", "-"], name, KIND_FLAG>,
  Group<cl_compile_Group>, Flags<[CLOption, NoXarchOption]>;

class CLIgnoredFlag<string name> : Option<["/", "-"], name, KIND_FLAG>,
  Group<cl_ignored_Group>, Flags<[CLOption, NoXarchOption]>;

class CLJoined<string name> : Option<["/", "-"], name, KIND_JOINED>,
  Group<cl_Group>, Flags<[CLOption, NoXarchOption]>;

class CLDXCJoined<string name> : Option<["/", "-"], name, KIND_JOINED>,
  Group<cl_Group>, Flags<[CLDXCOption, NoXarchOption]>;

class CLCompileJoined<string name> : Option<["/", "-"], name, KIND_JOINED>,
  Group<cl_compile_Group>, Flags<[CLOption, NoXarchOption]>;

class CLIgnoredJoined<string name> : Option<["/", "-"], name, KIND_JOINED>,
  Group<cl_ignored_Group>, Flags<[CLOption, NoXarchOption, HelpHidden]>;

class CLJoinedOrSeparate<string name> : Option<["/", "-"], name,
  KIND_JOINED_OR_SEPARATE>, Group<cl_Group>, Flags<[CLOption, NoXarchOption]>;

class CLDXCJoinedOrSeparate<string name> : Option<["/", "-"], name,
  KIND_JOINED_OR_SEPARATE>, Group<cl_Group>, Flags<[CLDXCOption, NoXarchOption]>;

class CLCompileJoinedOrSeparate<string name> : Option<["/", "-"], name,
  KIND_JOINED_OR_SEPARATE>, Group<cl_compile_Group>,
  Flags<[CLOption, NoXarchOption]>;

class CLRemainingArgsJoined<string name> : Option<["/", "-"], name,
  KIND_REMAINING_ARGS_JOINED>, Group<cl_Group>, Flags<[CLOption, NoXarchOption]>;

// Aliases:
// (We don't put any of these in cl_compile_Group as the options they alias are
// already in the right group.)

def _SLASH_Brepro : CLFlag<"Brepro">,
  HelpText<"Do not write current time into COFF output (breaks link.exe /incremental)">,
  Alias<mno_incremental_linker_compatible>;
def _SLASH_Brepro_ : CLFlag<"Brepro-">,
  HelpText<"Write current time into COFF output (default)">,
  Alias<mincremental_linker_compatible>;
def _SLASH_C : CLFlag<"C">,
  HelpText<"Do not discard comments when preprocessing">, Alias<C>;
def _SLASH_c : CLFlag<"c">, HelpText<"Compile only">, Alias<c>;
def _SLASH_d1PP : CLFlag<"d1PP">,
  HelpText<"Retain macro definitions in /E mode">, Alias<dD>;
def _SLASH_d1reportAllClassLayout : CLFlag<"d1reportAllClassLayout">,
  HelpText<"Dump record layout information">,
  Alias<Xclang>, AliasArgs<["-fdump-record-layouts"]>;
def _SLASH_diagnostics_caret : CLFlag<"diagnostics:caret">,
  HelpText<"Enable caret and column diagnostics (default)">;
def _SLASH_diagnostics_column : CLFlag<"diagnostics:column">,
  HelpText<"Disable caret diagnostics but keep column info">;
def _SLASH_diagnostics_classic : CLFlag<"diagnostics:classic">,
  HelpText<"Disable column and caret diagnostics">;
def _SLASH_D : CLJoinedOrSeparate<"D">, HelpText<"Define macro">,
  MetaVarName<"<macro[=value]>">, Alias<D>;
def _SLASH_E : CLFlag<"E">, HelpText<"Preprocess to stdout">, Alias<E>;
def _SLASH_external_COLON_I : CLJoinedOrSeparate<"external:I">, Alias<isystem>,
  HelpText<"Add directory to include search path with warnings suppressed">,
  MetaVarName<"<dir>">;
def _SLASH_fp_contract : CLFlag<"fp:contract">, HelpText<"">, Alias<ffp_contract>, AliasArgs<["on"]>;
def _SLASH_fp_except : CLFlag<"fp:except">, HelpText<"">, Alias<ffp_exception_behavior_EQ>, AliasArgs<["strict"]>;
def _SLASH_fp_except_ : CLFlag<"fp:except-">, HelpText<"">, Alias<ffp_exception_behavior_EQ>, AliasArgs<["ignore"]>;
def _SLASH_fp_fast : CLFlag<"fp:fast">, HelpText<"">, Alias<ffast_math>;
def _SLASH_fp_precise : CLFlag<"fp:precise">, HelpText<"">, Alias<ffp_model_EQ>, AliasArgs<["precise"]>;
def _SLASH_fp_strict : CLFlag<"fp:strict">, HelpText<"">, Alias<ffp_model_EQ>, AliasArgs<["strict"]>;
def _SLASH_fsanitize_EQ_address : CLFlag<"fsanitize=address">,
  HelpText<"Enable AddressSanitizer">,
  Alias<fsanitize_EQ>, AliasArgs<["address"]>;
def _SLASH_GA : CLFlag<"GA">, Alias<ftlsmodel_EQ>, AliasArgs<["local-exec"]>,
  HelpText<"Assume thread-local variables are defined in the executable">;
def _SLASH_GR : CLFlag<"GR">, HelpText<"Emit RTTI data (default)">;
def _SLASH_GR_ : CLFlag<"GR-">, HelpText<"Do not emit RTTI data">;
def _SLASH_GF : CLIgnoredFlag<"GF">,
  HelpText<"Enable string pooling (default)">;
def _SLASH_GF_ : CLFlag<"GF-">, HelpText<"Disable string pooling">,
  Alias<fwritable_strings>;
def _SLASH_GS : CLFlag<"GS">,
  HelpText<"Enable buffer security check (default)">;
def _SLASH_GS_ : CLFlag<"GS-">, HelpText<"Disable buffer security check">;
def : CLFlag<"Gs">, HelpText<"Use stack probes (default)">,
  Alias<mstack_probe_size>, AliasArgs<["4096"]>;
def _SLASH_Gs : CLJoined<"Gs">,
  HelpText<"Set stack probe size (default 4096)">, Alias<mstack_probe_size>;
def _SLASH_Gy : CLFlag<"Gy">, HelpText<"Put each function in its own section">,
  Alias<ffunction_sections>;
def _SLASH_Gy_ : CLFlag<"Gy-">,
  HelpText<"Do not put each function in its own section (default)">,
  Alias<fno_function_sections>;
def _SLASH_Gw : CLFlag<"Gw">, HelpText<"Put each data item in its own section">,
  Alias<fdata_sections>;
def _SLASH_Gw_ : CLFlag<"Gw-">,
  HelpText<"Do not put each data item in its own section (default)">,
  Alias<fno_data_sections>;
def _SLASH_help : CLFlag<"help">, Alias<help>,
  HelpText<"Display available options">;
def _SLASH_HELP : CLFlag<"HELP">, Alias<help>;
def _SLASH_hotpatch : CLFlag<"hotpatch">, Alias<fms_hotpatch>,
  HelpText<"Create hotpatchable image">;
def _SLASH_I : CLDXCJoinedOrSeparate<"I">,
  HelpText<"Add directory to include search path">, MetaVarName<"<dir>">,
  Alias<I>;
def _SLASH_J : CLFlag<"J">, HelpText<"Make char type unsigned">,
  Alias<funsigned_char>;

// The _SLASH_O option handles all the /O flags, but we also provide separate
// aliased options to provide separate help messages.
def _SLASH_O : CLDXCJoined<"O">,
  HelpText<"Set multiple /O flags at once; e.g. '/O2y-' for '/O2 /Oy-'">,
  MetaVarName<"<flags>">;
def : CLFlag<"O1">, Alias<_SLASH_O>, AliasArgs<["1"]>,
  HelpText<"Optimize for size  (like /Og     /Os /Oy /Ob2 /GF /Gy)">;
def : CLFlag<"O2">, Alias<_SLASH_O>, AliasArgs<["2"]>,
  HelpText<"Optimize for speed (like /Og /Oi /Ot /Oy /Ob2 /GF /Gy)">;
def : CLFlag<"Ob0">, Alias<_SLASH_O>, AliasArgs<["b0"]>,
  HelpText<"Disable function inlining">;
def : CLFlag<"Ob1">, Alias<_SLASH_O>, AliasArgs<["b1"]>,
  HelpText<"Only inline functions explicitly or implicitly marked inline">;
def : CLFlag<"Ob2">, Alias<_SLASH_O>, AliasArgs<["b2"]>,
  HelpText<"Inline functions as deemed beneficial by the compiler">;
def : CLDXCFlag<"Od">, Alias<_SLASH_O>, AliasArgs<["d"]>,
  HelpText<"Disable optimization">;
def : CLFlag<"Og">, Alias<_SLASH_O>, AliasArgs<["g"]>,
  HelpText<"No effect">;
def : CLFlag<"Oi">, Alias<_SLASH_O>, AliasArgs<["i"]>,
  HelpText<"Enable use of builtin functions">;
def : CLFlag<"Oi-">, Alias<_SLASH_O>, AliasArgs<["i-"]>,
  HelpText<"Disable use of builtin functions">;
def : CLFlag<"Os">, Alias<_SLASH_O>, AliasArgs<["s"]>,
  HelpText<"Optimize for size">;
def : CLFlag<"Ot">, Alias<_SLASH_O>, AliasArgs<["t"]>,
  HelpText<"Optimize for speed">;
def : CLFlag<"Ox">, Alias<_SLASH_O>, AliasArgs<["x"]>,
  HelpText<"Deprecated (like /Og /Oi /Ot /Oy /Ob2); use /O2">;
def : CLFlag<"Oy">, Alias<_SLASH_O>, AliasArgs<["y"]>,
  HelpText<"Enable frame pointer omission (x86 only)">;
def : CLFlag<"Oy-">, Alias<_SLASH_O>, AliasArgs<["y-"]>,
  HelpText<"Disable frame pointer omission (x86 only, default)">;

def _SLASH_QUESTION : CLFlag<"?">, Alias<help>,
  HelpText<"Display available options">;
def _SLASH_Qvec : CLFlag<"Qvec">,
  HelpText<"Enable the loop vectorization passes">, Alias<fvectorize>;
def _SLASH_Qvec_ : CLFlag<"Qvec-">,
  HelpText<"Disable the loop vectorization passes">, Alias<fno_vectorize>;
def _SLASH_showIncludes : CLFlag<"showIncludes">,
  HelpText<"Print info about included files to stderr">;
def _SLASH_showIncludes_user : CLFlag<"showIncludes:user">,
  HelpText<"Like /showIncludes but omit system headers">;
def _SLASH_showFilenames : CLFlag<"showFilenames">,
  HelpText<"Print the name of each compiled file">;
def _SLASH_showFilenames_ : CLFlag<"showFilenames-">,
  HelpText<"Do not print the name of each compiled file (default)">;
def _SLASH_source_charset : CLCompileJoined<"source-charset:">,
  HelpText<"Set source encoding, supports only UTF-8">,
  Alias<finput_charset_EQ>;
def _SLASH_execution_charset : CLCompileJoined<"execution-charset:">,
  HelpText<"Set runtime encoding, supports only UTF-8">,
  Alias<fexec_charset_EQ>;
def _SLASH_std : CLCompileJoined<"std:">,
  HelpText<"Set language version (c++14,c++17,c++20,c++latest,c11,c17)">;
def _SLASH_U : CLJoinedOrSeparate<"U">, HelpText<"Undefine macro">,
  MetaVarName<"<macro>">, Alias<U>;
def _SLASH_validate_charset : CLFlag<"validate-charset">,
  Alias<W_Joined>, AliasArgs<["invalid-source-encoding"]>;
def _SLASH_validate_charset_ : CLFlag<"validate-charset-">,
  Alias<W_Joined>, AliasArgs<["no-invalid-source-encoding"]>;
def _SLASH_external_W0 : CLFlag<"external:W0">, HelpText<"Ignore warnings from system headers (default)">, Alias<Wno_system_headers>;
def _SLASH_external_W1 : CLFlag<"external:W1">, HelpText<"Enable -Wsystem-headers">, Alias<Wsystem_headers>;
def _SLASH_external_W2 : CLFlag<"external:W2">, HelpText<"Enable -Wsystem-headers">, Alias<Wsystem_headers>;
def _SLASH_external_W3 : CLFlag<"external:W3">, HelpText<"Enable -Wsystem-headers">, Alias<Wsystem_headers>;
def _SLASH_external_W4 : CLFlag<"external:W4">, HelpText<"Enable -Wsystem-headers">, Alias<Wsystem_headers>;
def _SLASH_W0 : CLFlag<"W0">, HelpText<"Disable all warnings">, Alias<w>;
def _SLASH_W1 : CLFlag<"W1">, HelpText<"Enable -Wall">, Alias<Wall>;
def _SLASH_W2 : CLFlag<"W2">, HelpText<"Enable -Wall">, Alias<Wall>;
def _SLASH_W3 : CLFlag<"W3">, HelpText<"Enable -Wall">, Alias<Wall>;
def _SLASH_W4 : CLFlag<"W4">, HelpText<"Enable -Wall and -Wextra">, Alias<WCL4>;
def _SLASH_Wall : CLFlag<"Wall">, HelpText<"Enable -Weverything">,
  Alias<W_Joined>, AliasArgs<["everything"]>;
def _SLASH_WX : CLFlag<"WX">, HelpText<"Treat warnings as errors">,
  Alias<W_Joined>, AliasArgs<["error"]>;
def _SLASH_WX_ : CLFlag<"WX-">,
  HelpText<"Do not treat warnings as errors (default)">,
  Alias<W_Joined>, AliasArgs<["no-error"]>;
def _SLASH_w_flag : CLFlag<"w">, HelpText<"Disable all warnings">, Alias<w>;
def _SLASH_wd : CLCompileJoined<"wd">;
def _SLASH_vd : CLJoined<"vd">, HelpText<"Control vtordisp placement">,
  Alias<vtordisp_mode_EQ>;
def _SLASH_X : CLFlag<"X">,
  HelpText<"Do not add %INCLUDE% to include search path">, Alias<nostdlibinc>;
def _SLASH_Zc_sizedDealloc : CLFlag<"Zc:sizedDealloc">,
  HelpText<"Enable C++14 sized global deallocation functions">,
  Alias<fsized_deallocation>;
def _SLASH_Zc_sizedDealloc_ : CLFlag<"Zc:sizedDealloc-">,
  HelpText<"Disable C++14 sized global deallocation functions">,
  Alias<fno_sized_deallocation>;
def _SLASH_Zc_alignedNew : CLFlag<"Zc:alignedNew">,
  HelpText<"Enable C++17 aligned allocation functions">,
  Alias<faligned_allocation>;
def _SLASH_Zc_alignedNew_ : CLFlag<"Zc:alignedNew-">,
  HelpText<"Disable C++17 aligned allocation functions">,
  Alias<fno_aligned_allocation>;
def _SLASH_Zc_char8_t : CLFlag<"Zc:char8_t">,
  HelpText<"Enable char8_t from C++2a">,
  Alias<fchar8__t>;
def _SLASH_Zc_char8_t_ : CLFlag<"Zc:char8_t-">,
  HelpText<"Disable char8_t from c++2a">,
  Alias<fno_char8__t>;
def _SLASH_Zc_strictStrings : CLFlag<"Zc:strictStrings">,
  HelpText<"Treat string literals as const">, Alias<W_Joined>,
  AliasArgs<["error=c++11-compat-deprecated-writable-strings"]>;
def _SLASH_Zc_threadSafeInit : CLFlag<"Zc:threadSafeInit">,
  HelpText<"Enable thread-safe initialization of static variables">,
  Alias<fthreadsafe_statics>;
def _SLASH_Zc_threadSafeInit_ : CLFlag<"Zc:threadSafeInit-">,
  HelpText<"Disable thread-safe initialization of static variables">,
  Alias<fno_threadsafe_statics>;
def _SLASH_Zc_trigraphs : CLFlag<"Zc:trigraphs">,
  HelpText<"Enable trigraphs">, Alias<ftrigraphs>;
def _SLASH_Zc_trigraphs_off : CLFlag<"Zc:trigraphs-">,
  HelpText<"Disable trigraphs (default)">, Alias<fno_trigraphs>;
def _SLASH_Zc_twoPhase : CLFlag<"Zc:twoPhase">,
  HelpText<"Enable two-phase name lookup in templates">,
  Alias<fno_delayed_template_parsing>;
def _SLASH_Zc_twoPhase_ : CLFlag<"Zc:twoPhase-">,
  HelpText<"Disable two-phase name lookup in templates (default)">,
  Alias<fdelayed_template_parsing>;
def _SLASH_Zc_wchar_t : CLFlag<"Zc:wchar_t">,
  HelpText<"Enable C++ builtin type wchar_t (default)">;
def _SLASH_Zc_wchar_t_ : CLFlag<"Zc:wchar_t-">,
  HelpText<"Disable C++ builtin type wchar_t">;
def _SLASH_Z7 : CLFlag<"Z7">,
  HelpText<"Enable CodeView debug information in object files">;
def _SLASH_ZH_MD5 : CLFlag<"ZH:MD5">,
  HelpText<"Use MD5 for file checksums in debug info (default)">,
  Alias<gsrc_hash_EQ>, AliasArgs<["md5"]>;
def _SLASH_ZH_SHA1 : CLFlag<"ZH:SHA1">,
  HelpText<"Use SHA1 for file checksums in debug info">,
  Alias<gsrc_hash_EQ>, AliasArgs<["sha1"]>;
def _SLASH_ZH_SHA_256 : CLFlag<"ZH:SHA_256">,
  HelpText<"Use SHA256 for file checksums in debug info">,
  Alias<gsrc_hash_EQ>, AliasArgs<["sha256"]>;
def _SLASH_Zi : CLFlag<"Zi">, Alias<_SLASH_Z7>,
  HelpText<"Like /Z7">;
def _SLASH_Zp : CLJoined<"Zp">,
  HelpText<"Set default maximum struct packing alignment">,
  Alias<fpack_struct_EQ>;
def _SLASH_Zp_flag : CLFlag<"Zp">,
  HelpText<"Set default maximum struct packing alignment to 1">,
  Alias<fpack_struct_EQ>, AliasArgs<["1"]>;
def _SLASH_Zs : CLFlag<"Zs">, HelpText<"Run the preprocessor, parser and semantic analysis stages">,
  Alias<fsyntax_only>;
def _SLASH_openmp_ : CLFlag<"openmp-">,
  HelpText<"Disable OpenMP support">, Alias<fno_openmp>;
def _SLASH_openmp : CLFlag<"openmp">, HelpText<"Enable OpenMP support">,
  Alias<fopenmp>;
def _SLASH_openmp_experimental : CLFlag<"openmp:experimental">,
  HelpText<"Enable OpenMP support with experimental SIMD support">,
  Alias<fopenmp>;
def _SLASH_tune : CLCompileJoined<"tune:">,
  HelpText<"Set CPU for optimization without affecting instruction set">,
  Alias<mtune_EQ>;
def _SLASH_QIntel_jcc_erratum : CLFlag<"QIntel-jcc-erratum">,
  HelpText<"Align branches within 32-byte boundaries to mitigate the performance impact of the Intel JCC erratum.">,
  Alias<mbranches_within_32B_boundaries>;
def _SLASH_arm64EC : CLFlag<"arm64EC">,
  HelpText<"Set build target to arm64ec">;

// Non-aliases:

def _SLASH_arch : CLCompileJoined<"arch:">,
  HelpText<"Set architecture for code generation">;

def _SLASH_M_Group : OptionGroup<"</M group>">, Group<cl_compile_Group>;
def _SLASH_volatile_Group : OptionGroup<"</volatile group>">,
  Group<cl_compile_Group>;

def _SLASH_EH : CLJoined<"EH">, HelpText<"Set exception handling model">;
def _SLASH_EP : CLFlag<"EP">,
  HelpText<"Disable linemarker output and preprocess to stdout">;
def _SLASH_external_env : CLJoined<"external:env:">,
  HelpText<"Add dirs in env var <var> to include search path with warnings suppressed">,
  MetaVarName<"<var>">;
def _SLASH_FA : CLJoined<"FA">,
  HelpText<"Output assembly code file during compilation">;
def _SLASH_Fa : CLJoined<"Fa">,
  HelpText<"Set assembly output file name (with /FA)">,
  MetaVarName<"<file or dir/>">;
def _SLASH_FI : CLJoinedOrSeparate<"FI">,
  HelpText<"Include file before parsing">, Alias<include_>;
def _SLASH_Fe : CLJoined<"Fe">,
  HelpText<"Set output executable file name">,
  MetaVarName<"<file or dir/>">;
def _SLASH_Fe_COLON : CLJoined<"Fe:">, Alias<_SLASH_Fe>;
def _SLASH_Fi : CLCompileJoined<"Fi">,
  HelpText<"Set preprocess output file name (with /P)">,
  MetaVarName<"<file>">;
def _SLASH_Fo : CLCompileJoined<"Fo">,
  HelpText<"Set output object file (with /c)">,
  MetaVarName<"<file or dir/>">;
def _SLASH_guard : CLJoined<"guard:">,
  HelpText<"Enable Control Flow Guard with /guard:cf, or only the table with /guard:cf,nochecks. "
           "Enable EH Continuation Guard with /guard:ehcont">;
def _SLASH_GX : CLFlag<"GX">,
  HelpText<"Deprecated; use /EHsc">;
def _SLASH_GX_ : CLFlag<"GX-">,
  HelpText<"Deprecated (like not passing /EH)">;
def _SLASH_imsvc : CLJoinedOrSeparate<"imsvc">,
  HelpText<"Add <dir> to system include search path, as if in %INCLUDE%">,
  MetaVarName<"<dir>">;
def _SLASH_JMC : CLFlag<"JMC">,
  HelpText<"Enable just-my-code debugging">;
def _SLASH_JMC_ : CLFlag<"JMC-">,
  HelpText<"Disable just-my-code debugging (default)">;
def _SLASH_LD : CLFlag<"LD">, HelpText<"Create DLL">;
def _SLASH_LDd : CLFlag<"LDd">, HelpText<"Create debug DLL">;
def _SLASH_link : CLRemainingArgsJoined<"link">,
  HelpText<"Forward options to the linker">, MetaVarName<"<options>">;
def _SLASH_MD : Option<["/", "-"], "MD", KIND_FLAG>, Group<_SLASH_M_Group>,
  Flags<[CLOption, NoXarchOption]>, HelpText<"Use DLL run-time">;
def _SLASH_MDd : Option<["/", "-"], "MDd", KIND_FLAG>, Group<_SLASH_M_Group>,
  Flags<[CLOption, NoXarchOption]>, HelpText<"Use DLL debug run-time">;
def _SLASH_MT : Option<["/", "-"], "MT", KIND_FLAG>, Group<_SLASH_M_Group>,
  Flags<[CLOption, NoXarchOption]>, HelpText<"Use static run-time">;
def _SLASH_MTd : Option<["/", "-"], "MTd", KIND_FLAG>, Group<_SLASH_M_Group>,
  Flags<[CLOption, NoXarchOption]>, HelpText<"Use static debug run-time">;
def _SLASH_o : CLJoinedOrSeparate<"o">,
  HelpText<"Deprecated (set output file name); use /Fe or /Fe">,
  MetaVarName<"<file or dir/>">;
def _SLASH_P : CLFlag<"P">, HelpText<"Preprocess to file">;
def _SLASH_permissive : CLFlag<"permissive">,
  HelpText<"Enable some non conforming code to compile">;
def _SLASH_permissive_ : CLFlag<"permissive-">,
  HelpText<"Disable non conforming code from compiling (default)">;
def _SLASH_Tc : CLCompileJoinedOrSeparate<"Tc">,
  HelpText<"Treat <file> as C source file">, MetaVarName<"<file>">;
def _SLASH_TC : CLCompileFlag<"TC">, HelpText<"Treat all source files as C">;
def _SLASH_Tp : CLCompileJoinedOrSeparate<"Tp">,
  HelpText<"Treat <file> as C++ source file">, MetaVarName<"<file>">;
def _SLASH_TP : CLCompileFlag<"TP">, HelpText<"Treat all source files as C++">;
def _SLASH_diasdkdir : CLJoinedOrSeparate<"diasdkdir">,
  HelpText<"Path to the DIA SDK">, MetaVarName<"<dir>">;
def _SLASH_vctoolsdir : CLJoinedOrSeparate<"vctoolsdir">,
  HelpText<"Path to the VCToolChain">, MetaVarName<"<dir>">;
def _SLASH_vctoolsversion : CLJoinedOrSeparate<"vctoolsversion">,
  HelpText<"For use with /winsysroot, defaults to newest found">;
def _SLASH_winsdkdir : CLJoinedOrSeparate<"winsdkdir">,
  HelpText<"Path to the Windows SDK">, MetaVarName<"<dir>">;
def _SLASH_winsdkversion : CLJoinedOrSeparate<"winsdkversion">,
  HelpText<"Full version of the Windows SDK, defaults to newest found">;
def _SLASH_winsysroot : CLJoinedOrSeparate<"winsysroot">,
  HelpText<"Same as \"/diasdkdir <dir>/DIA SDK\" /vctoolsdir <dir>/VC/Tools/MSVC/<vctoolsversion> \"/winsdkdir <dir>/Windows Kits/10\"">,
  MetaVarName<"<dir>">;
def _SLASH_volatile_iso : Option<["/", "-"], "volatile:iso", KIND_FLAG>,
  Group<_SLASH_volatile_Group>, Flags<[CLOption, NoXarchOption]>,
  HelpText<"Volatile loads and stores have standard semantics">;
def _SLASH_vmb : CLFlag<"vmb">,
  HelpText<"Use a best-case representation method for member pointers">;
def _SLASH_vmg : CLFlag<"vmg">,
  HelpText<"Use a most-general representation for member pointers">;
def _SLASH_vms : CLFlag<"vms">,
  HelpText<"Set the default most-general representation to single inheritance">;
def _SLASH_vmm : CLFlag<"vmm">,
  HelpText<"Set the default most-general representation to "
           "multiple inheritance">;
def _SLASH_vmv : CLFlag<"vmv">,
  HelpText<"Set the default most-general representation to "
           "virtual inheritance">;
def _SLASH_volatile_ms  : Option<["/", "-"], "volatile:ms", KIND_FLAG>,
  Group<_SLASH_volatile_Group>, Flags<[CLOption, NoXarchOption]>,
  HelpText<"Volatile loads and stores have acquire and release semantics">;
def _SLASH_clang : CLJoined<"clang:">,
  HelpText<"Pass <arg> to the clang driver">, MetaVarName<"<arg>">;
def _SLASH_Zl : CLFlag<"Zl">, Alias<fms_omit_default_lib>,
  HelpText<"Do not let object file auto-link default libraries">;

def _SLASH_Yc : CLJoined<"Yc">,
  HelpText<"Generate a pch file for all code up to and including <filename>">,
  MetaVarName<"<filename>">;
def _SLASH_Yu : CLJoined<"Yu">,
  HelpText<"Load a pch file and use it instead of all code up to "
           "and including <filename>">,
  MetaVarName<"<filename>">;
def _SLASH_Y_ : CLFlag<"Y-">,
  HelpText<"Disable precompiled headers, overrides /Yc and /Yu">;
def _SLASH_Zc_dllexportInlines : CLFlag<"Zc:dllexportInlines">,
  HelpText<"dllexport/dllimport inline member functions of dllexport/import classes (default)">;
def _SLASH_Zc_dllexportInlines_ : CLFlag<"Zc:dllexportInlines-">,
  HelpText<"Do not dllexport/dllimport inline member functions of dllexport/import classes">;
def _SLASH_Fp : CLJoined<"Fp">,
  HelpText<"Set pch file name (with /Yc and /Yu)">, MetaVarName<"<file>">;

def _SLASH_Gd : CLFlag<"Gd">,
  HelpText<"Set __cdecl as a default calling convention">;
def _SLASH_Gr : CLFlag<"Gr">,
  HelpText<"Set __fastcall as a default calling convention">;
def _SLASH_Gz : CLFlag<"Gz">,
  HelpText<"Set __stdcall as a default calling convention">;
def _SLASH_Gv : CLFlag<"Gv">,
  HelpText<"Set __vectorcall as a default calling convention">;
def _SLASH_Gregcall : CLFlag<"Gregcall">,
  HelpText<"Set __regcall as a default calling convention">;

// Ignored:

def _SLASH_analyze_ : CLIgnoredFlag<"analyze-">;
def _SLASH_bigobj : CLIgnoredFlag<"bigobj">;
def _SLASH_cgthreads : CLIgnoredJoined<"cgthreads">;
def _SLASH_d2FastFail : CLIgnoredFlag<"d2FastFail">;
def _SLASH_d2Zi_PLUS : CLIgnoredFlag<"d2Zi+">;
def _SLASH_errorReport : CLIgnoredJoined<"errorReport">;
def _SLASH_FC : CLIgnoredFlag<"FC">;
def _SLASH_Fd : CLIgnoredJoined<"Fd">;
def _SLASH_FS : CLIgnoredFlag<"FS">;
def _SLASH_kernel_ : CLIgnoredFlag<"kernel-">;
def _SLASH_nologo : CLIgnoredFlag<"nologo">;
def _SLASH_RTC : CLIgnoredJoined<"RTC">;
def _SLASH_sdl : CLIgnoredFlag<"sdl">;
def _SLASH_sdl_ : CLIgnoredFlag<"sdl-">;
def _SLASH_utf8 : CLIgnoredFlag<"utf-8">,
  HelpText<"Set source and runtime encoding to UTF-8 (default)">;
def _SLASH_w : CLIgnoredJoined<"w">;
def _SLASH_Wv_ : CLIgnoredJoined<"Wv">;
def _SLASH_Zc___cplusplus : CLIgnoredFlag<"Zc:__cplusplus">;
def _SLASH_Zc_auto : CLIgnoredFlag<"Zc:auto">;
def _SLASH_Zc_forScope : CLIgnoredFlag<"Zc:forScope">;
def _SLASH_Zc_inline : CLIgnoredFlag<"Zc:inline">;
def _SLASH_Zc_rvalueCast : CLIgnoredFlag<"Zc:rvalueCast">;
def _SLASH_Zc_ternary : CLIgnoredFlag<"Zc:ternary">;
def _SLASH_Zm : CLIgnoredJoined<"Zm">;
def _SLASH_Zo : CLIgnoredFlag<"Zo">;
def _SLASH_Zo_ : CLIgnoredFlag<"Zo-">;


// Unsupported:

def _SLASH_await : CLFlag<"await">;
def _SLASH_await_COLON : CLJoined<"await:">;
def _SLASH_constexpr : CLJoined<"constexpr:">;
def _SLASH_AI : CLJoinedOrSeparate<"AI">;
def _SLASH_Bt : CLFlag<"Bt">;
def _SLASH_Bt_plus : CLFlag<"Bt+">;
def _SLASH_clr : CLJoined<"clr">;
def _SLASH_d2 : CLJoined<"d2">;
def _SLASH_doc : CLJoined<"doc">;
def _SLASH_experimental : CLJoined<"experimental:">;
def _SLASH_exportHeader : CLFlag<"exportHeader">;
def _SLASH_external : CLJoined<"external:">;
def _SLASH_favor : CLJoined<"favor">;
def _SLASH_fsanitize_address_use_after_return : CLJoined<"fsanitize-address-use-after-return">;
def _SLASH_fno_sanitize_address_vcasan_lib : CLJoined<"fno-sanitize-address-vcasan-lib">;
def _SLASH_F : CLJoinedOrSeparate<"F">;
def _SLASH_Fm : CLJoined<"Fm">;
def _SLASH_Fr : CLJoined<"Fr">;
def _SLASH_FR : CLJoined<"FR">;
def _SLASH_FU : CLJoinedOrSeparate<"FU">;
def _SLASH_Fx : CLFlag<"Fx">;
def _SLASH_G1 : CLFlag<"G1">;
def _SLASH_G2 : CLFlag<"G2">;
def _SLASH_Ge : CLFlag<"Ge">;
def _SLASH_Gh : CLFlag<"Gh">;
def _SLASH_GH : CLFlag<"GH">;
def _SLASH_GL : CLFlag<"GL">;
def _SLASH_GL_ : CLFlag<"GL-">;
def _SLASH_Gm : CLFlag<"Gm">;
def _SLASH_Gm_ : CLFlag<"Gm-">;
def _SLASH_GT : CLFlag<"GT">;
def _SLASH_GZ : CLFlag<"GZ">;
def _SLASH_H : CLFlag<"H">;
def _SLASH_headername : CLJoined<"headerName:">;
def _SLASH_headerUnit : CLJoinedOrSeparate<"headerUnit">;
def _SLASH_headerUnitAngle : CLJoinedOrSeparate<"headerUnit:angle">;
def _SLASH_headerUnitQuote : CLJoinedOrSeparate<"headerUnit:quote">;
def _SLASH_homeparams : CLFlag<"homeparams">;
def _SLASH_kernel : CLFlag<"kernel">;
def _SLASH_LN : CLFlag<"LN">;
def _SLASH_MP : CLJoined<"MP">;
def _SLASH_Qfast_transcendentals : CLFlag<"Qfast_transcendentals">;
def _SLASH_QIfist : CLFlag<"QIfist">;
def _SLASH_Qimprecise_fwaits : CLFlag<"Qimprecise_fwaits">;
def _SLASH_Qpar : CLFlag<"Qpar">;
def _SLASH_Qpar_report : CLJoined<"Qpar-report">;
def _SLASH_Qsafe_fp_loads : CLFlag<"Qsafe_fp_loads">;
def _SLASH_Qspectre : CLFlag<"Qspectre">;
def _SLASH_Qspectre_load : CLFlag<"Qspectre-load">;
def _SLASH_Qspectre_load_cf : CLFlag<"Qspectre-load-cf">;
def _SLASH_Qvec_report : CLJoined<"Qvec-report">;
def _SLASH_reference : CLJoinedOrSeparate<"reference">;
def _SLASH_sourceDependencies : CLJoinedOrSeparate<"sourceDependencies">;
def _SLASH_sourceDependenciesDirectives : CLJoinedOrSeparate<"sourceDependencies:directives">;
def _SLASH_translateInclude : CLFlag<"translateInclude">;
def _SLASH_u : CLFlag<"u">;
def _SLASH_V : CLFlag<"V">;
def _SLASH_WL : CLFlag<"WL">;
def _SLASH_Wp64 : CLFlag<"Wp64">;
def _SLASH_Yd : CLFlag<"Yd">;
def _SLASH_Yl : CLJoined<"Yl">;
def _SLASH_Za : CLFlag<"Za">;
def _SLASH_Zc : CLJoined<"Zc:">;
def _SLASH_Ze : CLFlag<"Ze">;
def _SLASH_Zg : CLFlag<"Zg">;
def _SLASH_ZI : CLFlag<"ZI">;
def _SLASH_ZW : CLJoined<"ZW">;

//===----------------------------------------------------------------------===//
// clang-dxc Options
//===----------------------------------------------------------------------===//

def dxc_Group : OptionGroup<"<clang-dxc options>">, Flags<[DXCOption]>,
  HelpText<"dxc compatibility options">;
class DXCFlag<string name> : Option<["/", "-"], name, KIND_FLAG>,
  Group<dxc_Group>, Flags<[DXCOption, NoXarchOption]>;
class DXCJoinedOrSeparate<string name> : Option<["/", "-"], name,
  KIND_JOINED_OR_SEPARATE>, Group<dxc_Group>, Flags<[DXCOption, NoXarchOption]>;

def dxc_help : Option<["/", "-", "--"], "help", KIND_JOINED>,
  Group<dxc_Group>, Flags<[DXCOption, NoXarchOption]>, Alias<help>,
  HelpText<"Display available options">;
def dxc_no_stdinc : DXCFlag<"hlsl-no-stdinc">,
  HelpText<"HLSL only. Disables all standard includes containing non-native compiler types and functions.">;
def Fo : DXCJoinedOrSeparate<"Fo">, Alias<o>,
  HelpText<"Output object file">;
def dxil_validator_version : Option<["/", "-"], "validator-version", KIND_SEPARATE>,
  Group<dxc_Group>, Flags<[DXCOption, NoXarchOption, CC1Option, HelpHidden]>,
  HelpText<"Override validator version for module. Format: <major.minor>;"
           "Default: DXIL.dll version or current internal version">,
  MarshallingInfoString<TargetOpts<"DxilValidatorVersion">>;
def target_profile : DXCJoinedOrSeparate<"T">, MetaVarName<"<profile>">,
  HelpText<"Set target profile">,
  Values<"ps_6_0, ps_6_1, ps_6_2, ps_6_3, ps_6_4, ps_6_5, ps_6_6, ps_6_7,"
         "vs_6_0, vs_6_1, vs_6_2, vs_6_3, vs_6_4, vs_6_5, vs_6_6, vs_6_7,"
         "gs_6_0, gs_6_1, gs_6_2, gs_6_3, gs_6_4, gs_6_5, gs_6_6, gs_6_7,"
         "hs_6_0, hs_6_1, hs_6_2, hs_6_3, hs_6_4, hs_6_5, hs_6_6, hs_6_7,"
         "ds_6_0, ds_6_1, ds_6_2, ds_6_3, ds_6_4, ds_6_5, ds_6_6, ds_6_7,"
         "cs_6_0, cs_6_1, cs_6_2, cs_6_3, cs_6_4, cs_6_5, cs_6_6, cs_6_7,"
         "lib_6_3, lib_6_4, lib_6_5, lib_6_6, lib_6_7, lib_6_x,"
         "ms_6_5, ms_6_6, ms_6_7,"
         "as_6_5, as_6_6, as_6_7">;
def dxc_D : Option<["--", "/", "-"], "D", KIND_JOINED_OR_SEPARATE>,
  Group<dxc_Group>, Flags<[DXCOption, NoXarchOption]>, Alias<D>;
def emit_pristine_llvm : DXCFlag<"emit-pristine-llvm">,
  HelpText<"Emit pristine LLVM IR from the frontend by not running any LLVM passes at all."
           "Same as -S + -emit-llvm + -disable-llvm-passes.">;
def fcgl : DXCFlag<"fcgl">, Alias<emit_pristine_llvm>;
def enable_16bit_types : DXCFlag<"enable-16bit-types">, Alias<fnative_half_type>,
  HelpText<"Enable 16-bit types and disable min precision types."
           "Available in HLSL 2018 and shader model 6.2.">;
def hlsl_entrypoint : Option<["-"], "hlsl-entry", KIND_SEPARATE>,
                      Group<dxc_Group>,
                      Flags<[CC1Option]>,
                      MarshallingInfoString<TargetOpts<"HLSLEntry">, "\"main\"">,
                      HelpText<"Entry point name for hlsl">;
def dxc_entrypoint : Option<["--", "/", "-"], "E", KIND_JOINED_OR_SEPARATE>,
                     Group<dxc_Group>,
                     Flags<[DXCOption, NoXarchOption]>,
                     HelpText<"Entry point name">;<|MERGE_RESOLUTION|>--- conflicted
+++ resolved
@@ -5614,16 +5614,13 @@
 def fdenormal_fp_math_f32_EQ : Joined<["-"], "fdenormal-fp-math-f32=">,
    Group<f_Group>;
 
-<<<<<<< HEAD
-} // let Flags = [CC1Option, FC1Option, NoDriverOption]
-=======
 def fctor_dtor_return_this : Flag<["-"], "fctor-dtor-return-this">,
   HelpText<"Change the C++ ABI to returning `this` pointer from constructors "
            "and non-deleting destructors. (No effect on Microsoft ABI)">,
   MarshallingInfoFlag<CodeGenOpts<"CtorDtorReturnThis">>;
 
-} // let Flags = [CC1Option, NoDriverOption]
->>>>>>> 03e039fb
+// FIXME: Some of those FC1 flags are questionable.
+} // let Flags = [CC1Option, FC1Option, NoDriverOption]
 
 //===----------------------------------------------------------------------===//
 // Dependency Output Options

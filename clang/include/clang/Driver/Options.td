//===--- Options.td - Options for clang -----------------------------------===//
//
// Part of the LLVM Project, under the Apache License v2.0 with LLVM Exceptions.
// See https://llvm.org/LICENSE.txt for license information.
// SPDX-License-Identifier: Apache-2.0 WITH LLVM-exception
//
//===----------------------------------------------------------------------===//
//
//  This file defines the options accepted by clang.
//
//===----------------------------------------------------------------------===//

// Include the common option parsing interfaces.
include "llvm/Option/OptParser.td"

/////////
// Flags

// The option is a "driver"-only option, and should not be forwarded to other
// tools via `-Xarch` options.
def NoXarchOption : OptionFlag;

// LinkerInput - The option is a linker input.
def LinkerInput : OptionFlag;

// NoArgumentUnused - Don't report argument unused warnings for this option; this
// is useful for options like -static or -dynamic which a user may always end up
// passing, even if the platform defaults to (or only supports) that option.
def NoArgumentUnused : OptionFlag;

// Unsupported - The option is unsupported, and the driver will reject command
// lines that use it.
def Unsupported : OptionFlag;

// Ignored - The option is unsupported, and the driver will silently ignore it.
def Ignored : OptionFlag;

// CoreOption - This is considered a "core" Clang option, available in both
// clang and clang-cl modes.
def CoreOption : OptionFlag;

// CLOption - This is a cl.exe compatibility option. Options with this flag
// are made available when the driver is running in CL compatibility mode.
def CLOption : OptionFlag;

// CC1Option - This option should be accepted by clang -cc1.
def CC1Option : OptionFlag;

// CC1AsOption - This option should be accepted by clang -cc1as.
def CC1AsOption : OptionFlag;

// DXCOption - This is a dxc.exe compatibility option. Options with this flag
// are made available when the driver is running in DXC compatibility mode.
def DXCOption : OptionFlag;

// CLDXCOption - This is a cl.exe/dxc.exe compatibility option. Options with this flag
// are made available when the driver is running in CL/DXC compatibility mode.
def CLDXCOption : OptionFlag;

// NoDriverOption - This option should not be accepted by the driver.
def NoDriverOption : OptionFlag;

// If an option affects linking, but has a primary group (so Link_Group cannot
// be used), add this flag.
def LinkOption : OptionFlag;

// FlangOption - This is considered a "core" Flang option, available in
// flang mode.
def FlangOption : OptionFlag;

// FlangOnlyOption - This option should only be used by Flang (i.e. it is not
// available for Clang)
def FlangOnlyOption : OptionFlag;

// FC1Option - This option should be accepted by flang -fc1.
def FC1Option : OptionFlag;

// A short name to show in documentation. The name will be interpreted as rST.
class DocName<string name> { string DocName = name; }

// A brief description to show in documentation, interpreted as rST.
class DocBrief<code descr> { code DocBrief = descr; }

// Indicates that this group should be flattened into its parent when generating
// documentation.
class DocFlatten { bit DocFlatten = 1; }

// Indicates that this warning is ignored, but accepted with a warning for
// GCC compatibility.
class IgnoredGCCCompat : Flags<[HelpHidden]> {}

/////////
// Groups

def Action_Group : OptionGroup<"<action group>">, DocName<"Actions">,
                   DocBrief<[{The action to perform on the input.}]>;

// Meta-group for options which are only used for compilation,
// and not linking etc.
def CompileOnly_Group : OptionGroup<"<CompileOnly group>">,
                        DocName<"Compilation flags">, DocBrief<[{
Flags controlling the behavior of Clang during compilation. These flags have
no effect during actions that do not perform compilation.}]>;

def Preprocessor_Group : OptionGroup<"<Preprocessor group>">,
                         Group<CompileOnly_Group>,
                         DocName<"Preprocessor flags">, DocBrief<[{
Flags controlling the behavior of the Clang preprocessor.}]>;

def IncludePath_Group : OptionGroup<"<I/i group>">, Group<Preprocessor_Group>,
                        DocName<"Include path management">,
                        DocBrief<[{
Flags controlling how ``#include``\s are resolved to files.}]>;

def I_Group : OptionGroup<"<I group>">, Group<IncludePath_Group>, DocFlatten;
def i_Group : OptionGroup<"<i group>">, Group<IncludePath_Group>, DocFlatten;
def clang_i_Group : OptionGroup<"<clang i group>">, Group<i_Group>, DocFlatten;

def M_Group : OptionGroup<"<M group>">, Group<Preprocessor_Group>,
              DocName<"Dependency file generation">, DocBrief<[{
Flags controlling generation of a dependency file for ``make``-like build
systems.}]>;

def d_Group : OptionGroup<"<d group>">, Group<Preprocessor_Group>,
              DocName<"Dumping preprocessor state">, DocBrief<[{
Flags allowing the state of the preprocessor to be dumped in various ways.}]>;

def Diag_Group : OptionGroup<"<W/R group>">, Group<CompileOnly_Group>,
                 DocName<"Diagnostic flags">, DocBrief<[{
Flags controlling which warnings, errors, and remarks Clang will generate.
See the :doc:`full list of warning and remark flags <DiagnosticsReference>`.}]>;

def R_Group : OptionGroup<"<R group>">, Group<Diag_Group>, DocFlatten;
def R_value_Group : OptionGroup<"<R (with value) group>">, Group<R_Group>,
                    DocFlatten;
def W_Group : OptionGroup<"<W group>">, Group<Diag_Group>, DocFlatten;
def W_value_Group : OptionGroup<"<W (with value) group>">, Group<W_Group>,
                    DocFlatten;

def f_Group : OptionGroup<"<f group>">, Group<CompileOnly_Group>,
              DocName<"Target-independent compilation options">;

def f_clang_Group : OptionGroup<"<f (clang-only) group>">,
                    Group<CompileOnly_Group>, DocFlatten;
def pedantic_Group : OptionGroup<"<pedantic group>">, Group<f_Group>,
                     DocFlatten;
def opencl_Group : OptionGroup<"<opencl group>">, Group<f_Group>,
                   DocName<"OpenCL flags">;

def sycl_Group : OptionGroup<"<SYCL group>">, Group<f_Group>,
                 DocName<"SYCL flags">;

def m_Group : OptionGroup<"<m group>">, Group<CompileOnly_Group>,
              DocName<"Target-dependent compilation options">;

// Feature groups - these take command line options that correspond directly to
// target specific features and can be translated directly from command line
// options.
def m_aarch64_Features_Group : OptionGroup<"<aarch64 features group>">,
                               Group<m_Group>, DocName<"AARCH64">;
def m_amdgpu_Features_Group : OptionGroup<"<amdgpu features group>">,
                              Group<m_Group>, DocName<"AMDGPU">;
def m_arm_Features_Group : OptionGroup<"<arm features group>">,
                           Group<m_Group>, DocName<"ARM">;
def m_hexagon_Features_Group : OptionGroup<"<hexagon features group>">,
                               Group<m_Group>, DocName<"Hexagon">;
// The features added by this group will not be added to target features.
// These are explicitly handled.
def m_hexagon_Features_HVX_Group : OptionGroup<"<hexagon features group>">,
                                   Group<m_Group>, DocName<"Hexagon">;
def m_m68k_Features_Group: OptionGroup<"<m68k features group>">,
                           Group<m_Group>, DocName<"M68k">;
def m_mips_Features_Group : OptionGroup<"<mips features group>">,
                            Group<m_Group>, DocName<"MIPS">;
def m_ppc_Features_Group : OptionGroup<"<ppc features group>">,
                           Group<m_Group>, DocName<"PowerPC">;
def m_wasm_Features_Group : OptionGroup<"<wasm features group>">,
                            Group<m_Group>, DocName<"WebAssembly">;
// The features added by this group will not be added to target features.
// These are explicitly handled.
def m_wasm_Features_Driver_Group : OptionGroup<"<wasm driver features group>">,
                                   Group<m_Group>, DocName<"WebAssembly Driver">;
def m_x86_Features_Group : OptionGroup<"<x86 features group>">,
                           Group<m_Group>, Flags<[CoreOption]>, DocName<"X86">;
def m_riscv_Features_Group : OptionGroup<"<riscv features group>">,
                             Group<m_Group>, DocName<"RISCV">;

def m_libc_Group : OptionGroup<"<m libc group>">, Group<m_mips_Features_Group>,
                   Flags<[HelpHidden]>;

def O_Group : OptionGroup<"<O group>">, Group<CompileOnly_Group>,
              DocName<"Optimization level">, DocBrief<[{
Flags controlling how much optimization should be performed.}]>;

def DebugInfo_Group : OptionGroup<"<g group>">, Group<CompileOnly_Group>,
                      DocName<"Debug information generation">, DocBrief<[{
Flags controlling how much and what kind of debug information should be
generated.}]>;

def g_Group : OptionGroup<"<g group>">, Group<DebugInfo_Group>,
              DocName<"Kind and level of debug information">;
def gN_Group : OptionGroup<"<gN group>">, Group<g_Group>,
               DocName<"Debug level">;
def ggdbN_Group : OptionGroup<"<ggdbN group>">, Group<gN_Group>, DocFlatten;
def gTune_Group : OptionGroup<"<gTune group>">, Group<g_Group>,
                  DocName<"Debugger to tune debug information for">;
def g_flags_Group : OptionGroup<"<g flags group>">, Group<DebugInfo_Group>,
                    DocName<"Debug information flags">;

def StaticAnalyzer_Group : OptionGroup<"<Static analyzer group>">,
                           DocName<"Static analyzer flags">, DocBrief<[{
Flags controlling the behavior of the Clang Static Analyzer.}]>;

// gfortran options that we recognize in the driver and pass along when
// invoking GCC to compile Fortran code.
def gfortran_Group : OptionGroup<"<gfortran group>">,
                     DocName<"Fortran compilation flags">, DocBrief<[{
Flags that will be passed onto the ``gfortran`` compiler when Clang is given
a Fortran input.}]>;

def Link_Group : OptionGroup<"<T/e/s/t/u group>">, DocName<"Linker flags">,
                 DocBrief<[{Flags that are passed on to the linker}]>;
def T_Group : OptionGroup<"<T group>">, Group<Link_Group>, DocFlatten;
def u_Group : OptionGroup<"<u group>">, Group<Link_Group>, DocFlatten;

def reserved_lib_Group : OptionGroup<"<reserved libs group>">,
                         Flags<[Unsupported]>;

// Temporary groups for clang options which we know we don't support,
// but don't want to verbosely warn the user about.
def clang_ignored_f_Group : OptionGroup<"<clang ignored f group>">,
  Group<f_Group>, Flags<[Ignored]>;
def clang_ignored_m_Group : OptionGroup<"<clang ignored m group>">,
  Group<m_Group>, Flags<[Ignored]>;

// Group for clang options in the process of deprecation.
// Please include the version that deprecated the flag as comment to allow
// easier garbage collection.
def clang_ignored_legacy_options_Group : OptionGroup<"<clang legacy flags>">,
  Group<f_Group>, Flags<[Ignored]>;

// Retired with clang-5.0
def : Flag<["-"], "fslp-vectorize-aggressive">, Group<clang_ignored_legacy_options_Group>;
def : Flag<["-"], "fno-slp-vectorize-aggressive">, Group<clang_ignored_legacy_options_Group>;

// Retired with clang-10.0. Previously controlled X86 MPX ISA.
def mmpx : Flag<["-"], "mmpx">, Group<clang_ignored_legacy_options_Group>;
def mno_mpx : Flag<["-"], "mno-mpx">, Group<clang_ignored_legacy_options_Group>;

// Group that ignores all gcc optimizations that won't be implemented
def clang_ignored_gcc_optimization_f_Group : OptionGroup<
  "<clang_ignored_gcc_optimization_f_Group>">, Group<f_Group>, Flags<[Ignored]>;

class DiagnosticOpts<string base>
  : KeyPathAndMacro<"DiagnosticOpts->", base, "DIAG_"> {}
class LangOpts<string base>
  : KeyPathAndMacro<"LangOpts->", base, "LANG_"> {}
class TargetOpts<string base>
  : KeyPathAndMacro<"TargetOpts->", base, "TARGET_"> {}
class FrontendOpts<string base>
  : KeyPathAndMacro<"FrontendOpts.", base, "FRONTEND_"> {}
class PreprocessorOutputOpts<string base>
  : KeyPathAndMacro<"PreprocessorOutputOpts.", base, "PREPROCESSOR_OUTPUT_"> {}
class DependencyOutputOpts<string base>
  : KeyPathAndMacro<"DependencyOutputOpts.", base, "DEPENDENCY_OUTPUT_"> {}
class CodeGenOpts<string base>
  : KeyPathAndMacro<"CodeGenOpts.", base, "CODEGEN_"> {}
class HeaderSearchOpts<string base>
  : KeyPathAndMacro<"HeaderSearchOpts->", base, "HEADER_SEARCH_"> {}
class PreprocessorOpts<string base>
  : KeyPathAndMacro<"PreprocessorOpts->", base, "PREPROCESSOR_"> {}
class FileSystemOpts<string base>
  : KeyPathAndMacro<"FileSystemOpts.", base, "FILE_SYSTEM_"> {}
class AnalyzerOpts<string base>
  : KeyPathAndMacro<"AnalyzerOpts->", base, "ANALYZER_"> {}
class MigratorOpts<string base>
  : KeyPathAndMacro<"MigratorOpts.", base, "MIGRATOR_"> {}

// A boolean option which is opt-in in CC1. The positive option exists in CC1 and
// Args.hasArg(OPT_ffoo) can be used to check that the flag is enabled.
// This is useful if the option is usually disabled.
// Use this only when the option cannot be declared via BoolFOption.
multiclass OptInCC1FFlag<string name, string pos_prefix, string neg_prefix="",
                      string help="", list<OptionFlag> flags=[]> {
  def f#NAME : Flag<["-"], "f"#name>, Flags<[CC1Option] # flags>,
               Group<f_Group>, HelpText<pos_prefix # help>;
  def fno_#NAME : Flag<["-"], "fno-"#name>, Flags<flags>,
                  Group<f_Group>, HelpText<neg_prefix # help>;
}

// A boolean option which is opt-out in CC1. The negative option exists in CC1 and
// Args.hasArg(OPT_fno_foo) can be used to check that the flag is disabled.
// Use this only when the option cannot be declared via BoolFOption.
multiclass OptOutCC1FFlag<string name, string pos_prefix, string neg_prefix,
                       string help="", list<OptionFlag> flags=[]> {
  def f#NAME : Flag<["-"], "f"#name>, Flags<flags>,
               Group<f_Group>, HelpText<pos_prefix # help>;
  def fno_#NAME : Flag<["-"], "fno-"#name>, Flags<[CC1Option] # flags>,
                  Group<f_Group>, HelpText<neg_prefix # help>;
}

// A boolean option which is opt-in in FC1. The positive option exists in FC1 and
// Args.hasArg(OPT_ffoo) can be used to check that the flag is enabled.
// This is useful if the option is usually disabled.
multiclass OptInFC1FFlag<string name, string pos_prefix, string neg_prefix="",
                      string help="", list<OptionFlag> flags=[]> {
  def f#NAME : Flag<["-"], "f"#name>, Flags<[FC1Option] # flags>,
               Group<f_Group>, HelpText<pos_prefix # help>;
  def fno_#NAME : Flag<["-"], "fno-"#name>, Flags<flags>,
                  Group<f_Group>, HelpText<neg_prefix # help>;
}

// A boolean option which is opt-out in FC1. The negative option exists in FC1 and
// Args.hasArg(OPT_fno_foo) can be used to check that the flag is disabled.
multiclass OptOutFC1FFlag<string name, string pos_prefix, string neg_prefix,
                       string help="", list<OptionFlag> flags=[]> {
  def f#NAME : Flag<["-"], "f"#name>, Flags<flags>,
               Group<f_Group>, HelpText<pos_prefix # help>;
  def fno_#NAME : Flag<["-"], "fno-"#name>, Flags<[FC1Option] # flags>,
                  Group<f_Group>, HelpText<neg_prefix # help>;
}

// Creates a positive and negative flags where both of them are prefixed with
// "m", have help text specified for positive and negative option, and a Group
// optionally specified by the opt_group argument, otherwise Group<m_Group>.
multiclass SimpleMFlag<string name, string pos_prefix, string neg_prefix,
                       string help, OptionGroup opt_group = m_Group> {
  def m#NAME : Flag<["-"], "m"#name>, Group<opt_group>,
    HelpText<pos_prefix # help>;
  def mno_#NAME : Flag<["-"], "mno-"#name>, Group<opt_group>,
    HelpText<neg_prefix # help>;
}

//===----------------------------------------------------------------------===//
// BoolOption
//===----------------------------------------------------------------------===//

// The default value of a marshalled key path.
class Default<code value> { code Value = value; }

// Convenience variables for boolean defaults.
def DefaultTrue : Default<"true"> {}
def DefaultFalse : Default<"false"> {}

// The value set to the key path when the flag is present on the command line.
class Set<bit value> { bit Value = value; }
def SetTrue : Set<true> {}
def SetFalse : Set<false> {}

// Definition of single command line flag. This is an implementation detail, use
// SetTrueBy or SetFalseBy instead.
class FlagDef<bit polarity, bit value, list<OptionFlag> option_flags,
              string help, list<code> implied_by_expressions = []> {
  // The polarity. Besides spelling, this also decides whether the TableGen
  // record will be prefixed with "no_".
  bit Polarity = polarity;

  // The value assigned to key path when the flag is present on command line.
  bit Value = value;

  // OptionFlags that control visibility of the flag in different tools.
  list<OptionFlag> OptionFlags = option_flags;

  // The help text associated with the flag.
  string Help = help;

  // List of expressions that, when true, imply this flag.
  list<code> ImpliedBy = implied_by_expressions;
}

// Additional information to be appended to both positive and negative flag.
class BothFlags<list<OptionFlag> option_flags, string help = ""> {
  list<OptionFlag> OptionFlags = option_flags;
  string Help = help;
}

// Functor that appends the suffix to the base flag definition.
class ApplySuffix<FlagDef flag, BothFlags suffix> {
  FlagDef Result
    = FlagDef<flag.Polarity, flag.Value,
              flag.OptionFlags # suffix.OptionFlags,
              flag.Help # suffix.Help, flag.ImpliedBy>;
}

// Definition of the command line flag with positive spelling, e.g. "-ffoo".
class PosFlag<Set value, list<OptionFlag> flags = [], string help = "",
              list<code> implied_by_expressions = []>
  : FlagDef<true, value.Value, flags, help, implied_by_expressions> {}

// Definition of the command line flag with negative spelling, e.g. "-fno-foo".
class NegFlag<Set value, list<OptionFlag> flags = [], string help = "",
              list<code> implied_by_expressions = []>
  : FlagDef<false, value.Value, flags, help, implied_by_expressions> {}

// Expanded FlagDef that's convenient for creation of TableGen records.
class FlagDefExpanded<FlagDef flag, string prefix, string name, string spelling>
  : FlagDef<flag.Polarity, flag.Value, flag.OptionFlags, flag.Help,
            flag.ImpliedBy> {
  // Name of the TableGen record.
  string RecordName = prefix # !if(flag.Polarity, "", "no_") # name;

  // Spelling of the flag.
  string Spelling = prefix # !if(flag.Polarity, "", "no-") # spelling;

  // Can the flag be implied by another flag?
  bit CanBeImplied = !not(!empty(flag.ImpliedBy));

  // C++ code that will be assigned to the keypath when the flag is present.
  code ValueAsCode = !if(flag.Value, "true", "false");
}

// TableGen record for a single marshalled flag.
class MarshalledFlagRec<FlagDefExpanded flag, FlagDefExpanded other,
                        FlagDefExpanded implied, KeyPathAndMacro kpm,
                        Default default>
  : Flag<["-"], flag.Spelling>, Flags<flag.OptionFlags>, HelpText<flag.Help>,
    MarshallingInfoBooleanFlag<kpm, default.Value, flag.ValueAsCode,
                               other.ValueAsCode, other.RecordName>,
    ImpliedByAnyOf<implied.ImpliedBy, implied.ValueAsCode> {}

// Generates TableGen records for two command line flags that control the same
// key path via the marshalling infrastructure.
// Names of the records consist of the specified prefix, "no_" for the negative
// flag, and NAME.
// Used for -cc1 frontend options. Driver-only options do not map to
// CompilerInvocation.
multiclass BoolOption<string prefix = "", string spelling_base,
                      KeyPathAndMacro kpm, Default default,
                      FlagDef flag1_base, FlagDef flag2_base,
                      BothFlags suffix = BothFlags<[], "">> {
  defvar flag1 = FlagDefExpanded<ApplySuffix<flag1_base, suffix>.Result, prefix,
                                 NAME, spelling_base>;

  defvar flag2 = FlagDefExpanded<ApplySuffix<flag2_base, suffix>.Result, prefix,
                                 NAME, spelling_base>;

  // The flags must have different polarity, different values, and only
  // one can be implied.
  assert !xor(flag1.Polarity, flag2.Polarity),
         "the flags must have different polarity: flag1: " #
             flag1.Polarity # ", flag2: " # flag2.Polarity;
  assert !ne(flag1.Value, flag2.Value),
         "the flags must have different values: flag1: " #
             flag1.Value # ", flag2: " # flag2.Value;
  assert !not(!and(flag1.CanBeImplied, flag2.CanBeImplied)),
         "only one of the flags can be implied: flag1: " #
             flag1.CanBeImplied # ", flag2: " # flag2.CanBeImplied;

  defvar implied = !if(flag1.CanBeImplied, flag1, flag2);

  def flag1.RecordName : MarshalledFlagRec<flag1, flag2, implied, kpm, default>;
  def flag2.RecordName : MarshalledFlagRec<flag2, flag1, implied, kpm, default>;
}

/// Creates a BoolOption where both of the flags are prefixed with "f", are in
/// the Group<f_Group>.
/// Used for -cc1 frontend options. Driver-only options do not map to
/// CompilerInvocation.
multiclass BoolFOption<string flag_base, KeyPathAndMacro kpm,
                       Default default, FlagDef flag1, FlagDef flag2,
                       BothFlags both = BothFlags<[], "">> {
  defm NAME : BoolOption<"f", flag_base, kpm, default, flag1, flag2, both>,
              Group<f_Group>;
}

// Creates a BoolOption where both of the flags are prefixed with "g" and have
// the Group<g_Group>.
// Used for -cc1 frontend options. Driver-only options do not map to
// CompilerInvocation.
multiclass BoolGOption<string flag_base, KeyPathAndMacro kpm,
                       Default default, FlagDef flag1, FlagDef flag2,
                       BothFlags both = BothFlags<[], "">> {
  defm NAME : BoolOption<"g", flag_base, kpm, default, flag1, flag2, both>,
              Group<g_Group>;
}

// FIXME: Diagnose if target does not support protected visibility.
class MarshallingInfoVisibility<KeyPathAndMacro kpm, code default>
  : MarshallingInfoEnum<kpm, default>,
    Values<"default,hidden,internal,protected">,
    NormalizedValues<["DefaultVisibility", "HiddenVisibility",
                      "HiddenVisibility", "ProtectedVisibility"]> {}

// Key paths that are constant during parsing of options with the same key path prefix.
defvar cplusplus = LangOpts<"CPlusPlus">;
defvar cpp11 = LangOpts<"CPlusPlus11">;
defvar cpp17 = LangOpts<"CPlusPlus17">;
defvar cpp20 = LangOpts<"CPlusPlus20">;
defvar c99 = LangOpts<"C99">;
defvar c2x = LangOpts<"C2x">;
defvar lang_std = LangOpts<"LangStd">;
defvar open_cl = LangOpts<"OpenCL">;
defvar cuda = LangOpts<"CUDA">;
defvar render_script = LangOpts<"RenderScript">;
defvar hip = LangOpts<"HIP">;
defvar gnu_mode = LangOpts<"GNUMode">;
defvar asm_preprocessor = LangOpts<"AsmPreprocessor">;

defvar std = !strconcat("LangStandard::getLangStandardForKind(", lang_std.KeyPath, ")");

/////////
// Options

// The internal option ID must be a valid C++ identifier and results in a
// clang::driver::options::OPT_XX enum constant for XX.
//
// We want to unambiguously be able to refer to options from the driver source
// code, for this reason the option name is mangled into an ID. This mangling
// isn't guaranteed to have an inverse, but for practical purposes it does.
//
// The mangling scheme is to ignore the leading '-', and perform the following
// substitutions:
//   _ => __
//   - => _
//   / => _SLASH
//   # => _HASH
//   ? => _QUESTION
//   , => _COMMA
//   = => _EQ
//   C++ => CXX
//   . => _

// Developer Driver Options

def internal_Group : OptionGroup<"<clang internal options>">, Flags<[HelpHidden]>;
def internal_driver_Group : OptionGroup<"<clang driver internal options>">,
  Group<internal_Group>, HelpText<"DRIVER OPTIONS">;
def internal_debug_Group :
  OptionGroup<"<clang debug/development internal options>">,
  Group<internal_Group>, HelpText<"DEBUG/DEVELOPMENT OPTIONS">;

class InternalDriverOpt : Group<internal_driver_Group>,
  Flags<[NoXarchOption, HelpHidden]>;
def driver_mode : Joined<["--"], "driver-mode=">, Group<internal_driver_Group>,
  Flags<[CoreOption, NoXarchOption, HelpHidden]>,
  HelpText<"Set the driver mode to either 'gcc', 'g++', 'cpp', or 'cl'">;
def rsp_quoting : Joined<["--"], "rsp-quoting=">, Group<internal_driver_Group>,
  Flags<[CoreOption, NoXarchOption, HelpHidden]>,
  HelpText<"Set the rsp quoting to either 'posix', or 'windows'">;
def ccc_gcc_name : Separate<["-"], "ccc-gcc-name">, InternalDriverOpt,
  HelpText<"Name for native GCC compiler">,
  MetaVarName<"<gcc-path>">;

class InternalDebugOpt : Group<internal_debug_Group>,
  Flags<[NoXarchOption, HelpHidden, CoreOption]>;
def ccc_install_dir : Separate<["-"], "ccc-install-dir">, InternalDebugOpt,
  HelpText<"Simulate installation in the given directory">;
def ccc_print_phases : Flag<["-"], "ccc-print-phases">, InternalDebugOpt,
  HelpText<"Dump list of actions to perform">;
def ccc_print_bindings : Flag<["-"], "ccc-print-bindings">, InternalDebugOpt,
  HelpText<"Show bindings of tools to actions">;

def ccc_arcmt_check : Flag<["-"], "ccc-arcmt-check">, InternalDriverOpt,
  HelpText<"Check for ARC migration issues that need manual handling">;
def ccc_arcmt_modify : Flag<["-"], "ccc-arcmt-modify">, InternalDriverOpt,
  HelpText<"Apply modifications to files to conform to ARC">;
def ccc_arcmt_migrate : Separate<["-"], "ccc-arcmt-migrate">, InternalDriverOpt,
  HelpText<"Apply modifications and produces temporary files that conform to ARC">;
def arcmt_migrate_report_output : Separate<["-"], "arcmt-migrate-report-output">,
  HelpText<"Output path for the plist report">,  Flags<[CC1Option]>,
  MarshallingInfoString<FrontendOpts<"ARCMTMigrateReportOut">>;
def arcmt_migrate_emit_arc_errors : Flag<["-"], "arcmt-migrate-emit-errors">,
  HelpText<"Emit ARC errors even if the migrator can fix them">, Flags<[CC1Option]>,
  MarshallingInfoFlag<FrontendOpts<"ARCMTMigrateEmitARCErrors">>;
def gen_reproducer_eq: Joined<["-"], "gen-reproducer=">, Flags<[NoArgumentUnused, CoreOption]>,
  HelpText<"Emit reproducer on (option: off, crash (default), error, always)">;
def gen_reproducer: Flag<["-"], "gen-reproducer">, InternalDebugOpt,
  Alias<gen_reproducer_eq>, AliasArgs<["always"]>,
  HelpText<"Auto-generates preprocessed source files and a reproduction script">;
def gen_cdb_fragment_path: Separate<["-"], "gen-cdb-fragment-path">, InternalDebugOpt,
  HelpText<"Emit a compilation database fragment to the specified directory">;

def round_trip_args : Flag<["-"], "round-trip-args">, Flags<[CC1Option, NoDriverOption]>,
  HelpText<"Enable command line arguments round-trip.">;
def no_round_trip_args : Flag<["-"], "no-round-trip-args">, Flags<[CC1Option, NoDriverOption]>,
  HelpText<"Disable command line arguments round-trip.">;

def _migrate : Flag<["--"], "migrate">, Flags<[NoXarchOption]>,
  HelpText<"Run the migrator">;
def ccc_objcmt_migrate : Separate<["-"], "ccc-objcmt-migrate">,
  InternalDriverOpt,
  HelpText<"Apply modifications and produces temporary files to migrate to "
   "modern ObjC syntax">;

def objcmt_migrate_literals : Flag<["-"], "objcmt-migrate-literals">, Flags<[CC1Option]>,
  HelpText<"Enable migration to modern ObjC literals">,
  MarshallingInfoBitfieldFlag<FrontendOpts<"ObjCMTAction">, "FrontendOptions::ObjCMT_Literals">;
def objcmt_migrate_subscripting : Flag<["-"], "objcmt-migrate-subscripting">, Flags<[CC1Option]>,
  HelpText<"Enable migration to modern ObjC subscripting">,
  MarshallingInfoBitfieldFlag<FrontendOpts<"ObjCMTAction">, "FrontendOptions::ObjCMT_Subscripting">;
def objcmt_migrate_property : Flag<["-"], "objcmt-migrate-property">, Flags<[CC1Option]>,
  HelpText<"Enable migration to modern ObjC property">,
  MarshallingInfoBitfieldFlag<FrontendOpts<"ObjCMTAction">, "FrontendOptions::ObjCMT_Property">;
def objcmt_migrate_all : Flag<["-"], "objcmt-migrate-all">, Flags<[CC1Option]>,
  HelpText<"Enable migration to modern ObjC">,
  MarshallingInfoBitfieldFlag<FrontendOpts<"ObjCMTAction">, "FrontendOptions::ObjCMT_MigrateDecls">;
def objcmt_migrate_readonly_property : Flag<["-"], "objcmt-migrate-readonly-property">, Flags<[CC1Option]>,
  HelpText<"Enable migration to modern ObjC readonly property">,
  MarshallingInfoBitfieldFlag<FrontendOpts<"ObjCMTAction">, "FrontendOptions::ObjCMT_ReadonlyProperty">;
def objcmt_migrate_readwrite_property : Flag<["-"], "objcmt-migrate-readwrite-property">, Flags<[CC1Option]>,
  HelpText<"Enable migration to modern ObjC readwrite property">,
  MarshallingInfoBitfieldFlag<FrontendOpts<"ObjCMTAction">, "FrontendOptions::ObjCMT_ReadwriteProperty">;
def objcmt_migrate_property_dot_syntax : Flag<["-"], "objcmt-migrate-property-dot-syntax">, Flags<[CC1Option]>,
  HelpText<"Enable migration of setter/getter messages to property-dot syntax">,
  MarshallingInfoBitfieldFlag<FrontendOpts<"ObjCMTAction">, "FrontendOptions::ObjCMT_PropertyDotSyntax">;
def objcmt_migrate_annotation : Flag<["-"], "objcmt-migrate-annotation">, Flags<[CC1Option]>,
  HelpText<"Enable migration to property and method annotations">,
  MarshallingInfoBitfieldFlag<FrontendOpts<"ObjCMTAction">, "FrontendOptions::ObjCMT_Annotation">;
def objcmt_migrate_instancetype : Flag<["-"], "objcmt-migrate-instancetype">, Flags<[CC1Option]>,
  HelpText<"Enable migration to infer instancetype for method result type">,
  MarshallingInfoBitfieldFlag<FrontendOpts<"ObjCMTAction">, "FrontendOptions::ObjCMT_Instancetype">;
def objcmt_migrate_nsmacros : Flag<["-"], "objcmt-migrate-ns-macros">, Flags<[CC1Option]>,
  HelpText<"Enable migration to NS_ENUM/NS_OPTIONS macros">,
  MarshallingInfoBitfieldFlag<FrontendOpts<"ObjCMTAction">, "FrontendOptions::ObjCMT_NsMacros">;
def objcmt_migrate_protocol_conformance : Flag<["-"], "objcmt-migrate-protocol-conformance">, Flags<[CC1Option]>,
  HelpText<"Enable migration to add protocol conformance on classes">,
  MarshallingInfoBitfieldFlag<FrontendOpts<"ObjCMTAction">, "FrontendOptions::ObjCMT_ProtocolConformance">;
def objcmt_atomic_property : Flag<["-"], "objcmt-atomic-property">, Flags<[CC1Option]>,
  HelpText<"Make migration to 'atomic' properties">,
  MarshallingInfoBitfieldFlag<FrontendOpts<"ObjCMTAction">, "FrontendOptions::ObjCMT_AtomicProperty">;
def objcmt_returns_innerpointer_property : Flag<["-"], "objcmt-returns-innerpointer-property">, Flags<[CC1Option]>,
  HelpText<"Enable migration to annotate property with NS_RETURNS_INNER_POINTER">,
  MarshallingInfoBitfieldFlag<FrontendOpts<"ObjCMTAction">, "FrontendOptions::ObjCMT_ReturnsInnerPointerProperty">;
def objcmt_ns_nonatomic_iosonly: Flag<["-"], "objcmt-ns-nonatomic-iosonly">, Flags<[CC1Option]>,
  HelpText<"Enable migration to use NS_NONATOMIC_IOSONLY macro for setting property's 'atomic' attribute">,
  MarshallingInfoBitfieldFlag<FrontendOpts<"ObjCMTAction">, "FrontendOptions::ObjCMT_NsAtomicIOSOnlyProperty">;
def objcmt_migrate_designated_init : Flag<["-"], "objcmt-migrate-designated-init">, Flags<[CC1Option]>,
  HelpText<"Enable migration to infer NS_DESIGNATED_INITIALIZER for initializer methods">,
  MarshallingInfoBitfieldFlag<FrontendOpts<"ObjCMTAction">, "FrontendOptions::ObjCMT_DesignatedInitializer">;

def objcmt_allowlist_dir_path: Joined<["-"], "objcmt-allowlist-dir-path=">, Flags<[CC1Option]>,
  HelpText<"Only modify files with a filename contained in the provided directory path">,
  MarshallingInfoString<FrontendOpts<"ObjCMTAllowListPath">>;
def : Joined<["-"], "objcmt-whitelist-dir-path=">, Flags<[CC1Option]>,
  HelpText<"Alias for -objcmt-allowlist-dir-path">,
  Alias<objcmt_allowlist_dir_path>;
// The misspelt "white-list" [sic] alias is due for removal.
def : Joined<["-"], "objcmt-white-list-dir-path=">, Flags<[CC1Option]>,
  Alias<objcmt_allowlist_dir_path>;

// Make sure all other -ccc- options are rejected.
def ccc_ : Joined<["-"], "ccc-">, Group<internal_Group>, Flags<[Unsupported]>;

// Standard Options

def _HASH_HASH_HASH : Flag<["-"], "###">, Flags<[NoXarchOption, CoreOption, FlangOption]>,
    HelpText<"Print (but do not run) the commands to run for this compilation">;
def _DASH_DASH : Option<["--"], "", KIND_REMAINING_ARGS>,
    Flags<[NoXarchOption, CoreOption]>;
def A : JoinedOrSeparate<["-"], "A">, Flags<[RenderJoined]>, Group<gfortran_Group>;
def B : JoinedOrSeparate<["-"], "B">, MetaVarName<"<prefix>">,
    HelpText<"Search $prefix$file for executables, libraries, and data files. "
    "If $prefix is a directory, search $prefix/$file">;
def gcc_toolchain : Joined<["--"], "gcc-toolchain=">, Flags<[NoXarchOption]>,
  HelpText<"Search for GCC installation in the specified directory on targets which commonly use GCC. "
  "The directory usually contains 'lib{,32,64}/gcc{,-cross}/$triple' and 'include'. If specified, "
  "sysroot is skipped for GCC detection. Note: executables (e.g. ld) used by the compiler are not "
  "overridden by the selected GCC installation">;
def CC : Flag<["-"], "CC">, Flags<[CC1Option]>, Group<Preprocessor_Group>,
    HelpText<"Include comments from within macros in preprocessed output">,
    MarshallingInfoFlag<PreprocessorOutputOpts<"ShowMacroComments">>;
def C : Flag<["-"], "C">, Flags<[CC1Option]>, Group<Preprocessor_Group>,
    HelpText<"Include comments in preprocessed output">,
    MarshallingInfoFlag<PreprocessorOutputOpts<"ShowComments">>;
def D : JoinedOrSeparate<["-"], "D">, Group<Preprocessor_Group>,
    Flags<[CC1Option, FlangOption, FC1Option]>, MetaVarName<"<macro>=<value>">,
    HelpText<"Define <macro> to <value> (or 1 if <value> omitted)">;
def E : Flag<["-"], "E">, Flags<[NoXarchOption,CC1Option, FlangOption, FC1Option]>, Group<Action_Group>,
    HelpText<"Only run the preprocessor">;
def F : JoinedOrSeparate<["-"], "F">, Flags<[RenderJoined,CC1Option]>,
    HelpText<"Add directory to framework include search path">;
def G : JoinedOrSeparate<["-"], "G">, Flags<[NoXarchOption]>, Group<m_Group>,
    MetaVarName<"<size>">, HelpText<"Put objects of at most <size> bytes "
    "into small data section (MIPS / Hexagon)">;
def G_EQ : Joined<["-"], "G=">, Flags<[NoXarchOption]>, Group<m_Group>, Alias<G>;
def H : Flag<["-"], "H">, Flags<[CC1Option]>, Group<Preprocessor_Group>,
    HelpText<"Show header includes and nesting depth">,
    MarshallingInfoFlag<DependencyOutputOpts<"ShowHeaderIncludes">>;
def fshow_skipped_includes : Flag<["-"], "fshow-skipped-includes">,
  Flags<[CC1Option]>, HelpText<"Show skipped includes in -H output.">,
  DocBrief<[{#include files may be "skipped" due to include guard optimization
             or #pragma once. This flag makes -H show also such includes.}]>,
  MarshallingInfoFlag<DependencyOutputOpts<"ShowSkippedHeaderIncludes">>;

def I_ : Flag<["-"], "I-">, Group<I_Group>,
    HelpText<"Restrict all prior -I flags to double-quoted inclusion and "
             "remove current directory from include path">;
def I : JoinedOrSeparate<["-"], "I">, Group<I_Group>,
    Flags<[CC1Option,CC1AsOption,FlangOption,FC1Option]>, MetaVarName<"<dir>">,
    HelpText<"Add directory to the end of the list of include search paths">,
    DocBrief<[{Add directory to include search path. For C++ inputs, if
there are multiple -I options, these directories are searched
in the order they are given before the standard system directories
are searched. If the same directory is in the SYSTEM include search
paths, for example if also specified with -isystem, the -I option
will be ignored}]>;
def L : JoinedOrSeparate<["-"], "L">, Flags<[RenderJoined]>, Group<Link_Group>,
    MetaVarName<"<dir>">, HelpText<"Add directory to library search path">;
def MD : Flag<["-"], "MD">, Group<M_Group>,
    HelpText<"Write a depfile containing user and system headers">;
def MMD : Flag<["-"], "MMD">, Group<M_Group>,
    HelpText<"Write a depfile containing user headers">;
def M : Flag<["-"], "M">, Group<M_Group>,
    HelpText<"Like -MD, but also implies -E and writes to stdout by default">;
def MM : Flag<["-"], "MM">, Group<M_Group>,
    HelpText<"Like -MMD, but also implies -E and writes to stdout by default">;
def MF : JoinedOrSeparate<["-"], "MF">, Group<M_Group>,
    HelpText<"Write depfile output from -MMD, -MD, -MM, or -M to <file>">,
    MetaVarName<"<file>">;
def MG : Flag<["-"], "MG">, Group<M_Group>, Flags<[CC1Option]>,
    HelpText<"Add missing headers to depfile">,
    MarshallingInfoFlag<DependencyOutputOpts<"AddMissingHeaderDeps">>;
def MJ : JoinedOrSeparate<["-"], "MJ">, Group<M_Group>,
    HelpText<"Write a compilation database entry per input">;
def MP : Flag<["-"], "MP">, Group<M_Group>, Flags<[CC1Option]>,
    HelpText<"Create phony target for each dependency (other than main file)">,
    MarshallingInfoFlag<DependencyOutputOpts<"UsePhonyTargets">>;
def MQ : JoinedOrSeparate<["-"], "MQ">, Group<M_Group>, Flags<[CC1Option]>,
    HelpText<"Specify name of main file output to quote in depfile">;
def MT : JoinedOrSeparate<["-"], "MT">, Group<M_Group>, Flags<[CC1Option]>,
    HelpText<"Specify name of main file output in depfile">,
    MarshallingInfoStringVector<DependencyOutputOpts<"Targets">>;
def MV : Flag<["-"], "MV">, Group<M_Group>, Flags<[CC1Option]>,
    HelpText<"Use NMake/Jom format for the depfile">,
    MarshallingInfoFlag<DependencyOutputOpts<"OutputFormat">, "DependencyOutputFormat::Make">,
    Normalizer<"makeFlagToValueNormalizer(DependencyOutputFormat::NMake)">;
def Mach : Flag<["-"], "Mach">, Group<Link_Group>;
def O0 : Flag<["-"], "O0">, Group<O_Group>, Flags<[CC1Option, FC1Option, HelpHidden]>;
def O4 : Flag<["-"], "O4">, Group<O_Group>, Flags<[CC1Option, FC1Option, HelpHidden]>;
def ObjCXX : Flag<["-"], "ObjC++">, Flags<[NoXarchOption]>,
  HelpText<"Treat source input files as Objective-C++ inputs">;
def ObjC : Flag<["-"], "ObjC">, Flags<[NoXarchOption]>,
  HelpText<"Treat source input files as Objective-C inputs">;
def O : Joined<["-"], "O">, Group<O_Group>, Flags<[CC1Option,FC1Option]>;
def O_flag : Flag<["-"], "O">, Flags<[CC1Option,FC1Option]>, Alias<O>, AliasArgs<["1"]>;
def Ofast : Joined<["-"], "Ofast">, Group<O_Group>, Flags<[CC1Option,FC1Option]>;
def P : Flag<["-"], "P">, Flags<[CC1Option,FlangOption,FC1Option]>, Group<Preprocessor_Group>,
  HelpText<"Disable linemarker output in -E mode">,
  MarshallingInfoNegativeFlag<PreprocessorOutputOpts<"ShowLineMarkers">>;
def Qy : Flag<["-"], "Qy">, Flags<[CC1Option]>,
  HelpText<"Emit metadata containing compiler name and version">;
def Qn : Flag<["-"], "Qn">, Flags<[CC1Option]>,
  HelpText<"Do not emit metadata containing compiler name and version">;
def : Flag<["-"], "fident">, Group<f_Group>, Alias<Qy>,
  Flags<[CoreOption, CC1Option]>;
def : Flag<["-"], "fno-ident">, Group<f_Group>, Alias<Qn>,
  Flags<[CoreOption, CC1Option]>;
def Qunused_arguments : Flag<["-"], "Qunused-arguments">, Flags<[NoXarchOption, CoreOption]>,
  HelpText<"Don't emit warning for unused driver arguments">;
def Q : Flag<["-"], "Q">, IgnoredGCCCompat;
def Rpass_EQ : Joined<["-"], "Rpass=">, Group<R_value_Group>, Flags<[CC1Option]>,
  HelpText<"Report transformations performed by optimization passes whose "
           "name matches the given POSIX regular expression">;
def Rpass_missed_EQ : Joined<["-"], "Rpass-missed=">, Group<R_value_Group>,
  Flags<[CC1Option]>,
  HelpText<"Report missed transformations by optimization passes whose "
           "name matches the given POSIX regular expression">;
def Rpass_analysis_EQ : Joined<["-"], "Rpass-analysis=">, Group<R_value_Group>,
  Flags<[CC1Option]>,
  HelpText<"Report transformation analysis from optimization passes whose "
           "name matches the given POSIX regular expression">;
def R_Joined : Joined<["-"], "R">, Group<R_Group>, Flags<[CC1Option, CoreOption]>,
  MetaVarName<"<remark>">, HelpText<"Enable the specified remark">;
def S : Flag<["-"], "S">, Flags<[NoXarchOption,CC1Option,FlangOption,FC1Option]>, Group<Action_Group>,
  HelpText<"Only run preprocess and compilation steps">;
def Tbss : JoinedOrSeparate<["-"], "Tbss">, Group<T_Group>,
  MetaVarName<"<addr>">, HelpText<"Set starting address of BSS to <addr>">;
def Tdata : JoinedOrSeparate<["-"], "Tdata">, Group<T_Group>,
  MetaVarName<"<addr>">, HelpText<"Set starting address of DATA to <addr>">;
def Ttext : JoinedOrSeparate<["-"], "Ttext">, Group<T_Group>,
  MetaVarName<"<addr>">, HelpText<"Set starting address of TEXT to <addr>">;
def T : JoinedOrSeparate<["-"], "T">, Group<T_Group>,
  MetaVarName<"<script>">, HelpText<"Specify <script> as linker script">;
def U : JoinedOrSeparate<["-"], "U">, Group<Preprocessor_Group>,
  Flags<[CC1Option, FlangOption, FC1Option]>, MetaVarName<"<macro>">, HelpText<"Undefine macro <macro>">;
def V : JoinedOrSeparate<["-"], "V">, Flags<[NoXarchOption, Unsupported]>;
def Wa_COMMA : CommaJoined<["-"], "Wa,">,
  HelpText<"Pass the comma separated arguments in <arg> to the assembler">,
  MetaVarName<"<arg>">;
def Wall : Flag<["-"], "Wall">, Group<W_Group>, Flags<[CC1Option, HelpHidden]>;
def WCL4 : Flag<["-"], "WCL4">, Group<W_Group>, Flags<[CC1Option, HelpHidden]>;
def Wsystem_headers : Flag<["-"], "Wsystem-headers">, Group<W_Group>, Flags<[CC1Option, HelpHidden]>;
def Wno_system_headers : Flag<["-"], "Wno-system-headers">, Group<W_Group>, Flags<[CC1Option, HelpHidden]>;
def Wdeprecated : Flag<["-"], "Wdeprecated">, Group<W_Group>, Flags<[CC1Option]>,
  HelpText<"Enable warnings for deprecated constructs and define __DEPRECATED">;
def Wno_deprecated : Flag<["-"], "Wno-deprecated">, Group<W_Group>, Flags<[CC1Option]>;
def Wl_COMMA : CommaJoined<["-"], "Wl,">, Flags<[LinkerInput, RenderAsInput]>,
  HelpText<"Pass the comma separated arguments in <arg> to the linker">,
  MetaVarName<"<arg>">, Group<Link_Group>;
// FIXME: This is broken; these should not be Joined arguments.
def Wno_nonportable_cfstrings : Joined<["-"], "Wno-nonportable-cfstrings">, Group<W_Group>,
  Flags<[CC1Option]>;
def Wnonportable_cfstrings : Joined<["-"], "Wnonportable-cfstrings">, Group<W_Group>,
  Flags<[CC1Option]>;
def Wp_COMMA : CommaJoined<["-"], "Wp,">,
  HelpText<"Pass the comma separated arguments in <arg> to the preprocessor">,
  MetaVarName<"<arg>">, Group<Preprocessor_Group>;
def Wundef_prefix_EQ : CommaJoined<["-"], "Wundef-prefix=">, Group<W_value_Group>,
  Flags<[CC1Option, CoreOption, HelpHidden]>, MetaVarName<"<arg>">,
  HelpText<"Enable warnings for undefined macros with a prefix in the comma separated list <arg>">,
  MarshallingInfoStringVector<DiagnosticOpts<"UndefPrefixes">>;
def Wwrite_strings : Flag<["-"], "Wwrite-strings">, Group<W_Group>, Flags<[CC1Option, HelpHidden]>;
def Wno_write_strings : Flag<["-"], "Wno-write-strings">, Group<W_Group>, Flags<[CC1Option, HelpHidden]>;
def W_Joined : Joined<["-"], "W">, Group<W_Group>, Flags<[CC1Option, CoreOption, FC1Option, FlangOption]>,
  MetaVarName<"<warning>">, HelpText<"Enable the specified warning">;
def Xanalyzer : Separate<["-"], "Xanalyzer">,
  HelpText<"Pass <arg> to the static analyzer">, MetaVarName<"<arg>">,
  Group<StaticAnalyzer_Group>;
def Xarch__ : JoinedAndSeparate<["-"], "Xarch_">, Flags<[NoXarchOption]>;
def Xarch_host : Separate<["-"], "Xarch_host">, Flags<[NoXarchOption]>,
  HelpText<"Pass <arg> to the CUDA/HIP host compilation">, MetaVarName<"<arg>">;
def Xarch_device : Separate<["-"], "Xarch_device">, Flags<[NoXarchOption]>,
  HelpText<"Pass <arg> to the CUDA/HIP device compilation">, MetaVarName<"<arg>">;
def Xassembler : Separate<["-"], "Xassembler">,
  HelpText<"Pass <arg> to the assembler">, MetaVarName<"<arg>">,
  Group<CompileOnly_Group>;
def Xclang : Separate<["-"], "Xclang">,
  HelpText<"Pass <arg> to clang -cc1">, MetaVarName<"<arg>">,
  Flags<[NoXarchOption, CoreOption]>, Group<CompileOnly_Group>;
def : Joined<["-"], "Xclang=">, Group<CompileOnly_Group>, Flags<[NoXarchOption, CoreOption]>, Alias<Xclang>,
  HelpText<"Alias for -Xclang">, MetaVarName<"<arg>">;
def Xcuda_fatbinary : Separate<["-"], "Xcuda-fatbinary">,
  HelpText<"Pass <arg> to fatbinary invocation">, MetaVarName<"<arg>">;
def Xcuda_ptxas : Separate<["-"], "Xcuda-ptxas">,
  HelpText<"Pass <arg> to the ptxas assembler">, MetaVarName<"<arg>">;
def Xopenmp_target : Separate<["-"], "Xopenmp-target">, Group<CompileOnly_Group>,
  HelpText<"Pass <arg> to the target offloading toolchain.">, MetaVarName<"<arg>">;
def Xopenmp_target_EQ : JoinedAndSeparate<["-"], "Xopenmp-target=">, Group<CompileOnly_Group>,
  HelpText<"Pass <arg> to the target offloading toolchain identified by <triple>.">,
  MetaVarName<"<triple> <arg>">;
def z : Separate<["-"], "z">, Flags<[LinkerInput, RenderAsInput]>,
  HelpText<"Pass -z <arg> to the linker">, MetaVarName<"<arg>">,
  Group<Link_Group>;
def offload_link : Flag<["--"], "offload-link">, Group<Link_Group>,
  HelpText<"Use the new offloading linker to perform the link job.">;
def Xlinker : Separate<["-"], "Xlinker">, Flags<[LinkerInput, RenderAsInput]>,
  HelpText<"Pass <arg> to the linker">, MetaVarName<"<arg>">,
  Group<Link_Group>;
def Xoffload_linker : JoinedAndSeparate<["-"], "Xoffload-linker">,
  HelpText<"Pass <arg> to the offload linkers or the ones idenfied by -<triple>">,
  MetaVarName<"<triple> <arg>">, Group<Link_Group>;
def Xpreprocessor : Separate<["-"], "Xpreprocessor">, Group<Preprocessor_Group>,
  HelpText<"Pass <arg> to the preprocessor">, MetaVarName<"<arg>">;
def X_Flag : Flag<["-"], "X">, Group<Link_Group>;
def X_Joined : Joined<["-"], "X">, IgnoredGCCCompat;
def Z_Flag : Flag<["-"], "Z">, Group<Link_Group>;
// FIXME: All we do with this is reject it. Remove.
def Z_Joined : Joined<["-"], "Z">;
def all__load : Flag<["-"], "all_load">;
def allowable__client : Separate<["-"], "allowable_client">;
def ansi : Flag<["-", "--"], "ansi">, Group<CompileOnly_Group>;
def arch__errors__fatal : Flag<["-"], "arch_errors_fatal">;
def arch : Separate<["-"], "arch">, Flags<[NoXarchOption]>;
def arch__only : Separate<["-"], "arch_only">;
def a : Joined<["-"], "a">;
def autocomplete : Joined<["--"], "autocomplete=">;
def bind__at__load : Flag<["-"], "bind_at_load">;
def bundle__loader : Separate<["-"], "bundle_loader">;
def bundle : Flag<["-"], "bundle">;
def b : JoinedOrSeparate<["-"], "b">, Flags<[LinkerInput, RenderAsInput]>,
  HelpText<"Pass -b <arg> to the linker on AIX (only).">, MetaVarName<"<arg>">,
  Group<Link_Group>;
// OpenCL-only Options
def cl_opt_disable : Flag<["-"], "cl-opt-disable">, Group<opencl_Group>, Flags<[CC1Option]>,
  HelpText<"OpenCL only. This option disables all optimizations. By default optimizations are enabled.">;
def cl_strict_aliasing : Flag<["-"], "cl-strict-aliasing">, Group<opencl_Group>, Flags<[CC1Option]>,
  HelpText<"OpenCL only. This option is added for compatibility with OpenCL 1.0.">;
def cl_single_precision_constant : Flag<["-"], "cl-single-precision-constant">, Group<opencl_Group>, Flags<[CC1Option]>,
  HelpText<"OpenCL only. Treat double precision floating-point constant as single precision constant.">,
  MarshallingInfoFlag<LangOpts<"SinglePrecisionConstants">>;
def cl_finite_math_only : Flag<["-"], "cl-finite-math-only">, Group<opencl_Group>, Flags<[CC1Option]>,
  HelpText<"OpenCL only. Allow floating-point optimizations that assume arguments and results are not NaNs or +-Inf.">,
  MarshallingInfoFlag<LangOpts<"CLFiniteMathOnly">>;
def cl_kernel_arg_info : Flag<["-"], "cl-kernel-arg-info">, Group<opencl_Group>, Flags<[CC1Option]>,
  HelpText<"OpenCL only. Generate kernel argument metadata.">,
  MarshallingInfoFlag<CodeGenOpts<"EmitOpenCLArgMetadata">>;
def cl_unsafe_math_optimizations : Flag<["-"], "cl-unsafe-math-optimizations">, Group<opencl_Group>, Flags<[CC1Option]>,
  HelpText<"OpenCL only. Allow unsafe floating-point optimizations.  Also implies -cl-no-signed-zeros and -cl-mad-enable.">,
  MarshallingInfoFlag<LangOpts<"CLUnsafeMath">>;
def cl_fast_relaxed_math : Flag<["-"], "cl-fast-relaxed-math">, Group<opencl_Group>, Flags<[CC1Option]>,
  HelpText<"OpenCL only. Sets -cl-finite-math-only and -cl-unsafe-math-optimizations, and defines __FAST_RELAXED_MATH__.">,
  MarshallingInfoFlag<LangOpts<"FastRelaxedMath">>;
def cl_mad_enable : Flag<["-"], "cl-mad-enable">, Group<opencl_Group>, Flags<[CC1Option]>,
  HelpText<"OpenCL only. Allow use of less precise MAD computations in the generated binary.">,
  MarshallingInfoFlag<CodeGenOpts<"LessPreciseFPMAD">>,
  ImpliedByAnyOf<[cl_unsafe_math_optimizations.KeyPath, cl_fast_relaxed_math.KeyPath]>;
def cl_no_signed_zeros : Flag<["-"], "cl-no-signed-zeros">, Group<opencl_Group>, Flags<[CC1Option]>,
  HelpText<"OpenCL only. Allow use of less precise no signed zeros computations in the generated binary.">,
  MarshallingInfoFlag<LangOpts<"CLNoSignedZero">>;
def cl_std_EQ : Joined<["-"], "cl-std=">, Group<opencl_Group>, Flags<[CC1Option]>,
  HelpText<"OpenCL language standard to compile for.">,
  Values<"cl,CL,cl1.0,CL1.0,cl1.1,CL1.1,cl1.2,CL1.2,cl2.0,CL2.0,cl3.0,CL3.0,clc++,CLC++,clc++1.0,CLC++1.0,clc++2021,CLC++2021">;
def cl_denorms_are_zero : Flag<["-"], "cl-denorms-are-zero">, Group<opencl_Group>,
  HelpText<"OpenCL only. Allow denormals to be flushed to zero.">;
def cl_fp32_correctly_rounded_divide_sqrt : Flag<["-"], "cl-fp32-correctly-rounded-divide-sqrt">, Group<opencl_Group>, Flags<[CC1Option]>,
  HelpText<"OpenCL only. Specify that single precision floating-point divide and sqrt used in the program source are correctly rounded.">,
  MarshallingInfoFlag<CodeGenOpts<"OpenCLCorrectlyRoundedDivSqrt">>;
def cl_uniform_work_group_size : Flag<["-"], "cl-uniform-work-group-size">, Group<opencl_Group>, Flags<[CC1Option]>,
  HelpText<"OpenCL only. Defines that the global work-size be a multiple of the work-group size specified to clEnqueueNDRangeKernel">,
  MarshallingInfoFlag<CodeGenOpts<"UniformWGSize">>;
def cl_no_stdinc : Flag<["-"], "cl-no-stdinc">, Group<opencl_Group>,
  HelpText<"OpenCL only. Disables all standard includes containing non-native compiler types and functions.">;
def cl_ext_EQ : CommaJoined<["-"], "cl-ext=">, Group<opencl_Group>, Flags<[CC1Option]>,
  HelpText<"OpenCL only. Enable or disable OpenCL extensions/optional features. The argument is a comma-separated "
           "sequence of one or more extension names, each prefixed by '+' or '-'.">,
  MarshallingInfoStringVector<TargetOpts<"OpenCLExtensionsAsWritten">>;

def client__name : JoinedOrSeparate<["-"], "client_name">;
def combine : Flag<["-", "--"], "combine">, Flags<[NoXarchOption, Unsupported]>;
def compatibility__version : JoinedOrSeparate<["-"], "compatibility_version">;
def config : Separate<["--"], "config">, Flags<[NoXarchOption]>,
  HelpText<"Specifies configuration file">;
def config_system_dir_EQ : Joined<["--"], "config-system-dir=">, Flags<[NoXarchOption, HelpHidden]>,
  HelpText<"System directory for configuration files">;
def config_user_dir_EQ : Joined<["--"], "config-user-dir=">, Flags<[NoXarchOption, HelpHidden]>,
  HelpText<"User directory for configuration files">;
def coverage : Flag<["-", "--"], "coverage">, Group<Link_Group>, Flags<[CoreOption]>;
def cpp_precomp : Flag<["-"], "cpp-precomp">, Group<clang_ignored_f_Group>;
def current__version : JoinedOrSeparate<["-"], "current_version">;
def cxx_isystem : JoinedOrSeparate<["-"], "cxx-isystem">, Group<clang_i_Group>,
  HelpText<"Add directory to the C++ SYSTEM include search path">, Flags<[CC1Option]>,
  MetaVarName<"<directory>">;
def c : Flag<["-"], "c">, Flags<[NoXarchOption, FlangOption]>, Group<Action_Group>,
  HelpText<"Only run preprocess, compile, and assemble steps">;
def fconvergent_functions : Flag<["-"], "fconvergent-functions">, Group<f_Group>, Flags<[CC1Option]>,
  HelpText<"Assume functions may be convergent">;

def gpu_use_aux_triple_only : Flag<["--"], "gpu-use-aux-triple-only">,
  InternalDriverOpt, HelpText<"Prepare '-aux-triple' only without populating "
                              "'-aux-target-cpu' and '-aux-target-feature'.">;
def cuda_include_ptx_EQ : Joined<["--"], "cuda-include-ptx=">, Flags<[NoXarchOption]>,
  HelpText<"Include PTX for the following GPU architecture (e.g. sm_35) or 'all'. May be specified more than once.">;
def no_cuda_include_ptx_EQ : Joined<["--"], "no-cuda-include-ptx=">, Flags<[NoXarchOption]>,
  HelpText<"Do not include PTX for the following GPU architecture (e.g. sm_35) or 'all'. May be specified more than once.">;
def offload_arch_EQ : Joined<["--"], "offload-arch=">, Flags<[NoXarchOption]>,
  HelpText<"CUDA offloading device architecture (e.g. sm_35), or HIP offloading target ID in the form of a "
           "device architecture followed by target ID features delimited by a colon. Each target ID feature "
           "is a pre-defined string followed by a plus or minus sign (e.g. gfx908:xnack+:sramecc-).  May be "
           "specified more than once.">;
def cuda_gpu_arch_EQ : Joined<["--"], "cuda-gpu-arch=">, Flags<[NoXarchOption]>,
  Alias<offload_arch_EQ>;
def cuda_feature_EQ : Joined<["--"], "cuda-feature=">, HelpText<"Manually specify the CUDA feature to use">;
def hip_link : Flag<["--"], "hip-link">,
  HelpText<"Link clang-offload-bundler bundles for HIP">;
def no_hip_rt: Flag<["-"], "no-hip-rt">,
  HelpText<"Do not link against HIP runtime libraries">;
def no_offload_arch_EQ : Joined<["--"], "no-offload-arch=">, Flags<[NoXarchOption]>,
  HelpText<"Remove CUDA/HIP offloading device architecture (e.g. sm_35, gfx906) from the list of devices to compile for. "
           "'all' resets the list to its default value.">;
def emit_static_lib : Flag<["--"], "emit-static-lib">,
  HelpText<"Enable linker job to emit a static library.">;
def no_cuda_gpu_arch_EQ : Joined<["--"], "no-cuda-gpu-arch=">, Flags<[NoXarchOption]>,
  Alias<no_offload_arch_EQ>;
def cuda_noopt_device_debug : Flag<["--"], "cuda-noopt-device-debug">,
  HelpText<"Enable device-side debug info generation. Disables ptxas optimizations.">;
def no_cuda_version_check : Flag<["--"], "no-cuda-version-check">,
  HelpText<"Don't error out if the detected version of the CUDA install is "
           "too low for the requested CUDA gpu architecture.">;
def no_cuda_noopt_device_debug : Flag<["--"], "no-cuda-noopt-device-debug">;
def cuda_path_EQ : Joined<["--"], "cuda-path=">, Group<i_Group>,
  HelpText<"CUDA installation path">;
def cuda_path_ignore_env : Flag<["--"], "cuda-path-ignore-env">, Group<i_Group>,
  HelpText<"Ignore environment variables to detect CUDA installation">;
def ptxas_path_EQ : Joined<["--"], "ptxas-path=">, Group<i_Group>,
  HelpText<"Path to ptxas (used for compiling CUDA code)">;
def fgpu_flush_denormals_to_zero : Flag<["-"], "fgpu-flush-denormals-to-zero">,
  HelpText<"Flush denormal floating point values to zero in CUDA/HIP device mode.">;
def fno_gpu_flush_denormals_to_zero : Flag<["-"], "fno-gpu-flush-denormals-to-zero">;
def fcuda_flush_denormals_to_zero : Flag<["-"], "fcuda-flush-denormals-to-zero">,
  Alias<fgpu_flush_denormals_to_zero>;
def fno_cuda_flush_denormals_to_zero : Flag<["-"], "fno-cuda-flush-denormals-to-zero">,
  Alias<fno_gpu_flush_denormals_to_zero>;
defm gpu_rdc : BoolFOption<"gpu-rdc",
  LangOpts<"GPURelocatableDeviceCode">, DefaultFalse,
  PosFlag<SetTrue, [CC1Option], "Generate relocatable device code, also known as separate compilation mode">,
  NegFlag<SetFalse>>;
def : Flag<["-"], "fcuda-rdc">, Alias<fgpu_rdc>;
def : Flag<["-"], "fno-cuda-rdc">, Alias<fno_gpu_rdc>;
defm cuda_short_ptr : BoolFOption<"cuda-short-ptr",
  TargetOpts<"NVPTXUseShortPointers">, DefaultFalse,
  PosFlag<SetTrue, [CC1Option], "Use 32-bit pointers for accessing const/local/shared address spaces">,
  NegFlag<SetFalse>>;
def fgpu_default_stream_EQ : Joined<["-"], "fgpu-default-stream=">,
  HelpText<"Specify default stream. The default value is 'legacy'. (HIP only)">,
  Flags<[CC1Option]>,
  Values<"legacy,per-thread">,
  NormalizedValuesScope<"LangOptions::GPUDefaultStreamKind">,
  NormalizedValues<["Legacy", "PerThread"]>,
  MarshallingInfoEnum<LangOpts<"GPUDefaultStream">, "Legacy">;
def rocm_path_EQ : Joined<["--"], "rocm-path=">, Group<i_Group>,
  HelpText<"ROCm installation path, used for finding and automatically linking required bitcode libraries.">;
def hip_path_EQ : Joined<["--"], "hip-path=">, Group<i_Group>,
  HelpText<"HIP runtime installation path, used for finding HIP version and adding HIP include path.">;
def amdgpu_arch_tool_EQ : Joined<["--"], "amdgpu-arch-tool=">, Group<i_Group>,
  HelpText<"Tool used for detecting AMD GPU arch in the system.">;
def rocm_device_lib_path_EQ : Joined<["--"], "rocm-device-lib-path=">, Group<Link_Group>,
  HelpText<"ROCm device library path. Alternative to rocm-path.">;
def : Joined<["--"], "hip-device-lib-path=">, Alias<rocm_device_lib_path_EQ>;
def hip_device_lib_EQ : Joined<["--"], "hip-device-lib=">, Group<Link_Group>,
  HelpText<"HIP device library">;
def hip_version_EQ : Joined<["--"], "hip-version=">,
  HelpText<"HIP version in the format of major.minor.patch">;
def fhip_dump_offload_linker_script : Flag<["-"], "fhip-dump-offload-linker-script">,
  Group<f_Group>, Flags<[NoArgumentUnused, HelpHidden]>;
defm hip_new_launch_api : BoolFOption<"hip-new-launch-api",
  LangOpts<"HIPUseNewLaunchAPI">, DefaultFalse,
  PosFlag<SetTrue, [CC1Option], "Use">, NegFlag<SetFalse, [], "Don't use">,
  BothFlags<[], " new kernel launching API for HIP">>;
defm hip_fp32_correctly_rounded_divide_sqrt : BoolFOption<"hip-fp32-correctly-rounded-divide-sqrt",
  CodeGenOpts<"HIPCorrectlyRoundedDivSqrt">, DefaultTrue,
  PosFlag<SetTrue, [], "Specify">,
  NegFlag<SetFalse, [CC1Option], "Don't specify">,
  BothFlags<[], " that single precision floating-point divide and sqrt used in "
  "the program source are correctly rounded (HIP device compilation only)">>,
  ShouldParseIf<hip.KeyPath>;
defm hip_kernel_arg_name : BoolFOption<"hip-kernel-arg-name",
  CodeGenOpts<"HIPSaveKernelArgName">, DefaultFalse,
  PosFlag<SetTrue, [CC1Option], "Specify">,
  NegFlag<SetFalse, [], "Don't specify">,
  BothFlags<[], " that kernel argument names are preserved (HIP only)">>,
  ShouldParseIf<hip.KeyPath>;
def hipspv_pass_plugin_EQ : Joined<["--"], "hipspv-pass-plugin=">,
  Group<Link_Group>, MetaVarName<"<dsopath>">,
  HelpText<"path to a pass plugin for HIP to SPIR-V passes.">;
defm gpu_allow_device_init : BoolFOption<"gpu-allow-device-init",
  LangOpts<"GPUAllowDeviceInit">, DefaultFalse,
  PosFlag<SetTrue, [CC1Option], "Allow">, NegFlag<SetFalse, [], "Don't allow">,
  BothFlags<[], " device side init function in HIP (experimental)">>,
  ShouldParseIf<hip.KeyPath>;
defm gpu_defer_diag : BoolFOption<"gpu-defer-diag",
  LangOpts<"GPUDeferDiag">, DefaultFalse,
  PosFlag<SetTrue, [CC1Option], "Defer">, NegFlag<SetFalse, [], "Don't defer">,
  BothFlags<[], " host/device related diagnostic messages for CUDA/HIP">>;
defm gpu_exclude_wrong_side_overloads : BoolFOption<"gpu-exclude-wrong-side-overloads",
  LangOpts<"GPUExcludeWrongSideOverloads">, DefaultFalse,
  PosFlag<SetTrue, [CC1Option], "Always exclude wrong side overloads">,
  NegFlag<SetFalse, [], "Exclude wrong side overloads only if there are same side overloads">,
  BothFlags<[HelpHidden], " in overloading resolution for CUDA/HIP">>;
def gpu_max_threads_per_block_EQ : Joined<["--"], "gpu-max-threads-per-block=">,
  Flags<[CC1Option]>,
  HelpText<"Default max threads per block for kernel launch bounds for HIP">,
  MarshallingInfoInt<LangOpts<"GPUMaxThreadsPerBlock">, "1024">,
  ShouldParseIf<hip.KeyPath>;
def fgpu_inline_threshold_EQ : Joined<["-"], "fgpu-inline-threshold=">,
  Flags<[HelpHidden]>,
  HelpText<"Inline threshold for device compilation for CUDA/HIP">;
def gpu_instrument_lib_EQ : Joined<["--"], "gpu-instrument-lib=">,
  HelpText<"Instrument device library for HIP, which is a LLVM bitcode containing "
  "__cyg_profile_func_enter and __cyg_profile_func_exit">;
def fgpu_sanitize : Flag<["-"], "fgpu-sanitize">, Group<f_Group>,
  HelpText<"Enable sanitizer for AMDGPU target">;
def fno_gpu_sanitize : Flag<["-"], "fno-gpu-sanitize">, Group<f_Group>;
def gpu_bundle_output : Flag<["--"], "gpu-bundle-output">,
  Group<f_Group>, HelpText<"Bundle output files of HIP device compilation">;
def no_gpu_bundle_output : Flag<["--"], "no-gpu-bundle-output">,
  Group<f_Group>, HelpText<"Do not bundle output files of HIP device compilation">;
def cuid_EQ : Joined<["-"], "cuid=">, Flags<[CC1Option]>,
  HelpText<"An ID for compilation unit, which should be the same for the same "
           "compilation unit but different for different compilation units. "
           "It is used to externalize device-side static variables for single "
           "source offloading languages CUDA and HIP so that they can be "
           "accessed by the host code of the same compilation unit.">,
  MarshallingInfoString<LangOpts<"CUID">>;
def fuse_cuid_EQ : Joined<["-"], "fuse-cuid=">,
  HelpText<"Method to generate ID's for compilation units for single source "
           "offloading languages CUDA and HIP: 'hash' (ID's generated by hashing "
           "file path and command line options) | 'random' (ID's generated as "
           "random numbers) | 'none' (disabled). Default is 'hash'. This option "
           "will be overridden by option '-cuid=[ID]' if it is specified." >;
def libomptarget_amdgpu_bc_path_EQ : Joined<["--"], "libomptarget-amdgpu-bc-path=">, Group<i_Group>,
  HelpText<"Path to libomptarget-amdgcn bitcode library">;
def libomptarget_amdgcn_bc_path_EQ : Joined<["--"], "libomptarget-amdgcn-bc-path=">, Group<i_Group>,
  HelpText<"Path to libomptarget-amdgcn bitcode library">, Alias<libomptarget_amdgpu_bc_path_EQ>;
def libomptarget_nvptx_bc_path_EQ : Joined<["--"], "libomptarget-nvptx-bc-path=">, Group<i_Group>,
  HelpText<"Path to libomptarget-nvptx bitcode library">;
def dD : Flag<["-"], "dD">, Group<d_Group>, Flags<[CC1Option]>,
  HelpText<"Print macro definitions in -E mode in addition to normal output">;
def dI : Flag<["-"], "dI">, Group<d_Group>, Flags<[CC1Option]>,
  HelpText<"Print include directives in -E mode in addition to normal output">,
  MarshallingInfoFlag<PreprocessorOutputOpts<"ShowIncludeDirectives">>;
def dM : Flag<["-"], "dM">, Group<d_Group>, Flags<[CC1Option]>,
  HelpText<"Print macro definitions in -E mode instead of normal output">;
def dead__strip : Flag<["-"], "dead_strip">;
def dependency_file : Separate<["-"], "dependency-file">, Flags<[CC1Option]>,
  HelpText<"Filename (or -) to write dependency output to">,
  MarshallingInfoString<DependencyOutputOpts<"OutputFile">>;
def dependency_dot : Separate<["-"], "dependency-dot">, Flags<[CC1Option]>,
  HelpText<"Filename to write DOT-formatted header dependencies to">,
  MarshallingInfoString<DependencyOutputOpts<"DOTOutputFile">>;
def module_dependency_dir : Separate<["-"], "module-dependency-dir">,
  Flags<[CC1Option]>, HelpText<"Directory to dump module dependencies to">,
  MarshallingInfoString<DependencyOutputOpts<"ModuleDependencyOutputDir">>;
def dsym_dir : JoinedOrSeparate<["-"], "dsym-dir">,
  Flags<[NoXarchOption, RenderAsInput]>,
  HelpText<"Directory to output dSYM's (if any) to">, MetaVarName<"<dir>">;
def dumpmachine : Flag<["-"], "dumpmachine">;
def dumpspecs : Flag<["-"], "dumpspecs">, Flags<[Unsupported]>;
def dumpversion : Flag<["-"], "dumpversion">;
def dylib__file : Separate<["-"], "dylib_file">;
def dylinker__install__name : JoinedOrSeparate<["-"], "dylinker_install_name">;
def dylinker : Flag<["-"], "dylinker">;
def dynamiclib : Flag<["-"], "dynamiclib">;
def dynamic : Flag<["-"], "dynamic">, Flags<[NoArgumentUnused]>;
def d_Flag : Flag<["-"], "d">, Group<d_Group>;
def d_Joined : Joined<["-"], "d">, Group<d_Group>;
def emit_ast : Flag<["-"], "emit-ast">, Flags<[CoreOption]>,
  HelpText<"Emit Clang AST files for source inputs">;
def emit_llvm : Flag<["-"], "emit-llvm">, Flags<[CC1Option, FC1Option, FlangOption]>, Group<Action_Group>,
  HelpText<"Use the LLVM representation for assembler and object files">;
def emit_interface_stubs : Flag<["-"], "emit-interface-stubs">, Flags<[CC1Option]>, Group<Action_Group>,
  HelpText<"Generate Interface Stub Files.">;
def emit_merged_ifs : Flag<["-"], "emit-merged-ifs">,
  Flags<[CC1Option]>, Group<Action_Group>,
  HelpText<"Generate Interface Stub Files, emit merged text not binary.">;
def end_no_unused_arguments : Flag<["--"], "end-no-unused-arguments">, Flags<[CoreOption]>,
  HelpText<"Start emitting warnings for unused driver arguments">;
def interface_stub_version_EQ : JoinedOrSeparate<["-"], "interface-stub-version=">, Flags<[CC1Option]>;
def exported__symbols__list : Separate<["-"], "exported_symbols_list">;
def extract_api : Flag<["-"], "extract-api">, Flags<[CC1Option]>, Group<Action_Group>,
  HelpText<"Extract API information">;
def product_name_EQ: Joined<["--"], "product-name=">, Flags<[CC1Option]>,
  MarshallingInfoString<FrontendOpts<"ProductName">>;
def e : JoinedOrSeparate<["-"], "e">, Flags<[LinkerInput]>, Group<Link_Group>;
def fmax_tokens_EQ : Joined<["-"], "fmax-tokens=">, Group<f_Group>, Flags<[CC1Option]>,
  HelpText<"Max total number of preprocessed tokens for -Wmax-tokens.">,
  MarshallingInfoInt<LangOpts<"MaxTokens">>;
def fPIC : Flag<["-"], "fPIC">, Group<f_Group>;
def fno_PIC : Flag<["-"], "fno-PIC">, Group<f_Group>;
def fPIE : Flag<["-"], "fPIE">, Group<f_Group>;
def fno_PIE : Flag<["-"], "fno-PIE">, Group<f_Group>;
defm access_control : BoolFOption<"access-control",
  LangOpts<"AccessControl">, DefaultTrue,
  NegFlag<SetFalse, [CC1Option], "Disable C++ access control">,
  PosFlag<SetTrue>>;
def falign_functions : Flag<["-"], "falign-functions">, Group<f_Group>;
def falign_functions_EQ : Joined<["-"], "falign-functions=">, Group<f_Group>;
def falign_loops_EQ : Joined<["-"], "falign-loops=">, Group<f_Group>, Flags<[CC1Option]>, MetaVarName<"<N>">,
  HelpText<"N must be a power of two. Align loops to the boundary">,
  MarshallingInfoInt<CodeGenOpts<"LoopAlignment">>;
def fno_align_functions: Flag<["-"], "fno-align-functions">, Group<f_Group>;
defm allow_editor_placeholders : BoolFOption<"allow-editor-placeholders",
  LangOpts<"AllowEditorPlaceholders">, DefaultFalse,
  PosFlag<SetTrue, [CC1Option], "Treat editor placeholders as valid source code">,
  NegFlag<SetFalse>>;
def fallow_unsupported : Flag<["-"], "fallow-unsupported">, Group<f_Group>;
def fapple_kext : Flag<["-"], "fapple-kext">, Group<f_Group>, Flags<[CC1Option]>,
  HelpText<"Use Apple's kernel extensions ABI">,
  MarshallingInfoFlag<LangOpts<"AppleKext">>;
def fstrict_flex_arrays_EQ : Joined<["-"], "fstrict-flex-arrays=">,Group<f_Group>,
  MetaVarName<"<n>">, Values<"0,1,2">,
  LangOpts<"StrictFlexArrays">,
  Flags<[CC1Option]>,
  HelpText<"Enable optimizations based on the strict definition of flexible arrays">,
  MarshallingInfoInt<LangOpts<"StrictFlexArrays">>;
defm apple_pragma_pack : BoolFOption<"apple-pragma-pack",
  LangOpts<"ApplePragmaPack">, DefaultFalse,
  PosFlag<SetTrue, [CC1Option], "Enable Apple gcc-compatible #pragma pack handling">,
  NegFlag<SetFalse>>;
defm xl_pragma_pack : BoolFOption<"xl-pragma-pack",
  LangOpts<"XLPragmaPack">, DefaultFalse,
  PosFlag<SetTrue, [CC1Option], "Enable IBM XL #pragma pack handling">,
  NegFlag<SetFalse>>;
def shared_libsan : Flag<["-"], "shared-libsan">,
  HelpText<"Dynamically link the sanitizer runtime">;
def static_libsan : Flag<["-"], "static-libsan">,
  HelpText<"Statically link the sanitizer runtime">;
def : Flag<["-"], "shared-libasan">, Alias<shared_libsan>;
def fasm : Flag<["-"], "fasm">, Group<f_Group>;

def fassume_sane_operator_new : Flag<["-"], "fassume-sane-operator-new">, Group<f_Group>;
def fastcp : Flag<["-"], "fastcp">, Group<f_Group>;
def fastf : Flag<["-"], "fastf">, Group<f_Group>;
def fast : Flag<["-"], "fast">, Group<f_Group>;
def fasynchronous_unwind_tables : Flag<["-"], "fasynchronous-unwind-tables">, Group<f_Group>;

defm double_square_bracket_attributes : BoolFOption<"double-square-bracket-attributes",
  LangOpts<"DoubleSquareBracketAttributes">, Default<!strconcat(cpp11.KeyPath, "||", c2x.KeyPath)>,
  PosFlag<SetTrue, [], "Enable">, NegFlag<SetFalse, [], "Disable">,
  BothFlags<[NoXarchOption, CC1Option], " '[[]]' attributes in all C and C++ language modes">>;

defm autolink : BoolFOption<"autolink",
  CodeGenOpts<"Autolink">, DefaultTrue,
  NegFlag<SetFalse, [CC1Option], "Disable generation of linker directives for automatic library linking">,
  PosFlag<SetTrue>>;

// In the future this option will be supported by other offloading
// languages and accept other values such as CPU/GPU architectures,
// offload kinds and target aliases.
def offload_EQ : CommaJoined<["--"], "offload=">, Flags<[NoXarchOption]>,
  HelpText<"Specify comma-separated list of offloading target triples (CUDA and HIP only)">;

// C++ Coroutines TS
defm coroutines_ts : BoolFOption<"coroutines-ts",
  LangOpts<"Coroutines">, Default<cpp20.KeyPath>,
  PosFlag<SetTrue, [CC1Option], "Enable support for the C++ Coroutines TS">,
  NegFlag<SetFalse>>;

defm experimental_library : BoolFOption<"experimental-library",
  LangOpts<"ExperimentalLibrary">, DefaultFalse,
  PosFlag<SetTrue, [CC1Option, CoreOption], "Control whether unstable and experimental library features are enabled. "
          "This option enables various library features that are either experimental (also known as TSes), or have been "
          "but are not stable yet in the selected Standard Library implementation. It is not recommended to use this option "
          "in production code, since neither ABI nor API stability are guaranteed. This is intended to provide a preview "
          "of features that will ship in the future for experimentation purposes">,
  NegFlag<SetFalse>>;

def fembed_offload_object_EQ : Joined<["-"], "fembed-offload-object=">,
  Group<f_Group>, Flags<[NoXarchOption, CC1Option]>,
  HelpText<"Embed Offloading device-side binary into host object file as a section.">,
  MarshallingInfoStringVector<CodeGenOpts<"OffloadObjects">>;
def fembed_bitcode_EQ : Joined<["-"], "fembed-bitcode=">,
    Group<f_Group>, Flags<[NoXarchOption, CC1Option, CC1AsOption]>, MetaVarName<"<option>">,
    HelpText<"Embed LLVM bitcode">,
    Values<"off,all,bitcode,marker">, NormalizedValuesScope<"CodeGenOptions">,
    NormalizedValues<["Embed_Off", "Embed_All", "Embed_Bitcode", "Embed_Marker"]>,
    MarshallingInfoEnum<CodeGenOpts<"EmbedBitcode">, "Embed_Off">;
def fembed_bitcode : Flag<["-"], "fembed-bitcode">, Group<f_Group>,
  Alias<fembed_bitcode_EQ>, AliasArgs<["all"]>,
  HelpText<"Embed LLVM IR bitcode as data">;
def fembed_bitcode_marker : Flag<["-"], "fembed-bitcode-marker">,
  Alias<fembed_bitcode_EQ>, AliasArgs<["marker"]>,
  HelpText<"Embed placeholder LLVM IR data as a marker">;
defm gnu_inline_asm : BoolFOption<"gnu-inline-asm",
  LangOpts<"GNUAsm">, DefaultTrue,
  NegFlag<SetFalse, [CC1Option], "Disable GNU style inline asm">, PosFlag<SetTrue>>;

def fprofile_sample_use : Flag<["-"], "fprofile-sample-use">, Group<f_Group>,
    Flags<[CoreOption]>;
def fno_profile_sample_use : Flag<["-"], "fno-profile-sample-use">, Group<f_Group>,
    Flags<[CoreOption]>;
def fprofile_sample_use_EQ : Joined<["-"], "fprofile-sample-use=">,
    Group<f_Group>, Flags<[NoXarchOption, CC1Option]>,
    HelpText<"Enable sample-based profile guided optimizations">,
    MarshallingInfoString<CodeGenOpts<"SampleProfileFile">>;
def fprofile_sample_accurate : Flag<["-"], "fprofile-sample-accurate">,
    Group<f_Group>, Flags<[NoXarchOption, CC1Option]>,
    HelpText<"Specifies that the sample profile is accurate">,
    DocBrief<[{Specifies that the sample profile is accurate. If the sample
               profile is accurate, callsites without profile samples are marked
               as cold. Otherwise, treat callsites without profile samples as if
               we have no profile}]>,
   MarshallingInfoFlag<CodeGenOpts<"ProfileSampleAccurate">>;
def fno_profile_sample_accurate : Flag<["-"], "fno-profile-sample-accurate">,
  Group<f_Group>, Flags<[NoXarchOption]>;
def fauto_profile : Flag<["-"], "fauto-profile">, Group<f_Group>,
    Alias<fprofile_sample_use>;
def fno_auto_profile : Flag<["-"], "fno-auto-profile">, Group<f_Group>,
    Alias<fno_profile_sample_use>;
def fauto_profile_EQ : Joined<["-"], "fauto-profile=">,
    Alias<fprofile_sample_use_EQ>;
def fauto_profile_accurate : Flag<["-"], "fauto-profile-accurate">,
    Group<f_Group>, Alias<fprofile_sample_accurate>;
def fno_auto_profile_accurate : Flag<["-"], "fno-auto-profile-accurate">,
    Group<f_Group>, Alias<fno_profile_sample_accurate>;
def fdebug_compilation_dir_EQ : Joined<["-"], "fdebug-compilation-dir=">,
    Group<f_Group>, Flags<[CC1Option, CC1AsOption, CoreOption]>,
    HelpText<"The compilation directory to embed in the debug info">,
    MarshallingInfoString<CodeGenOpts<"DebugCompilationDir">>;
def fdebug_compilation_dir : Separate<["-"], "fdebug-compilation-dir">,
    Group<f_Group>, Flags<[CC1Option, CC1AsOption, CoreOption]>,
    Alias<fdebug_compilation_dir_EQ>;
def fcoverage_compilation_dir_EQ : Joined<["-"], "fcoverage-compilation-dir=">,
    Group<f_Group>, Flags<[CC1Option, CC1AsOption, CoreOption]>,
    HelpText<"The compilation directory to embed in the coverage mapping.">,
    MarshallingInfoString<CodeGenOpts<"CoverageCompilationDir">>;
def ffile_compilation_dir_EQ : Joined<["-"], "ffile-compilation-dir=">, Group<f_Group>,
    Flags<[CoreOption]>,
    HelpText<"The compilation directory to embed in the debug info and coverage mapping.">;
defm debug_info_for_profiling : BoolFOption<"debug-info-for-profiling",
  CodeGenOpts<"DebugInfoForProfiling">, DefaultFalse,
  PosFlag<SetTrue, [CC1Option], "Emit extra debug info to make sample profile more accurate">,
  NegFlag<SetFalse>>;
def fprofile_instr_generate : Flag<["-"], "fprofile-instr-generate">,
    Group<f_Group>, Flags<[CoreOption]>,
    HelpText<"Generate instrumented code to collect execution counts into default.profraw file (overridden by '=' form of option or LLVM_PROFILE_FILE env var)">;
def fprofile_instr_generate_EQ : Joined<["-"], "fprofile-instr-generate=">,
    Group<f_Group>, Flags<[CoreOption]>, MetaVarName<"<file>">,
    HelpText<"Generate instrumented code to collect execution counts into <file> (overridden by LLVM_PROFILE_FILE env var)">;
def fprofile_instr_use : Flag<["-"], "fprofile-instr-use">, Group<f_Group>,
    Flags<[CoreOption]>;
def fprofile_instr_use_EQ : Joined<["-"], "fprofile-instr-use=">,
    Group<f_Group>, Flags<[CoreOption]>,
    HelpText<"Use instrumentation data for profile-guided optimization">;
def fprofile_remapping_file_EQ : Joined<["-"], "fprofile-remapping-file=">,
    Group<f_Group>, Flags<[CC1Option, CoreOption]>, MetaVarName<"<file>">,
    HelpText<"Use the remappings described in <file> to match the profile data against names in the program">,
    MarshallingInfoString<CodeGenOpts<"ProfileRemappingFile">>;
defm coverage_mapping : BoolFOption<"coverage-mapping",
  CodeGenOpts<"CoverageMapping">, DefaultFalse,
  PosFlag<SetTrue, [CC1Option], "Generate coverage mapping to enable code coverage analysis">,
  NegFlag<SetFalse, [], "Disable code coverage analysis">, BothFlags<[CoreOption]>>;
def fprofile_generate : Flag<["-"], "fprofile-generate">,
    Group<f_Group>, Flags<[CoreOption]>,
    HelpText<"Generate instrumented code to collect execution counts into default.profraw (overridden by LLVM_PROFILE_FILE env var)">;
def fprofile_generate_EQ : Joined<["-"], "fprofile-generate=">,
    Group<f_Group>, Flags<[CoreOption]>, MetaVarName<"<directory>">,
    HelpText<"Generate instrumented code to collect execution counts into <directory>/default.profraw (overridden by LLVM_PROFILE_FILE env var)">;
def fcs_profile_generate : Flag<["-"], "fcs-profile-generate">,
    Group<f_Group>, Flags<[CoreOption]>,
    HelpText<"Generate instrumented code to collect context sensitive execution counts into default.profraw (overridden by LLVM_PROFILE_FILE env var)">;
def fcs_profile_generate_EQ : Joined<["-"], "fcs-profile-generate=">,
    Group<f_Group>, Flags<[CoreOption]>, MetaVarName<"<directory>">,
    HelpText<"Generate instrumented code to collect context sensitive execution counts into <directory>/default.profraw (overridden by LLVM_PROFILE_FILE env var)">;
def fprofile_use : Flag<["-"], "fprofile-use">, Group<f_Group>,
    Flags<[CoreOption]>, Alias<fprofile_instr_use>;
def fprofile_use_EQ : Joined<["-"], "fprofile-use=">,
    Group<f_Group>, Flags<[NoXarchOption, CoreOption]>,
    MetaVarName<"<pathname>">,
    HelpText<"Use instrumentation data for profile-guided optimization. If pathname is a directory, it reads from <pathname>/default.profdata. Otherwise, it reads from file <pathname>.">;
def fno_profile_instr_generate : Flag<["-"], "fno-profile-instr-generate">,
    Group<f_Group>, Flags<[CoreOption]>,
    HelpText<"Disable generation of profile instrumentation.">;
def fno_profile_generate : Flag<["-"], "fno-profile-generate">,
    Group<f_Group>, Flags<[CoreOption]>,
    HelpText<"Disable generation of profile instrumentation.">;
def fno_profile_instr_use : Flag<["-"], "fno-profile-instr-use">,
    Group<f_Group>, Flags<[CoreOption]>,
    HelpText<"Disable using instrumentation data for profile-guided optimization">;
def fno_profile_use : Flag<["-"], "fno-profile-use">,
    Alias<fno_profile_instr_use>;
defm profile_arcs : BoolFOption<"profile-arcs",
  CodeGenOpts<"EmitGcovArcs">, DefaultFalse,
  PosFlag<SetTrue, [CC1Option, LinkOption]>, NegFlag<SetFalse>>;
defm test_coverage : BoolFOption<"test-coverage",
  CodeGenOpts<"EmitGcovNotes">, DefaultFalse,
  PosFlag<SetTrue, [CC1Option]>, NegFlag<SetFalse>>;
def fprofile_filter_files_EQ : Joined<["-"], "fprofile-filter-files=">,
    Group<f_Group>, Flags<[CC1Option, CoreOption]>,
    HelpText<"Instrument only functions from files where names match any regex separated by a semi-colon">,
    MarshallingInfoString<CodeGenOpts<"ProfileFilterFiles">>,
    ShouldParseIf<!strconcat(fprofile_arcs.KeyPath, "||", ftest_coverage.KeyPath)>;
def fprofile_exclude_files_EQ : Joined<["-"], "fprofile-exclude-files=">,
    Group<f_Group>, Flags<[CC1Option, CoreOption]>,
    HelpText<"Instrument only functions from files where names don't match all the regexes separated by a semi-colon">,
    MarshallingInfoString<CodeGenOpts<"ProfileExcludeFiles">>,
    ShouldParseIf<!strconcat(fprofile_arcs.KeyPath, "||", ftest_coverage.KeyPath)>;
def fprofile_update_EQ : Joined<["-"], "fprofile-update=">,
    Group<f_Group>, Flags<[CC1Option, CoreOption]>, Values<"atomic,prefer-atomic,single">,
    MetaVarName<"<method>">, HelpText<"Set update method of profile counters">,
    MarshallingInfoFlag<CodeGenOpts<"AtomicProfileUpdate">>;
defm pseudo_probe_for_profiling : BoolFOption<"pseudo-probe-for-profiling",
  CodeGenOpts<"PseudoProbeForProfiling">, DefaultFalse,
  PosFlag<SetTrue, [], "Emit">, NegFlag<SetFalse, [], "Do not emit">,
  BothFlags<[NoXarchOption, CC1Option], " pseudo probes for sample profiling">>;
def forder_file_instrumentation : Flag<["-"], "forder-file-instrumentation">,
    Group<f_Group>, Flags<[CC1Option, CoreOption]>,
    HelpText<"Generate instrumented code to collect order file into default.profraw file (overridden by '=' form of option or LLVM_PROFILE_FILE env var)">;
def fprofile_list_EQ : Joined<["-"], "fprofile-list=">,
    Group<f_Group>, Flags<[CC1Option, CoreOption]>,
    HelpText<"Filename defining the list of functions/files to instrument">,
    MarshallingInfoStringVector<LangOpts<"ProfileListFiles">>;
def fprofile_function_groups : Joined<["-"], "fprofile-function-groups=">,
  Group<f_Group>, Flags<[CC1Option]>, MetaVarName<"<N>">,
  HelpText<"Partition functions into N groups and select only functions in group i to be instrumented using -fprofile-selected-function-group">,
  MarshallingInfoInt<CodeGenOpts<"ProfileTotalFunctionGroups">, "1">;
def fprofile_selected_function_group :
  Joined<["-"], "fprofile-selected-function-group=">, Group<f_Group>,
  Flags<[CC1Option]>, MetaVarName<"<i>">,
  HelpText<"Partition functions into N groups using -fprofile-function-groups and select only functions in group i to be instrumented. The valid range is 0 to N-1 inclusive">,
  MarshallingInfoInt<CodeGenOpts<"ProfileSelectedFunctionGroup">>;
def fswift_async_fp_EQ : Joined<["-"], "fswift-async-fp=">,
    Group<f_Group>, Flags<[CC1Option, CC1AsOption, CoreOption]>, MetaVarName<"<option>">,
    HelpText<"Control emission of Swift async extended frame info">,
    Values<"auto,always,never">,
    NormalizedValuesScope<"CodeGenOptions::SwiftAsyncFramePointerKind">,
    NormalizedValues<["Auto", "Always", "Never"]>,
    MarshallingInfoEnum<CodeGenOpts<"SwiftAsyncFramePointer">, "Always">;

defm addrsig : BoolFOption<"addrsig",
  CodeGenOpts<"Addrsig">, DefaultFalse,
  PosFlag<SetTrue, [CC1Option], "Emit">, NegFlag<SetFalse, [], "Don't emit">,
  BothFlags<[CoreOption], " an address-significance table">>;
defm blocks : OptInCC1FFlag<"blocks", "Enable the 'blocks' language feature", "", "", [CoreOption]>;
def fbootclasspath_EQ : Joined<["-"], "fbootclasspath=">, Group<f_Group>;
defm borland_extensions : BoolFOption<"borland-extensions",
  LangOpts<"Borland">, DefaultFalse,
  PosFlag<SetTrue, [CC1Option], "Accept non-standard constructs supported by the Borland compiler">,
  NegFlag<SetFalse>>;
def fbuiltin : Flag<["-"], "fbuiltin">, Group<f_Group>, Flags<[CoreOption]>;
def fbuiltin_module_map : Flag <["-"], "fbuiltin-module-map">, Group<f_Group>,
  Flags<[NoXarchOption]>, HelpText<"Load the clang builtins module map file.">;
defm caret_diagnostics : BoolFOption<"caret-diagnostics",
  DiagnosticOpts<"ShowCarets">, DefaultTrue,
  NegFlag<SetFalse, [CC1Option]>, PosFlag<SetTrue>>;
def fclang_abi_compat_EQ : Joined<["-"], "fclang-abi-compat=">, Group<f_clang_Group>,
  Flags<[CC1Option]>, MetaVarName<"<version>">, Values<"<major>.<minor>,latest">,
  HelpText<"Attempt to match the ABI of Clang <version>">;
def fclasspath_EQ : Joined<["-"], "fclasspath=">, Group<f_Group>;
def fcolor_diagnostics : Flag<["-"], "fcolor-diagnostics">, Group<f_Group>,
  Flags<[CoreOption, CC1Option, FlangOption, FC1Option]>,
  HelpText<"Enable colors in diagnostics">;
def fno_color_diagnostics : Flag<["-"], "fno-color-diagnostics">, Group<f_Group>,
  Flags<[CoreOption, FlangOption]>, HelpText<"Disable colors in diagnostics">;
def : Flag<["-"], "fdiagnostics-color">, Group<f_Group>, Flags<[CoreOption]>, Alias<fcolor_diagnostics>;
def : Flag<["-"], "fno-diagnostics-color">, Group<f_Group>, Flags<[CoreOption]>, Alias<fno_color_diagnostics>;
def fdiagnostics_color_EQ : Joined<["-"], "fdiagnostics-color=">, Group<f_Group>;
def fansi_escape_codes : Flag<["-"], "fansi-escape-codes">, Group<f_Group>,
  Flags<[CoreOption, CC1Option]>, HelpText<"Use ANSI escape codes for diagnostics">,
  MarshallingInfoFlag<DiagnosticOpts<"UseANSIEscapeCodes">>;
def fcomment_block_commands : CommaJoined<["-"], "fcomment-block-commands=">, Group<f_clang_Group>, Flags<[CC1Option]>,
  HelpText<"Treat each comma separated argument in <arg> as a documentation comment block command">,
  MetaVarName<"<arg>">, MarshallingInfoStringVector<LangOpts<"CommentOpts.BlockCommandNames">>;
def fparse_all_comments : Flag<["-"], "fparse-all-comments">, Group<f_clang_Group>, Flags<[CC1Option]>,
  MarshallingInfoFlag<LangOpts<"CommentOpts.ParseAllComments">>;
def frecord_command_line : Flag<["-"], "frecord-command-line">,
  Group<f_clang_Group>;
def fno_record_command_line : Flag<["-"], "fno-record-command-line">,
  Group<f_clang_Group>;
def : Flag<["-"], "frecord-gcc-switches">, Alias<frecord_command_line>;
def : Flag<["-"], "fno-record-gcc-switches">, Alias<fno_record_command_line>;
def fcommon : Flag<["-"], "fcommon">, Group<f_Group>,
  Flags<[CoreOption, CC1Option]>, HelpText<"Place uninitialized global variables in a common block">,
  MarshallingInfoNegativeFlag<CodeGenOpts<"NoCommon">>;
def fcompile_resource_EQ : Joined<["-"], "fcompile-resource=">, Group<f_Group>;
defm complete_member_pointers : BoolOption<"f", "complete-member-pointers",
  LangOpts<"CompleteMemberPointers">, DefaultFalse,
  PosFlag<SetTrue, [CC1Option], "Require">, NegFlag<SetFalse, [], "Do not require">,
  BothFlags<[CoreOption], " member pointer base types to be complete if they"
            " would be significant under the Microsoft ABI">>,
  Group<f_clang_Group>;
def fcf_runtime_abi_EQ : Joined<["-"], "fcf-runtime-abi=">, Group<f_Group>,
    Flags<[CC1Option]>, Values<"unspecified,standalone,objc,swift,swift-5.0,swift-4.2,swift-4.1">,
    NormalizedValuesScope<"LangOptions::CoreFoundationABI">,
    NormalizedValues<["ObjectiveC", "ObjectiveC", "ObjectiveC", "Swift5_0", "Swift5_0", "Swift4_2", "Swift4_1"]>,
    MarshallingInfoEnum<LangOpts<"CFRuntime">, "ObjectiveC">;
defm constant_cfstrings : BoolFOption<"constant-cfstrings",
  LangOpts<"NoConstantCFStrings">, DefaultFalse,
  NegFlag<SetTrue, [CC1Option], "Disable creation of CodeFoundation-type constant strings">,
  PosFlag<SetFalse>>;
def fconstant_string_class_EQ : Joined<["-"], "fconstant-string-class=">, Group<f_Group>;
def fconstexpr_depth_EQ : Joined<["-"], "fconstexpr-depth=">, Group<f_Group>;
def fconstexpr_steps_EQ : Joined<["-"], "fconstexpr-steps=">, Group<f_Group>;
def fexperimental_new_constant_interpreter : Flag<["-"], "fexperimental-new-constant-interpreter">, Group<f_Group>,
  HelpText<"Enable the experimental new constant interpreter">, Flags<[CC1Option]>,
  MarshallingInfoFlag<LangOpts<"EnableNewConstInterp">>;
def fconstexpr_backtrace_limit_EQ : Joined<["-"], "fconstexpr-backtrace-limit=">,
                                    Group<f_Group>;
def fcrash_diagnostics_EQ : Joined<["-"], "fcrash-diagnostics=">, Group<f_clang_Group>, Flags<[NoArgumentUnused, CoreOption]>,
  HelpText<"Set level of crash diagnostic reporting, (option: off, compiler, all)">;
def fcrash_diagnostics : Flag<["-"], "fcrash-diagnostics">, Group<f_clang_Group>, Flags<[NoArgumentUnused, CoreOption]>,
  HelpText<"Enable crash diagnostic reporting (default)">, Alias<fcrash_diagnostics_EQ>, AliasArgs<["compiler"]>;
def fno_crash_diagnostics : Flag<["-"], "fno-crash-diagnostics">, Group<f_clang_Group>, Flags<[NoArgumentUnused, CoreOption]>,
  Alias<gen_reproducer_eq>, AliasArgs<["off"]>,
  HelpText<"Disable auto-generation of preprocessed source files and a script for reproduction during a clang crash">;
def fcrash_diagnostics_dir : Joined<["-"], "fcrash-diagnostics-dir=">,
  Group<f_clang_Group>, Flags<[NoArgumentUnused, CoreOption]>,
  HelpText<"Put crash-report files in <dir>">, MetaVarName<"<dir>">;
def fcreate_profile : Flag<["-"], "fcreate-profile">, Group<f_Group>;
defm cxx_exceptions: BoolFOption<"cxx-exceptions",
  LangOpts<"CXXExceptions">, DefaultFalse,
  PosFlag<SetTrue, [CC1Option], "Enable C++ exceptions">, NegFlag<SetFalse>>;
defm async_exceptions: BoolFOption<"async-exceptions",
  LangOpts<"EHAsynch">, DefaultFalse,
  PosFlag<SetTrue, [CC1Option], "Enable EH Asynchronous exceptions">, NegFlag<SetFalse>>;
defm cxx_modules : BoolFOption<"cxx-modules",
  LangOpts<"CPlusPlusModules">, Default<cpp20.KeyPath>,
  NegFlag<SetFalse, [CC1Option], "Disable">, PosFlag<SetTrue, [], "Enable">,
  BothFlags<[NoXarchOption], " modules for C++">>,
  ShouldParseIf<cplusplus.KeyPath>;
def fdebug_pass_arguments : Flag<["-"], "fdebug-pass-arguments">, Group<f_Group>;
def fdebug_pass_structure : Flag<["-"], "fdebug-pass-structure">, Group<f_Group>;
def fdepfile_entry : Joined<["-"], "fdepfile-entry=">,
    Group<f_clang_Group>, Flags<[CC1Option]>;
def fdiagnostics_fixit_info : Flag<["-"], "fdiagnostics-fixit-info">, Group<f_clang_Group>;
def fno_diagnostics_fixit_info : Flag<["-"], "fno-diagnostics-fixit-info">, Group<f_Group>,
  Flags<[CC1Option]>, HelpText<"Do not include fixit information in diagnostics">,
  MarshallingInfoNegativeFlag<DiagnosticOpts<"ShowFixits">>;
def fdiagnostics_parseable_fixits : Flag<["-"], "fdiagnostics-parseable-fixits">, Group<f_clang_Group>,
    Flags<[CoreOption, CC1Option]>, HelpText<"Print fix-its in machine parseable form">,
    MarshallingInfoFlag<DiagnosticOpts<"ShowParseableFixits">>;
def fdiagnostics_print_source_range_info : Flag<["-"], "fdiagnostics-print-source-range-info">,
    Group<f_clang_Group>,  Flags<[CC1Option]>,
    HelpText<"Print source range spans in numeric form">,
    MarshallingInfoFlag<DiagnosticOpts<"ShowSourceRanges">>;
defm diagnostics_show_hotness : BoolFOption<"diagnostics-show-hotness",
  CodeGenOpts<"DiagnosticsWithHotness">, DefaultFalse,
  PosFlag<SetTrue, [CC1Option], "Enable profile hotness information in diagnostic line">,
  NegFlag<SetFalse>>;
def fdiagnostics_hotness_threshold_EQ : Joined<["-"], "fdiagnostics-hotness-threshold=">,
    Group<f_Group>, Flags<[CC1Option]>, MetaVarName<"<value>">,
    HelpText<"Prevent optimization remarks from being output if they do not have at least this profile count. "
    "Use 'auto' to apply the threshold from profile summary">;
def fdiagnostics_misexpect_tolerance_EQ : Joined<["-"], "fdiagnostics-misexpect-tolerance=">,
    Group<f_Group>, Flags<[CC1Option]>, MetaVarName<"<value>">,
    HelpText<"Prevent misexpect diagnostics from being output if the profile counts are within N% of the expected. ">;
defm diagnostics_show_option : BoolFOption<"diagnostics-show-option",
    DiagnosticOpts<"ShowOptionNames">, DefaultTrue,
    NegFlag<SetFalse, [CC1Option]>, PosFlag<SetTrue, [], "Print option name with mappable diagnostics">>;
defm diagnostics_show_note_include_stack : BoolFOption<"diagnostics-show-note-include-stack",
    DiagnosticOpts<"ShowNoteIncludeStack">, DefaultFalse,
    PosFlag<SetTrue, [], "Display include stacks for diagnostic notes">,
    NegFlag<SetFalse>, BothFlags<[CC1Option]>>;
def fdiagnostics_format_EQ : Joined<["-"], "fdiagnostics-format=">, Group<f_clang_Group>;
def fdiagnostics_show_category_EQ : Joined<["-"], "fdiagnostics-show-category=">, Group<f_clang_Group>;
def fdiagnostics_show_template_tree : Flag<["-"], "fdiagnostics-show-template-tree">,
    Group<f_Group>, Flags<[CC1Option]>,
    HelpText<"Print a template comparison tree for differing templates">,
    MarshallingInfoFlag<DiagnosticOpts<"ShowTemplateTree">>;
def fdiscard_value_names : Flag<["-"], "fdiscard-value-names">, Group<f_clang_Group>,
  HelpText<"Discard value names in LLVM IR">, Flags<[NoXarchOption]>;
def fno_discard_value_names : Flag<["-"], "fno-discard-value-names">, Group<f_clang_Group>,
  HelpText<"Do not discard value names in LLVM IR">, Flags<[NoXarchOption]>;
defm dollars_in_identifiers : BoolFOption<"dollars-in-identifiers",
  LangOpts<"DollarIdents">, Default<!strconcat("!", asm_preprocessor.KeyPath)>,
  PosFlag<SetTrue, [], "Allow">, NegFlag<SetFalse, [], "Disallow">,
  BothFlags<[CC1Option], " '$' in identifiers">>;
def fdwarf2_cfi_asm : Flag<["-"], "fdwarf2-cfi-asm">, Group<clang_ignored_f_Group>;
def fno_dwarf2_cfi_asm : Flag<["-"], "fno-dwarf2-cfi-asm">, Group<clang_ignored_f_Group>;
defm dwarf_directory_asm : BoolFOption<"dwarf-directory-asm",
  CodeGenOpts<"NoDwarfDirectoryAsm">, DefaultFalse,
  NegFlag<SetTrue, [CC1Option]>, PosFlag<SetFalse>>;
defm elide_constructors : BoolFOption<"elide-constructors",
  LangOpts<"ElideConstructors">, DefaultTrue,
  NegFlag<SetFalse, [CC1Option], "Disable C++ copy constructor elision">,
  PosFlag<SetTrue>>;
def fno_elide_type : Flag<["-"], "fno-elide-type">, Group<f_Group>,
    Flags<[CC1Option]>,
    HelpText<"Do not elide types when printing diagnostics">,
    MarshallingInfoNegativeFlag<DiagnosticOpts<"ElideType">>;
def feliminate_unused_debug_symbols : Flag<["-"], "feliminate-unused-debug-symbols">, Group<f_Group>;
defm eliminate_unused_debug_types : OptOutCC1FFlag<"eliminate-unused-debug-types",
  "Do not emit ", "Emit ", " debug info for defined but unused types">;
def femit_all_decls : Flag<["-"], "femit-all-decls">, Group<f_Group>, Flags<[CC1Option]>,
  HelpText<"Emit all declarations, even if unused">,
  MarshallingInfoFlag<LangOpts<"EmitAllDecls">>;
defm emulated_tls : BoolFOption<"emulated-tls",
  CodeGenOpts<"EmulatedTLS">, DefaultFalse,
  PosFlag<SetTrue, [CC1Option], "Use emutls functions to access thread_local variables">,
  NegFlag<SetFalse>, BothFlags<[CC1Option]>>;
def fencoding_EQ : Joined<["-"], "fencoding=">, Group<f_Group>;
def ferror_limit_EQ : Joined<["-"], "ferror-limit=">, Group<f_Group>, Flags<[CoreOption]>;
defm exceptions : BoolFOption<"exceptions",
  LangOpts<"Exceptions">, DefaultFalse,
  PosFlag<SetTrue, [CC1Option], "Enable">, NegFlag<SetFalse, [], "Disable">,
  BothFlags<[], " support for exception handling">>;
def fdwarf_exceptions : Flag<["-"], "fdwarf-exceptions">, Group<f_Group>,
  HelpText<"Use DWARF style exceptions">;
def fsjlj_exceptions : Flag<["-"], "fsjlj-exceptions">, Group<f_Group>,
  HelpText<"Use SjLj style exceptions">;
def fseh_exceptions : Flag<["-"], "fseh-exceptions">, Group<f_Group>,
  HelpText<"Use SEH style exceptions">;
def fwasm_exceptions : Flag<["-"], "fwasm-exceptions">, Group<f_Group>,
  HelpText<"Use WebAssembly style exceptions">;
def exception_model : Separate<["-"], "exception-model">,
  Flags<[CC1Option, NoDriverOption]>, HelpText<"The exception model">,
  Values<"dwarf,sjlj,seh,wasm">,
  NormalizedValuesScope<"LangOptions::ExceptionHandlingKind">,
  NormalizedValues<["DwarfCFI", "SjLj", "WinEH", "Wasm"]>,
  MarshallingInfoEnum<LangOpts<"ExceptionHandling">, "None">;
def exception_model_EQ : Joined<["-"], "exception-model=">,
  Flags<[CC1Option, NoDriverOption]>, Alias<exception_model>;
def fignore_exceptions : Flag<["-"], "fignore-exceptions">, Group<f_Group>, Flags<[CC1Option]>,
  HelpText<"Enable support for ignoring exception handling constructs">,
  MarshallingInfoFlag<LangOpts<"IgnoreExceptions">>;
def fexcess_precision_EQ : Joined<["-"], "fexcess-precision=">,
    Group<clang_ignored_gcc_optimization_f_Group>;
def : Flag<["-"], "fexpensive-optimizations">, Group<clang_ignored_gcc_optimization_f_Group>;
def : Flag<["-"], "fno-expensive-optimizations">, Group<clang_ignored_gcc_optimization_f_Group>;
def fextdirs_EQ : Joined<["-"], "fextdirs=">, Group<f_Group>;
def : Flag<["-"], "fdefer-pop">, Group<clang_ignored_gcc_optimization_f_Group>;
def : Flag<["-"], "fno-defer-pop">, Group<clang_ignored_gcc_optimization_f_Group>;
def : Flag<["-"], "fextended-identifiers">, Group<clang_ignored_f_Group>;
def : Flag<["-"], "fno-extended-identifiers">, Group<f_Group>, Flags<[Unsupported]>;
def fhosted : Flag<["-"], "fhosted">, Group<f_Group>;
def fdenormal_fp_math_EQ : Joined<["-"], "fdenormal-fp-math=">, Group<f_Group>, Flags<[CC1Option]>;
def ffile_reproducible : Flag<["-"], "ffile-reproducible">, Group<f_Group>,
  Flags<[CoreOption, CC1Option]>,
  HelpText<"Use the target's platform-specific path separator character when "
           "expanding the __FILE__ macro">;
def fno_file_reproducible : Flag<["-"], "fno-file-reproducible">,
  Group<f_Group>, Flags<[CoreOption, CC1Option]>,
  HelpText<"Use the host's platform-specific path separator character when "
           "expanding the __FILE__ macro">;
def ffp_eval_method_EQ : Joined<["-"], "ffp-eval-method=">, Group<f_Group>, Flags<[CC1Option]>,
  HelpText<"Specifies the evaluation method to use for floating-point arithmetic.">,
  Values<"source,double,extended">, NormalizedValuesScope<"LangOptions">,
  NormalizedValues<["FEM_Source", "FEM_Double", "FEM_Extended"]>,
  MarshallingInfoEnum<LangOpts<"FPEvalMethod">, "FEM_UnsetOnCommandLine">;
def ffp_model_EQ : Joined<["-"], "ffp-model=">, Group<f_Group>, Flags<[NoXarchOption]>,
  HelpText<"Controls the semantics of floating-point calculations.">;
def ffp_exception_behavior_EQ : Joined<["-"], "ffp-exception-behavior=">, Group<f_Group>, Flags<[CC1Option]>,
  HelpText<"Specifies the exception behavior of floating-point operations.">,
  Values<"ignore,maytrap,strict">, NormalizedValuesScope<"LangOptions">,
  NormalizedValues<["FPE_Ignore", "FPE_MayTrap", "FPE_Strict"]>,
  MarshallingInfoEnum<LangOpts<"FPExceptionMode">, "FPE_Default">;
defm fast_math : BoolFOption<"fast-math",
  LangOpts<"FastMath">, DefaultFalse,
  PosFlag<SetTrue, [CC1Option], "Allow aggressive, lossy floating-point optimizations",
          [cl_fast_relaxed_math.KeyPath]>,
  NegFlag<SetFalse>>;
def menable_unsafe_fp_math : Flag<["-"], "menable-unsafe-fp-math">, Flags<[CC1Option]>,
  HelpText<"Allow unsafe floating-point math optimizations which may decrease precision">,
  MarshallingInfoFlag<LangOpts<"UnsafeFPMath">>,
  ImpliedByAnyOf<[cl_unsafe_math_optimizations.KeyPath, ffast_math.KeyPath]>;
defm math_errno : BoolFOption<"math-errno",
  LangOpts<"MathErrno">, DefaultFalse,
  PosFlag<SetTrue, [CC1Option], "Require math functions to indicate errors by setting errno">,
  NegFlag<SetFalse>>,
  ShouldParseIf<!strconcat("!", open_cl.KeyPath)>;
def fextend_args_EQ : Joined<["-"], "fextend-arguments=">, Group<f_Group>,
  Flags<[CC1Option, NoArgumentUnused]>,
  HelpText<"Controls how scalar integer arguments are extended in calls "
           "to unprototyped and varargs functions">,
  Values<"32,64">,
  NormalizedValues<["ExtendTo32", "ExtendTo64"]>,
  NormalizedValuesScope<"LangOptions::ExtendArgsKind">,
  MarshallingInfoEnum<LangOpts<"ExtendIntArgs">,"ExtendTo32">;
def fbracket_depth_EQ : Joined<["-"], "fbracket-depth=">, Group<f_Group>, Flags<[CoreOption]>;
def fsignaling_math : Flag<["-"], "fsignaling-math">, Group<f_Group>;
def fno_signaling_math : Flag<["-"], "fno-signaling-math">, Group<f_Group>;
defm jump_tables : BoolFOption<"jump-tables",
  CodeGenOpts<"NoUseJumpTables">, DefaultFalse,
  NegFlag<SetTrue, [CC1Option], "Do not use">, PosFlag<SetFalse, [], "Use">,
  BothFlags<[], " jump tables for lowering switches">>;
defm force_enable_int128 : BoolFOption<"force-enable-int128",
  TargetOpts<"ForceEnableInt128">, DefaultFalse,
  PosFlag<SetTrue, [CC1Option], "Enable">, NegFlag<SetFalse, [], "Disable">,
  BothFlags<[], " support for int128_t type">>;
defm keep_static_consts : BoolFOption<"keep-static-consts",
  CodeGenOpts<"KeepStaticConsts">, DefaultFalse,
  PosFlag<SetTrue, [CC1Option], "Keep">, NegFlag<SetFalse, [], "Don't keep">,
  BothFlags<[NoXarchOption], " static const variables if unused">>;
defm fixed_point : BoolFOption<"fixed-point",
  LangOpts<"FixedPoint">, DefaultFalse,
  PosFlag<SetTrue, [CC1Option], "Enable">, NegFlag<SetFalse, [], "Disable">,
  BothFlags<[], " fixed point types">>, ShouldParseIf<!strconcat("!", cplusplus.KeyPath)>;
defm cxx_static_destructors : BoolFOption<"c++-static-destructors",
  LangOpts<"RegisterStaticDestructors">, DefaultTrue,
  NegFlag<SetFalse, [CC1Option], "Disable C++ static destructor registration">,
  PosFlag<SetTrue>>;
def fsymbol_partition_EQ : Joined<["-"], "fsymbol-partition=">, Group<f_Group>,
  Flags<[CC1Option]>, MarshallingInfoString<CodeGenOpts<"SymbolPartition">>;

defm memory_profile : OptInCC1FFlag<"memory-profile", "Enable", "Disable", " heap memory profiling">;
def fmemory_profile_EQ : Joined<["-"], "fmemory-profile=">,
    Group<f_Group>, Flags<[CC1Option]>, MetaVarName<"<directory>">,
    HelpText<"Enable heap memory profiling and dump results into <directory>">;

// Begin sanitizer flags. These should all be core options exposed in all driver
// modes.
let Flags = [CC1Option, CoreOption] in {

def fsanitize_EQ : CommaJoined<["-"], "fsanitize=">, Group<f_clang_Group>,
                   MetaVarName<"<check>">,
                   HelpText<"Turn on runtime checks for various forms of undefined "
                            "or suspicious behavior. See user manual for available checks">;
def fno_sanitize_EQ : CommaJoined<["-"], "fno-sanitize=">, Group<f_clang_Group>,
                      Flags<[CoreOption, NoXarchOption]>;

def fsanitize_ignorelist_EQ : Joined<["-"], "fsanitize-ignorelist=">,
  Group<f_clang_Group>, HelpText<"Path to ignorelist file for sanitizers">;
def : Joined<["-"], "fsanitize-blacklist=">,
  Group<f_clang_Group>, Flags<[HelpHidden]>, Alias<fsanitize_ignorelist_EQ>,
  HelpText<"Alias for -fsanitize-ignorelist=">;

def fsanitize_system_ignorelist_EQ : Joined<["-"], "fsanitize-system-ignorelist=">,
  HelpText<"Path to system ignorelist file for sanitizers">, Flags<[CC1Option]>;
def : Joined<["-"], "fsanitize-system-blacklist=">,
  HelpText<"Alias for -fsanitize-system-ignorelist=">,
  Flags<[CC1Option, HelpHidden]>, Alias<fsanitize_system_ignorelist_EQ>;

def fno_sanitize_ignorelist : Flag<["-"], "fno-sanitize-ignorelist">,
  Group<f_clang_Group>, HelpText<"Don't use ignorelist file for sanitizers">;
def : Flag<["-"], "fno-sanitize-blacklist">,
  Group<f_clang_Group>, Flags<[HelpHidden]>, Alias<fno_sanitize_ignorelist>;

def fsanitize_coverage : CommaJoined<["-"], "fsanitize-coverage=">,
  Group<f_clang_Group>,
  HelpText<"Specify the type of coverage instrumentation for Sanitizers">;
def fno_sanitize_coverage : CommaJoined<["-"], "fno-sanitize-coverage=">,
  Group<f_clang_Group>, Flags<[CoreOption, NoXarchOption]>,
  HelpText<"Disable features of coverage instrumentation for Sanitizers">,
  Values<"func,bb,edge,indirect-calls,trace-bb,trace-cmp,trace-div,trace-gep,"
         "8bit-counters,trace-pc,trace-pc-guard,no-prune,inline-8bit-counters,"
         "inline-bool-flag">;
def fsanitize_coverage_allowlist : Joined<["-"], "fsanitize-coverage-allowlist=">,
    Group<f_clang_Group>, Flags<[CoreOption, NoXarchOption]>,
    HelpText<"Restrict sanitizer coverage instrumentation exclusively to modules and functions that match the provided special case list, except the blocked ones">,
    MarshallingInfoStringVector<CodeGenOpts<"SanitizeCoverageAllowlistFiles">>;
def fsanitize_coverage_ignorelist : Joined<["-"], "fsanitize-coverage-ignorelist=">,
    Group<f_clang_Group>, Flags<[CoreOption, NoXarchOption]>,
    HelpText<"Disable sanitizer coverage instrumentation for modules and functions "
             "that match the provided special case list, even the allowed ones">,
    MarshallingInfoStringVector<CodeGenOpts<"SanitizeCoverageIgnorelistFiles">>;
def fsanitize_memory_track_origins_EQ : Joined<["-"], "fsanitize-memory-track-origins=">,
                                        Group<f_clang_Group>,
                                        HelpText<"Enable origins tracking in MemorySanitizer">,
                                        MarshallingInfoInt<CodeGenOpts<"SanitizeMemoryTrackOrigins">>;
def fsanitize_memory_track_origins : Flag<["-"], "fsanitize-memory-track-origins">,
                                     Group<f_clang_Group>,
                                     HelpText<"Enable origins tracking in MemorySanitizer">;
def fno_sanitize_memory_track_origins : Flag<["-"], "fno-sanitize-memory-track-origins">,
                                        Group<f_clang_Group>,
                                        Flags<[CoreOption, NoXarchOption]>,
                                        HelpText<"Disable origins tracking in MemorySanitizer">;
def fsanitize_address_outline_instrumentation : Flag<["-"], "fsanitize-address-outline-instrumentation">,
                                                Group<f_clang_Group>,
                                                HelpText<"Always generate function calls for address sanitizer instrumentation">;
def fno_sanitize_address_outline_instrumentation : Flag<["-"], "fno-sanitize-address-outline-instrumentation">,
                                                   Group<f_clang_Group>,
                                                   HelpText<"Use default code inlining logic for the address sanitizer">;
def fsanitize_memtag_mode_EQ : Joined<["-"], "fsanitize-memtag-mode=">,
                                        Group<f_clang_Group>,
                                        HelpText<"Set default MTE mode to 'sync' (default) or 'async'">;
def fsanitize_hwaddress_experimental_aliasing
  : Flag<["-"], "fsanitize-hwaddress-experimental-aliasing">,
    Group<f_clang_Group>,
    HelpText<"Enable aliasing mode in HWAddressSanitizer">;
def fno_sanitize_hwaddress_experimental_aliasing
  : Flag<["-"], "fno-sanitize-hwaddress-experimental-aliasing">,
    Group<f_clang_Group>, Flags<[CoreOption, NoXarchOption]>,
    HelpText<"Disable aliasing mode in HWAddressSanitizer">;
defm sanitize_memory_use_after_dtor : BoolOption<"f", "sanitize-memory-use-after-dtor",
  CodeGenOpts<"SanitizeMemoryUseAfterDtor">, DefaultFalse,
  PosFlag<SetTrue, [CC1Option], "Enable">, NegFlag<SetFalse, [], "Disable">,
  BothFlags<[], " use-after-destroy detection in MemorySanitizer">>,
  Group<f_clang_Group>;
def fsanitize_address_field_padding : Joined<["-"], "fsanitize-address-field-padding=">,
                                        Group<f_clang_Group>,
                                        HelpText<"Level of field padding for AddressSanitizer">,
                                        MarshallingInfoInt<LangOpts<"SanitizeAddressFieldPadding">>;
defm sanitize_address_use_after_scope : BoolOption<"f", "sanitize-address-use-after-scope",
  CodeGenOpts<"SanitizeAddressUseAfterScope">, DefaultFalse,
  PosFlag<SetTrue, [], "Enable">, NegFlag<SetFalse, [CoreOption, NoXarchOption], "Disable">,
  BothFlags<[], " use-after-scope detection in AddressSanitizer">>,
  Group<f_clang_Group>;
def sanitize_address_use_after_return_EQ
  : Joined<["-"], "fsanitize-address-use-after-return=">,
    MetaVarName<"<mode>">,
    Flags<[CC1Option]>,
    HelpText<"Select the mode of detecting stack use-after-return in AddressSanitizer">,
    Group<f_clang_Group>,
    Values<"never,runtime,always">,
    NormalizedValuesScope<"llvm::AsanDetectStackUseAfterReturnMode">,
    NormalizedValues<["Never", "Runtime", "Always"]>,
    MarshallingInfoEnum<CodeGenOpts<"SanitizeAddressUseAfterReturn">, "Runtime">;
defm sanitize_address_poison_custom_array_cookie : BoolOption<"f", "sanitize-address-poison-custom-array-cookie",
  CodeGenOpts<"SanitizeAddressPoisonCustomArrayCookie">, DefaultFalse,
  PosFlag<SetTrue, [], "Enable">, NegFlag<SetFalse, [], "Disable">,
  BothFlags<[], " poisoning array cookies when using custom operator new[] in AddressSanitizer">>,
  Group<f_clang_Group>;
defm sanitize_address_globals_dead_stripping : BoolOption<"f", "sanitize-address-globals-dead-stripping",
  CodeGenOpts<"SanitizeAddressGlobalsDeadStripping">, DefaultFalse,
  PosFlag<SetTrue, [], "Enable linker dead stripping of globals in AddressSanitizer">,
  NegFlag<SetFalse, [], "Disable linker dead stripping of globals in AddressSanitizer">>,
  Group<f_clang_Group>;
defm sanitize_address_use_odr_indicator : BoolOption<"f", "sanitize-address-use-odr-indicator",
  CodeGenOpts<"SanitizeAddressUseOdrIndicator">, DefaultFalse,
  PosFlag<SetTrue, [], "Enable ODR indicator globals to avoid false ODR violation"
            " reports in partially sanitized programs at the cost of an increase in binary size">,
  NegFlag<SetFalse, [], "Disable ODR indicator globals">>,
  Group<f_clang_Group>;
def sanitize_address_destructor_EQ
    : Joined<["-"], "fsanitize-address-destructor=">,
      Flags<[CC1Option]>,
      HelpText<"Set destructor type used in ASan instrumentation">,
      Group<f_clang_Group>,
      Values<"none,global">,
      NormalizedValuesScope<"llvm::AsanDtorKind">,
      NormalizedValues<["None", "Global"]>,
      MarshallingInfoEnum<CodeGenOpts<"SanitizeAddressDtor">, "Global">;
defm sanitize_memory_param_retval
    : BoolFOption<"sanitize-memory-param-retval",
        CodeGenOpts<"SanitizeMemoryParamRetval">,
        DefaultFalse,
        PosFlag<SetTrue, [CC1Option], "Enable">, NegFlag<SetFalse, [], "Disable">,
        BothFlags<[], " detection of uninitialized parameters and return values">>;
//// Note: This flag was introduced when it was necessary to distinguish between
//       ABI for correct codegen.  This is no longer needed, but the flag is
//       not removed since targeting either ABI will behave the same.
//       This way we cause no disturbance to existing scripts & code, and if we
//       want to use this flag in the future we will cause no disturbance then
//       either.
def fsanitize_hwaddress_abi_EQ
    : Joined<["-"], "fsanitize-hwaddress-abi=">,
      Group<f_clang_Group>,
      HelpText<"Select the HWAddressSanitizer ABI to target (interceptor or platform, default interceptor). This option is currently unused.">;
def fsanitize_recover_EQ : CommaJoined<["-"], "fsanitize-recover=">,
                           Group<f_clang_Group>,
                           HelpText<"Enable recovery for specified sanitizers">;
def fno_sanitize_recover_EQ : CommaJoined<["-"], "fno-sanitize-recover=">,
                              Group<f_clang_Group>, Flags<[CoreOption, NoXarchOption]>,
                              HelpText<"Disable recovery for specified sanitizers">;
def fsanitize_recover : Flag<["-"], "fsanitize-recover">, Group<f_clang_Group>,
                        Alias<fsanitize_recover_EQ>, AliasArgs<["all"]>;
def fno_sanitize_recover : Flag<["-"], "fno-sanitize-recover">,
                           Flags<[CoreOption, NoXarchOption]>, Group<f_clang_Group>,
                           Alias<fno_sanitize_recover_EQ>, AliasArgs<["all"]>;
def fsanitize_trap_EQ : CommaJoined<["-"], "fsanitize-trap=">, Group<f_clang_Group>,
                        HelpText<"Enable trapping for specified sanitizers">;
def fno_sanitize_trap_EQ : CommaJoined<["-"], "fno-sanitize-trap=">, Group<f_clang_Group>,
                           Flags<[CoreOption, NoXarchOption]>,
                           HelpText<"Disable trapping for specified sanitizers">;
def fsanitize_trap : Flag<["-"], "fsanitize-trap">, Group<f_clang_Group>,
                     Alias<fsanitize_trap_EQ>, AliasArgs<["all"]>,
                     HelpText<"Enable trapping for all sanitizers">;
def fno_sanitize_trap : Flag<["-"], "fno-sanitize-trap">, Group<f_clang_Group>,
                        Alias<fno_sanitize_trap_EQ>, AliasArgs<["all"]>,
                        Flags<[CoreOption, NoXarchOption]>,
                        HelpText<"Disable trapping for all sanitizers">;
def fsanitize_undefined_trap_on_error
    : Flag<["-"], "fsanitize-undefined-trap-on-error">, Group<f_clang_Group>,
      Alias<fsanitize_trap_EQ>, AliasArgs<["undefined"]>;
def fno_sanitize_undefined_trap_on_error
    : Flag<["-"], "fno-sanitize-undefined-trap-on-error">, Group<f_clang_Group>,
      Alias<fno_sanitize_trap_EQ>, AliasArgs<["undefined"]>;
defm sanitize_minimal_runtime : BoolOption<"f", "sanitize-minimal-runtime",
  CodeGenOpts<"SanitizeMinimalRuntime">, DefaultFalse,
  PosFlag<SetTrue>, NegFlag<SetFalse>>,
  Group<f_clang_Group>;
def fsanitize_link_runtime : Flag<["-"], "fsanitize-link-runtime">,
                           Group<f_clang_Group>;
def fno_sanitize_link_runtime : Flag<["-"], "fno-sanitize-link-runtime">,
                              Group<f_clang_Group>;
def fsanitize_link_cxx_runtime : Flag<["-"], "fsanitize-link-c++-runtime">,
                                 Group<f_clang_Group>;
def fno_sanitize_link_cxx_runtime : Flag<["-"], "fno-sanitize-link-c++-runtime">,
                                    Group<f_clang_Group>;
defm sanitize_cfi_cross_dso : BoolOption<"f", "sanitize-cfi-cross-dso",
  CodeGenOpts<"SanitizeCfiCrossDso">, DefaultFalse,
  PosFlag<SetTrue, [], "Enable">, NegFlag<SetFalse, [CoreOption, NoXarchOption], "Disable">,
  BothFlags<[], " control flow integrity (CFI) checks for cross-DSO calls.">>,
  Group<f_clang_Group>;
def fsanitize_cfi_icall_generalize_pointers : Flag<["-"], "fsanitize-cfi-icall-generalize-pointers">,
                                              Group<f_clang_Group>,
                                              HelpText<"Generalize pointers in CFI indirect call type signature checks">,
                                              MarshallingInfoFlag<CodeGenOpts<"SanitizeCfiICallGeneralizePointers">>;
defm sanitize_cfi_canonical_jump_tables : BoolOption<"f", "sanitize-cfi-canonical-jump-tables",
  CodeGenOpts<"SanitizeCfiCanonicalJumpTables">, DefaultFalse,
  PosFlag<SetTrue, [], "Make">, NegFlag<SetFalse, [CoreOption, NoXarchOption], "Do not make">,
  BothFlags<[], " the jump table addresses canonical in the symbol table">>,
  Group<f_clang_Group>;
defm sanitize_stats : BoolOption<"f", "sanitize-stats",
  CodeGenOpts<"SanitizeStats">, DefaultFalse,
  PosFlag<SetTrue, [], "Enable">, NegFlag<SetFalse, [CoreOption, NoXarchOption], "Disable">,
  BothFlags<[], " sanitizer statistics gathering.">>,
  Group<f_clang_Group>;
def fsanitize_thread_memory_access : Flag<["-"], "fsanitize-thread-memory-access">,
                                     Group<f_clang_Group>,
                                     HelpText<"Enable memory access instrumentation in ThreadSanitizer (default)">;
def fno_sanitize_thread_memory_access : Flag<["-"], "fno-sanitize-thread-memory-access">,
                                        Group<f_clang_Group>,
                                        Flags<[CoreOption, NoXarchOption]>,
                                        HelpText<"Disable memory access instrumentation in ThreadSanitizer">;
def fsanitize_thread_func_entry_exit : Flag<["-"], "fsanitize-thread-func-entry-exit">,
                                       Group<f_clang_Group>,
                                       HelpText<"Enable function entry/exit instrumentation in ThreadSanitizer (default)">;
def fno_sanitize_thread_func_entry_exit : Flag<["-"], "fno-sanitize-thread-func-entry-exit">,
                                          Group<f_clang_Group>,
                                          Flags<[CoreOption, NoXarchOption]>,
                                          HelpText<"Disable function entry/exit instrumentation in ThreadSanitizer">;
def fsanitize_thread_atomics : Flag<["-"], "fsanitize-thread-atomics">,
                               Group<f_clang_Group>,
                               HelpText<"Enable atomic operations instrumentation in ThreadSanitizer (default)">;
def fno_sanitize_thread_atomics : Flag<["-"], "fno-sanitize-thread-atomics">,
                                  Group<f_clang_Group>,
                                  Flags<[CoreOption, NoXarchOption]>,
                                  HelpText<"Disable atomic operations instrumentation in ThreadSanitizer">;
def fsanitize_undefined_strip_path_components_EQ : Joined<["-"], "fsanitize-undefined-strip-path-components=">,
  Group<f_clang_Group>, MetaVarName<"<number>">,
  HelpText<"Strip (or keep only, if negative) a given number of path components "
           "when emitting check metadata.">,
  MarshallingInfoInt<CodeGenOpts<"EmitCheckPathComponentsToStrip">, "0", "int">;

} // end -f[no-]sanitize* flags

def funsafe_math_optimizations : Flag<["-"], "funsafe-math-optimizations">,
  Group<f_Group>;
def fno_unsafe_math_optimizations : Flag<["-"], "fno-unsafe-math-optimizations">,
  Group<f_Group>;
def fassociative_math : Flag<["-"], "fassociative-math">, Group<f_Group>;
def fno_associative_math : Flag<["-"], "fno-associative-math">, Group<f_Group>;
defm reciprocal_math : BoolFOption<"reciprocal-math",
  LangOpts<"AllowRecip">, DefaultFalse,
  PosFlag<SetTrue, [CC1Option], "Allow division operations to be reassociated",
          [menable_unsafe_fp_math.KeyPath]>,
  NegFlag<SetFalse>>;
defm approx_func : BoolFOption<"approx-func", LangOpts<"ApproxFunc">, DefaultFalse,
   PosFlag<SetTrue, [CC1Option], "Allow certain math function calls to be replaced "
           "with an approximately equivalent calculation",
           [menable_unsafe_fp_math.KeyPath]>,
   NegFlag<SetFalse>>;
defm finite_math_only : BoolFOption<"finite-math-only",
  LangOpts<"FiniteMathOnly">, DefaultFalse,
  PosFlag<SetTrue, [CC1Option], "", [cl_finite_math_only.KeyPath, ffast_math.KeyPath]>,
  NegFlag<SetFalse>>;
defm signed_zeros : BoolFOption<"signed-zeros",
  LangOpts<"NoSignedZero">, DefaultFalse,
  NegFlag<SetTrue, [CC1Option], "Allow optimizations that ignore the sign of floating point zeros",
            [cl_no_signed_zeros.KeyPath, menable_unsafe_fp_math.KeyPath]>,
  PosFlag<SetFalse>>;
def fhonor_nans : Flag<["-"], "fhonor-nans">, Group<f_Group>;
def fno_honor_nans : Flag<["-"], "fno-honor-nans">, Group<f_Group>;
def fhonor_infinities : Flag<["-"], "fhonor-infinities">, Group<f_Group>;
def fno_honor_infinities : Flag<["-"], "fno-honor-infinities">, Group<f_Group>;
// This option was originally misspelt "infinites" [sic].
def : Flag<["-"], "fhonor-infinites">, Alias<fhonor_infinities>;
def : Flag<["-"], "fno-honor-infinites">, Alias<fno_honor_infinities>;
def frounding_math : Flag<["-"], "frounding-math">, Group<f_Group>, Flags<[CC1Option]>,
  MarshallingInfoFlag<LangOpts<"RoundingMath">>,
  Normalizer<"makeFlagToValueNormalizer(llvm::RoundingMode::Dynamic)">;
def fno_rounding_math : Flag<["-"], "fno-rounding-math">, Group<f_Group>, Flags<[CC1Option]>;
def ftrapping_math : Flag<["-"], "ftrapping-math">, Group<f_Group>;
def fno_trapping_math : Flag<["-"], "fno-trapping-math">, Group<f_Group>;
def ffp_contract : Joined<["-"], "ffp-contract=">, Group<f_Group>,
  Flags<[CC1Option]>, HelpText<"Form fused FP ops (e.g. FMAs):"
  " fast (fuses across statements disregarding pragmas)"
  " | on (only fuses in the same statement unless dictated by pragmas)"
  " | off (never fuses)"
  " | fast-honor-pragmas (fuses across statements unless diectated by pragmas)."
  " Default is 'fast' for CUDA, 'fast-honor-pragmas' for HIP, and 'on' otherwise.">,
  Values<"fast,on,off,fast-honor-pragmas">;

defm strict_float_cast_overflow : BoolFOption<"strict-float-cast-overflow",
  CodeGenOpts<"StrictFloatCastOverflow">, DefaultTrue,
  NegFlag<SetFalse, [CC1Option], "Relax language rules and try to match the behavior"
            " of the target's native float-to-int conversion instructions">,
  PosFlag<SetTrue, [], "Assume that overflowing float-to-int casts are undefined (default)">>;

defm protect_parens : BoolFOption<"protect-parens",
  LangOpts<"ProtectParens">, DefaultFalse,
  PosFlag<SetTrue, [CoreOption, CC1Option],
          "Determines whether the optimizer honors parentheses when "
          "floating-point expressions are evaluated">,
  NegFlag<SetFalse>>;

def ffor_scope : Flag<["-"], "ffor-scope">, Group<f_Group>;
def fno_for_scope : Flag<["-"], "fno-for-scope">, Group<f_Group>;

defm rewrite_imports : BoolFOption<"rewrite-imports",
  PreprocessorOutputOpts<"RewriteImports">, DefaultFalse,
  PosFlag<SetTrue, [CC1Option]>, NegFlag<SetFalse>>;
defm rewrite_includes : BoolFOption<"rewrite-includes",
  PreprocessorOutputOpts<"RewriteIncludes">, DefaultFalse,
  PosFlag<SetTrue, [CC1Option]>, NegFlag<SetFalse>>;

defm directives_only : OptInCC1FFlag<"directives-only", "">;

defm delete_null_pointer_checks : BoolFOption<"delete-null-pointer-checks",
  CodeGenOpts<"NullPointerIsValid">, DefaultFalse,
  NegFlag<SetTrue, [CC1Option], "Do not treat usage of null pointers as undefined behavior">,
  PosFlag<SetFalse, [], "Treat usage of null pointers as undefined behavior (default)">,
  BothFlags<[CoreOption]>>;

def frewrite_map_file_EQ : Joined<["-"], "frewrite-map-file=">,
                           Group<f_Group>,
                           Flags<[NoXarchOption, CC1Option]>,
                           MarshallingInfoStringVector<CodeGenOpts<"RewriteMapFiles">>;

defm use_line_directives : BoolFOption<"use-line-directives",
  PreprocessorOutputOpts<"UseLineDirectives">, DefaultFalse,
  PosFlag<SetTrue, [CC1Option], "Use #line in preprocessed output">, NegFlag<SetFalse>>;
defm minimize_whitespace : BoolFOption<"minimize-whitespace",
  PreprocessorOutputOpts<"MinimizeWhitespace">, DefaultFalse,
  PosFlag<SetTrue, [CC1Option], "Minimize whitespace when emitting preprocessor output">, NegFlag<SetFalse>>;

def ffreestanding : Flag<["-"], "ffreestanding">, Group<f_Group>, Flags<[CC1Option]>,
  HelpText<"Assert that the compilation takes place in a freestanding environment">,
  MarshallingInfoFlag<LangOpts<"Freestanding">>;
def fgnuc_version_EQ : Joined<["-"], "fgnuc-version=">, Group<f_Group>,
  HelpText<"Sets various macros to claim compatibility with the given GCC version (default is 4.2.1)">,
  Flags<[CC1Option, CoreOption]>;
// We abuse '-f[no-]gnu-keywords' to force overriding all GNU-extension
// keywords. This behavior is provided by GCC's poorly named '-fasm' flag,
// while a subset (the non-C++ GNU keywords) is provided by GCC's
// '-fgnu-keywords'. Clang conflates the two for simplicity under the single
// name, as it doesn't seem a useful distinction.
defm gnu_keywords : BoolFOption<"gnu-keywords",
  LangOpts<"GNUKeywords">, Default<gnu_mode.KeyPath>,
  PosFlag<SetTrue, [], "Allow GNU-extension keywords regardless of language standard">,
  NegFlag<SetFalse>, BothFlags<[CC1Option]>>;
defm gnu89_inline : BoolFOption<"gnu89-inline",
  LangOpts<"GNUInline">, Default<!strconcat("!", c99.KeyPath, " && !", cplusplus.KeyPath)>,
  PosFlag<SetTrue, [CC1Option], "Use the gnu89 inline semantics">,
  NegFlag<SetFalse>>, ShouldParseIf<!strconcat("!", cplusplus.KeyPath)>;
def fgnu_runtime : Flag<["-"], "fgnu-runtime">, Group<f_Group>,
  HelpText<"Generate output compatible with the standard GNU Objective-C runtime">;
def fheinous_gnu_extensions : Flag<["-"], "fheinous-gnu-extensions">, Flags<[CC1Option]>,
  MarshallingInfoFlag<LangOpts<"HeinousExtensions">>;
def filelist : Separate<["-"], "filelist">, Flags<[LinkerInput]>,
               Group<Link_Group>;
def : Flag<["-"], "findirect-virtual-calls">, Alias<fapple_kext>;
def finline_functions : Flag<["-"], "finline-functions">, Group<f_clang_Group>, Flags<[CC1Option]>,
  HelpText<"Inline suitable functions">;
def finline_hint_functions: Flag<["-"], "finline-hint-functions">, Group<f_clang_Group>, Flags<[CC1Option]>,
  HelpText<"Inline functions which are (explicitly or implicitly) marked inline">;
def finline : Flag<["-"], "finline">, Group<clang_ignored_f_Group>;
def finline_max_stacksize_EQ
    : Joined<["-"], "finline-max-stacksize=">,
      Group<f_Group>, Flags<[CoreOption, CC1Option]>,
      HelpText<"Suppress inlining of functions whose stack size exceeds the given value">,
      MarshallingInfoInt<CodeGenOpts<"InlineMaxStackSize">, "UINT_MAX">;
defm jmc : BoolFOption<"jmc",
  CodeGenOpts<"JMCInstrument">, DefaultFalse,
  PosFlag<SetTrue, [CC1Option], "Enable just-my-code debugging">,
  NegFlag<SetFalse>>;
def fglobal_isel : Flag<["-"], "fglobal-isel">, Group<f_clang_Group>,
  HelpText<"Enables the global instruction selector">;
def fexperimental_isel : Flag<["-"], "fexperimental-isel">, Group<f_clang_Group>,
  Alias<fglobal_isel>;
def fno_legacy_pass_manager : Flag<["-"], "fno-legacy-pass-manager">,
  Group<f_clang_Group>, Flags<[CC1Option, NoArgumentUnused]>;
def fexperimental_new_pass_manager : Flag<["-"], "fexperimental-new-pass-manager">,
  Group<f_clang_Group>, Flags<[CC1Option]>, Alias<fno_legacy_pass_manager>;
def fexperimental_strict_floating_point : Flag<["-"], "fexperimental-strict-floating-point">,
  Group<f_clang_Group>, Flags<[CC1Option]>,
  HelpText<"Enables experimental strict floating point in LLVM.">,
  MarshallingInfoFlag<LangOpts<"ExpStrictFP">>;
def finput_charset_EQ : Joined<["-"], "finput-charset=">, Flags<[FlangOption, FC1Option]>, Group<f_Group>,
  HelpText<"Specify the default character set for source files">;
def fexec_charset_EQ : Joined<["-"], "fexec-charset=">, Group<f_Group>;
def finstrument_functions : Flag<["-"], "finstrument-functions">, Group<f_Group>, Flags<[CC1Option]>,
  HelpText<"Generate calls to instrument function entry and exit">,
  MarshallingInfoFlag<CodeGenOpts<"InstrumentFunctions">>;
def finstrument_functions_after_inlining : Flag<["-"], "finstrument-functions-after-inlining">, Group<f_Group>, Flags<[CC1Option]>,
  HelpText<"Like -finstrument-functions, but insert the calls after inlining">,
  MarshallingInfoFlag<CodeGenOpts<"InstrumentFunctionsAfterInlining">>;
def finstrument_function_entry_bare : Flag<["-"], "finstrument-function-entry-bare">, Group<f_Group>, Flags<[CC1Option]>,
  HelpText<"Instrument function entry only, after inlining, without arguments to the instrumentation call">,
  MarshallingInfoFlag<CodeGenOpts<"InstrumentFunctionEntryBare">>;
def fcf_protection_EQ : Joined<["-"], "fcf-protection=">, Flags<[CoreOption, CC1Option]>, Group<f_Group>,
  HelpText<"Instrument control-flow architecture protection">, Values<"return,branch,full,none">;
def fcf_protection : Flag<["-"], "fcf-protection">, Group<f_Group>, Flags<[CoreOption, CC1Option]>,
  Alias<fcf_protection_EQ>, AliasArgs<["full"]>,
  HelpText<"Enable cf-protection in 'full' mode">;
def mibt_seal : Flag<["-"], "mibt-seal">, Group<m_Group>, Flags<[CoreOption, CC1Option]>,
  HelpText<"Optimize fcf-protection=branch/full (requires LTO).">;
def mfunction_return_EQ : Joined<["-"], "mfunction-return=">,
  Group<m_Group>, Flags<[CoreOption, CC1Option]>,
  HelpText<"Replace returns with jumps to ``__x86_return_thunk`` (x86 only, error otherwise)">,
  Values<"keep,thunk-extern">,
  NormalizedValues<["Keep", "Extern"]>,
  NormalizedValuesScope<"llvm::FunctionReturnThunksKind">,
  MarshallingInfoEnum<CodeGenOpts<"FunctionReturnThunks">, "Keep">;
def mindirect_branch_cs_prefix : Flag<["-"], "mindirect-branch-cs-prefix">,
  Group<m_Group>, Flags<[CoreOption, CC1Option]>,
  HelpText<"Add cs prefix to call and jmp to indirect thunk">,
  MarshallingInfoFlag<CodeGenOpts<"IndirectBranchCSPrefix">>;

defm xray_instrument : BoolFOption<"xray-instrument",
  LangOpts<"XRayInstrument">, DefaultFalse,
  PosFlag<SetTrue, [CC1Option], "Generate XRay instrumentation sleds on function entry and exit">,
  NegFlag<SetFalse>>;

def fxray_instruction_threshold_EQ :
  Joined<["-"], "fxray-instruction-threshold=">,
  Group<f_Group>, Flags<[CC1Option]>,
  HelpText<"Sets the minimum function size to instrument with XRay">,
  MarshallingInfoInt<CodeGenOpts<"XRayInstructionThreshold">, "200">;

def fxray_always_instrument :
  Joined<["-"], "fxray-always-instrument=">,
  Group<f_Group>, Flags<[CC1Option]>,
  HelpText<"DEPRECATED: Filename defining the whitelist for imbuing the 'always instrument' XRay attribute.">,
  MarshallingInfoStringVector<LangOpts<"XRayAlwaysInstrumentFiles">>;
def fxray_never_instrument :
  Joined<["-"], "fxray-never-instrument=">,
  Group<f_Group>, Flags<[CC1Option]>,
  HelpText<"DEPRECATED: Filename defining the whitelist for imbuing the 'never instrument' XRay attribute.">,
  MarshallingInfoStringVector<LangOpts<"XRayNeverInstrumentFiles">>;
def fxray_attr_list :
  Joined<["-"], "fxray-attr-list=">,
  Group<f_Group>, Flags<[CC1Option]>,
  HelpText<"Filename defining the list of functions/types for imbuing XRay attributes.">,
  MarshallingInfoStringVector<LangOpts<"XRayAttrListFiles">>;
def fxray_modes :
  Joined<["-"], "fxray-modes=">,
  Group<f_Group>, Flags<[CC1Option]>,
  HelpText<"List of modes to link in by default into XRay instrumented binaries.">;

defm xray_always_emit_customevents : BoolFOption<"xray-always-emit-customevents",
  LangOpts<"XRayAlwaysEmitCustomEvents">, DefaultFalse,
  PosFlag<SetTrue, [CC1Option], "Always emit __xray_customevent(...) calls"
          " even if the containing function is not always instrumented">,
  NegFlag<SetFalse>>;

defm xray_always_emit_typedevents : BoolFOption<"xray-always-emit-typedevents",
  LangOpts<"XRayAlwaysEmitTypedEvents">, DefaultFalse,
  PosFlag<SetTrue, [CC1Option], "Always emit __xray_typedevent(...) calls"
          " even if the containing function is not always instrumented">,
  NegFlag<SetFalse>>;

defm xray_ignore_loops : BoolFOption<"xray-ignore-loops",
  CodeGenOpts<"XRayIgnoreLoops">, DefaultFalse,
  PosFlag<SetTrue, [CC1Option], "Don't instrument functions with loops"
          " unless they also meet the minimum function size">,
  NegFlag<SetFalse>>;

defm xray_function_index : BoolFOption<"xray-function-index",
  CodeGenOpts<"XRayOmitFunctionIndex">, DefaultTrue,
  NegFlag<SetFalse, [CC1Option], "Omit function index section at the"
          " expense of single-function patching performance">,
  PosFlag<SetTrue>>;

def fxray_link_deps : Flag<["-"], "fxray-link-deps">, Group<f_Group>,
  Flags<[CC1Option]>,
  HelpText<"Tells clang to add the link dependencies for XRay.">;
def fnoxray_link_deps : Flag<["-"], "fnoxray-link-deps">, Group<f_Group>,
  Flags<[CC1Option]>;

def fxray_instrumentation_bundle :
  Joined<["-"], "fxray-instrumentation-bundle=">,
  Group<f_Group>, Flags<[CC1Option]>,
  HelpText<"Select which XRay instrumentation points to emit. Options: all, none, function-entry, function-exit, function, custom. Default is 'all'.  'function' includes both 'function-entry' and 'function-exit'.">;

def fxray_function_groups :
  Joined<["-"], "fxray-function-groups=">,
  Group<f_Group>, Flags<[CC1Option]>,
  HelpText<"Only instrument 1 of N groups">,
  MarshallingInfoInt<CodeGenOpts<"XRayTotalFunctionGroups">, "1">;

def fxray_selected_function_group :
  Joined<["-"], "fxray-selected-function-group=">,
  Group<f_Group>, Flags<[CC1Option]>,
  HelpText<"When using -fxray-function-groups, select which group of functions to instrument. Valid range is 0 to fxray-function-groups - 1">,
  MarshallingInfoInt<CodeGenOpts<"XRaySelectedFunctionGroup">, "0">;


defm fine_grained_bitfield_accesses : BoolOption<"f", "fine-grained-bitfield-accesses",
  CodeGenOpts<"FineGrainedBitfieldAccesses">, DefaultFalse,
  PosFlag<SetTrue, [], "Use separate accesses for consecutive bitfield runs with legal widths and alignments.">,
  NegFlag<SetFalse, [], "Use large-integer access for consecutive bitfield runs.">,
  BothFlags<[CC1Option]>>,
  Group<f_clang_Group>;

def fexperimental_relative_cxx_abi_vtables :
  Flag<["-"], "fexperimental-relative-c++-abi-vtables">,
  Group<f_clang_Group>, Flags<[CC1Option]>,
  HelpText<"Use the experimental C++ class ABI for classes with virtual tables">;
def fno_experimental_relative_cxx_abi_vtables :
  Flag<["-"], "fno-experimental-relative-c++-abi-vtables">,
  Group<f_clang_Group>, Flags<[CC1Option]>,
  HelpText<"Do not use the experimental C++ class ABI for classes with virtual tables">;

def fcxx_abi_EQ : Joined<["-"], "fc++-abi=">,
                  Group<f_clang_Group>, Flags<[CC1Option]>,
                  HelpText<"C++ ABI to use. This will override the target C++ ABI.">;

def flat__namespace : Flag<["-"], "flat_namespace">;
def flax_vector_conversions_EQ : Joined<["-"], "flax-vector-conversions=">, Group<f_Group>,
  HelpText<"Enable implicit vector bit-casts">, Values<"none,integer,all">, Flags<[CC1Option]>,
  NormalizedValues<["LangOptions::LaxVectorConversionKind::None",
                    "LangOptions::LaxVectorConversionKind::Integer",
                    "LangOptions::LaxVectorConversionKind::All"]>,
  MarshallingInfoEnum<LangOpts<"LaxVectorConversions">,
                      open_cl.KeyPath #
                          " ? LangOptions::LaxVectorConversionKind::None" #
                          " : LangOptions::LaxVectorConversionKind::All">;
def flax_vector_conversions : Flag<["-"], "flax-vector-conversions">, Group<f_Group>,
  Alias<flax_vector_conversions_EQ>, AliasArgs<["integer"]>;
def flimited_precision_EQ : Joined<["-"], "flimited-precision=">, Group<f_Group>;
def fapple_link_rtlib : Flag<["-"], "fapple-link-rtlib">, Group<f_Group>,
  HelpText<"Force linking the clang builtins runtime library">;
def flto_EQ : Joined<["-"], "flto=">, Flags<[CoreOption, CC1Option]>, Group<f_Group>,
  HelpText<"Set LTO mode">, Values<"thin,full">;
def flto_EQ_jobserver : Flag<["-"], "flto=jobserver">, Group<f_Group>,
  Alias<flto_EQ>, AliasArgs<["full"]>, HelpText<"Enable LTO in 'full' mode">;
def flto_EQ_auto : Flag<["-"], "flto=auto">, Group<f_Group>,
  Alias<flto_EQ>, AliasArgs<["full"]>, HelpText<"Enable LTO in 'full' mode">;
def flto : Flag<["-"], "flto">, Flags<[CoreOption, CC1Option]>, Group<f_Group>,
  Alias<flto_EQ>, AliasArgs<["full"]>, HelpText<"Enable LTO in 'full' mode">;
def fno_lto : Flag<["-"], "fno-lto">, Flags<[CoreOption, CC1Option]>, Group<f_Group>,
  HelpText<"Disable LTO mode (default)">;
def foffload_lto_EQ : Joined<["-"], "foffload-lto=">, Flags<[CoreOption]>, Group<f_Group>,
  HelpText<"Set LTO mode for offload compilation">, Values<"thin,full">;
def foffload_lto : Flag<["-"], "foffload-lto">, Flags<[CoreOption]>, Group<f_Group>,
  Alias<foffload_lto_EQ>, AliasArgs<["full"]>, HelpText<"Enable LTO in 'full' mode for offload compilation">;
def fno_offload_lto : Flag<["-"], "fno-offload-lto">, Flags<[CoreOption]>, Group<f_Group>,
  HelpText<"Disable LTO mode (default) for offload compilation">;
def flto_jobs_EQ : Joined<["-"], "flto-jobs=">,
  Flags<[CC1Option]>, Group<f_Group>,
  HelpText<"Controls the backend parallelism of -flto=thin (default "
           "of 0 means the number of threads will be derived from "
           "the number of CPUs detected)">;
def fthinlto_index_EQ : Joined<["-"], "fthinlto-index=">,
  Flags<[CoreOption, CC1Option]>, Group<f_Group>,
  HelpText<"Perform ThinLTO importing using provided function summary index">;
def fthin_link_bitcode_EQ : Joined<["-"], "fthin-link-bitcode=">,
  Flags<[CoreOption, CC1Option]>, Group<f_Group>,
  HelpText<"Write minimized bitcode to <file> for the ThinLTO thin link only">,
  MarshallingInfoString<CodeGenOpts<"ThinLinkBitcodeFile">>;
def fmacro_backtrace_limit_EQ : Joined<["-"], "fmacro-backtrace-limit=">,
                                Group<f_Group>, Flags<[NoXarchOption, CoreOption]>;
defm merge_all_constants : BoolFOption<"merge-all-constants",
  CodeGenOpts<"MergeAllConstants">, DefaultFalse,
  PosFlag<SetTrue, [CC1Option, CoreOption], "Allow">, NegFlag<SetFalse, [], "Disallow">,
  BothFlags<[], " merging of constants">>;
def fmessage_length_EQ : Joined<["-"], "fmessage-length=">, Group<f_Group>, Flags<[CC1Option]>,
  HelpText<"Format message diagnostics so that they fit within N columns">,
  MarshallingInfoInt<DiagnosticOpts<"MessageLength">>;
def frandomize_layout_seed_EQ : Joined<["-"], "frandomize-layout-seed=">,
  MetaVarName<"<seed>">, Group<f_clang_Group>, Flags<[CC1Option]>,
  HelpText<"The seed used by the randomize structure layout feature">;
def frandomize_layout_seed_file_EQ : Joined<["-"], "frandomize-layout-seed-file=">,
  MetaVarName<"<file>">, Group<f_clang_Group>, Flags<[CC1Option]>,
  HelpText<"File holding the seed used by the randomize structure layout feature">;
def fms_compatibility : Flag<["-"], "fms-compatibility">, Group<f_Group>, Flags<[CC1Option, CoreOption]>,
  HelpText<"Enable full Microsoft Visual C++ compatibility">,
  MarshallingInfoFlag<LangOpts<"MSVCCompat">>;
def fms_extensions : Flag<["-"], "fms-extensions">, Group<f_Group>, Flags<[CC1Option, CoreOption]>,
  HelpText<"Accept some non-standard constructs supported by the Microsoft compiler">,
  MarshallingInfoFlag<LangOpts<"MicrosoftExt">>, ImpliedByAnyOf<[fms_compatibility.KeyPath]>;
defm asm_blocks : BoolFOption<"asm-blocks",
  LangOpts<"AsmBlocks">, Default<fms_extensions.KeyPath>,
  PosFlag<SetTrue, [CC1Option]>, NegFlag<SetFalse>>;
def fms_volatile : Flag<["-"], "fms-volatile">, Group<f_Group>, Flags<[CC1Option]>,
  MarshallingInfoFlag<LangOpts<"MSVolatile">>;
def fmsc_version : Joined<["-"], "fmsc-version=">, Group<f_Group>, Flags<[NoXarchOption, CoreOption]>,
  HelpText<"Microsoft compiler version number to report in _MSC_VER (0 = don't define it (default))">;
def fms_compatibility_version
    : Joined<["-"], "fms-compatibility-version=">,
      Group<f_Group>,
      Flags<[ CC1Option, CoreOption ]>,
      HelpText<"Dot-separated value representing the Microsoft compiler "
               "version number to report in _MSC_VER (0 = don't define it "
               "(default))">;
defm delayed_template_parsing : BoolFOption<"delayed-template-parsing",
  LangOpts<"DelayedTemplateParsing">, DefaultFalse,
  PosFlag<SetTrue, [CC1Option], "Parse templated function definitions at the end of the translation unit">,
  NegFlag<SetFalse, [NoXarchOption], "Disable delayed template parsing">,
  BothFlags<[CoreOption]>>;
def fms_memptr_rep_EQ : Joined<["-"], "fms-memptr-rep=">, Group<f_Group>, Flags<[CC1Option]>,
  Values<"single,multiple,virtual">, NormalizedValuesScope<"LangOptions">,
  NormalizedValues<["PPTMK_FullGeneralitySingleInheritance", "PPTMK_FullGeneralityMultipleInheritance",
                    "PPTMK_FullGeneralityVirtualInheritance"]>,
  MarshallingInfoEnum<LangOpts<"MSPointerToMemberRepresentationMethod">, "PPTMK_BestCase">;
def fms_kernel : Flag<["-"], "fms-kernel">, Group<f_Group>, Flags<[CC1Option, NoDriverOption]>,
  MarshallingInfoFlag<LangOpts<"Kernel">>;
// __declspec is enabled by default for the PS4 by the driver, and also
// enabled for Microsoft Extensions or Borland Extensions, here.
//
// FIXME: __declspec is also currently enabled for CUDA, but isn't really a
// CUDA extension. However, it is required for supporting
// __clang_cuda_builtin_vars.h, which uses __declspec(property). Once that has
// been rewritten in terms of something more generic, remove the Opts.CUDA
// term here.
defm declspec : BoolOption<"f", "declspec",
  LangOpts<"DeclSpecKeyword">, DefaultFalse,
  PosFlag<SetTrue, [], "Allow", [fms_extensions.KeyPath, fborland_extensions.KeyPath, cuda.KeyPath]>,
  NegFlag<SetFalse, [], "Disallow">,
  BothFlags<[CC1Option], " __declspec as a keyword">>, Group<f_clang_Group>;
def fmodules_cache_path : Joined<["-"], "fmodules-cache-path=">, Group<i_Group>,
  Flags<[NoXarchOption, CC1Option]>, MetaVarName<"<directory>">,
  HelpText<"Specify the module cache path">;
def fmodules_user_build_path : Separate<["-"], "fmodules-user-build-path">, Group<i_Group>,
  Flags<[NoXarchOption, CC1Option]>, MetaVarName<"<directory>">,
  HelpText<"Specify the module user build path">,
  MarshallingInfoString<HeaderSearchOpts<"ModuleUserBuildPath">>;
def fprebuilt_module_path : Joined<["-"], "fprebuilt-module-path=">, Group<i_Group>,
  Flags<[NoXarchOption, CC1Option]>, MetaVarName<"<directory>">,
  HelpText<"Specify the prebuilt module path">;
defm prebuilt_implicit_modules : BoolFOption<"prebuilt-implicit-modules",
  HeaderSearchOpts<"EnablePrebuiltImplicitModules">, DefaultFalse,
  PosFlag<SetTrue, [], "Look up implicit modules in the prebuilt module path">,
  NegFlag<SetFalse>, BothFlags<[NoXarchOption, CC1Option]>>;

def fmodules_prune_interval : Joined<["-"], "fmodules-prune-interval=">, Group<i_Group>,
  Flags<[CC1Option]>, MetaVarName<"<seconds>">,
  HelpText<"Specify the interval (in seconds) between attempts to prune the module cache">,
  MarshallingInfoInt<HeaderSearchOpts<"ModuleCachePruneInterval">, "7 * 24 * 60 * 60">;
def fmodules_prune_after : Joined<["-"], "fmodules-prune-after=">, Group<i_Group>,
  Flags<[CC1Option]>, MetaVarName<"<seconds>">,
  HelpText<"Specify the interval (in seconds) after which a module file will be considered unused">,
  MarshallingInfoInt<HeaderSearchOpts<"ModuleCachePruneAfter">, "31 * 24 * 60 * 60">;
def fbuild_session_timestamp : Joined<["-"], "fbuild-session-timestamp=">,
  Group<i_Group>, Flags<[CC1Option]>, MetaVarName<"<time since Epoch in seconds>">,
  HelpText<"Time when the current build session started">,
  MarshallingInfoInt<HeaderSearchOpts<"BuildSessionTimestamp">, "0", "uint64_t">;
def fbuild_session_file : Joined<["-"], "fbuild-session-file=">,
  Group<i_Group>, MetaVarName<"<file>">,
  HelpText<"Use the last modification time of <file> as the build session timestamp">;
def fmodules_validate_once_per_build_session : Flag<["-"], "fmodules-validate-once-per-build-session">,
  Group<i_Group>, Flags<[CC1Option]>,
  HelpText<"Don't verify input files for the modules if the module has been "
           "successfully validated or loaded during this build session">,
  MarshallingInfoFlag<HeaderSearchOpts<"ModulesValidateOncePerBuildSession">>;
def fmodules_disable_diagnostic_validation : Flag<["-"], "fmodules-disable-diagnostic-validation">,
  Group<i_Group>, Flags<[CC1Option]>,
  HelpText<"Disable validation of the diagnostic options when loading the module">,
  MarshallingInfoNegativeFlag<HeaderSearchOpts<"ModulesValidateDiagnosticOptions">>;
defm modules_validate_system_headers : BoolOption<"f", "modules-validate-system-headers",
  HeaderSearchOpts<"ModulesValidateSystemHeaders">, DefaultFalse,
  PosFlag<SetTrue, [CC1Option], "Validate the system headers that a module depends on when loading the module">,
  NegFlag<SetFalse, [NoXarchOption]>>, Group<i_Group>;

def fvalidate_ast_input_files_content:
  Flag <["-"], "fvalidate-ast-input-files-content">,
  Group<f_Group>, Flags<[CC1Option]>,
  HelpText<"Compute and store the hash of input files used to build an AST."
           " Files with mismatching mtime's are considered valid"
           " if both contents is identical">,
  MarshallingInfoFlag<HeaderSearchOpts<"ValidateASTInputFilesContent">>;
def fmodules_validate_input_files_content:
  Flag <["-"], "fmodules-validate-input-files-content">,
  Group<f_Group>, Flags<[NoXarchOption]>,
  HelpText<"Validate PCM input files based on content if mtime differs">;
def fno_modules_validate_input_files_content:
  Flag <["-"], "fno_modules-validate-input-files-content">,
  Group<f_Group>, Flags<[NoXarchOption]>;
def fpch_validate_input_files_content:
  Flag <["-"], "fpch-validate-input-files-content">,
  Group<f_Group>, Flags<[NoXarchOption]>,
  HelpText<"Validate PCH input files based on content if mtime differs">;
def fno_pch_validate_input_files_content:
  Flag <["-"], "fno_pch-validate-input-files-content">,
  Group<f_Group>, Flags<[NoXarchOption]>;
defm pch_instantiate_templates : BoolFOption<"pch-instantiate-templates",
  LangOpts<"PCHInstantiateTemplates">, DefaultFalse,
  PosFlag<SetTrue, [], "Instantiate templates already while building a PCH">,
  NegFlag<SetFalse>, BothFlags<[CC1Option, CoreOption]>>;
defm pch_codegen: OptInCC1FFlag<"pch-codegen", "Generate ", "Do not generate ",
  "code for uses of this PCH that assumes an explicit object file will be built for the PCH">;
defm pch_debuginfo: OptInCC1FFlag<"pch-debuginfo", "Generate ", "Do not generate ",
  "debug info for types in an object file built from this PCH and do not generate them elsewhere">;

def fimplicit_module_maps : Flag <["-"], "fimplicit-module-maps">, Group<f_Group>,
  Flags<[NoXarchOption, CC1Option, CoreOption]>,
  HelpText<"Implicitly search the file system for module map files.">,
  MarshallingInfoFlag<HeaderSearchOpts<"ImplicitModuleMaps">>;
def fmodules_ts : Flag <["-"], "fmodules-ts">, Group<f_Group>,
  Flags<[CC1Option]>, HelpText<"Enable support for the C++ Modules TS">,
  MarshallingInfoFlag<LangOpts<"ModulesTS">>;
defm modules : BoolFOption<"modules",
  LangOpts<"Modules">, Default<!strconcat(fmodules_ts.KeyPath, "||", fcxx_modules.KeyPath)>,
  PosFlag<SetTrue, [CC1Option], "Enable the 'modules' language feature">,
  NegFlag<SetFalse>, BothFlags<[NoXarchOption, CoreOption]>>;
def fmodule_maps : Flag <["-"], "fmodule-maps">, Flags<[CoreOption]>, Alias<fimplicit_module_maps>;
def fmodule_name_EQ : Joined<["-"], "fmodule-name=">, Group<f_Group>,
  Flags<[NoXarchOption,CC1Option,CoreOption]>, MetaVarName<"<name>">,
  HelpText<"Specify the name of the module to build">,
  MarshallingInfoString<LangOpts<"ModuleName">>;
def fmodule_implementation_of : Separate<["-"], "fmodule-implementation-of">,
  Flags<[CC1Option,CoreOption]>, Alias<fmodule_name_EQ>;
def fsystem_module : Flag<["-"], "fsystem-module">, Flags<[CC1Option,CoreOption]>,
  HelpText<"Build this module as a system module. Only used with -emit-module">,
  MarshallingInfoFlag<FrontendOpts<"IsSystemModule">>;
def fmodule_map_file : Joined<["-"], "fmodule-map-file=">,
  Group<f_Group>, Flags<[NoXarchOption,CC1Option,CoreOption]>, MetaVarName<"<file>">,
  HelpText<"Load this module map file">,
  MarshallingInfoStringVector<FrontendOpts<"ModuleMapFiles">>;
def fmodule_file : Joined<["-"], "fmodule-file=">,
  Group<i_Group>, Flags<[NoXarchOption,CC1Option,CoreOption]>, MetaVarName<"[<name>=]<file>">,
  HelpText<"Specify the mapping of module name to precompiled module file, or load a module file if name is omitted.">;
def fmodules_ignore_macro : Joined<["-"], "fmodules-ignore-macro=">, Group<f_Group>,
  Flags<[CC1Option,CoreOption]>,
  HelpText<"Ignore the definition of the given macro when building and loading modules">;
def fmodules_strict_decluse : Flag <["-"], "fmodules-strict-decluse">, Group<f_Group>,
  Flags<[NoXarchOption,CC1Option,CoreOption]>,
  HelpText<"Like -fmodules-decluse but requires all headers to be in modules">,
  MarshallingInfoFlag<LangOpts<"ModulesStrictDeclUse">>;
defm modules_decluse : BoolFOption<"modules-decluse",
  LangOpts<"ModulesDeclUse">, Default<fmodules_strict_decluse.KeyPath>,
  PosFlag<SetTrue, [CC1Option], "Require declaration of modules used within a module">,
  NegFlag<SetFalse>, BothFlags<[NoXarchOption,CoreOption]>>;
defm modules_search_all : BoolFOption<"modules-search-all",
  LangOpts<"ModulesSearchAll">, DefaultFalse,
  PosFlag<SetTrue, [], "Search even non-imported modules to resolve references">,
  NegFlag<SetFalse>, BothFlags<[NoXarchOption, CC1Option,CoreOption]>>,
  ShouldParseIf<fmodules.KeyPath>;
defm implicit_modules : BoolFOption<"implicit-modules",
  LangOpts<"ImplicitModules">, DefaultTrue,
  NegFlag<SetFalse, [CC1Option]>, PosFlag<SetTrue>, BothFlags<[NoXarchOption,CoreOption]>>;
def fretain_comments_from_system_headers : Flag<["-"], "fretain-comments-from-system-headers">, Group<f_Group>, Flags<[CC1Option]>,
  MarshallingInfoFlag<LangOpts<"RetainCommentsFromSystemHeaders">>;
def fmodule_header : Flag <["-"], "fmodule-header">, Group<f_Group>,
  Flags<[NoXarchOption]>, HelpText<"Build a C++20 Header Unit from a header.">;
def fmodule_header_EQ : Joined<["-"], "fmodule-header=">, Group<f_Group>,
  Flags<[NoXarchOption]>, MetaVarName<"<kind>">,
  HelpText<"Build a C++20 Header Unit from a header that should be found in the user (fmodule-header=user) or system (fmodule-header=system) search path.">;

def fno_knr_functions : Flag<["-"], "fno-knr-functions">, Group<f_Group>,
  MarshallingInfoFlag<LangOpts<"DisableKNRFunctions">>,
  HelpText<"Disable support for K&R C function declarations">,
  Flags<[CC1Option, CoreOption]>;

def fmudflapth : Flag<["-"], "fmudflapth">, Group<f_Group>;
def fmudflap : Flag<["-"], "fmudflap">, Group<f_Group>;
def fnested_functions : Flag<["-"], "fnested-functions">, Group<f_Group>;
def fnext_runtime : Flag<["-"], "fnext-runtime">, Group<f_Group>;
def fno_asm : Flag<["-"], "fno-asm">, Group<f_Group>;
def fno_asynchronous_unwind_tables : Flag<["-"], "fno-asynchronous-unwind-tables">, Group<f_Group>;
def fno_assume_sane_operator_new : Flag<["-"], "fno-assume-sane-operator-new">, Group<f_Group>,
  HelpText<"Don't assume that C++'s global operator new can't alias any pointer">,
  Flags<[CC1Option]>, MarshallingInfoNegativeFlag<CodeGenOpts<"AssumeSaneOperatorNew">>;
def fno_builtin : Flag<["-"], "fno-builtin">, Group<f_Group>, Flags<[CC1Option, CoreOption]>,
  HelpText<"Disable implicit builtin knowledge of functions">;
def fno_builtin_ : Joined<["-"], "fno-builtin-">, Group<f_Group>, Flags<[CC1Option, CoreOption]>,
  HelpText<"Disable implicit builtin knowledge of a specific function">;
def fno_common : Flag<["-"], "fno-common">, Group<f_Group>, Flags<[CC1Option]>,
    HelpText<"Compile common globals like normal definitions">;
defm digraphs : BoolFOption<"digraphs",
  LangOpts<"Digraphs">, Default<std#".hasDigraphs()">,
  PosFlag<SetTrue, [], "Enable alternative token representations '<:', ':>', '<%', '%>', '%:', '%:%:' (default)">,
  NegFlag<SetFalse, [], "Disallow alternative token representations '<:', ':>', '<%', '%>', '%:', '%:%:'">,
  BothFlags<[CC1Option]>>;
def fno_eliminate_unused_debug_symbols : Flag<["-"], "fno-eliminate-unused-debug-symbols">, Group<f_Group>;
def fno_inline_functions : Flag<["-"], "fno-inline-functions">, Group<f_clang_Group>, Flags<[CC1Option]>;
def fno_inline : Flag<["-"], "fno-inline">, Group<f_clang_Group>, Flags<[CC1Option]>;
def fno_global_isel : Flag<["-"], "fno-global-isel">, Group<f_clang_Group>,
  HelpText<"Disables the global instruction selector">;
def fno_experimental_isel : Flag<["-"], "fno-experimental-isel">, Group<f_clang_Group>,
  Alias<fno_global_isel>;
def fveclib : Joined<["-"], "fveclib=">, Group<f_Group>, Flags<[CC1Option]>,
    HelpText<"Use the given vector functions library">,
    Values<"Accelerate,libmvec,MASSV,SVML,Darwin_libsystem_m,none">,
    NormalizedValuesScope<"CodeGenOptions">,
    NormalizedValues<["Accelerate", "LIBMVEC", "MASSV", "SVML",
                      "Darwin_libsystem_m", "NoLibrary"]>,
    MarshallingInfoEnum<CodeGenOpts<"VecLib">, "NoLibrary">;
def fno_lax_vector_conversions : Flag<["-"], "fno-lax-vector-conversions">, Group<f_Group>,
  Alias<flax_vector_conversions_EQ>, AliasArgs<["none"]>;
def fno_implicit_module_maps : Flag <["-"], "fno-implicit-module-maps">, Group<f_Group>,
  Flags<[NoXarchOption]>;
def fno_module_maps : Flag <["-"], "fno-module-maps">, Alias<fno_implicit_module_maps>;
def fno_modules_strict_decluse : Flag <["-"], "fno-strict-modules-decluse">, Group<f_Group>,
  Flags<[NoXarchOption]>;
def fmodule_file_deps : Flag <["-"], "fmodule-file-deps">, Group<f_Group>,
  Flags<[NoXarchOption]>;
def fno_module_file_deps : Flag <["-"], "fno-module-file-deps">, Group<f_Group>,
  Flags<[NoXarchOption]>;
def fno_ms_extensions : Flag<["-"], "fno-ms-extensions">, Group<f_Group>,
  Flags<[CoreOption]>;
def fno_ms_compatibility : Flag<["-"], "fno-ms-compatibility">, Group<f_Group>,
  Flags<[CoreOption]>;
def fno_objc_legacy_dispatch : Flag<["-"], "fno-objc-legacy-dispatch">, Group<f_Group>;
def fno_objc_weak : Flag<["-"], "fno-objc-weak">, Group<f_Group>, Flags<[CC1Option]>;
def fno_omit_frame_pointer : Flag<["-"], "fno-omit-frame-pointer">, Group<f_Group>;
defm operator_names : BoolFOption<"operator-names",
  LangOpts<"CXXOperatorNames">, Default<cplusplus.KeyPath>,
  NegFlag<SetFalse, [CC1Option], "Do not treat C++ operator name keywords as synonyms for operators">,
  PosFlag<SetTrue>>;
def fdiagnostics_absolute_paths : Flag<["-"], "fdiagnostics-absolute-paths">, Group<f_Group>,
  Flags<[CC1Option, CoreOption]>, HelpText<"Print absolute paths in diagnostics">,
  MarshallingInfoFlag<DiagnosticOpts<"AbsolutePath">>;
def fno_stack_protector : Flag<["-"], "fno-stack-protector">, Group<f_Group>,
  HelpText<"Disable the use of stack protectors">;
def fno_strict_aliasing : Flag<["-"], "fno-strict-aliasing">, Group<f_Group>,
  Flags<[NoXarchOption, CoreOption]>;
def fstruct_path_tbaa : Flag<["-"], "fstruct-path-tbaa">, Group<f_Group>;
def fno_struct_path_tbaa : Flag<["-"], "fno-struct-path-tbaa">, Group<f_Group>;
def fno_strict_enums : Flag<["-"], "fno-strict-enums">, Group<f_Group>;
def fno_strict_overflow : Flag<["-"], "fno-strict-overflow">, Group<f_Group>;
def fno_temp_file : Flag<["-"], "fno-temp-file">, Group<f_Group>,
  Flags<[CC1Option, CoreOption]>, HelpText<
  "Directly create compilation output files. This may lead to incorrect incremental builds if the compiler crashes">,
  MarshallingInfoNegativeFlag<FrontendOpts<"UseTemporary">>;
defm use_cxa_atexit : BoolFOption<"use-cxa-atexit",
  CodeGenOpts<"CXAAtExit">, DefaultTrue,
  NegFlag<SetFalse, [CC1Option], "Don't use __cxa_atexit for calling destructors">,
  PosFlag<SetTrue>>;
def fno_unwind_tables : Flag<["-"], "fno-unwind-tables">, Group<f_Group>;
def fno_verbose_asm : Flag<["-"], "fno-verbose-asm">, Group<f_Group>, Flags<[CC1Option]>,
  MarshallingInfoNegativeFlag<CodeGenOpts<"AsmVerbose">>;
def fno_working_directory : Flag<["-"], "fno-working-directory">, Group<f_Group>;
def fno_wrapv : Flag<["-"], "fno-wrapv">, Group<f_Group>;
def fobjc_arc : Flag<["-"], "fobjc-arc">, Group<f_Group>, Flags<[CC1Option]>,
  HelpText<"Synthesize retain and release calls for Objective-C pointers">;
def fno_objc_arc : Flag<["-"], "fno-objc-arc">, Group<f_Group>;
defm objc_encode_cxx_class_template_spec : BoolFOption<"objc-encode-cxx-class-template-spec",
  LangOpts<"EncodeCXXClassTemplateSpec">, DefaultFalse,
  PosFlag<SetTrue, [CC1Option], "Fully encode c++ class template specialization">,
  NegFlag<SetFalse>>;
defm objc_convert_messages_to_runtime_calls : BoolFOption<"objc-convert-messages-to-runtime-calls",
  CodeGenOpts<"ObjCConvertMessagesToRuntimeCalls">, DefaultTrue,
  NegFlag<SetFalse, [CC1Option]>, PosFlag<SetTrue>>;
defm objc_arc_exceptions : BoolFOption<"objc-arc-exceptions",
  CodeGenOpts<"ObjCAutoRefCountExceptions">, DefaultFalse,
  PosFlag<SetTrue, [CC1Option], "Use EH-safe code when synthesizing retains and releases in -fobjc-arc">,
  NegFlag<SetFalse>>;
def fobjc_atdefs : Flag<["-"], "fobjc-atdefs">, Group<clang_ignored_f_Group>;
def fobjc_call_cxx_cdtors : Flag<["-"], "fobjc-call-cxx-cdtors">, Group<clang_ignored_f_Group>;
defm objc_exceptions : BoolFOption<"objc-exceptions",
  LangOpts<"ObjCExceptions">, DefaultFalse,
  PosFlag<SetTrue, [CC1Option], "Enable Objective-C exceptions">, NegFlag<SetFalse>>;
defm application_extension : BoolFOption<"application-extension",
  LangOpts<"AppExt">, DefaultFalse,
  PosFlag<SetTrue, [CC1Option], "Restrict code to those available for App Extensions">,
  NegFlag<SetFalse>>;
defm relaxed_template_template_args : BoolFOption<"relaxed-template-template-args",
  LangOpts<"RelaxedTemplateTemplateArgs">, DefaultFalse,
  PosFlag<SetTrue, [CC1Option], "Enable C++17 relaxed template template argument matching">,
  NegFlag<SetFalse>>;
defm sized_deallocation : BoolFOption<"sized-deallocation",
  LangOpts<"SizedDeallocation">, DefaultFalse,
  PosFlag<SetTrue, [CC1Option], "Enable C++14 sized global deallocation functions">,
  NegFlag<SetFalse>>;
defm aligned_allocation : BoolFOption<"aligned-allocation",
  LangOpts<"AlignedAllocation">, Default<cpp17.KeyPath>,
  PosFlag<SetTrue, [], "Enable C++17 aligned allocation functions">,
  NegFlag<SetFalse>, BothFlags<[CC1Option]>>;
def fnew_alignment_EQ : Joined<["-"], "fnew-alignment=">,
  HelpText<"Specifies the largest alignment guaranteed by '::operator new(size_t)'">,
  MetaVarName<"<align>">, Group<f_Group>, Flags<[CC1Option]>,
  MarshallingInfoInt<LangOpts<"NewAlignOverride">>;
def : Separate<["-"], "fnew-alignment">, Alias<fnew_alignment_EQ>;
def : Flag<["-"], "faligned-new">, Alias<faligned_allocation>;
def : Flag<["-"], "fno-aligned-new">, Alias<fno_aligned_allocation>;
def faligned_new_EQ : Joined<["-"], "faligned-new=">;

def fobjc_legacy_dispatch : Flag<["-"], "fobjc-legacy-dispatch">, Group<f_Group>;
def fobjc_new_property : Flag<["-"], "fobjc-new-property">, Group<clang_ignored_f_Group>;
defm objc_infer_related_result_type : BoolFOption<"objc-infer-related-result-type",
  LangOpts<"ObjCInferRelatedResultType">, DefaultTrue,
  NegFlag<SetFalse, [CC1Option], "do not infer Objective-C related result type based on method family">,
  PosFlag<SetTrue>>;
def fobjc_link_runtime: Flag<["-"], "fobjc-link-runtime">, Group<f_Group>;
def fobjc_weak : Flag<["-"], "fobjc-weak">, Group<f_Group>, Flags<[CC1Option]>,
  HelpText<"Enable ARC-style weak references in Objective-C">;

// Objective-C ABI options.
def fobjc_runtime_EQ : Joined<["-"], "fobjc-runtime=">, Group<f_Group>, Flags<[CC1Option, CoreOption]>,
  HelpText<"Specify the target Objective-C runtime kind and version">;
def fobjc_abi_version_EQ : Joined<["-"], "fobjc-abi-version=">, Group<f_Group>;
def fobjc_nonfragile_abi_version_EQ : Joined<["-"], "fobjc-nonfragile-abi-version=">, Group<f_Group>;
def fobjc_nonfragile_abi : Flag<["-"], "fobjc-nonfragile-abi">, Group<f_Group>;
def fno_objc_nonfragile_abi : Flag<["-"], "fno-objc-nonfragile-abi">, Group<f_Group>;

def fobjc_sender_dependent_dispatch : Flag<["-"], "fobjc-sender-dependent-dispatch">, Group<f_Group>;
def fobjc_disable_direct_methods_for_testing :
  Flag<["-"], "fobjc-disable-direct-methods-for-testing">,
  Group<f_Group>, Flags<[CC1Option]>,
  HelpText<"Ignore attribute objc_direct so that direct methods can be tested">,
  MarshallingInfoFlag<LangOpts<"ObjCDisableDirectMethodsForTesting">>;
defm objc_avoid_heapify_local_blocks : BoolFOption<"objc-avoid-heapify-local-blocks",
  CodeGenOpts<"ObjCAvoidHeapifyLocalBlocks">, DefaultFalse,
  PosFlag<SetTrue, [], "Try">,
  NegFlag<SetFalse, [], "Don't try">,
  BothFlags<[CC1Option, NoDriverOption], " to avoid heapifying local blocks">>;

def fomit_frame_pointer : Flag<["-"], "fomit-frame-pointer">, Group<f_Group>;
def fopenmp : Flag<["-"], "fopenmp">, Group<f_Group>, Flags<[CC1Option, NoArgumentUnused, FlangOption, FC1Option]>,
  HelpText<"Parse OpenMP pragmas and generate parallel code.">;
def fno_openmp : Flag<["-"], "fno-openmp">, Group<f_Group>, Flags<[NoArgumentUnused]>;
def fopenmp_version_EQ : Joined<["-"], "fopenmp-version=">, Group<f_Group>, Flags<[CC1Option, NoArgumentUnused]>,
  HelpText<"Set OpenMP version (e.g. 45 for OpenMP 4.5, 50 for OpenMP 5.0). Default value is 50.">;
defm openmp_extensions: BoolFOption<"openmp-extensions",
  LangOpts<"OpenMPExtensions">, DefaultTrue,
  PosFlag<SetTrue, [CC1Option, NoArgumentUnused],
          "Enable all Clang extensions for OpenMP directives and clauses">,
  NegFlag<SetFalse, [CC1Option, NoArgumentUnused],
          "Disable all Clang extensions for OpenMP directives and clauses">>;
def fopenmp_EQ : Joined<["-"], "fopenmp=">, Group<f_Group>;
def fopenmp_use_tls : Flag<["-"], "fopenmp-use-tls">, Group<f_Group>,
  Flags<[NoArgumentUnused, HelpHidden]>;
def fnoopenmp_use_tls : Flag<["-"], "fnoopenmp-use-tls">, Group<f_Group>,
  Flags<[CC1Option, NoArgumentUnused, HelpHidden]>;
def fopenmp_targets_EQ : CommaJoined<["-"], "fopenmp-targets=">, Flags<[NoXarchOption, CC1Option]>,
  HelpText<"Specify comma-separated list of triples OpenMP offloading targets to be supported">;
def fopenmp_relocatable_target : Flag<["-"], "fopenmp-relocatable-target">,
  Group<f_Group>, Flags<[CC1Option, NoArgumentUnused, HelpHidden]>;
def fnoopenmp_relocatable_target : Flag<["-"], "fnoopenmp-relocatable-target">,
  Group<f_Group>, Flags<[CC1Option, NoArgumentUnused, HelpHidden]>;
def fopenmp_simd : Flag<["-"], "fopenmp-simd">, Group<f_Group>, Flags<[CC1Option, NoArgumentUnused]>,
  HelpText<"Emit OpenMP code only for SIMD-based constructs.">;
def fopenmp_enable_irbuilder : Flag<["-"], "fopenmp-enable-irbuilder">, Group<f_Group>, Flags<[CC1Option, NoArgumentUnused, HelpHidden]>,
  HelpText<"Use the experimental OpenMP-IR-Builder codegen path.">;
def fno_openmp_simd : Flag<["-"], "fno-openmp-simd">, Group<f_Group>, Flags<[CC1Option, NoArgumentUnused]>;
def fopenmp_cuda_mode : Flag<["-"], "fopenmp-cuda-mode">, Group<f_Group>,
  Flags<[CC1Option, NoArgumentUnused, HelpHidden]>;
def fno_openmp_cuda_mode : Flag<["-"], "fno-openmp-cuda-mode">, Group<f_Group>,
  Flags<[NoArgumentUnused, HelpHidden]>;
def fopenmp_cuda_force_full_runtime : Flag<["-"], "fopenmp-cuda-force-full-runtime">, Group<f_Group>,
  Flags<[CC1Option, NoArgumentUnused, HelpHidden]>;
def fno_openmp_cuda_force_full_runtime : Flag<["-"], "fno-openmp-cuda-force-full-runtime">, Group<f_Group>,
  Flags<[NoArgumentUnused, HelpHidden]>;
def fopenmp_cuda_number_of_sm_EQ : Joined<["-"], "fopenmp-cuda-number-of-sm=">, Group<f_Group>,
  Flags<[CC1Option, NoArgumentUnused, HelpHidden]>;
def fopenmp_cuda_blocks_per_sm_EQ : Joined<["-"], "fopenmp-cuda-blocks-per-sm=">, Group<f_Group>,
  Flags<[CC1Option, NoArgumentUnused, HelpHidden]>;
def fopenmp_cuda_teams_reduction_recs_num_EQ : Joined<["-"], "fopenmp-cuda-teams-reduction-recs-num=">, Group<f_Group>,
  Flags<[CC1Option, NoArgumentUnused, HelpHidden]>;
def fopenmp_target_debug : Flag<["-"], "fopenmp-target-debug">, Group<f_Group>, Flags<[CC1Option, NoArgumentUnused]>,
  HelpText<"Enable debugging in the OpenMP offloading device RTL">;
def fno_openmp_target_debug : Flag<["-"], "fno-openmp-target-debug">, Group<f_Group>, Flags<[NoArgumentUnused]>;
def fopenmp_target_debug_EQ : Joined<["-"], "fopenmp-target-debug=">, Group<f_Group>, Flags<[CC1Option, NoArgumentUnused, HelpHidden]>;
def fopenmp_assume_teams_oversubscription : Flag<["-"], "fopenmp-assume-teams-oversubscription">,
  Group<f_Group>, Flags<[CC1Option, NoArgumentUnused, HelpHidden]>;
def fopenmp_assume_threads_oversubscription : Flag<["-"], "fopenmp-assume-threads-oversubscription">,
  Group<f_Group>, Flags<[CC1Option, NoArgumentUnused, HelpHidden]>;
def fno_openmp_assume_teams_oversubscription : Flag<["-"], "fno-openmp-assume-teams-oversubscription">,
  Group<f_Group>, Flags<[CC1Option, NoArgumentUnused, HelpHidden]>;
def fno_openmp_assume_threads_oversubscription : Flag<["-"], "fno-openmp-assume-threads-oversubscription">,
  Group<f_Group>, Flags<[CC1Option, NoArgumentUnused, HelpHidden]>;
def fopenmp_assume_no_thread_state : Flag<["-"], "fopenmp-assume-no-thread-state">, Group<f_Group>,
  Flags<[CC1Option, NoArgumentUnused, HelpHidden]>,
  HelpText<"Assert no thread in a parallel region modifies an ICV">,
  MarshallingInfoFlag<LangOpts<"OpenMPNoThreadState">>;
def fopenmp_assume_no_nested_parallelism : Flag<["-"], "fopenmp-assume-no-nested-parallelism">, Group<f_Group>,
  Flags<[CC1Option, NoArgumentUnused, HelpHidden]>,
  HelpText<"Assert no nested parallel regions in the GPU">,
  MarshallingInfoFlag<LangOpts<"OpenMPNoNestedParallelism">>;
def fopenmp_offload_mandatory : Flag<["-"], "fopenmp-offload-mandatory">, Group<f_Group>,
  Flags<[CC1Option, NoArgumentUnused]>,
  HelpText<"Do not create a host fallback if offloading to the device fails.">,
  MarshallingInfoFlag<LangOpts<"OpenMPOffloadMandatory">>;
def fopenmp_target_new_runtime : Flag<["-"], "fopenmp-target-new-runtime">,
  Group<f_Group>, Flags<[CC1Option, HelpHidden]>;
def fno_openmp_target_new_runtime : Flag<["-"], "fno-openmp-target-new-runtime">,
  Group<f_Group>, Flags<[CC1Option, HelpHidden]>;
defm openmp_optimistic_collapse : BoolFOption<"openmp-optimistic-collapse",
  LangOpts<"OpenMPOptimisticCollapse">, DefaultFalse,
  PosFlag<SetTrue, [CC1Option]>, NegFlag<SetFalse>, BothFlags<[NoArgumentUnused, HelpHidden]>>;
def static_openmp: Flag<["-"], "static-openmp">,
  HelpText<"Use the static host OpenMP runtime while linking.">;
def offload_new_driver : Flag<["--"], "offload-new-driver">, Flags<[CC1Option]>, Group<f_Group>,
  MarshallingInfoFlag<LangOpts<"OffloadingNewDriver">>, HelpText<"Use the new driver for offloading compilation.">;
def no_offload_new_driver : Flag<["--"], "no-offload-new-driver">, Flags<[CC1Option]>, Group<f_Group>,
  HelpText<"Don't Use the new driver for offloading compilation.">;
def offload_device_only : Flag<["--"], "offload-device-only">,
  HelpText<"Only compile for the offloading device.">;
def offload_host_only : Flag<["--"], "offload-host-only">,
  HelpText<"Only compile for the offloading host.">;
def offload_host_device : Flag<["--"], "offload-host-device">,
  HelpText<"Only compile for the offloading host.">;
def cuda_device_only : Flag<["--"], "cuda-device-only">, Alias<offload_device_only>,
  HelpText<"Compile CUDA code for device only">;
def cuda_host_only : Flag<["--"], "cuda-host-only">, Alias<offload_host_only>,
  HelpText<"Compile CUDA code for host only. Has no effect on non-CUDA compilations.">;
def cuda_compile_host_device : Flag<["--"], "cuda-compile-host-device">, Alias<offload_host_device>,
  HelpText<"Compile CUDA code for both host and device (default). Has no "
           "effect on non-CUDA compilations.">;
def fopenmp_new_driver : Flag<["-"], "fopenmp-new-driver">, Flags<[CC1Option]>, Group<f_Group>,
  HelpText<"Use the new driver for OpenMP offloading.">;
def fno_openmp_new_driver : Flag<["-"], "fno-openmp-new-driver">, Flags<[CC1Option]>, Group<Action_Group>,
  Alias<no_offload_new_driver>, HelpText<"Don't use the new driver for OpenMP offloading.">;
def fno_optimize_sibling_calls : Flag<["-"], "fno-optimize-sibling-calls">, Group<f_Group>, Flags<[CC1Option]>,
  HelpText<"Disable tail call optimization, keeping the call stack accurate">,
  MarshallingInfoFlag<CodeGenOpts<"DisableTailCalls">>;
def foptimize_sibling_calls : Flag<["-"], "foptimize-sibling-calls">, Group<f_Group>;
defm escaping_block_tail_calls : BoolFOption<"escaping-block-tail-calls",
  CodeGenOpts<"NoEscapingBlockTailCalls">, DefaultFalse,
  NegFlag<SetTrue, [CC1Option]>, PosFlag<SetFalse>>;
def force__cpusubtype__ALL : Flag<["-"], "force_cpusubtype_ALL">;
def force__flat__namespace : Flag<["-"], "force_flat_namespace">;
def force__load : Separate<["-"], "force_load">;
def force_addr : Joined<["-"], "fforce-addr">, Group<clang_ignored_f_Group>;
def foutput_class_dir_EQ : Joined<["-"], "foutput-class-dir=">, Group<f_Group>;
def fpack_struct : Flag<["-"], "fpack-struct">, Group<f_Group>;
def fno_pack_struct : Flag<["-"], "fno-pack-struct">, Group<f_Group>;
def fpack_struct_EQ : Joined<["-"], "fpack-struct=">, Group<f_Group>, Flags<[CC1Option]>,
  HelpText<"Specify the default maximum struct packing alignment">,
  MarshallingInfoInt<LangOpts<"PackStruct">>;
def fmax_type_align_EQ : Joined<["-"], "fmax-type-align=">, Group<f_Group>, Flags<[CC1Option]>,
  HelpText<"Specify the maximum alignment to enforce on pointers lacking an explicit alignment">,
  MarshallingInfoInt<LangOpts<"MaxTypeAlign">>;
def fno_max_type_align : Flag<["-"], "fno-max-type-align">, Group<f_Group>;
defm pascal_strings : BoolFOption<"pascal-strings",
  LangOpts<"PascalStrings">, DefaultFalse,
  PosFlag<SetTrue, [CC1Option], "Recognize and construct Pascal-style string literals">,
  NegFlag<SetFalse>>;
// Note: This flag has different semantics in the driver and in -cc1. The driver accepts -fpatchable-function-entry=M,N
// and forwards it to -cc1 as -fpatchable-function-entry=M and -fpatchable-function-entry-offset=N. In -cc1, both flags
// are treated as a single integer.
def fpatchable_function_entry_EQ : Joined<["-"], "fpatchable-function-entry=">, Group<f_Group>, Flags<[CC1Option]>,
  MetaVarName<"<N,M>">, HelpText<"Generate M NOPs before function entry and N-M NOPs after function entry">,
  MarshallingInfoInt<CodeGenOpts<"PatchableFunctionEntryCount">>;
def fms_hotpatch : Flag<["-"], "fms-hotpatch">, Group<f_Group>, Flags<[CC1Option, CoreOption]>,
  HelpText<"Ensure that all functions can be hotpatched at runtime">,
  MarshallingInfoFlag<CodeGenOpts<"HotPatch">>;
def fpcc_struct_return : Flag<["-"], "fpcc-struct-return">, Group<f_Group>, Flags<[CC1Option]>,
  HelpText<"Override the default ABI to return all structs on the stack">;
def fpch_preprocess : Flag<["-"], "fpch-preprocess">, Group<f_Group>;
def fpic : Flag<["-"], "fpic">, Group<f_Group>;
def fno_pic : Flag<["-"], "fno-pic">, Group<f_Group>;
def fpie : Flag<["-"], "fpie">, Group<f_Group>;
def fno_pie : Flag<["-"], "fno-pie">, Group<f_Group>;
def fdirect_access_external_data : Flag<["-"], "fdirect-access-external-data">, Group<f_Group>, Flags<[CC1Option]>,
  HelpText<"Don't use GOT indirection to reference external data symbols">;
def fno_direct_access_external_data : Flag<["-"], "fno-direct-access-external-data">, Group<f_Group>, Flags<[CC1Option]>,
  HelpText<"Use GOT indirection to reference external data symbols">;
defm plt : BoolFOption<"plt",
  CodeGenOpts<"NoPLT">, DefaultFalse,
  NegFlag<SetTrue, [CC1Option], "Use GOT indirection instead of PLT to make external function calls (x86 only)">,
  PosFlag<SetFalse>>;
defm ropi : BoolFOption<"ropi",
  LangOpts<"ROPI">, DefaultFalse,
  PosFlag<SetTrue, [CC1Option], "Generate read-only position independent code (ARM only)">,
  NegFlag<SetFalse>>;
defm rwpi : BoolFOption<"rwpi",
  LangOpts<"RWPI">, DefaultFalse,
  PosFlag<SetTrue, [CC1Option], "Generate read-write position independent code (ARM only)">,
  NegFlag<SetFalse>>;
def fplugin_EQ : Joined<["-"], "fplugin=">, Group<f_Group>, Flags<[NoXarchOption]>, MetaVarName<"<dsopath>">,
  HelpText<"Load the named plugin (dynamic shared object)">;
def fplugin_arg : Joined<["-"], "fplugin-arg-">,
  MetaVarName<"<name>-<arg>">,
  HelpText<"Pass <arg> to plugin <name>">;
def fpass_plugin_EQ : Joined<["-"], "fpass-plugin=">,
  Group<f_Group>, Flags<[CC1Option]>, MetaVarName<"<dsopath>">,
  HelpText<"Load pass plugin from a dynamic shared object file (only with new pass manager).">,
  MarshallingInfoStringVector<CodeGenOpts<"PassPlugins">>;
defm preserve_as_comments : BoolFOption<"preserve-as-comments",
  CodeGenOpts<"PreserveAsmComments">, DefaultTrue,
  NegFlag<SetFalse, [CC1Option], "Do not preserve comments in inline assembly">,
  PosFlag<SetTrue>>;
def framework : Separate<["-"], "framework">, Flags<[LinkerInput]>;
def frandom_seed_EQ : Joined<["-"], "frandom-seed=">, Group<clang_ignored_f_Group>;
def freg_struct_return : Flag<["-"], "freg-struct-return">, Group<f_Group>, Flags<[CC1Option]>,
  HelpText<"Override the default ABI to return small structs in registers">;
defm rtti : BoolFOption<"rtti",
  LangOpts<"RTTI">, Default<cplusplus.KeyPath>,
  NegFlag<SetFalse, [CC1Option], "Disable generation of rtti information">,
  PosFlag<SetTrue>>, ShouldParseIf<cplusplus.KeyPath>;
defm rtti_data : BoolFOption<"rtti-data",
  LangOpts<"RTTIData">, Default<frtti.KeyPath>,
  NegFlag<SetFalse, [CC1Option], "Disable generation of RTTI data">,
  PosFlag<SetTrue>>, ShouldParseIf<frtti.KeyPath>;
def : Flag<["-"], "fsched-interblock">, Group<clang_ignored_f_Group>;
defm short_enums : BoolFOption<"short-enums",
  LangOpts<"ShortEnums">, DefaultFalse,
  PosFlag<SetTrue, [CC1Option], "Allocate to an enum type only as many bytes as it"
           " needs for the declared range of possible values">,
  NegFlag<SetFalse>>;
defm char8__t : BoolFOption<"char8_t",
  LangOpts<"Char8">, Default<cpp20.KeyPath>,
  PosFlag<SetTrue, [], "Enable">, NegFlag<SetFalse, [], "Disable">,
  BothFlags<[CC1Option], " C++ builtin type char8_t">>;
def fshort_wchar : Flag<["-"], "fshort-wchar">, Group<f_Group>,
  HelpText<"Force wchar_t to be a short unsigned int">;
def fno_short_wchar : Flag<["-"], "fno-short-wchar">, Group<f_Group>,
  HelpText<"Force wchar_t to be an unsigned int">;
def fshow_overloads_EQ : Joined<["-"], "fshow-overloads=">, Group<f_Group>, Flags<[CC1Option]>,
  HelpText<"Which overload candidates to show when overload resolution fails. Defaults to 'all'">,
  Values<"best,all">,
  NormalizedValues<["Ovl_Best", "Ovl_All"]>,
  MarshallingInfoEnum<DiagnosticOpts<"ShowOverloads">, "Ovl_All">;
defm show_column : BoolFOption<"show-column",
  DiagnosticOpts<"ShowColumn">, DefaultTrue,
  NegFlag<SetFalse, [CC1Option], "Do not include column number on diagnostics">,
  PosFlag<SetTrue>>;
defm show_source_location : BoolFOption<"show-source-location",
  DiagnosticOpts<"ShowLocation">, DefaultTrue,
  NegFlag<SetFalse, [CC1Option], "Do not include source location information with diagnostics">,
  PosFlag<SetTrue>>;
defm spell_checking : BoolFOption<"spell-checking",
  LangOpts<"SpellChecking">, DefaultTrue,
  NegFlag<SetFalse, [CC1Option], "Disable spell-checking">, PosFlag<SetTrue>>;
def fspell_checking_limit_EQ : Joined<["-"], "fspell-checking-limit=">, Group<f_Group>;
def fsigned_bitfields : Flag<["-"], "fsigned-bitfields">, Group<f_Group>;
defm signed_char : BoolFOption<"signed-char",
  LangOpts<"CharIsSigned">, DefaultTrue,
  NegFlag<SetFalse, [CC1Option], "char is unsigned">, PosFlag<SetTrue, [], "char is signed">>,
  ShouldParseIf<!strconcat("!", open_cl.KeyPath)>;
defm split_stack : BoolFOption<"split-stack",
  CodeGenOpts<"EnableSegmentedStacks">, DefaultFalse,
  NegFlag<SetFalse, [], "Wouldn't use segmented stack">,
  PosFlag<SetTrue, [CC1Option], "Use segmented stack">>;
def fstack_protector_all : Flag<["-"], "fstack-protector-all">, Group<f_Group>,
  HelpText<"Enable stack protectors for all functions">;
defm stack_clash_protection : BoolFOption<"stack-clash-protection",
  CodeGenOpts<"StackClashProtector">, DefaultFalse,
  PosFlag<SetTrue, [CC1Option], "Enable">, NegFlag<SetFalse, [], "Disable">,
  BothFlags<[], " stack clash protection">>;
def fstack_protector_strong : Flag<["-"], "fstack-protector-strong">, Group<f_Group>,
  HelpText<"Enable stack protectors for some functions vulnerable to stack smashing. "
           "Compared to -fstack-protector, this uses a stronger heuristic "
           "that includes functions containing arrays of any size (and any type), "
           "as well as any calls to alloca or the taking of an address from a local variable">;
def fstack_protector : Flag<["-"], "fstack-protector">, Group<f_Group>,
  HelpText<"Enable stack protectors for some functions vulnerable to stack smashing. "
           "This uses a loose heuristic which considers functions vulnerable if they "
           "contain a char (or 8bit integer) array or constant sized calls to alloca "
           ", which are of greater size than ssp-buffer-size (default: 8 bytes). All "
           "variable sized calls to alloca are considered vulnerable. A function with "
           "a stack protector has a guard value added to the stack frame that is "
           "checked on function exit. The guard value must be positioned in the "
           "stack frame such that a buffer overflow from a vulnerable variable will "
           "overwrite the guard value before overwriting the function's return "
           "address. The reference stack guard value is stored in a global variable.">;
def ftrivial_auto_var_init : Joined<["-"], "ftrivial-auto-var-init=">, Group<f_Group>,
  Flags<[CC1Option, CoreOption]>, HelpText<"Initialize trivial automatic stack variables. Defaults to 'uninitialized'">,
  Values<"uninitialized,zero,pattern">,
  NormalizedValuesScope<"LangOptions::TrivialAutoVarInitKind">,
  NormalizedValues<["Uninitialized", "Zero", "Pattern"]>,
  MarshallingInfoEnum<LangOpts<"TrivialAutoVarInit">, "Uninitialized">;
def enable_trivial_var_init_zero : Flag<["-"], "enable-trivial-auto-var-init-zero-knowing-it-will-be-removed-from-clang">,
  Flags<[CC1Option, CoreOption, NoArgumentUnused]>,
  HelpText<"Trivial automatic variable initialization to zero is only here for benchmarks, it'll eventually be removed, and I'm OK with that because I'm only using it to benchmark">;
def ftrivial_auto_var_init_stop_after : Joined<["-"], "ftrivial-auto-var-init-stop-after=">, Group<f_Group>,
  Flags<[CC1Option, CoreOption]>, HelpText<"Stop initializing trivial automatic stack variables after the specified number of instances">,
  MarshallingInfoInt<LangOpts<"TrivialAutoVarInitStopAfter">>;
def fstandalone_debug : Flag<["-"], "fstandalone-debug">, Group<f_Group>, Flags<[CoreOption]>,
  HelpText<"Emit full debug info for all types used by the program">;
def fno_standalone_debug : Flag<["-"], "fno-standalone-debug">, Group<f_Group>, Flags<[CoreOption]>,
  HelpText<"Limit debug information produced to reduce size of debug binary">;
def flimit_debug_info : Flag<["-"], "flimit-debug-info">, Flags<[CoreOption]>, Alias<fno_standalone_debug>;
def fno_limit_debug_info : Flag<["-"], "fno-limit-debug-info">, Flags<[CoreOption]>, Alias<fstandalone_debug>;
def fdebug_macro : Flag<["-"], "fdebug-macro">, Group<f_Group>, Flags<[CoreOption]>,
  HelpText<"Emit macro debug information">;
def fno_debug_macro : Flag<["-"], "fno-debug-macro">, Group<f_Group>, Flags<[CoreOption]>,
  HelpText<"Do not emit macro debug information">;
def fstrict_aliasing : Flag<["-"], "fstrict-aliasing">, Group<f_Group>,
  Flags<[NoXarchOption, CoreOption]>;
def fstrict_enums : Flag<["-"], "fstrict-enums">, Group<f_Group>, Flags<[CC1Option]>,
  HelpText<"Enable optimizations based on the strict definition of an enum's "
           "value range">,
  MarshallingInfoFlag<CodeGenOpts<"StrictEnums">>;
defm strict_vtable_pointers : BoolFOption<"strict-vtable-pointers",
  CodeGenOpts<"StrictVTablePointers">, DefaultFalse,
  PosFlag<SetTrue, [CC1Option], "Enable optimizations based on the strict rules for"
            " overwriting polymorphic C++ objects">,
  NegFlag<SetFalse>>;
def fstrict_overflow : Flag<["-"], "fstrict-overflow">, Group<f_Group>;
def fdriver_only : Flag<["-"], "fdriver-only">, Flags<[NoXarchOption, CoreOption]>,
  Group<Action_Group>, HelpText<"Only run the driver.">;
def fsyntax_only : Flag<["-"], "fsyntax-only">,
  Flags<[NoXarchOption,CoreOption,CC1Option,FC1Option,FlangOption]>, Group<Action_Group>,
  HelpText<"Run the preprocessor, parser and semantic analysis stages">;
def ftabstop_EQ : Joined<["-"], "ftabstop=">, Group<f_Group>;
def ftemplate_depth_EQ : Joined<["-"], "ftemplate-depth=">, Group<f_Group>;
def ftemplate_depth_ : Joined<["-"], "ftemplate-depth-">, Group<f_Group>;
def ftemplate_backtrace_limit_EQ : Joined<["-"], "ftemplate-backtrace-limit=">,
                                   Group<f_Group>;
def foperator_arrow_depth_EQ : Joined<["-"], "foperator-arrow-depth=">,
                               Group<f_Group>;

def fsave_optimization_record : Flag<["-"], "fsave-optimization-record">,
  Group<f_Group>, HelpText<"Generate a YAML optimization record file">;
def fsave_optimization_record_EQ : Joined<["-"], "fsave-optimization-record=">,
  Group<f_Group>, HelpText<"Generate an optimization record file in a specific format">,
  MetaVarName<"<format>">;
def fno_save_optimization_record : Flag<["-"], "fno-save-optimization-record">,
  Group<f_Group>, Flags<[NoArgumentUnused]>;
def foptimization_record_file_EQ : Joined<["-"], "foptimization-record-file=">,
  Group<f_Group>,
  HelpText<"Specify the output name of the file containing the optimization remarks. Implies -fsave-optimization-record. On Darwin platforms, this cannot be used with multiple -arch <arch> options.">,
  MetaVarName<"<file>">;
def foptimization_record_passes_EQ : Joined<["-"], "foptimization-record-passes=">,
  Group<f_Group>,
  HelpText<"Only include passes which match a specified regular expression in the generated optimization record (by default, include all passes)">,
  MetaVarName<"<regex>">;

def fvectorize : Flag<["-"], "fvectorize">, Group<f_Group>,
  HelpText<"Enable the loop vectorization passes">;
def fno_vectorize : Flag<["-"], "fno-vectorize">, Group<f_Group>;
def : Flag<["-"], "ftree-vectorize">, Alias<fvectorize>;
def : Flag<["-"], "fno-tree-vectorize">, Alias<fno_vectorize>;
def fslp_vectorize : Flag<["-"], "fslp-vectorize">, Group<f_Group>,
  HelpText<"Enable the superword-level parallelism vectorization passes">;
def fno_slp_vectorize : Flag<["-"], "fno-slp-vectorize">, Group<f_Group>;
def : Flag<["-"], "ftree-slp-vectorize">, Alias<fslp_vectorize>;
def : Flag<["-"], "fno-tree-slp-vectorize">, Alias<fno_slp_vectorize>;
def Wlarge_by_value_copy_def : Flag<["-"], "Wlarge-by-value-copy">,
  HelpText<"Warn if a function definition returns or accepts an object larger "
           "in bytes than a given value">, Flags<[HelpHidden]>;
def Wlarge_by_value_copy_EQ : Joined<["-"], "Wlarge-by-value-copy=">, Flags<[CC1Option]>,
  MarshallingInfoInt<LangOpts<"NumLargeByValueCopy">>;

// These "special" warning flags are effectively processed as f_Group flags by the driver:
// Just silence warnings about -Wlarger-than for now.
def Wlarger_than_EQ : Joined<["-"], "Wlarger-than=">, Group<clang_ignored_f_Group>;
def Wlarger_than_ : Joined<["-"], "Wlarger-than-">, Alias<Wlarger_than_EQ>;

// This is converted to -fwarn-stack-size=N and also passed through by the driver.
// FIXME: The driver should strip out the =<value> when passing W_value_Group through.
def Wframe_larger_than_EQ : Joined<["-"], "Wframe-larger-than=">, Group<W_value_Group>,
                            Flags<[NoXarchOption, CC1Option]>;
def Wframe_larger_than : Flag<["-"], "Wframe-larger-than">, Alias<Wframe_larger_than_EQ>;

def : Flag<["-"], "fterminated-vtables">, Alias<fapple_kext>;
defm threadsafe_statics : BoolFOption<"threadsafe-statics",
  LangOpts<"ThreadsafeStatics">, DefaultTrue,
  NegFlag<SetFalse, [CC1Option], "Do not emit code to make initialization of local statics thread safe">,
  PosFlag<SetTrue>>;
def ftime_report : Flag<["-"], "ftime-report">, Group<f_Group>, Flags<[CC1Option]>,
  MarshallingInfoFlag<CodeGenOpts<"TimePasses">>;
def ftime_report_EQ: Joined<["-"], "ftime-report=">, Group<f_Group>,
  Flags<[CC1Option]>, Values<"per-pass,per-pass-run">,
  MarshallingInfoFlag<CodeGenOpts<"TimePassesPerRun">>,
  HelpText<"(For new pass manager) 'per-pass': one report for each pass; "
           "'per-pass-run': one report for each pass invocation">;
def ftime_trace : Flag<["-"], "ftime-trace">, Group<f_Group>,
  HelpText<"Turn on time profiler. Generates JSON file based on output filename.">,
  DocBrief<[{
Turn on time profiler. Generates JSON file based on output filename. Results
can be analyzed with chrome://tracing or `Speedscope App
<https://www.speedscope.app>`_ for flamegraph visualization.}]>,
  Flags<[CC1Option, CoreOption]>,
  MarshallingInfoFlag<FrontendOpts<"TimeTrace">>;
def ftime_trace_granularity_EQ : Joined<["-"], "ftime-trace-granularity=">, Group<f_Group>,
  HelpText<"Minimum time granularity (in microseconds) traced by time profiler">,
  Flags<[CC1Option, CoreOption]>,
  MarshallingInfoInt<FrontendOpts<"TimeTraceGranularity">, "500u">;
def ftime_trace_EQ : Joined<["-"], "ftime-trace=">, Group<f_Group>,
  HelpText<"Similar to -ftime-trace. Specify the JSON file or a directory which will contain the JSON file">,
  Flags<[CC1Option, CoreOption]>,
  MarshallingInfoString<FrontendOpts<"TimeTracePath">>;
def fproc_stat_report : Joined<["-"], "fproc-stat-report">, Group<f_Group>,
  HelpText<"Print subprocess statistics">;
def fproc_stat_report_EQ : Joined<["-"], "fproc-stat-report=">, Group<f_Group>,
  HelpText<"Save subprocess statistics to the given file">;
def ftlsmodel_EQ : Joined<["-"], "ftls-model=">, Group<f_Group>, Flags<[CC1Option]>,
  Values<"global-dynamic,local-dynamic,initial-exec,local-exec">,
  NormalizedValuesScope<"CodeGenOptions">,
  NormalizedValues<["GeneralDynamicTLSModel", "LocalDynamicTLSModel", "InitialExecTLSModel", "LocalExecTLSModel"]>,
  MarshallingInfoEnum<CodeGenOpts<"DefaultTLSModel">, "GeneralDynamicTLSModel">;
def ftrapv : Flag<["-"], "ftrapv">, Group<f_Group>, Flags<[CC1Option]>,
  HelpText<"Trap on integer overflow">;
def ftrapv_handler_EQ : Joined<["-"], "ftrapv-handler=">, Group<f_Group>,
  MetaVarName<"<function name>">,
  HelpText<"Specify the function to be called on overflow">;
def ftrapv_handler : Separate<["-"], "ftrapv-handler">, Group<f_Group>, Flags<[CC1Option]>;
def ftrap_function_EQ : Joined<["-"], "ftrap-function=">, Group<f_Group>, Flags<[CC1Option]>,
  HelpText<"Issue call to specified function rather than a trap instruction">,
  MarshallingInfoString<CodeGenOpts<"TrapFuncName">>;
def funroll_loops : Flag<["-"], "funroll-loops">, Group<f_Group>,
  HelpText<"Turn on loop unroller">, Flags<[CC1Option, FC1Option]>;
def fno_unroll_loops : Flag<["-"], "fno-unroll-loops">, Group<f_Group>,
  HelpText<"Turn off loop unroller">, Flags<[CC1Option, FC1Option]>;
defm reroll_loops : BoolFOption<"reroll-loops",
  CodeGenOpts<"RerollLoops">, DefaultFalse,
  PosFlag<SetTrue, [CC1Option], "Turn on loop reroller">, NegFlag<SetFalse>>;
def ffinite_loops: Flag<["-"],  "ffinite-loops">, Group<f_Group>,
  HelpText<"Assume all loops are finite.">, Flags<[CC1Option]>;
def fno_finite_loops: Flag<["-"], "fno-finite-loops">, Group<f_Group>,
  HelpText<"Do not assume that any loop is finite.">, Flags<[CC1Option]>;

def ftrigraphs : Flag<["-"], "ftrigraphs">, Group<f_Group>,
  HelpText<"Process trigraph sequences">, Flags<[CC1Option]>;
def fno_trigraphs : Flag<["-"], "fno-trigraphs">, Group<f_Group>,
  HelpText<"Do not process trigraph sequences">, Flags<[CC1Option]>;
def funsigned_bitfields : Flag<["-"], "funsigned-bitfields">, Group<f_Group>;
def funsigned_char : Flag<["-"], "funsigned-char">, Group<f_Group>;
def fno_unsigned_char : Flag<["-"], "fno-unsigned-char">;
def funwind_tables : Flag<["-"], "funwind-tables">, Group<f_Group>;
defm register_global_dtors_with_atexit : BoolFOption<"register-global-dtors-with-atexit",
  CodeGenOpts<"RegisterGlobalDtorsWithAtExit">, DefaultFalse,
  PosFlag<SetTrue, [CC1Option], "Use">, NegFlag<SetFalse, [], "Don't use">,
  BothFlags<[], " atexit or __cxa_atexit to register global destructors">>;
defm use_init_array : BoolFOption<"use-init-array",
  CodeGenOpts<"UseInitArray">, DefaultTrue,
  NegFlag<SetFalse, [CC1Option], "Use .ctors/.dtors instead of .init_array/.fini_array">,
  PosFlag<SetTrue>>;
def fno_var_tracking : Flag<["-"], "fno-var-tracking">, Group<clang_ignored_f_Group>;
def fverbose_asm : Flag<["-"], "fverbose-asm">, Group<f_Group>,
  HelpText<"Generate verbose assembly output">;
def dA : Flag<["-"], "dA">, Alias<fverbose_asm>;
defm visibility_from_dllstorageclass : BoolFOption<"visibility-from-dllstorageclass",
  LangOpts<"VisibilityFromDLLStorageClass">, DefaultFalse,
  PosFlag<SetTrue, [CC1Option], "Set the visibility of symbols in the generated code from their DLL storage class">,
  NegFlag<SetFalse>>;
def fvisibility_dllexport_EQ : Joined<["-"], "fvisibility-dllexport=">, Group<f_Group>, Flags<[CC1Option]>,
  HelpText<"The visibility for dllexport definitions [-fvisibility-from-dllstorageclass]">,
  MarshallingInfoVisibility<LangOpts<"DLLExportVisibility">, "DefaultVisibility">,
  ShouldParseIf<fvisibility_from_dllstorageclass.KeyPath>;
def fvisibility_nodllstorageclass_EQ : Joined<["-"], "fvisibility-nodllstorageclass=">, Group<f_Group>, Flags<[CC1Option]>,
  HelpText<"The visibility for definitions without an explicit DLL export class [-fvisibility-from-dllstorageclass]">,
  MarshallingInfoVisibility<LangOpts<"NoDLLStorageClassVisibility">, "HiddenVisibility">,
  ShouldParseIf<fvisibility_from_dllstorageclass.KeyPath>;
def fvisibility_externs_dllimport_EQ : Joined<["-"], "fvisibility-externs-dllimport=">, Group<f_Group>, Flags<[CC1Option]>,
  HelpText<"The visibility for dllimport external declarations [-fvisibility-from-dllstorageclass]">,
  MarshallingInfoVisibility<LangOpts<"ExternDeclDLLImportVisibility">, "DefaultVisibility">,
  ShouldParseIf<fvisibility_from_dllstorageclass.KeyPath>;
def fvisibility_externs_nodllstorageclass_EQ : Joined<["-"], "fvisibility-externs-nodllstorageclass=">, Group<f_Group>, Flags<[CC1Option]>,
  HelpText<"The visibility for external declarations without an explicit DLL dllstorageclass [-fvisibility-from-dllstorageclass]">,
  MarshallingInfoVisibility<LangOpts<"ExternDeclNoDLLStorageClassVisibility">, "HiddenVisibility">,
  ShouldParseIf<fvisibility_from_dllstorageclass.KeyPath>;
def fvisibility_EQ : Joined<["-"], "fvisibility=">, Group<f_Group>,
  HelpText<"Set the default symbol visibility for all global declarations">, Values<"hidden,default">;
defm visibility_inlines_hidden : BoolFOption<"visibility-inlines-hidden",
  LangOpts<"InlineVisibilityHidden">, DefaultFalse,
  PosFlag<SetTrue, [CC1Option], "Give inline C++ member functions hidden visibility by default">,
  NegFlag<SetFalse>>;
defm visibility_inlines_hidden_static_local_var : BoolFOption<"visibility-inlines-hidden-static-local-var",
  LangOpts<"VisibilityInlinesHiddenStaticLocalVar">, DefaultFalse,
  PosFlag<SetTrue, [CC1Option], "When -fvisibility-inlines-hidden is enabled, static variables in"
            " inline C++ member functions will also be given hidden visibility by default">,
  NegFlag<SetFalse, [], "Disables -fvisibility-inlines-hidden-static-local-var"
         " (this is the default on non-darwin targets)">, BothFlags<[CC1Option]>>;
def fvisibility_ms_compat : Flag<["-"], "fvisibility-ms-compat">, Group<f_Group>,
  HelpText<"Give global types 'default' visibility and global functions and "
           "variables 'hidden' visibility by default">;
def fvisibility_global_new_delete_hidden : Flag<["-"], "fvisibility-global-new-delete-hidden">, Group<f_Group>,
  HelpText<"Give global C++ operator new and delete declarations hidden visibility">, Flags<[CC1Option]>,
  MarshallingInfoFlag<LangOpts<"GlobalAllocationFunctionVisibilityHidden">>;
def mdefault_visibility_export_mapping_EQ : Joined<["-"], "mdefault-visibility-export-mapping=">,
  Values<"none,explicit,all">,
  NormalizedValuesScope<"LangOptions::DefaultVisiblityExportMapping">,
  NormalizedValues<["None", "Explicit", "All"]>,
  HelpText<"Mapping between default visibility and export">,
  Group<m_Group>, Flags<[CC1Option]>,
  MarshallingInfoEnum<LangOpts<"DefaultVisibilityExportMapping">,"None">;
defm new_infallible : BoolFOption<"new-infallible",
  LangOpts<"NewInfallible">, DefaultFalse,
  PosFlag<SetTrue, [], "Enable">, NegFlag<SetFalse, [], "Disable">,
  BothFlags<[CC1Option], " treating throwing global C++ operator new as always returning valid memory "
  "(annotates with __attribute__((returns_nonnull)) and throw()). This is detectable in source.">>;
defm whole_program_vtables : BoolFOption<"whole-program-vtables",
  CodeGenOpts<"WholeProgramVTables">, DefaultFalse,
  PosFlag<SetTrue, [CC1Option], "Enables whole-program vtable optimization. Requires -flto">,
  NegFlag<SetFalse>, BothFlags<[CoreOption]>>;
defm split_lto_unit : BoolFOption<"split-lto-unit",
  CodeGenOpts<"EnableSplitLTOUnit">, DefaultFalse,
  PosFlag<SetTrue, [CC1Option], "Enables splitting of the LTO unit">,
  NegFlag<SetFalse>, BothFlags<[CoreOption]>>;
defm force_emit_vtables : BoolFOption<"force-emit-vtables",
  CodeGenOpts<"ForceEmitVTables">, DefaultFalse,
  PosFlag<SetTrue, [CC1Option], "Emits more virtual tables to improve devirtualization">,
  NegFlag<SetFalse>, BothFlags<[CoreOption]>>;
defm virtual_function_elimination : BoolFOption<"virtual-function-elimination",
  CodeGenOpts<"VirtualFunctionElimination">, DefaultFalse,
  PosFlag<SetTrue, [CC1Option], "Enables dead virtual function elimination optimization. Requires -flto=full">,
  NegFlag<SetFalse>, BothFlags<[CoreOption]>>;

def fwrapv : Flag<["-"], "fwrapv">, Group<f_Group>, Flags<[CC1Option]>,
  HelpText<"Treat signed integer overflow as two's complement">;
def fwritable_strings : Flag<["-"], "fwritable-strings">, Group<f_Group>, Flags<[CC1Option]>,
  HelpText<"Store string literals as writable data">,
  MarshallingInfoFlag<LangOpts<"WritableStrings">>;
defm zero_initialized_in_bss : BoolFOption<"zero-initialized-in-bss",
  CodeGenOpts<"NoZeroInitializedInBSS">, DefaultFalse,
  NegFlag<SetTrue, [CC1Option], "Don't place zero initialized data in BSS">,
  PosFlag<SetFalse>>;
defm function_sections : BoolFOption<"function-sections",
  CodeGenOpts<"FunctionSections">, DefaultFalse,
  PosFlag<SetTrue, [CC1Option], "Place each function in its own section">,
  NegFlag<SetFalse>>;
def fbasic_block_sections_EQ : Joined<["-"], "fbasic-block-sections=">, Group<f_Group>,
  Flags<[CC1Option, CC1AsOption]>,
  HelpText<"Place each function's basic blocks in unique sections (ELF Only)">,
  DocBrief<[{Generate labels for each basic block or place each basic block or a subset of basic blocks in its own section.}]>,
  Values<"all,labels,none,list=">,
  MarshallingInfoString<CodeGenOpts<"BBSections">, [{"none"}]>;
defm data_sections : BoolFOption<"data-sections",
  CodeGenOpts<"DataSections">, DefaultFalse,
  PosFlag<SetTrue, [CC1Option], "Place each data in its own section">, NegFlag<SetFalse>>;
defm stack_size_section : BoolFOption<"stack-size-section",
  CodeGenOpts<"StackSizeSection">, DefaultFalse,
  PosFlag<SetTrue, [CC1Option], "Emit section containing metadata on function stack sizes">,
  NegFlag<SetFalse>>;
def fstack_usage : Flag<["-"], "fstack-usage">, Group<f_Group>,
  HelpText<"Emit .su file containing information on function stack sizes">;
def stack_usage_file : Separate<["-"], "stack-usage-file">,
  Flags<[CC1Option, NoDriverOption]>,
  HelpText<"Filename (or -) to write stack usage output to">,
  MarshallingInfoString<CodeGenOpts<"StackUsageOutput">>;

defm unique_basic_block_section_names : BoolFOption<"unique-basic-block-section-names",
  CodeGenOpts<"UniqueBasicBlockSectionNames">, DefaultFalse,
  PosFlag<SetTrue, [CC1Option], "Use unique names for basic block sections (ELF Only)">,
  NegFlag<SetFalse>>;
defm unique_internal_linkage_names : BoolFOption<"unique-internal-linkage-names",
  CodeGenOpts<"UniqueInternalLinkageNames">, DefaultFalse,
  PosFlag<SetTrue, [CC1Option], "Uniqueify Internal Linkage Symbol Names by appending"
            " the MD5 hash of the module path">,
  NegFlag<SetFalse>>;
defm unique_section_names : BoolFOption<"unique-section-names",
  CodeGenOpts<"UniqueSectionNames">, DefaultTrue,
  NegFlag<SetFalse, [CC1Option], "Don't use unique names for text and data sections">,
  PosFlag<SetTrue>>;

defm split_machine_functions: BoolFOption<"split-machine-functions",
  CodeGenOpts<"SplitMachineFunctions">, DefaultFalse,
  PosFlag<SetTrue, [CC1Option], "Enable">, NegFlag<SetFalse, [], "Disable">,
  BothFlags<[], " late function splitting using profile information (x86 ELF)">>;

defm strict_return : BoolFOption<"strict-return",
  CodeGenOpts<"StrictReturn">, DefaultTrue,
  NegFlag<SetFalse, [CC1Option], "Don't treat control flow paths that fall off the end"
            " of a non-void function as unreachable">,
  PosFlag<SetTrue>>;

def fenable_matrix : Flag<["-"], "fenable-matrix">, Group<f_Group>,
    Flags<[CC1Option]>,
    HelpText<"Enable matrix data type and related builtin functions">,
    MarshallingInfoFlag<LangOpts<"MatrixTypes">>;

def fzero_call_used_regs_EQ
    : Joined<["-"], "fzero-call-used-regs=">, Group<f_Group>, Flags<[CC1Option]>,
      HelpText<"Clear call-used registers upon function return (AArch64/x86 only)">,
      Values<"skip,used-gpr-arg,used-gpr,used-arg,used,all-gpr-arg,all-gpr,all-arg,all">,
      NormalizedValues<["Skip", "UsedGPRArg", "UsedGPR", "UsedArg", "Used",
                        "AllGPRArg", "AllGPR", "AllArg", "All"]>,
      NormalizedValuesScope<"llvm::ZeroCallUsedRegs::ZeroCallUsedRegsKind">,
      MarshallingInfoEnum<CodeGenOpts<"ZeroCallUsedRegs">, "Skip">;

def fdebug_types_section: Flag <["-"], "fdebug-types-section">, Group<f_Group>,
  HelpText<"Place debug types in their own section (ELF Only)">;
def fno_debug_types_section: Flag<["-"], "fno-debug-types-section">, Group<f_Group>;
defm debug_ranges_base_address : BoolFOption<"debug-ranges-base-address",
  CodeGenOpts<"DebugRangesBaseAddress">, DefaultFalse,
  PosFlag<SetTrue, [CC1Option], "Use DWARF base address selection entries in .debug_ranges">,
  NegFlag<SetFalse>>;
defm split_dwarf_inlining : BoolFOption<"split-dwarf-inlining",
  CodeGenOpts<"SplitDwarfInlining">, DefaultFalse,
  NegFlag<SetFalse, []>,
  PosFlag<SetTrue, [CC1Option], "Provide minimal debug info in the object/executable"
          " to facilitate online symbolication/stack traces in the absence of"
          " .dwo/.dwp files when using Split DWARF">>;
def fdebug_default_version: Joined<["-"], "fdebug-default-version=">, Group<f_Group>,
  HelpText<"Default DWARF version to use, if a -g option caused DWARF debug info to be produced">;
def fdebug_prefix_map_EQ
  : Joined<["-"], "fdebug-prefix-map=">, Group<f_Group>,
    Flags<[CC1Option,CC1AsOption]>,
    HelpText<"remap file source paths in debug info">;
def fcoverage_prefix_map_EQ
  : Joined<["-"], "fcoverage-prefix-map=">, Group<f_Group>,
    Flags<[CC1Option]>,
    HelpText<"remap file source paths in coverage mapping">;
def ffile_prefix_map_EQ
  : Joined<["-"], "ffile-prefix-map=">, Group<f_Group>,
    HelpText<"remap file source paths in debug info, predefined preprocessor "
             "macros and __builtin_FILE(). Implies -ffile-reproducible.">;
def fmacro_prefix_map_EQ
  : Joined<["-"], "fmacro-prefix-map=">, Group<f_Group>, Flags<[CC1Option]>,
    HelpText<"remap file source paths in predefined preprocessor macros and "
             "__builtin_FILE(). Implies -ffile-reproducible.">;
defm force_dwarf_frame : BoolFOption<"force-dwarf-frame",
  CodeGenOpts<"ForceDwarfFrameSection">, DefaultFalse,
  PosFlag<SetTrue, [CC1Option], "Always emit a debug frame section">, NegFlag<SetFalse>>;
def femit_dwarf_unwind_EQ : Joined<["-"], "femit-dwarf-unwind=">,
  Group<f_Group>, Flags<[CC1Option, CC1AsOption]>,
  HelpText<"When to emit DWARF unwind (EH frame) info">,
  Values<"always,no-compact-unwind,default">,
  NormalizedValues<["Always", "NoCompactUnwind", "Default"]>,
  NormalizedValuesScope<"llvm::EmitDwarfUnwindType">,
  MarshallingInfoEnum<CodeGenOpts<"EmitDwarfUnwind">, "Default">;
def g_Flag : Flag<["-"], "g">, Group<g_Group>,
  HelpText<"Generate source-level debug information">;
def gline_tables_only : Flag<["-"], "gline-tables-only">, Group<gN_Group>,
  Flags<[CoreOption]>, HelpText<"Emit debug line number tables only">;
def gline_directives_only : Flag<["-"], "gline-directives-only">, Group<gN_Group>,
  Flags<[CoreOption]>, HelpText<"Emit debug line info directives only">;
def gmlt : Flag<["-"], "gmlt">, Alias<gline_tables_only>;
def g0 : Flag<["-"], "g0">, Group<gN_Group>;
def g1 : Flag<["-"], "g1">, Group<gN_Group>, Alias<gline_tables_only>;
def g2 : Flag<["-"], "g2">, Group<gN_Group>;
def g3 : Flag<["-"], "g3">, Group<gN_Group>;
def ggdb : Flag<["-"], "ggdb">, Group<gTune_Group>;
def ggdb0 : Flag<["-"], "ggdb0">, Group<ggdbN_Group>;
def ggdb1 : Flag<["-"], "ggdb1">, Group<ggdbN_Group>;
def ggdb2 : Flag<["-"], "ggdb2">, Group<ggdbN_Group>;
def ggdb3 : Flag<["-"], "ggdb3">, Group<ggdbN_Group>;
def glldb : Flag<["-"], "glldb">, Group<gTune_Group>;
def gsce : Flag<["-"], "gsce">, Group<gTune_Group>;
def gdbx : Flag<["-"], "gdbx">, Group<gTune_Group>;
// Equivalent to our default dwarf version. Forces usual dwarf emission when
// CodeView is enabled.
def gdwarf : Flag<["-"], "gdwarf">, Group<g_Group>, Flags<[CoreOption]>,
  HelpText<"Generate source-level debug information with the default dwarf version">;
def gdwarf_2 : Flag<["-"], "gdwarf-2">, Group<g_Group>,
  HelpText<"Generate source-level debug information with dwarf version 2">;
def gdwarf_3 : Flag<["-"], "gdwarf-3">, Group<g_Group>,
  HelpText<"Generate source-level debug information with dwarf version 3">;
def gdwarf_4 : Flag<["-"], "gdwarf-4">, Group<g_Group>,
  HelpText<"Generate source-level debug information with dwarf version 4">;
def gdwarf_5 : Flag<["-"], "gdwarf-5">, Group<g_Group>,
  HelpText<"Generate source-level debug information with dwarf version 5">;
def gdwarf64 : Flag<["-"], "gdwarf64">, Group<g_Group>,
  Flags<[CC1Option, CC1AsOption]>,
  HelpText<"Enables DWARF64 format for ELF binaries, if debug information emission is enabled.">,
  MarshallingInfoFlag<CodeGenOpts<"Dwarf64">>;
def gdwarf32 : Flag<["-"], "gdwarf32">, Group<g_Group>,
  Flags<[CC1Option, CC1AsOption]>,
  HelpText<"Enables DWARF32 format for ELF binaries, if debug information emission is enabled.">;

def gcodeview : Flag<["-"], "gcodeview">,
  HelpText<"Generate CodeView debug information">,
  Flags<[CC1Option, CC1AsOption, CoreOption]>,
  MarshallingInfoFlag<CodeGenOpts<"EmitCodeView">>;
defm codeview_ghash : BoolOption<"g", "codeview-ghash",
  CodeGenOpts<"CodeViewGHash">, DefaultFalse,
  PosFlag<SetTrue, [CC1Option], "Emit type record hashes in a .debug$H section">,
  NegFlag<SetFalse>, BothFlags<[CoreOption]>>;
defm inline_line_tables : BoolGOption<"inline-line-tables",
  CodeGenOpts<"NoInlineLineTables">, DefaultFalse,
  NegFlag<SetTrue, [CC1Option], "Don't emit inline line tables.">,
  PosFlag<SetFalse>, BothFlags<[CoreOption]>>;

def gfull : Flag<["-"], "gfull">, Group<g_Group>;
def gused : Flag<["-"], "gused">, Group<g_Group>;
def gstabs : Joined<["-"], "gstabs">, Group<g_Group>, Flags<[Unsupported]>;
def gcoff : Joined<["-"], "gcoff">, Group<g_Group>, Flags<[Unsupported]>;
def gxcoff : Joined<["-"], "gxcoff">, Group<g_Group>, Flags<[Unsupported]>;
def gvms : Joined<["-"], "gvms">, Group<g_Group>, Flags<[Unsupported]>;
def gtoggle : Flag<["-"], "gtoggle">, Group<g_flags_Group>, Flags<[Unsupported]>;
def grecord_command_line : Flag<["-"], "grecord-command-line">,
  Group<g_flags_Group>;
def gno_record_command_line : Flag<["-"], "gno-record-command-line">,
  Group<g_flags_Group>;
def : Flag<["-"], "grecord-gcc-switches">, Alias<grecord_command_line>;
def : Flag<["-"], "gno-record-gcc-switches">, Alias<gno_record_command_line>;
defm strict_dwarf : BoolOption<"g", "strict-dwarf",
  CodeGenOpts<"DebugStrictDwarf">, DefaultFalse,
  PosFlag<SetTrue, [CC1Option]>, NegFlag<SetFalse>, BothFlags<[CoreOption]>>,
  Group<g_flags_Group>;
defm column_info : BoolOption<"g", "column-info",
  CodeGenOpts<"DebugColumnInfo">, DefaultTrue,
  NegFlag<SetFalse, [CC1Option]>, PosFlag<SetTrue>, BothFlags<[CoreOption]>>,
  Group<g_flags_Group>;
def gsplit_dwarf : Flag<["-"], "gsplit-dwarf">, Group<g_flags_Group>;
def gsplit_dwarf_EQ : Joined<["-"], "gsplit-dwarf=">, Group<g_flags_Group>,
  HelpText<"Set DWARF fission mode">,
  Values<"split,single">;
def gno_split_dwarf : Flag<["-"], "gno-split-dwarf">, Group<g_flags_Group>;
def gsimple_template_names : Flag<["-"], "gsimple-template-names">, Group<g_flags_Group>;
def gsimple_template_names_EQ
    : Joined<["-"], "gsimple-template-names=">,
      HelpText<"Use simple template names in DWARF, or include the full "
               "template name with a modified prefix for validation">,
      Values<"simple,mangled">, Flags<[CC1Option, NoDriverOption]>;
def gno_simple_template_names : Flag<["-"], "gno-simple-template-names">,
                                Group<g_flags_Group>;
def ggnu_pubnames : Flag<["-"], "ggnu-pubnames">, Group<g_flags_Group>, Flags<[CC1Option]>;
def gno_gnu_pubnames : Flag<["-"], "gno-gnu-pubnames">, Group<g_flags_Group>;
def gpubnames : Flag<["-"], "gpubnames">, Group<g_flags_Group>, Flags<[CC1Option]>;
def gno_pubnames : Flag<["-"], "gno-pubnames">, Group<g_flags_Group>;
def gdwarf_aranges : Flag<["-"], "gdwarf-aranges">, Group<g_flags_Group>;
def gmodules : Flag <["-"], "gmodules">, Group<gN_Group>,
  HelpText<"Generate debug info with external references to clang modules"
           " or precompiled headers">;
def gz_EQ : Joined<["-"], "gz=">, Group<g_flags_Group>,
    HelpText<"DWARF debug sections compression type">;
def gz : Flag<["-"], "gz">, Alias<gz_EQ>, AliasArgs<["zlib"]>, Group<g_flags_Group>;
def gembed_source : Flag<["-"], "gembed-source">, Group<g_flags_Group>, Flags<[CC1Option]>,
    HelpText<"Embed source text in DWARF debug sections">,
    MarshallingInfoFlag<CodeGenOpts<"EmbedSource">>;
def gno_embed_source : Flag<["-"], "gno-embed-source">, Group<g_flags_Group>,
    Flags<[NoXarchOption]>,
    HelpText<"Restore the default behavior of not embedding source text in DWARF debug sections">;
def headerpad__max__install__names : Joined<["-"], "headerpad_max_install_names">;
def help : Flag<["-", "--"], "help">, Flags<[CC1Option,CC1AsOption, FC1Option,
    FlangOption]>, HelpText<"Display available options">,
    MarshallingInfoFlag<FrontendOpts<"ShowHelp">>;
def ibuiltininc : Flag<["-"], "ibuiltininc">,
  HelpText<"Enable builtin #include directories even when -nostdinc is used "
           "before or after -ibuiltininc. "
           "Using -nobuiltininc after the option disables it">;
def index_header_map : Flag<["-"], "index-header-map">, Flags<[CC1Option]>,
  HelpText<"Make the next included directory (-I or -F) an indexer header map">;
def idirafter : JoinedOrSeparate<["-"], "idirafter">, Group<clang_i_Group>, Flags<[CC1Option]>,
  HelpText<"Add directory to AFTER include search path">;
def iframework : JoinedOrSeparate<["-"], "iframework">, Group<clang_i_Group>, Flags<[CC1Option]>,
  HelpText<"Add directory to SYSTEM framework search path">;
def iframeworkwithsysroot : JoinedOrSeparate<["-"], "iframeworkwithsysroot">,
  Group<clang_i_Group>,
  HelpText<"Add directory to SYSTEM framework search path, "
           "absolute paths are relative to -isysroot">,
  MetaVarName<"<directory>">, Flags<[CC1Option]>;
def imacros : JoinedOrSeparate<["-", "--"], "imacros">, Group<clang_i_Group>, Flags<[CC1Option]>,
  HelpText<"Include macros from file before parsing">, MetaVarName<"<file>">,
  MarshallingInfoStringVector<PreprocessorOpts<"MacroIncludes">>;
def image__base : Separate<["-"], "image_base">;
def include_ : JoinedOrSeparate<["-", "--"], "include">, Group<clang_i_Group>, EnumName<"include">,
    MetaVarName<"<file>">, HelpText<"Include file before parsing">, Flags<[CC1Option]>;
def include_pch : Separate<["-"], "include-pch">, Group<clang_i_Group>, Flags<[CC1Option]>,
  HelpText<"Include precompiled header file">, MetaVarName<"<file>">,
  MarshallingInfoString<PreprocessorOpts<"ImplicitPCHInclude">>;
def relocatable_pch : Flag<["-", "--"], "relocatable-pch">, Flags<[CC1Option]>,
  HelpText<"Whether to build a relocatable precompiled header">,
  MarshallingInfoFlag<FrontendOpts<"RelocatablePCH">>;
def verify_pch : Flag<["-"], "verify-pch">, Group<Action_Group>, Flags<[CC1Option]>,
  HelpText<"Load and verify that a pre-compiled header file is not stale">;
def init : Separate<["-"], "init">;
def install__name : Separate<["-"], "install_name">;
def iprefix : JoinedOrSeparate<["-"], "iprefix">, Group<clang_i_Group>, Flags<[CC1Option]>,
  HelpText<"Set the -iwithprefix/-iwithprefixbefore prefix">, MetaVarName<"<dir>">;
def iquote : JoinedOrSeparate<["-"], "iquote">, Group<clang_i_Group>, Flags<[CC1Option]>,
  HelpText<"Add directory to QUOTE include search path">, MetaVarName<"<directory>">;
def isysroot : JoinedOrSeparate<["-"], "isysroot">, Group<clang_i_Group>, Flags<[CC1Option]>,
  HelpText<"Set the system root directory (usually /)">, MetaVarName<"<dir>">,
  MarshallingInfoString<HeaderSearchOpts<"Sysroot">, [{"/"}]>;
def isystem : JoinedOrSeparate<["-"], "isystem">, Group<clang_i_Group>,
  Flags<[CC1Option]>,
  HelpText<"Add directory to SYSTEM include search path">, MetaVarName<"<directory>">;
def isystem_after : JoinedOrSeparate<["-"], "isystem-after">,
  Group<clang_i_Group>, Flags<[NoXarchOption]>, MetaVarName<"<directory>">,
  HelpText<"Add directory to end of the SYSTEM include search path">;
def iwithprefixbefore : JoinedOrSeparate<["-"], "iwithprefixbefore">, Group<clang_i_Group>,
  HelpText<"Set directory to include search path with prefix">, MetaVarName<"<dir>">,
  Flags<[CC1Option]>;
def iwithprefix : JoinedOrSeparate<["-"], "iwithprefix">, Group<clang_i_Group>, Flags<[CC1Option]>,
  HelpText<"Set directory to SYSTEM include search path with prefix">, MetaVarName<"<dir>">;
def iwithsysroot : JoinedOrSeparate<["-"], "iwithsysroot">, Group<clang_i_Group>,
  HelpText<"Add directory to SYSTEM include search path, "
           "absolute paths are relative to -isysroot">, MetaVarName<"<directory>">,
  Flags<[CC1Option]>;
def ivfsoverlay : JoinedOrSeparate<["-"], "ivfsoverlay">, Group<clang_i_Group>, Flags<[CC1Option]>,
  HelpText<"Overlay the virtual filesystem described by file over the real file system">;
def imultilib : Separate<["-"], "imultilib">, Group<gfortran_Group>;
def keep__private__externs : Flag<["-"], "keep_private_externs">;
def l : JoinedOrSeparate<["-"], "l">, Flags<[LinkerInput, RenderJoined]>,
        Group<Link_Group>;
def lazy__framework : Separate<["-"], "lazy_framework">, Flags<[LinkerInput]>;
def lazy__library : Separate<["-"], "lazy_library">, Flags<[LinkerInput]>;
def mlittle_endian : Flag<["-"], "mlittle-endian">, Flags<[NoXarchOption]>;
def EL : Flag<["-"], "EL">, Alias<mlittle_endian>;
def mbig_endian : Flag<["-"], "mbig-endian">, Flags<[NoXarchOption]>;
def EB : Flag<["-"], "EB">, Alias<mbig_endian>;
def m16 : Flag<["-"], "m16">, Group<m_Group>, Flags<[NoXarchOption, CoreOption]>;
def m32 : Flag<["-"], "m32">, Group<m_Group>, Flags<[NoXarchOption, CoreOption]>;
def mqdsp6_compat : Flag<["-"], "mqdsp6-compat">, Group<m_Group>, Flags<[NoXarchOption,CC1Option]>,
  HelpText<"Enable hexagon-qdsp6 backward compatibility">,
  MarshallingInfoFlag<LangOpts<"HexagonQdsp6Compat">>;
def m64 : Flag<["-"], "m64">, Group<m_Group>, Flags<[NoXarchOption, CoreOption]>;
def mx32 : Flag<["-"], "mx32">, Group<m_Group>, Flags<[NoXarchOption, CoreOption]>;
def mabi_EQ : Joined<["-"], "mabi=">, Group<m_Group>;
def miamcu : Flag<["-"], "miamcu">, Group<m_Group>, Flags<[NoXarchOption, CoreOption]>,
  HelpText<"Use Intel MCU ABI">;
def mno_iamcu : Flag<["-"], "mno-iamcu">, Group<m_Group>, Flags<[NoXarchOption, CoreOption]>;
def malign_functions_EQ : Joined<["-"], "malign-functions=">, Group<clang_ignored_m_Group>;
def malign_loops_EQ : Joined<["-"], "malign-loops=">, Group<clang_ignored_m_Group>;
def malign_jumps_EQ : Joined<["-"], "malign-jumps=">, Group<clang_ignored_m_Group>;
def malign_branch_EQ : CommaJoined<["-"], "malign-branch=">, Group<m_Group>, Flags<[NoXarchOption]>,
  HelpText<"Specify types of branches to align">;
def malign_branch_boundary_EQ : Joined<["-"], "malign-branch-boundary=">, Group<m_Group>, Flags<[NoXarchOption]>,
  HelpText<"Specify the boundary's size to align branches">;
def mpad_max_prefix_size_EQ : Joined<["-"], "mpad-max-prefix-size=">, Group<m_Group>, Flags<[NoXarchOption]>,
  HelpText<"Specify maximum number of prefixes to use for padding">;
def mbranches_within_32B_boundaries : Flag<["-"], "mbranches-within-32B-boundaries">, Flags<[NoXarchOption]>, Group<m_Group>,
  HelpText<"Align selected branches (fused, jcc, jmp) within 32-byte boundary">;
def mfancy_math_387 : Flag<["-"], "mfancy-math-387">, Group<clang_ignored_m_Group>;
def mlong_calls : Flag<["-"], "mlong-calls">, Group<m_Group>,
  HelpText<"Generate branches with extended addressability, usually via indirect jumps.">;
def mdouble_EQ : Joined<["-"], "mdouble=">, Group<m_Group>,
  MetaVarName<"<n">, Values<"32,64">, Flags<[CC1Option]>,
  HelpText<"Force double to be <n> bits">,
  MarshallingInfoInt<LangOpts<"DoubleSize">, "0">;
def LongDouble_Group : OptionGroup<"<LongDouble group>">, Group<m_Group>,
  DocName<"Long double flags">,
  DocBrief<[{Selects the long double implementation}]>;
def mlong_double_64 : Flag<["-"], "mlong-double-64">, Group<LongDouble_Group>, Flags<[CC1Option]>,
  HelpText<"Force long double to be 64 bits">;
def mlong_double_80 : Flag<["-"], "mlong-double-80">, Group<LongDouble_Group>, Flags<[CC1Option]>,
  HelpText<"Force long double to be 80 bits, padded to 128 bits for storage">;
def mlong_double_128 : Flag<["-"], "mlong-double-128">, Group<LongDouble_Group>, Flags<[CC1Option]>,
  HelpText<"Force long double to be 128 bits">;
def mno_long_calls : Flag<["-"], "mno-long-calls">, Group<m_Group>,
  HelpText<"Restore the default behaviour of not generating long calls">;
def mexecute_only : Flag<["-"], "mexecute-only">, Group<m_arm_Features_Group>,
  HelpText<"Disallow generation of data access to code sections (ARM only)">;
def mno_execute_only : Flag<["-"], "mno-execute-only">, Group<m_arm_Features_Group>,
  HelpText<"Allow generation of data access to code sections (ARM only)">;
def mtp_mode_EQ : Joined<["-"], "mtp=">, Group<m_arm_Features_Group>, Values<"soft,cp15,el0,el1,el2,el3">,
  HelpText<"Thread pointer access method (AArch32/AArch64 only)">;
def mpure_code : Flag<["-"], "mpure-code">, Alias<mexecute_only>; // Alias for GCC compatibility
def mno_pure_code : Flag<["-"], "mno-pure-code">, Alias<mno_execute_only>;
def mtvos_version_min_EQ : Joined<["-"], "mtvos-version-min=">, Group<m_Group>;
def mappletvos_version_min_EQ : Joined<["-"], "mappletvos-version-min=">, Alias<mtvos_version_min_EQ>;
def mtvos_simulator_version_min_EQ : Joined<["-"], "mtvos-simulator-version-min=">;
def mappletvsimulator_version_min_EQ : Joined<["-"], "mappletvsimulator-version-min=">, Alias<mtvos_simulator_version_min_EQ>;
def mwatchos_version_min_EQ : Joined<["-"], "mwatchos-version-min=">, Group<m_Group>;
def mwatchos_simulator_version_min_EQ : Joined<["-"], "mwatchos-simulator-version-min=">;
def mwatchsimulator_version_min_EQ : Joined<["-"], "mwatchsimulator-version-min=">, Alias<mwatchos_simulator_version_min_EQ>;
def march_EQ : Joined<["-"], "march=">, Group<m_Group>, Flags<[CoreOption]>;
def masm_EQ : Joined<["-"], "masm=">, Group<m_Group>, Flags<[NoXarchOption]>;
def inline_asm_EQ : Joined<["-"], "inline-asm=">, Group<m_Group>, Flags<[CC1Option]>,
  Values<"att,intel">,
  NormalizedValuesScope<"CodeGenOptions">, NormalizedValues<["IAD_ATT", "IAD_Intel"]>,
  MarshallingInfoEnum<CodeGenOpts<"InlineAsmDialect">, "IAD_ATT">;
def mcmodel_EQ : Joined<["-"], "mcmodel=">, Group<m_Group>, Flags<[CC1Option]>,
  MarshallingInfoString<TargetOpts<"CodeModel">, [{"default"}]>;
def mtls_size_EQ : Joined<["-"], "mtls-size=">, Group<m_Group>, Flags<[NoXarchOption, CC1Option]>,
  HelpText<"Specify bit size of immediate TLS offsets (AArch64 ELF only): "
           "12 (for 4KB) | 24 (for 16MB, default) | 32 (for 4GB) | 48 (for 256TB, needs -mcmodel=large)">,
  MarshallingInfoInt<CodeGenOpts<"TLSSize">>;
def mimplicit_it_EQ : Joined<["-"], "mimplicit-it=">, Group<m_Group>;
def mdefault_build_attributes : Joined<["-"], "mdefault-build-attributes">, Group<m_Group>;
def mno_default_build_attributes : Joined<["-"], "mno-default-build-attributes">, Group<m_Group>;
def mconstant_cfstrings : Flag<["-"], "mconstant-cfstrings">, Group<clang_ignored_m_Group>;
def mconsole : Joined<["-"], "mconsole">, Group<m_Group>, Flags<[NoXarchOption]>;
def mwindows : Joined<["-"], "mwindows">, Group<m_Group>, Flags<[NoXarchOption]>;
def mdll : Joined<["-"], "mdll">, Group<m_Group>, Flags<[NoXarchOption]>;
def municode : Joined<["-"], "municode">, Group<m_Group>, Flags<[NoXarchOption]>;
def mthreads : Joined<["-"], "mthreads">, Group<m_Group>, Flags<[NoXarchOption]>;
def mcpu_EQ : Joined<["-"], "mcpu=">, Group<m_Group>;
def mmcu_EQ : Joined<["-"], "mmcu=">, Group<m_Group>;
def msim : Flag<["-"], "msim">, Group<m_Group>;
def mdynamic_no_pic : Joined<["-"], "mdynamic-no-pic">, Group<m_Group>;
def mfix_and_continue : Flag<["-"], "mfix-and-continue">, Group<clang_ignored_m_Group>;
def mieee_fp : Flag<["-"], "mieee-fp">, Group<clang_ignored_m_Group>;
def minline_all_stringops : Flag<["-"], "minline-all-stringops">, Group<clang_ignored_m_Group>;
def mno_inline_all_stringops : Flag<["-"], "mno-inline-all-stringops">, Group<clang_ignored_m_Group>;
def malign_double : Flag<["-"], "malign-double">, Group<m_Group>, Flags<[CC1Option]>,
  HelpText<"Align doubles to two words in structs (x86 only)">,
  MarshallingInfoFlag<LangOpts<"AlignDouble">>;
def mfloat_abi_EQ : Joined<["-"], "mfloat-abi=">, Group<m_Group>, Values<"soft,softfp,hard">;
def mfpmath_EQ : Joined<["-"], "mfpmath=">, Group<m_Group>;
def mfpu_EQ : Joined<["-"], "mfpu=">, Group<m_Group>;
def mhwdiv_EQ : Joined<["-"], "mhwdiv=">, Group<m_Group>;
def mhwmult_EQ : Joined<["-"], "mhwmult=">, Group<m_Group>;
def mglobal_merge : Flag<["-"], "mglobal-merge">, Group<m_Group>, Flags<[CC1Option]>,
  HelpText<"Enable merging of globals">;
def mhard_float : Flag<["-"], "mhard-float">, Group<m_Group>;
def mios_version_min_EQ : Joined<["-"], "mios-version-min=">,
  Group<m_Group>, HelpText<"Set iOS deployment target">;
def : Joined<["-"], "miphoneos-version-min=">,
  Group<m_Group>, Alias<mios_version_min_EQ>;
def mios_simulator_version_min_EQ : Joined<["-"], "mios-simulator-version-min=">;
def : Joined<["-"], "miphonesimulator-version-min=">, Alias<mios_simulator_version_min_EQ>;
def mkernel : Flag<["-"], "mkernel">, Group<m_Group>;
def mlinker_version_EQ : Joined<["-"], "mlinker-version=">,
  Flags<[NoXarchOption]>;
def mllvm : Separate<["-"], "mllvm">,Flags<[CC1Option,CC1AsOption,CoreOption,FC1Option,FlangOption]>,
  HelpText<"Additional arguments to forward to LLVM's option processing">,
  MarshallingInfoStringVector<FrontendOpts<"LLVMArgs">>;
def mmlir : Separate<["-"], "mmlir">, Flags<[CoreOption,FC1Option,FlangOption]>,
  HelpText<"Additional arguments to forward to MLIR's option processing">;
def ffuchsia_api_level_EQ : Joined<["-"], "ffuchsia-api-level=">,
  Group<m_Group>, Flags<[CC1Option]>, HelpText<"Set Fuchsia API level">,
  MarshallingInfoInt<LangOpts<"FuchsiaAPILevel">>;
def mmacos_version_min_EQ : Joined<["-"], "mmacos-version-min=">,
  Group<m_Group>, HelpText<"Set macOS deployment target">;
def : Joined<["-"], "mmacosx-version-min=">,
  Group<m_Group>, Alias<mmacos_version_min_EQ>;
def mms_bitfields : Flag<["-"], "mms-bitfields">, Group<m_Group>, Flags<[CC1Option]>,
  HelpText<"Set the default structure layout to be compatible with the Microsoft compiler standard">,
  MarshallingInfoFlag<LangOpts<"MSBitfields">>;
def moutline : Flag<["-"], "moutline">, Group<f_clang_Group>, Flags<[CC1Option]>,
    HelpText<"Enable function outlining (AArch64 only)">;
def mno_outline : Flag<["-"], "mno-outline">, Group<f_clang_Group>, Flags<[CC1Option]>,
    HelpText<"Disable function outlining (AArch64 only)">;
def mno_ms_bitfields : Flag<["-"], "mno-ms-bitfields">, Group<m_Group>,
  HelpText<"Do not set the default structure layout to be compatible with the Microsoft compiler standard">;
def mskip_rax_setup : Flag<["-"], "mskip-rax-setup">, Group<m_Group>, Flags<[CC1Option]>,
  HelpText<"Skip setting up RAX register when passing variable arguments (x86 only)">,
  MarshallingInfoFlag<CodeGenOpts<"SkipRaxSetup">>;
def mno_skip_rax_setup : Flag<["-"], "mno-skip-rax-setup">, Group<m_Group>, Flags<[CC1Option]>;
def mstackrealign : Flag<["-"], "mstackrealign">, Group<m_Group>, Flags<[CC1Option]>,
  HelpText<"Force realign the stack at entry to every function">,
  MarshallingInfoFlag<CodeGenOpts<"StackRealignment">>;
def mstack_alignment : Joined<["-"], "mstack-alignment=">, Group<m_Group>, Flags<[CC1Option]>,
  HelpText<"Set the stack alignment">,
  MarshallingInfoInt<CodeGenOpts<"StackAlignment">>;
def mstack_probe_size : Joined<["-"], "mstack-probe-size=">, Group<m_Group>, Flags<[CC1Option]>,
  HelpText<"Set the stack probe size">,
  MarshallingInfoInt<CodeGenOpts<"StackProbeSize">, "4096">;
def mstack_arg_probe : Flag<["-"], "mstack-arg-probe">, Group<m_Group>,
  HelpText<"Enable stack probes">;
def mno_stack_arg_probe : Flag<["-"], "mno-stack-arg-probe">, Group<m_Group>, Flags<[CC1Option]>,
  HelpText<"Disable stack probes which are enabled by default">,
  MarshallingInfoFlag<CodeGenOpts<"NoStackArgProbe">>;
def mthread_model : Separate<["-"], "mthread-model">, Group<m_Group>, Flags<[CC1Option]>,
  HelpText<"The thread model to use. Defaults to 'posix')">, Values<"posix,single">,
  NormalizedValues<["POSIX", "Single"]>, NormalizedValuesScope<"LangOptions::ThreadModelKind">,
  MarshallingInfoEnum<LangOpts<"ThreadModel">, "POSIX">;
def meabi : Separate<["-"], "meabi">, Group<m_Group>, Flags<[CC1Option]>,
  HelpText<"Set EABI type. Default depends on triple)">, Values<"default,4,5,gnu">,
  MarshallingInfoEnum<TargetOpts<"EABIVersion">, "Default">,
  NormalizedValuesScope<"llvm::EABI">,
  NormalizedValues<["Default", "EABI4", "EABI5", "GNU"]>;
def mtargetos_EQ : Joined<["-"], "mtargetos=">, Group<m_Group>,
  HelpText<"Set the deployment target to be the specified OS and OS version">;

def mno_constant_cfstrings : Flag<["-"], "mno-constant-cfstrings">, Group<m_Group>;
def mno_global_merge : Flag<["-"], "mno-global-merge">, Group<m_Group>, Flags<[CC1Option]>,
  HelpText<"Disable merging of globals">;
def mno_pascal_strings : Flag<["-"], "mno-pascal-strings">,
  Alias<fno_pascal_strings>;
def mno_red_zone : Flag<["-"], "mno-red-zone">, Group<m_Group>;
def mno_tls_direct_seg_refs : Flag<["-"], "mno-tls-direct-seg-refs">, Group<m_Group>, Flags<[CC1Option]>,
  HelpText<"Disable direct TLS access through segment registers">,
  MarshallingInfoFlag<CodeGenOpts<"IndirectTlsSegRefs">>;
def mno_relax_all : Flag<["-"], "mno-relax-all">, Group<m_Group>;
def mno_rtd: Flag<["-"], "mno-rtd">, Group<m_Group>;
def mno_soft_float : Flag<["-"], "mno-soft-float">, Group<m_Group>;
def mno_stackrealign : Flag<["-"], "mno-stackrealign">, Group<m_Group>;

def mretpoline : Flag<["-"], "mretpoline">, Group<m_Group>, Flags<[CoreOption,NoXarchOption]>;
def mno_retpoline : Flag<["-"], "mno-retpoline">, Group<m_Group>, Flags<[CoreOption,NoXarchOption]>;
defm speculative_load_hardening : BoolOption<"m", "speculative-load-hardening",
  CodeGenOpts<"SpeculativeLoadHardening">, DefaultFalse,
  PosFlag<SetTrue, [CC1Option]>, NegFlag<SetFalse>, BothFlags<[CoreOption]>>,
  Group<m_Group>;
def mlvi_hardening : Flag<["-"], "mlvi-hardening">, Group<m_Group>, Flags<[CoreOption,NoXarchOption]>,
  HelpText<"Enable all mitigations for Load Value Injection (LVI)">;
def mno_lvi_hardening : Flag<["-"], "mno-lvi-hardening">, Group<m_Group>, Flags<[CoreOption,NoXarchOption]>,
  HelpText<"Disable mitigations for Load Value Injection (LVI)">;
def mlvi_cfi : Flag<["-"], "mlvi-cfi">, Group<m_Group>, Flags<[CoreOption,NoXarchOption]>,
  HelpText<"Enable only control-flow mitigations for Load Value Injection (LVI)">;
def mno_lvi_cfi : Flag<["-"], "mno-lvi-cfi">, Group<m_Group>, Flags<[CoreOption,NoXarchOption]>,
  HelpText<"Disable control-flow mitigations for Load Value Injection (LVI)">;
def m_seses : Flag<["-"], "mseses">, Group<m_Group>, Flags<[CoreOption, NoXarchOption]>,
  HelpText<"Enable speculative execution side effect suppression (SESES). "
    "Includes LVI control flow integrity mitigations">;
def mno_seses : Flag<["-"], "mno-seses">, Group<m_Group>, Flags<[CoreOption, NoXarchOption]>,
  HelpText<"Disable speculative execution side effect suppression (SESES)">;

def mrelax : Flag<["-"], "mrelax">, Group<m_Group>,
  HelpText<"Enable linker relaxation">;
def mno_relax : Flag<["-"], "mno-relax">, Group<m_Group>,
  HelpText<"Disable linker relaxation">;
def msmall_data_limit_EQ : Joined<["-"], "msmall-data-limit=">, Group<m_Group>,
  Alias<G>,
  HelpText<"Put global and static data smaller than the limit into a special section">;
def msave_restore : Flag<["-"], "msave-restore">, Group<m_riscv_Features_Group>,
  HelpText<"Enable using library calls for save and restore">;
def mno_save_restore : Flag<["-"], "mno-save-restore">, Group<m_riscv_Features_Group>,
  HelpText<"Disable using library calls for save and restore">;
def mepi : Flag<["-"], "mepi">, Flags<[CC1Option, FC1Option]>,
  HelpText<"Enable EPI extensions">;
def mepi_allow_fixed_vectorization : Flag<["-"], "mepi-allow-fixed-vectorization">,
  HelpText<"Allow EPI to vectorize using fixed vectors">;
def mno_prefer_predicate_over_epilog : Flag<["-"], "mno-prefer-predicate-over-epilog">,
  Flags<[CC1Option, FC1Option]>,
  HelpText<"Indicate that an epilogue is desired and shouldn't be replaced by predication">;
def mcmodel_EQ_medlow : Flag<["-"], "mcmodel=medlow">, Group<m_riscv_Features_Group>,
  Flags<[CC1Option]>, Alias<mcmodel_EQ>, AliasArgs<["small"]>,
  HelpText<"Equivalent to -mcmodel=small, compatible with RISC-V gcc.">;
def mcmodel_EQ_medany : Flag<["-"], "mcmodel=medany">, Group<m_riscv_Features_Group>,
  Flags<[CC1Option]>, Alias<mcmodel_EQ>, AliasArgs<["medium"]>,
  HelpText<"Equivalent to -mcmodel=medium, compatible with RISC-V gcc.">;
def menable_experimental_extensions : Flag<["-"], "menable-experimental-extensions">, Group<m_Group>,
  HelpText<"Enable use of experimental RISC-V extensions.">;

def munaligned_access : Flag<["-"], "munaligned-access">, Group<m_arm_Features_Group>,
  HelpText<"Allow memory accesses to be unaligned (AArch32/AArch64 only)">;
def mno_unaligned_access : Flag<["-"], "mno-unaligned-access">, Group<m_arm_Features_Group>,
  HelpText<"Force all memory accesses to be aligned (AArch32/AArch64 only)">;
def mstrict_align : Flag<["-"], "mstrict-align">, Alias<mno_unaligned_access>, Flags<[CC1Option,HelpHidden]>,
  HelpText<"Force all memory accesses to be aligned (same as mno-unaligned-access)">;
def mno_thumb : Flag<["-"], "mno-thumb">, Group<m_arm_Features_Group>;
def mrestrict_it: Flag<["-"], "mrestrict-it">, Group<m_arm_Features_Group>,
  HelpText<"Disallow generation of complex IT blocks.">;
def mno_restrict_it: Flag<["-"], "mno-restrict-it">, Group<m_arm_Features_Group>,
  HelpText<"Allow generation of complex IT blocks.">;
def marm : Flag<["-"], "marm">, Alias<mno_thumb>;
def ffixed_r9 : Flag<["-"], "ffixed-r9">, Group<m_arm_Features_Group>,
  HelpText<"Reserve the r9 register (ARM only)">;
def mno_movt : Flag<["-"], "mno-movt">, Group<m_arm_Features_Group>,
  HelpText<"Disallow use of movt/movw pairs (ARM only)">;
def mcrc : Flag<["-"], "mcrc">, Group<m_Group>,
  HelpText<"Allow use of CRC instructions (ARM/Mips only)">;
def mnocrc : Flag<["-"], "mnocrc">, Group<m_arm_Features_Group>,
  HelpText<"Disallow use of CRC instructions (ARM only)">;
def mno_neg_immediates: Flag<["-"], "mno-neg-immediates">, Group<m_arm_Features_Group>,
  HelpText<"Disallow converting instructions with negative immediates to their negation or inversion.">;
def mcmse : Flag<["-"], "mcmse">, Group<m_arm_Features_Group>,
  Flags<[NoXarchOption,CC1Option]>,
  HelpText<"Allow use of CMSE (Armv8-M Security Extensions)">,
  MarshallingInfoFlag<LangOpts<"Cmse">>;
def ForceAAPCSBitfieldLoad : Flag<["-"], "faapcs-bitfield-load">, Group<m_arm_Features_Group>,
  Flags<[NoXarchOption,CC1Option]>,
  HelpText<"Follows the AAPCS standard that all volatile bit-field write generates at least one load. (ARM only).">,
  MarshallingInfoFlag<CodeGenOpts<"ForceAAPCSBitfieldLoad">>;
defm aapcs_bitfield_width : BoolOption<"f", "aapcs-bitfield-width",
  CodeGenOpts<"AAPCSBitfieldWidth">, DefaultTrue,
  NegFlag<SetFalse, [], "Do not follow">, PosFlag<SetTrue, [], "Follow">,
  BothFlags<[NoXarchOption, CC1Option], " the AAPCS standard requirement stating that"
            " volatile bit-field width is dictated by the field container type. (ARM only).">>,
  Group<m_arm_Features_Group>;
def mframe_chain : Joined<["-"], "mframe-chain=">,
  Group<m_arm_Features_Group>, Values<"none,aapcs,aapcs+leaf">,
  HelpText<"Select the frame chain model used to emit frame records (Arm only).">;
def mgeneral_regs_only : Flag<["-"], "mgeneral-regs-only">, Group<m_Group>,
  HelpText<"Generate code which only uses the general purpose registers (AArch64/x86 only)">;
def mfix_cmse_cve_2021_35465 : Flag<["-"], "mfix-cmse-cve-2021-35465">,
  Group<m_arm_Features_Group>,
  HelpText<"Work around VLLDM erratum CVE-2021-35465 (ARM only)">;
def mno_fix_cmse_cve_2021_35465 : Flag<["-"], "mno-fix-cmse-cve-2021-35465">,
  Group<m_arm_Features_Group>,
  HelpText<"Don't work around VLLDM erratum CVE-2021-35465 (ARM only)">;
def mfix_cortex_a57_aes_1742098 : Flag<["-"], "mfix-cortex-a57-aes-1742098">,
  Group<m_arm_Features_Group>,
  HelpText<"Work around Cortex-A57 Erratum 1742098 (ARM only)">;
def mno_fix_cortex_a57_aes_1742098 : Flag<["-"], "mno-fix-cortex-a57-aes-1742098">,
  Group<m_arm_Features_Group>,
  HelpText<"Don't work around Cortex-A57 Erratum 1742098 (ARM only)">;
def mfix_cortex_a72_aes_1655431 : Flag<["-"], "mfix-cortex-a72-aes-1655431">,
  Group<m_arm_Features_Group>,
  HelpText<"Work around Cortex-A72 Erratum 1655431 (ARM only)">,
  Alias<mfix_cortex_a57_aes_1742098>;
def mno_fix_cortex_a72_aes_1655431 : Flag<["-"], "mno-fix-cortex-a72-aes-1655431">,
  Group<m_arm_Features_Group>,
  HelpText<"Don't work around Cortex-A72 Erratum 1655431 (ARM only)">,
  Alias<mno_fix_cortex_a57_aes_1742098>;
def mfix_cortex_a53_835769 : Flag<["-"], "mfix-cortex-a53-835769">,
  Group<m_aarch64_Features_Group>,
  HelpText<"Workaround Cortex-A53 erratum 835769 (AArch64 only)">;
def mno_fix_cortex_a53_835769 : Flag<["-"], "mno-fix-cortex-a53-835769">,
  Group<m_aarch64_Features_Group>,
  HelpText<"Don't workaround Cortex-A53 erratum 835769 (AArch64 only)">;
def mmark_bti_property : Flag<["-"], "mmark-bti-property">,
  Group<m_aarch64_Features_Group>,
  HelpText<"Add .note.gnu.property with BTI to assembly files (AArch64 only)">;
def mno_bti_at_return_twice : Flag<["-"], "mno-bti-at-return-twice">,
  Group<m_arm_Features_Group>,
  HelpText<"Do not add a BTI instruction after a setjmp or other"
           " return-twice construct (Arm/AArch64 only)">;

foreach i = {1-31} in
  def ffixed_x#i : Flag<["-"], "ffixed-x"#i>, Group<m_Group>,
    HelpText<"Reserve the x"#i#" register (AArch64/RISC-V only)">;

foreach i = {8-15,18} in
  def fcall_saved_x#i : Flag<["-"], "fcall-saved-x"#i>, Group<m_aarch64_Features_Group>,
    HelpText<"Make the x"#i#" register call-saved (AArch64 only)">;

def msve_vector_bits_EQ : Joined<["-"], "msve-vector-bits=">, Group<m_aarch64_Features_Group>,
  HelpText<"Specify the size in bits of an SVE vector register. Defaults to the"
           " vector length agnostic value of \"scalable\". (AArch64 only)">;

def mvscale_min_EQ : Joined<["-"], "mvscale-min=">,
  Group<m_aarch64_Features_Group>, Flags<[NoXarchOption,CC1Option]>,
  HelpText<"Specify the vscale minimum. Defaults to \"1\". (AArch64 only)">,
  MarshallingInfoInt<LangOpts<"VScaleMin">>;
def mvscale_max_EQ : Joined<["-"], "mvscale-max=">,
  Group<m_aarch64_Features_Group>, Flags<[NoXarchOption,CC1Option]>,
  HelpText<"Specify the vscale maximum. Defaults to the"
           " vector length agnostic value of \"0\". (AArch64 only)">,
  MarshallingInfoInt<LangOpts<"VScaleMax">>;

def msign_return_address_EQ : Joined<["-"], "msign-return-address=">,
  Flags<[CC1Option]>, Group<m_Group>, Values<"none,all,non-leaf">,
  HelpText<"Select return address signing scope">;
def mbranch_protection_EQ : Joined<["-"], "mbranch-protection=">,
  Group<m_Group>,
  HelpText<"Enforce targets of indirect branches and function returns">;

def mharden_sls_EQ : Joined<["-"], "mharden-sls=">,
  HelpText<"Select straight-line speculation hardening scope (ARM/AArch64/X86"
           " only). <arg> must be: all, none, retbr(ARM/AArch64),"
           " blr(ARM/AArch64), comdat(ARM/AArch64), nocomdat(ARM/AArch64),"
           " return(X86), indirect-jmp(X86)">;

def msimd128 : Flag<["-"], "msimd128">, Group<m_wasm_Features_Group>;
def mno_simd128 : Flag<["-"], "mno-simd128">, Group<m_wasm_Features_Group>;
def mrelaxed_simd : Flag<["-"], "mrelaxed-simd">, Group<m_wasm_Features_Group>;
def mno_relaxed_simd : Flag<["-"], "mno-relaxed-simd">, Group<m_wasm_Features_Group>;
def mnontrapping_fptoint : Flag<["-"], "mnontrapping-fptoint">, Group<m_wasm_Features_Group>;
def mno_nontrapping_fptoint : Flag<["-"], "mno-nontrapping-fptoint">, Group<m_wasm_Features_Group>;
def msign_ext : Flag<["-"], "msign-ext">, Group<m_wasm_Features_Group>;
def mno_sign_ext : Flag<["-"], "mno-sign-ext">, Group<m_wasm_Features_Group>;
def mexception_handing : Flag<["-"], "mexception-handling">, Group<m_wasm_Features_Group>;
def mno_exception_handing : Flag<["-"], "mno-exception-handling">, Group<m_wasm_Features_Group>;
def matomics : Flag<["-"], "matomics">, Group<m_wasm_Features_Group>;
def mno_atomics : Flag<["-"], "mno-atomics">, Group<m_wasm_Features_Group>;
def mbulk_memory : Flag<["-"], "mbulk-memory">, Group<m_wasm_Features_Group>;
def mno_bulk_memory : Flag<["-"], "mno-bulk-memory">, Group<m_wasm_Features_Group>;
def mmutable_globals : Flag<["-"], "mmutable-globals">, Group<m_wasm_Features_Group>;
def mno_mutable_globals : Flag<["-"], "mno-mutable-globals">, Group<m_wasm_Features_Group>;
def mmultivalue : Flag<["-"], "mmultivalue">, Group<m_wasm_Features_Group>;
def mno_multivalue : Flag<["-"], "mno-multivalue">, Group<m_wasm_Features_Group>;
def mtail_call : Flag<["-"], "mtail-call">, Group<m_wasm_Features_Group>;
def mno_tail_call : Flag<["-"], "mno-tail-call">, Group<m_wasm_Features_Group>;
def mreference_types : Flag<["-"], "mreference-types">, Group<m_wasm_Features_Group>;
def mno_reference_types : Flag<["-"], "mno-reference-types">, Group<m_wasm_Features_Group>;
def mextended_const : Flag<["-"], "mextended-const">, Group<m_wasm_Features_Group>;
def mno_extended_const : Flag<["-"], "mno-extended-const">, Group<m_wasm_Features_Group>;
def mexec_model_EQ : Joined<["-"], "mexec-model=">, Group<m_wasm_Features_Driver_Group>,
                     Values<"command,reactor">,
                     HelpText<"Execution model (WebAssembly only)">;

defm amdgpu_ieee : BoolOption<"m", "amdgpu-ieee",
  CodeGenOpts<"EmitIEEENaNCompliantInsts">, DefaultTrue,
  PosFlag<SetTrue, [], "Sets the IEEE bit in the expected default floating point "
  " mode register. Floating point opcodes that support exception flag "
  "gathering quiet and propagate signaling NaN inputs per IEEE 754-2008. "
  "This option changes the ABI. (AMDGPU only)">,
  NegFlag<SetFalse, [CC1Option]>>, Group<m_Group>;

def mcode_object_version_EQ : Joined<["-"], "mcode-object-version=">, Group<m_Group>,
  HelpText<"Specify code object ABI version. Defaults to 4. (AMDGPU only)">,
  Flags<[CC1Option]>,
  Values<"none,2,3,4,5">,
  NormalizedValuesScope<"TargetOptions">,
  NormalizedValues<["COV_None", "COV_2", "COV_3", "COV_4", "COV_5"]>,
  MarshallingInfoEnum<TargetOpts<"CodeObjectVersion">, "COV_4">;

defm code_object_v3_legacy : SimpleMFlag<"code-object-v3",
  "Legacy option to specify code object ABI V3",
  "Legacy option to specify code object ABI V2",
  " (AMDGPU only)">;
defm cumode : SimpleMFlag<"cumode",
  "Specify CU wavefront", "Specify WGP wavefront",
  " execution mode (AMDGPU only)", m_amdgpu_Features_Group>;
defm tgsplit : SimpleMFlag<"tgsplit", "Enable", "Disable",
  " threadgroup split execution mode (AMDGPU only)", m_amdgpu_Features_Group>;
defm wavefrontsize64 : SimpleMFlag<"wavefrontsize64",
  "Specify wavefront size 64", "Specify wavefront size 32",
  " mode (AMDGPU only)">;

defm unsafe_fp_atomics : BoolOption<"m", "unsafe-fp-atomics",
  TargetOpts<"AllowAMDGPUUnsafeFPAtomics">, DefaultFalse,
  PosFlag<SetTrue, [CC1Option], "Enable unsafe floating point atomic instructions (AMDGPU only)">,
  NegFlag<SetFalse>>, Group<m_Group>;

def faltivec : Flag<["-"], "faltivec">, Group<f_Group>, Flags<[NoXarchOption]>;
def fno_altivec : Flag<["-"], "fno-altivec">, Group<f_Group>, Flags<[NoXarchOption]>;
def maltivec : Flag<["-"], "maltivec">, Group<m_ppc_Features_Group>;
def mno_altivec : Flag<["-"], "mno-altivec">, Group<m_ppc_Features_Group>;
def mpcrel: Flag<["-"], "mpcrel">, Group<m_ppc_Features_Group>;
def mno_pcrel: Flag<["-"], "mno-pcrel">, Group<m_ppc_Features_Group>;
def mprefixed: Flag<["-"], "mprefixed">, Group<m_ppc_Features_Group>;
def mno_prefixed: Flag<["-"], "mno-prefixed">, Group<m_ppc_Features_Group>;
def mspe : Flag<["-"], "mspe">, Group<m_ppc_Features_Group>;
def mno_spe : Flag<["-"], "mno-spe">, Group<m_ppc_Features_Group>;
def mefpu2 : Flag<["-"], "mefpu2">, Group<m_ppc_Features_Group>;
def mabi_EQ_vec_extabi : Flag<["-"], "mabi=vec-extabi">, Group<m_Group>, Flags<[CC1Option]>,
  HelpText<"Enable the extended Altivec ABI on AIX (AIX only). Uses volatile and nonvolatile vector registers">,
  MarshallingInfoFlag<LangOpts<"EnableAIXExtendedAltivecABI">>;
def mabi_EQ_vec_default : Flag<["-"], "mabi=vec-default">, Group<m_Group>, Flags<[CC1Option]>,
  HelpText<"Enable the default Altivec ABI on AIX (AIX only). Uses only volatile vector registers.">;
def mabi_EQ_quadword_atomics : Flag<["-"], "mabi=quadword-atomics">,
  Group<m_Group>, Flags<[CC1Option]>,
  HelpText<"Enable quadword atomics ABI on AIX (AIX PPC64 only). Uses lqarx/stqcx. instructions.">,
  MarshallingInfoFlag<LangOpts<"EnableAIXQuadwordAtomicsABI">>;
def mvsx : Flag<["-"], "mvsx">, Group<m_ppc_Features_Group>;
def mno_vsx : Flag<["-"], "mno-vsx">, Group<m_ppc_Features_Group>;
def msecure_plt : Flag<["-"], "msecure-plt">, Group<m_ppc_Features_Group>;
def mpower8_vector : Flag<["-"], "mpower8-vector">,
    Group<m_ppc_Features_Group>;
def mno_power8_vector : Flag<["-"], "mno-power8-vector">,
    Group<m_ppc_Features_Group>;
def mpower9_vector : Flag<["-"], "mpower9-vector">,
    Group<m_ppc_Features_Group>;
def mno_power9_vector : Flag<["-"], "mno-power9-vector">,
    Group<m_ppc_Features_Group>;
def mpower10_vector : Flag<["-"], "mpower10-vector">,
    Group<m_ppc_Features_Group>;
def mno_power10_vector : Flag<["-"], "mno-power10-vector">,
    Group<m_ppc_Features_Group>;
def mpower8_crypto : Flag<["-"], "mcrypto">,
    Group<m_ppc_Features_Group>;
def mnopower8_crypto : Flag<["-"], "mno-crypto">,
    Group<m_ppc_Features_Group>;
def mdirect_move : Flag<["-"], "mdirect-move">,
    Group<m_ppc_Features_Group>;
def mnodirect_move : Flag<["-"], "mno-direct-move">,
    Group<m_ppc_Features_Group>;
def mpaired_vector_memops: Flag<["-"], "mpaired-vector-memops">,
    Group<m_ppc_Features_Group>;
def mnopaired_vector_memops: Flag<["-"], "mno-paired-vector-memops">,
    Group<m_ppc_Features_Group>;
def mhtm : Flag<["-"], "mhtm">, Group<m_ppc_Features_Group>;
def mno_htm : Flag<["-"], "mno-htm">, Group<m_ppc_Features_Group>;
def mfprnd : Flag<["-"], "mfprnd">, Group<m_ppc_Features_Group>;
def mno_fprnd : Flag<["-"], "mno-fprnd">, Group<m_ppc_Features_Group>;
def mcmpb : Flag<["-"], "mcmpb">, Group<m_ppc_Features_Group>;
def mno_cmpb : Flag<["-"], "mno-cmpb">, Group<m_ppc_Features_Group>;
def misel : Flag<["-"], "misel">, Group<m_ppc_Features_Group>;
def mno_isel : Flag<["-"], "mno-isel">, Group<m_ppc_Features_Group>;
def mmfocrf : Flag<["-"], "mmfocrf">, Group<m_ppc_Features_Group>;
def mmfcrf : Flag<["-"], "mmfcrf">, Alias<mmfocrf>;
def mno_mfocrf : Flag<["-"], "mno-mfocrf">, Group<m_ppc_Features_Group>;
def mno_mfcrf : Flag<["-"], "mno-mfcrf">, Alias<mno_mfocrf>;
def mpopcntd : Flag<["-"], "mpopcntd">, Group<m_ppc_Features_Group>;
def mno_popcntd : Flag<["-"], "mno-popcntd">, Group<m_ppc_Features_Group>;
def mcrbits : Flag<["-"], "mcrbits">, Group<m_ppc_Features_Group>;
def mno_crbits : Flag<["-"], "mno-crbits">, Group<m_ppc_Features_Group>;
def minvariant_function_descriptors :
  Flag<["-"], "minvariant-function-descriptors">, Group<m_ppc_Features_Group>;
def mno_invariant_function_descriptors :
  Flag<["-"], "mno-invariant-function-descriptors">,
  Group<m_ppc_Features_Group>;
def mfloat128: Flag<["-"], "mfloat128">,
    Group<m_ppc_Features_Group>;
def mno_float128 : Flag<["-"], "mno-float128">,
    Group<m_ppc_Features_Group>;
def mlongcall: Flag<["-"], "mlongcall">,
    Group<m_ppc_Features_Group>;
def mno_longcall : Flag<["-"], "mno-longcall">,
    Group<m_ppc_Features_Group>;
def mmma: Flag<["-"], "mmma">, Group<m_ppc_Features_Group>;
def mno_mma: Flag<["-"], "mno-mma">, Group<m_ppc_Features_Group>;
def mrop_protect : Flag<["-"], "mrop-protect">,
    Group<m_ppc_Features_Group>;
def mprivileged : Flag<["-"], "mprivileged">,
    Group<m_ppc_Features_Group>;
def maix_struct_return : Flag<["-"], "maix-struct-return">,
  Group<m_Group>, Flags<[CC1Option]>,
  HelpText<"Return all structs in memory (PPC32 only)">;
def msvr4_struct_return : Flag<["-"], "msvr4-struct-return">,
  Group<m_Group>, Flags<[CC1Option]>,
  HelpText<"Return small structs in registers (PPC32 only)">;

def mvx : Flag<["-"], "mvx">, Group<m_Group>;
def mno_vx : Flag<["-"], "mno-vx">, Group<m_Group>;

defm zvector : BoolFOption<"zvector",
  LangOpts<"ZVector">, DefaultFalse,
  PosFlag<SetTrue, [CC1Option], "Enable System z vector language extension">,
  NegFlag<SetFalse>>;
def mzvector : Flag<["-"], "mzvector">, Alias<fzvector>;
def mno_zvector : Flag<["-"], "mno-zvector">, Alias<fno_zvector>;

def mignore_xcoff_visibility : Flag<["-"], "mignore-xcoff-visibility">, Group<m_Group>,
HelpText<"Not emit the visibility attribute for asm in AIX OS or give all symbols 'unspecified' visibility in XCOFF object file">,
  Flags<[CC1Option]>;
defm backchain : BoolOption<"m", "backchain",
  CodeGenOpts<"Backchain">, DefaultFalse,
  PosFlag<SetTrue, [], "Link stack frames through backchain on System Z">,
  NegFlag<SetFalse>, BothFlags<[NoXarchOption,CC1Option]>>, Group<m_Group>;

def mno_warn_nonportable_cfstrings : Flag<["-"], "mno-warn-nonportable-cfstrings">, Group<m_Group>;
def mno_omit_leaf_frame_pointer : Flag<["-"], "mno-omit-leaf-frame-pointer">, Group<m_Group>;
def momit_leaf_frame_pointer : Flag<["-"], "momit-leaf-frame-pointer">, Group<m_Group>,
  HelpText<"Omit frame pointer setup for leaf functions">;
def moslib_EQ : Joined<["-"], "moslib=">, Group<m_Group>;
def mpascal_strings : Flag<["-"], "mpascal-strings">, Alias<fpascal_strings>;
def mred_zone : Flag<["-"], "mred-zone">, Group<m_Group>;
def mtls_direct_seg_refs : Flag<["-"], "mtls-direct-seg-refs">, Group<m_Group>,
  HelpText<"Enable direct TLS access through segment registers (default)">;
def mregparm_EQ : Joined<["-"], "mregparm=">, Group<m_Group>;
def mrelax_all : Flag<["-"], "mrelax-all">, Group<m_Group>, Flags<[CC1Option,CC1AsOption]>,
  HelpText<"(integrated-as) Relax all machine instructions">,
  MarshallingInfoFlag<CodeGenOpts<"RelaxAll">>;
def mincremental_linker_compatible : Flag<["-"], "mincremental-linker-compatible">, Group<m_Group>,
  Flags<[CC1Option,CC1AsOption]>,
  HelpText<"(integrated-as) Emit an object file which can be used with an incremental linker">,
  MarshallingInfoFlag<CodeGenOpts<"IncrementalLinkerCompatible">>;
def mno_incremental_linker_compatible : Flag<["-"], "mno-incremental-linker-compatible">, Group<m_Group>,
  HelpText<"(integrated-as) Emit an object file which cannot be used with an incremental linker">;
def mrtd : Flag<["-"], "mrtd">, Group<m_Group>, Flags<[CC1Option]>,
  HelpText<"Make StdCall calling convention the default">;
def msmall_data_threshold_EQ : Joined <["-"], "msmall-data-threshold=">,
  Group<m_Group>, Alias<G>;
def msoft_float : Flag<["-"], "msoft-float">, Group<m_Group>, Flags<[CC1Option]>,
  HelpText<"Use software floating point">,
  MarshallingInfoFlag<CodeGenOpts<"SoftFloat">>;
def moutline_atomics : Flag<["-"], "moutline-atomics">, Group<f_clang_Group>, Flags<[CC1Option]>,
  HelpText<"Generate local calls to out-of-line atomic operations">;
def mno_outline_atomics : Flag<["-"], "mno-outline-atomics">, Group<f_clang_Group>, Flags<[CC1Option]>,
  HelpText<"Don't generate local calls to out-of-line atomic operations">;
def mno_implicit_float : Flag<["-"], "mno-implicit-float">, Group<m_Group>,
  HelpText<"Don't generate implicit floating point instructions">;
def mimplicit_float : Flag<["-"], "mimplicit-float">, Group<m_Group>;
def mrecip : Flag<["-"], "mrecip">, Group<m_Group>;
def mrecip_EQ : CommaJoined<["-"], "mrecip=">, Group<m_Group>, Flags<[CC1Option]>,
  MarshallingInfoStringVector<CodeGenOpts<"Reciprocals">>;
def mprefer_vector_width_EQ : Joined<["-"], "mprefer-vector-width=">, Group<m_Group>, Flags<[CC1Option]>,
  HelpText<"Specifies preferred vector width for auto-vectorization. Defaults to 'none' which allows target specific decisions.">,
  MarshallingInfoString<CodeGenOpts<"PreferVectorWidth">>;
def mstack_protector_guard_EQ : Joined<["-"], "mstack-protector-guard=">, Group<m_Group>, Flags<[CC1Option]>,
  HelpText<"Use the given guard (global, tls) for addressing the stack-protector guard">,
  MarshallingInfoString<CodeGenOpts<"StackProtectorGuard">>;
def mstack_protector_guard_offset_EQ : Joined<["-"], "mstack-protector-guard-offset=">, Group<m_Group>, Flags<[CC1Option]>,
  HelpText<"Use the given offset for addressing the stack-protector guard">,
  MarshallingInfoInt<CodeGenOpts<"StackProtectorGuardOffset">, "INT_MAX", "int">;
def mstack_protector_guard_symbol_EQ : Joined<["-"], "mstack-protector-guard-symbol=">, Group<m_Group>, Flags<[CC1Option]>,
  HelpText<"Use the given symbol for addressing the stack-protector guard">,
  MarshallingInfoString<CodeGenOpts<"StackProtectorGuardSymbol">>;
def mstack_protector_guard_reg_EQ : Joined<["-"], "mstack-protector-guard-reg=">, Group<m_Group>, Flags<[CC1Option]>,
  HelpText<"Use the given reg for addressing the stack-protector guard">,
  MarshallingInfoString<CodeGenOpts<"StackProtectorGuardReg">>;
def mfentry : Flag<["-"], "mfentry">, HelpText<"Insert calls to fentry at function entry (x86/SystemZ only)">,
  Flags<[CC1Option]>, Group<m_Group>,
  MarshallingInfoFlag<CodeGenOpts<"CallFEntry">>;
def mnop_mcount : Flag<["-"], "mnop-mcount">, HelpText<"Generate mcount/__fentry__ calls as nops. To activate they need to be patched in.">,
  Flags<[CC1Option]>, Group<m_Group>,
  MarshallingInfoFlag<CodeGenOpts<"MNopMCount">>;
def mrecord_mcount : Flag<["-"], "mrecord-mcount">, HelpText<"Generate a __mcount_loc section entry for each __fentry__ call.">,
  Flags<[CC1Option]>, Group<m_Group>,
  MarshallingInfoFlag<CodeGenOpts<"RecordMCount">>;
def mpacked_stack : Flag<["-"], "mpacked-stack">, HelpText<"Use packed stack layout (SystemZ only).">,
  Flags<[CC1Option]>, Group<m_Group>,
  MarshallingInfoFlag<CodeGenOpts<"PackedStack">>;
def mno_packed_stack : Flag<["-"], "mno-packed-stack">, Flags<[CC1Option]>, Group<m_Group>;
def mips16 : Flag<["-"], "mips16">, Group<m_mips_Features_Group>;
def mno_mips16 : Flag<["-"], "mno-mips16">, Group<m_mips_Features_Group>;
def mmicromips : Flag<["-"], "mmicromips">, Group<m_mips_Features_Group>;
def mno_micromips : Flag<["-"], "mno-micromips">, Group<m_mips_Features_Group>;
def mxgot : Flag<["-"], "mxgot">, Group<m_mips_Features_Group>;
def mno_xgot : Flag<["-"], "mno-xgot">, Group<m_mips_Features_Group>;
def mldc1_sdc1 : Flag<["-"], "mldc1-sdc1">, Group<m_mips_Features_Group>;
def mno_ldc1_sdc1 : Flag<["-"], "mno-ldc1-sdc1">, Group<m_mips_Features_Group>;
def mcheck_zero_division : Flag<["-"], "mcheck-zero-division">,
                           Group<m_mips_Features_Group>;
def mno_check_zero_division : Flag<["-"], "mno-check-zero-division">,
                              Group<m_mips_Features_Group>;
def mfix4300 : Flag<["-"], "mfix4300">, Group<m_mips_Features_Group>;
def mcompact_branches_EQ : Joined<["-"], "mcompact-branches=">,
                           Group<m_mips_Features_Group>;
def mbranch_likely : Flag<["-"], "mbranch-likely">, Group<m_Group>,
  IgnoredGCCCompat;
def mno_branch_likely : Flag<["-"], "mno-branch-likely">, Group<m_Group>,
  IgnoredGCCCompat;
def mindirect_jump_EQ : Joined<["-"], "mindirect-jump=">,
  Group<m_mips_Features_Group>,
  HelpText<"Change indirect jump instructions to inhibit speculation">;
def mdsp : Flag<["-"], "mdsp">, Group<m_mips_Features_Group>;
def mno_dsp : Flag<["-"], "mno-dsp">, Group<m_mips_Features_Group>;
def mdspr2 : Flag<["-"], "mdspr2">, Group<m_mips_Features_Group>;
def mno_dspr2 : Flag<["-"], "mno-dspr2">, Group<m_mips_Features_Group>;
def msingle_float : Flag<["-"], "msingle-float">, Group<m_mips_Features_Group>;
def mdouble_float : Flag<["-"], "mdouble-float">, Group<m_mips_Features_Group>;
def mmadd4 : Flag<["-"], "mmadd4">, Group<m_mips_Features_Group>,
  HelpText<"Enable the generation of 4-operand madd.s, madd.d and related instructions.">;
def mno_madd4 : Flag<["-"], "mno-madd4">, Group<m_mips_Features_Group>,
  HelpText<"Disable the generation of 4-operand madd.s, madd.d and related instructions.">;
def mmsa : Flag<["-"], "mmsa">, Group<m_mips_Features_Group>,
  HelpText<"Enable MSA ASE (MIPS only)">;
def mno_msa : Flag<["-"], "mno-msa">, Group<m_mips_Features_Group>,
  HelpText<"Disable MSA ASE (MIPS only)">;
def mmt : Flag<["-"], "mmt">, Group<m_mips_Features_Group>,
  HelpText<"Enable MT ASE (MIPS only)">;
def mno_mt : Flag<["-"], "mno-mt">, Group<m_mips_Features_Group>,
  HelpText<"Disable MT ASE (MIPS only)">;
def mfp64 : Flag<["-"], "mfp64">, Group<m_mips_Features_Group>,
  HelpText<"Use 64-bit floating point registers (MIPS only)">;
def mfp32 : Flag<["-"], "mfp32">, Group<m_mips_Features_Group>,
  HelpText<"Use 32-bit floating point registers (MIPS only)">;
def mgpopt : Flag<["-"], "mgpopt">, Group<m_mips_Features_Group>,
  HelpText<"Use GP relative accesses for symbols known to be in a small"
           " data section (MIPS)">;
def mno_gpopt : Flag<["-"], "mno-gpopt">, Group<m_mips_Features_Group>,
  HelpText<"Do not use GP relative accesses for symbols known to be in a small"
           " data section (MIPS)">;
def mlocal_sdata : Flag<["-"], "mlocal-sdata">,
  Group<m_mips_Features_Group>,
  HelpText<"Extend the -G behaviour to object local data (MIPS)">;
def mno_local_sdata : Flag<["-"], "mno-local-sdata">,
  Group<m_mips_Features_Group>,
  HelpText<"Do not extend the -G behaviour to object local data (MIPS)">;
def mextern_sdata : Flag<["-"], "mextern-sdata">,
  Group<m_mips_Features_Group>,
  HelpText<"Assume that externally defined data is in the small data if it"
           " meets the -G <size> threshold (MIPS)">;
def mno_extern_sdata : Flag<["-"], "mno-extern-sdata">,
  Group<m_mips_Features_Group>,
  HelpText<"Do not assume that externally defined data is in the small data if"
           " it meets the -G <size> threshold (MIPS)">;
def membedded_data : Flag<["-"], "membedded-data">,
  Group<m_mips_Features_Group>,
  HelpText<"Place constants in the .rodata section instead of the .sdata "
           "section even if they meet the -G <size> threshold (MIPS)">;
def mno_embedded_data : Flag<["-"], "mno-embedded-data">,
  Group<m_mips_Features_Group>,
  HelpText<"Do not place constants in the .rodata section instead of the "
           ".sdata if they meet the -G <size> threshold (MIPS)">;
def mnan_EQ : Joined<["-"], "mnan=">, Group<m_mips_Features_Group>;
def mabs_EQ : Joined<["-"], "mabs=">, Group<m_mips_Features_Group>;
def mabicalls : Flag<["-"], "mabicalls">, Group<m_mips_Features_Group>,
  HelpText<"Enable SVR4-style position-independent code (Mips only)">;
def mno_abicalls : Flag<["-"], "mno-abicalls">, Group<m_mips_Features_Group>,
  HelpText<"Disable SVR4-style position-independent code (Mips only)">;
def mno_crc : Flag<["-"], "mno-crc">, Group<m_mips_Features_Group>,
  HelpText<"Disallow use of CRC instructions (Mips only)">;
def mvirt : Flag<["-"], "mvirt">, Group<m_mips_Features_Group>;
def mno_virt : Flag<["-"], "mno-virt">, Group<m_mips_Features_Group>;
def mginv : Flag<["-"], "mginv">, Group<m_mips_Features_Group>;
def mno_ginv : Flag<["-"], "mno-ginv">, Group<m_mips_Features_Group>;
def mips1 : Flag<["-"], "mips1">,
  Alias<march_EQ>, AliasArgs<["mips1"]>, Group<m_mips_Features_Group>,
  HelpText<"Equivalent to -march=mips1">, Flags<[HelpHidden]>;
def mips2 : Flag<["-"], "mips2">,
  Alias<march_EQ>, AliasArgs<["mips2"]>, Group<m_mips_Features_Group>,
  HelpText<"Equivalent to -march=mips2">, Flags<[HelpHidden]>;
def mips3 : Flag<["-"], "mips3">,
  Alias<march_EQ>, AliasArgs<["mips3"]>, Group<m_mips_Features_Group>,
  HelpText<"Equivalent to -march=mips3">, Flags<[HelpHidden]>;
def mips4 : Flag<["-"], "mips4">,
  Alias<march_EQ>, AliasArgs<["mips4"]>, Group<m_mips_Features_Group>,
  HelpText<"Equivalent to -march=mips4">, Flags<[HelpHidden]>;
def mips5 : Flag<["-"], "mips5">,
  Alias<march_EQ>, AliasArgs<["mips5"]>, Group<m_mips_Features_Group>,
  HelpText<"Equivalent to -march=mips5">, Flags<[HelpHidden]>;
def mips32 : Flag<["-"], "mips32">,
  Alias<march_EQ>, AliasArgs<["mips32"]>, Group<m_mips_Features_Group>,
  HelpText<"Equivalent to -march=mips32">, Flags<[HelpHidden]>;
def mips32r2 : Flag<["-"], "mips32r2">,
  Alias<march_EQ>, AliasArgs<["mips32r2"]>, Group<m_mips_Features_Group>,
  HelpText<"Equivalent to -march=mips32r2">, Flags<[HelpHidden]>;
def mips32r3 : Flag<["-"], "mips32r3">,
  Alias<march_EQ>, AliasArgs<["mips32r3"]>, Group<m_mips_Features_Group>,
  HelpText<"Equivalent to -march=mips32r3">, Flags<[HelpHidden]>;
def mips32r5 : Flag<["-"], "mips32r5">,
  Alias<march_EQ>, AliasArgs<["mips32r5"]>, Group<m_mips_Features_Group>,
  HelpText<"Equivalent to -march=mips32r5">, Flags<[HelpHidden]>;
def mips32r6 : Flag<["-"], "mips32r6">,
  Alias<march_EQ>, AliasArgs<["mips32r6"]>, Group<m_mips_Features_Group>,
  HelpText<"Equivalent to -march=mips32r6">, Flags<[HelpHidden]>;
def mips64 : Flag<["-"], "mips64">,
  Alias<march_EQ>, AliasArgs<["mips64"]>, Group<m_mips_Features_Group>,
  HelpText<"Equivalent to -march=mips64">, Flags<[HelpHidden]>;
def mips64r2 : Flag<["-"], "mips64r2">,
  Alias<march_EQ>, AliasArgs<["mips64r2"]>, Group<m_mips_Features_Group>,
  HelpText<"Equivalent to -march=mips64r2">, Flags<[HelpHidden]>;
def mips64r3 : Flag<["-"], "mips64r3">,
  Alias<march_EQ>, AliasArgs<["mips64r3"]>, Group<m_mips_Features_Group>,
  HelpText<"Equivalent to -march=mips64r3">, Flags<[HelpHidden]>;
def mips64r5 : Flag<["-"], "mips64r5">,
  Alias<march_EQ>, AliasArgs<["mips64r5"]>, Group<m_mips_Features_Group>,
  HelpText<"Equivalent to -march=mips64r5">, Flags<[HelpHidden]>;
def mips64r6 : Flag<["-"], "mips64r6">,
  Alias<march_EQ>, AliasArgs<["mips64r6"]>, Group<m_mips_Features_Group>,
  HelpText<"Equivalent to -march=mips64r6">, Flags<[HelpHidden]>;
def mfpxx : Flag<["-"], "mfpxx">, Group<m_mips_Features_Group>,
  HelpText<"Avoid FPU mode dependent operations when used with the O32 ABI">,
  Flags<[HelpHidden]>;
def modd_spreg : Flag<["-"], "modd-spreg">, Group<m_mips_Features_Group>,
  HelpText<"Enable odd single-precision floating point registers">,
  Flags<[HelpHidden]>;
def mno_odd_spreg : Flag<["-"], "mno-odd-spreg">, Group<m_mips_Features_Group>,
  HelpText<"Disable odd single-precision floating point registers">,
  Flags<[HelpHidden]>;
def mrelax_pic_calls : Flag<["-"], "mrelax-pic-calls">,
  Group<m_mips_Features_Group>,
  HelpText<"Produce relaxation hints for linkers to try optimizing PIC "
           "call sequences into direct calls (MIPS only)">, Flags<[HelpHidden]>;
def mno_relax_pic_calls : Flag<["-"], "mno-relax-pic-calls">,
  Group<m_mips_Features_Group>,
  HelpText<"Do not produce relaxation hints for linkers to try optimizing PIC "
           "call sequences into direct calls (MIPS only)">, Flags<[HelpHidden]>;
def mglibc : Flag<["-"], "mglibc">, Group<m_libc_Group>, Flags<[HelpHidden]>;
def muclibc : Flag<["-"], "muclibc">, Group<m_libc_Group>, Flags<[HelpHidden]>;
def module_file_info : Flag<["-"], "module-file-info">, Flags<[NoXarchOption,CC1Option]>, Group<Action_Group>,
  HelpText<"Provide information about a particular module file">;
def mthumb : Flag<["-"], "mthumb">, Group<m_Group>;
def mtune_EQ : Joined<["-"], "mtune=">, Group<m_Group>,
  HelpText<"Only supported on AArch64, PowerPC, RISC-V, SystemZ, and X86">;
def multi__module : Flag<["-"], "multi_module">;
def multiply__defined__unused : Separate<["-"], "multiply_defined_unused">;
def multiply__defined : Separate<["-"], "multiply_defined">;
def mwarn_nonportable_cfstrings : Flag<["-"], "mwarn-nonportable-cfstrings">, Group<m_Group>;
def canonical_prefixes : Flag<["-"], "canonical-prefixes">, Flags<[HelpHidden, CoreOption]>,
  HelpText<"Use absolute paths for invoking subcommands (default)">;
def no_canonical_prefixes : Flag<["-"], "no-canonical-prefixes">, Flags<[HelpHidden, CoreOption]>,
  HelpText<"Use relative paths for invoking subcommands">;
def no_cpp_precomp : Flag<["-"], "no-cpp-precomp">, Group<clang_ignored_f_Group>;
def no_integrated_cpp : Flag<["-", "--"], "no-integrated-cpp">, Flags<[NoXarchOption]>;
def no_pedantic : Flag<["-", "--"], "no-pedantic">, Group<pedantic_Group>;
def no__dead__strip__inits__and__terms : Flag<["-"], "no_dead_strip_inits_and_terms">;
def nobuiltininc : Flag<["-"], "nobuiltininc">, Flags<[CC1Option, CoreOption]>,
  HelpText<"Disable builtin #include directories">,
  MarshallingInfoNegativeFlag<HeaderSearchOpts<"UseBuiltinIncludes">>;
def nogpuinc : Flag<["-"], "nogpuinc">, HelpText<"Do not add include paths for CUDA/HIP and"
  " do not include the default CUDA/HIP wrapper headers">;
def nohipwrapperinc : Flag<["-"], "nohipwrapperinc">,
  HelpText<"Do not include the default HIP wrapper headers and include paths">;
def : Flag<["-"], "nocudainc">, Alias<nogpuinc>;
def nogpulib : Flag<["-"], "nogpulib">, MarshallingInfoFlag<LangOpts<"NoGPULib">>,
  Flags<[CC1Option]>, HelpText<"Do not link device library for CUDA/HIP device compilation">;
def : Flag<["-"], "nocudalib">, Alias<nogpulib>;
def nodefaultlibs : Flag<["-"], "nodefaultlibs">;
def nodriverkitlib : Flag<["-"], "nodriverkitlib">;
def nofixprebinding : Flag<["-"], "nofixprebinding">;
def nolibc : Flag<["-"], "nolibc">;
def nomultidefs : Flag<["-"], "nomultidefs">;
def nopie : Flag<["-"], "nopie">;
def no_pie : Flag<["-"], "no-pie">, Alias<nopie>;
def noprebind : Flag<["-"], "noprebind">;
def noprofilelib : Flag<["-"], "noprofilelib">;
def noseglinkedit : Flag<["-"], "noseglinkedit">;
def nostartfiles : Flag<["-"], "nostartfiles">, Group<Link_Group>;
def nostdinc : Flag<["-"], "nostdinc">, Flags<[CoreOption]>;
def nostdlibinc : Flag<["-"], "nostdlibinc">;
def nostdincxx : Flag<["-"], "nostdinc++">, Flags<[CC1Option]>,
  HelpText<"Disable standard #include directories for the C++ standard library">,
  MarshallingInfoNegativeFlag<HeaderSearchOpts<"UseStandardCXXIncludes">>;
def nostdlib : Flag<["-"], "nostdlib">, Group<Link_Group>;
def nostdlibxx : Flag<["-"], "nostdlib++">;
def object : Flag<["-"], "object">;
def o : JoinedOrSeparate<["-"], "o">, Flags<[NoXarchOption, RenderAsInput,
  CC1Option, CC1AsOption, FC1Option, FlangOption]>,
  HelpText<"Write output to <file>">, MetaVarName<"<file>">,
  MarshallingInfoString<FrontendOpts<"OutputFile">>;
def object_file_name_EQ : Joined<["-"], "object-file-name=">, Flags<[CC1Option, CC1AsOption, CoreOption]>,
  HelpText<"Set the output <file> for debug infos">, MetaVarName<"<file>">,
  MarshallingInfoString<CodeGenOpts<"ObjectFilenameForDebug">>;
def object_file_name : Separate<["-"], "object-file-name">, Flags<[CC1Option, CC1AsOption, CoreOption]>,
    Alias<object_file_name_EQ>;
def pagezero__size : JoinedOrSeparate<["-"], "pagezero_size">;
def pass_exit_codes : Flag<["-", "--"], "pass-exit-codes">, Flags<[Unsupported]>;
def pedantic_errors : Flag<["-", "--"], "pedantic-errors">, Group<pedantic_Group>, Flags<[CC1Option]>,
  MarshallingInfoFlag<DiagnosticOpts<"PedanticErrors">>;
def pedantic : Flag<["-", "--"], "pedantic">, Group<pedantic_Group>, Flags<[CC1Option,FlangOption,FC1Option]>,
  HelpText<"Warn on language extensions">, MarshallingInfoFlag<DiagnosticOpts<"Pedantic">>;
def pg : Flag<["-"], "pg">, HelpText<"Enable mcount instrumentation">, Flags<[CC1Option]>,
  MarshallingInfoFlag<CodeGenOpts<"InstrumentForProfiling">>;
def pipe : Flag<["-", "--"], "pipe">,
  HelpText<"Use pipes between commands, when possible">;
def prebind__all__twolevel__modules : Flag<["-"], "prebind_all_twolevel_modules">;
def prebind : Flag<["-"], "prebind">;
def preload : Flag<["-"], "preload">;
def print_file_name_EQ : Joined<["-", "--"], "print-file-name=">,
  HelpText<"Print the full library path of <file>">, MetaVarName<"<file>">;
def print_ivar_layout : Flag<["-"], "print-ivar-layout">, Flags<[CC1Option]>,
  HelpText<"Enable Objective-C Ivar layout bitmap print trace">,
  MarshallingInfoFlag<LangOpts<"ObjCGCBitmapPrint">>;
def print_libgcc_file_name : Flag<["-", "--"], "print-libgcc-file-name">,
  HelpText<"Print the library path for the currently used compiler runtime "
           "library (\"libgcc.a\" or \"libclang_rt.builtins.*.a\")">;
def print_multi_directory : Flag<["-", "--"], "print-multi-directory">;
def print_multi_lib : Flag<["-", "--"], "print-multi-lib">;
def print_multi_os_directory : Flag<["-", "--"], "print-multi-os-directory">,
  Flags<[Unsupported]>;
def print_target_triple : Flag<["-", "--"], "print-target-triple">,
  HelpText<"Print the normalized target triple">, Flags<[FlangOption]>;
def print_effective_triple : Flag<["-", "--"], "print-effective-triple">,
  HelpText<"Print the effective target triple">, Flags<[FlangOption]>;
def print_multiarch : Flag<["-", "--"], "print-multiarch">,
  HelpText<"Print the multiarch target triple">;
def print_prog_name_EQ : Joined<["-", "--"], "print-prog-name=">,
  HelpText<"Print the full program path of <name>">, MetaVarName<"<name>">;
def print_resource_dir : Flag<["-", "--"], "print-resource-dir">,
  HelpText<"Print the resource directory pathname">;
def print_search_dirs : Flag<["-", "--"], "print-search-dirs">,
  HelpText<"Print the paths used for finding libraries and programs">;
def print_targets : Flag<["-", "--"], "print-targets">,
  HelpText<"Print the registered targets">;
def print_rocm_search_dirs : Flag<["-", "--"], "print-rocm-search-dirs">,
  HelpText<"Print the paths used for finding ROCm installation">;
def print_runtime_dir : Flag<["-", "--"], "print-runtime-dir">,
  HelpText<"Print the directory pathname containing clangs runtime libraries">;
def print_diagnostic_options : Flag<["-", "--"], "print-diagnostic-options">,
  HelpText<"Print all of Clang's warning options">;
def private__bundle : Flag<["-"], "private_bundle">;
def pthreads : Flag<["-"], "pthreads">;
defm pthread : BoolOption<"", "pthread",
  LangOpts<"POSIXThreads">, DefaultFalse,
  PosFlag<SetTrue, [], "Support POSIX threads in generated code">,
  NegFlag<SetFalse>, BothFlags<[CC1Option]>>;
def p : Flag<["-"], "p">;
def pie : Flag<["-"], "pie">, Group<Link_Group>;
def static_pie : Flag<["-"], "static-pie">, Group<Link_Group>;
def read__only__relocs : Separate<["-"], "read_only_relocs">;
def remap : Flag<["-"], "remap">;
def rewrite_objc : Flag<["-"], "rewrite-objc">, Flags<[NoXarchOption,CC1Option]>,
  HelpText<"Rewrite Objective-C source to C++">, Group<Action_Group>;
def rewrite_legacy_objc : Flag<["-"], "rewrite-legacy-objc">, Flags<[NoXarchOption]>,
  HelpText<"Rewrite Legacy Objective-C source to C++">;
def rdynamic : Flag<["-"], "rdynamic">, Group<Link_Group>;
def resource_dir : Separate<["-"], "resource-dir">,
  Flags<[NoXarchOption, CC1Option, CoreOption, HelpHidden]>,
  HelpText<"The directory which holds the compiler resource files">,
  MarshallingInfoString<HeaderSearchOpts<"ResourceDir">>;
def resource_dir_EQ : Joined<["-"], "resource-dir=">, Flags<[NoXarchOption, CoreOption]>,
  Alias<resource_dir>;
def rpath : Separate<["-"], "rpath">, Flags<[LinkerInput]>, Group<Link_Group>;
def rtlib_EQ : Joined<["-", "--"], "rtlib=">,
  HelpText<"Compiler runtime library to use">;
def frtlib_add_rpath: Flag<["-"], "frtlib-add-rpath">, Flags<[NoArgumentUnused]>,
  HelpText<"Add -rpath with architecture-specific resource directory to the linker flags">;
def fno_rtlib_add_rpath: Flag<["-"], "fno-rtlib-add-rpath">, Flags<[NoArgumentUnused]>,
  HelpText<"Do not add -rpath with architecture-specific resource directory to the linker flags">;
defm openmp_implicit_rpath: BoolFOption<"openmp-implicit-rpath",
  LangOpts<"OpenMP">,
  DefaultTrue,
  PosFlag<SetTrue, [], "Set rpath on OpenMP executables">,
  NegFlag<SetFalse>>;
def r : Flag<["-"], "r">, Flags<[LinkerInput,NoArgumentUnused]>,
        Group<Link_Group>;
def save_temps_EQ : Joined<["-", "--"], "save-temps=">, Flags<[CC1Option, FlangOption, NoXarchOption]>,
  HelpText<"Save intermediate compilation results.">;
def save_temps : Flag<["-", "--"], "save-temps">, Flags<[FlangOption, NoXarchOption]>,
  Alias<save_temps_EQ>, AliasArgs<["cwd"]>,
  HelpText<"Save intermediate compilation results">;
def save_stats_EQ : Joined<["-", "--"], "save-stats=">, Flags<[NoXarchOption]>,
  HelpText<"Save llvm statistics.">;
def save_stats : Flag<["-", "--"], "save-stats">, Flags<[NoXarchOption]>,
  Alias<save_stats_EQ>, AliasArgs<["cwd"]>,
  HelpText<"Save llvm statistics.">;
def via_file_asm : Flag<["-", "--"], "via-file-asm">, InternalDebugOpt,
  HelpText<"Write assembly to file for input to assemble jobs">;
def sectalign : MultiArg<["-"], "sectalign", 3>;
def sectcreate : MultiArg<["-"], "sectcreate", 3>;
def sectobjectsymbols : MultiArg<["-"], "sectobjectsymbols", 2>;
def sectorder : MultiArg<["-"], "sectorder", 3>;
def seg1addr : JoinedOrSeparate<["-"], "seg1addr">;
def seg__addr__table__filename : Separate<["-"], "seg_addr_table_filename">;
def seg__addr__table : Separate<["-"], "seg_addr_table">;
def segaddr : MultiArg<["-"], "segaddr", 2>;
def segcreate : MultiArg<["-"], "segcreate", 3>;
def seglinkedit : Flag<["-"], "seglinkedit">;
def segprot : MultiArg<["-"], "segprot", 3>;
def segs__read__only__addr : Separate<["-"], "segs_read_only_addr">;
def segs__read__write__addr : Separate<["-"], "segs_read_write_addr">;
def segs__read__ : Joined<["-"], "segs_read_">;
def shared_libgcc : Flag<["-"], "shared-libgcc">;
def shared : Flag<["-", "--"], "shared">, Group<Link_Group>;
def single__module : Flag<["-"], "single_module">;
def specs_EQ : Joined<["-", "--"], "specs=">, Group<Link_Group>;
def specs : Separate<["-", "--"], "specs">, Flags<[Unsupported]>;
def start_no_unused_arguments : Flag<["--"], "start-no-unused-arguments">, Flags<[CoreOption]>,
  HelpText<"Don't emit warnings about unused arguments for the following arguments">;
def static_libgcc : Flag<["-"], "static-libgcc">;
def static_libstdcxx : Flag<["-"], "static-libstdc++">;
def static : Flag<["-", "--"], "static">, Group<Link_Group>, Flags<[NoArgumentUnused]>;
def std_default_EQ : Joined<["-"], "std-default=">;
def std_EQ : Joined<["-", "--"], "std=">, Flags<[CC1Option,FlangOption,FC1Option]>,
  Group<CompileOnly_Group>, HelpText<"Language standard to compile for">,
  ValuesCode<[{
    const char *Values =
    #define LANGSTANDARD(id, name, lang, desc, features) name ","
    #define LANGSTANDARD_ALIAS(id, alias) alias ","
    #include "clang/Basic/LangStandards.def"
    ;
  }]>;
def stdlib_EQ : Joined<["-", "--"], "stdlib=">, Flags<[CC1Option]>,
  HelpText<"C++ standard library to use">, Values<"libc++,libstdc++,platform">;
def stdlibxx_isystem : JoinedOrSeparate<["-"], "stdlib++-isystem">,
  Group<clang_i_Group>,
  HelpText<"Use directory as the C++ standard library include path">,
  Flags<[NoXarchOption]>, MetaVarName<"<directory>">;
def unwindlib_EQ : Joined<["-", "--"], "unwindlib=">, Flags<[CC1Option]>,
  HelpText<"Unwind library to use">, Values<"libgcc,unwindlib,platform">;
def sub__library : JoinedOrSeparate<["-"], "sub_library">;
def sub__umbrella : JoinedOrSeparate<["-"], "sub_umbrella">;
def system_header_prefix : Joined<["--"], "system-header-prefix=">,
  Group<clang_i_Group>, Flags<[CC1Option]>, MetaVarName<"<prefix>">,
  HelpText<"Treat all #include paths starting with <prefix> as including a "
           "system header.">;
def : Separate<["--"], "system-header-prefix">, Alias<system_header_prefix>;
def no_system_header_prefix : Joined<["--"], "no-system-header-prefix=">,
  Group<clang_i_Group>, Flags<[CC1Option]>, MetaVarName<"<prefix>">,
  HelpText<"Treat all #include paths starting with <prefix> as not including a "
           "system header.">;
def : Separate<["--"], "no-system-header-prefix">, Alias<no_system_header_prefix>;
def s : Flag<["-"], "s">, Group<Link_Group>;
def target : Joined<["--"], "target=">, Flags<[NoXarchOption, CoreOption, FlangOption]>,
  HelpText<"Generate code for the given target">;
def darwin_target_variant : Separate<["-"], "darwin-target-variant">,
  Flags<[NoXarchOption, CoreOption]>,
  HelpText<"Generate code for an additional runtime variant of the deployment target">;
def print_supported_cpus : Flag<["-", "--"], "print-supported-cpus">,
  Group<CompileOnly_Group>, Flags<[CC1Option, CoreOption]>,
  HelpText<"Print supported cpu models for the given target (if target is not specified,"
           " it will print the supported cpus for the default target)">,
  MarshallingInfoFlag<FrontendOpts<"PrintSupportedCPUs">>;
def mcpu_EQ_QUESTION : Flag<["-"], "mcpu=?">, Alias<print_supported_cpus>;
def mtune_EQ_QUESTION : Flag<["-"], "mtune=?">, Alias<print_supported_cpus>;
def time : Flag<["-"], "time">,
  HelpText<"Time individual commands">;
def traditional_cpp : Flag<["-", "--"], "traditional-cpp">, Flags<[CC1Option]>,
  HelpText<"Enable some traditional CPP emulation">,
  MarshallingInfoFlag<LangOpts<"TraditionalCPP">>;
def traditional : Flag<["-", "--"], "traditional">;
def trigraphs : Flag<["-", "--"], "trigraphs">, Alias<ftrigraphs>,
  HelpText<"Process trigraph sequences">;
def twolevel__namespace__hints : Flag<["-"], "twolevel_namespace_hints">;
def twolevel__namespace : Flag<["-"], "twolevel_namespace">;
def t : Flag<["-"], "t">, Group<Link_Group>;
def umbrella : Separate<["-"], "umbrella">;
def undefined : JoinedOrSeparate<["-"], "undefined">, Group<u_Group>;
def undef : Flag<["-"], "undef">, Group<u_Group>, Flags<[CC1Option]>,
  HelpText<"undef all system defines">,
  MarshallingInfoNegativeFlag<PreprocessorOpts<"UsePredefines">>;
def unexported__symbols__list : Separate<["-"], "unexported_symbols_list">;
def u : JoinedOrSeparate<["-"], "u">, Group<u_Group>;
def v : Flag<["-"], "v">, Flags<[CC1Option, CoreOption]>,
  HelpText<"Show commands to run and use verbose output">,
  MarshallingInfoFlag<HeaderSearchOpts<"Verbose">>;
def altivec_src_compat : Joined<["-"], "faltivec-src-compat=">,
  Flags<[CC1Option]>, Group<f_Group>,
  HelpText<"Source-level compatibility for Altivec vectors (for PowerPC "
           "targets). This includes results of vector comparison (scalar for "
           "'xl', vector for 'gcc') as well as behavior when initializing with "
           "a scalar (splatting for 'xl', element zero only for 'gcc'). For "
           "'mixed', the compatibility is as 'gcc' for 'vector bool/vector "
           "pixel' and as 'xl' for other types. Current default is 'mixed'.">,
  Values<"mixed,gcc,xl">,
  NormalizedValuesScope<"LangOptions::AltivecSrcCompatKind">,
  NormalizedValues<["Mixed", "GCC", "XL"]>,
  MarshallingInfoEnum<LangOpts<"AltivecSrcCompat">, "Mixed">;
def verify_debug_info : Flag<["--"], "verify-debug-info">, Flags<[NoXarchOption]>,
  HelpText<"Verify the binary representation of debug output">;
def weak_l : Joined<["-"], "weak-l">, Flags<[LinkerInput]>;
def weak__framework : Separate<["-"], "weak_framework">, Flags<[LinkerInput]>;
def weak__library : Separate<["-"], "weak_library">, Flags<[LinkerInput]>;
def weak__reference__mismatches : Separate<["-"], "weak_reference_mismatches">;
def whatsloaded : Flag<["-"], "whatsloaded">;
def why_load : Flag<["-"], "why_load">;
def whyload : Flag<["-"], "whyload">, Alias<why_load>;
def w : Flag<["-"], "w">, HelpText<"Suppress all warnings">, Flags<[CC1Option]>,
  MarshallingInfoFlag<DiagnosticOpts<"IgnoreWarnings">>;
def x : JoinedOrSeparate<["-"], "x">,
Flags<[NoXarchOption,CC1Option,FlangOption,FC1Option]>,
  HelpText<"Treat subsequent input files as having type <language>">,
  MetaVarName<"<language>">;
def y : Joined<["-"], "y">;

defm integrated_as : BoolFOption<"integrated-as",
  CodeGenOpts<"DisableIntegratedAS">, DefaultFalse,
  NegFlag<SetTrue, [CC1Option, FlangOption], "Disable">, PosFlag<SetFalse, [], "Enable">,
  BothFlags<[], " the integrated assembler">>;

def fintegrated_cc1 : Flag<["-"], "fintegrated-cc1">,
                      Flags<[CoreOption, NoXarchOption]>, Group<f_Group>,
                      HelpText<"Run cc1 in-process">;
def fno_integrated_cc1 : Flag<["-"], "fno-integrated-cc1">,
                         Flags<[CoreOption, NoXarchOption]>, Group<f_Group>,
                         HelpText<"Spawn a separate process for each cc1">;

def fintegrated_objemitter : Flag<["-"], "fintegrated-objemitter">,
  Flags<[CoreOption, NoXarchOption]>, Group<f_Group>,
  HelpText<"Use internal machine object code emitter.">;
def fno_integrated_objemitter : Flag<["-"], "fno-integrated-objemitter">,
  Flags<[CoreOption, NoXarchOption]>, Group<f_Group>,
  HelpText<"Use external machine object code emitter.">;

def : Flag<["-"], "integrated-as">, Alias<fintegrated_as>, Flags<[NoXarchOption]>;
def : Flag<["-"], "no-integrated-as">, Alias<fno_integrated_as>,
      Flags<[CC1Option, FlangOption, NoXarchOption]>;

def working_directory : JoinedOrSeparate<["-"], "working-directory">, Flags<[CC1Option]>,
  HelpText<"Resolve file paths relative to the specified directory">,
  MarshallingInfoString<FileSystemOpts<"WorkingDir">>;
def working_directory_EQ : Joined<["-"], "working-directory=">, Flags<[CC1Option]>,
  Alias<working_directory>;

// Double dash options, which are usually an alias for one of the previous
// options.

def _mhwdiv_EQ : Joined<["--"], "mhwdiv=">, Alias<mhwdiv_EQ>;
def _mhwdiv : Separate<["--"], "mhwdiv">, Alias<mhwdiv_EQ>;
def _CLASSPATH_EQ : Joined<["--"], "CLASSPATH=">, Alias<fclasspath_EQ>;
def _CLASSPATH : Separate<["--"], "CLASSPATH">, Alias<fclasspath_EQ>;
def _all_warnings : Flag<["--"], "all-warnings">, Alias<Wall>;
def _analyzer_no_default_checks : Flag<["--"], "analyzer-no-default-checks">, Flags<[NoXarchOption]>;
def _analyzer_output : JoinedOrSeparate<["--"], "analyzer-output">, Flags<[NoXarchOption]>,
  HelpText<"Static analyzer report output format (html|plist|plist-multi-file|plist-html|sarif|sarif-html|text).">;
def _analyze : Flag<["--"], "analyze">, Flags<[NoXarchOption, CoreOption]>,
  HelpText<"Run the static analyzer">;
def _assemble : Flag<["--"], "assemble">, Alias<S>;
def _assert_EQ : Joined<["--"], "assert=">, Alias<A>;
def _assert : Separate<["--"], "assert">, Alias<A>;
def _bootclasspath_EQ : Joined<["--"], "bootclasspath=">, Alias<fbootclasspath_EQ>;
def _bootclasspath : Separate<["--"], "bootclasspath">, Alias<fbootclasspath_EQ>;
def _classpath_EQ : Joined<["--"], "classpath=">, Alias<fclasspath_EQ>;
def _classpath : Separate<["--"], "classpath">, Alias<fclasspath_EQ>;
def _comments_in_macros : Flag<["--"], "comments-in-macros">, Alias<CC>;
def _comments : Flag<["--"], "comments">, Alias<C>;
def _compile : Flag<["--"], "compile">, Alias<c>;
def _constant_cfstrings : Flag<["--"], "constant-cfstrings">;
def _debug_EQ : Joined<["--"], "debug=">, Alias<g_Flag>;
def _debug : Flag<["--"], "debug">, Alias<g_Flag>;
def _define_macro_EQ : Joined<["--"], "define-macro=">, Alias<D>;
def _define_macro : Separate<["--"], "define-macro">, Alias<D>;
def _dependencies : Flag<["--"], "dependencies">, Alias<M>;
def _dyld_prefix_EQ : Joined<["--"], "dyld-prefix=">;
def _dyld_prefix : Separate<["--"], "dyld-prefix">, Alias<_dyld_prefix_EQ>;
def _encoding_EQ : Joined<["--"], "encoding=">, Alias<fencoding_EQ>;
def _encoding : Separate<["--"], "encoding">, Alias<fencoding_EQ>;
def _entry : Flag<["--"], "entry">, Alias<e>;
def _extdirs_EQ : Joined<["--"], "extdirs=">, Alias<fextdirs_EQ>;
def _extdirs : Separate<["--"], "extdirs">, Alias<fextdirs_EQ>;
def _extra_warnings : Flag<["--"], "extra-warnings">, Alias<W_Joined>;
def _for_linker_EQ : Joined<["--"], "for-linker=">, Alias<Xlinker>;
def _for_linker : Separate<["--"], "for-linker">, Alias<Xlinker>;
def _force_link_EQ : Joined<["--"], "force-link=">, Alias<u>;
def _force_link : Separate<["--"], "force-link">, Alias<u>;
def _help_hidden : Flag<["--"], "help-hidden">,
  HelpText<"Display help for hidden options">;
def _imacros_EQ : Joined<["--"], "imacros=">, Alias<imacros>;
def _include_barrier : Flag<["--"], "include-barrier">, Alias<I_>;
def _include_directory_after_EQ : Joined<["--"], "include-directory-after=">, Alias<idirafter>;
def _include_directory_after : Separate<["--"], "include-directory-after">, Alias<idirafter>;
def _include_directory_EQ : Joined<["--"], "include-directory=">, Alias<I>;
def _include_directory : Separate<["--"], "include-directory">, Alias<I>;
def _include_prefix_EQ : Joined<["--"], "include-prefix=">, Alias<iprefix>;
def _include_prefix : Separate<["--"], "include-prefix">, Alias<iprefix>;
def _include_with_prefix_after_EQ : Joined<["--"], "include-with-prefix-after=">, Alias<iwithprefix>;
def _include_with_prefix_after : Separate<["--"], "include-with-prefix-after">, Alias<iwithprefix>;
def _include_with_prefix_before_EQ : Joined<["--"], "include-with-prefix-before=">, Alias<iwithprefixbefore>;
def _include_with_prefix_before : Separate<["--"], "include-with-prefix-before">, Alias<iwithprefixbefore>;
def _include_with_prefix_EQ : Joined<["--"], "include-with-prefix=">, Alias<iwithprefix>;
def _include_with_prefix : Separate<["--"], "include-with-prefix">, Alias<iwithprefix>;
def _include_EQ : Joined<["--"], "include=">, Alias<include_>;
def _language_EQ : Joined<["--"], "language=">, Alias<x>;
def _language : Separate<["--"], "language">, Alias<x>;
def _library_directory_EQ : Joined<["--"], "library-directory=">, Alias<L>;
def _library_directory : Separate<["--"], "library-directory">, Alias<L>;
def _no_line_commands : Flag<["--"], "no-line-commands">, Alias<P>;
def _no_standard_includes : Flag<["--"], "no-standard-includes">, Alias<nostdinc>;
def _no_standard_libraries : Flag<["--"], "no-standard-libraries">, Alias<nostdlib>;
def _no_undefined : Flag<["--"], "no-undefined">, Flags<[LinkerInput]>;
def _no_warnings : Flag<["--"], "no-warnings">, Alias<w>;
def _optimize_EQ : Joined<["--"], "optimize=">, Alias<O>;
def _optimize : Flag<["--"], "optimize">, Alias<O>;
def _output_class_directory_EQ : Joined<["--"], "output-class-directory=">, Alias<foutput_class_dir_EQ>;
def _output_class_directory : Separate<["--"], "output-class-directory">, Alias<foutput_class_dir_EQ>;
def _output_EQ : Joined<["--"], "output=">, Alias<o>;
def _output : Separate<["--"], "output">, Alias<o>;
def _param : Separate<["--"], "param">, Group<CompileOnly_Group>;
def _param_EQ : Joined<["--"], "param=">, Alias<_param>;
def _precompile : Flag<["--"], "precompile">, Flags<[NoXarchOption]>,
  Group<Action_Group>, HelpText<"Only precompile the input">;
def _prefix_EQ : Joined<["--"], "prefix=">, Alias<B>;
def _prefix : Separate<["--"], "prefix">, Alias<B>;
def _preprocess : Flag<["--"], "preprocess">, Alias<E>;
def _print_diagnostic_categories : Flag<["--"], "print-diagnostic-categories">;
def _print_file_name : Separate<["--"], "print-file-name">, Alias<print_file_name_EQ>;
def _print_missing_file_dependencies : Flag<["--"], "print-missing-file-dependencies">, Alias<MG>;
def _print_prog_name : Separate<["--"], "print-prog-name">, Alias<print_prog_name_EQ>;
def _profile_blocks : Flag<["--"], "profile-blocks">, Alias<a>;
def _profile : Flag<["--"], "profile">, Alias<p>;
def _resource_EQ : Joined<["--"], "resource=">, Alias<fcompile_resource_EQ>;
def _resource : Separate<["--"], "resource">, Alias<fcompile_resource_EQ>;
def _rtlib : Separate<["--"], "rtlib">, Alias<rtlib_EQ>;
def _serialize_diags : Separate<["-", "--"], "serialize-diagnostics">, Flags<[NoXarchOption]>,
  HelpText<"Serialize compiler diagnostics to a file">;
// We give --version different semantics from -version.
def _version : Flag<["--"], "version">,
  Flags<[CoreOption, FlangOption]>,
  HelpText<"Print version information">;
def _signed_char : Flag<["--"], "signed-char">, Alias<fsigned_char>;
def _std : Separate<["--"], "std">, Alias<std_EQ>;
def _stdlib : Separate<["--"], "stdlib">, Alias<stdlib_EQ>;
def _sysroot_EQ : Joined<["--"], "sysroot=">;
def _sysroot : Separate<["--"], "sysroot">, Alias<_sysroot_EQ>;
def _target_help : Flag<["--"], "target-help">;
def _trace_includes : Flag<["--"], "trace-includes">, Alias<H>;
def _undefine_macro_EQ : Joined<["--"], "undefine-macro=">, Alias<U>;
def _undefine_macro : Separate<["--"], "undefine-macro">, Alias<U>;
def _unsigned_char : Flag<["--"], "unsigned-char">, Alias<funsigned_char>;
def _user_dependencies : Flag<["--"], "user-dependencies">, Alias<MM>;
def _verbose : Flag<["--"], "verbose">, Alias<v>;
def _warn__EQ : Joined<["--"], "warn-=">, Alias<W_Joined>;
def _warn_ : Joined<["--"], "warn-">, Alias<W_Joined>;
def _write_dependencies : Flag<["--"], "write-dependencies">, Alias<MD>;
def _write_user_dependencies : Flag<["--"], "write-user-dependencies">, Alias<MMD>;
def _ : Joined<["--"], "">, Flags<[Unsupported]>;

// Hexagon feature flags.
def mieee_rnd_near : Flag<["-"], "mieee-rnd-near">,
  Group<m_hexagon_Features_Group>;
def mv5 : Flag<["-"], "mv5">, Group<m_hexagon_Features_Group>, Alias<mcpu_EQ>,
  AliasArgs<["hexagonv5"]>;
def mv55 : Flag<["-"], "mv55">, Group<m_hexagon_Features_Group>,
  Alias<mcpu_EQ>, AliasArgs<["hexagonv55"]>;
def mv60 : Flag<["-"], "mv60">, Group<m_hexagon_Features_Group>,
  Alias<mcpu_EQ>, AliasArgs<["hexagonv60"]>;
def mv62 : Flag<["-"], "mv62">, Group<m_hexagon_Features_Group>,
  Alias<mcpu_EQ>, AliasArgs<["hexagonv62"]>;
def mv65 : Flag<["-"], "mv65">, Group<m_hexagon_Features_Group>,
  Alias<mcpu_EQ>, AliasArgs<["hexagonv65"]>;
def mv66 : Flag<["-"], "mv66">, Group<m_hexagon_Features_Group>,
  Alias<mcpu_EQ>, AliasArgs<["hexagonv66"]>;
def mv67 : Flag<["-"], "mv67">, Group<m_hexagon_Features_Group>,
  Alias<mcpu_EQ>, AliasArgs<["hexagonv67"]>;
def mv67t : Flag<["-"], "mv67t">, Group<m_hexagon_Features_Group>,
  Alias<mcpu_EQ>, AliasArgs<["hexagonv67t"]>;
def mv68 : Flag<["-"], "mv68">, Group<m_hexagon_Features_Group>,
  Alias<mcpu_EQ>, AliasArgs<["hexagonv68"]>;
def mv69 : Flag<["-"], "mv69">, Group<m_hexagon_Features_Group>,
  Alias<mcpu_EQ>, AliasArgs<["hexagonv69"]>;
def mhexagon_hvx : Flag<["-"], "mhvx">, Group<m_hexagon_Features_HVX_Group>,
  HelpText<"Enable Hexagon Vector eXtensions">;
def mhexagon_hvx_EQ : Joined<["-"], "mhvx=">,
  Group<m_hexagon_Features_HVX_Group>,
  HelpText<"Enable Hexagon Vector eXtensions">;
def mno_hexagon_hvx : Flag<["-"], "mno-hvx">,
  Group<m_hexagon_Features_HVX_Group>,
  HelpText<"Disable Hexagon Vector eXtensions">;
def mhexagon_hvx_length_EQ : Joined<["-"], "mhvx-length=">,
  Group<m_hexagon_Features_HVX_Group>, HelpText<"Set Hexagon Vector Length">,
  Values<"64B,128B">;
def mhexagon_hvx_qfloat : Flag<["-"], "mhvx-qfloat">,
  Group<m_hexagon_Features_HVX_Group>,
  HelpText<"Enable Hexagon HVX QFloat instructions">;
def mno_hexagon_hvx_qfloat : Flag<["-"], "mno-hvx-qfloat">,
  Group<m_hexagon_Features_HVX_Group>,
  HelpText<"Disable Hexagon HVX QFloat instructions">;
def mhexagon_hvx_ieee_fp : Flag<["-"], "mhvx-ieee-fp">,
  Group<m_hexagon_Features_Group>,
  HelpText<"Enable Hexagon HVX IEEE floating-point">;
def mno_hexagon_hvx_ieee_fp : Flag<["-"], "mno-hvx-ieee-fp">,
  Group<m_hexagon_Features_Group>,
  HelpText<"Disable Hexagon HVX IEEE floating-point">;
def ffixed_r19: Flag<["-"], "ffixed-r19">,
  HelpText<"Reserve register r19 (Hexagon only)">;
def mmemops : Flag<["-"], "mmemops">, Group<m_hexagon_Features_Group>,
  Flags<[CC1Option]>, HelpText<"Enable generation of memop instructions">;
def mno_memops : Flag<["-"], "mno-memops">, Group<m_hexagon_Features_Group>,
  Flags<[CC1Option]>, HelpText<"Disable generation of memop instructions">;
def mpackets : Flag<["-"], "mpackets">, Group<m_hexagon_Features_Group>,
  Flags<[CC1Option]>, HelpText<"Enable generation of instruction packets">;
def mno_packets : Flag<["-"], "mno-packets">, Group<m_hexagon_Features_Group>,
  Flags<[CC1Option]>, HelpText<"Disable generation of instruction packets">;
def mnvj : Flag<["-"], "mnvj">, Group<m_hexagon_Features_Group>,
  Flags<[CC1Option]>, HelpText<"Enable generation of new-value jumps">;
def mno_nvj : Flag<["-"], "mno-nvj">, Group<m_hexagon_Features_Group>,
  Flags<[CC1Option]>, HelpText<"Disable generation of new-value jumps">;
def mnvs : Flag<["-"], "mnvs">, Group<m_hexagon_Features_Group>,
  Flags<[CC1Option]>, HelpText<"Enable generation of new-value stores">;
def mno_nvs : Flag<["-"], "mno-nvs">, Group<m_hexagon_Features_Group>,
  Flags<[CC1Option]>, HelpText<"Disable generation of new-value stores">;

// M68k features flags
def m68000 : Flag<["-"], "m68000">, Group<m_m68k_Features_Group>;
def m68010 : Flag<["-"], "m68010">, Group<m_m68k_Features_Group>;
def m68020 : Flag<["-"], "m68020">, Group<m_m68k_Features_Group>;
def m68030 : Flag<["-"], "m68030">, Group<m_m68k_Features_Group>;
def m68040 : Flag<["-"], "m68040">, Group<m_m68k_Features_Group>;
def m68060 : Flag<["-"], "m68060">, Group<m_m68k_Features_Group>;

foreach i = {0-6} in
  def ffixed_a#i : Flag<["-"], "ffixed-a"#i>, Group<m_m68k_Features_Group>,
    HelpText<"Reserve the a"#i#" register (M68k only)">;
foreach i = {0-7} in
  def ffixed_d#i : Flag<["-"], "ffixed-d"#i>, Group<m_m68k_Features_Group>,
    HelpText<"Reserve the d"#i#" register (M68k only)">;

// X86 feature flags
def mx87 : Flag<["-"], "mx87">, Group<m_x86_Features_Group>;
def mno_x87 : Flag<["-"], "mno-x87">, Group<m_x86_Features_Group>;
def m80387 : Flag<["-"], "m80387">, Alias<mx87>;
def mno_80387 : Flag<["-"], "mno-80387">, Alias<mno_x87>;
def mno_fp_ret_in_387 : Flag<["-"], "mno-fp-ret-in-387">, Alias<mno_x87>;
def mmmx : Flag<["-"], "mmmx">, Group<m_x86_Features_Group>;
def mno_mmx : Flag<["-"], "mno-mmx">, Group<m_x86_Features_Group>;
def m3dnow : Flag<["-"], "m3dnow">, Group<m_x86_Features_Group>;
def mno_3dnow : Flag<["-"], "mno-3dnow">, Group<m_x86_Features_Group>;
def m3dnowa : Flag<["-"], "m3dnowa">, Group<m_x86_Features_Group>;
def mno_3dnowa : Flag<["-"], "mno-3dnowa">, Group<m_x86_Features_Group>;
def mamx_bf16 : Flag<["-"], "mamx-bf16">, Group<m_x86_Features_Group>;
def mno_amx_bf16 : Flag<["-"], "mno-amx-bf16">, Group<m_x86_Features_Group>;
def mtamx_int8 : Flag<["-"], "mamx-int8">, Group<m_x86_Features_Group>;
def mno_amx_int8 : Flag<["-"], "mno-amx-int8">, Group<m_x86_Features_Group>;
def mamx_tile : Flag<["-"], "mamx-tile">, Group<m_x86_Features_Group>;
def mno_amx_tile : Flag<["-"], "mno-amx-tile">, Group<m_x86_Features_Group>;
def msse : Flag<["-"], "msse">, Group<m_x86_Features_Group>;
def mno_sse : Flag<["-"], "mno-sse">, Group<m_x86_Features_Group>;
def msse2 : Flag<["-"], "msse2">, Group<m_x86_Features_Group>;
def mno_sse2 : Flag<["-"], "mno-sse2">, Group<m_x86_Features_Group>;
def msse3 : Flag<["-"], "msse3">, Group<m_x86_Features_Group>;
def mno_sse3 : Flag<["-"], "mno-sse3">, Group<m_x86_Features_Group>;
def mssse3 : Flag<["-"], "mssse3">, Group<m_x86_Features_Group>;
def mno_ssse3 : Flag<["-"], "mno-ssse3">, Group<m_x86_Features_Group>;
def msse4_1 : Flag<["-"], "msse4.1">, Group<m_x86_Features_Group>;
def mno_sse4_1 : Flag<["-"], "mno-sse4.1">, Group<m_x86_Features_Group>;
def msse4_2 : Flag<["-"], "msse4.2">, Group<m_x86_Features_Group>;
def mno_sse4_2 : Flag<["-"], "mno-sse4.2">, Group<m_x86_Features_Group>;
def msse4 : Flag<["-"], "msse4">, Alias<msse4_2>;
// -mno-sse4 turns off sse4.1 which has the effect of turning off everything
// later than 4.1. -msse4 turns on 4.2 which has the effect of turning on
// everything earlier than 4.2.
def mno_sse4 : Flag<["-"], "mno-sse4">, Alias<mno_sse4_1>;
def msse4a : Flag<["-"], "msse4a">, Group<m_x86_Features_Group>;
def mno_sse4a : Flag<["-"], "mno-sse4a">, Group<m_x86_Features_Group>;
def mavx : Flag<["-"], "mavx">, Group<m_x86_Features_Group>;
def mno_avx : Flag<["-"], "mno-avx">, Group<m_x86_Features_Group>;
def mavx2 : Flag<["-"], "mavx2">, Group<m_x86_Features_Group>;
def mno_avx2 : Flag<["-"], "mno-avx2">, Group<m_x86_Features_Group>;
def mavx512f : Flag<["-"], "mavx512f">, Group<m_x86_Features_Group>;
def mno_avx512f : Flag<["-"], "mno-avx512f">, Group<m_x86_Features_Group>;
def mavx512bf16 : Flag<["-"], "mavx512bf16">, Group<m_x86_Features_Group>;
def mno_avx512bf16 : Flag<["-"], "mno-avx512bf16">, Group<m_x86_Features_Group>;
def mavx512bitalg : Flag<["-"], "mavx512bitalg">, Group<m_x86_Features_Group>;
def mno_avx512bitalg : Flag<["-"], "mno-avx512bitalg">, Group<m_x86_Features_Group>;
def mavx512bw : Flag<["-"], "mavx512bw">, Group<m_x86_Features_Group>;
def mno_avx512bw : Flag<["-"], "mno-avx512bw">, Group<m_x86_Features_Group>;
def mavx512cd : Flag<["-"], "mavx512cd">, Group<m_x86_Features_Group>;
def mno_avx512cd : Flag<["-"], "mno-avx512cd">, Group<m_x86_Features_Group>;
def mavx512dq : Flag<["-"], "mavx512dq">, Group<m_x86_Features_Group>;
def mno_avx512dq : Flag<["-"], "mno-avx512dq">, Group<m_x86_Features_Group>;
def mavx512er : Flag<["-"], "mavx512er">, Group<m_x86_Features_Group>;
def mno_avx512er : Flag<["-"], "mno-avx512er">, Group<m_x86_Features_Group>;
def mavx512fp16 : Flag<["-"], "mavx512fp16">, Group<m_x86_Features_Group>;
def mno_avx512fp16 : Flag<["-"], "mno-avx512fp16">, Group<m_x86_Features_Group>;
def mavx512ifma : Flag<["-"], "mavx512ifma">, Group<m_x86_Features_Group>;
def mno_avx512ifma : Flag<["-"], "mno-avx512ifma">, Group<m_x86_Features_Group>;
def mavx512pf : Flag<["-"], "mavx512pf">, Group<m_x86_Features_Group>;
def mno_avx512pf : Flag<["-"], "mno-avx512pf">, Group<m_x86_Features_Group>;
def mavx512vbmi : Flag<["-"], "mavx512vbmi">, Group<m_x86_Features_Group>;
def mno_avx512vbmi : Flag<["-"], "mno-avx512vbmi">, Group<m_x86_Features_Group>;
def mavx512vbmi2 : Flag<["-"], "mavx512vbmi2">, Group<m_x86_Features_Group>;
def mno_avx512vbmi2 : Flag<["-"], "mno-avx512vbmi2">, Group<m_x86_Features_Group>;
def mavx512vl : Flag<["-"], "mavx512vl">, Group<m_x86_Features_Group>;
def mno_avx512vl : Flag<["-"], "mno-avx512vl">, Group<m_x86_Features_Group>;
def mavx512vnni : Flag<["-"], "mavx512vnni">, Group<m_x86_Features_Group>;
def mno_avx512vnni : Flag<["-"], "mno-avx512vnni">, Group<m_x86_Features_Group>;
def mavx512vpopcntdq : Flag<["-"], "mavx512vpopcntdq">, Group<m_x86_Features_Group>;
def mno_avx512vpopcntdq : Flag<["-"], "mno-avx512vpopcntdq">, Group<m_x86_Features_Group>;
def mavx512vp2intersect : Flag<["-"], "mavx512vp2intersect">, Group<m_x86_Features_Group>;
def mno_avx512vp2intersect : Flag<["-"], "mno-avx512vp2intersect">, Group<m_x86_Features_Group>;
def mavxvnni : Flag<["-"], "mavxvnni">, Group<m_x86_Features_Group>;
def mno_avxvnni : Flag<["-"], "mno-avxvnni">, Group<m_x86_Features_Group>;
def madx : Flag<["-"], "madx">, Group<m_x86_Features_Group>;
def mno_adx : Flag<["-"], "mno-adx">, Group<m_x86_Features_Group>;
def maes : Flag<["-"], "maes">, Group<m_x86_Features_Group>;
def mno_aes : Flag<["-"], "mno-aes">, Group<m_x86_Features_Group>;
def mbmi : Flag<["-"], "mbmi">, Group<m_x86_Features_Group>;
def mno_bmi : Flag<["-"], "mno-bmi">, Group<m_x86_Features_Group>;
def mbmi2 : Flag<["-"], "mbmi2">, Group<m_x86_Features_Group>;
def mno_bmi2 : Flag<["-"], "mno-bmi2">, Group<m_x86_Features_Group>;
def mcldemote : Flag<["-"], "mcldemote">, Group<m_x86_Features_Group>;
def mno_cldemote : Flag<["-"], "mno-cldemote">, Group<m_x86_Features_Group>;
def mclflushopt : Flag<["-"], "mclflushopt">, Group<m_x86_Features_Group>;
def mno_clflushopt : Flag<["-"], "mno-clflushopt">, Group<m_x86_Features_Group>;
def mclwb : Flag<["-"], "mclwb">, Group<m_x86_Features_Group>;
def mno_clwb : Flag<["-"], "mno-clwb">, Group<m_x86_Features_Group>;
def mwbnoinvd : Flag<["-"], "mwbnoinvd">, Group<m_x86_Features_Group>;
def mno_wbnoinvd : Flag<["-"], "mno-wbnoinvd">, Group<m_x86_Features_Group>;
def mclzero : Flag<["-"], "mclzero">, Group<m_x86_Features_Group>;
def mno_clzero : Flag<["-"], "mno-clzero">, Group<m_x86_Features_Group>;
def mcrc32 : Flag<["-"], "mcrc32">, Group<m_x86_Features_Group>;
def mno_crc32 : Flag<["-"], "mno-crc32">, Group<m_x86_Features_Group>;
def mcx16 : Flag<["-"], "mcx16">, Group<m_x86_Features_Group>;
def mno_cx16 : Flag<["-"], "mno-cx16">, Group<m_x86_Features_Group>;
def menqcmd : Flag<["-"], "menqcmd">, Group<m_x86_Features_Group>;
def mno_enqcmd : Flag<["-"], "mno-enqcmd">, Group<m_x86_Features_Group>;
def mf16c : Flag<["-"], "mf16c">, Group<m_x86_Features_Group>;
def mno_f16c : Flag<["-"], "mno-f16c">, Group<m_x86_Features_Group>;
def mfma : Flag<["-"], "mfma">, Group<m_x86_Features_Group>;
def mno_fma : Flag<["-"], "mno-fma">, Group<m_x86_Features_Group>;
def mfma4 : Flag<["-"], "mfma4">, Group<m_x86_Features_Group>;
def mno_fma4 : Flag<["-"], "mno-fma4">, Group<m_x86_Features_Group>;
def mfsgsbase : Flag<["-"], "mfsgsbase">, Group<m_x86_Features_Group>;
def mno_fsgsbase : Flag<["-"], "mno-fsgsbase">, Group<m_x86_Features_Group>;
def mfxsr : Flag<["-"], "mfxsr">, Group<m_x86_Features_Group>;
def mno_fxsr : Flag<["-"], "mno-fxsr">, Group<m_x86_Features_Group>;
def minvpcid : Flag<["-"], "minvpcid">, Group<m_x86_Features_Group>;
def mno_invpcid : Flag<["-"], "mno-invpcid">, Group<m_x86_Features_Group>;
def mgfni : Flag<["-"], "mgfni">, Group<m_x86_Features_Group>;
def mno_gfni : Flag<["-"], "mno-gfni">, Group<m_x86_Features_Group>;
def mhreset : Flag<["-"], "mhreset">, Group<m_x86_Features_Group>;
def mno_hreset : Flag<["-"], "mno-hreset">, Group<m_x86_Features_Group>;
def mkl : Flag<["-"], "mkl">, Group<m_x86_Features_Group>;
def mno_kl : Flag<["-"], "mno-kl">, Group<m_x86_Features_Group>;
def mwidekl : Flag<["-"], "mwidekl">, Group<m_x86_Features_Group>;
def mno_widekl : Flag<["-"], "mno-widekl">, Group<m_x86_Features_Group>;
def mlwp : Flag<["-"], "mlwp">, Group<m_x86_Features_Group>;
def mno_lwp : Flag<["-"], "mno-lwp">, Group<m_x86_Features_Group>;
def mlzcnt : Flag<["-"], "mlzcnt">, Group<m_x86_Features_Group>;
def mno_lzcnt : Flag<["-"], "mno-lzcnt">, Group<m_x86_Features_Group>;
def mmovbe : Flag<["-"], "mmovbe">, Group<m_x86_Features_Group>;
def mno_movbe : Flag<["-"], "mno-movbe">, Group<m_x86_Features_Group>;
def mmovdiri : Flag<["-"], "mmovdiri">, Group<m_x86_Features_Group>;
def mno_movdiri : Flag<["-"], "mno-movdiri">, Group<m_x86_Features_Group>;
def mmovdir64b : Flag<["-"], "mmovdir64b">, Group<m_x86_Features_Group>;
def mno_movdir64b : Flag<["-"], "mno-movdir64b">, Group<m_x86_Features_Group>;
def mmwaitx : Flag<["-"], "mmwaitx">, Group<m_x86_Features_Group>;
def mno_mwaitx : Flag<["-"], "mno-mwaitx">, Group<m_x86_Features_Group>;
def mpku : Flag<["-"], "mpku">, Group<m_x86_Features_Group>;
def mno_pku : Flag<["-"], "mno-pku">, Group<m_x86_Features_Group>;
def mpclmul : Flag<["-"], "mpclmul">, Group<m_x86_Features_Group>;
def mno_pclmul : Flag<["-"], "mno-pclmul">, Group<m_x86_Features_Group>;
def mpconfig : Flag<["-"], "mpconfig">, Group<m_x86_Features_Group>;
def mno_pconfig : Flag<["-"], "mno-pconfig">, Group<m_x86_Features_Group>;
def mpopcnt : Flag<["-"], "mpopcnt">, Group<m_x86_Features_Group>;
def mno_popcnt : Flag<["-"], "mno-popcnt">, Group<m_x86_Features_Group>;
def mprefetchwt1 : Flag<["-"], "mprefetchwt1">, Group<m_x86_Features_Group>;
def mno_prefetchwt1 : Flag<["-"], "mno-prefetchwt1">, Group<m_x86_Features_Group>;
def mprfchw : Flag<["-"], "mprfchw">, Group<m_x86_Features_Group>;
def mno_prfchw : Flag<["-"], "mno-prfchw">, Group<m_x86_Features_Group>;
def mptwrite : Flag<["-"], "mptwrite">, Group<m_x86_Features_Group>;
def mno_ptwrite : Flag<["-"], "mno-ptwrite">, Group<m_x86_Features_Group>;
def mrdpid : Flag<["-"], "mrdpid">, Group<m_x86_Features_Group>;
def mno_rdpid : Flag<["-"], "mno-rdpid">, Group<m_x86_Features_Group>;
def mrdpru : Flag<["-"], "mrdpru">, Group<m_x86_Features_Group>;
def mno_rdpru : Flag<["-"], "mno-rdpru">, Group<m_x86_Features_Group>;
def mrdrnd : Flag<["-"], "mrdrnd">, Group<m_x86_Features_Group>;
def mno_rdrnd : Flag<["-"], "mno-rdrnd">, Group<m_x86_Features_Group>;
def mrtm : Flag<["-"], "mrtm">, Group<m_x86_Features_Group>;
def mno_rtm : Flag<["-"], "mno-rtm">, Group<m_x86_Features_Group>;
def mrdseed : Flag<["-"], "mrdseed">, Group<m_x86_Features_Group>;
def mno_rdseed : Flag<["-"], "mno-rdseed">, Group<m_x86_Features_Group>;
def msahf : Flag<["-"], "msahf">, Group<m_x86_Features_Group>;
def mno_sahf : Flag<["-"], "mno-sahf">, Group<m_x86_Features_Group>;
def mserialize : Flag<["-"], "mserialize">, Group<m_x86_Features_Group>;
def mno_serialize : Flag<["-"], "mno-serialize">, Group<m_x86_Features_Group>;
def msgx : Flag<["-"], "msgx">, Group<m_x86_Features_Group>;
def mno_sgx : Flag<["-"], "mno-sgx">, Group<m_x86_Features_Group>;
def msha : Flag<["-"], "msha">, Group<m_x86_Features_Group>;
def mno_sha : Flag<["-"], "mno-sha">, Group<m_x86_Features_Group>;
def mtbm : Flag<["-"], "mtbm">, Group<m_x86_Features_Group>;
def mno_tbm : Flag<["-"], "mno-tbm">, Group<m_x86_Features_Group>;
def mtsxldtrk : Flag<["-"], "mtsxldtrk">, Group<m_x86_Features_Group>;
def mno_tsxldtrk : Flag<["-"], "mno-tsxldtrk">, Group<m_x86_Features_Group>;
def muintr : Flag<["-"], "muintr">, Group<m_x86_Features_Group>;
def mno_uintr : Flag<["-"], "mno-uintr">, Group<m_x86_Features_Group>;
def mvaes : Flag<["-"], "mvaes">, Group<m_x86_Features_Group>;
def mno_vaes : Flag<["-"], "mno-vaes">, Group<m_x86_Features_Group>;
def mvpclmulqdq : Flag<["-"], "mvpclmulqdq">, Group<m_x86_Features_Group>;
def mno_vpclmulqdq : Flag<["-"], "mno-vpclmulqdq">, Group<m_x86_Features_Group>;
def mwaitpkg : Flag<["-"], "mwaitpkg">, Group<m_x86_Features_Group>;
def mno_waitpkg : Flag<["-"], "mno-waitpkg">, Group<m_x86_Features_Group>;
def mxop : Flag<["-"], "mxop">, Group<m_x86_Features_Group>;
def mno_xop : Flag<["-"], "mno-xop">, Group<m_x86_Features_Group>;
def mxsave : Flag<["-"], "mxsave">, Group<m_x86_Features_Group>;
def mno_xsave : Flag<["-"], "mno-xsave">, Group<m_x86_Features_Group>;
def mxsavec : Flag<["-"], "mxsavec">, Group<m_x86_Features_Group>;
def mno_xsavec : Flag<["-"], "mno-xsavec">, Group<m_x86_Features_Group>;
def mxsaveopt : Flag<["-"], "mxsaveopt">, Group<m_x86_Features_Group>;
def mno_xsaveopt : Flag<["-"], "mno-xsaveopt">, Group<m_x86_Features_Group>;
def mxsaves : Flag<["-"], "mxsaves">, Group<m_x86_Features_Group>;
def mno_xsaves : Flag<["-"], "mno-xsaves">, Group<m_x86_Features_Group>;
def mshstk : Flag<["-"], "mshstk">, Group<m_x86_Features_Group>;
def mno_shstk : Flag<["-"], "mno-shstk">, Group<m_x86_Features_Group>;
def mretpoline_external_thunk : Flag<["-"], "mretpoline-external-thunk">, Group<m_x86_Features_Group>;
def mno_retpoline_external_thunk : Flag<["-"], "mno-retpoline-external-thunk">, Group<m_x86_Features_Group>;
def mvzeroupper : Flag<["-"], "mvzeroupper">, Group<m_x86_Features_Group>;
def mno_vzeroupper : Flag<["-"], "mno-vzeroupper">, Group<m_x86_Features_Group>;

// These are legacy user-facing driver-level option spellings. They are always
// aliases for options that are spelled using the more common Unix / GNU flag
// style of double-dash and equals-joined flags.
def target_legacy_spelling : Separate<["-"], "target">,
                             Alias<target>,
                             Flags<[CoreOption]>;

// Special internal option to handle -Xlinker --no-demangle.
def Z_Xlinker__no_demangle : Flag<["-"], "Z-Xlinker-no-demangle">,
    Flags<[Unsupported, NoArgumentUnused]>;

// Special internal option to allow forwarding arbitrary arguments to linker.
def Zlinker_input : Separate<["-"], "Zlinker-input">,
    Flags<[Unsupported, NoArgumentUnused]>;

// Reserved library options.
def Z_reserved_lib_stdcxx : Flag<["-"], "Z-reserved-lib-stdc++">,
    Flags<[LinkerInput, NoArgumentUnused, Unsupported]>, Group<reserved_lib_Group>;
def Z_reserved_lib_cckext : Flag<["-"], "Z-reserved-lib-cckext">,
    Flags<[LinkerInput, NoArgumentUnused, Unsupported]>, Group<reserved_lib_Group>;

// Ignored options
multiclass BooleanFFlag<string name> {
  def f#NAME : Flag<["-"], "f"#name>;
  def fno_#NAME : Flag<["-"], "fno-"#name>;
}

defm : BooleanFFlag<"keep-inline-functions">, Group<clang_ignored_gcc_optimization_f_Group>;

def fprofile_dir : Joined<["-"], "fprofile-dir=">, Group<f_Group>;

// The default value matches BinutilsVersion in MCAsmInfo.h.
def fbinutils_version_EQ : Joined<["-"], "fbinutils-version=">,
  MetaVarName<"<major.minor>">, Group<f_Group>, Flags<[CC1Option]>,
  HelpText<"Produced object files can use all ELF features supported by this "
  "binutils version and newer. If -fno-integrated-as is specified, the "
  "generated assembly will consider GNU as support. 'none' means that all ELF "
  "features can be used, regardless of binutils support. Defaults to 2.26.">;
def fuse_ld_EQ : Joined<["-"], "fuse-ld=">, Group<f_Group>, Flags<[CoreOption, LinkOption]>;
def ld_path_EQ : Joined<["--"], "ld-path=">, Group<Link_Group>;

defm align_labels : BooleanFFlag<"align-labels">, Group<clang_ignored_gcc_optimization_f_Group>;
def falign_labels_EQ : Joined<["-"], "falign-labels=">, Group<clang_ignored_gcc_optimization_f_Group>;
defm align_loops : BooleanFFlag<"align-loops">, Group<clang_ignored_gcc_optimization_f_Group>;
defm align_jumps : BooleanFFlag<"align-jumps">, Group<clang_ignored_gcc_optimization_f_Group>;
def falign_jumps_EQ : Joined<["-"], "falign-jumps=">, Group<clang_ignored_gcc_optimization_f_Group>;

// FIXME: This option should be supported and wired up to our diognostics, but
// ignore it for now to avoid breaking builds that use it.
def fdiagnostics_show_location_EQ : Joined<["-"], "fdiagnostics-show-location=">, Group<clang_ignored_f_Group>;

defm fcheck_new : BooleanFFlag<"check-new">, Group<clang_ignored_f_Group>;
defm caller_saves : BooleanFFlag<"caller-saves">, Group<clang_ignored_gcc_optimization_f_Group>;
defm reorder_blocks : BooleanFFlag<"reorder-blocks">, Group<clang_ignored_gcc_optimization_f_Group>;
defm branch_count_reg : BooleanFFlag<"branch-count-reg">, Group<clang_ignored_gcc_optimization_f_Group>;
defm default_inline : BooleanFFlag<"default-inline">, Group<clang_ignored_gcc_optimization_f_Group>;
defm fat_lto_objects : BooleanFFlag<"fat-lto-objects">, Group<clang_ignored_gcc_optimization_f_Group>;
defm float_store : BooleanFFlag<"float-store">, Group<clang_ignored_gcc_optimization_f_Group>;
defm friend_injection : BooleanFFlag<"friend-injection">, Group<clang_ignored_f_Group>;
defm function_attribute_list : BooleanFFlag<"function-attribute-list">, Group<clang_ignored_f_Group>;
defm gcse : BooleanFFlag<"gcse">, Group<clang_ignored_gcc_optimization_f_Group>;
defm gcse_after_reload: BooleanFFlag<"gcse-after-reload">, Group<clang_ignored_gcc_optimization_f_Group>;
defm gcse_las: BooleanFFlag<"gcse-las">, Group<clang_ignored_gcc_optimization_f_Group>;
defm gcse_sm: BooleanFFlag<"gcse-sm">, Group<clang_ignored_gcc_optimization_f_Group>;
defm gnu : BooleanFFlag<"gnu">, Group<clang_ignored_f_Group>;
defm implicit_templates : BooleanFFlag<"implicit-templates">, Group<clang_ignored_f_Group>;
defm implement_inlines : BooleanFFlag<"implement-inlines">, Group<clang_ignored_f_Group>;
defm merge_constants : BooleanFFlag<"merge-constants">, Group<clang_ignored_gcc_optimization_f_Group>;
defm modulo_sched : BooleanFFlag<"modulo-sched">, Group<clang_ignored_gcc_optimization_f_Group>;
defm modulo_sched_allow_regmoves : BooleanFFlag<"modulo-sched-allow-regmoves">,
    Group<clang_ignored_gcc_optimization_f_Group>;
defm inline_functions_called_once : BooleanFFlag<"inline-functions-called-once">,
    Group<clang_ignored_gcc_optimization_f_Group>;
def finline_limit_EQ : Joined<["-"], "finline-limit=">, Group<clang_ignored_gcc_optimization_f_Group>;
defm finline_limit : BooleanFFlag<"inline-limit">, Group<clang_ignored_gcc_optimization_f_Group>;
defm inline_small_functions : BooleanFFlag<"inline-small-functions">,
    Group<clang_ignored_gcc_optimization_f_Group>;
defm ipa_cp : BooleanFFlag<"ipa-cp">,
    Group<clang_ignored_gcc_optimization_f_Group>;
defm ivopts : BooleanFFlag<"ivopts">, Group<clang_ignored_gcc_optimization_f_Group>;
defm semantic_interposition : BoolFOption<"semantic-interposition",
  LangOpts<"SemanticInterposition">, DefaultFalse,
  PosFlag<SetTrue, [CC1Option]>, NegFlag<SetFalse>>;
defm non_call_exceptions : BooleanFFlag<"non-call-exceptions">, Group<clang_ignored_f_Group>;
defm peel_loops : BooleanFFlag<"peel-loops">, Group<clang_ignored_gcc_optimization_f_Group>;
defm permissive : BooleanFFlag<"permissive">, Group<clang_ignored_f_Group>;
defm prefetch_loop_arrays : BooleanFFlag<"prefetch-loop-arrays">, Group<clang_ignored_gcc_optimization_f_Group>;
defm printf : BooleanFFlag<"printf">, Group<clang_ignored_f_Group>;
defm profile : BooleanFFlag<"profile">, Group<clang_ignored_f_Group>;
defm profile_correction : BooleanFFlag<"profile-correction">, Group<clang_ignored_gcc_optimization_f_Group>;
defm profile_generate_sampling : BooleanFFlag<"profile-generate-sampling">, Group<clang_ignored_f_Group>;
defm profile_reusedist : BooleanFFlag<"profile-reusedist">, Group<clang_ignored_f_Group>;
defm profile_values : BooleanFFlag<"profile-values">, Group<clang_ignored_gcc_optimization_f_Group>;
defm regs_graph : BooleanFFlag<"regs-graph">, Group<clang_ignored_f_Group>;
defm rename_registers : BooleanFFlag<"rename-registers">, Group<clang_ignored_gcc_optimization_f_Group>;
defm ripa : BooleanFFlag<"ripa">, Group<clang_ignored_f_Group>;
defm schedule_insns : BooleanFFlag<"schedule-insns">, Group<clang_ignored_gcc_optimization_f_Group>;
defm schedule_insns2 : BooleanFFlag<"schedule-insns2">, Group<clang_ignored_gcc_optimization_f_Group>;
defm see : BooleanFFlag<"see">, Group<clang_ignored_f_Group>;
defm signaling_nans : BooleanFFlag<"signaling-nans">, Group<clang_ignored_gcc_optimization_f_Group>;
defm single_precision_constant : BooleanFFlag<"single-precision-constant">,
    Group<clang_ignored_gcc_optimization_f_Group>;
defm spec_constr_count : BooleanFFlag<"spec-constr-count">, Group<clang_ignored_f_Group>;
defm stack_check : BooleanFFlag<"stack-check">, Group<clang_ignored_f_Group>;
defm strength_reduce :
    BooleanFFlag<"strength-reduce">, Group<clang_ignored_gcc_optimization_f_Group>;
defm tls_model : BooleanFFlag<"tls-model">, Group<clang_ignored_f_Group>;
defm tracer : BooleanFFlag<"tracer">, Group<clang_ignored_gcc_optimization_f_Group>;
defm tree_dce : BooleanFFlag<"tree-dce">, Group<clang_ignored_gcc_optimization_f_Group>;
defm tree_salias : BooleanFFlag<"tree-salias">, Group<clang_ignored_f_Group>;
defm tree_ter : BooleanFFlag<"tree-ter">, Group<clang_ignored_gcc_optimization_f_Group>;
defm tree_vectorizer_verbose : BooleanFFlag<"tree-vectorizer-verbose">, Group<clang_ignored_f_Group>;
defm tree_vrp : BooleanFFlag<"tree-vrp">, Group<clang_ignored_gcc_optimization_f_Group>;
defm : BooleanFFlag<"unit-at-a-time">, Group<clang_ignored_gcc_optimization_f_Group>;
defm unroll_all_loops : BooleanFFlag<"unroll-all-loops">, Group<clang_ignored_gcc_optimization_f_Group>;
defm unsafe_loop_optimizations : BooleanFFlag<"unsafe-loop-optimizations">,
    Group<clang_ignored_gcc_optimization_f_Group>;
defm unswitch_loops : BooleanFFlag<"unswitch-loops">, Group<clang_ignored_gcc_optimization_f_Group>;
defm use_linker_plugin : BooleanFFlag<"use-linker-plugin">, Group<clang_ignored_gcc_optimization_f_Group>;
defm vect_cost_model : BooleanFFlag<"vect-cost-model">, Group<clang_ignored_gcc_optimization_f_Group>;
defm variable_expansion_in_unroller : BooleanFFlag<"variable-expansion-in-unroller">,
    Group<clang_ignored_gcc_optimization_f_Group>;
defm web : BooleanFFlag<"web">, Group<clang_ignored_gcc_optimization_f_Group>;
defm whole_program : BooleanFFlag<"whole-program">, Group<clang_ignored_gcc_optimization_f_Group>;
defm devirtualize : BooleanFFlag<"devirtualize">, Group<clang_ignored_gcc_optimization_f_Group>;
defm devirtualize_speculatively : BooleanFFlag<"devirtualize-speculatively">,
    Group<clang_ignored_gcc_optimization_f_Group>;

// Generic gfortran options.
def A_DASH : Joined<["-"], "A-">, Group<gfortran_Group>;
def static_libgfortran : Flag<["-"], "static-libgfortran">, Group<gfortran_Group>;

// "f" options with values for gfortran.
def fblas_matmul_limit_EQ : Joined<["-"], "fblas-matmul-limit=">, Group<gfortran_Group>;
def fcheck_EQ : Joined<["-"], "fcheck=">, Group<gfortran_Group>;
def fcoarray_EQ : Joined<["-"], "fcoarray=">, Group<gfortran_Group>;
def fconvert_EQ : Joined<["-"], "fconvert=">, Group<gfortran_Group>;
def ffpe_trap_EQ : Joined<["-"], "ffpe-trap=">, Group<gfortran_Group>;
def ffree_line_length_VALUE : Joined<["-"], "ffree-line-length-">, Group<gfortran_Group>;
def finit_character_EQ : Joined<["-"], "finit-character=">, Group<gfortran_Group>;
def finit_integer_EQ : Joined<["-"], "finit-integer=">, Group<gfortran_Group>;
def finit_logical_EQ : Joined<["-"], "finit-logical=">, Group<gfortran_Group>;
def finit_real_EQ : Joined<["-"], "finit-real=">, Group<gfortran_Group>;
def fmax_array_constructor_EQ : Joined<["-"], "fmax-array-constructor=">, Group<gfortran_Group>;
def fmax_errors_EQ : Joined<["-"], "fmax-errors=">, Group<gfortran_Group>;
def fmax_stack_var_size_EQ : Joined<["-"], "fmax-stack-var-size=">, Group<gfortran_Group>;
def fmax_subrecord_length_EQ : Joined<["-"], "fmax-subrecord-length=">, Group<gfortran_Group>;
def frecord_marker_EQ : Joined<["-"], "frecord-marker=">, Group<gfortran_Group>;

// "f" flags for gfortran.
defm aggressive_function_elimination : BooleanFFlag<"aggressive-function-elimination">, Group<gfortran_Group>;
defm align_commons : BooleanFFlag<"align-commons">, Group<gfortran_Group>;
defm all_intrinsics : BooleanFFlag<"all-intrinsics">, Group<gfortran_Group>;
def fautomatic : Flag<["-"], "fautomatic">; // -fno-automatic is significant
defm backtrace : BooleanFFlag<"backtrace">, Group<gfortran_Group>;
defm bounds_check : BooleanFFlag<"bounds-check">, Group<gfortran_Group>;
defm check_array_temporaries : BooleanFFlag<"check-array-temporaries">, Group<gfortran_Group>;
defm cray_pointer : BooleanFFlag<"cray-pointer">, Group<gfortran_Group>;
defm d_lines_as_code : BooleanFFlag<"d-lines-as-code">, Group<gfortran_Group>;
defm d_lines_as_comments : BooleanFFlag<"d-lines-as-comments">, Group<gfortran_Group>;
defm dollar_ok : BooleanFFlag<"dollar-ok">, Group<gfortran_Group>;
defm dump_fortran_optimized : BooleanFFlag<"dump-fortran-optimized">, Group<gfortran_Group>;
defm dump_fortran_original : BooleanFFlag<"dump-fortran-original">, Group<gfortran_Group>;
defm dump_parse_tree : BooleanFFlag<"dump-parse-tree">, Group<gfortran_Group>;
defm external_blas : BooleanFFlag<"external-blas">, Group<gfortran_Group>;
defm f2c : BooleanFFlag<"f2c">, Group<gfortran_Group>;
defm frontend_optimize : BooleanFFlag<"frontend-optimize">, Group<gfortran_Group>;
defm init_local_zero : BooleanFFlag<"init-local-zero">, Group<gfortran_Group>;
defm integer_4_integer_8 : BooleanFFlag<"integer-4-integer-8">, Group<gfortran_Group>;
defm max_identifier_length : BooleanFFlag<"max-identifier-length">, Group<gfortran_Group>;
defm module_private : BooleanFFlag<"module-private">, Group<gfortran_Group>;
defm pack_derived : BooleanFFlag<"pack-derived">, Group<gfortran_Group>;
//defm protect_parens : BooleanFFlag<"protect-parens">, Group<gfortran_Group>;
defm range_check : BooleanFFlag<"range-check">, Group<gfortran_Group>;
defm real_4_real_10 : BooleanFFlag<"real-4-real-10">, Group<gfortran_Group>;
defm real_4_real_16 : BooleanFFlag<"real-4-real-16">, Group<gfortran_Group>;
defm real_4_real_8 : BooleanFFlag<"real-4-real-8">, Group<gfortran_Group>;
defm real_8_real_10 : BooleanFFlag<"real-8-real-10">, Group<gfortran_Group>;
defm real_8_real_16 : BooleanFFlag<"real-8-real-16">, Group<gfortran_Group>;
defm real_8_real_4 : BooleanFFlag<"real-8-real-4">, Group<gfortran_Group>;
defm realloc_lhs : BooleanFFlag<"realloc-lhs">, Group<gfortran_Group>;
defm recursive : BooleanFFlag<"recursive">, Group<gfortran_Group>;
defm repack_arrays : BooleanFFlag<"repack-arrays">, Group<gfortran_Group>;
defm second_underscore : BooleanFFlag<"second-underscore">, Group<gfortran_Group>;
defm sign_zero : BooleanFFlag<"sign-zero">, Group<gfortran_Group>;
defm stack_arrays : BooleanFFlag<"stack-arrays">, Group<gfortran_Group>;
defm underscoring : BooleanFFlag<"underscoring">, Group<gfortran_Group>;
defm whole_file : BooleanFFlag<"whole-file">, Group<gfortran_Group>;

// C++ SYCL options
def fsycl : Flag<["-"], "fsycl">, Flags<[NoXarchOption, CoreOption]>,
  Group<sycl_Group>, HelpText<"Enables SYCL kernels compilation for device">;
def fno_sycl : Flag<["-"], "fno-sycl">, Flags<[NoXarchOption, CoreOption]>,
  Group<sycl_Group>, HelpText<"Disables SYCL kernels compilation for device">;

//===----------------------------------------------------------------------===//
// FLangOption + NoXarchOption
//===----------------------------------------------------------------------===//

//===----------------------------------------------------------------------===//
// FLangOption + CoreOption + NoXarchOption
//===----------------------------------------------------------------------===//

def Xflang : Separate<["-"], "Xflang">,
  HelpText<"Pass <arg> to the flang compiler">, MetaVarName<"<arg>">,
  Flags<[FlangOption, FlangOnlyOption, NoXarchOption, CoreOption]>,
  Group<CompileOnly_Group>;

//===----------------------------------------------------------------------===//
// FlangOption and FC1 Options
//===----------------------------------------------------------------------===//

let Flags = [FC1Option, FlangOption, FlangOnlyOption] in {

def cpp : Flag<["-"], "cpp">, Group<f_Group>,
  HelpText<"Enable predefined and command line preprocessor macros">;
def nocpp : Flag<["-"], "nocpp">, Group<f_Group>,
  HelpText<"Disable predefined and command line preprocessor macros">;
def module_dir : JoinedOrSeparate<["-"], "module-dir">, MetaVarName<"<dir>">,
  HelpText<"Put MODULE files in <dir>">,
  DocBrief<[{This option specifies where to put .mod files for compiled modules.
It is also added to the list of directories to be searched by an USE statement.
The default is the current directory.}]>;

def ffixed_form : Flag<["-"], "ffixed-form">, Group<f_Group>,
  HelpText<"Process source files in fixed form">;
def ffree_form : Flag<["-"], "ffree-form">, Group<f_Group>,
  HelpText<"Process source files in free form">;
def ffixed_line_length_EQ : Joined<["-"], "ffixed-line-length=">, Group<f_Group>,
  HelpText<"Use <value> as character line width in fixed mode">,
  DocBrief<[{Set column after which characters are ignored in typical fixed-form lines in the source
file}]>;
def ffixed_line_length_VALUE : Joined<["-"], "ffixed-line-length-">, Group<f_Group>, Alias<ffixed_line_length_EQ>;
def fopenacc : Flag<["-"], "fopenacc">, Group<f_Group>,
  HelpText<"Enable OpenACC">;
def fdefault_double_8 : Flag<["-"],"fdefault-double-8">, Group<f_Group>,
  HelpText<"Set the default double precision kind to an 8 byte wide type">;
def fdefault_integer_8 : Flag<["-"],"fdefault-integer-8">, Group<f_Group>,
  HelpText<"Set the default integer kind to an 8 byte wide type">;
def fdefault_real_8 : Flag<["-"],"fdefault-real-8">, Group<f_Group>,
  HelpText<"Set the default real kind to an 8 byte wide type">;
def flarge_sizes : Flag<["-"],"flarge-sizes">, Group<f_Group>,
  HelpText<"Use INTEGER(KIND=8) for the result type in size-related intrinsics">;

def falternative_parameter_statement : Flag<["-"], "falternative-parameter-statement">, Group<f_Group>,
  HelpText<"Enable the old style PARAMETER statement">;
def fintrinsic_modules_path : Separate<["-"], "fintrinsic-modules-path">,  Group<f_Group>, MetaVarName<"<dir>">,
  HelpText<"Specify where to find the compiled intrinsic modules">,
  DocBrief<[{This option specifies the location of pre-compiled intrinsic modules,
  if they are not in the default location expected by the compiler.}]>;

defm backslash : OptInFC1FFlag<"backslash", "Specify that backslash in string introduces an escape character">;
defm xor_operator : OptInFC1FFlag<"xor-operator", "Enable .XOR. as a synonym of .NEQV.">;
defm logical_abbreviations : OptInFC1FFlag<"logical-abbreviations", "Enable logical abbreviations">;
defm implicit_none : OptInFC1FFlag<"implicit-none", "No implicit typing allowed unless overridden by IMPLICIT statements">;

def fno_automatic : Flag<["-"], "fno-automatic">, Group<f_Group>,
  HelpText<"Implies the SAVE attribute for non-automatic local objects in subprograms unless RECURSIVE">;

} // let Flags = [FC1Option, FlangOption, FlangOnlyOption]

def J : JoinedOrSeparate<["-"], "J">,
  Flags<[RenderJoined, FlangOption, FC1Option, FlangOnlyOption]>,
  Group<gfortran_Group>,
  Alias<module_dir>;

//===----------------------------------------------------------------------===//
// FC1 Options
//===----------------------------------------------------------------------===//

let Flags = [FC1Option, FlangOnlyOption] in {

def fget_definition : MultiArg<["-"], "fget-definition", 3>,
  HelpText<"Get the symbol definition from <line> <start-column> <end-column>">,
  Group<Action_Group>;
def test_io : Flag<["-"], "test-io">, Group<Action_Group>,
  HelpText<"Run the InputOuputTest action. Use for development and testing only.">;
def fdebug_unparse_no_sema : Flag<["-"], "fdebug-unparse-no-sema">, Group<Action_Group>,
  HelpText<"Unparse and stop (skips the semantic checks)">,
  DocBrief<[{Only run the parser, then unparse the parse-tree and output the
generated Fortran source file. Semantic checks are disabled.}]>;
def fdebug_unparse : Flag<["-"], "fdebug-unparse">, Group<Action_Group>,
  HelpText<"Unparse and stop.">,
  DocBrief<[{Run the parser and the semantic checks. Then unparse the
parse-tree and output the generated Fortran source file.}]>;
def fdebug_unparse_with_symbols : Flag<["-"], "fdebug-unparse-with-symbols">, Group<Action_Group>,
  HelpText<"Unparse and stop.">;
def fdebug_dump_symbols : Flag<["-"], "fdebug-dump-symbols">, Group<Action_Group>,
  HelpText<"Dump symbols after the semantic analysis">;
def fdebug_dump_parse_tree : Flag<["-"], "fdebug-dump-parse-tree">, Group<Action_Group>,
  HelpText<"Dump the parse tree">,
  DocBrief<[{Run the Parser and the semantic checks, and then output the
parse tree.}]>;
def fdebug_dump_pft : Flag<["-"], "fdebug-dump-pft">, Group<Action_Group>,
  HelpText<"Dump the pre-fir parse tree">;
def fdebug_dump_parse_tree_no_sema : Flag<["-"], "fdebug-dump-parse-tree-no-sema">, Group<Action_Group>,
  HelpText<"Dump the parse tree (skips the semantic checks)">,
  DocBrief<[{Run the Parser and then output the parse tree. Semantic
checks are disabled.}]>;
def fdebug_dump_all : Flag<["-"], "fdebug-dump-all">, Group<Action_Group>,
  HelpText<"Dump symbols and the parse tree after the semantic checks">;
def fdebug_dump_provenance : Flag<["-"], "fdebug-dump-provenance">, Group<Action_Group>,
  HelpText<"Dump provenance">;
def fdebug_dump_parsing_log : Flag<["-"], "fdebug-dump-parsing-log">, Group<Action_Group>,
  HelpText<"Run instrumented parse and dump the parsing log">;
def fdebug_measure_parse_tree : Flag<["-"], "fdebug-measure-parse-tree">, Group<Action_Group>,
  HelpText<"Measure the parse tree">;
def fdebug_pre_fir_tree : Flag<["-"], "fdebug-pre-fir-tree">, Group<Action_Group>,
  HelpText<"Dump the pre-FIR tree">;
def fdebug_module_writer : Flag<["-"],"fdebug-module-writer">,
  HelpText<"Enable debug messages while writing module files">;
def fget_symbols_sources : Flag<["-"], "fget-symbols-sources">, Group<Action_Group>,
  HelpText<"Dump symbols and their source code locations">;

def module_suffix : Separate<["-"], "module-suffix">,  Group<f_Group>, MetaVarName<"<suffix>">,
  HelpText<"Use <suffix> as the suffix for module files (the default value is `.mod`)">;
def fno_reformat : Flag<["-"], "fno-reformat">, Group<Preprocessor_Group>,
  HelpText<"Dump the cooked character stream in -E mode">;
defm analyzed_objects_for_unparse : OptOutFC1FFlag<"analyzed-objects-for-unparse", "", "Do not use the analyzed objects when unparsing">;

def emit_mlir : Flag<["-"], "emit-mlir">, Group<Action_Group>,
  HelpText<"Build the parse tree, then lower it to MLIR">;
def emit_fir : Flag<["-"], "emit-fir">, Alias<emit_mlir>;

} // let Flags = [FC1Option, FlangOnlyOption]

//===----------------------------------------------------------------------===//
// Target Options (cc1 + cc1as)
//===----------------------------------------------------------------------===//

let Flags = [CC1Option, CC1AsOption, FC1Option, NoDriverOption] in {

def target_cpu : Separate<["-"], "target-cpu">,
  HelpText<"Target a specific cpu type">,
  MarshallingInfoString<TargetOpts<"CPU">>;
def tune_cpu : Separate<["-"], "tune-cpu">,
  HelpText<"Tune for a specific cpu type">,
  MarshallingInfoString<TargetOpts<"TuneCPU">>;
let Flags = [CC1Option, CC1AsOption, NoDriverOption, FC1Option] in {
def target_feature : Separate<["-"], "target-feature">,
  HelpText<"Target specific attributes">,
  MarshallingInfoStringVector<TargetOpts<"FeaturesAsWritten">>;
}
def target_abi : Separate<["-"], "target-abi">,
  HelpText<"Target a particular ABI type">,
  MarshallingInfoString<TargetOpts<"ABI">>;
def target_sdk_version_EQ : Joined<["-"], "target-sdk-version=">,
  HelpText<"The version of target SDK used for compilation">;
def darwin_target_variant_sdk_version_EQ : Joined<["-"],
  "darwin-target-variant-sdk-version=">,
  HelpText<"The version of darwin target variant SDK used for compilation">;

} // let Flags = [CC1Option, CC1AsOption, NoDriverOption]

let Flags = [CC1Option, CC1AsOption] in {

def darwin_target_variant_triple : Separate<["-"], "darwin-target-variant-triple">,
  HelpText<"Specify the darwin target variant triple">,
  MarshallingInfoString<TargetOpts<"DarwinTargetVariantTriple">>,
  Normalizer<"normalizeTriple">;

} // let Flags = [CC1Option, CC1AsOption]

//===----------------------------------------------------------------------===//
// Target Options (cc1 + cc1as + fc1)
//===----------------------------------------------------------------------===//

let Flags = [CC1Option, CC1AsOption, FC1Option, NoDriverOption] in {

def triple : Separate<["-"], "triple">,
  HelpText<"Specify target triple (e.g. i686-apple-darwin9)">,
  MarshallingInfoString<TargetOpts<"Triple">, "llvm::Triple::normalize(llvm::sys::getDefaultTargetTriple())">,
  AlwaysEmit, Normalizer<"normalizeTriple">;

} // let Flags = [CC1Option, CC1ASOption, FC1Option, NoDriverOption]

//===----------------------------------------------------------------------===//
// Target Options (other)
//===----------------------------------------------------------------------===//

let Flags = [CC1Option, NoDriverOption] in {

def target_linker_version : Separate<["-"], "target-linker-version">,
  HelpText<"Target linker version">,
  MarshallingInfoString<TargetOpts<"LinkerVersion">>;
def triple_EQ : Joined<["-"], "triple=">, Alias<triple>;
def mfpmath : Separate<["-"], "mfpmath">,
  HelpText<"Which unit to use for fp math">,
  MarshallingInfoString<TargetOpts<"FPMath">>;

defm padding_on_unsigned_fixed_point : BoolOption<"f", "padding-on-unsigned-fixed-point",
  LangOpts<"PaddingOnUnsignedFixedPoint">, DefaultFalse,
  PosFlag<SetTrue, [], "Force each unsigned fixed point type to have an extra bit of padding to align their scales with those of signed fixed point types">,
  NegFlag<SetFalse>>,
  ShouldParseIf<ffixed_point.KeyPath>;

} // let Flags = [CC1Option, NoDriverOption]

//===----------------------------------------------------------------------===//
// Analyzer Options
//===----------------------------------------------------------------------===//

let Flags = [CC1Option, NoDriverOption] in {

def analysis_UnoptimizedCFG : Flag<["-"], "unoptimized-cfg">,
  HelpText<"Generate unoptimized CFGs for all analyses">,
  MarshallingInfoFlag<AnalyzerOpts<"UnoptimizedCFG">>;
def analysis_CFGAddImplicitDtors : Flag<["-"], "cfg-add-implicit-dtors">,
  HelpText<"Add C++ implicit destructors to CFGs for all analyses">;

def analyzer_constraints : Separate<["-"], "analyzer-constraints">,
  HelpText<"Source Code Analysis - Symbolic Constraint Engines">;
def analyzer_constraints_EQ : Joined<["-"], "analyzer-constraints=">,
  Alias<analyzer_constraints>;

def analyzer_output : Separate<["-"], "analyzer-output">,
  HelpText<"Source Code Analysis - Output Options">;
def analyzer_output_EQ : Joined<["-"], "analyzer-output=">,
  Alias<analyzer_output>;

def analyzer_purge : Separate<["-"], "analyzer-purge">,
  HelpText<"Source Code Analysis - Dead Symbol Removal Frequency">;
def analyzer_purge_EQ : Joined<["-"], "analyzer-purge=">, Alias<analyzer_purge>;

def analyzer_opt_analyze_headers : Flag<["-"], "analyzer-opt-analyze-headers">,
  HelpText<"Force the static analyzer to analyze functions defined in header files">,
  MarshallingInfoFlag<AnalyzerOpts<"AnalyzeAll">>;
def analyzer_display_progress : Flag<["-"], "analyzer-display-progress">,
  HelpText<"Emit verbose output about the analyzer's progress">,
  MarshallingInfoFlag<AnalyzerOpts<"AnalyzerDisplayProgress">>;
def analyze_function : Separate<["-"], "analyze-function">,
  HelpText<"Run analysis on specific function (for C++ include parameters in name)">,
  MarshallingInfoString<AnalyzerOpts<"AnalyzeSpecificFunction">>;
def analyze_function_EQ : Joined<["-"], "analyze-function=">, Alias<analyze_function>;
def trim_egraph : Flag<["-"], "trim-egraph">,
  HelpText<"Only show error-related paths in the analysis graph">,
  MarshallingInfoFlag<AnalyzerOpts<"TrimGraph">>;
def analyzer_viz_egraph_graphviz : Flag<["-"], "analyzer-viz-egraph-graphviz">,
  HelpText<"Display exploded graph using GraphViz">,
  MarshallingInfoFlag<AnalyzerOpts<"visualizeExplodedGraphWithGraphViz">>;
def analyzer_dump_egraph : Separate<["-"], "analyzer-dump-egraph">,
  HelpText<"Dump exploded graph to the specified file">,
  MarshallingInfoString<AnalyzerOpts<"DumpExplodedGraphTo">>;
def analyzer_dump_egraph_EQ : Joined<["-"], "analyzer-dump-egraph=">, Alias<analyzer_dump_egraph>;

def analyzer_inline_max_stack_depth : Separate<["-"], "analyzer-inline-max-stack-depth">,
  HelpText<"Bound on stack depth while inlining (4 by default)">,
  // Cap the stack depth at 4 calls (5 stack frames, base + 4 calls).
  MarshallingInfoInt<AnalyzerOpts<"InlineMaxStackDepth">, "5">;
def analyzer_inline_max_stack_depth_EQ : Joined<["-"], "analyzer-inline-max-stack-depth=">,
  Alias<analyzer_inline_max_stack_depth>;

def analyzer_inlining_mode : Separate<["-"], "analyzer-inlining-mode">,
  HelpText<"Specify the function selection heuristic used during inlining">;
def analyzer_inlining_mode_EQ : Joined<["-"], "analyzer-inlining-mode=">, Alias<analyzer_inlining_mode>;

def analyzer_disable_retry_exhausted : Flag<["-"], "analyzer-disable-retry-exhausted">,
  HelpText<"Do not re-analyze paths leading to exhausted nodes with a different strategy (may decrease code coverage)">,
  MarshallingInfoFlag<AnalyzerOpts<"NoRetryExhausted">>;

def analyzer_max_loop : Separate<["-"], "analyzer-max-loop">,
  HelpText<"The maximum number of times the analyzer will go through a loop">,
  MarshallingInfoInt<AnalyzerOpts<"maxBlockVisitOnPath">, "4">;
def analyzer_stats : Flag<["-"], "analyzer-stats">,
  HelpText<"Print internal analyzer statistics.">,
  MarshallingInfoFlag<AnalyzerOpts<"PrintStats">>;

def analyzer_checker : Separate<["-"], "analyzer-checker">,
  HelpText<"Choose analyzer checkers to enable">,
  ValuesCode<[{
    const char *Values =
    #define GET_CHECKERS
    #define CHECKER(FULLNAME, CLASS, HT, DOC_URI, IS_HIDDEN)  FULLNAME ","
    #include "clang/StaticAnalyzer/Checkers/Checkers.inc"
    #undef GET_CHECKERS
    #define GET_PACKAGES
    #define PACKAGE(FULLNAME)  FULLNAME ","
    #include "clang/StaticAnalyzer/Checkers/Checkers.inc"
    #undef GET_PACKAGES
    ;
  }]>;
def analyzer_checker_EQ : Joined<["-"], "analyzer-checker=">,
  Alias<analyzer_checker>;

def analyzer_disable_checker : Separate<["-"], "analyzer-disable-checker">,
  HelpText<"Choose analyzer checkers to disable">;
def analyzer_disable_checker_EQ : Joined<["-"], "analyzer-disable-checker=">,
  Alias<analyzer_disable_checker>;

def analyzer_disable_all_checks : Flag<["-"], "analyzer-disable-all-checks">,
  HelpText<"Disable all static analyzer checks">,
  MarshallingInfoFlag<AnalyzerOpts<"DisableAllCheckers">>;

def analyzer_checker_help : Flag<["-"], "analyzer-checker-help">,
  HelpText<"Display the list of analyzer checkers that are available">,
  MarshallingInfoFlag<AnalyzerOpts<"ShowCheckerHelp">>;

def analyzer_checker_help_alpha : Flag<["-"], "analyzer-checker-help-alpha">,
  HelpText<"Display the list of in development analyzer checkers. These "
           "are NOT considered safe, they are unstable and will emit incorrect "
           "reports. Enable ONLY FOR DEVELOPMENT purposes">,
  MarshallingInfoFlag<AnalyzerOpts<"ShowCheckerHelpAlpha">>;

def analyzer_checker_help_developer : Flag<["-"], "analyzer-checker-help-developer">,
  HelpText<"Display the list of developer-only checkers such as modeling "
           "and debug checkers">,
  MarshallingInfoFlag<AnalyzerOpts<"ShowCheckerHelpDeveloper">>;

def analyzer_config_help : Flag<["-"], "analyzer-config-help">,
  HelpText<"Display the list of -analyzer-config options. These are meant for "
           "development purposes only!">,
  MarshallingInfoFlag<AnalyzerOpts<"ShowConfigOptionsList">>;

def analyzer_list_enabled_checkers : Flag<["-"], "analyzer-list-enabled-checkers">,
  HelpText<"Display the list of enabled analyzer checkers">,
  MarshallingInfoFlag<AnalyzerOpts<"ShowEnabledCheckerList">>;

def analyzer_config : Separate<["-"], "analyzer-config">,
  HelpText<"Choose analyzer options to enable">;

def analyzer_checker_option_help : Flag<["-"], "analyzer-checker-option-help">,
  HelpText<"Display the list of checker and package options">,
  MarshallingInfoFlag<AnalyzerOpts<"ShowCheckerOptionList">>;

def analyzer_checker_option_help_alpha : Flag<["-"], "analyzer-checker-option-help-alpha">,
  HelpText<"Display the list of in development checker and package options. "
           "These are NOT considered safe, they are unstable and will emit "
           "incorrect reports. Enable ONLY FOR DEVELOPMENT purposes">,
  MarshallingInfoFlag<AnalyzerOpts<"ShowCheckerOptionAlphaList">>;

def analyzer_checker_option_help_developer : Flag<["-"], "analyzer-checker-option-help-developer">,
  HelpText<"Display the list of checker and package options meant for "
           "development purposes only">,
  MarshallingInfoFlag<AnalyzerOpts<"ShowCheckerOptionDeveloperList">>;

def analyzer_config_compatibility_mode : Separate<["-"], "analyzer-config-compatibility-mode">,
  HelpText<"Don't emit errors on invalid analyzer-config inputs">,
  Values<"true,false">, NormalizedValues<[[{false}], [{true}]]>,
  MarshallingInfoEnum<AnalyzerOpts<"ShouldEmitErrorsOnInvalidConfigValue">, [{true}]>;

def analyzer_config_compatibility_mode_EQ : Joined<["-"], "analyzer-config-compatibility-mode=">,
  Alias<analyzer_config_compatibility_mode>;

def analyzer_werror : Flag<["-"], "analyzer-werror">,
  HelpText<"Emit analyzer results as errors rather than warnings">,
  MarshallingInfoFlag<AnalyzerOpts<"AnalyzerWerror">>;

} // let Flags = [CC1Option, NoDriverOption]

//===----------------------------------------------------------------------===//
// Migrator Options
//===----------------------------------------------------------------------===//

def migrator_no_nsalloc_error : Flag<["-"], "no-ns-alloc-error">,
  HelpText<"Do not error on use of NSAllocateCollectable/NSReallocateCollectable">,
  Flags<[CC1Option, NoDriverOption]>,
  MarshallingInfoFlag<MigratorOpts<"NoNSAllocReallocError">>;

def migrator_no_finalize_removal : Flag<["-"], "no-finalize-removal">,
  HelpText<"Do not remove finalize method in gc mode">,
  Flags<[CC1Option, NoDriverOption]>,
  MarshallingInfoFlag<MigratorOpts<"NoFinalizeRemoval">>;

//===----------------------------------------------------------------------===//
// CodeGen Options
//===----------------------------------------------------------------------===//

let Flags = [CC1Option, CC1AsOption, FC1Option, NoDriverOption] in {

def mrelocation_model : Separate<["-"], "mrelocation-model">,
  HelpText<"The relocation model to use">, Values<"static,pic,ropi,rwpi,ropi-rwpi,dynamic-no-pic">,
  NormalizedValuesScope<"llvm::Reloc">,
  NormalizedValues<["Static", "PIC_", "ROPI", "RWPI", "ROPI_RWPI", "DynamicNoPIC"]>,
  MarshallingInfoEnum<CodeGenOpts<"RelocationModel">, "PIC_">;

} // let Flags = [CC1Option, CC1AsOption, FC1Option, NoDriverOption]

let Flags = [CC1Option, CC1AsOption, NoDriverOption] in {

def debug_info_kind_EQ : Joined<["-"], "debug-info-kind=">;
def debug_info_macro : Flag<["-"], "debug-info-macro">,
  HelpText<"Emit macro debug information">,
  MarshallingInfoFlag<CodeGenOpts<"MacroDebugInfo">>;
def default_function_attr : Separate<["-"], "default-function-attr">,
  HelpText<"Apply given attribute to all functions">,
  MarshallingInfoStringVector<CodeGenOpts<"DefaultFunctionAttrs">>;
def dwarf_version_EQ : Joined<["-"], "dwarf-version=">,
  MarshallingInfoInt<CodeGenOpts<"DwarfVersion">>;
def debugger_tuning_EQ : Joined<["-"], "debugger-tuning=">,
  Values<"gdb,lldb,sce,dbx">,
  NormalizedValuesScope<"llvm::DebuggerKind">, NormalizedValues<["GDB", "LLDB", "SCE", "DBX"]>,
  MarshallingInfoEnum<CodeGenOpts<"DebuggerTuning">, "Default">;
def dwarf_debug_flags : Separate<["-"], "dwarf-debug-flags">,
  HelpText<"The string to embed in the Dwarf debug flags record.">,
  MarshallingInfoString<CodeGenOpts<"DwarfDebugFlags">>;
def record_command_line : Separate<["-"], "record-command-line">,
  HelpText<"The string to embed in the .LLVM.command.line section.">,
  MarshallingInfoString<CodeGenOpts<"RecordCommandLine">>;
def compress_debug_sections_EQ : Joined<["-", "--"], "compress-debug-sections=">,
    HelpText<"DWARF debug sections compression type">, Values<"none,zlib">,
    NormalizedValuesScope<"llvm::DebugCompressionType">, NormalizedValues<["None", "Z"]>,
    MarshallingInfoEnum<CodeGenOpts<"CompressDebugSections">, "None">;
def compress_debug_sections : Flag<["-", "--"], "compress-debug-sections">,
  Alias<compress_debug_sections_EQ>, AliasArgs<["zlib"]>;
def mno_exec_stack : Flag<["-"], "mnoexecstack">,
  HelpText<"Mark the file as not needing an executable stack">,
  MarshallingInfoFlag<CodeGenOpts<"NoExecStack">>;
def massembler_no_warn : Flag<["-"], "massembler-no-warn">,
  HelpText<"Make assembler not emit warnings">,
  MarshallingInfoFlag<CodeGenOpts<"NoWarn">>;
def massembler_fatal_warnings : Flag<["-"], "massembler-fatal-warnings">,
  HelpText<"Make assembler warnings fatal">,
  MarshallingInfoFlag<CodeGenOpts<"FatalWarnings">>;
def mrelax_relocations : Flag<["--"], "mrelax-relocations">,
    HelpText<"Use relaxable elf relocations">,
    MarshallingInfoFlag<CodeGenOpts<"RelaxELFRelocations">>;
def msave_temp_labels : Flag<["-"], "msave-temp-labels">,
  HelpText<"Save temporary labels in the symbol table. "
           "Note this may change .s semantics and shouldn't generally be used "
           "on compiler-generated code.">,
  MarshallingInfoFlag<CodeGenOpts<"SaveTempLabels">>;
<<<<<<< HEAD
let Flags = [CC1Option, CC1AsOption, FC1Option, NoDriverOption] in {
def mrelocation_model : Separate<["-"], "mrelocation-model">,
  HelpText<"The relocation model to use">, Values<"static,pic,ropi,rwpi,ropi-rwpi,dynamic-no-pic">,
  NormalizedValuesScope<"llvm::Reloc">,
  NormalizedValues<["Static", "PIC_", "ROPI", "RWPI", "ROPI_RWPI", "DynamicNoPIC"]>,
  MarshallingInfoEnum<CodeGenOpts<"RelocationModel">, "PIC_">;
}
=======
>>>>>>> fa47ed02
def fno_math_builtin : Flag<["-"], "fno-math-builtin">,
  HelpText<"Disable implicit builtin knowledge of math functions">,
  MarshallingInfoFlag<LangOpts<"NoMathBuiltin">>;
def fno_use_ctor_homing: Flag<["-"], "fno-use-ctor-homing">,
    HelpText<"Don't use constructor homing for debug info">;
def fuse_ctor_homing: Flag<["-"], "fuse-ctor-homing">,
    HelpText<"Use constructor homing if we are using limited debug info already">;

} // let Flags = [CC1Option, CC1AsOption, NoDriverOption]

let Flags = [CC1Option, FC1Option, NoDriverOption] in {

def disable_llvm_verifier : Flag<["-"], "disable-llvm-verifier">,
  HelpText<"Don't run the LLVM IR verifier pass">,
  MarshallingInfoNegativeFlag<CodeGenOpts<"VerifyModule">>;
def disable_llvm_passes : Flag<["-"], "disable-llvm-passes">,
  HelpText<"Use together with -emit-llvm to get pristine LLVM IR from the "
           "frontend by not running any LLVM passes at all">,
  MarshallingInfoFlag<CodeGenOpts<"DisableLLVMPasses">>;
def disable_llvm_optzns : Flag<["-"], "disable-llvm-optzns">,
  Alias<disable_llvm_passes>;
def disable_lifetimemarkers : Flag<["-"], "disable-lifetime-markers">,
  HelpText<"Disable lifetime-markers emission even when optimizations are "
           "enabled">,
  MarshallingInfoFlag<CodeGenOpts<"DisableLifetimeMarkers">>;
def disable_O0_optnone : Flag<["-"], "disable-O0-optnone">,
  HelpText<"Disable adding the optnone attribute to functions at O0">,
  MarshallingInfoFlag<CodeGenOpts<"DisableO0ImplyOptNone">>;
def disable_red_zone : Flag<["-"], "disable-red-zone">,
  HelpText<"Do not emit code that uses the red zone.">,
  MarshallingInfoFlag<CodeGenOpts<"DisableRedZone">>;
def dwarf_ext_refs : Flag<["-"], "dwarf-ext-refs">,
  HelpText<"Generate debug info with external references to clang modules"
           " or precompiled headers">,
  MarshallingInfoFlag<CodeGenOpts<"DebugTypeExtRefs">>;
def dwarf_explicit_import : Flag<["-"], "dwarf-explicit-import">,
  HelpText<"Generate explicit import from anonymous namespace to containing"
           " scope">,
  MarshallingInfoFlag<CodeGenOpts<"DebugExplicitImport">>;
def debug_forward_template_params : Flag<["-"], "debug-forward-template-params">,
  HelpText<"Emit complete descriptions of template parameters in forward"
           " declarations">,
  MarshallingInfoFlag<CodeGenOpts<"DebugFwdTemplateParams">>;
def fforbid_guard_variables : Flag<["-"], "fforbid-guard-variables">,
  HelpText<"Emit an error if a C++ static local initializer would need a guard variable">,
  MarshallingInfoFlag<CodeGenOpts<"ForbidGuardVariables">>;
def no_implicit_float : Flag<["-"], "no-implicit-float">,
  HelpText<"Don't generate implicit floating point instructions">,
  MarshallingInfoFlag<CodeGenOpts<"NoImplicitFloat">>;
def fdump_vtable_layouts : Flag<["-"], "fdump-vtable-layouts">,
  HelpText<"Dump the layouts of all vtables that will be emitted in a translation unit">,
  MarshallingInfoFlag<LangOpts<"DumpVTableLayouts">>;
def fmerge_functions : Flag<["-"], "fmerge-functions">,
  HelpText<"Permit merging of identical functions when optimizing.">,
  MarshallingInfoFlag<CodeGenOpts<"MergeFunctions">>;
def coverage_data_file : Separate<["-"], "coverage-data-file">,
  HelpText<"Emit coverage data to this filename.">,
  MarshallingInfoString<CodeGenOpts<"CoverageDataFile">>,
  ShouldParseIf<!strconcat(fprofile_arcs.KeyPath, "||", ftest_coverage.KeyPath)>;
def coverage_data_file_EQ : Joined<["-"], "coverage-data-file=">,
  Alias<coverage_data_file>;
def coverage_notes_file : Separate<["-"], "coverage-notes-file">,
  HelpText<"Emit coverage notes to this filename.">,
  MarshallingInfoString<CodeGenOpts<"CoverageNotesFile">>,
  ShouldParseIf<!strconcat(fprofile_arcs.KeyPath, "||", ftest_coverage.KeyPath)>;
def coverage_notes_file_EQ : Joined<["-"], "coverage-notes-file=">,
  Alias<coverage_notes_file>;
def coverage_version_EQ : Joined<["-"], "coverage-version=">,
  HelpText<"Four-byte version string for gcov files.">;
def dump_coverage_mapping : Flag<["-"], "dump-coverage-mapping">,
  HelpText<"Dump the coverage mapping records, for testing">,
  MarshallingInfoFlag<CodeGenOpts<"DumpCoverageMapping">>;
def fuse_register_sized_bitfield_access: Flag<["-"], "fuse-register-sized-bitfield-access">,
  HelpText<"Use register sized accesses to bit-fields, when possible.">,
  MarshallingInfoFlag<CodeGenOpts<"UseRegisterSizedBitfieldAccess">>;
def relaxed_aliasing : Flag<["-"], "relaxed-aliasing">,
  HelpText<"Turn off Type Based Alias Analysis">,
  MarshallingInfoFlag<CodeGenOpts<"RelaxedAliasing">>;
def no_struct_path_tbaa : Flag<["-"], "no-struct-path-tbaa">,
  HelpText<"Turn off struct-path aware Type Based Alias Analysis">,
  MarshallingInfoNegativeFlag<CodeGenOpts<"StructPathTBAA">>;
def new_struct_path_tbaa : Flag<["-"], "new-struct-path-tbaa">,
  HelpText<"Enable enhanced struct-path aware Type Based Alias Analysis">;
def mdebug_pass : Separate<["-"], "mdebug-pass">,
  HelpText<"Enable additional debug output">,
  MarshallingInfoString<CodeGenOpts<"DebugPass">>;
def mframe_pointer_EQ : Joined<["-"], "mframe-pointer=">,
  HelpText<"Specify which frame pointers to retain.">, Values<"all,non-leaf,none">,
  NormalizedValuesScope<"CodeGenOptions::FramePointerKind">, NormalizedValues<["All", "NonLeaf", "None"]>,
  MarshallingInfoEnum<CodeGenOpts<"FramePointer">, "None">;
def menable_no_infinities : Flag<["-"], "menable-no-infs">,
  HelpText<"Allow optimization to assume there are no infinities.">,
  MarshallingInfoFlag<LangOpts<"NoHonorInfs">>, ImpliedByAnyOf<[ffinite_math_only.KeyPath]>;
def menable_no_nans : Flag<["-"], "menable-no-nans">,
  HelpText<"Allow optimization to assume there are no NaNs.">,
  MarshallingInfoFlag<LangOpts<"NoHonorNaNs">>, ImpliedByAnyOf<[ffinite_math_only.KeyPath]>;
def mreassociate : Flag<["-"], "mreassociate">,
  HelpText<"Allow reassociation transformations for floating-point instructions">,
  MarshallingInfoFlag<LangOpts<"AllowFPReassoc">>, ImpliedByAnyOf<[menable_unsafe_fp_math.KeyPath]>;
def mabi_EQ_ieeelongdouble : Flag<["-"], "mabi=ieeelongdouble">,
  HelpText<"Use IEEE 754 quadruple-precision for long double">,
  MarshallingInfoFlag<LangOpts<"PPCIEEELongDouble">>;
def mfloat_abi : Separate<["-"], "mfloat-abi">,
  HelpText<"The float ABI to use">,
  MarshallingInfoString<CodeGenOpts<"FloatABI">>;
def mtp : Separate<["-"], "mtp">,
  HelpText<"Mode for reading thread pointer">;
def mlimit_float_precision : Separate<["-"], "mlimit-float-precision">,
  HelpText<"Limit float precision to the given value">,
  MarshallingInfoString<CodeGenOpts<"LimitFloatPrecision">>;
def mregparm : Separate<["-"], "mregparm">,
  HelpText<"Limit the number of registers available for integer arguments">,
  MarshallingInfoInt<CodeGenOpts<"NumRegisterParameters">>;
def msmall_data_limit : Separate<["-"], "msmall-data-limit">,
  HelpText<"Put global and static data smaller than the limit into a special section">,
  MarshallingInfoInt<CodeGenOpts<"SmallDataLimit">>;
def funwind_tables_EQ : Joined<["-"], "funwind-tables=">,
  HelpText<"Generate unwinding tables for all functions">,
  MarshallingInfoInt<CodeGenOpts<"UnwindTables">>;
defm constructor_aliases : BoolOption<"m", "constructor-aliases",
  CodeGenOpts<"CXXCtorDtorAliases">, DefaultFalse,
  PosFlag<SetTrue, [], "Enable">, NegFlag<SetFalse, [], "Disable">,
  BothFlags<[CC1Option], " emitting complete constructors and destructors as aliases when possible">>;
def mlink_bitcode_file : Separate<["-"], "mlink-bitcode-file">,
  HelpText<"Link the given bitcode file before performing optimizations.">;
def mlink_builtin_bitcode : Separate<["-"], "mlink-builtin-bitcode">,
  HelpText<"Link and internalize needed symbols from the given bitcode file "
           "before performing optimizations.">;
def mlink_cuda_bitcode : Separate<["-"], "mlink-cuda-bitcode">,
  Alias<mlink_builtin_bitcode>;
let Flags = [CC1Option, FC1Option] in {
def vectorize_loops : Flag<["-"], "vectorize-loops">,
  HelpText<"Run the Loop vectorization passes">,
  MarshallingInfoFlag<CodeGenOpts<"VectorizeLoop">>;
def vectorize_slp : Flag<["-"], "vectorize-slp">,
  HelpText<"Run the SLP vectorization passes">,
  MarshallingInfoFlag<CodeGenOpts<"VectorizeSLP">>;
def vectorize_wfv : Flag<["-"], "vectorize-wfv">,
  HelpText<"Run the WFV vectorization passes">,
  MarshallingInfoFlag<CodeGenOpts<"VectorizeWFV">>;
}
def dependent_lib : Joined<["--"], "dependent-lib=">,
  HelpText<"Add dependent library">,
  MarshallingInfoStringVector<CodeGenOpts<"DependentLibraries">>;
def linker_option : Joined<["--"], "linker-option=">,
  HelpText<"Add linker option">,
  MarshallingInfoStringVector<CodeGenOpts<"LinkerOptions">>;
def fsanitize_coverage_type : Joined<["-"], "fsanitize-coverage-type=">,
                              HelpText<"Sanitizer coverage type">,
                              MarshallingInfoInt<CodeGenOpts<"SanitizeCoverageType">>;
def fsanitize_coverage_indirect_calls
    : Flag<["-"], "fsanitize-coverage-indirect-calls">,
      HelpText<"Enable sanitizer coverage for indirect calls">,
      MarshallingInfoFlag<CodeGenOpts<"SanitizeCoverageIndirectCalls">>;
def fsanitize_coverage_trace_bb
    : Flag<["-"], "fsanitize-coverage-trace-bb">,
      HelpText<"Enable basic block tracing in sanitizer coverage">,
      MarshallingInfoFlag<CodeGenOpts<"SanitizeCoverageTraceBB">>;
def fsanitize_coverage_trace_cmp
    : Flag<["-"], "fsanitize-coverage-trace-cmp">,
      HelpText<"Enable cmp instruction tracing in sanitizer coverage">,
      MarshallingInfoFlag<CodeGenOpts<"SanitizeCoverageTraceCmp">>;
def fsanitize_coverage_trace_div
    : Flag<["-"], "fsanitize-coverage-trace-div">,
      HelpText<"Enable div instruction tracing in sanitizer coverage">,
      MarshallingInfoFlag<CodeGenOpts<"SanitizeCoverageTraceDiv">>;
def fsanitize_coverage_trace_gep
    : Flag<["-"], "fsanitize-coverage-trace-gep">,
      HelpText<"Enable gep instruction tracing in sanitizer coverage">,
      MarshallingInfoFlag<CodeGenOpts<"SanitizeCoverageTraceGep">>;
def fsanitize_coverage_8bit_counters
    : Flag<["-"], "fsanitize-coverage-8bit-counters">,
      HelpText<"Enable frequency counters in sanitizer coverage">,
      MarshallingInfoFlag<CodeGenOpts<"SanitizeCoverage8bitCounters">>;
def fsanitize_coverage_inline_8bit_counters
    : Flag<["-"], "fsanitize-coverage-inline-8bit-counters">,
      HelpText<"Enable inline 8-bit counters in sanitizer coverage">,
      MarshallingInfoFlag<CodeGenOpts<"SanitizeCoverageInline8bitCounters">>;
def fsanitize_coverage_inline_bool_flag
    : Flag<["-"], "fsanitize-coverage-inline-bool-flag">,
      HelpText<"Enable inline bool flag in sanitizer coverage">,
      MarshallingInfoFlag<CodeGenOpts<"SanitizeCoverageInlineBoolFlag">>;
def fsanitize_coverage_pc_table
    : Flag<["-"], "fsanitize-coverage-pc-table">,
      HelpText<"Create a table of coverage-instrumented PCs">,
      MarshallingInfoFlag<CodeGenOpts<"SanitizeCoveragePCTable">>;
def fsanitize_coverage_trace_pc
    : Flag<["-"], "fsanitize-coverage-trace-pc">,
      HelpText<"Enable PC tracing in sanitizer coverage">,
      MarshallingInfoFlag<CodeGenOpts<"SanitizeCoverageTracePC">>;
def fsanitize_coverage_trace_pc_guard
    : Flag<["-"], "fsanitize-coverage-trace-pc-guard">,
      HelpText<"Enable PC tracing with guard in sanitizer coverage">,
      MarshallingInfoFlag<CodeGenOpts<"SanitizeCoverageTracePCGuard">>;
def fsanitize_coverage_no_prune
    : Flag<["-"], "fsanitize-coverage-no-prune">,
      HelpText<"Disable coverage pruning (i.e. instrument all blocks/edges)">,
      MarshallingInfoFlag<CodeGenOpts<"SanitizeCoverageNoPrune">>;
def fsanitize_coverage_stack_depth
    : Flag<["-"], "fsanitize-coverage-stack-depth">,
      HelpText<"Enable max stack depth tracing">,
      MarshallingInfoFlag<CodeGenOpts<"SanitizeCoverageStackDepth">>;
def fsanitize_coverage_trace_loads
    : Flag<["-"], "fsanitize-coverage-trace-loads">,
      HelpText<"Enable tracing of loads">,
      MarshallingInfoFlag<CodeGenOpts<"SanitizeCoverageTraceLoads">>;
def fsanitize_coverage_trace_stores
    : Flag<["-"], "fsanitize-coverage-trace-stores">,
      HelpText<"Enable tracing of stores">,
      MarshallingInfoFlag<CodeGenOpts<"SanitizeCoverageTraceStores">>;
def fpatchable_function_entry_offset_EQ
    : Joined<["-"], "fpatchable-function-entry-offset=">, MetaVarName<"<M>">,
      HelpText<"Generate M NOPs before function entry">,
      MarshallingInfoInt<CodeGenOpts<"PatchableFunctionEntryOffset">>;
def fprofile_instrument_EQ : Joined<["-"], "fprofile-instrument=">,
    HelpText<"Enable PGO instrumentation">, Values<"none,clang,llvm,csllvm">,
    NormalizedValuesScope<"CodeGenOptions">,
    NormalizedValues<["ProfileNone", "ProfileClangInstr", "ProfileIRInstr", "ProfileCSIRInstr"]>,
    MarshallingInfoEnum<CodeGenOpts<"ProfileInstr">, "ProfileNone">;
def fprofile_instrument_path_EQ : Joined<["-"], "fprofile-instrument-path=">,
    HelpText<"Generate instrumented code to collect execution counts into "
             "<file> (overridden by LLVM_PROFILE_FILE env var)">,
    MarshallingInfoString<CodeGenOpts<"InstrProfileOutput">>;
def fprofile_instrument_use_path_EQ :
    Joined<["-"], "fprofile-instrument-use-path=">,
    HelpText<"Specify the profile path in PGO use compilation">,
    MarshallingInfoString<CodeGenOpts<"ProfileInstrumentUsePath">>;
def flto_visibility_public_std:
    Flag<["-"], "flto-visibility-public-std">,
    HelpText<"Use public LTO visibility for classes in std and stdext namespaces">,
    MarshallingInfoFlag<CodeGenOpts<"LTOVisibilityPublicStd">>;
defm lto_unit : BoolOption<"f", "lto-unit",
  CodeGenOpts<"LTOUnit">, DefaultFalse,
  PosFlag<SetTrue, [CC1Option], "Emit IR to support LTO unit features (CFI, whole program vtable opt)">,
  NegFlag<SetFalse>>;
def fverify_debuginfo_preserve
    : Flag<["-"], "fverify-debuginfo-preserve">,
      HelpText<"Enable Debug Info Metadata preservation testing in "
               "optimizations.">,
      MarshallingInfoFlag<CodeGenOpts<"EnableDIPreservationVerify">>;
def fverify_debuginfo_preserve_export
    : Joined<["-"], "fverify-debuginfo-preserve-export=">,
      MetaVarName<"<file>">,
      HelpText<"Export debug info (by testing original Debug Info) failures "
               "into specified (JSON) file (should be abs path as we use "
               "append mode to insert new JSON objects).">,
      MarshallingInfoString<CodeGenOpts<"DIBugsReportFilePath">>;
def fwarn_stack_size_EQ
    : Joined<["-"], "fwarn-stack-size=">,
      MarshallingInfoInt<CodeGenOpts<"WarnStackSize">, "UINT_MAX">;
// The driver option takes the key as a parameter to the -msign-return-address=
// and -mbranch-protection= options, but CC1 has a separate option so we
// don't have to parse the parameter twice.
def msign_return_address_key_EQ : Joined<["-"], "msign-return-address-key=">,
    Values<"a_key,b_key">;
def mbranch_target_enforce : Flag<["-"], "mbranch-target-enforce">,
  MarshallingInfoFlag<LangOpts<"BranchTargetEnforcement">>;
def fno_dllexport_inlines : Flag<["-"], "fno-dllexport-inlines">,
  MarshallingInfoNegativeFlag<LangOpts<"DllExportInlines">>;
def cfguard_no_checks : Flag<["-"], "cfguard-no-checks">,
    HelpText<"Emit Windows Control Flow Guard tables only (no checks)">,
    MarshallingInfoFlag<CodeGenOpts<"ControlFlowGuardNoChecks">>;
def cfguard : Flag<["-"], "cfguard">,
    HelpText<"Emit Windows Control Flow Guard tables and checks">,
    MarshallingInfoFlag<CodeGenOpts<"ControlFlowGuard">>;
def ehcontguard : Flag<["-"], "ehcontguard">,
    HelpText<"Emit Windows EH Continuation Guard tables">,
    MarshallingInfoFlag<CodeGenOpts<"EHContGuard">>;

def fdenormal_fp_math_f32_EQ : Joined<["-"], "fdenormal-fp-math-f32=">,
   Group<f_Group>;

} // let Flags = [CC1Option, FC1Option, NoDriverOption]

//===----------------------------------------------------------------------===//
// Dependency Output Options
//===----------------------------------------------------------------------===//

let Flags = [CC1Option, NoDriverOption] in {

def sys_header_deps : Flag<["-"], "sys-header-deps">,
  HelpText<"Include system headers in dependency output">,
  MarshallingInfoFlag<DependencyOutputOpts<"IncludeSystemHeaders">>;
def module_file_deps : Flag<["-"], "module-file-deps">,
  HelpText<"Include module files in dependency output">,
  MarshallingInfoFlag<DependencyOutputOpts<"IncludeModuleFiles">>;
def header_include_file : Separate<["-"], "header-include-file">,
  HelpText<"Filename (or -) to write header include output to">,
  MarshallingInfoString<DependencyOutputOpts<"HeaderIncludeOutputFile">>;
def show_includes : Flag<["--"], "show-includes">,
  HelpText<"Print cl.exe style /showIncludes to stdout">;

} // let Flags = [CC1Option, NoDriverOption]

//===----------------------------------------------------------------------===//
// Diagnostic Options
//===----------------------------------------------------------------------===//

let Flags = [CC1Option, NoDriverOption] in {

def diagnostic_log_file : Separate<["-"], "diagnostic-log-file">,
  HelpText<"Filename (or -) to log diagnostics to">,
  MarshallingInfoString<DiagnosticOpts<"DiagnosticLogFile">>;
def diagnostic_serialized_file : Separate<["-"], "serialize-diagnostic-file">,
  MetaVarName<"<filename>">,
  HelpText<"File for serializing diagnostics in a binary format">;

def fdiagnostics_format : Separate<["-"], "fdiagnostics-format">,
  HelpText<"Change diagnostic formatting to match IDE and command line tools">,
  Values<"clang,msvc,vi,sarif,SARIF">,
  NormalizedValuesScope<"DiagnosticOptions">, NormalizedValues<["Clang", "MSVC", "Vi", "SARIF", "SARIF"]>,
  MarshallingInfoEnum<DiagnosticOpts<"Format">, "Clang">;
def fdiagnostics_show_category : Separate<["-"], "fdiagnostics-show-category">,
  HelpText<"Print diagnostic category">,
  Values<"none,id,name">,
  NormalizedValues<["0", "1", "2"]>,
  MarshallingInfoEnum<DiagnosticOpts<"ShowCategories">, "0">;
def fno_diagnostics_use_presumed_location : Flag<["-"], "fno-diagnostics-use-presumed-location">,
  HelpText<"Ignore #line directives when displaying diagnostic locations">,
  MarshallingInfoNegativeFlag<DiagnosticOpts<"ShowPresumedLoc">>;
def ftabstop : Separate<["-"], "ftabstop">, MetaVarName<"<N>">,
  HelpText<"Set the tab stop distance.">,
  MarshallingInfoInt<DiagnosticOpts<"TabStop">, "DiagnosticOptions::DefaultTabStop">;
def ferror_limit : Separate<["-"], "ferror-limit">, MetaVarName<"<N>">,
  HelpText<"Set the maximum number of errors to emit before stopping (0 = no limit).">,
  MarshallingInfoInt<DiagnosticOpts<"ErrorLimit">>;
def fmacro_backtrace_limit : Separate<["-"], "fmacro-backtrace-limit">, MetaVarName<"<N>">,
  HelpText<"Set the maximum number of entries to print in a macro expansion backtrace (0 = no limit).">,
  MarshallingInfoInt<DiagnosticOpts<"MacroBacktraceLimit">, "DiagnosticOptions::DefaultMacroBacktraceLimit">;
def ftemplate_backtrace_limit : Separate<["-"], "ftemplate-backtrace-limit">, MetaVarName<"<N>">,
  HelpText<"Set the maximum number of entries to print in a template instantiation backtrace (0 = no limit).">,
  MarshallingInfoInt<DiagnosticOpts<"TemplateBacktraceLimit">, "DiagnosticOptions::DefaultTemplateBacktraceLimit">;
def fconstexpr_backtrace_limit : Separate<["-"], "fconstexpr-backtrace-limit">, MetaVarName<"<N>">,
  HelpText<"Set the maximum number of entries to print in a constexpr evaluation backtrace (0 = no limit).">,
  MarshallingInfoInt<DiagnosticOpts<"ConstexprBacktraceLimit">, "DiagnosticOptions::DefaultConstexprBacktraceLimit">;
def fspell_checking_limit : Separate<["-"], "fspell-checking-limit">, MetaVarName<"<N>">,
  HelpText<"Set the maximum number of times to perform spell checking on unrecognized identifiers (0 = no limit).">,
  MarshallingInfoInt<DiagnosticOpts<"SpellCheckingLimit">, "DiagnosticOptions::DefaultSpellCheckingLimit">;
def fcaret_diagnostics_max_lines :
  Separate<["-"], "fcaret-diagnostics-max-lines">, MetaVarName<"<N>">,
  HelpText<"Set the maximum number of source lines to show in a caret diagnostic">,
  MarshallingInfoInt<DiagnosticOpts<"SnippetLineLimit">, "DiagnosticOptions::DefaultSnippetLineLimit">;
def verify_EQ : CommaJoined<["-"], "verify=">,
  MetaVarName<"<prefixes>">,
  HelpText<"Verify diagnostic output using comment directives that start with"
           " prefixes in the comma-separated sequence <prefixes>">;
def verify : Flag<["-"], "verify">,
  HelpText<"Equivalent to -verify=expected">;
def verify_ignore_unexpected : Flag<["-"], "verify-ignore-unexpected">,
  HelpText<"Ignore unexpected diagnostic messages">;
def verify_ignore_unexpected_EQ : CommaJoined<["-"], "verify-ignore-unexpected=">,
  HelpText<"Ignore unexpected diagnostic messages">;
def Wno_rewrite_macros : Flag<["-"], "Wno-rewrite-macros">,
  HelpText<"Silence ObjC rewriting warnings">,
  MarshallingInfoFlag<DiagnosticOpts<"NoRewriteMacros">>;

} // let Flags = [CC1Option, NoDriverOption]

//===----------------------------------------------------------------------===//
// Frontend Options
//===----------------------------------------------------------------------===//

let Flags = [CC1Option, NoDriverOption] in {

// This isn't normally used, it is just here so we can parse a
// CompilerInvocation out of a driver-derived argument vector.
def cc1 : Flag<["-"], "cc1">;
def cc1as : Flag<["-"], "cc1as">;

def ast_merge : Separate<["-"], "ast-merge">,
  MetaVarName<"<ast file>">,
  HelpText<"Merge the given AST file into the translation unit being compiled.">,
  MarshallingInfoStringVector<FrontendOpts<"ASTMergeFiles">>;
def aux_target_cpu : Separate<["-"], "aux-target-cpu">,
  HelpText<"Target a specific auxiliary cpu type">;
def aux_target_feature : Separate<["-"], "aux-target-feature">,
  HelpText<"Target specific auxiliary attributes">;
def aux_triple : Separate<["-"], "aux-triple">,
  HelpText<"Auxiliary target triple.">,
  MarshallingInfoString<FrontendOpts<"AuxTriple">>;
def code_completion_at : Separate<["-"], "code-completion-at">,
  MetaVarName<"<file>:<line>:<column>">,
  HelpText<"Dump code-completion information at a location">;
def remap_file : Separate<["-"], "remap-file">,
  MetaVarName<"<from>;<to>">,
  HelpText<"Replace the contents of the <from> file with the contents of the <to> file">;
def code_completion_at_EQ : Joined<["-"], "code-completion-at=">,
  Alias<code_completion_at>;
def code_completion_macros : Flag<["-"], "code-completion-macros">,
  HelpText<"Include macros in code-completion results">,
  MarshallingInfoFlag<FrontendOpts<"CodeCompleteOpts.IncludeMacros">>;
def code_completion_patterns : Flag<["-"], "code-completion-patterns">,
  HelpText<"Include code patterns in code-completion results">,
  MarshallingInfoFlag<FrontendOpts<"CodeCompleteOpts.IncludeCodePatterns">>;
def no_code_completion_globals : Flag<["-"], "no-code-completion-globals">,
  HelpText<"Do not include global declarations in code-completion results.">,
  MarshallingInfoNegativeFlag<FrontendOpts<"CodeCompleteOpts.IncludeGlobals">>;
def no_code_completion_ns_level_decls : Flag<["-"], "no-code-completion-ns-level-decls">,
  HelpText<"Do not include declarations inside namespaces (incl. global namespace) in the code-completion results.">,
  MarshallingInfoNegativeFlag<FrontendOpts<"CodeCompleteOpts.IncludeNamespaceLevelDecls">>;
def code_completion_brief_comments : Flag<["-"], "code-completion-brief-comments">,
  HelpText<"Include brief documentation comments in code-completion results.">,
  MarshallingInfoFlag<FrontendOpts<"CodeCompleteOpts.IncludeBriefComments">>;
def code_completion_with_fixits : Flag<["-"], "code-completion-with-fixits">,
  HelpText<"Include code completion results which require small fix-its.">,
  MarshallingInfoFlag<FrontendOpts<"CodeCompleteOpts.IncludeFixIts">>;
def disable_free : Flag<["-"], "disable-free">,
  HelpText<"Disable freeing of memory on exit">,
  MarshallingInfoFlag<FrontendOpts<"DisableFree">>;
defm clear_ast_before_backend : BoolOption<"",
  "clear-ast-before-backend",
  CodeGenOpts<"ClearASTBeforeBackend">,
  DefaultFalse,
  PosFlag<SetTrue, [], "Clear">,
  NegFlag<SetFalse, [], "Don't clear">,
  BothFlags<[], " the Clang AST before running backend code generation">>;
defm enable_noundef_analysis : BoolOption<"",
  "enable-noundef-analysis",
  CodeGenOpts<"EnableNoundefAttrs">,
  DefaultTrue,
  PosFlag<SetTrue, [], "Enable">,
  NegFlag<SetFalse, [], "Disable">,
  BothFlags<[], " analyzing function argument and return types for mandatory definedness">>;
defm opaque_pointers : BoolOption<"",
  "opaque-pointers",
  CodeGenOpts<"OpaquePointers">,
  DefaultTrue,
  PosFlag<SetTrue, [], "Enable">,
  NegFlag<SetFalse, [], "Disable">,
  BothFlags<[], " opaque pointers">>;
def discard_value_names : Flag<["-"], "discard-value-names">,
  HelpText<"Discard value names in LLVM IR">,
  MarshallingInfoFlag<CodeGenOpts<"DiscardValueNames">>;
def plugin_arg : JoinedAndSeparate<["-"], "plugin-arg-">,
    MetaVarName<"<name> <arg>">,
    HelpText<"Pass <arg> to plugin <name>">;
def add_plugin : Separate<["-"], "add-plugin">, MetaVarName<"<name>">,
  HelpText<"Use the named plugin action in addition to the default action">,
  MarshallingInfoStringVector<FrontendOpts<"AddPluginActions">>;
def ast_dump_filter : Separate<["-"], "ast-dump-filter">,
  MetaVarName<"<dump_filter>">,
  HelpText<"Use with -ast-dump or -ast-print to dump/print only AST declaration"
           " nodes having a certain substring in a qualified name. Use"
           " -ast-list to list all filterable declaration node names.">,
  MarshallingInfoString<FrontendOpts<"ASTDumpFilter">>;
def ast_dump_filter_EQ : Joined<["-"], "ast-dump-filter=">,
  Alias<ast_dump_filter>;
def fno_modules_global_index : Flag<["-"], "fno-modules-global-index">,
  HelpText<"Do not automatically generate or update the global module index">,
  MarshallingInfoNegativeFlag<FrontendOpts<"UseGlobalModuleIndex">>;
def fno_modules_error_recovery : Flag<["-"], "fno-modules-error-recovery">,
  HelpText<"Do not automatically import modules for error recovery">,
  MarshallingInfoNegativeFlag<LangOpts<"ModulesErrorRecovery">>;
def fmodule_map_file_home_is_cwd : Flag<["-"], "fmodule-map-file-home-is-cwd">,
  HelpText<"Use the current working directory as the home directory of "
           "module maps specified by -fmodule-map-file=<FILE>">,
  MarshallingInfoFlag<HeaderSearchOpts<"ModuleMapFileHomeIsCwd">>;
def fmodule_file_home_is_cwd : Flag<["-"], "fmodule-file-home-is-cwd">,
  HelpText<"Use the current working directory as the base directory of "
           "compiled module files.">,
  MarshallingInfoFlag<HeaderSearchOpts<"ModuleFileHomeIsCwd">>;
def fmodule_feature : Separate<["-"], "fmodule-feature">,
  MetaVarName<"<feature>">,
  HelpText<"Enable <feature> in module map requires declarations">,
  MarshallingInfoStringVector<LangOpts<"ModuleFeatures">>;
def fmodules_embed_file_EQ : Joined<["-"], "fmodules-embed-file=">,
  MetaVarName<"<file>">,
  HelpText<"Embed the contents of the specified file into the module file "
           "being compiled.">,
  MarshallingInfoStringVector<FrontendOpts<"ModulesEmbedFiles">>;
def fmodules_embed_all_files : Joined<["-"], "fmodules-embed-all-files">,
  HelpText<"Embed the contents of all files read by this compilation into "
           "the produced module file.">,
  MarshallingInfoFlag<FrontendOpts<"ModulesEmbedAllFiles">>;
defm fimplicit_modules_use_lock : BoolOption<"f", "implicit-modules-use-lock",
  FrontendOpts<"BuildingImplicitModuleUsesLock">, DefaultTrue,
  NegFlag<SetFalse>,
  PosFlag<SetTrue, [],
          "Use filesystem locks for implicit modules builds to avoid "
          "duplicating work in competing clang invocations.">>;
// FIXME: We only need this in C++ modules / Modules TS if we might textually
// enter a different module (eg, when building a header unit).
def fmodules_local_submodule_visibility :
  Flag<["-"], "fmodules-local-submodule-visibility">,
  HelpText<"Enforce name visibility rules across submodules of the same "
           "top-level module.">,
  MarshallingInfoFlag<LangOpts<"ModulesLocalVisibility">>,
  ImpliedByAnyOf<[fmodules_ts.KeyPath, fcxx_modules.KeyPath]>;
def fmodules_codegen :
  Flag<["-"], "fmodules-codegen">,
  HelpText<"Generate code for uses of this module that assumes an explicit "
           "object file will be built for the module">,
  MarshallingInfoFlag<LangOpts<"ModulesCodegen">>;
def fmodules_debuginfo :
  Flag<["-"], "fmodules-debuginfo">,
  HelpText<"Generate debug info for types in an object file built from this "
           "module and do not generate them elsewhere">,
  MarshallingInfoFlag<LangOpts<"ModulesDebugInfo">>;
def fmodule_format_EQ : Joined<["-"], "fmodule-format=">,
  HelpText<"Select the container format for clang modules and PCH. "
           "Supported options are 'raw' and 'obj'.">,
  MarshallingInfoString<HeaderSearchOpts<"ModuleFormat">, [{"raw"}]>;
def ftest_module_file_extension_EQ :
  Joined<["-"], "ftest-module-file-extension=">,
  HelpText<"introduce a module file extension for testing purposes. "
           "The argument is parsed as blockname:major:minor:hashed:user info">;
def fconcepts_ts : Flag<["-"], "fconcepts-ts">,
  HelpText<"Enable C++ Extensions for Concepts. (deprecated - use -std=c++2a)">;

defm recovery_ast : BoolOption<"f", "recovery-ast",
  LangOpts<"RecoveryAST">, DefaultTrue,
  NegFlag<SetFalse>, PosFlag<SetTrue, [], "Preserve expressions in AST rather "
                              "than dropping them when encountering semantic errors">>;
defm recovery_ast_type : BoolOption<"f", "recovery-ast-type",
  LangOpts<"RecoveryASTType">, DefaultTrue,
  NegFlag<SetFalse>, PosFlag<SetTrue, [], "Preserve the type for recovery "
                              "expressions when possible">>;

let Group = Action_Group in {

def Eonly : Flag<["-"], "Eonly">,
  HelpText<"Just run preprocessor, no output (for timings)">;
def dump_raw_tokens : Flag<["-"], "dump-raw-tokens">,
  HelpText<"Lex file in raw mode and dump raw tokens">;
def analyze : Flag<["-"], "analyze">,
  HelpText<"Run static analysis engine">;
def dump_tokens : Flag<["-"], "dump-tokens">,
  HelpText<"Run preprocessor, dump internal rep of tokens">;
def fixit : Flag<["-"], "fixit">,
  HelpText<"Apply fix-it advice to the input source">;
def fixit_EQ : Joined<["-"], "fixit=">,
  HelpText<"Apply fix-it advice creating a file with the given suffix">;
def print_preamble : Flag<["-"], "print-preamble">,
  HelpText<"Print the \"preamble\" of a file, which is a candidate for implicit"
           " precompiled headers.">;
def emit_html : Flag<["-"], "emit-html">,
  HelpText<"Output input source as HTML">;
def ast_print : Flag<["-"], "ast-print">,
  HelpText<"Build ASTs and then pretty-print them">;
def ast_list : Flag<["-"], "ast-list">,
  HelpText<"Build ASTs and print the list of declaration node qualified names">;
def ast_dump : Flag<["-"], "ast-dump">,
  HelpText<"Build ASTs and then debug dump them">;
def ast_dump_EQ : Joined<["-"], "ast-dump=">,
  HelpText<"Build ASTs and then debug dump them in the specified format. "
           "Supported formats include: default, json">;
def ast_dump_all : Flag<["-"], "ast-dump-all">,
  HelpText<"Build ASTs and then debug dump them, forcing deserialization">;
def ast_dump_all_EQ : Joined<["-"], "ast-dump-all=">,
  HelpText<"Build ASTs and then debug dump them in the specified format, "
           "forcing deserialization. Supported formats include: default, json">;
def ast_dump_decl_types : Flag<["-"], "ast-dump-decl-types">,
  HelpText<"Include declaration types in AST dumps">,
  MarshallingInfoFlag<FrontendOpts<"ASTDumpDeclTypes">>;
def templight_dump : Flag<["-"], "templight-dump">,
  HelpText<"Dump templight information to stdout">;
def ast_dump_lookups : Flag<["-"], "ast-dump-lookups">,
  HelpText<"Build ASTs and then debug dump their name lookup tables">,
  MarshallingInfoFlag<FrontendOpts<"ASTDumpLookups">>;
def ast_view : Flag<["-"], "ast-view">,
  HelpText<"Build ASTs and view them with GraphViz">;
def emit_module : Flag<["-"], "emit-module">,
  HelpText<"Generate pre-compiled module file from a module map">;
def emit_module_interface : Flag<["-"], "emit-module-interface">,
  HelpText<"Generate pre-compiled module file from a C++ module interface">;
def emit_header_module : Flag<["-"], "emit-header-module">,
  HelpText<"Generate pre-compiled module file from a set of header files">;
def emit_header_unit : Flag<["-"], "emit-header-unit">,
  HelpText<"Generate C++20 header units from header files">;
def emit_pch : Flag<["-"], "emit-pch">,
  HelpText<"Generate pre-compiled header file">;
def emit_llvm_only : Flag<["-"], "emit-llvm-only">,
  HelpText<"Build ASTs and convert to LLVM, discarding output">;
def emit_codegen_only : Flag<["-"], "emit-codegen-only">,
  HelpText<"Generate machine code, but discard output">;
def rewrite_test : Flag<["-"], "rewrite-test">,
  HelpText<"Rewriter playground">;
def rewrite_macros : Flag<["-"], "rewrite-macros">,
  HelpText<"Expand macros without full preprocessing">;
def migrate : Flag<["-"], "migrate">,
  HelpText<"Migrate source code">;
def compiler_options_dump : Flag<["-"], "compiler-options-dump">,
  HelpText<"Dump the compiler configuration options">;
def print_dependency_directives_minimized_source : Flag<["-"],
  "print-dependency-directives-minimized-source">,
  HelpText<"Print the output of the dependency directives source minimizer">;
}

defm emit_llvm_uselists : BoolOption<"", "emit-llvm-uselists",
  CodeGenOpts<"EmitLLVMUseLists">, DefaultFalse,
  PosFlag<SetTrue, [], "Preserve">,
  NegFlag<SetFalse, [], "Don't preserve">,
  BothFlags<[], " order of LLVM use-lists when serializing">>;

def mt_migrate_directory : Separate<["-"], "mt-migrate-directory">,
  HelpText<"Directory for temporary files produced during ARC or ObjC migration">,
  MarshallingInfoString<FrontendOpts<"MTMigrateDir">>;

def arcmt_action_EQ : Joined<["-"], "arcmt-action=">, Flags<[CC1Option, NoDriverOption]>,
  HelpText<"The ARC migration action to take">,
  Values<"check,modify,migrate">,
  NormalizedValuesScope<"FrontendOptions">,
  NormalizedValues<["ARCMT_Check", "ARCMT_Modify", "ARCMT_Migrate"]>,
  MarshallingInfoEnum<FrontendOpts<"ARCMTAction">, "ARCMT_None">;

def opt_record_file : Separate<["-"], "opt-record-file">,
  HelpText<"File name to use for YAML optimization record output">,
  MarshallingInfoString<CodeGenOpts<"OptRecordFile">>;
def opt_record_passes : Separate<["-"], "opt-record-passes">,
  HelpText<"Only record remark information for passes whose names match the given regular expression">;
def opt_record_format : Separate<["-"], "opt-record-format">,
  HelpText<"The format used for serializing remarks (default: YAML)">;

def print_stats : Flag<["-"], "print-stats">,
  HelpText<"Print performance metrics and statistics">,
  MarshallingInfoFlag<FrontendOpts<"ShowStats">>;
def stats_file : Joined<["-"], "stats-file=">,
  HelpText<"Filename to write statistics to">,
  MarshallingInfoString<FrontendOpts<"StatsFile">>;
def fdump_record_layouts_simple : Flag<["-"], "fdump-record-layouts-simple">,
  HelpText<"Dump record layout information in a simple form used for testing">,
  MarshallingInfoFlag<LangOpts<"DumpRecordLayoutsSimple">>;
def fdump_record_layouts_canonical : Flag<["-"], "fdump-record-layouts-canonical">,
  HelpText<"Dump record layout information with canonical field types">,
  MarshallingInfoFlag<LangOpts<"DumpRecordLayoutsCanonical">>;
def fdump_record_layouts_complete : Flag<["-"], "fdump-record-layouts-complete">,
  HelpText<"Dump record layout information for all complete types">,
  MarshallingInfoFlag<LangOpts<"DumpRecordLayoutsComplete">>;
def fdump_record_layouts : Flag<["-"], "fdump-record-layouts">,
  HelpText<"Dump record layout information">,
  MarshallingInfoFlag<LangOpts<"DumpRecordLayouts">>,
  ImpliedByAnyOf<[fdump_record_layouts_simple.KeyPath, fdump_record_layouts_complete.KeyPath, fdump_record_layouts_canonical.KeyPath]>;
def fix_what_you_can : Flag<["-"], "fix-what-you-can">,
  HelpText<"Apply fix-it advice even in the presence of unfixable errors">,
  MarshallingInfoFlag<FrontendOpts<"FixWhatYouCan">>;
def fix_only_warnings : Flag<["-"], "fix-only-warnings">,
  HelpText<"Apply fix-it advice only for warnings, not errors">,
  MarshallingInfoFlag<FrontendOpts<"FixOnlyWarnings">>;
def fixit_recompile : Flag<["-"], "fixit-recompile">,
  HelpText<"Apply fix-it changes and recompile">,
  MarshallingInfoFlag<FrontendOpts<"FixAndRecompile">>;
def fixit_to_temp : Flag<["-"], "fixit-to-temporary">,
  HelpText<"Apply fix-it changes to temporary files">,
  MarshallingInfoFlag<FrontendOpts<"FixToTemporaries">>;

def foverride_record_layout_EQ : Joined<["-"], "foverride-record-layout=">,
  HelpText<"Override record layouts with those in the given file">,
  MarshallingInfoString<FrontendOpts<"OverrideRecordLayoutsFile">>;
def pch_through_header_EQ : Joined<["-"], "pch-through-header=">,
  HelpText<"Stop PCH generation after including this file.  When using a PCH, "
           "skip tokens until after this file is included.">,
  MarshallingInfoString<PreprocessorOpts<"PCHThroughHeader">>;
def pch_through_hdrstop_create : Flag<["-"], "pch-through-hdrstop-create">,
  HelpText<"When creating a PCH, stop PCH generation after #pragma hdrstop.">,
  MarshallingInfoFlag<PreprocessorOpts<"PCHWithHdrStopCreate">>;
def pch_through_hdrstop_use : Flag<["-"], "pch-through-hdrstop-use">,
  HelpText<"When using a PCH, skip tokens until after a #pragma hdrstop.">;
def fno_pch_timestamp : Flag<["-"], "fno-pch-timestamp">,
  HelpText<"Disable inclusion of timestamp in precompiled headers">,
  MarshallingInfoNegativeFlag<FrontendOpts<"IncludeTimestamps">>;
def building_pch_with_obj : Flag<["-"], "building-pch-with-obj">,
  HelpText<"This compilation is part of building a PCH with corresponding object file.">,
  MarshallingInfoFlag<LangOpts<"BuildingPCHWithObjectFile">>;

def aligned_alloc_unavailable : Flag<["-"], "faligned-alloc-unavailable">,
  HelpText<"Aligned allocation/deallocation functions are unavailable">,
  MarshallingInfoFlag<LangOpts<"AlignedAllocationUnavailable">>,
  ShouldParseIf<faligned_allocation.KeyPath>;

} // let Flags = [CC1Option, NoDriverOption]

//===----------------------------------------------------------------------===//
// Language Options
//===----------------------------------------------------------------------===//

def version : Flag<["-"], "version">,
  HelpText<"Print the compiler version">,
  Flags<[CC1Option, CC1AsOption, FC1Option, NoDriverOption]>,
  MarshallingInfoFlag<FrontendOpts<"ShowVersion">>;

def main_file_name : Separate<["-"], "main-file-name">,
  HelpText<"Main file name to use for debug info and source if missing">,
  Flags<[CC1Option, CC1AsOption, NoDriverOption]>,
  MarshallingInfoString<CodeGenOpts<"MainFileName">>;
def split_dwarf_output : Separate<["-"], "split-dwarf-output">,
  HelpText<"File name to use for split dwarf debug info output">,
  Flags<[CC1Option, CC1AsOption, NoDriverOption]>,
  MarshallingInfoString<CodeGenOpts<"SplitDwarfOutput">>;

let Flags = [CC1Option, FC1Option, NoDriverOption] in {
<<<<<<< HEAD
=======

def pic_level : Separate<["-"], "pic-level">,
  HelpText<"Value for __PIC__">,
  MarshallingInfoInt<LangOpts<"PICLevel">>;
def pic_is_pie : Flag<["-"], "pic-is-pie">,
  HelpText<"File is for a position independent executable">,
  MarshallingInfoFlag<LangOpts<"PIE">>;

} // let Flags = [CC1Option, FC1Option, NoDriverOption]

let Flags = [CC1Option, NoDriverOption] in {
>>>>>>> fa47ed02

def fblocks_runtime_optional : Flag<["-"], "fblocks-runtime-optional">,
  HelpText<"Weakly link in the blocks runtime">,
  MarshallingInfoFlag<LangOpts<"BlocksRuntimeOptional">>;
def fexternc_nounwind : Flag<["-"], "fexternc-nounwind">,
  HelpText<"Assume all functions with C linkage do not unwind">,
  MarshallingInfoFlag<LangOpts<"ExternCNoUnwind">>;
def split_dwarf_file : Separate<["-"], "split-dwarf-file">,
  HelpText<"Name of the split dwarf debug info file to encode in the object file">,
  MarshallingInfoString<CodeGenOpts<"SplitDwarfFile">>;
def fno_wchar : Flag<["-"], "fno-wchar">,
  HelpText<"Disable C++ builtin type wchar_t">,
  MarshallingInfoNegativeFlag<LangOpts<"WChar">, cplusplus.KeyPath>,
  ShouldParseIf<cplusplus.KeyPath>;
def fconstant_string_class : Separate<["-"], "fconstant-string-class">,
  MetaVarName<"<class name>">,
  HelpText<"Specify the class to use for constant Objective-C string objects.">,
  MarshallingInfoString<LangOpts<"ObjCConstantStringClass">>;
def fobjc_arc_cxxlib_EQ : Joined<["-"], "fobjc-arc-cxxlib=">,
  HelpText<"Objective-C++ Automatic Reference Counting standard library kind">,
  Values<"libc++,libstdc++,none">,
  NormalizedValues<["ARCXX_libcxx", "ARCXX_libstdcxx", "ARCXX_nolib"]>,
  MarshallingInfoEnum<PreprocessorOpts<"ObjCXXARCStandardLibrary">, "ARCXX_nolib">;
def fobjc_runtime_has_weak : Flag<["-"], "fobjc-runtime-has-weak">,
  HelpText<"The target Objective-C runtime supports ARC weak operations">;
def fobjc_dispatch_method_EQ : Joined<["-"], "fobjc-dispatch-method=">,
  HelpText<"Objective-C dispatch method to use">,
  Values<"legacy,non-legacy,mixed">,
  NormalizedValuesScope<"CodeGenOptions">, NormalizedValues<["Legacy", "NonLegacy", "Mixed"]>,
  MarshallingInfoEnum<CodeGenOpts<"ObjCDispatchMethod">, "Legacy">;
def disable_objc_default_synthesize_properties : Flag<["-"], "disable-objc-default-synthesize-properties">,
  HelpText<"disable the default synthesis of Objective-C properties">,
  MarshallingInfoNegativeFlag<LangOpts<"ObjCDefaultSynthProperties">>;
def fencode_extended_block_signature : Flag<["-"], "fencode-extended-block-signature">,
  HelpText<"enable extended encoding of block type signature">,
  MarshallingInfoFlag<LangOpts<"EncodeExtendedBlockSig">>;
def function_alignment : Separate<["-"], "function-alignment">,
    HelpText<"default alignment for functions">,
    MarshallingInfoInt<LangOpts<"FunctionAlignment">>;
<<<<<<< HEAD
let Flags = [CC1Option, FC1Option, NoDriverOption] in {
def pic_level : Separate<["-"], "pic-level">,
  HelpText<"Value for __PIC__">,
  MarshallingInfoInt<LangOpts<"PICLevel">>;
def pic_is_pie : Flag<["-"], "pic-is-pie">,
  HelpText<"File is for a position independent executable">,
  MarshallingInfoFlag<LangOpts<"PIE">>;
}
=======
>>>>>>> fa47ed02
def fhalf_no_semantic_interposition : Flag<["-"], "fhalf-no-semantic-interposition">,
  HelpText<"Like -fno-semantic-interposition but don't use local aliases">,
  MarshallingInfoFlag<LangOpts<"HalfNoSemanticInterposition">>;
def fno_validate_pch : Flag<["-"], "fno-validate-pch">,
  HelpText<"Disable validation of precompiled headers">,
  MarshallingInfoFlag<PreprocessorOpts<"DisablePCHOrModuleValidation">, "DisableValidationForModuleKind::None">,
  Normalizer<"makeFlagToValueNormalizer(DisableValidationForModuleKind::All)">;
def fallow_pcm_with_errors : Flag<["-"], "fallow-pcm-with-compiler-errors">,
  HelpText<"Accept a PCM file that was created with compiler errors">,
  MarshallingInfoFlag<FrontendOpts<"AllowPCMWithCompilerErrors">>;
def fallow_pch_with_errors : Flag<["-"], "fallow-pch-with-compiler-errors">,
  HelpText<"Accept a PCH file that was created with compiler errors">,
  MarshallingInfoFlag<PreprocessorOpts<"AllowPCHWithCompilerErrors">>,
  ImpliedByAnyOf<[fallow_pcm_with_errors.KeyPath]>;
def fallow_pch_with_different_modules_cache_path :
  Flag<["-"], "fallow-pch-with-different-modules-cache-path">,
  HelpText<"Accept a PCH file that was created with a different modules cache path">,
  MarshallingInfoFlag<PreprocessorOpts<"AllowPCHWithDifferentModulesCachePath">>;
def fno_modules_share_filemanager : Flag<["-"], "fno-modules-share-filemanager">,
  HelpText<"Disable sharing the FileManager when building a module implicitly">,
  MarshallingInfoNegativeFlag<FrontendOpts<"ModulesShareFileManager">>;
def dump_deserialized_pch_decls : Flag<["-"], "dump-deserialized-decls">,
  HelpText<"Dump declarations that are deserialized from PCH, for testing">,
  MarshallingInfoFlag<PreprocessorOpts<"DumpDeserializedPCHDecls">>;
def error_on_deserialized_pch_decl : Separate<["-"], "error-on-deserialized-decl">,
  HelpText<"Emit error if a specific declaration is deserialized from PCH, for testing">;
def error_on_deserialized_pch_decl_EQ : Joined<["-"], "error-on-deserialized-decl=">,
  Alias<error_on_deserialized_pch_decl>;
def static_define : Flag<["-"], "static-define">,
  HelpText<"Should __STATIC__ be defined">,
  MarshallingInfoFlag<LangOpts<"Static">>;
def stack_protector : Separate<["-"], "stack-protector">,
  HelpText<"Enable stack protectors">,
  Values<"0,1,2,3">,
  NormalizedValuesScope<"LangOptions">,
  NormalizedValues<["SSPOff", "SSPOn", "SSPStrong", "SSPReq"]>,
  MarshallingInfoEnum<LangOpts<"StackProtector">, "SSPOff">;
def stack_protector_buffer_size : Separate<["-"], "stack-protector-buffer-size">,
  HelpText<"Lower bound for a buffer to be considered for stack protection">,
  MarshallingInfoInt<CodeGenOpts<"SSPBufferSize">, "8">;
def fvisibility : Separate<["-"], "fvisibility">,
  HelpText<"Default type and symbol visibility">,
  MarshallingInfoVisibility<LangOpts<"ValueVisibilityMode">, "DefaultVisibility">;
def ftype_visibility : Separate<["-"], "ftype-visibility">,
  HelpText<"Default type visibility">,
  MarshallingInfoVisibility<LangOpts<"TypeVisibilityMode">, fvisibility.KeyPath>;
def fapply_global_visibility_to_externs : Flag<["-"], "fapply-global-visibility-to-externs">,
  HelpText<"Apply global symbol visibility to external declarations without an explicit visibility">,
  MarshallingInfoFlag<LangOpts<"SetVisibilityForExternDecls">>;
def ftemplate_depth : Separate<["-"], "ftemplate-depth">,
  HelpText<"Maximum depth of recursive template instantiation">,
  MarshallingInfoInt<LangOpts<"InstantiationDepth">, "1024">;
def foperator_arrow_depth : Separate<["-"], "foperator-arrow-depth">,
  HelpText<"Maximum number of 'operator->'s to call for a member access">,
  MarshallingInfoInt<LangOpts<"ArrowDepth">, "256">;
def fconstexpr_depth : Separate<["-"], "fconstexpr-depth">,
  HelpText<"Maximum depth of recursive constexpr function calls">,
  MarshallingInfoInt<LangOpts<"ConstexprCallDepth">, "512">;
def fconstexpr_steps : Separate<["-"], "fconstexpr-steps">,
  HelpText<"Maximum number of steps in constexpr function evaluation">,
  MarshallingInfoInt<LangOpts<"ConstexprStepLimit">, "1048576">;
def fbracket_depth : Separate<["-"], "fbracket-depth">,
  HelpText<"Maximum nesting level for parentheses, brackets, and braces">,
  MarshallingInfoInt<LangOpts<"BracketDepth">, "256">;
defm const_strings : BoolOption<"f", "const-strings",
  LangOpts<"ConstStrings">, DefaultFalse,
  PosFlag<SetTrue, [CC1Option], "Use">, NegFlag<SetFalse, [], "Don't use">,
  BothFlags<[], " a const qualified type for string literals in C and ObjC">>;
def fno_bitfield_type_align : Flag<["-"], "fno-bitfield-type-align">,
  HelpText<"Ignore bit-field types when aligning structures">,
  MarshallingInfoFlag<LangOpts<"NoBitFieldTypeAlign">>;
def ffake_address_space_map : Flag<["-"], "ffake-address-space-map">,
  HelpText<"Use a fake address space map; OpenCL testing purposes only">,
  MarshallingInfoFlag<LangOpts<"FakeAddressSpaceMap">>;
def faddress_space_map_mangling_EQ : Joined<["-"], "faddress-space-map-mangling=">,
  HelpText<"Set the mode for address space map based mangling; OpenCL testing purposes only">,
  Values<"target,no,yes">,
  NormalizedValuesScope<"LangOptions">,
  NormalizedValues<["ASMM_Target", "ASMM_Off", "ASMM_On"]>,
  MarshallingInfoEnum<LangOpts<"AddressSpaceMapMangling">, "ASMM_Target">;
def funknown_anytype : Flag<["-"], "funknown-anytype">,
  HelpText<"Enable parser support for the __unknown_anytype type; for testing purposes only">,
  MarshallingInfoFlag<LangOpts<"ParseUnknownAnytype">>;
def fdebugger_support : Flag<["-"], "fdebugger-support">,
  HelpText<"Enable special debugger support behavior">,
  MarshallingInfoFlag<LangOpts<"DebuggerSupport">>;
def fdebugger_cast_result_to_id : Flag<["-"], "fdebugger-cast-result-to-id">,
  HelpText<"Enable casting unknown expression results to id">,
  MarshallingInfoFlag<LangOpts<"DebuggerCastResultToId">>;
def fdebugger_objc_literal : Flag<["-"], "fdebugger-objc-literal">,
  HelpText<"Enable special debugger support for Objective-C subscripting and literals">,
  MarshallingInfoFlag<LangOpts<"DebuggerObjCLiteral">>;
defm deprecated_macro : BoolOption<"f", "deprecated-macro",
  LangOpts<"Deprecated">, DefaultFalse,
  PosFlag<SetTrue, [], "Defines">, NegFlag<SetFalse, [], "Undefines">,
  BothFlags<[], " the __DEPRECATED macro">>;
def fobjc_subscripting_legacy_runtime : Flag<["-"], "fobjc-subscripting-legacy-runtime">,
  HelpText<"Allow Objective-C array and dictionary subscripting in legacy runtime">;
// TODO: Enforce values valid for MSVtorDispMode.
def vtordisp_mode_EQ : Joined<["-"], "vtordisp-mode=">,
  HelpText<"Control vtordisp placement on win32 targets">,
  MarshallingInfoInt<LangOpts<"VtorDispMode">, "1">;
def fnative_half_type: Flag<["-"], "fnative-half-type">,
  HelpText<"Use the native half type for __fp16 instead of promoting to float">,
  MarshallingInfoFlag<LangOpts<"NativeHalfType">>,
  ImpliedByAnyOf<[open_cl.KeyPath, render_script.KeyPath]>;
def fnative_half_arguments_and_returns : Flag<["-"], "fnative-half-arguments-and-returns">,
  HelpText<"Use the native __fp16 type for arguments and returns (and skip ABI-specific lowering)">,
  MarshallingInfoFlag<LangOpts<"NativeHalfArgsAndReturns">>,
  ImpliedByAnyOf<[open_cl.KeyPath, render_script.KeyPath]>;
def fallow_half_arguments_and_returns : Flag<["-"], "fallow-half-arguments-and-returns">,
  HelpText<"Allow function arguments and returns of type half">,
  MarshallingInfoFlag<LangOpts<"HalfArgsAndReturns">>,
  ImpliedByAnyOf<[fnative_half_arguments_and_returns.KeyPath]>;
def fdefault_calling_conv_EQ : Joined<["-"], "fdefault-calling-conv=">,
  HelpText<"Set default calling convention">,
  Values<"cdecl,fastcall,stdcall,vectorcall,regcall">,
  NormalizedValuesScope<"LangOptions">,
  NormalizedValues<["DCC_CDecl", "DCC_FastCall", "DCC_StdCall", "DCC_VectorCall", "DCC_RegCall"]>,
  MarshallingInfoEnum<LangOpts<"DefaultCallingConv">, "DCC_None">;

// These options cannot be marshalled, because they are used to set up the LangOptions defaults.
def finclude_default_header : Flag<["-"], "finclude-default-header">,
  HelpText<"Include default header file for OpenCL and HLSL">;
def fdeclare_opencl_builtins : Flag<["-"], "fdeclare-opencl-builtins">,
  HelpText<"Add OpenCL builtin function declarations (experimental)">;

def fpreserve_vec3_type : Flag<["-"], "fpreserve-vec3-type">,
  HelpText<"Preserve 3-component vector type">,
  MarshallingInfoFlag<CodeGenOpts<"PreserveVec3Type">>;
def fwchar_type_EQ : Joined<["-"], "fwchar-type=">,
  HelpText<"Select underlying type for wchar_t">,
  Values<"char,short,int">,
  NormalizedValues<["1", "2", "4"]>,
  MarshallingInfoEnum<LangOpts<"WCharSize">, "0">;
defm signed_wchar : BoolOption<"f", "signed-wchar",
  LangOpts<"WCharIsSigned">, DefaultTrue,
  NegFlag<SetFalse, [CC1Option], "Use an unsigned">, PosFlag<SetTrue, [], "Use a signed">,
  BothFlags<[], " type for wchar_t">>;
def fcompatibility_qualified_id_block_param_type_checking : Flag<["-"], "fcompatibility-qualified-id-block-type-checking">,
  HelpText<"Allow using blocks with parameters of more specific type than "
           "the type system guarantees when a parameter is qualified id">,
  MarshallingInfoFlag<LangOpts<"CompatibilityQualifiedIdBlockParamTypeChecking">>;
def fpass_by_value_is_noalias: Flag<["-"], "fpass-by-value-is-noalias">,
  HelpText<"Allows assuming by-value parameters do not alias any other value. "
           "Has no effect on non-trivially-copyable classes in C++.">, Group<f_Group>,
  MarshallingInfoFlag<CodeGenOpts<"PassByValueIsNoAlias">>;

// FIXME: Remove these entirely once functionality/tests have been excised.
def fobjc_gc_only : Flag<["-"], "fobjc-gc-only">, Group<f_Group>,
  HelpText<"Use GC exclusively for Objective-C related memory management">;
def fobjc_gc : Flag<["-"], "fobjc-gc">, Group<f_Group>,
  HelpText<"Enable Objective-C garbage collection">;

def fexperimental_max_bitint_width_EQ:
  Joined<["-"], "fexperimental-max-bitint-width=">, Group<f_Group>,
  MetaVarName<"<N>">,
  HelpText<"Set the maximum bitwidth for _BitInt (this option is expected to be removed in the future)">,
  MarshallingInfoInt<LangOpts<"MaxBitIntWidth">>;

} // let Flags = [CC1Option, NoDriverOption]

//===----------------------------------------------------------------------===//
// Header Search Options
//===----------------------------------------------------------------------===//

let Flags = [CC1Option, NoDriverOption] in {

def nostdsysteminc : Flag<["-"], "nostdsysteminc">,
  HelpText<"Disable standard system #include directories">,
  MarshallingInfoNegativeFlag<HeaderSearchOpts<"UseStandardSystemIncludes">>;
def fdisable_module_hash : Flag<["-"], "fdisable-module-hash">,
  HelpText<"Disable the module hash">,
  MarshallingInfoFlag<HeaderSearchOpts<"DisableModuleHash">>;
def fmodules_hash_content : Flag<["-"], "fmodules-hash-content">,
  HelpText<"Enable hashing the content of a module file">,
  MarshallingInfoFlag<HeaderSearchOpts<"ModulesHashContent">>;
def fmodules_strict_context_hash : Flag<["-"], "fmodules-strict-context-hash">,
  HelpText<"Enable hashing of all compiler options that could impact the "
           "semantics of a module in an implicit build">,
  MarshallingInfoFlag<HeaderSearchOpts<"ModulesStrictContextHash">>;
def c_isystem : JoinedOrSeparate<["-"], "c-isystem">, MetaVarName<"<directory>">,
  HelpText<"Add directory to the C SYSTEM include search path">;
def objc_isystem : JoinedOrSeparate<["-"], "objc-isystem">,
  MetaVarName<"<directory>">,
  HelpText<"Add directory to the ObjC SYSTEM include search path">;
def objcxx_isystem : JoinedOrSeparate<["-"], "objcxx-isystem">,
  MetaVarName<"<directory>">,
  HelpText<"Add directory to the ObjC++ SYSTEM include search path">;
def internal_isystem : JoinedOrSeparate<["-"], "internal-isystem">,
  MetaVarName<"<directory>">,
  HelpText<"Add directory to the internal system include search path; these "
           "are assumed to not be user-provided and are used to model system "
           "and standard headers' paths.">;
def internal_externc_isystem : JoinedOrSeparate<["-"], "internal-externc-isystem">,
  MetaVarName<"<directory>">,
  HelpText<"Add directory to the internal system include search path with "
           "implicit extern \"C\" semantics; these are assumed to not be "
           "user-provided and are used to model system and standard headers' "
           "paths.">;

} // let Flags = [CC1Option, NoDriverOption]

//===----------------------------------------------------------------------===//
// Preprocessor Options
//===----------------------------------------------------------------------===//

let Flags = [CC1Option, NoDriverOption] in {

def chain_include : Separate<["-"], "chain-include">, MetaVarName<"<file>">,
  HelpText<"Include and chain a header file after turning it into PCH">;
def preamble_bytes_EQ : Joined<["-"], "preamble-bytes=">,
  HelpText<"Assume that the precompiled header is a precompiled preamble "
           "covering the first N bytes of the main file">;
def detailed_preprocessing_record : Flag<["-"], "detailed-preprocessing-record">,
  HelpText<"include a detailed record of preprocessing actions">,
  MarshallingInfoFlag<PreprocessorOpts<"DetailedRecord">>;
def setup_static_analyzer : Flag<["-"], "setup-static-analyzer">,
  HelpText<"Set up preprocessor for static analyzer (done automatically when static analyzer is run).">,
  MarshallingInfoFlag<PreprocessorOpts<"SetUpStaticAnalyzer">>;
def disable_pragma_debug_crash : Flag<["-"], "disable-pragma-debug-crash">,
  HelpText<"Disable any #pragma clang __debug that can lead to crashing behavior. This is meant for testing.">,
  MarshallingInfoFlag<PreprocessorOpts<"DisablePragmaDebugCrash">>;

} // let Flags = [CC1Option, NoDriverOption]

//===----------------------------------------------------------------------===//
// CUDA Options
//===----------------------------------------------------------------------===//

let Flags = [CC1Option, NoDriverOption] in {

def fcuda_is_device : Flag<["-"], "fcuda-is-device">,
  HelpText<"Generate code for CUDA device">,
  MarshallingInfoFlag<LangOpts<"CUDAIsDevice">>;
def fcuda_include_gpubinary : Separate<["-"], "fcuda-include-gpubinary">,
  HelpText<"Incorporate CUDA device-side binary into host object file.">,
  MarshallingInfoString<CodeGenOpts<"CudaGpuBinaryFileName">>;
def fcuda_allow_variadic_functions : Flag<["-"], "fcuda-allow-variadic-functions">,
  HelpText<"Allow variadic functions in CUDA device code.">,
  MarshallingInfoFlag<LangOpts<"CUDAAllowVariadicFunctions">>;
def fno_cuda_host_device_constexpr : Flag<["-"], "fno-cuda-host-device-constexpr">,
  HelpText<"Don't treat unattributed constexpr functions as __host__ __device__.">,
  MarshallingInfoNegativeFlag<LangOpts<"CUDAHostDeviceConstexpr">>;

} // let Flags = [CC1Option, NoDriverOption]

//===----------------------------------------------------------------------===//
// OpenMP Options
//===----------------------------------------------------------------------===//

def fopenmp_is_device : Flag<["-"], "fopenmp-is-device">,
  HelpText<"Generate code only for an OpenMP target device.">,
  Flags<[CC1Option, NoDriverOption]>;
def fopenmp_host_ir_file_path : Separate<["-"], "fopenmp-host-ir-file-path">,
  HelpText<"Path to the IR file produced by the frontend for the host.">,
  Flags<[CC1Option, NoDriverOption]>;

//===----------------------------------------------------------------------===//
// SYCL Options
//===----------------------------------------------------------------------===//

def fsycl_is_device : Flag<["-"], "fsycl-is-device">,
  HelpText<"Generate code for SYCL device.">,
  Flags<[CC1Option, NoDriverOption]>,
  MarshallingInfoFlag<LangOpts<"SYCLIsDevice">>;
def fsycl_is_host : Flag<["-"], "fsycl-is-host">,
  HelpText<"SYCL host compilation">,
  Flags<[CC1Option, NoDriverOption]>,
  MarshallingInfoFlag<LangOpts<"SYCLIsHost">>;

def sycl_std_EQ : Joined<["-"], "sycl-std=">, Group<sycl_Group>,
  Flags<[CC1Option, NoArgumentUnused, CoreOption]>,
  HelpText<"SYCL language standard to compile for.">,
  Values<"2020,2017,121,1.2.1,sycl-1.2.1">,
  NormalizedValues<["SYCL_2020", "SYCL_2017", "SYCL_2017", "SYCL_2017", "SYCL_2017"]>,
  NormalizedValuesScope<"LangOptions">,
  MarshallingInfoEnum<LangOpts<"SYCLVersion">, "SYCL_None">,
  ShouldParseIf<!strconcat(fsycl_is_device.KeyPath, "||", fsycl_is_host.KeyPath)>;

defm cuda_approx_transcendentals : BoolFOption<"cuda-approx-transcendentals",
  LangOpts<"CUDADeviceApproxTranscendentals">, DefaultFalse,
  PosFlag<SetTrue, [CC1Option], "Use">, NegFlag<SetFalse, [], "Don't use">,
  BothFlags<[], " approximate transcendental functions">>,
  ShouldParseIf<fcuda_is_device.KeyPath>;

//===----------------------------------------------------------------------===//
// Frontend Options - cc1 + fc1
//===----------------------------------------------------------------------===//

let Flags = [CC1Option, FC1Option, NoDriverOption] in {
let Group = Action_Group in {

def emit_obj : Flag<["-"], "emit-obj">,
  HelpText<"Emit native object files">;
def init_only : Flag<["-"], "init-only">,
  HelpText<"Only execute frontend initialization">;
def emit_llvm_bc : Flag<["-"], "emit-llvm-bc">,
  HelpText<"Build ASTs then convert to LLVM, emit .bc file">;

} // let Group = Action_Group

def load : Separate<["-"], "load">, MetaVarName<"<dsopath>">,
  HelpText<"Load the named plugin (dynamic shared object)">;
def plugin : Separate<["-"], "plugin">, MetaVarName<"<name>">,
  HelpText<"Use the named plugin action instead of the default action (use \"help\" to list available options)">;
defm debug_pass_manager : BoolOption<"f", "debug-pass-manager",
  CodeGenOpts<"DebugPassManager">, DefaultFalse,
  PosFlag<SetTrue, [], "Prints debug information for the new pass manager">,
  NegFlag<SetFalse, [], "Disables debug printing for the new pass manager">>;

} // let Flags = [CC1Option, FC1Option, NoDriverOption]

//===----------------------------------------------------------------------===//
// cc1as-only Options
//===----------------------------------------------------------------------===//

let Flags = [CC1AsOption, NoDriverOption] in {

// Language Options
def n : Flag<["-"], "n">,
  HelpText<"Don't automatically start assembly file with a text section">;

// Frontend Options
def filetype : Separate<["-"], "filetype">,
    HelpText<"Specify the output file type ('asm', 'null', or 'obj')">;

// Transliterate Options
def output_asm_variant : Separate<["-"], "output-asm-variant">,
    HelpText<"Select the asm variant index to use for output">;
def show_encoding : Flag<["-"], "show-encoding">,
    HelpText<"Show instruction encoding information in transliterate mode">;
def show_inst : Flag<["-"], "show-inst">,
    HelpText<"Show internal instruction representation in transliterate mode">;

// Assemble Options
def dwarf_debug_producer : Separate<["-"], "dwarf-debug-producer">,
  HelpText<"The string to embed in the Dwarf debug AT_producer record.">;

def defsym : Separate<["-"], "defsym">,
  HelpText<"Define a value for a symbol">;

} // let Flags = [CC1AsOption]

//===----------------------------------------------------------------------===//
// clang-cl Options
//===----------------------------------------------------------------------===//

def cl_Group : OptionGroup<"<clang-cl options>">, Flags<[CLDXCOption]>,
  HelpText<"CL.EXE COMPATIBILITY OPTIONS">;

def cl_compile_Group : OptionGroup<"<clang-cl compile-only options>">,
  Group<cl_Group>;

def cl_ignored_Group : OptionGroup<"<clang-cl ignored options>">,
  Group<cl_Group>;

class CLFlag<string name> : Option<["/", "-"], name, KIND_FLAG>,
  Group<cl_Group>, Flags<[CLOption, NoXarchOption]>;

class CLCompileFlag<string name> : Option<["/", "-"], name, KIND_FLAG>,
  Group<cl_compile_Group>, Flags<[CLOption, NoXarchOption]>;

class CLIgnoredFlag<string name> : Option<["/", "-"], name, KIND_FLAG>,
  Group<cl_ignored_Group>, Flags<[CLOption, NoXarchOption]>;

class CLJoined<string name> : Option<["/", "-"], name, KIND_JOINED>,
  Group<cl_Group>, Flags<[CLOption, NoXarchOption]>;

class CLCompileJoined<string name> : Option<["/", "-"], name, KIND_JOINED>,
  Group<cl_compile_Group>, Flags<[CLOption, NoXarchOption]>;

class CLIgnoredJoined<string name> : Option<["/", "-"], name, KIND_JOINED>,
  Group<cl_ignored_Group>, Flags<[CLOption, NoXarchOption, HelpHidden]>;

class CLJoinedOrSeparate<string name> : Option<["/", "-"], name,
  KIND_JOINED_OR_SEPARATE>, Group<cl_Group>, Flags<[CLOption, NoXarchOption]>;

class CLDXCJoinedOrSeparate<string name> : Option<["/", "-"], name,
  KIND_JOINED_OR_SEPARATE>, Group<cl_Group>, Flags<[CLDXCOption, NoXarchOption]>;

class CLCompileJoinedOrSeparate<string name> : Option<["/", "-"], name,
  KIND_JOINED_OR_SEPARATE>, Group<cl_compile_Group>,
  Flags<[CLOption, NoXarchOption]>;

class CLRemainingArgsJoined<string name> : Option<["/", "-"], name,
  KIND_REMAINING_ARGS_JOINED>, Group<cl_Group>, Flags<[CLOption, NoXarchOption]>;

// Aliases:
// (We don't put any of these in cl_compile_Group as the options they alias are
// already in the right group.)

def _SLASH_Brepro : CLFlag<"Brepro">,
  HelpText<"Do not write current time into COFF output (breaks link.exe /incremental)">,
  Alias<mno_incremental_linker_compatible>;
def _SLASH_Brepro_ : CLFlag<"Brepro-">,
  HelpText<"Write current time into COFF output (default)">,
  Alias<mincremental_linker_compatible>;
def _SLASH_C : CLFlag<"C">,
  HelpText<"Do not discard comments when preprocessing">, Alias<C>;
def _SLASH_c : CLFlag<"c">, HelpText<"Compile only">, Alias<c>;
def _SLASH_d1PP : CLFlag<"d1PP">,
  HelpText<"Retain macro definitions in /E mode">, Alias<dD>;
def _SLASH_d1reportAllClassLayout : CLFlag<"d1reportAllClassLayout">,
  HelpText<"Dump record layout information">,
  Alias<Xclang>, AliasArgs<["-fdump-record-layouts"]>;
def _SLASH_diagnostics_caret : CLFlag<"diagnostics:caret">,
  HelpText<"Enable caret and column diagnostics (default)">;
def _SLASH_diagnostics_column : CLFlag<"diagnostics:column">,
  HelpText<"Disable caret diagnostics but keep column info">;
def _SLASH_diagnostics_classic : CLFlag<"diagnostics:classic">,
  HelpText<"Disable column and caret diagnostics">;
def _SLASH_D : CLJoinedOrSeparate<"D">, HelpText<"Define macro">,
  MetaVarName<"<macro[=value]>">, Alias<D>;
def _SLASH_E : CLFlag<"E">, HelpText<"Preprocess to stdout">, Alias<E>;
def _SLASH_external_COLON_I : CLJoinedOrSeparate<"external:I">, Alias<isystem>,
  HelpText<"Add directory to include search path with warnings suppressed">,
  MetaVarName<"<dir>">;
def _SLASH_fp_contract : CLFlag<"fp:contract">, HelpText<"">, Alias<ffp_contract>, AliasArgs<["on"]>;
def _SLASH_fp_except : CLFlag<"fp:except">, HelpText<"">, Alias<ffp_exception_behavior_EQ>, AliasArgs<["strict"]>;
def _SLASH_fp_except_ : CLFlag<"fp:except-">, HelpText<"">, Alias<ffp_exception_behavior_EQ>, AliasArgs<["ignore"]>;
def _SLASH_fp_fast : CLFlag<"fp:fast">, HelpText<"">, Alias<ffast_math>;
def _SLASH_fp_precise : CLFlag<"fp:precise">, HelpText<"">, Alias<ffp_model_EQ>, AliasArgs<["precise"]>;
def _SLASH_fp_strict : CLFlag<"fp:strict">, HelpText<"">, Alias<ffp_model_EQ>, AliasArgs<["strict"]>;
def _SLASH_fsanitize_EQ_address : CLFlag<"fsanitize=address">,
  HelpText<"Enable AddressSanitizer">,
  Alias<fsanitize_EQ>, AliasArgs<["address"]>;
def _SLASH_GA : CLFlag<"GA">, Alias<ftlsmodel_EQ>, AliasArgs<["local-exec"]>,
  HelpText<"Assume thread-local variables are defined in the executable">;
def _SLASH_GR : CLFlag<"GR">, HelpText<"Emit RTTI data (default)">;
def _SLASH_GR_ : CLFlag<"GR-">, HelpText<"Do not emit RTTI data">;
def _SLASH_GF : CLIgnoredFlag<"GF">,
  HelpText<"Enable string pooling (default)">;
def _SLASH_GF_ : CLFlag<"GF-">, HelpText<"Disable string pooling">,
  Alias<fwritable_strings>;
def _SLASH_GS : CLFlag<"GS">,
  HelpText<"Enable buffer security check (default)">;
def _SLASH_GS_ : CLFlag<"GS-">, HelpText<"Disable buffer security check">;
def : CLFlag<"Gs">, HelpText<"Use stack probes (default)">,
  Alias<mstack_probe_size>, AliasArgs<["4096"]>;
def _SLASH_Gs : CLJoined<"Gs">,
  HelpText<"Set stack probe size (default 4096)">, Alias<mstack_probe_size>;
def _SLASH_Gy : CLFlag<"Gy">, HelpText<"Put each function in its own section">,
  Alias<ffunction_sections>;
def _SLASH_Gy_ : CLFlag<"Gy-">,
  HelpText<"Do not put each function in its own section (default)">,
  Alias<fno_function_sections>;
def _SLASH_Gw : CLFlag<"Gw">, HelpText<"Put each data item in its own section">,
  Alias<fdata_sections>;
def _SLASH_Gw_ : CLFlag<"Gw-">,
  HelpText<"Do not put each data item in its own section (default)">,
  Alias<fno_data_sections>;
def _SLASH_help : CLFlag<"help">, Alias<help>,
  HelpText<"Display available options">;
def _SLASH_HELP : CLFlag<"HELP">, Alias<help>;
def _SLASH_hotpatch : CLFlag<"hotpatch">, Alias<fms_hotpatch>,
  HelpText<"Create hotpatchable image">;
def _SLASH_I : CLDXCJoinedOrSeparate<"I">,
  HelpText<"Add directory to include search path">, MetaVarName<"<dir>">,
  Alias<I>;
def _SLASH_J : CLFlag<"J">, HelpText<"Make char type unsigned">,
  Alias<funsigned_char>;

// The _SLASH_O option handles all the /O flags, but we also provide separate
// aliased options to provide separate help messages.
def _SLASH_O : CLJoined<"O">,
  HelpText<"Set multiple /O flags at once; e.g. '/O2y-' for '/O2 /Oy-'">,
  MetaVarName<"<flags>">;
def : CLFlag<"O1">, Alias<_SLASH_O>, AliasArgs<["1"]>,
  HelpText<"Optimize for size  (like /Og     /Os /Oy /Ob2 /GF /Gy)">;
def : CLFlag<"O2">, Alias<_SLASH_O>, AliasArgs<["2"]>,
  HelpText<"Optimize for speed (like /Og /Oi /Ot /Oy /Ob2 /GF /Gy)">;
def : CLFlag<"Ob0">, Alias<_SLASH_O>, AliasArgs<["b0"]>,
  HelpText<"Disable function inlining">;
def : CLFlag<"Ob1">, Alias<_SLASH_O>, AliasArgs<["b1"]>,
  HelpText<"Only inline functions explicitly or implicitly marked inline">;
def : CLFlag<"Ob2">, Alias<_SLASH_O>, AliasArgs<["b2"]>,
  HelpText<"Inline functions as deemed beneficial by the compiler">;
def : CLFlag<"Od">, Alias<_SLASH_O>, AliasArgs<["d"]>,
  HelpText<"Disable optimization">;
def : CLFlag<"Og">, Alias<_SLASH_O>, AliasArgs<["g"]>,
  HelpText<"No effect">;
def : CLFlag<"Oi">, Alias<_SLASH_O>, AliasArgs<["i"]>,
  HelpText<"Enable use of builtin functions">;
def : CLFlag<"Oi-">, Alias<_SLASH_O>, AliasArgs<["i-"]>,
  HelpText<"Disable use of builtin functions">;
def : CLFlag<"Os">, Alias<_SLASH_O>, AliasArgs<["s"]>,
  HelpText<"Optimize for size">;
def : CLFlag<"Ot">, Alias<_SLASH_O>, AliasArgs<["t"]>,
  HelpText<"Optimize for speed">;
def : CLFlag<"Ox">, Alias<_SLASH_O>, AliasArgs<["x"]>,
  HelpText<"Deprecated (like /Og /Oi /Ot /Oy /Ob2); use /O2">;
def : CLFlag<"Oy">, Alias<_SLASH_O>, AliasArgs<["y"]>,
  HelpText<"Enable frame pointer omission (x86 only)">;
def : CLFlag<"Oy-">, Alias<_SLASH_O>, AliasArgs<["y-"]>,
  HelpText<"Disable frame pointer omission (x86 only, default)">;

def _SLASH_QUESTION : CLFlag<"?">, Alias<help>,
  HelpText<"Display available options">;
def _SLASH_Qvec : CLFlag<"Qvec">,
  HelpText<"Enable the loop vectorization passes">, Alias<fvectorize>;
def _SLASH_Qvec_ : CLFlag<"Qvec-">,
  HelpText<"Disable the loop vectorization passes">, Alias<fno_vectorize>;
def _SLASH_showIncludes : CLFlag<"showIncludes">,
  HelpText<"Print info about included files to stderr">;
def _SLASH_showIncludes_user : CLFlag<"showIncludes:user">,
  HelpText<"Like /showIncludes but omit system headers">;
def _SLASH_showFilenames : CLFlag<"showFilenames">,
  HelpText<"Print the name of each compiled file">;
def _SLASH_showFilenames_ : CLFlag<"showFilenames-">,
  HelpText<"Do not print the name of each compiled file (default)">;
def _SLASH_source_charset : CLCompileJoined<"source-charset:">,
  HelpText<"Set source encoding, supports only UTF-8">,
  Alias<finput_charset_EQ>;
def _SLASH_execution_charset : CLCompileJoined<"execution-charset:">,
  HelpText<"Set runtime encoding, supports only UTF-8">,
  Alias<fexec_charset_EQ>;
def _SLASH_std : CLCompileJoined<"std:">,
  HelpText<"Set language version (c++14,c++17,c++20,c++latest,c11,c17)">;
def _SLASH_U : CLJoinedOrSeparate<"U">, HelpText<"Undefine macro">,
  MetaVarName<"<macro>">, Alias<U>;
def _SLASH_validate_charset : CLFlag<"validate-charset">,
  Alias<W_Joined>, AliasArgs<["invalid-source-encoding"]>;
def _SLASH_validate_charset_ : CLFlag<"validate-charset-">,
  Alias<W_Joined>, AliasArgs<["no-invalid-source-encoding"]>;
def _SLASH_external_W0 : CLFlag<"external:W0">, HelpText<"Ignore warnings from system headers (default)">, Alias<Wno_system_headers>;
def _SLASH_external_W1 : CLFlag<"external:W1">, HelpText<"Enable -Wsystem-headers">, Alias<Wsystem_headers>;
def _SLASH_external_W2 : CLFlag<"external:W2">, HelpText<"Enable -Wsystem-headers">, Alias<Wsystem_headers>;
def _SLASH_external_W3 : CLFlag<"external:W3">, HelpText<"Enable -Wsystem-headers">, Alias<Wsystem_headers>;
def _SLASH_external_W4 : CLFlag<"external:W4">, HelpText<"Enable -Wsystem-headers">, Alias<Wsystem_headers>;
def _SLASH_W0 : CLFlag<"W0">, HelpText<"Disable all warnings">, Alias<w>;
def _SLASH_W1 : CLFlag<"W1">, HelpText<"Enable -Wall">, Alias<Wall>;
def _SLASH_W2 : CLFlag<"W2">, HelpText<"Enable -Wall">, Alias<Wall>;
def _SLASH_W3 : CLFlag<"W3">, HelpText<"Enable -Wall">, Alias<Wall>;
def _SLASH_W4 : CLFlag<"W4">, HelpText<"Enable -Wall and -Wextra">, Alias<WCL4>;
def _SLASH_Wall : CLFlag<"Wall">, HelpText<"Enable -Weverything">,
  Alias<W_Joined>, AliasArgs<["everything"]>;
def _SLASH_WX : CLFlag<"WX">, HelpText<"Treat warnings as errors">,
  Alias<W_Joined>, AliasArgs<["error"]>;
def _SLASH_WX_ : CLFlag<"WX-">,
  HelpText<"Do not treat warnings as errors (default)">,
  Alias<W_Joined>, AliasArgs<["no-error"]>;
def _SLASH_w_flag : CLFlag<"w">, HelpText<"Disable all warnings">, Alias<w>;
def _SLASH_wd : CLCompileJoined<"wd">;
def _SLASH_vd : CLJoined<"vd">, HelpText<"Control vtordisp placement">,
  Alias<vtordisp_mode_EQ>;
def _SLASH_X : CLFlag<"X">,
  HelpText<"Do not add %INCLUDE% to include search path">, Alias<nostdlibinc>;
def _SLASH_Zc_sizedDealloc : CLFlag<"Zc:sizedDealloc">,
  HelpText<"Enable C++14 sized global deallocation functions">,
  Alias<fsized_deallocation>;
def _SLASH_Zc_sizedDealloc_ : CLFlag<"Zc:sizedDealloc-">,
  HelpText<"Disable C++14 sized global deallocation functions">,
  Alias<fno_sized_deallocation>;
def _SLASH_Zc_alignedNew : CLFlag<"Zc:alignedNew">,
  HelpText<"Enable C++17 aligned allocation functions">,
  Alias<faligned_allocation>;
def _SLASH_Zc_alignedNew_ : CLFlag<"Zc:alignedNew-">,
  HelpText<"Disable C++17 aligned allocation functions">,
  Alias<fno_aligned_allocation>;
def _SLASH_Zc_char8_t : CLFlag<"Zc:char8_t">,
  HelpText<"Enable char8_t from C++2a">,
  Alias<fchar8__t>;
def _SLASH_Zc_char8_t_ : CLFlag<"Zc:char8_t-">,
  HelpText<"Disable char8_t from c++2a">,
  Alias<fno_char8__t>;
def _SLASH_Zc_strictStrings : CLFlag<"Zc:strictStrings">,
  HelpText<"Treat string literals as const">, Alias<W_Joined>,
  AliasArgs<["error=c++11-compat-deprecated-writable-strings"]>;
def _SLASH_Zc_threadSafeInit : CLFlag<"Zc:threadSafeInit">,
  HelpText<"Enable thread-safe initialization of static variables">,
  Alias<fthreadsafe_statics>;
def _SLASH_Zc_threadSafeInit_ : CLFlag<"Zc:threadSafeInit-">,
  HelpText<"Disable thread-safe initialization of static variables">,
  Alias<fno_threadsafe_statics>;
def _SLASH_Zc_trigraphs : CLFlag<"Zc:trigraphs">,
  HelpText<"Enable trigraphs">, Alias<ftrigraphs>;
def _SLASH_Zc_trigraphs_off : CLFlag<"Zc:trigraphs-">,
  HelpText<"Disable trigraphs (default)">, Alias<fno_trigraphs>;
def _SLASH_Zc_twoPhase : CLFlag<"Zc:twoPhase">,
  HelpText<"Enable two-phase name lookup in templates">,
  Alias<fno_delayed_template_parsing>;
def _SLASH_Zc_twoPhase_ : CLFlag<"Zc:twoPhase-">,
  HelpText<"Disable two-phase name lookup in templates (default)">,
  Alias<fdelayed_template_parsing>;
def _SLASH_Zc_wchar_t : CLFlag<"Zc:wchar_t">,
  HelpText<"Enable C++ builtin type wchar_t (default)">;
def _SLASH_Zc_wchar_t_ : CLFlag<"Zc:wchar_t-">,
  HelpText<"Disable C++ builtin type wchar_t">;
def _SLASH_Z7 : CLFlag<"Z7">,
  HelpText<"Enable CodeView debug information in object files">;
def _SLASH_Zi : CLFlag<"Zi">, Alias<_SLASH_Z7>,
  HelpText<"Like /Z7">;
def _SLASH_Zp : CLJoined<"Zp">,
  HelpText<"Set default maximum struct packing alignment">,
  Alias<fpack_struct_EQ>;
def _SLASH_Zp_flag : CLFlag<"Zp">,
  HelpText<"Set default maximum struct packing alignment to 1">,
  Alias<fpack_struct_EQ>, AliasArgs<["1"]>;
def _SLASH_Zs : CLFlag<"Zs">, HelpText<"Run the preprocessor, parser and semantic analysis stages">,
  Alias<fsyntax_only>;
def _SLASH_openmp_ : CLFlag<"openmp-">,
  HelpText<"Disable OpenMP support">, Alias<fno_openmp>;
def _SLASH_openmp : CLFlag<"openmp">, HelpText<"Enable OpenMP support">,
  Alias<fopenmp>;
def _SLASH_openmp_experimental : CLFlag<"openmp:experimental">,
  HelpText<"Enable OpenMP support with experimental SIMD support">,
  Alias<fopenmp>;
def _SLASH_tune : CLCompileJoined<"tune:">,
  HelpText<"Set CPU for optimization without affecting instruction set">,
  Alias<mtune_EQ>;
def _SLASH_QIntel_jcc_erratum : CLFlag<"QIntel-jcc-erratum">,
  HelpText<"Align branches within 32-byte boundaries to mitigate the performance impact of the Intel JCC erratum.">,
  Alias<mbranches_within_32B_boundaries>;

// Non-aliases:

def _SLASH_arch : CLCompileJoined<"arch:">,
  HelpText<"Set architecture for code generation">;

def _SLASH_M_Group : OptionGroup<"</M group>">, Group<cl_compile_Group>;
def _SLASH_volatile_Group : OptionGroup<"</volatile group>">,
  Group<cl_compile_Group>;

def _SLASH_EH : CLJoined<"EH">, HelpText<"Set exception handling model">;
def _SLASH_EP : CLFlag<"EP">,
  HelpText<"Disable linemarker output and preprocess to stdout">;
def _SLASH_external_env : CLJoined<"external:env:">,
  HelpText<"Add dirs in env var <var> to include search path with warnings suppressed">,
  MetaVarName<"<var>">;
def _SLASH_FA : CLJoined<"FA">,
  HelpText<"Output assembly code file during compilation">;
def _SLASH_Fa : CLJoined<"Fa">,
  HelpText<"Set assembly output file name (with /FA)">,
  MetaVarName<"<file or dir/>">;
def _SLASH_FI : CLJoinedOrSeparate<"FI">,
  HelpText<"Include file before parsing">, Alias<include_>;
def _SLASH_Fe : CLJoined<"Fe">,
  HelpText<"Set output executable file name">,
  MetaVarName<"<file or dir/>">;
def _SLASH_Fe_COLON : CLJoined<"Fe:">, Alias<_SLASH_Fe>;
def _SLASH_Fi : CLCompileJoined<"Fi">,
  HelpText<"Set preprocess output file name (with /P)">,
  MetaVarName<"<file>">;
def _SLASH_Fo : CLCompileJoined<"Fo">,
  HelpText<"Set output object file (with /c)">,
  MetaVarName<"<file or dir/>">;
def _SLASH_guard : CLJoined<"guard:">,
  HelpText<"Enable Control Flow Guard with /guard:cf, or only the table with /guard:cf,nochecks. "
           "Enable EH Continuation Guard with /guard:ehcont">;
def _SLASH_GX : CLFlag<"GX">,
  HelpText<"Deprecated; use /EHsc">;
def _SLASH_GX_ : CLFlag<"GX-">,
  HelpText<"Deprecated (like not passing /EH)">;
def _SLASH_imsvc : CLJoinedOrSeparate<"imsvc">,
  HelpText<"Add <dir> to system include search path, as if in %INCLUDE%">,
  MetaVarName<"<dir>">;
def _SLASH_JMC : CLFlag<"JMC">,
  HelpText<"Enable just-my-code debugging">;
def _SLASH_JMC_ : CLFlag<"JMC-">,
  HelpText<"Disable just-my-code debugging (default)">;
def _SLASH_LD : CLFlag<"LD">, HelpText<"Create DLL">;
def _SLASH_LDd : CLFlag<"LDd">, HelpText<"Create debug DLL">;
def _SLASH_link : CLRemainingArgsJoined<"link">,
  HelpText<"Forward options to the linker">, MetaVarName<"<options>">;
def _SLASH_MD : Option<["/", "-"], "MD", KIND_FLAG>, Group<_SLASH_M_Group>,
  Flags<[CLOption, NoXarchOption]>, HelpText<"Use DLL run-time">;
def _SLASH_MDd : Option<["/", "-"], "MDd", KIND_FLAG>, Group<_SLASH_M_Group>,
  Flags<[CLOption, NoXarchOption]>, HelpText<"Use DLL debug run-time">;
def _SLASH_MT : Option<["/", "-"], "MT", KIND_FLAG>, Group<_SLASH_M_Group>,
  Flags<[CLOption, NoXarchOption]>, HelpText<"Use static run-time">;
def _SLASH_MTd : Option<["/", "-"], "MTd", KIND_FLAG>, Group<_SLASH_M_Group>,
  Flags<[CLOption, NoXarchOption]>, HelpText<"Use static debug run-time">;
def _SLASH_o : CLJoinedOrSeparate<"o">,
  HelpText<"Deprecated (set output file name); use /Fe or /Fe">,
  MetaVarName<"<file or dir/>">;
def _SLASH_P : CLFlag<"P">, HelpText<"Preprocess to file">;
def _SLASH_permissive : CLFlag<"permissive">,
  HelpText<"Enable some non conforming code to compile">;
def _SLASH_permissive_ : CLFlag<"permissive-">,
  HelpText<"Disable non conforming code from compiling (default)">;
def _SLASH_Tc : CLCompileJoinedOrSeparate<"Tc">,
  HelpText<"Treat <file> as C source file">, MetaVarName<"<file>">;
def _SLASH_TC : CLCompileFlag<"TC">, HelpText<"Treat all source files as C">;
def _SLASH_Tp : CLCompileJoinedOrSeparate<"Tp">,
  HelpText<"Treat <file> as C++ source file">, MetaVarName<"<file>">;
def _SLASH_TP : CLCompileFlag<"TP">, HelpText<"Treat all source files as C++">;
def _SLASH_diasdkdir : CLJoinedOrSeparate<"diasdkdir">,
  HelpText<"Path to the DIA SDK">, MetaVarName<"<dir>">;
def _SLASH_vctoolsdir : CLJoinedOrSeparate<"vctoolsdir">,
  HelpText<"Path to the VCToolChain">, MetaVarName<"<dir>">;
def _SLASH_vctoolsversion : CLJoinedOrSeparate<"vctoolsversion">,
  HelpText<"For use with /winsysroot, defaults to newest found">;
def _SLASH_winsdkdir : CLJoinedOrSeparate<"winsdkdir">,
  HelpText<"Path to the Windows SDK">, MetaVarName<"<dir>">;
def _SLASH_winsdkversion : CLJoinedOrSeparate<"winsdkversion">,
  HelpText<"Full version of the Windows SDK, defaults to newest found">;
def _SLASH_winsysroot : CLJoinedOrSeparate<"winsysroot">,
  HelpText<"Same as \"/diasdkdir <dir>/DIA SDK\" /vctoolsdir <dir>/VC/Tools/MSVC/<vctoolsversion> \"/winsdkdir <dir>/Windows Kits/10\"">,
  MetaVarName<"<dir>">;
def _SLASH_volatile_iso : Option<["/", "-"], "volatile:iso", KIND_FLAG>,
  Group<_SLASH_volatile_Group>, Flags<[CLOption, NoXarchOption]>,
  HelpText<"Volatile loads and stores have standard semantics">;
def _SLASH_vmb : CLFlag<"vmb">,
  HelpText<"Use a best-case representation method for member pointers">;
def _SLASH_vmg : CLFlag<"vmg">,
  HelpText<"Use a most-general representation for member pointers">;
def _SLASH_vms : CLFlag<"vms">,
  HelpText<"Set the default most-general representation to single inheritance">;
def _SLASH_vmm : CLFlag<"vmm">,
  HelpText<"Set the default most-general representation to "
           "multiple inheritance">;
def _SLASH_vmv : CLFlag<"vmv">,
  HelpText<"Set the default most-general representation to "
           "virtual inheritance">;
def _SLASH_volatile_ms  : Option<["/", "-"], "volatile:ms", KIND_FLAG>,
  Group<_SLASH_volatile_Group>, Flags<[CLOption, NoXarchOption]>,
  HelpText<"Volatile loads and stores have acquire and release semantics">;
def _SLASH_clang : CLJoined<"clang:">,
  HelpText<"Pass <arg> to the clang driver">, MetaVarName<"<arg>">;
def _SLASH_Zl : CLFlag<"Zl">,
  HelpText<"Do not let object file auto-link default libraries">;

def _SLASH_Yc : CLJoined<"Yc">,
  HelpText<"Generate a pch file for all code up to and including <filename>">,
  MetaVarName<"<filename>">;
def _SLASH_Yu : CLJoined<"Yu">,
  HelpText<"Load a pch file and use it instead of all code up to "
           "and including <filename>">,
  MetaVarName<"<filename>">;
def _SLASH_Y_ : CLFlag<"Y-">,
  HelpText<"Disable precompiled headers, overrides /Yc and /Yu">;
def _SLASH_Zc_dllexportInlines : CLFlag<"Zc:dllexportInlines">,
  HelpText<"dllexport/dllimport inline member functions of dllexport/import classes (default)">;
def _SLASH_Zc_dllexportInlines_ : CLFlag<"Zc:dllexportInlines-">,
  HelpText<"Do not dllexport/dllimport inline member functions of dllexport/import classes">;
def _SLASH_Fp : CLJoined<"Fp">,
  HelpText<"Set pch file name (with /Yc and /Yu)">, MetaVarName<"<file>">;

def _SLASH_Gd : CLFlag<"Gd">,
  HelpText<"Set __cdecl as a default calling convention">;
def _SLASH_Gr : CLFlag<"Gr">,
  HelpText<"Set __fastcall as a default calling convention">;
def _SLASH_Gz : CLFlag<"Gz">,
  HelpText<"Set __stdcall as a default calling convention">;
def _SLASH_Gv : CLFlag<"Gv">,
  HelpText<"Set __vectorcall as a default calling convention">;
def _SLASH_Gregcall : CLFlag<"Gregcall">,
  HelpText<"Set __regcall as a default calling convention">;

// Ignored:

def _SLASH_analyze_ : CLIgnoredFlag<"analyze-">;
def _SLASH_bigobj : CLIgnoredFlag<"bigobj">;
def _SLASH_cgthreads : CLIgnoredJoined<"cgthreads">;
def _SLASH_d2FastFail : CLIgnoredFlag<"d2FastFail">;
def _SLASH_d2Zi_PLUS : CLIgnoredFlag<"d2Zi+">;
def _SLASH_errorReport : CLIgnoredJoined<"errorReport">;
def _SLASH_FC : CLIgnoredFlag<"FC">;
def _SLASH_Fd : CLIgnoredJoined<"Fd">;
def _SLASH_FS : CLIgnoredFlag<"FS">;
def _SLASH_kernel_ : CLIgnoredFlag<"kernel-">;
def _SLASH_nologo : CLIgnoredFlag<"nologo">;
def _SLASH_RTC : CLIgnoredJoined<"RTC">;
def _SLASH_sdl : CLIgnoredFlag<"sdl">;
def _SLASH_sdl_ : CLIgnoredFlag<"sdl-">;
def _SLASH_utf8 : CLIgnoredFlag<"utf-8">,
  HelpText<"Set source and runtime encoding to UTF-8 (default)">;
def _SLASH_w : CLIgnoredJoined<"w">;
def _SLASH_Wv_ : CLIgnoredJoined<"Wv">;
def _SLASH_Zc___cplusplus : CLIgnoredFlag<"Zc:__cplusplus">;
def _SLASH_Zc_auto : CLIgnoredFlag<"Zc:auto">;
def _SLASH_Zc_forScope : CLIgnoredFlag<"Zc:forScope">;
def _SLASH_Zc_inline : CLIgnoredFlag<"Zc:inline">;
def _SLASH_Zc_rvalueCast : CLIgnoredFlag<"Zc:rvalueCast">;
def _SLASH_Zc_ternary : CLIgnoredFlag<"Zc:ternary">;
def _SLASH_ZH_MD5 : CLIgnoredFlag<"ZH:MD5">;
def _SLASH_ZH_SHA1 : CLIgnoredFlag<"ZH:SHA1">;
def _SLASH_ZH_SHA_256 : CLIgnoredFlag<"ZH:SHA_256">;
def _SLASH_Zm : CLIgnoredJoined<"Zm">;
def _SLASH_Zo : CLIgnoredFlag<"Zo">;
def _SLASH_Zo_ : CLIgnoredFlag<"Zo-">;


// Unsupported:

def _SLASH_await : CLFlag<"await">;
def _SLASH_await_COLON : CLJoined<"await:">;
def _SLASH_constexpr : CLJoined<"constexpr:">;
def _SLASH_AI : CLJoinedOrSeparate<"AI">;
def _SLASH_Bt : CLFlag<"Bt">;
def _SLASH_Bt_plus : CLFlag<"Bt+">;
def _SLASH_clr : CLJoined<"clr">;
def _SLASH_d2 : CLJoined<"d2">;
def _SLASH_doc : CLJoined<"doc">;
def _SLASH_experimental : CLJoined<"experimental:">;
def _SLASH_exportHeader : CLFlag<"exportHeader">;
def _SLASH_external : CLJoined<"external:">;
def _SLASH_favor : CLJoined<"favor">;
def _SLASH_fsanitize_address_use_after_return : CLJoined<"fsanitize-address-use-after-return">;
def _SLASH_fno_sanitize_address_vcasan_lib : CLJoined<"fno-sanitize-address-vcasan-lib">;
def _SLASH_F : CLJoinedOrSeparate<"F">;
def _SLASH_Fm : CLJoined<"Fm">;
def _SLASH_Fr : CLJoined<"Fr">;
def _SLASH_FR : CLJoined<"FR">;
def _SLASH_FU : CLJoinedOrSeparate<"FU">;
def _SLASH_Fx : CLFlag<"Fx">;
def _SLASH_G1 : CLFlag<"G1">;
def _SLASH_G2 : CLFlag<"G2">;
def _SLASH_Ge : CLFlag<"Ge">;
def _SLASH_Gh : CLFlag<"Gh">;
def _SLASH_GH : CLFlag<"GH">;
def _SLASH_GL : CLFlag<"GL">;
def _SLASH_GL_ : CLFlag<"GL-">;
def _SLASH_Gm : CLFlag<"Gm">;
def _SLASH_Gm_ : CLFlag<"Gm-">;
def _SLASH_GT : CLFlag<"GT">;
def _SLASH_GZ : CLFlag<"GZ">;
def _SLASH_H : CLFlag<"H">;
def _SLASH_headername : CLJoined<"headerName:">;
def _SLASH_headerUnit : CLJoinedOrSeparate<"headerUnit">;
def _SLASH_headerUnitAngle : CLJoinedOrSeparate<"headerUnit:angle">;
def _SLASH_headerUnitQuote : CLJoinedOrSeparate<"headerUnit:quote">;
def _SLASH_homeparams : CLFlag<"homeparams">;
def _SLASH_kernel : CLFlag<"kernel">;
def _SLASH_LN : CLFlag<"LN">;
def _SLASH_MP : CLJoined<"MP">;
def _SLASH_Qfast_transcendentals : CLFlag<"Qfast_transcendentals">;
def _SLASH_QIfist : CLFlag<"QIfist">;
def _SLASH_Qimprecise_fwaits : CLFlag<"Qimprecise_fwaits">;
def _SLASH_Qpar : CLFlag<"Qpar">;
def _SLASH_Qpar_report : CLJoined<"Qpar-report">;
def _SLASH_Qsafe_fp_loads : CLFlag<"Qsafe_fp_loads">;
def _SLASH_Qspectre : CLFlag<"Qspectre">;
def _SLASH_Qspectre_load : CLFlag<"Qspectre-load">;
def _SLASH_Qspectre_load_cf : CLFlag<"Qspectre-load-cf">;
def _SLASH_Qvec_report : CLJoined<"Qvec-report">;
def _SLASH_reference : CLJoinedOrSeparate<"reference">;
def _SLASH_sourceDependencies : CLJoinedOrSeparate<"sourceDependencies">;
def _SLASH_sourceDependenciesDirectives : CLJoinedOrSeparate<"sourceDependencies:directives">;
def _SLASH_translateInclude : CLFlag<"translateInclude">;
def _SLASH_u : CLFlag<"u">;
def _SLASH_V : CLFlag<"V">;
def _SLASH_WL : CLFlag<"WL">;
def _SLASH_Wp64 : CLFlag<"Wp64">;
def _SLASH_Yd : CLFlag<"Yd">;
def _SLASH_Yl : CLJoined<"Yl">;
def _SLASH_Za : CLFlag<"Za">;
def _SLASH_Zc : CLJoined<"Zc:">;
def _SLASH_Ze : CLFlag<"Ze">;
def _SLASH_Zg : CLFlag<"Zg">;
def _SLASH_ZI : CLFlag<"ZI">;
def _SLASH_ZW : CLJoined<"ZW">;

//===----------------------------------------------------------------------===//
// clang-dxc Options
//===----------------------------------------------------------------------===//

def dxc_Group : OptionGroup<"<clang-dxc options>">, Flags<[DXCOption]>,
  HelpText<"dxc compatibility options">;
class DXCFlag<string name> : Option<["/", "-"], name, KIND_FLAG>,
  Group<dxc_Group>, Flags<[DXCOption, NoXarchOption]>;
class DXCJoinedOrSeparate<string name> : Option<["/", "-"], name,
  KIND_JOINED_OR_SEPARATE>, Group<dxc_Group>, Flags<[DXCOption, NoXarchOption]>;

def dxc_help : Option<["/", "-", "--"], "help", KIND_JOINED>,
  Group<dxc_Group>, Flags<[DXCOption, NoXarchOption]>, Alias<help>,
  HelpText<"Display available options">;
def dxc_no_stdinc : DXCFlag<"hlsl-no-stdinc">,
  HelpText<"HLSL only. Disables all standard includes containing non-native compiler types and functions.">;
def Fo : DXCJoinedOrSeparate<"Fo">, Alias<o>,
  HelpText<"Output object file">;
def dxil_validator_version : Option<["/", "-"], "validator-version", KIND_SEPARATE>,
  Group<dxc_Group>, Flags<[DXCOption, NoXarchOption, CC1Option, HelpHidden]>,
  HelpText<"Override validator version for module. Format: <major.minor>;"
           "Default: DXIL.dll version or current internal version">,
  MarshallingInfoString<TargetOpts<"DxilValidatorVersion">>;
def target_profile : DXCJoinedOrSeparate<"T">, MetaVarName<"<profile>">,
  HelpText<"Set target profile">,
  Values<"ps_6_0, ps_6_1, ps_6_2, ps_6_3, ps_6_4, ps_6_5, ps_6_6, ps_6_7,"
         "vs_6_0, vs_6_1, vs_6_2, vs_6_3, vs_6_4, vs_6_5, vs_6_6, vs_6_7,"
         "gs_6_0, gs_6_1, gs_6_2, gs_6_3, gs_6_4, gs_6_5, gs_6_6, gs_6_7,"
         "hs_6_0, hs_6_1, hs_6_2, hs_6_3, hs_6_4, hs_6_5, hs_6_6, hs_6_7,"
         "ds_6_0, ds_6_1, ds_6_2, ds_6_3, ds_6_4, ds_6_5, ds_6_6, ds_6_7,"
         "cs_6_0, cs_6_1, cs_6_2, cs_6_3, cs_6_4, cs_6_5, cs_6_6, cs_6_7,"
         "lib_6_3, lib_6_4, lib_6_5, lib_6_6, lib_6_7, lib_6_x,"
         "ms_6_5, ms_6_6, ms_6_7,"
         "as_6_5, as_6_6, as_6_7">;
def dxc_D : Option<["--", "/", "-"], "D", KIND_JOINED_OR_SEPARATE>,
  Group<dxc_Group>, Flags<[DXCOption, NoXarchOption]>, Alias<D>;
def emit_pristine_llvm : DXCFlag<"emit-pristine-llvm">,
  HelpText<"Emit pristine LLVM IR from the frontend by not running any LLVM passes at all."
           "Same as -S + -emit-llvm + -disable-llvm-passes.">;
def fcgl : DXCFlag<"fcgl">, Alias<emit_pristine_llvm>;
def enable_16bit_types : DXCFlag<"enable-16bit-types">, Alias<fnative_half_type>,
  HelpText<"Enable 16-bit types and disable min precision types."
           "Available in HLSL 2018 and shader model 6.2.">;
def hlsl_entrypoint : Option<["-"], "hlsl-entry", KIND_SEPARATE>,
                      Group<dxc_Group>,
                      Flags<[CC1Option]>,
                      MarshallingInfoString<TargetOpts<"HLSLEntry">, "\"main\"">,
                      HelpText<"Entry point name for hlsl">;
def dxc_entrypoint : Option<["--", "/", "-"], "E", KIND_JOINED_OR_SEPARATE>,
                     Group<dxc_Group>,
                     Flags<[DXCOption, NoXarchOption]>,
                     HelpText<"Entry point name">;<|MERGE_RESOLUTION|>--- conflicted
+++ resolved
@@ -5295,16 +5295,6 @@
            "Note this may change .s semantics and shouldn't generally be used "
            "on compiler-generated code.">,
   MarshallingInfoFlag<CodeGenOpts<"SaveTempLabels">>;
-<<<<<<< HEAD
-let Flags = [CC1Option, CC1AsOption, FC1Option, NoDriverOption] in {
-def mrelocation_model : Separate<["-"], "mrelocation-model">,
-  HelpText<"The relocation model to use">, Values<"static,pic,ropi,rwpi,ropi-rwpi,dynamic-no-pic">,
-  NormalizedValuesScope<"llvm::Reloc">,
-  NormalizedValues<["Static", "PIC_", "ROPI", "RWPI", "ROPI_RWPI", "DynamicNoPIC"]>,
-  MarshallingInfoEnum<CodeGenOpts<"RelocationModel">, "PIC_">;
-}
-=======
->>>>>>> fa47ed02
 def fno_math_builtin : Flag<["-"], "fno-math-builtin">,
   HelpText<"Disable implicit builtin knowledge of math functions">,
   MarshallingInfoFlag<LangOpts<"NoMathBuiltin">>;
@@ -5995,8 +5985,6 @@
   MarshallingInfoString<CodeGenOpts<"SplitDwarfOutput">>;
 
 let Flags = [CC1Option, FC1Option, NoDriverOption] in {
-<<<<<<< HEAD
-=======
 
 def pic_level : Separate<["-"], "pic-level">,
   HelpText<"Value for __PIC__">,
@@ -6008,7 +5996,6 @@
 } // let Flags = [CC1Option, FC1Option, NoDriverOption]
 
 let Flags = [CC1Option, NoDriverOption] in {
->>>>>>> fa47ed02
 
 def fblocks_runtime_optional : Flag<["-"], "fblocks-runtime-optional">,
   HelpText<"Weakly link in the blocks runtime">,
@@ -6048,17 +6035,6 @@
 def function_alignment : Separate<["-"], "function-alignment">,
     HelpText<"default alignment for functions">,
     MarshallingInfoInt<LangOpts<"FunctionAlignment">>;
-<<<<<<< HEAD
-let Flags = [CC1Option, FC1Option, NoDriverOption] in {
-def pic_level : Separate<["-"], "pic-level">,
-  HelpText<"Value for __PIC__">,
-  MarshallingInfoInt<LangOpts<"PICLevel">>;
-def pic_is_pie : Flag<["-"], "pic-is-pie">,
-  HelpText<"File is for a position independent executable">,
-  MarshallingInfoFlag<LangOpts<"PIE">>;
-}
-=======
->>>>>>> fa47ed02
 def fhalf_no_semantic_interposition : Flag<["-"], "fhalf-no-semantic-interposition">,
   HelpText<"Like -fno-semantic-interposition but don't use local aliases">,
   MarshallingInfoFlag<LangOpts<"HalfNoSemanticInterposition">>;

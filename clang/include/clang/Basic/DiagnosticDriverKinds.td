//==--- DiagnosticDriverKinds.td - libdriver diagnostics ------------------===//
//
// Part of the LLVM Project, under the Apache License v2.0 with LLVM Exceptions.
// See https://llvm.org/LICENSE.txt for license information.
// SPDX-License-Identifier: Apache-2.0 WITH LLVM-exception
//
//===----------------------------------------------------------------------===//

let Component = "Driver" in {

def err_drv_no_such_file : Error<"no such file or directory: '%0'">;
def err_drv_no_such_file_with_suggestion : Error<
  "no such file or directory: '%0'; did you mean '%1'?">;
def err_drv_unsupported_opt : Error<"unsupported option '%0'">;
def err_drv_unsupported_opt_with_suggestion : Error<
  "unsupported option '%0'; did you mean '%1'?">;
def err_drv_unsupported_opt_for_target : Error<
  "unsupported option '%0' for target '%1'">;
def err_drv_unsupported_option_argument : Error<
  "unsupported argument '%1' to option '%0'">;
def err_drv_unknown_stdin_type : Error<
  "-E or -x required when input is from standard input">;
def err_drv_unknown_stdin_type_clang_cl : Error<
  "use /Tc or /Tp to set input type for standard input">;
def err_drv_unknown_language : Error<"language not recognized: '%0'">;
def err_drv_invalid_arch_name : Error<
  "invalid arch name '%0'">;
def err_drv_invalid_riscv_arch_name : Error<
  "invalid arch name '%0', %1">;
def err_drv_invalid_riscv_ext_arch_name : Error<
  "invalid arch name '%0', %1 '%2'">;
<<<<<<< HEAD
def err_drv_invalid_riscv_epi_ext : Error<
  "EPI extension is only valid in rv64mfad">;
=======
def warn_drv_invalid_arch_name_with_suggestion : Warning<
  "ignoring invalid /arch: argument '%0'; for %select{64|32}1-bit expected one of %2">,
  InGroup<UnusedCommandLineArgument>;
>>>>>>> 42c1ac93
def warn_drv_avr_mcu_not_specified : Warning<
  "no target microcontroller specified on command line, cannot "
  "link standard libraries, please pass -mmcu=<mcu name>">,
  InGroup<AVRRtlibLinkingQuirks>;
def warn_drv_avr_gcc_not_found: Warning<
  "no avr-gcc installation can be found on the system, "
  "cannot link standard libraries">,
  InGroup<AVRRtlibLinkingQuirks>;
def warn_drv_avr_libc_not_found: Warning<
  "no avr-libc installation can be found on the system, "
  "cannot link standard libraries">,
  InGroup<AVRRtlibLinkingQuirks>;
def warn_drv_avr_family_linking_stdlibs_not_implemented: Warning<
  "support for linking stdlibs for microcontroller '%0' is not implemented">,
  InGroup<AVRRtlibLinkingQuirks>;
def warn_drv_avr_linker_section_addresses_not_implemented: Warning<
  "support for passing the data section address to the linker for "
  "microcontroller '%0' is not implemented">,
  InGroup<AVRRtlibLinkingQuirks>;
def warn_drv_avr_stdlib_not_linked: Warning<
  "standard library not linked and so no interrupt vector table or "
  "compiler runtime routines will be linked">,
  InGroup<AVRRtlibLinkingQuirks>;
def err_drv_cuda_bad_gpu_arch : Error<"unsupported CUDA gpu architecture: %0">;
def err_drv_no_cuda_installation : Error<
  "cannot find CUDA installation; provide its path via '--cuda-path', or pass "
  "'-nocudainc' to build without CUDA includes">;
def err_drv_no_cuda_libdevice : Error<
  "cannot find libdevice for %0; provide path to different CUDA installation "
  "via '--cuda-path', or pass '-nocudalib' to build without linking with "
  "libdevice">;

def err_drv_no_rocm_device_lib : Error<
  "cannot find ROCm device library%select{| for %1}0; provide its path via "
  "'--rocm-path' or '--rocm-device-lib-path', or pass '-nogpulib' to build "
  "without ROCm device library">;
def err_drv_no_hip_runtime : Error<
  "cannot find HIP runtime; provide its path via '--rocm-path', or pass "
  "'-nogpuinc' to build without HIP runtime">;

def err_drv_undetermined_amdgpu_arch : Error<
  "cannot determine AMDGPU architecture: %0; consider passing it via "
  "'--march'">;
def err_drv_cuda_version_unsupported : Error<
  "GPU arch %0 is supported by CUDA versions between %1 and %2 (inclusive), "
  "but installation at %3 is %4; use '--cuda-path' to specify a different CUDA "
  "install, pass a different GPU arch with '--cuda-gpu-arch', or pass "
  "'--no-cuda-version-check'">;
def warn_drv_new_cuda_version: Warning<
  "CUDA version%0 is newer than the latest%select{| partially}1 supported version %2">,
  InGroup<CudaUnknownVersion>;
def warn_drv_partially_supported_cuda_version: Warning<
  "CUDA version %0 is only partially supported">,
  InGroup<CudaUnknownVersion>;
def err_drv_cuda_host_arch : Error<
  "unsupported architecture '%0' for host compilation">;
def err_drv_mix_cuda_hip : Error<
  "mixed CUDA and HIP compilation is not supported">;
def err_drv_bad_target_id : Error<
  "invalid target ID '%0'; format is a processor name followed by an optional "
  "colon-delimited list of features followed by an enable/disable sign (e.g., "
  "'gfx908:sramecc+:xnack-')">;
def err_drv_bad_offload_arch_combo : Error<
  "invalid offload arch combinations: '%0' and '%1' (for a specific processor, "
  "a feature should either exist in all offload archs, or not exist in any "
  "offload archs)">;
def err_drv_invalid_thread_model_for_target : Error<
  "invalid thread model '%0' in '%1' for this target">;
def err_drv_invalid_linker_name : Error<
  "invalid linker name in argument '%0'">;
def err_drv_invalid_rtlib_name : Error<
  "invalid runtime library name in argument '%0'">;
def err_drv_unsupported_rtlib_for_platform : Error<
  "unsupported runtime library '%0' for platform '%1'">;
def err_drv_invalid_unwindlib_name : Error<
  "invalid unwind library name in argument '%0'">;
def err_drv_incompatible_unwindlib : Error<
  "--rtlib=libgcc requires --unwindlib=libgcc">;
def err_drv_invalid_stdlib_name : Error<
  "invalid library name in argument '%0'">;
def err_drv_invalid_output_with_multiple_archs : Error<
  "cannot use '%0' output with multiple -arch options">;
def err_drv_no_input_files : Error<"no input files">;
def err_drv_use_of_Z_option : Error<
  "unsupported use of internal gcc -Z option '%0'">;
def err_drv_output_argument_with_multiple_files : Error<
  "cannot specify -o when generating multiple output files">;
def err_drv_out_file_argument_with_multiple_sources : Error<
  "cannot specify '%0%1' when compiling multiple source files">;
def err_no_external_assembler : Error<
  "there is no external assembler that can be used on this platform">;
def err_drv_unable_to_remove_file : Error<
  "unable to remove file: %0">;
def err_drv_unable_to_set_working_directory : Error <
  "unable to set working directory: %0">;
def err_drv_command_failure : Error<
  "unable to execute command: %0">;
def err_drv_invalid_darwin_version : Error<
  "invalid Darwin version number: %0">;
def err_drv_invalid_diagnotics_hotness_threshold : Error<
  "invalid argument in '%0', only integer or 'auto' is supported">;
def err_drv_missing_argument : Error<
  "argument to '%0' is missing (expected %1 value%s1)">;
def err_drv_invalid_Xarch_argument_with_args : Error<
  "invalid Xarch argument: '%0', options requiring arguments are unsupported">;
def err_drv_Xopenmp_target_missing_triple : Error<
  "cannot deduce implicit triple value for -Xopenmp-target, specify triple using -Xopenmp-target=<triple>">;
def err_drv_invalid_Xopenmp_target_with_args : Error<
  "invalid -Xopenmp-target argument: '%0', options requiring arguments are unsupported">;
def err_drv_argument_only_allowed_with : Error<
  "invalid argument '%0' only allowed with '%1'">;
def err_drv_minws_unsupported_input_type : Error<
  "'-fminimize-whitespace' invalid for input of type %0">;
def err_drv_amdgpu_ieee_without_no_honor_nans : Error<
  "invalid argument '-mno-amdgpu-ieee' only allowed with relaxed NaN handling">;
def err_drv_argument_not_allowed_with : Error<
  "invalid argument '%0' not allowed with '%1'">;
def err_drv_invalid_version_number : Error<
  "invalid version number in '%0'">;
def err_drv_no_linker_llvm_support : Error<
  "'%0': unable to pass LLVM bit-code files to linker">;
def err_drv_no_ast_support : Error<
  "'%0': unable to use AST files with this tool">;
def err_drv_no_module_support : Error<
  "'%0': unable to use module files with this tool">;
def err_drv_clang_unsupported : Error<
  "the clang compiler does not support '%0'">;
def err_drv_clang_unsupported_opt_cxx_darwin_i386 : Error<
  "the clang compiler does not support '%0' for C++ on Darwin/i386">;
def err_drv_clang_unsupported_opt_pg_darwin: Error<
  "the clang compiler does not support -pg option on %select{Darwin|versions of OS X 10.9 and later}0">;
def err_drv_clang_unsupported_opt_faltivec : Error<
  "the clang compiler does not support '%0', %1">;
def err_drv_command_failed : Error<
  "%0 command failed with exit code %1 (use -v to see invocation)">;
def err_drv_compilationdatabase : Error<
  "compilation database '%0' could not be opened: %1">;
def err_drv_command_signalled : Error<
  "%0 command failed due to signal (use -v to see invocation)">;
def err_drv_force_crash : Error<
  "failing because %select{environment variable 'FORCE_CLANG_DIAGNOSTICS_CRASH' is set|'-gen-reproducer' is used}0">;
def err_drv_invalid_mfloat_abi : Error<
  "invalid float ABI '%0'">;
def err_drv_invalid_mtp : Error<
  "invalid thread pointer reading mode '%0'">;
def err_drv_missing_arg_mtp : Error<
  "missing argument to '%0'">;
def err_drv_invalid_libcxx_deployment : Error<
  "invalid deployment target for -stdlib=libc++ (requires %0 or later)">;
def err_drv_invalid_argument_to_option : Error<
  "invalid argument '%0' to -%1">;
def err_drv_malformed_sanitizer_ignorelist : Error<
  "malformed sanitizer ignorelist: '%0'">;
def err_drv_malformed_sanitizer_coverage_whitelist : Error<
  "malformed sanitizer coverage whitelist: '%0'">;
def err_drv_malformed_sanitizer_coverage_ignorelist : Error<
  "malformed sanitizer coverage ignorelist: '%0'">;
def err_drv_duplicate_config : Error<
  "no more than one option '--config' is allowed">;
def err_drv_config_file_not_exist : Error<
  "configuration file '%0' does not exist">;
def err_drv_config_file_not_found : Error<
  "configuration file '%0' cannot be found">;
def note_drv_config_file_searched_in : Note<
  "was searched for in the directory: %0">;
def err_drv_cannot_read_config_file : Error<
  "cannot read configuration file '%0'">;
def err_drv_nested_config_file: Error<
  "option '--config' is not allowed inside configuration file">;
def err_drv_arg_requires_bitcode_input: Error<
  "option '%0' requires input to be LLVM bitcode">;

def err_target_unsupported_arch
  : Error<"the target architecture '%0' is not supported by the target '%1'">;
def err_cpu_unsupported_isa
  : Error<"CPU '%0' does not support '%1' execution mode">;
def err_arch_unsupported_isa
  : Error<"architecture '%0' does not support '%1' execution mode">;

def err_drv_I_dash_not_supported : Error<
  "'%0' not supported, please use -iquote instead">;
def err_drv_unknown_argument : Error<"unknown argument: '%0'">;
def err_drv_unknown_argument_with_suggestion : Error<
  "unknown argument '%0'; did you mean '%1'?">;
def warn_drv_unknown_argument_clang_cl : Warning<
  "unknown argument ignored in clang-cl: '%0'">,
  InGroup<UnknownArgument>;
def warn_drv_unknown_argument_clang_cl_with_suggestion : Warning<
  "unknown argument ignored in clang-cl '%0'; did you mean '%1'?">,
  InGroup<UnknownArgument>;

def warn_drv_ycyu_different_arg_clang_cl : Warning<
  "support for '/Yc' and '/Yu' with different filenames not implemented yet; flags ignored">,
  InGroup<ClangClPch>;
def warn_drv_yc_multiple_inputs_clang_cl : Warning<
  "support for '/Yc' with more than one source file not implemented yet; flag ignored">,
  InGroup<ClangClPch>;

def err_drv_invalid_value : Error<"invalid value '%1' in '%0'">;
def err_drv_invalid_int_value : Error<"invalid integral value '%1' in '%0'">;
def err_drv_invalid_value_with_suggestion : Error<
    "invalid value '%1' in '%0', expected one of: %2">;
def err_drv_alignment_not_power_of_two : Error<"alignment is not a power of 2 in '%0'">;
def err_drv_invalid_remap_file : Error<
    "invalid option '%0' not of the form <from-file>;<to-file>">;
def err_drv_invalid_gcc_output_type : Error<
    "invalid output type '%0' for use with gcc tool">;
def err_drv_cc_print_options_failure : Error<
    "unable to open CC_PRINT_OPTIONS file: %0">;
def err_drv_lto_without_lld : Error<"LTO requires -fuse-ld=lld">;
def err_drv_preamble_format : Error<
    "incorrect format for -preamble-bytes=N,END">;
def warn_invalid_ios_deployment_target : Warning<
  "invalid iOS deployment version '%0', iOS 10 is the maximum deployment "
  "target for 32-bit targets">, InGroup<InvalidIOSDeploymentTarget>,
  DefaultError;
def err_invalid_macos_32bit_deployment_target : Error<
  "32-bit targets are not supported when building for Mac Catalyst">;
def err_drv_invalid_os_in_arg : Error<"invalid OS value '%0' in '%1'">;
def err_drv_conflicting_deployment_targets : Error<
  "conflicting deployment targets, both '%0' and '%1' are present in environment">;
def err_arc_unsupported_on_runtime : Error<
  "-fobjc-arc is not supported on platforms using the legacy runtime">;
def err_arc_unsupported_on_toolchain : Error< // feel free to generalize this
  "-fobjc-arc is not supported on versions of OS X prior to 10.6">;
def err_objc_weak_with_gc : Error<
  "-fobjc-weak is not supported in Objective-C garbage collection">;
def err_objc_weak_unsupported : Error<
  "-fobjc-weak is not supported on the current deployment target">;
def err_drv_mg_requires_m_or_mm : Error<
  "option '-MG' requires '-M' or '-MM'">;
def err_drv_unknown_objc_runtime : Error<
  "unknown or ill-formed Objective-C runtime '%0'">;
def err_drv_invalid_cf_runtime_abi
  : Error<"invalid CoreFoundation Runtime ABI '%0'; must be one of "
          "'objc', 'standalone', 'swift', 'swift-5.0', 'swift-4.2', 'swift-4.1'">;
def err_drv_gnustep_objc_runtime_incompatible_binary : Error<
  "GNUstep Objective-C runtime version %0 incompatible with target binary format">;
def err_drv_emit_llvm_link : Error<
   "-emit-llvm cannot be used when linking">;
def err_drv_optimization_remark_pattern : Error<
  "in pattern '%1': %0">;
def err_drv_optimization_remark_format : Error<
  "unknown remark serializer format: '%0'">;
def err_drv_no_neon_modifier : Error<"[no]neon is not accepted as modifier, please use [no]simd instead">;
def err_drv_invalid_omp_target : Error<"OpenMP target is invalid: '%0'">;
def err_drv_incompatible_omp_arch : Error<"OpenMP target architecture '%0' pointer size is incompatible with host '%1'">;
def err_drv_omp_host_ir_file_not_found : Error<
  "provided host compiler IR file '%0' is required to generate code for OpenMP "
  "target regions but cannot be found">;
def err_drv_omp_host_target_not_supported : Error<
  "target '%0' is not a supported OpenMP host target">;
def err_drv_expecting_fopenmp_with_fopenmp_targets : Error<
  "'-fopenmp-targets' must be used in conjunction with a '-fopenmp' option "
  "compatible with offloading; e.g., '-fopenmp=libomp' or '-fopenmp=libiomp5'">;
def err_drv_omp_offload_target_missingbcruntime : Error<
  "no library '%0' found in the default clang lib directory or in LIBRARY_PATH"
  "; use '--libomptarget-%1-bc-path' to specify %1 bitcode library">;
def err_drv_omp_offload_target_bcruntime_not_found : Error<
  "bitcode library '%0' does not exist">;
def err_drv_omp_offload_target_cuda_version_not_support : Error<
  "NVPTX target requires CUDA 9.2 or above; CUDA %0 detected">;
def warn_drv_omp_offload_target_duplicate : Warning<
  "OpenMP offloading target '%0' is similar to target '%1' already specified; "
  "will be ignored">, InGroup<OpenMPTarget>;
def err_drv_unsupported_embed_bitcode
    : Error<"%0 is not supported with -fembed-bitcode">;
def err_drv_bitcode_unsupported_on_toolchain : Error<
  "-fembed-bitcode is not supported on versions of iOS prior to 6.0">;
def err_drv_negative_columns : Error<
    "invalid value '%1' in '%0', value must be 'none' or a positive integer">;
def err_drv_small_columns : Error<
    "invalid value '%1' in '%0', value must be '%2' or greater">;

def err_drv_invalid_malign_branch_EQ : Error<
  "invalid argument '%0' to -malign-branch=; each element must be one of: %1">;

def warn_O4_is_O3 : Warning<"-O4 is equivalent to -O3">, InGroup<Deprecated>;
def warn_drv_optimization_value : Warning<"optimization level '%0' is not supported; using '%1%2' instead">,
  InGroup<InvalidCommandLineArgument>;
def warn_ignored_gcc_optimization : Warning<"optimization flag '%0' is not supported">,
  InGroup<IgnoredOptimizationArgument>;
def warn_ignored_clang_option : Warning<"the flag '%0' has been deprecated and will be ignored">,
  InGroup<UnusedCommandLineArgument>;
def warn_drv_unsupported_opt_for_target : Warning<
  "optimization flag '%0' is not supported for target '%1'">,
  InGroup<IgnoredOptimizationArgument>;
def warn_drv_unsupported_debug_info_opt_for_target : Warning<
  "debug information option '%0' is not supported for target '%1'">,
  InGroup<UnsupportedTargetOpt>;
def warn_drv_dwarf_version_limited_by_target : Warning<
  "debug information option '%0' is not supported; requires DWARF-%2 but "
  "target '%1' only provides DWARF-%3">,
  InGroup<UnsupportedTargetOpt>;
def warn_c_kext : Warning<
  "ignoring -fapple-kext which is valid for C++ and Objective-C++ only">;
def warn_ignoring_fdiscard_for_bitcode : Warning<
  "ignoring -fdiscard-value-names for LLVM Bitcode">,
  InGroup<UnusedCommandLineArgument>;
def warn_drv_input_file_unused : Warning<
  "%0: '%1' input unused%select{ when '%3' is present|}2">,
  InGroup<UnusedCommandLineArgument>;
def warn_drv_input_file_unused_by_cpp : Warning<
  "%0: '%1' input unused in cpp mode">,
  InGroup<UnusedCommandLineArgument>;
def warn_drv_preprocessed_input_file_unused : Warning<
  "%0: previously preprocessed input%select{ unused when '%2' is present|}1">,
  InGroup<UnusedCommandLineArgument>;
def warn_drv_unused_argument : Warning<
  "argument unused during compilation: '%0'">,
  InGroup<UnusedCommandLineArgument>;
def warn_drv_empty_joined_argument : Warning<
  "joined argument expects additional value: '%0'">,
  InGroup<UnusedCommandLineArgument>;
def warn_drv_diagnostics_hotness_requires_pgo : Warning<
  "argument '%0' requires profile-guided optimization information">,
  InGroup<UnusedCommandLineArgument>;
def warn_drv_clang_unsupported : Warning<
  "the clang compiler does not support '%0'">;
def warn_drv_deprecated_arg : Warning<
  "argument '%0' is deprecated, use '%1' instead">, InGroup<Deprecated>;
def warn_drv_assuming_mfloat_abi_is : Warning<
  "unknown platform, assuming -mfloat-abi=%0">;
def warn_ignoring_ftabstop_value : Warning<
  "ignoring invalid -ftabstop value '%0', using default value %1">;
def warn_drv_overriding_flag_option : Warning<
  "overriding '%0' option with '%1'">,
  InGroup<DiagGroup<"overriding-t-option">>;
def warn_drv_treating_input_as_cxx : Warning<
  "treating '%0' input as '%1' when in C++ mode, this behavior is deprecated">,
  InGroup<Deprecated>;
def warn_drv_pch_not_first_include : Warning<
  "precompiled header '%0' was ignored because '%1' is not first '-include'">;
def warn_missing_sysroot : Warning<"no such sysroot directory: '%0'">,
  InGroup<DiagGroup<"missing-sysroot">>;
def warn_incompatible_sysroot : Warning<"using sysroot for '%0' but targeting '%1'">,
  InGroup<DiagGroup<"incompatible-sysroot">>;
def warn_debug_compression_unavailable : Warning<"cannot compress debug sections (zlib not installed)">,
  InGroup<DiagGroup<"debug-compression-unavailable">>;
def warn_drv_disabling_vptr_no_rtti_default : Warning<
  "implicitly disabling vptr sanitizer because rtti wasn't enabled">,
  InGroup<AutoDisableVptrSanitizer>;
def warn_drv_object_size_disabled_O0 : Warning<
  "the object size sanitizer has no effect at -O0, but is explicitly enabled: %0">,
  InGroup<InvalidCommandLineArgument>, DefaultWarnNoWerror;
def warn_ignoring_verify_debuginfo_preserve_export : Warning<
  "ignoring -fverify-debuginfo-preserve-export=%0 because "
  "-fverify-debuginfo-preserve wasn't enabled">,
  InGroup<UnusedCommandLineArgument>;
def err_invalid_branch_protection: Error <
  "invalid branch protection option '%0' in '%1'">;
def err_invalid_sls_hardening : Error<
  "invalid sls hardening option '%0' in '%1'">;
def err_sls_hardening_arm_not_supported : Error<
  "-mharden-sls is only supported on armv7-a or later">;

def note_drv_command_failed_diag_msg : Note<
  "diagnostic msg: %0">;
def note_drv_t_option_is_global : Note<
  "the last '/TC' or '/TP' option takes precedence over earlier instances">;
def note_drv_address_sanitizer_debug_runtime : Note<
  "AddressSanitizer doesn't support linking with debug runtime libraries yet">;
def note_drv_use_standard : Note<"use '%0'"
  "%select{| or '%3'|, '%3', or '%4'|, '%3', '%4', or '%5'}2 "
  "for '%1' standard">;

def err_analyzer_config_no_value : Error<
  "analyzer-config option '%0' has a key but no value">;
def err_analyzer_config_multiple_values : Error<
  "analyzer-config option '%0' should contain only one '='">;
def err_analyzer_config_invalid_input : Error<
  "invalid input for analyzer-config option '%0', that expects %1 value">;
def err_analyzer_config_unknown : Error<"unknown analyzer-config '%0'">;
def err_analyzer_checker_option_unknown : Error<
  "checker '%0' has no option called '%1'">;
def err_analyzer_checker_option_invalid_input : Error<
  "invalid input for checker option '%0', that expects %1">;
def err_analyzer_checker_incompatible_analyzer_option : Error<
  "checker cannot be enabled with analyzer option '%0' == %1">;

def err_drv_invalid_hvx_length : Error<
  "-mhvx-length is not supported without a -mhvx/-mhvx= flag">;
def warn_drv_vectorize_needs_hvx : Warning<
  "auto-vectorization requires HVX, use -mhvx to enable it">,
  InGroup<OptionIgnored>;

def err_drv_module_header_wrong_kind : Error<
  "header file '%0' input type '%1' does not match type of prior input "
  "in module compilation; use '-x %2' to override">;
def err_drv_modules_validate_once_requires_timestamp : Error<
  "option '-fmodules-validate-once-per-build-session' requires "
  "'-fbuild-session-timestamp=<seconds since Epoch>' or '-fbuild-session-file=<file>'">;

def err_test_module_file_extension_format : Error<
  "-ftest-module-file-extension argument '%0' is not of the required form "
  "'blockname:major:minor:hashed:user info'">;

def warn_slash_u_filename : Warning<"'/U%0' treated as the '/U' option">,
  InGroup<DiagGroup<"slash-u-filename">>;
def note_use_dashdash : Note<
  "use '--' to treat subsequent arguments as filenames">;

def err_drv_ropi_rwpi_incompatible_with_pic : Error<
  "embedded and GOT-based position independence are incompatible">;
def err_drv_ropi_incompatible_with_cxx : Error<
  "ROPI is not compatible with c++">;

def err_stack_tagging_requires_hardware_feature : Error<
  "'-fsanitize=memtag' requires hardware support (+memtag)">;

def err_cmse_pi_are_incompatible : Error<
  "cmse is not compatible with %select{RWPI|ROPI}0">;

def warn_target_unsupported_nan2008 : Warning<
  "ignoring '-mnan=2008' option because the '%0' architecture does not support it">,
  InGroup<UnsupportedNan>;
def warn_target_unsupported_nanlegacy : Warning<
  "ignoring '-mnan=legacy' option because the '%0' architecture does not support it">,
  InGroup<UnsupportedNan>;
def warn_target_unsupported_abslegacy : Warning<
  "ignoring '-mabs=legacy' option because the '%0' architecture does not support it">,
  InGroup<UnsupportedAbs>;
def warn_target_unsupported_abs2008 : Warning<
  "ignoring '-mabs=2008' option because the '%0' architecture does not support it">,
  InGroup<UnsupportedAbs>;
def warn_target_unsupported_compact_branches : Warning<
  "ignoring '-mcompact-branches=' option because the '%0' architecture does not"
  " support it">, InGroup<UnsupportedCB>;
def warn_target_unsupported_extension : Warning<
  "ignoring extension '%0' because the '%1' architecture does not support it">,
   InGroup<InvalidCommandLineArgument>;
def warn_drv_unsupported_gpopt : Warning<
  "ignoring '-mgpopt' option as it cannot be used with %select{|the implicit"
  " usage of }0-mabicalls">,
  InGroup<UnsupportedGPOpt>;
def warn_drv_unsupported_sdata : Warning<
  "ignoring '-msmall-data-limit=' with -mcmodel=large for -fpic or RV64">,
  InGroup<OptionIgnored>;
def warn_drv_unsupported_longcalls : Warning<
  "ignoring '-mlong-calls' option as it is not currently supported with "
  "%select{|the implicit usage of }0-mabicalls">,
  InGroup<OptionIgnored>;
def warn_drv_unsupported_pic_with_mabicalls : Warning<
  "ignoring '%0' option as it cannot be used with "
  "%select{implicit usage of|}1 -mabicalls and the N64 ABI">,
  InGroup<OptionIgnored>;
def err_drv_unsupported_noabicalls_pic : Error<
  "position-independent code requires '-mabicalls'">;
def err_drv_unsupported_indirect_jump_opt : Error<
  "'-mindirect-jump=%0' is unsupported with the '%1' architecture">;
def err_drv_unknown_indirect_jump_opt : Error<
  "unknown '-mindirect-jump=' option '%0'">;
def err_drv_unsupported_fpatchable_function_entry_argument : Error<
  "the second argument of '-fpatchable-function-entry' must be smaller than the first argument">;

def warn_drv_unable_to_find_directory_expected : Warning<
  "unable to find %0 directory, expected to be in '%1'">,
  InGroup<InvalidOrNonExistentDirectory>, DefaultIgnore;

def warn_drv_ps4_force_pic : Warning<
  "option '%0' was ignored by the PS4 toolchain, using '-fPIC'">,
  InGroup<OptionIgnored>;

def warn_drv_ps4_sdk_dir : Warning<
  "environment variable SCE_ORBIS_SDK_DIR is set, but points to invalid or nonexistent directory '%0'">,
  InGroup<InvalidOrNonExistentDirectory>;

def err_drv_unsupported_linker : Error<"unsupported value '%0' for -linker option">;
def err_drv_defsym_invalid_format : Error<"defsym must be of the form: sym=value: %0">;
def err_drv_defsym_invalid_symval : Error<"value is not an integer: %0">;
def warn_drv_msvc_not_found : Warning<
  "unable to find a Visual Studio installation; "
  "try running Clang from a developer command prompt">,
  InGroup<DiagGroup<"msvc-not-found">>;

def warn_drv_fuse_ld_path : Warning<
  "'-fuse-ld=' taking a path is deprecated; use '--ld-path=' instead">,
  InGroup<FUseLdPath>, DefaultIgnore;

def warn_drv_fine_grained_bitfield_accesses_ignored : Warning<
  "option '-ffine-grained-bitfield-accesses' cannot be enabled together with a sanitizer; flag ignored">,
  InGroup<OptionIgnored>;

def note_drv_verify_prefix_spelling : Note<
  "-verify prefixes must start with a letter and contain only alphanumeric"
  " characters, hyphens, and underscores">;

def warn_drv_global_isel_incomplete : Warning<
  "-fglobal-isel support for the '%0' architecture is incomplete">,
  InGroup<GlobalISel>;

def warn_drv_global_isel_incomplete_opt : Warning<
  "-fglobal-isel support is incomplete for this architecture at the current optimization level">,
  InGroup<GlobalISel>;

def warn_drv_moutline_unsupported_opt : Warning<
  "'%0' does not support '-moutline'; flag ignored">,
  InGroup<OptionIgnored>;

def warn_drv_moutline_atomics_unsupported_opt : Warning<
  "'%0' does not support '-moutline-atomics'; flag ignored">,
  InGroup<OptionIgnored>;

def warn_drv_darwin_sdk_invalid_settings : Warning<
  "SDK settings were ignored as 'SDKSettings.json' could not be parsed">,
  InGroup<DiagGroup<"darwin-sdk-settings">>;

def err_drv_trivial_auto_var_init_zero_disabled : Error<
  "'-ftrivial-auto-var-init=zero' hasn't been enabled; enable it at your own "
  "peril for benchmarking purpose only with "
  "'-enable-trivial-auto-var-init-zero-knowing-it-will-be-removed-from-clang'">;

def err_drv_trivial_auto_var_init_stop_after_missing_dependency : Error<
  "'-ftrivial-auto-var-init-stop-after=*' is used without "
  "'-ftrivial-auto-var-init=zero' or '-ftrivial-auto-var-init=pattern'">;

def err_drv_trivial_auto_var_init_stop_after_invalid_value : Error<
  "'-ftrivial-auto-var-init-stop-after=*' only accepts positive integers">;

def warn_drv_msp430_hwmult_unsupported : Warning<
  "the given MCU does not support hardware multiply, but '-mhwmult' is set to "
  "%0">, InGroup<InvalidCommandLineArgument>;
def warn_drv_msp430_hwmult_mismatch : Warning<
  "the given MCU supports %0 hardware multiply, but '-mhwmult' is set to %1">,
   InGroup<InvalidCommandLineArgument>;
def warn_drv_msp430_hwmult_no_device : Warning<
  "no MCU device specified, but '-mhwmult' is set to 'auto', assuming no "
  "hardware multiply; use '-mmcu' to specify an MSP430 device, or '-mhwmult' "
  "to set the hardware multiply type explicitly">,
  InGroup<InvalidCommandLineArgument>;

def warn_drv_libstdcxx_not_found : Warning<
  "include path for libstdc++ headers not found; pass '-stdlib=libc++' on the "
  "command line to use the libc++ standard library instead">,
  InGroup<DiagGroup<"stdlibcxx-not-found">>;

def err_drv_cannot_mix_options : Error<"cannot specify '%1' along with '%0'">;

def err_drv_invalid_object_mode : Error<
  "OBJECT_MODE setting %0 is not recognized and is not a valid setting">;

def err_aix_unsupported_tls_model : Error<"TLS model '%0' is not yet supported on AIX">;

def err_invalid_cxx_abi : Error<"invalid C++ ABI name '%0'">;
def err_unsupported_cxx_abi : Error<"C++ ABI '%0' is not supported on target triple '%1'">;

def note_cc1_round_trip_original : Note<"original arguments in round-trip: %0">;
def note_cc1_round_trip_generated : Note<
  "generated arguments #%0 in round-trip: %1">;
def remark_cc1_round_trip_generated : Remark<
  "generated arguments #%0 in round-trip: %1">, InGroup<RoundTripCC1Args>;
def err_cc1_round_trip_fail_then_ok : Error<
  "original arguments parse failed, then succeeded in round-trip">;
def err_cc1_round_trip_ok_then_fail : Error<
  "generated arguments parse failed in round-trip">;
def err_cc1_round_trip_mismatch : Error<
  "generated arguments do not match in round-trip">;
}<|MERGE_RESOLUTION|>--- conflicted
+++ resolved
@@ -29,14 +29,11 @@
   "invalid arch name '%0', %1">;
 def err_drv_invalid_riscv_ext_arch_name : Error<
   "invalid arch name '%0', %1 '%2'">;
-<<<<<<< HEAD
 def err_drv_invalid_riscv_epi_ext : Error<
   "EPI extension is only valid in rv64mfad">;
-=======
 def warn_drv_invalid_arch_name_with_suggestion : Warning<
   "ignoring invalid /arch: argument '%0'; for %select{64|32}1-bit expected one of %2">,
   InGroup<UnusedCommandLineArgument>;
->>>>>>> 42c1ac93
 def warn_drv_avr_mcu_not_specified : Warning<
   "no target microcontroller specified on command line, cannot "
   "link standard libraries, please pass -mmcu=<mcu name>">,

--- conflicted
+++ resolved
@@ -756,20 +756,9 @@
     : public OMPOneStmtClause<llvm::omp::OMPC_simdlen, OMPClause> {
   friend class OMPClauseReader;
 
-<<<<<<< HEAD
-  /// Location of '('.
-  SourceLocation LParenLoc;
-
   /// Use maximum value allowed as safe iteration space distance.
   bool IsMaxLengthRequested = false;
 
-  /// Safe iteration space distance.
-  /// FIXME: write better comments
-  /// If IsMaxLengthRequested is true, instead it represents the LMUL value.
-  Stmt *Simdlen = nullptr;
-
-=======
->>>>>>> 30e9e7fc
   /// Set simdlen.
   void setSimdlen(Expr *Len) { setStmt(Len); }
 
@@ -780,15 +769,9 @@
   /// \param StartLoc Starting location of the clause.
   /// \param EndLoc Ending location of the clause.
   OMPSimdlenClause(Expr *Len, SourceLocation StartLoc, SourceLocation LParenLoc,
-<<<<<<< HEAD
                    SourceLocation EndLoc, bool IsMaxLengthRequested = false)
-      : OMPClause(llvm::omp::OMPC_simdlen, StartLoc, EndLoc),
-        LParenLoc(LParenLoc), IsMaxLengthRequested(IsMaxLengthRequested),
-        Simdlen(Len) {}
-=======
-                   SourceLocation EndLoc)
-      : OMPOneStmtClause(Len, StartLoc, LParenLoc, EndLoc) {}
->>>>>>> 30e9e7fc
+      : OMPOneStmtClause(Len, StartLoc, LParenLoc, EndLoc),
+        IsMaxLengthRequested(IsMaxLengthRequested) {}
 
   /// Build an empty clause.
   explicit OMPSimdlenClause() : OMPOneStmtClause() {}

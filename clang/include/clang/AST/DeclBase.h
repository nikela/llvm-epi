--- conflicted
+++ resolved
@@ -1542,18 +1542,16 @@
     /// Represents the way this type is passed to a function.
     uint64_t ArgPassingRestrictions : 2;
 
-<<<<<<< HEAD
     /// States if this record has EPI vectors as fields.
     // FIXME: This is not super elegant but does the job.
     bool HasEPIVectorFields : 1;
-=======
+
     /// Indicates whether this struct has had its field layout randomized.
     uint64_t IsRandomized : 1;
->>>>>>> ef947552
   };
 
   /// Number of non-inherited bits in RecordDeclBitfields.
-  enum { NumRecordDeclBits = 15 };
+  enum { NumRecordDeclBits = 16 };
 
   /// Stores the bits used by OMPDeclareReductionDecl.
   /// If modified NumOMPDeclareReductionDeclBits and the accessor

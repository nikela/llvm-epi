//===- DeclBase.h - Base Classes for representing declarations --*- C++ -*-===//
//
// Part of the LLVM Project, under the Apache License v2.0 with LLVM Exceptions.
// See https://llvm.org/LICENSE.txt for license information.
// SPDX-License-Identifier: Apache-2.0 WITH LLVM-exception
//
//===----------------------------------------------------------------------===//
//
//  This file defines the Decl and DeclContext interfaces.
//
//===----------------------------------------------------------------------===//

#ifndef LLVM_CLANG_AST_DECLBASE_H
#define LLVM_CLANG_AST_DECLBASE_H

#include "clang/AST/ASTDumperUtils.h"
#include "clang/AST/AttrIterator.h"
#include "clang/AST/DeclarationName.h"
#include "clang/Basic/IdentifierTable.h"
#include "clang/Basic/LLVM.h"
#include "clang/Basic/SourceLocation.h"
#include "clang/Basic/Specifiers.h"
#include "llvm/ADT/ArrayRef.h"
#include "llvm/ADT/PointerIntPair.h"
#include "llvm/ADT/PointerUnion.h"
#include "llvm/ADT/iterator.h"
#include "llvm/ADT/iterator_range.h"
#include "llvm/Support/Casting.h"
#include "llvm/Support/Compiler.h"
#include "llvm/Support/PrettyStackTrace.h"
#include "llvm/Support/VersionTuple.h"
#include <algorithm>
#include <cassert>
#include <cstddef>
#include <iterator>
#include <string>
#include <type_traits>
#include <utility>

namespace clang {

class ASTContext;
class ASTMutationListener;
class Attr;
class BlockDecl;
class DeclContext;
class ExternalSourceSymbolAttr;
class FunctionDecl;
class FunctionType;
class IdentifierInfo;
enum Linkage : unsigned char;
class LinkageSpecDecl;
class Module;
class NamedDecl;
class ObjCContainerDecl;
class ObjCMethodDecl;
struct PrintingPolicy;
class RecordDecl;
class SourceManager;
class Stmt;
class StoredDeclsMap;
class TemplateDecl;
class TemplateParameterList;
class TranslationUnitDecl;
class UsingDirectiveDecl;

/// Captures the result of checking the availability of a
/// declaration.
enum AvailabilityResult {
  AR_Available = 0,
  AR_NotYetIntroduced,
  AR_Deprecated,
  AR_Unavailable
};

/// Decl - This represents one declaration (or definition), e.g. a variable,
/// typedef, function, struct, etc.
///
/// Note: There are objects tacked on before the *beginning* of Decl
/// (and its subclasses) in its Decl::operator new(). Proper alignment
/// of all subclasses (not requiring more than the alignment of Decl) is
/// asserted in DeclBase.cpp.
class alignas(8) Decl {
public:
  /// Lists the kind of concrete classes of Decl.
  enum Kind {
#define DECL(DERIVED, BASE) DERIVED,
#define ABSTRACT_DECL(DECL)
#define DECL_RANGE(BASE, START, END) \
        first##BASE = START, last##BASE = END,
#define LAST_DECL_RANGE(BASE, START, END) \
        first##BASE = START, last##BASE = END
#include "clang/AST/DeclNodes.inc"
  };

  /// A placeholder type used to construct an empty shell of a
  /// decl-derived type that will be filled in later (e.g., by some
  /// deserialization method).
  struct EmptyShell {};

  /// IdentifierNamespace - The different namespaces in which
  /// declarations may appear.  According to C99 6.2.3, there are
  /// four namespaces, labels, tags, members and ordinary
  /// identifiers.  C++ describes lookup completely differently:
  /// certain lookups merely "ignore" certain kinds of declarations,
  /// usually based on whether the declaration is of a type, etc.
  ///
  /// These are meant as bitmasks, so that searches in
  /// C++ can look into the "tag" namespace during ordinary lookup.
  ///
  /// Decl currently provides 15 bits of IDNS bits.
  enum IdentifierNamespace {
    /// Labels, declared with 'x:' and referenced with 'goto x'.
    IDNS_Label               = 0x0001,

    /// Tags, declared with 'struct foo;' and referenced with
    /// 'struct foo'.  All tags are also types.  This is what
    /// elaborated-type-specifiers look for in C.
    /// This also contains names that conflict with tags in the
    /// same scope but that are otherwise ordinary names (non-type
    /// template parameters and indirect field declarations).
    IDNS_Tag                 = 0x0002,

    /// Types, declared with 'struct foo', typedefs, etc.
    /// This is what elaborated-type-specifiers look for in C++,
    /// but note that it's ill-formed to find a non-tag.
    IDNS_Type                = 0x0004,

    /// Members, declared with object declarations within tag
    /// definitions.  In C, these can only be found by "qualified"
    /// lookup in member expressions.  In C++, they're found by
    /// normal lookup.
    IDNS_Member              = 0x0008,

    /// Namespaces, declared with 'namespace foo {}'.
    /// Lookup for nested-name-specifiers find these.
    IDNS_Namespace           = 0x0010,

    /// Ordinary names.  In C, everything that's not a label, tag,
    /// member, or function-local extern ends up here.
    IDNS_Ordinary            = 0x0020,

    /// Objective C \@protocol.
    IDNS_ObjCProtocol        = 0x0040,

    /// This declaration is a friend function.  A friend function
    /// declaration is always in this namespace but may also be in
    /// IDNS_Ordinary if it was previously declared.
    IDNS_OrdinaryFriend      = 0x0080,

    /// This declaration is a friend class.  A friend class
    /// declaration is always in this namespace but may also be in
    /// IDNS_Tag|IDNS_Type if it was previously declared.
    IDNS_TagFriend           = 0x0100,

    /// This declaration is a using declaration.  A using declaration
    /// *introduces* a number of other declarations into the current
    /// scope, and those declarations use the IDNS of their targets,
    /// but the actual using declarations go in this namespace.
    IDNS_Using               = 0x0200,

    /// This declaration is a C++ operator declared in a non-class
    /// context.  All such operators are also in IDNS_Ordinary.
    /// C++ lexical operator lookup looks for these.
    IDNS_NonMemberOperator   = 0x0400,

    /// This declaration is a function-local extern declaration of a
    /// variable or function. This may also be IDNS_Ordinary if it
    /// has been declared outside any function. These act mostly like
    /// invisible friend declarations, but are also visible to unqualified
    /// lookup within the scope of the declaring function.
    IDNS_LocalExtern         = 0x0800,

    /// This declaration is an OpenMP user defined reduction construction.
    IDNS_OMPReduction        = 0x1000,

    /// This declaration is an OpenMP user defined mapper.
    IDNS_OMPMapper           = 0x2000,
  };

  /// ObjCDeclQualifier - 'Qualifiers' written next to the return and
  /// parameter types in method declarations.  Other than remembering
  /// them and mangling them into the method's signature string, these
  /// are ignored by the compiler; they are consumed by certain
  /// remote-messaging frameworks.
  ///
  /// in, inout, and out are mutually exclusive and apply only to
  /// method parameters.  bycopy and byref are mutually exclusive and
  /// apply only to method parameters (?).  oneway applies only to
  /// results.  All of these expect their corresponding parameter to
  /// have a particular type.  None of this is currently enforced by
  /// clang.
  ///
  /// This should be kept in sync with ObjCDeclSpec::ObjCDeclQualifier.
  enum ObjCDeclQualifier {
    OBJC_TQ_None = 0x0,
    OBJC_TQ_In = 0x1,
    OBJC_TQ_Inout = 0x2,
    OBJC_TQ_Out = 0x4,
    OBJC_TQ_Bycopy = 0x8,
    OBJC_TQ_Byref = 0x10,
    OBJC_TQ_Oneway = 0x20,

    /// The nullability qualifier is set when the nullability of the
    /// result or parameter was expressed via a context-sensitive
    /// keyword.
    OBJC_TQ_CSNullability = 0x40
  };

  /// The kind of ownership a declaration has, for visibility purposes.
  /// This enumeration is designed such that higher values represent higher
  /// levels of name hiding.
  enum class ModuleOwnershipKind : unsigned {
    /// This declaration is not owned by a module.
    Unowned,

    /// This declaration has an owning module, but is globally visible
    /// (typically because its owning module is visible and we know that
    /// modules cannot later become hidden in this compilation).
    /// After serialization and deserialization, this will be converted
    /// to VisibleWhenImported.
    Visible,

    /// This declaration has an owning module, and is visible when that
    /// module is imported.
    VisibleWhenImported,

    /// This declaration has an owning module, and is visible to lookups
    /// that occurs within that module. And it is reachable in other module
    /// when the owning module is transitively imported.
    ReachableWhenImported,

    /// This declaration has an owning module, but is only visible to
    /// lookups that occur within that module.
    /// The discarded declarations in global module fragment belongs
    /// to this group too.
    ModulePrivate
  };

protected:
  /// The next declaration within the same lexical
  /// DeclContext. These pointers form the linked list that is
  /// traversed via DeclContext's decls_begin()/decls_end().
  ///
  /// The extra three bits are used for the ModuleOwnershipKind.
  llvm::PointerIntPair<Decl *, 3, ModuleOwnershipKind> NextInContextAndBits;

private:
  friend class DeclContext;

  struct MultipleDC {
    DeclContext *SemanticDC;
    DeclContext *LexicalDC;
  };

  /// DeclCtx - Holds either a DeclContext* or a MultipleDC*.
  /// For declarations that don't contain C++ scope specifiers, it contains
  /// the DeclContext where the Decl was declared.
  /// For declarations with C++ scope specifiers, it contains a MultipleDC*
  /// with the context where it semantically belongs (SemanticDC) and the
  /// context where it was lexically declared (LexicalDC).
  /// e.g.:
  ///
  ///   namespace A {
  ///      void f(); // SemanticDC == LexicalDC == 'namespace A'
  ///   }
  ///   void A::f(); // SemanticDC == namespace 'A'
  ///                // LexicalDC == global namespace
  llvm::PointerUnion<DeclContext*, MultipleDC*> DeclCtx;

  bool isInSemaDC() const { return DeclCtx.is<DeclContext*>(); }
  bool isOutOfSemaDC() const { return DeclCtx.is<MultipleDC*>(); }

  MultipleDC *getMultipleDC() const {
    return DeclCtx.get<MultipleDC*>();
  }

  DeclContext *getSemanticDC() const {
    return DeclCtx.get<DeclContext*>();
  }

  /// Loc - The location of this decl.
  SourceLocation Loc;

  /// DeclKind - This indicates which class this is.
  unsigned DeclKind : 7;

  /// InvalidDecl - This indicates a semantic error occurred.
  unsigned InvalidDecl :  1;

  /// HasAttrs - This indicates whether the decl has attributes or not.
  unsigned HasAttrs : 1;

  /// Implicit - Whether this declaration was implicitly generated by
  /// the implementation rather than explicitly written by the user.
  unsigned Implicit : 1;

  /// Whether this declaration was "used", meaning that a definition is
  /// required.
  unsigned Used : 1;

  /// Whether this declaration was "referenced".
  /// The difference with 'Used' is whether the reference appears in a
  /// evaluated context or not, e.g. functions used in uninstantiated templates
  /// are regarded as "referenced" but not "used".
  unsigned Referenced : 1;

  /// Whether this declaration is a top-level declaration (function,
  /// global variable, etc.) that is lexically inside an objc container
  /// definition.
  unsigned TopLevelDeclInObjCContainer : 1;

  /// Whether statistic collection is enabled.
  static bool StatisticsEnabled;

protected:
  friend class ASTDeclReader;
  friend class ASTDeclWriter;
  friend class ASTNodeImporter;
  friend class ASTReader;
  friend class CXXClassMemberWrapper;
  friend class LinkageComputer;
  friend class RecordDecl;
  template<typename decl_type> friend class Redeclarable;

  /// Access - Used by C++ decls for the access specifier.
  // NOTE: VC++ treats enums as signed, avoid using the AccessSpecifier enum
  unsigned Access : 2;

  /// Whether this declaration was loaded from an AST file.
  unsigned FromASTFile : 1;

  /// IdentifierNamespace - This specifies what IDNS_* namespace this lives in.
  unsigned IdentifierNamespace : 14;

  /// If 0, we have not computed the linkage of this declaration.
  /// Otherwise, it is the linkage + 1.
  mutable unsigned CacheValidAndLinkage : 3;

  /// Allocate memory for a deserialized declaration.
  ///
  /// This routine must be used to allocate memory for any declaration that is
  /// deserialized from a module file.
  ///
  /// \param Size The size of the allocated object.
  /// \param Ctx The context in which we will allocate memory.
  /// \param ID The global ID of the deserialized declaration.
  /// \param Extra The amount of extra space to allocate after the object.
  void *operator new(std::size_t Size, const ASTContext &Ctx, unsigned ID,
                     std::size_t Extra = 0);

  /// Allocate memory for a non-deserialized declaration.
  void *operator new(std::size_t Size, const ASTContext &Ctx,
                     DeclContext *Parent, std::size_t Extra = 0);

private:
  bool AccessDeclContextCheck() const;

  /// Get the module ownership kind to use for a local lexical child of \p DC,
  /// which may be either a local or (rarely) an imported declaration.
  static ModuleOwnershipKind getModuleOwnershipKindForChildOf(DeclContext *DC) {
    if (DC) {
      auto *D = cast<Decl>(DC);
      auto MOK = D->getModuleOwnershipKind();
      if (MOK != ModuleOwnershipKind::Unowned &&
          (!D->isFromASTFile() || D->hasLocalOwningModuleStorage()))
        return MOK;
      // If D is not local and we have no local module storage, then we don't
      // need to track module ownership at all.
    }
    return ModuleOwnershipKind::Unowned;
  }

public:
  Decl() = delete;
  Decl(const Decl&) = delete;
  Decl(Decl &&) = delete;
  Decl &operator=(const Decl&) = delete;
  Decl &operator=(Decl&&) = delete;

protected:
  Decl(Kind DK, DeclContext *DC, SourceLocation L)
      : NextInContextAndBits(nullptr, getModuleOwnershipKindForChildOf(DC)),
        DeclCtx(DC), Loc(L), DeclKind(DK), InvalidDecl(false), HasAttrs(false),
        Implicit(false), Used(false), Referenced(false),
        TopLevelDeclInObjCContainer(false), Access(AS_none), FromASTFile(0),
        IdentifierNamespace(getIdentifierNamespaceForKind(DK)),
        CacheValidAndLinkage(0) {
    if (StatisticsEnabled) add(DK);
  }

  Decl(Kind DK, EmptyShell Empty)
      : DeclKind(DK), InvalidDecl(false), HasAttrs(false), Implicit(false),
        Used(false), Referenced(false), TopLevelDeclInObjCContainer(false),
        Access(AS_none), FromASTFile(0),
        IdentifierNamespace(getIdentifierNamespaceForKind(DK)),
        CacheValidAndLinkage(0) {
    if (StatisticsEnabled) add(DK);
  }

  virtual ~Decl();

  /// Update a potentially out-of-date declaration.
  void updateOutOfDate(IdentifierInfo &II) const;

  Linkage getCachedLinkage() const {
    return Linkage(CacheValidAndLinkage - 1);
  }

  void setCachedLinkage(Linkage L) const {
    CacheValidAndLinkage = L + 1;
  }

  bool hasCachedLinkage() const {
    return CacheValidAndLinkage;
  }

public:
  /// Source range that this declaration covers.
  virtual SourceRange getSourceRange() const LLVM_READONLY {
    return SourceRange(getLocation(), getLocation());
  }

  SourceLocation getBeginLoc() const LLVM_READONLY {
    return getSourceRange().getBegin();
  }

  SourceLocation getEndLoc() const LLVM_READONLY {
    return getSourceRange().getEnd();
  }

  SourceLocation getLocation() const { return Loc; }
  void setLocation(SourceLocation L) { Loc = L; }

  Kind getKind() const { return static_cast<Kind>(DeclKind); }
  const char *getDeclKindName() const;

  Decl *getNextDeclInContext() { return NextInContextAndBits.getPointer(); }
  const Decl *getNextDeclInContext() const {return NextInContextAndBits.getPointer();}

  DeclContext *getDeclContext() {
    if (isInSemaDC())
      return getSemanticDC();
    return getMultipleDC()->SemanticDC;
  }
  const DeclContext *getDeclContext() const {
    return const_cast<Decl*>(this)->getDeclContext();
  }

  /// Return the non transparent context.
  /// See the comment of `DeclContext::isTransparentContext()` for the
  /// definition of transparent context.
  DeclContext *getNonTransparentDeclContext();
  const DeclContext *getNonTransparentDeclContext() const {
    return const_cast<Decl *>(this)->getNonTransparentDeclContext();
  }

  /// Find the innermost non-closure ancestor of this declaration,
  /// walking up through blocks, lambdas, etc.  If that ancestor is
  /// not a code context (!isFunctionOrMethod()), returns null.
  ///
  /// A declaration may be its own non-closure context.
  Decl *getNonClosureContext();
  const Decl *getNonClosureContext() const {
    return const_cast<Decl*>(this)->getNonClosureContext();
  }

  TranslationUnitDecl *getTranslationUnitDecl();
  const TranslationUnitDecl *getTranslationUnitDecl() const {
    return const_cast<Decl*>(this)->getTranslationUnitDecl();
  }

  bool isInAnonymousNamespace() const;

  bool isInStdNamespace() const;

  // Return true if this is a FileContext Decl.
  bool isFileContextDecl() const;

  ASTContext &getASTContext() const LLVM_READONLY;

  /// Helper to get the language options from the ASTContext.
  /// Defined out of line to avoid depending on ASTContext.h.
  const LangOptions &getLangOpts() const LLVM_READONLY;

  void setAccess(AccessSpecifier AS) {
    Access = AS;
    assert(AccessDeclContextCheck());
  }

  AccessSpecifier getAccess() const {
    assert(AccessDeclContextCheck());
    return AccessSpecifier(Access);
  }

  /// Retrieve the access specifier for this declaration, even though
  /// it may not yet have been properly set.
  AccessSpecifier getAccessUnsafe() const {
    return AccessSpecifier(Access);
  }

  bool hasAttrs() const { return HasAttrs; }

  void setAttrs(const AttrVec& Attrs) {
    return setAttrsImpl(Attrs, getASTContext());
  }

  AttrVec &getAttrs() {
    return const_cast<AttrVec&>(const_cast<const Decl*>(this)->getAttrs());
  }

  const AttrVec &getAttrs() const;
  void dropAttrs();
  void addAttr(Attr *A);

  using attr_iterator = AttrVec::const_iterator;
  using attr_range = llvm::iterator_range<attr_iterator>;

  attr_range attrs() const {
    return attr_range(attr_begin(), attr_end());
  }

  attr_iterator attr_begin() const {
    return hasAttrs() ? getAttrs().begin() : nullptr;
  }
  attr_iterator attr_end() const {
    return hasAttrs() ? getAttrs().end() : nullptr;
  }

  template <typename T>
  void dropAttr() {
    if (!HasAttrs) return;

    AttrVec &Vec = getAttrs();
    llvm::erase_if(Vec, [](Attr *A) { return isa<T>(A); });

    if (Vec.empty())
      HasAttrs = false;
  }

  template <typename T>
  llvm::iterator_range<specific_attr_iterator<T>> specific_attrs() const {
    return llvm::make_range(specific_attr_begin<T>(), specific_attr_end<T>());
  }

  template <typename T>
  specific_attr_iterator<T> specific_attr_begin() const {
    return specific_attr_iterator<T>(attr_begin());
  }

  template <typename T>
  specific_attr_iterator<T> specific_attr_end() const {
    return specific_attr_iterator<T>(attr_end());
  }

  template<typename T> T *getAttr() const {
    return hasAttrs() ? getSpecificAttr<T>(getAttrs()) : nullptr;
  }

  template<typename T> bool hasAttr() const {
    return hasAttrs() && hasSpecificAttr<T>(getAttrs());
  }

  /// getMaxAlignment - return the maximum alignment specified by attributes
  /// on this decl, 0 if there are none.
  unsigned getMaxAlignment() const;

  /// setInvalidDecl - Indicates the Decl had a semantic error. This
  /// allows for graceful error recovery.
  void setInvalidDecl(bool Invalid = true);
  bool isInvalidDecl() const { return (bool) InvalidDecl; }

  /// isImplicit - Indicates whether the declaration was implicitly
  /// generated by the implementation. If false, this declaration
  /// was written explicitly in the source code.
  bool isImplicit() const { return Implicit; }
  void setImplicit(bool I = true) { Implicit = I; }

  /// Whether *any* (re-)declaration of the entity was used, meaning that
  /// a definition is required.
  ///
  /// \param CheckUsedAttr When true, also consider the "used" attribute
  /// (in addition to the "used" bit set by \c setUsed()) when determining
  /// whether the function is used.
  bool isUsed(bool CheckUsedAttr = true) const;

  /// Set whether the declaration is used, in the sense of odr-use.
  ///
  /// This should only be used immediately after creating a declaration.
  /// It intentionally doesn't notify any listeners.
  void setIsUsed() { getCanonicalDecl()->Used = true; }

  /// Mark the declaration used, in the sense of odr-use.
  ///
  /// This notifies any mutation listeners in addition to setting a bit
  /// indicating the declaration is used.
  void markUsed(ASTContext &C);

  /// Whether any declaration of this entity was referenced.
  bool isReferenced() const;

  /// Whether this declaration was referenced. This should not be relied
  /// upon for anything other than debugging.
  bool isThisDeclarationReferenced() const { return Referenced; }

  void setReferenced(bool R = true) { Referenced = R; }

  /// Whether this declaration is a top-level declaration (function,
  /// global variable, etc.) that is lexically inside an objc container
  /// definition.
  bool isTopLevelDeclInObjCContainer() const {
    return TopLevelDeclInObjCContainer;
  }

  void setTopLevelDeclInObjCContainer(bool V = true) {
    TopLevelDeclInObjCContainer = V;
  }

  /// Looks on this and related declarations for an applicable
  /// external source symbol attribute.
  ExternalSourceSymbolAttr *getExternalSourceSymbolAttr() const;

  /// Whether this declaration was marked as being private to the
  /// module in which it was defined.
  bool isModulePrivate() const {
    return getModuleOwnershipKind() == ModuleOwnershipKind::ModulePrivate;
  }

  /// Whether this declaration was exported in a lexical context.
  /// e.g.:
  ///
  ///   export namespace A {
  ///      void f1();        // isInExportDeclContext() == true
  ///   }
  ///   void A::f1();        // isInExportDeclContext() == false
  ///
  ///   namespace B {
  ///      void f2();        // isInExportDeclContext() == false
  ///   }
  ///   export void B::f2(); // isInExportDeclContext() == true
  bool isInExportDeclContext() const;

  bool isInvisibleOutsideTheOwningModule() const {
    return getModuleOwnershipKind() > ModuleOwnershipKind::VisibleWhenImported;
  }

  /// FIXME: Implement discarding declarations actually in global module
  /// fragment. See [module.global.frag]p3,4 for details.
  bool isDiscardedInGlobalModuleFragment() const { return false; }

  /// Return true if this declaration has an attribute which acts as
  /// definition of the entity, such as 'alias' or 'ifunc'.
  bool hasDefiningAttr() const;

  /// Return this declaration's defining attribute if it has one.
  const Attr *getDefiningAttr() const;

protected:
  /// Specify that this declaration was marked as being private
  /// to the module in which it was defined.
  void setModulePrivate() {
    // The module-private specifier has no effect on unowned declarations.
    // FIXME: We should track this in some way for source fidelity.
    if (getModuleOwnershipKind() == ModuleOwnershipKind::Unowned)
      return;
    setModuleOwnershipKind(ModuleOwnershipKind::ModulePrivate);
  }

public:
  /// Set the FromASTFile flag. This indicates that this declaration
  /// was deserialized and not parsed from source code and enables
  /// features such as module ownership information.
  void setFromASTFile() {
    FromASTFile = true;
  }

  /// Set the owning module ID.  This may only be called for
  /// deserialized Decls.
  void setOwningModuleID(unsigned ID) {
    assert(isFromASTFile() && "Only works on a deserialized declaration");
    *((unsigned*)this - 2) = ID;
  }

public:
  /// Determine the availability of the given declaration.
  ///
  /// This routine will determine the most restrictive availability of
  /// the given declaration (e.g., preferring 'unavailable' to
  /// 'deprecated').
  ///
  /// \param Message If non-NULL and the result is not \c
  /// AR_Available, will be set to a (possibly empty) message
  /// describing why the declaration has not been introduced, is
  /// deprecated, or is unavailable.
  ///
  /// \param EnclosingVersion The version to compare with. If empty, assume the
  /// deployment target version.
  ///
  /// \param RealizedPlatform If non-NULL and the availability result is found
  /// in an available attribute it will set to the platform which is written in
  /// the available attribute.
  AvailabilityResult
  getAvailability(std::string *Message = nullptr,
                  VersionTuple EnclosingVersion = VersionTuple(),
                  StringRef *RealizedPlatform = nullptr) const;

  /// Retrieve the version of the target platform in which this
  /// declaration was introduced.
  ///
  /// \returns An empty version tuple if this declaration has no 'introduced'
  /// availability attributes, or the version tuple that's specified in the
  /// attribute otherwise.
  VersionTuple getVersionIntroduced() const;

  /// Determine whether this declaration is marked 'deprecated'.
  ///
  /// \param Message If non-NULL and the declaration is deprecated,
  /// this will be set to the message describing why the declaration
  /// was deprecated (which may be empty).
  bool isDeprecated(std::string *Message = nullptr) const {
    return getAvailability(Message) == AR_Deprecated;
  }

  /// Determine whether this declaration is marked 'unavailable'.
  ///
  /// \param Message If non-NULL and the declaration is unavailable,
  /// this will be set to the message describing why the declaration
  /// was made unavailable (which may be empty).
  bool isUnavailable(std::string *Message = nullptr) const {
    return getAvailability(Message) == AR_Unavailable;
  }

  /// Determine whether this is a weak-imported symbol.
  ///
  /// Weak-imported symbols are typically marked with the
  /// 'weak_import' attribute, but may also be marked with an
  /// 'availability' attribute where we're targing a platform prior to
  /// the introduction of this feature.
  bool isWeakImported() const;

  /// Determines whether this symbol can be weak-imported,
  /// e.g., whether it would be well-formed to add the weak_import
  /// attribute.
  ///
  /// \param IsDefinition Set to \c true to indicate that this
  /// declaration cannot be weak-imported because it has a definition.
  bool canBeWeakImported(bool &IsDefinition) const;

  /// Determine whether this declaration came from an AST file (such as
  /// a precompiled header or module) rather than having been parsed.
  bool isFromASTFile() const { return FromASTFile; }

  /// Retrieve the global declaration ID associated with this
  /// declaration, which specifies where this Decl was loaded from.
  unsigned getGlobalID() const {
    if (isFromASTFile())
      return *((const unsigned*)this - 1);
    return 0;
  }

  /// Retrieve the global ID of the module that owns this particular
  /// declaration.
  unsigned getOwningModuleID() const {
    if (isFromASTFile())
      return *((const unsigned*)this - 2);
    return 0;
  }

private:
  Module *getOwningModuleSlow() const;

protected:
  bool hasLocalOwningModuleStorage() const;

public:
  /// Get the imported owning module, if this decl is from an imported
  /// (non-local) module.
  Module *getImportedOwningModule() const {
    if (!isFromASTFile() || !hasOwningModule())
      return nullptr;

    return getOwningModuleSlow();
  }

  /// Get the local owning module, if known. Returns nullptr if owner is
  /// not yet known or declaration is not from a module.
  Module *getLocalOwningModule() const {
    if (isFromASTFile() || !hasOwningModule())
      return nullptr;

    assert(hasLocalOwningModuleStorage() &&
           "owned local decl but no local module storage");
    return reinterpret_cast<Module *const *>(this)[-1];
  }
  void setLocalOwningModule(Module *M) {
    assert(!isFromASTFile() && hasOwningModule() &&
           hasLocalOwningModuleStorage() &&
           "should not have a cached owning module");
    reinterpret_cast<Module **>(this)[-1] = M;
  }

  /// Is this declaration owned by some module?
  bool hasOwningModule() const {
    return getModuleOwnershipKind() != ModuleOwnershipKind::Unowned;
  }

  /// Get the module that owns this declaration (for visibility purposes).
  Module *getOwningModule() const {
    return isFromASTFile() ? getImportedOwningModule() : getLocalOwningModule();
  }

  /// Get the module that owns this declaration for linkage purposes.
  /// There only ever is such a module under the C++ Modules TS.
  ///
  /// \param IgnoreLinkage Ignore the linkage of the entity; assume that
  /// all declarations in a global module fragment are unowned.
  Module *getOwningModuleForLinkage(bool IgnoreLinkage = false) const;

  /// Determine whether this declaration is definitely visible to name lookup,
  /// independent of whether the owning module is visible.
  /// Note: The declaration may be visible even if this returns \c false if the
  /// owning module is visible within the query context. This is a low-level
  /// helper function; most code should be calling Sema::isVisible() instead.
  bool isUnconditionallyVisible() const {
    return (int)getModuleOwnershipKind() <= (int)ModuleOwnershipKind::Visible;
  }

  bool isReachable() const {
    return (int)getModuleOwnershipKind() <=
           (int)ModuleOwnershipKind::ReachableWhenImported;
  }

  /// Set that this declaration is globally visible, even if it came from a
  /// module that is not visible.
  void setVisibleDespiteOwningModule() {
    if (!isUnconditionallyVisible())
      setModuleOwnershipKind(ModuleOwnershipKind::Visible);
  }

  /// Get the kind of module ownership for this declaration.
  ModuleOwnershipKind getModuleOwnershipKind() const {
    return NextInContextAndBits.getInt();
  }

  /// Set whether this declaration is hidden from name lookup.
  void setModuleOwnershipKind(ModuleOwnershipKind MOK) {
    assert(!(getModuleOwnershipKind() == ModuleOwnershipKind::Unowned &&
             MOK != ModuleOwnershipKind::Unowned && !isFromASTFile() &&
             !hasLocalOwningModuleStorage()) &&
           "no storage available for owning module for this declaration");
    NextInContextAndBits.setInt(MOK);
  }

  unsigned getIdentifierNamespace() const {
    return IdentifierNamespace;
  }

  bool isInIdentifierNamespace(unsigned NS) const {
    return getIdentifierNamespace() & NS;
  }

  static unsigned getIdentifierNamespaceForKind(Kind DK);

  bool hasTagIdentifierNamespace() const {
    return isTagIdentifierNamespace(getIdentifierNamespace());
  }

  static bool isTagIdentifierNamespace(unsigned NS) {
    // TagDecls have Tag and Type set and may also have TagFriend.
    return (NS & ~IDNS_TagFriend) == (IDNS_Tag | IDNS_Type);
  }

  /// getLexicalDeclContext - The declaration context where this Decl was
  /// lexically declared (LexicalDC). May be different from
  /// getDeclContext() (SemanticDC).
  /// e.g.:
  ///
  ///   namespace A {
  ///      void f(); // SemanticDC == LexicalDC == 'namespace A'
  ///   }
  ///   void A::f(); // SemanticDC == namespace 'A'
  ///                // LexicalDC == global namespace
  DeclContext *getLexicalDeclContext() {
    if (isInSemaDC())
      return getSemanticDC();
    return getMultipleDC()->LexicalDC;
  }
  const DeclContext *getLexicalDeclContext() const {
    return const_cast<Decl*>(this)->getLexicalDeclContext();
  }

  /// Determine whether this declaration is declared out of line (outside its
  /// semantic context).
  virtual bool isOutOfLine() const;

  /// setDeclContext - Set both the semantic and lexical DeclContext
  /// to DC.
  void setDeclContext(DeclContext *DC);

  void setLexicalDeclContext(DeclContext *DC);

  /// Determine whether this declaration is a templated entity (whether it is
  // within the scope of a template parameter).
  bool isTemplated() const;

  /// Determine the number of levels of template parameter surrounding this
  /// declaration.
  unsigned getTemplateDepth() const;

  /// isDefinedOutsideFunctionOrMethod - This predicate returns true if this
  /// scoped decl is defined outside the current function or method.  This is
  /// roughly global variables and functions, but also handles enums (which
  /// could be defined inside or outside a function etc).
  bool isDefinedOutsideFunctionOrMethod() const {
    return getParentFunctionOrMethod() == nullptr;
  }

  /// Determine whether a substitution into this declaration would occur as
  /// part of a substitution into a dependent local scope. Such a substitution
  /// transitively substitutes into all constructs nested within this
  /// declaration.
  ///
  /// This recognizes non-defining declarations as well as members of local
  /// classes and lambdas:
  /// \code
  ///     template<typename T> void foo() { void bar(); }
  ///     template<typename T> void foo2() { class ABC { void bar(); }; }
  ///     template<typename T> inline int x = [](){ return 0; }();
  /// \endcode
  bool isInLocalScopeForInstantiation() const;

  /// If this decl is defined inside a function/method/block it returns
  /// the corresponding DeclContext, otherwise it returns null.
  const DeclContext *
  getParentFunctionOrMethod(bool LexicalParent = false) const;
  DeclContext *getParentFunctionOrMethod(bool LexicalParent = false) {
    return const_cast<DeclContext *>(
        const_cast<const Decl *>(this)->getParentFunctionOrMethod(
            LexicalParent));
  }

  /// Retrieves the "canonical" declaration of the given declaration.
  virtual Decl *getCanonicalDecl() { return this; }
  const Decl *getCanonicalDecl() const {
    return const_cast<Decl*>(this)->getCanonicalDecl();
  }

  /// Whether this particular Decl is a canonical one.
  bool isCanonicalDecl() const { return getCanonicalDecl() == this; }

protected:
  /// Returns the next redeclaration or itself if this is the only decl.
  ///
  /// Decl subclasses that can be redeclared should override this method so that
  /// Decl::redecl_iterator can iterate over them.
  virtual Decl *getNextRedeclarationImpl() { return this; }

  /// Implementation of getPreviousDecl(), to be overridden by any
  /// subclass that has a redeclaration chain.
  virtual Decl *getPreviousDeclImpl() { return nullptr; }

  /// Implementation of getMostRecentDecl(), to be overridden by any
  /// subclass that has a redeclaration chain.
  virtual Decl *getMostRecentDeclImpl() { return this; }

public:
  /// Iterates through all the redeclarations of the same decl.
  class redecl_iterator {
    /// Current - The current declaration.
    Decl *Current = nullptr;
    Decl *Starter;

  public:
    using value_type = Decl *;
    using reference = const value_type &;
    using pointer = const value_type *;
    using iterator_category = std::forward_iterator_tag;
    using difference_type = std::ptrdiff_t;

    redecl_iterator() = default;
    explicit redecl_iterator(Decl *C) : Current(C), Starter(C) {}

    reference operator*() const { return Current; }
    value_type operator->() const { return Current; }

    redecl_iterator& operator++() {
      assert(Current && "Advancing while iterator has reached end");
      // Get either previous decl or latest decl.
      Decl *Next = Current->getNextRedeclarationImpl();
      assert(Next && "Should return next redeclaration or itself, never null!");
      Current = (Next != Starter) ? Next : nullptr;
      return *this;
    }

    redecl_iterator operator++(int) {
      redecl_iterator tmp(*this);
      ++(*this);
      return tmp;
    }

    friend bool operator==(redecl_iterator x, redecl_iterator y) {
      return x.Current == y.Current;
    }

    friend bool operator!=(redecl_iterator x, redecl_iterator y) {
      return x.Current != y.Current;
    }
  };

  using redecl_range = llvm::iterator_range<redecl_iterator>;

  /// Returns an iterator range for all the redeclarations of the same
  /// decl. It will iterate at least once (when this decl is the only one).
  redecl_range redecls() const {
    return redecl_range(redecls_begin(), redecls_end());
  }

  redecl_iterator redecls_begin() const {
    return redecl_iterator(const_cast<Decl *>(this));
  }

  redecl_iterator redecls_end() const { return redecl_iterator(); }

  /// Retrieve the previous declaration that declares the same entity
  /// as this declaration, or NULL if there is no previous declaration.
  Decl *getPreviousDecl() { return getPreviousDeclImpl(); }

  /// Retrieve the previous declaration that declares the same entity
  /// as this declaration, or NULL if there is no previous declaration.
  const Decl *getPreviousDecl() const {
    return const_cast<Decl *>(this)->getPreviousDeclImpl();
  }

  /// True if this is the first declaration in its redeclaration chain.
  bool isFirstDecl() const {
    return getPreviousDecl() == nullptr;
  }

  /// Retrieve the most recent declaration that declares the same entity
  /// as this declaration (which may be this declaration).
  Decl *getMostRecentDecl() { return getMostRecentDeclImpl(); }

  /// Retrieve the most recent declaration that declares the same entity
  /// as this declaration (which may be this declaration).
  const Decl *getMostRecentDecl() const {
    return const_cast<Decl *>(this)->getMostRecentDeclImpl();
  }

  /// getBody - If this Decl represents a declaration for a body of code,
  ///  such as a function or method definition, this method returns the
  ///  top-level Stmt* of that body.  Otherwise this method returns null.
  virtual Stmt* getBody() const { return nullptr; }

  /// Returns true if this \c Decl represents a declaration for a body of
  /// code, such as a function or method definition.
  /// Note that \c hasBody can also return true if any redeclaration of this
  /// \c Decl represents a declaration for a body of code.
  virtual bool hasBody() const { return getBody() != nullptr; }

  /// getBodyRBrace - Gets the right brace of the body, if a body exists.
  /// This works whether the body is a CompoundStmt or a CXXTryStmt.
  SourceLocation getBodyRBrace() const;

  // global temp stats (until we have a per-module visitor)
  static void add(Kind k);
  static void EnableStatistics();
  static void PrintStats();

  /// isTemplateParameter - Determines whether this declaration is a
  /// template parameter.
  bool isTemplateParameter() const;

  /// isTemplateParameter - Determines whether this declaration is a
  /// template parameter pack.
  bool isTemplateParameterPack() const;

  /// Whether this declaration is a parameter pack.
  bool isParameterPack() const;

  /// returns true if this declaration is a template
  bool isTemplateDecl() const;

  /// Whether this declaration is a function or function template.
  bool isFunctionOrFunctionTemplate() const {
    return (DeclKind >= Decl::firstFunction &&
            DeclKind <= Decl::lastFunction) ||
           DeclKind == FunctionTemplate;
  }

  /// If this is a declaration that describes some template, this
  /// method returns that template declaration.
  ///
  /// Note that this returns nullptr for partial specializations, because they
  /// are not modeled as TemplateDecls. Use getDescribedTemplateParams to handle
  /// those cases.
  TemplateDecl *getDescribedTemplate() const;

  /// If this is a declaration that describes some template or partial
  /// specialization, this returns the corresponding template parameter list.
  const TemplateParameterList *getDescribedTemplateParams() const;

  /// Returns the function itself, or the templated function if this is a
  /// function template.
  FunctionDecl *getAsFunction() LLVM_READONLY;

  const FunctionDecl *getAsFunction() const {
    return const_cast<Decl *>(this)->getAsFunction();
  }

  /// Changes the namespace of this declaration to reflect that it's
  /// a function-local extern declaration.
  ///
  /// These declarations appear in the lexical context of the extern
  /// declaration, but in the semantic context of the enclosing namespace
  /// scope.
  void setLocalExternDecl() {
    Decl *Prev = getPreviousDecl();
    IdentifierNamespace &= ~IDNS_Ordinary;

    // It's OK for the declaration to still have the "invisible friend" flag or
    // the "conflicts with tag declarations in this scope" flag for the outer
    // scope.
    assert((IdentifierNamespace & ~(IDNS_OrdinaryFriend | IDNS_Tag)) == 0 &&
           "namespace is not ordinary");

    IdentifierNamespace |= IDNS_LocalExtern;
    if (Prev && Prev->getIdentifierNamespace() & IDNS_Ordinary)
      IdentifierNamespace |= IDNS_Ordinary;
  }

  /// Determine whether this is a block-scope declaration with linkage.
  /// This will either be a local variable declaration declared 'extern', or a
  /// local function declaration.
  bool isLocalExternDecl() const {
    return IdentifierNamespace & IDNS_LocalExtern;
  }

  /// Changes the namespace of this declaration to reflect that it's
  /// the object of a friend declaration.
  ///
  /// These declarations appear in the lexical context of the friending
  /// class, but in the semantic context of the actual entity.  This property
  /// applies only to a specific decl object;  other redeclarations of the
  /// same entity may not (and probably don't) share this property.
  void setObjectOfFriendDecl(bool PerformFriendInjection = false) {
    unsigned OldNS = IdentifierNamespace;
    assert((OldNS & (IDNS_Tag | IDNS_Ordinary |
                     IDNS_TagFriend | IDNS_OrdinaryFriend |
                     IDNS_LocalExtern | IDNS_NonMemberOperator)) &&
           "namespace includes neither ordinary nor tag");
    assert(!(OldNS & ~(IDNS_Tag | IDNS_Ordinary | IDNS_Type |
                       IDNS_TagFriend | IDNS_OrdinaryFriend |
                       IDNS_LocalExtern | IDNS_NonMemberOperator)) &&
           "namespace includes other than ordinary or tag");

    Decl *Prev = getPreviousDecl();
    IdentifierNamespace &= ~(IDNS_Ordinary | IDNS_Tag | IDNS_Type);

    if (OldNS & (IDNS_Tag | IDNS_TagFriend)) {
      IdentifierNamespace |= IDNS_TagFriend;
      if (PerformFriendInjection ||
          (Prev && Prev->getIdentifierNamespace() & IDNS_Tag))
        IdentifierNamespace |= IDNS_Tag | IDNS_Type;
    }

    if (OldNS & (IDNS_Ordinary | IDNS_OrdinaryFriend |
                 IDNS_LocalExtern | IDNS_NonMemberOperator)) {
      IdentifierNamespace |= IDNS_OrdinaryFriend;
      if (PerformFriendInjection ||
          (Prev && Prev->getIdentifierNamespace() & IDNS_Ordinary))
        IdentifierNamespace |= IDNS_Ordinary;
    }
  }

  enum FriendObjectKind {
    FOK_None,      ///< Not a friend object.
    FOK_Declared,  ///< A friend of a previously-declared entity.
    FOK_Undeclared ///< A friend of a previously-undeclared entity.
  };

  /// Determines whether this declaration is the object of a
  /// friend declaration and, if so, what kind.
  ///
  /// There is currently no direct way to find the associated FriendDecl.
  FriendObjectKind getFriendObjectKind() const {
    unsigned mask =
        (IdentifierNamespace & (IDNS_TagFriend | IDNS_OrdinaryFriend));
    if (!mask) return FOK_None;
    return (IdentifierNamespace & (IDNS_Tag | IDNS_Ordinary) ? FOK_Declared
                                                             : FOK_Undeclared);
  }

  /// Specifies that this declaration is a C++ overloaded non-member.
  void setNonMemberOperator() {
    assert(getKind() == Function || getKind() == FunctionTemplate);
    assert((IdentifierNamespace & IDNS_Ordinary) &&
           "visible non-member operators should be in ordinary namespace");
    IdentifierNamespace |= IDNS_NonMemberOperator;
  }

  static bool classofKind(Kind K) { return true; }
  static DeclContext *castToDeclContext(const Decl *);
  static Decl *castFromDeclContext(const DeclContext *);

  void print(raw_ostream &Out, unsigned Indentation = 0,
             bool PrintInstantiation = false) const;
  void print(raw_ostream &Out, const PrintingPolicy &Policy,
             unsigned Indentation = 0, bool PrintInstantiation = false) const;
  static void printGroup(Decl** Begin, unsigned NumDecls,
                         raw_ostream &Out, const PrintingPolicy &Policy,
                         unsigned Indentation = 0);

  // Debuggers don't usually respect default arguments.
  void dump() const;

  // Same as dump(), but forces color printing.
  void dumpColor() const;

  void dump(raw_ostream &Out, bool Deserialize = false,
            ASTDumpOutputFormat OutputFormat = ADOF_Default) const;

  /// \return Unique reproducible object identifier
  int64_t getID() const;

  /// Looks through the Decl's underlying type to extract a FunctionType
  /// when possible. Will return null if the type underlying the Decl does not
  /// have a FunctionType.
  const FunctionType *getFunctionType(bool BlocksToo = true) const;

private:
  void setAttrsImpl(const AttrVec& Attrs, ASTContext &Ctx);
  void setDeclContextsImpl(DeclContext *SemaDC, DeclContext *LexicalDC,
                           ASTContext &Ctx);

protected:
  ASTMutationListener *getASTMutationListener() const;
};

/// Determine whether two declarations declare the same entity.
inline bool declaresSameEntity(const Decl *D1, const Decl *D2) {
  if (!D1 || !D2)
    return false;

  if (D1 == D2)
    return true;

  return D1->getCanonicalDecl() == D2->getCanonicalDecl();
}

/// PrettyStackTraceDecl - If a crash occurs, indicate that it happened when
/// doing something to a specific decl.
class PrettyStackTraceDecl : public llvm::PrettyStackTraceEntry {
  const Decl *TheDecl;
  SourceLocation Loc;
  SourceManager &SM;
  const char *Message;

public:
  PrettyStackTraceDecl(const Decl *theDecl, SourceLocation L,
                       SourceManager &sm, const char *Msg)
      : TheDecl(theDecl), Loc(L), SM(sm), Message(Msg) {}

  void print(raw_ostream &OS) const override;
};
} // namespace clang

// Required to determine the layout of the PointerUnion<NamedDecl*> before
// seeing the NamedDecl definition being first used in DeclListNode::operator*.
namespace llvm {
  template <> struct PointerLikeTypeTraits<::clang::NamedDecl *> {
    static inline void *getAsVoidPointer(::clang::NamedDecl *P) { return P; }
    static inline ::clang::NamedDecl *getFromVoidPointer(void *P) {
      return static_cast<::clang::NamedDecl *>(P);
    }
    static constexpr int NumLowBitsAvailable = 3;
  };
}

namespace clang {
/// A list storing NamedDecls in the lookup tables.
class DeclListNode {
  friend class ASTContext; // allocate, deallocate nodes.
  friend class StoredDeclsList;
public:
  using Decls = llvm::PointerUnion<NamedDecl*, DeclListNode*>;
  class iterator {
    friend class DeclContextLookupResult;
    friend class StoredDeclsList;

    Decls Ptr;
    iterator(Decls Node) : Ptr(Node) { }
  public:
    using difference_type = ptrdiff_t;
    using value_type = NamedDecl*;
    using pointer = void;
    using reference = value_type;
    using iterator_category = std::forward_iterator_tag;

    iterator() = default;

    reference operator*() const {
      assert(Ptr && "dereferencing end() iterator");
      if (DeclListNode *CurNode = Ptr.dyn_cast<DeclListNode*>())
        return CurNode->D;
      return Ptr.get<NamedDecl*>();
    }
    void operator->() const { } // Unsupported.
    bool operator==(const iterator &X) const { return Ptr == X.Ptr; }
    bool operator!=(const iterator &X) const { return Ptr != X.Ptr; }
    inline iterator &operator++() { // ++It
      assert(!Ptr.isNull() && "Advancing empty iterator");

      if (DeclListNode *CurNode = Ptr.dyn_cast<DeclListNode*>())
        Ptr = CurNode->Rest;
      else
        Ptr = nullptr;
      return *this;
    }
    iterator operator++(int) { // It++
      iterator temp = *this;
      ++(*this);
      return temp;
    }
    // Enables the pattern for (iterator I =..., E = I.end(); I != E; ++I)
    iterator end() { return iterator(); }
  };
private:
  NamedDecl *D = nullptr;
  Decls Rest = nullptr;
  DeclListNode(NamedDecl *ND) : D(ND) {}
};

/// The results of name lookup within a DeclContext.
class DeclContextLookupResult {
  using Decls = DeclListNode::Decls;

  /// When in collection form, this is what the Data pointer points to.
  Decls Result;

public:
  DeclContextLookupResult() = default;
  DeclContextLookupResult(Decls Result) : Result(Result) {}

  using iterator = DeclListNode::iterator;
  using const_iterator = iterator;
  using reference = iterator::reference;

  iterator begin() { return iterator(Result); }
  iterator end() { return iterator(); }
  const_iterator begin() const {
    return const_cast<DeclContextLookupResult*>(this)->begin();
  }
  const_iterator end() const { return iterator(); }

  bool empty() const { return Result.isNull();  }
  bool isSingleResult() const { return Result.dyn_cast<NamedDecl*>(); }
  reference front() const { return *begin(); }

  // Find the first declaration of the given type in the list. Note that this
  // is not in general the earliest-declared declaration, and should only be
  // used when it's not possible for there to be more than one match or where
  // it doesn't matter which one is found.
  template<class T> T *find_first() const {
    for (auto *D : *this)
      if (T *Decl = dyn_cast<T>(D))
        return Decl;

    return nullptr;
  }
};

/// DeclContext - This is used only as base class of specific decl types that
/// can act as declaration contexts. These decls are (only the top classes
/// that directly derive from DeclContext are mentioned, not their subclasses):
///
///   TranslationUnitDecl
///   ExternCContext
///   NamespaceDecl
///   TagDecl
///   OMPDeclareReductionDecl
///   OMPDeclareMapperDecl
///   FunctionDecl
///   ObjCMethodDecl
///   ObjCContainerDecl
///   LinkageSpecDecl
///   ExportDecl
///   BlockDecl
///   CapturedDecl
class DeclContext {
  /// For makeDeclVisibleInContextImpl
  friend class ASTDeclReader;
  /// For reconcileExternalVisibleStorage, CreateStoredDeclsMap,
  /// hasNeedToReconcileExternalVisibleStorage
  friend class ExternalASTSource;
  /// For CreateStoredDeclsMap
  friend class DependentDiagnostic;
  /// For hasNeedToReconcileExternalVisibleStorage,
  /// hasLazyLocalLexicalLookups, hasLazyExternalLexicalLookups
  friend class ASTWriter;

  // We use uint64_t in the bit-fields below since some bit-fields
  // cross the unsigned boundary and this breaks the packing.

  /// Stores the bits used by DeclContext.
  /// If modified NumDeclContextBit, the ctor of DeclContext and the accessor
  /// methods in DeclContext should be updated appropriately.
  class DeclContextBitfields {
    friend class DeclContext;
    /// DeclKind - This indicates which class this is.
    uint64_t DeclKind : 7;

    /// Whether this declaration context also has some external
    /// storage that contains additional declarations that are lexically
    /// part of this context.
    mutable uint64_t ExternalLexicalStorage : 1;

    /// Whether this declaration context also has some external
    /// storage that contains additional declarations that are visible
    /// in this context.
    mutable uint64_t ExternalVisibleStorage : 1;

    /// Whether this declaration context has had externally visible
    /// storage added since the last lookup. In this case, \c LookupPtr's
    /// invariant may not hold and needs to be fixed before we perform
    /// another lookup.
    mutable uint64_t NeedToReconcileExternalVisibleStorage : 1;

    /// If \c true, this context may have local lexical declarations
    /// that are missing from the lookup table.
    mutable uint64_t HasLazyLocalLexicalLookups : 1;

    /// If \c true, the external source may have lexical declarations
    /// that are missing from the lookup table.
    mutable uint64_t HasLazyExternalLexicalLookups : 1;

    /// If \c true, lookups should only return identifier from
    /// DeclContext scope (for example TranslationUnit). Used in
    /// LookupQualifiedName()
    mutable uint64_t UseQualifiedLookup : 1;
  };

  /// Number of bits in DeclContextBitfields.
  enum { NumDeclContextBits = 13 };

  /// Stores the bits used by TagDecl.
  /// If modified NumTagDeclBits and the accessor
  /// methods in TagDecl should be updated appropriately.
  class TagDeclBitfields {
    friend class TagDecl;
    /// For the bits in DeclContextBitfields
    uint64_t : NumDeclContextBits;

    /// The TagKind enum.
    uint64_t TagDeclKind : 3;

    /// True if this is a definition ("struct foo {};"), false if it is a
    /// declaration ("struct foo;").  It is not considered a definition
    /// until the definition has been fully processed.
    uint64_t IsCompleteDefinition : 1;

    /// True if this is currently being defined.
    uint64_t IsBeingDefined : 1;

    /// True if this tag declaration is "embedded" (i.e., defined or declared
    /// for the very first time) in the syntax of a declarator.
    uint64_t IsEmbeddedInDeclarator : 1;

    /// True if this tag is free standing, e.g. "struct foo;".
    uint64_t IsFreeStanding : 1;

    /// Indicates whether it is possible for declarations of this kind
    /// to have an out-of-date definition.
    ///
    /// This option is only enabled when modules are enabled.
    uint64_t MayHaveOutOfDateDef : 1;

    /// Has the full definition of this type been required by a use somewhere in
    /// the TU.
    uint64_t IsCompleteDefinitionRequired : 1;

    /// Whether this tag is a definition which was demoted due to
    /// a module merge.
    uint64_t IsThisDeclarationADemotedDefinition : 1;
  };

  /// Number of non-inherited bits in TagDeclBitfields.
  enum { NumTagDeclBits = 10 };

  /// Stores the bits used by EnumDecl.
  /// If modified NumEnumDeclBit and the accessor
  /// methods in EnumDecl should be updated appropriately.
  class EnumDeclBitfields {
    friend class EnumDecl;
    /// For the bits in DeclContextBitfields.
    uint64_t : NumDeclContextBits;
    /// For the bits in TagDeclBitfields.
    uint64_t : NumTagDeclBits;

    /// Width in bits required to store all the non-negative
    /// enumerators of this enum.
    uint64_t NumPositiveBits : 8;

    /// Width in bits required to store all the negative
    /// enumerators of this enum.
    uint64_t NumNegativeBits : 8;

    /// True if this tag declaration is a scoped enumeration. Only
    /// possible in C++11 mode.
    uint64_t IsScoped : 1;

    /// If this tag declaration is a scoped enum,
    /// then this is true if the scoped enum was declared using the class
    /// tag, false if it was declared with the struct tag. No meaning is
    /// associated if this tag declaration is not a scoped enum.
    uint64_t IsScopedUsingClassTag : 1;

    /// True if this is an enumeration with fixed underlying type. Only
    /// possible in C++11, Microsoft extensions, or Objective C mode.
    uint64_t IsFixed : 1;

    /// True if a valid hash is stored in ODRHash.
    uint64_t HasODRHash : 1;
  };

  /// Number of non-inherited bits in EnumDeclBitfields.
  enum { NumEnumDeclBits = 20 };

  /// Stores the bits used by RecordDecl.
  /// If modified NumRecordDeclBits and the accessor
  /// methods in RecordDecl should be updated appropriately.
  class RecordDeclBitfields {
    friend class RecordDecl;
    /// For the bits in DeclContextBitfields.
    uint64_t : NumDeclContextBits;
    /// For the bits in TagDeclBitfields.
    uint64_t : NumTagDeclBits;

    /// This is true if this struct ends with a flexible
    /// array member (e.g. int X[]) or if this union contains a struct that does.
    /// If so, this cannot be contained in arrays or other structs as a member.
    uint64_t HasFlexibleArrayMember : 1;

    /// Whether this is the type of an anonymous struct or union.
    uint64_t AnonymousStructOrUnion : 1;

    /// This is true if this struct has at least one member
    /// containing an Objective-C object pointer type.
    uint64_t HasObjectMember : 1;

    /// This is true if struct has at least one member of
    /// 'volatile' type.
    uint64_t HasVolatileMember : 1;

    /// Whether the field declarations of this record have been loaded
    /// from external storage. To avoid unnecessary deserialization of
    /// methods/nested types we allow deserialization of just the fields
    /// when needed.
    mutable uint64_t LoadedFieldsFromExternalStorage : 1;

    /// Basic properties of non-trivial C structs.
    uint64_t NonTrivialToPrimitiveDefaultInitialize : 1;
    uint64_t NonTrivialToPrimitiveCopy : 1;
    uint64_t NonTrivialToPrimitiveDestroy : 1;

    /// The following bits indicate whether this is or contains a C union that
    /// is non-trivial to default-initialize, destruct, or copy. These bits
    /// imply the associated basic non-triviality predicates declared above.
    uint64_t HasNonTrivialToPrimitiveDefaultInitializeCUnion : 1;
    uint64_t HasNonTrivialToPrimitiveDestructCUnion : 1;
    uint64_t HasNonTrivialToPrimitiveCopyCUnion : 1;

    /// Indicates whether this struct is destroyed in the callee.
    uint64_t ParamDestroyedInCallee : 1;

    /// Represents the way this type is passed to a function.
    uint64_t ArgPassingRestrictions : 2;

    /// States if this record has EPI vectors as fields.
    // FIXME: This is not super elegant but does the job.
    bool HasEPIVectorFields : 1;

    /// Indicates whether this struct has had its field layout randomized.
    uint64_t IsRandomized : 1;

    /// True if a valid hash is stored in ODRHash. This should shave off some
    /// extra storage and prevent CXXRecordDecl to store unused bits.
    uint64_t ODRHash : 26;
  };

  /// Number of non-inherited bits in RecordDeclBitfields.
<<<<<<< HEAD
  enum { NumRecordDeclBits = 16 };
=======
  enum { NumRecordDeclBits = 41 };
>>>>>>> c175923f

  /// Stores the bits used by OMPDeclareReductionDecl.
  /// If modified NumOMPDeclareReductionDeclBits and the accessor
  /// methods in OMPDeclareReductionDecl should be updated appropriately.
  class OMPDeclareReductionDeclBitfields {
    friend class OMPDeclareReductionDecl;
    /// For the bits in DeclContextBitfields
    uint64_t : NumDeclContextBits;

    /// Kind of initializer,
    /// function call or omp_priv<init_expr> initializtion.
    uint64_t InitializerKind : 2;
  };

  /// Number of non-inherited bits in OMPDeclareReductionDeclBitfields.
  enum { NumOMPDeclareReductionDeclBits = 2 };

  /// Stores the bits used by FunctionDecl.
  /// If modified NumFunctionDeclBits and the accessor
  /// methods in FunctionDecl and CXXDeductionGuideDecl
  /// (for IsCopyDeductionCandidate) should be updated appropriately.
  class FunctionDeclBitfields {
    friend class FunctionDecl;
    /// For IsCopyDeductionCandidate
    friend class CXXDeductionGuideDecl;
    /// For the bits in DeclContextBitfields.
    uint64_t : NumDeclContextBits;

    uint64_t SClass : 3;
    uint64_t IsInline : 1;
    uint64_t IsInlineSpecified : 1;

    uint64_t IsVirtualAsWritten : 1;
    uint64_t IsPure : 1;
    uint64_t HasInheritedPrototype : 1;
    uint64_t HasWrittenPrototype : 1;
    uint64_t IsDeleted : 1;
    /// Used by CXXMethodDecl
    uint64_t IsTrivial : 1;

    /// This flag indicates whether this function is trivial for the purpose of
    /// calls. This is meaningful only when this function is a copy/move
    /// constructor or a destructor.
    uint64_t IsTrivialForCall : 1;

    uint64_t IsDefaulted : 1;
    uint64_t IsExplicitlyDefaulted : 1;
    uint64_t HasDefaultedFunctionInfo : 1;

    /// For member functions of complete types, whether this is an ineligible
    /// special member function or an unselected destructor. See
    /// [class.mem.special].
    uint64_t IsIneligibleOrNotSelected : 1;

    uint64_t HasImplicitReturnZero : 1;
    uint64_t IsLateTemplateParsed : 1;

    /// Kind of contexpr specifier as defined by ConstexprSpecKind.
    uint64_t ConstexprKind : 2;
    uint64_t InstantiationIsPending : 1;

    /// Indicates if the function uses __try.
    uint64_t UsesSEHTry : 1;

    /// Indicates if the function was a definition
    /// but its body was skipped.
    uint64_t HasSkippedBody : 1;

    /// Indicates if the function declaration will
    /// have a body, once we're done parsing it.
    uint64_t WillHaveBody : 1;

    /// Indicates that this function is a multiversioned
    /// function using attribute 'target'.
    uint64_t IsMultiVersion : 1;

    /// [C++17] Only used by CXXDeductionGuideDecl. Indicates that
    /// the Deduction Guide is the implicitly generated 'copy
    /// deduction candidate' (is used during overload resolution).
    uint64_t IsCopyDeductionCandidate : 1;

    /// Store the ODRHash after first calculation.
    uint64_t HasODRHash : 1;

    /// Indicates if the function uses Floating Point Constrained Intrinsics
    uint64_t UsesFPIntrin : 1;

    // Indicates this function is a constrained friend, where the constraint
    // refers to an enclosing template for hte purposes of [temp.friend]p9.
    uint64_t FriendConstraintRefersToEnclosingTemplate : 1;
  };

  /// Number of non-inherited bits in FunctionDeclBitfields.
  enum { NumFunctionDeclBits = 29 };

  /// Stores the bits used by CXXConstructorDecl. If modified
  /// NumCXXConstructorDeclBits and the accessor
  /// methods in CXXConstructorDecl should be updated appropriately.
  class CXXConstructorDeclBitfields {
    friend class CXXConstructorDecl;
    /// For the bits in DeclContextBitfields.
    uint64_t : NumDeclContextBits;
    /// For the bits in FunctionDeclBitfields.
    uint64_t : NumFunctionDeclBits;

    /// 22 bits to fit in the remaining available space.
    /// Note that this makes CXXConstructorDeclBitfields take
    /// exactly 64 bits and thus the width of NumCtorInitializers
    /// will need to be shrunk if some bit is added to NumDeclContextBitfields,
    /// NumFunctionDeclBitfields or CXXConstructorDeclBitfields.
    uint64_t NumCtorInitializers : 19;
    uint64_t IsInheritingConstructor : 1;

    /// Whether this constructor has a trail-allocated explicit specifier.
    uint64_t HasTrailingExplicitSpecifier : 1;
    /// If this constructor does't have a trail-allocated explicit specifier.
    /// Whether this constructor is explicit specified.
    uint64_t IsSimpleExplicit : 1;
  };

  /// Number of non-inherited bits in CXXConstructorDeclBitfields.
  enum {
    NumCXXConstructorDeclBits = 64 - NumDeclContextBits - NumFunctionDeclBits
  };

  /// Stores the bits used by ObjCMethodDecl.
  /// If modified NumObjCMethodDeclBits and the accessor
  /// methods in ObjCMethodDecl should be updated appropriately.
  class ObjCMethodDeclBitfields {
    friend class ObjCMethodDecl;

    /// For the bits in DeclContextBitfields.
    uint64_t : NumDeclContextBits;

    /// The conventional meaning of this method; an ObjCMethodFamily.
    /// This is not serialized; instead, it is computed on demand and
    /// cached.
    mutable uint64_t Family : ObjCMethodFamilyBitWidth;

    /// instance (true) or class (false) method.
    uint64_t IsInstance : 1;
    uint64_t IsVariadic : 1;

    /// True if this method is the getter or setter for an explicit property.
    uint64_t IsPropertyAccessor : 1;

    /// True if this method is a synthesized property accessor stub.
    uint64_t IsSynthesizedAccessorStub : 1;

    /// Method has a definition.
    uint64_t IsDefined : 1;

    /// Method redeclaration in the same interface.
    uint64_t IsRedeclaration : 1;

    /// Is redeclared in the same interface.
    mutable uint64_t HasRedeclaration : 1;

    /// \@required/\@optional
    uint64_t DeclImplementation : 2;

    /// in, inout, etc.
    uint64_t objcDeclQualifier : 7;

    /// Indicates whether this method has a related result type.
    uint64_t RelatedResultType : 1;

    /// Whether the locations of the selector identifiers are in a
    /// "standard" position, a enum SelectorLocationsKind.
    uint64_t SelLocsKind : 2;

    /// Whether this method overrides any other in the class hierarchy.
    ///
    /// A method is said to override any method in the class's
    /// base classes, its protocols, or its categories' protocols, that has
    /// the same selector and is of the same kind (class or instance).
    /// A method in an implementation is not considered as overriding the same
    /// method in the interface or its categories.
    uint64_t IsOverriding : 1;

    /// Indicates if the method was a definition but its body was skipped.
    uint64_t HasSkippedBody : 1;
  };

  /// Number of non-inherited bits in ObjCMethodDeclBitfields.
  enum { NumObjCMethodDeclBits = 24 };

  /// Stores the bits used by ObjCContainerDecl.
  /// If modified NumObjCContainerDeclBits and the accessor
  /// methods in ObjCContainerDecl should be updated appropriately.
  class ObjCContainerDeclBitfields {
    friend class ObjCContainerDecl;
    /// For the bits in DeclContextBitfields
    uint32_t : NumDeclContextBits;

    // Not a bitfield but this saves space.
    // Note that ObjCContainerDeclBitfields is full.
    SourceLocation AtStart;
  };

  /// Number of non-inherited bits in ObjCContainerDeclBitfields.
  /// Note that here we rely on the fact that SourceLocation is 32 bits
  /// wide. We check this with the static_assert in the ctor of DeclContext.
  enum { NumObjCContainerDeclBits = 64 - NumDeclContextBits };

  /// Stores the bits used by LinkageSpecDecl.
  /// If modified NumLinkageSpecDeclBits and the accessor
  /// methods in LinkageSpecDecl should be updated appropriately.
  class LinkageSpecDeclBitfields {
    friend class LinkageSpecDecl;
    /// For the bits in DeclContextBitfields.
    uint64_t : NumDeclContextBits;

    /// The language for this linkage specification with values
    /// in the enum LinkageSpecDecl::LanguageIDs.
    uint64_t Language : 3;

    /// True if this linkage spec has braces.
    /// This is needed so that hasBraces() returns the correct result while the
    /// linkage spec body is being parsed.  Once RBraceLoc has been set this is
    /// not used, so it doesn't need to be serialized.
    uint64_t HasBraces : 1;
  };

  /// Number of non-inherited bits in LinkageSpecDeclBitfields.
  enum { NumLinkageSpecDeclBits = 4 };

  /// Stores the bits used by BlockDecl.
  /// If modified NumBlockDeclBits and the accessor
  /// methods in BlockDecl should be updated appropriately.
  class BlockDeclBitfields {
    friend class BlockDecl;
    /// For the bits in DeclContextBitfields.
    uint64_t : NumDeclContextBits;

    uint64_t IsVariadic : 1;
    uint64_t CapturesCXXThis : 1;
    uint64_t BlockMissingReturnType : 1;
    uint64_t IsConversionFromLambda : 1;

    /// A bit that indicates this block is passed directly to a function as a
    /// non-escaping parameter.
    uint64_t DoesNotEscape : 1;

    /// A bit that indicates whether it's possible to avoid coying this block to
    /// the heap when it initializes or is assigned to a local variable with
    /// automatic storage.
    uint64_t CanAvoidCopyToHeap : 1;
  };

  /// Number of non-inherited bits in BlockDeclBitfields.
  enum { NumBlockDeclBits = 5 };

  /// Pointer to the data structure used to lookup declarations
  /// within this context (or a DependentStoredDeclsMap if this is a
  /// dependent context). We maintain the invariant that, if the map
  /// contains an entry for a DeclarationName (and we haven't lazily
  /// omitted anything), then it contains all relevant entries for that
  /// name (modulo the hasExternalDecls() flag).
  mutable StoredDeclsMap *LookupPtr = nullptr;

protected:
  /// This anonymous union stores the bits belonging to DeclContext and classes
  /// deriving from it. The goal is to use otherwise wasted
  /// space in DeclContext to store data belonging to derived classes.
  /// The space saved is especially significient when pointers are aligned
  /// to 8 bytes. In this case due to alignment requirements we have a
  /// little less than 8 bytes free in DeclContext which we can use.
  /// We check that none of the classes in this union is larger than
  /// 8 bytes with static_asserts in the ctor of DeclContext.
  union {
    DeclContextBitfields DeclContextBits;
    TagDeclBitfields TagDeclBits;
    EnumDeclBitfields EnumDeclBits;
    RecordDeclBitfields RecordDeclBits;
    OMPDeclareReductionDeclBitfields OMPDeclareReductionDeclBits;
    FunctionDeclBitfields FunctionDeclBits;
    CXXConstructorDeclBitfields CXXConstructorDeclBits;
    ObjCMethodDeclBitfields ObjCMethodDeclBits;
    ObjCContainerDeclBitfields ObjCContainerDeclBits;
    LinkageSpecDeclBitfields LinkageSpecDeclBits;
    BlockDeclBitfields BlockDeclBits;

    static_assert(sizeof(DeclContextBitfields) <= 8,
                  "DeclContextBitfields is larger than 8 bytes!");
    static_assert(sizeof(TagDeclBitfields) <= 8,
                  "TagDeclBitfields is larger than 8 bytes!");
    static_assert(sizeof(EnumDeclBitfields) <= 8,
                  "EnumDeclBitfields is larger than 8 bytes!");
    static_assert(sizeof(RecordDeclBitfields) <= 8,
                  "RecordDeclBitfields is larger than 8 bytes!");
    static_assert(sizeof(OMPDeclareReductionDeclBitfields) <= 8,
                  "OMPDeclareReductionDeclBitfields is larger than 8 bytes!");
    static_assert(sizeof(FunctionDeclBitfields) <= 8,
                  "FunctionDeclBitfields is larger than 8 bytes!");
    static_assert(sizeof(CXXConstructorDeclBitfields) <= 8,
                  "CXXConstructorDeclBitfields is larger than 8 bytes!");
    static_assert(sizeof(ObjCMethodDeclBitfields) <= 8,
                  "ObjCMethodDeclBitfields is larger than 8 bytes!");
    static_assert(sizeof(ObjCContainerDeclBitfields) <= 8,
                  "ObjCContainerDeclBitfields is larger than 8 bytes!");
    static_assert(sizeof(LinkageSpecDeclBitfields) <= 8,
                  "LinkageSpecDeclBitfields is larger than 8 bytes!");
    static_assert(sizeof(BlockDeclBitfields) <= 8,
                  "BlockDeclBitfields is larger than 8 bytes!");
  };

  /// FirstDecl - The first declaration stored within this declaration
  /// context.
  mutable Decl *FirstDecl = nullptr;

  /// LastDecl - The last declaration stored within this declaration
  /// context. FIXME: We could probably cache this value somewhere
  /// outside of the DeclContext, to reduce the size of DeclContext by
  /// another pointer.
  mutable Decl *LastDecl = nullptr;

  /// Build up a chain of declarations.
  ///
  /// \returns the first/last pair of declarations.
  static std::pair<Decl *, Decl *>
  BuildDeclChain(ArrayRef<Decl*> Decls, bool FieldsAlreadyLoaded);

  DeclContext(Decl::Kind K);

public:
  ~DeclContext();

  // For use when debugging; hasValidDeclKind() will always return true for
  // a correctly constructed object within its lifetime.
  bool hasValidDeclKind() const;

  Decl::Kind getDeclKind() const {
    return static_cast<Decl::Kind>(DeclContextBits.DeclKind);
  }

  const char *getDeclKindName() const;

  /// getParent - Returns the containing DeclContext.
  DeclContext *getParent() {
    return cast<Decl>(this)->getDeclContext();
  }
  const DeclContext *getParent() const {
    return const_cast<DeclContext*>(this)->getParent();
  }

  /// getLexicalParent - Returns the containing lexical DeclContext. May be
  /// different from getParent, e.g.:
  ///
  ///   namespace A {
  ///      struct S;
  ///   }
  ///   struct A::S {}; // getParent() == namespace 'A'
  ///                   // getLexicalParent() == translation unit
  ///
  DeclContext *getLexicalParent() {
    return cast<Decl>(this)->getLexicalDeclContext();
  }
  const DeclContext *getLexicalParent() const {
    return const_cast<DeclContext*>(this)->getLexicalParent();
  }

  DeclContext *getLookupParent();

  const DeclContext *getLookupParent() const {
    return const_cast<DeclContext*>(this)->getLookupParent();
  }

  ASTContext &getParentASTContext() const {
    return cast<Decl>(this)->getASTContext();
  }

  bool isClosure() const { return getDeclKind() == Decl::Block; }

  /// Return this DeclContext if it is a BlockDecl. Otherwise, return the
  /// innermost enclosing BlockDecl or null if there are no enclosing blocks.
  const BlockDecl *getInnermostBlockDecl() const;

  bool isObjCContainer() const {
    switch (getDeclKind()) {
    case Decl::ObjCCategory:
    case Decl::ObjCCategoryImpl:
    case Decl::ObjCImplementation:
    case Decl::ObjCInterface:
    case Decl::ObjCProtocol:
      return true;
    default:
      return false;
    }
  }

  bool isFunctionOrMethod() const {
    switch (getDeclKind()) {
    case Decl::Block:
    case Decl::Captured:
    case Decl::ObjCMethod:
      return true;
    default:
      return getDeclKind() >= Decl::firstFunction &&
             getDeclKind() <= Decl::lastFunction;
    }
  }

  /// Test whether the context supports looking up names.
  bool isLookupContext() const {
    return !isFunctionOrMethod() && getDeclKind() != Decl::LinkageSpec &&
           getDeclKind() != Decl::Export;
  }

  bool isFileContext() const {
    return getDeclKind() == Decl::TranslationUnit ||
           getDeclKind() == Decl::Namespace;
  }

  bool isTranslationUnit() const {
    return getDeclKind() == Decl::TranslationUnit;
  }

  bool isRecord() const {
    return getDeclKind() >= Decl::firstRecord &&
           getDeclKind() <= Decl::lastRecord;
  }

  bool isNamespace() const { return getDeclKind() == Decl::Namespace; }

  bool isStdNamespace() const;

  bool isInlineNamespace() const;

  /// Determines whether this context is dependent on a
  /// template parameter.
  bool isDependentContext() const;

  /// isTransparentContext - Determines whether this context is a
  /// "transparent" context, meaning that the members declared in this
  /// context are semantically declared in the nearest enclosing
  /// non-transparent (opaque) context but are lexically declared in
  /// this context. For example, consider the enumerators of an
  /// enumeration type:
  /// @code
  /// enum E {
  ///   Val1
  /// };
  /// @endcode
  /// Here, E is a transparent context, so its enumerator (Val1) will
  /// appear (semantically) that it is in the same context of E.
  /// Examples of transparent contexts include: enumerations (except for
  /// C++0x scoped enums), C++ linkage specifications and export declaration.
  bool isTransparentContext() const;

  /// Determines whether this context or some of its ancestors is a
  /// linkage specification context that specifies C linkage.
  bool isExternCContext() const;

  /// Retrieve the nearest enclosing C linkage specification context.
  const LinkageSpecDecl *getExternCContext() const;

  /// Determines whether this context or some of its ancestors is a
  /// linkage specification context that specifies C++ linkage.
  bool isExternCXXContext() const;

  /// Determine whether this declaration context is equivalent
  /// to the declaration context DC.
  bool Equals(const DeclContext *DC) const {
    return DC && this->getPrimaryContext() == DC->getPrimaryContext();
  }

  /// Determine whether this declaration context encloses the
  /// declaration context DC.
  bool Encloses(const DeclContext *DC) const;

  /// Find the nearest non-closure ancestor of this context,
  /// i.e. the innermost semantic parent of this context which is not
  /// a closure.  A context may be its own non-closure ancestor.
  Decl *getNonClosureAncestor();
  const Decl *getNonClosureAncestor() const {
    return const_cast<DeclContext*>(this)->getNonClosureAncestor();
  }

  // Retrieve the nearest context that is not a transparent context.
  DeclContext *getNonTransparentContext();
  const DeclContext *getNonTransparentContext() const {
    return const_cast<DeclContext *>(this)->getNonTransparentContext();
  }

  /// getPrimaryContext - There may be many different
  /// declarations of the same entity (including forward declarations
  /// of classes, multiple definitions of namespaces, etc.), each with
  /// a different set of declarations. This routine returns the
  /// "primary" DeclContext structure, which will contain the
  /// information needed to perform name lookup into this context.
  DeclContext *getPrimaryContext();
  const DeclContext *getPrimaryContext() const {
    return const_cast<DeclContext*>(this)->getPrimaryContext();
  }

  /// getRedeclContext - Retrieve the context in which an entity conflicts with
  /// other entities of the same name, or where it is a redeclaration if the
  /// two entities are compatible. This skips through transparent contexts.
  DeclContext *getRedeclContext();
  const DeclContext *getRedeclContext() const {
    return const_cast<DeclContext *>(this)->getRedeclContext();
  }

  /// Retrieve the nearest enclosing namespace context.
  DeclContext *getEnclosingNamespaceContext();
  const DeclContext *getEnclosingNamespaceContext() const {
    return const_cast<DeclContext *>(this)->getEnclosingNamespaceContext();
  }

  /// Retrieve the outermost lexically enclosing record context.
  RecordDecl *getOuterLexicalRecordContext();
  const RecordDecl *getOuterLexicalRecordContext() const {
    return const_cast<DeclContext *>(this)->getOuterLexicalRecordContext();
  }

  /// Test if this context is part of the enclosing namespace set of
  /// the context NS, as defined in C++0x [namespace.def]p9. If either context
  /// isn't a namespace, this is equivalent to Equals().
  ///
  /// The enclosing namespace set of a namespace is the namespace and, if it is
  /// inline, its enclosing namespace, recursively.
  bool InEnclosingNamespaceSetOf(const DeclContext *NS) const;

  /// Collects all of the declaration contexts that are semantically
  /// connected to this declaration context.
  ///
  /// For declaration contexts that have multiple semantically connected but
  /// syntactically distinct contexts, such as C++ namespaces, this routine
  /// retrieves the complete set of such declaration contexts in source order.
  /// For example, given:
  ///
  /// \code
  /// namespace N {
  ///   int x;
  /// }
  /// namespace N {
  ///   int y;
  /// }
  /// \endcode
  ///
  /// The \c Contexts parameter will contain both definitions of N.
  ///
  /// \param Contexts Will be cleared and set to the set of declaration
  /// contexts that are semanticaly connected to this declaration context,
  /// in source order, including this context (which may be the only result,
  /// for non-namespace contexts).
  void collectAllContexts(SmallVectorImpl<DeclContext *> &Contexts);

  /// decl_iterator - Iterates through the declarations stored
  /// within this context.
  class decl_iterator {
    /// Current - The current declaration.
    Decl *Current = nullptr;

  public:
    using value_type = Decl *;
    using reference = const value_type &;
    using pointer = const value_type *;
    using iterator_category = std::forward_iterator_tag;
    using difference_type = std::ptrdiff_t;

    decl_iterator() = default;
    explicit decl_iterator(Decl *C) : Current(C) {}

    reference operator*() const { return Current; }

    // This doesn't meet the iterator requirements, but it's convenient
    value_type operator->() const { return Current; }

    decl_iterator& operator++() {
      Current = Current->getNextDeclInContext();
      return *this;
    }

    decl_iterator operator++(int) {
      decl_iterator tmp(*this);
      ++(*this);
      return tmp;
    }

    friend bool operator==(decl_iterator x, decl_iterator y) {
      return x.Current == y.Current;
    }

    friend bool operator!=(decl_iterator x, decl_iterator y) {
      return x.Current != y.Current;
    }
  };

  using decl_range = llvm::iterator_range<decl_iterator>;

  /// decls_begin/decls_end - Iterate over the declarations stored in
  /// this context.
  decl_range decls() const { return decl_range(decls_begin(), decls_end()); }
  decl_iterator decls_begin() const;
  decl_iterator decls_end() const { return decl_iterator(); }
  bool decls_empty() const;

  /// noload_decls_begin/end - Iterate over the declarations stored in this
  /// context that are currently loaded; don't attempt to retrieve anything
  /// from an external source.
  decl_range noload_decls() const {
    return decl_range(noload_decls_begin(), noload_decls_end());
  }
  decl_iterator noload_decls_begin() const { return decl_iterator(FirstDecl); }
  decl_iterator noload_decls_end() const { return decl_iterator(); }

  /// specific_decl_iterator - Iterates over a subrange of
  /// declarations stored in a DeclContext, providing only those that
  /// are of type SpecificDecl (or a class derived from it). This
  /// iterator is used, for example, to provide iteration over just
  /// the fields within a RecordDecl (with SpecificDecl = FieldDecl).
  template<typename SpecificDecl>
  class specific_decl_iterator {
    /// Current - The current, underlying declaration iterator, which
    /// will either be NULL or will point to a declaration of
    /// type SpecificDecl.
    DeclContext::decl_iterator Current;

    /// SkipToNextDecl - Advances the current position up to the next
    /// declaration of type SpecificDecl that also meets the criteria
    /// required by Acceptable.
    void SkipToNextDecl() {
      while (*Current && !isa<SpecificDecl>(*Current))
        ++Current;
    }

  public:
    using value_type = SpecificDecl *;
    // TODO: Add reference and pointer types (with some appropriate proxy type)
    // if we ever have a need for them.
    using reference = void;
    using pointer = void;
    using difference_type =
        std::iterator_traits<DeclContext::decl_iterator>::difference_type;
    using iterator_category = std::forward_iterator_tag;

    specific_decl_iterator() = default;

    /// specific_decl_iterator - Construct a new iterator over a
    /// subset of the declarations the range [C,
    /// end-of-declarations). If A is non-NULL, it is a pointer to a
    /// member function of SpecificDecl that should return true for
    /// all of the SpecificDecl instances that will be in the subset
    /// of iterators. For example, if you want Objective-C instance
    /// methods, SpecificDecl will be ObjCMethodDecl and A will be
    /// &ObjCMethodDecl::isInstanceMethod.
    explicit specific_decl_iterator(DeclContext::decl_iterator C) : Current(C) {
      SkipToNextDecl();
    }

    value_type operator*() const { return cast<SpecificDecl>(*Current); }

    // This doesn't meet the iterator requirements, but it's convenient
    value_type operator->() const { return **this; }

    specific_decl_iterator& operator++() {
      ++Current;
      SkipToNextDecl();
      return *this;
    }

    specific_decl_iterator operator++(int) {
      specific_decl_iterator tmp(*this);
      ++(*this);
      return tmp;
    }

    friend bool operator==(const specific_decl_iterator& x,
                           const specific_decl_iterator& y) {
      return x.Current == y.Current;
    }

    friend bool operator!=(const specific_decl_iterator& x,
                           const specific_decl_iterator& y) {
      return x.Current != y.Current;
    }
  };

  /// Iterates over a filtered subrange of declarations stored
  /// in a DeclContext.
  ///
  /// This iterator visits only those declarations that are of type
  /// SpecificDecl (or a class derived from it) and that meet some
  /// additional run-time criteria. This iterator is used, for
  /// example, to provide access to the instance methods within an
  /// Objective-C interface (with SpecificDecl = ObjCMethodDecl and
  /// Acceptable = ObjCMethodDecl::isInstanceMethod).
  template<typename SpecificDecl, bool (SpecificDecl::*Acceptable)() const>
  class filtered_decl_iterator {
    /// Current - The current, underlying declaration iterator, which
    /// will either be NULL or will point to a declaration of
    /// type SpecificDecl.
    DeclContext::decl_iterator Current;

    /// SkipToNextDecl - Advances the current position up to the next
    /// declaration of type SpecificDecl that also meets the criteria
    /// required by Acceptable.
    void SkipToNextDecl() {
      while (*Current &&
             (!isa<SpecificDecl>(*Current) ||
              (Acceptable && !(cast<SpecificDecl>(*Current)->*Acceptable)())))
        ++Current;
    }

  public:
    using value_type = SpecificDecl *;
    // TODO: Add reference and pointer types (with some appropriate proxy type)
    // if we ever have a need for them.
    using reference = void;
    using pointer = void;
    using difference_type =
        std::iterator_traits<DeclContext::decl_iterator>::difference_type;
    using iterator_category = std::forward_iterator_tag;

    filtered_decl_iterator() = default;

    /// filtered_decl_iterator - Construct a new iterator over a
    /// subset of the declarations the range [C,
    /// end-of-declarations). If A is non-NULL, it is a pointer to a
    /// member function of SpecificDecl that should return true for
    /// all of the SpecificDecl instances that will be in the subset
    /// of iterators. For example, if you want Objective-C instance
    /// methods, SpecificDecl will be ObjCMethodDecl and A will be
    /// &ObjCMethodDecl::isInstanceMethod.
    explicit filtered_decl_iterator(DeclContext::decl_iterator C) : Current(C) {
      SkipToNextDecl();
    }

    value_type operator*() const { return cast<SpecificDecl>(*Current); }
    value_type operator->() const { return cast<SpecificDecl>(*Current); }

    filtered_decl_iterator& operator++() {
      ++Current;
      SkipToNextDecl();
      return *this;
    }

    filtered_decl_iterator operator++(int) {
      filtered_decl_iterator tmp(*this);
      ++(*this);
      return tmp;
    }

    friend bool operator==(const filtered_decl_iterator& x,
                           const filtered_decl_iterator& y) {
      return x.Current == y.Current;
    }

    friend bool operator!=(const filtered_decl_iterator& x,
                           const filtered_decl_iterator& y) {
      return x.Current != y.Current;
    }
  };

  /// Add the declaration D into this context.
  ///
  /// This routine should be invoked when the declaration D has first
  /// been declared, to place D into the context where it was
  /// (lexically) defined. Every declaration must be added to one
  /// (and only one!) context, where it can be visited via
  /// [decls_begin(), decls_end()). Once a declaration has been added
  /// to its lexical context, the corresponding DeclContext owns the
  /// declaration.
  ///
  /// If D is also a NamedDecl, it will be made visible within its
  /// semantic context via makeDeclVisibleInContext.
  void addDecl(Decl *D);

  /// Add the declaration D into this context, but suppress
  /// searches for external declarations with the same name.
  ///
  /// Although analogous in function to addDecl, this removes an
  /// important check.  This is only useful if the Decl is being
  /// added in response to an external search; in all other cases,
  /// addDecl() is the right function to use.
  /// See the ASTImporter for use cases.
  void addDeclInternal(Decl *D);

  /// Add the declaration D to this context without modifying
  /// any lookup tables.
  ///
  /// This is useful for some operations in dependent contexts where
  /// the semantic context might not be dependent;  this basically
  /// only happens with friends.
  void addHiddenDecl(Decl *D);

  /// Removes a declaration from this context.
  void removeDecl(Decl *D);

  /// Checks whether a declaration is in this context.
  bool containsDecl(Decl *D) const;

  /// Checks whether a declaration is in this context.
  /// This also loads the Decls from the external source before the check.
  bool containsDeclAndLoad(Decl *D) const;

  using lookup_result = DeclContextLookupResult;
  using lookup_iterator = lookup_result::iterator;

  /// lookup - Find the declarations (if any) with the given Name in
  /// this context. Returns a range of iterators that contains all of
  /// the declarations with this name, with object, function, member,
  /// and enumerator names preceding any tag name. Note that this
  /// routine will not look into parent contexts.
  lookup_result lookup(DeclarationName Name) const;

  /// Find the declarations with the given name that are visible
  /// within this context; don't attempt to retrieve anything from an
  /// external source.
  lookup_result noload_lookup(DeclarationName Name);

  /// A simplistic name lookup mechanism that performs name lookup
  /// into this declaration context without consulting the external source.
  ///
  /// This function should almost never be used, because it subverts the
  /// usual relationship between a DeclContext and the external source.
  /// See the ASTImporter for the (few, but important) use cases.
  ///
  /// FIXME: This is very inefficient; replace uses of it with uses of
  /// noload_lookup.
  void localUncachedLookup(DeclarationName Name,
                           SmallVectorImpl<NamedDecl *> &Results);

  /// Makes a declaration visible within this context.
  ///
  /// This routine makes the declaration D visible to name lookup
  /// within this context and, if this is a transparent context,
  /// within its parent contexts up to the first enclosing
  /// non-transparent context. Making a declaration visible within a
  /// context does not transfer ownership of a declaration, and a
  /// declaration can be visible in many contexts that aren't its
  /// lexical context.
  ///
  /// If D is a redeclaration of an existing declaration that is
  /// visible from this context, as determined by
  /// NamedDecl::declarationReplaces, the previous declaration will be
  /// replaced with D.
  void makeDeclVisibleInContext(NamedDecl *D);

  /// all_lookups_iterator - An iterator that provides a view over the results
  /// of looking up every possible name.
  class all_lookups_iterator;

  using lookups_range = llvm::iterator_range<all_lookups_iterator>;

  lookups_range lookups() const;
  // Like lookups(), but avoids loading external declarations.
  // If PreserveInternalState, avoids building lookup data structures too.
  lookups_range noload_lookups(bool PreserveInternalState) const;

  /// Iterators over all possible lookups within this context.
  all_lookups_iterator lookups_begin() const;
  all_lookups_iterator lookups_end() const;

  /// Iterators over all possible lookups within this context that are
  /// currently loaded; don't attempt to retrieve anything from an external
  /// source.
  all_lookups_iterator noload_lookups_begin() const;
  all_lookups_iterator noload_lookups_end() const;

  struct udir_iterator;

  using udir_iterator_base =
      llvm::iterator_adaptor_base<udir_iterator, lookup_iterator,
                                  typename lookup_iterator::iterator_category,
                                  UsingDirectiveDecl *>;

  struct udir_iterator : udir_iterator_base {
    udir_iterator(lookup_iterator I) : udir_iterator_base(I) {}

    UsingDirectiveDecl *operator*() const;
  };

  using udir_range = llvm::iterator_range<udir_iterator>;

  udir_range using_directives() const;

  // These are all defined in DependentDiagnostic.h.
  class ddiag_iterator;

  using ddiag_range = llvm::iterator_range<DeclContext::ddiag_iterator>;

  inline ddiag_range ddiags() const;

  // Low-level accessors

  /// Mark that there are external lexical declarations that we need
  /// to include in our lookup table (and that are not available as external
  /// visible lookups). These extra lookup results will be found by walking
  /// the lexical declarations of this context. This should be used only if
  /// setHasExternalLexicalStorage() has been called on any decl context for
  /// which this is the primary context.
  void setMustBuildLookupTable() {
    assert(this == getPrimaryContext() &&
           "should only be called on primary context");
    DeclContextBits.HasLazyExternalLexicalLookups = true;
  }

  /// Retrieve the internal representation of the lookup structure.
  /// This may omit some names if we are lazily building the structure.
  StoredDeclsMap *getLookupPtr() const { return LookupPtr; }

  /// Ensure the lookup structure is fully-built and return it.
  StoredDeclsMap *buildLookup();

  /// Whether this DeclContext has external storage containing
  /// additional declarations that are lexically in this context.
  bool hasExternalLexicalStorage() const {
    return DeclContextBits.ExternalLexicalStorage;
  }

  /// State whether this DeclContext has external storage for
  /// declarations lexically in this context.
  void setHasExternalLexicalStorage(bool ES = true) const {
    DeclContextBits.ExternalLexicalStorage = ES;
  }

  /// Whether this DeclContext has external storage containing
  /// additional declarations that are visible in this context.
  bool hasExternalVisibleStorage() const {
    return DeclContextBits.ExternalVisibleStorage;
  }

  /// State whether this DeclContext has external storage for
  /// declarations visible in this context.
  void setHasExternalVisibleStorage(bool ES = true) const {
    DeclContextBits.ExternalVisibleStorage = ES;
    if (ES && LookupPtr)
      DeclContextBits.NeedToReconcileExternalVisibleStorage = true;
  }

  /// Determine whether the given declaration is stored in the list of
  /// declarations lexically within this context.
  bool isDeclInLexicalTraversal(const Decl *D) const {
    return D && (D->NextInContextAndBits.getPointer() || D == FirstDecl ||
                 D == LastDecl);
  }

  bool setUseQualifiedLookup(bool use = true) const {
    bool old_value = DeclContextBits.UseQualifiedLookup;
    DeclContextBits.UseQualifiedLookup = use;
    return old_value;
  }

  bool shouldUseQualifiedLookup() const {
    return DeclContextBits.UseQualifiedLookup;
  }

  static bool classof(const Decl *D);
  static bool classof(const DeclContext *D) { return true; }

  void dumpAsDecl() const;
  void dumpAsDecl(const ASTContext *Ctx) const;
  void dumpDeclContext() const;
  void dumpLookups() const;
  void dumpLookups(llvm::raw_ostream &OS, bool DumpDecls = false,
                   bool Deserialize = false) const;

private:
  /// Whether this declaration context has had externally visible
  /// storage added since the last lookup. In this case, \c LookupPtr's
  /// invariant may not hold and needs to be fixed before we perform
  /// another lookup.
  bool hasNeedToReconcileExternalVisibleStorage() const {
    return DeclContextBits.NeedToReconcileExternalVisibleStorage;
  }

  /// State that this declaration context has had externally visible
  /// storage added since the last lookup. In this case, \c LookupPtr's
  /// invariant may not hold and needs to be fixed before we perform
  /// another lookup.
  void setNeedToReconcileExternalVisibleStorage(bool Need = true) const {
    DeclContextBits.NeedToReconcileExternalVisibleStorage = Need;
  }

  /// If \c true, this context may have local lexical declarations
  /// that are missing from the lookup table.
  bool hasLazyLocalLexicalLookups() const {
    return DeclContextBits.HasLazyLocalLexicalLookups;
  }

  /// If \c true, this context may have local lexical declarations
  /// that are missing from the lookup table.
  void setHasLazyLocalLexicalLookups(bool HasLLLL = true) const {
    DeclContextBits.HasLazyLocalLexicalLookups = HasLLLL;
  }

  /// If \c true, the external source may have lexical declarations
  /// that are missing from the lookup table.
  bool hasLazyExternalLexicalLookups() const {
    return DeclContextBits.HasLazyExternalLexicalLookups;
  }

  /// If \c true, the external source may have lexical declarations
  /// that are missing from the lookup table.
  void setHasLazyExternalLexicalLookups(bool HasLELL = true) const {
    DeclContextBits.HasLazyExternalLexicalLookups = HasLELL;
  }

  void reconcileExternalVisibleStorage() const;
  bool LoadLexicalDeclsFromExternalStorage() const;

  /// Makes a declaration visible within this context, but
  /// suppresses searches for external declarations with the same
  /// name.
  ///
  /// Analogous to makeDeclVisibleInContext, but for the exclusive
  /// use of addDeclInternal().
  void makeDeclVisibleInContextInternal(NamedDecl *D);

  StoredDeclsMap *CreateStoredDeclsMap(ASTContext &C) const;

  void loadLazyLocalLexicalLookups();
  void buildLookupImpl(DeclContext *DCtx, bool Internal);
  void makeDeclVisibleInContextWithFlags(NamedDecl *D, bool Internal,
                                         bool Rediscoverable);
  void makeDeclVisibleInContextImpl(NamedDecl *D, bool Internal);
};

inline bool Decl::isTemplateParameter() const {
  return getKind() == TemplateTypeParm || getKind() == NonTypeTemplateParm ||
         getKind() == TemplateTemplateParm;
}

// Specialization selected when ToTy is not a known subclass of DeclContext.
template <class ToTy,
          bool IsKnownSubtype = ::std::is_base_of<DeclContext, ToTy>::value>
struct cast_convert_decl_context {
  static const ToTy *doit(const DeclContext *Val) {
    return static_cast<const ToTy*>(Decl::castFromDeclContext(Val));
  }

  static ToTy *doit(DeclContext *Val) {
    return static_cast<ToTy*>(Decl::castFromDeclContext(Val));
  }
};

// Specialization selected when ToTy is a known subclass of DeclContext.
template <class ToTy>
struct cast_convert_decl_context<ToTy, true> {
  static const ToTy *doit(const DeclContext *Val) {
    return static_cast<const ToTy*>(Val);
  }

  static ToTy *doit(DeclContext *Val) {
    return static_cast<ToTy*>(Val);
  }
};

} // namespace clang

namespace llvm {

/// isa<T>(DeclContext*)
template <typename To>
struct isa_impl<To, ::clang::DeclContext> {
  static bool doit(const ::clang::DeclContext &Val) {
    return To::classofKind(Val.getDeclKind());
  }
};

/// cast<T>(DeclContext*)
template<class ToTy>
struct cast_convert_val<ToTy,
                        const ::clang::DeclContext,const ::clang::DeclContext> {
  static const ToTy &doit(const ::clang::DeclContext &Val) {
    return *::clang::cast_convert_decl_context<ToTy>::doit(&Val);
  }
};

template<class ToTy>
struct cast_convert_val<ToTy, ::clang::DeclContext, ::clang::DeclContext> {
  static ToTy &doit(::clang::DeclContext &Val) {
    return *::clang::cast_convert_decl_context<ToTy>::doit(&Val);
  }
};

template<class ToTy>
struct cast_convert_val<ToTy,
                     const ::clang::DeclContext*, const ::clang::DeclContext*> {
  static const ToTy *doit(const ::clang::DeclContext *Val) {
    return ::clang::cast_convert_decl_context<ToTy>::doit(Val);
  }
};

template<class ToTy>
struct cast_convert_val<ToTy, ::clang::DeclContext*, ::clang::DeclContext*> {
  static ToTy *doit(::clang::DeclContext *Val) {
    return ::clang::cast_convert_decl_context<ToTy>::doit(Val);
  }
};

/// Implement cast_convert_val for Decl -> DeclContext conversions.
template<class FromTy>
struct cast_convert_val< ::clang::DeclContext, FromTy, FromTy> {
  static ::clang::DeclContext &doit(const FromTy &Val) {
    return *FromTy::castToDeclContext(&Val);
  }
};

template<class FromTy>
struct cast_convert_val< ::clang::DeclContext, FromTy*, FromTy*> {
  static ::clang::DeclContext *doit(const FromTy *Val) {
    return FromTy::castToDeclContext(Val);
  }
};

template<class FromTy>
struct cast_convert_val< const ::clang::DeclContext, FromTy, FromTy> {
  static const ::clang::DeclContext &doit(const FromTy &Val) {
    return *FromTy::castToDeclContext(&Val);
  }
};

template<class FromTy>
struct cast_convert_val< const ::clang::DeclContext, FromTy*, FromTy*> {
  static const ::clang::DeclContext *doit(const FromTy *Val) {
    return FromTy::castToDeclContext(Val);
  }
};

} // namespace llvm

#endif // LLVM_CLANG_AST_DECLBASE_H<|MERGE_RESOLUTION|>--- conflicted
+++ resolved
@@ -1584,15 +1584,11 @@
 
     /// True if a valid hash is stored in ODRHash. This should shave off some
     /// extra storage and prevent CXXRecordDecl to store unused bits.
-    uint64_t ODRHash : 26;
+    uint64_t ODRHash : 25;
   };
 
   /// Number of non-inherited bits in RecordDeclBitfields.
-<<<<<<< HEAD
-  enum { NumRecordDeclBits = 16 };
-=======
   enum { NumRecordDeclBits = 41 };
->>>>>>> c175923f
 
   /// Stores the bits used by OMPDeclareReductionDecl.
   /// If modified NumOMPDeclareReductionDeclBits and the accessor

--- conflicted
+++ resolved
@@ -4051,7 +4051,6 @@
     RecordDeclBits.ParamDestroyedInCallee = V;
   }
 
-<<<<<<< HEAD
   bool getHasEPIVectorFields() const {
     return RecordDeclBits.HasEPIVectorFields;
   }
@@ -4059,13 +4058,12 @@
   void setHasEPIVectorFields(bool V) {
     RecordDeclBits.HasEPIVectorFields = V;
   }
-=======
+
   bool isRandomized() const { return RecordDeclBits.IsRandomized; }
 
   void setIsRandomized(bool V) { RecordDeclBits.IsRandomized = V; }
 
   void reorderFields(const SmallVectorImpl<Decl *> &Fields);
->>>>>>> ef947552
 
   /// Determines whether this declaration represents the
   /// injected class name.

# This file is licensed under the Apache License v2.0 with LLVM Exceptions.
# See https://llvm.org/LICENSE.txt for license information.
# SPDX-License-Identifier: Apache-2.0 WITH LLVM-exception

# Tests for LLVM libc math.h functions.

load("//libc/test/src/math:libc_math_test_rules.bzl", "math_test")

package(default_visibility = ["//visibility:public"])

licenses(["notice"])

math_test(
    name = "fabs",
    hdrs = ["FAbsTest.h"],
    deps = ["//libc/utils/MPFRWrapper:mpfr_wrapper"],
)

math_test(
    name = "fabsf",
    hdrs = ["FAbsTest.h"],
    deps = ["//libc/utils/MPFRWrapper:mpfr_wrapper"],
)

math_test(
    name = "fabsl",
    hdrs = ["FAbsTest.h"],
    deps = ["//libc/utils/MPFRWrapper:mpfr_wrapper"],
)

math_test(
    name = "ceil",
    hdrs = ["CeilTest.h"],
    deps = ["//libc/utils/MPFRWrapper:mpfr_wrapper"],
)

math_test(
    name = "ceilf",
    hdrs = ["CeilTest.h"],
    deps = ["//libc/utils/MPFRWrapper:mpfr_wrapper"],
)

math_test(
    name = "ceill",
    hdrs = ["CeilTest.h"],
    deps = ["//libc/utils/MPFRWrapper:mpfr_wrapper"],
)

math_test(
    name = "floor",
    hdrs = ["FloorTest.h"],
    deps = ["//libc/utils/MPFRWrapper:mpfr_wrapper"],
)

math_test(
    name = "floorf",
    hdrs = ["FloorTest.h"],
    deps = ["//libc/utils/MPFRWrapper:mpfr_wrapper"],
)

math_test(
    name = "floorl",
    hdrs = ["FloorTest.h"],
    deps = ["//libc/utils/MPFRWrapper:mpfr_wrapper"],
)

math_test(
    name = "trunc",
    hdrs = ["TruncTest.h"],
    deps = ["//libc/utils/MPFRWrapper:mpfr_wrapper"],
)

math_test(
    name = "truncf",
    hdrs = ["TruncTest.h"],
    deps = ["//libc/utils/MPFRWrapper:mpfr_wrapper"],
)

math_test(
    name = "truncl",
    hdrs = ["TruncTest.h"],
    deps = ["//libc/utils/MPFRWrapper:mpfr_wrapper"],
)

math_test(
    name = "round",
    hdrs = ["RoundTest.h"],
    deps = ["//libc/utils/MPFRWrapper:mpfr_wrapper"],
)

math_test(
    name = "roundf",
    hdrs = ["RoundTest.h"],
    deps = ["//libc/utils/MPFRWrapper:mpfr_wrapper"],
)

math_test(
    name = "roundl",
    hdrs = ["RoundTest.h"],
    deps = ["//libc/utils/MPFRWrapper:mpfr_wrapper"],
)

math_test(
    name = "frexp",
    hdrs = ["FrexpTest.h"],
    deps = ["//libc/utils/MPFRWrapper:mpfr_wrapper"],
)

math_test(
    name = "frexpf",
    hdrs = ["FrexpTest.h"],
    deps = ["//libc/utils/MPFRWrapper:mpfr_wrapper"],
)

math_test(
    name = "frexpl",
    hdrs = ["FrexpTest.h"],
    deps = ["//libc/utils/MPFRWrapper:mpfr_wrapper"],
)

math_test(
    name = "hypot",
    hdrs = ["HypotTest.h"],
    deps = ["//libc/utils/MPFRWrapper:mpfr_wrapper"],
)

math_test(
    name = "hypotf",
    hdrs = [
        "HypotTest.h",
        "hypotf_hard_to_round.h",
    ],
    deps = ["//libc/utils/MPFRWrapper:mpfr_wrapper"],
)

math_test(
    name = "logb",
    hdrs = ["LogbTest.h"],
    deps = ["//libc/utils/MPFRWrapper:mpfr_wrapper"],
)

math_test(
    name = "logbf",
    hdrs = ["LogbTest.h"],
    deps = ["//libc/utils/MPFRWrapper:mpfr_wrapper"],
)

math_test(
    name = "logbl",
    hdrs = ["LogbTest.h"],
    deps = ["//libc/utils/MPFRWrapper:mpfr_wrapper"],
)

math_test(
    name = "modf",
    hdrs = ["ModfTest.h"],
    deps = ["//libc/utils/MPFRWrapper:mpfr_wrapper"],
)

math_test(
    name = "modff",
    hdrs = ["ModfTest.h"],
    deps = ["//libc/utils/MPFRWrapper:mpfr_wrapper"],
)

math_test(
    name = "modfl",
    hdrs = ["ModfTest.h"],
    deps = ["//libc/utils/MPFRWrapper:mpfr_wrapper"],
)

cc_library(
    name = "remquo_test_template",
    hdrs = ["RemQuoTest.h"],
    deps = [
        "//libc:__support_fputil_basic_operations",
        "//libc:__support_fputil_fp_bits",
        "//libc/test/UnitTest:LibcUnitTest",
        "//libc/test/UnitTest:fp_test_helpers",
        "//libc/utils/MPFRWrapper:mpfr_wrapper",
    ],
)

math_test(
    name = "remquo",
    deps = [
        ":remquo_test_template",
        "//libc/utils/MPFRWrapper:mpfr_wrapper",
    ],
)

math_test(
    name = "remquof",
    deps = [
        ":remquo_test_template",
        "//libc/utils/MPFRWrapper:mpfr_wrapper",
    ],
)

math_test(
    name = "remquol",
    deps = [
        ":remquo_test_template",
        "//libc/utils/MPFRWrapper:mpfr_wrapper",
    ],
)

math_test(
    name = "fmin",
    hdrs = ["FMinTest.h"],
    deps = ["//libc/utils/MPFRWrapper:mpfr_wrapper"],
)

math_test(
    name = "fminf",
    hdrs = ["FMinTest.h"],
    deps = ["//libc/utils/MPFRWrapper:mpfr_wrapper"],
)

math_test(
    name = "fminl",
    hdrs = ["FMinTest.h"],
    deps = ["//libc/utils/MPFRWrapper:mpfr_wrapper"],
)

math_test(
    name = "fmax",
    hdrs = ["FMaxTest.h"],
    deps = ["//libc/utils/MPFRWrapper:mpfr_wrapper"],
)

math_test(
    name = "fmaxf",
    hdrs = ["FMaxTest.h"],
    deps = ["//libc/utils/MPFRWrapper:mpfr_wrapper"],
)

math_test(
    name = "fmaxl",
    hdrs = ["FMaxTest.h"],
    deps = ["//libc/utils/MPFRWrapper:mpfr_wrapper"],
)

math_test(
    name = "sqrt",
    hdrs = ["SqrtTest.h"],
    deps = [
        "//libc:__support_cpp_bit",
        "//libc/utils/MPFRWrapper:mpfr_wrapper",
    ],
)

math_test(
    name = "sqrtf",
    hdrs = ["SqrtTest.h"],
    deps = [
        "//libc:__support_cpp_bit",
        "//libc/utils/MPFRWrapper:mpfr_wrapper",
    ],
)

math_test(
    name = "sqrtl",
    hdrs = ["SqrtTest.h"],
    deps = [
        "//libc:__support_cpp_bit",
        "//libc/utils/MPFRWrapper:mpfr_wrapper",
    ],
)

math_test(
    name = "copysign",
    hdrs = ["CopySignTest.h"],
    deps = ["//libc/utils/MPFRWrapper:mpfr_wrapper"],
)

math_test(
    name = "copysignf",
    hdrs = ["CopySignTest.h"],
    deps = ["//libc/utils/MPFRWrapper:mpfr_wrapper"],
)

math_test(
    name = "copysignl",
    hdrs = ["CopySignTest.h"],
    deps = ["//libc/utils/MPFRWrapper:mpfr_wrapper"],
)

cc_library(
    name = "ilogb_test_template",
    hdrs = ["ILogbTest.h"],
    deps = [
        "//libc:__support_fputil_fp_bits",
        "//libc:__support_fputil_manipulation_functions",
        "//libc/test/UnitTest:LibcUnitTest",
    ],
)

math_test(
    name = "ilogb",
    deps = [":ilogb_test_template"],
)

math_test(
    name = "ilogbf",
    deps = [":ilogb_test_template"],
)

math_test(
    name = "ilogbl",
    deps = [":ilogb_test_template"],
)

cc_library(
    name = "fdim_test_template",
    hdrs = ["FDimTest.h"],
    deps = [
        "//libc:__support_fputil_basic_operations",
        "//libc:__support_fputil_fenv_impl",
        "//libc:__support_fputil_fp_bits",
        "//libc/test/UnitTest:LibcUnitTest",
        "//libc/test/UnitTest:fp_test_helpers",
    ],
)

math_test(
    name = "fdim",
    deps = [":fdim_test_template"],
)

math_test(
    name = "fdimf",
    deps = [":fdim_test_template"],
)

math_test(
    name = "fdiml",
    deps = [":fdim_test_template"],
)

cc_library(
    name = "ldexp_test_template",
    hdrs = ["LdExpTest.h"],
    deps = [
        "//libc:__support_fputil_fp_bits",
        "//libc:__support_fputil_normal_float",
        "//libc/test/UnitTest:LibcUnitTest",
        "//libc/test/UnitTest:fp_test_helpers",
    ],
)

math_test(
    name = "ldexp",
    deps = [":ldexp_test_template"],
)

math_test(
    name = "ldexpf",
    deps = [":ldexp_test_template"],
)

math_test(
    name = "ldexpl",
    deps = [":ldexp_test_template"],
)

cc_library(
    name = "rint_test_template",
    hdrs = ["RIntTest.h"],
    deps = [
        "//libc:__support_fputil_fenv_impl",
        "//libc:__support_fputil_fp_bits",
        "//libc/test/UnitTest:LibcUnitTest",
        "//libc/test/UnitTest:fp_test_helpers",
        "//libc/utils/MPFRWrapper:mpfr_wrapper",
    ],
)

math_test(
    name = "rint",
    deps = [
        ":rint_test_template",
        "//libc/utils/MPFRWrapper:mpfr_wrapper",
    ],
)

math_test(
    name = "rintf",
    deps = [
        ":rint_test_template",
        "//libc/utils/MPFRWrapper:mpfr_wrapper",
    ],
)

math_test(
    name = "rintl",
    deps = [
        ":rint_test_template",
        "//libc/utils/MPFRWrapper:mpfr_wrapper",
    ],
)

cc_library(
    name = "round_to_integer_test_template",
    hdrs = ["RoundToIntegerTest.h"],
    deps = [
        "//libc:__support_fputil_fenv_impl",
        "//libc:__support_fputil_fp_bits",
        "//libc/test/UnitTest:LibcUnitTest",
        "//libc/test/UnitTest:fp_test_helpers",
        "//libc/utils/MPFRWrapper:mpfr_wrapper",
    ],
)

math_test(
    name = "lrint",
    deps = [
        ":round_to_integer_test_template",
        "//libc/utils/MPFRWrapper:mpfr_wrapper",
    ],
)

math_test(
    name = "lrintf",
    deps = [
        ":round_to_integer_test_template",
        "//libc/utils/MPFRWrapper:mpfr_wrapper",
    ],
)

math_test(
    name = "lrintl",
    deps = [
        ":round_to_integer_test_template",
        "//libc/utils/MPFRWrapper:mpfr_wrapper",
    ],
)

math_test(
    name = "llrint",
    deps = [
        ":round_to_integer_test_template",
        "//libc/utils/MPFRWrapper:mpfr_wrapper",
    ],
)

math_test(
    name = "llrintf",
    deps = [
        ":round_to_integer_test_template",
        "//libc/utils/MPFRWrapper:mpfr_wrapper",
    ],
)

math_test(
    name = "llrintl",
    deps = [
        ":round_to_integer_test_template",
        "//libc/utils/MPFRWrapper:mpfr_wrapper",
    ],
)

math_test(
    name = "lround",
    deps = [
        ":round_to_integer_test_template",
        "//libc/utils/MPFRWrapper:mpfr_wrapper",
    ],
)

math_test(
    name = "lroundf",
    deps = [
        ":round_to_integer_test_template",
        "//libc/utils/MPFRWrapper:mpfr_wrapper",
    ],
)

math_test(
    name = "lroundl",
    deps = [
        ":round_to_integer_test_template",
        "//libc/utils/MPFRWrapper:mpfr_wrapper",
    ],
)

math_test(
    name = "llround",
    deps = [
        ":round_to_integer_test_template",
        "//libc/utils/MPFRWrapper:mpfr_wrapper",
    ],
)

math_test(
    name = "llroundf",
    deps = [
        ":round_to_integer_test_template",
        "//libc/utils/MPFRWrapper:mpfr_wrapper",
    ],
)

math_test(
    name = "llroundl",
    deps = [
        ":round_to_integer_test_template",
        "//libc/utils/MPFRWrapper:mpfr_wrapper",
    ],
)

cc_library(
    name = "nextafter_test_template",
    hdrs = ["NextAfterTest.h"],
    deps = [
        "//libc:__support_cpp_array",
        "//libc:__support_cpp_bit",
        "//libc:__support_cpp_type_traits",
        "//libc:__support_fputil_basic_operations",
        "//libc:__support_fputil_fp_bits",
        "//libc/test/UnitTest:LibcUnitTest",
        "//libc/test/UnitTest:fp_test_helpers",
    ],
)

math_test(
    name = "nextafter",
    deps = [":nextafter_test_template"],
)

math_test(
    name = "nextafterf",
    deps = [":nextafter_test_template"],
)

math_test(
    name = "nextafterl",
    deps = [":nextafter_test_template"],
)

cc_library(
    name = "sdcomp26094",
    hdrs = ["sdcomp26094.h"],
    deps = [
        "//libc:__support_cpp_array",
        "//libc:libc_root",
    ],
)

math_test(
    name = "cosf",
    deps = [
        ":sdcomp26094",
        "//libc:__support_cpp_array",
        "//libc/utils/MPFRWrapper:mpfr_wrapper",
    ],
)

math_test(
    name = "sincosf",
    deps = [
        ":sdcomp26094",
        "//libc:__support_cpp_array",
        "//libc/utils/MPFRWrapper:mpfr_wrapper",
    ],
)

math_test(
    name = "sinf",
    deps = [
        ":sdcomp26094",
        "//libc:__support_cpp_array",
        "//libc/utils/MPFRWrapper:mpfr_wrapper",
    ],
)

math_test(
    name = "tanf",
    deps = [
        ":sdcomp26094",
        "//libc:__support_cpp_array",
        "//libc/utils/MPFRWrapper:mpfr_wrapper",
    ],
)

math_test(
    name = "expf",
    deps = [
        "//libc/utils/MPFRWrapper:mpfr_wrapper",
<<<<<<< HEAD
    ]
=======
    ],
>>>>>>> 95263fc1
)

math_test(
    name = "exp2f",
    deps = [
        "//libc/utils/MPFRWrapper:mpfr_wrapper",
<<<<<<< HEAD
    ]
)
=======
    ],
)

>>>>>>> 95263fc1
math_test(
    name = "exp10f",
    deps = [
        "//libc/utils/MPFRWrapper:mpfr_wrapper",
<<<<<<< HEAD
    ]
)
=======
    ],
)

>>>>>>> 95263fc1
math_test(
    name = "expm1f",
    deps = [
        "//libc/utils/MPFRWrapper:mpfr_wrapper",
<<<<<<< HEAD
    ]
=======
    ],
>>>>>>> 95263fc1
)

math_test(
    name = "logf",
    deps = [
        "//libc/utils/MPFRWrapper:mpfr_wrapper",
<<<<<<< HEAD
    ]
=======
    ],
>>>>>>> 95263fc1
)

math_test(
    name = "log2f",
    deps = [
        "//libc/utils/MPFRWrapper:mpfr_wrapper",
<<<<<<< HEAD
    ]
=======
    ],
>>>>>>> 95263fc1
)

math_test(
    name = "log10f",
    deps = [
        "//libc/utils/MPFRWrapper:mpfr_wrapper",
<<<<<<< HEAD
    ]
=======
    ],
>>>>>>> 95263fc1
)

math_test(
    name = "log1pf",
    deps = [
        "//libc/utils/MPFRWrapper:mpfr_wrapper",
<<<<<<< HEAD
    ]
=======
    ],
>>>>>>> 95263fc1
)

math_test(
    name = "sinhf",
    deps = [
<<<<<<< HEAD
        "//libc/utils/MPFRWrapper:mpfr_wrapper",
    ]
=======
        "//libc:__support_cpp_array",
        "//libc/utils/MPFRWrapper:mpfr_wrapper",
    ],
>>>>>>> 95263fc1
)

math_test(
    name = "coshf",
    deps = [
<<<<<<< HEAD
        "//libc/utils/MPFRWrapper:mpfr_wrapper",
    ]
=======
        "//libc:__support_cpp_array",
        "//libc/utils/MPFRWrapper:mpfr_wrapper",
    ],
>>>>>>> 95263fc1
)

math_test(
    name = "tanhf",
    deps = [
        "//libc/utils/MPFRWrapper:mpfr_wrapper",
<<<<<<< HEAD
    ]
=======
    ],
>>>>>>> 95263fc1
)

math_test(
    name = "asinhf",
    deps = [
        "//libc/utils/MPFRWrapper:mpfr_wrapper",
<<<<<<< HEAD
    ]
=======
    ],
>>>>>>> 95263fc1
)

math_test(
    name = "acoshf",
    deps = [
        "//libc/utils/MPFRWrapper:mpfr_wrapper",
<<<<<<< HEAD
    ]
=======
    ],
>>>>>>> 95263fc1
)

math_test(
    name = "atanhf",
    deps = [
        "//libc/utils/MPFRWrapper:mpfr_wrapper",
<<<<<<< HEAD
    ]
=======
    ],
>>>>>>> 95263fc1
)

math_test(
    name = "asinf",
    deps = [
        "//libc/utils/MPFRWrapper:mpfr_wrapper",
<<<<<<< HEAD
    ]
=======
    ],
>>>>>>> 95263fc1
)

math_test(
    name = "acosf",
    deps = [
        "//libc/utils/MPFRWrapper:mpfr_wrapper",
<<<<<<< HEAD
    ]
=======
    ],
>>>>>>> 95263fc1
)

math_test(
    name = "atanf",
    deps = [
        "//libc/utils/MPFRWrapper:mpfr_wrapper",
<<<<<<< HEAD
    ]
=======
    ],
>>>>>>> 95263fc1
)<|MERGE_RESOLUTION|>--- conflicted
+++ resolved
@@ -586,191 +586,119 @@
     name = "expf",
     deps = [
         "//libc/utils/MPFRWrapper:mpfr_wrapper",
-<<<<<<< HEAD
-    ]
-=======
-    ],
->>>>>>> 95263fc1
+    ],
 )
 
 math_test(
     name = "exp2f",
     deps = [
         "//libc/utils/MPFRWrapper:mpfr_wrapper",
-<<<<<<< HEAD
-    ]
-)
-=======
-    ],
-)
-
->>>>>>> 95263fc1
+    ],
+)
+
 math_test(
     name = "exp10f",
     deps = [
         "//libc/utils/MPFRWrapper:mpfr_wrapper",
-<<<<<<< HEAD
-    ]
-)
-=======
-    ],
-)
-
->>>>>>> 95263fc1
+    ],
+)
+
 math_test(
     name = "expm1f",
     deps = [
         "//libc/utils/MPFRWrapper:mpfr_wrapper",
-<<<<<<< HEAD
-    ]
-=======
-    ],
->>>>>>> 95263fc1
+    ],
 )
 
 math_test(
     name = "logf",
     deps = [
         "//libc/utils/MPFRWrapper:mpfr_wrapper",
-<<<<<<< HEAD
-    ]
-=======
-    ],
->>>>>>> 95263fc1
+    ],
 )
 
 math_test(
     name = "log2f",
     deps = [
         "//libc/utils/MPFRWrapper:mpfr_wrapper",
-<<<<<<< HEAD
-    ]
-=======
-    ],
->>>>>>> 95263fc1
+    ],
 )
 
 math_test(
     name = "log10f",
     deps = [
         "//libc/utils/MPFRWrapper:mpfr_wrapper",
-<<<<<<< HEAD
-    ]
-=======
-    ],
->>>>>>> 95263fc1
+    ],
 )
 
 math_test(
     name = "log1pf",
     deps = [
         "//libc/utils/MPFRWrapper:mpfr_wrapper",
-<<<<<<< HEAD
-    ]
-=======
-    ],
->>>>>>> 95263fc1
+    ],
 )
 
 math_test(
     name = "sinhf",
     deps = [
-<<<<<<< HEAD
-        "//libc/utils/MPFRWrapper:mpfr_wrapper",
-    ]
-=======
         "//libc:__support_cpp_array",
         "//libc/utils/MPFRWrapper:mpfr_wrapper",
     ],
->>>>>>> 95263fc1
 )
 
 math_test(
     name = "coshf",
     deps = [
-<<<<<<< HEAD
-        "//libc/utils/MPFRWrapper:mpfr_wrapper",
-    ]
-=======
         "//libc:__support_cpp_array",
         "//libc/utils/MPFRWrapper:mpfr_wrapper",
     ],
->>>>>>> 95263fc1
 )
 
 math_test(
     name = "tanhf",
     deps = [
         "//libc/utils/MPFRWrapper:mpfr_wrapper",
-<<<<<<< HEAD
-    ]
-=======
-    ],
->>>>>>> 95263fc1
+    ],
 )
 
 math_test(
     name = "asinhf",
     deps = [
         "//libc/utils/MPFRWrapper:mpfr_wrapper",
-<<<<<<< HEAD
-    ]
-=======
-    ],
->>>>>>> 95263fc1
+    ],
 )
 
 math_test(
     name = "acoshf",
     deps = [
         "//libc/utils/MPFRWrapper:mpfr_wrapper",
-<<<<<<< HEAD
-    ]
-=======
-    ],
->>>>>>> 95263fc1
+    ],
 )
 
 math_test(
     name = "atanhf",
     deps = [
         "//libc/utils/MPFRWrapper:mpfr_wrapper",
-<<<<<<< HEAD
-    ]
-=======
-    ],
->>>>>>> 95263fc1
+    ],
 )
 
 math_test(
     name = "asinf",
     deps = [
         "//libc/utils/MPFRWrapper:mpfr_wrapper",
-<<<<<<< HEAD
-    ]
-=======
-    ],
->>>>>>> 95263fc1
+    ],
 )
 
 math_test(
     name = "acosf",
     deps = [
         "//libc/utils/MPFRWrapper:mpfr_wrapper",
-<<<<<<< HEAD
-    ]
-=======
-    ],
->>>>>>> 95263fc1
+    ],
 )
 
 math_test(
     name = "atanf",
     deps = [
         "//libc/utils/MPFRWrapper:mpfr_wrapper",
-<<<<<<< HEAD
-    ]
-=======
-    ],
->>>>>>> 95263fc1
+    ],
 )
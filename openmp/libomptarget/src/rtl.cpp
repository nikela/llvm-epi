//===----------- rtl.cpp - Target independent OpenMP target RTL -----------===//
//
// Part of the LLVM Project, under the Apache License v2.0 with LLVM Exceptions.
// See https://llvm.org/LICENSE.txt for license information.
// SPDX-License-Identifier: Apache-2.0 WITH LLVM-exception
//
//===----------------------------------------------------------------------===//
//
// Functionality for handling RTL plugins.
//
//===----------------------------------------------------------------------===//

#include "device.h"
#include "private.h"
#include "rtl.h"

#include <cassert>
#include <cstdlib>
#include <cstring>
#include <dlfcn.h>
#include <mutex>
#include <string>

// List of all plugins that can support offloading.
static const char *RTLNames[] = {
    /* PowerPC target       */ "libomptarget.rtl.ppc64.so",
    /* x86_64 target        */ "libomptarget.rtl.x86_64.so",
    /* CUDA target          */ "libomptarget.rtl.cuda.so",
    /* AArch64 target       */ "libomptarget.rtl.aarch64.so",
    /* SX-Aurora VE target  */ "libomptarget.rtl.ve.so",
    /* AMDGPU target        */ "libomptarget.rtl.amdgpu.so",
<<<<<<< HEAD
    /* EPI target           */ "libomptarget.rtl.epi.so",
=======
    /* Remote target        */ "libomptarget.rtl.rpc.so",
>>>>>>> ba9388df
};

PluginManager *PM;

#if OMPTARGET_PROFILE_ENABLED
static char *ProfileTraceFile = nullptr;
#endif

__attribute__((constructor(101))) void init() {
  DP("Init target library!\n");
  PM = new PluginManager();

#ifdef OMPTARGET_PROFILE_ENABLED
  ProfileTraceFile = getenv("LIBOMPTARGET_PROFILE");
  // TODO: add a configuration option for time granularity
  if (ProfileTraceFile)
    llvm::timeTraceProfilerInitialize(500 /* us */, "libomptarget");
#endif
}

__attribute__((destructor(101))) void deinit() {
  DP("Deinit target library!\n");
  delete PM;

#ifdef OMPTARGET_PROFILE_ENABLED
  if (ProfileTraceFile) {
    // TODO: add env var for file output
    if (auto E = llvm::timeTraceProfilerWrite(ProfileTraceFile, "-"))
      fprintf(stderr, "Error writing out the time trace\n");

    llvm::timeTraceProfilerCleanup();
  }
#endif
}

void RTLsTy::LoadRTLs() {
  // Parse environment variable OMP_TARGET_OFFLOAD (if set)
  PM->TargetOffloadPolicy =
      (kmp_target_offload_kind_t)__kmpc_get_target_offload();
  if (PM->TargetOffloadPolicy == tgt_disabled) {
    return;
  }

  DP("Loading RTLs...\n");

  // Attempt to open all the plugins and, if they exist, check if the interface
  // is correct and if they are supporting any devices.
  for (auto *Name : RTLNames) {
    DP("Loading library '%s'...\n", Name);
    void *dynlib_handle = dlopen(Name, RTLD_NOW);

    if (!dynlib_handle) {
      // Library does not exist or cannot be found.
      DP("Unable to load library '%s': %s!\n", Name, dlerror());
      continue;
    }

    DP("Successfully loaded library '%s'!\n", Name);

    AllRTLs.emplace_back();

    // Retrieve the RTL information from the runtime library.
    RTLInfoTy &R = AllRTLs.back();

    bool ValidPlugin = true;

    if (!(*((void **)&R.is_valid_binary) =
              dlsym(dynlib_handle, "__tgt_rtl_is_valid_binary")))
      ValidPlugin = false;
    if (!(*((void **)&R.number_of_devices) =
              dlsym(dynlib_handle, "__tgt_rtl_number_of_devices")))
      ValidPlugin = false;
    if (!(*((void **)&R.init_device) =
              dlsym(dynlib_handle, "__tgt_rtl_init_device")))
      ValidPlugin = false;
    if (!(*((void **)&R.load_binary) =
              dlsym(dynlib_handle, "__tgt_rtl_load_binary")))
      ValidPlugin = false;
    if (!(*((void **)&R.data_alloc) =
              dlsym(dynlib_handle, "__tgt_rtl_data_alloc")))
      ValidPlugin = false;
    if (!(*((void **)&R.data_submit) =
              dlsym(dynlib_handle, "__tgt_rtl_data_submit")))
      ValidPlugin = false;
    if (!(*((void **)&R.data_retrieve) =
              dlsym(dynlib_handle, "__tgt_rtl_data_retrieve")))
      ValidPlugin = false;
    if (!(*((void **)&R.data_delete) =
              dlsym(dynlib_handle, "__tgt_rtl_data_delete")))
      ValidPlugin = false;
    if (!(*((void **)&R.run_region) =
              dlsym(dynlib_handle, "__tgt_rtl_run_target_region")))
      ValidPlugin = false;
    if (!(*((void **)&R.run_team_region) =
              dlsym(dynlib_handle, "__tgt_rtl_run_target_team_region")))
      ValidPlugin = false;

    // Invalid plugin
    if (!ValidPlugin) {
      DP("Invalid plugin as necessary interface is not found.\n");
      AllRTLs.pop_back();
      continue;
    }

    // No devices are supported by this RTL?
    if (!(R.NumberOfDevices = R.number_of_devices())) {
      // The RTL is invalid! Will pop the object from the RTLs list.
      DP("No devices supported in this RTL\n");
      AllRTLs.pop_back();
      continue;
    }

    R.LibraryHandler = dynlib_handle;

#ifdef OMPTARGET_DEBUG
    R.RTLName = Name;
#endif

    DP("Registering RTL %s supporting %d devices!\n", R.RTLName.c_str(),
       R.NumberOfDevices);

    // Optional functions
    *((void **)&R.init_requires) =
        dlsym(dynlib_handle, "__tgt_rtl_init_requires");
    *((void **)&R.data_submit_async) =
        dlsym(dynlib_handle, "__tgt_rtl_data_submit_async");
    *((void **)&R.data_retrieve_async) =
        dlsym(dynlib_handle, "__tgt_rtl_data_retrieve_async");
    *((void **)&R.run_region_async) =
        dlsym(dynlib_handle, "__tgt_rtl_run_target_region_async");
    *((void **)&R.run_team_region_async) =
        dlsym(dynlib_handle, "__tgt_rtl_run_target_team_region_async");
    *((void **)&R.synchronize) = dlsym(dynlib_handle, "__tgt_rtl_synchronize");
    *((void **)&R.data_exchange) =
        dlsym(dynlib_handle, "__tgt_rtl_data_exchange");
    *((void **)&R.data_exchange_async) =
        dlsym(dynlib_handle, "__tgt_rtl_data_exchange_async");
    *((void **)&R.is_data_exchangable) =
        dlsym(dynlib_handle, "__tgt_rtl_is_data_exchangable");
    *((void **)&R.register_lib) =
        dlsym(dynlib_handle, "__tgt_rtl_register_lib");
    *((void **)&R.unregister_lib) =
        dlsym(dynlib_handle, "__tgt_rtl_unregister_lib");
  }

  DP("RTLs loaded!\n");

  return;
}

////////////////////////////////////////////////////////////////////////////////
// Functionality for registering libs

static void RegisterImageIntoTranslationTable(TranslationTable &TT,
    RTLInfoTy &RTL, __tgt_device_image *image) {

  // same size, as when we increase one, we also increase the other.
  assert(TT.TargetsTable.size() == TT.TargetsImages.size() &&
         "We should have as many images as we have tables!");

  // Resize the Targets Table and Images to accommodate the new targets if
  // required
  unsigned TargetsTableMinimumSize = RTL.Idx + RTL.NumberOfDevices;

  if (TT.TargetsTable.size() < TargetsTableMinimumSize) {
    TT.TargetsImages.resize(TargetsTableMinimumSize, 0);
    TT.TargetsTable.resize(TargetsTableMinimumSize, 0);
  }

  // Register the image in all devices for this target type.
  for (int32_t i = 0; i < RTL.NumberOfDevices; ++i) {
    // If we are changing the image we are also invalidating the target table.
    if (TT.TargetsImages[RTL.Idx + i] != image) {
      TT.TargetsImages[RTL.Idx + i] = image;
      TT.TargetsTable[RTL.Idx + i] = 0; // lazy initialization of target table.
    }
  }
}

////////////////////////////////////////////////////////////////////////////////
// Functionality for registering Ctors/Dtors

static void RegisterGlobalCtorsDtorsForImage(__tgt_bin_desc *desc,
    __tgt_device_image *img, RTLInfoTy *RTL) {

  for (int32_t i = 0; i < RTL->NumberOfDevices; ++i) {
    DeviceTy &Device = PM->Devices[RTL->Idx + i];
    Device.PendingGlobalsMtx.lock();
    Device.HasPendingGlobals = true;
    for (__tgt_offload_entry *entry = img->EntriesBegin;
        entry != img->EntriesEnd; ++entry) {
      if (entry->flags & OMP_DECLARE_TARGET_CTOR) {
        DP("Adding ctor " DPxMOD " to the pending list.\n",
            DPxPTR(entry->addr));
        Device.PendingCtorsDtors[desc].PendingCtors.push_back(entry->addr);
      } else if (entry->flags & OMP_DECLARE_TARGET_DTOR) {
        // Dtors are pushed in reverse order so they are executed from end
        // to beginning when unregistering the library!
        DP("Adding dtor " DPxMOD " to the pending list.\n",
            DPxPTR(entry->addr));
        Device.PendingCtorsDtors[desc].PendingDtors.push_front(entry->addr);
      }

      if (entry->flags & OMP_DECLARE_TARGET_LINK) {
        DP("The \"link\" attribute is not yet supported!\n");
      }
    }
    Device.PendingGlobalsMtx.unlock();
  }
}

void RTLsTy::RegisterRequires(int64_t flags) {
  // TODO: add more elaborate check.
  // Minimal check: only set requires flags if previous value
  // is undefined. This ensures that only the first call to this
  // function will set the requires flags. All subsequent calls
  // will be checked for compatibility.
  assert(flags != OMP_REQ_UNDEFINED &&
         "illegal undefined flag for requires directive!");
  if (RequiresFlags == OMP_REQ_UNDEFINED) {
    RequiresFlags = flags;
    return;
  }

  // If multiple compilation units are present enforce
  // consistency across all of them for require clauses:
  //  - reverse_offload
  //  - unified_address
  //  - unified_shared_memory
  if ((RequiresFlags & OMP_REQ_REVERSE_OFFLOAD) !=
      (flags & OMP_REQ_REVERSE_OFFLOAD)) {
    FATAL_MESSAGE0(1,
        "'#pragma omp requires reverse_offload' not used consistently!");
  }
  if ((RequiresFlags & OMP_REQ_UNIFIED_ADDRESS) !=
          (flags & OMP_REQ_UNIFIED_ADDRESS)) {
    FATAL_MESSAGE0(1,
        "'#pragma omp requires unified_address' not used consistently!");
  }
  if ((RequiresFlags & OMP_REQ_UNIFIED_SHARED_MEMORY) !=
          (flags & OMP_REQ_UNIFIED_SHARED_MEMORY)) {
    FATAL_MESSAGE0(1,
        "'#pragma omp requires unified_shared_memory' not used consistently!");
  }

  // TODO: insert any other missing checks

  DP("New requires flags %" PRId64 " compatible with existing %" PRId64 "!\n",
     flags, RequiresFlags);
}

void RTLsTy::RegisterLib(__tgt_bin_desc *desc) {
  PM->RTLsMtx.lock();
  // Register the images with the RTLs that understand them, if any.
  for (int32_t i = 0; i < desc->NumDeviceImages; ++i) {
    // Obtain the image.
    __tgt_device_image *img = &desc->DeviceImages[i];

    RTLInfoTy *FoundRTL = NULL;

    // Scan the RTLs that have associated images until we find one that supports
    // the current image.
    for (auto &R : AllRTLs) {
      if (!R.is_valid_binary(img)) {
        DP("Image " DPxMOD " is NOT compatible with RTL %s!\n",
            DPxPTR(img->ImageStart), R.RTLName.c_str());
        continue;
      }

      DP("Image " DPxMOD " is compatible with RTL %s!\n",
          DPxPTR(img->ImageStart), R.RTLName.c_str());

      // If this RTL is not already in use, initialize it.
      if (!R.isUsed) {
        // Initialize the device information for the RTL we are about to use.
        DeviceTy device(&R);
        size_t Start = PM->Devices.size();
        PM->Devices.resize(Start + R.NumberOfDevices, device);
        for (int32_t device_id = 0; device_id < R.NumberOfDevices;
            device_id++) {
          // global device ID
          PM->Devices[Start + device_id].DeviceID = Start + device_id;
          // RTL local device ID
          PM->Devices[Start + device_id].RTLDeviceID = device_id;
        }

        // Initialize the index of this RTL and save it in the used RTLs.
        R.Idx = (UsedRTLs.empty())
                    ? 0
                    : UsedRTLs.back()->Idx + UsedRTLs.back()->NumberOfDevices;
        assert((size_t) R.Idx == Start &&
            "RTL index should equal the number of devices used so far.");
        R.isUsed = true;
        UsedRTLs.push_back(&R);

        DP("RTL " DPxMOD " has index %d!\n", DPxPTR(R.LibraryHandler), R.Idx);
      }

      // Initialize (if necessary) translation table for this library.
      PM->TrlTblMtx.lock();
      if (!PM->HostEntriesBeginToTransTable.count(desc->HostEntriesBegin)) {
        TranslationTable &TransTable =
            (PM->HostEntriesBeginToTransTable)[desc->HostEntriesBegin];
        TransTable.HostTable.EntriesBegin = desc->HostEntriesBegin;
        TransTable.HostTable.EntriesEnd = desc->HostEntriesEnd;
      }

      // Retrieve translation table for this library.
      TranslationTable &TransTable =
          (PM->HostEntriesBeginToTransTable)[desc->HostEntriesBegin];

      DP("Registering image " DPxMOD " with RTL %s!\n",
          DPxPTR(img->ImageStart), R.RTLName.c_str());
      RegisterImageIntoTranslationTable(TransTable, R, img);
      PM->TrlTblMtx.unlock();
      FoundRTL = &R;

      // Load ctors/dtors for static objects
      RegisterGlobalCtorsDtorsForImage(desc, img, FoundRTL);

      // if an RTL was found we are done - proceed to register the next image
      break;
    }

    if (!FoundRTL) {
      DP("No RTL found for image " DPxMOD "!\n", DPxPTR(img->ImageStart));
    }
  }
  PM->RTLsMtx.unlock();

  DP("Done registering entries!\n");
}

void RTLsTy::UnregisterLib(__tgt_bin_desc *desc) {
  DP("Unloading target library!\n");

  PM->RTLsMtx.lock();
  // Find which RTL understands each image, if any.
  for (int32_t i = 0; i < desc->NumDeviceImages; ++i) {
    // Obtain the image.
    __tgt_device_image *img = &desc->DeviceImages[i];

    RTLInfoTy *FoundRTL = NULL;

    // Scan the RTLs that have associated images until we find one that supports
    // the current image. We only need to scan RTLs that are already being used.
    for (auto *R : UsedRTLs) {

      assert(R->isUsed && "Expecting used RTLs.");

      if (!R->is_valid_binary(img)) {
        DP("Image " DPxMOD " is NOT compatible with RTL " DPxMOD "!\n",
            DPxPTR(img->ImageStart), DPxPTR(R->LibraryHandler));
        continue;
      }

      DP("Image " DPxMOD " is compatible with RTL " DPxMOD "!\n",
          DPxPTR(img->ImageStart), DPxPTR(R->LibraryHandler));

      FoundRTL = R;

      // Execute dtors for static objects if the device has been used, i.e.
      // if its PendingCtors list has been emptied.
      for (int32_t i = 0; i < FoundRTL->NumberOfDevices; ++i) {
        DeviceTy &Device = PM->Devices[FoundRTL->Idx + i];
        Device.PendingGlobalsMtx.lock();
        if (Device.PendingCtorsDtors[desc].PendingCtors.empty()) {
          for (auto &dtor : Device.PendingCtorsDtors[desc].PendingDtors) {
            int rc =
                target(nullptr, Device.DeviceID, dtor, 0, nullptr, nullptr,
                       nullptr, nullptr, nullptr, nullptr, 1, 1, true /*team*/);
            if (rc != OFFLOAD_SUCCESS) {
              DP("Running destructor " DPxMOD " failed.\n", DPxPTR(dtor));
            }
          }
          // Remove this library's entry from PendingCtorsDtors
          Device.PendingCtorsDtors.erase(desc);
        }
        Device.PendingGlobalsMtx.unlock();
      }

      DP("Unregistered image " DPxMOD " from RTL " DPxMOD "!\n",
          DPxPTR(img->ImageStart), DPxPTR(R->LibraryHandler));

      break;
    }

    // if no RTL was found proceed to unregister the next image
    if (!FoundRTL){
      DP("No RTLs in use support the image " DPxMOD "!\n",
          DPxPTR(img->ImageStart));
    }
  }
  PM->RTLsMtx.unlock();
  DP("Done unregistering images!\n");

  // Remove entries from PM->HostPtrToTableMap
  PM->TblMapMtx.lock();
  for (__tgt_offload_entry *cur = desc->HostEntriesBegin;
      cur < desc->HostEntriesEnd; ++cur) {
    PM->HostPtrToTableMap.erase(cur->addr);
  }

  // Remove translation table for this descriptor.
  auto TransTable = PM->HostEntriesBeginToTransTable.find(desc->HostEntriesBegin);
  if (TransTable != PM->HostEntriesBeginToTransTable.end()) {
    DP("Removing translation table for descriptor " DPxMOD "\n",
        DPxPTR(desc->HostEntriesBegin));
    PM->HostEntriesBeginToTransTable.erase(TransTable);
  } else {
    DP("Translation table for descriptor " DPxMOD " cannot be found, probably "
        "it has been already removed.\n", DPxPTR(desc->HostEntriesBegin));
  }

  PM->TblMapMtx.unlock();

  // TODO: Remove RTL and the devices it manages if it's not used anymore?
  // TODO: Write some RTL->unload_image(...) function?

  DP("Done unregistering library!\n");
}<|MERGE_RESOLUTION|>--- conflicted
+++ resolved
@@ -29,11 +29,8 @@
     /* AArch64 target       */ "libomptarget.rtl.aarch64.so",
     /* SX-Aurora VE target  */ "libomptarget.rtl.ve.so",
     /* AMDGPU target        */ "libomptarget.rtl.amdgpu.so",
-<<<<<<< HEAD
+    /* Remote target        */ "libomptarget.rtl.rpc.so",
     /* EPI target           */ "libomptarget.rtl.epi.so",
-=======
-    /* Remote target        */ "libomptarget.rtl.rpc.so",
->>>>>>> ba9388df
 };
 
 PluginManager *PM;

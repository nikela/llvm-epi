cmake_minimum_required(VERSION 3.13.4)

# Add cmake directory to search for custom cmake functions.
set(CMAKE_MODULE_PATH ${CMAKE_CURRENT_SOURCE_DIR}/cmake ${CMAKE_MODULE_PATH})

# llvm/runtimes/ will set OPENMP_STANDALONE_BUILD.
if (OPENMP_STANDALONE_BUILD OR "${CMAKE_SOURCE_DIR}" STREQUAL "${CMAKE_CURRENT_SOURCE_DIR}")
  set(OPENMP_STANDALONE_BUILD TRUE)
  project(openmp C CXX)

  # CMAKE_BUILD_TYPE was not set, default to Release.
  if (NOT CMAKE_BUILD_TYPE)
    set(CMAKE_BUILD_TYPE Release)
  endif()

  # Group common settings.
  set(OPENMP_ENABLE_WERROR FALSE CACHE BOOL
    "Enable -Werror flags to turn warnings into errors for supporting compilers.")
  set(OPENMP_LIBDIR_SUFFIX "" CACHE STRING
    "Suffix of lib installation directory, e.g. 64 => lib64")
  # Do not use OPENMP_LIBDIR_SUFFIX directly, use OPENMP_INSTALL_LIBDIR.
  set(OPENMP_INSTALL_LIBDIR "lib${OPENMP_LIBDIR_SUFFIX}")

  # Group test settings.
  set(OPENMP_TEST_C_COMPILER ${CMAKE_C_COMPILER} CACHE STRING
    "C compiler to use for testing OpenMP runtime libraries.")
  set(OPENMP_TEST_CXX_COMPILER ${CMAKE_CXX_COMPILER} CACHE STRING
    "C++ compiler to use for testing OpenMP runtime libraries.")
  set(OPENMP_LLVM_TOOLS_DIR "" CACHE PATH "Path to LLVM tools for testing.")
else()
  set(OPENMP_ENABLE_WERROR ${LLVM_ENABLE_WERROR})
  # If building in tree, we honor the same install suffix LLVM uses.
  set(OPENMP_INSTALL_LIBDIR "lib${LLVM_LIBDIR_SUFFIX}")

  if (NOT MSVC)
    set(OPENMP_TEST_C_COMPILER ${LLVM_RUNTIME_OUTPUT_INTDIR}/clang)
    set(OPENMP_TEST_CXX_COMPILER ${LLVM_RUNTIME_OUTPUT_INTDIR}/clang++)
  else()
    set(OPENMP_TEST_C_COMPILER ${LLVM_RUNTIME_OUTPUT_INTDIR}/clang.exe)
    set(OPENMP_TEST_CXX_COMPILER ${LLVM_RUNTIME_OUTPUT_INTDIR}/clang++.exe)
  endif()

  list(APPEND LIBOMPTARGET_LLVM_INCLUDE_DIRS ${LLVM_MAIN_INCLUDE_DIR} ${LLVM_BINARY_DIR}/include)
endif()

# Check and set up common compiler flags.
include(config-ix)
include(HandleOpenMPOptions)

# Set up testing infrastructure.
include(OpenMPTesting)

set(OPENMP_TEST_FLAGS "" CACHE STRING
  "Extra compiler flags to send to the test compiler.")
set(OPENMP_TEST_OPENMP_FLAGS ${OPENMP_TEST_COMPILER_OPENMP_FLAGS} CACHE STRING
  "OpenMP compiler flag to use for testing OpenMP runtime libraries.")
<<<<<<< HEAD
set(OPENMP_TEST_RUNNER "%t" CACHE STRING
  "Way to run a testcase in the lit testsuite. Needed for cross-compilation")

# Build host runtime library.
add_subdirectory(runtime)

=======
>>>>>>> 7e99bddf

set(ENABLE_LIBOMPTARGET ON)
# Currently libomptarget cannot be compiled on Windows or MacOS X.
# Since the device plugins are only supported on Linux anyway,
# there is no point in trying to compile libomptarget on other OSes.
if (APPLE OR WIN32 OR NOT OPENMP_HAVE_STD_CPP14_FLAG)
  set(ENABLE_LIBOMPTARGET OFF)
endif()

# Attempt to locate LLVM source, required by libomptarget
if (NOT LIBOMPTARGET_LLVM_INCLUDE_DIRS)
  if (LLVM_MAIN_INCLUDE_DIR)
    list(APPEND LIBOMPTARGET_LLVM_INCLUDE_DIRS ${LLVM_MAIN_INCLUDE_DIR})
  elseif (EXISTS ${CMAKE_CURRENT_SOURCE_DIR}/../llvm/include)
    list(APPEND LIBOMPTARGET_LLVM_INCLUDE_DIRS ${CMAKE_CURRENT_SOURCE_DIR}/../llvm/include)
  endif()
endif()

if (NOT LIBOMPTARGET_LLVM_INCLUDE_DIRS)
  message(STATUS "Missing definition for LIBOMPTARGET_LLVM_INCLUDE_DIRS, disabling libomptarget")
  set(ENABLE_LIBOMPTARGET OFF)
endif()

option(OPENMP_ENABLE_LIBOMPTARGET "Enable building libomptarget for offloading."
       ${ENABLE_LIBOMPTARGET})
option(OPENMP_ENABLE_LIBOMPTARGET_PROFILING "Enable time profiling for libomptarget."
       ${ENABLE_LIBOMPTARGET})

# Build host runtime library, after LIBOMPTARGET variables are set since they are needed
# to enable time profiling support in the OpenMP runtime.
add_subdirectory(runtime)

if (OPENMP_ENABLE_LIBOMPTARGET)
  # Check that the library can actually be built.
  if (APPLE OR WIN32)
    message(FATAL_ERROR "libomptarget cannot be built on Windows and MacOS X!")
  elseif (NOT OPENMP_HAVE_STD_CPP14_FLAG)
    message(FATAL_ERROR "Host compiler must support C++14 to build libomptarget!")
  endif()

  add_subdirectory(libomptarget)
endif()

set(ENABLE_OMPT_TOOLS ON)
# Currently tools are not tested well on Windows or MacOS X.
if (APPLE OR WIN32)
  set(ENABLE_OMPT_TOOLS OFF)
endif()

option(OPENMP_ENABLE_OMPT_TOOLS "Enable building ompt based tools for OpenMP."
       ${ENABLE_OMPT_TOOLS})
if (OPENMP_ENABLE_OMPT_TOOLS)
  add_subdirectory(tools)
endif()


# Build documentation
add_subdirectory(docs)

# Now that we have seen all testsuites, create the check-openmp target.
construct_check_openmp_target()<|MERGE_RESOLUTION|>--- conflicted
+++ resolved
@@ -54,17 +54,11 @@
   "Extra compiler flags to send to the test compiler.")
 set(OPENMP_TEST_OPENMP_FLAGS ${OPENMP_TEST_COMPILER_OPENMP_FLAGS} CACHE STRING
   "OpenMP compiler flag to use for testing OpenMP runtime libraries.")
-<<<<<<< HEAD
 set(OPENMP_TEST_RUNNER "%t" CACHE STRING
   "Way to run a testcase in the lit testsuite. Needed for cross-compilation")
 
-# Build host runtime library.
-add_subdirectory(runtime)
+set(ENABLE_LIBOMPTARGET ON)
 
-=======
->>>>>>> 7e99bddf
-
-set(ENABLE_LIBOMPTARGET ON)
 # Currently libomptarget cannot be compiled on Windows or MacOS X.
 # Since the device plugins are only supported on Linux anyway,
 # there is no point in trying to compile libomptarget on other OSes.

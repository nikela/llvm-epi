--- conflicted
+++ resolved
@@ -42,8 +42,6 @@
                       "build")
 endif()
 
-<<<<<<< HEAD
-=======
 set(LIBC_GPU_TEST_ARCHITECTURE "" CACHE STRING "Architecture for the GPU tests")
 if(LIBC_GPU_TEST_ARCHITECTURE)
   message(STATUS "Using user-specified GPU architecture for testing "
@@ -63,7 +61,6 @@
   return()
 endif()
 
->>>>>>> 95263fc1
 # Identify any locally installed AMD GPUs on the system to use for testing.
 find_program(LIBC_AMDGPU_ARCH
              NAMES amdgpu-arch

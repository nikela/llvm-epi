--- conflicted
+++ resolved
@@ -23,15 +23,10 @@
   } else if (VT.isValid()) {
     // Aggregates are no different from real scalars as far as GlobalISel is
     // concerned.
-<<<<<<< HEAD
-    assert(VT.getSizeInBits() != 0 && "invalid zero-sized type");
-    init(/*IsPointer=*/false, /*isVector=*/false, /*NumElements=*/0,
-         VT.getSizeInBits(), /*AddressSpace=*/0, /*isScalable=*/false);
-=======
     assert(VT.getSizeInBits().isNonZero() && "invalid zero-sized type");
     init(/*IsPointer=*/false, /*IsVector=*/false, /*NumElements=*/0,
-         VT.getSizeInBits(), /*AddressSpace=*/0);
->>>>>>> 556fec23
+         VT.getSizeInBits(), /*AddressSpace=*/0,
+         /*isScalable=*/0);
   } else {
     IsPointer = false;
     IsVector = false;

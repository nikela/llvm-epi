--- conflicted
+++ resolved
@@ -706,11 +706,7 @@
   return Error::success();
 }
 
-<<<<<<< HEAD
-// static const char *ImpliedExtsV[] = {"zvlsseg"};
-=======
-static const char *ImpliedExtsV[] = {"zvlsseg", "zvl128b"};
->>>>>>> 2b9e53b1
+// static const char *ImpliedExtsV[] = {"zvlsseg", "zvl128b"};
 static const char *ImpliedExtsZfh[] = {"zfhmin"};
 static const char *ImpliedExtsZvl65536b[] = {"zvl32768b"};
 static const char *ImpliedExtsZvl32768b[] = {"zvl16384b"};

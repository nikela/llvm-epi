//===-- RISCVISAInfo.cpp - RISCV Arch String Parser -------------*- C++ -*-===//
//
// Part of the LLVM Project, under the Apache License v2.0 with LLVM Exceptions.
// See https://llvm.org/LICENSE.txt for license information.
// SPDX-License-Identifier: Apache-2.0 WITH LLVM-exception
//
//===----------------------------------------------------------------------===//

#include "llvm/Support/RISCVISAInfo.h"
#include "llvm/ADT/STLExtras.h"
#include "llvm/ADT/SetVector.h"
#include "llvm/ADT/StringExtras.h"
#include "llvm/ADT/StringRef.h"
#include "llvm/Support/Errc.h"
#include "llvm/Support/Error.h"
#include "llvm/Support/raw_ostream.h"

#include <array>
#include <optional>
#include <string>
#include <vector>

using namespace llvm;

namespace {
/// Represents the major and version number components of a RISC-V extension
struct RISCVExtensionVersion {
  unsigned Major;
  unsigned Minor;
};

struct RISCVSupportedExtension {
  const char *Name;
  /// Supported version.
  RISCVExtensionVersion Version;
};

} // end anonymous namespace

static constexpr StringLiteral AllStdExts = "mafdqlcbkjtpvnh";

static const RISCVSupportedExtension SupportedExtensions[] = {
    {"i", RISCVExtensionVersion{2, 0}},
    {"e", RISCVExtensionVersion{1, 9}},
    {"m", RISCVExtensionVersion{2, 0}},
    {"a", RISCVExtensionVersion{2, 0}},
    {"f", RISCVExtensionVersion{2, 0}},
    {"d", RISCVExtensionVersion{2, 0}},
    {"c", RISCVExtensionVersion{2, 0}},

    {"h", RISCVExtensionVersion{1, 0}},

    {"zihintpause", RISCVExtensionVersion{2, 0}},

    {"zfhmin", RISCVExtensionVersion{1, 0}},
    {"zfh", RISCVExtensionVersion{1, 0}},

    {"zfinx", RISCVExtensionVersion{1, 0}},
    {"zdinx", RISCVExtensionVersion{1, 0}},
    {"zhinxmin", RISCVExtensionVersion{1, 0}},
    {"zhinx", RISCVExtensionVersion{1, 0}},

    {"zba", RISCVExtensionVersion{1, 0}},
    {"zbb", RISCVExtensionVersion{1, 0}},
    {"zbc", RISCVExtensionVersion{1, 0}},
    {"zbs", RISCVExtensionVersion{1, 0}},

    {"zbkb", RISCVExtensionVersion{1, 0}},

    {"zbkc", RISCVExtensionVersion{1, 0}},
    {"zbkx", RISCVExtensionVersion{1, 0}},
    {"zknd", RISCVExtensionVersion{1, 0}},
    {"zkne", RISCVExtensionVersion{1, 0}},
    {"zknh", RISCVExtensionVersion{1, 0}},
    {"zksed", RISCVExtensionVersion{1, 0}},
    {"zksh", RISCVExtensionVersion{1, 0}},
    {"zkr", RISCVExtensionVersion{1, 0}},
    {"zkn", RISCVExtensionVersion{1, 0}},
    {"zks", RISCVExtensionVersion{1, 0}},
    {"zkt", RISCVExtensionVersion{1, 0}},
    {"zk", RISCVExtensionVersion{1, 0}},

    {"zmmul", RISCVExtensionVersion{1, 0}},

    {"v", RISCVExtensionVersion{1, 0}},
    {"zvl32b", RISCVExtensionVersion{1, 0}},
    {"zvl64b", RISCVExtensionVersion{1, 0}},
    {"zvl128b", RISCVExtensionVersion{1, 0}},
    {"zvl256b", RISCVExtensionVersion{1, 0}},
    {"zvl512b", RISCVExtensionVersion{1, 0}},
    {"zvl1024b", RISCVExtensionVersion{1, 0}},
    {"zvl2048b", RISCVExtensionVersion{1, 0}},
    {"zvl4096b", RISCVExtensionVersion{1, 0}},
    {"zvl8192b", RISCVExtensionVersion{1, 0}},
    {"zvl16384b", RISCVExtensionVersion{1, 0}},
    {"zvl32768b", RISCVExtensionVersion{1, 0}},
    {"zvl65536b", RISCVExtensionVersion{1, 0}},
    {"zve32x", RISCVExtensionVersion{1, 0}},
    {"zve32f", RISCVExtensionVersion{1, 0}},
    {"zve64x", RISCVExtensionVersion{1, 0}},
    {"zve64f", RISCVExtensionVersion{1, 0}},
    {"zve64d", RISCVExtensionVersion{1, 0}},

    {"zicbom", RISCVExtensionVersion{1, 0}},
    {"zicboz", RISCVExtensionVersion{1, 0}},
    {"zicbop", RISCVExtensionVersion{1, 0}},
    {"zicsr", RISCVExtensionVersion{2, 0}},
    {"zifencei", RISCVExtensionVersion{2, 0}},

<<<<<<< HEAD
    {"zepi", RISCVExtensionVersion{1, 0}},
=======
    {"zawrs", RISCVExtensionVersion{1, 0}},
>>>>>>> 9aea94a5

    {"svnapot", RISCVExtensionVersion{1, 0}},
    {"svpbmt", RISCVExtensionVersion{1, 0}},
    {"svinval", RISCVExtensionVersion{1, 0}},

    // vendor-defined ('X') extensions
    {"xtheadba", RISCVExtensionVersion{1, 0}},
    {"xtheadbb", RISCVExtensionVersion{1, 0}},
    {"xtheadbs", RISCVExtensionVersion{1, 0}},
    {"xtheadmac", RISCVExtensionVersion{1, 0}},
    {"xtheadvdot", RISCVExtensionVersion{1, 0}},
    {"xventanacondops", RISCVExtensionVersion{1, 0}},
};

static const RISCVSupportedExtension SupportedExperimentalExtensions[] = {
    {"zihintntl", RISCVExtensionVersion{0, 2}},

    {"zca", RISCVExtensionVersion{1, 0}},
    {"zcb", RISCVExtensionVersion{1, 0}},
    {"zcd", RISCVExtensionVersion{1, 0}},
    {"zcf", RISCVExtensionVersion{1, 0}},
    {"zfa", RISCVExtensionVersion{0, 1}},
    {"zvfh", RISCVExtensionVersion{0, 1}},
    {"ztso", RISCVExtensionVersion{0, 1}},
};

static bool stripExperimentalPrefix(StringRef &Ext) {
  return Ext.consume_front("experimental-");
}

// This function finds the first character that doesn't belong to a version
// (e.g. zba1p0 is extension 'zba' of version '1p0'). So the function will
// consume [0-9]*p[0-9]* starting from the backward. An extension name will not
// end with a digit or the letter 'p', so this function will parse correctly.
// NOTE: This function is NOT able to take empty strings or strings that only
// have version numbers and no extension name. It assumes the extension name
// will be at least more than one character.
static size_t findFirstNonVersionCharacter(StringRef Ext) {
  assert(!Ext.empty() &&
         "Already guarded by if-statement in ::parseArchString");

  int Pos = Ext.size() - 1;
  while (Pos > 0 && isDigit(Ext[Pos]))
    Pos--;
  if (Pos > 0 && Ext[Pos] == 'p' && isDigit(Ext[Pos - 1])) {
    Pos--;
    while (Pos > 0 && isDigit(Ext[Pos]))
      Pos--;
  }
  return Pos;
}

namespace {
struct FindByName {
  FindByName(StringRef Ext) : Ext(Ext){};
  StringRef Ext;
  bool operator()(const RISCVSupportedExtension &ExtInfo) {
    return ExtInfo.Name == Ext;
  }
};
} // namespace

static std::optional<RISCVExtensionVersion>
findDefaultVersion(StringRef ExtName) {
  // Find default version of an extension.
  // TODO: We might set default version based on profile or ISA spec.
  for (auto &ExtInfo : {ArrayRef(SupportedExtensions),
                        ArrayRef(SupportedExperimentalExtensions)}) {
    auto ExtensionInfoIterator = llvm::find_if(ExtInfo, FindByName(ExtName));

    if (ExtensionInfoIterator == ExtInfo.end()) {
      continue;
    }
    return ExtensionInfoIterator->Version;
  }
  return std::nullopt;
}

void RISCVISAInfo::addExtension(StringRef ExtName, unsigned MajorVersion,
                                unsigned MinorVersion) {
  RISCVExtensionInfo Ext;
  Ext.ExtName = ExtName.str();
  Ext.MajorVersion = MajorVersion;
  Ext.MinorVersion = MinorVersion;
  Exts[ExtName.str()] = Ext;
}

static StringRef getExtensionTypeDesc(StringRef Ext) {
  if (Ext.startswith("sx"))
    return "non-standard supervisor-level extension";
  if (Ext.startswith("s"))
    return "standard supervisor-level extension";
  if (Ext.startswith("x"))
    return "non-standard user-level extension";
  if (Ext.startswith("z"))
    return "standard user-level extension";
  return StringRef();
}

static StringRef getExtensionType(StringRef Ext) {
  if (Ext.startswith("sx"))
    return "sx";
  if (Ext.startswith("s"))
    return "s";
  if (Ext.startswith("x"))
    return "x";
  if (Ext.startswith("z"))
    return "z";
  return StringRef();
}

static std::optional<RISCVExtensionVersion>
isExperimentalExtension(StringRef Ext) {
  auto ExtIterator =
      llvm::find_if(SupportedExperimentalExtensions, FindByName(Ext));
  if (ExtIterator == std::end(SupportedExperimentalExtensions))
    return std::nullopt;

  return ExtIterator->Version;
}

bool RISCVISAInfo::isSupportedExtensionFeature(StringRef Ext) {
  bool IsExperimental = stripExperimentalPrefix(Ext);

  if (IsExperimental)
    return llvm::any_of(SupportedExperimentalExtensions, FindByName(Ext));
  else
    return llvm::any_of(SupportedExtensions, FindByName(Ext));
}

bool RISCVISAInfo::isSupportedExtension(StringRef Ext) {
  return llvm::any_of(SupportedExtensions, FindByName(Ext)) ||
         llvm::any_of(SupportedExperimentalExtensions, FindByName(Ext));
}

bool RISCVISAInfo::isSupportedExtension(StringRef Ext, unsigned MajorVersion,
                                        unsigned MinorVersion) {
  auto FindByNameAndVersion = [=](const RISCVSupportedExtension &ExtInfo) {
    return ExtInfo.Name == Ext && (MajorVersion == ExtInfo.Version.Major) &&
           (MinorVersion == ExtInfo.Version.Minor);
  };
  return llvm::any_of(SupportedExtensions, FindByNameAndVersion) ||
         llvm::any_of(SupportedExperimentalExtensions, FindByNameAndVersion);
}

bool RISCVISAInfo::hasExtension(StringRef Ext) const {
  stripExperimentalPrefix(Ext);

  if (!isSupportedExtension(Ext))
    return false;

  return Exts.count(Ext.str()) != 0;
}

// Get the rank for single-letter extension, lower value meaning higher
// priority.
static int singleLetterExtensionRank(char Ext) {
  switch (Ext) {
  case 'i':
    return -2;
  case 'e':
    return -1;
  default:
    break;
  }

  size_t Pos = AllStdExts.find(Ext);
  int Rank;
  if (Pos == StringRef::npos)
    // If we got an unknown extension letter, then give it an alphabetical
    // order, but after all known standard extensions.
    Rank = AllStdExts.size() + (Ext - 'a');
  else
    Rank = Pos;

  return Rank;
}

// Get the rank for multi-letter extension, lower value meaning higher
// priority/order in canonical order.
static int multiLetterExtensionRank(const std::string &ExtName) {
  assert(ExtName.length() >= 2);
  int HighOrder;
  int LowOrder = 0;
  // The order between multi-char extensions: s -> h -> z -> x.
  char ExtClass = ExtName[0];
  switch (ExtClass) {
  case 's':
    HighOrder = 0;
    break;
  case 'z':
    HighOrder = 1;
    // `z` extension must be sorted by canonical order of second letter.
    // e.g. zmx has higher rank than zax.
    LowOrder = singleLetterExtensionRank(ExtName[1]);
    break;
  case 'x':
    HighOrder = 2;
    break;
  default:
    llvm_unreachable("Unknown prefix for multi-char extension");
    return -1;
  }

  return (HighOrder << 8) + LowOrder;
}

// Compare function for extension.
// Only compare the extension name, ignore version comparison.
bool RISCVISAInfo::compareExtension(const std::string &LHS,
                                    const std::string &RHS) {
  size_t LHSLen = LHS.length();
  size_t RHSLen = RHS.length();
  if (LHSLen == 1 && RHSLen != 1)
    return true;

  if (LHSLen != 1 && RHSLen == 1)
    return false;

  if (LHSLen == 1 && RHSLen == 1)
    return singleLetterExtensionRank(LHS[0]) <
           singleLetterExtensionRank(RHS[0]);

  // Both are multi-char ext here.
  int LHSRank = multiLetterExtensionRank(LHS);
  int RHSRank = multiLetterExtensionRank(RHS);
  if (LHSRank != RHSRank)
    return LHSRank < RHSRank;

  // If the rank is same, it must be sorted by lexicographic order.
  return LHS < RHS;
}

void RISCVISAInfo::toFeatures(
    std::vector<StringRef> &Features,
    llvm::function_ref<StringRef(const Twine &)> StrAlloc,
    bool AddAllExtensions) const {
  for (auto const &Ext : Exts) {
    StringRef ExtName = Ext.first;

    if (ExtName == "i")
      continue;

    if (isExperimentalExtension(ExtName)) {
      Features.push_back(StrAlloc("+experimental-" + ExtName));
    } else {
      Features.push_back(StrAlloc("+" + ExtName));
    }
  }
  if (AddAllExtensions) {
    for (const RISCVSupportedExtension &Ext : SupportedExtensions) {
      if (Exts.count(Ext.Name))
        continue;
      Features.push_back(StrAlloc(Twine("-") + Ext.Name));
    }

    for (const RISCVSupportedExtension &Ext : SupportedExperimentalExtensions) {
      if (Exts.count(Ext.Name))
        continue;
      Features.push_back(StrAlloc(Twine("-experimental-") + Ext.Name));
    }
  }
}

// Extensions may have a version number, and may be separated by
// an underscore '_' e.g.: rv32i2_m2.
// Version number is divided into major and minor version numbers,
// separated by a 'p'. If the minor version is 0 then 'p0' can be
// omitted from the version string. E.g., rv32i2p0, rv32i2, rv32i2p1.
static Error getExtensionVersion(StringRef Ext, StringRef In, unsigned &Major,
                                 unsigned &Minor, unsigned &ConsumeLength,
                                 bool EnableExperimentalExtension,
                                 bool ExperimentalExtensionVersionCheck) {
  StringRef MajorStr, MinorStr;
  Major = 0;
  Minor = 0;
  ConsumeLength = 0;
  MajorStr = In.take_while(isDigit);
  In = In.substr(MajorStr.size());

  if (!MajorStr.empty() && In.consume_front("p")) {
    MinorStr = In.take_while(isDigit);
    In = In.substr(MajorStr.size() + MinorStr.size() - 1);

    // Expected 'p' to be followed by minor version number.
    if (MinorStr.empty()) {
      return createStringError(
          errc::invalid_argument,
          "minor version number missing after 'p' for extension '" + Ext + "'");
    }
  }

  if (!MajorStr.empty() && MajorStr.getAsInteger(10, Major))
    return createStringError(
        errc::invalid_argument,
        "Failed to parse major version number for extension '" + Ext + "'");

  if (!MinorStr.empty() && MinorStr.getAsInteger(10, Minor))
    return createStringError(
        errc::invalid_argument,
        "Failed to parse minor version number for extension '" + Ext + "'");

  ConsumeLength = MajorStr.size();

  if (!MinorStr.empty())
    ConsumeLength += MinorStr.size() + 1 /*'p'*/;

  // Expected multi-character extension with version number to have no
  // subsequent characters (i.e. must either end string or be followed by
  // an underscore).
  if (Ext.size() > 1 && In.size()) {
    std::string Error =
        "multi-character extensions must be separated by underscores";
    return createStringError(errc::invalid_argument, Error);
  }

  // If experimental extension, require use of current version number number
  if (auto ExperimentalExtension = isExperimentalExtension(Ext)) {
    if (!EnableExperimentalExtension) {
      std::string Error = "requires '-menable-experimental-extensions' for "
                          "experimental extension '" +
                          Ext.str() + "'";
      return createStringError(errc::invalid_argument, Error);
    }

    if (ExperimentalExtensionVersionCheck &&
        (MajorStr.empty() && MinorStr.empty())) {
      std::string Error =
          "experimental extension requires explicit version number `" +
          Ext.str() + "`";
      return createStringError(errc::invalid_argument, Error);
    }

    auto SupportedVers = *ExperimentalExtension;
    if (ExperimentalExtensionVersionCheck &&
        (Major != SupportedVers.Major || Minor != SupportedVers.Minor)) {
      std::string Error = "unsupported version number " + MajorStr.str();
      if (!MinorStr.empty())
        Error += "." + MinorStr.str();
      Error += " for experimental extension '" + Ext.str() +
               "' (this compiler supports " + utostr(SupportedVers.Major) +
               "." + utostr(SupportedVers.Minor) + ")";
      return createStringError(errc::invalid_argument, Error);
    }
    return Error::success();
  }

  // Exception rule for `g`, we don't have clear version scheme for that on
  // ISA spec.
  if (Ext == "g")
    return Error::success();

  if (MajorStr.empty() && MinorStr.empty()) {
    if (auto DefaultVersion = findDefaultVersion(Ext)) {
      Major = DefaultVersion->Major;
      Minor = DefaultVersion->Minor;
    }
    // No matter found or not, return success, assume other place will
    // verify.
    return Error::success();
  }

  if (RISCVISAInfo::isSupportedExtension(Ext, Major, Minor))
    return Error::success();

  std::string Error = "unsupported version number " + std::string(MajorStr);
  if (!MinorStr.empty())
    Error += "." + MinorStr.str();
  Error += " for extension '" + Ext.str() + "'";
  return createStringError(errc::invalid_argument, Error);
}

llvm::Expected<std::unique_ptr<RISCVISAInfo>>
RISCVISAInfo::parseFeatures(unsigned XLen,
                            const std::vector<std::string> &Features) {
  assert(XLen == 32 || XLen == 64);
  std::unique_ptr<RISCVISAInfo> ISAInfo(new RISCVISAInfo(XLen));

  for (auto &Feature : Features) {
    StringRef ExtName = Feature;
    bool Experimental = false;
    assert(ExtName.size() > 1 && (ExtName[0] == '+' || ExtName[0] == '-'));
    bool Add = ExtName[0] == '+';
    ExtName = ExtName.drop_front(1); // Drop '+' or '-'
    Experimental = stripExperimentalPrefix(ExtName);
    auto ExtensionInfos = Experimental
                              ? ArrayRef(SupportedExperimentalExtensions)
                              : ArrayRef(SupportedExtensions);
    auto ExtensionInfoIterator =
        llvm::find_if(ExtensionInfos, FindByName(ExtName));

    // Not all features is related to ISA extension, like `relax` or
    // `save-restore`, skip those feature.
    if (ExtensionInfoIterator == ExtensionInfos.end())
      continue;

    if (Add)
      ISAInfo->addExtension(ExtName, ExtensionInfoIterator->Version.Major,
                            ExtensionInfoIterator->Version.Minor);
    else
      ISAInfo->Exts.erase(ExtName.str());
  }

  return RISCVISAInfo::postProcessAndChecking(std::move(ISAInfo));
}

llvm::Expected<std::unique_ptr<RISCVISAInfo>>
RISCVISAInfo::parseArchString(StringRef Arch, bool EnableExperimentalExtension,
                              bool ExperimentalExtensionVersionCheck,
                              bool IgnoreUnknown) {
  // RISC-V ISA strings must be lowercase.
  if (llvm::any_of(Arch, isupper)) {
    return createStringError(errc::invalid_argument,
                             "string must be lowercase");
  }

  bool HasRV64 = Arch.startswith("rv64");
  // ISA string must begin with rv32 or rv64.
  if (!(Arch.startswith("rv32") || HasRV64) || (Arch.size() < 5)) {
    return createStringError(errc::invalid_argument,
                             "string must begin with rv32{i,e,g} or rv64{i,g}");
  }

  unsigned XLen = HasRV64 ? 64 : 32;
  std::unique_ptr<RISCVISAInfo> ISAInfo(new RISCVISAInfo(XLen));

  // The canonical order specified in ISA manual.
  // Ref: Table 22.1 in RISC-V User-Level ISA V2.2
  StringRef StdExts = AllStdExts;
  char Baseline = Arch[4];

  // First letter should be 'e', 'i' or 'g'.
  switch (Baseline) {
  default:
    return createStringError(errc::invalid_argument,
                             "first letter should be 'e', 'i' or 'g'");
  case 'e': {
    // Extension 'e' is not allowed in rv64.
    if (HasRV64)
      return createStringError(
          errc::invalid_argument,
          "standard user-level extension 'e' requires 'rv32'");
    break;
  }
  case 'i':
    break;
  case 'g':
    // g = imafd
    StdExts = StdExts.drop_front(4);
    break;
  }

  // Skip rvxxx
  StringRef Exts = Arch.substr(5);

  // Remove multi-letter standard extensions, non-standard extensions and
  // supervisor-level extensions. They have 'z', 'x', 's', 'sx' prefixes.
  // Parse them at the end.
  // Find the very first occurrence of 's', 'x' or 'z'.
  StringRef OtherExts;
  size_t Pos = Exts.find_first_of("zsx");
  if (Pos != StringRef::npos) {
    OtherExts = Exts.substr(Pos);
    Exts = Exts.substr(0, Pos);
  }

  unsigned Major, Minor, ConsumeLength;
  if (auto E = getExtensionVersion(std::string(1, Baseline), Exts, Major, Minor,
                                   ConsumeLength, EnableExperimentalExtension,
                                   ExperimentalExtensionVersionCheck))
    return std::move(E);

  if (Baseline == 'g') {
    // No matter which version is given to `g`, we always set imafd to default
    // version since the we don't have clear version scheme for that on
    // ISA spec.
    for (const auto *Ext : {"i", "m", "a", "f", "d"})
      if (auto Version = findDefaultVersion(Ext))
        ISAInfo->addExtension(Ext, Version->Major, Version->Minor);
      else
        llvm_unreachable("Default extension version not found?");
  } else
    // Baseline is `i` or `e`
    ISAInfo->addExtension(std::string(1, Baseline), Major, Minor);

  // Consume the base ISA version number and any '_' between rvxxx and the
  // first extension
  Exts = Exts.drop_front(ConsumeLength);
  Exts.consume_front("_");

  // TODO: Use version number when setting target features

  auto StdExtsItr = StdExts.begin();
  auto StdExtsEnd = StdExts.end();
  auto GoToNextExt = [](StringRef::iterator &I, unsigned ConsumeLength) {
    I += 1 + ConsumeLength;
    if (*I == '_')
      ++I;
  };
  for (auto I = Exts.begin(), E = Exts.end(); I != E;) {
    char C = *I;

    // Check ISA extensions are specified in the canonical order.
    while (StdExtsItr != StdExtsEnd && *StdExtsItr != C)
      ++StdExtsItr;

    if (StdExtsItr == StdExtsEnd) {
      // Either c contains a valid extension but it was not given in
      // canonical order or it is an invalid extension.
      if (StdExts.contains(C)) {
        return createStringError(
            errc::invalid_argument,
            "standard user-level extension not given in canonical order '%c'",
            C);
      }

      return createStringError(errc::invalid_argument,
                               "invalid standard user-level extension '%c'", C);
    }

    // Move to next char to prevent repeated letter.
    ++StdExtsItr;

    std::string Next;
    unsigned Major, Minor, ConsumeLength;
    if (std::next(I) != E)
      Next = std::string(std::next(I), E);
    if (auto E = getExtensionVersion(std::string(1, C), Next, Major, Minor,
                                     ConsumeLength, EnableExperimentalExtension,
                                     ExperimentalExtensionVersionCheck)) {
      if (IgnoreUnknown) {
        consumeError(std::move(E));
        GoToNextExt(I, ConsumeLength);
        continue;
      }
      return std::move(E);
    }

    // The order is OK, then push it into features.
    // TODO: Use version number when setting target features
    // Currently LLVM supports only "mafdcvh".
    if (!isSupportedExtension(StringRef(&C, 1))) {
      if (IgnoreUnknown) {
        GoToNextExt(I, ConsumeLength);
        continue;
      }
      return createStringError(errc::invalid_argument,
                               "unsupported standard user-level extension '%c'",
                               C);
    }
    ISAInfo->addExtension(std::string(1, C), Major, Minor);

    // Consume full extension name and version, including any optional '_'
    // between this extension and the next
    GoToNextExt(I, ConsumeLength);
  }

  // Handle other types of extensions other than the standard
  // general purpose and standard user-level extensions.
  // Parse the ISA string containing non-standard user-level
  // extensions, standard supervisor-level extensions and
  // non-standard supervisor-level extensions.
  // These extensions start with 'z', 'x', 's', 'sx' prefixes, follow a
  // canonical order, might have a version number (major, minor)
  // and are separated by a single underscore '_'.
  // Set the hardware features for the extensions that are supported.

  // Multi-letter extensions are seperated by a single underscore
  // as described in RISC-V User-Level ISA V2.2.
  SmallVector<StringRef, 8> Split;
  OtherExts.split(Split, '_');

  SmallVector<StringRef, 8> AllExts;
  std::array<StringRef, 4> Prefix{"z", "x", "s", "sx"};
  auto I = Prefix.begin();
  auto E = Prefix.end();
  if (Split.size() > 1 || Split[0] != "") {
    for (StringRef Ext : Split) {
      if (Ext.empty())
        return createStringError(errc::invalid_argument,
                                 "extension name missing after separator '_'");

      StringRef Type = getExtensionType(Ext);
      StringRef Desc = getExtensionTypeDesc(Ext);
      auto Pos = findFirstNonVersionCharacter(Ext) + 1;
      StringRef Name(Ext.substr(0, Pos));
      StringRef Vers(Ext.substr(Pos));

      if (Type.empty()) {
        if (IgnoreUnknown)
          continue;
        return createStringError(errc::invalid_argument,
                                 "invalid extension prefix '" + Ext + "'");
      }

      // Check ISA extensions are specified in the canonical order.
      while (I != E && *I != Type)
        ++I;

      if (I == E) {
        if (IgnoreUnknown)
          continue;
        return createStringError(errc::invalid_argument,
                                 "%s not given in canonical order '%s'",
                                 Desc.str().c_str(), Ext.str().c_str());
      }

      if (!IgnoreUnknown && Name.size() == Type.size()) {
        return createStringError(errc::invalid_argument,
                                 "%s name missing after '%s'",
                                 Desc.str().c_str(), Type.str().c_str());
      }

      unsigned Major, Minor, ConsumeLength;
      if (auto E = getExtensionVersion(Name, Vers, Major, Minor, ConsumeLength,
                                       EnableExperimentalExtension,
                                       ExperimentalExtensionVersionCheck)) {
        if (IgnoreUnknown) {
          consumeError(std::move(E));
          continue;
        }
        return std::move(E);
      }

      // Check if duplicated extension.
      if (!IgnoreUnknown && llvm::is_contained(AllExts, Name)) {
        return createStringError(errc::invalid_argument, "duplicated %s '%s'",
                                 Desc.str().c_str(), Name.str().c_str());
      }

      ISAInfo->addExtension(Name, Major, Minor);
      // Extension format is correct, keep parsing the extensions.
      // TODO: Save Type, Name, Major, Minor to avoid parsing them later.
      AllExts.push_back(Name);
    }
  }

  for (auto Ext : AllExts) {
    if (!isSupportedExtension(Ext)) {
      StringRef Desc = getExtensionTypeDesc(getExtensionType(Ext));
      return createStringError(errc::invalid_argument, "unsupported %s '%s'",
                               Desc.str().c_str(), Ext.str().c_str());
    }
  }

  return RISCVISAInfo::postProcessAndChecking(std::move(ISAInfo));
}

Error RISCVISAInfo::checkDependency() {
  bool IsRv32 = XLen == 32;
  bool HasE = Exts.count("e") != 0;
  bool HasD = Exts.count("d") != 0;
  bool HasF = Exts.count("f") != 0;
  bool HasZfinx = Exts.count("zfinx") != 0;
  bool HasZdinx = Exts.count("zdinx") != 0;
  bool HasVector = Exts.count("zve32x") != 0;
  bool HasZve32f = Exts.count("zve32f") != 0;
  bool HasZve64d = Exts.count("zve64d") != 0;
  bool HasZvl = MinVLen != 0;

  if (HasE && !IsRv32)
    return createStringError(
        errc::invalid_argument,
        "standard user-level extension 'e' requires 'rv32'");

  // It's illegal to specify the 'd' (double-precision floating point)
  // extension without also specifying the 'f' (single precision
  // floating-point) extension.
  // TODO: This has been removed in later specs, which specify that D implies F
  if (HasD && !HasF)
    return createStringError(errc::invalid_argument,
                             "d requires f extension to also be specified");

  if (HasZve32f && !HasF && !HasZfinx)
    return createStringError(
        errc::invalid_argument,
        "zve32f requires f or zfinx extension to also be specified");

  if (HasZve64d && !HasD && !HasZdinx)
    return createStringError(
        errc::invalid_argument,
        "zve64d requires d or zdinx extension to also be specified");

  if (Exts.count("zvfh") && !Exts.count("zfh") && !Exts.count("zfhmin") &&
      !Exts.count("zhinx") && !Exts.count("zhinxmin"))
    return createStringError(
        errc::invalid_argument,
        "zvfh requires zfh, zfhmin, zhinx or zhinxmin extension to also be "
        "specified");

  if (HasZvl && !HasVector)
    return createStringError(
        errc::invalid_argument,
        "zvl*b requires v or zve* extension to also be specified");

  // Additional dependency checks.
  // TODO: The 'q' extension requires rv64.
  // TODO: It is illegal to specify 'e' extensions with 'f' and 'd'.

  return Error::success();
}

static const char *ImpliedExtsV[] = {"zvl128b", "zve64d", "f", "d"};
static const char *ImpliedExtsZepi[] = {"zvl64b", "zve64d", "f", "d"};
static const char *ImpliedExtsZfhmin[] = {"f"};
static const char *ImpliedExtsZfh[] = {"f"};
static const char *ImpliedExtsZdinx[] = {"zfinx"};
static const char *ImpliedExtsZhinxmin[] = {"zfinx"};
static const char *ImpliedExtsZhinx[] = {"zfinx"};
static const char *ImpliedExtsZve64d[] = {"zve64f"};
static const char *ImpliedExtsZve64f[] = {"zve64x", "zve32f"};
static const char *ImpliedExtsZve64x[] = {"zve32x", "zvl64b"};
static const char *ImpliedExtsZve32f[] = {"zve32x"};
static const char *ImpliedExtsZve32x[] = {"zvl32b"};
static const char *ImpliedExtsZvl65536b[] = {"zvl32768b"};
static const char *ImpliedExtsZvl32768b[] = {"zvl16384b"};
static const char *ImpliedExtsZvl16384b[] = {"zvl8192b"};
static const char *ImpliedExtsZvl8192b[] = {"zvl4096b"};
static const char *ImpliedExtsZvl4096b[] = {"zvl2048b"};
static const char *ImpliedExtsZvl2048b[] = {"zvl1024b"};
static const char *ImpliedExtsZvl1024b[] = {"zvl512b"};
static const char *ImpliedExtsZvl512b[] = {"zvl256b"};
static const char *ImpliedExtsZvl256b[] = {"zvl128b"};
static const char *ImpliedExtsZvl128b[] = {"zvl64b"};
static const char *ImpliedExtsZvl64b[] = {"zvl32b"};
static const char *ImpliedExtsZk[] = {"zkn", "zkt", "zkr"};
static const char *ImpliedExtsZkn[] = {"zbkb", "zbkc", "zbkx",
                                       "zkne", "zknd", "zknh"};
static const char *ImpliedExtsZks[] = {"zbkb", "zbkc", "zbkx", "zksed", "zksh"};
static const char *ImpliedExtsZvfh[] = {"zve32f"};
static const char *ImpliedExtsXTHeadVdot[] = {"v"};
static const char *ImpliedExtsZcb[] = {"zca"};
static const char *ImpliedExtsZfa[] = {"f"};

struct ImpliedExtsEntry {
  StringLiteral Name;
  ArrayRef<const char *> Exts;

  bool operator<(const ImpliedExtsEntry &Other) const {
    return Name < Other.Name;
  }

  bool operator<(StringRef Other) const { return Name < Other; }
};

// Note: The table needs to be sorted by name.
static constexpr ImpliedExtsEntry ImpliedExts[] = {
    {{"v"}, {ImpliedExtsV}},
    {{"xtheadvdot"}, {ImpliedExtsXTHeadVdot}},
    {{"zcb"}, {ImpliedExtsZcb}},
    {{"zdinx"}, {ImpliedExtsZdinx}},
<<<<<<< HEAD
    {{"zepi"}, {ImpliedExtsZepi}},
=======
    {{"zfa"}, {ImpliedExtsZfa}},
>>>>>>> 9aea94a5
    {{"zfh"}, {ImpliedExtsZfh}},
    {{"zfhmin"}, {ImpliedExtsZfhmin}},
    {{"zhinx"}, {ImpliedExtsZhinx}},
    {{"zhinxmin"}, {ImpliedExtsZhinxmin}},
    {{"zk"}, {ImpliedExtsZk}},
    {{"zkn"}, {ImpliedExtsZkn}},
    {{"zks"}, {ImpliedExtsZks}},
    {{"zve32f"}, {ImpliedExtsZve32f}},
    {{"zve32x"}, {ImpliedExtsZve32x}},
    {{"zve64d"}, {ImpliedExtsZve64d}},
    {{"zve64f"}, {ImpliedExtsZve64f}},
    {{"zve64x"}, {ImpliedExtsZve64x}},
    {{"zvfh"}, {ImpliedExtsZvfh}},
    {{"zvl1024b"}, {ImpliedExtsZvl1024b}},
    {{"zvl128b"}, {ImpliedExtsZvl128b}},
    {{"zvl16384b"}, {ImpliedExtsZvl16384b}},
    {{"zvl2048b"}, {ImpliedExtsZvl2048b}},
    {{"zvl256b"}, {ImpliedExtsZvl256b}},
    {{"zvl32768b"}, {ImpliedExtsZvl32768b}},
    {{"zvl4096b"}, {ImpliedExtsZvl4096b}},
    {{"zvl512b"}, {ImpliedExtsZvl512b}},
    {{"zvl64b"}, {ImpliedExtsZvl64b}},
    {{"zvl65536b"}, {ImpliedExtsZvl65536b}},
    {{"zvl8192b"}, {ImpliedExtsZvl8192b}},
};

void RISCVISAInfo::updateImplication() {
  bool HasE = Exts.count("e") != 0;
  bool HasI = Exts.count("i") != 0;

  // If not in e extension and i extension does not exist, i extension is
  // implied
  if (!HasE && !HasI) {
    auto Version = findDefaultVersion("i");
    addExtension("i", Version->Major, Version->Minor);
  }

  assert(llvm::is_sorted(ImpliedExts) && "Table not sorted by Name");

  // This loop may execute over 1 iteration since implication can be layered
  // Exits loop if no more implication is applied
  SmallSetVector<StringRef, 16> WorkList;
  for (auto const &Ext : Exts)
    WorkList.insert(Ext.first);

  while (!WorkList.empty()) {
    StringRef ExtName = WorkList.pop_back_val();
    auto I = llvm::lower_bound(ImpliedExts, ExtName);
    if (I != std::end(ImpliedExts) && I->Name == ExtName) {
      for (const char *ImpliedExt : I->Exts) {
        if (WorkList.count(ImpliedExt))
          continue;
        if (Exts.count(ImpliedExt))
          continue;
        auto Version = findDefaultVersion(ImpliedExt);
        addExtension(ImpliedExt, Version->Major, Version->Minor);
        WorkList.insert(ImpliedExt);
      }
    }
  }
}

struct CombinedExtsEntry {
  StringLiteral CombineExt;
  ArrayRef<const char *> RequiredExts;
};

static constexpr CombinedExtsEntry CombineIntoExts[] = {
    {{"zk"}, {ImpliedExtsZk}},
    {{"zkn"}, {ImpliedExtsZkn}},
    {{"zks"}, {ImpliedExtsZks}},
};

void RISCVISAInfo::updateCombination() {
  bool IsNewCombine = false;
  do {
    IsNewCombine = false;
    for (CombinedExtsEntry CombineIntoExt : CombineIntoExts) {
      auto CombineExt = CombineIntoExt.CombineExt;
      auto RequiredExts = CombineIntoExt.RequiredExts;
      if (hasExtension(CombineExt))
        continue;
      bool IsAllRequiredFeatureExist = true;
      for (const char *Ext : RequiredExts)
        IsAllRequiredFeatureExist &= hasExtension(Ext);
      if (IsAllRequiredFeatureExist) {
        auto Version = findDefaultVersion(CombineExt);
        addExtension(CombineExt, Version->Major, Version->Minor);
        IsNewCombine = true;
      }
    }
  } while (IsNewCombine);
}

void RISCVISAInfo::updateFLen() {
  FLen = 0;
  // TODO: Handle q extension.
  if (Exts.count("d"))
    FLen = 64;
  else if (Exts.count("f"))
    FLen = 32;
}

void RISCVISAInfo::updateMinVLen() {
  for (auto const &Ext : Exts) {
    StringRef ExtName = Ext.first;
    bool IsZvlExt = ExtName.consume_front("zvl") && ExtName.consume_back("b");
    if (IsZvlExt) {
      unsigned ZvlLen;
      if (!ExtName.getAsInteger(10, ZvlLen))
        MinVLen = std::max(MinVLen, ZvlLen);
    }
  }
}

void RISCVISAInfo::updateMaxELen() {
  // handles EEW restriction by sub-extension zve
  for (auto const &Ext : Exts) {
    StringRef ExtName = Ext.first;
    bool IsZveExt = ExtName.consume_front("zve");
    if (IsZveExt) {
      if (ExtName.back() == 'f')
        MaxELenFp = std::max(MaxELenFp, 32u);
      if (ExtName.back() == 'd')
        MaxELenFp = std::max(MaxELenFp, 64u);
      ExtName = ExtName.drop_back();
      unsigned ZveELen;
      ExtName.getAsInteger(10, ZveELen);
      MaxELen = std::max(MaxELen, ZveELen);
    }
  }
}

std::string RISCVISAInfo::toString() const {
  std::string Buffer;
  raw_string_ostream Arch(Buffer);

  Arch << "rv" << XLen;

  ListSeparator LS("_");
  for (auto const &Ext : Exts) {
    StringRef ExtName = Ext.first;
    auto ExtInfo = Ext.second;
    Arch << LS << ExtName;
    Arch << ExtInfo.MajorVersion << "p" << ExtInfo.MinorVersion;
  }

  return Arch.str();
}

std::vector<std::string> RISCVISAInfo::toFeatureVector() const {
  std::vector<std::string> FeatureVector;
  for (auto const &Ext : Exts) {
    std::string ExtName = Ext.first;
    if (ExtName == "i") // i is not recognized in clang -cc1
      continue;
    std::string Feature = isExperimentalExtension(ExtName)
                              ? "+experimental-" + ExtName
                              : "+" + ExtName;
    FeatureVector.push_back(Feature);
  }
  return FeatureVector;
}

llvm::Expected<std::unique_ptr<RISCVISAInfo>>
RISCVISAInfo::postProcessAndChecking(std::unique_ptr<RISCVISAInfo> &&ISAInfo) {
  ISAInfo->updateImplication();
  ISAInfo->updateCombination();
  ISAInfo->updateFLen();
  ISAInfo->updateMinVLen();
  ISAInfo->updateMaxELen();

  if (Error Result = ISAInfo->checkDependency())
    return std::move(Result);
  return std::move(ISAInfo);
}

StringRef RISCVISAInfo::computeDefaultABI() const {
  if (XLen == 32) {
    if (hasExtension("d"))
      return "ilp32d";
    if (hasExtension("e"))
      return "ilp32e";
    return "ilp32";
  } else if (XLen == 64) {
    if (hasExtension("d"))
      return "lp64d";
    return "lp64";
  }
  llvm_unreachable("Invalid XLEN");
}<|MERGE_RESOLUTION|>--- conflicted
+++ resolved
@@ -107,11 +107,8 @@
     {"zicsr", RISCVExtensionVersion{2, 0}},
     {"zifencei", RISCVExtensionVersion{2, 0}},
 
-<<<<<<< HEAD
+    {"zawrs", RISCVExtensionVersion{1, 0}},
     {"zepi", RISCVExtensionVersion{1, 0}},
-=======
-    {"zawrs", RISCVExtensionVersion{1, 0}},
->>>>>>> 9aea94a5
 
     {"svnapot", RISCVExtensionVersion{1, 0}},
     {"svpbmt", RISCVExtensionVersion{1, 0}},
@@ -863,11 +860,8 @@
     {{"xtheadvdot"}, {ImpliedExtsXTHeadVdot}},
     {{"zcb"}, {ImpliedExtsZcb}},
     {{"zdinx"}, {ImpliedExtsZdinx}},
-<<<<<<< HEAD
     {{"zepi"}, {ImpliedExtsZepi}},
-=======
     {{"zfa"}, {ImpliedExtsZfa}},
->>>>>>> 9aea94a5
     {{"zfh"}, {ImpliedExtsZfh}},
     {{"zfhmin"}, {ImpliedExtsZfhmin}},
     {{"zhinx"}, {ImpliedExtsZhinx}},

//===-- RISCVISAInfo.cpp - RISCV Arch String Parser --------------===//
//
// Part of the LLVM Project, under the Apache License v2.0 with LLVM Exceptions.
// See https://llvm.org/LICENSE.txt for license information.
// SPDX-License-Identifier: Apache-2.0 WITH LLVM-exception
//
//===----------------------------------------------------------------------===//

#include "llvm/Support/RISCVISAInfo.h"
#include "llvm/ADT/None.h"
#include "llvm/ADT/STLExtras.h"
#include "llvm/ADT/SetVector.h"
#include "llvm/ADT/StringExtras.h"
#include "llvm/ADT/StringRef.h"
#include "llvm/Support/Errc.h"
#include "llvm/Support/Error.h"
#include "llvm/Support/raw_ostream.h"

#include <array>
#include <string>
#include <vector>

using namespace llvm;

namespace {
/// Represents the major and version number components of a RISC-V extension
struct RISCVExtensionVersion {
  unsigned Major;
  unsigned Minor;
};

struct RISCVSupportedExtension {
  const char *Name;
  /// Supported version.
  RISCVExtensionVersion Version;
};

} // end anonymous namespace

static constexpr StringLiteral AllStdExts = "mafdqlcbjtpvn";

static const RISCVSupportedExtension SupportedExtensions[] = {
    {"i", RISCVExtensionVersion{2, 0}},
    {"e", RISCVExtensionVersion{1, 9}},
    {"m", RISCVExtensionVersion{2, 0}},
    {"a", RISCVExtensionVersion{2, 0}},
    {"f", RISCVExtensionVersion{2, 0}},
    {"d", RISCVExtensionVersion{2, 0}},
    {"c", RISCVExtensionVersion{2, 0}},

    {"zihintpause", RISCVExtensionVersion{2, 0}},

    {"zfhmin", RISCVExtensionVersion{1, 0}},
    {"zfh", RISCVExtensionVersion{1, 0}},

    {"zfinx", RISCVExtensionVersion{1, 0}},
    {"zdinx", RISCVExtensionVersion{1, 0}},
    {"zhinxmin", RISCVExtensionVersion{1, 0}},
    {"zhinx", RISCVExtensionVersion{1, 0}},

    {"zba", RISCVExtensionVersion{1, 0}},
    {"zbb", RISCVExtensionVersion{1, 0}},
    {"zbc", RISCVExtensionVersion{1, 0}},
    {"zbs", RISCVExtensionVersion{1, 0}},

    {"zbkb", RISCVExtensionVersion{1, 0}},

    {"zbkc", RISCVExtensionVersion{1, 0}},
    {"zbkx", RISCVExtensionVersion{1, 0}},
    {"zknd", RISCVExtensionVersion{1, 0}},
    {"zkne", RISCVExtensionVersion{1, 0}},
    {"zknh", RISCVExtensionVersion{1, 0}},
    {"zksed", RISCVExtensionVersion{1, 0}},
    {"zksh", RISCVExtensionVersion{1, 0}},
    {"zkr", RISCVExtensionVersion{1, 0}},
    {"zkn", RISCVExtensionVersion{1, 0}},
    {"zks", RISCVExtensionVersion{1, 0}},
    {"zkt", RISCVExtensionVersion{1, 0}},
    {"zk", RISCVExtensionVersion{1, 0}},

    {"v", RISCVExtensionVersion{1, 0}},
    {"zvl32b", RISCVExtensionVersion{1, 0}},
    {"zvl64b", RISCVExtensionVersion{1, 0}},
    {"zvl128b", RISCVExtensionVersion{1, 0}},
    {"zvl256b", RISCVExtensionVersion{1, 0}},
    {"zvl512b", RISCVExtensionVersion{1, 0}},
    {"zvl1024b", RISCVExtensionVersion{1, 0}},
    {"zvl2048b", RISCVExtensionVersion{1, 0}},
    {"zvl4096b", RISCVExtensionVersion{1, 0}},
    {"zvl8192b", RISCVExtensionVersion{1, 0}},
    {"zvl16384b", RISCVExtensionVersion{1, 0}},
    {"zvl32768b", RISCVExtensionVersion{1, 0}},
    {"zvl65536b", RISCVExtensionVersion{1, 0}},
    {"zve32x", RISCVExtensionVersion{1, 0}},
    {"zve32f", RISCVExtensionVersion{1, 0}},
    {"zve64x", RISCVExtensionVersion{1, 0}},
    {"zve64f", RISCVExtensionVersion{1, 0}},
    {"zve64d", RISCVExtensionVersion{1, 0}},

    // We filter anything not appearing here or as an experimental extension
    // below.
    {"zepi", RISCVExtensionVersion{1, 0}},
};

static const RISCVSupportedExtension SupportedExperimentalExtensions[] = {
    {"zbe", RISCVExtensionVersion{0, 93}},
    {"zbf", RISCVExtensionVersion{0, 93}},
    {"zbm", RISCVExtensionVersion{0, 93}},
    {"zbp", RISCVExtensionVersion{0, 93}},
    {"zbr", RISCVExtensionVersion{0, 93}},
    {"zbt", RISCVExtensionVersion{0, 93}},
};

static bool stripExperimentalPrefix(StringRef &Ext) {
  return Ext.consume_front("experimental-");
}

// This function finds the first character that doesn't belong to a version
// (e.g. zbe0p93 is extension 'zbe' of version '0p93'). So the function will
// consume [0-9]*p[0-9]* starting from the backward. An extension name will not
// end with a digit or the letter 'p', so this function will parse correctly.
// NOTE: This function is NOT able to take empty strings or strings that only
// have version numbers and no extension name. It assumes the extension name
// will be at least more than one character.
static size_t findFirstNonVersionCharacter(StringRef Ext) {
   assert(!Ext.empty() &&
          "Already guarded by if-statement in ::parseArchString");

  int Pos = Ext.size() - 1;
  while (Pos > 0 && isDigit(Ext[Pos]))
    Pos--;
  if (Pos > 0 && Ext[Pos] == 'p' && isDigit(Ext[Pos - 1])) {
    Pos--;
    while (Pos > 0 && isDigit(Ext[Pos]))
      Pos--;
  }
  return Pos;
}

struct FindByName {
  FindByName(StringRef Ext) : Ext(Ext){};
  StringRef Ext;
  bool operator()(const RISCVSupportedExtension &ExtInfo) {
    return ExtInfo.Name == Ext;
  }
};

static Optional<RISCVExtensionVersion> findDefaultVersion(StringRef ExtName) {
  // Find default version of an extension.
  // TODO: We might set default version based on profile or ISA spec.
  for (auto &ExtInfo : {makeArrayRef(SupportedExtensions),
                        makeArrayRef(SupportedExperimentalExtensions)}) {
    auto ExtensionInfoIterator = llvm::find_if(ExtInfo, FindByName(ExtName));

    if (ExtensionInfoIterator == ExtInfo.end()) {
      continue;
    }
    return ExtensionInfoIterator->Version;
  }
  return None;
}

void RISCVISAInfo::addExtension(StringRef ExtName, unsigned MajorVersion,
                                unsigned MinorVersion) {
  RISCVExtensionInfo Ext;
  Ext.ExtName = ExtName.str();
  Ext.MajorVersion = MajorVersion;
  Ext.MinorVersion = MinorVersion;
  Exts[ExtName.str()] = Ext;
}

static StringRef getExtensionTypeDesc(StringRef Ext) {
  if (Ext.startswith("sx"))
    return "non-standard supervisor-level extension";
  if (Ext.startswith("s"))
    return "standard supervisor-level extension";
  if (Ext.startswith("x"))
    return "non-standard user-level extension";
  if (Ext.startswith("z"))
    return "standard user-level extension";
  return StringRef();
}

static StringRef getExtensionType(StringRef Ext) {
  if (Ext.startswith("sx"))
    return "sx";
  if (Ext.startswith("s"))
    return "s";
  if (Ext.startswith("x"))
    return "x";
  if (Ext.startswith("z"))
    return "z";
  return StringRef();
}

static Optional<RISCVExtensionVersion> isExperimentalExtension(StringRef Ext) {
  auto ExtIterator =
      llvm::find_if(SupportedExperimentalExtensions, FindByName(Ext));
  if (ExtIterator == std::end(SupportedExperimentalExtensions))
    return None;

  return ExtIterator->Version;
}

bool RISCVISAInfo::isSupportedExtensionFeature(StringRef Ext) {
  bool IsExperimental = stripExperimentalPrefix(Ext);

  if (IsExperimental)
    return llvm::any_of(SupportedExperimentalExtensions, FindByName(Ext));
  else
    return llvm::any_of(SupportedExtensions, FindByName(Ext));
}

bool RISCVISAInfo::isSupportedExtension(StringRef Ext) {
  return llvm::any_of(SupportedExtensions, FindByName(Ext)) ||
         llvm::any_of(SupportedExperimentalExtensions, FindByName(Ext));
}

bool RISCVISAInfo::isSupportedExtension(StringRef Ext, unsigned MajorVersion,
                                        unsigned MinorVersion) {
  auto FindByNameAndVersion = [=](const RISCVSupportedExtension &ExtInfo) {
    return ExtInfo.Name == Ext && (MajorVersion == ExtInfo.Version.Major) &&
           (MinorVersion == ExtInfo.Version.Minor);
  };
  return llvm::any_of(SupportedExtensions, FindByNameAndVersion) ||
         llvm::any_of(SupportedExperimentalExtensions, FindByNameAndVersion);
}

bool RISCVISAInfo::hasExtension(StringRef Ext) const {
  stripExperimentalPrefix(Ext);

  if (!isSupportedExtension(Ext))
    return false;

  return Exts.count(Ext.str()) != 0;
}

// Get the rank for single-letter extension, lower value meaning higher
// priority.
static int singleLetterExtensionRank(char Ext) {
  switch (Ext) {
  case 'i':
    return -2;
  case 'e':
    return -1;
  default:
    break;
  }

  size_t Pos = AllStdExts.find(Ext);
  int Rank;
  if (Pos == StringRef::npos)
    // If we got an unknown extension letter, then give it an alphabetical
    // order, but after all known standard extensions.
    Rank = AllStdExts.size() + (Ext - 'a');
  else
    Rank = Pos;

  return Rank;
}

// Get the rank for multi-letter extension, lower value meaning higher
// priority/order in canonical order.
static int multiLetterExtensionRank(const std::string &ExtName) {
  assert(ExtName.length() >= 2);
  int HighOrder;
  int LowOrder = 0;
  // The order between multi-char extensions: s -> h -> z -> x.
  char ExtClass = ExtName[0];
  switch (ExtClass) {
  case 's':
    HighOrder = 0;
    break;
  case 'h':
    HighOrder = 1;
    break;
  case 'z':
    HighOrder = 2;
    // `z` extension must be sorted by canonical order of second letter.
    // e.g. zmx has higher rank than zax.
    LowOrder = singleLetterExtensionRank(ExtName[1]);
    break;
  case 'x':
    HighOrder = 3;
    break;
  default:
    llvm_unreachable("Unknown prefix for multi-char extension");
    return -1;
  }

  return (HighOrder << 8) + LowOrder;
}

// Compare function for extension.
// Only compare the extension name, ignore version comparison.
bool RISCVISAInfo::compareExtension(const std::string &LHS,
                                    const std::string &RHS) {
  size_t LHSLen = LHS.length();
  size_t RHSLen = RHS.length();
  if (LHSLen == 1 && RHSLen != 1)
    return true;

  if (LHSLen != 1 && RHSLen == 1)
    return false;

  if (LHSLen == 1 && RHSLen == 1)
    return singleLetterExtensionRank(LHS[0]) <
           singleLetterExtensionRank(RHS[0]);

  // Both are multi-char ext here.
  int LHSRank = multiLetterExtensionRank(LHS);
  int RHSRank = multiLetterExtensionRank(RHS);
  if (LHSRank != RHSRank)
    return LHSRank < RHSRank;

  // If the rank is same, it must be sorted by lexicographic order.
  return LHS < RHS;
}

void RISCVISAInfo::toFeatures(
    std::vector<StringRef> &Features,
    std::function<StringRef(const Twine &)> StrAlloc) const {
  for (auto const &Ext : Exts) {
    StringRef ExtName = Ext.first;

    if (ExtName == "i")
      continue;

    if (isExperimentalExtension(ExtName)) {
      Features.push_back(StrAlloc("+experimental-" + ExtName));
    } else {
      Features.push_back(StrAlloc("+" + ExtName));
    }
  }
}

// Extensions may have a version number, and may be separated by
// an underscore '_' e.g.: rv32i2_m2.
// Version number is divided into major and minor version numbers,
// separated by a 'p'. If the minor version is 0 then 'p0' can be
// omitted from the version string. E.g., rv32i2p0, rv32i2, rv32i2p1.
static Error getExtensionVersion(StringRef Ext, StringRef In, unsigned &Major,
                                 unsigned &Minor, unsigned &ConsumeLength,
                                 bool EnableExperimentalExtension,
                                 bool ExperimentalExtensionVersionCheck) {
  StringRef MajorStr, MinorStr;
  Major = 0;
  Minor = 0;
  ConsumeLength = 0;
  MajorStr = In.take_while(isDigit);
  In = In.substr(MajorStr.size());

  if (!MajorStr.empty() && In.consume_front("p")) {
    MinorStr = In.take_while(isDigit);
    In = In.substr(MajorStr.size() + 1);

    // Expected 'p' to be followed by minor version number.
    if (MinorStr.empty()) {
      return createStringError(
          errc::invalid_argument,
          "minor version number missing after 'p' for extension '" + Ext + "'");
    }
  }

  if (!MajorStr.empty() && MajorStr.getAsInteger(10, Major))
    return createStringError(
        errc::invalid_argument,
        "Failed to parse major version number for extension '" + Ext + "'");

  if (!MinorStr.empty() && MinorStr.getAsInteger(10, Minor))
    return createStringError(
        errc::invalid_argument,
        "Failed to parse minor version number for extension '" + Ext + "'");

  ConsumeLength = MajorStr.size();

  if (!MinorStr.empty())
    ConsumeLength += MinorStr.size() + 1 /*'p'*/;

  // Expected multi-character extension with version number to have no
  // subsequent characters (i.e. must either end string or be followed by
  // an underscore).
  if (Ext.size() > 1 && In.size()) {
    std::string Error =
        "multi-character extensions must be separated by underscores";
    return createStringError(errc::invalid_argument, Error);
  }

  // If experimental extension, require use of current version number number
  if (auto ExperimentalExtension = isExperimentalExtension(Ext)) {
    if (!EnableExperimentalExtension) {
      std::string Error = "requires '-menable-experimental-extensions' for "
                          "experimental extension '" +
                          Ext.str() + "'";
      return createStringError(errc::invalid_argument, Error);
    }

    if (ExperimentalExtensionVersionCheck &&
        (MajorStr.empty() && MinorStr.empty())) {
      std::string Error =
          "experimental extension requires explicit version number `" +
          Ext.str() + "`";
      return createStringError(errc::invalid_argument, Error);
    }

    auto SupportedVers = *ExperimentalExtension;
    if (ExperimentalExtensionVersionCheck &&
        (Major != SupportedVers.Major || Minor != SupportedVers.Minor)) {
      std::string Error = "unsupported version number " + MajorStr.str();
      if (!MinorStr.empty())
        Error += "." + MinorStr.str();
      Error += " for experimental extension '" + Ext.str() +
               "'(this compiler supports " + utostr(SupportedVers.Major) + "." +
               utostr(SupportedVers.Minor) + ")";
      return createStringError(errc::invalid_argument, Error);
    }
    return Error::success();
  }

  // Exception rule for `g`, we don't have clear version scheme for that on
  // ISA spec.
  if (Ext == "g")
    return Error::success();

  if (MajorStr.empty() && MinorStr.empty()) {
    if (auto DefaultVersion = findDefaultVersion(Ext)) {
      Major = DefaultVersion->Major;
      Minor = DefaultVersion->Minor;
    }
    // No matter found or not, return success, assume other place will
    // verify.
    return Error::success();
  }

  if (RISCVISAInfo::isSupportedExtension(Ext, Major, Minor))
    return Error::success();

  std::string Error = "unsupported version number " + std::string(MajorStr);
  if (!MinorStr.empty())
    Error += "." + MinorStr.str();
  Error += " for extension '" + Ext.str() + "'";
  return createStringError(errc::invalid_argument, Error);
}

llvm::Expected<std::unique_ptr<RISCVISAInfo>>
RISCVISAInfo::parseFeatures(unsigned XLen,
                            const std::vector<std::string> &Features) {
  assert(XLen == 32 || XLen == 64);
  std::unique_ptr<RISCVISAInfo> ISAInfo(new RISCVISAInfo(XLen));

  for (auto &Feature : Features) {
    StringRef ExtName = Feature;
    bool Experimental = false;
    assert(ExtName.size() > 1 && (ExtName[0] == '+' || ExtName[0] == '-'));
    bool Add = ExtName[0] == '+';
    ExtName = ExtName.drop_front(1); // Drop '+' or '-'
    Experimental = stripExperimentalPrefix(ExtName);
    auto ExtensionInfos = Experimental
                              ? makeArrayRef(SupportedExperimentalExtensions)
                              : makeArrayRef(SupportedExtensions);
    auto ExtensionInfoIterator =
        llvm::find_if(ExtensionInfos, FindByName(ExtName));

    // Not all features is related to ISA extension, like `relax` or
    // `save-restore`, skip those feature.
    if (ExtensionInfoIterator == ExtensionInfos.end())
      continue;

    if (Add)
      ISAInfo->addExtension(ExtName, ExtensionInfoIterator->Version.Major,
                            ExtensionInfoIterator->Version.Minor);
    else
      ISAInfo->Exts.erase(ExtName.str());
  }

  return RISCVISAInfo::postProcessAndChecking(std::move(ISAInfo));
}

llvm::Expected<std::unique_ptr<RISCVISAInfo>>
RISCVISAInfo::parseArchString(StringRef Arch, bool EnableExperimentalExtension,
                              bool ExperimentalExtensionVersionCheck) {
  // RISC-V ISA strings must be lowercase.
  if (llvm::any_of(Arch, isupper)) {
    return createStringError(errc::invalid_argument,
                             "string must be lowercase");
  }

  bool HasRV64 = Arch.startswith("rv64");
  // ISA string must begin with rv32 or rv64.
  if (!(Arch.startswith("rv32") || HasRV64) || (Arch.size() < 5)) {
    return createStringError(errc::invalid_argument,
                             "string must begin with rv32{i,e,g} or rv64{i,g}");
  }

  unsigned XLen = HasRV64 ? 64 : 32;
  std::unique_ptr<RISCVISAInfo> ISAInfo(new RISCVISAInfo(XLen));

  // The canonical order specified in ISA manual.
  // Ref: Table 22.1 in RISC-V User-Level ISA V2.2
  StringRef StdExts = AllStdExts;
  char Baseline = Arch[4];

  // First letter should be 'e', 'i' or 'g'.
  switch (Baseline) {
  default:
    return createStringError(errc::invalid_argument,
                             "first letter should be 'e', 'i' or 'g'");
  case 'e': {
    // Extension 'e' is not allowed in rv64.
    if (HasRV64)
      return createStringError(
          errc::invalid_argument,
          "standard user-level extension 'e' requires 'rv32'");
    break;
  }
  case 'i':
    break;
  case 'g':
    // g = imafd
    StdExts = StdExts.drop_front(4);
    break;
  }

  // Skip rvxxx
  StringRef Exts = Arch.substr(5);

  // Remove multi-letter standard extensions, non-standard extensions and
  // supervisor-level extensions. They have 'z', 'x', 's', 'sx' prefixes.
  // Parse them at the end.
  // Find the very first occurrence of 's', 'x' or 'z'.
  StringRef OtherExts;
  size_t Pos = Exts.find_first_of("zsx");
  if (Pos != StringRef::npos) {
    OtherExts = Exts.substr(Pos);
    Exts = Exts.substr(0, Pos);
  }

  unsigned Major, Minor, ConsumeLength;
  if (auto E = getExtensionVersion(std::string(1, Baseline), Exts, Major, Minor,
                                   ConsumeLength, EnableExperimentalExtension,
                                   ExperimentalExtensionVersionCheck))
    return std::move(E);

  if (Baseline == 'g') {
    // No matter which version is given to `g`, we always set imafd to default
    // version since the we don't have clear version scheme for that on
    // ISA spec.
    for (auto Ext : {"i", "m", "a", "f", "d"})
      if (auto Version = findDefaultVersion(Ext))
        ISAInfo->addExtension(Ext, Version->Major, Version->Minor);
      else
        llvm_unreachable("Default extension version not found?");
  } else
    // Baseline is `i` or `e`
    ISAInfo->addExtension(std::string(1, Baseline), Major, Minor);

  // Consume the base ISA version number and any '_' between rvxxx and the
  // first extension
  Exts = Exts.drop_front(ConsumeLength);
  Exts.consume_front("_");

  // TODO: Use version number when setting target features

  auto StdExtsItr = StdExts.begin();
  auto StdExtsEnd = StdExts.end();
  for (auto I = Exts.begin(), E = Exts.end(); I != E;) {
    char C = *I;

    // Check ISA extensions are specified in the canonical order.
    while (StdExtsItr != StdExtsEnd && *StdExtsItr != C)
      ++StdExtsItr;

    if (StdExtsItr == StdExtsEnd) {
      // Either c contains a valid extension but it was not given in
      // canonical order or it is an invalid extension.
      if (StdExts.contains(C)) {
        return createStringError(
            errc::invalid_argument,
            "standard user-level extension not given in canonical order '%c'",
            C);
      }

      return createStringError(errc::invalid_argument,
                               "invalid standard user-level extension '%c'", C);
    }

    // Move to next char to prevent repeated letter.
    ++StdExtsItr;

    std::string Next;
    unsigned Major, Minor, ConsumeLength;
    if (std::next(I) != E)
      Next = std::string(std::next(I), E);
    if (auto E = getExtensionVersion(std::string(1, C), Next, Major, Minor,
                                     ConsumeLength, EnableExperimentalExtension,
                                     ExperimentalExtensionVersionCheck))
      return std::move(E);

    // The order is OK, then push it into features.
    // TODO: Use version number when setting target features
    // Currently LLVM supports only "mafdcbv".
    StringRef SupportedStandardExtension = "mafdcbv";
    if (!SupportedStandardExtension.contains(C))
      return createStringError(errc::invalid_argument,
                               "unsupported standard user-level extension '%c'",
                               C);
    ISAInfo->addExtension(std::string(1, C), Major, Minor);

    // Consume full extension name and version, including any optional '_'
    // between this extension and the next
    ++I;
    I += ConsumeLength;
    if (*I == '_')
      ++I;
  }

  // Handle other types of extensions other than the standard
  // general purpose and standard user-level extensions.
  // Parse the ISA string containing non-standard user-level
  // extensions, standard supervisor-level extensions and
  // non-standard supervisor-level extensions.
  // These extensions start with 'z', 'x', 's', 'sx' prefixes, follow a
  // canonical order, might have a version number (major, minor)
  // and are separated by a single underscore '_'.
  // Set the hardware features for the extensions that are supported.

  // Multi-letter extensions are seperated by a single underscore
  // as described in RISC-V User-Level ISA V2.2.
  SmallVector<StringRef, 8> Split;
  OtherExts.split(Split, '_');

  SmallVector<StringRef, 8> AllExts;
  std::array<StringRef, 4> Prefix{"z", "x", "s", "sx"};
  auto I = Prefix.begin();
  auto E = Prefix.end();
  if (Split.size() > 1 || Split[0] != "") {
    for (StringRef Ext : Split) {
      if (Ext.empty())
        return createStringError(errc::invalid_argument,
                                 "extension name missing after separator '_'");

      StringRef Type = getExtensionType(Ext);
      StringRef Desc = getExtensionTypeDesc(Ext);
      auto Pos = findFirstNonVersionCharacter(Ext) + 1;
      StringRef Name(Ext.substr(0, Pos));
      StringRef Vers(Ext.substr(Pos));

      if (Type.empty())
        return createStringError(errc::invalid_argument,
                                 "invalid extension prefix '" + Ext + "'");

      // Check ISA extensions are specified in the canonical order.
      while (I != E && *I != Type)
        ++I;

      if (I == E)
        return createStringError(errc::invalid_argument,
                                 "%s not given in canonical order '%s'",
                                 Desc.str().c_str(), Ext.str().c_str());

      if (Name.size() == Type.size()) {
        return createStringError(errc::invalid_argument,
                                 "%s name missing after '%s'",
                                 Desc.str().c_str(), Type.str().c_str());
      }

      unsigned Major, Minor, ConsumeLength;
      if (auto E = getExtensionVersion(Name, Vers, Major, Minor, ConsumeLength,
                                       EnableExperimentalExtension,
                                       ExperimentalExtensionVersionCheck))
        return std::move(E);

      // Check if duplicated extension.
      if (llvm::is_contained(AllExts, Name))
        return createStringError(errc::invalid_argument, "duplicated %s '%s'",
                                 Desc.str().c_str(), Name.str().c_str());

      ISAInfo->addExtension(Name, Major, Minor);
      // Extension format is correct, keep parsing the extensions.
      // TODO: Save Type, Name, Major, Minor to avoid parsing them later.
      AllExts.push_back(Name);
    }
  }

  for (auto Ext : AllExts) {
    if (!isSupportedExtension(Ext)) {
      StringRef Desc = getExtensionTypeDesc(getExtensionType(Ext));
      return createStringError(errc::invalid_argument, "unsupported %s '%s'",
                               Desc.str().c_str(), Ext.str().c_str());
    }
  }

  return RISCVISAInfo::postProcessAndChecking(std::move(ISAInfo));
}

Error RISCVISAInfo::checkDependency() {
  bool IsRv32 = XLen == 32;
  bool HasE = Exts.count("e") != 0;
  bool HasD = Exts.count("d") != 0;
  bool HasF = Exts.count("f") != 0;
  bool HasZfinx = Exts.count("zfinx") != 0;
  bool HasZdinx = Exts.count("zdinx") != 0;
  bool HasVector = Exts.count("zve32x") != 0;
  bool HasZve32f = Exts.count("zve32f") != 0;
  bool HasZve64d = Exts.count("zve64d") != 0;
  bool HasZvl = MinVLen != 0;

  if (HasE && !IsRv32)
    return createStringError(
        errc::invalid_argument,
        "standard user-level extension 'e' requires 'rv32'");

  // It's illegal to specify the 'd' (double-precision floating point)
  // extension without also specifying the 'f' (single precision
  // floating-point) extension.
  // TODO: This has been removed in later specs, which specify that D implies F
  if (HasD && !HasF)
    return createStringError(errc::invalid_argument,
                             "d requires f extension to also be specified");

  if (HasZve32f && !HasF && !HasZfinx)
    return createStringError(
        errc::invalid_argument,
        "zve32f requires f or zfinx extension to also be specified");

  if (HasZve64d && !HasD && !HasZdinx)
    return createStringError(
        errc::invalid_argument,
        "zve64d requires d or zdinx extension to also be specified");

  if (HasZvl && !HasVector)
    return createStringError(
        errc::invalid_argument,
        "zvl*b requires v or zve* extension to also be specified");

  // Additional dependency checks.
  // TODO: The 'q' extension requires rv64.
  // TODO: It is illegal to specify 'e' extensions with 'f' and 'd'.

  return Error::success();
}

static const char *ImpliedExtsV[] = {"zvl128b", "zve64d", "f", "d"};
static const char *ImpliedExtsZepi[] = {"zvl64b", "zve64d", "f", "d"};
static const char *ImpliedExtsZfhmin[] = {"f"};
static const char *ImpliedExtsZfh[] = {"f"};
static const char *ImpliedExtsZdinx[] = {"zfinx"};
static const char *ImpliedExtsZhinxmin[] = {"zfinx"};
static const char *ImpliedExtsZhinx[] = {"zfinx"};
static const char *ImpliedExtsZve64d[] = {"zve64f"};
static const char *ImpliedExtsZve64f[] = {"zve64x", "zve32f"};
static const char *ImpliedExtsZve64x[] = {"zve32x", "zvl64b"};
static const char *ImpliedExtsZve32f[] = {"zve32x"};
static const char *ImpliedExtsZve32x[] = {"zvl32b"};
static const char *ImpliedExtsZvl65536b[] = {"zvl32768b"};
static const char *ImpliedExtsZvl32768b[] = {"zvl16384b"};
static const char *ImpliedExtsZvl16384b[] = {"zvl8192b"};
static const char *ImpliedExtsZvl8192b[] = {"zvl4096b"};
static const char *ImpliedExtsZvl4096b[] = {"zvl2048b"};
static const char *ImpliedExtsZvl2048b[] = {"zvl1024b"};
static const char *ImpliedExtsZvl1024b[] = {"zvl512b"};
static const char *ImpliedExtsZvl512b[] = {"zvl256b"};
static const char *ImpliedExtsZvl256b[] = {"zvl128b"};
static const char *ImpliedExtsZvl128b[] = {"zvl64b"};
static const char *ImpliedExtsZvl64b[] = {"zvl32b"};
static const char *ImpliedExtsZk[] = {"zkn", "zkt", "zkr"};
static const char *ImpliedExtsZkn[] = {"zbkb", "zbkc", "zbkx", "zkne", "zknd", "zknh"};
static const char *ImpliedExtsZks[] = {"zbkb", "zbkc", "zbkx", "zksed", "zksh"};

struct ImpliedExtsEntry {
  StringLiteral Name;
  ArrayRef<const char *> Exts;

  bool operator<(const ImpliedExtsEntry &Other) const {
    return Name < Other.Name;
  }

  bool operator<(StringRef Other) const { return Name < Other; }
};

// Note: The table needs to be sorted by name.
static constexpr ImpliedExtsEntry ImpliedExts[] = {
    {{"v"}, {ImpliedExtsV}},
<<<<<<< HEAD
    {{"zepi"}, {ImpliedExtsZepi}},
=======
    {{"zdinx"}, {ImpliedExtsZdinx}},
>>>>>>> d252a2b8
    {{"zfh"}, {ImpliedExtsZfh}},
    {{"zfhmin"}, {ImpliedExtsZfhmin}},
    {{"zhinx"}, {ImpliedExtsZhinx}},
    {{"zhinxmin"}, {ImpliedExtsZhinxmin}},
    {{"zk"}, {ImpliedExtsZk}},
    {{"zkn"}, {ImpliedExtsZkn}},
    {{"zks"}, {ImpliedExtsZks}},
    {{"zve32f"}, {ImpliedExtsZve32f}},
    {{"zve32x"}, {ImpliedExtsZve32x}},
    {{"zve64d"}, {ImpliedExtsZve64d}},
    {{"zve64f"}, {ImpliedExtsZve64f}},
    {{"zve64x"}, {ImpliedExtsZve64x}},
    {{"zvl1024b"}, {ImpliedExtsZvl1024b}},
    {{"zvl128b"}, {ImpliedExtsZvl128b}},
    {{"zvl16384b"}, {ImpliedExtsZvl16384b}},
    {{"zvl2048b"}, {ImpliedExtsZvl2048b}},
    {{"zvl256b"}, {ImpliedExtsZvl256b}},
    {{"zvl32768b"}, {ImpliedExtsZvl32768b}},
    {{"zvl4096b"}, {ImpliedExtsZvl4096b}},
    {{"zvl512b"}, {ImpliedExtsZvl512b}},
    {{"zvl64b"}, {ImpliedExtsZvl64b}},
    {{"zvl65536b"}, {ImpliedExtsZvl65536b}},
    {{"zvl8192b"}, {ImpliedExtsZvl8192b}},
};

void RISCVISAInfo::updateImplication() {
  bool HasE = Exts.count("e") != 0;
  bool HasI = Exts.count("i") != 0;

  // If not in e extension and i extension does not exist, i extension is
  // implied
  if (!HasE && !HasI) {
    auto Version = findDefaultVersion("i");
    addExtension("i", Version->Major, Version->Minor);
  }

  assert(llvm::is_sorted(ImpliedExts) && "Table not sorted by Name");

  // This loop may execute over 1 iteration since implication can be layered
  // Exits loop if no more implication is applied
  SmallSetVector<StringRef, 16> WorkList;
  for (auto const &Ext : Exts)
    WorkList.insert(Ext.first);

  while (!WorkList.empty()) {
    StringRef ExtName = WorkList.pop_back_val();
    auto I = llvm::lower_bound(ImpliedExts, ExtName);
    if (I != std::end(ImpliedExts) && I->Name == ExtName) {
      for (const char *ImpliedExt : I->Exts) {
        if (WorkList.count(ImpliedExt))
          continue;
        if (Exts.count(ImpliedExt))
          continue;
        auto Version = findDefaultVersion(ImpliedExt);
        addExtension(ImpliedExt, Version->Major, Version->Minor);
        WorkList.insert(ImpliedExt);
      }
    }
  }
}

void RISCVISAInfo::updateFLen() {
  FLen = 0;
  // TODO: Handle q extension.
  if (Exts.count("d"))
    FLen = 64;
  else if (Exts.count("f"))
    FLen = 32;
}

void RISCVISAInfo::updateMinVLen() {
  for (auto const &Ext : Exts) {
    StringRef ExtName = Ext.first;
    bool IsZvlExt = ExtName.consume_front("zvl") && ExtName.consume_back("b");
    if (IsZvlExt) {
      unsigned ZvlLen;
      if (!ExtName.getAsInteger(10, ZvlLen))
        MinVLen = std::max(MinVLen, ZvlLen);
    }
  }
}

void RISCVISAInfo::updateMaxELen() {
  // handles EEW restriction by sub-extension zve
  for (auto const &Ext : Exts) {
    StringRef ExtName = Ext.first;
    bool IsZveExt = ExtName.consume_front("zve");
    if (IsZveExt) {
      if (ExtName.back() == 'f')
        MaxELenFp = std::max(MaxELenFp, 32u);
      if (ExtName.back() == 'd')
        MaxELenFp = std::max(MaxELenFp, 64u);
      ExtName = ExtName.drop_back();
      unsigned ZveELen;
      ExtName.getAsInteger(10, ZveELen);
      MaxELen = std::max(MaxELen, ZveELen);
    }
  }
}

std::string RISCVISAInfo::toString() const {
  std::string Buffer;
  raw_string_ostream Arch(Buffer);

  Arch << "rv" << XLen;

  ListSeparator LS("_");
  for (auto const &Ext : Exts) {
    StringRef ExtName = Ext.first;
    auto ExtInfo = Ext.second;
    Arch << LS << ExtName;
    Arch << ExtInfo.MajorVersion << "p" << ExtInfo.MinorVersion;
  }

  return Arch.str();
}

std::vector<std::string> RISCVISAInfo::toFeatureVector() const {
  std::vector<std::string> FeatureVector;
  for (auto const &Ext : Exts) {
    std::string ExtName = Ext.first;
    if (ExtName == "i") // i is not recognized in clang -cc1
      continue;
    std::string Feature = isExperimentalExtension(ExtName)
                              ? "+experimental-" + ExtName
                              : "+" + ExtName;
    FeatureVector.push_back(Feature);
  }
  return FeatureVector;
}

llvm::Expected<std::unique_ptr<RISCVISAInfo>>
RISCVISAInfo::postProcessAndChecking(std::unique_ptr<RISCVISAInfo> &&ISAInfo) {
  ISAInfo->updateImplication();
  ISAInfo->updateFLen();
  ISAInfo->updateMinVLen();
  ISAInfo->updateMaxELen();

  if (Error Result = ISAInfo->checkDependency())
    return std::move(Result);
  return std::move(ISAInfo);
}

StringRef RISCVISAInfo::computeDefaultABI() const {
  if (XLen == 32) {
    if (hasExtension("d"))
      return "ilp32d";
    if (hasExtension("e"))
      return "ilp32e";
    return "ilp32";
  } else if (XLen == 64) {
    if (hasExtension("d"))
      return "lp64d";
    return "lp64";
  }
  llvm_unreachable("Invalid XLEN");
}<|MERGE_RESOLUTION|>--- conflicted
+++ resolved
@@ -781,11 +781,8 @@
 // Note: The table needs to be sorted by name.
 static constexpr ImpliedExtsEntry ImpliedExts[] = {
     {{"v"}, {ImpliedExtsV}},
-<<<<<<< HEAD
+    {{"zdinx"}, {ImpliedExtsZdinx}},
     {{"zepi"}, {ImpliedExtsZepi}},
-=======
-    {{"zdinx"}, {ImpliedExtsZdinx}},
->>>>>>> d252a2b8
     {{"zfh"}, {ImpliedExtsZfh}},
     {{"zfhmin"}, {ImpliedExtsZfhmin}},
     {{"zhinx"}, {ImpliedExtsZhinx}},

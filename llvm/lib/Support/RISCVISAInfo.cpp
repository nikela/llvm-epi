--- conflicted
+++ resolved
@@ -103,11 +103,9 @@
     {"zicboz", RISCVExtensionVersion{1, 0}},
     {"zicbop", RISCVExtensionVersion{1, 0}},
 
-<<<<<<< HEAD
+    {"svnapot", RISCVExtensionVersion{1, 0}},
+
     {"zepi", RISCVExtensionVersion{1, 0}},
-=======
-    {"svnapot", RISCVExtensionVersion{1, 0}},
->>>>>>> a8cc211e
 };
 
 static const RISCVSupportedExtension SupportedExperimentalExtensions[] = {

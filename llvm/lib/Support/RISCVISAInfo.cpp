//===-- RISCVISAInfo.cpp - RISCV Arch String Parser --------------===//
//
// Part of the LLVM Project, under the Apache License v2.0 with LLVM Exceptions.
// See https://llvm.org/LICENSE.txt for license information.
// SPDX-License-Identifier: Apache-2.0 WITH LLVM-exception
//
//===----------------------------------------------------------------------===//

#include "llvm/Support/RISCVISAInfo.h"
#include "llvm/ADT/None.h"
#include "llvm/ADT/STLExtras.h"
#include "llvm/ADT/SetVector.h"
#include "llvm/ADT/StringExtras.h"
#include "llvm/ADT/StringRef.h"
#include "llvm/Support/Errc.h"
#include "llvm/Support/Error.h"
#include "llvm/Support/raw_ostream.h"

#include <array>
#include <string>
#include <vector>

using namespace llvm;

namespace {
/// Represents the major and version number components of a RISC-V extension
struct RISCVExtensionVersion {
  unsigned Major;
  unsigned Minor;
};

struct RISCVSupportedExtension {
  const char *Name;
  /// Supported version.
  RISCVExtensionVersion Version;
};

} // end anonymous namespace

static constexpr StringLiteral AllStdExts = "mafdqlcbjtpvn";

static const RISCVSupportedExtension SupportedExtensions[] = {
    {"i", RISCVExtensionVersion{2, 0}},
    {"e", RISCVExtensionVersion{1, 9}},
    {"m", RISCVExtensionVersion{2, 0}},
    {"a", RISCVExtensionVersion{2, 0}},
    {"f", RISCVExtensionVersion{2, 0}},
    {"d", RISCVExtensionVersion{2, 0}},
    {"c", RISCVExtensionVersion{2, 0}},

    {"zfhmin", RISCVExtensionVersion{1, 0}},
    {"zfh", RISCVExtensionVersion{1, 0}},

    {"zba", RISCVExtensionVersion{1, 0}},
    {"zbb", RISCVExtensionVersion{1, 0}},
    {"zbc", RISCVExtensionVersion{1, 0}},
    {"zbs", RISCVExtensionVersion{1, 0}},

    {"zbkb", RISCVExtensionVersion{1, 0}},
<<<<<<< HEAD

    // We filter anything not appearing here or as an experimental extension
    // below.
    {"zepi", RISCVExtensionVersion{1, 0}},
};
=======
    {"zbkc", RISCVExtensionVersion{1, 0}},
    {"zbkx", RISCVExtensionVersion{1, 0}},
    {"zknd", RISCVExtensionVersion{1, 0}},
    {"zkne", RISCVExtensionVersion{1, 0}},
    {"zknh", RISCVExtensionVersion{1, 0}},
    {"zksed", RISCVExtensionVersion{1, 0}},
    {"zksh", RISCVExtensionVersion{1, 0}},
    {"zkr", RISCVExtensionVersion{1, 0}},
    {"zkn", RISCVExtensionVersion{1, 0}},
    {"zks", RISCVExtensionVersion{1, 0}},
    {"zkt", RISCVExtensionVersion{1, 0}},
    {"zk", RISCVExtensionVersion{1, 0}},
>>>>>>> f842395d

    {"v", RISCVExtensionVersion{1, 0}},
    {"zvl32b", RISCVExtensionVersion{1, 0}},
    {"zvl64b", RISCVExtensionVersion{1, 0}},
    {"zvl128b", RISCVExtensionVersion{1, 0}},
    {"zvl256b", RISCVExtensionVersion{1, 0}},
    {"zvl512b", RISCVExtensionVersion{1, 0}},
    {"zvl1024b", RISCVExtensionVersion{1, 0}},
    {"zvl2048b", RISCVExtensionVersion{1, 0}},
    {"zvl4096b", RISCVExtensionVersion{1, 0}},
    {"zvl8192b", RISCVExtensionVersion{1, 0}},
    {"zvl16384b", RISCVExtensionVersion{1, 0}},
    {"zvl32768b", RISCVExtensionVersion{1, 0}},
    {"zvl65536b", RISCVExtensionVersion{1, 0}},
    {"zve32x", RISCVExtensionVersion{1, 0}},
    {"zve32f", RISCVExtensionVersion{1, 0}},
    {"zve64x", RISCVExtensionVersion{1, 0}},
    {"zve64f", RISCVExtensionVersion{1, 0}},
    {"zve64d", RISCVExtensionVersion{1, 0}},
};

static const RISCVSupportedExtension SupportedExperimentalExtensions[] = {
    {"zbe", RISCVExtensionVersion{0, 93}},
    {"zbf", RISCVExtensionVersion{0, 93}},
    {"zbm", RISCVExtensionVersion{0, 93}},
    {"zbp", RISCVExtensionVersion{0, 93}},
    {"zbr", RISCVExtensionVersion{0, 93}},
    {"zbt", RISCVExtensionVersion{0, 93}},
};

static bool stripExperimentalPrefix(StringRef &Ext) {
  return Ext.consume_front("experimental-");
}

// This function finds the first character that doesn't belong to a version
// (e.g. zbe0p93 is extension 'zbe' of version '0p93'). So the function will
// consume [0-9]*p[0-9]* starting from the backward. An extension name will not
// end with a digit or the letter 'p', so this function will parse correctly.
// NOTE: This function is NOT able to take empty strings or strings that only
// have version numbers and no extension name. It assumes the extension name
// will be at least more than one character.
static size_t findFirstNonVersionCharacter(const StringRef &Ext) {
  if (Ext.size() == 0)
    llvm_unreachable("Already guarded by if-statement in ::parseArchString");

  int Pos = Ext.size() - 1;
  while (Pos > 0 && isDigit(Ext[Pos]))
    Pos--;
  if (Pos > 0 && Ext[Pos] == 'p' && isDigit(Ext[Pos - 1])) {
    Pos--;
    while (Pos > 0 && isDigit(Ext[Pos]))
      Pos--;
  }
  return Pos;
}

struct FindByName {
  FindByName(StringRef Ext) : Ext(Ext){};
  StringRef Ext;
  bool operator()(const RISCVSupportedExtension &ExtInfo) {
    return ExtInfo.Name == Ext;
  }
};

static Optional<RISCVExtensionVersion> findDefaultVersion(StringRef ExtName) {
  // Find default version of an extension.
  // TODO: We might set default version based on profile or ISA spec.
  for (auto &ExtInfo : {makeArrayRef(SupportedExtensions),
                        makeArrayRef(SupportedExperimentalExtensions)}) {
    auto ExtensionInfoIterator = llvm::find_if(ExtInfo, FindByName(ExtName));

    if (ExtensionInfoIterator == ExtInfo.end()) {
      continue;
    }
    return ExtensionInfoIterator->Version;
  }
  return None;
}

void RISCVISAInfo::addExtension(StringRef ExtName, unsigned MajorVersion,
                                unsigned MinorVersion) {
  RISCVExtensionInfo Ext;
  Ext.ExtName = ExtName.str();
  Ext.MajorVersion = MajorVersion;
  Ext.MinorVersion = MinorVersion;
  Exts[ExtName.str()] = Ext;
}

static StringRef getExtensionTypeDesc(StringRef Ext) {
  if (Ext.startswith("sx"))
    return "non-standard supervisor-level extension";
  if (Ext.startswith("s"))
    return "standard supervisor-level extension";
  if (Ext.startswith("x"))
    return "non-standard user-level extension";
  if (Ext.startswith("z"))
    return "standard user-level extension";
  return StringRef();
}

static StringRef getExtensionType(StringRef Ext) {
  if (Ext.startswith("sx"))
    return "sx";
  if (Ext.startswith("s"))
    return "s";
  if (Ext.startswith("x"))
    return "x";
  if (Ext.startswith("z"))
    return "z";
  return StringRef();
}

static Optional<RISCVExtensionVersion> isExperimentalExtension(StringRef Ext) {
  auto ExtIterator =
      llvm::find_if(SupportedExperimentalExtensions, FindByName(Ext));
  if (ExtIterator == std::end(SupportedExperimentalExtensions))
    return None;

  return ExtIterator->Version;
}

bool RISCVISAInfo::isSupportedExtensionFeature(StringRef Ext) {
  bool IsExperimental = stripExperimentalPrefix(Ext);

  if (IsExperimental)
    return llvm::any_of(SupportedExperimentalExtensions, FindByName(Ext));
  else
    return llvm::any_of(SupportedExtensions, FindByName(Ext));
}

bool RISCVISAInfo::isSupportedExtension(StringRef Ext) {
  return llvm::any_of(SupportedExtensions, FindByName(Ext)) ||
         llvm::any_of(SupportedExperimentalExtensions, FindByName(Ext));
}

bool RISCVISAInfo::isSupportedExtension(StringRef Ext, unsigned MajorVersion,
                                        unsigned MinorVersion) {
  auto FindByNameAndVersion = [=](const RISCVSupportedExtension &ExtInfo) {
    return ExtInfo.Name == Ext && (MajorVersion == ExtInfo.Version.Major) &&
           (MinorVersion == ExtInfo.Version.Minor);
  };
  return llvm::any_of(SupportedExtensions, FindByNameAndVersion) ||
         llvm::any_of(SupportedExperimentalExtensions, FindByNameAndVersion);
}

bool RISCVISAInfo::hasExtension(StringRef Ext) const {
  stripExperimentalPrefix(Ext);

  if (!isSupportedExtension(Ext))
    return false;

  return Exts.count(Ext.str()) != 0;
}

// Get the rank for single-letter extension, lower value meaning higher
// priority.
static int singleLetterExtensionRank(char Ext) {
  switch (Ext) {
  case 'i':
    return -2;
  case 'e':
    return -1;
  default:
    break;
  }

  size_t Pos = AllStdExts.find(Ext);
  int Rank;
  if (Pos == StringRef::npos)
    // If we got an unknown extension letter, then give it an alphabetical
    // order, but after all known standard extensions.
    Rank = AllStdExts.size() + (Ext - 'a');
  else
    Rank = Pos;

  return Rank;
}

// Get the rank for multi-letter extension, lower value meaning higher
// priority/order in canonical order.
static int multiLetterExtensionRank(const std::string &ExtName) {
  assert(ExtName.length() >= 2);
  int HighOrder;
  int LowOrder = 0;
  // The order between multi-char extensions: s -> h -> z -> x.
  char ExtClass = ExtName[0];
  switch (ExtClass) {
  case 's':
    HighOrder = 0;
    break;
  case 'h':
    HighOrder = 1;
    break;
  case 'z':
    HighOrder = 2;
    // `z` extension must be sorted by canonical order of second letter.
    // e.g. zmx has higher rank than zax.
    LowOrder = singleLetterExtensionRank(ExtName[1]);
    break;
  case 'x':
    HighOrder = 3;
    break;
  default:
    llvm_unreachable("Unknown prefix for multi-char extension");
    return -1;
  }

  return (HighOrder << 8) + LowOrder;
}

// Compare function for extension.
// Only compare the extension name, ignore version comparison.
bool RISCVISAInfo::compareExtension(const std::string &LHS,
                                    const std::string &RHS) {
  size_t LHSLen = LHS.length();
  size_t RHSLen = RHS.length();
  if (LHSLen == 1 && RHSLen != 1)
    return true;

  if (LHSLen != 1 && RHSLen == 1)
    return false;

  if (LHSLen == 1 && RHSLen == 1)
    return singleLetterExtensionRank(LHS[0]) <
           singleLetterExtensionRank(RHS[0]);

  // Both are multi-char ext here.
  int LHSRank = multiLetterExtensionRank(LHS);
  int RHSRank = multiLetterExtensionRank(RHS);
  if (LHSRank != RHSRank)
    return LHSRank < RHSRank;

  // If the rank is same, it must be sorted by lexicographic order.
  return LHS < RHS;
}

void RISCVISAInfo::toFeatures(
    std::vector<StringRef> &Features,
    std::function<StringRef(const Twine &)> StrAlloc) const {
  for (auto &Ext : Exts) {
    StringRef ExtName = Ext.first;

    if (ExtName == "i")
      continue;

    if (isExperimentalExtension(ExtName)) {
      Features.push_back(StrAlloc("+experimental-" + ExtName));
    } else {
      Features.push_back(StrAlloc("+" + ExtName));
    }
  }
}

// Extensions may have a version number, and may be separated by
// an underscore '_' e.g.: rv32i2_m2.
// Version number is divided into major and minor version numbers,
// separated by a 'p'. If the minor version is 0 then 'p0' can be
// omitted from the version string. E.g., rv32i2p0, rv32i2, rv32i2p1.
static Error getExtensionVersion(StringRef Ext, StringRef In, unsigned &Major,
                                 unsigned &Minor, unsigned &ConsumeLength,
                                 bool EnableExperimentalExtension,
                                 bool ExperimentalExtensionVersionCheck) {
  StringRef MajorStr, MinorStr;
  Major = 0;
  Minor = 0;
  ConsumeLength = 0;
  MajorStr = In.take_while(isDigit);
  In = In.substr(MajorStr.size());

  if (!MajorStr.empty() && In.consume_front("p")) {
    MinorStr = In.take_while(isDigit);
    In = In.substr(MajorStr.size() + 1);

    // Expected 'p' to be followed by minor version number.
    if (MinorStr.empty()) {
      return createStringError(
          errc::invalid_argument,
          "minor version number missing after 'p' for extension '" + Ext + "'");
    }
  }

  if (!MajorStr.empty() && MajorStr.getAsInteger(10, Major))
    return createStringError(
        errc::invalid_argument,
        "Failed to parse major version number for extension '" + Ext + "'");

  if (!MinorStr.empty() && MinorStr.getAsInteger(10, Minor))
    return createStringError(
        errc::invalid_argument,
        "Failed to parse minor version number for extension '" + Ext + "'");

  ConsumeLength = MajorStr.size();

  if (!MinorStr.empty())
    ConsumeLength += MinorStr.size() + 1 /*'p'*/;

  // Expected multi-character extension with version number to have no
  // subsequent characters (i.e. must either end string or be followed by
  // an underscore).
  if (Ext.size() > 1 && In.size()) {
    std::string Error =
        "multi-character extensions must be separated by underscores";
    return createStringError(errc::invalid_argument, Error);
  }

  // If experimental extension, require use of current version number number
  if (auto ExperimentalExtension = isExperimentalExtension(Ext)) {
    if (!EnableExperimentalExtension) {
      std::string Error = "requires '-menable-experimental-extensions' for "
                          "experimental extension '" +
                          Ext.str() + "'";
      return createStringError(errc::invalid_argument, Error);
    }

    if (ExperimentalExtensionVersionCheck &&
        (MajorStr.empty() && MinorStr.empty())) {
      std::string Error =
          "experimental extension requires explicit version number `" +
          Ext.str() + "`";
      return createStringError(errc::invalid_argument, Error);
    }

    auto SupportedVers = *ExperimentalExtension;
    if (ExperimentalExtensionVersionCheck &&
        (Major != SupportedVers.Major || Minor != SupportedVers.Minor)) {
      std::string Error = "unsupported version number " + MajorStr.str();
      if (!MinorStr.empty())
        Error += "." + MinorStr.str();
      Error += " for experimental extension '" + Ext.str() +
               "'(this compiler supports " + utostr(SupportedVers.Major) + "." +
               utostr(SupportedVers.Minor) + ")";
      return createStringError(errc::invalid_argument, Error);
    }
    return Error::success();
  }

  // Exception rule for `g`, we don't have clear version scheme for that on
  // ISA spec.
  if (Ext == "g")
    return Error::success();

  if (MajorStr.empty() && MinorStr.empty()) {
    if (auto DefaultVersion = findDefaultVersion(Ext)) {
      Major = DefaultVersion->Major;
      Minor = DefaultVersion->Minor;
    }
    // No matter found or not, return success, assume other place will
    // verify.
    return Error::success();
  }

  if (RISCVISAInfo::isSupportedExtension(Ext, Major, Minor))
    return Error::success();

  std::string Error = "unsupported version number " + std::string(MajorStr);
  if (!MinorStr.empty())
    Error += "." + MinorStr.str();
  Error += " for extension '" + Ext.str() + "'";
  return createStringError(errc::invalid_argument, Error);
}

llvm::Expected<std::unique_ptr<RISCVISAInfo>>
RISCVISAInfo::parseFeatures(unsigned XLen,
                            const std::vector<std::string> &Features) {
  assert(XLen == 32 || XLen == 64);
  std::unique_ptr<RISCVISAInfo> ISAInfo(new RISCVISAInfo(XLen));

  for (auto &Feature : Features) {
    StringRef ExtName = Feature;
    bool Experimental = false;
    assert(ExtName.size() > 1 && (ExtName[0] == '+' || ExtName[0] == '-'));
    bool Add = ExtName[0] == '+';
    ExtName = ExtName.drop_front(1); // Drop '+' or '-'
    Experimental = stripExperimentalPrefix(ExtName);
    auto ExtensionInfos = Experimental
                              ? makeArrayRef(SupportedExperimentalExtensions)
                              : makeArrayRef(SupportedExtensions);
    auto ExtensionInfoIterator =
        llvm::find_if(ExtensionInfos, FindByName(ExtName));

    // Not all features is related to ISA extension, like `relax` or
    // `save-restore`, skip those feature.
    if (ExtensionInfoIterator == ExtensionInfos.end())
      continue;

    if (Add)
      ISAInfo->addExtension(ExtName, ExtensionInfoIterator->Version.Major,
                            ExtensionInfoIterator->Version.Minor);
    else
      ISAInfo->Exts.erase(ExtName.str());
  }

  ISAInfo->updateImplication();
  ISAInfo->updateFLen();
  ISAInfo->updateMinVLen();
  ISAInfo->updateMaxELen();

  if (Error Result = ISAInfo->checkDependency())
    return std::move(Result);

  return std::move(ISAInfo);
}

llvm::Expected<std::unique_ptr<RISCVISAInfo>>
RISCVISAInfo::parseArchString(StringRef Arch, bool EnableExperimentalExtension,
                              bool ExperimentalExtensionVersionCheck) {
  // RISC-V ISA strings must be lowercase.
  if (llvm::any_of(Arch, isupper)) {
    return createStringError(errc::invalid_argument,
                             "string must be lowercase");
  }

  bool HasRV64 = Arch.startswith("rv64");
  // ISA string must begin with rv32 or rv64.
  if (!(Arch.startswith("rv32") || HasRV64) || (Arch.size() < 5)) {
    return createStringError(errc::invalid_argument,
                             "string must begin with rv32{i,e,g} or rv64{i,g}");
  }

  unsigned XLen = HasRV64 ? 64 : 32;
  std::unique_ptr<RISCVISAInfo> ISAInfo(new RISCVISAInfo(XLen));

  // The canonical order specified in ISA manual.
  // Ref: Table 22.1 in RISC-V User-Level ISA V2.2
  StringRef StdExts = AllStdExts;
  char Baseline = Arch[4];

  // First letter should be 'e', 'i' or 'g'.
  switch (Baseline) {
  default:
    return createStringError(errc::invalid_argument,
                             "first letter should be 'e', 'i' or 'g'");
  case 'e': {
    // Extension 'e' is not allowed in rv64.
    if (HasRV64)
      return createStringError(
          errc::invalid_argument,
          "standard user-level extension 'e' requires 'rv32'");
    break;
  }
  case 'i':
    break;
  case 'g':
    // g = imafd
    StdExts = StdExts.drop_front(4);
    break;
  }

  // Skip rvxxx
  StringRef Exts = Arch.substr(5);

  // Remove multi-letter standard extensions, non-standard extensions and
  // supervisor-level extensions. They have 'z', 'x', 's', 'sx' prefixes.
  // Parse them at the end.
  // Find the very first occurrence of 's', 'x' or 'z'.
  StringRef OtherExts;
  size_t Pos = Exts.find_first_of("zsx");
  if (Pos != StringRef::npos) {
    OtherExts = Exts.substr(Pos);
    Exts = Exts.substr(0, Pos);
  }

  unsigned Major, Minor, ConsumeLength;
  if (auto E = getExtensionVersion(std::string(1, Baseline), Exts, Major, Minor,
                                   ConsumeLength, EnableExperimentalExtension,
                                   ExperimentalExtensionVersionCheck))
    return std::move(E);

  if (Baseline == 'g') {
    // No matter which version is given to `g`, we always set imafd to default
    // version since the we don't have clear version scheme for that on
    // ISA spec.
    for (auto Ext : {"i", "m", "a", "f", "d"})
      if (auto Version = findDefaultVersion(Ext))
        ISAInfo->addExtension(Ext, Version->Major, Version->Minor);
      else
        llvm_unreachable("Default extension version not found?");
  } else
    // Baseline is `i` or `e`
    ISAInfo->addExtension(std::string(1, Baseline), Major, Minor);

  // Consume the base ISA version number and any '_' between rvxxx and the
  // first extension
  Exts = Exts.drop_front(ConsumeLength);
  Exts.consume_front("_");

  // TODO: Use version number when setting target features

  auto StdExtsItr = StdExts.begin();
  auto StdExtsEnd = StdExts.end();
  for (auto I = Exts.begin(), E = Exts.end(); I != E;) {
    char C = *I;

    // Check ISA extensions are specified in the canonical order.
    while (StdExtsItr != StdExtsEnd && *StdExtsItr != C)
      ++StdExtsItr;

    if (StdExtsItr == StdExtsEnd) {
      // Either c contains a valid extension but it was not given in
      // canonical order or it is an invalid extension.
      if (StdExts.contains(C)) {
        return createStringError(
            errc::invalid_argument,
            "standard user-level extension not given in canonical order '%c'",
            C);
      }

      return createStringError(errc::invalid_argument,
                               "invalid standard user-level extension '%c'", C);
    }

    // Move to next char to prevent repeated letter.
    ++StdExtsItr;

    std::string Next;
    unsigned Major, Minor, ConsumeLength;
    if (std::next(I) != E)
      Next = std::string(std::next(I), E);
    if (auto E = getExtensionVersion(std::string(1, C), Next, Major, Minor,
                                     ConsumeLength, EnableExperimentalExtension,
                                     ExperimentalExtensionVersionCheck))
      return std::move(E);

    // The order is OK, then push it into features.
    // TODO: Use version number when setting target features
    // Currently LLVM supports only "mafdcbv".
    StringRef SupportedStandardExtension = "mafdcbv";
    if (!SupportedStandardExtension.contains(C))
      return createStringError(errc::invalid_argument,
                               "unsupported standard user-level extension '%c'",
                               C);
    ISAInfo->addExtension(std::string(1, C), Major, Minor);

    // Consume full extension name and version, including any optional '_'
    // between this extension and the next
    ++I;
    I += ConsumeLength;
    if (*I == '_')
      ++I;
  }

  // Handle other types of extensions other than the standard
  // general purpose and standard user-level extensions.
  // Parse the ISA string containing non-standard user-level
  // extensions, standard supervisor-level extensions and
  // non-standard supervisor-level extensions.
  // These extensions start with 'z', 'x', 's', 'sx' prefixes, follow a
  // canonical order, might have a version number (major, minor)
  // and are separated by a single underscore '_'.
  // Set the hardware features for the extensions that are supported.

  // Multi-letter extensions are seperated by a single underscore
  // as described in RISC-V User-Level ISA V2.2.
  SmallVector<StringRef, 8> Split;
  OtherExts.split(Split, '_');

  SmallVector<StringRef, 8> AllExts;
  std::array<StringRef, 4> Prefix{"z", "x", "s", "sx"};
  auto I = Prefix.begin();
  auto E = Prefix.end();
  if (Split.size() > 1 || Split[0] != "") {
    for (StringRef Ext : Split) {
      if (Ext.empty())
        return createStringError(errc::invalid_argument,
                                 "extension name missing after separator '_'");

      StringRef Type = getExtensionType(Ext);
      StringRef Desc = getExtensionTypeDesc(Ext);
      auto Pos = findFirstNonVersionCharacter(Ext) + 1;
      StringRef Name(Ext.substr(0, Pos));
      StringRef Vers(Ext.substr(Pos));

      if (Type.empty())
        return createStringError(errc::invalid_argument,
                                 "invalid extension prefix '" + Ext + "'");

      // Check ISA extensions are specified in the canonical order.
      while (I != E && *I != Type)
        ++I;

      if (I == E)
        return createStringError(errc::invalid_argument,
                                 "%s not given in canonical order '%s'",
                                 Desc.str().c_str(), Ext.str().c_str());

      if (Name.size() == Type.size()) {
        return createStringError(errc::invalid_argument,
                                 "%s name missing after '%s'",
                                 Desc.str().c_str(), Type.str().c_str());
      }

      unsigned Major, Minor, ConsumeLength;
      if (auto E = getExtensionVersion(Name, Vers, Major, Minor, ConsumeLength,
                                       EnableExperimentalExtension,
                                       ExperimentalExtensionVersionCheck))
        return std::move(E);

      // Check if duplicated extension.
      if (llvm::is_contained(AllExts, Name))
        return createStringError(errc::invalid_argument, "duplicated %s '%s'",
                                 Desc.str().c_str(), Name.str().c_str());

      ISAInfo->addExtension(Name, Major, Minor);
      // Extension format is correct, keep parsing the extensions.
      // TODO: Save Type, Name, Major, Minor to avoid parsing them later.
      AllExts.push_back(Name);
    }
  }

  for (auto Ext : AllExts) {
    if (!isSupportedExtension(Ext)) {
      StringRef Desc = getExtensionTypeDesc(getExtensionType(Ext));
      return createStringError(errc::invalid_argument, "unsupported %s '%s'",
                               Desc.str().c_str(), Ext.str().c_str());
    }
  }

  ISAInfo->updateImplication();
  ISAInfo->updateFLen();
  ISAInfo->updateMinVLen();
  ISAInfo->updateMaxELen();

  if (Error Result = ISAInfo->checkDependency())
    return std::move(Result);

  return std::move(ISAInfo);
}

Error RISCVISAInfo::checkDependency() {
  bool IsRv32 = XLen == 32;
  bool HasE = Exts.count("e") == 1;
  bool HasD = Exts.count("d") == 1;
  bool HasF = Exts.count("f") == 1;
  bool HasZve32x = Exts.count("zve32x") == 1;
  bool HasZve32f = Exts.count("zve32f") == 1;
  bool HasZve64d = Exts.count("zve64d") == 1;
  bool HasV = Exts.count("v") == 1;
  bool HasVector = HasZve32x || HasV;
  bool HasZvl = MinVLen != 0;

  if (HasE && !IsRv32)
    return createStringError(
        errc::invalid_argument,
        "standard user-level extension 'e' requires 'rv32'");

  // It's illegal to specify the 'd' (double-precision floating point)
  // extension without also specifying the 'f' (single precision
  // floating-point) extension.
  // TODO: This has been removed in later specs, which specify that D implies F
  if (HasD && !HasF)
    return createStringError(errc::invalid_argument,
                             "d requires f extension to also be specified");

  // FIXME: Consider Zfinx in the future
  if (HasZve32f && !HasF)
    return createStringError(
        errc::invalid_argument,
        "zve32f requires f extension to also be specified");

  // FIXME: Consider Zdinx in the future
  if (HasZve64d && !HasD)
    return createStringError(
        errc::invalid_argument,
        "zve64d requires d extension to also be specified");

  if (HasZvl && !HasVector)
    return createStringError(
        errc::invalid_argument,
        "zvl*b requires v or zve* extension to also be specified");

  // Could not implement Zve* extension and the V extension at the same time.
  if (HasZve32x && HasV)
    return createStringError(
        errc::invalid_argument,
        "It is illegal to specify the v extension with zve* extensions");

  // Additional dependency checks.
  // TODO: The 'q' extension requires rv64.
  // TODO: It is illegal to specify 'e' extensions with 'f' and 'd'.

  return Error::success();
}

<<<<<<< HEAD
static const char *ImpliedExtsV[] = {"zvl128b", "zve64d", "f", "d"};
static const char *ImpliedExtsZepi[] = {"zvl64b", "zve64d", "f", "d"};
=======
static const char *ImpliedExtsV[] = {"zvl128b", "f", "d"};
>>>>>>> f842395d
static const char *ImpliedExtsZfh[] = {"zfhmin"};
static const char *ImpliedExtsZve64d[] = {"zve64f"};
static const char *ImpliedExtsZve64f[] = {"zve64x", "zve32f"};
static const char *ImpliedExtsZve64x[] = {"zve32x", "zvl64b"};
static const char *ImpliedExtsZve32f[] = {"zve32x"};
static const char *ImpliedExtsZve32x[] = {"zvl32b"};
static const char *ImpliedExtsZvl65536b[] = {"zvl32768b"};
static const char *ImpliedExtsZvl32768b[] = {"zvl16384b"};
static const char *ImpliedExtsZvl16384b[] = {"zvl8192b"};
static const char *ImpliedExtsZvl8192b[] = {"zvl4096b"};
static const char *ImpliedExtsZvl4096b[] = {"zvl2048b"};
static const char *ImpliedExtsZvl2048b[] = {"zvl1024b"};
static const char *ImpliedExtsZvl1024b[] = {"zvl512b"};
static const char *ImpliedExtsZvl512b[] = {"zvl256b"};
static const char *ImpliedExtsZvl256b[] = {"zvl128b"};
static const char *ImpliedExtsZvl128b[] = {"zvl64b"};
static const char *ImpliedExtsZvl64b[] = {"zvl32b"};
static const char *ImpliedExtsZk[] = {"zkn", "zkt", "zkr"};
static const char *ImpliedExtsZkn[] = {"zbkb", "zbkc", "zbkx", "zkne", "zknd", "zknh"};
static const char *ImpliedExtsZks[] = {"zbkb", "zbkc", "zbkx", "zksed", "zksh"};

struct ImpliedExtsEntry {
  StringLiteral Name;
  ArrayRef<const char *> Exts;

  bool operator<(const ImpliedExtsEntry &Other) const {
    return Name < Other.Name;
  }

  bool operator<(StringRef Other) const { return Name < Other; }
};

static constexpr ImpliedExtsEntry ImpliedExts[] = {
    {{"v"}, {ImpliedExtsV}},
    {{"zepi"}, {ImpliedExtsZepi}},
    {{"zfh"}, {ImpliedExtsZfh}},
    {{"zk"}, {ImpliedExtsZk}},
    {{"zkn"}, {ImpliedExtsZkn}},
    {{"zks"}, {ImpliedExtsZks}},
    {{"zve32f"}, {ImpliedExtsZve32f}},
    {{"zve32x"}, {ImpliedExtsZve32x}},
    {{"zve64d"}, {ImpliedExtsZve64d}},
    {{"zve64f"}, {ImpliedExtsZve64f}},
    {{"zve64x"}, {ImpliedExtsZve64x}},
    {{"zvl1024b"}, {ImpliedExtsZvl1024b}},
    {{"zvl128b"}, {ImpliedExtsZvl128b}},
    {{"zvl16384b"}, {ImpliedExtsZvl16384b}},
    {{"zvl2048b"}, {ImpliedExtsZvl2048b}},
    {{"zvl256b"}, {ImpliedExtsZvl256b}},
    {{"zvl32768b"}, {ImpliedExtsZvl32768b}},
    {{"zvl4096b"}, {ImpliedExtsZvl4096b}},
    {{"zvl512b"}, {ImpliedExtsZvl512b}},
    {{"zvl64b"}, {ImpliedExtsZvl64b}},
    {{"zvl65536b"}, {ImpliedExtsZvl65536b}},
    {{"zvl8192b"}, {ImpliedExtsZvl8192b}},
};

void RISCVISAInfo::updateImplication() {
  bool HasE = Exts.count("e") == 1;
  bool HasI = Exts.count("i") == 1;

  // If not in e extension and i extension does not exist, i extension is
  // implied
  if (!HasE && !HasI) {
    auto Version = findDefaultVersion("i");
    addExtension("i", Version->Major, Version->Minor);
  }

  assert(llvm::is_sorted(ImpliedExts) && "Table not sorted by Name");

  // This loop may execute over 1 iteration since implication can be layered
  // Exits loop if no more implication is applied
  SmallSetVector<StringRef, 16> WorkList;
  for (auto &Ext : Exts)
    WorkList.insert(Ext.first);

  while (!WorkList.empty()) {
    StringRef ExtName = WorkList.pop_back_val();
    auto I = llvm::lower_bound(ImpliedExts, ExtName);
    if (I != std::end(ImpliedExts) && I->Name == ExtName) {
      for (const char *ImpliedExt : I->Exts) {
        if (WorkList.count(ImpliedExt))
          continue;
        if (Exts.count(ImpliedExt))
          continue;
        auto Version = findDefaultVersion(ImpliedExt);
        addExtension(ImpliedExt, Version->Major, Version->Minor);
        WorkList.insert(ImpliedExt);
      }
    }
  }
}

void RISCVISAInfo::updateFLen() {
  FLen = 0;
  // TODO: Handle q extension.
  if (Exts.count("d"))
    FLen = 64;
  else if (Exts.count("f"))
    FLen = 32;
}

void RISCVISAInfo::updateMinVLen() {
  for (auto Ext : Exts) {
    StringRef ExtName = Ext.first;
    bool IsZvlExt = ExtName.consume_front("zvl") && ExtName.consume_back("b");
    if (IsZvlExt) {
      unsigned ZvlLen;
      if (!ExtName.getAsInteger(10, ZvlLen))
        MinVLen = std::max(MinVLen, ZvlLen);
    }
  }
}

void RISCVISAInfo::updateMaxELen() {
  // handles EEW restriction by sub-extension zve
  for (auto Ext : Exts) {
    StringRef ExtName = Ext.first;
    bool IsZveExt = ExtName.consume_front("zve");
    if (IsZveExt) {
      if (ExtName.back() == 'f')
        MaxELenFp = std::max(MaxELenFp, 32u);
      if (ExtName.back() == 'd')
        MaxELenFp = std::max(MaxELenFp, 64u);
      ExtName = ExtName.drop_back();
      unsigned ZveELen;
      ExtName.getAsInteger(10, ZveELen);
      MaxELen = std::max(MaxELen, ZveELen);
    }
    if (ExtName == "v") {
      MaxELenFp = 64;
      MaxELen = 64;
      return;
    }
  }
}

std::string RISCVISAInfo::toString() const {
  std::string Buffer;
  raw_string_ostream Arch(Buffer);

  Arch << "rv" << XLen;

  ListSeparator LS("_");
  for (auto &Ext : Exts) {
    StringRef ExtName = Ext.first;
    auto ExtInfo = Ext.second;
    Arch << LS << ExtName;
    Arch << ExtInfo.MajorVersion << "p" << ExtInfo.MinorVersion;
  }

  return Arch.str();
}

std::vector<std::string> RISCVISAInfo::toFeatureVector() const {
  std::vector<std::string> FeatureVector;
  for (auto Ext : Exts) {
    std::string ExtName = Ext.first;
    if (ExtName == "i") // i is not recognized in clang -cc1
      continue;
    std::string Feature = isExperimentalExtension(ExtName)
                              ? "+experimental-" + ExtName
                              : "+" + ExtName;
    FeatureVector.push_back(Feature);
  }
  return FeatureVector;
}<|MERGE_RESOLUTION|>--- conflicted
+++ resolved
@@ -57,13 +57,7 @@
     {"zbs", RISCVExtensionVersion{1, 0}},
 
     {"zbkb", RISCVExtensionVersion{1, 0}},
-<<<<<<< HEAD
-
-    // We filter anything not appearing here or as an experimental extension
-    // below.
-    {"zepi", RISCVExtensionVersion{1, 0}},
-};
-=======
+
     {"zbkc", RISCVExtensionVersion{1, 0}},
     {"zbkx", RISCVExtensionVersion{1, 0}},
     {"zknd", RISCVExtensionVersion{1, 0}},
@@ -76,7 +70,6 @@
     {"zks", RISCVExtensionVersion{1, 0}},
     {"zkt", RISCVExtensionVersion{1, 0}},
     {"zk", RISCVExtensionVersion{1, 0}},
->>>>>>> f842395d
 
     {"v", RISCVExtensionVersion{1, 0}},
     {"zvl32b", RISCVExtensionVersion{1, 0}},
@@ -96,6 +89,10 @@
     {"zve64x", RISCVExtensionVersion{1, 0}},
     {"zve64f", RISCVExtensionVersion{1, 0}},
     {"zve64d", RISCVExtensionVersion{1, 0}},
+
+    // We filter anything not appearing here or as an experimental extension
+    // below.
+    {"zepi", RISCVExtensionVersion{1, 0}},
 };
 
 static const RISCVSupportedExtension SupportedExperimentalExtensions[] = {
@@ -760,12 +757,8 @@
   return Error::success();
 }
 
-<<<<<<< HEAD
-static const char *ImpliedExtsV[] = {"zvl128b", "zve64d", "f", "d"};
+static const char *ImpliedExtsV[] = {"zvl128b", "f", "d"};
 static const char *ImpliedExtsZepi[] = {"zvl64b", "zve64d", "f", "d"};
-=======
-static const char *ImpliedExtsV[] = {"zvl128b", "f", "d"};
->>>>>>> f842395d
 static const char *ImpliedExtsZfh[] = {"zfhmin"};
 static const char *ImpliedExtsZve64d[] = {"zve64f"};
 static const char *ImpliedExtsZve64f[] = {"zve64x", "zve32f"};

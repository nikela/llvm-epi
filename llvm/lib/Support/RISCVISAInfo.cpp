--- conflicted
+++ resolved
@@ -103,13 +103,10 @@
     {"zicboz", RISCVExtensionVersion{1, 0}},
     {"zicbop", RISCVExtensionVersion{1, 0}},
 
+    {"zepi", RISCVExtensionVersion{1, 0}},
+
     {"svnapot", RISCVExtensionVersion{1, 0}},
-<<<<<<< HEAD
-
-    {"zepi", RISCVExtensionVersion{1, 0}},
-=======
     {"svinval", RISCVExtensionVersion{1, 0}},
->>>>>>> a822a7dc
 };
 
 static const RISCVSupportedExtension SupportedExperimentalExtensions[] = {

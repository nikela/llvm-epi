--- conflicted
+++ resolved
@@ -735,12 +735,8 @@
   return Error::success();
 }
 
-<<<<<<< HEAD
-static const char *ImpliedExtsV[] = {"zvl128b", "f", "d"};
+static const char *ImpliedExtsV[] = {"zvl128b", "zve64d", "f", "d"};
 static const char *ImpliedExtsZepi[] = {"zvl64b", "zve64d", "f", "d"};
-=======
-static const char *ImpliedExtsV[] = {"zvl128b", "zve64d", "f", "d"};
->>>>>>> 8be322e4
 static const char *ImpliedExtsZfhmin[] = {"f"};
 static const char *ImpliedExtsZfh[] = {"f"};
 static const char *ImpliedExtsZve64d[] = {"zve64f"};

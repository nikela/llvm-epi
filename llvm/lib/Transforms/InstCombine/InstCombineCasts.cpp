//===- InstCombineCasts.cpp -----------------------------------------------===//
//
// Part of the LLVM Project, under the Apache License v2.0 with LLVM Exceptions.
// See https://llvm.org/LICENSE.txt for license information.
// SPDX-License-Identifier: Apache-2.0 WITH LLVM-exception
//
//===----------------------------------------------------------------------===//
//
// This file implements the visit functions for cast operations.
//
//===----------------------------------------------------------------------===//

#include "InstCombineInternal.h"
#include "llvm/ADT/SetVector.h"
#include "llvm/Analysis/ConstantFolding.h"
#include "llvm/Analysis/TargetLibraryInfo.h"
#include "llvm/IR/DataLayout.h"
#include "llvm/IR/DIBuilder.h"
#include "llvm/IR/PatternMatch.h"
#include "llvm/Support/KnownBits.h"
#include <numeric>
using namespace llvm;
using namespace PatternMatch;

#define DEBUG_TYPE "instcombine"

/// Analyze 'Val', seeing if it is a simple linear expression.
/// If so, decompose it, returning some value X, such that Val is
/// X*Scale+Offset.
///
static Value *decomposeSimpleLinearExpr(Value *Val, unsigned &Scale,
                                        uint64_t &Offset) {
  if (ConstantInt *CI = dyn_cast<ConstantInt>(Val)) {
    Offset = CI->getZExtValue();
    Scale  = 0;
    return ConstantInt::get(Val->getType(), 0);
  }

  if (BinaryOperator *I = dyn_cast<BinaryOperator>(Val)) {
    // Cannot look past anything that might overflow.
    OverflowingBinaryOperator *OBI = dyn_cast<OverflowingBinaryOperator>(Val);
    if (OBI && !OBI->hasNoUnsignedWrap() && !OBI->hasNoSignedWrap()) {
      Scale = 1;
      Offset = 0;
      return Val;
    }

    if (ConstantInt *RHS = dyn_cast<ConstantInt>(I->getOperand(1))) {
      if (I->getOpcode() == Instruction::Shl) {
        // This is a value scaled by '1 << the shift amt'.
        Scale = UINT64_C(1) << RHS->getZExtValue();
        Offset = 0;
        return I->getOperand(0);
      }

      if (I->getOpcode() == Instruction::Mul) {
        // This value is scaled by 'RHS'.
        Scale = RHS->getZExtValue();
        Offset = 0;
        return I->getOperand(0);
      }

      if (I->getOpcode() == Instruction::Add) {
        // We have X+C.  Check to see if we really have (X*C2)+C1,
        // where C1 is divisible by C2.
        unsigned SubScale;
        Value *SubVal =
          decomposeSimpleLinearExpr(I->getOperand(0), SubScale, Offset);
        Offset += RHS->getZExtValue();
        Scale = SubScale;
        return SubVal;
      }
    }
  }

  // Otherwise, we can't look past this.
  Scale = 1;
  Offset = 0;
  return Val;
}

/// If we find a cast of an allocation instruction, try to eliminate the cast by
/// moving the type information into the alloc.
Instruction *InstCombiner::PromoteCastOfAllocation(BitCastInst &CI,
                                                   AllocaInst &AI) {
  PointerType *PTy = cast<PointerType>(CI.getType());

  IRBuilderBase::InsertPointGuard Guard(Builder);
  Builder.SetInsertPoint(&AI);

  // Get the type really allocated and the type casted to.
  Type *AllocElTy = AI.getAllocatedType();
  Type *CastElTy = PTy->getElementType();
  if (!AllocElTy->isSized() || !CastElTy->isSized()) return nullptr;

<<<<<<< HEAD
  if (isa<ScalableVectorType>(CastElTy))
    return nullptr;

  unsigned AllocElTyAlign = DL.getABITypeAlignment(AllocElTy);
  unsigned CastElTyAlign = DL.getABITypeAlignment(CastElTy);
=======
  Align AllocElTyAlign = DL.getABITypeAlign(AllocElTy);
  Align CastElTyAlign = DL.getABITypeAlign(CastElTy);
>>>>>>> f3862194
  if (CastElTyAlign < AllocElTyAlign) return nullptr;

  // If the allocation has multiple uses, only promote it if we are strictly
  // increasing the alignment of the resultant allocation.  If we keep it the
  // same, we open the door to infinite loops of various kinds.
  if (!AI.hasOneUse() && CastElTyAlign == AllocElTyAlign) return nullptr;

  uint64_t AllocElTySize = DL.getTypeAllocSize(AllocElTy);
  uint64_t CastElTySize = DL.getTypeAllocSize(CastElTy);
  if (CastElTySize == 0 || AllocElTySize == 0) return nullptr;

  // If the allocation has multiple uses, only promote it if we're not
  // shrinking the amount of memory being allocated.
  uint64_t AllocElTyStoreSize = DL.getTypeStoreSize(AllocElTy);
  uint64_t CastElTyStoreSize = DL.getTypeStoreSize(CastElTy);
  if (!AI.hasOneUse() && CastElTyStoreSize < AllocElTyStoreSize) return nullptr;

  // See if we can satisfy the modulus by pulling a scale out of the array
  // size argument.
  unsigned ArraySizeScale;
  uint64_t ArrayOffset;
  Value *NumElements = // See if the array size is a decomposable linear expr.
    decomposeSimpleLinearExpr(AI.getOperand(0), ArraySizeScale, ArrayOffset);

  // If we can now satisfy the modulus, by using a non-1 scale, we really can
  // do the xform.
  if ((AllocElTySize*ArraySizeScale) % CastElTySize != 0 ||
      (AllocElTySize*ArrayOffset   ) % CastElTySize != 0) return nullptr;

  unsigned Scale = (AllocElTySize*ArraySizeScale)/CastElTySize;
  Value *Amt = nullptr;
  if (Scale == 1) {
    Amt = NumElements;
  } else {
    Amt = ConstantInt::get(AI.getArraySize()->getType(), Scale);
    // Insert before the alloca, not before the cast.
    Amt = Builder.CreateMul(Amt, NumElements);
  }

  if (uint64_t Offset = (AllocElTySize*ArrayOffset)/CastElTySize) {
    Value *Off = ConstantInt::get(AI.getArraySize()->getType(),
                                  Offset, true);
    Amt = Builder.CreateAdd(Amt, Off);
  }

  AllocaInst *New = Builder.CreateAlloca(CastElTy, Amt);
  New->setAlignment(AI.getAlign());
  New->takeName(&AI);
  New->setUsedWithInAlloca(AI.isUsedWithInAlloca());

  // If the allocation has multiple real uses, insert a cast and change all
  // things that used it to use the new cast.  This will also hack on CI, but it
  // will die soon.
  if (!AI.hasOneUse()) {
    // New is the allocation instruction, pointer typed. AI is the original
    // allocation instruction, also pointer typed. Thus, cast to use is BitCast.
    Value *NewCast = Builder.CreateBitCast(New, AI.getType(), "tmpcast");
    replaceInstUsesWith(AI, NewCast);
    eraseInstFromFunction(AI);
  }
  return replaceInstUsesWith(CI, New);
}

/// Given an expression that CanEvaluateTruncated or CanEvaluateSExtd returns
/// true for, actually insert the code to evaluate the expression.
Value *InstCombiner::EvaluateInDifferentType(Value *V, Type *Ty,
                                             bool isSigned) {
  if (Constant *C = dyn_cast<Constant>(V)) {
    C = ConstantExpr::getIntegerCast(C, Ty, isSigned /*Sext or ZExt*/);
    // If we got a constantexpr back, try to simplify it with DL info.
    return ConstantFoldConstant(C, DL, &TLI);
  }

  // Otherwise, it must be an instruction.
  Instruction *I = cast<Instruction>(V);
  Instruction *Res = nullptr;
  unsigned Opc = I->getOpcode();
  switch (Opc) {
  case Instruction::Add:
  case Instruction::Sub:
  case Instruction::Mul:
  case Instruction::And:
  case Instruction::Or:
  case Instruction::Xor:
  case Instruction::AShr:
  case Instruction::LShr:
  case Instruction::Shl:
  case Instruction::UDiv:
  case Instruction::URem: {
    Value *LHS = EvaluateInDifferentType(I->getOperand(0), Ty, isSigned);
    Value *RHS = EvaluateInDifferentType(I->getOperand(1), Ty, isSigned);
    Res = BinaryOperator::Create((Instruction::BinaryOps)Opc, LHS, RHS);
    break;
  }
  case Instruction::Trunc:
  case Instruction::ZExt:
  case Instruction::SExt:
    // If the source type of the cast is the type we're trying for then we can
    // just return the source.  There's no need to insert it because it is not
    // new.
    if (I->getOperand(0)->getType() == Ty)
      return I->getOperand(0);

    // Otherwise, must be the same type of cast, so just reinsert a new one.
    // This also handles the case of zext(trunc(x)) -> zext(x).
    Res = CastInst::CreateIntegerCast(I->getOperand(0), Ty,
                                      Opc == Instruction::SExt);
    break;
  case Instruction::Select: {
    Value *True = EvaluateInDifferentType(I->getOperand(1), Ty, isSigned);
    Value *False = EvaluateInDifferentType(I->getOperand(2), Ty, isSigned);
    Res = SelectInst::Create(I->getOperand(0), True, False);
    break;
  }
  case Instruction::PHI: {
    PHINode *OPN = cast<PHINode>(I);
    PHINode *NPN = PHINode::Create(Ty, OPN->getNumIncomingValues());
    for (unsigned i = 0, e = OPN->getNumIncomingValues(); i != e; ++i) {
      Value *V =
          EvaluateInDifferentType(OPN->getIncomingValue(i), Ty, isSigned);
      NPN->addIncoming(V, OPN->getIncomingBlock(i));
    }
    Res = NPN;
    break;
  }
  default:
    // TODO: Can handle more cases here.
    llvm_unreachable("Unreachable!");
  }

  Res->takeName(I);
  return InsertNewInstWith(Res, *I);
}

Instruction::CastOps InstCombiner::isEliminableCastPair(const CastInst *CI1,
                                                        const CastInst *CI2) {
  Type *SrcTy = CI1->getSrcTy();
  Type *MidTy = CI1->getDestTy();
  Type *DstTy = CI2->getDestTy();

  Instruction::CastOps firstOp = CI1->getOpcode();
  Instruction::CastOps secondOp = CI2->getOpcode();
  Type *SrcIntPtrTy =
      SrcTy->isPtrOrPtrVectorTy() ? DL.getIntPtrType(SrcTy) : nullptr;
  Type *MidIntPtrTy =
      MidTy->isPtrOrPtrVectorTy() ? DL.getIntPtrType(MidTy) : nullptr;
  Type *DstIntPtrTy =
      DstTy->isPtrOrPtrVectorTy() ? DL.getIntPtrType(DstTy) : nullptr;
  unsigned Res = CastInst::isEliminableCastPair(firstOp, secondOp, SrcTy, MidTy,
                                                DstTy, SrcIntPtrTy, MidIntPtrTy,
                                                DstIntPtrTy);

  // We don't want to form an inttoptr or ptrtoint that converts to an integer
  // type that differs from the pointer size.
  if ((Res == Instruction::IntToPtr && SrcTy != DstIntPtrTy) ||
      (Res == Instruction::PtrToInt && DstTy != SrcIntPtrTy))
    Res = 0;

  return Instruction::CastOps(Res);
}

/// Implement the transforms common to all CastInst visitors.
Instruction *InstCombiner::commonCastTransforms(CastInst &CI) {
  Value *Src = CI.getOperand(0);

  // Try to eliminate a cast of a cast.
  if (auto *CSrc = dyn_cast<CastInst>(Src)) {   // A->B->C cast
    if (Instruction::CastOps NewOpc = isEliminableCastPair(CSrc, &CI)) {
      // The first cast (CSrc) is eliminable so we need to fix up or replace
      // the second cast (CI). CSrc will then have a good chance of being dead.
      auto *Ty = CI.getType();
      auto *Res = CastInst::Create(NewOpc, CSrc->getOperand(0), Ty);
      // Point debug users of the dying cast to the new one.
      if (CSrc->hasOneUse())
        replaceAllDbgUsesWith(*CSrc, *Res, CI, DT);
      return Res;
    }
  }

  if (auto *Sel = dyn_cast<SelectInst>(Src)) {
    // We are casting a select. Try to fold the cast into the select if the
    // select does not have a compare instruction with matching operand types
    // or the select is likely better done in a narrow type.
    // Creating a select with operands that are different sizes than its
    // condition may inhibit other folds and lead to worse codegen.
    auto *Cmp = dyn_cast<CmpInst>(Sel->getCondition());
    if (!Cmp || Cmp->getOperand(0)->getType() != Sel->getType() ||
        (CI.getOpcode() == Instruction::Trunc &&
         shouldChangeType(CI.getSrcTy(), CI.getType()))) {
      if (Instruction *NV = FoldOpIntoSelect(CI, Sel)) {
        replaceAllDbgUsesWith(*Sel, *NV, CI, DT);
        return NV;
      }
    }
  }

  // If we are casting a PHI, then fold the cast into the PHI.
  if (auto *PN = dyn_cast<PHINode>(Src)) {
    // Don't do this if it would create a PHI node with an illegal type from a
    // legal type.
    if (!Src->getType()->isIntegerTy() || !CI.getType()->isIntegerTy() ||
        shouldChangeType(CI.getSrcTy(), CI.getType()))
      if (Instruction *NV = foldOpIntoPhi(CI, PN))
        return NV;
  }

  return nullptr;
}

/// Constants and extensions/truncates from the destination type are always
/// free to be evaluated in that type. This is a helper for canEvaluate*.
static bool canAlwaysEvaluateInType(Value *V, Type *Ty) {
  if (isa<Constant>(V))
    return true;
  Value *X;
  if ((match(V, m_ZExtOrSExt(m_Value(X))) || match(V, m_Trunc(m_Value(X)))) &&
      X->getType() == Ty)
    return true;

  return false;
}

/// Filter out values that we can not evaluate in the destination type for free.
/// This is a helper for canEvaluate*.
static bool canNotEvaluateInType(Value *V, Type *Ty) {
  assert(!isa<Constant>(V) && "Constant should already be handled.");
  if (!isa<Instruction>(V))
    return true;
  // We don't extend or shrink something that has multiple uses --  doing so
  // would require duplicating the instruction which isn't profitable.
  if (!V->hasOneUse())
    return true;

  return false;
}

/// Return true if we can evaluate the specified expression tree as type Ty
/// instead of its larger type, and arrive with the same value.
/// This is used by code that tries to eliminate truncates.
///
/// Ty will always be a type smaller than V.  We should return true if trunc(V)
/// can be computed by computing V in the smaller type.  If V is an instruction,
/// then trunc(inst(x,y)) can be computed as inst(trunc(x),trunc(y)), which only
/// makes sense if x and y can be efficiently truncated.
///
/// This function works on both vectors and scalars.
///
static bool canEvaluateTruncated(Value *V, Type *Ty, InstCombiner &IC,
                                 Instruction *CxtI) {
  if (canAlwaysEvaluateInType(V, Ty))
    return true;
  if (canNotEvaluateInType(V, Ty))
    return false;

  auto *I = cast<Instruction>(V);
  Type *OrigTy = V->getType();
  switch (I->getOpcode()) {
  case Instruction::Add:
  case Instruction::Sub:
  case Instruction::Mul:
  case Instruction::And:
  case Instruction::Or:
  case Instruction::Xor:
    // These operators can all arbitrarily be extended or truncated.
    return canEvaluateTruncated(I->getOperand(0), Ty, IC, CxtI) &&
           canEvaluateTruncated(I->getOperand(1), Ty, IC, CxtI);

  case Instruction::UDiv:
  case Instruction::URem: {
    // UDiv and URem can be truncated if all the truncated bits are zero.
    uint32_t OrigBitWidth = OrigTy->getScalarSizeInBits();
    uint32_t BitWidth = Ty->getScalarSizeInBits();
    assert(BitWidth < OrigBitWidth && "Unexpected bitwidths!");
    APInt Mask = APInt::getBitsSetFrom(OrigBitWidth, BitWidth);
    if (IC.MaskedValueIsZero(I->getOperand(0), Mask, 0, CxtI) &&
        IC.MaskedValueIsZero(I->getOperand(1), Mask, 0, CxtI)) {
      return canEvaluateTruncated(I->getOperand(0), Ty, IC, CxtI) &&
             canEvaluateTruncated(I->getOperand(1), Ty, IC, CxtI);
    }
    break;
  }
  case Instruction::Shl: {
    // If we are truncating the result of this SHL, and if it's a shift of a
    // constant amount, we can always perform a SHL in a smaller type.
    const APInt *Amt;
    if (match(I->getOperand(1), m_APInt(Amt))) {
      uint32_t BitWidth = Ty->getScalarSizeInBits();
      if (Amt->getLimitedValue(BitWidth) < BitWidth)
        return canEvaluateTruncated(I->getOperand(0), Ty, IC, CxtI);
    }
    break;
  }
  case Instruction::LShr: {
    // If this is a truncate of a logical shr, we can truncate it to a smaller
    // lshr iff we know that the bits we would otherwise be shifting in are
    // already zeros.
    const APInt *Amt;
    if (match(I->getOperand(1), m_APInt(Amt))) {
      uint32_t OrigBitWidth = OrigTy->getScalarSizeInBits();
      uint32_t BitWidth = Ty->getScalarSizeInBits();
      if (Amt->getLimitedValue(BitWidth) < BitWidth &&
          IC.MaskedValueIsZero(I->getOperand(0),
            APInt::getBitsSetFrom(OrigBitWidth, BitWidth), 0, CxtI)) {
        return canEvaluateTruncated(I->getOperand(0), Ty, IC, CxtI);
      }
    }
    break;
  }
  case Instruction::AShr: {
    // If this is a truncate of an arithmetic shr, we can truncate it to a
    // smaller ashr iff we know that all the bits from the sign bit of the
    // original type and the sign bit of the truncate type are similar.
    // TODO: It is enough to check that the bits we would be shifting in are
    //       similar to sign bit of the truncate type.
    const APInt *Amt;
    if (match(I->getOperand(1), m_APInt(Amt))) {
      uint32_t OrigBitWidth = OrigTy->getScalarSizeInBits();
      uint32_t BitWidth = Ty->getScalarSizeInBits();
      if (Amt->getLimitedValue(BitWidth) < BitWidth &&
          OrigBitWidth - BitWidth <
              IC.ComputeNumSignBits(I->getOperand(0), 0, CxtI))
        return canEvaluateTruncated(I->getOperand(0), Ty, IC, CxtI);
    }
    break;
  }
  case Instruction::Trunc:
    // trunc(trunc(x)) -> trunc(x)
    return true;
  case Instruction::ZExt:
  case Instruction::SExt:
    // trunc(ext(x)) -> ext(x) if the source type is smaller than the new dest
    // trunc(ext(x)) -> trunc(x) if the source type is larger than the new dest
    return true;
  case Instruction::Select: {
    SelectInst *SI = cast<SelectInst>(I);
    return canEvaluateTruncated(SI->getTrueValue(), Ty, IC, CxtI) &&
           canEvaluateTruncated(SI->getFalseValue(), Ty, IC, CxtI);
  }
  case Instruction::PHI: {
    // We can change a phi if we can change all operands.  Note that we never
    // get into trouble with cyclic PHIs here because we only consider
    // instructions with a single use.
    PHINode *PN = cast<PHINode>(I);
    for (Value *IncValue : PN->incoming_values())
      if (!canEvaluateTruncated(IncValue, Ty, IC, CxtI))
        return false;
    return true;
  }
  default:
    // TODO: Can handle more cases here.
    break;
  }

  return false;
}

/// Given a vector that is bitcast to an integer, optionally logically
/// right-shifted, and truncated, convert it to an extractelement.
/// Example (big endian):
///   trunc (lshr (bitcast <4 x i32> %X to i128), 32) to i32
///   --->
///   extractelement <4 x i32> %X, 1
static Instruction *foldVecTruncToExtElt(TruncInst &Trunc, InstCombiner &IC) {
  Value *TruncOp = Trunc.getOperand(0);
  Type *DestType = Trunc.getType();
  if (!TruncOp->hasOneUse() || !isa<IntegerType>(DestType))
    return nullptr;

  Value *VecInput = nullptr;
  ConstantInt *ShiftVal = nullptr;
  if (!match(TruncOp, m_CombineOr(m_BitCast(m_Value(VecInput)),
                                  m_LShr(m_BitCast(m_Value(VecInput)),
                                         m_ConstantInt(ShiftVal)))) ||
      !isa<VectorType>(VecInput->getType()))
    return nullptr;

  VectorType *VecType = cast<VectorType>(VecInput->getType());
  unsigned VecWidth = VecType->getPrimitiveSizeInBits();
  unsigned DestWidth = DestType->getPrimitiveSizeInBits();
  unsigned ShiftAmount = ShiftVal ? ShiftVal->getZExtValue() : 0;

  if ((VecWidth % DestWidth != 0) || (ShiftAmount % DestWidth != 0))
    return nullptr;

  // If the element type of the vector doesn't match the result type,
  // bitcast it to a vector type that we can extract from.
  unsigned NumVecElts = VecWidth / DestWidth;
  if (VecType->getElementType() != DestType) {
    VecType = FixedVectorType::get(DestType, NumVecElts);
    VecInput = IC.Builder.CreateBitCast(VecInput, VecType, "bc");
  }

  unsigned Elt = ShiftAmount / DestWidth;
  if (IC.getDataLayout().isBigEndian())
    Elt = NumVecElts - 1 - Elt;

  return ExtractElementInst::Create(VecInput, IC.Builder.getInt32(Elt));
}

/// Rotate left/right may occur in a wider type than necessary because of type
/// promotion rules. Try to narrow the inputs and convert to funnel shift.
Instruction *InstCombiner::narrowRotate(TruncInst &Trunc) {
  assert((isa<VectorType>(Trunc.getSrcTy()) ||
          shouldChangeType(Trunc.getSrcTy(), Trunc.getType())) &&
         "Don't narrow to an illegal scalar type");

  // Bail out on strange types. It is possible to handle some of these patterns
  // even with non-power-of-2 sizes, but it is not a likely scenario.
  Type *DestTy = Trunc.getType();
  unsigned NarrowWidth = DestTy->getScalarSizeInBits();
  if (!isPowerOf2_32(NarrowWidth))
    return nullptr;

  // First, find an or'd pair of opposite shifts with the same shifted operand:
  // trunc (or (lshr ShVal, ShAmt0), (shl ShVal, ShAmt1))
  Value *Or0, *Or1;
  if (!match(Trunc.getOperand(0), m_OneUse(m_Or(m_Value(Or0), m_Value(Or1)))))
    return nullptr;

  Value *ShVal, *ShAmt0, *ShAmt1;
  if (!match(Or0, m_OneUse(m_LogicalShift(m_Value(ShVal), m_Value(ShAmt0)))) ||
      !match(Or1, m_OneUse(m_LogicalShift(m_Specific(ShVal), m_Value(ShAmt1)))))
    return nullptr;

  auto ShiftOpcode0 = cast<BinaryOperator>(Or0)->getOpcode();
  auto ShiftOpcode1 = cast<BinaryOperator>(Or1)->getOpcode();
  if (ShiftOpcode0 == ShiftOpcode1)
    return nullptr;

  // Match the shift amount operands for a rotate pattern. This always matches
  // a subtraction on the R operand.
  auto matchShiftAmount = [](Value *L, Value *R, unsigned Width) -> Value * {
    // The shift amounts may add up to the narrow bit width:
    // (shl ShVal, L) | (lshr ShVal, Width - L)
    if (match(R, m_OneUse(m_Sub(m_SpecificInt(Width), m_Specific(L)))))
      return L;

    // The shift amount may be masked with negation:
    // (shl ShVal, (X & (Width - 1))) | (lshr ShVal, ((-X) & (Width - 1)))
    Value *X;
    unsigned Mask = Width - 1;
    if (match(L, m_And(m_Value(X), m_SpecificInt(Mask))) &&
        match(R, m_And(m_Neg(m_Specific(X)), m_SpecificInt(Mask))))
      return X;

    // Same as above, but the shift amount may be extended after masking:
    if (match(L, m_ZExt(m_And(m_Value(X), m_SpecificInt(Mask)))) &&
        match(R, m_ZExt(m_And(m_Neg(m_Specific(X)), m_SpecificInt(Mask)))))
      return X;

    return nullptr;
  };

  Value *ShAmt = matchShiftAmount(ShAmt0, ShAmt1, NarrowWidth);
  bool SubIsOnLHS = false;
  if (!ShAmt) {
    ShAmt = matchShiftAmount(ShAmt1, ShAmt0, NarrowWidth);
    SubIsOnLHS = true;
  }
  if (!ShAmt)
    return nullptr;

  // The shifted value must have high zeros in the wide type. Typically, this
  // will be a zext, but it could also be the result of an 'and' or 'shift'.
  unsigned WideWidth = Trunc.getSrcTy()->getScalarSizeInBits();
  APInt HiBitMask = APInt::getHighBitsSet(WideWidth, WideWidth - NarrowWidth);
  if (!MaskedValueIsZero(ShVal, HiBitMask, 0, &Trunc))
    return nullptr;

  // We have an unnecessarily wide rotate!
  // trunc (or (lshr ShVal, ShAmt), (shl ShVal, BitWidth - ShAmt))
  // Narrow the inputs and convert to funnel shift intrinsic:
  // llvm.fshl.i8(trunc(ShVal), trunc(ShVal), trunc(ShAmt))
  Value *NarrowShAmt = Builder.CreateTrunc(ShAmt, DestTy);
  Value *X = Builder.CreateTrunc(ShVal, DestTy);
  bool IsFshl = (!SubIsOnLHS && ShiftOpcode0 == BinaryOperator::Shl) ||
                (SubIsOnLHS && ShiftOpcode1 == BinaryOperator::Shl);
  Intrinsic::ID IID = IsFshl ? Intrinsic::fshl : Intrinsic::fshr;
  Function *F = Intrinsic::getDeclaration(Trunc.getModule(), IID, DestTy);
  return IntrinsicInst::Create(F, { X, X, NarrowShAmt });
}

/// Try to narrow the width of math or bitwise logic instructions by pulling a
/// truncate ahead of binary operators.
/// TODO: Transforms for truncated shifts should be moved into here.
Instruction *InstCombiner::narrowBinOp(TruncInst &Trunc) {
  Type *SrcTy = Trunc.getSrcTy();
  Type *DestTy = Trunc.getType();
  if (!isa<VectorType>(SrcTy) && !shouldChangeType(SrcTy, DestTy))
    return nullptr;

  BinaryOperator *BinOp;
  if (!match(Trunc.getOperand(0), m_OneUse(m_BinOp(BinOp))))
    return nullptr;

  Value *BinOp0 = BinOp->getOperand(0);
  Value *BinOp1 = BinOp->getOperand(1);
  switch (BinOp->getOpcode()) {
  case Instruction::And:
  case Instruction::Or:
  case Instruction::Xor:
  case Instruction::Add:
  case Instruction::Sub:
  case Instruction::Mul: {
    Constant *C;
    if (match(BinOp0, m_Constant(C))) {
      // trunc (binop C, X) --> binop (trunc C', X)
      Constant *NarrowC = ConstantExpr::getTrunc(C, DestTy);
      Value *TruncX = Builder.CreateTrunc(BinOp1, DestTy);
      return BinaryOperator::Create(BinOp->getOpcode(), NarrowC, TruncX);
    }
    if (match(BinOp1, m_Constant(C))) {
      // trunc (binop X, C) --> binop (trunc X, C')
      Constant *NarrowC = ConstantExpr::getTrunc(C, DestTy);
      Value *TruncX = Builder.CreateTrunc(BinOp0, DestTy);
      return BinaryOperator::Create(BinOp->getOpcode(), TruncX, NarrowC);
    }
    Value *X;
    if (match(BinOp0, m_ZExtOrSExt(m_Value(X))) && X->getType() == DestTy) {
      // trunc (binop (ext X), Y) --> binop X, (trunc Y)
      Value *NarrowOp1 = Builder.CreateTrunc(BinOp1, DestTy);
      return BinaryOperator::Create(BinOp->getOpcode(), X, NarrowOp1);
    }
    if (match(BinOp1, m_ZExtOrSExt(m_Value(X))) && X->getType() == DestTy) {
      // trunc (binop Y, (ext X)) --> binop (trunc Y), X
      Value *NarrowOp0 = Builder.CreateTrunc(BinOp0, DestTy);
      return BinaryOperator::Create(BinOp->getOpcode(), NarrowOp0, X);
    }
    break;
  }

  default: break;
  }

  if (Instruction *NarrowOr = narrowRotate(Trunc))
    return NarrowOr;

  return nullptr;
}

/// Try to narrow the width of a splat shuffle. This could be generalized to any
/// shuffle with a constant operand, but we limit the transform to avoid
/// creating a shuffle type that targets may not be able to lower effectively.
static Instruction *shrinkSplatShuffle(TruncInst &Trunc,
                                       InstCombiner::BuilderTy &Builder) {
  auto *Shuf = dyn_cast<ShuffleVectorInst>(Trunc.getOperand(0));
  if (Shuf && Shuf->hasOneUse() && isa<UndefValue>(Shuf->getOperand(1)) &&
      is_splat(Shuf->getShuffleMask()) &&
      Shuf->getType() == Shuf->getOperand(0)->getType()) {
    // trunc (shuf X, Undef, SplatMask) --> shuf (trunc X), Undef, SplatMask
    Constant *NarrowUndef = UndefValue::get(Trunc.getType());
    Value *NarrowOp = Builder.CreateTrunc(Shuf->getOperand(0), Trunc.getType());
    return new ShuffleVectorInst(NarrowOp, NarrowUndef, Shuf->getShuffleMask());
  }

  return nullptr;
}

/// Try to narrow the width of an insert element. This could be generalized for
/// any vector constant, but we limit the transform to insertion into undef to
/// avoid potential backend problems from unsupported insertion widths. This
/// could also be extended to handle the case of inserting a scalar constant
/// into a vector variable.
static Instruction *shrinkInsertElt(CastInst &Trunc,
                                    InstCombiner::BuilderTy &Builder) {
  Instruction::CastOps Opcode = Trunc.getOpcode();
  assert((Opcode == Instruction::Trunc || Opcode == Instruction::FPTrunc) &&
         "Unexpected instruction for shrinking");

  auto *InsElt = dyn_cast<InsertElementInst>(Trunc.getOperand(0));
  if (!InsElt || !InsElt->hasOneUse())
    return nullptr;

  Type *DestTy = Trunc.getType();
  Type *DestScalarTy = DestTy->getScalarType();
  Value *VecOp = InsElt->getOperand(0);
  Value *ScalarOp = InsElt->getOperand(1);
  Value *Index = InsElt->getOperand(2);

  if (isa<UndefValue>(VecOp)) {
    // trunc   (inselt undef, X, Index) --> inselt undef,   (trunc X), Index
    // fptrunc (inselt undef, X, Index) --> inselt undef, (fptrunc X), Index
    UndefValue *NarrowUndef = UndefValue::get(DestTy);
    Value *NarrowOp = Builder.CreateCast(Opcode, ScalarOp, DestScalarTy);
    return InsertElementInst::Create(NarrowUndef, NarrowOp, Index);
  }

  return nullptr;
}

Instruction *InstCombiner::visitTrunc(TruncInst &Trunc) {
  if (Instruction *Result = commonCastTransforms(Trunc))
    return Result;

  Value *Src = Trunc.getOperand(0);
  Type *DestTy = Trunc.getType(), *SrcTy = Src->getType();
  unsigned DestWidth = DestTy->getScalarSizeInBits();
  unsigned SrcWidth = SrcTy->getScalarSizeInBits();
  ConstantInt *Cst;

  if (isa<ScalableVectorType>(Trunc.getType()))
    return nullptr;

  // Attempt to truncate the entire input expression tree to the destination
  // type.   Only do this if the dest type is a simple type, don't convert the
  // expression tree to something weird like i93 unless the source is also
  // strange.
  if ((DestTy->isVectorTy() || shouldChangeType(SrcTy, DestTy)) &&
      canEvaluateTruncated(Src, DestTy, *this, &Trunc)) {

    // If this cast is a truncate, evaluting in a different type always
    // eliminates the cast, so it is always a win.
    LLVM_DEBUG(
        dbgs() << "ICE: EvaluateInDifferentType converting expression type"
                  " to avoid cast: "
               << Trunc << '\n');
    Value *Res = EvaluateInDifferentType(Src, DestTy, false);
    assert(Res->getType() == DestTy);
    return replaceInstUsesWith(Trunc, Res);
  }

  // Test if the trunc is the user of a select which is part of a
  // minimum or maximum operation. If so, don't do any more simplification.
  // Even simplifying demanded bits can break the canonical form of a
  // min/max.
  Value *LHS, *RHS;
  if (SelectInst *Sel = dyn_cast<SelectInst>(Src))
    if (matchSelectPattern(Sel, LHS, RHS).Flavor != SPF_UNKNOWN)
      return nullptr;

  // See if we can simplify any instructions used by the input whose sole
  // purpose is to compute bits we don't care about.
  if (SimplifyDemandedInstructionBits(Trunc))
    return &Trunc;

  if (DestWidth == 1) {
    Value *Zero = Constant::getNullValue(SrcTy);
    if (DestTy->isIntegerTy()) {
      // Canonicalize trunc x to i1 -> icmp ne (and x, 1), 0 (scalar only).
      // TODO: We canonicalize to more instructions here because we are probably
      // lacking equivalent analysis for trunc relative to icmp. There may also
      // be codegen concerns. If those trunc limitations were removed, we could
      // remove this transform.
      Value *And = Builder.CreateAnd(Src, ConstantInt::get(SrcTy, 1));
      return new ICmpInst(ICmpInst::ICMP_NE, And, Zero);
    }

    // For vectors, we do not canonicalize all truncs to icmp, so optimize
    // patterns that would be covered within visitICmpInst.
    Value *X;
    const APInt *C;
    if (match(Src, m_OneUse(m_LShr(m_Value(X), m_APInt(C))))) {
      // trunc (lshr X, C) to i1 --> icmp ne (and X, C'), 0
      APInt MaskC = APInt(SrcWidth, 1).shl(*C);
      Value *And = Builder.CreateAnd(X, ConstantInt::get(SrcTy, MaskC));
      return new ICmpInst(ICmpInst::ICMP_NE, And, Zero);
    }
    if (match(Src, m_OneUse(m_c_Or(m_LShr(m_Value(X), m_APInt(C)),
                                   m_Deferred(X))))) {
      // trunc (or (lshr X, C), X) to i1 --> icmp ne (and X, C'), 0
      APInt MaskC = APInt(SrcWidth, 1).shl(*C) | 1;
      Value *And = Builder.CreateAnd(X, ConstantInt::get(SrcTy, MaskC));
      return new ICmpInst(ICmpInst::ICMP_NE, And, Zero);
    }
  }

  // FIXME: Maybe combine the next two transforms to handle the no cast case
  // more efficiently. Support vector types. Cleanup code by using m_OneUse.

  // Transform trunc(lshr (zext A), Cst) to eliminate one type conversion.
  Value *A = nullptr;
  if (Src->hasOneUse() &&
      match(Src, m_LShr(m_ZExt(m_Value(A)), m_ConstantInt(Cst)))) {
    // We have three types to worry about here, the type of A, the source of
    // the truncate (MidSize), and the destination of the truncate. We know that
    // ASize < MidSize   and MidSize > ResultSize, but don't know the relation
    // between ASize and ResultSize.
    unsigned ASize = A->getType()->getPrimitiveSizeInBits();

    // If the shift amount is larger than the size of A, then the result is
    // known to be zero because all the input bits got shifted out.
    if (Cst->getZExtValue() >= ASize)
      return replaceInstUsesWith(Trunc, Constant::getNullValue(DestTy));

    // Since we're doing an lshr and a zero extend, and know that the shift
    // amount is smaller than ASize, it is always safe to do the shift in A's
    // type, then zero extend or truncate to the result.
    Value *Shift = Builder.CreateLShr(A, Cst->getZExtValue());
    Shift->takeName(Src);
    return CastInst::CreateIntegerCast(Shift, DestTy, false);
  }

  const APInt *C;
  if (match(Src, m_LShr(m_SExt(m_Value(A)), m_APInt(C)))) {
    unsigned AWidth = A->getType()->getScalarSizeInBits();
    unsigned MaxShiftAmt = SrcWidth - std::max(DestWidth, AWidth);

    // If the shift is small enough, all zero bits created by the shift are
    // removed by the trunc.
    if (C->getZExtValue() <= MaxShiftAmt) {
      // trunc (lshr (sext A), C) --> ashr A, C
      if (A->getType() == DestTy) {
        unsigned ShAmt = std::min((unsigned)C->getZExtValue(), DestWidth - 1);
        return BinaryOperator::CreateAShr(A, ConstantInt::get(DestTy, ShAmt));
      }
      // The types are mismatched, so create a cast after shifting:
      // trunc (lshr (sext A), C) --> sext/trunc (ashr A, C)
      if (Src->hasOneUse()) {
        unsigned ShAmt = std::min((unsigned)C->getZExtValue(), AWidth - 1);
        Value *Shift = Builder.CreateAShr(A, ShAmt);
        return CastInst::CreateIntegerCast(Shift, DestTy, true);
      }
    }
    // TODO: Mask high bits with 'and'.
  }

  if (Instruction *I = narrowBinOp(Trunc))
    return I;

  if (Instruction *I = shrinkSplatShuffle(Trunc, Builder))
    return I;

  if (Instruction *I = shrinkInsertElt(Trunc, Builder))
    return I;

  if (Src->hasOneUse() && isa<IntegerType>(SrcTy) &&
      shouldChangeType(SrcTy, DestTy)) {
    // Transform "trunc (shl X, cst)" -> "shl (trunc X), cst" so long as the
    // dest type is native and cst < dest size.
    if (match(Src, m_Shl(m_Value(A), m_ConstantInt(Cst))) &&
        !match(A, m_Shr(m_Value(), m_Constant()))) {
      // Skip shifts of shift by constants. It undoes a combine in
      // FoldShiftByConstant and is the extend in reg pattern.
      if (Cst->getValue().ult(DestWidth)) {
        Value *NewTrunc = Builder.CreateTrunc(A, DestTy, A->getName() + ".tr");

        return BinaryOperator::Create(
          Instruction::Shl, NewTrunc,
          ConstantInt::get(DestTy, Cst->getValue().trunc(DestWidth)));
      }
    }
  }

  if (Instruction *I = foldVecTruncToExtElt(Trunc, *this))
    return I;

  // Whenever an element is extracted from a vector, and then truncated,
  // canonicalize by converting it to a bitcast followed by an
  // extractelement.
  //
  // Example (little endian):
  //   trunc (extractelement <4 x i64> %X, 0) to i32
  //   --->
  //   extractelement <8 x i32> (bitcast <4 x i64> %X to <8 x i32>), i32 0
  Value *VecOp;
  if (match(Src, m_OneUse(m_ExtractElt(m_Value(VecOp), m_ConstantInt(Cst))))) {
    auto *VecOpTy = cast<VectorType>(VecOp->getType());
    unsigned VecNumElts = VecOpTy->getNumElements();

    // A badly fit destination size would result in an invalid cast.
    if (SrcWidth % DestWidth == 0) {
      uint64_t TruncRatio = SrcWidth / DestWidth;
      uint64_t BitCastNumElts = VecNumElts * TruncRatio;
      uint64_t VecOpIdx = Cst->getZExtValue();
      uint64_t NewIdx = DL.isBigEndian() ? (VecOpIdx + 1) * TruncRatio - 1
                                         : VecOpIdx * TruncRatio;
      assert(BitCastNumElts <= std::numeric_limits<uint32_t>::max() &&
             "overflow 32-bits");

      auto *BitCastTo = FixedVectorType::get(DestTy, BitCastNumElts);
      Value *BitCast = Builder.CreateBitCast(VecOp, BitCastTo);
      return ExtractElementInst::Create(BitCast, Builder.getInt32(NewIdx));
    }
  }

  return nullptr;
}

Instruction *InstCombiner::transformZExtICmp(ICmpInst *Cmp, ZExtInst &Zext,
                                             bool DoTransform) {
  // If we are just checking for a icmp eq of a single bit and zext'ing it
  // to an integer, then shift the bit to the appropriate place and then
  // cast to integer to avoid the comparison.
  const APInt *Op1CV;
  if (match(Cmp->getOperand(1), m_APInt(Op1CV))) {

    // zext (x <s  0) to i32 --> x>>u31      true if signbit set.
    // zext (x >s -1) to i32 --> (x>>u31)^1  true if signbit clear.
    if ((Cmp->getPredicate() == ICmpInst::ICMP_SLT && Op1CV->isNullValue()) ||
        (Cmp->getPredicate() == ICmpInst::ICMP_SGT && Op1CV->isAllOnesValue())) {
      if (!DoTransform) return Cmp;

      Value *In = Cmp->getOperand(0);
      Value *Sh = ConstantInt::get(In->getType(),
                                   In->getType()->getScalarSizeInBits() - 1);
      In = Builder.CreateLShr(In, Sh, In->getName() + ".lobit");
      if (In->getType() != Zext.getType())
        In = Builder.CreateIntCast(In, Zext.getType(), false /*ZExt*/);

      if (Cmp->getPredicate() == ICmpInst::ICMP_SGT) {
        Constant *One = ConstantInt::get(In->getType(), 1);
        In = Builder.CreateXor(In, One, In->getName() + ".not");
      }

      return replaceInstUsesWith(Zext, In);
    }

    // zext (X == 0) to i32 --> X^1      iff X has only the low bit set.
    // zext (X == 0) to i32 --> (X>>1)^1 iff X has only the 2nd bit set.
    // zext (X == 1) to i32 --> X        iff X has only the low bit set.
    // zext (X == 2) to i32 --> X>>1     iff X has only the 2nd bit set.
    // zext (X != 0) to i32 --> X        iff X has only the low bit set.
    // zext (X != 0) to i32 --> X>>1     iff X has only the 2nd bit set.
    // zext (X != 1) to i32 --> X^1      iff X has only the low bit set.
    // zext (X != 2) to i32 --> (X>>1)^1 iff X has only the 2nd bit set.
    if ((Op1CV->isNullValue() || Op1CV->isPowerOf2()) &&
        // This only works for EQ and NE
        Cmp->isEquality()) {
      // If Op1C some other power of two, convert:
      KnownBits Known = computeKnownBits(Cmp->getOperand(0), 0, &Zext);

      APInt KnownZeroMask(~Known.Zero);
      if (KnownZeroMask.isPowerOf2()) { // Exactly 1 possible 1?
        if (!DoTransform) return Cmp;

        bool isNE = Cmp->getPredicate() == ICmpInst::ICMP_NE;
        if (!Op1CV->isNullValue() && (*Op1CV != KnownZeroMask)) {
          // (X&4) == 2 --> false
          // (X&4) != 2 --> true
          Constant *Res = ConstantInt::get(Zext.getType(), isNE);
          return replaceInstUsesWith(Zext, Res);
        }

        uint32_t ShAmt = KnownZeroMask.logBase2();
        Value *In = Cmp->getOperand(0);
        if (ShAmt) {
          // Perform a logical shr by shiftamt.
          // Insert the shift to put the result in the low bit.
          In = Builder.CreateLShr(In, ConstantInt::get(In->getType(), ShAmt),
                                  In->getName() + ".lobit");
        }

        if (!Op1CV->isNullValue() == isNE) { // Toggle the low bit.
          Constant *One = ConstantInt::get(In->getType(), 1);
          In = Builder.CreateXor(In, One);
        }

        if (Zext.getType() == In->getType())
          return replaceInstUsesWith(Zext, In);

        Value *IntCast = Builder.CreateIntCast(In, Zext.getType(), false);
        return replaceInstUsesWith(Zext, IntCast);
      }
    }
  }

  // icmp ne A, B is equal to xor A, B when A and B only really have one bit.
  // It is also profitable to transform icmp eq into not(xor(A, B)) because that
  // may lead to additional simplifications.
  if (Cmp->isEquality() && Zext.getType() == Cmp->getOperand(0)->getType()) {
    if (IntegerType *ITy = dyn_cast<IntegerType>(Zext.getType())) {
      Value *LHS = Cmp->getOperand(0);
      Value *RHS = Cmp->getOperand(1);

      KnownBits KnownLHS = computeKnownBits(LHS, 0, &Zext);
      KnownBits KnownRHS = computeKnownBits(RHS, 0, &Zext);

      if (KnownLHS.Zero == KnownRHS.Zero && KnownLHS.One == KnownRHS.One) {
        APInt KnownBits = KnownLHS.Zero | KnownLHS.One;
        APInt UnknownBit = ~KnownBits;
        if (UnknownBit.countPopulation() == 1) {
          if (!DoTransform) return Cmp;

          Value *Result = Builder.CreateXor(LHS, RHS);

          // Mask off any bits that are set and won't be shifted away.
          if (KnownLHS.One.uge(UnknownBit))
            Result = Builder.CreateAnd(Result,
                                        ConstantInt::get(ITy, UnknownBit));

          // Shift the bit we're testing down to the lsb.
          Result = Builder.CreateLShr(
               Result, ConstantInt::get(ITy, UnknownBit.countTrailingZeros()));

          if (Cmp->getPredicate() == ICmpInst::ICMP_EQ)
            Result = Builder.CreateXor(Result, ConstantInt::get(ITy, 1));
          Result->takeName(Cmp);
          return replaceInstUsesWith(Zext, Result);
        }
      }
    }
  }

  return nullptr;
}

/// Determine if the specified value can be computed in the specified wider type
/// and produce the same low bits. If not, return false.
///
/// If this function returns true, it can also return a non-zero number of bits
/// (in BitsToClear) which indicates that the value it computes is correct for
/// the zero extend, but that the additional BitsToClear bits need to be zero'd
/// out.  For example, to promote something like:
///
///   %B = trunc i64 %A to i32
///   %C = lshr i32 %B, 8
///   %E = zext i32 %C to i64
///
/// CanEvaluateZExtd for the 'lshr' will return true, and BitsToClear will be
/// set to 8 to indicate that the promoted value needs to have bits 24-31
/// cleared in addition to bits 32-63.  Since an 'and' will be generated to
/// clear the top bits anyway, doing this has no extra cost.
///
/// This function works on both vectors and scalars.
static bool canEvaluateZExtd(Value *V, Type *Ty, unsigned &BitsToClear,
                             InstCombiner &IC, Instruction *CxtI) {
  BitsToClear = 0;
  if (canAlwaysEvaluateInType(V, Ty))
    return true;
  if (canNotEvaluateInType(V, Ty))
    return false;

  auto *I = cast<Instruction>(V);
  unsigned Tmp;
  switch (I->getOpcode()) {
  case Instruction::ZExt:  // zext(zext(x)) -> zext(x).
  case Instruction::SExt:  // zext(sext(x)) -> sext(x).
  case Instruction::Trunc: // zext(trunc(x)) -> trunc(x) or zext(x)
    return true;
  case Instruction::And:
  case Instruction::Or:
  case Instruction::Xor:
  case Instruction::Add:
  case Instruction::Sub:
  case Instruction::Mul:
    if (!canEvaluateZExtd(I->getOperand(0), Ty, BitsToClear, IC, CxtI) ||
        !canEvaluateZExtd(I->getOperand(1), Ty, Tmp, IC, CxtI))
      return false;
    // These can all be promoted if neither operand has 'bits to clear'.
    if (BitsToClear == 0 && Tmp == 0)
      return true;

    // If the operation is an AND/OR/XOR and the bits to clear are zero in the
    // other side, BitsToClear is ok.
    if (Tmp == 0 && I->isBitwiseLogicOp()) {
      // We use MaskedValueIsZero here for generality, but the case we care
      // about the most is constant RHS.
      unsigned VSize = V->getType()->getScalarSizeInBits();
      if (IC.MaskedValueIsZero(I->getOperand(1),
                               APInt::getHighBitsSet(VSize, BitsToClear),
                               0, CxtI)) {
        // If this is an And instruction and all of the BitsToClear are
        // known to be zero we can reset BitsToClear.
        if (I->getOpcode() == Instruction::And)
          BitsToClear = 0;
        return true;
      }
    }

    // Otherwise, we don't know how to analyze this BitsToClear case yet.
    return false;

  case Instruction::Shl: {
    // We can promote shl(x, cst) if we can promote x.  Since shl overwrites the
    // upper bits we can reduce BitsToClear by the shift amount.
    const APInt *Amt;
    if (match(I->getOperand(1), m_APInt(Amt))) {
      if (!canEvaluateZExtd(I->getOperand(0), Ty, BitsToClear, IC, CxtI))
        return false;
      uint64_t ShiftAmt = Amt->getZExtValue();
      BitsToClear = ShiftAmt < BitsToClear ? BitsToClear - ShiftAmt : 0;
      return true;
    }
    return false;
  }
  case Instruction::LShr: {
    // We can promote lshr(x, cst) if we can promote x.  This requires the
    // ultimate 'and' to clear out the high zero bits we're clearing out though.
    const APInt *Amt;
    if (match(I->getOperand(1), m_APInt(Amt))) {
      if (!canEvaluateZExtd(I->getOperand(0), Ty, BitsToClear, IC, CxtI))
        return false;
      BitsToClear += Amt->getZExtValue();
      if (BitsToClear > V->getType()->getScalarSizeInBits())
        BitsToClear = V->getType()->getScalarSizeInBits();
      return true;
    }
    // Cannot promote variable LSHR.
    return false;
  }
  case Instruction::Select:
    if (!canEvaluateZExtd(I->getOperand(1), Ty, Tmp, IC, CxtI) ||
        !canEvaluateZExtd(I->getOperand(2), Ty, BitsToClear, IC, CxtI) ||
        // TODO: If important, we could handle the case when the BitsToClear are
        // known zero in the disagreeing side.
        Tmp != BitsToClear)
      return false;
    return true;

  case Instruction::PHI: {
    // We can change a phi if we can change all operands.  Note that we never
    // get into trouble with cyclic PHIs here because we only consider
    // instructions with a single use.
    PHINode *PN = cast<PHINode>(I);
    if (!canEvaluateZExtd(PN->getIncomingValue(0), Ty, BitsToClear, IC, CxtI))
      return false;
    for (unsigned i = 1, e = PN->getNumIncomingValues(); i != e; ++i)
      if (!canEvaluateZExtd(PN->getIncomingValue(i), Ty, Tmp, IC, CxtI) ||
          // TODO: If important, we could handle the case when the BitsToClear
          // are known zero in the disagreeing input.
          Tmp != BitsToClear)
        return false;
    return true;
  }
  default:
    // TODO: Can handle more cases here.
    return false;
  }
}

Instruction *InstCombiner::visitZExt(ZExtInst &CI) {
  // If this zero extend is only used by a truncate, let the truncate be
  // eliminated before we try to optimize this zext.
  if (CI.hasOneUse() && isa<TruncInst>(CI.user_back()))
    return nullptr;

  // If one of the common conversion will work, do it.
  if (Instruction *Result = commonCastTransforms(CI))
    return Result;

  Value *Src = CI.getOperand(0);
  Type *SrcTy = Src->getType(), *DestTy = CI.getType();

  if (isa<ScalableVectorType>(CI.getType()))
    return nullptr;

  // Try to extend the entire expression tree to the wide destination type.
  unsigned BitsToClear;
  if (shouldChangeType(SrcTy, DestTy) &&
      canEvaluateZExtd(Src, DestTy, BitsToClear, *this, &CI)) {
    assert(BitsToClear <= SrcTy->getScalarSizeInBits() &&
           "Can't clear more bits than in SrcTy");

    // Okay, we can transform this!  Insert the new expression now.
    LLVM_DEBUG(
        dbgs() << "ICE: EvaluateInDifferentType converting expression type"
                  " to avoid zero extend: "
               << CI << '\n');
    Value *Res = EvaluateInDifferentType(Src, DestTy, false);
    assert(Res->getType() == DestTy);

    // Preserve debug values referring to Src if the zext is its last use.
    if (auto *SrcOp = dyn_cast<Instruction>(Src))
      if (SrcOp->hasOneUse())
        replaceAllDbgUsesWith(*SrcOp, *Res, CI, DT);

    uint32_t SrcBitsKept = SrcTy->getScalarSizeInBits()-BitsToClear;
    uint32_t DestBitSize = DestTy->getScalarSizeInBits();

    // If the high bits are already filled with zeros, just replace this
    // cast with the result.
    if (MaskedValueIsZero(Res,
                          APInt::getHighBitsSet(DestBitSize,
                                                DestBitSize-SrcBitsKept),
                             0, &CI))
      return replaceInstUsesWith(CI, Res);

    // We need to emit an AND to clear the high bits.
    Constant *C = ConstantInt::get(Res->getType(),
                               APInt::getLowBitsSet(DestBitSize, SrcBitsKept));
    return BinaryOperator::CreateAnd(Res, C);
  }

  // If this is a TRUNC followed by a ZEXT then we are dealing with integral
  // types and if the sizes are just right we can convert this into a logical
  // 'and' which will be much cheaper than the pair of casts.
  if (TruncInst *CSrc = dyn_cast<TruncInst>(Src)) {   // A->B->C cast
    // TODO: Subsume this into EvaluateInDifferentType.

    // Get the sizes of the types involved.  We know that the intermediate type
    // will be smaller than A or C, but don't know the relation between A and C.
    Value *A = CSrc->getOperand(0);
    unsigned SrcSize = A->getType()->getScalarSizeInBits();
    unsigned MidSize = CSrc->getType()->getScalarSizeInBits();
    unsigned DstSize = CI.getType()->getScalarSizeInBits();
    // If we're actually extending zero bits, then if
    // SrcSize <  DstSize: zext(a & mask)
    // SrcSize == DstSize: a & mask
    // SrcSize  > DstSize: trunc(a) & mask
    if (SrcSize < DstSize) {
      APInt AndValue(APInt::getLowBitsSet(SrcSize, MidSize));
      Constant *AndConst = ConstantInt::get(A->getType(), AndValue);
      Value *And = Builder.CreateAnd(A, AndConst, CSrc->getName() + ".mask");
      return new ZExtInst(And, CI.getType());
    }

    if (SrcSize == DstSize) {
      APInt AndValue(APInt::getLowBitsSet(SrcSize, MidSize));
      return BinaryOperator::CreateAnd(A, ConstantInt::get(A->getType(),
                                                           AndValue));
    }
    if (SrcSize > DstSize) {
      Value *Trunc = Builder.CreateTrunc(A, CI.getType());
      APInt AndValue(APInt::getLowBitsSet(DstSize, MidSize));
      return BinaryOperator::CreateAnd(Trunc,
                                       ConstantInt::get(Trunc->getType(),
                                                        AndValue));
    }
  }

  if (ICmpInst *Cmp = dyn_cast<ICmpInst>(Src))
    return transformZExtICmp(Cmp, CI);

  BinaryOperator *SrcI = dyn_cast<BinaryOperator>(Src);
  if (SrcI && SrcI->getOpcode() == Instruction::Or) {
    // zext (or icmp, icmp) -> or (zext icmp), (zext icmp) if at least one
    // of the (zext icmp) can be eliminated. If so, immediately perform the
    // according elimination.
    ICmpInst *LHS = dyn_cast<ICmpInst>(SrcI->getOperand(0));
    ICmpInst *RHS = dyn_cast<ICmpInst>(SrcI->getOperand(1));
    if (LHS && RHS && LHS->hasOneUse() && RHS->hasOneUse() &&
        (transformZExtICmp(LHS, CI, false) ||
         transformZExtICmp(RHS, CI, false))) {
      // zext (or icmp, icmp) -> or (zext icmp), (zext icmp)
      Value *LCast = Builder.CreateZExt(LHS, CI.getType(), LHS->getName());
      Value *RCast = Builder.CreateZExt(RHS, CI.getType(), RHS->getName());
      Value *Or = Builder.CreateOr(LCast, RCast, CI.getName());
      if (auto *OrInst = dyn_cast<Instruction>(Or))
        Builder.SetInsertPoint(OrInst);

      // Perform the elimination.
      if (auto *LZExt = dyn_cast<ZExtInst>(LCast))
        transformZExtICmp(LHS, *LZExt);
      if (auto *RZExt = dyn_cast<ZExtInst>(RCast))
        transformZExtICmp(RHS, *RZExt);

      return replaceInstUsesWith(CI, Or);
    }
  }

  // zext(trunc(X) & C) -> (X & zext(C)).
  Constant *C;
  Value *X;
  if (SrcI &&
      match(SrcI, m_OneUse(m_And(m_Trunc(m_Value(X)), m_Constant(C)))) &&
      X->getType() == CI.getType())
    return BinaryOperator::CreateAnd(X, ConstantExpr::getZExt(C, CI.getType()));

  // zext((trunc(X) & C) ^ C) -> ((X & zext(C)) ^ zext(C)).
  Value *And;
  if (SrcI && match(SrcI, m_OneUse(m_Xor(m_Value(And), m_Constant(C)))) &&
      match(And, m_OneUse(m_And(m_Trunc(m_Value(X)), m_Specific(C)))) &&
      X->getType() == CI.getType()) {
    Constant *ZC = ConstantExpr::getZExt(C, CI.getType());
    return BinaryOperator::CreateXor(Builder.CreateAnd(X, ZC), ZC);
  }

  return nullptr;
}

/// Transform (sext icmp) to bitwise / integer operations to eliminate the icmp.
Instruction *InstCombiner::transformSExtICmp(ICmpInst *ICI, Instruction &CI) {
  Value *Op0 = ICI->getOperand(0), *Op1 = ICI->getOperand(1);
  ICmpInst::Predicate Pred = ICI->getPredicate();

  // Don't bother if Op1 isn't of vector or integer type.
  if (!Op1->getType()->isIntOrIntVectorTy())
    return nullptr;

  if ((Pred == ICmpInst::ICMP_SLT && match(Op1, m_ZeroInt())) ||
      (Pred == ICmpInst::ICMP_SGT && match(Op1, m_AllOnes()))) {
    // (x <s  0) ? -1 : 0 -> ashr x, 31        -> all ones if negative
    // (x >s -1) ? -1 : 0 -> not (ashr x, 31)  -> all ones if positive
    Value *Sh = ConstantInt::get(Op0->getType(),
                                 Op0->getType()->getScalarSizeInBits() - 1);
    Value *In = Builder.CreateAShr(Op0, Sh, Op0->getName() + ".lobit");
    if (In->getType() != CI.getType())
      In = Builder.CreateIntCast(In, CI.getType(), true /*SExt*/);

    if (Pred == ICmpInst::ICMP_SGT)
      In = Builder.CreateNot(In, In->getName() + ".not");
    return replaceInstUsesWith(CI, In);
  }

  if (ConstantInt *Op1C = dyn_cast<ConstantInt>(Op1)) {
    // If we know that only one bit of the LHS of the icmp can be set and we
    // have an equality comparison with zero or a power of 2, we can transform
    // the icmp and sext into bitwise/integer operations.
    if (ICI->hasOneUse() &&
        ICI->isEquality() && (Op1C->isZero() || Op1C->getValue().isPowerOf2())){
      KnownBits Known = computeKnownBits(Op0, 0, &CI);

      APInt KnownZeroMask(~Known.Zero);
      if (KnownZeroMask.isPowerOf2()) {
        Value *In = ICI->getOperand(0);

        // If the icmp tests for a known zero bit we can constant fold it.
        if (!Op1C->isZero() && Op1C->getValue() != KnownZeroMask) {
          Value *V = Pred == ICmpInst::ICMP_NE ?
                       ConstantInt::getAllOnesValue(CI.getType()) :
                       ConstantInt::getNullValue(CI.getType());
          return replaceInstUsesWith(CI, V);
        }

        if (!Op1C->isZero() == (Pred == ICmpInst::ICMP_NE)) {
          // sext ((x & 2^n) == 0)   -> (x >> n) - 1
          // sext ((x & 2^n) != 2^n) -> (x >> n) - 1
          unsigned ShiftAmt = KnownZeroMask.countTrailingZeros();
          // Perform a right shift to place the desired bit in the LSB.
          if (ShiftAmt)
            In = Builder.CreateLShr(In,
                                    ConstantInt::get(In->getType(), ShiftAmt));

          // At this point "In" is either 1 or 0. Subtract 1 to turn
          // {1, 0} -> {0, -1}.
          In = Builder.CreateAdd(In,
                                 ConstantInt::getAllOnesValue(In->getType()),
                                 "sext");
        } else {
          // sext ((x & 2^n) != 0)   -> (x << bitwidth-n) a>> bitwidth-1
          // sext ((x & 2^n) == 2^n) -> (x << bitwidth-n) a>> bitwidth-1
          unsigned ShiftAmt = KnownZeroMask.countLeadingZeros();
          // Perform a left shift to place the desired bit in the MSB.
          if (ShiftAmt)
            In = Builder.CreateShl(In,
                                   ConstantInt::get(In->getType(), ShiftAmt));

          // Distribute the bit over the whole bit width.
          In = Builder.CreateAShr(In, ConstantInt::get(In->getType(),
                                  KnownZeroMask.getBitWidth() - 1), "sext");
        }

        if (CI.getType() == In->getType())
          return replaceInstUsesWith(CI, In);
        return CastInst::CreateIntegerCast(In, CI.getType(), true/*SExt*/);
      }
    }
  }

  return nullptr;
}

/// Return true if we can take the specified value and return it as type Ty
/// without inserting any new casts and without changing the value of the common
/// low bits.  This is used by code that tries to promote integer operations to
/// a wider types will allow us to eliminate the extension.
///
/// This function works on both vectors and scalars.
///
static bool canEvaluateSExtd(Value *V, Type *Ty) {
  assert(V->getType()->getScalarSizeInBits() < Ty->getScalarSizeInBits() &&
         "Can't sign extend type to a smaller type");
  if (canAlwaysEvaluateInType(V, Ty))
    return true;
  if (canNotEvaluateInType(V, Ty))
    return false;

  auto *I = cast<Instruction>(V);
  switch (I->getOpcode()) {
  case Instruction::SExt:  // sext(sext(x)) -> sext(x)
  case Instruction::ZExt:  // sext(zext(x)) -> zext(x)
  case Instruction::Trunc: // sext(trunc(x)) -> trunc(x) or sext(x)
    return true;
  case Instruction::And:
  case Instruction::Or:
  case Instruction::Xor:
  case Instruction::Add:
  case Instruction::Sub:
  case Instruction::Mul:
    // These operators can all arbitrarily be extended if their inputs can.
    return canEvaluateSExtd(I->getOperand(0), Ty) &&
           canEvaluateSExtd(I->getOperand(1), Ty);

  //case Instruction::Shl:   TODO
  //case Instruction::LShr:  TODO

  case Instruction::Select:
    return canEvaluateSExtd(I->getOperand(1), Ty) &&
           canEvaluateSExtd(I->getOperand(2), Ty);

  case Instruction::PHI: {
    // We can change a phi if we can change all operands.  Note that we never
    // get into trouble with cyclic PHIs here because we only consider
    // instructions with a single use.
    PHINode *PN = cast<PHINode>(I);
    for (Value *IncValue : PN->incoming_values())
      if (!canEvaluateSExtd(IncValue, Ty)) return false;
    return true;
  }
  default:
    // TODO: Can handle more cases here.
    break;
  }

  return false;
}

Instruction *InstCombiner::visitSExt(SExtInst &CI) {
  // If this sign extend is only used by a truncate, let the truncate be
  // eliminated before we try to optimize this sext.
  if (CI.hasOneUse() && isa<TruncInst>(CI.user_back()))
    return nullptr;

  if (Instruction *I = commonCastTransforms(CI))
    return I;

  Value *Src = CI.getOperand(0);
  Type *SrcTy = Src->getType(), *DestTy = CI.getType();

  // If we know that the value being extended is positive, we can use a zext
  // instead.
  KnownBits Known = computeKnownBits(Src, 0, &CI);
  if (Known.isNonNegative())
    return CastInst::Create(Instruction::ZExt, Src, DestTy);

  // Try to extend the entire expression tree to the wide destination type.
  if (shouldChangeType(SrcTy, DestTy) && canEvaluateSExtd(Src, DestTy)) {
    // Okay, we can transform this!  Insert the new expression now.
    LLVM_DEBUG(
        dbgs() << "ICE: EvaluateInDifferentType converting expression type"
                  " to avoid sign extend: "
               << CI << '\n');
    Value *Res = EvaluateInDifferentType(Src, DestTy, true);
    assert(Res->getType() == DestTy);

    uint32_t SrcBitSize = SrcTy->getScalarSizeInBits();
    uint32_t DestBitSize = DestTy->getScalarSizeInBits();

    // If the high bits are already filled with sign bit, just replace this
    // cast with the result.
    if (ComputeNumSignBits(Res, 0, &CI) > DestBitSize - SrcBitSize)
      return replaceInstUsesWith(CI, Res);

    // We need to emit a shl + ashr to do the sign extend.
    Value *ShAmt = ConstantInt::get(DestTy, DestBitSize-SrcBitSize);
    return BinaryOperator::CreateAShr(Builder.CreateShl(Res, ShAmt, "sext"),
                                      ShAmt);
  }

  // If the input is a trunc from the destination type, then turn sext(trunc(x))
  // into shifts.
  Value *X;
  if (match(Src, m_OneUse(m_Trunc(m_Value(X)))) && X->getType() == DestTy) {
    // sext(trunc(X)) --> ashr(shl(X, C), C)
    unsigned SrcBitSize = SrcTy->getScalarSizeInBits();
    unsigned DestBitSize = DestTy->getScalarSizeInBits();
    Constant *ShAmt = ConstantInt::get(DestTy, DestBitSize - SrcBitSize);
    return BinaryOperator::CreateAShr(Builder.CreateShl(X, ShAmt), ShAmt);
  }

  if (ICmpInst *ICI = dyn_cast<ICmpInst>(Src))
    return transformSExtICmp(ICI, CI);

  // If the input is a shl/ashr pair of a same constant, then this is a sign
  // extension from a smaller value.  If we could trust arbitrary bitwidth
  // integers, we could turn this into a truncate to the smaller bit and then
  // use a sext for the whole extension.  Since we don't, look deeper and check
  // for a truncate.  If the source and dest are the same type, eliminate the
  // trunc and extend and just do shifts.  For example, turn:
  //   %a = trunc i32 %i to i8
  //   %b = shl i8 %a, 6
  //   %c = ashr i8 %b, 6
  //   %d = sext i8 %c to i32
  // into:
  //   %a = shl i32 %i, 30
  //   %d = ashr i32 %a, 30
  Value *A = nullptr;
  // TODO: Eventually this could be subsumed by EvaluateInDifferentType.
  ConstantInt *BA = nullptr, *CA = nullptr;
  if (match(Src, m_AShr(m_Shl(m_Trunc(m_Value(A)), m_ConstantInt(BA)),
                        m_ConstantInt(CA))) &&
      BA == CA && A->getType() == CI.getType()) {
    unsigned MidSize = Src->getType()->getScalarSizeInBits();
    unsigned SrcDstSize = CI.getType()->getScalarSizeInBits();
    unsigned ShAmt = CA->getZExtValue()+SrcDstSize-MidSize;
    Constant *ShAmtV = ConstantInt::get(CI.getType(), ShAmt);
    A = Builder.CreateShl(A, ShAmtV, CI.getName());
    return BinaryOperator::CreateAShr(A, ShAmtV);
  }

  return nullptr;
}


/// Return a Constant* for the specified floating-point constant if it fits
/// in the specified FP type without changing its value.
static bool fitsInFPType(ConstantFP *CFP, const fltSemantics &Sem) {
  bool losesInfo;
  APFloat F = CFP->getValueAPF();
  (void)F.convert(Sem, APFloat::rmNearestTiesToEven, &losesInfo);
  return !losesInfo;
}

static Type *shrinkFPConstant(ConstantFP *CFP) {
  if (CFP->getType() == Type::getPPC_FP128Ty(CFP->getContext()))
    return nullptr;  // No constant folding of this.
  // See if the value can be truncated to half and then reextended.
  if (fitsInFPType(CFP, APFloat::IEEEhalf()))
    return Type::getHalfTy(CFP->getContext());
  // See if the value can be truncated to float and then reextended.
  if (fitsInFPType(CFP, APFloat::IEEEsingle()))
    return Type::getFloatTy(CFP->getContext());
  if (CFP->getType()->isDoubleTy())
    return nullptr;  // Won't shrink.
  if (fitsInFPType(CFP, APFloat::IEEEdouble()))
    return Type::getDoubleTy(CFP->getContext());
  // Don't try to shrink to various long double types.
  return nullptr;
}

// Determine if this is a vector of ConstantFPs and if so, return the minimal
// type we can safely truncate all elements to.
// TODO: Make these support undef elements.
static Type *shrinkFPConstantVector(Value *V) {
  auto *CV = dyn_cast<Constant>(V);
  auto *CVVTy = dyn_cast<VectorType>(V->getType());
  if (!CV || !CVVTy)
    return nullptr;

  Type *MinType = nullptr;

  unsigned NumElts = CVVTy->getNumElements();
  for (unsigned i = 0; i != NumElts; ++i) {
    auto *CFP = dyn_cast_or_null<ConstantFP>(CV->getAggregateElement(i));
    if (!CFP)
      return nullptr;

    Type *T = shrinkFPConstant(CFP);
    if (!T)
      return nullptr;

    // If we haven't found a type yet or this type has a larger mantissa than
    // our previous type, this is our new minimal type.
    if (!MinType || T->getFPMantissaWidth() > MinType->getFPMantissaWidth())
      MinType = T;
  }

  // Make a vector type from the minimal type.
  return FixedVectorType::get(MinType, NumElts);
}

/// Find the minimum FP type we can safely truncate to.
static Type *getMinimumFPType(Value *V) {
  if (auto *FPExt = dyn_cast<FPExtInst>(V))
    return FPExt->getOperand(0)->getType();

  // If this value is a constant, return the constant in the smallest FP type
  // that can accurately represent it.  This allows us to turn
  // (float)((double)X+2.0) into x+2.0f.
  if (auto *CFP = dyn_cast<ConstantFP>(V))
    if (Type *T = shrinkFPConstant(CFP))
      return T;

  // Try to shrink a vector of FP constants.
  if (Type *T = shrinkFPConstantVector(V))
    return T;

  return V->getType();
}

/// Return true if the cast from integer to FP can be proven to be exact for all
/// possible inputs (the conversion does not lose any precision).
static bool isKnownExactCastIntToFP(CastInst &I) {
  CastInst::CastOps Opcode = I.getOpcode();
  assert((Opcode == CastInst::SIToFP || Opcode == CastInst::UIToFP) &&
         "Unexpected cast");
  Value *Src = I.getOperand(0);
  Type *SrcTy = Src->getType();
  Type *FPTy = I.getType();
  bool IsSigned = Opcode == Instruction::SIToFP;
  int SrcSize = (int)SrcTy->getScalarSizeInBits() - IsSigned;

  // Easy case - if the source integer type has less bits than the FP mantissa,
  // then the cast must be exact.
  int DestNumSigBits = FPTy->getFPMantissaWidth();
  if (SrcSize <= DestNumSigBits)
    return true;

  // Cast from FP to integer and back to FP is independent of the intermediate
  // integer width because of poison on overflow.
  Value *F;
  if (match(Src, m_FPToSI(m_Value(F))) || match(Src, m_FPToUI(m_Value(F)))) {
    // If this is uitofp (fptosi F), the source needs an extra bit to avoid
    // potential rounding of negative FP input values.
    int SrcNumSigBits = F->getType()->getFPMantissaWidth();
    if (!IsSigned && match(Src, m_FPToSI(m_Value())))
      SrcNumSigBits++;

    // [su]itofp (fpto[su]i F) --> exact if the source type has less or equal
    // significant bits than the destination (and make sure neither type is
    // weird -- ppc_fp128).
    if (SrcNumSigBits > 0 && DestNumSigBits > 0 &&
        SrcNumSigBits <= DestNumSigBits)
      return true;
  }

  // TODO:
  // Try harder to find if the source integer type has less significant bits.
  // For example, compute number of sign bits or compute low bit mask.
  return false;
}

Instruction *InstCombiner::visitFPTrunc(FPTruncInst &FPT) {
  if (Instruction *I = commonCastTransforms(FPT))
    return I;

  // If we have fptrunc(OpI (fpextend x), (fpextend y)), we would like to
  // simplify this expression to avoid one or more of the trunc/extend
  // operations if we can do so without changing the numerical results.
  //
  // The exact manner in which the widths of the operands interact to limit
  // what we can and cannot do safely varies from operation to operation, and
  // is explained below in the various case statements.
  Type *Ty = FPT.getType();
  auto *BO = dyn_cast<BinaryOperator>(FPT.getOperand(0));
  if (BO && BO->hasOneUse()) {
    Type *LHSMinType = getMinimumFPType(BO->getOperand(0));
    Type *RHSMinType = getMinimumFPType(BO->getOperand(1));
    unsigned OpWidth = BO->getType()->getFPMantissaWidth();
    unsigned LHSWidth = LHSMinType->getFPMantissaWidth();
    unsigned RHSWidth = RHSMinType->getFPMantissaWidth();
    unsigned SrcWidth = std::max(LHSWidth, RHSWidth);
    unsigned DstWidth = Ty->getFPMantissaWidth();
    switch (BO->getOpcode()) {
      default: break;
      case Instruction::FAdd:
      case Instruction::FSub:
        // For addition and subtraction, the infinitely precise result can
        // essentially be arbitrarily wide; proving that double rounding
        // will not occur because the result of OpI is exact (as we will for
        // FMul, for example) is hopeless.  However, we *can* nonetheless
        // frequently know that double rounding cannot occur (or that it is
        // innocuous) by taking advantage of the specific structure of
        // infinitely-precise results that admit double rounding.
        //
        // Specifically, if OpWidth >= 2*DstWdith+1 and DstWidth is sufficient
        // to represent both sources, we can guarantee that the double
        // rounding is innocuous (See p50 of Figueroa's 2000 PhD thesis,
        // "A Rigorous Framework for Fully Supporting the IEEE Standard ..."
        // for proof of this fact).
        //
        // Note: Figueroa does not consider the case where DstFormat !=
        // SrcFormat.  It's possible (likely even!) that this analysis
        // could be tightened for those cases, but they are rare (the main
        // case of interest here is (float)((double)float + float)).
        if (OpWidth >= 2*DstWidth+1 && DstWidth >= SrcWidth) {
          Value *LHS = Builder.CreateFPTrunc(BO->getOperand(0), Ty);
          Value *RHS = Builder.CreateFPTrunc(BO->getOperand(1), Ty);
          Instruction *RI = BinaryOperator::Create(BO->getOpcode(), LHS, RHS);
          RI->copyFastMathFlags(BO);
          return RI;
        }
        break;
      case Instruction::FMul:
        // For multiplication, the infinitely precise result has at most
        // LHSWidth + RHSWidth significant bits; if OpWidth is sufficient
        // that such a value can be exactly represented, then no double
        // rounding can possibly occur; we can safely perform the operation
        // in the destination format if it can represent both sources.
        if (OpWidth >= LHSWidth + RHSWidth && DstWidth >= SrcWidth) {
          Value *LHS = Builder.CreateFPTrunc(BO->getOperand(0), Ty);
          Value *RHS = Builder.CreateFPTrunc(BO->getOperand(1), Ty);
          return BinaryOperator::CreateFMulFMF(LHS, RHS, BO);
        }
        break;
      case Instruction::FDiv:
        // For division, we use again use the bound from Figueroa's
        // dissertation.  I am entirely certain that this bound can be
        // tightened in the unbalanced operand case by an analysis based on
        // the diophantine rational approximation bound, but the well-known
        // condition used here is a good conservative first pass.
        // TODO: Tighten bound via rigorous analysis of the unbalanced case.
        if (OpWidth >= 2*DstWidth && DstWidth >= SrcWidth) {
          Value *LHS = Builder.CreateFPTrunc(BO->getOperand(0), Ty);
          Value *RHS = Builder.CreateFPTrunc(BO->getOperand(1), Ty);
          return BinaryOperator::CreateFDivFMF(LHS, RHS, BO);
        }
        break;
      case Instruction::FRem: {
        // Remainder is straightforward.  Remainder is always exact, so the
        // type of OpI doesn't enter into things at all.  We simply evaluate
        // in whichever source type is larger, then convert to the
        // destination type.
        if (SrcWidth == OpWidth)
          break;
        Value *LHS, *RHS;
        if (LHSWidth == SrcWidth) {
           LHS = Builder.CreateFPTrunc(BO->getOperand(0), LHSMinType);
           RHS = Builder.CreateFPTrunc(BO->getOperand(1), LHSMinType);
        } else {
           LHS = Builder.CreateFPTrunc(BO->getOperand(0), RHSMinType);
           RHS = Builder.CreateFPTrunc(BO->getOperand(1), RHSMinType);
        }

        Value *ExactResult = Builder.CreateFRemFMF(LHS, RHS, BO);
        return CastInst::CreateFPCast(ExactResult, Ty);
      }
    }
  }

  // (fptrunc (fneg x)) -> (fneg (fptrunc x))
  Value *X;
  Instruction *Op = dyn_cast<Instruction>(FPT.getOperand(0));
  if (Op && Op->hasOneUse()) {
    // FIXME: The FMF should propagate from the fptrunc, not the source op.
    IRBuilder<>::FastMathFlagGuard FMFG(Builder);
    if (isa<FPMathOperator>(Op))
      Builder.setFastMathFlags(Op->getFastMathFlags());

    if (match(Op, m_FNeg(m_Value(X)))) {
      Value *InnerTrunc = Builder.CreateFPTrunc(X, Ty);

      return UnaryOperator::CreateFNegFMF(InnerTrunc, Op);
    }

    // If we are truncating a select that has an extended operand, we can
    // narrow the other operand and do the select as a narrow op.
    Value *Cond, *X, *Y;
    if (match(Op, m_Select(m_Value(Cond), m_FPExt(m_Value(X)), m_Value(Y))) &&
        X->getType() == Ty) {
      // fptrunc (select Cond, (fpext X), Y --> select Cond, X, (fptrunc Y)
      Value *NarrowY = Builder.CreateFPTrunc(Y, Ty);
      Value *Sel = Builder.CreateSelect(Cond, X, NarrowY, "narrow.sel", Op);
      return replaceInstUsesWith(FPT, Sel);
    }
    if (match(Op, m_Select(m_Value(Cond), m_Value(Y), m_FPExt(m_Value(X)))) &&
        X->getType() == Ty) {
      // fptrunc (select Cond, Y, (fpext X) --> select Cond, (fptrunc Y), X
      Value *NarrowY = Builder.CreateFPTrunc(Y, Ty);
      Value *Sel = Builder.CreateSelect(Cond, NarrowY, X, "narrow.sel", Op);
      return replaceInstUsesWith(FPT, Sel);
    }
  }

  if (auto *II = dyn_cast<IntrinsicInst>(FPT.getOperand(0))) {
    switch (II->getIntrinsicID()) {
    default: break;
    case Intrinsic::ceil:
    case Intrinsic::fabs:
    case Intrinsic::floor:
    case Intrinsic::nearbyint:
    case Intrinsic::rint:
    case Intrinsic::round:
    case Intrinsic::roundeven:
    case Intrinsic::trunc: {
      Value *Src = II->getArgOperand(0);
      if (!Src->hasOneUse())
        break;

      // Except for fabs, this transformation requires the input of the unary FP
      // operation to be itself an fpext from the type to which we're
      // truncating.
      if (II->getIntrinsicID() != Intrinsic::fabs) {
        FPExtInst *FPExtSrc = dyn_cast<FPExtInst>(Src);
        if (!FPExtSrc || FPExtSrc->getSrcTy() != Ty)
          break;
      }

      // Do unary FP operation on smaller type.
      // (fptrunc (fabs x)) -> (fabs (fptrunc x))
      Value *InnerTrunc = Builder.CreateFPTrunc(Src, Ty);
      Function *Overload = Intrinsic::getDeclaration(FPT.getModule(),
                                                     II->getIntrinsicID(), Ty);
      SmallVector<OperandBundleDef, 1> OpBundles;
      II->getOperandBundlesAsDefs(OpBundles);
      CallInst *NewCI =
          CallInst::Create(Overload, {InnerTrunc}, OpBundles, II->getName());
      NewCI->copyFastMathFlags(II);
      return NewCI;
    }
    }
  }

  if (Instruction *I = shrinkInsertElt(FPT, Builder))
    return I;

  Value *Src = FPT.getOperand(0);
  if (isa<SIToFPInst>(Src) || isa<UIToFPInst>(Src)) {
    auto *FPCast = cast<CastInst>(Src);
    if (isKnownExactCastIntToFP(*FPCast))
      return CastInst::Create(FPCast->getOpcode(), FPCast->getOperand(0), Ty);
  }

  return nullptr;
}

Instruction *InstCombiner::visitFPExt(CastInst &FPExt) {
  // If the source operand is a cast from integer to FP and known exact, then
  // cast the integer operand directly to the destination type.
  Type *Ty = FPExt.getType();
  Value *Src = FPExt.getOperand(0);
  if (isa<SIToFPInst>(Src) || isa<UIToFPInst>(Src)) {
    auto *FPCast = cast<CastInst>(Src);
    if (isKnownExactCastIntToFP(*FPCast))
      return CastInst::Create(FPCast->getOpcode(), FPCast->getOperand(0), Ty);
  }

  return commonCastTransforms(FPExt);
}

/// fpto{s/u}i({u/s}itofp(X)) --> X or zext(X) or sext(X) or trunc(X)
/// This is safe if the intermediate type has enough bits in its mantissa to
/// accurately represent all values of X.  For example, this won't work with
/// i64 -> float -> i64.
Instruction *InstCombiner::foldItoFPtoI(CastInst &FI) {
  if (!isa<UIToFPInst>(FI.getOperand(0)) && !isa<SIToFPInst>(FI.getOperand(0)))
    return nullptr;

  auto *OpI = cast<CastInst>(FI.getOperand(0));
  Value *X = OpI->getOperand(0);
  Type *XType = X->getType();
  Type *DestType = FI.getType();
  bool IsOutputSigned = isa<FPToSIInst>(FI);

  // Since we can assume the conversion won't overflow, our decision as to
  // whether the input will fit in the float should depend on the minimum
  // of the input range and output range.

  // This means this is also safe for a signed input and unsigned output, since
  // a negative input would lead to undefined behavior.
  if (!isKnownExactCastIntToFP(*OpI)) {
    // The first cast may not round exactly based on the source integer width
    // and FP width, but the overflow UB rules can still allow this to fold.
    // If the destination type is narrow, that means the intermediate FP value
    // must be large enough to hold the source value exactly.
    // For example, (uint8_t)((float)(uint32_t 16777217) is undefined behavior.
    int OutputSize = (int)DestType->getScalarSizeInBits() - IsOutputSigned;
    if (OutputSize > OpI->getType()->getFPMantissaWidth())
      return nullptr;
  }

  if (DestType->getScalarSizeInBits() > XType->getScalarSizeInBits()) {
    bool IsInputSigned = isa<SIToFPInst>(OpI);
    if (IsInputSigned && IsOutputSigned)
      return new SExtInst(X, DestType);
    return new ZExtInst(X, DestType);
  }
  if (DestType->getScalarSizeInBits() < XType->getScalarSizeInBits())
    return new TruncInst(X, DestType);

  assert(XType == DestType && "Unexpected types for int to FP to int casts");
  return replaceInstUsesWith(FI, X);
}

Instruction *InstCombiner::visitFPToUI(FPToUIInst &FI) {
  if (Instruction *I = foldItoFPtoI(FI))
    return I;

  return commonCastTransforms(FI);
}

Instruction *InstCombiner::visitFPToSI(FPToSIInst &FI) {
  if (Instruction *I = foldItoFPtoI(FI))
    return I;

  return commonCastTransforms(FI);
}

Instruction *InstCombiner::visitUIToFP(CastInst &CI) {
  return commonCastTransforms(CI);
}

Instruction *InstCombiner::visitSIToFP(CastInst &CI) {
  return commonCastTransforms(CI);
}

Instruction *InstCombiner::visitIntToPtr(IntToPtrInst &CI) {
  // If the source integer type is not the intptr_t type for this target, do a
  // trunc or zext to the intptr_t type, then inttoptr of it.  This allows the
  // cast to be exposed to other transforms.
  unsigned AS = CI.getAddressSpace();
  if (CI.getOperand(0)->getType()->getScalarSizeInBits() !=
      DL.getPointerSizeInBits(AS)) {
    Type *Ty = DL.getIntPtrType(CI.getContext(), AS);
    // Handle vectors of pointers.
    if (auto *CIVTy = dyn_cast<VectorType>(CI.getType()))
      Ty = VectorType::get(Ty, CIVTy->getElementCount());

    Value *P = Builder.CreateZExtOrTrunc(CI.getOperand(0), Ty);
    return new IntToPtrInst(P, CI.getType());
  }

  if (Instruction *I = commonCastTransforms(CI))
    return I;

  return nullptr;
}

/// Implement the transforms for cast of pointer (bitcast/ptrtoint)
Instruction *InstCombiner::commonPointerCastTransforms(CastInst &CI) {
  Value *Src = CI.getOperand(0);

  if (GetElementPtrInst *GEP = dyn_cast<GetElementPtrInst>(Src)) {
    // If casting the result of a getelementptr instruction with no offset, turn
    // this into a cast of the original pointer!
    if (GEP->hasAllZeroIndices() &&
        // If CI is an addrspacecast and GEP changes the poiner type, merging
        // GEP into CI would undo canonicalizing addrspacecast with different
        // pointer types, causing infinite loops.
        (!isa<AddrSpaceCastInst>(CI) ||
         GEP->getType() == GEP->getPointerOperandType())) {
      // Changing the cast operand is usually not a good idea but it is safe
      // here because the pointer operand is being replaced with another
      // pointer operand so the opcode doesn't need to change.
      return replaceOperand(CI, 0, GEP->getOperand(0));
    }
  }

  return commonCastTransforms(CI);
}

Instruction *InstCombiner::visitPtrToInt(PtrToIntInst &CI) {
  // If the destination integer type is not the intptr_t type for this target,
  // do a ptrtoint to intptr_t then do a trunc or zext.  This allows the cast
  // to be exposed to other transforms.

  Type *Ty = CI.getType();
  unsigned AS = CI.getPointerAddressSpace();

  if (Ty->getScalarSizeInBits() == DL.getPointerSizeInBits(AS))
    return commonPointerCastTransforms(CI);

  Type *PtrTy = DL.getIntPtrType(CI.getContext(), AS);
  if (auto *VTy = dyn_cast<VectorType>(Ty)) {
    // Handle vectors of pointers.
    // FIXME: what should happen for scalable vectors?
    PtrTy = FixedVectorType::get(PtrTy, VTy->getNumElements());
  }

  Value *P = Builder.CreatePtrToInt(CI.getOperand(0), PtrTy);
  return CastInst::CreateIntegerCast(P, Ty, /*isSigned=*/false);
}

/// This input value (which is known to have vector type) is being zero extended
/// or truncated to the specified vector type. Since the zext/trunc is done
/// using an integer type, we have a (bitcast(cast(bitcast))) pattern,
/// endianness will impact which end of the vector that is extended or
/// truncated.
///
/// A vector is always stored with index 0 at the lowest address, which
/// corresponds to the most significant bits for a big endian stored integer and
/// the least significant bits for little endian. A trunc/zext of an integer
/// impacts the big end of the integer. Thus, we need to add/remove elements at
/// the front of the vector for big endian targets, and the back of the vector
/// for little endian targets.
///
/// Try to replace it with a shuffle (and vector/vector bitcast) if possible.
///
/// The source and destination vector types may have different element types.
static Instruction *optimizeVectorResizeWithIntegerBitCasts(Value *InVal,
                                                            VectorType *DestTy,
                                                            InstCombiner &IC) {
  // We can only do this optimization if the output is a multiple of the input
  // element size, or the input is a multiple of the output element size.
  // Convert the input type to have the same element type as the output.
  VectorType *SrcTy = cast<VectorType>(InVal->getType());

  if (SrcTy->getElementType() != DestTy->getElementType()) {
    // The input types don't need to be identical, but for now they must be the
    // same size.  There is no specific reason we couldn't handle things like
    // <4 x i16> -> <4 x i32> by bitcasting to <2 x i32> but haven't gotten
    // there yet.
    if (SrcTy->getElementType()->getPrimitiveSizeInBits() !=
        DestTy->getElementType()->getPrimitiveSizeInBits())
      return nullptr;

    SrcTy =
        FixedVectorType::get(DestTy->getElementType(), SrcTy->getNumElements());
    InVal = IC.Builder.CreateBitCast(InVal, SrcTy);
  }

  bool IsBigEndian = IC.getDataLayout().isBigEndian();
  unsigned SrcElts = SrcTy->getNumElements();
  unsigned DestElts = DestTy->getNumElements();

  assert(SrcElts != DestElts && "Element counts should be different.");

  // Now that the element types match, get the shuffle mask and RHS of the
  // shuffle to use, which depends on whether we're increasing or decreasing the
  // size of the input.
  SmallVector<int, 16> ShuffleMaskStorage;
  ArrayRef<int> ShuffleMask;
  Value *V2;

  // Produce an identify shuffle mask for the src vector.
  ShuffleMaskStorage.resize(SrcElts);
  std::iota(ShuffleMaskStorage.begin(), ShuffleMaskStorage.end(), 0);

  if (SrcElts > DestElts) {
    // If we're shrinking the number of elements (rewriting an integer
    // truncate), just shuffle in the elements corresponding to the least
    // significant bits from the input and use undef as the second shuffle
    // input.
    V2 = UndefValue::get(SrcTy);
    // Make sure the shuffle mask selects the "least significant bits" by
    // keeping elements from back of the src vector for big endian, and from the
    // front for little endian.
    ShuffleMask = ShuffleMaskStorage;
    if (IsBigEndian)
      ShuffleMask = ShuffleMask.take_back(DestElts);
    else
      ShuffleMask = ShuffleMask.take_front(DestElts);
  } else {
    // If we're increasing the number of elements (rewriting an integer zext),
    // shuffle in all of the elements from InVal. Fill the rest of the result
    // elements with zeros from a constant zero.
    V2 = Constant::getNullValue(SrcTy);
    // Use first elt from V2 when indicating zero in the shuffle mask.
    uint32_t NullElt = SrcElts;
    // Extend with null values in the "most significant bits" by adding elements
    // in front of the src vector for big endian, and at the back for little
    // endian.
    unsigned DeltaElts = DestElts - SrcElts;
    if (IsBigEndian)
      ShuffleMaskStorage.insert(ShuffleMaskStorage.begin(), DeltaElts, NullElt);
    else
      ShuffleMaskStorage.append(DeltaElts, NullElt);
    ShuffleMask = ShuffleMaskStorage;
  }

  return new ShuffleVectorInst(InVal, V2, ShuffleMask);
}

static bool isMultipleOfTypeSize(unsigned Value, Type *Ty) {
  return Value % Ty->getPrimitiveSizeInBits() == 0;
}

static unsigned getTypeSizeIndex(unsigned Value, Type *Ty) {
  return Value / Ty->getPrimitiveSizeInBits();
}

/// V is a value which is inserted into a vector of VecEltTy.
/// Look through the value to see if we can decompose it into
/// insertions into the vector.  See the example in the comment for
/// OptimizeIntegerToVectorInsertions for the pattern this handles.
/// The type of V is always a non-zero multiple of VecEltTy's size.
/// Shift is the number of bits between the lsb of V and the lsb of
/// the vector.
///
/// This returns false if the pattern can't be matched or true if it can,
/// filling in Elements with the elements found here.
static bool collectInsertionElements(Value *V, unsigned Shift,
                                     SmallVectorImpl<Value *> &Elements,
                                     Type *VecEltTy, bool isBigEndian) {
  assert(isMultipleOfTypeSize(Shift, VecEltTy) &&
         "Shift should be a multiple of the element type size");

  // Undef values never contribute useful bits to the result.
  if (isa<UndefValue>(V)) return true;

  // If we got down to a value of the right type, we win, try inserting into the
  // right element.
  if (V->getType() == VecEltTy) {
    // Inserting null doesn't actually insert any elements.
    if (Constant *C = dyn_cast<Constant>(V))
      if (C->isNullValue())
        return true;

    unsigned ElementIndex = getTypeSizeIndex(Shift, VecEltTy);
    if (isBigEndian)
      ElementIndex = Elements.size() - ElementIndex - 1;

    // Fail if multiple elements are inserted into this slot.
    if (Elements[ElementIndex])
      return false;

    Elements[ElementIndex] = V;
    return true;
  }

  if (Constant *C = dyn_cast<Constant>(V)) {
    // Figure out the # elements this provides, and bitcast it or slice it up
    // as required.
    unsigned NumElts = getTypeSizeIndex(C->getType()->getPrimitiveSizeInBits(),
                                        VecEltTy);
    // If the constant is the size of a vector element, we just need to bitcast
    // it to the right type so it gets properly inserted.
    if (NumElts == 1)
      return collectInsertionElements(ConstantExpr::getBitCast(C, VecEltTy),
                                      Shift, Elements, VecEltTy, isBigEndian);

    // Okay, this is a constant that covers multiple elements.  Slice it up into
    // pieces and insert each element-sized piece into the vector.
    if (!isa<IntegerType>(C->getType()))
      C = ConstantExpr::getBitCast(C, IntegerType::get(V->getContext(),
                                       C->getType()->getPrimitiveSizeInBits()));
    unsigned ElementSize = VecEltTy->getPrimitiveSizeInBits();
    Type *ElementIntTy = IntegerType::get(C->getContext(), ElementSize);

    for (unsigned i = 0; i != NumElts; ++i) {
      unsigned ShiftI = Shift+i*ElementSize;
      Constant *Piece = ConstantExpr::getLShr(C, ConstantInt::get(C->getType(),
                                                                  ShiftI));
      Piece = ConstantExpr::getTrunc(Piece, ElementIntTy);
      if (!collectInsertionElements(Piece, ShiftI, Elements, VecEltTy,
                                    isBigEndian))
        return false;
    }
    return true;
  }

  if (!V->hasOneUse()) return false;

  Instruction *I = dyn_cast<Instruction>(V);
  if (!I) return false;
  switch (I->getOpcode()) {
  default: return false; // Unhandled case.
  case Instruction::BitCast:
    return collectInsertionElements(I->getOperand(0), Shift, Elements, VecEltTy,
                                    isBigEndian);
  case Instruction::ZExt:
    if (!isMultipleOfTypeSize(
                          I->getOperand(0)->getType()->getPrimitiveSizeInBits(),
                              VecEltTy))
      return false;
    return collectInsertionElements(I->getOperand(0), Shift, Elements, VecEltTy,
                                    isBigEndian);
  case Instruction::Or:
    return collectInsertionElements(I->getOperand(0), Shift, Elements, VecEltTy,
                                    isBigEndian) &&
           collectInsertionElements(I->getOperand(1), Shift, Elements, VecEltTy,
                                    isBigEndian);
  case Instruction::Shl: {
    // Must be shifting by a constant that is a multiple of the element size.
    ConstantInt *CI = dyn_cast<ConstantInt>(I->getOperand(1));
    if (!CI) return false;
    Shift += CI->getZExtValue();
    if (!isMultipleOfTypeSize(Shift, VecEltTy)) return false;
    return collectInsertionElements(I->getOperand(0), Shift, Elements, VecEltTy,
                                    isBigEndian);
  }

  }
}


/// If the input is an 'or' instruction, we may be doing shifts and ors to
/// assemble the elements of the vector manually.
/// Try to rip the code out and replace it with insertelements.  This is to
/// optimize code like this:
///
///    %tmp37 = bitcast float %inc to i32
///    %tmp38 = zext i32 %tmp37 to i64
///    %tmp31 = bitcast float %inc5 to i32
///    %tmp32 = zext i32 %tmp31 to i64
///    %tmp33 = shl i64 %tmp32, 32
///    %ins35 = or i64 %tmp33, %tmp38
///    %tmp43 = bitcast i64 %ins35 to <2 x float>
///
/// Into two insertelements that do "buildvector{%inc, %inc5}".
static Value *optimizeIntegerToVectorInsertions(BitCastInst &CI,
                                                InstCombiner &IC) {
  VectorType *DestVecTy = cast<VectorType>(CI.getType());
  if (isa<ScalableVectorType>(DestVecTy))
    return nullptr;

  Value *IntInput = CI.getOperand(0);

  SmallVector<Value*, 8> Elements(DestVecTy->getNumElements());
  if (!collectInsertionElements(IntInput, 0, Elements,
                                DestVecTy->getElementType(),
                                IC.getDataLayout().isBigEndian()))
    return nullptr;

  // If we succeeded, we know that all of the element are specified by Elements
  // or are zero if Elements has a null entry.  Recast this as a set of
  // insertions.
  Value *Result = Constant::getNullValue(CI.getType());
  for (unsigned i = 0, e = Elements.size(); i != e; ++i) {
    if (!Elements[i]) continue;  // Unset element.

    Result = IC.Builder.CreateInsertElement(Result, Elements[i],
                                            IC.Builder.getInt32(i));
  }

  return Result;
}

/// Canonicalize scalar bitcasts of extracted elements into a bitcast of the
/// vector followed by extract element. The backend tends to handle bitcasts of
/// vectors better than bitcasts of scalars because vector registers are
/// usually not type-specific like scalar integer or scalar floating-point.
static Instruction *canonicalizeBitCastExtElt(BitCastInst &BitCast,
                                              InstCombiner &IC) {
  // TODO: Create and use a pattern matcher for ExtractElementInst.
  auto *ExtElt = dyn_cast<ExtractElementInst>(BitCast.getOperand(0));
  if (!ExtElt || !ExtElt->hasOneUse())
    return nullptr;

  // The bitcast must be to a vectorizable type, otherwise we can't make a new
  // type to extract from.
  Type *DestType = BitCast.getType();
  if (!VectorType::isValidElementType(DestType))
    return nullptr;

  ElementCount NumElts = ExtElt->getVectorOperandType()->getElementCount();
  auto *NewVecType = VectorType::get(DestType, NumElts);
  auto *NewBC = IC.Builder.CreateBitCast(ExtElt->getVectorOperand(),
                                         NewVecType, "bc");
  return ExtractElementInst::Create(NewBC, ExtElt->getIndexOperand());
}

/// Change the type of a bitwise logic operation if we can eliminate a bitcast.
static Instruction *foldBitCastBitwiseLogic(BitCastInst &BitCast,
                                            InstCombiner::BuilderTy &Builder) {
  Type *DestTy = BitCast.getType();
  BinaryOperator *BO;
  if (!DestTy->isIntOrIntVectorTy() ||
      !match(BitCast.getOperand(0), m_OneUse(m_BinOp(BO))) ||
      !BO->isBitwiseLogicOp())
    return nullptr;

  // FIXME: This transform is restricted to vector types to avoid backend
  // problems caused by creating potentially illegal operations. If a fix-up is
  // added to handle that situation, we can remove this check.
  if (!DestTy->isVectorTy() || !BO->getType()->isVectorTy())
    return nullptr;

  Value *X;
  if (match(BO->getOperand(0), m_OneUse(m_BitCast(m_Value(X)))) &&
      X->getType() == DestTy && !isa<Constant>(X)) {
    // bitcast(logic(bitcast(X), Y)) --> logic'(X, bitcast(Y))
    Value *CastedOp1 = Builder.CreateBitCast(BO->getOperand(1), DestTy);
    return BinaryOperator::Create(BO->getOpcode(), X, CastedOp1);
  }

  if (match(BO->getOperand(1), m_OneUse(m_BitCast(m_Value(X)))) &&
      X->getType() == DestTy && !isa<Constant>(X)) {
    // bitcast(logic(Y, bitcast(X))) --> logic'(bitcast(Y), X)
    Value *CastedOp0 = Builder.CreateBitCast(BO->getOperand(0), DestTy);
    return BinaryOperator::Create(BO->getOpcode(), CastedOp0, X);
  }

  // Canonicalize vector bitcasts to come before vector bitwise logic with a
  // constant. This eases recognition of special constants for later ops.
  // Example:
  // icmp u/s (a ^ signmask), (b ^ signmask) --> icmp s/u a, b
  Constant *C;
  if (match(BO->getOperand(1), m_Constant(C))) {
    // bitcast (logic X, C) --> logic (bitcast X, C')
    Value *CastedOp0 = Builder.CreateBitCast(BO->getOperand(0), DestTy);
    Value *CastedC = Builder.CreateBitCast(C, DestTy);
    return BinaryOperator::Create(BO->getOpcode(), CastedOp0, CastedC);
  }

  return nullptr;
}

/// Change the type of a select if we can eliminate a bitcast.
static Instruction *foldBitCastSelect(BitCastInst &BitCast,
                                      InstCombiner::BuilderTy &Builder) {
  Value *Cond, *TVal, *FVal;
  if (!match(BitCast.getOperand(0),
             m_OneUse(m_Select(m_Value(Cond), m_Value(TVal), m_Value(FVal)))))
    return nullptr;

  // A vector select must maintain the same number of elements in its operands.
  Type *CondTy = Cond->getType();
  Type *DestTy = BitCast.getType();
  if (auto *CondVTy = dyn_cast<VectorType>(CondTy)) {
    if (!DestTy->isVectorTy())
      return nullptr;
    if (cast<VectorType>(DestTy)->getNumElements() != CondVTy->getNumElements())
      return nullptr;
  }

  // FIXME: This transform is restricted from changing the select between
  // scalars and vectors to avoid backend problems caused by creating
  // potentially illegal operations. If a fix-up is added to handle that
  // situation, we can remove this check.
  if (DestTy->isVectorTy() != TVal->getType()->isVectorTy())
    return nullptr;

  auto *Sel = cast<Instruction>(BitCast.getOperand(0));
  Value *X;
  if (match(TVal, m_OneUse(m_BitCast(m_Value(X)))) && X->getType() == DestTy &&
      !isa<Constant>(X)) {
    // bitcast(select(Cond, bitcast(X), Y)) --> select'(Cond, X, bitcast(Y))
    Value *CastedVal = Builder.CreateBitCast(FVal, DestTy);
    return SelectInst::Create(Cond, X, CastedVal, "", nullptr, Sel);
  }

  if (match(FVal, m_OneUse(m_BitCast(m_Value(X)))) && X->getType() == DestTy &&
      !isa<Constant>(X)) {
    // bitcast(select(Cond, Y, bitcast(X))) --> select'(Cond, bitcast(Y), X)
    Value *CastedVal = Builder.CreateBitCast(TVal, DestTy);
    return SelectInst::Create(Cond, CastedVal, X, "", nullptr, Sel);
  }

  return nullptr;
}

/// Check if all users of CI are StoreInsts.
static bool hasStoreUsersOnly(CastInst &CI) {
  for (User *U : CI.users()) {
    if (!isa<StoreInst>(U))
      return false;
  }
  return true;
}

/// This function handles following case
///
///     A  ->  B    cast
///     PHI
///     B  ->  A    cast
///
/// All the related PHI nodes can be replaced by new PHI nodes with type A.
/// The uses of \p CI can be changed to the new PHI node corresponding to \p PN.
Instruction *InstCombiner::optimizeBitCastFromPhi(CastInst &CI, PHINode *PN) {
  // BitCast used by Store can be handled in InstCombineLoadStoreAlloca.cpp.
  if (hasStoreUsersOnly(CI))
    return nullptr;

  Value *Src = CI.getOperand(0);
  Type *SrcTy = Src->getType();         // Type B
  Type *DestTy = CI.getType();          // Type A

  SmallVector<PHINode *, 4> PhiWorklist;
  SmallSetVector<PHINode *, 4> OldPhiNodes;

  // Find all of the A->B casts and PHI nodes.
  // We need to inspect all related PHI nodes, but PHIs can be cyclic, so
  // OldPhiNodes is used to track all known PHI nodes, before adding a new
  // PHI to PhiWorklist, it is checked against and added to OldPhiNodes first.
  PhiWorklist.push_back(PN);
  OldPhiNodes.insert(PN);
  while (!PhiWorklist.empty()) {
    auto *OldPN = PhiWorklist.pop_back_val();
    for (Value *IncValue : OldPN->incoming_values()) {
      if (isa<Constant>(IncValue))
        continue;

      if (auto *LI = dyn_cast<LoadInst>(IncValue)) {
        // If there is a sequence of one or more load instructions, each loaded
        // value is used as address of later load instruction, bitcast is
        // necessary to change the value type, don't optimize it. For
        // simplicity we give up if the load address comes from another load.
        Value *Addr = LI->getOperand(0);
        if (Addr == &CI || isa<LoadInst>(Addr))
          return nullptr;
        if (LI->hasOneUse() && LI->isSimple())
          continue;
        // If a LoadInst has more than one use, changing the type of loaded
        // value may create another bitcast.
        return nullptr;
      }

      if (auto *PNode = dyn_cast<PHINode>(IncValue)) {
        if (OldPhiNodes.insert(PNode))
          PhiWorklist.push_back(PNode);
        continue;
      }

      auto *BCI = dyn_cast<BitCastInst>(IncValue);
      // We can't handle other instructions.
      if (!BCI)
        return nullptr;

      // Verify it's a A->B cast.
      Type *TyA = BCI->getOperand(0)->getType();
      Type *TyB = BCI->getType();
      if (TyA != DestTy || TyB != SrcTy)
        return nullptr;
    }
  }

  // Check that each user of each old PHI node is something that we can
  // rewrite, so that all of the old PHI nodes can be cleaned up afterwards.
  for (auto *OldPN : OldPhiNodes) {
    for (User *V : OldPN->users()) {
      if (auto *SI = dyn_cast<StoreInst>(V)) {
        if (!SI->isSimple() || SI->getOperand(0) != OldPN)
          return nullptr;
      } else if (auto *BCI = dyn_cast<BitCastInst>(V)) {
        // Verify it's a B->A cast.
        Type *TyB = BCI->getOperand(0)->getType();
        Type *TyA = BCI->getType();
        if (TyA != DestTy || TyB != SrcTy)
          return nullptr;
      } else if (auto *PHI = dyn_cast<PHINode>(V)) {
        // As long as the user is another old PHI node, then even if we don't
        // rewrite it, the PHI web we're considering won't have any users
        // outside itself, so it'll be dead.
        if (OldPhiNodes.count(PHI) == 0)
          return nullptr;
      } else {
        return nullptr;
      }
    }
  }

  // For each old PHI node, create a corresponding new PHI node with a type A.
  SmallDenseMap<PHINode *, PHINode *> NewPNodes;
  for (auto *OldPN : OldPhiNodes) {
    Builder.SetInsertPoint(OldPN);
    PHINode *NewPN = Builder.CreatePHI(DestTy, OldPN->getNumOperands());
    NewPNodes[OldPN] = NewPN;
  }

  // Fill in the operands of new PHI nodes.
  for (auto *OldPN : OldPhiNodes) {
    PHINode *NewPN = NewPNodes[OldPN];
    for (unsigned j = 0, e = OldPN->getNumOperands(); j != e; ++j) {
      Value *V = OldPN->getOperand(j);
      Value *NewV = nullptr;
      if (auto *C = dyn_cast<Constant>(V)) {
        NewV = ConstantExpr::getBitCast(C, DestTy);
      } else if (auto *LI = dyn_cast<LoadInst>(V)) {
        // Explicitly perform load combine to make sure no opposing transform
        // can remove the bitcast in the meantime and trigger an infinite loop.
        Builder.SetInsertPoint(LI);
        NewV = combineLoadToNewType(*LI, DestTy);
        // Remove the old load and its use in the old phi, which itself becomes
        // dead once the whole transform finishes.
        replaceInstUsesWith(*LI, UndefValue::get(LI->getType()));
        eraseInstFromFunction(*LI);
      } else if (auto *BCI = dyn_cast<BitCastInst>(V)) {
        NewV = BCI->getOperand(0);
      } else if (auto *PrevPN = dyn_cast<PHINode>(V)) {
        NewV = NewPNodes[PrevPN];
      }
      assert(NewV);
      NewPN->addIncoming(NewV, OldPN->getIncomingBlock(j));
    }
  }

  // Traverse all accumulated PHI nodes and process its users,
  // which are Stores and BitcCasts. Without this processing
  // NewPHI nodes could be replicated and could lead to extra
  // moves generated after DeSSA.
  // If there is a store with type B, change it to type A.


  // Replace users of BitCast B->A with NewPHI. These will help
  // later to get rid off a closure formed by OldPHI nodes.
  Instruction *RetVal = nullptr;
  for (auto *OldPN : OldPhiNodes) {
    PHINode *NewPN = NewPNodes[OldPN];
    for (auto It = OldPN->user_begin(), End = OldPN->user_end(); It != End; ) {
      User *V = *It;
      // We may remove this user, advance to avoid iterator invalidation.
      ++It;
      if (auto *SI = dyn_cast<StoreInst>(V)) {
        assert(SI->isSimple() && SI->getOperand(0) == OldPN);
        Builder.SetInsertPoint(SI);
        auto *NewBC =
          cast<BitCastInst>(Builder.CreateBitCast(NewPN, SrcTy));
        SI->setOperand(0, NewBC);
        Worklist.push(SI);
        assert(hasStoreUsersOnly(*NewBC));
      }
      else if (auto *BCI = dyn_cast<BitCastInst>(V)) {
        Type *TyB = BCI->getOperand(0)->getType();
        Type *TyA = BCI->getType();
        assert(TyA == DestTy && TyB == SrcTy);
        (void) TyA;
        (void) TyB;
        Instruction *I = replaceInstUsesWith(*BCI, NewPN);
        if (BCI == &CI)
          RetVal = I;
      } else if (auto *PHI = dyn_cast<PHINode>(V)) {
        assert(OldPhiNodes.count(PHI) > 0);
        (void) PHI;
      } else {
        llvm_unreachable("all uses should be handled");
      }
    }
  }

  return RetVal;
}

Instruction *InstCombiner::visitBitCast(BitCastInst &CI) {
  // If the operands are integer typed then apply the integer transforms,
  // otherwise just apply the common ones.
  Value *Src = CI.getOperand(0);
  Type *SrcTy = Src->getType();
  Type *DestTy = CI.getType();

  // Get rid of casts from one type to the same type. These are useless and can
  // be replaced by the operand.
  if (DestTy == Src->getType())
    return replaceInstUsesWith(CI, Src);

  if (isa<PointerType>(SrcTy) && isa<PointerType>(DestTy)) {
    PointerType *SrcPTy = cast<PointerType>(SrcTy);
    PointerType *DstPTy = cast<PointerType>(DestTy);
    Type *DstElTy = DstPTy->getElementType();
    Type *SrcElTy = SrcPTy->getElementType();

    // Casting pointers between the same type, but with different address spaces
    // is an addrspace cast rather than a bitcast.
    if ((DstElTy == SrcElTy) &&
        (DstPTy->getAddressSpace() != SrcPTy->getAddressSpace()))
      return new AddrSpaceCastInst(Src, DestTy);

    // If we are casting a alloca to a pointer to a type of the same
    // size, rewrite the allocation instruction to allocate the "right" type.
    // There is no need to modify malloc calls because it is their bitcast that
    // needs to be cleaned up.
    if (AllocaInst *AI = dyn_cast<AllocaInst>(Src))
      if (Instruction *V = PromoteCastOfAllocation(CI, *AI))
        return V;

    // When the type pointed to is not sized the cast cannot be
    // turned into a gep.
    Type *PointeeType =
        cast<PointerType>(Src->getType()->getScalarType())->getElementType();
    if (!PointeeType->isSized())
      return nullptr;

    // If the source and destination are pointers, and this cast is equivalent
    // to a getelementptr X, 0, 0, 0...  turn it into the appropriate gep.
    // This can enhance SROA and other transforms that want type-safe pointers.
    unsigned NumZeros = 0;
    while (SrcElTy && SrcElTy != DstElTy) {
      SrcElTy = GetElementPtrInst::getTypeAtIndex(SrcElTy, (uint64_t)0);
      ++NumZeros;
    }

    // If we found a path from the src to dest, create the getelementptr now.
    if (SrcElTy == DstElTy) {
      SmallVector<Value *, 8> Idxs(NumZeros + 1, Builder.getInt32(0));
      GetElementPtrInst *GEP =
          GetElementPtrInst::Create(SrcPTy->getElementType(), Src, Idxs);

      // If the source pointer is dereferenceable, then assume it points to an
      // allocated object and apply "inbounds" to the GEP.
      bool CanBeNull;
      if (Src->getPointerDereferenceableBytes(DL, CanBeNull)) {
        // In a non-default address space (not 0), a null pointer can not be
        // assumed inbounds, so ignore that case (dereferenceable_or_null).
        // The reason is that 'null' is not treated differently in these address
        // spaces, and we consequently ignore the 'gep inbounds' special case
        // for 'null' which allows 'inbounds' on 'null' if the indices are
        // zeros.
        if (SrcPTy->getAddressSpace() == 0 || !CanBeNull)
          GEP->setIsInBounds();
      }
      return GEP;
    }
  }

  if (FixedVectorType *DestVTy = dyn_cast<FixedVectorType>(DestTy)) {
    // Beware: messing with this target-specific oddity may cause trouble.
    if (DestVTy->getNumElements() == 1 && !SrcTy->isVectorTy() &&
        !isa<ScalableVectorType>(DestVTy) && SrcTy->isX86_MMXTy()) {
      Value *Elem = Builder.CreateBitCast(Src, DestVTy->getElementType());
      return InsertElementInst::Create(UndefValue::get(DestTy), Elem,
                     Constant::getNullValue(Type::getInt32Ty(CI.getContext())));
    }

    if (isa<IntegerType>(SrcTy)) {
      // If this is a cast from an integer to vector, check to see if the input
      // is a trunc or zext of a bitcast from vector.  If so, we can replace all
      // the casts with a shuffle and (potentially) a bitcast.
      if (isa<TruncInst>(Src) || isa<ZExtInst>(Src)) {
        CastInst *SrcCast = cast<CastInst>(Src);
        if (BitCastInst *BCIn = dyn_cast<BitCastInst>(SrcCast->getOperand(0)))
          if (isa<VectorType>(BCIn->getOperand(0)->getType()))
            if (Instruction *I = optimizeVectorResizeWithIntegerBitCasts(
                    BCIn->getOperand(0), cast<VectorType>(DestTy), *this))
              return I;
      }

      // If the input is an 'or' instruction, we may be doing shifts and ors to
      // assemble the elements of the vector manually.  Try to rip the code out
      // and replace it with insertelements.
      if (Value *V = optimizeIntegerToVectorInsertions(CI, *this))
        return replaceInstUsesWith(CI, V);
    }
  }

  if (FixedVectorType *SrcVTy = dyn_cast<FixedVectorType>(SrcTy)) {
    if (SrcVTy->getNumElements() == 1) {
      // If our destination is not a vector, then make this a straight
      // scalar-scalar cast.
      if (!DestTy->isVectorTy()) {
        Value *Elem =
          Builder.CreateExtractElement(Src,
                     Constant::getNullValue(Type::getInt32Ty(CI.getContext())));
        return CastInst::Create(Instruction::BitCast, Elem, DestTy);
      }

      // Otherwise, see if our source is an insert. If so, then use the scalar
      // component directly:
      // bitcast (inselt <1 x elt> V, X, 0) to <n x m> --> bitcast X to <n x m>
      if (auto *InsElt = dyn_cast<InsertElementInst>(Src))
        return new BitCastInst(InsElt->getOperand(1), DestTy);
    }
  }

  if (auto *Shuf = dyn_cast<ShuffleVectorInst>(Src)) {
    // Okay, we have (bitcast (shuffle ..)).  Check to see if this is
    // a bitcast to a vector with the same # elts.
    Value *ShufOp0 = Shuf->getOperand(0);
    Value *ShufOp1 = Shuf->getOperand(1);
    unsigned NumShufElts = Shuf->getType()->getNumElements();
    unsigned NumSrcVecElts =
        cast<VectorType>(ShufOp0->getType())->getNumElements();
    if (Shuf->hasOneUse() && DestTy->isVectorTy() &&
        cast<VectorType>(DestTy)->getNumElements() == NumShufElts &&
        NumShufElts == NumSrcVecElts) {
      BitCastInst *Tmp;
      // If either of the operands is a cast from CI.getType(), then
      // evaluating the shuffle in the casted destination's type will allow
      // us to eliminate at least one cast.
      if (((Tmp = dyn_cast<BitCastInst>(ShufOp0)) &&
           Tmp->getOperand(0)->getType() == DestTy) ||
          ((Tmp = dyn_cast<BitCastInst>(ShufOp1)) &&
           Tmp->getOperand(0)->getType() == DestTy)) {
        Value *LHS = Builder.CreateBitCast(ShufOp0, DestTy);
        Value *RHS = Builder.CreateBitCast(ShufOp1, DestTy);
        // Return a new shuffle vector.  Use the same element ID's, as we
        // know the vector types match #elts.
        return new ShuffleVectorInst(LHS, RHS, Shuf->getShuffleMask());
      }
    }

    // A bitcasted-to-scalar and byte-reversing shuffle is better recognized as
    // a byte-swap:
    // bitcast <N x i8> (shuf X, undef, <N, N-1,...0>) --> bswap (bitcast X)
    // TODO: We should match the related pattern for bitreverse.
    if (DestTy->isIntegerTy() &&
        DL.isLegalInteger(DestTy->getScalarSizeInBits()) &&
        SrcTy->getScalarSizeInBits() == 8 && NumShufElts % 2 == 0 &&
        Shuf->hasOneUse() && Shuf->isReverse()) {
      assert(ShufOp0->getType() == SrcTy && "Unexpected shuffle mask");
      assert(isa<UndefValue>(ShufOp1) && "Unexpected shuffle op");
      Function *Bswap =
          Intrinsic::getDeclaration(CI.getModule(), Intrinsic::bswap, DestTy);
      Value *ScalarX = Builder.CreateBitCast(ShufOp0, DestTy);
      return IntrinsicInst::Create(Bswap, { ScalarX });
    }
  }

  // Handle the A->B->A cast, and there is an intervening PHI node.
  if (PHINode *PN = dyn_cast<PHINode>(Src))
    if (Instruction *I = optimizeBitCastFromPhi(CI, PN))
      return I;

  if (Instruction *I = canonicalizeBitCastExtElt(CI, *this))
    return I;

  if (Instruction *I = foldBitCastBitwiseLogic(CI, Builder))
    return I;

  if (Instruction *I = foldBitCastSelect(CI, Builder))
    return I;

  if (SrcTy->isPointerTy())
    return commonPointerCastTransforms(CI);
  return commonCastTransforms(CI);
}

Instruction *InstCombiner::visitAddrSpaceCast(AddrSpaceCastInst &CI) {
  // If the destination pointer element type is not the same as the source's
  // first do a bitcast to the destination type, and then the addrspacecast.
  // This allows the cast to be exposed to other transforms.
  Value *Src = CI.getOperand(0);
  PointerType *SrcTy = cast<PointerType>(Src->getType()->getScalarType());
  PointerType *DestTy = cast<PointerType>(CI.getType()->getScalarType());

  Type *DestElemTy = DestTy->getElementType();
  if (SrcTy->getElementType() != DestElemTy) {
    Type *MidTy = PointerType::get(DestElemTy, SrcTy->getAddressSpace());
    if (VectorType *VT = dyn_cast<VectorType>(CI.getType())) {
      // Handle vectors of pointers.
      // FIXME: what should happen for scalable vectors?
      MidTy = FixedVectorType::get(MidTy, VT->getNumElements());
    }

    Value *NewBitCast = Builder.CreateBitCast(Src, MidTy);
    return new AddrSpaceCastInst(NewBitCast, CI.getType());
  }

  return commonPointerCastTransforms(CI);
}<|MERGE_RESOLUTION|>--- conflicted
+++ resolved
@@ -93,16 +93,11 @@
   Type *CastElTy = PTy->getElementType();
   if (!AllocElTy->isSized() || !CastElTy->isSized()) return nullptr;
 
-<<<<<<< HEAD
   if (isa<ScalableVectorType>(CastElTy))
     return nullptr;
 
-  unsigned AllocElTyAlign = DL.getABITypeAlignment(AllocElTy);
-  unsigned CastElTyAlign = DL.getABITypeAlignment(CastElTy);
-=======
   Align AllocElTyAlign = DL.getABITypeAlign(AllocElTy);
   Align CastElTyAlign = DL.getABITypeAlign(CastElTy);
->>>>>>> f3862194
   if (CastElTyAlign < AllocElTyAlign) return nullptr;
 
   // If the allocation has multiple uses, only promote it if we are strictly

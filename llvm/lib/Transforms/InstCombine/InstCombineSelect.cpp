//===- InstCombineSelect.cpp ----------------------------------------------===//
//
// Part of the LLVM Project, under the Apache License v2.0 with LLVM Exceptions.
// See https://llvm.org/LICENSE.txt for license information.
// SPDX-License-Identifier: Apache-2.0 WITH LLVM-exception
//
//===----------------------------------------------------------------------===//
//
// This file implements the visitSelect function.
//
//===----------------------------------------------------------------------===//

#include "InstCombineInternal.h"
#include "llvm/ADT/APInt.h"
#include "llvm/ADT/Optional.h"
#include "llvm/ADT/STLExtras.h"
#include "llvm/ADT/SmallVector.h"
#include "llvm/Analysis/AssumptionCache.h"
#include "llvm/Analysis/CmpInstAnalysis.h"
#include "llvm/Analysis/InstructionSimplify.h"
#include "llvm/Analysis/ValueTracking.h"
#include "llvm/IR/BasicBlock.h"
#include "llvm/IR/Constant.h"
#include "llvm/IR/Constants.h"
#include "llvm/IR/DerivedTypes.h"
#include "llvm/IR/IRBuilder.h"
#include "llvm/IR/InstrTypes.h"
#include "llvm/IR/Instruction.h"
#include "llvm/IR/Instructions.h"
#include "llvm/IR/IntrinsicInst.h"
#include "llvm/IR/Intrinsics.h"
#include "llvm/IR/Operator.h"
#include "llvm/IR/PatternMatch.h"
#include "llvm/IR/Type.h"
#include "llvm/IR/User.h"
#include "llvm/IR/Value.h"
#include "llvm/Support/Casting.h"
#include "llvm/Support/ErrorHandling.h"
#include "llvm/Support/KnownBits.h"
#include "llvm/Transforms/InstCombine/InstCombineWorklist.h"
#include "llvm/Transforms/InstCombine/InstCombiner.h"
#include <cassert>
#include <utility>

using namespace llvm;
using namespace PatternMatch;

#define DEBUG_TYPE "instcombine"

static Value *createMinMax(InstCombiner::BuilderTy &Builder,
                           SelectPatternFlavor SPF, Value *A, Value *B) {
  CmpInst::Predicate Pred = getMinMaxPred(SPF);
  assert(CmpInst::isIntPredicate(Pred) && "Expected integer predicate");
  return Builder.CreateSelect(Builder.CreateICmp(Pred, A, B), A, B);
}

/// Replace a select operand based on an equality comparison with the identity
/// constant of a binop.
static Instruction *foldSelectBinOpIdentity(SelectInst &Sel,
                                            const TargetLibraryInfo &TLI,
                                            InstCombinerImpl &IC) {
  // The select condition must be an equality compare with a constant operand.
  Value *X;
  Constant *C;
  CmpInst::Predicate Pred;
  if (!match(Sel.getCondition(), m_Cmp(Pred, m_Value(X), m_Constant(C))))
    return nullptr;

  bool IsEq;
  if (ICmpInst::isEquality(Pred))
    IsEq = Pred == ICmpInst::ICMP_EQ;
  else if (Pred == FCmpInst::FCMP_OEQ)
    IsEq = true;
  else if (Pred == FCmpInst::FCMP_UNE)
    IsEq = false;
  else
    return nullptr;

  // A select operand must be a binop.
  BinaryOperator *BO;
  if (!match(Sel.getOperand(IsEq ? 1 : 2), m_BinOp(BO)))
    return nullptr;

  // The compare constant must be the identity constant for that binop.
  // If this a floating-point compare with 0.0, any zero constant will do.
  Type *Ty = BO->getType();
  Constant *IdC = ConstantExpr::getBinOpIdentity(BO->getOpcode(), Ty, true);
  if (IdC != C) {
    if (!IdC || !CmpInst::isFPPredicate(Pred))
      return nullptr;
    if (!match(IdC, m_AnyZeroFP()) || !match(C, m_AnyZeroFP()))
      return nullptr;
  }

  // Last, match the compare variable operand with a binop operand.
  Value *Y;
  if (!BO->isCommutative() && !match(BO, m_BinOp(m_Value(Y), m_Specific(X))))
    return nullptr;
  if (!match(BO, m_c_BinOp(m_Value(Y), m_Specific(X))))
    return nullptr;

  // +0.0 compares equal to -0.0, and so it does not behave as required for this
  // transform. Bail out if we can not exclude that possibility.
  if (isa<FPMathOperator>(BO))
    if (!BO->hasNoSignedZeros() && !CannotBeNegativeZero(Y, &TLI))
      return nullptr;

  // BO = binop Y, X
  // S = { select (cmp eq X, C), BO, ? } or { select (cmp ne X, C), ?, BO }
  // =>
  // S = { select (cmp eq X, C),  Y, ? } or { select (cmp ne X, C), ?,  Y }
  return IC.replaceOperand(Sel, IsEq ? 1 : 2, Y);
}

/// This folds:
///  select (icmp eq (and X, C1)), TC, FC
///    iff C1 is a power 2 and the difference between TC and FC is a power-of-2.
/// To something like:
///  (shr (and (X, C1)), (log2(C1) - log2(TC-FC))) + FC
/// Or:
///  (shl (and (X, C1)), (log2(TC-FC) - log2(C1))) + FC
/// With some variations depending if FC is larger than TC, or the shift
/// isn't needed, or the bit widths don't match.
static Value *foldSelectICmpAnd(SelectInst &Sel, ICmpInst *Cmp,
                                InstCombiner::BuilderTy &Builder) {
  const APInt *SelTC, *SelFC;
  if (!match(Sel.getTrueValue(), m_APInt(SelTC)) ||
      !match(Sel.getFalseValue(), m_APInt(SelFC)))
    return nullptr;

  // If this is a vector select, we need a vector compare.
  Type *SelType = Sel.getType();
  if (SelType->isVectorTy() != Cmp->getType()->isVectorTy())
    return nullptr;

  Value *V;
  APInt AndMask;
  bool CreateAnd = false;
  ICmpInst::Predicate Pred = Cmp->getPredicate();
  if (ICmpInst::isEquality(Pred)) {
    if (!match(Cmp->getOperand(1), m_Zero()))
      return nullptr;

    V = Cmp->getOperand(0);
    const APInt *AndRHS;
    if (!match(V, m_And(m_Value(), m_Power2(AndRHS))))
      return nullptr;

    AndMask = *AndRHS;
  } else if (decomposeBitTestICmp(Cmp->getOperand(0), Cmp->getOperand(1),
                                  Pred, V, AndMask)) {
    assert(ICmpInst::isEquality(Pred) && "Not equality test?");
    if (!AndMask.isPowerOf2())
      return nullptr;

    CreateAnd = true;
  } else {
    return nullptr;
  }

  // In general, when both constants are non-zero, we would need an offset to
  // replace the select. This would require more instructions than we started
  // with. But there's one special-case that we handle here because it can
  // simplify/reduce the instructions.
  APInt TC = *SelTC;
  APInt FC = *SelFC;
  if (!TC.isNullValue() && !FC.isNullValue()) {
    // If the select constants differ by exactly one bit and that's the same
    // bit that is masked and checked by the select condition, the select can
    // be replaced by bitwise logic to set/clear one bit of the constant result.
    if (TC.getBitWidth() != AndMask.getBitWidth() || (TC ^ FC) != AndMask)
      return nullptr;
    if (CreateAnd) {
      // If we have to create an 'and', then we must kill the cmp to not
      // increase the instruction count.
      if (!Cmp->hasOneUse())
        return nullptr;
      V = Builder.CreateAnd(V, ConstantInt::get(SelType, AndMask));
    }
    bool ExtraBitInTC = TC.ugt(FC);
    if (Pred == ICmpInst::ICMP_EQ) {
      // If the masked bit in V is clear, clear or set the bit in the result:
      // (V & AndMaskC) == 0 ? TC : FC --> (V & AndMaskC) ^ TC
      // (V & AndMaskC) == 0 ? TC : FC --> (V & AndMaskC) | TC
      Constant *C = ConstantInt::get(SelType, TC);
      return ExtraBitInTC ? Builder.CreateXor(V, C) : Builder.CreateOr(V, C);
    }
    if (Pred == ICmpInst::ICMP_NE) {
      // If the masked bit in V is set, set or clear the bit in the result:
      // (V & AndMaskC) != 0 ? TC : FC --> (V & AndMaskC) | FC
      // (V & AndMaskC) != 0 ? TC : FC --> (V & AndMaskC) ^ FC
      Constant *C = ConstantInt::get(SelType, FC);
      return ExtraBitInTC ? Builder.CreateOr(V, C) : Builder.CreateXor(V, C);
    }
    llvm_unreachable("Only expecting equality predicates");
  }

  // Make sure one of the select arms is a power-of-2.
  if (!TC.isPowerOf2() && !FC.isPowerOf2())
    return nullptr;

  // Determine which shift is needed to transform result of the 'and' into the
  // desired result.
  const APInt &ValC = !TC.isNullValue() ? TC : FC;
  unsigned ValZeros = ValC.logBase2();
  unsigned AndZeros = AndMask.logBase2();

  // Insert the 'and' instruction on the input to the truncate.
  if (CreateAnd)
    V = Builder.CreateAnd(V, ConstantInt::get(V->getType(), AndMask));

  // If types don't match, we can still convert the select by introducing a zext
  // or a trunc of the 'and'.
  if (ValZeros > AndZeros) {
    V = Builder.CreateZExtOrTrunc(V, SelType);
    V = Builder.CreateShl(V, ValZeros - AndZeros);
  } else if (ValZeros < AndZeros) {
    V = Builder.CreateLShr(V, AndZeros - ValZeros);
    V = Builder.CreateZExtOrTrunc(V, SelType);
  } else {
    V = Builder.CreateZExtOrTrunc(V, SelType);
  }

  // Okay, now we know that everything is set up, we just don't know whether we
  // have a icmp_ne or icmp_eq and whether the true or false val is the zero.
  bool ShouldNotVal = !TC.isNullValue();
  ShouldNotVal ^= Pred == ICmpInst::ICMP_NE;
  if (ShouldNotVal)
    V = Builder.CreateXor(V, ValC);

  return V;
}

/// We want to turn code that looks like this:
///   %C = or %A, %B
///   %D = select %cond, %C, %A
/// into:
///   %C = select %cond, %B, 0
///   %D = or %A, %C
///
/// Assuming that the specified instruction is an operand to the select, return
/// a bitmask indicating which operands of this instruction are foldable if they
/// equal the other incoming value of the select.
static unsigned getSelectFoldableOperands(BinaryOperator *I) {
  switch (I->getOpcode()) {
  case Instruction::Add:
  case Instruction::Mul:
  case Instruction::And:
  case Instruction::Or:
  case Instruction::Xor:
    return 3;              // Can fold through either operand.
  case Instruction::Sub:   // Can only fold on the amount subtracted.
  case Instruction::Shl:   // Can only fold on the shift amount.
  case Instruction::LShr:
  case Instruction::AShr:
    return 1;
  default:
    return 0;              // Cannot fold
  }
}

/// We have (select c, TI, FI), and we know that TI and FI have the same opcode.
Instruction *InstCombinerImpl::foldSelectOpOp(SelectInst &SI, Instruction *TI,
                                              Instruction *FI) {
  // Don't break up min/max patterns. The hasOneUse checks below prevent that
  // for most cases, but vector min/max with bitcasts can be transformed. If the
  // one-use restrictions are eased for other patterns, we still don't want to
  // obfuscate min/max.
  if ((match(&SI, m_SMin(m_Value(), m_Value())) ||
       match(&SI, m_SMax(m_Value(), m_Value())) ||
       match(&SI, m_UMin(m_Value(), m_Value())) ||
       match(&SI, m_UMax(m_Value(), m_Value()))))
    return nullptr;

  // If this is a cast from the same type, merge.
  Value *Cond = SI.getCondition();
  Type *CondTy = Cond->getType();
  if (TI->getNumOperands() == 1 && TI->isCast()) {
    Type *FIOpndTy = FI->getOperand(0)->getType();
    if (TI->getOperand(0)->getType() != FIOpndTy)
      return nullptr;

    // The select condition may be a vector. We may only change the operand
    // type if the vector width remains the same (and matches the condition).
    if (auto *CondVTy = dyn_cast<VectorType>(CondTy)) {
      if (!FIOpndTy->isVectorTy())
        return nullptr;
      if (cast<FixedVectorType>(CondVTy)->getNumElements() !=
          cast<FixedVectorType>(FIOpndTy)->getNumElements())
        return nullptr;

      // TODO: If the backend knew how to deal with casts better, we could
      // remove this limitation. For now, there's too much potential to create
      // worse codegen by promoting the select ahead of size-altering casts
      // (PR28160).
      //
      // Note that ValueTracking's matchSelectPattern() looks through casts
      // without checking 'hasOneUse' when it matches min/max patterns, so this
      // transform may end up happening anyway.
      if (TI->getOpcode() != Instruction::BitCast &&
          (!TI->hasOneUse() || !FI->hasOneUse()))
        return nullptr;
    } else if (!TI->hasOneUse() || !FI->hasOneUse()) {
      // TODO: The one-use restrictions for a scalar select could be eased if
      // the fold of a select in visitLoadInst() was enhanced to match a pattern
      // that includes a cast.
      return nullptr;
    }

    // Fold this by inserting a select from the input values.
    Value *NewSI =
        Builder.CreateSelect(Cond, TI->getOperand(0), FI->getOperand(0),
                             SI.getName() + ".v", &SI);
    return CastInst::Create(Instruction::CastOps(TI->getOpcode()), NewSI,
                            TI->getType());
  }

  // Cond ? -X : -Y --> -(Cond ? X : Y)
  Value *X, *Y;
  if (match(TI, m_FNeg(m_Value(X))) && match(FI, m_FNeg(m_Value(Y))) &&
      (TI->hasOneUse() || FI->hasOneUse())) {
    Value *NewSel = Builder.CreateSelect(Cond, X, Y, SI.getName() + ".v", &SI);
    return UnaryOperator::CreateFNegFMF(NewSel, TI);
  }

  // Only handle binary operators (including two-operand getelementptr) with
  // one-use here. As with the cast case above, it may be possible to relax the
  // one-use constraint, but that needs be examined carefully since it may not
  // reduce the total number of instructions.
  if (TI->getNumOperands() != 2 || FI->getNumOperands() != 2 ||
      (!isa<BinaryOperator>(TI) && !isa<GetElementPtrInst>(TI)) ||
      !TI->hasOneUse() || !FI->hasOneUse())
    return nullptr;

  // Figure out if the operations have any operands in common.
  Value *MatchOp, *OtherOpT, *OtherOpF;
  bool MatchIsOpZero;
  if (TI->getOperand(0) == FI->getOperand(0)) {
    MatchOp  = TI->getOperand(0);
    OtherOpT = TI->getOperand(1);
    OtherOpF = FI->getOperand(1);
    MatchIsOpZero = true;
  } else if (TI->getOperand(1) == FI->getOperand(1)) {
    MatchOp  = TI->getOperand(1);
    OtherOpT = TI->getOperand(0);
    OtherOpF = FI->getOperand(0);
    MatchIsOpZero = false;
  } else if (!TI->isCommutative()) {
    return nullptr;
  } else if (TI->getOperand(0) == FI->getOperand(1)) {
    MatchOp  = TI->getOperand(0);
    OtherOpT = TI->getOperand(1);
    OtherOpF = FI->getOperand(0);
    MatchIsOpZero = true;
  } else if (TI->getOperand(1) == FI->getOperand(0)) {
    MatchOp  = TI->getOperand(1);
    OtherOpT = TI->getOperand(0);
    OtherOpF = FI->getOperand(1);
    MatchIsOpZero = true;
  } else {
    return nullptr;
  }

  // If the select condition is a vector, the operands of the original select's
  // operands also must be vectors. This may not be the case for getelementptr
  // for example.
  if (CondTy->isVectorTy() && (!OtherOpT->getType()->isVectorTy() ||
                               !OtherOpF->getType()->isVectorTy()))
    return nullptr;

  // If we reach here, they do have operations in common.
  Value *NewSI = Builder.CreateSelect(Cond, OtherOpT, OtherOpF,
                                      SI.getName() + ".v", &SI);
  Value *Op0 = MatchIsOpZero ? MatchOp : NewSI;
  Value *Op1 = MatchIsOpZero ? NewSI : MatchOp;
  if (auto *BO = dyn_cast<BinaryOperator>(TI)) {
    BinaryOperator *NewBO = BinaryOperator::Create(BO->getOpcode(), Op0, Op1);
    NewBO->copyIRFlags(TI);
    NewBO->andIRFlags(FI);
    return NewBO;
  }
  if (auto *TGEP = dyn_cast<GetElementPtrInst>(TI)) {
    auto *FGEP = cast<GetElementPtrInst>(FI);
    Type *ElementType = TGEP->getResultElementType();
    return TGEP->isInBounds() && FGEP->isInBounds()
               ? GetElementPtrInst::CreateInBounds(ElementType, Op0, {Op1})
               : GetElementPtrInst::Create(ElementType, Op0, {Op1});
  }
  llvm_unreachable("Expected BinaryOperator or GEP");
  return nullptr;
}

static bool isSelect01(const APInt &C1I, const APInt &C2I) {
  if (!C1I.isNullValue() && !C2I.isNullValue()) // One side must be zero.
    return false;
  return C1I.isOneValue() || C1I.isAllOnesValue() ||
         C2I.isOneValue() || C2I.isAllOnesValue();
}

/// Try to fold the select into one of the operands to allow further
/// optimization.
Instruction *InstCombinerImpl::foldSelectIntoOp(SelectInst &SI, Value *TrueVal,
                                                Value *FalseVal) {
  // See the comment above GetSelectFoldableOperands for a description of the
  // transformation we are doing here.
  auto ConstIntOrVector = [&](Value *OOp, APInt CI) -> Value * {
    Value *C;
    Type *OOpTy = OOp->getType();
    if (isa<ScalableVectorType>(OOpTy)) {
      VectorType *VTy = dyn_cast<VectorType>(OOp->getType());
      C = Builder.CreateVectorSplat(cast<VectorType>(OOpTy)->getElementCount(),
                                    ConstantInt::get(VTy->getContext(), CI),
                                    "constant.splat");
    } else {
      C = ConstantInt::get(OOpTy, CI);
    }
    return C;
  };
  if (auto *TVI = dyn_cast<BinaryOperator>(TrueVal)) {
    if (TVI->hasOneUse() && !isa<Constant>(FalseVal)) {
      if (unsigned SFO = getSelectFoldableOperands(TVI)) {
        unsigned OpToFold = 0;
        if ((SFO & 1) && FalseVal == TVI->getOperand(0)) {
          OpToFold = 1;
        } else if ((SFO & 2) && FalseVal == TVI->getOperand(1)) {
          OpToFold = 2;
        }

        if (OpToFold) {
          Constant *C = ConstantExpr::getBinOpIdentity(TVI->getOpcode(),
                                                       TVI->getType(), true);
          Value *OOp = TVI->getOperand(2-OpToFold);
          // Avoid creating select between 2 constants unless it's selecting
          // between 0, 1 and -1.
          const APInt *OOpC;
          bool OOpIsAPInt = match(OOp, m_APInt(OOpC));
<<<<<<< HEAD
          if (!isa<Constant>(OOp) || (OOpIsAPInt && isSelect01(CI, *OOpC))) {
            Value *C = ConstIntOrVector(OOp, CI);
=======
          if (!isa<Constant>(OOp) ||
              (OOpIsAPInt && isSelect01(C->getUniqueInteger(), *OOpC))) {
>>>>>>> 8dd131ee
            Value *NewSel = Builder.CreateSelect(SI.getCondition(), OOp, C);
            NewSel->takeName(TVI);
            BinaryOperator *BO = BinaryOperator::Create(TVI->getOpcode(),
                                                        FalseVal, NewSel);
            BO->copyIRFlags(TVI);
            return BO;
          }
        }
      }
    }
  }

  if (auto *FVI = dyn_cast<BinaryOperator>(FalseVal)) {
    if (FVI->hasOneUse() && !isa<Constant>(TrueVal)) {
      if (unsigned SFO = getSelectFoldableOperands(FVI)) {
        unsigned OpToFold = 0;
        if ((SFO & 1) && TrueVal == FVI->getOperand(0)) {
          OpToFold = 1;
        } else if ((SFO & 2) && TrueVal == FVI->getOperand(1)) {
          OpToFold = 2;
        }

        if (OpToFold) {
          Constant *C = ConstantExpr::getBinOpIdentity(FVI->getOpcode(),
                                                       FVI->getType(), true);
          Value *OOp = FVI->getOperand(2-OpToFold);
          // Avoid creating select between 2 constants unless it's selecting
          // between 0, 1 and -1.
          const APInt *OOpC;
          bool OOpIsAPInt = match(OOp, m_APInt(OOpC));
<<<<<<< HEAD
          if (!isa<Constant>(OOp) || (OOpIsAPInt && isSelect01(CI, *OOpC))) {
            Value *C = ConstIntOrVector(OOp, CI);
=======
          if (!isa<Constant>(OOp) ||
              (OOpIsAPInt && isSelect01(C->getUniqueInteger(), *OOpC))) {
>>>>>>> 8dd131ee
            Value *NewSel = Builder.CreateSelect(SI.getCondition(), C, OOp);
            NewSel->takeName(FVI);
            BinaryOperator *BO = BinaryOperator::Create(FVI->getOpcode(),
                                                        TrueVal, NewSel);
            BO->copyIRFlags(FVI);
            return BO;
          }
        }
      }
    }
  }

  return nullptr;
}

/// We want to turn:
///   (select (icmp eq (and X, Y), 0), (and (lshr X, Z), 1), 1)
/// into:
///   zext (icmp ne i32 (and X, (or Y, (shl 1, Z))), 0)
/// Note:
///   Z may be 0 if lshr is missing.
/// Worst-case scenario is that we will replace 5 instructions with 5 different
/// instructions, but we got rid of select.
static Instruction *foldSelectICmpAndAnd(Type *SelType, const ICmpInst *Cmp,
                                         Value *TVal, Value *FVal,
                                         InstCombiner::BuilderTy &Builder) {
  if (!(Cmp->hasOneUse() && Cmp->getOperand(0)->hasOneUse() &&
        Cmp->getPredicate() == ICmpInst::ICMP_EQ &&
        match(Cmp->getOperand(1), m_Zero()) && match(FVal, m_One())))
    return nullptr;

  // The TrueVal has general form of:  and %B, 1
  Value *B;
  if (!match(TVal, m_OneUse(m_And(m_Value(B), m_One()))))
    return nullptr;

  // Where %B may be optionally shifted:  lshr %X, %Z.
  Value *X, *Z;
  const bool HasShift = match(B, m_OneUse(m_LShr(m_Value(X), m_Value(Z))));
  if (!HasShift)
    X = B;

  Value *Y;
  if (!match(Cmp->getOperand(0), m_c_And(m_Specific(X), m_Value(Y))))
    return nullptr;

  // ((X & Y) == 0) ? ((X >> Z) & 1) : 1 --> (X & (Y | (1 << Z))) != 0
  // ((X & Y) == 0) ? (X & 1) : 1 --> (X & (Y | 1)) != 0
  Constant *One = ConstantInt::get(SelType, 1);
  Value *MaskB = HasShift ? Builder.CreateShl(One, Z) : One;
  Value *FullMask = Builder.CreateOr(Y, MaskB);
  Value *MaskedX = Builder.CreateAnd(X, FullMask);
  Value *ICmpNeZero = Builder.CreateIsNotNull(MaskedX);
  return new ZExtInst(ICmpNeZero, SelType);
}

/// We want to turn:
///   (select (icmp sgt x, C), lshr (X, Y), ashr (X, Y)); iff C s>= -1
///   (select (icmp slt x, C), ashr (X, Y), lshr (X, Y)); iff C s>= 0
/// into:
///   ashr (X, Y)
static Value *foldSelectICmpLshrAshr(const ICmpInst *IC, Value *TrueVal,
                                     Value *FalseVal,
                                     InstCombiner::BuilderTy &Builder) {
  ICmpInst::Predicate Pred = IC->getPredicate();
  Value *CmpLHS = IC->getOperand(0);
  Value *CmpRHS = IC->getOperand(1);
  if (!CmpRHS->getType()->isIntOrIntVectorTy())
    return nullptr;

  Value *X, *Y;
  unsigned Bitwidth = CmpRHS->getType()->getScalarSizeInBits();
  if ((Pred != ICmpInst::ICMP_SGT ||
       !match(CmpRHS,
              m_SpecificInt_ICMP(ICmpInst::ICMP_SGE, APInt(Bitwidth, -1)))) &&
      (Pred != ICmpInst::ICMP_SLT ||
       !match(CmpRHS,
              m_SpecificInt_ICMP(ICmpInst::ICMP_SGE, APInt(Bitwidth, 0)))))
    return nullptr;

  // Canonicalize so that ashr is in FalseVal.
  if (Pred == ICmpInst::ICMP_SLT)
    std::swap(TrueVal, FalseVal);

  if (match(TrueVal, m_LShr(m_Value(X), m_Value(Y))) &&
      match(FalseVal, m_AShr(m_Specific(X), m_Specific(Y))) &&
      match(CmpLHS, m_Specific(X))) {
    const auto *Ashr = cast<Instruction>(FalseVal);
    // if lshr is not exact and ashr is, this new ashr must not be exact.
    bool IsExact = Ashr->isExact() && cast<Instruction>(TrueVal)->isExact();
    return Builder.CreateAShr(X, Y, IC->getName(), IsExact);
  }

  return nullptr;
}

/// We want to turn:
///   (select (icmp eq (and X, C1), 0), Y, (or Y, C2))
/// into:
///   (or (shl (and X, C1), C3), Y)
/// iff:
///   C1 and C2 are both powers of 2
/// where:
///   C3 = Log(C2) - Log(C1)
///
/// This transform handles cases where:
/// 1. The icmp predicate is inverted
/// 2. The select operands are reversed
/// 3. The magnitude of C2 and C1 are flipped
static Value *foldSelectICmpAndOr(const ICmpInst *IC, Value *TrueVal,
                                  Value *FalseVal,
                                  InstCombiner::BuilderTy &Builder) {
  // Only handle integer compares. Also, if this is a vector select, we need a
  // vector compare.
  if (!TrueVal->getType()->isIntOrIntVectorTy() ||
      TrueVal->getType()->isVectorTy() != IC->getType()->isVectorTy())
    return nullptr;

  Value *CmpLHS = IC->getOperand(0);
  Value *CmpRHS = IC->getOperand(1);

  Value *V;
  unsigned C1Log;
  bool IsEqualZero;
  bool NeedAnd = false;
  if (IC->isEquality()) {
    if (!match(CmpRHS, m_Zero()))
      return nullptr;

    const APInt *C1;
    if (!match(CmpLHS, m_And(m_Value(), m_Power2(C1))))
      return nullptr;

    V = CmpLHS;
    C1Log = C1->logBase2();
    IsEqualZero = IC->getPredicate() == ICmpInst::ICMP_EQ;
  } else if (IC->getPredicate() == ICmpInst::ICMP_SLT ||
             IC->getPredicate() == ICmpInst::ICMP_SGT) {
    // We also need to recognize (icmp slt (trunc (X)), 0) and
    // (icmp sgt (trunc (X)), -1).
    IsEqualZero = IC->getPredicate() == ICmpInst::ICMP_SGT;
    if ((IsEqualZero && !match(CmpRHS, m_AllOnes())) ||
        (!IsEqualZero && !match(CmpRHS, m_Zero())))
      return nullptr;

    if (!match(CmpLHS, m_OneUse(m_Trunc(m_Value(V)))))
      return nullptr;

    C1Log = CmpLHS->getType()->getScalarSizeInBits() - 1;
    NeedAnd = true;
  } else {
    return nullptr;
  }

  const APInt *C2;
  bool OrOnTrueVal = false;
  bool OrOnFalseVal = match(FalseVal, m_Or(m_Specific(TrueVal), m_Power2(C2)));
  if (!OrOnFalseVal)
    OrOnTrueVal = match(TrueVal, m_Or(m_Specific(FalseVal), m_Power2(C2)));

  if (!OrOnFalseVal && !OrOnTrueVal)
    return nullptr;

  Value *Y = OrOnFalseVal ? TrueVal : FalseVal;

  unsigned C2Log = C2->logBase2();

  bool NeedXor = (!IsEqualZero && OrOnFalseVal) || (IsEqualZero && OrOnTrueVal);
  bool NeedShift = C1Log != C2Log;
  bool NeedZExtTrunc = Y->getType()->getScalarSizeInBits() !=
                       V->getType()->getScalarSizeInBits();

  // Make sure we don't create more instructions than we save.
  Value *Or = OrOnFalseVal ? FalseVal : TrueVal;
  if ((NeedShift + NeedXor + NeedZExtTrunc) >
      (IC->hasOneUse() + Or->hasOneUse()))
    return nullptr;

  if (NeedAnd) {
    // Insert the AND instruction on the input to the truncate.
    APInt C1 = APInt::getOneBitSet(V->getType()->getScalarSizeInBits(), C1Log);
    V = Builder.CreateAnd(V, ConstantInt::get(V->getType(), C1));
  }

  if (C2Log > C1Log) {
    V = Builder.CreateZExtOrTrunc(V, Y->getType());
    V = Builder.CreateShl(V, C2Log - C1Log);
  } else if (C1Log > C2Log) {
    V = Builder.CreateLShr(V, C1Log - C2Log);
    V = Builder.CreateZExtOrTrunc(V, Y->getType());
  } else
    V = Builder.CreateZExtOrTrunc(V, Y->getType());

  if (NeedXor)
    V = Builder.CreateXor(V, *C2);

  return Builder.CreateOr(V, Y);
}

/// Canonicalize a set or clear of a masked set of constant bits to
/// select-of-constants form.
static Instruction *foldSetClearBits(SelectInst &Sel,
                                     InstCombiner::BuilderTy &Builder) {
  Value *Cond = Sel.getCondition();
  Value *T = Sel.getTrueValue();
  Value *F = Sel.getFalseValue();
  Type *Ty = Sel.getType();
  Value *X;
  const APInt *NotC, *C;

  // Cond ? (X & ~C) : (X | C) --> (X & ~C) | (Cond ? 0 : C)
  if (match(T, m_And(m_Value(X), m_APInt(NotC))) &&
      match(F, m_OneUse(m_Or(m_Specific(X), m_APInt(C)))) && *NotC == ~(*C)) {
    Constant *Zero = ConstantInt::getNullValue(Ty);
    Constant *OrC = ConstantInt::get(Ty, *C);
    Value *NewSel = Builder.CreateSelect(Cond, Zero, OrC, "masksel", &Sel);
    return BinaryOperator::CreateOr(T, NewSel);
  }

  // Cond ? (X | C) : (X & ~C) --> (X & ~C) | (Cond ? C : 0)
  if (match(F, m_And(m_Value(X), m_APInt(NotC))) &&
      match(T, m_OneUse(m_Or(m_Specific(X), m_APInt(C)))) && *NotC == ~(*C)) {
    Constant *Zero = ConstantInt::getNullValue(Ty);
    Constant *OrC = ConstantInt::get(Ty, *C);
    Value *NewSel = Builder.CreateSelect(Cond, OrC, Zero, "masksel", &Sel);
    return BinaryOperator::CreateOr(F, NewSel);
  }

  return nullptr;
}

/// Transform patterns such as (a > b) ? a - b : 0 into usub.sat(a, b).
/// There are 8 commuted/swapped variants of this pattern.
/// TODO: Also support a - UMIN(a,b) patterns.
static Value *canonicalizeSaturatedSubtract(const ICmpInst *ICI,
                                            const Value *TrueVal,
                                            const Value *FalseVal,
                                            InstCombiner::BuilderTy &Builder) {
  ICmpInst::Predicate Pred = ICI->getPredicate();
  if (!ICmpInst::isUnsigned(Pred))
    return nullptr;

  // (b > a) ? 0 : a - b -> (b <= a) ? a - b : 0
  if (match(TrueVal, m_Zero())) {
    Pred = ICmpInst::getInversePredicate(Pred);
    std::swap(TrueVal, FalseVal);
  }
  if (!match(FalseVal, m_Zero()))
    return nullptr;

  Value *A = ICI->getOperand(0);
  Value *B = ICI->getOperand(1);
  if (Pred == ICmpInst::ICMP_ULE || Pred == ICmpInst::ICMP_ULT) {
    // (b < a) ? a - b : 0 -> (a > b) ? a - b : 0
    std::swap(A, B);
    Pred = ICmpInst::getSwappedPredicate(Pred);
  }

  assert((Pred == ICmpInst::ICMP_UGE || Pred == ICmpInst::ICMP_UGT) &&
         "Unexpected isUnsigned predicate!");

  // Ensure the sub is of the form:
  //  (a > b) ? a - b : 0 -> usub.sat(a, b)
  //  (a > b) ? b - a : 0 -> -usub.sat(a, b)
  // Checking for both a-b and a+(-b) as a constant.
  bool IsNegative = false;
  const APInt *C;
  if (match(TrueVal, m_Sub(m_Specific(B), m_Specific(A))) ||
      (match(A, m_APInt(C)) &&
       match(TrueVal, m_Add(m_Specific(B), m_SpecificInt(-*C)))))
    IsNegative = true;
  else if (!match(TrueVal, m_Sub(m_Specific(A), m_Specific(B))) &&
           !(match(B, m_APInt(C)) &&
             match(TrueVal, m_Add(m_Specific(A), m_SpecificInt(-*C)))))
    return nullptr;

  // If we are adding a negate and the sub and icmp are used anywhere else, we
  // would end up with more instructions.
  if (IsNegative && !TrueVal->hasOneUse() && !ICI->hasOneUse())
    return nullptr;

  // (a > b) ? a - b : 0 -> usub.sat(a, b)
  // (a > b) ? b - a : 0 -> -usub.sat(a, b)
  Value *Result = Builder.CreateBinaryIntrinsic(Intrinsic::usub_sat, A, B);
  if (IsNegative)
    Result = Builder.CreateNeg(Result);
  return Result;
}

static Value *canonicalizeSaturatedAdd(ICmpInst *Cmp, Value *TVal, Value *FVal,
                                       InstCombiner::BuilderTy &Builder) {
  if (!Cmp->hasOneUse())
    return nullptr;

  // Match unsigned saturated add with constant.
  Value *Cmp0 = Cmp->getOperand(0);
  Value *Cmp1 = Cmp->getOperand(1);
  ICmpInst::Predicate Pred = Cmp->getPredicate();
  Value *X;
  const APInt *C, *CmpC;
  if (Pred == ICmpInst::ICMP_ULT &&
      match(TVal, m_Add(m_Value(X), m_APInt(C))) && X == Cmp0 &&
      match(FVal, m_AllOnes()) && match(Cmp1, m_APInt(CmpC)) && *CmpC == ~*C) {
    // (X u< ~C) ? (X + C) : -1 --> uadd.sat(X, C)
    return Builder.CreateBinaryIntrinsic(
        Intrinsic::uadd_sat, X, ConstantInt::get(X->getType(), *C));
  }

  // Match unsigned saturated add of 2 variables with an unnecessary 'not'.
  // There are 8 commuted variants.
  // Canonicalize -1 (saturated result) to true value of the select. Just
  // swapping the compare operands is legal, because the selected value is the
  // same in case of equality, so we can interchange u< and u<=.
  if (match(FVal, m_AllOnes())) {
    std::swap(TVal, FVal);
    std::swap(Cmp0, Cmp1);
  }
  if (!match(TVal, m_AllOnes()))
    return nullptr;

  // Canonicalize predicate to 'ULT'.
  if (Pred == ICmpInst::ICMP_UGT) {
    Pred = ICmpInst::ICMP_ULT;
    std::swap(Cmp0, Cmp1);
  }
  if (Pred != ICmpInst::ICMP_ULT)
    return nullptr;

  // Match unsigned saturated add of 2 variables with an unnecessary 'not'.
  Value *Y;
  if (match(Cmp0, m_Not(m_Value(X))) &&
      match(FVal, m_c_Add(m_Specific(X), m_Value(Y))) && Y == Cmp1) {
    // (~X u< Y) ? -1 : (X + Y) --> uadd.sat(X, Y)
    // (~X u< Y) ? -1 : (Y + X) --> uadd.sat(X, Y)
    return Builder.CreateBinaryIntrinsic(Intrinsic::uadd_sat, X, Y);
  }
  // The 'not' op may be included in the sum but not the compare.
  X = Cmp0;
  Y = Cmp1;
  if (match(FVal, m_c_Add(m_Not(m_Specific(X)), m_Specific(Y)))) {
    // (X u< Y) ? -1 : (~X + Y) --> uadd.sat(~X, Y)
    // (X u< Y) ? -1 : (Y + ~X) --> uadd.sat(Y, ~X)
    BinaryOperator *BO = cast<BinaryOperator>(FVal);
    return Builder.CreateBinaryIntrinsic(
        Intrinsic::uadd_sat, BO->getOperand(0), BO->getOperand(1));
  }
  // The overflow may be detected via the add wrapping round.
  if (match(Cmp0, m_c_Add(m_Specific(Cmp1), m_Value(Y))) &&
      match(FVal, m_c_Add(m_Specific(Cmp1), m_Specific(Y)))) {
    // ((X + Y) u< X) ? -1 : (X + Y) --> uadd.sat(X, Y)
    // ((X + Y) u< Y) ? -1 : (X + Y) --> uadd.sat(X, Y)
    return Builder.CreateBinaryIntrinsic(Intrinsic::uadd_sat, Cmp1, Y);
  }

  return nullptr;
}

/// Fold the following code sequence:
/// \code
///   int a = ctlz(x & -x);
//    x ? 31 - a : a;
/// \code
///
/// into:
///   cttz(x)
static Instruction *foldSelectCtlzToCttz(ICmpInst *ICI, Value *TrueVal,
                                         Value *FalseVal,
                                         InstCombiner::BuilderTy &Builder) {
  unsigned BitWidth = TrueVal->getType()->getScalarSizeInBits();
  if (!ICI->isEquality() || !match(ICI->getOperand(1), m_Zero()))
    return nullptr;

  if (ICI->getPredicate() == ICmpInst::ICMP_NE)
    std::swap(TrueVal, FalseVal);

  if (!match(FalseVal,
             m_Xor(m_Deferred(TrueVal), m_SpecificInt(BitWidth - 1))))
    return nullptr;

  if (!match(TrueVal, m_Intrinsic<Intrinsic::ctlz>()))
    return nullptr;

  Value *X = ICI->getOperand(0);
  auto *II = cast<IntrinsicInst>(TrueVal);
  if (!match(II->getOperand(0), m_c_And(m_Specific(X), m_Neg(m_Specific(X)))))
    return nullptr;

  Function *F = Intrinsic::getDeclaration(II->getModule(), Intrinsic::cttz,
                                          II->getType());
  return CallInst::Create(F, {X, II->getArgOperand(1)});
}

/// Attempt to fold a cttz/ctlz followed by a icmp plus select into a single
/// call to cttz/ctlz with flag 'is_zero_undef' cleared.
///
/// For example, we can fold the following code sequence:
/// \code
///   %0 = tail call i32 @llvm.cttz.i32(i32 %x, i1 true)
///   %1 = icmp ne i32 %x, 0
///   %2 = select i1 %1, i32 %0, i32 32
/// \code
///
/// into:
///   %0 = tail call i32 @llvm.cttz.i32(i32 %x, i1 false)
static Value *foldSelectCttzCtlz(ICmpInst *ICI, Value *TrueVal, Value *FalseVal,
                                 InstCombiner::BuilderTy &Builder) {
  ICmpInst::Predicate Pred = ICI->getPredicate();
  Value *CmpLHS = ICI->getOperand(0);
  Value *CmpRHS = ICI->getOperand(1);

  // Check if the condition value compares a value for equality against zero.
  if (!ICI->isEquality() || !match(CmpRHS, m_Zero()))
    return nullptr;

  Value *SelectArg = FalseVal;
  Value *ValueOnZero = TrueVal;
  if (Pred == ICmpInst::ICMP_NE)
    std::swap(SelectArg, ValueOnZero);

  // Skip zero extend/truncate.
  Value *Count = nullptr;
  if (!match(SelectArg, m_ZExt(m_Value(Count))) &&
      !match(SelectArg, m_Trunc(m_Value(Count))))
    Count = SelectArg;

  // Check that 'Count' is a call to intrinsic cttz/ctlz. Also check that the
  // input to the cttz/ctlz is used as LHS for the compare instruction.
  if (!match(Count, m_Intrinsic<Intrinsic::cttz>(m_Specific(CmpLHS))) &&
      !match(Count, m_Intrinsic<Intrinsic::ctlz>(m_Specific(CmpLHS))))
    return nullptr;

  IntrinsicInst *II = cast<IntrinsicInst>(Count);

  // Check if the value propagated on zero is a constant number equal to the
  // sizeof in bits of 'Count'.
  unsigned SizeOfInBits = Count->getType()->getScalarSizeInBits();
  if (match(ValueOnZero, m_SpecificInt(SizeOfInBits))) {
    // Explicitly clear the 'undef_on_zero' flag. It's always valid to go from
    // true to false on this flag, so we can replace it for all users.
    II->setArgOperand(1, ConstantInt::getFalse(II->getContext()));
    return SelectArg;
  }

  // The ValueOnZero is not the bitwidth. But if the cttz/ctlz (and optional
  // zext/trunc) have one use (ending at the select), the cttz/ctlz result will
  // not be used if the input is zero. Relax to 'undef_on_zero' for that case.
  if (II->hasOneUse() && SelectArg->hasOneUse() &&
      !match(II->getArgOperand(1), m_One()))
    II->setArgOperand(1, ConstantInt::getTrue(II->getContext()));

  return nullptr;
}

/// Return true if we find and adjust an icmp+select pattern where the compare
/// is with a constant that can be incremented or decremented to match the
/// minimum or maximum idiom.
static bool adjustMinMax(SelectInst &Sel, ICmpInst &Cmp) {
  ICmpInst::Predicate Pred = Cmp.getPredicate();
  Value *CmpLHS = Cmp.getOperand(0);
  Value *CmpRHS = Cmp.getOperand(1);
  Value *TrueVal = Sel.getTrueValue();
  Value *FalseVal = Sel.getFalseValue();

  // We may move or edit the compare, so make sure the select is the only user.
  const APInt *CmpC;
  if (!Cmp.hasOneUse() || !match(CmpRHS, m_APInt(CmpC)))
    return false;

  // These transforms only work for selects of integers or vector selects of
  // integer vectors.
  Type *SelTy = Sel.getType();
  auto *SelEltTy = dyn_cast<IntegerType>(SelTy->getScalarType());
  if (!SelEltTy || SelTy->isVectorTy() != Cmp.getType()->isVectorTy())
    return false;

  Constant *AdjustedRHS;
  if (Pred == ICmpInst::ICMP_UGT || Pred == ICmpInst::ICMP_SGT)
    AdjustedRHS = ConstantInt::get(CmpRHS->getType(), *CmpC + 1);
  else if (Pred == ICmpInst::ICMP_ULT || Pred == ICmpInst::ICMP_SLT)
    AdjustedRHS = ConstantInt::get(CmpRHS->getType(), *CmpC - 1);
  else
    return false;

  // X > C ? X : C+1  -->  X < C+1 ? C+1 : X
  // X < C ? X : C-1  -->  X > C-1 ? C-1 : X
  if ((CmpLHS == TrueVal && AdjustedRHS == FalseVal) ||
      (CmpLHS == FalseVal && AdjustedRHS == TrueVal)) {
    ; // Nothing to do here. Values match without any sign/zero extension.
  }
  // Types do not match. Instead of calculating this with mixed types, promote
  // all to the larger type. This enables scalar evolution to analyze this
  // expression.
  else if (CmpRHS->getType()->getScalarSizeInBits() < SelEltTy->getBitWidth()) {
    Constant *SextRHS = ConstantExpr::getSExt(AdjustedRHS, SelTy);

    // X = sext x; x >s c ? X : C+1 --> X = sext x; X <s C+1 ? C+1 : X
    // X = sext x; x <s c ? X : C-1 --> X = sext x; X >s C-1 ? C-1 : X
    // X = sext x; x >u c ? X : C+1 --> X = sext x; X <u C+1 ? C+1 : X
    // X = sext x; x <u c ? X : C-1 --> X = sext x; X >u C-1 ? C-1 : X
    if (match(TrueVal, m_SExt(m_Specific(CmpLHS))) && SextRHS == FalseVal) {
      CmpLHS = TrueVal;
      AdjustedRHS = SextRHS;
    } else if (match(FalseVal, m_SExt(m_Specific(CmpLHS))) &&
               SextRHS == TrueVal) {
      CmpLHS = FalseVal;
      AdjustedRHS = SextRHS;
    } else if (Cmp.isUnsigned()) {
      Constant *ZextRHS = ConstantExpr::getZExt(AdjustedRHS, SelTy);
      // X = zext x; x >u c ? X : C+1 --> X = zext x; X <u C+1 ? C+1 : X
      // X = zext x; x <u c ? X : C-1 --> X = zext x; X >u C-1 ? C-1 : X
      // zext + signed compare cannot be changed:
      //    0xff <s 0x00, but 0x00ff >s 0x0000
      if (match(TrueVal, m_ZExt(m_Specific(CmpLHS))) && ZextRHS == FalseVal) {
        CmpLHS = TrueVal;
        AdjustedRHS = ZextRHS;
      } else if (match(FalseVal, m_ZExt(m_Specific(CmpLHS))) &&
                 ZextRHS == TrueVal) {
        CmpLHS = FalseVal;
        AdjustedRHS = ZextRHS;
      } else {
        return false;
      }
    } else {
      return false;
    }
  } else {
    return false;
  }

  Pred = ICmpInst::getSwappedPredicate(Pred);
  CmpRHS = AdjustedRHS;
  std::swap(FalseVal, TrueVal);
  Cmp.setPredicate(Pred);
  Cmp.setOperand(0, CmpLHS);
  Cmp.setOperand(1, CmpRHS);
  Sel.setOperand(1, TrueVal);
  Sel.setOperand(2, FalseVal);
  Sel.swapProfMetadata();

  // Move the compare instruction right before the select instruction. Otherwise
  // the sext/zext value may be defined after the compare instruction uses it.
  Cmp.moveBefore(&Sel);

  return true;
}

/// If this is an integer min/max (icmp + select) with a constant operand,
/// create the canonical icmp for the min/max operation and canonicalize the
/// constant to the 'false' operand of the select:
/// select (icmp Pred X, C1), C2, X --> select (icmp Pred' X, C2), X, C2
/// Note: if C1 != C2, this will change the icmp constant to the existing
/// constant operand of the select.
static Instruction *canonicalizeMinMaxWithConstant(SelectInst &Sel,
                                                   ICmpInst &Cmp,
                                                   InstCombinerImpl &IC) {
  if (!Cmp.hasOneUse() || !isa<Constant>(Cmp.getOperand(1)))
    return nullptr;

  // Canonicalize the compare predicate based on whether we have min or max.
  Value *LHS, *RHS;
  SelectPatternResult SPR = matchSelectPattern(&Sel, LHS, RHS);
  if (!SelectPatternResult::isMinOrMax(SPR.Flavor))
    return nullptr;

  // Is this already canonical?
  ICmpInst::Predicate CanonicalPred = getMinMaxPred(SPR.Flavor);
  if (Cmp.getOperand(0) == LHS && Cmp.getOperand(1) == RHS &&
      Cmp.getPredicate() == CanonicalPred)
    return nullptr;

  // Bail out on unsimplified X-0 operand (due to some worklist management bug),
  // as this may cause an infinite combine loop. Let the sub be folded first.
  if (match(LHS, m_Sub(m_Value(), m_Zero())) ||
      match(RHS, m_Sub(m_Value(), m_Zero())))
    return nullptr;

  // Create the canonical compare and plug it into the select.
  IC.replaceOperand(Sel, 0, IC.Builder.CreateICmp(CanonicalPred, LHS, RHS));

  // If the select operands did not change, we're done.
  if (Sel.getTrueValue() == LHS && Sel.getFalseValue() == RHS)
    return &Sel;

  // If we are swapping the select operands, swap the metadata too.
  assert(Sel.getTrueValue() == RHS && Sel.getFalseValue() == LHS &&
         "Unexpected results from matchSelectPattern");
  Sel.swapValues();
  Sel.swapProfMetadata();
  return &Sel;
}

/// There are many select variants for each of ABS/NABS.
/// In matchSelectPattern(), there are different compare constants, compare
/// predicates/operands and select operands.
/// In isKnownNegation(), there are different formats of negated operands.
/// Canonicalize all these variants to 1 pattern.
/// This makes CSE more likely.
static Instruction *canonicalizeAbsNabs(SelectInst &Sel, ICmpInst &Cmp,
                                        InstCombinerImpl &IC) {
  if (!Cmp.hasOneUse() || !isa<Constant>(Cmp.getOperand(1)))
    return nullptr;

  // Choose a sign-bit check for the compare (likely simpler for codegen).
  // ABS:  (X <s 0) ? -X : X
  // NABS: (X <s 0) ? X : -X
  Value *LHS, *RHS;
  SelectPatternFlavor SPF = matchSelectPattern(&Sel, LHS, RHS).Flavor;
  if (SPF != SelectPatternFlavor::SPF_ABS &&
      SPF != SelectPatternFlavor::SPF_NABS)
    return nullptr;

  Value *TVal = Sel.getTrueValue();
  Value *FVal = Sel.getFalseValue();
  assert(isKnownNegation(TVal, FVal) &&
         "Unexpected result from matchSelectPattern");

  // The compare may use the negated abs()/nabs() operand, or it may use
  // negation in non-canonical form such as: sub A, B.
  bool CmpUsesNegatedOp = match(Cmp.getOperand(0), m_Neg(m_Specific(TVal))) ||
                          match(Cmp.getOperand(0), m_Neg(m_Specific(FVal)));

  bool CmpCanonicalized = !CmpUsesNegatedOp &&
                          match(Cmp.getOperand(1), m_ZeroInt()) &&
                          Cmp.getPredicate() == ICmpInst::ICMP_SLT;
  bool RHSCanonicalized = match(RHS, m_Neg(m_Specific(LHS)));

  // Is this already canonical?
  if (CmpCanonicalized && RHSCanonicalized)
    return nullptr;

  // If RHS is not canonical but is used by other instructions, don't
  // canonicalize it and potentially increase the instruction count.
  if (!RHSCanonicalized)
    if (!(RHS->hasOneUse() || (RHS->hasNUses(2) && CmpUsesNegatedOp)))
      return nullptr;

  // Create the canonical compare: icmp slt LHS 0.
  if (!CmpCanonicalized) {
    Cmp.setPredicate(ICmpInst::ICMP_SLT);
    Cmp.setOperand(1, ConstantInt::getNullValue(Cmp.getOperand(0)->getType()));
    if (CmpUsesNegatedOp)
      Cmp.setOperand(0, LHS);
  }

  // Create the canonical RHS: RHS = sub (0, LHS).
  if (!RHSCanonicalized) {
    assert(RHS->hasOneUse() && "RHS use number is not right");
    RHS = IC.Builder.CreateNeg(LHS);
    if (TVal == LHS) {
      // Replace false value.
      IC.replaceOperand(Sel, 2, RHS);
      FVal = RHS;
    } else {
      // Replace true value.
      IC.replaceOperand(Sel, 1, RHS);
      TVal = RHS;
    }
  }

  // If the select operands do not change, we're done.
  if (SPF == SelectPatternFlavor::SPF_NABS) {
    if (TVal == LHS)
      return &Sel;
    assert(FVal == LHS && "Unexpected results from matchSelectPattern");
  } else {
    if (FVal == LHS)
      return &Sel;
    assert(TVal == LHS && "Unexpected results from matchSelectPattern");
  }

  // We are swapping the select operands, so swap the metadata too.
  Sel.swapValues();
  Sel.swapProfMetadata();
  return &Sel;
}

/// If we have a select with an equality comparison, then we know the value in
/// one of the arms of the select. See if substituting this value into an arm
/// and simplifying the result yields the same value as the other arm.
///
/// To make this transform safe, we must drop poison-generating flags
/// (nsw, etc) if we simplified to a binop because the select may be guarding
/// that poison from propagating. If the existing binop already had no
/// poison-generating flags, then this transform can be done by instsimplify.
///
/// Consider:
///   %cmp = icmp eq i32 %x, 2147483647
///   %add = add nsw i32 %x, 1
///   %sel = select i1 %cmp, i32 -2147483648, i32 %add
///
/// We can't replace %sel with %add unless we strip away the flags.
/// TODO: Wrapping flags could be preserved in some cases with better analysis.
Instruction *InstCombinerImpl::foldSelectValueEquivalence(SelectInst &Sel,
                                                          ICmpInst &Cmp) {
  if (!Cmp.isEquality())
    return nullptr;

  // Canonicalize the pattern to ICMP_EQ by swapping the select operands.
  Value *TrueVal = Sel.getTrueValue(), *FalseVal = Sel.getFalseValue();
  bool Swapped = false;
  if (Cmp.getPredicate() == ICmpInst::ICMP_NE) {
    std::swap(TrueVal, FalseVal);
    Swapped = true;
  }

  // In X == Y ? f(X) : Z, try to evaluate f(Y) and replace the operand.
  // Make sure Y cannot be undef though, as we might pick different values for
  // undef in the icmp and in f(Y). Additionally, take care to avoid replacing
  // X == Y ? X : Z with X == Y ? Y : Z, as that would lead to an infinite
  // replacement cycle.
  Value *CmpLHS = Cmp.getOperand(0), *CmpRHS = Cmp.getOperand(1);
  if (TrueVal != CmpLHS &&
      isGuaranteedNotToBeUndefOrPoison(CmpRHS, SQ.AC, &Sel, &DT))
    if (Value *V = SimplifyWithOpReplaced(TrueVal, CmpLHS, CmpRHS, SQ,
                                          /* AllowRefinement */ true))
      return replaceOperand(Sel, Swapped ? 2 : 1, V);
  if (TrueVal != CmpRHS &&
      isGuaranteedNotToBeUndefOrPoison(CmpLHS, SQ.AC, &Sel, &DT))
    if (Value *V = SimplifyWithOpReplaced(TrueVal, CmpRHS, CmpLHS, SQ,
                                          /* AllowRefinement */ true))
      return replaceOperand(Sel, Swapped ? 2 : 1, V);

  auto *FalseInst = dyn_cast<Instruction>(FalseVal);
  if (!FalseInst)
    return nullptr;

  // InstSimplify already performed this fold if it was possible subject to
  // current poison-generating flags. Try the transform again with
  // poison-generating flags temporarily dropped.
  bool WasNUW = false, WasNSW = false, WasExact = false, WasInBounds = false;
  if (auto *OBO = dyn_cast<OverflowingBinaryOperator>(FalseVal)) {
    WasNUW = OBO->hasNoUnsignedWrap();
    WasNSW = OBO->hasNoSignedWrap();
    FalseInst->setHasNoUnsignedWrap(false);
    FalseInst->setHasNoSignedWrap(false);
  }
  if (auto *PEO = dyn_cast<PossiblyExactOperator>(FalseVal)) {
    WasExact = PEO->isExact();
    FalseInst->setIsExact(false);
  }
  if (auto *GEP = dyn_cast<GetElementPtrInst>(FalseVal)) {
    WasInBounds = GEP->isInBounds();
    GEP->setIsInBounds(false);
  }

  // Try each equivalence substitution possibility.
  // We have an 'EQ' comparison, so the select's false value will propagate.
  // Example:
  // (X == 42) ? 43 : (X + 1) --> (X == 42) ? (X + 1) : (X + 1) --> X + 1
  if (SimplifyWithOpReplaced(FalseVal, CmpLHS, CmpRHS, SQ,
                             /* AllowRefinement */ false) == TrueVal ||
      SimplifyWithOpReplaced(FalseVal, CmpRHS, CmpLHS, SQ,
                             /* AllowRefinement */ false) == TrueVal) {
    return replaceInstUsesWith(Sel, FalseVal);
  }

  // Restore poison-generating flags if the transform did not apply.
  if (WasNUW)
    FalseInst->setHasNoUnsignedWrap();
  if (WasNSW)
    FalseInst->setHasNoSignedWrap();
  if (WasExact)
    FalseInst->setIsExact();
  if (WasInBounds)
    cast<GetElementPtrInst>(FalseInst)->setIsInBounds();

  return nullptr;
}

// See if this is a pattern like:
//   %old_cmp1 = icmp slt i32 %x, C2
//   %old_replacement = select i1 %old_cmp1, i32 %target_low, i32 %target_high
//   %old_x_offseted = add i32 %x, C1
//   %old_cmp0 = icmp ult i32 %old_x_offseted, C0
//   %r = select i1 %old_cmp0, i32 %x, i32 %old_replacement
// This can be rewritten as more canonical pattern:
//   %new_cmp1 = icmp slt i32 %x, -C1
//   %new_cmp2 = icmp sge i32 %x, C0-C1
//   %new_clamped_low = select i1 %new_cmp1, i32 %target_low, i32 %x
//   %r = select i1 %new_cmp2, i32 %target_high, i32 %new_clamped_low
// Iff -C1 s<= C2 s<= C0-C1
// Also ULT predicate can also be UGT iff C0 != -1 (+invert result)
//      SLT predicate can also be SGT iff C2 != INT_MAX (+invert res.)
static Instruction *canonicalizeClampLike(SelectInst &Sel0, ICmpInst &Cmp0,
                                          InstCombiner::BuilderTy &Builder) {
  Value *X = Sel0.getTrueValue();
  Value *Sel1 = Sel0.getFalseValue();

  // First match the condition of the outermost select.
  // Said condition must be one-use.
  if (!Cmp0.hasOneUse())
    return nullptr;
  Value *Cmp00 = Cmp0.getOperand(0);
  Constant *C0;
  if (!match(Cmp0.getOperand(1),
             m_CombineAnd(m_AnyIntegralConstant(), m_Constant(C0))))
    return nullptr;
  // Canonicalize Cmp0 into the form we expect.
  // FIXME: we shouldn't care about lanes that are 'undef' in the end?
  switch (Cmp0.getPredicate()) {
  case ICmpInst::Predicate::ICMP_ULT:
    break; // Great!
  case ICmpInst::Predicate::ICMP_ULE:
    // We'd have to increment C0 by one, and for that it must not have all-ones
    // element, but then it would have been canonicalized to 'ult' before
    // we get here. So we can't do anything useful with 'ule'.
    return nullptr;
  case ICmpInst::Predicate::ICMP_UGT:
    // We want to canonicalize it to 'ult', so we'll need to increment C0,
    // which again means it must not have any all-ones elements.
    if (!match(C0,
               m_SpecificInt_ICMP(ICmpInst::Predicate::ICMP_NE,
                                  APInt::getAllOnesValue(
                                      C0->getType()->getScalarSizeInBits()))))
      return nullptr; // Can't do, have all-ones element[s].
    C0 = InstCombiner::AddOne(C0);
    std::swap(X, Sel1);
    break;
  case ICmpInst::Predicate::ICMP_UGE:
    // The only way we'd get this predicate if this `icmp` has extra uses,
    // but then we won't be able to do this fold.
    return nullptr;
  default:
    return nullptr; // Unknown predicate.
  }

  // Now that we've canonicalized the ICmp, we know the X we expect;
  // the select in other hand should be one-use.
  if (!Sel1->hasOneUse())
    return nullptr;

  // We now can finish matching the condition of the outermost select:
  // it should either be the X itself, or an addition of some constant to X.
  Constant *C1;
  if (Cmp00 == X)
    C1 = ConstantInt::getNullValue(Sel0.getType());
  else if (!match(Cmp00,
                  m_Add(m_Specific(X),
                        m_CombineAnd(m_AnyIntegralConstant(), m_Constant(C1)))))
    return nullptr;

  Value *Cmp1;
  ICmpInst::Predicate Pred1;
  Constant *C2;
  Value *ReplacementLow, *ReplacementHigh;
  if (!match(Sel1, m_Select(m_Value(Cmp1), m_Value(ReplacementLow),
                            m_Value(ReplacementHigh))) ||
      !match(Cmp1,
             m_ICmp(Pred1, m_Specific(X),
                    m_CombineAnd(m_AnyIntegralConstant(), m_Constant(C2)))))
    return nullptr;

  if (!Cmp1->hasOneUse() && (Cmp00 == X || !Cmp00->hasOneUse()))
    return nullptr; // Not enough one-use instructions for the fold.
  // FIXME: this restriction could be relaxed if Cmp1 can be reused as one of
  //        two comparisons we'll need to build.

  // Canonicalize Cmp1 into the form we expect.
  // FIXME: we shouldn't care about lanes that are 'undef' in the end?
  switch (Pred1) {
  case ICmpInst::Predicate::ICMP_SLT:
    break;
  case ICmpInst::Predicate::ICMP_SLE:
    // We'd have to increment C2 by one, and for that it must not have signed
    // max element, but then it would have been canonicalized to 'slt' before
    // we get here. So we can't do anything useful with 'sle'.
    return nullptr;
  case ICmpInst::Predicate::ICMP_SGT:
    // We want to canonicalize it to 'slt', so we'll need to increment C2,
    // which again means it must not have any signed max elements.
    if (!match(C2,
               m_SpecificInt_ICMP(ICmpInst::Predicate::ICMP_NE,
                                  APInt::getSignedMaxValue(
                                      C2->getType()->getScalarSizeInBits()))))
      return nullptr; // Can't do, have signed max element[s].
    C2 = InstCombiner::AddOne(C2);
    LLVM_FALLTHROUGH;
  case ICmpInst::Predicate::ICMP_SGE:
    // Also non-canonical, but here we don't need to change C2,
    // so we don't have any restrictions on C2, so we can just handle it.
    std::swap(ReplacementLow, ReplacementHigh);
    break;
  default:
    return nullptr; // Unknown predicate.
  }

  // The thresholds of this clamp-like pattern.
  auto *ThresholdLowIncl = ConstantExpr::getNeg(C1);
  auto *ThresholdHighExcl = ConstantExpr::getSub(C0, C1);

  // The fold has a precondition 1: C2 s>= ThresholdLow
  auto *Precond1 = ConstantExpr::getICmp(ICmpInst::Predicate::ICMP_SGE, C2,
                                         ThresholdLowIncl);
  if (!match(Precond1, m_One()))
    return nullptr;
  // The fold has a precondition 2: C2 s<= ThresholdHigh
  auto *Precond2 = ConstantExpr::getICmp(ICmpInst::Predicate::ICMP_SLE, C2,
                                         ThresholdHighExcl);
  if (!match(Precond2, m_One()))
    return nullptr;

  // All good, finally emit the new pattern.
  Value *ShouldReplaceLow = Builder.CreateICmpSLT(X, ThresholdLowIncl);
  Value *ShouldReplaceHigh = Builder.CreateICmpSGE(X, ThresholdHighExcl);
  Value *MaybeReplacedLow =
      Builder.CreateSelect(ShouldReplaceLow, ReplacementLow, X);
  Instruction *MaybeReplacedHigh =
      SelectInst::Create(ShouldReplaceHigh, ReplacementHigh, MaybeReplacedLow);

  return MaybeReplacedHigh;
}

// If we have
//  %cmp = icmp [canonical predicate] i32 %x, C0
//  %r = select i1 %cmp, i32 %y, i32 C1
// Where C0 != C1 and %x may be different from %y, see if the constant that we
// will have if we flip the strictness of the predicate (i.e. without changing
// the result) is identical to the C1 in select. If it matches we can change
// original comparison to one with swapped predicate, reuse the constant,
// and swap the hands of select.
static Instruction *
tryToReuseConstantFromSelectInComparison(SelectInst &Sel, ICmpInst &Cmp,
                                         InstCombinerImpl &IC) {
  ICmpInst::Predicate Pred;
  Value *X;
  Constant *C0;
  if (!match(&Cmp, m_OneUse(m_ICmp(
                       Pred, m_Value(X),
                       m_CombineAnd(m_AnyIntegralConstant(), m_Constant(C0))))))
    return nullptr;

  // If comparison predicate is non-relational, we won't be able to do anything.
  if (ICmpInst::isEquality(Pred))
    return nullptr;

  // If comparison predicate is non-canonical, then we certainly won't be able
  // to make it canonical; canonicalizeCmpWithConstant() already tried.
  if (!InstCombiner::isCanonicalPredicate(Pred))
    return nullptr;

  // If the [input] type of comparison and select type are different, lets abort
  // for now. We could try to compare constants with trunc/[zs]ext though.
  if (C0->getType() != Sel.getType())
    return nullptr;

  // FIXME: are there any magic icmp predicate+constant pairs we must not touch?

  Value *SelVal0, *SelVal1; // We do not care which one is from where.
  match(&Sel, m_Select(m_Value(), m_Value(SelVal0), m_Value(SelVal1)));
  // At least one of these values we are selecting between must be a constant
  // else we'll never succeed.
  if (!match(SelVal0, m_AnyIntegralConstant()) &&
      !match(SelVal1, m_AnyIntegralConstant()))
    return nullptr;

  // Does this constant C match any of the `select` values?
  auto MatchesSelectValue = [SelVal0, SelVal1](Constant *C) {
    return C->isElementWiseEqual(SelVal0) || C->isElementWiseEqual(SelVal1);
  };

  // If C0 *already* matches true/false value of select, we are done.
  if (MatchesSelectValue(C0))
    return nullptr;

  // Check the constant we'd have with flipped-strictness predicate.
  auto FlippedStrictness =
      InstCombiner::getFlippedStrictnessPredicateAndConstant(Pred, C0);
  if (!FlippedStrictness)
    return nullptr;

  // If said constant doesn't match either, then there is no hope,
  if (!MatchesSelectValue(FlippedStrictness->second))
    return nullptr;

  // It matched! Lets insert the new comparison just before select.
  InstCombiner::BuilderTy::InsertPointGuard Guard(IC.Builder);
  IC.Builder.SetInsertPoint(&Sel);

  Pred = ICmpInst::getSwappedPredicate(Pred); // Yes, swapped.
  Value *NewCmp = IC.Builder.CreateICmp(Pred, X, FlippedStrictness->second,
                                        Cmp.getName() + ".inv");
  IC.replaceOperand(Sel, 0, NewCmp);
  Sel.swapValues();
  Sel.swapProfMetadata();

  return &Sel;
}

/// Visit a SelectInst that has an ICmpInst as its first operand.
Instruction *InstCombinerImpl::foldSelectInstWithICmp(SelectInst &SI,
                                                      ICmpInst *ICI) {
  if (Instruction *NewSel = foldSelectValueEquivalence(SI, *ICI))
    return NewSel;

  if (Instruction *NewSel = canonicalizeMinMaxWithConstant(SI, *ICI, *this))
    return NewSel;

  if (Instruction *NewAbs = canonicalizeAbsNabs(SI, *ICI, *this))
    return NewAbs;

  if (Instruction *NewAbs = canonicalizeClampLike(SI, *ICI, Builder))
    return NewAbs;

  if (Instruction *NewSel =
          tryToReuseConstantFromSelectInComparison(SI, *ICI, *this))
    return NewSel;

  bool Changed = adjustMinMax(SI, *ICI);

  if (Value *V = foldSelectICmpAnd(SI, ICI, Builder))
    return replaceInstUsesWith(SI, V);

  // NOTE: if we wanted to, this is where to detect integer MIN/MAX
  Value *TrueVal = SI.getTrueValue();
  Value *FalseVal = SI.getFalseValue();
  ICmpInst::Predicate Pred = ICI->getPredicate();
  Value *CmpLHS = ICI->getOperand(0);
  Value *CmpRHS = ICI->getOperand(1);
  if (CmpRHS != CmpLHS && isa<Constant>(CmpRHS)) {
    if (CmpLHS == TrueVal && Pred == ICmpInst::ICMP_EQ) {
      // Transform (X == C) ? X : Y -> (X == C) ? C : Y
      SI.setOperand(1, CmpRHS);
      Changed = true;
    } else if (CmpLHS == FalseVal && Pred == ICmpInst::ICMP_NE) {
      // Transform (X != C) ? Y : X -> (X != C) ? Y : C
      SI.setOperand(2, CmpRHS);
      Changed = true;
    }
  }

  // FIXME: This code is nearly duplicated in InstSimplify. Using/refactoring
  // decomposeBitTestICmp() might help.
  {
    unsigned BitWidth =
        DL.getTypeSizeInBits(TrueVal->getType()->getScalarType());
    APInt MinSignedValue = APInt::getSignedMinValue(BitWidth);
    Value *X;
    const APInt *Y, *C;
    bool TrueWhenUnset;
    bool IsBitTest = false;
    if (ICmpInst::isEquality(Pred) &&
        match(CmpLHS, m_And(m_Value(X), m_Power2(Y))) &&
        match(CmpRHS, m_Zero())) {
      IsBitTest = true;
      TrueWhenUnset = Pred == ICmpInst::ICMP_EQ;
    } else if (Pred == ICmpInst::ICMP_SLT && match(CmpRHS, m_Zero())) {
      X = CmpLHS;
      Y = &MinSignedValue;
      IsBitTest = true;
      TrueWhenUnset = false;
    } else if (Pred == ICmpInst::ICMP_SGT && match(CmpRHS, m_AllOnes())) {
      X = CmpLHS;
      Y = &MinSignedValue;
      IsBitTest = true;
      TrueWhenUnset = true;
    }
    if (IsBitTest) {
      Value *V = nullptr;
      // (X & Y) == 0 ? X : X ^ Y  --> X & ~Y
      if (TrueWhenUnset && TrueVal == X &&
          match(FalseVal, m_Xor(m_Specific(X), m_APInt(C))) && *Y == *C)
        V = Builder.CreateAnd(X, ~(*Y));
      // (X & Y) != 0 ? X ^ Y : X  --> X & ~Y
      else if (!TrueWhenUnset && FalseVal == X &&
               match(TrueVal, m_Xor(m_Specific(X), m_APInt(C))) && *Y == *C)
        V = Builder.CreateAnd(X, ~(*Y));
      // (X & Y) == 0 ? X ^ Y : X  --> X | Y
      else if (TrueWhenUnset && FalseVal == X &&
               match(TrueVal, m_Xor(m_Specific(X), m_APInt(C))) && *Y == *C)
        V = Builder.CreateOr(X, *Y);
      // (X & Y) != 0 ? X : X ^ Y  --> X | Y
      else if (!TrueWhenUnset && TrueVal == X &&
               match(FalseVal, m_Xor(m_Specific(X), m_APInt(C))) && *Y == *C)
        V = Builder.CreateOr(X, *Y);

      if (V)
        return replaceInstUsesWith(SI, V);
    }
  }

  if (Instruction *V =
          foldSelectICmpAndAnd(SI.getType(), ICI, TrueVal, FalseVal, Builder))
    return V;

  if (Instruction *V = foldSelectCtlzToCttz(ICI, TrueVal, FalseVal, Builder))
    return V;

  if (Value *V = foldSelectICmpAndOr(ICI, TrueVal, FalseVal, Builder))
    return replaceInstUsesWith(SI, V);

  if (Value *V = foldSelectICmpLshrAshr(ICI, TrueVal, FalseVal, Builder))
    return replaceInstUsesWith(SI, V);

  if (Value *V = foldSelectCttzCtlz(ICI, TrueVal, FalseVal, Builder))
    return replaceInstUsesWith(SI, V);

  if (Value *V = canonicalizeSaturatedSubtract(ICI, TrueVal, FalseVal, Builder))
    return replaceInstUsesWith(SI, V);

  if (Value *V = canonicalizeSaturatedAdd(ICI, TrueVal, FalseVal, Builder))
    return replaceInstUsesWith(SI, V);

  return Changed ? &SI : nullptr;
}

/// SI is a select whose condition is a PHI node (but the two may be in
/// different blocks). See if the true/false values (V) are live in all of the
/// predecessor blocks of the PHI. For example, cases like this can't be mapped:
///
///   X = phi [ C1, BB1], [C2, BB2]
///   Y = add
///   Z = select X, Y, 0
///
/// because Y is not live in BB1/BB2.
static bool canSelectOperandBeMappingIntoPredBlock(const Value *V,
                                                   const SelectInst &SI) {
  // If the value is a non-instruction value like a constant or argument, it
  // can always be mapped.
  const Instruction *I = dyn_cast<Instruction>(V);
  if (!I) return true;

  // If V is a PHI node defined in the same block as the condition PHI, we can
  // map the arguments.
  const PHINode *CondPHI = cast<PHINode>(SI.getCondition());

  if (const PHINode *VP = dyn_cast<PHINode>(I))
    if (VP->getParent() == CondPHI->getParent())
      return true;

  // Otherwise, if the PHI and select are defined in the same block and if V is
  // defined in a different block, then we can transform it.
  if (SI.getParent() == CondPHI->getParent() &&
      I->getParent() != CondPHI->getParent())
    return true;

  // Otherwise we have a 'hard' case and we can't tell without doing more
  // detailed dominator based analysis, punt.
  return false;
}

/// We have an SPF (e.g. a min or max) of an SPF of the form:
///   SPF2(SPF1(A, B), C)
Instruction *InstCombinerImpl::foldSPFofSPF(Instruction *Inner,
                                            SelectPatternFlavor SPF1, Value *A,
                                            Value *B, Instruction &Outer,
                                            SelectPatternFlavor SPF2,
                                            Value *C) {
  if (Outer.getType() != Inner->getType())
    return nullptr;

  if (C == A || C == B) {
    // MAX(MAX(A, B), B) -> MAX(A, B)
    // MIN(MIN(a, b), a) -> MIN(a, b)
    // TODO: This could be done in instsimplify.
    if (SPF1 == SPF2 && SelectPatternResult::isMinOrMax(SPF1))
      return replaceInstUsesWith(Outer, Inner);

    // MAX(MIN(a, b), a) -> a
    // MIN(MAX(a, b), a) -> a
    // TODO: This could be done in instsimplify.
    if ((SPF1 == SPF_SMIN && SPF2 == SPF_SMAX) ||
        (SPF1 == SPF_SMAX && SPF2 == SPF_SMIN) ||
        (SPF1 == SPF_UMIN && SPF2 == SPF_UMAX) ||
        (SPF1 == SPF_UMAX && SPF2 == SPF_UMIN))
      return replaceInstUsesWith(Outer, C);
  }

  if (SPF1 == SPF2) {
    const APInt *CB, *CC;
    if (match(B, m_APInt(CB)) && match(C, m_APInt(CC))) {
      // MIN(MIN(A, 23), 97) -> MIN(A, 23)
      // MAX(MAX(A, 97), 23) -> MAX(A, 97)
      // TODO: This could be done in instsimplify.
      if ((SPF1 == SPF_UMIN && CB->ule(*CC)) ||
          (SPF1 == SPF_SMIN && CB->sle(*CC)) ||
          (SPF1 == SPF_UMAX && CB->uge(*CC)) ||
          (SPF1 == SPF_SMAX && CB->sge(*CC)))
        return replaceInstUsesWith(Outer, Inner);

      // MIN(MIN(A, 97), 23) -> MIN(A, 23)
      // MAX(MAX(A, 23), 97) -> MAX(A, 97)
      if ((SPF1 == SPF_UMIN && CB->ugt(*CC)) ||
          (SPF1 == SPF_SMIN && CB->sgt(*CC)) ||
          (SPF1 == SPF_UMAX && CB->ult(*CC)) ||
          (SPF1 == SPF_SMAX && CB->slt(*CC))) {
        Outer.replaceUsesOfWith(Inner, A);
        return &Outer;
      }
    }
  }

  // max(max(A, B), min(A, B)) --> max(A, B)
  // min(min(A, B), max(A, B)) --> min(A, B)
  // TODO: This could be done in instsimplify.
  if (SPF1 == SPF2 &&
      ((SPF1 == SPF_UMIN && match(C, m_c_UMax(m_Specific(A), m_Specific(B)))) ||
       (SPF1 == SPF_SMIN && match(C, m_c_SMax(m_Specific(A), m_Specific(B)))) ||
       (SPF1 == SPF_UMAX && match(C, m_c_UMin(m_Specific(A), m_Specific(B)))) ||
       (SPF1 == SPF_SMAX && match(C, m_c_SMin(m_Specific(A), m_Specific(B))))))
    return replaceInstUsesWith(Outer, Inner);

  // ABS(ABS(X)) -> ABS(X)
  // NABS(NABS(X)) -> NABS(X)
  // TODO: This could be done in instsimplify.
  if (SPF1 == SPF2 && (SPF1 == SPF_ABS || SPF1 == SPF_NABS)) {
    return replaceInstUsesWith(Outer, Inner);
  }

  // ABS(NABS(X)) -> ABS(X)
  // NABS(ABS(X)) -> NABS(X)
  if ((SPF1 == SPF_ABS && SPF2 == SPF_NABS) ||
      (SPF1 == SPF_NABS && SPF2 == SPF_ABS)) {
    SelectInst *SI = cast<SelectInst>(Inner);
    Value *NewSI =
        Builder.CreateSelect(SI->getCondition(), SI->getFalseValue(),
                             SI->getTrueValue(), SI->getName(), SI);
    return replaceInstUsesWith(Outer, NewSI);
  }

  auto IsFreeOrProfitableToInvert =
      [&](Value *V, Value *&NotV, bool &ElidesXor) {
    if (match(V, m_Not(m_Value(NotV)))) {
      // If V has at most 2 uses then we can get rid of the xor operation
      // entirely.
      ElidesXor |= !V->hasNUsesOrMore(3);
      return true;
    }

    if (isFreeToInvert(V, !V->hasNUsesOrMore(3))) {
      NotV = nullptr;
      return true;
    }

    return false;
  };

  Value *NotA, *NotB, *NotC;
  bool ElidesXor = false;

  // MIN(MIN(~A, ~B), ~C) == ~MAX(MAX(A, B), C)
  // MIN(MAX(~A, ~B), ~C) == ~MAX(MIN(A, B), C)
  // MAX(MIN(~A, ~B), ~C) == ~MIN(MAX(A, B), C)
  // MAX(MAX(~A, ~B), ~C) == ~MIN(MIN(A, B), C)
  //
  // This transform is performance neutral if we can elide at least one xor from
  // the set of three operands, since we'll be tacking on an xor at the very
  // end.
  if (SelectPatternResult::isMinOrMax(SPF1) &&
      SelectPatternResult::isMinOrMax(SPF2) &&
      IsFreeOrProfitableToInvert(A, NotA, ElidesXor) &&
      IsFreeOrProfitableToInvert(B, NotB, ElidesXor) &&
      IsFreeOrProfitableToInvert(C, NotC, ElidesXor) && ElidesXor) {
    if (!NotA)
      NotA = Builder.CreateNot(A);
    if (!NotB)
      NotB = Builder.CreateNot(B);
    if (!NotC)
      NotC = Builder.CreateNot(C);

    Value *NewInner = createMinMax(Builder, getInverseMinMaxFlavor(SPF1), NotA,
                                   NotB);
    Value *NewOuter = Builder.CreateNot(
        createMinMax(Builder, getInverseMinMaxFlavor(SPF2), NewInner, NotC));
    return replaceInstUsesWith(Outer, NewOuter);
  }

  return nullptr;
}

/// Turn select C, (X + Y), (X - Y) --> (X + (select C, Y, (-Y))).
/// This is even legal for FP.
static Instruction *foldAddSubSelect(SelectInst &SI,
                                     InstCombiner::BuilderTy &Builder) {
  Value *CondVal = SI.getCondition();
  Value *TrueVal = SI.getTrueValue();
  Value *FalseVal = SI.getFalseValue();
  auto *TI = dyn_cast<Instruction>(TrueVal);
  auto *FI = dyn_cast<Instruction>(FalseVal);
  if (!TI || !FI || !TI->hasOneUse() || !FI->hasOneUse())
    return nullptr;

  Instruction *AddOp = nullptr, *SubOp = nullptr;
  if ((TI->getOpcode() == Instruction::Sub &&
       FI->getOpcode() == Instruction::Add) ||
      (TI->getOpcode() == Instruction::FSub &&
       FI->getOpcode() == Instruction::FAdd)) {
    AddOp = FI;
    SubOp = TI;
  } else if ((FI->getOpcode() == Instruction::Sub &&
              TI->getOpcode() == Instruction::Add) ||
             (FI->getOpcode() == Instruction::FSub &&
              TI->getOpcode() == Instruction::FAdd)) {
    AddOp = TI;
    SubOp = FI;
  }

  if (AddOp) {
    Value *OtherAddOp = nullptr;
    if (SubOp->getOperand(0) == AddOp->getOperand(0)) {
      OtherAddOp = AddOp->getOperand(1);
    } else if (SubOp->getOperand(0) == AddOp->getOperand(1)) {
      OtherAddOp = AddOp->getOperand(0);
    }

    if (OtherAddOp) {
      // So at this point we know we have (Y -> OtherAddOp):
      //        select C, (add X, Y), (sub X, Z)
      Value *NegVal; // Compute -Z
      if (SI.getType()->isFPOrFPVectorTy()) {
        NegVal = Builder.CreateFNeg(SubOp->getOperand(1));
        if (Instruction *NegInst = dyn_cast<Instruction>(NegVal)) {
          FastMathFlags Flags = AddOp->getFastMathFlags();
          Flags &= SubOp->getFastMathFlags();
          NegInst->setFastMathFlags(Flags);
        }
      } else {
        NegVal = Builder.CreateNeg(SubOp->getOperand(1));
      }

      Value *NewTrueOp = OtherAddOp;
      Value *NewFalseOp = NegVal;
      if (AddOp != TI)
        std::swap(NewTrueOp, NewFalseOp);
      Value *NewSel = Builder.CreateSelect(CondVal, NewTrueOp, NewFalseOp,
                                           SI.getName() + ".p", &SI);

      if (SI.getType()->isFPOrFPVectorTy()) {
        Instruction *RI =
            BinaryOperator::CreateFAdd(SubOp->getOperand(0), NewSel);

        FastMathFlags Flags = AddOp->getFastMathFlags();
        Flags &= SubOp->getFastMathFlags();
        RI->setFastMathFlags(Flags);
        return RI;
      } else
        return BinaryOperator::CreateAdd(SubOp->getOperand(0), NewSel);
    }
  }
  return nullptr;
}

/// Turn X + Y overflows ? -1 : X + Y -> uadd_sat X, Y
/// And X - Y overflows ? 0 : X - Y -> usub_sat X, Y
/// Along with a number of patterns similar to:
/// X + Y overflows ? (X < 0 ? INTMIN : INTMAX) : X + Y --> sadd_sat X, Y
/// X - Y overflows ? (X > 0 ? INTMAX : INTMIN) : X - Y --> ssub_sat X, Y
static Instruction *
foldOverflowingAddSubSelect(SelectInst &SI, InstCombiner::BuilderTy &Builder) {
  Value *CondVal = SI.getCondition();
  Value *TrueVal = SI.getTrueValue();
  Value *FalseVal = SI.getFalseValue();

  WithOverflowInst *II;
  if (!match(CondVal, m_ExtractValue<1>(m_WithOverflowInst(II))) ||
      !match(FalseVal, m_ExtractValue<0>(m_Specific(II))))
    return nullptr;

  Value *X = II->getLHS();
  Value *Y = II->getRHS();

  auto IsSignedSaturateLimit = [&](Value *Limit, bool IsAdd) {
    Type *Ty = Limit->getType();

    ICmpInst::Predicate Pred;
    Value *TrueVal, *FalseVal, *Op;
    const APInt *C;
    if (!match(Limit, m_Select(m_ICmp(Pred, m_Value(Op), m_APInt(C)),
                               m_Value(TrueVal), m_Value(FalseVal))))
      return false;

    auto IsZeroOrOne = [](const APInt &C) {
      return C.isNullValue() || C.isOneValue();
    };
    auto IsMinMax = [&](Value *Min, Value *Max) {
      APInt MinVal = APInt::getSignedMinValue(Ty->getScalarSizeInBits());
      APInt MaxVal = APInt::getSignedMaxValue(Ty->getScalarSizeInBits());
      return match(Min, m_SpecificInt(MinVal)) &&
             match(Max, m_SpecificInt(MaxVal));
    };

    if (Op != X && Op != Y)
      return false;

    if (IsAdd) {
      // X + Y overflows ? (X <s 0 ? INTMIN : INTMAX) : X + Y --> sadd_sat X, Y
      // X + Y overflows ? (X <s 1 ? INTMIN : INTMAX) : X + Y --> sadd_sat X, Y
      // X + Y overflows ? (Y <s 0 ? INTMIN : INTMAX) : X + Y --> sadd_sat X, Y
      // X + Y overflows ? (Y <s 1 ? INTMIN : INTMAX) : X + Y --> sadd_sat X, Y
      if (Pred == ICmpInst::ICMP_SLT && IsZeroOrOne(*C) &&
          IsMinMax(TrueVal, FalseVal))
        return true;
      // X + Y overflows ? (X >s 0 ? INTMAX : INTMIN) : X + Y --> sadd_sat X, Y
      // X + Y overflows ? (X >s -1 ? INTMAX : INTMIN) : X + Y --> sadd_sat X, Y
      // X + Y overflows ? (Y >s 0 ? INTMAX : INTMIN) : X + Y --> sadd_sat X, Y
      // X + Y overflows ? (Y >s -1 ? INTMAX : INTMIN) : X + Y --> sadd_sat X, Y
      if (Pred == ICmpInst::ICMP_SGT && IsZeroOrOne(*C + 1) &&
          IsMinMax(FalseVal, TrueVal))
        return true;
    } else {
      // X - Y overflows ? (X <s 0 ? INTMIN : INTMAX) : X - Y --> ssub_sat X, Y
      // X - Y overflows ? (X <s -1 ? INTMIN : INTMAX) : X - Y --> ssub_sat X, Y
      if (Op == X && Pred == ICmpInst::ICMP_SLT && IsZeroOrOne(*C + 1) &&
          IsMinMax(TrueVal, FalseVal))
        return true;
      // X - Y overflows ? (X >s -1 ? INTMAX : INTMIN) : X - Y --> ssub_sat X, Y
      // X - Y overflows ? (X >s -2 ? INTMAX : INTMIN) : X - Y --> ssub_sat X, Y
      if (Op == X && Pred == ICmpInst::ICMP_SGT && IsZeroOrOne(*C + 2) &&
          IsMinMax(FalseVal, TrueVal))
        return true;
      // X - Y overflows ? (Y <s 0 ? INTMAX : INTMIN) : X - Y --> ssub_sat X, Y
      // X - Y overflows ? (Y <s 1 ? INTMAX : INTMIN) : X - Y --> ssub_sat X, Y
      if (Op == Y && Pred == ICmpInst::ICMP_SLT && IsZeroOrOne(*C) &&
          IsMinMax(FalseVal, TrueVal))
        return true;
      // X - Y overflows ? (Y >s 0 ? INTMIN : INTMAX) : X - Y --> ssub_sat X, Y
      // X - Y overflows ? (Y >s -1 ? INTMIN : INTMAX) : X - Y --> ssub_sat X, Y
      if (Op == Y && Pred == ICmpInst::ICMP_SGT && IsZeroOrOne(*C + 1) &&
          IsMinMax(TrueVal, FalseVal))
        return true;
    }

    return false;
  };

  Intrinsic::ID NewIntrinsicID;
  if (II->getIntrinsicID() == Intrinsic::uadd_with_overflow &&
      match(TrueVal, m_AllOnes()))
    // X + Y overflows ? -1 : X + Y -> uadd_sat X, Y
    NewIntrinsicID = Intrinsic::uadd_sat;
  else if (II->getIntrinsicID() == Intrinsic::usub_with_overflow &&
           match(TrueVal, m_Zero()))
    // X - Y overflows ? 0 : X - Y -> usub_sat X, Y
    NewIntrinsicID = Intrinsic::usub_sat;
  else if (II->getIntrinsicID() == Intrinsic::sadd_with_overflow &&
           IsSignedSaturateLimit(TrueVal, /*IsAdd=*/true))
    // X + Y overflows ? (X <s 0 ? INTMIN : INTMAX) : X + Y --> sadd_sat X, Y
    // X + Y overflows ? (X <s 1 ? INTMIN : INTMAX) : X + Y --> sadd_sat X, Y
    // X + Y overflows ? (X >s 0 ? INTMAX : INTMIN) : X + Y --> sadd_sat X, Y
    // X + Y overflows ? (X >s -1 ? INTMAX : INTMIN) : X + Y --> sadd_sat X, Y
    // X + Y overflows ? (Y <s 0 ? INTMIN : INTMAX) : X + Y --> sadd_sat X, Y
    // X + Y overflows ? (Y <s 1 ? INTMIN : INTMAX) : X + Y --> sadd_sat X, Y
    // X + Y overflows ? (Y >s 0 ? INTMAX : INTMIN) : X + Y --> sadd_sat X, Y
    // X + Y overflows ? (Y >s -1 ? INTMAX : INTMIN) : X + Y --> sadd_sat X, Y
    NewIntrinsicID = Intrinsic::sadd_sat;
  else if (II->getIntrinsicID() == Intrinsic::ssub_with_overflow &&
           IsSignedSaturateLimit(TrueVal, /*IsAdd=*/false))
    // X - Y overflows ? (X <s 0 ? INTMIN : INTMAX) : X - Y --> ssub_sat X, Y
    // X - Y overflows ? (X <s -1 ? INTMIN : INTMAX) : X - Y --> ssub_sat X, Y
    // X - Y overflows ? (X >s -1 ? INTMAX : INTMIN) : X - Y --> ssub_sat X, Y
    // X - Y overflows ? (X >s -2 ? INTMAX : INTMIN) : X - Y --> ssub_sat X, Y
    // X - Y overflows ? (Y <s 0 ? INTMAX : INTMIN) : X - Y --> ssub_sat X, Y
    // X - Y overflows ? (Y <s 1 ? INTMAX : INTMIN) : X - Y --> ssub_sat X, Y
    // X - Y overflows ? (Y >s 0 ? INTMIN : INTMAX) : X - Y --> ssub_sat X, Y
    // X - Y overflows ? (Y >s -1 ? INTMIN : INTMAX) : X - Y --> ssub_sat X, Y
    NewIntrinsicID = Intrinsic::ssub_sat;
  else
    return nullptr;

  Function *F =
      Intrinsic::getDeclaration(SI.getModule(), NewIntrinsicID, SI.getType());
  return CallInst::Create(F, {X, Y});
}

Instruction *InstCombinerImpl::foldSelectExtConst(SelectInst &Sel) {
  Constant *C;
  if (!match(Sel.getTrueValue(), m_Constant(C)) &&
      !match(Sel.getFalseValue(), m_Constant(C)))
    return nullptr;

  Instruction *ExtInst;
  if (!match(Sel.getTrueValue(), m_Instruction(ExtInst)) &&
      !match(Sel.getFalseValue(), m_Instruction(ExtInst)))
    return nullptr;

  auto ExtOpcode = ExtInst->getOpcode();
  if (ExtOpcode != Instruction::ZExt && ExtOpcode != Instruction::SExt)
    return nullptr;

  // If we are extending from a boolean type or if we can create a select that
  // has the same size operands as its condition, try to narrow the select.
  Value *X = ExtInst->getOperand(0);
  Type *SmallType = X->getType();
  Value *Cond = Sel.getCondition();
  auto *Cmp = dyn_cast<CmpInst>(Cond);
  if (!SmallType->isIntOrIntVectorTy(1) &&
      (!Cmp || Cmp->getOperand(0)->getType() != SmallType))
    return nullptr;

  // If the constant is the same after truncation to the smaller type and
  // extension to the original type, we can narrow the select.
  Type *SelType = Sel.getType();
  Constant *TruncC = ConstantExpr::getTrunc(C, SmallType);
  Constant *ExtC = ConstantExpr::getCast(ExtOpcode, TruncC, SelType);
  if (ExtC == C && ExtInst->hasOneUse()) {
    Value *TruncCVal = cast<Value>(TruncC);
    if (ExtInst == Sel.getFalseValue())
      std::swap(X, TruncCVal);

    // select Cond, (ext X), C --> ext(select Cond, X, C')
    // select Cond, C, (ext X) --> ext(select Cond, C', X)
    Value *NewSel = Builder.CreateSelect(Cond, X, TruncCVal, "narrow", &Sel);
    return CastInst::Create(Instruction::CastOps(ExtOpcode), NewSel, SelType);
  }

  // If one arm of the select is the extend of the condition, replace that arm
  // with the extension of the appropriate known bool value.
  if (Cond == X) {
    if (ExtInst == Sel.getTrueValue()) {
      // select X, (sext X), C --> select X, -1, C
      // select X, (zext X), C --> select X,  1, C
      Constant *One = ConstantInt::getTrue(SmallType);
      Constant *AllOnesOrOne = ConstantExpr::getCast(ExtOpcode, One, SelType);
      return SelectInst::Create(Cond, AllOnesOrOne, C, "", nullptr, &Sel);
    } else {
      // select X, C, (sext X) --> select X, C, 0
      // select X, C, (zext X) --> select X, C, 0
      Constant *Zero = ConstantInt::getNullValue(SelType);
      return SelectInst::Create(Cond, C, Zero, "", nullptr, &Sel);
    }
  }

  return nullptr;
}

/// Try to transform a vector select with a constant condition vector into a
/// shuffle for easier combining with other shuffles and insert/extract.
static Instruction *canonicalizeSelectToShuffle(SelectInst &SI) {
  Value *CondVal = SI.getCondition();
  Constant *CondC;
  if (!CondVal->getType()->isVectorTy() || !match(CondVal, m_Constant(CondC)))
    return nullptr;

  if (isa<ScalableVectorType>(CondVal->getType()))
    return nullptr;

  unsigned NumElts =
      cast<FixedVectorType>(CondVal->getType())->getNumElements();
  SmallVector<int, 16> Mask;
  Mask.reserve(NumElts);
  for (unsigned i = 0; i != NumElts; ++i) {
    Constant *Elt = CondC->getAggregateElement(i);
    if (!Elt)
      return nullptr;

    if (Elt->isOneValue()) {
      // If the select condition element is true, choose from the 1st vector.
      Mask.push_back(i);
    } else if (Elt->isNullValue()) {
      // If the select condition element is false, choose from the 2nd vector.
      Mask.push_back(i + NumElts);
    } else if (isa<UndefValue>(Elt)) {
      // Undef in a select condition (choose one of the operands) does not mean
      // the same thing as undef in a shuffle mask (any value is acceptable), so
      // give up.
      return nullptr;
    } else {
      // Bail out on a constant expression.
      return nullptr;
    }
  }

  return new ShuffleVectorInst(SI.getTrueValue(), SI.getFalseValue(), Mask);
}

/// If we have a select of vectors with a scalar condition, try to convert that
/// to a vector select by splatting the condition. A splat may get folded with
/// other operations in IR and having all operands of a select be vector types
/// is likely better for vector codegen.
static Instruction *canonicalizeScalarSelectOfVecs(SelectInst &Sel,
                                                   InstCombinerImpl &IC) {
  auto *Ty = dyn_cast<VectorType>(Sel.getType());
  if (!Ty)
    return nullptr;

  // We can replace a single-use extract with constant index.
  Value *Cond = Sel.getCondition();
  if (!match(Cond, m_OneUse(m_ExtractElt(m_Value(), m_ConstantInt()))))
    return nullptr;

  // select (extelt V, Index), T, F --> select (splat V, Index), T, F
  // Splatting the extracted condition reduces code (we could directly create a
  // splat shuffle of the source vector to eliminate the intermediate step).
  return IC.replaceOperand(
      Sel, 0, IC.Builder.CreateVectorSplat(Ty->getElementCount(), Cond));
}

/// Reuse bitcasted operands between a compare and select:
/// select (cmp (bitcast C), (bitcast D)), (bitcast' C), (bitcast' D) -->
/// bitcast (select (cmp (bitcast C), (bitcast D)), (bitcast C), (bitcast D))
static Instruction *foldSelectCmpBitcasts(SelectInst &Sel,
                                          InstCombiner::BuilderTy &Builder) {
  Value *Cond = Sel.getCondition();
  Value *TVal = Sel.getTrueValue();
  Value *FVal = Sel.getFalseValue();

  CmpInst::Predicate Pred;
  Value *A, *B;
  if (!match(Cond, m_Cmp(Pred, m_Value(A), m_Value(B))))
    return nullptr;

  // The select condition is a compare instruction. If the select's true/false
  // values are already the same as the compare operands, there's nothing to do.
  if (TVal == A || TVal == B || FVal == A || FVal == B)
    return nullptr;

  Value *C, *D;
  if (!match(A, m_BitCast(m_Value(C))) || !match(B, m_BitCast(m_Value(D))))
    return nullptr;

  // select (cmp (bitcast C), (bitcast D)), (bitcast TSrc), (bitcast FSrc)
  Value *TSrc, *FSrc;
  if (!match(TVal, m_BitCast(m_Value(TSrc))) ||
      !match(FVal, m_BitCast(m_Value(FSrc))))
    return nullptr;

  // If the select true/false values are *different bitcasts* of the same source
  // operands, make the select operands the same as the compare operands and
  // cast the result. This is the canonical select form for min/max.
  Value *NewSel;
  if (TSrc == C && FSrc == D) {
    // select (cmp (bitcast C), (bitcast D)), (bitcast' C), (bitcast' D) -->
    // bitcast (select (cmp A, B), A, B)
    NewSel = Builder.CreateSelect(Cond, A, B, "", &Sel);
  } else if (TSrc == D && FSrc == C) {
    // select (cmp (bitcast C), (bitcast D)), (bitcast' D), (bitcast' C) -->
    // bitcast (select (cmp A, B), B, A)
    NewSel = Builder.CreateSelect(Cond, B, A, "", &Sel);
  } else {
    return nullptr;
  }
  return CastInst::CreateBitOrPointerCast(NewSel, Sel.getType());
}

/// Try to eliminate select instructions that test the returned flag of cmpxchg
/// instructions.
///
/// If a select instruction tests the returned flag of a cmpxchg instruction and
/// selects between the returned value of the cmpxchg instruction its compare
/// operand, the result of the select will always be equal to its false value.
/// For example:
///
///   %0 = cmpxchg i64* %ptr, i64 %compare, i64 %new_value seq_cst seq_cst
///   %1 = extractvalue { i64, i1 } %0, 1
///   %2 = extractvalue { i64, i1 } %0, 0
///   %3 = select i1 %1, i64 %compare, i64 %2
///   ret i64 %3
///
/// The returned value of the cmpxchg instruction (%2) is the original value
/// located at %ptr prior to any update. If the cmpxchg operation succeeds, %2
/// must have been equal to %compare. Thus, the result of the select is always
/// equal to %2, and the code can be simplified to:
///
///   %0 = cmpxchg i64* %ptr, i64 %compare, i64 %new_value seq_cst seq_cst
///   %1 = extractvalue { i64, i1 } %0, 0
///   ret i64 %1
///
static Value *foldSelectCmpXchg(SelectInst &SI) {
  // A helper that determines if V is an extractvalue instruction whose
  // aggregate operand is a cmpxchg instruction and whose single index is equal
  // to I. If such conditions are true, the helper returns the cmpxchg
  // instruction; otherwise, a nullptr is returned.
  auto isExtractFromCmpXchg = [](Value *V, unsigned I) -> AtomicCmpXchgInst * {
    auto *Extract = dyn_cast<ExtractValueInst>(V);
    if (!Extract)
      return nullptr;
    if (Extract->getIndices()[0] != I)
      return nullptr;
    return dyn_cast<AtomicCmpXchgInst>(Extract->getAggregateOperand());
  };

  // If the select has a single user, and this user is a select instruction that
  // we can simplify, skip the cmpxchg simplification for now.
  if (SI.hasOneUse())
    if (auto *Select = dyn_cast<SelectInst>(SI.user_back()))
      if (Select->getCondition() == SI.getCondition())
        if (Select->getFalseValue() == SI.getTrueValue() ||
            Select->getTrueValue() == SI.getFalseValue())
          return nullptr;

  // Ensure the select condition is the returned flag of a cmpxchg instruction.
  auto *CmpXchg = isExtractFromCmpXchg(SI.getCondition(), 1);
  if (!CmpXchg)
    return nullptr;

  // Check the true value case: The true value of the select is the returned
  // value of the same cmpxchg used by the condition, and the false value is the
  // cmpxchg instruction's compare operand.
  if (auto *X = isExtractFromCmpXchg(SI.getTrueValue(), 0))
    if (X == CmpXchg && X->getCompareOperand() == SI.getFalseValue())
      return SI.getFalseValue();

  // Check the false value case: The false value of the select is the returned
  // value of the same cmpxchg used by the condition, and the true value is the
  // cmpxchg instruction's compare operand.
  if (auto *X = isExtractFromCmpXchg(SI.getFalseValue(), 0))
    if (X == CmpXchg && X->getCompareOperand() == SI.getTrueValue())
      return SI.getFalseValue();

  return nullptr;
}

static Instruction *moveAddAfterMinMax(SelectPatternFlavor SPF, Value *X,
                                       Value *Y,
                                       InstCombiner::BuilderTy &Builder) {
  assert(SelectPatternResult::isMinOrMax(SPF) && "Expected min/max pattern");
  bool IsUnsigned = SPF == SelectPatternFlavor::SPF_UMIN ||
                    SPF == SelectPatternFlavor::SPF_UMAX;
  // TODO: If InstSimplify could fold all cases where C2 <= C1, we could change
  // the constant value check to an assert.
  Value *A;
  const APInt *C1, *C2;
  if (IsUnsigned && match(X, m_NUWAdd(m_Value(A), m_APInt(C1))) &&
      match(Y, m_APInt(C2)) && C2->uge(*C1) && X->hasNUses(2)) {
    // umin (add nuw A, C1), C2 --> add nuw (umin A, C2 - C1), C1
    // umax (add nuw A, C1), C2 --> add nuw (umax A, C2 - C1), C1
    Value *NewMinMax = createMinMax(Builder, SPF, A,
                                    ConstantInt::get(X->getType(), *C2 - *C1));
    return BinaryOperator::CreateNUW(BinaryOperator::Add, NewMinMax,
                                     ConstantInt::get(X->getType(), *C1));
  }

  if (!IsUnsigned && match(X, m_NSWAdd(m_Value(A), m_APInt(C1))) &&
      match(Y, m_APInt(C2)) && X->hasNUses(2)) {
    bool Overflow;
    APInt Diff = C2->ssub_ov(*C1, Overflow);
    if (!Overflow) {
      // smin (add nsw A, C1), C2 --> add nsw (smin A, C2 - C1), C1
      // smax (add nsw A, C1), C2 --> add nsw (smax A, C2 - C1), C1
      Value *NewMinMax = createMinMax(Builder, SPF, A,
                                      ConstantInt::get(X->getType(), Diff));
      return BinaryOperator::CreateNSW(BinaryOperator::Add, NewMinMax,
                                       ConstantInt::get(X->getType(), *C1));
    }
  }

  return nullptr;
}

/// Match a sadd_sat or ssub_sat which is using min/max to clamp the value.
Instruction *InstCombinerImpl::matchSAddSubSat(SelectInst &MinMax1) {
  Type *Ty = MinMax1.getType();

  // We are looking for a tree of:
  // max(INT_MIN, min(INT_MAX, add(sext(A), sext(B))))
  // Where the min and max could be reversed
  Instruction *MinMax2;
  BinaryOperator *AddSub;
  const APInt *MinValue, *MaxValue;
  if (match(&MinMax1, m_SMin(m_Instruction(MinMax2), m_APInt(MaxValue)))) {
    if (!match(MinMax2, m_SMax(m_BinOp(AddSub), m_APInt(MinValue))))
      return nullptr;
  } else if (match(&MinMax1,
                   m_SMax(m_Instruction(MinMax2), m_APInt(MinValue)))) {
    if (!match(MinMax2, m_SMin(m_BinOp(AddSub), m_APInt(MaxValue))))
      return nullptr;
  } else
    return nullptr;

  // Check that the constants clamp a saturate, and that the new type would be
  // sensible to convert to.
  if (!(*MaxValue + 1).isPowerOf2() || -*MinValue != *MaxValue + 1)
    return nullptr;
  // In what bitwidth can this be treated as saturating arithmetics?
  unsigned NewBitWidth = (*MaxValue + 1).logBase2() + 1;
  // FIXME: This isn't quite right for vectors, but using the scalar type is a
  // good first approximation for what should be done there.
  if (!shouldChangeType(Ty->getScalarType()->getIntegerBitWidth(), NewBitWidth))
    return nullptr;

  // Also make sure that the number of uses is as expected. The "3"s are for the
  // the two items of min/max (the compare and the select).
  if (MinMax2->hasNUsesOrMore(3) || AddSub->hasNUsesOrMore(3))
    return nullptr;

  // Create the new type (which can be a vector type)
  Type *NewTy = Ty->getWithNewBitWidth(NewBitWidth);
  // Match the two extends from the add/sub
  Value *A, *B;
  if(!match(AddSub, m_BinOp(m_SExt(m_Value(A)), m_SExt(m_Value(B)))))
    return nullptr;
  // And check the incoming values are of a type smaller than or equal to the
  // size of the saturation. Otherwise the higher bits can cause different
  // results.
  if (A->getType()->getScalarSizeInBits() > NewBitWidth ||
      B->getType()->getScalarSizeInBits() > NewBitWidth)
    return nullptr;

  Intrinsic::ID IntrinsicID;
  if (AddSub->getOpcode() == Instruction::Add)
    IntrinsicID = Intrinsic::sadd_sat;
  else if (AddSub->getOpcode() == Instruction::Sub)
    IntrinsicID = Intrinsic::ssub_sat;
  else
    return nullptr;

  // Finally create and return the sat intrinsic, truncated to the new type
  Function *F = Intrinsic::getDeclaration(MinMax1.getModule(), IntrinsicID, NewTy);
  Value *AT = Builder.CreateSExt(A, NewTy);
  Value *BT = Builder.CreateSExt(B, NewTy);
  Value *Sat = Builder.CreateCall(F, {AT, BT});
  return CastInst::Create(Instruction::SExt, Sat, Ty);
}

/// Reduce a sequence of min/max with a common operand.
static Instruction *factorizeMinMaxTree(SelectPatternFlavor SPF, Value *LHS,
                                        Value *RHS,
                                        InstCombiner::BuilderTy &Builder) {
  assert(SelectPatternResult::isMinOrMax(SPF) && "Expected a min/max");
  // TODO: Allow FP min/max with nnan/nsz.
  if (!LHS->getType()->isIntOrIntVectorTy())
    return nullptr;

  // Match 3 of the same min/max ops. Example: umin(umin(), umin()).
  Value *A, *B, *C, *D;
  SelectPatternResult L = matchSelectPattern(LHS, A, B);
  SelectPatternResult R = matchSelectPattern(RHS, C, D);
  if (SPF != L.Flavor || L.Flavor != R.Flavor)
    return nullptr;

  // Look for a common operand. The use checks are different than usual because
  // a min/max pattern typically has 2 uses of each op: 1 by the cmp and 1 by
  // the select.
  Value *MinMaxOp = nullptr;
  Value *ThirdOp = nullptr;
  if (!LHS->hasNUsesOrMore(3) && RHS->hasNUsesOrMore(3)) {
    // If the LHS is only used in this chain and the RHS is used outside of it,
    // reuse the RHS min/max because that will eliminate the LHS.
    if (D == A || C == A) {
      // min(min(a, b), min(c, a)) --> min(min(c, a), b)
      // min(min(a, b), min(a, d)) --> min(min(a, d), b)
      MinMaxOp = RHS;
      ThirdOp = B;
    } else if (D == B || C == B) {
      // min(min(a, b), min(c, b)) --> min(min(c, b), a)
      // min(min(a, b), min(b, d)) --> min(min(b, d), a)
      MinMaxOp = RHS;
      ThirdOp = A;
    }
  } else if (!RHS->hasNUsesOrMore(3)) {
    // Reuse the LHS. This will eliminate the RHS.
    if (D == A || D == B) {
      // min(min(a, b), min(c, a)) --> min(min(a, b), c)
      // min(min(a, b), min(c, b)) --> min(min(a, b), c)
      MinMaxOp = LHS;
      ThirdOp = C;
    } else if (C == A || C == B) {
      // min(min(a, b), min(b, d)) --> min(min(a, b), d)
      // min(min(a, b), min(c, b)) --> min(min(a, b), d)
      MinMaxOp = LHS;
      ThirdOp = D;
    }
  }
  if (!MinMaxOp || !ThirdOp)
    return nullptr;

  CmpInst::Predicate P = getMinMaxPred(SPF);
  Value *CmpABC = Builder.CreateICmp(P, MinMaxOp, ThirdOp);
  return SelectInst::Create(CmpABC, MinMaxOp, ThirdOp);
}

/// Try to reduce a rotate pattern that includes a compare and select into a
/// funnel shift intrinsic. Example:
/// rotl32(a, b) --> (b == 0 ? a : ((a >> (32 - b)) | (a << b)))
///              --> call llvm.fshl.i32(a, a, b)
static Instruction *foldSelectRotate(SelectInst &Sel,
                                     InstCombiner::BuilderTy &Builder) {
  // The false value of the select must be a rotate of the true value.
  BinaryOperator *Or0, *Or1;
  if (!match(Sel.getFalseValue(), m_OneUse(m_Or(m_BinOp(Or0), m_BinOp(Or1)))))
    return nullptr;

  Value *TVal = Sel.getTrueValue();
  Value *SA0, *SA1;
  if (!match(Or0, m_OneUse(m_LogicalShift(m_Specific(TVal),
                                          m_ZExtOrSelf(m_Value(SA0))))) ||
      !match(Or1, m_OneUse(m_LogicalShift(m_Specific(TVal),
                                          m_ZExtOrSelf(m_Value(SA1))))) ||
      Or0->getOpcode() == Or1->getOpcode())
    return nullptr;

  // Canonicalize to or(shl(TVal, SA0), lshr(TVal, SA1)).
  if (Or0->getOpcode() == BinaryOperator::LShr) {
    std::swap(Or0, Or1);
    std::swap(SA0, SA1);
  }
  assert(Or0->getOpcode() == BinaryOperator::Shl &&
         Or1->getOpcode() == BinaryOperator::LShr &&
         "Illegal or(shift,shift) pair");

  // We should now have this pattern:
  // select ?, TVal, (or (shl TVal, SA0), (lshr TVal, SA1))
  // This must be a power-of-2 rotate for a bitmasking transform to be valid.
  unsigned Width = Sel.getType()->getScalarSizeInBits();
  if (!isPowerOf2_32(Width))
    return nullptr;

  // Check the shift amounts to see if they are an opposite pair.
  Value *ShAmt;
  if (match(SA1, m_OneUse(m_Sub(m_SpecificInt(Width), m_Specific(SA0)))))
    ShAmt = SA0;
  else if (match(SA0, m_OneUse(m_Sub(m_SpecificInt(Width), m_Specific(SA1)))))
    ShAmt = SA1;
  else
    return nullptr;

  // Finally, see if the select is filtering out a shift-by-zero.
  Value *Cond = Sel.getCondition();
  ICmpInst::Predicate Pred;
  if (!match(Cond, m_OneUse(m_ICmp(Pred, m_Specific(ShAmt), m_ZeroInt()))) ||
      Pred != ICmpInst::ICMP_EQ)
    return nullptr;

  // This is a rotate that avoids shift-by-bitwidth UB in a suboptimal way.
  // Convert to funnel shift intrinsic.
  bool IsFshl = (ShAmt == SA0);
  Intrinsic::ID IID = IsFshl ? Intrinsic::fshl : Intrinsic::fshr;
  Function *F = Intrinsic::getDeclaration(Sel.getModule(), IID, Sel.getType());
  ShAmt = Builder.CreateZExt(ShAmt, Sel.getType());
  return IntrinsicInst::Create(F, { TVal, TVal, ShAmt });
}

static Instruction *foldSelectToCopysign(SelectInst &Sel,
                                         InstCombiner::BuilderTy &Builder) {
  Value *Cond = Sel.getCondition();
  Value *TVal = Sel.getTrueValue();
  Value *FVal = Sel.getFalseValue();
  Type *SelType = Sel.getType();

  // Match select ?, TC, FC where the constants are equal but negated.
  // TODO: Generalize to handle a negated variable operand?
  const APFloat *TC, *FC;
  if (!match(TVal, m_APFloat(TC)) || !match(FVal, m_APFloat(FC)) ||
      !abs(*TC).bitwiseIsEqual(abs(*FC)))
    return nullptr;

  assert(TC != FC && "Expected equal select arms to simplify");

  Value *X;
  const APInt *C;
  bool IsTrueIfSignSet;
  ICmpInst::Predicate Pred;
  if (!match(Cond, m_OneUse(m_ICmp(Pred, m_BitCast(m_Value(X)), m_APInt(C)))) ||
      !InstCombiner::isSignBitCheck(Pred, *C, IsTrueIfSignSet) ||
      X->getType() != SelType)
    return nullptr;

  // If needed, negate the value that will be the sign argument of the copysign:
  // (bitcast X) <  0 ? -TC :  TC --> copysign(TC,  X)
  // (bitcast X) <  0 ?  TC : -TC --> copysign(TC, -X)
  // (bitcast X) >= 0 ? -TC :  TC --> copysign(TC, -X)
  // (bitcast X) >= 0 ?  TC : -TC --> copysign(TC,  X)
  if (IsTrueIfSignSet ^ TC->isNegative())
    X = Builder.CreateFNegFMF(X, &Sel);

  // Canonicalize the magnitude argument as the positive constant since we do
  // not care about its sign.
  Value *MagArg = TC->isNegative() ? FVal : TVal;
  Function *F = Intrinsic::getDeclaration(Sel.getModule(), Intrinsic::copysign,
                                          Sel.getType());
  Instruction *CopySign = IntrinsicInst::Create(F, { MagArg, X });
  CopySign->setFastMathFlags(Sel.getFastMathFlags());
  return CopySign;
}

Instruction *InstCombinerImpl::foldVectorSelect(SelectInst &Sel) {
  auto *VecTy = dyn_cast<FixedVectorType>(Sel.getType());
  if (!VecTy)
    return nullptr;

  unsigned NumElts = VecTy->getNumElements();
  APInt UndefElts(NumElts, 0);
  APInt AllOnesEltMask(APInt::getAllOnesValue(NumElts));
  if (Value *V = SimplifyDemandedVectorElts(&Sel, AllOnesEltMask, UndefElts)) {
    if (V != &Sel)
      return replaceInstUsesWith(Sel, V);
    return &Sel;
  }

  // A select of a "select shuffle" with a common operand can be rearranged
  // to select followed by "select shuffle". Because of poison, this only works
  // in the case of a shuffle with no undefined mask elements.
  Value *Cond = Sel.getCondition();
  Value *TVal = Sel.getTrueValue();
  Value *FVal = Sel.getFalseValue();
  Value *X, *Y;
  ArrayRef<int> Mask;
  if (match(TVal, m_OneUse(m_Shuffle(m_Value(X), m_Value(Y), m_Mask(Mask)))) &&
      !is_contained(Mask, UndefMaskElem) &&
      cast<ShuffleVectorInst>(TVal)->isSelect()) {
    if (X == FVal) {
      // select Cond, (shuf_sel X, Y), X --> shuf_sel X, (select Cond, Y, X)
      Value *NewSel = Builder.CreateSelect(Cond, Y, X, "sel", &Sel);
      return new ShuffleVectorInst(X, NewSel, Mask);
    }
    if (Y == FVal) {
      // select Cond, (shuf_sel X, Y), Y --> shuf_sel (select Cond, X, Y), Y
      Value *NewSel = Builder.CreateSelect(Cond, X, Y, "sel", &Sel);
      return new ShuffleVectorInst(NewSel, Y, Mask);
    }
  }
  if (match(FVal, m_OneUse(m_Shuffle(m_Value(X), m_Value(Y), m_Mask(Mask)))) &&
      !is_contained(Mask, UndefMaskElem) &&
      cast<ShuffleVectorInst>(FVal)->isSelect()) {
    if (X == TVal) {
      // select Cond, X, (shuf_sel X, Y) --> shuf_sel X, (select Cond, X, Y)
      Value *NewSel = Builder.CreateSelect(Cond, X, Y, "sel", &Sel);
      return new ShuffleVectorInst(X, NewSel, Mask);
    }
    if (Y == TVal) {
      // select Cond, Y, (shuf_sel X, Y) --> shuf_sel (select Cond, Y, X), Y
      Value *NewSel = Builder.CreateSelect(Cond, Y, X, "sel", &Sel);
      return new ShuffleVectorInst(NewSel, Y, Mask);
    }
  }

  return nullptr;
}

static Instruction *foldSelectToPhiImpl(SelectInst &Sel, BasicBlock *BB,
                                        const DominatorTree &DT,
                                        InstCombiner::BuilderTy &Builder) {
  // Find the block's immediate dominator that ends with a conditional branch
  // that matches select's condition (maybe inverted).
  auto *IDomNode = DT[BB]->getIDom();
  if (!IDomNode)
    return nullptr;
  BasicBlock *IDom = IDomNode->getBlock();

  Value *Cond = Sel.getCondition();
  Value *IfTrue, *IfFalse;
  BasicBlock *TrueSucc, *FalseSucc;
  if (match(IDom->getTerminator(),
            m_Br(m_Specific(Cond), m_BasicBlock(TrueSucc),
                 m_BasicBlock(FalseSucc)))) {
    IfTrue = Sel.getTrueValue();
    IfFalse = Sel.getFalseValue();
  } else if (match(IDom->getTerminator(),
                   m_Br(m_Not(m_Specific(Cond)), m_BasicBlock(TrueSucc),
                        m_BasicBlock(FalseSucc)))) {
    IfTrue = Sel.getFalseValue();
    IfFalse = Sel.getTrueValue();
  } else
    return nullptr;

  // Make sure the branches are actually different.
  if (TrueSucc == FalseSucc)
    return nullptr;

  // We want to replace select %cond, %a, %b with a phi that takes value %a
  // for all incoming edges that are dominated by condition `%cond == true`,
  // and value %b for edges dominated by condition `%cond == false`. If %a
  // or %b are also phis from the same basic block, we can go further and take
  // their incoming values from the corresponding blocks.
  BasicBlockEdge TrueEdge(IDom, TrueSucc);
  BasicBlockEdge FalseEdge(IDom, FalseSucc);
  DenseMap<BasicBlock *, Value *> Inputs;
  for (auto *Pred : predecessors(BB)) {
    // Check implication.
    BasicBlockEdge Incoming(Pred, BB);
    if (DT.dominates(TrueEdge, Incoming))
      Inputs[Pred] = IfTrue->DoPHITranslation(BB, Pred);
    else if (DT.dominates(FalseEdge, Incoming))
      Inputs[Pred] = IfFalse->DoPHITranslation(BB, Pred);
    else
      return nullptr;
    // Check availability.
    if (auto *Insn = dyn_cast<Instruction>(Inputs[Pred]))
      if (!DT.dominates(Insn, Pred->getTerminator()))
        return nullptr;
  }

  Builder.SetInsertPoint(&*BB->begin());
  auto *PN = Builder.CreatePHI(Sel.getType(), Inputs.size());
  for (auto *Pred : predecessors(BB))
    PN->addIncoming(Inputs[Pred], Pred);
  PN->takeName(&Sel);
  return PN;
}

static Instruction *foldSelectToPhi(SelectInst &Sel, const DominatorTree &DT,
                                    InstCombiner::BuilderTy &Builder) {
  // Try to replace this select with Phi in one of these blocks.
  SmallSetVector<BasicBlock *, 4> CandidateBlocks;
  CandidateBlocks.insert(Sel.getParent());
  for (Value *V : Sel.operands())
    if (auto *I = dyn_cast<Instruction>(V))
      CandidateBlocks.insert(I->getParent());

  for (BasicBlock *BB : CandidateBlocks)
    if (auto *PN = foldSelectToPhiImpl(Sel, BB, DT, Builder))
      return PN;
  return nullptr;
}

static Value *foldSelectWithFrozenICmp(SelectInst &Sel, InstCombiner::BuilderTy &Builder) {
  FreezeInst *FI = dyn_cast<FreezeInst>(Sel.getCondition());
  if (!FI)
    return nullptr;

  Value *Cond = FI->getOperand(0);
  Value *TrueVal = Sel.getTrueValue(), *FalseVal = Sel.getFalseValue();

  //   select (freeze(x == y)), x, y --> y
  //   select (freeze(x != y)), x, y --> x
  // The freeze should be only used by this select. Otherwise, remaining uses of
  // the freeze can observe a contradictory value.
  //   c = freeze(x == y)   ; Let's assume that y = poison & x = 42; c is 0 or 1
  //   a = select c, x, y   ;
  //   f(a, c)              ; f(poison, 1) cannot happen, but if a is folded
  //                        ; to y, this can happen.
  CmpInst::Predicate Pred;
  if (FI->hasOneUse() &&
      match(Cond, m_c_ICmp(Pred, m_Specific(TrueVal), m_Specific(FalseVal))) &&
      (Pred == ICmpInst::ICMP_EQ || Pred == ICmpInst::ICMP_NE)) {
    return Pred == ICmpInst::ICMP_EQ ? FalseVal : TrueVal;
  }

  return nullptr;
}

Instruction *InstCombinerImpl::visitSelectInst(SelectInst &SI) {
  Value *CondVal = SI.getCondition();
  Value *TrueVal = SI.getTrueValue();
  Value *FalseVal = SI.getFalseValue();
  Type *SelType = SI.getType();

  // FIXME: Remove this workaround when freeze related patches are done.
  // For select with undef operand which feeds into an equality comparison,
  // don't simplify it so loop unswitch can know the equality comparison
  // may have an undef operand. This is a workaround for PR31652 caused by
  // descrepancy about branch on undef between LoopUnswitch and GVN.
  if (isa<UndefValue>(TrueVal) || isa<UndefValue>(FalseVal)) {
    if (llvm::any_of(SI.users(), [&](User *U) {
          ICmpInst *CI = dyn_cast<ICmpInst>(U);
          if (CI && CI->isEquality())
            return true;
          return false;
        })) {
      return nullptr;
    }
  }

  if (Value *V = SimplifySelectInst(CondVal, TrueVal, FalseVal,
                                    SQ.getWithInstruction(&SI)))
    return replaceInstUsesWith(SI, V);

  if (Instruction *I = canonicalizeSelectToShuffle(SI))
    return I;

  if (Instruction *I = canonicalizeScalarSelectOfVecs(SI, *this))
    return I;

  CmpInst::Predicate Pred;

  if (SelType->isIntOrIntVectorTy(1) &&
      TrueVal->getType() == CondVal->getType()) {
    if (match(TrueVal, m_One())) {
      // Change: A = select B, true, C --> A = or B, C
      return BinaryOperator::CreateOr(CondVal, FalseVal);
    }
    if (match(TrueVal, m_Zero())) {
      // Change: A = select B, false, C --> A = and !B, C
      Value *NotCond = Builder.CreateNot(CondVal, "not." + CondVal->getName());
      return BinaryOperator::CreateAnd(NotCond, FalseVal);
    }
    if (match(FalseVal, m_Zero())) {
      // Change: A = select B, C, false --> A = and B, C
      return BinaryOperator::CreateAnd(CondVal, TrueVal);
    }
    if (match(FalseVal, m_One())) {
      // Change: A = select B, C, true --> A = or !B, C
      Value *NotCond = Builder.CreateNot(CondVal, "not." + CondVal->getName());
      return BinaryOperator::CreateOr(NotCond, TrueVal);
    }

    // select a, a, b  -> a | b
    // select a, b, a  -> a & b
    if (CondVal == TrueVal)
      return BinaryOperator::CreateOr(CondVal, FalseVal);
    if (CondVal == FalseVal)
      return BinaryOperator::CreateAnd(CondVal, TrueVal);

    // select a, ~a, b -> (~a) & b
    // select a, b, ~a -> (~a) | b
    if (match(TrueVal, m_Not(m_Specific(CondVal))))
      return BinaryOperator::CreateAnd(TrueVal, FalseVal);
    if (match(FalseVal, m_Not(m_Specific(CondVal))))
      return BinaryOperator::CreateOr(TrueVal, FalseVal);
  }

  // Selecting between two integer or vector splat integer constants?
  //
  // Note that we don't handle a scalar select of vectors:
  // select i1 %c, <2 x i8> <1, 1>, <2 x i8> <0, 0>
  // because that may need 3 instructions to splat the condition value:
  // extend, insertelement, shufflevector.
  if (SelType->isIntOrIntVectorTy() &&
      CondVal->getType()->isVectorTy() == SelType->isVectorTy()) {
    // select C, 1, 0 -> zext C to int
    if (match(TrueVal, m_One()) && match(FalseVal, m_Zero()))
      return new ZExtInst(CondVal, SelType);

    // select C, -1, 0 -> sext C to int
    if (match(TrueVal, m_AllOnes()) && match(FalseVal, m_Zero()))
      return new SExtInst(CondVal, SelType);

    // select C, 0, 1 -> zext !C to int
    if (match(TrueVal, m_Zero()) && match(FalseVal, m_One())) {
      Value *NotCond = Builder.CreateNot(CondVal, "not." + CondVal->getName());
      return new ZExtInst(NotCond, SelType);
    }

    // select C, 0, -1 -> sext !C to int
    if (match(TrueVal, m_Zero()) && match(FalseVal, m_AllOnes())) {
      Value *NotCond = Builder.CreateNot(CondVal, "not." + CondVal->getName());
      return new SExtInst(NotCond, SelType);
    }
  }

  // See if we are selecting two values based on a comparison of the two values.
  if (FCmpInst *FCI = dyn_cast<FCmpInst>(CondVal)) {
    Value *Cmp0 = FCI->getOperand(0), *Cmp1 = FCI->getOperand(1);
    if ((Cmp0 == TrueVal && Cmp1 == FalseVal) ||
        (Cmp0 == FalseVal && Cmp1 == TrueVal)) {
      // Canonicalize to use ordered comparisons by swapping the select
      // operands.
      //
      // e.g.
      // (X ugt Y) ? X : Y -> (X ole Y) ? Y : X
      if (FCI->hasOneUse() && FCmpInst::isUnordered(FCI->getPredicate())) {
        FCmpInst::Predicate InvPred = FCI->getInversePredicate();
        IRBuilder<>::FastMathFlagGuard FMFG(Builder);
        // FIXME: The FMF should propagate from the select, not the fcmp.
        Builder.setFastMathFlags(FCI->getFastMathFlags());
        Value *NewCond = Builder.CreateFCmp(InvPred, Cmp0, Cmp1,
                                            FCI->getName() + ".inv");
        Value *NewSel = Builder.CreateSelect(NewCond, FalseVal, TrueVal);
        return replaceInstUsesWith(SI, NewSel);
      }

      // NOTE: if we wanted to, this is where to detect MIN/MAX
    }
  }

  // Canonicalize select with fcmp to fabs(). -0.0 makes this tricky. We need
  // fast-math-flags (nsz) or fsub with +0.0 (not fneg) for this to work. We
  // also require nnan because we do not want to unintentionally change the
  // sign of a NaN value.
  // FIXME: These folds should test/propagate FMF from the select, not the
  //        fsub or fneg.
  // (X <= +/-0.0) ? (0.0 - X) : X --> fabs(X)
  Instruction *FSub;
  if (match(CondVal, m_FCmp(Pred, m_Specific(FalseVal), m_AnyZeroFP())) &&
      match(TrueVal, m_FSub(m_PosZeroFP(), m_Specific(FalseVal))) &&
      match(TrueVal, m_Instruction(FSub)) && FSub->hasNoNaNs() &&
      (Pred == FCmpInst::FCMP_OLE || Pred == FCmpInst::FCMP_ULE)) {
    Value *Fabs = Builder.CreateUnaryIntrinsic(Intrinsic::fabs, FalseVal, FSub);
    return replaceInstUsesWith(SI, Fabs);
  }
  // (X >  +/-0.0) ? X : (0.0 - X) --> fabs(X)
  if (match(CondVal, m_FCmp(Pred, m_Specific(TrueVal), m_AnyZeroFP())) &&
      match(FalseVal, m_FSub(m_PosZeroFP(), m_Specific(TrueVal))) &&
      match(FalseVal, m_Instruction(FSub)) && FSub->hasNoNaNs() &&
      (Pred == FCmpInst::FCMP_OGT || Pred == FCmpInst::FCMP_UGT)) {
    Value *Fabs = Builder.CreateUnaryIntrinsic(Intrinsic::fabs, TrueVal, FSub);
    return replaceInstUsesWith(SI, Fabs);
  }
  // With nnan and nsz:
  // (X <  +/-0.0) ? -X : X --> fabs(X)
  // (X <= +/-0.0) ? -X : X --> fabs(X)
  Instruction *FNeg;
  if (match(CondVal, m_FCmp(Pred, m_Specific(FalseVal), m_AnyZeroFP())) &&
      match(TrueVal, m_FNeg(m_Specific(FalseVal))) &&
      match(TrueVal, m_Instruction(FNeg)) &&
      FNeg->hasNoNaNs() && FNeg->hasNoSignedZeros() &&
      (Pred == FCmpInst::FCMP_OLT || Pred == FCmpInst::FCMP_OLE ||
       Pred == FCmpInst::FCMP_ULT || Pred == FCmpInst::FCMP_ULE)) {
    Value *Fabs = Builder.CreateUnaryIntrinsic(Intrinsic::fabs, FalseVal, FNeg);
    return replaceInstUsesWith(SI, Fabs);
  }
  // With nnan and nsz:
  // (X >  +/-0.0) ? X : -X --> fabs(X)
  // (X >= +/-0.0) ? X : -X --> fabs(X)
  if (match(CondVal, m_FCmp(Pred, m_Specific(TrueVal), m_AnyZeroFP())) &&
      match(FalseVal, m_FNeg(m_Specific(TrueVal))) &&
      match(FalseVal, m_Instruction(FNeg)) &&
      FNeg->hasNoNaNs() && FNeg->hasNoSignedZeros() &&
      (Pred == FCmpInst::FCMP_OGT || Pred == FCmpInst::FCMP_OGE ||
       Pred == FCmpInst::FCMP_UGT || Pred == FCmpInst::FCMP_UGE)) {
    Value *Fabs = Builder.CreateUnaryIntrinsic(Intrinsic::fabs, TrueVal, FNeg);
    return replaceInstUsesWith(SI, Fabs);
  }

  // See if we are selecting two values based on a comparison of the two values.
  if (ICmpInst *ICI = dyn_cast<ICmpInst>(CondVal))
    if (Instruction *Result = foldSelectInstWithICmp(SI, ICI))
      return Result;

  if (Instruction *Add = foldAddSubSelect(SI, Builder))
    return Add;
  if (Instruction *Add = foldOverflowingAddSubSelect(SI, Builder))
    return Add;
  if (Instruction *Or = foldSetClearBits(SI, Builder))
    return Or;

  // Turn (select C, (op X, Y), (op X, Z)) -> (op X, (select C, Y, Z))
  auto *TI = dyn_cast<Instruction>(TrueVal);
  auto *FI = dyn_cast<Instruction>(FalseVal);
  if (TI && FI && TI->getOpcode() == FI->getOpcode())
    if (Instruction *IV = foldSelectOpOp(SI, TI, FI))
      return IV;

  if (Instruction *I = foldSelectExtConst(SI))
    return I;

  // See if we can fold the select into one of our operands.
  if (SelType->isIntOrIntVectorTy() || SelType->isFPOrFPVectorTy()) {
    if (Instruction *FoldI = foldSelectIntoOp(SI, TrueVal, FalseVal))
      return FoldI;

    Value *LHS, *RHS;
    Instruction::CastOps CastOp;
    SelectPatternResult SPR = matchSelectPattern(&SI, LHS, RHS, &CastOp);
    auto SPF = SPR.Flavor;
    if (SPF) {
      Value *LHS2, *RHS2;
      if (SelectPatternFlavor SPF2 = matchSelectPattern(LHS, LHS2, RHS2).Flavor)
        if (Instruction *R = foldSPFofSPF(cast<Instruction>(LHS), SPF2, LHS2,
                                          RHS2, SI, SPF, RHS))
          return R;
      if (SelectPatternFlavor SPF2 = matchSelectPattern(RHS, LHS2, RHS2).Flavor)
        if (Instruction *R = foldSPFofSPF(cast<Instruction>(RHS), SPF2, LHS2,
                                          RHS2, SI, SPF, LHS))
          return R;
      // TODO.
      // ABS(-X) -> ABS(X)
    }

    if (SelectPatternResult::isMinOrMax(SPF)) {
      // Canonicalize so that
      // - type casts are outside select patterns.
      // - float clamp is transformed to min/max pattern

      bool IsCastNeeded = LHS->getType() != SelType;
      Value *CmpLHS = cast<CmpInst>(CondVal)->getOperand(0);
      Value *CmpRHS = cast<CmpInst>(CondVal)->getOperand(1);
      if (IsCastNeeded ||
          (LHS->getType()->isFPOrFPVectorTy() &&
           ((CmpLHS != LHS && CmpLHS != RHS) ||
            (CmpRHS != LHS && CmpRHS != RHS)))) {
        CmpInst::Predicate MinMaxPred = getMinMaxPred(SPF, SPR.Ordered);

        Value *Cmp;
        if (CmpInst::isIntPredicate(MinMaxPred)) {
          Cmp = Builder.CreateICmp(MinMaxPred, LHS, RHS);
        } else {
          IRBuilder<>::FastMathFlagGuard FMFG(Builder);
          auto FMF =
              cast<FPMathOperator>(SI.getCondition())->getFastMathFlags();
          Builder.setFastMathFlags(FMF);
          Cmp = Builder.CreateFCmp(MinMaxPred, LHS, RHS);
        }

        Value *NewSI = Builder.CreateSelect(Cmp, LHS, RHS, SI.getName(), &SI);
        if (!IsCastNeeded)
          return replaceInstUsesWith(SI, NewSI);

        Value *NewCast = Builder.CreateCast(CastOp, NewSI, SelType);
        return replaceInstUsesWith(SI, NewCast);
      }

      // MAX(~a, ~b) -> ~MIN(a, b)
      // MAX(~a, C)  -> ~MIN(a, ~C)
      // MIN(~a, ~b) -> ~MAX(a, b)
      // MIN(~a, C)  -> ~MAX(a, ~C)
      auto moveNotAfterMinMax = [&](Value *X, Value *Y) -> Instruction * {
        Value *A;
        if (match(X, m_Not(m_Value(A))) && !X->hasNUsesOrMore(3) &&
            !isFreeToInvert(A, A->hasOneUse()) &&
            // Passing false to only consider m_Not and constants.
            isFreeToInvert(Y, false)) {
          Value *B = Builder.CreateNot(Y);
          Value *NewMinMax = createMinMax(Builder, getInverseMinMaxFlavor(SPF),
                                          A, B);
          // Copy the profile metadata.
          if (MDNode *MD = SI.getMetadata(LLVMContext::MD_prof)) {
            cast<SelectInst>(NewMinMax)->setMetadata(LLVMContext::MD_prof, MD);
            // Swap the metadata if the operands are swapped.
            if (X == SI.getFalseValue() && Y == SI.getTrueValue())
              cast<SelectInst>(NewMinMax)->swapProfMetadata();
          }

          return BinaryOperator::CreateNot(NewMinMax);
        }

        return nullptr;
      };

      if (Instruction *I = moveNotAfterMinMax(LHS, RHS))
        return I;
      if (Instruction *I = moveNotAfterMinMax(RHS, LHS))
        return I;

      if (Instruction *I = moveAddAfterMinMax(SPF, LHS, RHS, Builder))
        return I;

      if (Instruction *I = factorizeMinMaxTree(SPF, LHS, RHS, Builder))
        return I;
      if (Instruction *I = matchSAddSubSat(SI))
        return I;
    }
  }

  // Canonicalize select of FP values where NaN and -0.0 are not valid as
  // minnum/maxnum intrinsics.
  if (isa<FPMathOperator>(SI) && SI.hasNoNaNs() && SI.hasNoSignedZeros()) {
    Value *X, *Y;
    if (match(&SI, m_OrdFMax(m_Value(X), m_Value(Y))))
      return replaceInstUsesWith(
          SI, Builder.CreateBinaryIntrinsic(Intrinsic::maxnum, X, Y, &SI));

    if (match(&SI, m_OrdFMin(m_Value(X), m_Value(Y))))
      return replaceInstUsesWith(
          SI, Builder.CreateBinaryIntrinsic(Intrinsic::minnum, X, Y, &SI));
  }

  // See if we can fold the select into a phi node if the condition is a select.
  if (auto *PN = dyn_cast<PHINode>(SI.getCondition()))
    // The true/false values have to be live in the PHI predecessor's blocks.
    if (canSelectOperandBeMappingIntoPredBlock(TrueVal, SI) &&
        canSelectOperandBeMappingIntoPredBlock(FalseVal, SI))
      if (Instruction *NV = foldOpIntoPhi(SI, PN))
        return NV;

  if (SelectInst *TrueSI = dyn_cast<SelectInst>(TrueVal)) {
    if (TrueSI->getCondition()->getType() == CondVal->getType()) {
      // select(C, select(C, a, b), c) -> select(C, a, c)
      if (TrueSI->getCondition() == CondVal) {
        if (SI.getTrueValue() == TrueSI->getTrueValue())
          return nullptr;
        return replaceOperand(SI, 1, TrueSI->getTrueValue());
      }
      // select(C0, select(C1, a, b), b) -> select(C0&C1, a, b)
      // We choose this as normal form to enable folding on the And and
      // shortening paths for the values (this helps getUnderlyingObjects() for
      // example).
      if (TrueSI->getFalseValue() == FalseVal && TrueSI->hasOneUse()) {
        Value *And = Builder.CreateAnd(CondVal, TrueSI->getCondition());
        replaceOperand(SI, 0, And);
        replaceOperand(SI, 1, TrueSI->getTrueValue());
        return &SI;
      }
    }
  }
  if (SelectInst *FalseSI = dyn_cast<SelectInst>(FalseVal)) {
    if (FalseSI->getCondition()->getType() == CondVal->getType()) {
      // select(C, a, select(C, b, c)) -> select(C, a, c)
      if (FalseSI->getCondition() == CondVal) {
        if (SI.getFalseValue() == FalseSI->getFalseValue())
          return nullptr;
        return replaceOperand(SI, 2, FalseSI->getFalseValue());
      }
      // select(C0, a, select(C1, a, b)) -> select(C0|C1, a, b)
      if (FalseSI->getTrueValue() == TrueVal && FalseSI->hasOneUse()) {
        Value *Or = Builder.CreateOr(CondVal, FalseSI->getCondition());
        replaceOperand(SI, 0, Or);
        replaceOperand(SI, 2, FalseSI->getFalseValue());
        return &SI;
      }
    }
  }

  auto canMergeSelectThroughBinop = [](BinaryOperator *BO) {
    // The select might be preventing a division by 0.
    switch (BO->getOpcode()) {
    default:
      return true;
    case Instruction::SRem:
    case Instruction::URem:
    case Instruction::SDiv:
    case Instruction::UDiv:
      return false;
    }
  };

  // Try to simplify a binop sandwiched between 2 selects with the same
  // condition.
  // select(C, binop(select(C, X, Y), W), Z) -> select(C, binop(X, W), Z)
  BinaryOperator *TrueBO;
  if (match(TrueVal, m_OneUse(m_BinOp(TrueBO))) &&
      canMergeSelectThroughBinop(TrueBO)) {
    if (auto *TrueBOSI = dyn_cast<SelectInst>(TrueBO->getOperand(0))) {
      if (TrueBOSI->getCondition() == CondVal) {
        replaceOperand(*TrueBO, 0, TrueBOSI->getTrueValue());
        Worklist.push(TrueBO);
        return &SI;
      }
    }
    if (auto *TrueBOSI = dyn_cast<SelectInst>(TrueBO->getOperand(1))) {
      if (TrueBOSI->getCondition() == CondVal) {
        replaceOperand(*TrueBO, 1, TrueBOSI->getTrueValue());
        Worklist.push(TrueBO);
        return &SI;
      }
    }
  }

  // select(C, Z, binop(select(C, X, Y), W)) -> select(C, Z, binop(Y, W))
  BinaryOperator *FalseBO;
  if (match(FalseVal, m_OneUse(m_BinOp(FalseBO))) &&
      canMergeSelectThroughBinop(FalseBO)) {
    if (auto *FalseBOSI = dyn_cast<SelectInst>(FalseBO->getOperand(0))) {
      if (FalseBOSI->getCondition() == CondVal) {
        replaceOperand(*FalseBO, 0, FalseBOSI->getFalseValue());
        Worklist.push(FalseBO);
        return &SI;
      }
    }
    if (auto *FalseBOSI = dyn_cast<SelectInst>(FalseBO->getOperand(1))) {
      if (FalseBOSI->getCondition() == CondVal) {
        replaceOperand(*FalseBO, 1, FalseBOSI->getFalseValue());
        Worklist.push(FalseBO);
        return &SI;
      }
    }
  }

  Value *NotCond;
  if (match(CondVal, m_Not(m_Value(NotCond)))) {
    replaceOperand(SI, 0, NotCond);
    SI.swapValues();
    SI.swapProfMetadata();
    return &SI;
  }

  if (Instruction *I = foldVectorSelect(SI))
    return I;

  // If we can compute the condition, there's no need for a select.
  // Like the above fold, we are attempting to reduce compile-time cost by
  // putting this fold here with limitations rather than in InstSimplify.
  // The motivation for this call into value tracking is to take advantage of
  // the assumption cache, so make sure that is populated.
  if (!CondVal->getType()->isVectorTy() && !AC.assumptions().empty()) {
    KnownBits Known(1);
    computeKnownBits(CondVal, Known, 0, &SI);
    if (Known.One.isOneValue())
      return replaceInstUsesWith(SI, TrueVal);
    if (Known.Zero.isOneValue())
      return replaceInstUsesWith(SI, FalseVal);
  }

  if (Instruction *BitCastSel = foldSelectCmpBitcasts(SI, Builder))
    return BitCastSel;

  // Simplify selects that test the returned flag of cmpxchg instructions.
  if (Value *V = foldSelectCmpXchg(SI))
    return replaceInstUsesWith(SI, V);

  if (Instruction *Select = foldSelectBinOpIdentity(SI, TLI, *this))
    return Select;

  if (Instruction *Rot = foldSelectRotate(SI, Builder))
    return Rot;

  if (Instruction *Copysign = foldSelectToCopysign(SI, Builder))
    return Copysign;

  if (Instruction *PN = foldSelectToPhi(SI, DT, Builder))
    return replaceInstUsesWith(SI, PN);

  if (Value *Fr = foldSelectWithFrozenICmp(SI, Builder))
    return replaceInstUsesWith(SI, Fr);

  return nullptr;
}<|MERGE_RESOLUTION|>--- conflicted
+++ resolved
@@ -403,19 +403,6 @@
                                                 Value *FalseVal) {
   // See the comment above GetSelectFoldableOperands for a description of the
   // transformation we are doing here.
-  auto ConstIntOrVector = [&](Value *OOp, APInt CI) -> Value * {
-    Value *C;
-    Type *OOpTy = OOp->getType();
-    if (isa<ScalableVectorType>(OOpTy)) {
-      VectorType *VTy = dyn_cast<VectorType>(OOp->getType());
-      C = Builder.CreateVectorSplat(cast<VectorType>(OOpTy)->getElementCount(),
-                                    ConstantInt::get(VTy->getContext(), CI),
-                                    "constant.splat");
-    } else {
-      C = ConstantInt::get(OOpTy, CI);
-    }
-    return C;
-  };
   if (auto *TVI = dyn_cast<BinaryOperator>(TrueVal)) {
     if (TVI->hasOneUse() && !isa<Constant>(FalseVal)) {
       if (unsigned SFO = getSelectFoldableOperands(TVI)) {
@@ -434,13 +421,8 @@
           // between 0, 1 and -1.
           const APInt *OOpC;
           bool OOpIsAPInt = match(OOp, m_APInt(OOpC));
-<<<<<<< HEAD
-          if (!isa<Constant>(OOp) || (OOpIsAPInt && isSelect01(CI, *OOpC))) {
-            Value *C = ConstIntOrVector(OOp, CI);
-=======
           if (!isa<Constant>(OOp) ||
               (OOpIsAPInt && isSelect01(C->getUniqueInteger(), *OOpC))) {
->>>>>>> 8dd131ee
             Value *NewSel = Builder.CreateSelect(SI.getCondition(), OOp, C);
             NewSel->takeName(TVI);
             BinaryOperator *BO = BinaryOperator::Create(TVI->getOpcode(),
@@ -471,13 +453,8 @@
           // between 0, 1 and -1.
           const APInt *OOpC;
           bool OOpIsAPInt = match(OOp, m_APInt(OOpC));
-<<<<<<< HEAD
-          if (!isa<Constant>(OOp) || (OOpIsAPInt && isSelect01(CI, *OOpC))) {
-            Value *C = ConstIntOrVector(OOp, CI);
-=======
           if (!isa<Constant>(OOp) ||
               (OOpIsAPInt && isSelect01(C->getUniqueInteger(), *OOpC))) {
->>>>>>> 8dd131ee
             Value *NewSel = Builder.CreateSelect(SI.getCondition(), C, OOp);
             NewSel->takeName(FVI);
             BinaryOperator *BO = BinaryOperator::Create(FVI->getOpcode(),

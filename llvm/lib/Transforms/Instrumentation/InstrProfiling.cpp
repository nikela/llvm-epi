//===-- InstrProfiling.cpp - Frontend instrumentation based profiling -----===//
//
// Part of the LLVM Project, under the Apache License v2.0 with LLVM Exceptions.
// See https://llvm.org/LICENSE.txt for license information.
// SPDX-License-Identifier: Apache-2.0 WITH LLVM-exception
//
//===----------------------------------------------------------------------===//
//
// This pass lowers instrprof_* intrinsics emitted by a frontend for profiling.
// It also builds the data structures and initialization code needed for
// updating execution counts and emitting the profile at runtime.
//
//===----------------------------------------------------------------------===//

#include "llvm/Transforms/Instrumentation/InstrProfiling.h"
#include "llvm/ADT/ArrayRef.h"
#include "llvm/ADT/SmallVector.h"
#include "llvm/ADT/StringRef.h"
#include "llvm/ADT/Triple.h"
#include "llvm/ADT/Twine.h"
#include "llvm/Analysis/BlockFrequencyInfo.h"
#include "llvm/Analysis/BranchProbabilityInfo.h"
#include "llvm/Analysis/LoopInfo.h"
#include "llvm/Analysis/TargetLibraryInfo.h"
#include "llvm/IR/Attributes.h"
#include "llvm/IR/BasicBlock.h"
#include "llvm/IR/Constant.h"
#include "llvm/IR/Constants.h"
#include "llvm/IR/DIBuilder.h"
#include "llvm/IR/DerivedTypes.h"
#include "llvm/IR/DiagnosticInfo.h"
#include "llvm/IR/Dominators.h"
#include "llvm/IR/Function.h"
#include "llvm/IR/GlobalValue.h"
#include "llvm/IR/GlobalVariable.h"
#include "llvm/IR/IRBuilder.h"
#include "llvm/IR/Instruction.h"
#include "llvm/IR/Instructions.h"
#include "llvm/IR/IntrinsicInst.h"
#include "llvm/IR/Module.h"
#include "llvm/IR/Type.h"
#include "llvm/InitializePasses.h"
#include "llvm/Pass.h"
#include "llvm/ProfileData/InstrProf.h"
#include "llvm/ProfileData/InstrProfCorrelator.h"
#include "llvm/Support/Casting.h"
#include "llvm/Support/CommandLine.h"
#include "llvm/Support/Error.h"
#include "llvm/Support/ErrorHandling.h"
#include "llvm/Transforms/Utils/ModuleUtils.h"
#include "llvm/Transforms/Utils/SSAUpdater.h"
#include <algorithm>
#include <cassert>
#include <cstdint>
#include <string>

using namespace llvm;

#define DEBUG_TYPE "instrprof"

namespace llvm {
cl::opt<bool>
    DebugInfoCorrelate("debug-info-correlate",
                       cl::desc("Use debug info to correlate profiles."),
                       cl::init(false));
} // namespace llvm

namespace {

cl::opt<bool> DoHashBasedCounterSplit(
    "hash-based-counter-split",
    cl::desc("Rename counter variable of a comdat function based on cfg hash"),
    cl::init(true));

cl::opt<bool>
    RuntimeCounterRelocation("runtime-counter-relocation",
                             cl::desc("Enable relocating counters at runtime."),
                             cl::init(false));

cl::opt<bool> ValueProfileStaticAlloc(
    "vp-static-alloc",
    cl::desc("Do static counter allocation for value profiler"),
    cl::init(true));

cl::opt<double> NumCountersPerValueSite(
    "vp-counters-per-site",
    cl::desc("The average number of profile counters allocated "
             "per value profiling site."),
    // This is set to a very small value because in real programs, only
    // a very small percentage of value sites have non-zero targets, e.g, 1/30.
    // For those sites with non-zero profile, the average number of targets
    // is usually smaller than 2.
    cl::init(1.0));

cl::opt<bool> AtomicCounterUpdateAll(
    "instrprof-atomic-counter-update-all",
    cl::desc("Make all profile counter updates atomic (for testing only)"),
    cl::init(false));

cl::opt<bool> AtomicCounterUpdatePromoted(
    "atomic-counter-update-promoted",
    cl::desc("Do counter update using atomic fetch add "
             " for promoted counters only"),
    cl::init(false));

cl::opt<bool> AtomicFirstCounter(
    "atomic-first-counter",
    cl::desc("Use atomic fetch add for first counter in a function (usually "
             "the entry counter)"),
    cl::init(false));

// If the option is not specified, the default behavior about whether
// counter promotion is done depends on how instrumentaiton lowering
// pipeline is setup, i.e., the default value of true of this option
// does not mean the promotion will be done by default. Explicitly
// setting this option can override the default behavior.
cl::opt<bool> DoCounterPromotion("do-counter-promotion",
                                 cl::desc("Do counter register promotion"),
                                 cl::init(false));
cl::opt<unsigned> MaxNumOfPromotionsPerLoop(
    "max-counter-promotions-per-loop", cl::init(20),
    cl::desc("Max number counter promotions per loop to avoid"
             " increasing register pressure too much"));

// A debug option
cl::opt<int>
    MaxNumOfPromotions("max-counter-promotions", cl::init(-1),
                       cl::desc("Max number of allowed counter promotions"));

cl::opt<unsigned> SpeculativeCounterPromotionMaxExiting(
    "speculative-counter-promotion-max-exiting", cl::init(3),
    cl::desc("The max number of exiting blocks of a loop to allow "
             " speculative counter promotion"));

cl::opt<bool> SpeculativeCounterPromotionToLoop(
    "speculative-counter-promotion-to-loop",
    cl::desc("When the option is false, if the target block is in a loop, "
             "the promotion will be disallowed unless the promoted counter "
             " update can be further/iteratively promoted into an acyclic "
             " region."));

cl::opt<bool> IterativeCounterPromotion(
    "iterative-counter-promotion", cl::init(true),
    cl::desc("Allow counter promotion across the whole loop nest."));

cl::opt<bool> SkipRetExitBlock(
    "skip-ret-exit-block", cl::init(true),
    cl::desc("Suppress counter promotion if exit blocks contain ret."));

///
/// A helper class to promote one counter RMW operation in the loop
/// into register update.
///
/// RWM update for the counter will be sinked out of the loop after
/// the transformation.
///
class PGOCounterPromoterHelper : public LoadAndStorePromoter {
public:
  PGOCounterPromoterHelper(
      Instruction *L, Instruction *S, SSAUpdater &SSA, Value *Init,
      BasicBlock *PH, ArrayRef<BasicBlock *> ExitBlocks,
      ArrayRef<Instruction *> InsertPts,
      DenseMap<Loop *, SmallVector<LoadStorePair, 8>> &LoopToCands,
      LoopInfo &LI)
      : LoadAndStorePromoter({L, S}, SSA), Store(S), ExitBlocks(ExitBlocks),
        InsertPts(InsertPts), LoopToCandidates(LoopToCands), LI(LI) {
    assert(isa<LoadInst>(L));
    assert(isa<StoreInst>(S));
    SSA.AddAvailableValue(PH, Init);
  }

  void doExtraRewritesBeforeFinalDeletion() override {
    for (unsigned i = 0, e = ExitBlocks.size(); i != e; ++i) {
      BasicBlock *ExitBlock = ExitBlocks[i];
      Instruction *InsertPos = InsertPts[i];
      // Get LiveIn value into the ExitBlock. If there are multiple
      // predecessors, the value is defined by a PHI node in this
      // block.
      Value *LiveInValue = SSA.GetValueInMiddleOfBlock(ExitBlock);
      Value *Addr = cast<StoreInst>(Store)->getPointerOperand();
      Type *Ty = LiveInValue->getType();
      IRBuilder<> Builder(InsertPos);
      if (auto *AddrInst = dyn_cast_or_null<IntToPtrInst>(Addr)) {
        // If isRuntimeCounterRelocationEnabled() is true then the address of
        // the store instruction is computed with two instructions in
        // InstrProfiling::getCounterAddress(). We need to copy those
        // instructions to this block to compute Addr correctly.
        // %BiasAdd = add i64 ptrtoint <__profc_>, <__llvm_profile_counter_bias>
        // %Addr = inttoptr i64 %BiasAdd to i64*
        auto *OrigBiasInst = dyn_cast<BinaryOperator>(AddrInst->getOperand(0));
        assert(OrigBiasInst->getOpcode() == Instruction::BinaryOps::Add);
        Value *BiasInst = Builder.Insert(OrigBiasInst->clone());
        Addr = Builder.CreateIntToPtr(BiasInst, Ty->getPointerTo());
      }
      if (AtomicCounterUpdatePromoted)
        // automic update currently can only be promoted across the current
        // loop, not the whole loop nest.
        Builder.CreateAtomicRMW(AtomicRMWInst::Add, Addr, LiveInValue,
                                MaybeAlign(),
                                AtomicOrdering::SequentiallyConsistent);
      else {
        LoadInst *OldVal = Builder.CreateLoad(Ty, Addr, "pgocount.promoted");
        auto *NewVal = Builder.CreateAdd(OldVal, LiveInValue);
        auto *NewStore = Builder.CreateStore(NewVal, Addr);

        // Now update the parent loop's candidate list:
        if (IterativeCounterPromotion) {
          auto *TargetLoop = LI.getLoopFor(ExitBlock);
          if (TargetLoop)
            LoopToCandidates[TargetLoop].emplace_back(OldVal, NewStore);
        }
      }
    }
  }

private:
  Instruction *Store;
  ArrayRef<BasicBlock *> ExitBlocks;
  ArrayRef<Instruction *> InsertPts;
  DenseMap<Loop *, SmallVector<LoadStorePair, 8>> &LoopToCandidates;
  LoopInfo &LI;
};

/// A helper class to do register promotion for all profile counter
/// updates in a loop.
///
class PGOCounterPromoter {
public:
  PGOCounterPromoter(
      DenseMap<Loop *, SmallVector<LoadStorePair, 8>> &LoopToCands,
      Loop &CurLoop, LoopInfo &LI, BlockFrequencyInfo *BFI)
      : LoopToCandidates(LoopToCands), L(CurLoop), LI(LI), BFI(BFI) {

    // Skip collection of ExitBlocks and InsertPts for loops that will not be
    // able to have counters promoted.
    SmallVector<BasicBlock *, 8> LoopExitBlocks;
    SmallPtrSet<BasicBlock *, 8> BlockSet;

    L.getExitBlocks(LoopExitBlocks);
    if (!isPromotionPossible(&L, LoopExitBlocks))
      return;

    for (BasicBlock *ExitBlock : LoopExitBlocks) {
      if (BlockSet.insert(ExitBlock).second) {
        ExitBlocks.push_back(ExitBlock);
        InsertPts.push_back(&*ExitBlock->getFirstInsertionPt());
      }
    }
  }

  bool run(int64_t *NumPromoted) {
    // Skip 'infinite' loops:
    if (ExitBlocks.size() == 0)
      return false;

    // Skip if any of the ExitBlocks contains a ret instruction.
    // This is to prevent dumping of incomplete profile -- if the
    // the loop is a long running loop and dump is called in the middle
    // of the loop, the result profile is incomplete.
    // FIXME: add other heuristics to detect long running loops.
    if (SkipRetExitBlock) {
      for (auto *BB : ExitBlocks)
        if (isa<ReturnInst>(BB->getTerminator()))
          return false;
    }

    unsigned MaxProm = getMaxNumOfPromotionsInLoop(&L);
    if (MaxProm == 0)
      return false;

    unsigned Promoted = 0;
    for (auto &Cand : LoopToCandidates[&L]) {

      SmallVector<PHINode *, 4> NewPHIs;
      SSAUpdater SSA(&NewPHIs);
      Value *InitVal = ConstantInt::get(Cand.first->getType(), 0);

      // If BFI is set, we will use it to guide the promotions.
      if (BFI) {
        auto *BB = Cand.first->getParent();
        auto InstrCount = BFI->getBlockProfileCount(BB);
        if (!InstrCount)
          continue;
        auto PreheaderCount = BFI->getBlockProfileCount(L.getLoopPreheader());
        // If the average loop trip count is not greater than 1.5, we skip
        // promotion.
        if (PreheaderCount && (*PreheaderCount * 3) >= (*InstrCount * 2))
          continue;
      }

      PGOCounterPromoterHelper Promoter(Cand.first, Cand.second, SSA, InitVal,
                                        L.getLoopPreheader(), ExitBlocks,
                                        InsertPts, LoopToCandidates, LI);
      Promoter.run(SmallVector<Instruction *, 2>({Cand.first, Cand.second}));
      Promoted++;
      if (Promoted >= MaxProm)
        break;

      (*NumPromoted)++;
      if (MaxNumOfPromotions != -1 && *NumPromoted >= MaxNumOfPromotions)
        break;
    }

    LLVM_DEBUG(dbgs() << Promoted << " counters promoted for loop (depth="
                      << L.getLoopDepth() << ")\n");
    return Promoted != 0;
  }

private:
  bool allowSpeculativeCounterPromotion(Loop *LP) {
    SmallVector<BasicBlock *, 8> ExitingBlocks;
    L.getExitingBlocks(ExitingBlocks);
    // Not considierered speculative.
    if (ExitingBlocks.size() == 1)
      return true;
    if (ExitingBlocks.size() > SpeculativeCounterPromotionMaxExiting)
      return false;
    return true;
  }

  // Check whether the loop satisfies the basic conditions needed to perform
  // Counter Promotions.
  bool
  isPromotionPossible(Loop *LP,
                      const SmallVectorImpl<BasicBlock *> &LoopExitBlocks) {
    // We can't insert into a catchswitch.
    if (llvm::any_of(LoopExitBlocks, [](BasicBlock *Exit) {
          return isa<CatchSwitchInst>(Exit->getTerminator());
        }))
      return false;

    if (!LP->hasDedicatedExits())
      return false;

    BasicBlock *PH = LP->getLoopPreheader();
    if (!PH)
      return false;

    return true;
  }

  // Returns the max number of Counter Promotions for LP.
  unsigned getMaxNumOfPromotionsInLoop(Loop *LP) {
    SmallVector<BasicBlock *, 8> LoopExitBlocks;
    LP->getExitBlocks(LoopExitBlocks);
    if (!isPromotionPossible(LP, LoopExitBlocks))
      return 0;

    SmallVector<BasicBlock *, 8> ExitingBlocks;
    LP->getExitingBlocks(ExitingBlocks);

    // If BFI is set, we do more aggressive promotions based on BFI.
    if (BFI)
      return (unsigned)-1;

    // Not considierered speculative.
    if (ExitingBlocks.size() == 1)
      return MaxNumOfPromotionsPerLoop;

    if (ExitingBlocks.size() > SpeculativeCounterPromotionMaxExiting)
      return 0;

    // Whether the target block is in a loop does not matter:
    if (SpeculativeCounterPromotionToLoop)
      return MaxNumOfPromotionsPerLoop;

    // Now check the target block:
    unsigned MaxProm = MaxNumOfPromotionsPerLoop;
    for (auto *TargetBlock : LoopExitBlocks) {
      auto *TargetLoop = LI.getLoopFor(TargetBlock);
      if (!TargetLoop)
        continue;
      unsigned MaxPromForTarget = getMaxNumOfPromotionsInLoop(TargetLoop);
      unsigned PendingCandsInTarget = LoopToCandidates[TargetLoop].size();
      MaxProm =
          std::min(MaxProm, std::max(MaxPromForTarget, PendingCandsInTarget) -
                                PendingCandsInTarget);
    }
    return MaxProm;
  }

  DenseMap<Loop *, SmallVector<LoadStorePair, 8>> &LoopToCandidates;
  SmallVector<BasicBlock *, 8> ExitBlocks;
  SmallVector<Instruction *, 8> InsertPts;
  Loop &L;
  LoopInfo &LI;
  BlockFrequencyInfo *BFI;
};

enum class ValueProfilingCallType {
  // Individual values are tracked. Currently used for indiret call target
  // profiling.
  Default,

  // MemOp: the memop size value profiling.
  MemOp
};

} // end anonymous namespace

PreservedAnalyses InstrProfiling::run(Module &M, ModuleAnalysisManager &AM) {
  FunctionAnalysisManager &FAM =
      AM.getResult<FunctionAnalysisManagerModuleProxy>(M).getManager();
  auto GetTLI = [&FAM](Function &F) -> TargetLibraryInfo & {
    return FAM.getResult<TargetLibraryAnalysis>(F);
  };
  if (!run(M, GetTLI))
    return PreservedAnalyses::all();

  return PreservedAnalyses::none();
}

bool InstrProfiling::lowerIntrinsics(Function *F) {
  bool MadeChange = false;
  PromotionCandidates.clear();
  for (BasicBlock &BB : *F) {
    for (Instruction &Instr : llvm::make_early_inc_range(BB)) {
      if (auto *IPIS = dyn_cast<InstrProfIncrementInstStep>(&Instr)) {
        lowerIncrement(IPIS);
        MadeChange = true;
      } else if (auto *IPI = dyn_cast<InstrProfIncrementInst>(&Instr)) {
        lowerIncrement(IPI);
        MadeChange = true;
      } else if (auto *IPC = dyn_cast<InstrProfCoverInst>(&Instr)) {
        lowerCover(IPC);
        MadeChange = true;
      } else if (auto *IPVP = dyn_cast<InstrProfValueProfileInst>(&Instr)) {
        lowerValueProfileInst(IPVP);
        MadeChange = true;
      }
    }
  }

  if (!MadeChange)
    return false;

  promoteCounterLoadStores(F);
  return true;
}

bool InstrProfiling::isRuntimeCounterRelocationEnabled() const {
  // Mach-O don't support weak external references.
  if (TT.isOSBinFormatMachO())
    return false;

  if (RuntimeCounterRelocation.getNumOccurrences() > 0)
    return RuntimeCounterRelocation;

  // Fuchsia uses runtime counter relocation by default.
  return TT.isOSFuchsia();
}

bool InstrProfiling::isCounterPromotionEnabled() const {
  if (DoCounterPromotion.getNumOccurrences() > 0)
    return DoCounterPromotion;

  return Options.DoCounterPromotion;
}

void InstrProfiling::promoteCounterLoadStores(Function *F) {
  if (!isCounterPromotionEnabled())
    return;

  DominatorTree DT(*F);
  LoopInfo LI(DT);
  DenseMap<Loop *, SmallVector<LoadStorePair, 8>> LoopPromotionCandidates;

  std::unique_ptr<BlockFrequencyInfo> BFI;
  if (Options.UseBFIInPromotion) {
    std::unique_ptr<BranchProbabilityInfo> BPI;
    BPI.reset(new BranchProbabilityInfo(*F, LI, &GetTLI(*F)));
    BFI.reset(new BlockFrequencyInfo(*F, *BPI, LI));
  }

  for (const auto &LoadStore : PromotionCandidates) {
    auto *CounterLoad = LoadStore.first;
    auto *CounterStore = LoadStore.second;
    BasicBlock *BB = CounterLoad->getParent();
    Loop *ParentLoop = LI.getLoopFor(BB);
    if (!ParentLoop)
      continue;
    LoopPromotionCandidates[ParentLoop].emplace_back(CounterLoad, CounterStore);
  }

  SmallVector<Loop *, 4> Loops = LI.getLoopsInPreorder();

  // Do a post-order traversal of the loops so that counter updates can be
  // iteratively hoisted outside the loop nest.
  for (auto *Loop : llvm::reverse(Loops)) {
    PGOCounterPromoter Promoter(LoopPromotionCandidates, *Loop, LI, BFI.get());
    Promoter.run(&TotalCountersPromoted);
  }
}

static bool needsRuntimeHookUnconditionally(const Triple &TT) {
  // On Fuchsia, we only need runtime hook if any counters are present.
  if (TT.isOSFuchsia())
    return false;

  return true;
}

/// Check if the module contains uses of any profiling intrinsics.
static bool containsProfilingIntrinsics(Module &M) {
  auto containsIntrinsic = [&](int ID) {
    if (auto *F = M.getFunction(Intrinsic::getName(ID)))
      return !F->use_empty();
    return false;
  };
  return containsIntrinsic(llvm::Intrinsic::instrprof_cover) ||
         containsIntrinsic(llvm::Intrinsic::instrprof_increment) ||
         containsIntrinsic(llvm::Intrinsic::instrprof_increment_step) ||
         containsIntrinsic(llvm::Intrinsic::instrprof_value_profile);
}

bool InstrProfiling::run(
    Module &M, std::function<const TargetLibraryInfo &(Function &F)> GetTLI) {
  this->M = &M;
  this->GetTLI = std::move(GetTLI);
  NamesVar = nullptr;
  NamesSize = 0;
  ProfileDataMap.clear();
  CompilerUsedVars.clear();
  UsedVars.clear();
  TT = Triple(M.getTargetTriple());

  bool MadeChange = false;
  bool NeedsRuntimeHook = needsRuntimeHookUnconditionally(TT);
  if (NeedsRuntimeHook)
    MadeChange = emitRuntimeHook();

  bool ContainsProfiling = containsProfilingIntrinsics(M);
  GlobalVariable *CoverageNamesVar =
      M.getNamedGlobal(getCoverageUnusedNamesVarName());
  // Improve compile time by avoiding linear scans when there is no work.
  if (!ContainsProfiling && !CoverageNamesVar)
    return MadeChange;

  // We did not know how many value sites there would be inside
  // the instrumented function. This is counting the number of instrumented
  // target value sites to enter it as field in the profile data variable.
  for (Function &F : M) {
    InstrProfIncrementInst *FirstProfIncInst = nullptr;
    for (BasicBlock &BB : F)
      for (auto I = BB.begin(), E = BB.end(); I != E; I++)
        if (auto *Ind = dyn_cast<InstrProfValueProfileInst>(I))
          computeNumValueSiteCounts(Ind);
        else if (FirstProfIncInst == nullptr)
          FirstProfIncInst = dyn_cast<InstrProfIncrementInst>(I);

    // Value profiling intrinsic lowering requires per-function profile data
    // variable to be created first.
    if (FirstProfIncInst != nullptr)
      static_cast<void>(getOrCreateRegionCounters(FirstProfIncInst));
  }

  for (Function &F : M)
    MadeChange |= lowerIntrinsics(&F);

  if (CoverageNamesVar) {
    lowerCoverageData(CoverageNamesVar);
    MadeChange = true;
  }

  if (!MadeChange)
    return false;

  emitVNodes();
  emitNameData();

  // Emit runtime hook for the cases where the target does not unconditionally
  // require pulling in profile runtime, and coverage is enabled on code that is
  // not eliminated by the front-end, e.g. unused functions with internal
  // linkage.
  if (!NeedsRuntimeHook && ContainsProfiling)
    emitRuntimeHook();

  emitRegistration();
  emitUses();
  emitInitialization();
  return true;
}

static FunctionCallee getOrInsertValueProfilingCall(
    Module &M, const TargetLibraryInfo &TLI,
    ValueProfilingCallType CallType = ValueProfilingCallType::Default) {
  LLVMContext &Ctx = M.getContext();
  auto *ReturnTy = Type::getVoidTy(M.getContext());

  AttributeList AL;
  if (auto AK = TLI.getExtAttrForI32Param(false))
    AL = AL.addParamAttribute(M.getContext(), 2, AK);

  assert((CallType == ValueProfilingCallType::Default ||
          CallType == ValueProfilingCallType::MemOp) &&
         "Must be Default or MemOp");
  Type *ParamTypes[] = {
#define VALUE_PROF_FUNC_PARAM(ParamType, ParamName, ParamLLVMType) ParamLLVMType
#include "llvm/ProfileData/InstrProfData.inc"
  };
  auto *ValueProfilingCallTy =
      FunctionType::get(ReturnTy, ArrayRef(ParamTypes), false);
  StringRef FuncName = CallType == ValueProfilingCallType::Default
                           ? getInstrProfValueProfFuncName()
                           : getInstrProfValueProfMemOpFuncName();
  return M.getOrInsertFunction(FuncName, ValueProfilingCallTy, AL);
}

void InstrProfiling::computeNumValueSiteCounts(InstrProfValueProfileInst *Ind) {
  GlobalVariable *Name = Ind->getName();
  uint64_t ValueKind = Ind->getValueKind()->getZExtValue();
  uint64_t Index = Ind->getIndex()->getZExtValue();
  auto &PD = ProfileDataMap[Name];
  PD.NumValueSites[ValueKind] =
      std::max(PD.NumValueSites[ValueKind], (uint32_t)(Index + 1));
}

void InstrProfiling::lowerValueProfileInst(InstrProfValueProfileInst *Ind) {
  // TODO: Value profiling heavily depends on the data section which is omitted
  // in lightweight mode. We need to move the value profile pointer to the
  // Counter struct to get this working.
  assert(
      !DebugInfoCorrelate &&
      "Value profiling is not yet supported with lightweight instrumentation");
  GlobalVariable *Name = Ind->getName();
  auto It = ProfileDataMap.find(Name);
  assert(It != ProfileDataMap.end() && It->second.DataVar &&
         "value profiling detected in function with no counter incerement");

  GlobalVariable *DataVar = It->second.DataVar;
  uint64_t ValueKind = Ind->getValueKind()->getZExtValue();
  uint64_t Index = Ind->getIndex()->getZExtValue();
  for (uint32_t Kind = IPVK_First; Kind < ValueKind; ++Kind)
    Index += It->second.NumValueSites[Kind];

  IRBuilder<> Builder(Ind);
  bool IsMemOpSize = (Ind->getValueKind()->getZExtValue() ==
                      llvm::InstrProfValueKind::IPVK_MemOPSize);
  CallInst *Call = nullptr;
  auto *TLI = &GetTLI(*Ind->getFunction());

  // To support value profiling calls within Windows exception handlers, funclet
  // information contained within operand bundles needs to be copied over to
  // the library call. This is required for the IR to be processed by the
  // WinEHPrepare pass.
  SmallVector<OperandBundleDef, 1> OpBundles;
  Ind->getOperandBundlesAsDefs(OpBundles);
  if (!IsMemOpSize) {
    Value *Args[3] = {Ind->getTargetValue(),
                      Builder.CreateBitCast(DataVar, Builder.getInt8PtrTy()),
                      Builder.getInt32(Index)};
    Call = Builder.CreateCall(getOrInsertValueProfilingCall(*M, *TLI), Args,
                              OpBundles);
  } else {
    Value *Args[3] = {Ind->getTargetValue(),
                      Builder.CreateBitCast(DataVar, Builder.getInt8PtrTy()),
                      Builder.getInt32(Index)};
    Call = Builder.CreateCall(
        getOrInsertValueProfilingCall(*M, *TLI, ValueProfilingCallType::MemOp),
        Args, OpBundles);
  }
  if (auto AK = TLI->getExtAttrForI32Param(false))
    Call->addParamAttr(2, AK);
  Ind->replaceAllUsesWith(Call);
  Ind->eraseFromParent();
}

Value *InstrProfiling::getCounterAddress(InstrProfInstBase *I) {
  auto *Counters = getOrCreateRegionCounters(I);
  IRBuilder<> Builder(I);

  auto *Addr = Builder.CreateConstInBoundsGEP2_32(
      Counters->getValueType(), Counters, 0, I->getIndex()->getZExtValue());

  if (!isRuntimeCounterRelocationEnabled())
    return Addr;

  Type *Int64Ty = Type::getInt64Ty(M->getContext());
  Function *Fn = I->getParent()->getParent();
  LoadInst *&BiasLI = FunctionToProfileBiasMap[Fn];
  if (!BiasLI) {
    IRBuilder<> EntryBuilder(&Fn->getEntryBlock().front());
    auto *Bias = M->getGlobalVariable(getInstrProfCounterBiasVarName());
    if (!Bias) {
      // Compiler must define this variable when runtime counter relocation
      // is being used. Runtime has a weak external reference that is used
      // to check whether that's the case or not.
      Bias = new GlobalVariable(
          *M, Int64Ty, false, GlobalValue::LinkOnceODRLinkage,
          Constant::getNullValue(Int64Ty), getInstrProfCounterBiasVarName());
      Bias->setVisibility(GlobalVariable::HiddenVisibility);
      // A definition that's weak (linkonce_odr) without being in a COMDAT
      // section wouldn't lead to link errors, but it would lead to a dead
      // data word from every TU but one. Putting it in COMDAT ensures there
      // will be exactly one data slot in the link.
      if (TT.supportsCOMDAT())
        Bias->setComdat(M->getOrInsertComdat(Bias->getName()));
    }
    BiasLI = EntryBuilder.CreateLoad(Int64Ty, Bias);
  }
  auto *Add = Builder.CreateAdd(Builder.CreatePtrToInt(Addr, Int64Ty), BiasLI);
  return Builder.CreateIntToPtr(Add, Addr->getType());
}

void InstrProfiling::lowerCover(InstrProfCoverInst *CoverInstruction) {
  auto *Addr = getCounterAddress(CoverInstruction);
  IRBuilder<> Builder(CoverInstruction);
  // We store zero to represent that this block is covered.
  Builder.CreateStore(Builder.getInt8(0), Addr);
  CoverInstruction->eraseFromParent();
}

void InstrProfiling::lowerIncrement(InstrProfIncrementInst *Inc) {
  auto *Addr = getCounterAddress(Inc);

  IRBuilder<> Builder(Inc);
  if (Options.Atomic || AtomicCounterUpdateAll ||
      (Inc->getIndex()->isZeroValue() && AtomicFirstCounter)) {
    Builder.CreateAtomicRMW(AtomicRMWInst::Add, Addr, Inc->getStep(),
                            MaybeAlign(), AtomicOrdering::Monotonic);
  } else {
    Value *IncStep = Inc->getStep();
    Value *Load = Builder.CreateLoad(IncStep->getType(), Addr, "pgocount");
    auto *Count = Builder.CreateAdd(Load, Inc->getStep());
    auto *Store = Builder.CreateStore(Count, Addr);
    if (isCounterPromotionEnabled())
      PromotionCandidates.emplace_back(cast<Instruction>(Load), Store);
  }
  Inc->eraseFromParent();
}

void InstrProfiling::lowerCoverageData(GlobalVariable *CoverageNamesVar) {
  ConstantArray *Names =
      cast<ConstantArray>(CoverageNamesVar->getInitializer());
  for (unsigned I = 0, E = Names->getNumOperands(); I < E; ++I) {
    Constant *NC = Names->getOperand(I);
    Value *V = NC->stripPointerCasts();
    assert(isa<GlobalVariable>(V) && "Missing reference to function name");
    GlobalVariable *Name = cast<GlobalVariable>(V);

    Name->setLinkage(GlobalValue::PrivateLinkage);
    ReferencedNames.push_back(Name);
    if (isa<ConstantExpr>(NC))
      NC->dropAllReferences();
  }
  CoverageNamesVar->eraseFromParent();
}

/// Get the name of a profiling variable for a particular function.
static std::string getVarName(InstrProfInstBase *Inc, StringRef Prefix,
                              bool &Renamed) {
  StringRef NamePrefix = getInstrProfNameVarPrefix();
  StringRef Name = Inc->getName()->getName().substr(NamePrefix.size());
  Function *F = Inc->getParent()->getParent();
  Module *M = F->getParent();
  if (!DoHashBasedCounterSplit || !isIRPGOFlagSet(M) ||
      !canRenameComdatFunc(*F)) {
    Renamed = false;
    return (Prefix + Name).str();
  }
  Renamed = true;
  uint64_t FuncHash = Inc->getHash()->getZExtValue();
  SmallVector<char, 24> HashPostfix;
  if (Name.endswith((Twine(".") + Twine(FuncHash)).toStringRef(HashPostfix)))
    return (Prefix + Name).str();
  return (Prefix + Name + "." + Twine(FuncHash)).str();
}

static uint64_t getIntModuleFlagOrZero(const Module &M, StringRef Flag) {
  auto *MD = dyn_cast_or_null<ConstantAsMetadata>(M.getModuleFlag(Flag));
  if (!MD)
    return 0;

  // If the flag is a ConstantAsMetadata, it should be an integer representable
  // in 64-bits.
  return cast<ConstantInt>(MD->getValue())->getZExtValue();
}

static bool enablesValueProfiling(const Module &M) {
  return isIRPGOFlagSet(&M) ||
         getIntModuleFlagOrZero(M, "EnableValueProfiling") != 0;
}

// Conservatively returns true if data variables may be referenced by code.
static bool profDataReferencedByCode(const Module &M) {
  return enablesValueProfiling(M);
}

static inline bool shouldRecordFunctionAddr(Function *F) {
  // Only record function addresses if IR PGO is enabled or if clang value
  // profiling is enabled. Recording function addresses greatly increases object
  // file size, because it prevents the inliner from deleting functions that
  // have been inlined everywhere.
  if (!profDataReferencedByCode(*F->getParent()))
    return false;

  // Check the linkage
  bool HasAvailableExternallyLinkage = F->hasAvailableExternallyLinkage();
  if (!F->hasLinkOnceLinkage() && !F->hasLocalLinkage() &&
      !HasAvailableExternallyLinkage)
    return true;

  // A function marked 'alwaysinline' with available_externally linkage can't
  // have its address taken. Doing so would create an undefined external ref to
  // the function, which would fail to link.
  if (HasAvailableExternallyLinkage &&
      F->hasFnAttribute(Attribute::AlwaysInline))
    return false;

  // Prohibit function address recording if the function is both internal and
  // COMDAT. This avoids the profile data variable referencing internal symbols
  // in COMDAT.
  if (F->hasLocalLinkage() && F->hasComdat())
    return false;

  // Check uses of this function for other than direct calls or invokes to it.
  // Inline virtual functions have linkeOnceODR linkage. When a key method
  // exists, the vtable will only be emitted in the TU where the key method
  // is defined. In a TU where vtable is not available, the function won't
  // be 'addresstaken'. If its address is not recorded here, the profile data
  // with missing address may be picked by the linker leading  to missing
  // indirect call target info.
  return F->hasAddressTaken() || F->hasLinkOnceLinkage();
}

static inline bool shouldUsePublicSymbol(Function *Fn) {
  // It isn't legal to make an alias of this function at all
  if (Fn->isDeclarationForLinker())
    return true;

  // Symbols with local linkage can just use the symbol directly without
  // introducing relocations
  if (Fn->hasLocalLinkage())
    return true;

<<<<<<< HEAD
  // For comdat functions, an alias would need the same linkage as the original
  // function and hidden visibility, and there is not point in adding an alias
  // with identical linkage an visibility to avoid introducing relocations.
  // This caused duplicate symbols to be introduced under the combination of
  // PGO + ThinLTO + CFI, due to some unfavorable interaction between the new
  // alias, and alias related transforms in GlobalOpt and LowerTypeTests.
=======
  // PGO + ThinLTO + CFI cause duplicate symbols to be introduced due to some
  // unfavorable interaction between the new alias and the alias renaming done
  // in LowerTypeTests under ThinLTO. For comdat functions that would normally
  // be deduplicated, but the renaming scheme ends up preventing renaming, since
  // it creates unique names for each alias, resulting in duplicated symbols. In
  // the future, we should update the CFI related passes to migrate these
  // aliases to the same module as the jump-table they refer to will be defined.
  if (Fn->hasMetadata(LLVMContext::MD_type))
    return true;

  // For comdat functions, an alias would need the same linkage as the original
  // function and hidden visibility. There is no point in adding an alias with
  // identical linkage an visibility to avoid introducing symbolic relocations.
>>>>>>> a136873b
  if (Fn->hasComdat() &&
      (Fn->getVisibility() == GlobalValue::VisibilityTypes::HiddenVisibility))
    return true;

  // its OK to use an alias
  return false;
}

static inline Constant *getFuncAddrForProfData(Function *Fn) {
  auto *Int8PtrTy = Type::getInt8PtrTy(Fn->getContext());
  // Store a nullptr in __llvm_profd, if we shouldn't use a real address
  if (!shouldRecordFunctionAddr(Fn))
    return ConstantPointerNull::get(Int8PtrTy);

  // If we can't use an alias, we must use the public symbol, even though this
  // may require a symbolic relocation.
  if (shouldUsePublicSymbol(Fn))
    return ConstantExpr::getBitCast(Fn, Int8PtrTy);

  // When possible use a private alias to avoid symbolic relocations.
  auto *GA = GlobalAlias::create(GlobalValue::LinkageTypes::PrivateLinkage,
                                 Fn->getName() + ".local", Fn);

  // When the instrumented function is a COMDAT function, we cannot use a
  // private alias. If we did, we would create reference to a local label in
  // this function's section. If this version of the function isn't selected by
  // the linker, then the metadata would introduce a reference to a discarded
  // section. So, for COMDAT functions, we need to adjust the linkage of the
  // alias. Using hidden visibility avoids a dynamic relocation and an entry in
  // the dynamic symbol table.
  //
  // Note that this handles COMDAT functions with visibility other than Hidden,
  // since that case is covered in shouldUsePublicSymbol()
  if (Fn->hasComdat()) {
    GA->setLinkage(Fn->getLinkage());
    GA->setVisibility(GlobalValue::VisibilityTypes::HiddenVisibility);
  }
<<<<<<< HEAD
=======

  // appendToCompilerUsed(*Fn->getParent(), {GA});

>>>>>>> a136873b
  return ConstantExpr::getBitCast(GA, Int8PtrTy);
}

static bool needsRuntimeRegistrationOfSectionRange(const Triple &TT) {
  // Don't do this for Darwin.  compiler-rt uses linker magic.
  if (TT.isOSDarwin())
    return false;
  // Use linker script magic to get data/cnts/name start/end.
  if (TT.isOSAIX() || TT.isOSLinux() || TT.isOSFreeBSD() || TT.isOSNetBSD() ||
      TT.isOSSolaris() || TT.isOSFuchsia() || TT.isPS() || TT.isOSWindows())
    return false;

  return true;
}

GlobalVariable *
InstrProfiling::createRegionCounters(InstrProfInstBase *Inc, StringRef Name,
                                     GlobalValue::LinkageTypes Linkage) {
  uint64_t NumCounters = Inc->getNumCounters()->getZExtValue();
  auto &Ctx = M->getContext();
  GlobalVariable *GV;
  if (isa<InstrProfCoverInst>(Inc)) {
    auto *CounterTy = Type::getInt8Ty(Ctx);
    auto *CounterArrTy = ArrayType::get(CounterTy, NumCounters);
    // TODO: `Constant::getAllOnesValue()` does not yet accept an array type.
    std::vector<Constant *> InitialValues(NumCounters,
                                          Constant::getAllOnesValue(CounterTy));
    GV = new GlobalVariable(*M, CounterArrTy, false, Linkage,
                            ConstantArray::get(CounterArrTy, InitialValues),
                            Name);
    GV->setAlignment(Align(1));
  } else {
    auto *CounterTy = ArrayType::get(Type::getInt64Ty(Ctx), NumCounters);
    GV = new GlobalVariable(*M, CounterTy, false, Linkage,
                            Constant::getNullValue(CounterTy), Name);
    GV->setAlignment(Align(8));
  }
  return GV;
}

GlobalVariable *
InstrProfiling::getOrCreateRegionCounters(InstrProfInstBase *Inc) {
  GlobalVariable *NamePtr = Inc->getName();
  auto &PD = ProfileDataMap[NamePtr];
  if (PD.RegionCounters)
    return PD.RegionCounters;

  // Match the linkage and visibility of the name global.
  Function *Fn = Inc->getParent()->getParent();
  GlobalValue::LinkageTypes Linkage = NamePtr->getLinkage();
  GlobalValue::VisibilityTypes Visibility = NamePtr->getVisibility();

  // Use internal rather than private linkage so the counter variable shows up
  // in the symbol table when using debug info for correlation.
  if (DebugInfoCorrelate && TT.isOSBinFormatMachO() &&
      Linkage == GlobalValue::PrivateLinkage)
    Linkage = GlobalValue::InternalLinkage;

  // Due to the limitation of binder as of 2021/09/28, the duplicate weak
  // symbols in the same csect won't be discarded. When there are duplicate weak
  // symbols, we can NOT guarantee that the relocations get resolved to the
  // intended weak symbol, so we can not ensure the correctness of the relative
  // CounterPtr, so we have to use private linkage for counter and data symbols.
  if (TT.isOSBinFormatXCOFF()) {
    Linkage = GlobalValue::PrivateLinkage;
    Visibility = GlobalValue::DefaultVisibility;
  }
  // Move the name variable to the right section. Place them in a COMDAT group
  // if the associated function is a COMDAT. This will make sure that only one
  // copy of counters of the COMDAT function will be emitted after linking. Keep
  // in mind that this pass may run before the inliner, so we need to create a
  // new comdat group for the counters and profiling data. If we use the comdat
  // of the parent function, that will result in relocations against discarded
  // sections.
  //
  // If the data variable is referenced by code,  counters and data have to be
  // in different comdats for COFF because the Visual C++ linker will report
  // duplicate symbol errors if there are multiple external symbols with the
  // same name marked IMAGE_COMDAT_SELECT_ASSOCIATIVE.
  //
  // For ELF, when not using COMDAT, put counters, data and values into a
  // nodeduplicate COMDAT which is lowered to a zero-flag section group. This
  // allows -z start-stop-gc to discard the entire group when the function is
  // discarded.
  bool DataReferencedByCode = profDataReferencedByCode(*M);
  bool NeedComdat = needsComdatForCounter(*Fn, *M);
  bool Renamed;
  std::string CntsVarName =
      getVarName(Inc, getInstrProfCountersVarPrefix(), Renamed);
  std::string DataVarName =
      getVarName(Inc, getInstrProfDataVarPrefix(), Renamed);
  auto MaybeSetComdat = [&](GlobalVariable *GV) {
    bool UseComdat = (NeedComdat || TT.isOSBinFormatELF());
    if (UseComdat) {
      StringRef GroupName = TT.isOSBinFormatCOFF() && DataReferencedByCode
                                ? GV->getName()
                                : CntsVarName;
      Comdat *C = M->getOrInsertComdat(GroupName);
      if (!NeedComdat)
        C->setSelectionKind(Comdat::NoDeduplicate);
      GV->setComdat(C);
      // COFF doesn't allow the comdat group leader to have private linkage, so
      // upgrade private linkage to internal linkage to produce a symbol table
      // entry.
      if (TT.isOSBinFormatCOFF() && GV->hasPrivateLinkage())
        GV->setLinkage(GlobalValue::InternalLinkage);
    }
  };

  uint64_t NumCounters = Inc->getNumCounters()->getZExtValue();
  LLVMContext &Ctx = M->getContext();

  auto *CounterPtr = createRegionCounters(Inc, CntsVarName, Linkage);
  CounterPtr->setVisibility(Visibility);
  CounterPtr->setSection(
      getInstrProfSectionName(IPSK_cnts, TT.getObjectFormat()));
  CounterPtr->setLinkage(Linkage);
  MaybeSetComdat(CounterPtr);
  PD.RegionCounters = CounterPtr;
  if (DebugInfoCorrelate) {
    if (auto *SP = Fn->getSubprogram()) {
      DIBuilder DB(*M, true, SP->getUnit());
      Metadata *FunctionNameAnnotation[] = {
          MDString::get(Ctx, InstrProfCorrelator::FunctionNameAttributeName),
          MDString::get(Ctx, getPGOFuncNameVarInitializer(NamePtr)),
      };
      Metadata *CFGHashAnnotation[] = {
          MDString::get(Ctx, InstrProfCorrelator::CFGHashAttributeName),
          ConstantAsMetadata::get(Inc->getHash()),
      };
      Metadata *NumCountersAnnotation[] = {
          MDString::get(Ctx, InstrProfCorrelator::NumCountersAttributeName),
          ConstantAsMetadata::get(Inc->getNumCounters()),
      };
      auto Annotations = DB.getOrCreateArray({
          MDNode::get(Ctx, FunctionNameAnnotation),
          MDNode::get(Ctx, CFGHashAnnotation),
          MDNode::get(Ctx, NumCountersAnnotation),
      });
      auto *DICounter = DB.createGlobalVariableExpression(
          SP, CounterPtr->getName(), /*LinkageName=*/StringRef(), SP->getFile(),
          /*LineNo=*/0, DB.createUnspecifiedType("Profile Data Type"),
          CounterPtr->hasLocalLinkage(), /*IsDefined=*/true, /*Expr=*/nullptr,
          /*Decl=*/nullptr, /*TemplateParams=*/nullptr, /*AlignInBits=*/0,
          Annotations);
      CounterPtr->addDebugInfo(DICounter);
      DB.finalize();
    } else {
      std::string Msg = ("Missing debug info for function " + Fn->getName() +
                         "; required for profile correlation.")
                            .str();
      Ctx.diagnose(
          DiagnosticInfoPGOProfile(M->getName().data(), Msg, DS_Warning));
    }
  }

  auto *Int8PtrTy = Type::getInt8PtrTy(Ctx);
  // Allocate statically the array of pointers to value profile nodes for
  // the current function.
  Constant *ValuesPtrExpr = ConstantPointerNull::get(Int8PtrTy);
  uint64_t NS = 0;
  for (uint32_t Kind = IPVK_First; Kind <= IPVK_Last; ++Kind)
    NS += PD.NumValueSites[Kind];
  if (NS > 0 && ValueProfileStaticAlloc &&
      !needsRuntimeRegistrationOfSectionRange(TT)) {
    ArrayType *ValuesTy = ArrayType::get(Type::getInt64Ty(Ctx), NS);
    auto *ValuesVar = new GlobalVariable(
        *M, ValuesTy, false, Linkage, Constant::getNullValue(ValuesTy),
        getVarName(Inc, getInstrProfValuesVarPrefix(), Renamed));
    ValuesVar->setVisibility(Visibility);
    ValuesVar->setSection(
        getInstrProfSectionName(IPSK_vals, TT.getObjectFormat()));
    ValuesVar->setAlignment(Align(8));
    MaybeSetComdat(ValuesVar);
    ValuesPtrExpr =
        ConstantExpr::getBitCast(ValuesVar, Type::getInt8PtrTy(Ctx));
  }

  if (DebugInfoCorrelate) {
    // Mark the counter variable as used so that it isn't optimized out.
    CompilerUsedVars.push_back(PD.RegionCounters);
    return PD.RegionCounters;
  }

  // Create data variable.
  auto *IntPtrTy = M->getDataLayout().getIntPtrType(M->getContext());
  auto *Int16Ty = Type::getInt16Ty(Ctx);
  auto *Int16ArrayTy = ArrayType::get(Int16Ty, IPVK_Last + 1);
  Type *DataTypes[] = {
#define INSTR_PROF_DATA(Type, LLVMType, Name, Init) LLVMType,
#include "llvm/ProfileData/InstrProfData.inc"
  };
  auto *DataTy = StructType::get(Ctx, ArrayRef(DataTypes));

  Constant *FunctionAddr = getFuncAddrForProfData(Fn);

  Constant *Int16ArrayVals[IPVK_Last + 1];
  for (uint32_t Kind = IPVK_First; Kind <= IPVK_Last; ++Kind)
    Int16ArrayVals[Kind] = ConstantInt::get(Int16Ty, PD.NumValueSites[Kind]);

  // If the data variable is not referenced by code (if we don't emit
  // @llvm.instrprof.value.profile, NS will be 0), and the counter keeps the
  // data variable live under linker GC, the data variable can be private. This
  // optimization applies to ELF.
  //
  // On COFF, a comdat leader cannot be local so we require DataReferencedByCode
  // to be false.
  //
  // If profd is in a deduplicate comdat, NS==0 with a hash suffix guarantees
  // that other copies must have the same CFG and cannot have value profiling.
  // If no hash suffix, other profd copies may be referenced by code.
  if (NS == 0 && !(DataReferencedByCode && NeedComdat && !Renamed) &&
      (TT.isOSBinFormatELF() ||
       (!DataReferencedByCode && TT.isOSBinFormatCOFF()))) {
    Linkage = GlobalValue::PrivateLinkage;
    Visibility = GlobalValue::DefaultVisibility;
  }
  auto *Data =
      new GlobalVariable(*M, DataTy, false, Linkage, nullptr, DataVarName);
  // Reference the counter variable with a label difference (link-time
  // constant).
  auto *RelativeCounterPtr =
      ConstantExpr::getSub(ConstantExpr::getPtrToInt(CounterPtr, IntPtrTy),
                           ConstantExpr::getPtrToInt(Data, IntPtrTy));

  Constant *DataVals[] = {
#define INSTR_PROF_DATA(Type, LLVMType, Name, Init) Init,
#include "llvm/ProfileData/InstrProfData.inc"
  };
  Data->setInitializer(ConstantStruct::get(DataTy, DataVals));

  Data->setVisibility(Visibility);
  Data->setSection(getInstrProfSectionName(IPSK_data, TT.getObjectFormat()));
  Data->setAlignment(Align(INSTR_PROF_DATA_ALIGNMENT));
  MaybeSetComdat(Data);

  PD.DataVar = Data;

  // Mark the data variable as used so that it isn't stripped out.
  CompilerUsedVars.push_back(Data);
  // Now that the linkage set by the FE has been passed to the data and counter
  // variables, reset Name variable's linkage and visibility to private so that
  // it can be removed later by the compiler.
  NamePtr->setLinkage(GlobalValue::PrivateLinkage);
  // Collect the referenced names to be used by emitNameData.
  ReferencedNames.push_back(NamePtr);

  return PD.RegionCounters;
}

void InstrProfiling::emitVNodes() {
  if (!ValueProfileStaticAlloc)
    return;

  // For now only support this on platforms that do
  // not require runtime registration to discover
  // named section start/end.
  if (needsRuntimeRegistrationOfSectionRange(TT))
    return;

  size_t TotalNS = 0;
  for (auto &PD : ProfileDataMap) {
    for (uint32_t Kind = IPVK_First; Kind <= IPVK_Last; ++Kind)
      TotalNS += PD.second.NumValueSites[Kind];
  }

  if (!TotalNS)
    return;

  uint64_t NumCounters = TotalNS * NumCountersPerValueSite;
// Heuristic for small programs with very few total value sites.
// The default value of vp-counters-per-site is chosen based on
// the observation that large apps usually have a low percentage
// of value sites that actually have any profile data, and thus
// the average number of counters per site is low. For small
// apps with very few sites, this may not be true. Bump up the
// number of counters in this case.
#define INSTR_PROF_MIN_VAL_COUNTS 10
  if (NumCounters < INSTR_PROF_MIN_VAL_COUNTS)
    NumCounters = std::max(INSTR_PROF_MIN_VAL_COUNTS, (int)NumCounters * 2);

  auto &Ctx = M->getContext();
  Type *VNodeTypes[] = {
#define INSTR_PROF_VALUE_NODE(Type, LLVMType, Name, Init) LLVMType,
#include "llvm/ProfileData/InstrProfData.inc"
  };
  auto *VNodeTy = StructType::get(Ctx, ArrayRef(VNodeTypes));

  ArrayType *VNodesTy = ArrayType::get(VNodeTy, NumCounters);
  auto *VNodesVar = new GlobalVariable(
      *M, VNodesTy, false, GlobalValue::PrivateLinkage,
      Constant::getNullValue(VNodesTy), getInstrProfVNodesVarName());
  VNodesVar->setSection(
      getInstrProfSectionName(IPSK_vnodes, TT.getObjectFormat()));
  // VNodesVar is used by runtime but not referenced via relocation by other
  // sections. Conservatively make it linker retained.
  UsedVars.push_back(VNodesVar);
}

void InstrProfiling::emitNameData() {
  std::string UncompressedData;

  if (ReferencedNames.empty())
    return;

  std::string CompressedNameStr;
  if (Error E = collectPGOFuncNameStrings(ReferencedNames, CompressedNameStr,
                                          DoInstrProfNameCompression)) {
    report_fatal_error(Twine(toString(std::move(E))), false);
  }

  auto &Ctx = M->getContext();
  auto *NamesVal =
      ConstantDataArray::getString(Ctx, StringRef(CompressedNameStr), false);
  NamesVar = new GlobalVariable(*M, NamesVal->getType(), true,
                                GlobalValue::PrivateLinkage, NamesVal,
                                getInstrProfNamesVarName());
  NamesSize = CompressedNameStr.size();
  NamesVar->setSection(
      getInstrProfSectionName(IPSK_name, TT.getObjectFormat()));
  // On COFF, it's important to reduce the alignment down to 1 to prevent the
  // linker from inserting padding before the start of the names section or
  // between names entries.
  NamesVar->setAlignment(Align(1));
  // NamesVar is used by runtime but not referenced via relocation by other
  // sections. Conservatively make it linker retained.
  UsedVars.push_back(NamesVar);

  for (auto *NamePtr : ReferencedNames)
    NamePtr->eraseFromParent();
}

void InstrProfiling::emitRegistration() {
  if (!needsRuntimeRegistrationOfSectionRange(TT))
    return;

  // Construct the function.
  auto *VoidTy = Type::getVoidTy(M->getContext());
  auto *VoidPtrTy = Type::getInt8PtrTy(M->getContext());
  auto *Int64Ty = Type::getInt64Ty(M->getContext());
  auto *RegisterFTy = FunctionType::get(VoidTy, false);
  auto *RegisterF = Function::Create(RegisterFTy, GlobalValue::InternalLinkage,
                                     getInstrProfRegFuncsName(), M);
  RegisterF->setUnnamedAddr(GlobalValue::UnnamedAddr::Global);
  if (Options.NoRedZone)
    RegisterF->addFnAttr(Attribute::NoRedZone);

  auto *RuntimeRegisterTy = FunctionType::get(VoidTy, VoidPtrTy, false);
  auto *RuntimeRegisterF =
      Function::Create(RuntimeRegisterTy, GlobalVariable::ExternalLinkage,
                       getInstrProfRegFuncName(), M);

  IRBuilder<> IRB(BasicBlock::Create(M->getContext(), "", RegisterF));
  for (Value *Data : CompilerUsedVars)
    if (!isa<Function>(Data))
      IRB.CreateCall(RuntimeRegisterF, IRB.CreateBitCast(Data, VoidPtrTy));
  for (Value *Data : UsedVars)
    if (Data != NamesVar && !isa<Function>(Data))
      IRB.CreateCall(RuntimeRegisterF, IRB.CreateBitCast(Data, VoidPtrTy));

  if (NamesVar) {
    Type *ParamTypes[] = {VoidPtrTy, Int64Ty};
    auto *NamesRegisterTy =
        FunctionType::get(VoidTy, ArrayRef(ParamTypes), false);
    auto *NamesRegisterF =
        Function::Create(NamesRegisterTy, GlobalVariable::ExternalLinkage,
                         getInstrProfNamesRegFuncName(), M);
    IRB.CreateCall(NamesRegisterF, {IRB.CreateBitCast(NamesVar, VoidPtrTy),
                                    IRB.getInt64(NamesSize)});
  }

  IRB.CreateRetVoid();
}

bool InstrProfiling::emitRuntimeHook() {
  // We expect the linker to be invoked with -u<hook_var> flag for Linux
  // in which case there is no need to emit the external variable.
  if (TT.isOSLinux() || TT.isOSAIX())
    return false;

  // If the module's provided its own runtime, we don't need to do anything.
  if (M->getGlobalVariable(getInstrProfRuntimeHookVarName()))
    return false;

  // Declare an external variable that will pull in the runtime initialization.
  auto *Int32Ty = Type::getInt32Ty(M->getContext());
  auto *Var =
      new GlobalVariable(*M, Int32Ty, false, GlobalValue::ExternalLinkage,
                         nullptr, getInstrProfRuntimeHookVarName());
  Var->setVisibility(GlobalValue::HiddenVisibility);

  if (TT.isOSBinFormatELF() && !TT.isPS()) {
    // Mark the user variable as used so that it isn't stripped out.
    CompilerUsedVars.push_back(Var);
  } else {
    // Make a function that uses it.
    auto *User = Function::Create(FunctionType::get(Int32Ty, false),
                                  GlobalValue::LinkOnceODRLinkage,
                                  getInstrProfRuntimeHookVarUseFuncName(), M);
    User->addFnAttr(Attribute::NoInline);
    if (Options.NoRedZone)
      User->addFnAttr(Attribute::NoRedZone);
    User->setVisibility(GlobalValue::HiddenVisibility);
    if (TT.supportsCOMDAT())
      User->setComdat(M->getOrInsertComdat(User->getName()));

    IRBuilder<> IRB(BasicBlock::Create(M->getContext(), "", User));
    auto *Load = IRB.CreateLoad(Int32Ty, Var);
    IRB.CreateRet(Load);

    // Mark the function as used so that it isn't stripped out.
    CompilerUsedVars.push_back(User);
  }
  return true;
}

void InstrProfiling::emitUses() {
  // The metadata sections are parallel arrays. Optimizers (e.g.
  // GlobalOpt/ConstantMerge) may not discard associated sections as a unit, so
  // we conservatively retain all unconditionally in the compiler.
  //
  // On ELF and Mach-O, the linker can guarantee the associated sections will be
  // retained or discarded as a unit, so llvm.compiler.used is sufficient.
  // Similarly on COFF, if prof data is not referenced by code we use one comdat
  // and ensure this GC property as well. Otherwise, we have to conservatively
  // make all of the sections retained by the linker.
  if (TT.isOSBinFormatELF() || TT.isOSBinFormatMachO() ||
      (TT.isOSBinFormatCOFF() && !profDataReferencedByCode(*M)))
    appendToCompilerUsed(*M, CompilerUsedVars);
  else
    appendToUsed(*M, CompilerUsedVars);

  // We do not add proper references from used metadata sections to NamesVar and
  // VNodesVar, so we have to be conservative and place them in llvm.used
  // regardless of the target,
  appendToUsed(*M, UsedVars);
}

void InstrProfiling::emitInitialization() {
  // Create ProfileFileName variable. Don't don't this for the
  // context-sensitive instrumentation lowering: This lowering is after
  // LTO/ThinLTO linking. Pass PGOInstrumentationGenCreateVar should
  // have already create the variable before LTO/ThinLTO linking.
  if (!IsCS)
    createProfileFileNameVar(*M, Options.InstrProfileOutput);
  Function *RegisterF = M->getFunction(getInstrProfRegFuncsName());
  if (!RegisterF)
    return;

  // Create the initialization function.
  auto *VoidTy = Type::getVoidTy(M->getContext());
  auto *F = Function::Create(FunctionType::get(VoidTy, false),
                             GlobalValue::InternalLinkage,
                             getInstrProfInitFuncName(), M);
  F->setUnnamedAddr(GlobalValue::UnnamedAddr::Global);
  F->addFnAttr(Attribute::NoInline);
  if (Options.NoRedZone)
    F->addFnAttr(Attribute::NoRedZone);

  // Add the basic block and the necessary calls.
  IRBuilder<> IRB(BasicBlock::Create(M->getContext(), "", F));
  IRB.CreateCall(RegisterF, {});
  IRB.CreateRetVoid();

  appendToGlobalCtors(*M, F, 0);
}<|MERGE_RESOLUTION|>--- conflicted
+++ resolved
@@ -833,14 +833,6 @@
   if (Fn->hasLocalLinkage())
     return true;
 
-<<<<<<< HEAD
-  // For comdat functions, an alias would need the same linkage as the original
-  // function and hidden visibility, and there is not point in adding an alias
-  // with identical linkage an visibility to avoid introducing relocations.
-  // This caused duplicate symbols to be introduced under the combination of
-  // PGO + ThinLTO + CFI, due to some unfavorable interaction between the new
-  // alias, and alias related transforms in GlobalOpt and LowerTypeTests.
-=======
   // PGO + ThinLTO + CFI cause duplicate symbols to be introduced due to some
   // unfavorable interaction between the new alias and the alias renaming done
   // in LowerTypeTests under ThinLTO. For comdat functions that would normally
@@ -854,7 +846,6 @@
   // For comdat functions, an alias would need the same linkage as the original
   // function and hidden visibility. There is no point in adding an alias with
   // identical linkage an visibility to avoid introducing symbolic relocations.
->>>>>>> a136873b
   if (Fn->hasComdat() &&
       (Fn->getVisibility() == GlobalValue::VisibilityTypes::HiddenVisibility))
     return true;
@@ -892,12 +883,9 @@
     GA->setLinkage(Fn->getLinkage());
     GA->setVisibility(GlobalValue::VisibilityTypes::HiddenVisibility);
   }
-<<<<<<< HEAD
-=======
 
   // appendToCompilerUsed(*Fn->getParent(), {GA});
 
->>>>>>> a136873b
   return ConstantExpr::getBitCast(GA, Int8PtrTy);
 }
 

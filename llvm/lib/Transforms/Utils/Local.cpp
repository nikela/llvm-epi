//===- Local.cpp - Functions to perform local transformations -------------===//
//
// Part of the LLVM Project, under the Apache License v2.0 with LLVM Exceptions.
// See https://llvm.org/LICENSE.txt for license information.
// SPDX-License-Identifier: Apache-2.0 WITH LLVM-exception
//
//===----------------------------------------------------------------------===//
//
// This family of functions perform various local transformations to the
// program.
//
//===----------------------------------------------------------------------===//

#include "llvm/Transforms/Utils/Local.h"
#include "llvm/ADT/APInt.h"
#include "llvm/ADT/DenseMap.h"
#include "llvm/ADT/DenseMapInfo.h"
#include "llvm/ADT/DenseSet.h"
#include "llvm/ADT/Hashing.h"
#include "llvm/ADT/STLExtras.h"
#include "llvm/ADT/SetVector.h"
#include "llvm/ADT/SmallPtrSet.h"
#include "llvm/ADT/SmallVector.h"
#include "llvm/ADT/Statistic.h"
#include "llvm/Analysis/AssumeBundleQueries.h"
#include "llvm/Analysis/ConstantFolding.h"
#include "llvm/Analysis/DomTreeUpdater.h"
#include "llvm/Analysis/InstructionSimplify.h"
#include "llvm/Analysis/MemoryBuiltins.h"
#include "llvm/Analysis/MemorySSAUpdater.h"
#include "llvm/Analysis/TargetLibraryInfo.h"
#include "llvm/Analysis/ValueTracking.h"
#include "llvm/Analysis/VectorUtils.h"
#include "llvm/BinaryFormat/Dwarf.h"
#include "llvm/IR/Argument.h"
#include "llvm/IR/Attributes.h"
#include "llvm/IR/BasicBlock.h"
#include "llvm/IR/CFG.h"
#include "llvm/IR/Constant.h"
#include "llvm/IR/ConstantRange.h"
#include "llvm/IR/Constants.h"
#include "llvm/IR/DIBuilder.h"
#include "llvm/IR/DataLayout.h"
#include "llvm/IR/DebugInfo.h"
#include "llvm/IR/DebugInfoMetadata.h"
#include "llvm/IR/DebugLoc.h"
#include "llvm/IR/DerivedTypes.h"
#include "llvm/IR/Dominators.h"
#include "llvm/IR/EHPersonalities.h"
#include "llvm/IR/Function.h"
#include "llvm/IR/GetElementPtrTypeIterator.h"
#include "llvm/IR/GlobalObject.h"
#include "llvm/IR/IRBuilder.h"
#include "llvm/IR/InstrTypes.h"
#include "llvm/IR/Instruction.h"
#include "llvm/IR/Instructions.h"
#include "llvm/IR/IntrinsicInst.h"
#include "llvm/IR/Intrinsics.h"
#include "llvm/IR/IntrinsicsWebAssembly.h"
#include "llvm/IR/LLVMContext.h"
#include "llvm/IR/MDBuilder.h"
#include "llvm/IR/Metadata.h"
#include "llvm/IR/Module.h"
#include "llvm/IR/PatternMatch.h"
#include "llvm/IR/ProfDataUtils.h"
#include "llvm/IR/Type.h"
#include "llvm/IR/Use.h"
#include "llvm/IR/User.h"
#include "llvm/IR/Value.h"
#include "llvm/IR/ValueHandle.h"
#include "llvm/Support/Casting.h"
#include "llvm/Support/Debug.h"
#include "llvm/Support/ErrorHandling.h"
#include "llvm/Support/KnownBits.h"
#include "llvm/Support/raw_ostream.h"
#include "llvm/Transforms/Utils/BasicBlockUtils.h"
#include "llvm/Transforms/Utils/ValueMapper.h"
#include <algorithm>
#include <cassert>
#include <cstdint>
#include <iterator>
#include <map>
#include <optional>
#include <utility>

using namespace llvm;
using namespace llvm::PatternMatch;

#define DEBUG_TYPE "local"

STATISTIC(NumRemoved, "Number of unreachable basic blocks removed");
STATISTIC(NumPHICSEs, "Number of PHI's that got CSE'd");

static cl::opt<bool> PHICSEDebugHash(
    "phicse-debug-hash",
#ifdef EXPENSIVE_CHECKS
    cl::init(true),
#else
    cl::init(false),
#endif
    cl::Hidden,
    cl::desc("Perform extra assertion checking to verify that PHINodes's hash "
             "function is well-behaved w.r.t. its isEqual predicate"));

static cl::opt<unsigned> PHICSENumPHISmallSize(
    "phicse-num-phi-smallsize", cl::init(32), cl::Hidden,
    cl::desc(
        "When the basic block contains not more than this number of PHI nodes, "
        "perform a (faster!) exhaustive search instead of set-driven one."));

// Max recursion depth for collectBitParts used when detecting bswap and
// bitreverse idioms.
static const unsigned BitPartRecursionMaxDepth = 48;

//===----------------------------------------------------------------------===//
//  Local constant propagation.
//

/// ConstantFoldTerminator - If a terminator instruction is predicated on a
/// constant value, convert it into an unconditional branch to the constant
/// destination.  This is a nontrivial operation because the successors of this
/// basic block must have their PHI nodes updated.
/// Also calls RecursivelyDeleteTriviallyDeadInstructions() on any branch/switch
/// conditions and indirectbr addresses this might make dead if
/// DeleteDeadConditions is true.
bool llvm::ConstantFoldTerminator(BasicBlock *BB, bool DeleteDeadConditions,
                                  const TargetLibraryInfo *TLI,
                                  DomTreeUpdater *DTU) {
  Instruction *T = BB->getTerminator();
  IRBuilder<> Builder(T);

  // Branch - See if we are conditional jumping on constant
  if (auto *BI = dyn_cast<BranchInst>(T)) {
    if (BI->isUnconditional()) return false;  // Can't optimize uncond branch

    BasicBlock *Dest1 = BI->getSuccessor(0);
    BasicBlock *Dest2 = BI->getSuccessor(1);

    if (Dest2 == Dest1) {       // Conditional branch to same location?
      // This branch matches something like this:
      //     br bool %cond, label %Dest, label %Dest
      // and changes it into:  br label %Dest

      // Let the basic block know that we are letting go of one copy of it.
      assert(BI->getParent() && "Terminator not inserted in block!");
      Dest1->removePredecessor(BI->getParent());

      // Replace the conditional branch with an unconditional one.
      BranchInst *NewBI = Builder.CreateBr(Dest1);

      // Transfer the metadata to the new branch instruction.
      NewBI->copyMetadata(*BI, {LLVMContext::MD_loop, LLVMContext::MD_dbg,
                                LLVMContext::MD_annotation});

      Value *Cond = BI->getCondition();
      BI->eraseFromParent();
      if (DeleteDeadConditions)
        RecursivelyDeleteTriviallyDeadInstructions(Cond, TLI);
      return true;
    }

    if (auto *Cond = dyn_cast<ConstantInt>(BI->getCondition())) {
      // Are we branching on constant?
      // YES.  Change to unconditional branch...
      BasicBlock *Destination = Cond->getZExtValue() ? Dest1 : Dest2;
      BasicBlock *OldDest = Cond->getZExtValue() ? Dest2 : Dest1;

      // Let the basic block know that we are letting go of it.  Based on this,
      // it will adjust it's PHI nodes.
      OldDest->removePredecessor(BB);

      // Replace the conditional branch with an unconditional one.
      BranchInst *NewBI = Builder.CreateBr(Destination);

      // Transfer the metadata to the new branch instruction.
      NewBI->copyMetadata(*BI, {LLVMContext::MD_loop, LLVMContext::MD_dbg,
                                LLVMContext::MD_annotation});

      BI->eraseFromParent();
      if (DTU)
        DTU->applyUpdates({{DominatorTree::Delete, BB, OldDest}});
      return true;
    }

    return false;
  }

  if (auto *SI = dyn_cast<SwitchInst>(T)) {
    // If we are switching on a constant, we can convert the switch to an
    // unconditional branch.
    auto *CI = dyn_cast<ConstantInt>(SI->getCondition());
    BasicBlock *DefaultDest = SI->getDefaultDest();
    BasicBlock *TheOnlyDest = DefaultDest;

    // If the default is unreachable, ignore it when searching for TheOnlyDest.
    if (isa<UnreachableInst>(DefaultDest->getFirstNonPHIOrDbg()) &&
        SI->getNumCases() > 0) {
      TheOnlyDest = SI->case_begin()->getCaseSuccessor();
    }

    bool Changed = false;

    // Figure out which case it goes to.
    for (auto It = SI->case_begin(), End = SI->case_end(); It != End;) {
      // Found case matching a constant operand?
      if (It->getCaseValue() == CI) {
        TheOnlyDest = It->getCaseSuccessor();
        break;
      }

      // Check to see if this branch is going to the same place as the default
      // dest.  If so, eliminate it as an explicit compare.
      if (It->getCaseSuccessor() == DefaultDest) {
        MDNode *MD = getValidBranchWeightMDNode(*SI);
        unsigned NCases = SI->getNumCases();
        // Fold the case metadata into the default if there will be any branches
        // left, unless the metadata doesn't match the switch.
        if (NCases > 1 && MD) {
          // Collect branch weights into a vector.
          SmallVector<uint32_t, 8> Weights;
          extractBranchWeights(MD, Weights);

          // Merge weight of this case to the default weight.
          unsigned Idx = It->getCaseIndex();
          // TODO: Add overflow check.
          Weights[0] += Weights[Idx + 1];
          // Remove weight for this case.
          std::swap(Weights[Idx + 1], Weights.back());
          Weights.pop_back();
          SI->setMetadata(LLVMContext::MD_prof,
                          MDBuilder(BB->getContext()).
                          createBranchWeights(Weights));
        }
        // Remove this entry.
        BasicBlock *ParentBB = SI->getParent();
        DefaultDest->removePredecessor(ParentBB);
        It = SI->removeCase(It);
        End = SI->case_end();

        // Removing this case may have made the condition constant. In that
        // case, update CI and restart iteration through the cases.
        if (auto *NewCI = dyn_cast<ConstantInt>(SI->getCondition())) {
          CI = NewCI;
          It = SI->case_begin();
        }

        Changed = true;
        continue;
      }

      // Otherwise, check to see if the switch only branches to one destination.
      // We do this by reseting "TheOnlyDest" to null when we find two non-equal
      // destinations.
      if (It->getCaseSuccessor() != TheOnlyDest)
        TheOnlyDest = nullptr;

      // Increment this iterator as we haven't removed the case.
      ++It;
    }

    if (CI && !TheOnlyDest) {
      // Branching on a constant, but not any of the cases, go to the default
      // successor.
      TheOnlyDest = SI->getDefaultDest();
    }

    // If we found a single destination that we can fold the switch into, do so
    // now.
    if (TheOnlyDest) {
      // Insert the new branch.
      Builder.CreateBr(TheOnlyDest);
      BasicBlock *BB = SI->getParent();

      SmallSet<BasicBlock *, 8> RemovedSuccessors;

      // Remove entries from PHI nodes which we no longer branch to...
      BasicBlock *SuccToKeep = TheOnlyDest;
      for (BasicBlock *Succ : successors(SI)) {
        if (DTU && Succ != TheOnlyDest)
          RemovedSuccessors.insert(Succ);
        // Found case matching a constant operand?
        if (Succ == SuccToKeep) {
          SuccToKeep = nullptr; // Don't modify the first branch to TheOnlyDest
        } else {
          Succ->removePredecessor(BB);
        }
      }

      // Delete the old switch.
      Value *Cond = SI->getCondition();
      SI->eraseFromParent();
      if (DeleteDeadConditions)
        RecursivelyDeleteTriviallyDeadInstructions(Cond, TLI);
      if (DTU) {
        std::vector<DominatorTree::UpdateType> Updates;
        Updates.reserve(RemovedSuccessors.size());
        for (auto *RemovedSuccessor : RemovedSuccessors)
          Updates.push_back({DominatorTree::Delete, BB, RemovedSuccessor});
        DTU->applyUpdates(Updates);
      }
      return true;
    }

    if (SI->getNumCases() == 1) {
      // Otherwise, we can fold this switch into a conditional branch
      // instruction if it has only one non-default destination.
      auto FirstCase = *SI->case_begin();
      Value *Cond = Builder.CreateICmpEQ(SI->getCondition(),
          FirstCase.getCaseValue(), "cond");

      // Insert the new branch.
      BranchInst *NewBr = Builder.CreateCondBr(Cond,
                                               FirstCase.getCaseSuccessor(),
                                               SI->getDefaultDest());
      SmallVector<uint32_t> Weights;
      if (extractBranchWeights(*SI, Weights) && Weights.size() == 2) {
        uint32_t DefWeight = Weights[0];
        uint32_t CaseWeight = Weights[1];
        // The TrueWeight should be the weight for the single case of SI.
        NewBr->setMetadata(LLVMContext::MD_prof,
                           MDBuilder(BB->getContext())
                               .createBranchWeights(CaseWeight, DefWeight));
      }

      // Update make.implicit metadata to the newly-created conditional branch.
      MDNode *MakeImplicitMD = SI->getMetadata(LLVMContext::MD_make_implicit);
      if (MakeImplicitMD)
        NewBr->setMetadata(LLVMContext::MD_make_implicit, MakeImplicitMD);

      // Delete the old switch.
      SI->eraseFromParent();
      return true;
    }
    return Changed;
  }

  if (auto *IBI = dyn_cast<IndirectBrInst>(T)) {
    // indirectbr blockaddress(@F, @BB) -> br label @BB
    if (auto *BA =
          dyn_cast<BlockAddress>(IBI->getAddress()->stripPointerCasts())) {
      BasicBlock *TheOnlyDest = BA->getBasicBlock();
      SmallSet<BasicBlock *, 8> RemovedSuccessors;

      // Insert the new branch.
      Builder.CreateBr(TheOnlyDest);

      BasicBlock *SuccToKeep = TheOnlyDest;
      for (unsigned i = 0, e = IBI->getNumDestinations(); i != e; ++i) {
        BasicBlock *DestBB = IBI->getDestination(i);
        if (DTU && DestBB != TheOnlyDest)
          RemovedSuccessors.insert(DestBB);
        if (IBI->getDestination(i) == SuccToKeep) {
          SuccToKeep = nullptr;
        } else {
          DestBB->removePredecessor(BB);
        }
      }
      Value *Address = IBI->getAddress();
      IBI->eraseFromParent();
      if (DeleteDeadConditions)
        // Delete pointer cast instructions.
        RecursivelyDeleteTriviallyDeadInstructions(Address, TLI);

      // Also zap the blockaddress constant if there are no users remaining,
      // otherwise the destination is still marked as having its address taken.
      if (BA->use_empty())
        BA->destroyConstant();

      // If we didn't find our destination in the IBI successor list, then we
      // have undefined behavior.  Replace the unconditional branch with an
      // 'unreachable' instruction.
      if (SuccToKeep) {
        BB->getTerminator()->eraseFromParent();
        new UnreachableInst(BB->getContext(), BB);
      }

      if (DTU) {
        std::vector<DominatorTree::UpdateType> Updates;
        Updates.reserve(RemovedSuccessors.size());
        for (auto *RemovedSuccessor : RemovedSuccessors)
          Updates.push_back({DominatorTree::Delete, BB, RemovedSuccessor});
        DTU->applyUpdates(Updates);
      }
      return true;
    }
  }

  return false;
}

//===----------------------------------------------------------------------===//
//  Local dead code elimination.
//

/// isInstructionTriviallyDead - Return true if the result produced by the
/// instruction is not used, and the instruction has no side effects.
///
bool llvm::isInstructionTriviallyDead(Instruction *I,
                                      const TargetLibraryInfo *TLI) {
  if (!I->use_empty())
    return false;
  return wouldInstructionBeTriviallyDead(I, TLI);
}

bool llvm::wouldInstructionBeTriviallyDeadOnUnusedPaths(
    Instruction *I, const TargetLibraryInfo *TLI) {
  // Instructions that are "markers" and have implied meaning on code around
  // them (without explicit uses), are not dead on unused paths.
  if (IntrinsicInst *II = dyn_cast<IntrinsicInst>(I))
    if (II->getIntrinsicID() == Intrinsic::stacksave ||
        II->getIntrinsicID() == Intrinsic::launder_invariant_group ||
        II->isLifetimeStartOrEnd())
      return false;
  return wouldInstructionBeTriviallyDead(I, TLI);
}

bool llvm::wouldInstructionBeTriviallyDead(Instruction *I,
                                           const TargetLibraryInfo *TLI) {
  if (I->isTerminator())
    return false;

  // We don't want the landingpad-like instructions removed by anything this
  // general.
  if (I->isEHPad())
    return false;

  // We don't want debug info removed by anything this general, unless
  // debug info is empty.
  if (DbgDeclareInst *DDI = dyn_cast<DbgDeclareInst>(I)) {
    if (DDI->getAddress())
      return false;
    return true;
  }
  if (DbgValueInst *DVI = dyn_cast<DbgValueInst>(I)) {
    if (DVI->hasArgList() || DVI->getValue(0))
      return false;
    return true;
  }
  if (DbgLabelInst *DLI = dyn_cast<DbgLabelInst>(I)) {
    if (DLI->getLabel())
      return false;
    return true;
  }

  if (auto *CB = dyn_cast<CallBase>(I))
    if (isRemovableAlloc(CB, TLI))
      return true;

  if (!I->willReturn()) {
    auto *II = dyn_cast<IntrinsicInst>(I);
    if (!II)
      return false;

    // TODO: These intrinsics are not safe to remove, because this may remove
    // a well-defined trap.
    switch (II->getIntrinsicID()) {
    case Intrinsic::wasm_trunc_signed:
    case Intrinsic::wasm_trunc_unsigned:
    case Intrinsic::ptrauth_auth:
    case Intrinsic::ptrauth_resign:
      return true;
    default:
      return false;
    }
  }

  if (!I->mayHaveSideEffects())
    return true;

  // Special case intrinsics that "may have side effects" but can be deleted
  // when dead.
  if (IntrinsicInst *II = dyn_cast<IntrinsicInst>(I)) {
    // Safe to delete llvm.stacksave and launder.invariant.group if dead.
    if (II->getIntrinsicID() == Intrinsic::stacksave ||
        II->getIntrinsicID() == Intrinsic::launder_invariant_group)
      return true;

    if (II->isLifetimeStartOrEnd()) {
      auto *Arg = II->getArgOperand(1);
      // Lifetime intrinsics are dead when their right-hand is undef.
      if (isa<UndefValue>(Arg))
        return true;
      // If the right-hand is an alloc, global, or argument and the only uses
      // are lifetime intrinsics then the intrinsics are dead.
      if (isa<AllocaInst>(Arg) || isa<GlobalValue>(Arg) || isa<Argument>(Arg))
        return llvm::all_of(Arg->uses(), [](Use &Use) {
          if (IntrinsicInst *IntrinsicUse =
                  dyn_cast<IntrinsicInst>(Use.getUser()))
            return IntrinsicUse->isLifetimeStartOrEnd();
          return false;
        });
      return false;
    }

    // Assumptions are dead if their condition is trivially true.  Guards on
    // true are operationally no-ops.  In the future we can consider more
    // sophisticated tradeoffs for guards considering potential for check
    // widening, but for now we keep things simple.
    if ((II->getIntrinsicID() == Intrinsic::assume &&
         isAssumeWithEmptyBundle(cast<AssumeInst>(*II))) ||
        II->getIntrinsicID() == Intrinsic::experimental_guard) {
      if (ConstantInt *Cond = dyn_cast<ConstantInt>(II->getArgOperand(0)))
        return !Cond->isZero();

      return false;
    }

    if (auto *FPI = dyn_cast<ConstrainedFPIntrinsic>(I)) {
      std::optional<fp::ExceptionBehavior> ExBehavior =
          FPI->getExceptionBehavior();
      return *ExBehavior != fp::ebStrict;
    }
  }

  if (auto *Call = dyn_cast<CallBase>(I)) {
    if (Value *FreedOp = getFreedOperand(Call, TLI))
      if (Constant *C = dyn_cast<Constant>(FreedOp))
        return C->isNullValue() || isa<UndefValue>(C);
    if (isMathLibCallNoop(Call, TLI))
      return true;
  }

  // Non-volatile atomic loads from constants can be removed.
  if (auto *LI = dyn_cast<LoadInst>(I))
    if (auto *GV = dyn_cast<GlobalVariable>(
            LI->getPointerOperand()->stripPointerCasts()))
      if (!LI->isVolatile() && GV->isConstant())
        return true;

  return false;
}

/// RecursivelyDeleteTriviallyDeadInstructions - If the specified value is a
/// trivially dead instruction, delete it.  If that makes any of its operands
/// trivially dead, delete them too, recursively.  Return true if any
/// instructions were deleted.
bool llvm::RecursivelyDeleteTriviallyDeadInstructions(
    Value *V, const TargetLibraryInfo *TLI, MemorySSAUpdater *MSSAU,
    std::function<void(Value *)> AboutToDeleteCallback) {
  Instruction *I = dyn_cast<Instruction>(V);
  if (!I || !isInstructionTriviallyDead(I, TLI))
    return false;

  SmallVector<WeakTrackingVH, 16> DeadInsts;
  DeadInsts.push_back(I);
  RecursivelyDeleteTriviallyDeadInstructions(DeadInsts, TLI, MSSAU,
                                             AboutToDeleteCallback);

  return true;
}

bool llvm::RecursivelyDeleteTriviallyDeadInstructionsPermissive(
    SmallVectorImpl<WeakTrackingVH> &DeadInsts, const TargetLibraryInfo *TLI,
    MemorySSAUpdater *MSSAU,
    std::function<void(Value *)> AboutToDeleteCallback) {
  unsigned S = 0, E = DeadInsts.size(), Alive = 0;
  for (; S != E; ++S) {
    auto *I = dyn_cast<Instruction>(DeadInsts[S]);
    if (!I || !isInstructionTriviallyDead(I)) {
      DeadInsts[S] = nullptr;
      ++Alive;
    }
  }
  if (Alive == E)
    return false;
  RecursivelyDeleteTriviallyDeadInstructions(DeadInsts, TLI, MSSAU,
                                             AboutToDeleteCallback);
  return true;
}

void llvm::RecursivelyDeleteTriviallyDeadInstructions(
    SmallVectorImpl<WeakTrackingVH> &DeadInsts, const TargetLibraryInfo *TLI,
    MemorySSAUpdater *MSSAU,
    std::function<void(Value *)> AboutToDeleteCallback) {
  // Process the dead instruction list until empty.
  while (!DeadInsts.empty()) {
    Value *V = DeadInsts.pop_back_val();
    Instruction *I = cast_or_null<Instruction>(V);
    if (!I)
      continue;
    assert(isInstructionTriviallyDead(I, TLI) &&
           "Live instruction found in dead worklist!");
    assert(I->use_empty() && "Instructions with uses are not dead.");

    // Don't lose the debug info while deleting the instructions.
    salvageDebugInfo(*I);

    if (AboutToDeleteCallback)
      AboutToDeleteCallback(I);

    // Null out all of the instruction's operands to see if any operand becomes
    // dead as we go.
    for (Use &OpU : I->operands()) {
      Value *OpV = OpU.get();
      OpU.set(nullptr);

      if (!OpV->use_empty())
        continue;

      // If the operand is an instruction that became dead as we nulled out the
      // operand, and if it is 'trivially' dead, delete it in a future loop
      // iteration.
      if (Instruction *OpI = dyn_cast<Instruction>(OpV))
        if (isInstructionTriviallyDead(OpI, TLI))
          DeadInsts.push_back(OpI);
    }
    if (MSSAU)
      MSSAU->removeMemoryAccess(I);

    I->eraseFromParent();
  }
}

bool llvm::replaceDbgUsesWithUndef(Instruction *I) {
  SmallVector<DbgVariableIntrinsic *, 1> DbgUsers;
  findDbgUsers(DbgUsers, I);
  for (auto *DII : DbgUsers)
    DII->setKillLocation();
  return !DbgUsers.empty();
}

/// areAllUsesEqual - Check whether the uses of a value are all the same.
/// This is similar to Instruction::hasOneUse() except this will also return
/// true when there are no uses or multiple uses that all refer to the same
/// value.
static bool areAllUsesEqual(Instruction *I) {
  Value::user_iterator UI = I->user_begin();
  Value::user_iterator UE = I->user_end();
  if (UI == UE)
    return true;

  User *TheUse = *UI;
  for (++UI; UI != UE; ++UI) {
    if (*UI != TheUse)
      return false;
  }
  return true;
}

/// RecursivelyDeleteDeadPHINode - If the specified value is an effectively
/// dead PHI node, due to being a def-use chain of single-use nodes that
/// either forms a cycle or is terminated by a trivially dead instruction,
/// delete it.  If that makes any of its operands trivially dead, delete them
/// too, recursively.  Return true if a change was made.
bool llvm::RecursivelyDeleteDeadPHINode(PHINode *PN,
                                        const TargetLibraryInfo *TLI,
                                        llvm::MemorySSAUpdater *MSSAU) {
  SmallPtrSet<Instruction*, 4> Visited;
  for (Instruction *I = PN; areAllUsesEqual(I) && !I->mayHaveSideEffects();
       I = cast<Instruction>(*I->user_begin())) {
    if (I->use_empty())
      return RecursivelyDeleteTriviallyDeadInstructions(I, TLI, MSSAU);

    // If we find an instruction more than once, we're on a cycle that
    // won't prove fruitful.
    if (!Visited.insert(I).second) {
      // Break the cycle and delete the instruction and its operands.
      I->replaceAllUsesWith(PoisonValue::get(I->getType()));
      (void)RecursivelyDeleteTriviallyDeadInstructions(I, TLI, MSSAU);
      return true;
    }
  }
  return false;
}

static bool
simplifyAndDCEInstruction(Instruction *I,
                          SmallSetVector<Instruction *, 16> &WorkList,
                          const DataLayout &DL,
                          const TargetLibraryInfo *TLI) {
  if (isInstructionTriviallyDead(I, TLI)) {
    salvageDebugInfo(*I);

    // Null out all of the instruction's operands to see if any operand becomes
    // dead as we go.
    for (unsigned i = 0, e = I->getNumOperands(); i != e; ++i) {
      Value *OpV = I->getOperand(i);
      I->setOperand(i, nullptr);

      if (!OpV->use_empty() || I == OpV)
        continue;

      // If the operand is an instruction that became dead as we nulled out the
      // operand, and if it is 'trivially' dead, delete it in a future loop
      // iteration.
      if (Instruction *OpI = dyn_cast<Instruction>(OpV))
        if (isInstructionTriviallyDead(OpI, TLI))
          WorkList.insert(OpI);
    }

    I->eraseFromParent();

    return true;
  }

  if (Value *SimpleV = simplifyInstruction(I, DL)) {
    // Add the users to the worklist. CAREFUL: an instruction can use itself,
    // in the case of a phi node.
    for (User *U : I->users()) {
      if (U != I) {
        WorkList.insert(cast<Instruction>(U));
      }
    }

    // Replace the instruction with its simplified value.
    bool Changed = false;
    if (!I->use_empty()) {
      I->replaceAllUsesWith(SimpleV);
      Changed = true;
    }
    if (isInstructionTriviallyDead(I, TLI)) {
      I->eraseFromParent();
      Changed = true;
    }
    return Changed;
  }
  return false;
}

/// SimplifyInstructionsInBlock - Scan the specified basic block and try to
/// simplify any instructions in it and recursively delete dead instructions.
///
/// This returns true if it changed the code, note that it can delete
/// instructions in other blocks as well in this block.
bool llvm::SimplifyInstructionsInBlock(BasicBlock *BB,
                                       const TargetLibraryInfo *TLI) {
  bool MadeChange = false;
  const DataLayout &DL = BB->getModule()->getDataLayout();

#ifndef NDEBUG
  // In debug builds, ensure that the terminator of the block is never replaced
  // or deleted by these simplifications. The idea of simplification is that it
  // cannot introduce new instructions, and there is no way to replace the
  // terminator of a block without introducing a new instruction.
  AssertingVH<Instruction> TerminatorVH(&BB->back());
#endif

  SmallSetVector<Instruction *, 16> WorkList;
  // Iterate over the original function, only adding insts to the worklist
  // if they actually need to be revisited. This avoids having to pre-init
  // the worklist with the entire function's worth of instructions.
  for (BasicBlock::iterator BI = BB->begin(), E = std::prev(BB->end());
       BI != E;) {
    assert(!BI->isTerminator());
    Instruction *I = &*BI;
    ++BI;

    // We're visiting this instruction now, so make sure it's not in the
    // worklist from an earlier visit.
    if (!WorkList.count(I))
      MadeChange |= simplifyAndDCEInstruction(I, WorkList, DL, TLI);
  }

  while (!WorkList.empty()) {
    Instruction *I = WorkList.pop_back_val();
    MadeChange |= simplifyAndDCEInstruction(I, WorkList, DL, TLI);
  }
  return MadeChange;
}

//===----------------------------------------------------------------------===//
//  Control Flow Graph Restructuring.
//

void llvm::MergeBasicBlockIntoOnlyPred(BasicBlock *DestBB,
                                       DomTreeUpdater *DTU) {

  // If BB has single-entry PHI nodes, fold them.
  while (PHINode *PN = dyn_cast<PHINode>(DestBB->begin())) {
    Value *NewVal = PN->getIncomingValue(0);
    // Replace self referencing PHI with poison, it must be dead.
    if (NewVal == PN) NewVal = PoisonValue::get(PN->getType());
    PN->replaceAllUsesWith(NewVal);
    PN->eraseFromParent();
  }

  BasicBlock *PredBB = DestBB->getSinglePredecessor();
  assert(PredBB && "Block doesn't have a single predecessor!");

  bool ReplaceEntryBB = PredBB->isEntryBlock();

  // DTU updates: Collect all the edges that enter
  // PredBB. These dominator edges will be redirected to DestBB.
  SmallVector<DominatorTree::UpdateType, 32> Updates;

  if (DTU) {
    // To avoid processing the same predecessor more than once.
    SmallPtrSet<BasicBlock *, 2> SeenPreds;
    Updates.reserve(Updates.size() + 2 * pred_size(PredBB) + 1);
    for (BasicBlock *PredOfPredBB : predecessors(PredBB))
      // This predecessor of PredBB may already have DestBB as a successor.
      if (PredOfPredBB != PredBB)
        if (SeenPreds.insert(PredOfPredBB).second)
          Updates.push_back({DominatorTree::Insert, PredOfPredBB, DestBB});
    SeenPreds.clear();
    for (BasicBlock *PredOfPredBB : predecessors(PredBB))
      if (SeenPreds.insert(PredOfPredBB).second)
        Updates.push_back({DominatorTree::Delete, PredOfPredBB, PredBB});
    Updates.push_back({DominatorTree::Delete, PredBB, DestBB});
  }

  // Zap anything that took the address of DestBB.  Not doing this will give the
  // address an invalid value.
  if (DestBB->hasAddressTaken()) {
    BlockAddress *BA = BlockAddress::get(DestBB);
    Constant *Replacement =
      ConstantInt::get(Type::getInt32Ty(BA->getContext()), 1);
    BA->replaceAllUsesWith(ConstantExpr::getIntToPtr(Replacement,
                                                     BA->getType()));
    BA->destroyConstant();
  }

  // Anything that branched to PredBB now branches to DestBB.
  PredBB->replaceAllUsesWith(DestBB);

  // Splice all the instructions from PredBB to DestBB.
  PredBB->getTerminator()->eraseFromParent();
  DestBB->splice(DestBB->begin(), PredBB);
  new UnreachableInst(PredBB->getContext(), PredBB);

  // If the PredBB is the entry block of the function, move DestBB up to
  // become the entry block after we erase PredBB.
  if (ReplaceEntryBB)
    DestBB->moveAfter(PredBB);

  if (DTU) {
    assert(PredBB->size() == 1 &&
           isa<UnreachableInst>(PredBB->getTerminator()) &&
           "The successor list of PredBB isn't empty before "
           "applying corresponding DTU updates.");
    DTU->applyUpdatesPermissive(Updates);
    DTU->deleteBB(PredBB);
    // Recalculation of DomTree is needed when updating a forward DomTree and
    // the Entry BB is replaced.
    if (ReplaceEntryBB && DTU->hasDomTree()) {
      // The entry block was removed and there is no external interface for
      // the dominator tree to be notified of this change. In this corner-case
      // we recalculate the entire tree.
      DTU->recalculate(*(DestBB->getParent()));
    }
  }

  else {
    PredBB->eraseFromParent(); // Nuke BB if DTU is nullptr.
  }
}

/// Return true if we can choose one of these values to use in place of the
/// other. Note that we will always choose the non-undef value to keep.
static bool CanMergeValues(Value *First, Value *Second) {
  return First == Second || isa<UndefValue>(First) || isa<UndefValue>(Second);
}

/// Return true if we can fold BB, an almost-empty BB ending in an unconditional
/// branch to Succ, into Succ.
///
/// Assumption: Succ is the single successor for BB.
static bool CanPropagatePredecessorsForPHIs(BasicBlock *BB, BasicBlock *Succ) {
  assert(*succ_begin(BB) == Succ && "Succ is not successor of BB!");

  LLVM_DEBUG(dbgs() << "Looking to fold " << BB->getName() << " into "
                    << Succ->getName() << "\n");
  // Shortcut, if there is only a single predecessor it must be BB and merging
  // is always safe
  if (Succ->getSinglePredecessor()) return true;

  // Make a list of the predecessors of BB
  SmallPtrSet<BasicBlock*, 16> BBPreds(pred_begin(BB), pred_end(BB));

  // Look at all the phi nodes in Succ, to see if they present a conflict when
  // merging these blocks
  for (BasicBlock::iterator I = Succ->begin(); isa<PHINode>(I); ++I) {
    PHINode *PN = cast<PHINode>(I);

    // If the incoming value from BB is again a PHINode in
    // BB which has the same incoming value for *PI as PN does, we can
    // merge the phi nodes and then the blocks can still be merged
    PHINode *BBPN = dyn_cast<PHINode>(PN->getIncomingValueForBlock(BB));
    if (BBPN && BBPN->getParent() == BB) {
      for (unsigned PI = 0, PE = PN->getNumIncomingValues(); PI != PE; ++PI) {
        BasicBlock *IBB = PN->getIncomingBlock(PI);
        if (BBPreds.count(IBB) &&
            !CanMergeValues(BBPN->getIncomingValueForBlock(IBB),
                            PN->getIncomingValue(PI))) {
          LLVM_DEBUG(dbgs()
                     << "Can't fold, phi node " << PN->getName() << " in "
                     << Succ->getName() << " is conflicting with "
                     << BBPN->getName() << " with regard to common predecessor "
                     << IBB->getName() << "\n");
          return false;
        }
      }
    } else {
      Value* Val = PN->getIncomingValueForBlock(BB);
      for (unsigned PI = 0, PE = PN->getNumIncomingValues(); PI != PE; ++PI) {
        // See if the incoming value for the common predecessor is equal to the
        // one for BB, in which case this phi node will not prevent the merging
        // of the block.
        BasicBlock *IBB = PN->getIncomingBlock(PI);
        if (BBPreds.count(IBB) &&
            !CanMergeValues(Val, PN->getIncomingValue(PI))) {
          LLVM_DEBUG(dbgs() << "Can't fold, phi node " << PN->getName()
                            << " in " << Succ->getName()
                            << " is conflicting with regard to common "
                            << "predecessor " << IBB->getName() << "\n");
          return false;
        }
      }
    }
  }

  return true;
}

using PredBlockVector = SmallVector<BasicBlock *, 16>;
using IncomingValueMap = DenseMap<BasicBlock *, Value *>;

/// Determines the value to use as the phi node input for a block.
///
/// Select between \p OldVal any value that we know flows from \p BB
/// to a particular phi on the basis of which one (if either) is not
/// undef. Update IncomingValues based on the selected value.
///
/// \param OldVal The value we are considering selecting.
/// \param BB The block that the value flows in from.
/// \param IncomingValues A map from block-to-value for other phi inputs
/// that we have examined.
///
/// \returns the selected value.
static Value *selectIncomingValueForBlock(Value *OldVal, BasicBlock *BB,
                                          IncomingValueMap &IncomingValues) {
  if (!isa<UndefValue>(OldVal)) {
    assert((!IncomingValues.count(BB) ||
            IncomingValues.find(BB)->second == OldVal) &&
           "Expected OldVal to match incoming value from BB!");

    IncomingValues.insert(std::make_pair(BB, OldVal));
    return OldVal;
  }

  IncomingValueMap::const_iterator It = IncomingValues.find(BB);
  if (It != IncomingValues.end()) return It->second;

  return OldVal;
}

/// Create a map from block to value for the operands of a
/// given phi.
///
/// Create a map from block to value for each non-undef value flowing
/// into \p PN.
///
/// \param PN The phi we are collecting the map for.
/// \param IncomingValues [out] The map from block to value for this phi.
static void gatherIncomingValuesToPhi(PHINode *PN,
                                      IncomingValueMap &IncomingValues) {
  for (unsigned i = 0, e = PN->getNumIncomingValues(); i != e; ++i) {
    BasicBlock *BB = PN->getIncomingBlock(i);
    Value *V = PN->getIncomingValue(i);

    if (!isa<UndefValue>(V))
      IncomingValues.insert(std::make_pair(BB, V));
  }
}

/// Replace the incoming undef values to a phi with the values
/// from a block-to-value map.
///
/// \param PN The phi we are replacing the undefs in.
/// \param IncomingValues A map from block to value.
static void replaceUndefValuesInPhi(PHINode *PN,
                                    const IncomingValueMap &IncomingValues) {
  SmallVector<unsigned> TrueUndefOps;
  for (unsigned i = 0, e = PN->getNumIncomingValues(); i != e; ++i) {
    Value *V = PN->getIncomingValue(i);

    if (!isa<UndefValue>(V)) continue;

    BasicBlock *BB = PN->getIncomingBlock(i);
    IncomingValueMap::const_iterator It = IncomingValues.find(BB);

    // Keep track of undef/poison incoming values. Those must match, so we fix
    // them up below if needed.
    // Note: this is conservatively correct, but we could try harder and group
    // the undef values per incoming basic block.
    if (It == IncomingValues.end()) {
      TrueUndefOps.push_back(i);
      continue;
    }

    // There is a defined value for this incoming block, so map this undef
    // incoming value to the defined value.
    PN->setIncomingValue(i, It->second);
  }

  // If there are both undef and poison values incoming, then convert those
  // values to undef. It is invalid to have different values for the same
  // incoming block.
  unsigned PoisonCount = count_if(TrueUndefOps, [&](unsigned i) {
    return isa<PoisonValue>(PN->getIncomingValue(i));
  });
  if (PoisonCount != 0 && PoisonCount != TrueUndefOps.size()) {
    for (unsigned i : TrueUndefOps)
      PN->setIncomingValue(i, UndefValue::get(PN->getType()));
  }
}

/// Replace a value flowing from a block to a phi with
/// potentially multiple instances of that value flowing from the
/// block's predecessors to the phi.
///
/// \param BB The block with the value flowing into the phi.
/// \param BBPreds The predecessors of BB.
/// \param PN The phi that we are updating.
static void redirectValuesFromPredecessorsToPhi(BasicBlock *BB,
                                                const PredBlockVector &BBPreds,
                                                PHINode *PN) {
  Value *OldVal = PN->removeIncomingValue(BB, false);
  assert(OldVal && "No entry in PHI for Pred BB!");

  IncomingValueMap IncomingValues;

  // We are merging two blocks - BB, and the block containing PN - and
  // as a result we need to redirect edges from the predecessors of BB
  // to go to the block containing PN, and update PN
  // accordingly. Since we allow merging blocks in the case where the
  // predecessor and successor blocks both share some predecessors,
  // and where some of those common predecessors might have undef
  // values flowing into PN, we want to rewrite those values to be
  // consistent with the non-undef values.

  gatherIncomingValuesToPhi(PN, IncomingValues);

  // If this incoming value is one of the PHI nodes in BB, the new entries
  // in the PHI node are the entries from the old PHI.
  if (isa<PHINode>(OldVal) && cast<PHINode>(OldVal)->getParent() == BB) {
    PHINode *OldValPN = cast<PHINode>(OldVal);
    for (unsigned i = 0, e = OldValPN->getNumIncomingValues(); i != e; ++i) {
      // Note that, since we are merging phi nodes and BB and Succ might
      // have common predecessors, we could end up with a phi node with
      // identical incoming branches. This will be cleaned up later (and
      // will trigger asserts if we try to clean it up now, without also
      // simplifying the corresponding conditional branch).
      BasicBlock *PredBB = OldValPN->getIncomingBlock(i);
      Value *PredVal = OldValPN->getIncomingValue(i);
      Value *Selected = selectIncomingValueForBlock(PredVal, PredBB,
                                                    IncomingValues);

      // And add a new incoming value for this predecessor for the
      // newly retargeted branch.
      PN->addIncoming(Selected, PredBB);
    }
  } else {
    for (unsigned i = 0, e = BBPreds.size(); i != e; ++i) {
      // Update existing incoming values in PN for this
      // predecessor of BB.
      BasicBlock *PredBB = BBPreds[i];
      Value *Selected = selectIncomingValueForBlock(OldVal, PredBB,
                                                    IncomingValues);

      // And add a new incoming value for this predecessor for the
      // newly retargeted branch.
      PN->addIncoming(Selected, PredBB);
    }
  }

  replaceUndefValuesInPhi(PN, IncomingValues);
}

bool llvm::TryToSimplifyUncondBranchFromEmptyBlock(BasicBlock *BB,
                                                   DomTreeUpdater *DTU) {
  assert(BB != &BB->getParent()->getEntryBlock() &&
         "TryToSimplifyUncondBranchFromEmptyBlock called on entry block!");

  // We can't eliminate infinite loops.
  BasicBlock *Succ = cast<BranchInst>(BB->getTerminator())->getSuccessor(0);
  if (BB == Succ) return false;

  // Check to see if merging these blocks would cause conflicts for any of the
  // phi nodes in BB or Succ. If not, we can safely merge.
  if (!CanPropagatePredecessorsForPHIs(BB, Succ)) return false;

  // Check for cases where Succ has multiple predecessors and a PHI node in BB
  // has uses which will not disappear when the PHI nodes are merged.  It is
  // possible to handle such cases, but difficult: it requires checking whether
  // BB dominates Succ, which is non-trivial to calculate in the case where
  // Succ has multiple predecessors.  Also, it requires checking whether
  // constructing the necessary self-referential PHI node doesn't introduce any
  // conflicts; this isn't too difficult, but the previous code for doing this
  // was incorrect.
  //
  // Note that if this check finds a live use, BB dominates Succ, so BB is
  // something like a loop pre-header (or rarely, a part of an irreducible CFG);
  // folding the branch isn't profitable in that case anyway.
  if (!Succ->getSinglePredecessor()) {
    BasicBlock::iterator BBI = BB->begin();
    while (isa<PHINode>(*BBI)) {
      for (Use &U : BBI->uses()) {
        if (PHINode* PN = dyn_cast<PHINode>(U.getUser())) {
          if (PN->getIncomingBlock(U) != BB)
            return false;
        } else {
          return false;
        }
      }
      ++BBI;
    }
  }

  // 'BB' and 'BB->Pred' are loop latches, bail out to presrve inner loop
  // metadata.
  //
  // FIXME: This is a stop-gap solution to preserve inner-loop metadata given
  // current status (that loop metadata is implemented as metadata attached to
  // the branch instruction in the loop latch block). To quote from review
  // comments, "the current representation of loop metadata (using a loop latch
  // terminator attachment) is known to be fundamentally broken. Loop latches
  // are not uniquely associated with loops (both in that a latch can be part of
  // multiple loops and a loop may have multiple latches). Loop headers are. The
  // solution to this problem is also known: Add support for basic block
  // metadata, and attach loop metadata to the loop header."
  //
  // Why bail out:
  // In this case, we expect 'BB' is the latch for outer-loop and 'BB->Pred' is
  // the latch for inner-loop (see reason below), so bail out to prerserve
  // inner-loop metadata rather than eliminating 'BB' and attaching its metadata
  // to this inner-loop.
  // - The reason we believe 'BB' and 'BB->Pred' have different inner-most
  // loops: assuming 'BB' and 'BB->Pred' are from the same inner-most loop L,
  // then 'BB' is the header and latch of 'L' and thereby 'L' must consist of
  // one self-looping basic block, which is contradictory with the assumption.
  //
  // To illustrate how inner-loop metadata is dropped:
  //
  // CFG Before
  //
  // BB is while.cond.exit, attached with loop metdata md2.
  // BB->Pred is for.body, attached with loop metadata md1.
  //
  //      entry
  //        |
  //        v
  // ---> while.cond   ------------->  while.end
  // |       |
  // |       v
  // |   while.body
  // |       |
  // |       v
  // |    for.body <---- (md1)
  // |       |  |______|
  // |       v
  // |    while.cond.exit (md2)
  // |       |
  // |_______|
  //
  // CFG After
  //
  // while.cond1 is the merge of while.cond.exit and while.cond above.
  // for.body is attached with md2, and md1 is dropped.
  // If LoopSimplify runs later (as a part of loop pass), it could create
  // dedicated exits for inner-loop (essentially adding `while.cond.exit`
  // back), but won't it won't see 'md1' nor restore it for the inner-loop.
  //
  //       entry
  //         |
  //         v
  // ---> while.cond1  ------------->  while.end
  // |       |
  // |       v
  // |   while.body
  // |       |
  // |       v
  // |    for.body <---- (md2)
  // |_______|  |______|
  if (Instruction *TI = BB->getTerminator())
    if (TI->hasMetadata(LLVMContext::MD_loop))
      for (BasicBlock *Pred : predecessors(BB))
        if (Instruction *PredTI = Pred->getTerminator())
          if (PredTI->hasMetadata(LLVMContext::MD_loop))
            return false;

  LLVM_DEBUG(dbgs() << "Killing Trivial BB: \n" << *BB);

  SmallVector<DominatorTree::UpdateType, 32> Updates;
  if (DTU) {
    // To avoid processing the same predecessor more than once.
    SmallPtrSet<BasicBlock *, 8> SeenPreds;
    // All predecessors of BB will be moved to Succ.
    SmallPtrSet<BasicBlock *, 8> PredsOfSucc(pred_begin(Succ), pred_end(Succ));
    Updates.reserve(Updates.size() + 2 * pred_size(BB) + 1);
    for (auto *PredOfBB : predecessors(BB))
      // This predecessor of BB may already have Succ as a successor.
      if (!PredsOfSucc.contains(PredOfBB))
        if (SeenPreds.insert(PredOfBB).second)
          Updates.push_back({DominatorTree::Insert, PredOfBB, Succ});
    SeenPreds.clear();
    for (auto *PredOfBB : predecessors(BB))
      if (SeenPreds.insert(PredOfBB).second)
        Updates.push_back({DominatorTree::Delete, PredOfBB, BB});
    Updates.push_back({DominatorTree::Delete, BB, Succ});
  }

  if (isa<PHINode>(Succ->begin())) {
    // If there is more than one pred of succ, and there are PHI nodes in
    // the successor, then we need to add incoming edges for the PHI nodes
    //
    const PredBlockVector BBPreds(predecessors(BB));

    // Loop over all of the PHI nodes in the successor of BB.
    for (BasicBlock::iterator I = Succ->begin(); isa<PHINode>(I); ++I) {
      PHINode *PN = cast<PHINode>(I);

      redirectValuesFromPredecessorsToPhi(BB, BBPreds, PN);
    }
  }

  if (Succ->getSinglePredecessor()) {
    // BB is the only predecessor of Succ, so Succ will end up with exactly
    // the same predecessors BB had.

    // Copy over any phi, debug or lifetime instruction.
    BB->getTerminator()->eraseFromParent();
    Succ->splice(Succ->getFirstNonPHI()->getIterator(), BB);
  } else {
    while (PHINode *PN = dyn_cast<PHINode>(&BB->front())) {
      // We explicitly check for such uses in CanPropagatePredecessorsForPHIs.
      assert(PN->use_empty() && "There shouldn't be any uses here!");
      PN->eraseFromParent();
    }
  }

  // If the unconditional branch we replaced contains llvm.loop metadata, we
  // add the metadata to the branch instructions in the predecessors.
  unsigned LoopMDKind = BB->getContext().getMDKindID("llvm.loop");
  Instruction *TI = BB->getTerminator();
  if (TI)
    if (MDNode *LoopMD = TI->getMetadata(LoopMDKind))
      for (BasicBlock *Pred : predecessors(BB))
        Pred->getTerminator()->setMetadata(LoopMDKind, LoopMD);

  // Everything that jumped to BB now goes to Succ.
  BB->replaceAllUsesWith(Succ);
  if (!Succ->hasName()) Succ->takeName(BB);

  // Clear the successor list of BB to match updates applying to DTU later.
  if (BB->getTerminator())
    BB->back().eraseFromParent();
  new UnreachableInst(BB->getContext(), BB);
  assert(succ_empty(BB) && "The successor list of BB isn't empty before "
                           "applying corresponding DTU updates.");

  if (DTU)
    DTU->applyUpdates(Updates);

  DeleteDeadBlock(BB, DTU);

  return true;
}

static bool EliminateDuplicatePHINodesNaiveImpl(BasicBlock *BB) {
  // This implementation doesn't currently consider undef operands
  // specially. Theoretically, two phis which are identical except for
  // one having an undef where the other doesn't could be collapsed.

  bool Changed = false;

  // Examine each PHI.
  // Note that increment of I must *NOT* be in the iteration_expression, since
  // we don't want to immediately advance when we restart from the beginning.
  for (auto I = BB->begin(); PHINode *PN = dyn_cast<PHINode>(I);) {
    ++I;
    // Is there an identical PHI node in this basic block?
    // Note that we only look in the upper square's triangle,
    // we already checked that the lower triangle PHI's aren't identical.
    for (auto J = I; PHINode *DuplicatePN = dyn_cast<PHINode>(J); ++J) {
      if (!DuplicatePN->isIdenticalToWhenDefined(PN))
        continue;
      // A duplicate. Replace this PHI with the base PHI.
      ++NumPHICSEs;
      DuplicatePN->replaceAllUsesWith(PN);
      DuplicatePN->eraseFromParent();
      Changed = true;

      // The RAUW can change PHIs that we already visited.
      I = BB->begin();
      break; // Start over from the beginning.
    }
  }
  return Changed;
}

static bool EliminateDuplicatePHINodesSetBasedImpl(BasicBlock *BB) {
  // This implementation doesn't currently consider undef operands
  // specially. Theoretically, two phis which are identical except for
  // one having an undef where the other doesn't could be collapsed.

  struct PHIDenseMapInfo {
    static PHINode *getEmptyKey() {
      return DenseMapInfo<PHINode *>::getEmptyKey();
    }

    static PHINode *getTombstoneKey() {
      return DenseMapInfo<PHINode *>::getTombstoneKey();
    }

    static bool isSentinel(PHINode *PN) {
      return PN == getEmptyKey() || PN == getTombstoneKey();
    }

    // WARNING: this logic must be kept in sync with
    //          Instruction::isIdenticalToWhenDefined()!
    static unsigned getHashValueImpl(PHINode *PN) {
      // Compute a hash value on the operands. Instcombine will likely have
      // sorted them, which helps expose duplicates, but we have to check all
      // the operands to be safe in case instcombine hasn't run.
      return static_cast<unsigned>(hash_combine(
          hash_combine_range(PN->value_op_begin(), PN->value_op_end()),
          hash_combine_range(PN->block_begin(), PN->block_end())));
    }

    static unsigned getHashValue(PHINode *PN) {
#ifndef NDEBUG
      // If -phicse-debug-hash was specified, return a constant -- this
      // will force all hashing to collide, so we'll exhaustively search
      // the table for a match, and the assertion in isEqual will fire if
      // there's a bug causing equal keys to hash differently.
      if (PHICSEDebugHash)
        return 0;
#endif
      return getHashValueImpl(PN);
    }

    static bool isEqualImpl(PHINode *LHS, PHINode *RHS) {
      if (isSentinel(LHS) || isSentinel(RHS))
        return LHS == RHS;
      return LHS->isIdenticalTo(RHS);
    }

    static bool isEqual(PHINode *LHS, PHINode *RHS) {
      // These comparisons are nontrivial, so assert that equality implies
      // hash equality (DenseMap demands this as an invariant).
      bool Result = isEqualImpl(LHS, RHS);
      assert(!Result || (isSentinel(LHS) && LHS == RHS) ||
             getHashValueImpl(LHS) == getHashValueImpl(RHS));
      return Result;
    }
  };

  // Set of unique PHINodes.
  DenseSet<PHINode *, PHIDenseMapInfo> PHISet;
  PHISet.reserve(4 * PHICSENumPHISmallSize);

  // Examine each PHI.
  bool Changed = false;
  for (auto I = BB->begin(); PHINode *PN = dyn_cast<PHINode>(I++);) {
    auto Inserted = PHISet.insert(PN);
    if (!Inserted.second) {
      // A duplicate. Replace this PHI with its duplicate.
      ++NumPHICSEs;
      PN->replaceAllUsesWith(*Inserted.first);
      PN->eraseFromParent();
      Changed = true;

      // The RAUW can change PHIs that we already visited. Start over from the
      // beginning.
      PHISet.clear();
      I = BB->begin();
    }
  }

  return Changed;
}

bool llvm::EliminateDuplicatePHINodes(BasicBlock *BB) {
  if (
#ifndef NDEBUG
      !PHICSEDebugHash &&
#endif
      hasNItemsOrLess(BB->phis(), PHICSENumPHISmallSize))
    return EliminateDuplicatePHINodesNaiveImpl(BB);
  return EliminateDuplicatePHINodesSetBasedImpl(BB);
}

/// If the specified pointer points to an object that we control, try to modify
/// the object's alignment to PrefAlign. Returns a minimum known alignment of
/// the value after the operation, which may be lower than PrefAlign.
///
/// Increating value alignment isn't often possible though. If alignment is
/// important, a more reliable approach is to simply align all global variables
/// and allocation instructions to their preferred alignment from the beginning.
static Align tryEnforceAlignment(Value *V, Align PrefAlign,
                                 const DataLayout &DL) {
  V = V->stripPointerCasts();

  if (AllocaInst *AI = dyn_cast<AllocaInst>(V)) {
    // TODO: Ideally, this function would not be called if PrefAlign is smaller
    // than the current alignment, as the known bits calculation should have
    // already taken it into account. However, this is not always the case,
    // as computeKnownBits() has a depth limit, while stripPointerCasts()
    // doesn't.
    Align CurrentAlign = AI->getAlign();
    if (PrefAlign <= CurrentAlign)
      return CurrentAlign;

    // If the preferred alignment is greater than the natural stack alignment
    // then don't round up. This avoids dynamic stack realignment.
    if (DL.exceedsNaturalStackAlignment(PrefAlign))
      return CurrentAlign;
    AI->setAlignment(PrefAlign);
    return PrefAlign;
  }

  if (auto *GO = dyn_cast<GlobalObject>(V)) {
    // TODO: as above, this shouldn't be necessary.
    Align CurrentAlign = GO->getPointerAlignment(DL);
    if (PrefAlign <= CurrentAlign)
      return CurrentAlign;

    // If there is a large requested alignment and we can, bump up the alignment
    // of the global.  If the memory we set aside for the global may not be the
    // memory used by the final program then it is impossible for us to reliably
    // enforce the preferred alignment.
    if (!GO->canIncreaseAlignment())
      return CurrentAlign;

    if (GO->isThreadLocal()) {
      unsigned MaxTLSAlign = GO->getParent()->getMaxTLSAlignment() / CHAR_BIT;
      if (MaxTLSAlign && PrefAlign > Align(MaxTLSAlign))
        PrefAlign = Align(MaxTLSAlign);
    }

    GO->setAlignment(PrefAlign);
    return PrefAlign;
  }

  return Align(1);
}

Align llvm::getOrEnforceKnownAlignment(Value *V, MaybeAlign PrefAlign,
                                       const DataLayout &DL,
                                       const Instruction *CxtI,
                                       AssumptionCache *AC,
                                       const DominatorTree *DT) {
  assert(V->getType()->isPointerTy() &&
         "getOrEnforceKnownAlignment expects a pointer!");

  KnownBits Known = computeKnownBits(V, DL, 0, AC, CxtI, DT);
  unsigned TrailZ = Known.countMinTrailingZeros();

  // Avoid trouble with ridiculously large TrailZ values, such as
  // those computed from a null pointer.
  // LLVM doesn't support alignments larger than (1 << MaxAlignmentExponent).
  TrailZ = std::min(TrailZ, +Value::MaxAlignmentExponent);

  Align Alignment = Align(1ull << std::min(Known.getBitWidth() - 1, TrailZ));

  if (PrefAlign && *PrefAlign > Alignment)
    Alignment = std::max(Alignment, tryEnforceAlignment(V, *PrefAlign, DL));

  // We don't need to make any adjustment.
  return Alignment;
}

///===---------------------------------------------------------------------===//
///  Dbg Intrinsic utilities
///

/// See if there is a dbg.value intrinsic for DIVar for the PHI node.
static bool PhiHasDebugValue(DILocalVariable *DIVar,
                             DIExpression *DIExpr,
                             PHINode *APN) {
  // Since we can't guarantee that the original dbg.declare intrinsic
  // is removed by LowerDbgDeclare(), we need to make sure that we are
  // not inserting the same dbg.value intrinsic over and over.
  SmallVector<DbgValueInst *, 1> DbgValues;
  findDbgValues(DbgValues, APN);
  for (auto *DVI : DbgValues) {
    assert(is_contained(DVI->getValues(), APN));
    if ((DVI->getVariable() == DIVar) && (DVI->getExpression() == DIExpr))
      return true;
  }
  return false;
}

/// Check if the alloc size of \p ValTy is large enough to cover the variable
/// (or fragment of the variable) described by \p DII.
///
/// This is primarily intended as a helper for the different
/// ConvertDebugDeclareToDebugValue functions. The dbg.declare that is converted
/// describes an alloca'd variable, so we need to use the alloc size of the
/// value when doing the comparison. E.g. an i1 value will be identified as
/// covering an n-bit fragment, if the store size of i1 is at least n bits.
static bool valueCoversEntireFragment(Type *ValTy, DbgVariableIntrinsic *DII) {
  const DataLayout &DL = DII->getModule()->getDataLayout();
  TypeSize ValueSize = DL.getTypeAllocSizeInBits(ValTy);
<<<<<<< HEAD
  if (std::optional<uint64_t> FragmentSize = DII->getFragmentSizeInBits()) {
    if (ValueSize.isScalable()) {
      // FIXME: This is likely too conservative but avoids a crash.
      return false;
    }
    assert(!ValueSize.isScalable() &&
           "Fragments don't work on scalable types.");
    return ValueSize.getFixedValue() >= *FragmentSize;
  }
=======
  if (std::optional<uint64_t> FragmentSize = DII->getFragmentSizeInBits())
    return TypeSize::isKnownGE(ValueSize, TypeSize::getFixed(*FragmentSize));

>>>>>>> d2c7f406
  // We can't always calculate the size of the DI variable (e.g. if it is a
  // VLA). Try to use the size of the alloca that the dbg intrinsic describes
  // intead.
  if (DII->isAddressOfVariable()) {
    // DII should have exactly 1 location when it is an address.
    assert(DII->getNumVariableLocationOps() == 1 &&
           "address of variable must have exactly 1 location operand.");
    if (auto *AI =
            dyn_cast_or_null<AllocaInst>(DII->getVariableLocationOp(0))) {
      if (std::optional<TypeSize> FragmentSize =
              AI->getAllocationSizeInBits(DL)) {
        return TypeSize::isKnownGE(ValueSize, *FragmentSize);
      }
    }
  }
  // Could not determine size of variable. Conservatively return false.
  return false;
}

/// Inserts a llvm.dbg.value intrinsic before a store to an alloca'd value
/// that has an associated llvm.dbg.declare intrinsic.
void llvm::ConvertDebugDeclareToDebugValue(DbgVariableIntrinsic *DII,
                                           Instruction *SI,
                                           DIBuilder &Builder) {
  assert(DII->isAddressOfVariable() || isa<DbgAssignIntrinsic>(DII));
  auto *DIVar = DII->getVariable();
  assert(DIVar && "Missing variable");
  auto *DIExpr = DII->getExpression();
  assert(isa<StoreInst>(SI) || SI->isVPStore());
  Value *DV = SI->getOperand(0);

  DebugLoc NewLoc = getDebugValueLoc(DII);

  // If the alloca describes the variable itself, i.e. the expression in the
  // dbg.declare doesn't start with a dereference, we can perform the
  // conversion if the value covers the entire fragment of DII.
  // If the alloca describes the *address* of DIVar, i.e. DIExpr is
  // *just* a DW_OP_deref, we use DV as is for the dbg.value.
  // We conservatively ignore other dereferences, because the following two are
  // not equivalent:
  //     dbg.declare(alloca, ..., !Expr(deref, plus_uconstant, 2))
  //     dbg.value(DV, ..., !Expr(deref, plus_uconstant, 2))
  // The former is adding 2 to the address of the variable, whereas the latter
  // is adding 2 to the value of the variable. As such, we insist on just a
  // deref expression.
  bool CanConvert =
      DIExpr->isDeref() || (!DIExpr->startsWithDeref() &&
                            valueCoversEntireFragment(DV->getType(), DII));
  if (CanConvert) {
    Builder.insertDbgValueIntrinsic(DV, DIVar, DIExpr, NewLoc, SI);
    return;
  }

  // FIXME: If storing to a part of the variable described by the dbg.declare,
  // then we want to insert a dbg.value for the corresponding fragment.
  LLVM_DEBUG(dbgs() << "Failed to convert dbg.declare to dbg.value: " << *DII
                    << '\n');
  // For now, when there is a store to parts of the variable (but we do not
  // know which part) we insert an dbg.value intrinsic to indicate that we
  // know nothing about the variable's content.
  DV = UndefValue::get(DV->getType());
  Builder.insertDbgValueIntrinsic(DV, DIVar, DIExpr, NewLoc, SI);
}

/// Inserts a llvm.dbg.value intrinsic before a load of an alloca'd value
/// that has an associated llvm.dbg.declare intrinsic.
void llvm::ConvertDebugDeclareToDebugValue(DbgVariableIntrinsic *DII,
                                           LoadInst *LI, DIBuilder &Builder) {
  auto *DIVar = DII->getVariable();
  auto *DIExpr = DII->getExpression();
  assert(DIVar && "Missing variable");

  if (!valueCoversEntireFragment(LI->getType(), DII)) {
    // FIXME: If only referring to a part of the variable described by the
    // dbg.declare, then we want to insert a dbg.value for the corresponding
    // fragment.
    LLVM_DEBUG(dbgs() << "Failed to convert dbg.declare to dbg.value: "
                      << *DII << '\n');
    return;
  }

  DebugLoc NewLoc = getDebugValueLoc(DII);

  // We are now tracking the loaded value instead of the address. In the
  // future if multi-location support is added to the IR, it might be
  // preferable to keep tracking both the loaded value and the original
  // address in case the alloca can not be elided.
  Instruction *DbgValue = Builder.insertDbgValueIntrinsic(
      LI, DIVar, DIExpr, NewLoc, (Instruction *)nullptr);
  DbgValue->insertAfter(LI);
}

/// Inserts a llvm.dbg.value intrinsic after a phi that has an associated
/// llvm.dbg.declare intrinsic.
void llvm::ConvertDebugDeclareToDebugValue(DbgVariableIntrinsic *DII,
                                           PHINode *APN, DIBuilder &Builder) {
  auto *DIVar = DII->getVariable();
  auto *DIExpr = DII->getExpression();
  assert(DIVar && "Missing variable");

  if (PhiHasDebugValue(DIVar, DIExpr, APN))
    return;

  if (!valueCoversEntireFragment(APN->getType(), DII)) {
    // FIXME: If only referring to a part of the variable described by the
    // dbg.declare, then we want to insert a dbg.value for the corresponding
    // fragment.
    LLVM_DEBUG(dbgs() << "Failed to convert dbg.declare to dbg.value: "
                      << *DII << '\n');
    return;
  }

  BasicBlock *BB = APN->getParent();
  auto InsertionPt = BB->getFirstInsertionPt();

  DebugLoc NewLoc = getDebugValueLoc(DII);

  // The block may be a catchswitch block, which does not have a valid
  // insertion point.
  // FIXME: Insert dbg.value markers in the successors when appropriate.
  if (InsertionPt != BB->end())
    Builder.insertDbgValueIntrinsic(APN, DIVar, DIExpr, NewLoc, &*InsertionPt);
}

/// Determine whether this alloca is either a VLA or an array.
static bool isArray(AllocaInst *AI) {
  return AI->isArrayAllocation() ||
         (AI->getAllocatedType() && AI->getAllocatedType()->isArrayTy());
}

/// Determine whether this alloca is a structure.
static bool isStructure(AllocaInst *AI) {
  return AI->getAllocatedType() && AI->getAllocatedType()->isStructTy();
}

/// LowerDbgDeclare - Lowers llvm.dbg.declare intrinsics into appropriate set
/// of llvm.dbg.value intrinsics.
bool llvm::LowerDbgDeclare(Function &F) {
  bool Changed = false;
  DIBuilder DIB(*F.getParent(), /*AllowUnresolved*/ false);
  SmallVector<DbgDeclareInst *, 4> Dbgs;
  for (auto &FI : F)
    for (Instruction &BI : FI)
      if (auto DDI = dyn_cast<DbgDeclareInst>(&BI))
        Dbgs.push_back(DDI);

  if (Dbgs.empty())
    return Changed;

  for (auto &I : Dbgs) {
    DbgDeclareInst *DDI = I;
    AllocaInst *AI = dyn_cast_or_null<AllocaInst>(DDI->getAddress());
    // If this is an alloca for a scalar variable, insert a dbg.value
    // at each load and store to the alloca and erase the dbg.declare.
    // The dbg.values allow tracking a variable even if it is not
    // stored on the stack, while the dbg.declare can only describe
    // the stack slot (and at a lexical-scope granularity). Later
    // passes will attempt to elide the stack slot.
    if (!AI || isArray(AI) || isStructure(AI))
      continue;

    // A volatile load/store means that the alloca can't be elided anyway.
    if (llvm::any_of(AI->users(), [](User *U) -> bool {
          if (LoadInst *LI = dyn_cast<LoadInst>(U))
            return LI->isVolatile();
          if (StoreInst *SI = dyn_cast<StoreInst>(U))
            return SI->isVolatile();
          return false;
        }))
      continue;

    SmallVector<const Value *, 8> WorkList;
    WorkList.push_back(AI);
    while (!WorkList.empty()) {
      const Value *V = WorkList.pop_back_val();
      for (const auto &AIUse : V->uses()) {
        User *U = AIUse.getUser();
        if (StoreInst *SI = dyn_cast<StoreInst>(U)) {
          if (AIUse.getOperandNo() == 1)
            ConvertDebugDeclareToDebugValue(DDI, SI, DIB);
        } else if (LoadInst *LI = dyn_cast<LoadInst>(U)) {
          ConvertDebugDeclareToDebugValue(DDI, LI, DIB);
        } else if (CallInst *CI = dyn_cast<CallInst>(U)) {
          // This is a call by-value or some other instruction that takes a
          // pointer to the variable. Insert a *value* intrinsic that describes
          // the variable by dereferencing the alloca.
          if (!CI->isLifetimeStartOrEnd()) {
            DebugLoc NewLoc = getDebugValueLoc(DDI);
            auto *DerefExpr =
                DIExpression::append(DDI->getExpression(), dwarf::DW_OP_deref);
            DIB.insertDbgValueIntrinsic(AI, DDI->getVariable(), DerefExpr,
                                        NewLoc, CI);
          }
        } else if (BitCastInst *BI = dyn_cast<BitCastInst>(U)) {
          if (BI->getType()->isPointerTy())
            WorkList.push_back(BI);
        }
      }
    }
    DDI->eraseFromParent();
    Changed = true;
  }

  if (Changed)
  for (BasicBlock &BB : F)
    RemoveRedundantDbgInstrs(&BB);

  return Changed;
}

/// Propagate dbg.value intrinsics through the newly inserted PHIs.
void llvm::insertDebugValuesForPHIs(BasicBlock *BB,
                                    SmallVectorImpl<PHINode *> &InsertedPHIs) {
  assert(BB && "No BasicBlock to clone dbg.value(s) from.");
  if (InsertedPHIs.size() == 0)
    return;

  // Map existing PHI nodes to their dbg.values.
  ValueToValueMapTy DbgValueMap;
  for (auto &I : *BB) {
    if (auto DbgII = dyn_cast<DbgVariableIntrinsic>(&I)) {
      for (Value *V : DbgII->location_ops())
        if (auto *Loc = dyn_cast_or_null<PHINode>(V))
          DbgValueMap.insert({Loc, DbgII});
    }
  }
  if (DbgValueMap.size() == 0)
    return;

  // Map a pair of the destination BB and old dbg.value to the new dbg.value,
  // so that if a dbg.value is being rewritten to use more than one of the
  // inserted PHIs in the same destination BB, we can update the same dbg.value
  // with all the new PHIs instead of creating one copy for each.
  MapVector<std::pair<BasicBlock *, DbgVariableIntrinsic *>,
            DbgVariableIntrinsic *>
      NewDbgValueMap;
  // Then iterate through the new PHIs and look to see if they use one of the
  // previously mapped PHIs. If so, create a new dbg.value intrinsic that will
  // propagate the info through the new PHI. If we use more than one new PHI in
  // a single destination BB with the same old dbg.value, merge the updates so
  // that we get a single new dbg.value with all the new PHIs.
  for (auto *PHI : InsertedPHIs) {
    BasicBlock *Parent = PHI->getParent();
    // Avoid inserting an intrinsic into an EH block.
    if (Parent->getFirstNonPHI()->isEHPad())
      continue;
    for (auto *VI : PHI->operand_values()) {
      auto V = DbgValueMap.find(VI);
      if (V != DbgValueMap.end()) {
        auto *DbgII = cast<DbgVariableIntrinsic>(V->second);
        auto NewDI = NewDbgValueMap.find({Parent, DbgII});
        if (NewDI == NewDbgValueMap.end()) {
          auto *NewDbgII = cast<DbgVariableIntrinsic>(DbgII->clone());
          NewDI = NewDbgValueMap.insert({{Parent, DbgII}, NewDbgII}).first;
        }
        DbgVariableIntrinsic *NewDbgII = NewDI->second;
        // If PHI contains VI as an operand more than once, we may
        // replaced it in NewDbgII; confirm that it is present.
        if (is_contained(NewDbgII->location_ops(), VI))
          NewDbgII->replaceVariableLocationOp(VI, PHI);
      }
    }
  }
  // Insert thew new dbg.values into their destination blocks.
  for (auto DI : NewDbgValueMap) {
    BasicBlock *Parent = DI.first.first;
    auto *NewDbgII = DI.second;
    auto InsertionPt = Parent->getFirstInsertionPt();
    assert(InsertionPt != Parent->end() && "Ill-formed basic block");
    NewDbgII->insertBefore(&*InsertionPt);
  }
}

bool llvm::replaceDbgDeclare(Value *Address, Value *NewAddress,
                             DIBuilder &Builder, uint8_t DIExprFlags,
                             int Offset) {
  auto DbgDeclares = FindDbgDeclareUses(Address);
  for (DbgVariableIntrinsic *DII : DbgDeclares) {
    const DebugLoc &Loc = DII->getDebugLoc();
    auto *DIVar = DII->getVariable();
    auto *DIExpr = DII->getExpression();
    assert(DIVar && "Missing variable");
    DIExpr = DIExpression::prepend(DIExpr, DIExprFlags, Offset);
    // Insert llvm.dbg.declare immediately before DII, and remove old
    // llvm.dbg.declare.
    Builder.insertDeclare(NewAddress, DIVar, DIExpr, Loc, DII);
    DII->eraseFromParent();
  }
  return !DbgDeclares.empty();
}

static void replaceOneDbgValueForAlloca(DbgValueInst *DVI, Value *NewAddress,
                                        DIBuilder &Builder, int Offset) {
  const DebugLoc &Loc = DVI->getDebugLoc();
  auto *DIVar = DVI->getVariable();
  auto *DIExpr = DVI->getExpression();
  assert(DIVar && "Missing variable");

  // This is an alloca-based llvm.dbg.value. The first thing it should do with
  // the alloca pointer is dereference it. Otherwise we don't know how to handle
  // it and give up.
  if (!DIExpr || DIExpr->getNumElements() < 1 ||
      DIExpr->getElement(0) != dwarf::DW_OP_deref)
    return;

  // Insert the offset before the first deref.
  // We could just change the offset argument of dbg.value, but it's unsigned...
  if (Offset)
    DIExpr = DIExpression::prepend(DIExpr, 0, Offset);

  Builder.insertDbgValueIntrinsic(NewAddress, DIVar, DIExpr, Loc, DVI);
  DVI->eraseFromParent();
}

void llvm::replaceDbgValueForAlloca(AllocaInst *AI, Value *NewAllocaAddress,
                                    DIBuilder &Builder, int Offset) {
  if (auto *L = LocalAsMetadata::getIfExists(AI))
    if (auto *MDV = MetadataAsValue::getIfExists(AI->getContext(), L))
      for (Use &U : llvm::make_early_inc_range(MDV->uses()))
        if (auto *DVI = dyn_cast<DbgValueInst>(U.getUser()))
          replaceOneDbgValueForAlloca(DVI, NewAllocaAddress, Builder, Offset);
}

/// Where possible to salvage debug information for \p I do so.
/// If not possible mark undef.
void llvm::salvageDebugInfo(Instruction &I) {
  SmallVector<DbgVariableIntrinsic *, 1> DbgUsers;
  findDbgUsers(DbgUsers, &I);
  salvageDebugInfoForDbgValues(I, DbgUsers);
}

/// Salvage the address component of \p DAI.
static void salvageDbgAssignAddress(DbgAssignIntrinsic *DAI) {
  Instruction *I = dyn_cast<Instruction>(DAI->getAddress());
  // Only instructions can be salvaged at the moment.
  if (!I)
    return;

  assert(!DAI->getAddressExpression()->getFragmentInfo().has_value() &&
         "address-expression shouldn't have fragment info");

  // The address component of a dbg.assign cannot be variadic.
  uint64_t CurrentLocOps = 0;
  SmallVector<Value *, 4> AdditionalValues;
  SmallVector<uint64_t, 16> Ops;
  Value *NewV = salvageDebugInfoImpl(*I, CurrentLocOps, Ops, AdditionalValues);

  // Check if the salvage failed.
  if (!NewV)
    return;

  DIExpression *SalvagedExpr = DIExpression::appendOpsToArg(
      DAI->getAddressExpression(), Ops, 0, /*StackValue=*/false);
  assert(!SalvagedExpr->getFragmentInfo().has_value() &&
         "address-expression shouldn't have fragment info");

  // Salvage succeeds if no additional values are required.
  if (AdditionalValues.empty()) {
    DAI->setAddress(NewV);
    DAI->setAddressExpression(SalvagedExpr);
  } else {
    DAI->setKillAddress();
  }
}

void llvm::salvageDebugInfoForDbgValues(
    Instruction &I, ArrayRef<DbgVariableIntrinsic *> DbgUsers) {
  // These are arbitrary chosen limits on the maximum number of values and the
  // maximum size of a debug expression we can salvage up to, used for
  // performance reasons.
  const unsigned MaxDebugArgs = 16;
  const unsigned MaxExpressionSize = 128;
  bool Salvaged = false;

  for (auto *DII : DbgUsers) {
    if (auto *DAI = dyn_cast<DbgAssignIntrinsic>(DII)) {
      if (DAI->getAddress() == &I) {
        salvageDbgAssignAddress(DAI);
        Salvaged = true;
      }
      if (DAI->getValue() != &I)
        continue;
    }

    // Do not add DW_OP_stack_value for DbgDeclare, because they are implicitly
    // pointing out the value as a DWARF memory location description.
    bool StackValue = isa<DbgValueInst>(DII);
    auto DIILocation = DII->location_ops();
    assert(
        is_contained(DIILocation, &I) &&
        "DbgVariableIntrinsic must use salvaged instruction as its location");
    SmallVector<Value *, 4> AdditionalValues;
    // `I` may appear more than once in DII's location ops, and each use of `I`
    // must be updated in the DIExpression and potentially have additional
    // values added; thus we call salvageDebugInfoImpl for each `I` instance in
    // DIILocation.
    Value *Op0 = nullptr;
    DIExpression *SalvagedExpr = DII->getExpression();
    auto LocItr = find(DIILocation, &I);
    while (SalvagedExpr && LocItr != DIILocation.end()) {
      SmallVector<uint64_t, 16> Ops;
      unsigned LocNo = std::distance(DIILocation.begin(), LocItr);
      uint64_t CurrentLocOps = SalvagedExpr->getNumLocationOperands();
      Op0 = salvageDebugInfoImpl(I, CurrentLocOps, Ops, AdditionalValues);
      if (!Op0)
        break;
      SalvagedExpr =
          DIExpression::appendOpsToArg(SalvagedExpr, Ops, LocNo, StackValue);
      LocItr = std::find(++LocItr, DIILocation.end(), &I);
    }
    // salvageDebugInfoImpl should fail on examining the first element of
    // DbgUsers, or none of them.
    if (!Op0)
      break;

    DII->replaceVariableLocationOp(&I, Op0);
    bool IsValidSalvageExpr = SalvagedExpr->getNumElements() <= MaxExpressionSize;
    if (AdditionalValues.empty() && IsValidSalvageExpr) {
      DII->setExpression(SalvagedExpr);
    } else if (isa<DbgValueInst>(DII) && !isa<DbgAssignIntrinsic>(DII) &&
               IsValidSalvageExpr &&
               DII->getNumVariableLocationOps() + AdditionalValues.size() <=
                   MaxDebugArgs) {
      DII->addVariableLocationOps(AdditionalValues, SalvagedExpr);
    } else {
      // Do not salvage using DIArgList for dbg.declare, as it is not currently
      // supported in those instructions. Do not salvage using DIArgList for
      // dbg.assign yet. FIXME: support this.
      // Also do not salvage if the resulting DIArgList would contain an
      // unreasonably large number of values.
      DII->setKillLocation();
    }
    LLVM_DEBUG(dbgs() << "SALVAGE: " << *DII << '\n');
    Salvaged = true;
  }

  if (Salvaged)
    return;

  for (auto *DII : DbgUsers)
    DII->setKillLocation();
}

Value *getSalvageOpsForGEP(GetElementPtrInst *GEP, const DataLayout &DL,
                           uint64_t CurrentLocOps,
                           SmallVectorImpl<uint64_t> &Opcodes,
                           SmallVectorImpl<Value *> &AdditionalValues) {
  unsigned BitWidth = DL.getIndexSizeInBits(GEP->getPointerAddressSpace());
  // Rewrite a GEP into a DIExpression.
  MapVector<Value *, APInt> VariableOffsets;
  APInt ConstantOffset(BitWidth, 0);
  if (!GEP->collectOffset(DL, BitWidth, VariableOffsets, ConstantOffset))
    return nullptr;
  if (!VariableOffsets.empty() && !CurrentLocOps) {
    Opcodes.insert(Opcodes.begin(), {dwarf::DW_OP_LLVM_arg, 0});
    CurrentLocOps = 1;
  }
  for (auto Offset : VariableOffsets) {
    AdditionalValues.push_back(Offset.first);
    assert(Offset.second.isStrictlyPositive() &&
           "Expected strictly positive multiplier for offset.");
    Opcodes.append({dwarf::DW_OP_LLVM_arg, CurrentLocOps++, dwarf::DW_OP_constu,
                    Offset.second.getZExtValue(), dwarf::DW_OP_mul,
                    dwarf::DW_OP_plus});
  }
  DIExpression::appendOffset(Opcodes, ConstantOffset.getSExtValue());
  return GEP->getOperand(0);
}

uint64_t getDwarfOpForBinOp(Instruction::BinaryOps Opcode) {
  switch (Opcode) {
  case Instruction::Add:
    return dwarf::DW_OP_plus;
  case Instruction::Sub:
    return dwarf::DW_OP_minus;
  case Instruction::Mul:
    return dwarf::DW_OP_mul;
  case Instruction::SDiv:
    return dwarf::DW_OP_div;
  case Instruction::SRem:
    return dwarf::DW_OP_mod;
  case Instruction::Or:
    return dwarf::DW_OP_or;
  case Instruction::And:
    return dwarf::DW_OP_and;
  case Instruction::Xor:
    return dwarf::DW_OP_xor;
  case Instruction::Shl:
    return dwarf::DW_OP_shl;
  case Instruction::LShr:
    return dwarf::DW_OP_shr;
  case Instruction::AShr:
    return dwarf::DW_OP_shra;
  default:
    // TODO: Salvage from each kind of binop we know about.
    return 0;
  }
}

Value *getSalvageOpsForBinOp(BinaryOperator *BI, uint64_t CurrentLocOps,
                             SmallVectorImpl<uint64_t> &Opcodes,
                             SmallVectorImpl<Value *> &AdditionalValues) {
  // Handle binary operations with constant integer operands as a special case.
  auto *ConstInt = dyn_cast<ConstantInt>(BI->getOperand(1));
  // Values wider than 64 bits cannot be represented within a DIExpression.
  if (ConstInt && ConstInt->getBitWidth() > 64)
    return nullptr;

  Instruction::BinaryOps BinOpcode = BI->getOpcode();
  // Push any Constant Int operand onto the expression stack.
  if (ConstInt) {
    uint64_t Val = ConstInt->getSExtValue();
    // Add or Sub Instructions with a constant operand can potentially be
    // simplified.
    if (BinOpcode == Instruction::Add || BinOpcode == Instruction::Sub) {
      uint64_t Offset = BinOpcode == Instruction::Add ? Val : -int64_t(Val);
      DIExpression::appendOffset(Opcodes, Offset);
      return BI->getOperand(0);
    }
    Opcodes.append({dwarf::DW_OP_constu, Val});
  } else {
    if (!CurrentLocOps) {
      Opcodes.append({dwarf::DW_OP_LLVM_arg, 0});
      CurrentLocOps = 1;
    }
    Opcodes.append({dwarf::DW_OP_LLVM_arg, CurrentLocOps});
    AdditionalValues.push_back(BI->getOperand(1));
  }

  // Add salvaged binary operator to expression stack, if it has a valid
  // representation in a DIExpression.
  uint64_t DwarfBinOp = getDwarfOpForBinOp(BinOpcode);
  if (!DwarfBinOp)
    return nullptr;
  Opcodes.push_back(DwarfBinOp);
  return BI->getOperand(0);
}

Value *llvm::salvageDebugInfoImpl(Instruction &I, uint64_t CurrentLocOps,
                                  SmallVectorImpl<uint64_t> &Ops,
                                  SmallVectorImpl<Value *> &AdditionalValues) {
  auto &M = *I.getModule();
  auto &DL = M.getDataLayout();

  if (auto *CI = dyn_cast<CastInst>(&I)) {
    Value *FromValue = CI->getOperand(0);
    // No-op casts are irrelevant for debug info.
    if (CI->isNoopCast(DL)) {
      return FromValue;
    }

    Type *Type = CI->getType();
    if (Type->isPointerTy())
      Type = DL.getIntPtrType(Type);
    // Casts other than Trunc, SExt, or ZExt to scalar types cannot be salvaged.
    if (Type->isVectorTy() ||
        !(isa<TruncInst>(&I) || isa<SExtInst>(&I) || isa<ZExtInst>(&I) ||
          isa<IntToPtrInst>(&I) || isa<PtrToIntInst>(&I)))
      return nullptr;

    llvm::Type *FromType = FromValue->getType();
    if (FromType->isPointerTy())
      FromType = DL.getIntPtrType(FromType);

    unsigned FromTypeBitSize = FromType->getScalarSizeInBits();
    unsigned ToTypeBitSize = Type->getScalarSizeInBits();

    auto ExtOps = DIExpression::getExtOps(FromTypeBitSize, ToTypeBitSize,
                                          isa<SExtInst>(&I));
    Ops.append(ExtOps.begin(), ExtOps.end());
    return FromValue;
  }

  if (auto *GEP = dyn_cast<GetElementPtrInst>(&I))
    return getSalvageOpsForGEP(GEP, DL, CurrentLocOps, Ops, AdditionalValues);
  if (auto *BI = dyn_cast<BinaryOperator>(&I))
    return getSalvageOpsForBinOp(BI, CurrentLocOps, Ops, AdditionalValues);

  // *Not* to do: we should not attempt to salvage load instructions,
  // because the validity and lifetime of a dbg.value containing
  // DW_OP_deref becomes difficult to analyze. See PR40628 for examples.
  return nullptr;
}

/// A replacement for a dbg.value expression.
using DbgValReplacement = std::optional<DIExpression *>;

/// Point debug users of \p From to \p To using exprs given by \p RewriteExpr,
/// possibly moving/undefing users to prevent use-before-def. Returns true if
/// changes are made.
static bool rewriteDebugUsers(
    Instruction &From, Value &To, Instruction &DomPoint, DominatorTree &DT,
    function_ref<DbgValReplacement(DbgVariableIntrinsic &DII)> RewriteExpr) {
  // Find debug users of From.
  SmallVector<DbgVariableIntrinsic *, 1> Users;
  findDbgUsers(Users, &From);
  if (Users.empty())
    return false;

  // Prevent use-before-def of To.
  bool Changed = false;
  SmallPtrSet<DbgVariableIntrinsic *, 1> UndefOrSalvage;
  if (isa<Instruction>(&To)) {
    bool DomPointAfterFrom = From.getNextNonDebugInstruction() == &DomPoint;

    for (auto *DII : Users) {
      // It's common to see a debug user between From and DomPoint. Move it
      // after DomPoint to preserve the variable update without any reordering.
      if (DomPointAfterFrom && DII->getNextNonDebugInstruction() == &DomPoint) {
        LLVM_DEBUG(dbgs() << "MOVE:  " << *DII << '\n');
        DII->moveAfter(&DomPoint);
        Changed = true;

      // Users which otherwise aren't dominated by the replacement value must
      // be salvaged or deleted.
      } else if (!DT.dominates(&DomPoint, DII)) {
        UndefOrSalvage.insert(DII);
      }
    }
  }

  // Update debug users without use-before-def risk.
  for (auto *DII : Users) {
    if (UndefOrSalvage.count(DII))
      continue;

    DbgValReplacement DVR = RewriteExpr(*DII);
    if (!DVR)
      continue;

    DII->replaceVariableLocationOp(&From, &To);
    DII->setExpression(*DVR);
    LLVM_DEBUG(dbgs() << "REWRITE:  " << *DII << '\n');
    Changed = true;
  }

  if (!UndefOrSalvage.empty()) {
    // Try to salvage the remaining debug users.
    salvageDebugInfo(From);
    Changed = true;
  }

  return Changed;
}

/// Check if a bitcast between a value of type \p FromTy to type \p ToTy would
/// losslessly preserve the bits and semantics of the value. This predicate is
/// symmetric, i.e swapping \p FromTy and \p ToTy should give the same result.
///
/// Note that Type::canLosslesslyBitCastTo is not suitable here because it
/// allows semantically unequivalent bitcasts, such as <2 x i64> -> <4 x i32>,
/// and also does not allow lossless pointer <-> integer conversions.
static bool isBitCastSemanticsPreserving(const DataLayout &DL, Type *FromTy,
                                         Type *ToTy) {
  // Trivially compatible types.
  if (FromTy == ToTy)
    return true;

  // Handle compatible pointer <-> integer conversions.
  if (FromTy->isIntOrPtrTy() && ToTy->isIntOrPtrTy()) {
    bool SameSize = DL.getTypeSizeInBits(FromTy) == DL.getTypeSizeInBits(ToTy);
    bool LosslessConversion = !DL.isNonIntegralPointerType(FromTy) &&
                              !DL.isNonIntegralPointerType(ToTy);
    return SameSize && LosslessConversion;
  }

  // TODO: This is not exhaustive.
  return false;
}

bool llvm::replaceAllDbgUsesWith(Instruction &From, Value &To,
                                 Instruction &DomPoint, DominatorTree &DT) {
  // Exit early if From has no debug users.
  if (!From.isUsedByMetadata())
    return false;

  assert(&From != &To && "Can't replace something with itself");

  Type *FromTy = From.getType();
  Type *ToTy = To.getType();

  auto Identity = [&](DbgVariableIntrinsic &DII) -> DbgValReplacement {
    return DII.getExpression();
  };

  // Handle no-op conversions.
  Module &M = *From.getModule();
  const DataLayout &DL = M.getDataLayout();
  if (isBitCastSemanticsPreserving(DL, FromTy, ToTy))
    return rewriteDebugUsers(From, To, DomPoint, DT, Identity);

  // Handle integer-to-integer widening and narrowing.
  // FIXME: Use DW_OP_convert when it's available everywhere.
  if (FromTy->isIntegerTy() && ToTy->isIntegerTy()) {
    uint64_t FromBits = FromTy->getPrimitiveSizeInBits();
    uint64_t ToBits = ToTy->getPrimitiveSizeInBits();
    assert(FromBits != ToBits && "Unexpected no-op conversion");

    // When the width of the result grows, assume that a debugger will only
    // access the low `FromBits` bits when inspecting the source variable.
    if (FromBits < ToBits)
      return rewriteDebugUsers(From, To, DomPoint, DT, Identity);

    // The width of the result has shrunk. Use sign/zero extension to describe
    // the source variable's high bits.
    auto SignOrZeroExt = [&](DbgVariableIntrinsic &DII) -> DbgValReplacement {
      DILocalVariable *Var = DII.getVariable();

      // Without knowing signedness, sign/zero extension isn't possible.
      auto Signedness = Var->getSignedness();
      if (!Signedness)
        return std::nullopt;

      bool Signed = *Signedness == DIBasicType::Signedness::Signed;
      return DIExpression::appendExt(DII.getExpression(), ToBits, FromBits,
                                     Signed);
    };
    return rewriteDebugUsers(From, To, DomPoint, DT, SignOrZeroExt);
  }

  // TODO: Floating-point conversions, vectors.
  return false;
}

std::pair<unsigned, unsigned>
llvm::removeAllNonTerminatorAndEHPadInstructions(BasicBlock *BB) {
  unsigned NumDeadInst = 0;
  unsigned NumDeadDbgInst = 0;
  // Delete the instructions backwards, as it has a reduced likelihood of
  // having to update as many def-use and use-def chains.
  Instruction *EndInst = BB->getTerminator(); // Last not to be deleted.
  while (EndInst != &BB->front()) {
    // Delete the next to last instruction.
    Instruction *Inst = &*--EndInst->getIterator();
    if (!Inst->use_empty() && !Inst->getType()->isTokenTy())
      Inst->replaceAllUsesWith(PoisonValue::get(Inst->getType()));
    if (Inst->isEHPad() || Inst->getType()->isTokenTy()) {
      EndInst = Inst;
      continue;
    }
    if (isa<DbgInfoIntrinsic>(Inst))
      ++NumDeadDbgInst;
    else
      ++NumDeadInst;
    Inst->eraseFromParent();
  }
  return {NumDeadInst, NumDeadDbgInst};
}

unsigned llvm::changeToUnreachable(Instruction *I, bool PreserveLCSSA,
                                   DomTreeUpdater *DTU,
                                   MemorySSAUpdater *MSSAU) {
  BasicBlock *BB = I->getParent();

  if (MSSAU)
    MSSAU->changeToUnreachable(I);

  SmallSet<BasicBlock *, 8> UniqueSuccessors;

  // Loop over all of the successors, removing BB's entry from any PHI
  // nodes.
  for (BasicBlock *Successor : successors(BB)) {
    Successor->removePredecessor(BB, PreserveLCSSA);
    if (DTU)
      UniqueSuccessors.insert(Successor);
  }
  auto *UI = new UnreachableInst(I->getContext(), I);
  UI->setDebugLoc(I->getDebugLoc());

  // All instructions after this are dead.
  unsigned NumInstrsRemoved = 0;
  BasicBlock::iterator BBI = I->getIterator(), BBE = BB->end();
  while (BBI != BBE) {
    if (!BBI->use_empty())
      BBI->replaceAllUsesWith(PoisonValue::get(BBI->getType()));
    BBI++->eraseFromParent();
    ++NumInstrsRemoved;
  }
  if (DTU) {
    SmallVector<DominatorTree::UpdateType, 8> Updates;
    Updates.reserve(UniqueSuccessors.size());
    for (BasicBlock *UniqueSuccessor : UniqueSuccessors)
      Updates.push_back({DominatorTree::Delete, BB, UniqueSuccessor});
    DTU->applyUpdates(Updates);
  }
  return NumInstrsRemoved;
}

CallInst *llvm::createCallMatchingInvoke(InvokeInst *II) {
  SmallVector<Value *, 8> Args(II->args());
  SmallVector<OperandBundleDef, 1> OpBundles;
  II->getOperandBundlesAsDefs(OpBundles);
  CallInst *NewCall = CallInst::Create(II->getFunctionType(),
                                       II->getCalledOperand(), Args, OpBundles);
  NewCall->setCallingConv(II->getCallingConv());
  NewCall->setAttributes(II->getAttributes());
  NewCall->setDebugLoc(II->getDebugLoc());
  NewCall->copyMetadata(*II);

  // If the invoke had profile metadata, try converting them for CallInst.
  uint64_t TotalWeight;
  if (NewCall->extractProfTotalWeight(TotalWeight)) {
    // Set the total weight if it fits into i32, otherwise reset.
    MDBuilder MDB(NewCall->getContext());
    auto NewWeights = uint32_t(TotalWeight) != TotalWeight
                          ? nullptr
                          : MDB.createBranchWeights({uint32_t(TotalWeight)});
    NewCall->setMetadata(LLVMContext::MD_prof, NewWeights);
  }

  return NewCall;
}

// changeToCall - Convert the specified invoke into a normal call.
CallInst *llvm::changeToCall(InvokeInst *II, DomTreeUpdater *DTU) {
  CallInst *NewCall = createCallMatchingInvoke(II);
  NewCall->takeName(II);
  NewCall->insertBefore(II);
  II->replaceAllUsesWith(NewCall);

  // Follow the call by a branch to the normal destination.
  BasicBlock *NormalDestBB = II->getNormalDest();
  BranchInst::Create(NormalDestBB, II);

  // Update PHI nodes in the unwind destination
  BasicBlock *BB = II->getParent();
  BasicBlock *UnwindDestBB = II->getUnwindDest();
  UnwindDestBB->removePredecessor(BB);
  II->eraseFromParent();
  if (DTU)
    DTU->applyUpdates({{DominatorTree::Delete, BB, UnwindDestBB}});
  return NewCall;
}

BasicBlock *llvm::changeToInvokeAndSplitBasicBlock(CallInst *CI,
                                                   BasicBlock *UnwindEdge,
                                                   DomTreeUpdater *DTU) {
  BasicBlock *BB = CI->getParent();

  // Convert this function call into an invoke instruction.  First, split the
  // basic block.
  BasicBlock *Split = SplitBlock(BB, CI, DTU, /*LI=*/nullptr, /*MSSAU*/ nullptr,
                                 CI->getName() + ".noexc");

  // Delete the unconditional branch inserted by SplitBlock
  BB->back().eraseFromParent();

  // Create the new invoke instruction.
  SmallVector<Value *, 8> InvokeArgs(CI->args());
  SmallVector<OperandBundleDef, 1> OpBundles;

  CI->getOperandBundlesAsDefs(OpBundles);

  // Note: we're round tripping operand bundles through memory here, and that
  // can potentially be avoided with a cleverer API design that we do not have
  // as of this time.

  InvokeInst *II =
      InvokeInst::Create(CI->getFunctionType(), CI->getCalledOperand(), Split,
                         UnwindEdge, InvokeArgs, OpBundles, CI->getName(), BB);
  II->setDebugLoc(CI->getDebugLoc());
  II->setCallingConv(CI->getCallingConv());
  II->setAttributes(CI->getAttributes());
  II->setMetadata(LLVMContext::MD_prof, CI->getMetadata(LLVMContext::MD_prof));

  if (DTU)
    DTU->applyUpdates({{DominatorTree::Insert, BB, UnwindEdge}});

  // Make sure that anything using the call now uses the invoke!  This also
  // updates the CallGraph if present, because it uses a WeakTrackingVH.
  CI->replaceAllUsesWith(II);

  // Delete the original call
  Split->front().eraseFromParent();
  return Split;
}

static bool markAliveBlocks(Function &F,
                            SmallPtrSetImpl<BasicBlock *> &Reachable,
                            DomTreeUpdater *DTU = nullptr) {
  SmallVector<BasicBlock*, 128> Worklist;
  BasicBlock *BB = &F.front();
  Worklist.push_back(BB);
  Reachable.insert(BB);
  bool Changed = false;
  do {
    BB = Worklist.pop_back_val();

    // Do a quick scan of the basic block, turning any obviously unreachable
    // instructions into LLVM unreachable insts.  The instruction combining pass
    // canonicalizes unreachable insts into stores to null or undef.
    for (Instruction &I : *BB) {
      if (auto *CI = dyn_cast<CallInst>(&I)) {
        Value *Callee = CI->getCalledOperand();
        // Handle intrinsic calls.
        if (Function *F = dyn_cast<Function>(Callee)) {
          auto IntrinsicID = F->getIntrinsicID();
          // Assumptions that are known to be false are equivalent to
          // unreachable. Also, if the condition is undefined, then we make the
          // choice most beneficial to the optimizer, and choose that to also be
          // unreachable.
          if (IntrinsicID == Intrinsic::assume) {
            if (match(CI->getArgOperand(0), m_CombineOr(m_Zero(), m_Undef()))) {
              // Don't insert a call to llvm.trap right before the unreachable.
              changeToUnreachable(CI, false, DTU);
              Changed = true;
              break;
            }
          } else if (IntrinsicID == Intrinsic::experimental_guard) {
            // A call to the guard intrinsic bails out of the current
            // compilation unit if the predicate passed to it is false. If the
            // predicate is a constant false, then we know the guard will bail
            // out of the current compile unconditionally, so all code following
            // it is dead.
            //
            // Note: unlike in llvm.assume, it is not "obviously profitable" for
            // guards to treat `undef` as `false` since a guard on `undef` can
            // still be useful for widening.
            if (match(CI->getArgOperand(0), m_Zero()))
              if (!isa<UnreachableInst>(CI->getNextNode())) {
                changeToUnreachable(CI->getNextNode(), false, DTU);
                Changed = true;
                break;
              }
          }
        } else if ((isa<ConstantPointerNull>(Callee) &&
                    !NullPointerIsDefined(CI->getFunction(),
                                          cast<PointerType>(Callee->getType())
                                              ->getAddressSpace())) ||
                   isa<UndefValue>(Callee)) {
          changeToUnreachable(CI, false, DTU);
          Changed = true;
          break;
        }
        if (CI->doesNotReturn() && !CI->isMustTailCall()) {
          // If we found a call to a no-return function, insert an unreachable
          // instruction after it.  Make sure there isn't *already* one there
          // though.
          if (!isa<UnreachableInst>(CI->getNextNode())) {
            // Don't insert a call to llvm.trap right before the unreachable.
            changeToUnreachable(CI->getNextNode(), false, DTU);
            Changed = true;
          }
          break;
        }
      } else if (auto *SI = dyn_cast<StoreInst>(&I)) {
        // Store to undef and store to null are undefined and used to signal
        // that they should be changed to unreachable by passes that can't
        // modify the CFG.

        // Don't touch volatile stores.
        if (SI->isVolatile()) continue;

        Value *Ptr = SI->getOperand(1);

        if (isa<UndefValue>(Ptr) ||
            (isa<ConstantPointerNull>(Ptr) &&
             !NullPointerIsDefined(SI->getFunction(),
                                   SI->getPointerAddressSpace()))) {
          changeToUnreachable(SI, false, DTU);
          Changed = true;
          break;
        }
      }
    }

    Instruction *Terminator = BB->getTerminator();
    if (auto *II = dyn_cast<InvokeInst>(Terminator)) {
      // Turn invokes that call 'nounwind' functions into ordinary calls.
      Value *Callee = II->getCalledOperand();
      if ((isa<ConstantPointerNull>(Callee) &&
           !NullPointerIsDefined(BB->getParent())) ||
          isa<UndefValue>(Callee)) {
        changeToUnreachable(II, false, DTU);
        Changed = true;
      } else {
        if (II->doesNotReturn() &&
            !isa<UnreachableInst>(II->getNormalDest()->front())) {
          // If we found an invoke of a no-return function,
          // create a new empty basic block with an `unreachable` terminator,
          // and set it as the normal destination for the invoke,
          // unless that is already the case.
          // Note that the original normal destination could have other uses.
          BasicBlock *OrigNormalDest = II->getNormalDest();
          OrigNormalDest->removePredecessor(II->getParent());
          LLVMContext &Ctx = II->getContext();
          BasicBlock *UnreachableNormalDest = BasicBlock::Create(
              Ctx, OrigNormalDest->getName() + ".unreachable",
              II->getFunction(), OrigNormalDest);
          new UnreachableInst(Ctx, UnreachableNormalDest);
          II->setNormalDest(UnreachableNormalDest);
          if (DTU)
            DTU->applyUpdates(
                {{DominatorTree::Delete, BB, OrigNormalDest},
                 {DominatorTree::Insert, BB, UnreachableNormalDest}});
          Changed = true;
        }
        if (II->doesNotThrow() && canSimplifyInvokeNoUnwind(&F)) {
          if (II->use_empty() && !II->mayHaveSideEffects()) {
            // jump to the normal destination branch.
            BasicBlock *NormalDestBB = II->getNormalDest();
            BasicBlock *UnwindDestBB = II->getUnwindDest();
            BranchInst::Create(NormalDestBB, II);
            UnwindDestBB->removePredecessor(II->getParent());
            II->eraseFromParent();
            if (DTU)
              DTU->applyUpdates({{DominatorTree::Delete, BB, UnwindDestBB}});
          } else
            changeToCall(II, DTU);
          Changed = true;
        }
      }
    } else if (auto *CatchSwitch = dyn_cast<CatchSwitchInst>(Terminator)) {
      // Remove catchpads which cannot be reached.
      struct CatchPadDenseMapInfo {
        static CatchPadInst *getEmptyKey() {
          return DenseMapInfo<CatchPadInst *>::getEmptyKey();
        }

        static CatchPadInst *getTombstoneKey() {
          return DenseMapInfo<CatchPadInst *>::getTombstoneKey();
        }

        static unsigned getHashValue(CatchPadInst *CatchPad) {
          return static_cast<unsigned>(hash_combine_range(
              CatchPad->value_op_begin(), CatchPad->value_op_end()));
        }

        static bool isEqual(CatchPadInst *LHS, CatchPadInst *RHS) {
          if (LHS == getEmptyKey() || LHS == getTombstoneKey() ||
              RHS == getEmptyKey() || RHS == getTombstoneKey())
            return LHS == RHS;
          return LHS->isIdenticalTo(RHS);
        }
      };

      SmallDenseMap<BasicBlock *, int, 8> NumPerSuccessorCases;
      // Set of unique CatchPads.
      SmallDenseMap<CatchPadInst *, detail::DenseSetEmpty, 4,
                    CatchPadDenseMapInfo, detail::DenseSetPair<CatchPadInst *>>
          HandlerSet;
      detail::DenseSetEmpty Empty;
      for (CatchSwitchInst::handler_iterator I = CatchSwitch->handler_begin(),
                                             E = CatchSwitch->handler_end();
           I != E; ++I) {
        BasicBlock *HandlerBB = *I;
        if (DTU)
          ++NumPerSuccessorCases[HandlerBB];
        auto *CatchPad = cast<CatchPadInst>(HandlerBB->getFirstNonPHI());
        if (!HandlerSet.insert({CatchPad, Empty}).second) {
          if (DTU)
            --NumPerSuccessorCases[HandlerBB];
          CatchSwitch->removeHandler(I);
          --I;
          --E;
          Changed = true;
        }
      }
      if (DTU) {
        std::vector<DominatorTree::UpdateType> Updates;
        for (const std::pair<BasicBlock *, int> &I : NumPerSuccessorCases)
          if (I.second == 0)
            Updates.push_back({DominatorTree::Delete, BB, I.first});
        DTU->applyUpdates(Updates);
      }
    }

    Changed |= ConstantFoldTerminator(BB, true, nullptr, DTU);
    for (BasicBlock *Successor : successors(BB))
      if (Reachable.insert(Successor).second)
        Worklist.push_back(Successor);
  } while (!Worklist.empty());
  return Changed;
}

Instruction *llvm::removeUnwindEdge(BasicBlock *BB, DomTreeUpdater *DTU) {
  Instruction *TI = BB->getTerminator();

  if (auto *II = dyn_cast<InvokeInst>(TI))
    return changeToCall(II, DTU);

  Instruction *NewTI;
  BasicBlock *UnwindDest;

  if (auto *CRI = dyn_cast<CleanupReturnInst>(TI)) {
    NewTI = CleanupReturnInst::Create(CRI->getCleanupPad(), nullptr, CRI);
    UnwindDest = CRI->getUnwindDest();
  } else if (auto *CatchSwitch = dyn_cast<CatchSwitchInst>(TI)) {
    auto *NewCatchSwitch = CatchSwitchInst::Create(
        CatchSwitch->getParentPad(), nullptr, CatchSwitch->getNumHandlers(),
        CatchSwitch->getName(), CatchSwitch);
    for (BasicBlock *PadBB : CatchSwitch->handlers())
      NewCatchSwitch->addHandler(PadBB);

    NewTI = NewCatchSwitch;
    UnwindDest = CatchSwitch->getUnwindDest();
  } else {
    llvm_unreachable("Could not find unwind successor");
  }

  NewTI->takeName(TI);
  NewTI->setDebugLoc(TI->getDebugLoc());
  UnwindDest->removePredecessor(BB);
  TI->replaceAllUsesWith(NewTI);
  TI->eraseFromParent();
  if (DTU)
    DTU->applyUpdates({{DominatorTree::Delete, BB, UnwindDest}});
  return NewTI;
}

/// removeUnreachableBlocks - Remove blocks that are not reachable, even
/// if they are in a dead cycle.  Return true if a change was made, false
/// otherwise.
bool llvm::removeUnreachableBlocks(Function &F, DomTreeUpdater *DTU,
                                   MemorySSAUpdater *MSSAU) {
  SmallPtrSet<BasicBlock *, 16> Reachable;
  bool Changed = markAliveBlocks(F, Reachable, DTU);

  // If there are unreachable blocks in the CFG...
  if (Reachable.size() == F.size())
    return Changed;

  assert(Reachable.size() < F.size());

  // Are there any blocks left to actually delete?
  SmallSetVector<BasicBlock *, 8> BlocksToRemove;
  for (BasicBlock &BB : F) {
    // Skip reachable basic blocks
    if (Reachable.count(&BB))
      continue;
    // Skip already-deleted blocks
    if (DTU && DTU->isBBPendingDeletion(&BB))
      continue;
    BlocksToRemove.insert(&BB);
  }

  if (BlocksToRemove.empty())
    return Changed;

  Changed = true;
  NumRemoved += BlocksToRemove.size();

  if (MSSAU)
    MSSAU->removeBlocks(BlocksToRemove);

  DeleteDeadBlocks(BlocksToRemove.takeVector(), DTU);

  return Changed;
}

void llvm::combineMetadata(Instruction *K, const Instruction *J,
                           ArrayRef<unsigned> KnownIDs, bool DoesKMove) {
  SmallVector<std::pair<unsigned, MDNode *>, 4> Metadata;
  K->dropUnknownNonDebugMetadata(KnownIDs);
  K->getAllMetadataOtherThanDebugLoc(Metadata);
  for (const auto &MD : Metadata) {
    unsigned Kind = MD.first;
    MDNode *JMD = J->getMetadata(Kind);
    MDNode *KMD = MD.second;

    switch (Kind) {
      default:
        K->setMetadata(Kind, nullptr); // Remove unknown metadata
        break;
      case LLVMContext::MD_dbg:
        llvm_unreachable("getAllMetadataOtherThanDebugLoc returned a MD_dbg");
      case LLVMContext::MD_DIAssignID:
        K->mergeDIAssignID(J);
        break;
      case LLVMContext::MD_tbaa:
        K->setMetadata(Kind, MDNode::getMostGenericTBAA(JMD, KMD));
        break;
      case LLVMContext::MD_alias_scope:
        K->setMetadata(Kind, MDNode::getMostGenericAliasScope(JMD, KMD));
        break;
      case LLVMContext::MD_noalias:
      case LLVMContext::MD_mem_parallel_loop_access:
        K->setMetadata(Kind, MDNode::intersect(JMD, KMD));
        break;
      case LLVMContext::MD_access_group:
        K->setMetadata(LLVMContext::MD_access_group,
                       intersectAccessGroups(K, J));
        break;
      case LLVMContext::MD_range:

        // If K does move, use most generic range. Otherwise keep the range of
        // K.
        if (DoesKMove)
          // FIXME: If K does move, we should drop the range info and nonnull.
          //        Currently this function is used with DoesKMove in passes
          //        doing hoisting/sinking and the current behavior of using the
          //        most generic range is correct in those cases.
          K->setMetadata(Kind, MDNode::getMostGenericRange(JMD, KMD));
        break;
      case LLVMContext::MD_fpmath:
        K->setMetadata(Kind, MDNode::getMostGenericFPMath(JMD, KMD));
        break;
      case LLVMContext::MD_invariant_load:
        // Only set the !invariant.load if it is present in both instructions.
        K->setMetadata(Kind, JMD);
        break;
      case LLVMContext::MD_nonnull:
        // If K does move, keep nonull if it is present in both instructions.
        if (DoesKMove)
          K->setMetadata(Kind, JMD);
        break;
      case LLVMContext::MD_invariant_group:
        // Preserve !invariant.group in K.
        break;
      case LLVMContext::MD_align:
        K->setMetadata(Kind,
          MDNode::getMostGenericAlignmentOrDereferenceable(JMD, KMD));
        break;
      case LLVMContext::MD_dereferenceable:
      case LLVMContext::MD_dereferenceable_or_null:
        K->setMetadata(Kind,
          MDNode::getMostGenericAlignmentOrDereferenceable(JMD, KMD));
        break;
      case LLVMContext::MD_preserve_access_index:
        // Preserve !preserve.access.index in K.
        break;
      case LLVMContext::MD_noundef:
        // If K does move, keep noundef if it is present in both instructions.
        if (DoesKMove)
          K->setMetadata(Kind, JMD);
        break;
      case LLVMContext::MD_nontemporal:
        // Preserve !nontemporal if it is present on both instructions.
        K->setMetadata(Kind, JMD);
        break;
    }
  }
  // Set !invariant.group from J if J has it. If both instructions have it
  // then we will just pick it from J - even when they are different.
  // Also make sure that K is load or store - f.e. combining bitcast with load
  // could produce bitcast with invariant.group metadata, which is invalid.
  // FIXME: we should try to preserve both invariant.group md if they are
  // different, but right now instruction can only have one invariant.group.
  if (auto *JMD = J->getMetadata(LLVMContext::MD_invariant_group))
    if (isa<LoadInst>(K) || isa<StoreInst>(K))
      K->setMetadata(LLVMContext::MD_invariant_group, JMD);
}

void llvm::combineMetadataForCSE(Instruction *K, const Instruction *J,
                                 bool KDominatesJ) {
  unsigned KnownIDs[] = {
      LLVMContext::MD_tbaa,            LLVMContext::MD_alias_scope,
      LLVMContext::MD_noalias,         LLVMContext::MD_range,
      LLVMContext::MD_invariant_load,  LLVMContext::MD_nonnull,
      LLVMContext::MD_invariant_group, LLVMContext::MD_align,
      LLVMContext::MD_dereferenceable,
      LLVMContext::MD_dereferenceable_or_null,
      LLVMContext::MD_access_group,    LLVMContext::MD_preserve_access_index,
      LLVMContext::MD_nontemporal,     LLVMContext::MD_noundef};
  combineMetadata(K, J, KnownIDs, KDominatesJ);
}

void llvm::copyMetadataForLoad(LoadInst &Dest, const LoadInst &Source) {
  SmallVector<std::pair<unsigned, MDNode *>, 8> MD;
  Source.getAllMetadata(MD);
  MDBuilder MDB(Dest.getContext());
  Type *NewType = Dest.getType();
  const DataLayout &DL = Source.getModule()->getDataLayout();
  for (const auto &MDPair : MD) {
    unsigned ID = MDPair.first;
    MDNode *N = MDPair.second;
    // Note, essentially every kind of metadata should be preserved here! This
    // routine is supposed to clone a load instruction changing *only its type*.
    // The only metadata it makes sense to drop is metadata which is invalidated
    // when the pointer type changes. This should essentially never be the case
    // in LLVM, but we explicitly switch over only known metadata to be
    // conservatively correct. If you are adding metadata to LLVM which pertains
    // to loads, you almost certainly want to add it here.
    switch (ID) {
    case LLVMContext::MD_dbg:
    case LLVMContext::MD_tbaa:
    case LLVMContext::MD_prof:
    case LLVMContext::MD_fpmath:
    case LLVMContext::MD_tbaa_struct:
    case LLVMContext::MD_invariant_load:
    case LLVMContext::MD_alias_scope:
    case LLVMContext::MD_noalias:
    case LLVMContext::MD_nontemporal:
    case LLVMContext::MD_mem_parallel_loop_access:
    case LLVMContext::MD_access_group:
    case LLVMContext::MD_noundef:
      // All of these directly apply.
      Dest.setMetadata(ID, N);
      break;

    case LLVMContext::MD_nonnull:
      copyNonnullMetadata(Source, N, Dest);
      break;

    case LLVMContext::MD_align:
    case LLVMContext::MD_dereferenceable:
    case LLVMContext::MD_dereferenceable_or_null:
      // These only directly apply if the new type is also a pointer.
      if (NewType->isPointerTy())
        Dest.setMetadata(ID, N);
      break;

    case LLVMContext::MD_range:
      copyRangeMetadata(DL, Source, N, Dest);
      break;
    }
  }
}

void llvm::patchReplacementInstruction(Instruction *I, Value *Repl) {
  auto *ReplInst = dyn_cast<Instruction>(Repl);
  if (!ReplInst)
    return;

  // Patch the replacement so that it is not more restrictive than the value
  // being replaced.
  // Note that if 'I' is a load being replaced by some operation,
  // for example, by an arithmetic operation, then andIRFlags()
  // would just erase all math flags from the original arithmetic
  // operation, which is clearly not wanted and not needed.
  if (!isa<LoadInst>(I))
    ReplInst->andIRFlags(I);

  // FIXME: If both the original and replacement value are part of the
  // same control-flow region (meaning that the execution of one
  // guarantees the execution of the other), then we can combine the
  // noalias scopes here and do better than the general conservative
  // answer used in combineMetadata().

  // In general, GVN unifies expressions over different control-flow
  // regions, and so we need a conservative combination of the noalias
  // scopes.
  static const unsigned KnownIDs[] = {
      LLVMContext::MD_tbaa,            LLVMContext::MD_alias_scope,
      LLVMContext::MD_noalias,         LLVMContext::MD_range,
      LLVMContext::MD_fpmath,          LLVMContext::MD_invariant_load,
      LLVMContext::MD_invariant_group, LLVMContext::MD_nonnull,
      LLVMContext::MD_access_group,    LLVMContext::MD_preserve_access_index,
      LLVMContext::MD_noundef,         LLVMContext::MD_nontemporal};
  combineMetadata(ReplInst, I, KnownIDs, false);
}

template <typename RootType, typename DominatesFn>
static unsigned replaceDominatedUsesWith(Value *From, Value *To,
                                         const RootType &Root,
                                         const DominatesFn &Dominates) {
  assert(From->getType() == To->getType());

  unsigned Count = 0;
  for (Use &U : llvm::make_early_inc_range(From->uses())) {
    if (!Dominates(Root, U))
      continue;
    U.set(To);
    LLVM_DEBUG(dbgs() << "Replace dominated use of '" << From->getName()
                      << "' as " << *To << " in " << *U << "\n");
    ++Count;
  }
  return Count;
}

unsigned llvm::replaceNonLocalUsesWith(Instruction *From, Value *To) {
   assert(From->getType() == To->getType());
   auto *BB = From->getParent();
   unsigned Count = 0;

   for (Use &U : llvm::make_early_inc_range(From->uses())) {
    auto *I = cast<Instruction>(U.getUser());
    if (I->getParent() == BB)
      continue;
    U.set(To);
    ++Count;
  }
  return Count;
}

unsigned llvm::replaceDominatedUsesWith(Value *From, Value *To,
                                        DominatorTree &DT,
                                        const BasicBlockEdge &Root) {
  auto Dominates = [&DT](const BasicBlockEdge &Root, const Use &U) {
    return DT.dominates(Root, U);
  };
  return ::replaceDominatedUsesWith(From, To, Root, Dominates);
}

unsigned llvm::replaceDominatedUsesWith(Value *From, Value *To,
                                        DominatorTree &DT,
                                        const BasicBlock *BB) {
  auto Dominates = [&DT](const BasicBlock *BB, const Use &U) {
    return DT.dominates(BB, U);
  };
  return ::replaceDominatedUsesWith(From, To, BB, Dominates);
}

bool llvm::callsGCLeafFunction(const CallBase *Call,
                               const TargetLibraryInfo &TLI) {
  // Check if the function is specifically marked as a gc leaf function.
  if (Call->hasFnAttr("gc-leaf-function"))
    return true;
  if (const Function *F = Call->getCalledFunction()) {
    if (F->hasFnAttribute("gc-leaf-function"))
      return true;

    if (auto IID = F->getIntrinsicID()) {
      // Most LLVM intrinsics do not take safepoints.
      return IID != Intrinsic::experimental_gc_statepoint &&
             IID != Intrinsic::experimental_deoptimize &&
             IID != Intrinsic::memcpy_element_unordered_atomic &&
             IID != Intrinsic::memmove_element_unordered_atomic;
    }
  }

  // Lib calls can be materialized by some passes, and won't be
  // marked as 'gc-leaf-function.' All available Libcalls are
  // GC-leaf.
  LibFunc LF;
  if (TLI.getLibFunc(*Call, LF)) {
    return TLI.has(LF);
  }

  return false;
}

void llvm::copyNonnullMetadata(const LoadInst &OldLI, MDNode *N,
                               LoadInst &NewLI) {
  auto *NewTy = NewLI.getType();

  // This only directly applies if the new type is also a pointer.
  if (NewTy->isPointerTy()) {
    NewLI.setMetadata(LLVMContext::MD_nonnull, N);
    return;
  }

  // The only other translation we can do is to integral loads with !range
  // metadata.
  if (!NewTy->isIntegerTy())
    return;

  MDBuilder MDB(NewLI.getContext());
  const Value *Ptr = OldLI.getPointerOperand();
  auto *ITy = cast<IntegerType>(NewTy);
  auto *NullInt = ConstantExpr::getPtrToInt(
      ConstantPointerNull::get(cast<PointerType>(Ptr->getType())), ITy);
  auto *NonNullInt = ConstantExpr::getAdd(NullInt, ConstantInt::get(ITy, 1));
  NewLI.setMetadata(LLVMContext::MD_range,
                    MDB.createRange(NonNullInt, NullInt));
}

void llvm::copyRangeMetadata(const DataLayout &DL, const LoadInst &OldLI,
                             MDNode *N, LoadInst &NewLI) {
  auto *NewTy = NewLI.getType();
  // Simply copy the metadata if the type did not change.
  if (NewTy == OldLI.getType()) {
    NewLI.setMetadata(LLVMContext::MD_range, N);
    return;
  }

  // Give up unless it is converted to a pointer where there is a single very
  // valuable mapping we can do reliably.
  // FIXME: It would be nice to propagate this in more ways, but the type
  // conversions make it hard.
  if (!NewTy->isPointerTy())
    return;

  unsigned BitWidth = DL.getPointerTypeSizeInBits(NewTy);
  if (!getConstantRangeFromMetadata(*N).contains(APInt(BitWidth, 0))) {
    MDNode *NN = MDNode::get(OldLI.getContext(), std::nullopt);
    NewLI.setMetadata(LLVMContext::MD_nonnull, NN);
  }
}

void llvm::dropDebugUsers(Instruction &I) {
  SmallVector<DbgVariableIntrinsic *, 1> DbgUsers;
  findDbgUsers(DbgUsers, &I);
  for (auto *DII : DbgUsers)
    DII->eraseFromParent();
}

void llvm::hoistAllInstructionsInto(BasicBlock *DomBlock, Instruction *InsertPt,
                                    BasicBlock *BB) {
  // Since we are moving the instructions out of its basic block, we do not
  // retain their original debug locations (DILocations) and debug intrinsic
  // instructions.
  //
  // Doing so would degrade the debugging experience and adversely affect the
  // accuracy of profiling information.
  //
  // Currently, when hoisting the instructions, we take the following actions:
  // - Remove their debug intrinsic instructions.
  // - Set their debug locations to the values from the insertion point.
  //
  // As per PR39141 (comment #8), the more fundamental reason why the dbg.values
  // need to be deleted, is because there will not be any instructions with a
  // DILocation in either branch left after performing the transformation. We
  // can only insert a dbg.value after the two branches are joined again.
  //
  // See PR38762, PR39243 for more details.
  //
  // TODO: Extend llvm.dbg.value to take more than one SSA Value (PR39141) to
  // encode predicated DIExpressions that yield different results on different
  // code paths.

  for (BasicBlock::iterator II = BB->begin(), IE = BB->end(); II != IE;) {
    Instruction *I = &*II;
    I->dropUndefImplyingAttrsAndUnknownMetadata();
    if (I->isUsedByMetadata())
      dropDebugUsers(*I);
    if (I->isDebugOrPseudoInst()) {
      // Remove DbgInfo and pseudo probe Intrinsics.
      II = I->eraseFromParent();
      continue;
    }
    I->setDebugLoc(InsertPt->getDebugLoc());
    ++II;
  }
  DomBlock->splice(InsertPt->getIterator(), BB, BB->begin(),
                   BB->getTerminator()->getIterator());
}

namespace {

/// A potential constituent of a bitreverse or bswap expression. See
/// collectBitParts for a fuller explanation.
struct BitPart {
  BitPart(Value *P, unsigned BW) : Provider(P) {
    Provenance.resize(BW);
  }

  /// The Value that this is a bitreverse/bswap of.
  Value *Provider;

  /// The "provenance" of each bit. Provenance[A] = B means that bit A
  /// in Provider becomes bit B in the result of this expression.
  SmallVector<int8_t, 32> Provenance; // int8_t means max size is i128.

  enum { Unset = -1 };
};

} // end anonymous namespace

/// Analyze the specified subexpression and see if it is capable of providing
/// pieces of a bswap or bitreverse. The subexpression provides a potential
/// piece of a bswap or bitreverse if it can be proved that each non-zero bit in
/// the output of the expression came from a corresponding bit in some other
/// value. This function is recursive, and the end result is a mapping of
/// bitnumber to bitnumber. It is the caller's responsibility to validate that
/// the bitnumber to bitnumber mapping is correct for a bswap or bitreverse.
///
/// For example, if the current subexpression if "(shl i32 %X, 24)" then we know
/// that the expression deposits the low byte of %X into the high byte of the
/// result and that all other bits are zero. This expression is accepted and a
/// BitPart is returned with Provider set to %X and Provenance[24-31] set to
/// [0-7].
///
/// For vector types, all analysis is performed at the per-element level. No
/// cross-element analysis is supported (shuffle/insertion/reduction), and all
/// constant masks must be splatted across all elements.
///
/// To avoid revisiting values, the BitPart results are memoized into the
/// provided map. To avoid unnecessary copying of BitParts, BitParts are
/// constructed in-place in the \c BPS map. Because of this \c BPS needs to
/// store BitParts objects, not pointers. As we need the concept of a nullptr
/// BitParts (Value has been analyzed and the analysis failed), we an Optional
/// type instead to provide the same functionality.
///
/// Because we pass around references into \c BPS, we must use a container that
/// does not invalidate internal references (std::map instead of DenseMap).
static const std::optional<BitPart> &
collectBitParts(Value *V, bool MatchBSwaps, bool MatchBitReversals,
                std::map<Value *, std::optional<BitPart>> &BPS, int Depth,
                bool &FoundRoot) {
  auto I = BPS.find(V);
  if (I != BPS.end())
    return I->second;

  auto &Result = BPS[V] = std::nullopt;
  auto BitWidth = V->getType()->getScalarSizeInBits();

  // Can't do integer/elements > 128 bits.
  if (BitWidth > 128)
    return Result;

  // Prevent stack overflow by limiting the recursion depth
  if (Depth == BitPartRecursionMaxDepth) {
    LLVM_DEBUG(dbgs() << "collectBitParts max recursion depth reached.\n");
    return Result;
  }

  if (auto *I = dyn_cast<Instruction>(V)) {
    Value *X, *Y;
    const APInt *C;

    // If this is an or instruction, it may be an inner node of the bswap.
    if (match(V, m_Or(m_Value(X), m_Value(Y)))) {
      // Check we have both sources and they are from the same provider.
      const auto &A = collectBitParts(X, MatchBSwaps, MatchBitReversals, BPS,
                                      Depth + 1, FoundRoot);
      if (!A || !A->Provider)
        return Result;

      const auto &B = collectBitParts(Y, MatchBSwaps, MatchBitReversals, BPS,
                                      Depth + 1, FoundRoot);
      if (!B || A->Provider != B->Provider)
        return Result;

      // Try and merge the two together.
      Result = BitPart(A->Provider, BitWidth);
      for (unsigned BitIdx = 0; BitIdx < BitWidth; ++BitIdx) {
        if (A->Provenance[BitIdx] != BitPart::Unset &&
            B->Provenance[BitIdx] != BitPart::Unset &&
            A->Provenance[BitIdx] != B->Provenance[BitIdx])
          return Result = std::nullopt;

        if (A->Provenance[BitIdx] == BitPart::Unset)
          Result->Provenance[BitIdx] = B->Provenance[BitIdx];
        else
          Result->Provenance[BitIdx] = A->Provenance[BitIdx];
      }

      return Result;
    }

    // If this is a logical shift by a constant, recurse then shift the result.
    if (match(V, m_LogicalShift(m_Value(X), m_APInt(C)))) {
      const APInt &BitShift = *C;

      // Ensure the shift amount is defined.
      if (BitShift.uge(BitWidth))
        return Result;

      // For bswap-only, limit shift amounts to whole bytes, for an early exit.
      if (!MatchBitReversals && (BitShift.getZExtValue() % 8) != 0)
        return Result;

      const auto &Res = collectBitParts(X, MatchBSwaps, MatchBitReversals, BPS,
                                        Depth + 1, FoundRoot);
      if (!Res)
        return Result;
      Result = Res;

      // Perform the "shift" on BitProvenance.
      auto &P = Result->Provenance;
      if (I->getOpcode() == Instruction::Shl) {
        P.erase(std::prev(P.end(), BitShift.getZExtValue()), P.end());
        P.insert(P.begin(), BitShift.getZExtValue(), BitPart::Unset);
      } else {
        P.erase(P.begin(), std::next(P.begin(), BitShift.getZExtValue()));
        P.insert(P.end(), BitShift.getZExtValue(), BitPart::Unset);
      }

      return Result;
    }

    // If this is a logical 'and' with a mask that clears bits, recurse then
    // unset the appropriate bits.
    if (match(V, m_And(m_Value(X), m_APInt(C)))) {
      const APInt &AndMask = *C;

      // Check that the mask allows a multiple of 8 bits for a bswap, for an
      // early exit.
      unsigned NumMaskedBits = AndMask.popcount();
      if (!MatchBitReversals && (NumMaskedBits % 8) != 0)
        return Result;

      const auto &Res = collectBitParts(X, MatchBSwaps, MatchBitReversals, BPS,
                                        Depth + 1, FoundRoot);
      if (!Res)
        return Result;
      Result = Res;

      for (unsigned BitIdx = 0; BitIdx < BitWidth; ++BitIdx)
        // If the AndMask is zero for this bit, clear the bit.
        if (AndMask[BitIdx] == 0)
          Result->Provenance[BitIdx] = BitPart::Unset;
      return Result;
    }

    // If this is a zext instruction zero extend the result.
    if (match(V, m_ZExt(m_Value(X)))) {
      const auto &Res = collectBitParts(X, MatchBSwaps, MatchBitReversals, BPS,
                                        Depth + 1, FoundRoot);
      if (!Res)
        return Result;

      Result = BitPart(Res->Provider, BitWidth);
      auto NarrowBitWidth = X->getType()->getScalarSizeInBits();
      for (unsigned BitIdx = 0; BitIdx < NarrowBitWidth; ++BitIdx)
        Result->Provenance[BitIdx] = Res->Provenance[BitIdx];
      for (unsigned BitIdx = NarrowBitWidth; BitIdx < BitWidth; ++BitIdx)
        Result->Provenance[BitIdx] = BitPart::Unset;
      return Result;
    }

    // If this is a truncate instruction, extract the lower bits.
    if (match(V, m_Trunc(m_Value(X)))) {
      const auto &Res = collectBitParts(X, MatchBSwaps, MatchBitReversals, BPS,
                                        Depth + 1, FoundRoot);
      if (!Res)
        return Result;

      Result = BitPart(Res->Provider, BitWidth);
      for (unsigned BitIdx = 0; BitIdx < BitWidth; ++BitIdx)
        Result->Provenance[BitIdx] = Res->Provenance[BitIdx];
      return Result;
    }

    // BITREVERSE - most likely due to us previous matching a partial
    // bitreverse.
    if (match(V, m_BitReverse(m_Value(X)))) {
      const auto &Res = collectBitParts(X, MatchBSwaps, MatchBitReversals, BPS,
                                        Depth + 1, FoundRoot);
      if (!Res)
        return Result;

      Result = BitPart(Res->Provider, BitWidth);
      for (unsigned BitIdx = 0; BitIdx < BitWidth; ++BitIdx)
        Result->Provenance[(BitWidth - 1) - BitIdx] = Res->Provenance[BitIdx];
      return Result;
    }

    // BSWAP - most likely due to us previous matching a partial bswap.
    if (match(V, m_BSwap(m_Value(X)))) {
      const auto &Res = collectBitParts(X, MatchBSwaps, MatchBitReversals, BPS,
                                        Depth + 1, FoundRoot);
      if (!Res)
        return Result;

      unsigned ByteWidth = BitWidth / 8;
      Result = BitPart(Res->Provider, BitWidth);
      for (unsigned ByteIdx = 0; ByteIdx < ByteWidth; ++ByteIdx) {
        unsigned ByteBitOfs = ByteIdx * 8;
        for (unsigned BitIdx = 0; BitIdx < 8; ++BitIdx)
          Result->Provenance[(BitWidth - 8 - ByteBitOfs) + BitIdx] =
              Res->Provenance[ByteBitOfs + BitIdx];
      }
      return Result;
    }

    // Funnel 'double' shifts take 3 operands, 2 inputs and the shift
    // amount (modulo).
    // fshl(X,Y,Z): (X << (Z % BW)) | (Y >> (BW - (Z % BW)))
    // fshr(X,Y,Z): (X << (BW - (Z % BW))) | (Y >> (Z % BW))
    if (match(V, m_FShl(m_Value(X), m_Value(Y), m_APInt(C))) ||
        match(V, m_FShr(m_Value(X), m_Value(Y), m_APInt(C)))) {
      // We can treat fshr as a fshl by flipping the modulo amount.
      unsigned ModAmt = C->urem(BitWidth);
      if (cast<IntrinsicInst>(I)->getIntrinsicID() == Intrinsic::fshr)
        ModAmt = BitWidth - ModAmt;

      // For bswap-only, limit shift amounts to whole bytes, for an early exit.
      if (!MatchBitReversals && (ModAmt % 8) != 0)
        return Result;

      // Check we have both sources and they are from the same provider.
      const auto &LHS = collectBitParts(X, MatchBSwaps, MatchBitReversals, BPS,
                                        Depth + 1, FoundRoot);
      if (!LHS || !LHS->Provider)
        return Result;

      const auto &RHS = collectBitParts(Y, MatchBSwaps, MatchBitReversals, BPS,
                                        Depth + 1, FoundRoot);
      if (!RHS || LHS->Provider != RHS->Provider)
        return Result;

      unsigned StartBitRHS = BitWidth - ModAmt;
      Result = BitPart(LHS->Provider, BitWidth);
      for (unsigned BitIdx = 0; BitIdx < StartBitRHS; ++BitIdx)
        Result->Provenance[BitIdx + ModAmt] = LHS->Provenance[BitIdx];
      for (unsigned BitIdx = 0; BitIdx < ModAmt; ++BitIdx)
        Result->Provenance[BitIdx] = RHS->Provenance[BitIdx + StartBitRHS];
      return Result;
    }
  }

  // If we've already found a root input value then we're never going to merge
  // these back together.
  if (FoundRoot)
    return Result;

  // Okay, we got to something that isn't a shift, 'or', 'and', etc. This must
  // be the root input value to the bswap/bitreverse.
  FoundRoot = true;
  Result = BitPart(V, BitWidth);
  for (unsigned BitIdx = 0; BitIdx < BitWidth; ++BitIdx)
    Result->Provenance[BitIdx] = BitIdx;
  return Result;
}

static bool bitTransformIsCorrectForBSwap(unsigned From, unsigned To,
                                          unsigned BitWidth) {
  if (From % 8 != To % 8)
    return false;
  // Convert from bit indices to byte indices and check for a byte reversal.
  From >>= 3;
  To >>= 3;
  BitWidth >>= 3;
  return From == BitWidth - To - 1;
}

static bool bitTransformIsCorrectForBitReverse(unsigned From, unsigned To,
                                               unsigned BitWidth) {
  return From == BitWidth - To - 1;
}

bool llvm::recognizeBSwapOrBitReverseIdiom(
    Instruction *I, bool MatchBSwaps, bool MatchBitReversals,
    SmallVectorImpl<Instruction *> &InsertedInsts) {
  if (!match(I, m_Or(m_Value(), m_Value())) &&
      !match(I, m_FShl(m_Value(), m_Value(), m_Value())) &&
      !match(I, m_FShr(m_Value(), m_Value(), m_Value())))
    return false;
  if (!MatchBSwaps && !MatchBitReversals)
    return false;
  Type *ITy = I->getType();
  if (!ITy->isIntOrIntVectorTy() || ITy->getScalarSizeInBits() > 128)
    return false;  // Can't do integer/elements > 128 bits.

  // Try to find all the pieces corresponding to the bswap.
  bool FoundRoot = false;
  std::map<Value *, std::optional<BitPart>> BPS;
  const auto &Res =
      collectBitParts(I, MatchBSwaps, MatchBitReversals, BPS, 0, FoundRoot);
  if (!Res)
    return false;
  ArrayRef<int8_t> BitProvenance = Res->Provenance;
  assert(all_of(BitProvenance,
                [](int8_t I) { return I == BitPart::Unset || 0 <= I; }) &&
         "Illegal bit provenance index");

  // If the upper bits are zero, then attempt to perform as a truncated op.
  Type *DemandedTy = ITy;
  if (BitProvenance.back() == BitPart::Unset) {
    while (!BitProvenance.empty() && BitProvenance.back() == BitPart::Unset)
      BitProvenance = BitProvenance.drop_back();
    if (BitProvenance.empty())
      return false; // TODO - handle null value?
    DemandedTy = Type::getIntNTy(I->getContext(), BitProvenance.size());
    if (auto *IVecTy = dyn_cast<VectorType>(ITy))
      DemandedTy = VectorType::get(DemandedTy, IVecTy);
  }

  // Check BitProvenance hasn't found a source larger than the result type.
  unsigned DemandedBW = DemandedTy->getScalarSizeInBits();
  if (DemandedBW > ITy->getScalarSizeInBits())
    return false;

  // Now, is the bit permutation correct for a bswap or a bitreverse? We can
  // only byteswap values with an even number of bytes.
  APInt DemandedMask = APInt::getAllOnes(DemandedBW);
  bool OKForBSwap = MatchBSwaps && (DemandedBW % 16) == 0;
  bool OKForBitReverse = MatchBitReversals;
  for (unsigned BitIdx = 0;
       (BitIdx < DemandedBW) && (OKForBSwap || OKForBitReverse); ++BitIdx) {
    if (BitProvenance[BitIdx] == BitPart::Unset) {
      DemandedMask.clearBit(BitIdx);
      continue;
    }
    OKForBSwap &= bitTransformIsCorrectForBSwap(BitProvenance[BitIdx], BitIdx,
                                                DemandedBW);
    OKForBitReverse &= bitTransformIsCorrectForBitReverse(BitProvenance[BitIdx],
                                                          BitIdx, DemandedBW);
  }

  Intrinsic::ID Intrin;
  if (OKForBSwap)
    Intrin = Intrinsic::bswap;
  else if (OKForBitReverse)
    Intrin = Intrinsic::bitreverse;
  else
    return false;

  Function *F = Intrinsic::getDeclaration(I->getModule(), Intrin, DemandedTy);
  Value *Provider = Res->Provider;

  // We may need to truncate the provider.
  if (DemandedTy != Provider->getType()) {
    auto *Trunc =
        CastInst::CreateIntegerCast(Provider, DemandedTy, false, "trunc", I);
    InsertedInsts.push_back(Trunc);
    Provider = Trunc;
  }

  Instruction *Result = CallInst::Create(F, Provider, "rev", I);
  InsertedInsts.push_back(Result);

  if (!DemandedMask.isAllOnes()) {
    auto *Mask = ConstantInt::get(DemandedTy, DemandedMask);
    Result = BinaryOperator::Create(Instruction::And, Result, Mask, "mask", I);
    InsertedInsts.push_back(Result);
  }

  // We may need to zeroextend back to the result type.
  if (ITy != Result->getType()) {
    auto *ExtInst = CastInst::CreateIntegerCast(Result, ITy, false, "zext", I);
    InsertedInsts.push_back(ExtInst);
  }

  return true;
}

// CodeGen has special handling for some string functions that may replace
// them with target-specific intrinsics.  Since that'd skip our interceptors
// in ASan/MSan/TSan/DFSan, and thus make us miss some memory accesses,
// we mark affected calls as NoBuiltin, which will disable optimization
// in CodeGen.
void llvm::maybeMarkSanitizerLibraryCallNoBuiltin(
    CallInst *CI, const TargetLibraryInfo *TLI) {
  Function *F = CI->getCalledFunction();
  LibFunc Func;
  if (F && !F->hasLocalLinkage() && F->hasName() &&
      TLI->getLibFunc(F->getName(), Func) && TLI->hasOptimizedCodeGen(Func) &&
      !F->doesNotAccessMemory())
    CI->addFnAttr(Attribute::NoBuiltin);
}

bool llvm::canReplaceOperandWithVariable(const Instruction *I, unsigned OpIdx) {
  // We can't have a PHI with a metadata type.
  if (I->getOperand(OpIdx)->getType()->isMetadataTy())
    return false;

  // Early exit.
  if (!isa<Constant>(I->getOperand(OpIdx)))
    return true;

  switch (I->getOpcode()) {
  default:
    return true;
  case Instruction::Call:
  case Instruction::Invoke: {
    const auto &CB = cast<CallBase>(*I);

    // Can't handle inline asm. Skip it.
    if (CB.isInlineAsm())
      return false;

    // Constant bundle operands may need to retain their constant-ness for
    // correctness.
    if (CB.isBundleOperand(OpIdx))
      return false;

    if (OpIdx < CB.arg_size()) {
      // Some variadic intrinsics require constants in the variadic arguments,
      // which currently aren't markable as immarg.
      if (isa<IntrinsicInst>(CB) &&
          OpIdx >= CB.getFunctionType()->getNumParams()) {
        // This is known to be OK for stackmap.
        return CB.getIntrinsicID() == Intrinsic::experimental_stackmap;
      }

      // gcroot is a special case, since it requires a constant argument which
      // isn't also required to be a simple ConstantInt.
      if (CB.getIntrinsicID() == Intrinsic::gcroot)
        return false;

      // Some intrinsic operands are required to be immediates.
      return !CB.paramHasAttr(OpIdx, Attribute::ImmArg);
    }

    // It is never allowed to replace the call argument to an intrinsic, but it
    // may be possible for a call.
    return !isa<IntrinsicInst>(CB);
  }
  case Instruction::ShuffleVector:
    // Shufflevector masks are constant.
    return OpIdx != 2;
  case Instruction::Switch:
  case Instruction::ExtractValue:
    // All operands apart from the first are constant.
    return OpIdx == 0;
  case Instruction::InsertValue:
    // All operands apart from the first and the second are constant.
    return OpIdx < 2;
  case Instruction::Alloca:
    // Static allocas (constant size in the entry block) are handled by
    // prologue/epilogue insertion so they're free anyway. We definitely don't
    // want to make them non-constant.
    return !cast<AllocaInst>(I)->isStaticAlloca();
  case Instruction::GetElementPtr:
    if (OpIdx == 0)
      return true;
    gep_type_iterator It = gep_type_begin(I);
    for (auto E = std::next(It, OpIdx); It != E; ++It)
      if (It.isStruct())
        return false;
    return true;
  }
}

Value *llvm::invertCondition(Value *Condition) {
  // First: Check if it's a constant
  if (Constant *C = dyn_cast<Constant>(Condition))
    return ConstantExpr::getNot(C);

  // Second: If the condition is already inverted, return the original value
  Value *NotCondition;
  if (match(Condition, m_Not(m_Value(NotCondition))))
    return NotCondition;

  BasicBlock *Parent = nullptr;
  Instruction *Inst = dyn_cast<Instruction>(Condition);
  if (Inst)
    Parent = Inst->getParent();
  else if (Argument *Arg = dyn_cast<Argument>(Condition))
    Parent = &Arg->getParent()->getEntryBlock();
  assert(Parent && "Unsupported condition to invert");

  // Third: Check all the users for an invert
  for (User *U : Condition->users())
    if (Instruction *I = dyn_cast<Instruction>(U))
      if (I->getParent() == Parent && match(I, m_Not(m_Specific(Condition))))
        return I;

  // Last option: Create a new instruction
  auto *Inverted =
      BinaryOperator::CreateNot(Condition, Condition->getName() + ".inv");
  if (Inst && !isa<PHINode>(Inst))
    Inverted->insertAfter(Inst);
  else
    Inverted->insertBefore(&*Parent->getFirstInsertionPt());
  return Inverted;
}

bool llvm::inferAttributesFromOthers(Function &F) {
  // Note: We explicitly check for attributes rather than using cover functions
  // because some of the cover functions include the logic being implemented.

  bool Changed = false;
  // readnone + not convergent implies nosync
  if (!F.hasFnAttribute(Attribute::NoSync) &&
      F.doesNotAccessMemory() && !F.isConvergent()) {
    F.setNoSync();
    Changed = true;
  }

  // readonly implies nofree
  if (!F.hasFnAttribute(Attribute::NoFree) && F.onlyReadsMemory()) {
    F.setDoesNotFreeMemory();
    Changed = true;
  }

  // willreturn implies mustprogress
  if (!F.hasFnAttribute(Attribute::MustProgress) && F.willReturn()) {
    F.setMustProgress();
    Changed = true;
  }

  // TODO: There are a bunch of cases of restrictive memory effects we
  // can infer by inspecting arguments of argmemonly-ish functions.

  return Changed;
}<|MERGE_RESOLUTION|>--- conflicted
+++ resolved
@@ -1493,21 +1493,9 @@
 static bool valueCoversEntireFragment(Type *ValTy, DbgVariableIntrinsic *DII) {
   const DataLayout &DL = DII->getModule()->getDataLayout();
   TypeSize ValueSize = DL.getTypeAllocSizeInBits(ValTy);
-<<<<<<< HEAD
-  if (std::optional<uint64_t> FragmentSize = DII->getFragmentSizeInBits()) {
-    if (ValueSize.isScalable()) {
-      // FIXME: This is likely too conservative but avoids a crash.
-      return false;
-    }
-    assert(!ValueSize.isScalable() &&
-           "Fragments don't work on scalable types.");
-    return ValueSize.getFixedValue() >= *FragmentSize;
-  }
-=======
   if (std::optional<uint64_t> FragmentSize = DII->getFragmentSizeInBits())
     return TypeSize::isKnownGE(ValueSize, TypeSize::getFixed(*FragmentSize));
 
->>>>>>> d2c7f406
   // We can't always calculate the size of the DI variable (e.g. if it is a
   // VLA). Try to use the size of the alloca that the dbg intrinsic describes
   // intead.

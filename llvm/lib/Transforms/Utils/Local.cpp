--- conflicted
+++ resolved
@@ -1349,21 +1349,12 @@
 /// least n bits.
 static bool valueCoversEntireFragment(Type *ValTy, DbgVariableIntrinsic *DII) {
   const DataLayout &DL = DII->getModule()->getDataLayout();
-<<<<<<< HEAD
-  // We can't really tell.
-  if (isa<ScalableVectorType>(ValTy))
-    return false;
-  uint64_t ValueSize = DL.getTypeAllocSizeInBits(ValTy);
-  if (auto FragmentSize = DII->getFragmentSizeInBits())
-    return ValueSize >= *FragmentSize;
-=======
   TypeSize ValueSize = DL.getTypeAllocSizeInBits(ValTy);
   if (Optional<uint64_t> FragmentSize = DII->getFragmentSizeInBits()) {
     assert(!ValueSize.isScalable() &&
            "Fragments don't work on scalable types.");
     return ValueSize.getFixedSize() >= *FragmentSize;
   }
->>>>>>> b536945c
   // We can't always calculate the size of the DI variable (e.g. if it is a
   // VLA). Try to use the size of the alloca that the dbg intrinsic describes
   // intead.

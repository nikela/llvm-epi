//===- Local.cpp - Functions to perform local transformations -------------===//
//
// Part of the LLVM Project, under the Apache License v2.0 with LLVM Exceptions.
// See https://llvm.org/LICENSE.txt for license information.
// SPDX-License-Identifier: Apache-2.0 WITH LLVM-exception
//
//===----------------------------------------------------------------------===//
//
// This family of functions perform various local transformations to the
// program.
//
//===----------------------------------------------------------------------===//

#include "llvm/Transforms/Utils/Local.h"
#include "llvm/ADT/APInt.h"
#include "llvm/ADT/DenseMap.h"
#include "llvm/ADT/DenseMapInfo.h"
#include "llvm/ADT/DenseSet.h"
#include "llvm/ADT/Hashing.h"
#include "llvm/ADT/Optional.h"
#include "llvm/ADT/STLExtras.h"
#include "llvm/ADT/SetVector.h"
#include "llvm/ADT/SmallPtrSet.h"
#include "llvm/ADT/SmallVector.h"
#include "llvm/ADT/Statistic.h"
#include "llvm/Analysis/AssumeBundleQueries.h"
#include "llvm/Analysis/ConstantFolding.h"
#include "llvm/Analysis/DomTreeUpdater.h"
#include "llvm/Analysis/EHPersonalities.h"
#include "llvm/Analysis/InstructionSimplify.h"
#include "llvm/Analysis/MemoryBuiltins.h"
#include "llvm/Analysis/MemorySSAUpdater.h"
#include "llvm/Analysis/TargetLibraryInfo.h"
#include "llvm/Analysis/ValueTracking.h"
#include "llvm/Analysis/VectorUtils.h"
#include "llvm/BinaryFormat/Dwarf.h"
#include "llvm/IR/Argument.h"
#include "llvm/IR/Attributes.h"
#include "llvm/IR/BasicBlock.h"
#include "llvm/IR/CFG.h"
#include "llvm/IR/Constant.h"
#include "llvm/IR/ConstantRange.h"
#include "llvm/IR/Constants.h"
#include "llvm/IR/DIBuilder.h"
#include "llvm/IR/DataLayout.h"
#include "llvm/IR/DebugInfo.h"
#include "llvm/IR/DebugInfoMetadata.h"
#include "llvm/IR/DebugLoc.h"
#include "llvm/IR/DerivedTypes.h"
#include "llvm/IR/Dominators.h"
#include "llvm/IR/Function.h"
#include "llvm/IR/GetElementPtrTypeIterator.h"
#include "llvm/IR/GlobalObject.h"
#include "llvm/IR/IRBuilder.h"
#include "llvm/IR/InstrTypes.h"
#include "llvm/IR/Instruction.h"
#include "llvm/IR/Instructions.h"
#include "llvm/IR/IntrinsicInst.h"
#include "llvm/IR/Intrinsics.h"
#include "llvm/IR/IntrinsicsWebAssembly.h"
#include "llvm/IR/LLVMContext.h"
#include "llvm/IR/MDBuilder.h"
#include "llvm/IR/Metadata.h"
#include "llvm/IR/Module.h"
#include "llvm/IR/PatternMatch.h"
#include "llvm/IR/Type.h"
#include "llvm/IR/Use.h"
#include "llvm/IR/User.h"
#include "llvm/IR/Value.h"
#include "llvm/IR/ValueHandle.h"
#include "llvm/Support/Casting.h"
#include "llvm/Support/Debug.h"
#include "llvm/Support/ErrorHandling.h"
#include "llvm/Support/KnownBits.h"
#include "llvm/Support/raw_ostream.h"
#include "llvm/Transforms/Utils/BasicBlockUtils.h"
#include "llvm/Transforms/Utils/ValueMapper.h"
#include <algorithm>
#include <cassert>
#include <cstdint>
#include <iterator>
#include <map>
#include <optional>
#include <utility>

using namespace llvm;
using namespace llvm::PatternMatch;

#define DEBUG_TYPE "local"

STATISTIC(NumRemoved, "Number of unreachable basic blocks removed");
STATISTIC(NumPHICSEs, "Number of PHI's that got CSE'd");

static cl::opt<bool> PHICSEDebugHash(
    "phicse-debug-hash",
#ifdef EXPENSIVE_CHECKS
    cl::init(true),
#else
    cl::init(false),
#endif
    cl::Hidden,
    cl::desc("Perform extra assertion checking to verify that PHINodes's hash "
             "function is well-behaved w.r.t. its isEqual predicate"));

static cl::opt<unsigned> PHICSENumPHISmallSize(
    "phicse-num-phi-smallsize", cl::init(32), cl::Hidden,
    cl::desc(
        "When the basic block contains not more than this number of PHI nodes, "
        "perform a (faster!) exhaustive search instead of set-driven one."));

// Max recursion depth for collectBitParts used when detecting bswap and
// bitreverse idioms.
static const unsigned BitPartRecursionMaxDepth = 48;

//===----------------------------------------------------------------------===//
//  Local constant propagation.
//

/// ConstantFoldTerminator - If a terminator instruction is predicated on a
/// constant value, convert it into an unconditional branch to the constant
/// destination.  This is a nontrivial operation because the successors of this
/// basic block must have their PHI nodes updated.
/// Also calls RecursivelyDeleteTriviallyDeadInstructions() on any branch/switch
/// conditions and indirectbr addresses this might make dead if
/// DeleteDeadConditions is true.
bool llvm::ConstantFoldTerminator(BasicBlock *BB, bool DeleteDeadConditions,
                                  const TargetLibraryInfo *TLI,
                                  DomTreeUpdater *DTU) {
  Instruction *T = BB->getTerminator();
  IRBuilder<> Builder(T);

  // Branch - See if we are conditional jumping on constant
  if (auto *BI = dyn_cast<BranchInst>(T)) {
    if (BI->isUnconditional()) return false;  // Can't optimize uncond branch

    BasicBlock *Dest1 = BI->getSuccessor(0);
    BasicBlock *Dest2 = BI->getSuccessor(1);

    if (Dest2 == Dest1) {       // Conditional branch to same location?
      // This branch matches something like this:
      //     br bool %cond, label %Dest, label %Dest
      // and changes it into:  br label %Dest

      // Let the basic block know that we are letting go of one copy of it.
      assert(BI->getParent() && "Terminator not inserted in block!");
      Dest1->removePredecessor(BI->getParent());

      // Replace the conditional branch with an unconditional one.
      BranchInst *NewBI = Builder.CreateBr(Dest1);

      // Transfer the metadata to the new branch instruction.
      NewBI->copyMetadata(*BI, {LLVMContext::MD_loop, LLVMContext::MD_dbg,
                                LLVMContext::MD_annotation});

      Value *Cond = BI->getCondition();
      BI->eraseFromParent();
      if (DeleteDeadConditions)
        RecursivelyDeleteTriviallyDeadInstructions(Cond, TLI);
      return true;
    }

    if (auto *Cond = dyn_cast<ConstantInt>(BI->getCondition())) {
      // Are we branching on constant?
      // YES.  Change to unconditional branch...
      BasicBlock *Destination = Cond->getZExtValue() ? Dest1 : Dest2;
      BasicBlock *OldDest = Cond->getZExtValue() ? Dest2 : Dest1;

      // Let the basic block know that we are letting go of it.  Based on this,
      // it will adjust it's PHI nodes.
      OldDest->removePredecessor(BB);

      // Replace the conditional branch with an unconditional one.
      BranchInst *NewBI = Builder.CreateBr(Destination);

      // Transfer the metadata to the new branch instruction.
      NewBI->copyMetadata(*BI, {LLVMContext::MD_loop, LLVMContext::MD_dbg,
                                LLVMContext::MD_annotation});

      BI->eraseFromParent();
      if (DTU)
        DTU->applyUpdates({{DominatorTree::Delete, BB, OldDest}});
      return true;
    }

    return false;
  }

  if (auto *SI = dyn_cast<SwitchInst>(T)) {
    // If we are switching on a constant, we can convert the switch to an
    // unconditional branch.
    auto *CI = dyn_cast<ConstantInt>(SI->getCondition());
    BasicBlock *DefaultDest = SI->getDefaultDest();
    BasicBlock *TheOnlyDest = DefaultDest;

    // If the default is unreachable, ignore it when searching for TheOnlyDest.
    if (isa<UnreachableInst>(DefaultDest->getFirstNonPHIOrDbg()) &&
        SI->getNumCases() > 0) {
      TheOnlyDest = SI->case_begin()->getCaseSuccessor();
    }

    bool Changed = false;

    // Figure out which case it goes to.
    for (auto i = SI->case_begin(), e = SI->case_end(); i != e;) {
      // Found case matching a constant operand?
      if (i->getCaseValue() == CI) {
        TheOnlyDest = i->getCaseSuccessor();
        break;
      }

      // Check to see if this branch is going to the same place as the default
      // dest.  If so, eliminate it as an explicit compare.
      if (i->getCaseSuccessor() == DefaultDest) {
        MDNode *MD = SI->getMetadata(LLVMContext::MD_prof);
        unsigned NCases = SI->getNumCases();
        // Fold the case metadata into the default if there will be any branches
        // left, unless the metadata doesn't match the switch.
        if (NCases > 1 && MD && MD->getNumOperands() == 2 + NCases) {
          // Collect branch weights into a vector.
          SmallVector<uint32_t, 8> Weights;
          for (unsigned MD_i = 1, MD_e = MD->getNumOperands(); MD_i < MD_e;
               ++MD_i) {
            auto *CI = mdconst::extract<ConstantInt>(MD->getOperand(MD_i));
            Weights.push_back(CI->getValue().getZExtValue());
          }
          // Merge weight of this case to the default weight.
          unsigned idx = i->getCaseIndex();
          Weights[0] += Weights[idx+1];
          // Remove weight for this case.
          std::swap(Weights[idx+1], Weights.back());
          Weights.pop_back();
          SI->setMetadata(LLVMContext::MD_prof,
                          MDBuilder(BB->getContext()).
                          createBranchWeights(Weights));
        }
        // Remove this entry.
        BasicBlock *ParentBB = SI->getParent();
        DefaultDest->removePredecessor(ParentBB);
        i = SI->removeCase(i);
        e = SI->case_end();
        Changed = true;
        continue;
      }

      // Otherwise, check to see if the switch only branches to one destination.
      // We do this by reseting "TheOnlyDest" to null when we find two non-equal
      // destinations.
      if (i->getCaseSuccessor() != TheOnlyDest)
        TheOnlyDest = nullptr;

      // Increment this iterator as we haven't removed the case.
      ++i;
    }

    if (CI && !TheOnlyDest) {
      // Branching on a constant, but not any of the cases, go to the default
      // successor.
      TheOnlyDest = SI->getDefaultDest();
    }

    // If we found a single destination that we can fold the switch into, do so
    // now.
    if (TheOnlyDest) {
      // Insert the new branch.
      Builder.CreateBr(TheOnlyDest);
      BasicBlock *BB = SI->getParent();

      SmallSet<BasicBlock *, 8> RemovedSuccessors;

      // Remove entries from PHI nodes which we no longer branch to...
      BasicBlock *SuccToKeep = TheOnlyDest;
      for (BasicBlock *Succ : successors(SI)) {
        if (DTU && Succ != TheOnlyDest)
          RemovedSuccessors.insert(Succ);
        // Found case matching a constant operand?
        if (Succ == SuccToKeep) {
          SuccToKeep = nullptr; // Don't modify the first branch to TheOnlyDest
        } else {
          Succ->removePredecessor(BB);
        }
      }

      // Delete the old switch.
      Value *Cond = SI->getCondition();
      SI->eraseFromParent();
      if (DeleteDeadConditions)
        RecursivelyDeleteTriviallyDeadInstructions(Cond, TLI);
      if (DTU) {
        std::vector<DominatorTree::UpdateType> Updates;
        Updates.reserve(RemovedSuccessors.size());
        for (auto *RemovedSuccessor : RemovedSuccessors)
          Updates.push_back({DominatorTree::Delete, BB, RemovedSuccessor});
        DTU->applyUpdates(Updates);
      }
      return true;
    }

    if (SI->getNumCases() == 1) {
      // Otherwise, we can fold this switch into a conditional branch
      // instruction if it has only one non-default destination.
      auto FirstCase = *SI->case_begin();
      Value *Cond = Builder.CreateICmpEQ(SI->getCondition(),
          FirstCase.getCaseValue(), "cond");

      // Insert the new branch.
      BranchInst *NewBr = Builder.CreateCondBr(Cond,
                                               FirstCase.getCaseSuccessor(),
                                               SI->getDefaultDest());
      MDNode *MD = SI->getMetadata(LLVMContext::MD_prof);
      if (MD && MD->getNumOperands() == 3) {
        ConstantInt *SICase =
            mdconst::dyn_extract<ConstantInt>(MD->getOperand(2));
        ConstantInt *SIDef =
            mdconst::dyn_extract<ConstantInt>(MD->getOperand(1));
        assert(SICase && SIDef);
        // The TrueWeight should be the weight for the single case of SI.
        NewBr->setMetadata(LLVMContext::MD_prof,
                        MDBuilder(BB->getContext()).
                        createBranchWeights(SICase->getValue().getZExtValue(),
                                            SIDef->getValue().getZExtValue()));
      }

      // Update make.implicit metadata to the newly-created conditional branch.
      MDNode *MakeImplicitMD = SI->getMetadata(LLVMContext::MD_make_implicit);
      if (MakeImplicitMD)
        NewBr->setMetadata(LLVMContext::MD_make_implicit, MakeImplicitMD);

      // Delete the old switch.
      SI->eraseFromParent();
      return true;
    }
    return Changed;
  }

  if (auto *IBI = dyn_cast<IndirectBrInst>(T)) {
    // indirectbr blockaddress(@F, @BB) -> br label @BB
    if (auto *BA =
          dyn_cast<BlockAddress>(IBI->getAddress()->stripPointerCasts())) {
      BasicBlock *TheOnlyDest = BA->getBasicBlock();
      SmallSet<BasicBlock *, 8> RemovedSuccessors;

      // Insert the new branch.
      Builder.CreateBr(TheOnlyDest);

      BasicBlock *SuccToKeep = TheOnlyDest;
      for (unsigned i = 0, e = IBI->getNumDestinations(); i != e; ++i) {
        BasicBlock *DestBB = IBI->getDestination(i);
        if (DTU && DestBB != TheOnlyDest)
          RemovedSuccessors.insert(DestBB);
        if (IBI->getDestination(i) == SuccToKeep) {
          SuccToKeep = nullptr;
        } else {
          DestBB->removePredecessor(BB);
        }
      }
      Value *Address = IBI->getAddress();
      IBI->eraseFromParent();
      if (DeleteDeadConditions)
        // Delete pointer cast instructions.
        RecursivelyDeleteTriviallyDeadInstructions(Address, TLI);

      // Also zap the blockaddress constant if there are no users remaining,
      // otherwise the destination is still marked as having its address taken.
      if (BA->use_empty())
        BA->destroyConstant();

      // If we didn't find our destination in the IBI successor list, then we
      // have undefined behavior.  Replace the unconditional branch with an
      // 'unreachable' instruction.
      if (SuccToKeep) {
        BB->getTerminator()->eraseFromParent();
        new UnreachableInst(BB->getContext(), BB);
      }

      if (DTU) {
        std::vector<DominatorTree::UpdateType> Updates;
        Updates.reserve(RemovedSuccessors.size());
        for (auto *RemovedSuccessor : RemovedSuccessors)
          Updates.push_back({DominatorTree::Delete, BB, RemovedSuccessor});
        DTU->applyUpdates(Updates);
      }
      return true;
    }
  }

  return false;
}

//===----------------------------------------------------------------------===//
//  Local dead code elimination.
//

/// isInstructionTriviallyDead - Return true if the result produced by the
/// instruction is not used, and the instruction has no side effects.
///
bool llvm::isInstructionTriviallyDead(Instruction *I,
                                      const TargetLibraryInfo *TLI) {
  if (!I->use_empty())
    return false;
  return wouldInstructionBeTriviallyDead(I, TLI);
}

bool llvm::wouldInstructionBeTriviallyDeadOnUnusedPaths(
    Instruction *I, const TargetLibraryInfo *TLI) {
  // Instructions that are "markers" and have implied meaning on code around
  // them (without explicit uses), are not dead on unused paths.
  if (IntrinsicInst *II = dyn_cast<IntrinsicInst>(I))
    if (II->getIntrinsicID() == Intrinsic::stacksave ||
        II->getIntrinsicID() == Intrinsic::launder_invariant_group ||
        II->isLifetimeStartOrEnd())
      return false;
  return wouldInstructionBeTriviallyDead(I, TLI);
}

bool llvm::wouldInstructionBeTriviallyDead(Instruction *I,
                                           const TargetLibraryInfo *TLI) {
  if (I->isTerminator())
    return false;

  // We don't want the landingpad-like instructions removed by anything this
  // general.
  if (I->isEHPad())
    return false;

  // We don't want debug info removed by anything this general, unless
  // debug info is empty.
  if (DbgDeclareInst *DDI = dyn_cast<DbgDeclareInst>(I)) {
    if (DDI->getAddress())
      return false;
    return true;
  }
  if (DbgValueInst *DVI = dyn_cast<DbgValueInst>(I)) {
    if (DVI->hasArgList() || DVI->getValue(0))
      return false;
    return true;
  }
  if (DbgLabelInst *DLI = dyn_cast<DbgLabelInst>(I)) {
    if (DLI->getLabel())
      return false;
    return true;
  }

  if (auto *CB = dyn_cast<CallBase>(I))
    if (isRemovableAlloc(CB, TLI))
      return true;

  if (!I->willReturn()) {
    auto *II = dyn_cast<IntrinsicInst>(I);
    if (!II)
      return false;

    // TODO: These intrinsics are not safe to remove, because this may remove
    // a well-defined trap.
    switch (II->getIntrinsicID()) {
    case Intrinsic::wasm_trunc_signed:
    case Intrinsic::wasm_trunc_unsigned:
    case Intrinsic::ptrauth_auth:
    case Intrinsic::ptrauth_resign:
    case Intrinsic::ptrauth_sign:
      return true;
    default:
      return false;
    }
  }

  if (!I->mayHaveSideEffects())
    return true;

  // Special case intrinsics that "may have side effects" but can be deleted
  // when dead.
  if (IntrinsicInst *II = dyn_cast<IntrinsicInst>(I)) {
    // Safe to delete llvm.stacksave and launder.invariant.group if dead.
    if (II->getIntrinsicID() == Intrinsic::stacksave ||
        II->getIntrinsicID() == Intrinsic::launder_invariant_group)
      return true;

    if (II->isLifetimeStartOrEnd()) {
      auto *Arg = II->getArgOperand(1);
      // Lifetime intrinsics are dead when their right-hand is undef.
      if (isa<UndefValue>(Arg))
        return true;
      // If the right-hand is an alloc, global, or argument and the only uses
      // are lifetime intrinsics then the intrinsics are dead.
      if (isa<AllocaInst>(Arg) || isa<GlobalValue>(Arg) || isa<Argument>(Arg))
        return llvm::all_of(Arg->uses(), [](Use &Use) {
          if (IntrinsicInst *IntrinsicUse =
                  dyn_cast<IntrinsicInst>(Use.getUser()))
            return IntrinsicUse->isLifetimeStartOrEnd();
          return false;
        });
      return false;
    }

    // Assumptions are dead if their condition is trivially true.  Guards on
    // true are operationally no-ops.  In the future we can consider more
    // sophisticated tradeoffs for guards considering potential for check
    // widening, but for now we keep things simple.
    if ((II->getIntrinsicID() == Intrinsic::assume &&
         isAssumeWithEmptyBundle(cast<AssumeInst>(*II))) ||
        II->getIntrinsicID() == Intrinsic::experimental_guard) {
      if (ConstantInt *Cond = dyn_cast<ConstantInt>(II->getArgOperand(0)))
        return !Cond->isZero();

      return false;
    }

    if (auto *FPI = dyn_cast<ConstrainedFPIntrinsic>(I)) {
      std::optional<fp::ExceptionBehavior> ExBehavior =
          FPI->getExceptionBehavior();
      return *ExBehavior != fp::ebStrict;
    }
  }

  if (auto *Call = dyn_cast<CallBase>(I)) {
    if (Value *FreedOp = getFreedOperand(Call, TLI))
      if (Constant *C = dyn_cast<Constant>(FreedOp))
        return C->isNullValue() || isa<UndefValue>(C);
    if (isMathLibCallNoop(Call, TLI))
      return true;
  }

  // Non-volatile atomic loads from constants can be removed.
  if (auto *LI = dyn_cast<LoadInst>(I))
    if (auto *GV = dyn_cast<GlobalVariable>(
            LI->getPointerOperand()->stripPointerCasts()))
      if (!LI->isVolatile() && GV->isConstant())
        return true;

  return false;
}

/// RecursivelyDeleteTriviallyDeadInstructions - If the specified value is a
/// trivially dead instruction, delete it.  If that makes any of its operands
/// trivially dead, delete them too, recursively.  Return true if any
/// instructions were deleted.
bool llvm::RecursivelyDeleteTriviallyDeadInstructions(
    Value *V, const TargetLibraryInfo *TLI, MemorySSAUpdater *MSSAU,
    std::function<void(Value *)> AboutToDeleteCallback) {
  Instruction *I = dyn_cast<Instruction>(V);
  if (!I || !isInstructionTriviallyDead(I, TLI))
    return false;

  SmallVector<WeakTrackingVH, 16> DeadInsts;
  DeadInsts.push_back(I);
  RecursivelyDeleteTriviallyDeadInstructions(DeadInsts, TLI, MSSAU,
                                             AboutToDeleteCallback);

  return true;
}

bool llvm::RecursivelyDeleteTriviallyDeadInstructionsPermissive(
    SmallVectorImpl<WeakTrackingVH> &DeadInsts, const TargetLibraryInfo *TLI,
    MemorySSAUpdater *MSSAU,
    std::function<void(Value *)> AboutToDeleteCallback) {
  unsigned S = 0, E = DeadInsts.size(), Alive = 0;
  for (; S != E; ++S) {
    auto *I = dyn_cast<Instruction>(DeadInsts[S]);
    if (!I || !isInstructionTriviallyDead(I)) {
      DeadInsts[S] = nullptr;
      ++Alive;
    }
  }
  if (Alive == E)
    return false;
  RecursivelyDeleteTriviallyDeadInstructions(DeadInsts, TLI, MSSAU,
                                             AboutToDeleteCallback);
  return true;
}

void llvm::RecursivelyDeleteTriviallyDeadInstructions(
    SmallVectorImpl<WeakTrackingVH> &DeadInsts, const TargetLibraryInfo *TLI,
    MemorySSAUpdater *MSSAU,
    std::function<void(Value *)> AboutToDeleteCallback) {
  // Process the dead instruction list until empty.
  while (!DeadInsts.empty()) {
    Value *V = DeadInsts.pop_back_val();
    Instruction *I = cast_or_null<Instruction>(V);
    if (!I)
      continue;
    assert(isInstructionTriviallyDead(I, TLI) &&
           "Live instruction found in dead worklist!");
    assert(I->use_empty() && "Instructions with uses are not dead.");

    // Don't lose the debug info while deleting the instructions.
    salvageDebugInfo(*I);

    if (AboutToDeleteCallback)
      AboutToDeleteCallback(I);

    // Null out all of the instruction's operands to see if any operand becomes
    // dead as we go.
    for (Use &OpU : I->operands()) {
      Value *OpV = OpU.get();
      OpU.set(nullptr);

      if (!OpV->use_empty())
        continue;

      // If the operand is an instruction that became dead as we nulled out the
      // operand, and if it is 'trivially' dead, delete it in a future loop
      // iteration.
      if (Instruction *OpI = dyn_cast<Instruction>(OpV))
        if (isInstructionTriviallyDead(OpI, TLI))
          DeadInsts.push_back(OpI);
    }
    if (MSSAU)
      MSSAU->removeMemoryAccess(I);

    I->eraseFromParent();
  }
}

bool llvm::replaceDbgUsesWithUndef(Instruction *I) {
  SmallVector<DbgVariableIntrinsic *, 1> DbgUsers;
  findDbgUsers(DbgUsers, I);
  for (auto *DII : DbgUsers) {
    Value *Undef = UndefValue::get(I->getType());
    DII->replaceVariableLocationOp(I, Undef);
  }
  return !DbgUsers.empty();
}

/// areAllUsesEqual - Check whether the uses of a value are all the same.
/// This is similar to Instruction::hasOneUse() except this will also return
/// true when there are no uses or multiple uses that all refer to the same
/// value.
static bool areAllUsesEqual(Instruction *I) {
  Value::user_iterator UI = I->user_begin();
  Value::user_iterator UE = I->user_end();
  if (UI == UE)
    return true;

  User *TheUse = *UI;
  for (++UI; UI != UE; ++UI) {
    if (*UI != TheUse)
      return false;
  }
  return true;
}

/// RecursivelyDeleteDeadPHINode - If the specified value is an effectively
/// dead PHI node, due to being a def-use chain of single-use nodes that
/// either forms a cycle or is terminated by a trivially dead instruction,
/// delete it.  If that makes any of its operands trivially dead, delete them
/// too, recursively.  Return true if a change was made.
bool llvm::RecursivelyDeleteDeadPHINode(PHINode *PN,
                                        const TargetLibraryInfo *TLI,
                                        llvm::MemorySSAUpdater *MSSAU) {
  SmallPtrSet<Instruction*, 4> Visited;
  for (Instruction *I = PN; areAllUsesEqual(I) && !I->mayHaveSideEffects();
       I = cast<Instruction>(*I->user_begin())) {
    if (I->use_empty())
      return RecursivelyDeleteTriviallyDeadInstructions(I, TLI, MSSAU);

    // If we find an instruction more than once, we're on a cycle that
    // won't prove fruitful.
    if (!Visited.insert(I).second) {
      // Break the cycle and delete the instruction and its operands.
      I->replaceAllUsesWith(PoisonValue::get(I->getType()));
      (void)RecursivelyDeleteTriviallyDeadInstructions(I, TLI, MSSAU);
      return true;
    }
  }
  return false;
}

static bool
simplifyAndDCEInstruction(Instruction *I,
                          SmallSetVector<Instruction *, 16> &WorkList,
                          const DataLayout &DL,
                          const TargetLibraryInfo *TLI) {
  if (isInstructionTriviallyDead(I, TLI)) {
    salvageDebugInfo(*I);

    // Null out all of the instruction's operands to see if any operand becomes
    // dead as we go.
    for (unsigned i = 0, e = I->getNumOperands(); i != e; ++i) {
      Value *OpV = I->getOperand(i);
      I->setOperand(i, nullptr);

      if (!OpV->use_empty() || I == OpV)
        continue;

      // If the operand is an instruction that became dead as we nulled out the
      // operand, and if it is 'trivially' dead, delete it in a future loop
      // iteration.
      if (Instruction *OpI = dyn_cast<Instruction>(OpV))
        if (isInstructionTriviallyDead(OpI, TLI))
          WorkList.insert(OpI);
    }

    I->eraseFromParent();

    return true;
  }

  if (Value *SimpleV = simplifyInstruction(I, DL)) {
    // Add the users to the worklist. CAREFUL: an instruction can use itself,
    // in the case of a phi node.
    for (User *U : I->users()) {
      if (U != I) {
        WorkList.insert(cast<Instruction>(U));
      }
    }

    // Replace the instruction with its simplified value.
    bool Changed = false;
    if (!I->use_empty()) {
      I->replaceAllUsesWith(SimpleV);
      Changed = true;
    }
    if (isInstructionTriviallyDead(I, TLI)) {
      I->eraseFromParent();
      Changed = true;
    }
    return Changed;
  }
  return false;
}

/// SimplifyInstructionsInBlock - Scan the specified basic block and try to
/// simplify any instructions in it and recursively delete dead instructions.
///
/// This returns true if it changed the code, note that it can delete
/// instructions in other blocks as well in this block.
bool llvm::SimplifyInstructionsInBlock(BasicBlock *BB,
                                       const TargetLibraryInfo *TLI) {
  bool MadeChange = false;
  const DataLayout &DL = BB->getModule()->getDataLayout();

#ifndef NDEBUG
  // In debug builds, ensure that the terminator of the block is never replaced
  // or deleted by these simplifications. The idea of simplification is that it
  // cannot introduce new instructions, and there is no way to replace the
  // terminator of a block without introducing a new instruction.
  AssertingVH<Instruction> TerminatorVH(&BB->back());
#endif

  SmallSetVector<Instruction *, 16> WorkList;
  // Iterate over the original function, only adding insts to the worklist
  // if they actually need to be revisited. This avoids having to pre-init
  // the worklist with the entire function's worth of instructions.
  for (BasicBlock::iterator BI = BB->begin(), E = std::prev(BB->end());
       BI != E;) {
    assert(!BI->isTerminator());
    Instruction *I = &*BI;
    ++BI;

    // We're visiting this instruction now, so make sure it's not in the
    // worklist from an earlier visit.
    if (!WorkList.count(I))
      MadeChange |= simplifyAndDCEInstruction(I, WorkList, DL, TLI);
  }

  while (!WorkList.empty()) {
    Instruction *I = WorkList.pop_back_val();
    MadeChange |= simplifyAndDCEInstruction(I, WorkList, DL, TLI);
  }
  return MadeChange;
}

//===----------------------------------------------------------------------===//
//  Control Flow Graph Restructuring.
//

void llvm::MergeBasicBlockIntoOnlyPred(BasicBlock *DestBB,
                                       DomTreeUpdater *DTU) {

  // If BB has single-entry PHI nodes, fold them.
  while (PHINode *PN = dyn_cast<PHINode>(DestBB->begin())) {
    Value *NewVal = PN->getIncomingValue(0);
    // Replace self referencing PHI with poison, it must be dead.
    if (NewVal == PN) NewVal = PoisonValue::get(PN->getType());
    PN->replaceAllUsesWith(NewVal);
    PN->eraseFromParent();
  }

  BasicBlock *PredBB = DestBB->getSinglePredecessor();
  assert(PredBB && "Block doesn't have a single predecessor!");

  bool ReplaceEntryBB = PredBB->isEntryBlock();

  // DTU updates: Collect all the edges that enter
  // PredBB. These dominator edges will be redirected to DestBB.
  SmallVector<DominatorTree::UpdateType, 32> Updates;

  if (DTU) {
    // To avoid processing the same predecessor more than once.
    SmallPtrSet<BasicBlock *, 2> SeenPreds;
    Updates.reserve(Updates.size() + 2 * pred_size(PredBB) + 1);
    for (BasicBlock *PredOfPredBB : predecessors(PredBB))
      // This predecessor of PredBB may already have DestBB as a successor.
      if (PredOfPredBB != PredBB)
        if (SeenPreds.insert(PredOfPredBB).second)
          Updates.push_back({DominatorTree::Insert, PredOfPredBB, DestBB});
    SeenPreds.clear();
    for (BasicBlock *PredOfPredBB : predecessors(PredBB))
      if (SeenPreds.insert(PredOfPredBB).second)
        Updates.push_back({DominatorTree::Delete, PredOfPredBB, PredBB});
    Updates.push_back({DominatorTree::Delete, PredBB, DestBB});
  }

  // Zap anything that took the address of DestBB.  Not doing this will give the
  // address an invalid value.
  if (DestBB->hasAddressTaken()) {
    BlockAddress *BA = BlockAddress::get(DestBB);
    Constant *Replacement =
      ConstantInt::get(Type::getInt32Ty(BA->getContext()), 1);
    BA->replaceAllUsesWith(ConstantExpr::getIntToPtr(Replacement,
                                                     BA->getType()));
    BA->destroyConstant();
  }

  // Anything that branched to PredBB now branches to DestBB.
  PredBB->replaceAllUsesWith(DestBB);

  // Splice all the instructions from PredBB to DestBB.
  PredBB->getTerminator()->eraseFromParent();
  DestBB->splice(DestBB->begin(), PredBB);
  new UnreachableInst(PredBB->getContext(), PredBB);

  // If the PredBB is the entry block of the function, move DestBB up to
  // become the entry block after we erase PredBB.
  if (ReplaceEntryBB)
    DestBB->moveAfter(PredBB);

  if (DTU) {
    assert(PredBB->size() == 1 &&
           isa<UnreachableInst>(PredBB->getTerminator()) &&
           "The successor list of PredBB isn't empty before "
           "applying corresponding DTU updates.");
    DTU->applyUpdatesPermissive(Updates);
    DTU->deleteBB(PredBB);
    // Recalculation of DomTree is needed when updating a forward DomTree and
    // the Entry BB is replaced.
    if (ReplaceEntryBB && DTU->hasDomTree()) {
      // The entry block was removed and there is no external interface for
      // the dominator tree to be notified of this change. In this corner-case
      // we recalculate the entire tree.
      DTU->recalculate(*(DestBB->getParent()));
    }
  }

  else {
    PredBB->eraseFromParent(); // Nuke BB if DTU is nullptr.
  }
}

/// Return true if we can choose one of these values to use in place of the
/// other. Note that we will always choose the non-undef value to keep.
static bool CanMergeValues(Value *First, Value *Second) {
  return First == Second || isa<UndefValue>(First) || isa<UndefValue>(Second);
}

/// Return true if we can fold BB, an almost-empty BB ending in an unconditional
/// branch to Succ, into Succ.
///
/// Assumption: Succ is the single successor for BB.
static bool CanPropagatePredecessorsForPHIs(BasicBlock *BB, BasicBlock *Succ) {
  assert(*succ_begin(BB) == Succ && "Succ is not successor of BB!");

  LLVM_DEBUG(dbgs() << "Looking to fold " << BB->getName() << " into "
                    << Succ->getName() << "\n");
  // Shortcut, if there is only a single predecessor it must be BB and merging
  // is always safe
  if (Succ->getSinglePredecessor()) return true;

  // Make a list of the predecessors of BB
  SmallPtrSet<BasicBlock*, 16> BBPreds(pred_begin(BB), pred_end(BB));

  // Look at all the phi nodes in Succ, to see if they present a conflict when
  // merging these blocks
  for (BasicBlock::iterator I = Succ->begin(); isa<PHINode>(I); ++I) {
    PHINode *PN = cast<PHINode>(I);

    // If the incoming value from BB is again a PHINode in
    // BB which has the same incoming value for *PI as PN does, we can
    // merge the phi nodes and then the blocks can still be merged
    PHINode *BBPN = dyn_cast<PHINode>(PN->getIncomingValueForBlock(BB));
    if (BBPN && BBPN->getParent() == BB) {
      for (unsigned PI = 0, PE = PN->getNumIncomingValues(); PI != PE; ++PI) {
        BasicBlock *IBB = PN->getIncomingBlock(PI);
        if (BBPreds.count(IBB) &&
            !CanMergeValues(BBPN->getIncomingValueForBlock(IBB),
                            PN->getIncomingValue(PI))) {
          LLVM_DEBUG(dbgs()
                     << "Can't fold, phi node " << PN->getName() << " in "
                     << Succ->getName() << " is conflicting with "
                     << BBPN->getName() << " with regard to common predecessor "
                     << IBB->getName() << "\n");
          return false;
        }
      }
    } else {
      Value* Val = PN->getIncomingValueForBlock(BB);
      for (unsigned PI = 0, PE = PN->getNumIncomingValues(); PI != PE; ++PI) {
        // See if the incoming value for the common predecessor is equal to the
        // one for BB, in which case this phi node will not prevent the merging
        // of the block.
        BasicBlock *IBB = PN->getIncomingBlock(PI);
        if (BBPreds.count(IBB) &&
            !CanMergeValues(Val, PN->getIncomingValue(PI))) {
          LLVM_DEBUG(dbgs() << "Can't fold, phi node " << PN->getName()
                            << " in " << Succ->getName()
                            << " is conflicting with regard to common "
                            << "predecessor " << IBB->getName() << "\n");
          return false;
        }
      }
    }
  }

  return true;
}

using PredBlockVector = SmallVector<BasicBlock *, 16>;
using IncomingValueMap = DenseMap<BasicBlock *, Value *>;

/// Determines the value to use as the phi node input for a block.
///
/// Select between \p OldVal any value that we know flows from \p BB
/// to a particular phi on the basis of which one (if either) is not
/// undef. Update IncomingValues based on the selected value.
///
/// \param OldVal The value we are considering selecting.
/// \param BB The block that the value flows in from.
/// \param IncomingValues A map from block-to-value for other phi inputs
/// that we have examined.
///
/// \returns the selected value.
static Value *selectIncomingValueForBlock(Value *OldVal, BasicBlock *BB,
                                          IncomingValueMap &IncomingValues) {
  if (!isa<UndefValue>(OldVal)) {
    assert((!IncomingValues.count(BB) ||
            IncomingValues.find(BB)->second == OldVal) &&
           "Expected OldVal to match incoming value from BB!");

    IncomingValues.insert(std::make_pair(BB, OldVal));
    return OldVal;
  }

  IncomingValueMap::const_iterator It = IncomingValues.find(BB);
  if (It != IncomingValues.end()) return It->second;

  return OldVal;
}

/// Create a map from block to value for the operands of a
/// given phi.
///
/// Create a map from block to value for each non-undef value flowing
/// into \p PN.
///
/// \param PN The phi we are collecting the map for.
/// \param IncomingValues [out] The map from block to value for this phi.
static void gatherIncomingValuesToPhi(PHINode *PN,
                                      IncomingValueMap &IncomingValues) {
  for (unsigned i = 0, e = PN->getNumIncomingValues(); i != e; ++i) {
    BasicBlock *BB = PN->getIncomingBlock(i);
    Value *V = PN->getIncomingValue(i);

    if (!isa<UndefValue>(V))
      IncomingValues.insert(std::make_pair(BB, V));
  }
}

/// Replace the incoming undef values to a phi with the values
/// from a block-to-value map.
///
/// \param PN The phi we are replacing the undefs in.
/// \param IncomingValues A map from block to value.
static void replaceUndefValuesInPhi(PHINode *PN,
                                    const IncomingValueMap &IncomingValues) {
  SmallVector<unsigned> TrueUndefOps;
  for (unsigned i = 0, e = PN->getNumIncomingValues(); i != e; ++i) {
    Value *V = PN->getIncomingValue(i);

    if (!isa<UndefValue>(V)) continue;

    BasicBlock *BB = PN->getIncomingBlock(i);
    IncomingValueMap::const_iterator It = IncomingValues.find(BB);

    // Keep track of undef/poison incoming values. Those must match, so we fix
    // them up below if needed.
    // Note: this is conservatively correct, but we could try harder and group
    // the undef values per incoming basic block.
    if (It == IncomingValues.end()) {
      TrueUndefOps.push_back(i);
      continue;
    }

    // There is a defined value for this incoming block, so map this undef
    // incoming value to the defined value.
    PN->setIncomingValue(i, It->second);
  }

  // If there are both undef and poison values incoming, then convert those
  // values to undef. It is invalid to have different values for the same
  // incoming block.
  unsigned PoisonCount = count_if(TrueUndefOps, [&](unsigned i) {
    return isa<PoisonValue>(PN->getIncomingValue(i));
  });
  if (PoisonCount != 0 && PoisonCount != TrueUndefOps.size()) {
    for (unsigned i : TrueUndefOps)
      PN->setIncomingValue(i, UndefValue::get(PN->getType()));
  }
}

/// Replace a value flowing from a block to a phi with
/// potentially multiple instances of that value flowing from the
/// block's predecessors to the phi.
///
/// \param BB The block with the value flowing into the phi.
/// \param BBPreds The predecessors of BB.
/// \param PN The phi that we are updating.
static void redirectValuesFromPredecessorsToPhi(BasicBlock *BB,
                                                const PredBlockVector &BBPreds,
                                                PHINode *PN) {
  Value *OldVal = PN->removeIncomingValue(BB, false);
  assert(OldVal && "No entry in PHI for Pred BB!");

  IncomingValueMap IncomingValues;

  // We are merging two blocks - BB, and the block containing PN - and
  // as a result we need to redirect edges from the predecessors of BB
  // to go to the block containing PN, and update PN
  // accordingly. Since we allow merging blocks in the case where the
  // predecessor and successor blocks both share some predecessors,
  // and where some of those common predecessors might have undef
  // values flowing into PN, we want to rewrite those values to be
  // consistent with the non-undef values.

  gatherIncomingValuesToPhi(PN, IncomingValues);

  // If this incoming value is one of the PHI nodes in BB, the new entries
  // in the PHI node are the entries from the old PHI.
  if (isa<PHINode>(OldVal) && cast<PHINode>(OldVal)->getParent() == BB) {
    PHINode *OldValPN = cast<PHINode>(OldVal);
    for (unsigned i = 0, e = OldValPN->getNumIncomingValues(); i != e; ++i) {
      // Note that, since we are merging phi nodes and BB and Succ might
      // have common predecessors, we could end up with a phi node with
      // identical incoming branches. This will be cleaned up later (and
      // will trigger asserts if we try to clean it up now, without also
      // simplifying the corresponding conditional branch).
      BasicBlock *PredBB = OldValPN->getIncomingBlock(i);
      Value *PredVal = OldValPN->getIncomingValue(i);
      Value *Selected = selectIncomingValueForBlock(PredVal, PredBB,
                                                    IncomingValues);

      // And add a new incoming value for this predecessor for the
      // newly retargeted branch.
      PN->addIncoming(Selected, PredBB);
    }
  } else {
    for (unsigned i = 0, e = BBPreds.size(); i != e; ++i) {
      // Update existing incoming values in PN for this
      // predecessor of BB.
      BasicBlock *PredBB = BBPreds[i];
      Value *Selected = selectIncomingValueForBlock(OldVal, PredBB,
                                                    IncomingValues);

      // And add a new incoming value for this predecessor for the
      // newly retargeted branch.
      PN->addIncoming(Selected, PredBB);
    }
  }

  replaceUndefValuesInPhi(PN, IncomingValues);
}

bool llvm::TryToSimplifyUncondBranchFromEmptyBlock(BasicBlock *BB,
                                                   DomTreeUpdater *DTU) {
  assert(BB != &BB->getParent()->getEntryBlock() &&
         "TryToSimplifyUncondBranchFromEmptyBlock called on entry block!");

  // We can't eliminate infinite loops.
  BasicBlock *Succ = cast<BranchInst>(BB->getTerminator())->getSuccessor(0);
  if (BB == Succ) return false;

  // Check to see if merging these blocks would cause conflicts for any of the
  // phi nodes in BB or Succ. If not, we can safely merge.
  if (!CanPropagatePredecessorsForPHIs(BB, Succ)) return false;

  // Check for cases where Succ has multiple predecessors and a PHI node in BB
  // has uses which will not disappear when the PHI nodes are merged.  It is
  // possible to handle such cases, but difficult: it requires checking whether
  // BB dominates Succ, which is non-trivial to calculate in the case where
  // Succ has multiple predecessors.  Also, it requires checking whether
  // constructing the necessary self-referential PHI node doesn't introduce any
  // conflicts; this isn't too difficult, but the previous code for doing this
  // was incorrect.
  //
  // Note that if this check finds a live use, BB dominates Succ, so BB is
  // something like a loop pre-header (or rarely, a part of an irreducible CFG);
  // folding the branch isn't profitable in that case anyway.
  if (!Succ->getSinglePredecessor()) {
    BasicBlock::iterator BBI = BB->begin();
    while (isa<PHINode>(*BBI)) {
      for (Use &U : BBI->uses()) {
        if (PHINode* PN = dyn_cast<PHINode>(U.getUser())) {
          if (PN->getIncomingBlock(U) != BB)
            return false;
        } else {
          return false;
        }
      }
      ++BBI;
    }
  }

  // 'BB' and 'BB->Pred' are loop latches, bail out to presrve inner loop
  // metadata.
  //
  // FIXME: This is a stop-gap solution to preserve inner-loop metadata given
  // current status (that loop metadata is implemented as metadata attached to
  // the branch instruction in the loop latch block). To quote from review
  // comments, "the current representation of loop metadata (using a loop latch
  // terminator attachment) is known to be fundamentally broken. Loop latches
  // are not uniquely associated with loops (both in that a latch can be part of
  // multiple loops and a loop may have multiple latches). Loop headers are. The
  // solution to this problem is also known: Add support for basic block
  // metadata, and attach loop metadata to the loop header."
  //
  // Why bail out:
  // In this case, we expect 'BB' is the latch for outer-loop and 'BB->Pred' is
  // the latch for inner-loop (see reason below), so bail out to prerserve
  // inner-loop metadata rather than eliminating 'BB' and attaching its metadata
  // to this inner-loop.
  // - The reason we believe 'BB' and 'BB->Pred' have different inner-most
  // loops: assuming 'BB' and 'BB->Pred' are from the same inner-most loop L,
  // then 'BB' is the header and latch of 'L' and thereby 'L' must consist of
  // one self-looping basic block, which is contradictory with the assumption.
  //
  // To illustrate how inner-loop metadata is dropped:
  //
  // CFG Before
  //
  // BB is while.cond.exit, attached with loop metdata md2.
  // BB->Pred is for.body, attached with loop metadata md1.
  //
  //      entry
  //        |
  //        v
  // ---> while.cond   ------------->  while.end
  // |       |
  // |       v
  // |   while.body
  // |       |
  // |       v
  // |    for.body <---- (md1)
  // |       |  |______|
  // |       v
  // |    while.cond.exit (md2)
  // |       |
  // |_______|
  //
  // CFG After
  //
  // while.cond1 is the merge of while.cond.exit and while.cond above.
  // for.body is attached with md2, and md1 is dropped.
  // If LoopSimplify runs later (as a part of loop pass), it could create
  // dedicated exits for inner-loop (essentially adding `while.cond.exit`
  // back), but won't it won't see 'md1' nor restore it for the inner-loop.
  //
  //       entry
  //         |
  //         v
  // ---> while.cond1  ------------->  while.end
  // |       |
  // |       v
  // |   while.body
  // |       |
  // |       v
  // |    for.body <---- (md2)
  // |_______|  |______|
  if (Instruction *TI = BB->getTerminator())
    if (TI->hasMetadata(LLVMContext::MD_loop))
      for (BasicBlock *Pred : predecessors(BB))
        if (Instruction *PredTI = Pred->getTerminator())
          if (PredTI->hasMetadata(LLVMContext::MD_loop))
            return false;

  LLVM_DEBUG(dbgs() << "Killing Trivial BB: \n" << *BB);

  SmallVector<DominatorTree::UpdateType, 32> Updates;
  if (DTU) {
    // To avoid processing the same predecessor more than once.
    SmallPtrSet<BasicBlock *, 8> SeenPreds;
    // All predecessors of BB will be moved to Succ.
    SmallPtrSet<BasicBlock *, 8> PredsOfSucc(pred_begin(Succ), pred_end(Succ));
    Updates.reserve(Updates.size() + 2 * pred_size(BB) + 1);
    for (auto *PredOfBB : predecessors(BB))
      // This predecessor of BB may already have Succ as a successor.
      if (!PredsOfSucc.contains(PredOfBB))
        if (SeenPreds.insert(PredOfBB).second)
          Updates.push_back({DominatorTree::Insert, PredOfBB, Succ});
    SeenPreds.clear();
    for (auto *PredOfBB : predecessors(BB))
      if (SeenPreds.insert(PredOfBB).second)
        Updates.push_back({DominatorTree::Delete, PredOfBB, BB});
    Updates.push_back({DominatorTree::Delete, BB, Succ});
  }

  if (isa<PHINode>(Succ->begin())) {
    // If there is more than one pred of succ, and there are PHI nodes in
    // the successor, then we need to add incoming edges for the PHI nodes
    //
    const PredBlockVector BBPreds(predecessors(BB));

    // Loop over all of the PHI nodes in the successor of BB.
    for (BasicBlock::iterator I = Succ->begin(); isa<PHINode>(I); ++I) {
      PHINode *PN = cast<PHINode>(I);

      redirectValuesFromPredecessorsToPhi(BB, BBPreds, PN);
    }
  }

  if (Succ->getSinglePredecessor()) {
    // BB is the only predecessor of Succ, so Succ will end up with exactly
    // the same predecessors BB had.

    // Copy over any phi, debug or lifetime instruction.
    BB->getTerminator()->eraseFromParent();
    Succ->splice(Succ->getFirstNonPHI()->getIterator(), BB);
  } else {
    while (PHINode *PN = dyn_cast<PHINode>(&BB->front())) {
      // We explicitly check for such uses in CanPropagatePredecessorsForPHIs.
      assert(PN->use_empty() && "There shouldn't be any uses here!");
      PN->eraseFromParent();
    }
  }

  // If the unconditional branch we replaced contains llvm.loop metadata, we
  // add the metadata to the branch instructions in the predecessors.
  unsigned LoopMDKind = BB->getContext().getMDKindID("llvm.loop");
  Instruction *TI = BB->getTerminator();
  if (TI)
    if (MDNode *LoopMD = TI->getMetadata(LoopMDKind))
      for (BasicBlock *Pred : predecessors(BB))
        Pred->getTerminator()->setMetadata(LoopMDKind, LoopMD);

  // Everything that jumped to BB now goes to Succ.
  BB->replaceAllUsesWith(Succ);
  if (!Succ->hasName()) Succ->takeName(BB);

  // Clear the successor list of BB to match updates applying to DTU later.
  if (BB->getTerminator())
    BB->back().eraseFromParent();
  new UnreachableInst(BB->getContext(), BB);
  assert(succ_empty(BB) && "The successor list of BB isn't empty before "
                           "applying corresponding DTU updates.");

  if (DTU)
    DTU->applyUpdates(Updates);

  DeleteDeadBlock(BB, DTU);

  return true;
}

static bool EliminateDuplicatePHINodesNaiveImpl(BasicBlock *BB) {
  // This implementation doesn't currently consider undef operands
  // specially. Theoretically, two phis which are identical except for
  // one having an undef where the other doesn't could be collapsed.

  bool Changed = false;

  // Examine each PHI.
  // Note that increment of I must *NOT* be in the iteration_expression, since
  // we don't want to immediately advance when we restart from the beginning.
  for (auto I = BB->begin(); PHINode *PN = dyn_cast<PHINode>(I);) {
    ++I;
    // Is there an identical PHI node in this basic block?
    // Note that we only look in the upper square's triangle,
    // we already checked that the lower triangle PHI's aren't identical.
    for (auto J = I; PHINode *DuplicatePN = dyn_cast<PHINode>(J); ++J) {
      if (!DuplicatePN->isIdenticalToWhenDefined(PN))
        continue;
      // A duplicate. Replace this PHI with the base PHI.
      ++NumPHICSEs;
      DuplicatePN->replaceAllUsesWith(PN);
      DuplicatePN->eraseFromParent();
      Changed = true;

      // The RAUW can change PHIs that we already visited.
      I = BB->begin();
      break; // Start over from the beginning.
    }
  }
  return Changed;
}

static bool EliminateDuplicatePHINodesSetBasedImpl(BasicBlock *BB) {
  // This implementation doesn't currently consider undef operands
  // specially. Theoretically, two phis which are identical except for
  // one having an undef where the other doesn't could be collapsed.

  struct PHIDenseMapInfo {
    static PHINode *getEmptyKey() {
      return DenseMapInfo<PHINode *>::getEmptyKey();
    }

    static PHINode *getTombstoneKey() {
      return DenseMapInfo<PHINode *>::getTombstoneKey();
    }

    static bool isSentinel(PHINode *PN) {
      return PN == getEmptyKey() || PN == getTombstoneKey();
    }

    // WARNING: this logic must be kept in sync with
    //          Instruction::isIdenticalToWhenDefined()!
    static unsigned getHashValueImpl(PHINode *PN) {
      // Compute a hash value on the operands. Instcombine will likely have
      // sorted them, which helps expose duplicates, but we have to check all
      // the operands to be safe in case instcombine hasn't run.
      return static_cast<unsigned>(hash_combine(
          hash_combine_range(PN->value_op_begin(), PN->value_op_end()),
          hash_combine_range(PN->block_begin(), PN->block_end())));
    }

    static unsigned getHashValue(PHINode *PN) {
#ifndef NDEBUG
      // If -phicse-debug-hash was specified, return a constant -- this
      // will force all hashing to collide, so we'll exhaustively search
      // the table for a match, and the assertion in isEqual will fire if
      // there's a bug causing equal keys to hash differently.
      if (PHICSEDebugHash)
        return 0;
#endif
      return getHashValueImpl(PN);
    }

    static bool isEqualImpl(PHINode *LHS, PHINode *RHS) {
      if (isSentinel(LHS) || isSentinel(RHS))
        return LHS == RHS;
      return LHS->isIdenticalTo(RHS);
    }

    static bool isEqual(PHINode *LHS, PHINode *RHS) {
      // These comparisons are nontrivial, so assert that equality implies
      // hash equality (DenseMap demands this as an invariant).
      bool Result = isEqualImpl(LHS, RHS);
      assert(!Result || (isSentinel(LHS) && LHS == RHS) ||
             getHashValueImpl(LHS) == getHashValueImpl(RHS));
      return Result;
    }
  };

  // Set of unique PHINodes.
  DenseSet<PHINode *, PHIDenseMapInfo> PHISet;
  PHISet.reserve(4 * PHICSENumPHISmallSize);

  // Examine each PHI.
  bool Changed = false;
  for (auto I = BB->begin(); PHINode *PN = dyn_cast<PHINode>(I++);) {
    auto Inserted = PHISet.insert(PN);
    if (!Inserted.second) {
      // A duplicate. Replace this PHI with its duplicate.
      ++NumPHICSEs;
      PN->replaceAllUsesWith(*Inserted.first);
      PN->eraseFromParent();
      Changed = true;

      // The RAUW can change PHIs that we already visited. Start over from the
      // beginning.
      PHISet.clear();
      I = BB->begin();
    }
  }

  return Changed;
}

bool llvm::EliminateDuplicatePHINodes(BasicBlock *BB) {
  if (
#ifndef NDEBUG
      !PHICSEDebugHash &&
#endif
      hasNItemsOrLess(BB->phis(), PHICSENumPHISmallSize))
    return EliminateDuplicatePHINodesNaiveImpl(BB);
  return EliminateDuplicatePHINodesSetBasedImpl(BB);
}

/// If the specified pointer points to an object that we control, try to modify
/// the object's alignment to PrefAlign. Returns a minimum known alignment of
/// the value after the operation, which may be lower than PrefAlign.
///
/// Increating value alignment isn't often possible though. If alignment is
/// important, a more reliable approach is to simply align all global variables
/// and allocation instructions to their preferred alignment from the beginning.
static Align tryEnforceAlignment(Value *V, Align PrefAlign,
                                 const DataLayout &DL) {
  V = V->stripPointerCasts();

  if (AllocaInst *AI = dyn_cast<AllocaInst>(V)) {
    // TODO: Ideally, this function would not be called if PrefAlign is smaller
    // than the current alignment, as the known bits calculation should have
    // already taken it into account. However, this is not always the case,
    // as computeKnownBits() has a depth limit, while stripPointerCasts()
    // doesn't.
    Align CurrentAlign = AI->getAlign();
    if (PrefAlign <= CurrentAlign)
      return CurrentAlign;

    // If the preferred alignment is greater than the natural stack alignment
    // then don't round up. This avoids dynamic stack realignment.
    if (DL.exceedsNaturalStackAlignment(PrefAlign))
      return CurrentAlign;
    AI->setAlignment(PrefAlign);
    return PrefAlign;
  }

  if (auto *GO = dyn_cast<GlobalObject>(V)) {
    // TODO: as above, this shouldn't be necessary.
    Align CurrentAlign = GO->getPointerAlignment(DL);
    if (PrefAlign <= CurrentAlign)
      return CurrentAlign;

    // If there is a large requested alignment and we can, bump up the alignment
    // of the global.  If the memory we set aside for the global may not be the
    // memory used by the final program then it is impossible for us to reliably
    // enforce the preferred alignment.
    if (!GO->canIncreaseAlignment())
      return CurrentAlign;

    GO->setAlignment(PrefAlign);
    return PrefAlign;
  }

  return Align(1);
}

Align llvm::getOrEnforceKnownAlignment(Value *V, MaybeAlign PrefAlign,
                                       const DataLayout &DL,
                                       const Instruction *CxtI,
                                       AssumptionCache *AC,
                                       const DominatorTree *DT) {
  assert(V->getType()->isPointerTy() &&
         "getOrEnforceKnownAlignment expects a pointer!");

  KnownBits Known = computeKnownBits(V, DL, 0, AC, CxtI, DT);
  unsigned TrailZ = Known.countMinTrailingZeros();

  // Avoid trouble with ridiculously large TrailZ values, such as
  // those computed from a null pointer.
  // LLVM doesn't support alignments larger than (1 << MaxAlignmentExponent).
  TrailZ = std::min(TrailZ, +Value::MaxAlignmentExponent);

  Align Alignment = Align(1ull << std::min(Known.getBitWidth() - 1, TrailZ));

  if (PrefAlign && *PrefAlign > Alignment)
    Alignment = std::max(Alignment, tryEnforceAlignment(V, *PrefAlign, DL));

  // We don't need to make any adjustment.
  return Alignment;
}

///===---------------------------------------------------------------------===//
///  Dbg Intrinsic utilities
///

/// See if there is a dbg.value intrinsic for DIVar for the PHI node.
static bool PhiHasDebugValue(DILocalVariable *DIVar,
                             DIExpression *DIExpr,
                             PHINode *APN) {
  // Since we can't guarantee that the original dbg.declare intrinsic
  // is removed by LowerDbgDeclare(), we need to make sure that we are
  // not inserting the same dbg.value intrinsic over and over.
  SmallVector<DbgValueInst *, 1> DbgValues;
  findDbgValues(DbgValues, APN);
  for (auto *DVI : DbgValues) {
    assert(is_contained(DVI->getValues(), APN));
    if ((DVI->getVariable() == DIVar) && (DVI->getExpression() == DIExpr))
      return true;
  }
  return false;
}

/// Check if the alloc size of \p ValTy is large enough to cover the variable
/// (or fragment of the variable) described by \p DII.
///
/// This is primarily intended as a helper for the different
/// ConvertDebugDeclareToDebugValue functions. The dbg.declare/dbg.addr that is
/// converted describes an alloca'd variable, so we need to use the
/// alloc size of the value when doing the comparison. E.g. an i1 value will be
/// identified as covering an n-bit fragment, if the store size of i1 is at
/// least n bits.
static bool valueCoversEntireFragment(Type *ValTy, DbgVariableIntrinsic *DII) {
  const DataLayout &DL = DII->getModule()->getDataLayout();
  TypeSize ValueSize = DL.getTypeAllocSizeInBits(ValTy);
<<<<<<< HEAD
  if (Optional<uint64_t> FragmentSize = DII->getFragmentSizeInBits()) {
    if (ValueSize.isScalable()) {
      // FIXME: This is likely too conservative but avoids a crash.
      return false;
    }
=======
  if (std::optional<uint64_t> FragmentSize = DII->getFragmentSizeInBits()) {
>>>>>>> e4b5b3a8
    assert(!ValueSize.isScalable() &&
           "Fragments don't work on scalable types.");
    return ValueSize.getFixedSize() >= *FragmentSize;
  }
  // We can't always calculate the size of the DI variable (e.g. if it is a
  // VLA). Try to use the size of the alloca that the dbg intrinsic describes
  // intead.
  if (DII->isAddressOfVariable()) {
    // DII should have exactly 1 location when it is an address.
    assert(DII->getNumVariableLocationOps() == 1 &&
           "address of variable must have exactly 1 location operand.");
    if (auto *AI =
            dyn_cast_or_null<AllocaInst>(DII->getVariableLocationOp(0))) {
      if (std::optional<TypeSize> FragmentSize =
              AI->getAllocationSizeInBits(DL)) {
        return TypeSize::isKnownGE(ValueSize, *FragmentSize);
      }
    }
  }
  // Could not determine size of variable. Conservatively return false.
  return false;
}

/// Inserts a llvm.dbg.value intrinsic before a store to an alloca'd value
/// that has an associated llvm.dbg.declare or llvm.dbg.addr intrinsic.
void llvm::ConvertDebugDeclareToDebugValue(DbgVariableIntrinsic *DII,
                                           Instruction *I, DIBuilder &Builder) {
  assert(DII->isAddressOfVariable() || isa<DbgAssignIntrinsic>(DII));
  auto *DIVar = DII->getVariable();
  assert(DIVar && "Missing variable");
  auto *DIExpr = DII->getExpression();
  assert(isa<StoreInst>(I) || I->isVPStore());
  Value *DV = I->getOperand(0);

  DebugLoc NewLoc = getDebugValueLoc(DII);

  if (!valueCoversEntireFragment(DV->getType(), DII)) {
    // FIXME: If storing to a part of the variable described by the dbg.declare,
    // then we want to insert a dbg.value for the corresponding fragment.
    LLVM_DEBUG(dbgs() << "Failed to convert dbg.declare to dbg.value: "
                      << *DII << '\n');
    // For now, when there is a store to parts of the variable (but we do not
    // know which part) we insert an dbg.value intrinsic to indicate that we
    // know nothing about the variable's content.
    DV = UndefValue::get(DV->getType());
    Builder.insertDbgValueIntrinsic(DV, DIVar, DIExpr, NewLoc, I);
    return;
  }

  Builder.insertDbgValueIntrinsic(DV, DIVar, DIExpr, NewLoc, I);
}

/// Inserts a llvm.dbg.value intrinsic before a load of an alloca'd value
/// that has an associated llvm.dbg.declare or llvm.dbg.addr intrinsic.
void llvm::ConvertDebugDeclareToDebugValue(DbgVariableIntrinsic *DII,
                                           LoadInst *LI, DIBuilder &Builder) {
  auto *DIVar = DII->getVariable();
  auto *DIExpr = DII->getExpression();
  assert(DIVar && "Missing variable");

  if (!valueCoversEntireFragment(LI->getType(), DII)) {
    // FIXME: If only referring to a part of the variable described by the
    // dbg.declare, then we want to insert a dbg.value for the corresponding
    // fragment.
    LLVM_DEBUG(dbgs() << "Failed to convert dbg.declare to dbg.value: "
                      << *DII << '\n');
    return;
  }

  DebugLoc NewLoc = getDebugValueLoc(DII);

  // We are now tracking the loaded value instead of the address. In the
  // future if multi-location support is added to the IR, it might be
  // preferable to keep tracking both the loaded value and the original
  // address in case the alloca can not be elided.
  Instruction *DbgValue = Builder.insertDbgValueIntrinsic(
      LI, DIVar, DIExpr, NewLoc, (Instruction *)nullptr);
  DbgValue->insertAfter(LI);
}

/// Inserts a llvm.dbg.value intrinsic after a phi that has an associated
/// llvm.dbg.declare or llvm.dbg.addr intrinsic.
void llvm::ConvertDebugDeclareToDebugValue(DbgVariableIntrinsic *DII,
                                           PHINode *APN, DIBuilder &Builder) {
  auto *DIVar = DII->getVariable();
  auto *DIExpr = DII->getExpression();
  assert(DIVar && "Missing variable");

  if (PhiHasDebugValue(DIVar, DIExpr, APN))
    return;

  if (!valueCoversEntireFragment(APN->getType(), DII)) {
    // FIXME: If only referring to a part of the variable described by the
    // dbg.declare, then we want to insert a dbg.value for the corresponding
    // fragment.
    LLVM_DEBUG(dbgs() << "Failed to convert dbg.declare to dbg.value: "
                      << *DII << '\n');
    return;
  }

  BasicBlock *BB = APN->getParent();
  auto InsertionPt = BB->getFirstInsertionPt();

  DebugLoc NewLoc = getDebugValueLoc(DII);

  // The block may be a catchswitch block, which does not have a valid
  // insertion point.
  // FIXME: Insert dbg.value markers in the successors when appropriate.
  if (InsertionPt != BB->end())
    Builder.insertDbgValueIntrinsic(APN, DIVar, DIExpr, NewLoc, &*InsertionPt);
}

/// Determine whether this alloca is either a VLA or an array.
static bool isArray(AllocaInst *AI) {
  return AI->isArrayAllocation() ||
         (AI->getAllocatedType() && AI->getAllocatedType()->isArrayTy());
}

/// Determine whether this alloca is a structure.
static bool isStructure(AllocaInst *AI) {
  return AI->getAllocatedType() && AI->getAllocatedType()->isStructTy();
}

/// LowerDbgDeclare - Lowers llvm.dbg.declare intrinsics into appropriate set
/// of llvm.dbg.value intrinsics.
bool llvm::LowerDbgDeclare(Function &F) {
  bool Changed = false;
  DIBuilder DIB(*F.getParent(), /*AllowUnresolved*/ false);
  SmallVector<DbgDeclareInst *, 4> Dbgs;
  for (auto &FI : F)
    for (Instruction &BI : FI)
      if (auto DDI = dyn_cast<DbgDeclareInst>(&BI))
        Dbgs.push_back(DDI);

  if (Dbgs.empty())
    return Changed;

  for (auto &I : Dbgs) {
    DbgDeclareInst *DDI = I;
    AllocaInst *AI = dyn_cast_or_null<AllocaInst>(DDI->getAddress());
    // If this is an alloca for a scalar variable, insert a dbg.value
    // at each load and store to the alloca and erase the dbg.declare.
    // The dbg.values allow tracking a variable even if it is not
    // stored on the stack, while the dbg.declare can only describe
    // the stack slot (and at a lexical-scope granularity). Later
    // passes will attempt to elide the stack slot.
    if (!AI || isArray(AI) || isStructure(AI))
      continue;

    // A volatile load/store means that the alloca can't be elided anyway.
    if (llvm::any_of(AI->users(), [](User *U) -> bool {
          if (LoadInst *LI = dyn_cast<LoadInst>(U))
            return LI->isVolatile();
          if (StoreInst *SI = dyn_cast<StoreInst>(U))
            return SI->isVolatile();
          return false;
        }))
      continue;

    SmallVector<const Value *, 8> WorkList;
    WorkList.push_back(AI);
    while (!WorkList.empty()) {
      const Value *V = WorkList.pop_back_val();
      for (const auto &AIUse : V->uses()) {
        User *U = AIUse.getUser();
        if (StoreInst *SI = dyn_cast<StoreInst>(U)) {
          if (AIUse.getOperandNo() == 1)
            ConvertDebugDeclareToDebugValue(DDI, SI, DIB);
        } else if (LoadInst *LI = dyn_cast<LoadInst>(U)) {
          ConvertDebugDeclareToDebugValue(DDI, LI, DIB);
        } else if (CallInst *CI = dyn_cast<CallInst>(U)) {
          // This is a call by-value or some other instruction that takes a
          // pointer to the variable. Insert a *value* intrinsic that describes
          // the variable by dereferencing the alloca.
          if (!CI->isLifetimeStartOrEnd()) {
            DebugLoc NewLoc = getDebugValueLoc(DDI);
            auto *DerefExpr =
                DIExpression::append(DDI->getExpression(), dwarf::DW_OP_deref);
            DIB.insertDbgValueIntrinsic(AI, DDI->getVariable(), DerefExpr,
                                        NewLoc, CI);
          }
        } else if (BitCastInst *BI = dyn_cast<BitCastInst>(U)) {
          if (BI->getType()->isPointerTy())
            WorkList.push_back(BI);
        }
      }
    }
    DDI->eraseFromParent();
    Changed = true;
  }

  if (Changed)
  for (BasicBlock &BB : F)
    RemoveRedundantDbgInstrs(&BB);

  return Changed;
}

/// Propagate dbg.value intrinsics through the newly inserted PHIs.
void llvm::insertDebugValuesForPHIs(BasicBlock *BB,
                                    SmallVectorImpl<PHINode *> &InsertedPHIs) {
  assert(BB && "No BasicBlock to clone dbg.value(s) from.");
  if (InsertedPHIs.size() == 0)
    return;

  // Map existing PHI nodes to their dbg.values.
  ValueToValueMapTy DbgValueMap;
  for (auto &I : *BB) {
    if (auto DbgII = dyn_cast<DbgVariableIntrinsic>(&I)) {
      for (Value *V : DbgII->location_ops())
        if (auto *Loc = dyn_cast_or_null<PHINode>(V))
          DbgValueMap.insert({Loc, DbgII});
    }
  }
  if (DbgValueMap.size() == 0)
    return;

  // Map a pair of the destination BB and old dbg.value to the new dbg.value,
  // so that if a dbg.value is being rewritten to use more than one of the
  // inserted PHIs in the same destination BB, we can update the same dbg.value
  // with all the new PHIs instead of creating one copy for each.
  MapVector<std::pair<BasicBlock *, DbgVariableIntrinsic *>,
            DbgVariableIntrinsic *>
      NewDbgValueMap;
  // Then iterate through the new PHIs and look to see if they use one of the
  // previously mapped PHIs. If so, create a new dbg.value intrinsic that will
  // propagate the info through the new PHI. If we use more than one new PHI in
  // a single destination BB with the same old dbg.value, merge the updates so
  // that we get a single new dbg.value with all the new PHIs.
  for (auto *PHI : InsertedPHIs) {
    BasicBlock *Parent = PHI->getParent();
    // Avoid inserting an intrinsic into an EH block.
    if (Parent->getFirstNonPHI()->isEHPad())
      continue;
    for (auto *VI : PHI->operand_values()) {
      auto V = DbgValueMap.find(VI);
      if (V != DbgValueMap.end()) {
        auto *DbgII = cast<DbgVariableIntrinsic>(V->second);
        auto NewDI = NewDbgValueMap.find({Parent, DbgII});
        if (NewDI == NewDbgValueMap.end()) {
          auto *NewDbgII = cast<DbgVariableIntrinsic>(DbgII->clone());
          NewDI = NewDbgValueMap.insert({{Parent, DbgII}, NewDbgII}).first;
        }
        DbgVariableIntrinsic *NewDbgII = NewDI->second;
        // If PHI contains VI as an operand more than once, we may
        // replaced it in NewDbgII; confirm that it is present.
        if (is_contained(NewDbgII->location_ops(), VI))
          NewDbgII->replaceVariableLocationOp(VI, PHI);
      }
    }
  }
  // Insert thew new dbg.values into their destination blocks.
  for (auto DI : NewDbgValueMap) {
    BasicBlock *Parent = DI.first.first;
    auto *NewDbgII = DI.second;
    auto InsertionPt = Parent->getFirstInsertionPt();
    assert(InsertionPt != Parent->end() && "Ill-formed basic block");
    NewDbgII->insertBefore(&*InsertionPt);
  }
}

bool llvm::replaceDbgDeclare(Value *Address, Value *NewAddress,
                             DIBuilder &Builder, uint8_t DIExprFlags,
                             int Offset) {
  auto DbgAddrs = FindDbgAddrUses(Address);
  for (DbgVariableIntrinsic *DII : DbgAddrs) {
    const DebugLoc &Loc = DII->getDebugLoc();
    auto *DIVar = DII->getVariable();
    auto *DIExpr = DII->getExpression();
    assert(DIVar && "Missing variable");
    DIExpr = DIExpression::prepend(DIExpr, DIExprFlags, Offset);
    // Insert llvm.dbg.declare immediately before DII, and remove old
    // llvm.dbg.declare.
    Builder.insertDeclare(NewAddress, DIVar, DIExpr, Loc, DII);
    DII->eraseFromParent();
  }
  return !DbgAddrs.empty();
}

static void replaceOneDbgValueForAlloca(DbgValueInst *DVI, Value *NewAddress,
                                        DIBuilder &Builder, int Offset) {
  const DebugLoc &Loc = DVI->getDebugLoc();
  auto *DIVar = DVI->getVariable();
  auto *DIExpr = DVI->getExpression();
  assert(DIVar && "Missing variable");

  // This is an alloca-based llvm.dbg.value. The first thing it should do with
  // the alloca pointer is dereference it. Otherwise we don't know how to handle
  // it and give up.
  if (!DIExpr || DIExpr->getNumElements() < 1 ||
      DIExpr->getElement(0) != dwarf::DW_OP_deref)
    return;

  // Insert the offset before the first deref.
  // We could just change the offset argument of dbg.value, but it's unsigned...
  if (Offset)
    DIExpr = DIExpression::prepend(DIExpr, 0, Offset);

  Builder.insertDbgValueIntrinsic(NewAddress, DIVar, DIExpr, Loc, DVI);
  DVI->eraseFromParent();
}

void llvm::replaceDbgValueForAlloca(AllocaInst *AI, Value *NewAllocaAddress,
                                    DIBuilder &Builder, int Offset) {
  if (auto *L = LocalAsMetadata::getIfExists(AI))
    if (auto *MDV = MetadataAsValue::getIfExists(AI->getContext(), L))
      for (Use &U : llvm::make_early_inc_range(MDV->uses()))
        if (auto *DVI = dyn_cast<DbgValueInst>(U.getUser()))
          replaceOneDbgValueForAlloca(DVI, NewAllocaAddress, Builder, Offset);
}

/// Where possible to salvage debug information for \p I do so.
/// If not possible mark undef.
void llvm::salvageDebugInfo(Instruction &I) {
  SmallVector<DbgVariableIntrinsic *, 1> DbgUsers;
  findDbgUsers(DbgUsers, &I);
  salvageDebugInfoForDbgValues(I, DbgUsers);
}

/// Salvage the address component of \p DAI.
static void salvageDbgAssignAddress(DbgAssignIntrinsic *DAI) {
  Instruction *I = dyn_cast<Instruction>(DAI->getAddress());
  // Only instructions can be salvaged at the moment.
  if (!I)
    return;

  assert(!DAI->getAddressExpression()->getFragmentInfo().has_value() &&
         "address-expression shouldn't have fragment info");

  // The address component of a dbg.assign cannot be variadic.
  uint64_t CurrentLocOps = 0;
  SmallVector<Value *, 4> AdditionalValues;
  SmallVector<uint64_t, 16> Ops;
  Value *NewV = salvageDebugInfoImpl(*I, CurrentLocOps, Ops, AdditionalValues);

  // Check if the salvage failed.
  if (!NewV)
    return;

  DIExpression *SalvagedExpr = DIExpression::appendOpsToArg(
      DAI->getAddressExpression(), Ops, 0, /*StackValue=*/false);
  assert(!SalvagedExpr->getFragmentInfo().has_value() &&
         "address-expression shouldn't have fragment info");

  // Salvage succeeds if no additional values are required.
  if (AdditionalValues.empty()) {
    DAI->setAddress(NewV);
    DAI->setAddressExpression(SalvagedExpr);
  } else {
    DAI->setAddress(UndefValue::get(I->getType()));
  }
}

void llvm::salvageDebugInfoForDbgValues(
    Instruction &I, ArrayRef<DbgVariableIntrinsic *> DbgUsers) {
  // These are arbitrary chosen limits on the maximum number of values and the
  // maximum size of a debug expression we can salvage up to, used for
  // performance reasons.
  const unsigned MaxDebugArgs = 16;
  const unsigned MaxExpressionSize = 128;
  bool Salvaged = false;

  for (auto *DII : DbgUsers) {
    if (auto *DAI = dyn_cast<DbgAssignIntrinsic>(DII)) {
      if (DAI->getAddress() == &I) {
        salvageDbgAssignAddress(DAI);
        Salvaged = true;
      }
      if (DAI->getValue() != &I)
        continue;
    }

    // Do not add DW_OP_stack_value for DbgDeclare and DbgAddr, because they
    // are implicitly pointing out the value as a DWARF memory location
    // description.
    bool StackValue = isa<DbgValueInst>(DII);
    auto DIILocation = DII->location_ops();
    assert(
        is_contained(DIILocation, &I) &&
        "DbgVariableIntrinsic must use salvaged instruction as its location");
    SmallVector<Value *, 4> AdditionalValues;
    // `I` may appear more than once in DII's location ops, and each use of `I`
    // must be updated in the DIExpression and potentially have additional
    // values added; thus we call salvageDebugInfoImpl for each `I` instance in
    // DIILocation.
    Value *Op0 = nullptr;
    DIExpression *SalvagedExpr = DII->getExpression();
    auto LocItr = find(DIILocation, &I);
    while (SalvagedExpr && LocItr != DIILocation.end()) {
      SmallVector<uint64_t, 16> Ops;
      unsigned LocNo = std::distance(DIILocation.begin(), LocItr);
      uint64_t CurrentLocOps = SalvagedExpr->getNumLocationOperands();
      Op0 = salvageDebugInfoImpl(I, CurrentLocOps, Ops, AdditionalValues);
      if (!Op0)
        break;
      SalvagedExpr =
          DIExpression::appendOpsToArg(SalvagedExpr, Ops, LocNo, StackValue);
      LocItr = std::find(++LocItr, DIILocation.end(), &I);
    }
    // salvageDebugInfoImpl should fail on examining the first element of
    // DbgUsers, or none of them.
    if (!Op0)
      break;

    DII->replaceVariableLocationOp(&I, Op0);
    bool IsValidSalvageExpr = SalvagedExpr->getNumElements() <= MaxExpressionSize;
    if (AdditionalValues.empty() && IsValidSalvageExpr) {
      DII->setExpression(SalvagedExpr);
    } else if (isa<DbgValueInst>(DII) && !isa<DbgAssignIntrinsic>(DII) &&
               IsValidSalvageExpr &&
               DII->getNumVariableLocationOps() + AdditionalValues.size() <=
                   MaxDebugArgs) {
      DII->addVariableLocationOps(AdditionalValues, SalvagedExpr);
    } else {
      // Do not salvage using DIArgList for dbg.addr/dbg.declare, as it is
      // currently only valid for stack value expressions. Do not salvage
      // using DIArgList for dbg.assign yet. FIXME: support this.
      // Also do not salvage if the resulting DIArgList would contain an
      // unreasonably large number of values.
      Value *Undef = UndefValue::get(I.getOperand(0)->getType());
      DII->replaceVariableLocationOp(I.getOperand(0), Undef);
    }
    LLVM_DEBUG(dbgs() << "SALVAGE: " << *DII << '\n');
    Salvaged = true;
  }

  if (Salvaged)
    return;

  for (auto *DII : DbgUsers) {
    Value *Undef = UndefValue::get(I.getType());
    DII->replaceVariableLocationOp(&I, Undef);
  }
}

Value *getSalvageOpsForGEP(GetElementPtrInst *GEP, const DataLayout &DL,
                           uint64_t CurrentLocOps,
                           SmallVectorImpl<uint64_t> &Opcodes,
                           SmallVectorImpl<Value *> &AdditionalValues) {
  unsigned BitWidth = DL.getIndexSizeInBits(GEP->getPointerAddressSpace());
  // Rewrite a GEP into a DIExpression.
  MapVector<Value *, APInt> VariableOffsets;
  APInt ConstantOffset(BitWidth, 0);
  if (!GEP->collectOffset(DL, BitWidth, VariableOffsets, ConstantOffset))
    return nullptr;
  if (!VariableOffsets.empty() && !CurrentLocOps) {
    Opcodes.insert(Opcodes.begin(), {dwarf::DW_OP_LLVM_arg, 0});
    CurrentLocOps = 1;
  }
  for (auto Offset : VariableOffsets) {
    AdditionalValues.push_back(Offset.first);
    assert(Offset.second.isStrictlyPositive() &&
           "Expected strictly positive multiplier for offset.");
    Opcodes.append({dwarf::DW_OP_LLVM_arg, CurrentLocOps++, dwarf::DW_OP_constu,
                    Offset.second.getZExtValue(), dwarf::DW_OP_mul,
                    dwarf::DW_OP_plus});
  }
  DIExpression::appendOffset(Opcodes, ConstantOffset.getSExtValue());
  return GEP->getOperand(0);
}

uint64_t getDwarfOpForBinOp(Instruction::BinaryOps Opcode) {
  switch (Opcode) {
  case Instruction::Add:
    return dwarf::DW_OP_plus;
  case Instruction::Sub:
    return dwarf::DW_OP_minus;
  case Instruction::Mul:
    return dwarf::DW_OP_mul;
  case Instruction::SDiv:
    return dwarf::DW_OP_div;
  case Instruction::SRem:
    return dwarf::DW_OP_mod;
  case Instruction::Or:
    return dwarf::DW_OP_or;
  case Instruction::And:
    return dwarf::DW_OP_and;
  case Instruction::Xor:
    return dwarf::DW_OP_xor;
  case Instruction::Shl:
    return dwarf::DW_OP_shl;
  case Instruction::LShr:
    return dwarf::DW_OP_shr;
  case Instruction::AShr:
    return dwarf::DW_OP_shra;
  default:
    // TODO: Salvage from each kind of binop we know about.
    return 0;
  }
}

Value *getSalvageOpsForBinOp(BinaryOperator *BI, uint64_t CurrentLocOps,
                             SmallVectorImpl<uint64_t> &Opcodes,
                             SmallVectorImpl<Value *> &AdditionalValues) {
  // Handle binary operations with constant integer operands as a special case.
  auto *ConstInt = dyn_cast<ConstantInt>(BI->getOperand(1));
  // Values wider than 64 bits cannot be represented within a DIExpression.
  if (ConstInt && ConstInt->getBitWidth() > 64)
    return nullptr;

  Instruction::BinaryOps BinOpcode = BI->getOpcode();
  // Push any Constant Int operand onto the expression stack.
  if (ConstInt) {
    uint64_t Val = ConstInt->getSExtValue();
    // Add or Sub Instructions with a constant operand can potentially be
    // simplified.
    if (BinOpcode == Instruction::Add || BinOpcode == Instruction::Sub) {
      uint64_t Offset = BinOpcode == Instruction::Add ? Val : -int64_t(Val);
      DIExpression::appendOffset(Opcodes, Offset);
      return BI->getOperand(0);
    }
    Opcodes.append({dwarf::DW_OP_constu, Val});
  } else {
    if (!CurrentLocOps) {
      Opcodes.append({dwarf::DW_OP_LLVM_arg, 0});
      CurrentLocOps = 1;
    }
    Opcodes.append({dwarf::DW_OP_LLVM_arg, CurrentLocOps});
    AdditionalValues.push_back(BI->getOperand(1));
  }

  // Add salvaged binary operator to expression stack, if it has a valid
  // representation in a DIExpression.
  uint64_t DwarfBinOp = getDwarfOpForBinOp(BinOpcode);
  if (!DwarfBinOp)
    return nullptr;
  Opcodes.push_back(DwarfBinOp);
  return BI->getOperand(0);
}

Value *llvm::salvageDebugInfoImpl(Instruction &I, uint64_t CurrentLocOps,
                                  SmallVectorImpl<uint64_t> &Ops,
                                  SmallVectorImpl<Value *> &AdditionalValues) {
  auto &M = *I.getModule();
  auto &DL = M.getDataLayout();

  if (auto *CI = dyn_cast<CastInst>(&I)) {
    Value *FromValue = CI->getOperand(0);
    // No-op casts are irrelevant for debug info.
    if (CI->isNoopCast(DL)) {
      return FromValue;
    }

    Type *Type = CI->getType();
    if (Type->isPointerTy())
      Type = DL.getIntPtrType(Type);
    // Casts other than Trunc, SExt, or ZExt to scalar types cannot be salvaged.
    if (Type->isVectorTy() ||
        !(isa<TruncInst>(&I) || isa<SExtInst>(&I) || isa<ZExtInst>(&I) ||
          isa<IntToPtrInst>(&I) || isa<PtrToIntInst>(&I)))
      return nullptr;

    llvm::Type *FromType = FromValue->getType();
    if (FromType->isPointerTy())
      FromType = DL.getIntPtrType(FromType);

    unsigned FromTypeBitSize = FromType->getScalarSizeInBits();
    unsigned ToTypeBitSize = Type->getScalarSizeInBits();

    auto ExtOps = DIExpression::getExtOps(FromTypeBitSize, ToTypeBitSize,
                                          isa<SExtInst>(&I));
    Ops.append(ExtOps.begin(), ExtOps.end());
    return FromValue;
  }

  if (auto *GEP = dyn_cast<GetElementPtrInst>(&I))
    return getSalvageOpsForGEP(GEP, DL, CurrentLocOps, Ops, AdditionalValues);
  if (auto *BI = dyn_cast<BinaryOperator>(&I))
    return getSalvageOpsForBinOp(BI, CurrentLocOps, Ops, AdditionalValues);

  // *Not* to do: we should not attempt to salvage load instructions,
  // because the validity and lifetime of a dbg.value containing
  // DW_OP_deref becomes difficult to analyze. See PR40628 for examples.
  return nullptr;
}

/// A replacement for a dbg.value expression.
using DbgValReplacement = std::optional<DIExpression *>;

/// Point debug users of \p From to \p To using exprs given by \p RewriteExpr,
/// possibly moving/undefing users to prevent use-before-def. Returns true if
/// changes are made.
static bool rewriteDebugUsers(
    Instruction &From, Value &To, Instruction &DomPoint, DominatorTree &DT,
    function_ref<DbgValReplacement(DbgVariableIntrinsic &DII)> RewriteExpr) {
  // Find debug users of From.
  SmallVector<DbgVariableIntrinsic *, 1> Users;
  findDbgUsers(Users, &From);
  if (Users.empty())
    return false;

  // Prevent use-before-def of To.
  bool Changed = false;
  SmallPtrSet<DbgVariableIntrinsic *, 1> UndefOrSalvage;
  if (isa<Instruction>(&To)) {
    bool DomPointAfterFrom = From.getNextNonDebugInstruction() == &DomPoint;

    for (auto *DII : Users) {
      // It's common to see a debug user between From and DomPoint. Move it
      // after DomPoint to preserve the variable update without any reordering.
      if (DomPointAfterFrom && DII->getNextNonDebugInstruction() == &DomPoint) {
        LLVM_DEBUG(dbgs() << "MOVE:  " << *DII << '\n');
        DII->moveAfter(&DomPoint);
        Changed = true;

      // Users which otherwise aren't dominated by the replacement value must
      // be salvaged or deleted.
      } else if (!DT.dominates(&DomPoint, DII)) {
        UndefOrSalvage.insert(DII);
      }
    }
  }

  // Update debug users without use-before-def risk.
  for (auto *DII : Users) {
    if (UndefOrSalvage.count(DII))
      continue;

    DbgValReplacement DVR = RewriteExpr(*DII);
    if (!DVR)
      continue;

    DII->replaceVariableLocationOp(&From, &To);
    DII->setExpression(*DVR);
    LLVM_DEBUG(dbgs() << "REWRITE:  " << *DII << '\n');
    Changed = true;
  }

  if (!UndefOrSalvage.empty()) {
    // Try to salvage the remaining debug users.
    salvageDebugInfo(From);
    Changed = true;
  }

  return Changed;
}

/// Check if a bitcast between a value of type \p FromTy to type \p ToTy would
/// losslessly preserve the bits and semantics of the value. This predicate is
/// symmetric, i.e swapping \p FromTy and \p ToTy should give the same result.
///
/// Note that Type::canLosslesslyBitCastTo is not suitable here because it
/// allows semantically unequivalent bitcasts, such as <2 x i64> -> <4 x i32>,
/// and also does not allow lossless pointer <-> integer conversions.
static bool isBitCastSemanticsPreserving(const DataLayout &DL, Type *FromTy,
                                         Type *ToTy) {
  // Trivially compatible types.
  if (FromTy == ToTy)
    return true;

  // Handle compatible pointer <-> integer conversions.
  if (FromTy->isIntOrPtrTy() && ToTy->isIntOrPtrTy()) {
    bool SameSize = DL.getTypeSizeInBits(FromTy) == DL.getTypeSizeInBits(ToTy);
    bool LosslessConversion = !DL.isNonIntegralPointerType(FromTy) &&
                              !DL.isNonIntegralPointerType(ToTy);
    return SameSize && LosslessConversion;
  }

  // TODO: This is not exhaustive.
  return false;
}

bool llvm::replaceAllDbgUsesWith(Instruction &From, Value &To,
                                 Instruction &DomPoint, DominatorTree &DT) {
  // Exit early if From has no debug users.
  if (!From.isUsedByMetadata())
    return false;

  assert(&From != &To && "Can't replace something with itself");

  Type *FromTy = From.getType();
  Type *ToTy = To.getType();

  auto Identity = [&](DbgVariableIntrinsic &DII) -> DbgValReplacement {
    return DII.getExpression();
  };

  // Handle no-op conversions.
  Module &M = *From.getModule();
  const DataLayout &DL = M.getDataLayout();
  if (isBitCastSemanticsPreserving(DL, FromTy, ToTy))
    return rewriteDebugUsers(From, To, DomPoint, DT, Identity);

  // Handle integer-to-integer widening and narrowing.
  // FIXME: Use DW_OP_convert when it's available everywhere.
  if (FromTy->isIntegerTy() && ToTy->isIntegerTy()) {
    uint64_t FromBits = FromTy->getPrimitiveSizeInBits();
    uint64_t ToBits = ToTy->getPrimitiveSizeInBits();
    assert(FromBits != ToBits && "Unexpected no-op conversion");

    // When the width of the result grows, assume that a debugger will only
    // access the low `FromBits` bits when inspecting the source variable.
    if (FromBits < ToBits)
      return rewriteDebugUsers(From, To, DomPoint, DT, Identity);

    // The width of the result has shrunk. Use sign/zero extension to describe
    // the source variable's high bits.
    auto SignOrZeroExt = [&](DbgVariableIntrinsic &DII) -> DbgValReplacement {
      DILocalVariable *Var = DII.getVariable();

      // Without knowing signedness, sign/zero extension isn't possible.
      auto Signedness = Var->getSignedness();
      if (!Signedness)
        return std::nullopt;

      bool Signed = *Signedness == DIBasicType::Signedness::Signed;
      return DIExpression::appendExt(DII.getExpression(), ToBits, FromBits,
                                     Signed);
    };
    return rewriteDebugUsers(From, To, DomPoint, DT, SignOrZeroExt);
  }

  // TODO: Floating-point conversions, vectors.
  return false;
}

std::pair<unsigned, unsigned>
llvm::removeAllNonTerminatorAndEHPadInstructions(BasicBlock *BB) {
  unsigned NumDeadInst = 0;
  unsigned NumDeadDbgInst = 0;
  // Delete the instructions backwards, as it has a reduced likelihood of
  // having to update as many def-use and use-def chains.
  Instruction *EndInst = BB->getTerminator(); // Last not to be deleted.
  while (EndInst != &BB->front()) {
    // Delete the next to last instruction.
    Instruction *Inst = &*--EndInst->getIterator();
    if (!Inst->use_empty() && !Inst->getType()->isTokenTy())
      Inst->replaceAllUsesWith(PoisonValue::get(Inst->getType()));
    if (Inst->isEHPad() || Inst->getType()->isTokenTy()) {
      EndInst = Inst;
      continue;
    }
    if (isa<DbgInfoIntrinsic>(Inst))
      ++NumDeadDbgInst;
    else
      ++NumDeadInst;
    Inst->eraseFromParent();
  }
  return {NumDeadInst, NumDeadDbgInst};
}

unsigned llvm::changeToUnreachable(Instruction *I, bool PreserveLCSSA,
                                   DomTreeUpdater *DTU,
                                   MemorySSAUpdater *MSSAU) {
  BasicBlock *BB = I->getParent();

  if (MSSAU)
    MSSAU->changeToUnreachable(I);

  SmallSet<BasicBlock *, 8> UniqueSuccessors;

  // Loop over all of the successors, removing BB's entry from any PHI
  // nodes.
  for (BasicBlock *Successor : successors(BB)) {
    Successor->removePredecessor(BB, PreserveLCSSA);
    if (DTU)
      UniqueSuccessors.insert(Successor);
  }
  auto *UI = new UnreachableInst(I->getContext(), I);
  UI->setDebugLoc(I->getDebugLoc());

  // All instructions after this are dead.
  unsigned NumInstrsRemoved = 0;
  BasicBlock::iterator BBI = I->getIterator(), BBE = BB->end();
  while (BBI != BBE) {
    if (!BBI->use_empty())
      BBI->replaceAllUsesWith(PoisonValue::get(BBI->getType()));
    BBI++->eraseFromParent();
    ++NumInstrsRemoved;
  }
  if (DTU) {
    SmallVector<DominatorTree::UpdateType, 8> Updates;
    Updates.reserve(UniqueSuccessors.size());
    for (BasicBlock *UniqueSuccessor : UniqueSuccessors)
      Updates.push_back({DominatorTree::Delete, BB, UniqueSuccessor});
    DTU->applyUpdates(Updates);
  }
  return NumInstrsRemoved;
}

CallInst *llvm::createCallMatchingInvoke(InvokeInst *II) {
  SmallVector<Value *, 8> Args(II->args());
  SmallVector<OperandBundleDef, 1> OpBundles;
  II->getOperandBundlesAsDefs(OpBundles);
  CallInst *NewCall = CallInst::Create(II->getFunctionType(),
                                       II->getCalledOperand(), Args, OpBundles);
  NewCall->setCallingConv(II->getCallingConv());
  NewCall->setAttributes(II->getAttributes());
  NewCall->setDebugLoc(II->getDebugLoc());
  NewCall->copyMetadata(*II);

  // If the invoke had profile metadata, try converting them for CallInst.
  uint64_t TotalWeight;
  if (NewCall->extractProfTotalWeight(TotalWeight)) {
    // Set the total weight if it fits into i32, otherwise reset.
    MDBuilder MDB(NewCall->getContext());
    auto NewWeights = uint32_t(TotalWeight) != TotalWeight
                          ? nullptr
                          : MDB.createBranchWeights({uint32_t(TotalWeight)});
    NewCall->setMetadata(LLVMContext::MD_prof, NewWeights);
  }

  return NewCall;
}

// changeToCall - Convert the specified invoke into a normal call.
CallInst *llvm::changeToCall(InvokeInst *II, DomTreeUpdater *DTU) {
  CallInst *NewCall = createCallMatchingInvoke(II);
  NewCall->takeName(II);
  NewCall->insertBefore(II);
  II->replaceAllUsesWith(NewCall);

  // Follow the call by a branch to the normal destination.
  BasicBlock *NormalDestBB = II->getNormalDest();
  BranchInst::Create(NormalDestBB, II);

  // Update PHI nodes in the unwind destination
  BasicBlock *BB = II->getParent();
  BasicBlock *UnwindDestBB = II->getUnwindDest();
  UnwindDestBB->removePredecessor(BB);
  II->eraseFromParent();
  if (DTU)
    DTU->applyUpdates({{DominatorTree::Delete, BB, UnwindDestBB}});
  return NewCall;
}

BasicBlock *llvm::changeToInvokeAndSplitBasicBlock(CallInst *CI,
                                                   BasicBlock *UnwindEdge,
                                                   DomTreeUpdater *DTU) {
  BasicBlock *BB = CI->getParent();

  // Convert this function call into an invoke instruction.  First, split the
  // basic block.
  BasicBlock *Split = SplitBlock(BB, CI, DTU, /*LI=*/nullptr, /*MSSAU*/ nullptr,
                                 CI->getName() + ".noexc");

  // Delete the unconditional branch inserted by SplitBlock
  BB->back().eraseFromParent();

  // Create the new invoke instruction.
  SmallVector<Value *, 8> InvokeArgs(CI->args());
  SmallVector<OperandBundleDef, 1> OpBundles;

  CI->getOperandBundlesAsDefs(OpBundles);

  // Note: we're round tripping operand bundles through memory here, and that
  // can potentially be avoided with a cleverer API design that we do not have
  // as of this time.

  InvokeInst *II =
      InvokeInst::Create(CI->getFunctionType(), CI->getCalledOperand(), Split,
                         UnwindEdge, InvokeArgs, OpBundles, CI->getName(), BB);
  II->setDebugLoc(CI->getDebugLoc());
  II->setCallingConv(CI->getCallingConv());
  II->setAttributes(CI->getAttributes());
  II->setMetadata(LLVMContext::MD_prof, CI->getMetadata(LLVMContext::MD_prof));

  if (DTU)
    DTU->applyUpdates({{DominatorTree::Insert, BB, UnwindEdge}});

  // Make sure that anything using the call now uses the invoke!  This also
  // updates the CallGraph if present, because it uses a WeakTrackingVH.
  CI->replaceAllUsesWith(II);

  // Delete the original call
  Split->front().eraseFromParent();
  return Split;
}

static bool markAliveBlocks(Function &F,
                            SmallPtrSetImpl<BasicBlock *> &Reachable,
                            DomTreeUpdater *DTU = nullptr) {
  SmallVector<BasicBlock*, 128> Worklist;
  BasicBlock *BB = &F.front();
  Worklist.push_back(BB);
  Reachable.insert(BB);
  bool Changed = false;
  do {
    BB = Worklist.pop_back_val();

    // Do a quick scan of the basic block, turning any obviously unreachable
    // instructions into LLVM unreachable insts.  The instruction combining pass
    // canonicalizes unreachable insts into stores to null or undef.
    for (Instruction &I : *BB) {
      if (auto *CI = dyn_cast<CallInst>(&I)) {
        Value *Callee = CI->getCalledOperand();
        // Handle intrinsic calls.
        if (Function *F = dyn_cast<Function>(Callee)) {
          auto IntrinsicID = F->getIntrinsicID();
          // Assumptions that are known to be false are equivalent to
          // unreachable. Also, if the condition is undefined, then we make the
          // choice most beneficial to the optimizer, and choose that to also be
          // unreachable.
          if (IntrinsicID == Intrinsic::assume) {
            if (match(CI->getArgOperand(0), m_CombineOr(m_Zero(), m_Undef()))) {
              // Don't insert a call to llvm.trap right before the unreachable.
              changeToUnreachable(CI, false, DTU);
              Changed = true;
              break;
            }
          } else if (IntrinsicID == Intrinsic::experimental_guard) {
            // A call to the guard intrinsic bails out of the current
            // compilation unit if the predicate passed to it is false. If the
            // predicate is a constant false, then we know the guard will bail
            // out of the current compile unconditionally, so all code following
            // it is dead.
            //
            // Note: unlike in llvm.assume, it is not "obviously profitable" for
            // guards to treat `undef` as `false` since a guard on `undef` can
            // still be useful for widening.
            if (match(CI->getArgOperand(0), m_Zero()))
              if (!isa<UnreachableInst>(CI->getNextNode())) {
                changeToUnreachable(CI->getNextNode(), false, DTU);
                Changed = true;
                break;
              }
          }
        } else if ((isa<ConstantPointerNull>(Callee) &&
                    !NullPointerIsDefined(CI->getFunction(),
                                          cast<PointerType>(Callee->getType())
                                              ->getAddressSpace())) ||
                   isa<UndefValue>(Callee)) {
          changeToUnreachable(CI, false, DTU);
          Changed = true;
          break;
        }
        if (CI->doesNotReturn() && !CI->isMustTailCall()) {
          // If we found a call to a no-return function, insert an unreachable
          // instruction after it.  Make sure there isn't *already* one there
          // though.
          if (!isa<UnreachableInst>(CI->getNextNode())) {
            // Don't insert a call to llvm.trap right before the unreachable.
            changeToUnreachable(CI->getNextNode(), false, DTU);
            Changed = true;
          }
          break;
        }
      } else if (auto *SI = dyn_cast<StoreInst>(&I)) {
        // Store to undef and store to null are undefined and used to signal
        // that they should be changed to unreachable by passes that can't
        // modify the CFG.

        // Don't touch volatile stores.
        if (SI->isVolatile()) continue;

        Value *Ptr = SI->getOperand(1);

        if (isa<UndefValue>(Ptr) ||
            (isa<ConstantPointerNull>(Ptr) &&
             !NullPointerIsDefined(SI->getFunction(),
                                   SI->getPointerAddressSpace()))) {
          changeToUnreachable(SI, false, DTU);
          Changed = true;
          break;
        }
      }
    }

    Instruction *Terminator = BB->getTerminator();
    if (auto *II = dyn_cast<InvokeInst>(Terminator)) {
      // Turn invokes that call 'nounwind' functions into ordinary calls.
      Value *Callee = II->getCalledOperand();
      if ((isa<ConstantPointerNull>(Callee) &&
           !NullPointerIsDefined(BB->getParent())) ||
          isa<UndefValue>(Callee)) {
        changeToUnreachable(II, false, DTU);
        Changed = true;
      } else {
        if (II->doesNotReturn() &&
            !isa<UnreachableInst>(II->getNormalDest()->front())) {
          // If we found an invoke of a no-return function,
          // create a new empty basic block with an `unreachable` terminator,
          // and set it as the normal destination for the invoke,
          // unless that is already the case.
          // Note that the original normal destination could have other uses.
          BasicBlock *OrigNormalDest = II->getNormalDest();
          OrigNormalDest->removePredecessor(II->getParent());
          LLVMContext &Ctx = II->getContext();
          BasicBlock *UnreachableNormalDest = BasicBlock::Create(
              Ctx, OrigNormalDest->getName() + ".unreachable",
              II->getFunction(), OrigNormalDest);
          new UnreachableInst(Ctx, UnreachableNormalDest);
          II->setNormalDest(UnreachableNormalDest);
          if (DTU)
            DTU->applyUpdates(
                {{DominatorTree::Delete, BB, OrigNormalDest},
                 {DominatorTree::Insert, BB, UnreachableNormalDest}});
          Changed = true;
        }
        if (II->doesNotThrow() && canSimplifyInvokeNoUnwind(&F)) {
          if (II->use_empty() && !II->mayHaveSideEffects()) {
            // jump to the normal destination branch.
            BasicBlock *NormalDestBB = II->getNormalDest();
            BasicBlock *UnwindDestBB = II->getUnwindDest();
            BranchInst::Create(NormalDestBB, II);
            UnwindDestBB->removePredecessor(II->getParent());
            II->eraseFromParent();
            if (DTU)
              DTU->applyUpdates({{DominatorTree::Delete, BB, UnwindDestBB}});
          } else
            changeToCall(II, DTU);
          Changed = true;
        }
      }
    } else if (auto *CatchSwitch = dyn_cast<CatchSwitchInst>(Terminator)) {
      // Remove catchpads which cannot be reached.
      struct CatchPadDenseMapInfo {
        static CatchPadInst *getEmptyKey() {
          return DenseMapInfo<CatchPadInst *>::getEmptyKey();
        }

        static CatchPadInst *getTombstoneKey() {
          return DenseMapInfo<CatchPadInst *>::getTombstoneKey();
        }

        static unsigned getHashValue(CatchPadInst *CatchPad) {
          return static_cast<unsigned>(hash_combine_range(
              CatchPad->value_op_begin(), CatchPad->value_op_end()));
        }

        static bool isEqual(CatchPadInst *LHS, CatchPadInst *RHS) {
          if (LHS == getEmptyKey() || LHS == getTombstoneKey() ||
              RHS == getEmptyKey() || RHS == getTombstoneKey())
            return LHS == RHS;
          return LHS->isIdenticalTo(RHS);
        }
      };

      SmallDenseMap<BasicBlock *, int, 8> NumPerSuccessorCases;
      // Set of unique CatchPads.
      SmallDenseMap<CatchPadInst *, detail::DenseSetEmpty, 4,
                    CatchPadDenseMapInfo, detail::DenseSetPair<CatchPadInst *>>
          HandlerSet;
      detail::DenseSetEmpty Empty;
      for (CatchSwitchInst::handler_iterator I = CatchSwitch->handler_begin(),
                                             E = CatchSwitch->handler_end();
           I != E; ++I) {
        BasicBlock *HandlerBB = *I;
        if (DTU)
          ++NumPerSuccessorCases[HandlerBB];
        auto *CatchPad = cast<CatchPadInst>(HandlerBB->getFirstNonPHI());
        if (!HandlerSet.insert({CatchPad, Empty}).second) {
          if (DTU)
            --NumPerSuccessorCases[HandlerBB];
          CatchSwitch->removeHandler(I);
          --I;
          --E;
          Changed = true;
        }
      }
      if (DTU) {
        std::vector<DominatorTree::UpdateType> Updates;
        for (const std::pair<BasicBlock *, int> &I : NumPerSuccessorCases)
          if (I.second == 0)
            Updates.push_back({DominatorTree::Delete, BB, I.first});
        DTU->applyUpdates(Updates);
      }
    }

    Changed |= ConstantFoldTerminator(BB, true, nullptr, DTU);
    for (BasicBlock *Successor : successors(BB))
      if (Reachable.insert(Successor).second)
        Worklist.push_back(Successor);
  } while (!Worklist.empty());
  return Changed;
}

void llvm::removeUnwindEdge(BasicBlock *BB, DomTreeUpdater *DTU) {
  Instruction *TI = BB->getTerminator();

  if (auto *II = dyn_cast<InvokeInst>(TI)) {
    changeToCall(II, DTU);
    return;
  }

  Instruction *NewTI;
  BasicBlock *UnwindDest;

  if (auto *CRI = dyn_cast<CleanupReturnInst>(TI)) {
    NewTI = CleanupReturnInst::Create(CRI->getCleanupPad(), nullptr, CRI);
    UnwindDest = CRI->getUnwindDest();
  } else if (auto *CatchSwitch = dyn_cast<CatchSwitchInst>(TI)) {
    auto *NewCatchSwitch = CatchSwitchInst::Create(
        CatchSwitch->getParentPad(), nullptr, CatchSwitch->getNumHandlers(),
        CatchSwitch->getName(), CatchSwitch);
    for (BasicBlock *PadBB : CatchSwitch->handlers())
      NewCatchSwitch->addHandler(PadBB);

    NewTI = NewCatchSwitch;
    UnwindDest = CatchSwitch->getUnwindDest();
  } else {
    llvm_unreachable("Could not find unwind successor");
  }

  NewTI->takeName(TI);
  NewTI->setDebugLoc(TI->getDebugLoc());
  UnwindDest->removePredecessor(BB);
  TI->replaceAllUsesWith(NewTI);
  TI->eraseFromParent();
  if (DTU)
    DTU->applyUpdates({{DominatorTree::Delete, BB, UnwindDest}});
}

/// removeUnreachableBlocks - Remove blocks that are not reachable, even
/// if they are in a dead cycle.  Return true if a change was made, false
/// otherwise.
bool llvm::removeUnreachableBlocks(Function &F, DomTreeUpdater *DTU,
                                   MemorySSAUpdater *MSSAU) {
  SmallPtrSet<BasicBlock *, 16> Reachable;
  bool Changed = markAliveBlocks(F, Reachable, DTU);

  // If there are unreachable blocks in the CFG...
  if (Reachable.size() == F.size())
    return Changed;

  assert(Reachable.size() < F.size());

  // Are there any blocks left to actually delete?
  SmallSetVector<BasicBlock *, 8> BlocksToRemove;
  for (BasicBlock &BB : F) {
    // Skip reachable basic blocks
    if (Reachable.count(&BB))
      continue;
    // Skip already-deleted blocks
    if (DTU && DTU->isBBPendingDeletion(&BB))
      continue;
    BlocksToRemove.insert(&BB);
  }

  if (BlocksToRemove.empty())
    return Changed;

  Changed = true;
  NumRemoved += BlocksToRemove.size();

  if (MSSAU)
    MSSAU->removeBlocks(BlocksToRemove);

  DeleteDeadBlocks(BlocksToRemove.takeVector(), DTU);

  return Changed;
}

void llvm::combineMetadata(Instruction *K, const Instruction *J,
                           ArrayRef<unsigned> KnownIDs, bool DoesKMove) {
  SmallVector<std::pair<unsigned, MDNode *>, 4> Metadata;
  K->dropUnknownNonDebugMetadata(KnownIDs);
  K->getAllMetadataOtherThanDebugLoc(Metadata);
  for (const auto &MD : Metadata) {
    unsigned Kind = MD.first;
    MDNode *JMD = J->getMetadata(Kind);
    MDNode *KMD = MD.second;

    switch (Kind) {
      default:
        K->setMetadata(Kind, nullptr); // Remove unknown metadata
        break;
      case LLVMContext::MD_dbg:
        llvm_unreachable("getAllMetadataOtherThanDebugLoc returned a MD_dbg");
      case LLVMContext::MD_DIAssignID:
        K->mergeDIAssignID(J);
        break;
      case LLVMContext::MD_tbaa:
        K->setMetadata(Kind, MDNode::getMostGenericTBAA(JMD, KMD));
        break;
      case LLVMContext::MD_alias_scope:
        K->setMetadata(Kind, MDNode::getMostGenericAliasScope(JMD, KMD));
        break;
      case LLVMContext::MD_noalias:
      case LLVMContext::MD_mem_parallel_loop_access:
        K->setMetadata(Kind, MDNode::intersect(JMD, KMD));
        break;
      case LLVMContext::MD_access_group:
        K->setMetadata(LLVMContext::MD_access_group,
                       intersectAccessGroups(K, J));
        break;
      case LLVMContext::MD_range:

        // If K does move, use most generic range. Otherwise keep the range of
        // K.
        if (DoesKMove)
          // FIXME: If K does move, we should drop the range info and nonnull.
          //        Currently this function is used with DoesKMove in passes
          //        doing hoisting/sinking and the current behavior of using the
          //        most generic range is correct in those cases.
          K->setMetadata(Kind, MDNode::getMostGenericRange(JMD, KMD));
        break;
      case LLVMContext::MD_fpmath:
        K->setMetadata(Kind, MDNode::getMostGenericFPMath(JMD, KMD));
        break;
      case LLVMContext::MD_invariant_load:
        // Only set the !invariant.load if it is present in both instructions.
        K->setMetadata(Kind, JMD);
        break;
      case LLVMContext::MD_nonnull:
        // If K does move, keep nonull if it is present in both instructions.
        if (DoesKMove)
          K->setMetadata(Kind, JMD);
        break;
      case LLVMContext::MD_invariant_group:
        // Preserve !invariant.group in K.
        break;
      case LLVMContext::MD_align:
        K->setMetadata(Kind,
          MDNode::getMostGenericAlignmentOrDereferenceable(JMD, KMD));
        break;
      case LLVMContext::MD_dereferenceable:
      case LLVMContext::MD_dereferenceable_or_null:
        K->setMetadata(Kind,
          MDNode::getMostGenericAlignmentOrDereferenceable(JMD, KMD));
        break;
      case LLVMContext::MD_preserve_access_index:
        // Preserve !preserve.access.index in K.
        break;
    }
  }
  // Set !invariant.group from J if J has it. If both instructions have it
  // then we will just pick it from J - even when they are different.
  // Also make sure that K is load or store - f.e. combining bitcast with load
  // could produce bitcast with invariant.group metadata, which is invalid.
  // FIXME: we should try to preserve both invariant.group md if they are
  // different, but right now instruction can only have one invariant.group.
  if (auto *JMD = J->getMetadata(LLVMContext::MD_invariant_group))
    if (isa<LoadInst>(K) || isa<StoreInst>(K))
      K->setMetadata(LLVMContext::MD_invariant_group, JMD);
}

void llvm::combineMetadataForCSE(Instruction *K, const Instruction *J,
                                 bool KDominatesJ) {
  unsigned KnownIDs[] = {
      LLVMContext::MD_tbaa,            LLVMContext::MD_alias_scope,
      LLVMContext::MD_noalias,         LLVMContext::MD_range,
      LLVMContext::MD_invariant_load,  LLVMContext::MD_nonnull,
      LLVMContext::MD_invariant_group, LLVMContext::MD_align,
      LLVMContext::MD_dereferenceable,
      LLVMContext::MD_dereferenceable_or_null,
      LLVMContext::MD_access_group,    LLVMContext::MD_preserve_access_index};
  combineMetadata(K, J, KnownIDs, KDominatesJ);
}

void llvm::copyMetadataForLoad(LoadInst &Dest, const LoadInst &Source) {
  SmallVector<std::pair<unsigned, MDNode *>, 8> MD;
  Source.getAllMetadata(MD);
  MDBuilder MDB(Dest.getContext());
  Type *NewType = Dest.getType();
  const DataLayout &DL = Source.getModule()->getDataLayout();
  for (const auto &MDPair : MD) {
    unsigned ID = MDPair.first;
    MDNode *N = MDPair.second;
    // Note, essentially every kind of metadata should be preserved here! This
    // routine is supposed to clone a load instruction changing *only its type*.
    // The only metadata it makes sense to drop is metadata which is invalidated
    // when the pointer type changes. This should essentially never be the case
    // in LLVM, but we explicitly switch over only known metadata to be
    // conservatively correct. If you are adding metadata to LLVM which pertains
    // to loads, you almost certainly want to add it here.
    switch (ID) {
    case LLVMContext::MD_dbg:
    case LLVMContext::MD_tbaa:
    case LLVMContext::MD_prof:
    case LLVMContext::MD_fpmath:
    case LLVMContext::MD_tbaa_struct:
    case LLVMContext::MD_invariant_load:
    case LLVMContext::MD_alias_scope:
    case LLVMContext::MD_noalias:
    case LLVMContext::MD_nontemporal:
    case LLVMContext::MD_mem_parallel_loop_access:
    case LLVMContext::MD_access_group:
      // All of these directly apply.
      Dest.setMetadata(ID, N);
      break;

    case LLVMContext::MD_nonnull:
      copyNonnullMetadata(Source, N, Dest);
      break;

    case LLVMContext::MD_align:
    case LLVMContext::MD_dereferenceable:
    case LLVMContext::MD_dereferenceable_or_null:
      // These only directly apply if the new type is also a pointer.
      if (NewType->isPointerTy())
        Dest.setMetadata(ID, N);
      break;

    case LLVMContext::MD_range:
      copyRangeMetadata(DL, Source, N, Dest);
      break;
    }
  }
}

void llvm::patchReplacementInstruction(Instruction *I, Value *Repl) {
  auto *ReplInst = dyn_cast<Instruction>(Repl);
  if (!ReplInst)
    return;

  // Patch the replacement so that it is not more restrictive than the value
  // being replaced.
  // Note that if 'I' is a load being replaced by some operation,
  // for example, by an arithmetic operation, then andIRFlags()
  // would just erase all math flags from the original arithmetic
  // operation, which is clearly not wanted and not needed.
  if (!isa<LoadInst>(I))
    ReplInst->andIRFlags(I);

  // FIXME: If both the original and replacement value are part of the
  // same control-flow region (meaning that the execution of one
  // guarantees the execution of the other), then we can combine the
  // noalias scopes here and do better than the general conservative
  // answer used in combineMetadata().

  // In general, GVN unifies expressions over different control-flow
  // regions, and so we need a conservative combination of the noalias
  // scopes.
  static const unsigned KnownIDs[] = {
      LLVMContext::MD_tbaa,            LLVMContext::MD_alias_scope,
      LLVMContext::MD_noalias,         LLVMContext::MD_range,
      LLVMContext::MD_fpmath,          LLVMContext::MD_invariant_load,
      LLVMContext::MD_invariant_group, LLVMContext::MD_nonnull,
      LLVMContext::MD_access_group,    LLVMContext::MD_preserve_access_index};
  combineMetadata(ReplInst, I, KnownIDs, false);
}

template <typename RootType, typename DominatesFn>
static unsigned replaceDominatedUsesWith(Value *From, Value *To,
                                         const RootType &Root,
                                         const DominatesFn &Dominates) {
  assert(From->getType() == To->getType());

  unsigned Count = 0;
  for (Use &U : llvm::make_early_inc_range(From->uses())) {
    if (!Dominates(Root, U))
      continue;
    U.set(To);
    LLVM_DEBUG(dbgs() << "Replace dominated use of '" << From->getName()
                      << "' as " << *To << " in " << *U << "\n");
    ++Count;
  }
  return Count;
}

unsigned llvm::replaceNonLocalUsesWith(Instruction *From, Value *To) {
   assert(From->getType() == To->getType());
   auto *BB = From->getParent();
   unsigned Count = 0;

   for (Use &U : llvm::make_early_inc_range(From->uses())) {
    auto *I = cast<Instruction>(U.getUser());
    if (I->getParent() == BB)
      continue;
    U.set(To);
    ++Count;
  }
  return Count;
}

unsigned llvm::replaceDominatedUsesWith(Value *From, Value *To,
                                        DominatorTree &DT,
                                        const BasicBlockEdge &Root) {
  auto Dominates = [&DT](const BasicBlockEdge &Root, const Use &U) {
    return DT.dominates(Root, U);
  };
  return ::replaceDominatedUsesWith(From, To, Root, Dominates);
}

unsigned llvm::replaceDominatedUsesWith(Value *From, Value *To,
                                        DominatorTree &DT,
                                        const BasicBlock *BB) {
  auto Dominates = [&DT](const BasicBlock *BB, const Use &U) {
    return DT.dominates(BB, U);
  };
  return ::replaceDominatedUsesWith(From, To, BB, Dominates);
}

bool llvm::callsGCLeafFunction(const CallBase *Call,
                               const TargetLibraryInfo &TLI) {
  // Check if the function is specifically marked as a gc leaf function.
  if (Call->hasFnAttr("gc-leaf-function"))
    return true;
  if (const Function *F = Call->getCalledFunction()) {
    if (F->hasFnAttribute("gc-leaf-function"))
      return true;

    if (auto IID = F->getIntrinsicID()) {
      // Most LLVM intrinsics do not take safepoints.
      return IID != Intrinsic::experimental_gc_statepoint &&
             IID != Intrinsic::experimental_deoptimize &&
             IID != Intrinsic::memcpy_element_unordered_atomic &&
             IID != Intrinsic::memmove_element_unordered_atomic;
    }
  }

  // Lib calls can be materialized by some passes, and won't be
  // marked as 'gc-leaf-function.' All available Libcalls are
  // GC-leaf.
  LibFunc LF;
  if (TLI.getLibFunc(*Call, LF)) {
    return TLI.has(LF);
  }

  return false;
}

void llvm::copyNonnullMetadata(const LoadInst &OldLI, MDNode *N,
                               LoadInst &NewLI) {
  auto *NewTy = NewLI.getType();

  // This only directly applies if the new type is also a pointer.
  if (NewTy->isPointerTy()) {
    NewLI.setMetadata(LLVMContext::MD_nonnull, N);
    return;
  }

  // The only other translation we can do is to integral loads with !range
  // metadata.
  if (!NewTy->isIntegerTy())
    return;

  MDBuilder MDB(NewLI.getContext());
  const Value *Ptr = OldLI.getPointerOperand();
  auto *ITy = cast<IntegerType>(NewTy);
  auto *NullInt = ConstantExpr::getPtrToInt(
      ConstantPointerNull::get(cast<PointerType>(Ptr->getType())), ITy);
  auto *NonNullInt = ConstantExpr::getAdd(NullInt, ConstantInt::get(ITy, 1));
  NewLI.setMetadata(LLVMContext::MD_range,
                    MDB.createRange(NonNullInt, NullInt));
}

void llvm::copyRangeMetadata(const DataLayout &DL, const LoadInst &OldLI,
                             MDNode *N, LoadInst &NewLI) {
  auto *NewTy = NewLI.getType();

  // Give up unless it is converted to a pointer where there is a single very
  // valuable mapping we can do reliably.
  // FIXME: It would be nice to propagate this in more ways, but the type
  // conversions make it hard.
  if (!NewTy->isPointerTy())
    return;

  unsigned BitWidth = DL.getPointerTypeSizeInBits(NewTy);
  if (!getConstantRangeFromMetadata(*N).contains(APInt(BitWidth, 0))) {
    MDNode *NN = MDNode::get(OldLI.getContext(), std::nullopt);
    NewLI.setMetadata(LLVMContext::MD_nonnull, NN);
  }
}

void llvm::dropDebugUsers(Instruction &I) {
  SmallVector<DbgVariableIntrinsic *, 1> DbgUsers;
  findDbgUsers(DbgUsers, &I);
  for (auto *DII : DbgUsers)
    DII->eraseFromParent();
}

void llvm::hoistAllInstructionsInto(BasicBlock *DomBlock, Instruction *InsertPt,
                                    BasicBlock *BB) {
  // Since we are moving the instructions out of its basic block, we do not
  // retain their original debug locations (DILocations) and debug intrinsic
  // instructions.
  //
  // Doing so would degrade the debugging experience and adversely affect the
  // accuracy of profiling information.
  //
  // Currently, when hoisting the instructions, we take the following actions:
  // - Remove their debug intrinsic instructions.
  // - Set their debug locations to the values from the insertion point.
  //
  // As per PR39141 (comment #8), the more fundamental reason why the dbg.values
  // need to be deleted, is because there will not be any instructions with a
  // DILocation in either branch left after performing the transformation. We
  // can only insert a dbg.value after the two branches are joined again.
  //
  // See PR38762, PR39243 for more details.
  //
  // TODO: Extend llvm.dbg.value to take more than one SSA Value (PR39141) to
  // encode predicated DIExpressions that yield different results on different
  // code paths.

  for (BasicBlock::iterator II = BB->begin(), IE = BB->end(); II != IE;) {
    Instruction *I = &*II;
    I->dropUndefImplyingAttrsAndUnknownMetadata();
    if (I->isUsedByMetadata())
      dropDebugUsers(*I);
    if (I->isDebugOrPseudoInst()) {
      // Remove DbgInfo and pseudo probe Intrinsics.
      II = I->eraseFromParent();
      continue;
    }
    I->setDebugLoc(InsertPt->getDebugLoc());
    ++II;
  }
  DomBlock->splice(InsertPt->getIterator(), BB, BB->begin(),
                   BB->getTerminator()->getIterator());
}

namespace {

/// A potential constituent of a bitreverse or bswap expression. See
/// collectBitParts for a fuller explanation.
struct BitPart {
  BitPart(Value *P, unsigned BW) : Provider(P) {
    Provenance.resize(BW);
  }

  /// The Value that this is a bitreverse/bswap of.
  Value *Provider;

  /// The "provenance" of each bit. Provenance[A] = B means that bit A
  /// in Provider becomes bit B in the result of this expression.
  SmallVector<int8_t, 32> Provenance; // int8_t means max size is i128.

  enum { Unset = -1 };
};

} // end anonymous namespace

/// Analyze the specified subexpression and see if it is capable of providing
/// pieces of a bswap or bitreverse. The subexpression provides a potential
/// piece of a bswap or bitreverse if it can be proved that each non-zero bit in
/// the output of the expression came from a corresponding bit in some other
/// value. This function is recursive, and the end result is a mapping of
/// bitnumber to bitnumber. It is the caller's responsibility to validate that
/// the bitnumber to bitnumber mapping is correct for a bswap or bitreverse.
///
/// For example, if the current subexpression if "(shl i32 %X, 24)" then we know
/// that the expression deposits the low byte of %X into the high byte of the
/// result and that all other bits are zero. This expression is accepted and a
/// BitPart is returned with Provider set to %X and Provenance[24-31] set to
/// [0-7].
///
/// For vector types, all analysis is performed at the per-element level. No
/// cross-element analysis is supported (shuffle/insertion/reduction), and all
/// constant masks must be splatted across all elements.
///
/// To avoid revisiting values, the BitPart results are memoized into the
/// provided map. To avoid unnecessary copying of BitParts, BitParts are
/// constructed in-place in the \c BPS map. Because of this \c BPS needs to
/// store BitParts objects, not pointers. As we need the concept of a nullptr
/// BitParts (Value has been analyzed and the analysis failed), we an Optional
/// type instead to provide the same functionality.
///
/// Because we pass around references into \c BPS, we must use a container that
/// does not invalidate internal references (std::map instead of DenseMap).
static const Optional<BitPart> &
collectBitParts(Value *V, bool MatchBSwaps, bool MatchBitReversals,
                std::map<Value *, Optional<BitPart>> &BPS, int Depth,
                bool &FoundRoot) {
  auto I = BPS.find(V);
  if (I != BPS.end())
    return I->second;

  auto &Result = BPS[V] = std::nullopt;
  auto BitWidth = V->getType()->getScalarSizeInBits();

  // Can't do integer/elements > 128 bits.
  if (BitWidth > 128)
    return Result;

  // Prevent stack overflow by limiting the recursion depth
  if (Depth == BitPartRecursionMaxDepth) {
    LLVM_DEBUG(dbgs() << "collectBitParts max recursion depth reached.\n");
    return Result;
  }

  if (auto *I = dyn_cast<Instruction>(V)) {
    Value *X, *Y;
    const APInt *C;

    // If this is an or instruction, it may be an inner node of the bswap.
    if (match(V, m_Or(m_Value(X), m_Value(Y)))) {
      // Check we have both sources and they are from the same provider.
      const auto &A = collectBitParts(X, MatchBSwaps, MatchBitReversals, BPS,
                                      Depth + 1, FoundRoot);
      if (!A || !A->Provider)
        return Result;

      const auto &B = collectBitParts(Y, MatchBSwaps, MatchBitReversals, BPS,
                                      Depth + 1, FoundRoot);
      if (!B || A->Provider != B->Provider)
        return Result;

      // Try and merge the two together.
      Result = BitPart(A->Provider, BitWidth);
      for (unsigned BitIdx = 0; BitIdx < BitWidth; ++BitIdx) {
        if (A->Provenance[BitIdx] != BitPart::Unset &&
            B->Provenance[BitIdx] != BitPart::Unset &&
            A->Provenance[BitIdx] != B->Provenance[BitIdx])
          return Result = std::nullopt;

        if (A->Provenance[BitIdx] == BitPart::Unset)
          Result->Provenance[BitIdx] = B->Provenance[BitIdx];
        else
          Result->Provenance[BitIdx] = A->Provenance[BitIdx];
      }

      return Result;
    }

    // If this is a logical shift by a constant, recurse then shift the result.
    if (match(V, m_LogicalShift(m_Value(X), m_APInt(C)))) {
      const APInt &BitShift = *C;

      // Ensure the shift amount is defined.
      if (BitShift.uge(BitWidth))
        return Result;

      // For bswap-only, limit shift amounts to whole bytes, for an early exit.
      if (!MatchBitReversals && (BitShift.getZExtValue() % 8) != 0)
        return Result;

      const auto &Res = collectBitParts(X, MatchBSwaps, MatchBitReversals, BPS,
                                        Depth + 1, FoundRoot);
      if (!Res)
        return Result;
      Result = Res;

      // Perform the "shift" on BitProvenance.
      auto &P = Result->Provenance;
      if (I->getOpcode() == Instruction::Shl) {
        P.erase(std::prev(P.end(), BitShift.getZExtValue()), P.end());
        P.insert(P.begin(), BitShift.getZExtValue(), BitPart::Unset);
      } else {
        P.erase(P.begin(), std::next(P.begin(), BitShift.getZExtValue()));
        P.insert(P.end(), BitShift.getZExtValue(), BitPart::Unset);
      }

      return Result;
    }

    // If this is a logical 'and' with a mask that clears bits, recurse then
    // unset the appropriate bits.
    if (match(V, m_And(m_Value(X), m_APInt(C)))) {
      const APInt &AndMask = *C;

      // Check that the mask allows a multiple of 8 bits for a bswap, for an
      // early exit.
      unsigned NumMaskedBits = AndMask.countPopulation();
      if (!MatchBitReversals && (NumMaskedBits % 8) != 0)
        return Result;

      const auto &Res = collectBitParts(X, MatchBSwaps, MatchBitReversals, BPS,
                                        Depth + 1, FoundRoot);
      if (!Res)
        return Result;
      Result = Res;

      for (unsigned BitIdx = 0; BitIdx < BitWidth; ++BitIdx)
        // If the AndMask is zero for this bit, clear the bit.
        if (AndMask[BitIdx] == 0)
          Result->Provenance[BitIdx] = BitPart::Unset;
      return Result;
    }

    // If this is a zext instruction zero extend the result.
    if (match(V, m_ZExt(m_Value(X)))) {
      const auto &Res = collectBitParts(X, MatchBSwaps, MatchBitReversals, BPS,
                                        Depth + 1, FoundRoot);
      if (!Res)
        return Result;

      Result = BitPart(Res->Provider, BitWidth);
      auto NarrowBitWidth = X->getType()->getScalarSizeInBits();
      for (unsigned BitIdx = 0; BitIdx < NarrowBitWidth; ++BitIdx)
        Result->Provenance[BitIdx] = Res->Provenance[BitIdx];
      for (unsigned BitIdx = NarrowBitWidth; BitIdx < BitWidth; ++BitIdx)
        Result->Provenance[BitIdx] = BitPart::Unset;
      return Result;
    }

    // If this is a truncate instruction, extract the lower bits.
    if (match(V, m_Trunc(m_Value(X)))) {
      const auto &Res = collectBitParts(X, MatchBSwaps, MatchBitReversals, BPS,
                                        Depth + 1, FoundRoot);
      if (!Res)
        return Result;

      Result = BitPart(Res->Provider, BitWidth);
      for (unsigned BitIdx = 0; BitIdx < BitWidth; ++BitIdx)
        Result->Provenance[BitIdx] = Res->Provenance[BitIdx];
      return Result;
    }

    // BITREVERSE - most likely due to us previous matching a partial
    // bitreverse.
    if (match(V, m_BitReverse(m_Value(X)))) {
      const auto &Res = collectBitParts(X, MatchBSwaps, MatchBitReversals, BPS,
                                        Depth + 1, FoundRoot);
      if (!Res)
        return Result;

      Result = BitPart(Res->Provider, BitWidth);
      for (unsigned BitIdx = 0; BitIdx < BitWidth; ++BitIdx)
        Result->Provenance[(BitWidth - 1) - BitIdx] = Res->Provenance[BitIdx];
      return Result;
    }

    // BSWAP - most likely due to us previous matching a partial bswap.
    if (match(V, m_BSwap(m_Value(X)))) {
      const auto &Res = collectBitParts(X, MatchBSwaps, MatchBitReversals, BPS,
                                        Depth + 1, FoundRoot);
      if (!Res)
        return Result;

      unsigned ByteWidth = BitWidth / 8;
      Result = BitPart(Res->Provider, BitWidth);
      for (unsigned ByteIdx = 0; ByteIdx < ByteWidth; ++ByteIdx) {
        unsigned ByteBitOfs = ByteIdx * 8;
        for (unsigned BitIdx = 0; BitIdx < 8; ++BitIdx)
          Result->Provenance[(BitWidth - 8 - ByteBitOfs) + BitIdx] =
              Res->Provenance[ByteBitOfs + BitIdx];
      }
      return Result;
    }

    // Funnel 'double' shifts take 3 operands, 2 inputs and the shift
    // amount (modulo).
    // fshl(X,Y,Z): (X << (Z % BW)) | (Y >> (BW - (Z % BW)))
    // fshr(X,Y,Z): (X << (BW - (Z % BW))) | (Y >> (Z % BW))
    if (match(V, m_FShl(m_Value(X), m_Value(Y), m_APInt(C))) ||
        match(V, m_FShr(m_Value(X), m_Value(Y), m_APInt(C)))) {
      // We can treat fshr as a fshl by flipping the modulo amount.
      unsigned ModAmt = C->urem(BitWidth);
      if (cast<IntrinsicInst>(I)->getIntrinsicID() == Intrinsic::fshr)
        ModAmt = BitWidth - ModAmt;

      // For bswap-only, limit shift amounts to whole bytes, for an early exit.
      if (!MatchBitReversals && (ModAmt % 8) != 0)
        return Result;

      // Check we have both sources and they are from the same provider.
      const auto &LHS = collectBitParts(X, MatchBSwaps, MatchBitReversals, BPS,
                                        Depth + 1, FoundRoot);
      if (!LHS || !LHS->Provider)
        return Result;

      const auto &RHS = collectBitParts(Y, MatchBSwaps, MatchBitReversals, BPS,
                                        Depth + 1, FoundRoot);
      if (!RHS || LHS->Provider != RHS->Provider)
        return Result;

      unsigned StartBitRHS = BitWidth - ModAmt;
      Result = BitPart(LHS->Provider, BitWidth);
      for (unsigned BitIdx = 0; BitIdx < StartBitRHS; ++BitIdx)
        Result->Provenance[BitIdx + ModAmt] = LHS->Provenance[BitIdx];
      for (unsigned BitIdx = 0; BitIdx < ModAmt; ++BitIdx)
        Result->Provenance[BitIdx] = RHS->Provenance[BitIdx + StartBitRHS];
      return Result;
    }
  }

  // If we've already found a root input value then we're never going to merge
  // these back together.
  if (FoundRoot)
    return Result;

  // Okay, we got to something that isn't a shift, 'or', 'and', etc. This must
  // be the root input value to the bswap/bitreverse.
  FoundRoot = true;
  Result = BitPart(V, BitWidth);
  for (unsigned BitIdx = 0; BitIdx < BitWidth; ++BitIdx)
    Result->Provenance[BitIdx] = BitIdx;
  return Result;
}

static bool bitTransformIsCorrectForBSwap(unsigned From, unsigned To,
                                          unsigned BitWidth) {
  if (From % 8 != To % 8)
    return false;
  // Convert from bit indices to byte indices and check for a byte reversal.
  From >>= 3;
  To >>= 3;
  BitWidth >>= 3;
  return From == BitWidth - To - 1;
}

static bool bitTransformIsCorrectForBitReverse(unsigned From, unsigned To,
                                               unsigned BitWidth) {
  return From == BitWidth - To - 1;
}

bool llvm::recognizeBSwapOrBitReverseIdiom(
    Instruction *I, bool MatchBSwaps, bool MatchBitReversals,
    SmallVectorImpl<Instruction *> &InsertedInsts) {
  if (!match(I, m_Or(m_Value(), m_Value())) &&
      !match(I, m_FShl(m_Value(), m_Value(), m_Value())) &&
      !match(I, m_FShr(m_Value(), m_Value(), m_Value())))
    return false;
  if (!MatchBSwaps && !MatchBitReversals)
    return false;
  Type *ITy = I->getType();
  if (!ITy->isIntOrIntVectorTy() || ITy->getScalarSizeInBits() > 128)
    return false;  // Can't do integer/elements > 128 bits.

  // Try to find all the pieces corresponding to the bswap.
  bool FoundRoot = false;
  std::map<Value *, Optional<BitPart>> BPS;
  const auto &Res =
      collectBitParts(I, MatchBSwaps, MatchBitReversals, BPS, 0, FoundRoot);
  if (!Res)
    return false;
  ArrayRef<int8_t> BitProvenance = Res->Provenance;
  assert(all_of(BitProvenance,
                [](int8_t I) { return I == BitPart::Unset || 0 <= I; }) &&
         "Illegal bit provenance index");

  // If the upper bits are zero, then attempt to perform as a truncated op.
  Type *DemandedTy = ITy;
  if (BitProvenance.back() == BitPart::Unset) {
    while (!BitProvenance.empty() && BitProvenance.back() == BitPart::Unset)
      BitProvenance = BitProvenance.drop_back();
    if (BitProvenance.empty())
      return false; // TODO - handle null value?
    DemandedTy = Type::getIntNTy(I->getContext(), BitProvenance.size());
    if (auto *IVecTy = dyn_cast<VectorType>(ITy))
      DemandedTy = VectorType::get(DemandedTy, IVecTy);
  }

  // Check BitProvenance hasn't found a source larger than the result type.
  unsigned DemandedBW = DemandedTy->getScalarSizeInBits();
  if (DemandedBW > ITy->getScalarSizeInBits())
    return false;

  // Now, is the bit permutation correct for a bswap or a bitreverse? We can
  // only byteswap values with an even number of bytes.
  APInt DemandedMask = APInt::getAllOnes(DemandedBW);
  bool OKForBSwap = MatchBSwaps && (DemandedBW % 16) == 0;
  bool OKForBitReverse = MatchBitReversals;
  for (unsigned BitIdx = 0;
       (BitIdx < DemandedBW) && (OKForBSwap || OKForBitReverse); ++BitIdx) {
    if (BitProvenance[BitIdx] == BitPart::Unset) {
      DemandedMask.clearBit(BitIdx);
      continue;
    }
    OKForBSwap &= bitTransformIsCorrectForBSwap(BitProvenance[BitIdx], BitIdx,
                                                DemandedBW);
    OKForBitReverse &= bitTransformIsCorrectForBitReverse(BitProvenance[BitIdx],
                                                          BitIdx, DemandedBW);
  }

  Intrinsic::ID Intrin;
  if (OKForBSwap)
    Intrin = Intrinsic::bswap;
  else if (OKForBitReverse)
    Intrin = Intrinsic::bitreverse;
  else
    return false;

  Function *F = Intrinsic::getDeclaration(I->getModule(), Intrin, DemandedTy);
  Value *Provider = Res->Provider;

  // We may need to truncate the provider.
  if (DemandedTy != Provider->getType()) {
    auto *Trunc =
        CastInst::CreateIntegerCast(Provider, DemandedTy, false, "trunc", I);
    InsertedInsts.push_back(Trunc);
    Provider = Trunc;
  }

  Instruction *Result = CallInst::Create(F, Provider, "rev", I);
  InsertedInsts.push_back(Result);

  if (!DemandedMask.isAllOnes()) {
    auto *Mask = ConstantInt::get(DemandedTy, DemandedMask);
    Result = BinaryOperator::Create(Instruction::And, Result, Mask, "mask", I);
    InsertedInsts.push_back(Result);
  }

  // We may need to zeroextend back to the result type.
  if (ITy != Result->getType()) {
    auto *ExtInst = CastInst::CreateIntegerCast(Result, ITy, false, "zext", I);
    InsertedInsts.push_back(ExtInst);
  }

  return true;
}

// CodeGen has special handling for some string functions that may replace
// them with target-specific intrinsics.  Since that'd skip our interceptors
// in ASan/MSan/TSan/DFSan, and thus make us miss some memory accesses,
// we mark affected calls as NoBuiltin, which will disable optimization
// in CodeGen.
void llvm::maybeMarkSanitizerLibraryCallNoBuiltin(
    CallInst *CI, const TargetLibraryInfo *TLI) {
  Function *F = CI->getCalledFunction();
  LibFunc Func;
  if (F && !F->hasLocalLinkage() && F->hasName() &&
      TLI->getLibFunc(F->getName(), Func) && TLI->hasOptimizedCodeGen(Func) &&
      !F->doesNotAccessMemory())
    CI->addFnAttr(Attribute::NoBuiltin);
}

bool llvm::canReplaceOperandWithVariable(const Instruction *I, unsigned OpIdx) {
  // We can't have a PHI with a metadata type.
  if (I->getOperand(OpIdx)->getType()->isMetadataTy())
    return false;

  // Early exit.
  if (!isa<Constant>(I->getOperand(OpIdx)))
    return true;

  switch (I->getOpcode()) {
  default:
    return true;
  case Instruction::Call:
  case Instruction::Invoke: {
    const auto &CB = cast<CallBase>(*I);

    // Can't handle inline asm. Skip it.
    if (CB.isInlineAsm())
      return false;

    // Constant bundle operands may need to retain their constant-ness for
    // correctness.
    if (CB.isBundleOperand(OpIdx))
      return false;

    if (OpIdx < CB.arg_size()) {
      // Some variadic intrinsics require constants in the variadic arguments,
      // which currently aren't markable as immarg.
      if (isa<IntrinsicInst>(CB) &&
          OpIdx >= CB.getFunctionType()->getNumParams()) {
        // This is known to be OK for stackmap.
        return CB.getIntrinsicID() == Intrinsic::experimental_stackmap;
      }

      // gcroot is a special case, since it requires a constant argument which
      // isn't also required to be a simple ConstantInt.
      if (CB.getIntrinsicID() == Intrinsic::gcroot)
        return false;

      // Some intrinsic operands are required to be immediates.
      return !CB.paramHasAttr(OpIdx, Attribute::ImmArg);
    }

    // It is never allowed to replace the call argument to an intrinsic, but it
    // may be possible for a call.
    return !isa<IntrinsicInst>(CB);
  }
  case Instruction::ShuffleVector:
    // Shufflevector masks are constant.
    return OpIdx != 2;
  case Instruction::Switch:
  case Instruction::ExtractValue:
    // All operands apart from the first are constant.
    return OpIdx == 0;
  case Instruction::InsertValue:
    // All operands apart from the first and the second are constant.
    return OpIdx < 2;
  case Instruction::Alloca:
    // Static allocas (constant size in the entry block) are handled by
    // prologue/epilogue insertion so they're free anyway. We definitely don't
    // want to make them non-constant.
    return !cast<AllocaInst>(I)->isStaticAlloca();
  case Instruction::GetElementPtr:
    if (OpIdx == 0)
      return true;
    gep_type_iterator It = gep_type_begin(I);
    for (auto E = std::next(It, OpIdx); It != E; ++It)
      if (It.isStruct())
        return false;
    return true;
  }
}

Value *llvm::invertCondition(Value *Condition) {
  // First: Check if it's a constant
  if (Constant *C = dyn_cast<Constant>(Condition))
    return ConstantExpr::getNot(C);

  // Second: If the condition is already inverted, return the original value
  Value *NotCondition;
  if (match(Condition, m_Not(m_Value(NotCondition))))
    return NotCondition;

  BasicBlock *Parent = nullptr;
  Instruction *Inst = dyn_cast<Instruction>(Condition);
  if (Inst)
    Parent = Inst->getParent();
  else if (Argument *Arg = dyn_cast<Argument>(Condition))
    Parent = &Arg->getParent()->getEntryBlock();
  assert(Parent && "Unsupported condition to invert");

  // Third: Check all the users for an invert
  for (User *U : Condition->users())
    if (Instruction *I = dyn_cast<Instruction>(U))
      if (I->getParent() == Parent && match(I, m_Not(m_Specific(Condition))))
        return I;

  // Last option: Create a new instruction
  auto *Inverted =
      BinaryOperator::CreateNot(Condition, Condition->getName() + ".inv");
  if (Inst && !isa<PHINode>(Inst))
    Inverted->insertAfter(Inst);
  else
    Inverted->insertBefore(&*Parent->getFirstInsertionPt());
  return Inverted;
}

bool llvm::inferAttributesFromOthers(Function &F) {
  // Note: We explicitly check for attributes rather than using cover functions
  // because some of the cover functions include the logic being implemented.

  bool Changed = false;
  // readnone + not convergent implies nosync
  if (!F.hasFnAttribute(Attribute::NoSync) &&
      F.doesNotAccessMemory() && !F.isConvergent()) {
    F.setNoSync();
    Changed = true;
  }

  // readonly implies nofree
  if (!F.hasFnAttribute(Attribute::NoFree) && F.onlyReadsMemory()) {
    F.setDoesNotFreeMemory();
    Changed = true;
  }

  // willreturn implies mustprogress
  if (!F.hasFnAttribute(Attribute::MustProgress) && F.willReturn()) {
    F.setMustProgress();
    Changed = true;
  }

  // TODO: There are a bunch of cases of restrictive memory effects we
  // can infer by inspecting arguments of argmemonly-ish functions.

  return Changed;
}<|MERGE_RESOLUTION|>--- conflicted
+++ resolved
@@ -1489,15 +1489,11 @@
 static bool valueCoversEntireFragment(Type *ValTy, DbgVariableIntrinsic *DII) {
   const DataLayout &DL = DII->getModule()->getDataLayout();
   TypeSize ValueSize = DL.getTypeAllocSizeInBits(ValTy);
-<<<<<<< HEAD
-  if (Optional<uint64_t> FragmentSize = DII->getFragmentSizeInBits()) {
+  if (std::optional<uint64_t> FragmentSize = DII->getFragmentSizeInBits()) {
     if (ValueSize.isScalable()) {
       // FIXME: This is likely too conservative but avoids a crash.
       return false;
     }
-=======
-  if (std::optional<uint64_t> FragmentSize = DII->getFragmentSizeInBits()) {
->>>>>>> e4b5b3a8
     assert(!ValueSize.isScalable() &&
            "Fragments don't work on scalable types.");
     return ValueSize.getFixedSize() >= *FragmentSize;

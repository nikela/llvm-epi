--- conflicted
+++ resolved
@@ -1502,13 +1502,8 @@
 /// Inserts a llvm.dbg.value intrinsic before a store to an alloca'd value
 /// that has an associated llvm.dbg.declare or llvm.dbg.addr intrinsic.
 void llvm::ConvertDebugDeclareToDebugValue(DbgVariableIntrinsic *DII,
-<<<<<<< HEAD
                                            Instruction *I, DIBuilder &Builder) {
-  assert(DII->isAddressOfVariable());
-=======
-                                           StoreInst *SI, DIBuilder &Builder) {
   assert(DII->isAddressOfVariable() || isa<DbgAssignIntrinsic>(DII));
->>>>>>> ea43742e
   auto *DIVar = DII->getVariable();
   assert(DIVar && "Missing variable");
   auto *DIExpr = DII->getExpression();

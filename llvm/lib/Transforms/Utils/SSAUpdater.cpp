--- conflicted
+++ resolved
@@ -216,11 +216,7 @@
 void SSAUpdater::UpdateDebugValue(Instruction *I, DbgValueInst *DbgValue) {
   BasicBlock *UserBB = DbgValue->getParent();
   if (HasValueForBlock(UserBB)) {
-<<<<<<< HEAD
-    Value *NewVal = GetValueInMiddleOfBlock(UserBB);
-=======
     Value *NewVal = GetValueAtEndOfBlock(UserBB);
->>>>>>> 95263fc1
     DbgValue->replaceVariableLocationOp(I, NewVal);
   }
   else

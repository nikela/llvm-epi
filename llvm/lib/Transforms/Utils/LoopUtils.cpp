//===-- LoopUtils.cpp - Loop Utility functions -------------------------===//
//
// Part of the LLVM Project, under the Apache License v2.0 with LLVM Exceptions.
// See https://llvm.org/LICENSE.txt for license information.
// SPDX-License-Identifier: Apache-2.0 WITH LLVM-exception
//
//===----------------------------------------------------------------------===//
//
// This file defines common loop utility functions.
//
//===----------------------------------------------------------------------===//

#include "llvm/Transforms/Utils/LoopUtils.h"
#include "llvm/ADT/DenseSet.h"
#include "llvm/ADT/Optional.h"
#include "llvm/ADT/PriorityWorklist.h"
#include "llvm/ADT/ScopeExit.h"
#include "llvm/ADT/SetVector.h"
#include "llvm/ADT/SmallPtrSet.h"
#include "llvm/ADT/SmallVector.h"
#include "llvm/Analysis/AliasAnalysis.h"
#include "llvm/Analysis/BasicAliasAnalysis.h"
#include "llvm/Analysis/DomTreeUpdater.h"
#include "llvm/Analysis/GlobalsModRef.h"
#include "llvm/Analysis/InstructionSimplify.h"
#include "llvm/Analysis/LoopAccessAnalysis.h"
#include "llvm/Analysis/LoopInfo.h"
#include "llvm/Analysis/LoopPass.h"
#include "llvm/Analysis/MemorySSA.h"
#include "llvm/Analysis/MemorySSAUpdater.h"
#include "llvm/Analysis/MustExecute.h"
#include "llvm/Analysis/ScalarEvolution.h"
#include "llvm/Analysis/ScalarEvolutionAliasAnalysis.h"
#include "llvm/Analysis/ScalarEvolutionExpressions.h"
#include "llvm/Analysis/TargetTransformInfo.h"
#include "llvm/Analysis/ValueTracking.h"
#include "llvm/IR/DIBuilder.h"
#include "llvm/IR/DerivedTypes.h"
#include "llvm/IR/Dominators.h"
#include "llvm/IR/Instructions.h"
#include "llvm/IR/IntrinsicInst.h"
#include "llvm/IR/MDBuilder.h"
#include "llvm/IR/Module.h"
#include "llvm/IR/Operator.h"
#include "llvm/IR/PatternMatch.h"
#include "llvm/IR/ValueHandle.h"
#include "llvm/InitializePasses.h"
#include "llvm/Pass.h"
#include "llvm/Support/Debug.h"
#include "llvm/Support/KnownBits.h"
#include "llvm/Transforms/Utils/BasicBlockUtils.h"
#include "llvm/Transforms/Utils/Local.h"
#include "llvm/Transforms/Utils/ScalarEvolutionExpander.h"

using namespace llvm;
using namespace llvm::PatternMatch;

#define DEBUG_TYPE "loop-utils"

static const char *LLVMLoopDisableNonforced = "llvm.loop.disable_nonforced";
static const char *LLVMLoopDisableLICM = "llvm.licm.disable";
static const char *LLVMLoopMustProgress = "llvm.loop.mustprogress";

bool llvm::formDedicatedExitBlocks(Loop *L, DominatorTree *DT, LoopInfo *LI,
                                   MemorySSAUpdater *MSSAU,
                                   bool PreserveLCSSA) {
  bool Changed = false;

  // We re-use a vector for the in-loop predecesosrs.
  SmallVector<BasicBlock *, 4> InLoopPredecessors;

  auto RewriteExit = [&](BasicBlock *BB) {
    assert(InLoopPredecessors.empty() &&
           "Must start with an empty predecessors list!");
    auto Cleanup = make_scope_exit([&] { InLoopPredecessors.clear(); });

    // See if there are any non-loop predecessors of this exit block and
    // keep track of the in-loop predecessors.
    bool IsDedicatedExit = true;
    for (auto *PredBB : predecessors(BB))
      if (L->contains(PredBB)) {
        if (isa<IndirectBrInst>(PredBB->getTerminator()))
          // We cannot rewrite exiting edges from an indirectbr.
          return false;
        if (isa<CallBrInst>(PredBB->getTerminator()))
          // We cannot rewrite exiting edges from a callbr.
          return false;

        InLoopPredecessors.push_back(PredBB);
      } else {
        IsDedicatedExit = false;
      }

    assert(!InLoopPredecessors.empty() && "Must have *some* loop predecessor!");

    // Nothing to do if this is already a dedicated exit.
    if (IsDedicatedExit)
      return false;

    auto *NewExitBB = SplitBlockPredecessors(
        BB, InLoopPredecessors, ".loopexit", DT, LI, MSSAU, PreserveLCSSA);

    if (!NewExitBB)
      LLVM_DEBUG(
          dbgs() << "WARNING: Can't create a dedicated exit block for loop: "
                 << *L << "\n");
    else
      LLVM_DEBUG(dbgs() << "LoopSimplify: Creating dedicated exit block "
                        << NewExitBB->getName() << "\n");
    return true;
  };

  // Walk the exit blocks directly rather than building up a data structure for
  // them, but only visit each one once.
  SmallPtrSet<BasicBlock *, 4> Visited;
  for (auto *BB : L->blocks())
    for (auto *SuccBB : successors(BB)) {
      // We're looking for exit blocks so skip in-loop successors.
      if (L->contains(SuccBB))
        continue;

      // Visit each exit block exactly once.
      if (!Visited.insert(SuccBB).second)
        continue;

      Changed |= RewriteExit(SuccBB);
    }

  return Changed;
}

/// Returns the instructions that use values defined in the loop.
SmallVector<Instruction *, 8> llvm::findDefsUsedOutsideOfLoop(Loop *L) {
  SmallVector<Instruction *, 8> UsedOutside;

  for (auto *Block : L->getBlocks())
    // FIXME: I believe that this could use copy_if if the Inst reference could
    // be adapted into a pointer.
    for (auto &Inst : *Block) {
      auto Users = Inst.users();
      if (any_of(Users, [&](User *U) {
            auto *Use = cast<Instruction>(U);
            return !L->contains(Use->getParent());
          }))
        UsedOutside.push_back(&Inst);
    }

  return UsedOutside;
}

void llvm::getLoopAnalysisUsage(AnalysisUsage &AU) {
  // By definition, all loop passes need the LoopInfo analysis and the
  // Dominator tree it depends on. Because they all participate in the loop
  // pass manager, they must also preserve these.
  AU.addRequired<DominatorTreeWrapperPass>();
  AU.addPreserved<DominatorTreeWrapperPass>();
  AU.addRequired<LoopInfoWrapperPass>();
  AU.addPreserved<LoopInfoWrapperPass>();

  // We must also preserve LoopSimplify and LCSSA. We locally access their IDs
  // here because users shouldn't directly get them from this header.
  extern char &LoopSimplifyID;
  extern char &LCSSAID;
  AU.addRequiredID(LoopSimplifyID);
  AU.addPreservedID(LoopSimplifyID);
  AU.addRequiredID(LCSSAID);
  AU.addPreservedID(LCSSAID);
  // This is used in the LPPassManager to perform LCSSA verification on passes
  // which preserve lcssa form
  AU.addRequired<LCSSAVerificationPass>();
  AU.addPreserved<LCSSAVerificationPass>();

  // Loop passes are designed to run inside of a loop pass manager which means
  // that any function analyses they require must be required by the first loop
  // pass in the manager (so that it is computed before the loop pass manager
  // runs) and preserved by all loop pasess in the manager. To make this
  // reasonably robust, the set needed for most loop passes is maintained here.
  // If your loop pass requires an analysis not listed here, you will need to
  // carefully audit the loop pass manager nesting structure that results.
  AU.addRequired<AAResultsWrapperPass>();
  AU.addPreserved<AAResultsWrapperPass>();
  AU.addPreserved<BasicAAWrapperPass>();
  AU.addPreserved<GlobalsAAWrapperPass>();
  AU.addPreserved<SCEVAAWrapperPass>();
  AU.addRequired<ScalarEvolutionWrapperPass>();
  AU.addPreserved<ScalarEvolutionWrapperPass>();
  // FIXME: When all loop passes preserve MemorySSA, it can be required and
  // preserved here instead of the individual handling in each pass.
}

/// Manually defined generic "LoopPass" dependency initialization. This is used
/// to initialize the exact set of passes from above in \c
/// getLoopAnalysisUsage. It can be used within a loop pass's initialization
/// with:
///
///   INITIALIZE_PASS_DEPENDENCY(LoopPass)
///
/// As-if "LoopPass" were a pass.
void llvm::initializeLoopPassPass(PassRegistry &Registry) {
  INITIALIZE_PASS_DEPENDENCY(DominatorTreeWrapperPass)
  INITIALIZE_PASS_DEPENDENCY(LoopInfoWrapperPass)
  INITIALIZE_PASS_DEPENDENCY(LoopSimplify)
  INITIALIZE_PASS_DEPENDENCY(LCSSAWrapperPass)
  INITIALIZE_PASS_DEPENDENCY(AAResultsWrapperPass)
  INITIALIZE_PASS_DEPENDENCY(BasicAAWrapperPass)
  INITIALIZE_PASS_DEPENDENCY(GlobalsAAWrapperPass)
  INITIALIZE_PASS_DEPENDENCY(SCEVAAWrapperPass)
  INITIALIZE_PASS_DEPENDENCY(ScalarEvolutionWrapperPass)
  INITIALIZE_PASS_DEPENDENCY(MemorySSAWrapperPass)
}

/// Create MDNode for input string.
static MDNode *createStringMetadata(Loop *TheLoop, StringRef Name, unsigned V) {
  LLVMContext &Context = TheLoop->getHeader()->getContext();
  Metadata *MDs[] = {
      MDString::get(Context, Name),
      ConstantAsMetadata::get(ConstantInt::get(Type::getInt32Ty(Context), V))};
  return MDNode::get(Context, MDs);
}

/// Set input string into loop metadata by keeping other values intact.
/// If the string is already in loop metadata update value if it is
/// different.
void llvm::addStringMetadataToLoop(Loop *TheLoop, const char *StringMD,
                                   unsigned V) {
  SmallVector<Metadata *, 4> MDs(1);
  // If the loop already has metadata, retain it.
  MDNode *LoopID = TheLoop->getLoopID();
  if (LoopID) {
    for (unsigned i = 1, ie = LoopID->getNumOperands(); i < ie; ++i) {
      MDNode *Node = cast<MDNode>(LoopID->getOperand(i));
      // If it is of form key = value, try to parse it.
      if (Node->getNumOperands() == 2) {
        MDString *S = dyn_cast<MDString>(Node->getOperand(0));
        if (S && S->getString().equals(StringMD)) {
          ConstantInt *IntMD =
              mdconst::extract_or_null<ConstantInt>(Node->getOperand(1));
          if (IntMD && IntMD->getSExtValue() == V)
            // It is already in place. Do nothing.
            return;
          // We need to update the value, so just skip it here and it will
          // be added after copying other existed nodes.
          continue;
        }
      }
      MDs.push_back(Node);
    }
  }
  // Add new metadata.
  MDs.push_back(createStringMetadata(TheLoop, StringMD, V));
  // Replace current metadata node with new one.
  LLVMContext &Context = TheLoop->getHeader()->getContext();
  MDNode *NewLoopID = MDNode::get(Context, MDs);
  // Set operand 0 to refer to the loop id itself.
  NewLoopID->replaceOperandWith(0, NewLoopID);
  TheLoop->setLoopID(NewLoopID);
}

/// Find string metadata for loop
///
/// If it has a value (e.g. {"llvm.distribute", 1} return the value as an
/// operand or null otherwise.  If the string metadata is not found return
/// Optional's not-a-value.
Optional<const MDOperand *> llvm::findStringMetadataForLoop(const Loop *TheLoop,
                                                            StringRef Name) {
  MDNode *MD = findOptionMDForLoop(TheLoop, Name);
  if (!MD)
    return None;
  switch (MD->getNumOperands()) {
  case 1:
    return nullptr;
  case 2:
    return &MD->getOperand(1);
  default:
    llvm_unreachable("loop metadata has 0 or 1 operand");
  }
}

static Optional<bool> getOptionalBoolLoopAttribute(const Loop *TheLoop,
                                                   StringRef Name) {
  MDNode *MD = findOptionMDForLoop(TheLoop, Name);
  if (!MD)
    return None;
  switch (MD->getNumOperands()) {
  case 1:
    // When the value is absent it is interpreted as 'attribute set'.
    return true;
  case 2:
    if (ConstantInt *IntMD =
            mdconst::extract_or_null<ConstantInt>(MD->getOperand(1).get()))
      return IntMD->getZExtValue();
    return true;
  }
  llvm_unreachable("unexpected number of options");
}

bool llvm::getBooleanLoopAttribute(const Loop *TheLoop, StringRef Name) {
  return getOptionalBoolLoopAttribute(TheLoop, Name).getValueOr(false);
}

Optional<ElementCount>
llvm::getOptionalElementCountLoopAttribute(Loop *TheLoop) {
  Optional<int> Width =
      getOptionalIntLoopAttribute(TheLoop, "llvm.loop.vectorize.width");

  if (Width.hasValue()) {
    Optional<int> IsScalable = getOptionalIntLoopAttribute(
        TheLoop, "llvm.loop.vectorize.scalable.enable");
    return ElementCount::get(*Width, IsScalable.getValueOr(false));
  }

  return None;
}

llvm::Optional<int> llvm::getOptionalIntLoopAttribute(Loop *TheLoop,
                                                      StringRef Name) {
  const MDOperand *AttrMD =
      findStringMetadataForLoop(TheLoop, Name).getValueOr(nullptr);
  if (!AttrMD)
    return None;

  ConstantInt *IntMD = mdconst::extract_or_null<ConstantInt>(AttrMD->get());
  if (!IntMD)
    return None;

  return IntMD->getSExtValue();
}

Optional<MDNode *> llvm::makeFollowupLoopID(
    MDNode *OrigLoopID, ArrayRef<StringRef> FollowupOptions,
    const char *InheritOptionsExceptPrefix, bool AlwaysNew) {
  if (!OrigLoopID) {
    if (AlwaysNew)
      return nullptr;
    return None;
  }

  assert(OrigLoopID->getOperand(0) == OrigLoopID);

  bool InheritAllAttrs = !InheritOptionsExceptPrefix;
  bool InheritSomeAttrs =
      InheritOptionsExceptPrefix && InheritOptionsExceptPrefix[0] != '\0';
  SmallVector<Metadata *, 8> MDs;
  MDs.push_back(nullptr);

  bool Changed = false;
  if (InheritAllAttrs || InheritSomeAttrs) {
    for (const MDOperand &Existing : drop_begin(OrigLoopID->operands())) {
      MDNode *Op = cast<MDNode>(Existing.get());

      auto InheritThisAttribute = [InheritSomeAttrs,
                                   InheritOptionsExceptPrefix](MDNode *Op) {
        if (!InheritSomeAttrs)
          return false;

        // Skip malformatted attribute metadata nodes.
        if (Op->getNumOperands() == 0)
          return true;
        Metadata *NameMD = Op->getOperand(0).get();
        if (!isa<MDString>(NameMD))
          return true;
        StringRef AttrName = cast<MDString>(NameMD)->getString();

        // Do not inherit excluded attributes.
        return !AttrName.startswith(InheritOptionsExceptPrefix);
      };

      if (InheritThisAttribute(Op))
        MDs.push_back(Op);
      else
        Changed = true;
    }
  } else {
    // Modified if we dropped at least one attribute.
    Changed = OrigLoopID->getNumOperands() > 1;
  }

  bool HasAnyFollowup = false;
  for (StringRef OptionName : FollowupOptions) {
    MDNode *FollowupNode = findOptionMDForLoopID(OrigLoopID, OptionName);
    if (!FollowupNode)
      continue;

    HasAnyFollowup = true;
    for (const MDOperand &Option : drop_begin(FollowupNode->operands())) {
      MDs.push_back(Option.get());
      Changed = true;
    }
  }

  // Attributes of the followup loop not specified explicity, so signal to the
  // transformation pass to add suitable attributes.
  if (!AlwaysNew && !HasAnyFollowup)
    return None;

  // If no attributes were added or remove, the previous loop Id can be reused.
  if (!AlwaysNew && !Changed)
    return OrigLoopID;

  // No attributes is equivalent to having no !llvm.loop metadata at all.
  if (MDs.size() == 1)
    return nullptr;

  // Build the new loop ID.
  MDTuple *FollowupLoopID = MDNode::get(OrigLoopID->getContext(), MDs);
  FollowupLoopID->replaceOperandWith(0, FollowupLoopID);
  return FollowupLoopID;
}

bool llvm::hasDisableAllTransformsHint(const Loop *L) {
  return getBooleanLoopAttribute(L, LLVMLoopDisableNonforced);
}

bool llvm::hasDisableLICMTransformsHint(const Loop *L) {
  return getBooleanLoopAttribute(L, LLVMLoopDisableLICM);
}

bool llvm::hasMustProgress(const Loop *L) {
  return getBooleanLoopAttribute(L, LLVMLoopMustProgress);
}

TransformationMode llvm::hasUnrollTransformation(Loop *L) {
  if (getBooleanLoopAttribute(L, "llvm.loop.unroll.disable"))
    return TM_SuppressedByUser;

  Optional<int> Count =
      getOptionalIntLoopAttribute(L, "llvm.loop.unroll.count");
  if (Count.hasValue())
    return Count.getValue() == 1 ? TM_SuppressedByUser : TM_ForcedByUser;

  if (getBooleanLoopAttribute(L, "llvm.loop.unroll.enable"))
    return TM_ForcedByUser;

  if (getBooleanLoopAttribute(L, "llvm.loop.unroll.full"))
    return TM_ForcedByUser;

  if (hasDisableAllTransformsHint(L))
    return TM_Disable;

  return TM_Unspecified;
}

TransformationMode llvm::hasUnrollAndJamTransformation(Loop *L) {
  if (getBooleanLoopAttribute(L, "llvm.loop.unroll_and_jam.disable"))
    return TM_SuppressedByUser;

  Optional<int> Count =
      getOptionalIntLoopAttribute(L, "llvm.loop.unroll_and_jam.count");
  if (Count.hasValue())
    return Count.getValue() == 1 ? TM_SuppressedByUser : TM_ForcedByUser;

  if (getBooleanLoopAttribute(L, "llvm.loop.unroll_and_jam.enable"))
    return TM_ForcedByUser;

  if (hasDisableAllTransformsHint(L))
    return TM_Disable;

  return TM_Unspecified;
}

TransformationMode llvm::hasVectorizeTransformation(Loop *L) {
  Optional<bool> Enable =
      getOptionalBoolLoopAttribute(L, "llvm.loop.vectorize.enable");

  if (Enable == false)
    return TM_SuppressedByUser;

  Optional<ElementCount> VectorizeWidth =
      getOptionalElementCountLoopAttribute(L);
  Optional<int> InterleaveCount =
      getOptionalIntLoopAttribute(L, "llvm.loop.interleave.count");

  // 'Forcing' vector width and interleave count to one effectively disables
  // this tranformation.
  if (Enable == true && VectorizeWidth && VectorizeWidth->isScalar() &&
      InterleaveCount == 1)
    return TM_SuppressedByUser;

  if (getBooleanLoopAttribute(L, "llvm.loop.isvectorized"))
    return TM_Disable;

  if (Enable == true)
    return TM_ForcedByUser;

  if ((VectorizeWidth && VectorizeWidth->isScalar()) && InterleaveCount == 1)
    return TM_Disable;

  if ((VectorizeWidth && VectorizeWidth->isVector()) || InterleaveCount > 1)
    return TM_Enable;

  if (hasDisableAllTransformsHint(L))
    return TM_Disable;

  return TM_Unspecified;
}

TransformationMode llvm::hasDistributeTransformation(Loop *L) {
  if (getBooleanLoopAttribute(L, "llvm.loop.distribute.enable"))
    return TM_ForcedByUser;

  if (hasDisableAllTransformsHint(L))
    return TM_Disable;

  return TM_Unspecified;
}

TransformationMode llvm::hasLICMVersioningTransformation(Loop *L) {
  if (getBooleanLoopAttribute(L, "llvm.loop.licm_versioning.disable"))
    return TM_SuppressedByUser;

  if (hasDisableAllTransformsHint(L))
    return TM_Disable;

  return TM_Unspecified;
}

/// Does a BFS from a given node to all of its children inside a given loop.
/// The returned vector of nodes includes the starting point.
SmallVector<DomTreeNode *, 16>
llvm::collectChildrenInLoop(DomTreeNode *N, const Loop *CurLoop) {
  SmallVector<DomTreeNode *, 16> Worklist;
  auto AddRegionToWorklist = [&](DomTreeNode *DTN) {
    // Only include subregions in the top level loop.
    BasicBlock *BB = DTN->getBlock();
    if (CurLoop->contains(BB))
      Worklist.push_back(DTN);
  };

  AddRegionToWorklist(N);

  for (size_t I = 0; I < Worklist.size(); I++) {
    for (DomTreeNode *Child : Worklist[I]->children())
      AddRegionToWorklist(Child);
  }

  return Worklist;
}

void llvm::deleteDeadLoop(Loop *L, DominatorTree *DT, ScalarEvolution *SE,
                          LoopInfo *LI, MemorySSA *MSSA) {
  assert((!DT || L->isLCSSAForm(*DT)) && "Expected LCSSA!");
  auto *Preheader = L->getLoopPreheader();
  assert(Preheader && "Preheader should exist!");

  std::unique_ptr<MemorySSAUpdater> MSSAU;
  if (MSSA)
    MSSAU = std::make_unique<MemorySSAUpdater>(MSSA);

  // Now that we know the removal is safe, remove the loop by changing the
  // branch from the preheader to go to the single exit block.
  //
  // Because we're deleting a large chunk of code at once, the sequence in which
  // we remove things is very important to avoid invalidation issues.

  // Tell ScalarEvolution that the loop is deleted. Do this before
  // deleting the loop so that ScalarEvolution can look at the loop
  // to determine what it needs to clean up.
  if (SE)
    SE->forgetLoop(L);

  auto *OldBr = dyn_cast<BranchInst>(Preheader->getTerminator());
  assert(OldBr && "Preheader must end with a branch");
  assert(OldBr->isUnconditional() && "Preheader must have a single successor");
  // Connect the preheader to the exit block. Keep the old edge to the header
  // around to perform the dominator tree update in two separate steps
  // -- #1 insertion of the edge preheader -> exit and #2 deletion of the edge
  // preheader -> header.
  //
  //
  // 0.  Preheader          1.  Preheader           2.  Preheader
  //        |                    |   |                   |
  //        V                    |   V                   |
  //      Header <--\            | Header <--\           | Header <--\
  //       |  |     |            |  |  |     |           |  |  |     |
  //       |  V     |            |  |  V     |           |  |  V     |
  //       | Body --/            |  | Body --/           |  | Body --/
  //       V                     V  V                    V  V
  //      Exit                   Exit                    Exit
  //
  // By doing this is two separate steps we can perform the dominator tree
  // update without using the batch update API.
  //
  // Even when the loop is never executed, we cannot remove the edge from the
  // source block to the exit block. Consider the case where the unexecuted loop
  // branches back to an outer loop. If we deleted the loop and removed the edge
  // coming to this inner loop, this will break the outer loop structure (by
  // deleting the backedge of the outer loop). If the outer loop is indeed a
  // non-loop, it will be deleted in a future iteration of loop deletion pass.
  IRBuilder<> Builder(OldBr);

  auto *ExitBlock = L->getUniqueExitBlock();
  DomTreeUpdater DTU(DT, DomTreeUpdater::UpdateStrategy::Eager);
  if (ExitBlock) {
    assert(ExitBlock && "Should have a unique exit block!");
    assert(L->hasDedicatedExits() && "Loop should have dedicated exits!");

    Builder.CreateCondBr(Builder.getFalse(), L->getHeader(), ExitBlock);
    // Remove the old branch. The conditional branch becomes a new terminator.
    OldBr->eraseFromParent();

    // Rewrite phis in the exit block to get their inputs from the Preheader
    // instead of the exiting block.
    for (PHINode &P : ExitBlock->phis()) {
      // Set the zero'th element of Phi to be from the preheader and remove all
      // other incoming values. Given the loop has dedicated exits, all other
      // incoming values must be from the exiting blocks.
      int PredIndex = 0;
      P.setIncomingBlock(PredIndex, Preheader);
      // Removes all incoming values from all other exiting blocks (including
      // duplicate values from an exiting block).
      // Nuke all entries except the zero'th entry which is the preheader entry.
      // NOTE! We need to remove Incoming Values in the reverse order as done
      // below, to keep the indices valid for deletion (removeIncomingValues
      // updates getNumIncomingValues and shifts all values down into the
      // operand being deleted).
      for (unsigned i = 0, e = P.getNumIncomingValues() - 1; i != e; ++i)
        P.removeIncomingValue(e - i, false);

      assert((P.getNumIncomingValues() == 1 &&
              P.getIncomingBlock(PredIndex) == Preheader) &&
             "Should have exactly one value and that's from the preheader!");
    }

    if (DT) {
      DTU.applyUpdates({{DominatorTree::Insert, Preheader, ExitBlock}});
      if (MSSA) {
        MSSAU->applyUpdates({{DominatorTree::Insert, Preheader, ExitBlock}},
                            *DT);
        if (VerifyMemorySSA)
          MSSA->verifyMemorySSA();
      }
    }

    // Disconnect the loop body by branching directly to its exit.
    Builder.SetInsertPoint(Preheader->getTerminator());
    Builder.CreateBr(ExitBlock);
    // Remove the old branch.
    Preheader->getTerminator()->eraseFromParent();
  } else {
    assert(L->hasNoExitBlocks() &&
           "Loop should have either zero or one exit blocks.");

    Builder.SetInsertPoint(OldBr);
    Builder.CreateUnreachable();
    Preheader->getTerminator()->eraseFromParent();
  }

  if (DT) {
    DTU.applyUpdates({{DominatorTree::Delete, Preheader, L->getHeader()}});
    if (MSSA) {
      MSSAU->applyUpdates({{DominatorTree::Delete, Preheader, L->getHeader()}},
                          *DT);
      SmallSetVector<BasicBlock *, 8> DeadBlockSet(L->block_begin(),
                                                   L->block_end());
      MSSAU->removeBlocks(DeadBlockSet);
      if (VerifyMemorySSA)
        MSSA->verifyMemorySSA();
    }
  }

  // Use a map to unique and a vector to guarantee deterministic ordering.
  llvm::SmallDenseSet<std::pair<DIVariable *, DIExpression *>, 4> DeadDebugSet;
  llvm::SmallVector<DbgVariableIntrinsic *, 4> DeadDebugInst;

  if (ExitBlock) {
    // Given LCSSA form is satisfied, we should not have users of instructions
    // within the dead loop outside of the loop. However, LCSSA doesn't take
    // unreachable uses into account. We handle them here.
    // We could do it after drop all references (in this case all users in the
    // loop will be already eliminated and we have less work to do but according
    // to API doc of User::dropAllReferences only valid operation after dropping
    // references, is deletion. So let's substitute all usages of
    // instruction from the loop with undef value of corresponding type first.
    for (auto *Block : L->blocks())
      for (Instruction &I : *Block) {
        auto *Undef = UndefValue::get(I.getType());
        for (Value::use_iterator UI = I.use_begin(), E = I.use_end();
             UI != E;) {
          Use &U = *UI;
          ++UI;
          if (auto *Usr = dyn_cast<Instruction>(U.getUser()))
            if (L->contains(Usr->getParent()))
              continue;
          // If we have a DT then we can check that uses outside a loop only in
          // unreachable block.
          if (DT)
            assert(!DT->isReachableFromEntry(U) &&
                   "Unexpected user in reachable block");
          U.set(Undef);
        }
        auto *DVI = dyn_cast<DbgVariableIntrinsic>(&I);
        if (!DVI)
          continue;
        auto Key =
            DeadDebugSet.find({DVI->getVariable(), DVI->getExpression()});
        if (Key != DeadDebugSet.end())
          continue;
        DeadDebugSet.insert({DVI->getVariable(), DVI->getExpression()});
        DeadDebugInst.push_back(DVI);
      }

    // After the loop has been deleted all the values defined and modified
    // inside the loop are going to be unavailable.
    // Since debug values in the loop have been deleted, inserting an undef
    // dbg.value truncates the range of any dbg.value before the loop where the
    // loop used to be. This is particularly important for constant values.
    DIBuilder DIB(*ExitBlock->getModule());
    Instruction *InsertDbgValueBefore = ExitBlock->getFirstNonPHI();
    assert(InsertDbgValueBefore &&
           "There should be a non-PHI instruction in exit block, else these "
           "instructions will have no parent.");
    for (auto *DVI : DeadDebugInst)
      DIB.insertDbgValueIntrinsic(UndefValue::get(Builder.getInt32Ty()),
                                  DVI->getVariable(), DVI->getExpression(),
                                  DVI->getDebugLoc(), InsertDbgValueBefore);
  }

  // Remove the block from the reference counting scheme, so that we can
  // delete it freely later.
  for (auto *Block : L->blocks())
    Block->dropAllReferences();

  if (MSSA && VerifyMemorySSA)
    MSSA->verifyMemorySSA();

  if (LI) {
    // Erase the instructions and the blocks without having to worry
    // about ordering because we already dropped the references.
    // NOTE: This iteration is safe because erasing the block does not remove
    // its entry from the loop's block list.  We do that in the next section.
    for (Loop::block_iterator LpI = L->block_begin(), LpE = L->block_end();
         LpI != LpE; ++LpI)
      (*LpI)->eraseFromParent();

    // Finally, the blocks from loopinfo.  This has to happen late because
    // otherwise our loop iterators won't work.

    SmallPtrSet<BasicBlock *, 8> blocks;
    blocks.insert(L->block_begin(), L->block_end());
    for (BasicBlock *BB : blocks)
      LI->removeBlock(BB);

    // The last step is to update LoopInfo now that we've eliminated this loop.
    // Note: LoopInfo::erase remove the given loop and relink its subloops with
    // its parent. While removeLoop/removeChildLoop remove the given loop but
    // not relink its subloops, which is what we want.
    if (Loop *ParentLoop = L->getParentLoop()) {
      Loop::iterator I = find(*ParentLoop, L);
      assert(I != ParentLoop->end() && "Couldn't find loop");
      ParentLoop->removeChildLoop(I);
    } else {
      Loop::iterator I = find(*LI, L);
      assert(I != LI->end() && "Couldn't find loop");
      LI->removeLoop(I);
    }
    LI->destroy(L);
  }
}

static Loop *getOutermostLoop(Loop *L) {
  while (Loop *Parent = L->getParentLoop())
    L = Parent;
  return L;
}

void llvm::breakLoopBackedge(Loop *L, DominatorTree &DT, ScalarEvolution &SE,
                             LoopInfo &LI, MemorySSA *MSSA) {
  auto *Latch = L->getLoopLatch();
  assert(Latch && "multiple latches not yet supported");
  auto *Header = L->getHeader();
  Loop *OutermostLoop = getOutermostLoop(L);

  SE.forgetLoop(L);

  // Note: By splitting the backedge, and then explicitly making it unreachable
  // we gracefully handle corner cases such as non-bottom tested loops and the
  // like.  We also have the benefit of being able to reuse existing well tested
  // code.  It might be worth special casing the common bottom tested case at
  // some point to avoid code churn.

  std::unique_ptr<MemorySSAUpdater> MSSAU;
  if (MSSA)
    MSSAU = std::make_unique<MemorySSAUpdater>(MSSA);

  auto *BackedgeBB = SplitEdge(Latch, Header, &DT, &LI, MSSAU.get());

  DomTreeUpdater DTU(&DT, DomTreeUpdater::UpdateStrategy::Eager);
  (void)changeToUnreachable(BackedgeBB->getTerminator(), /*UseTrap*/false,
                            /*PreserveLCSSA*/true, &DTU, MSSAU.get());

  // Erase (and destroy) this loop instance.  Handles relinking sub-loops
  // and blocks within the loop as needed.
  LI.erase(L);

  // If the loop we broke had a parent, then changeToUnreachable might have
  // caused a block to be removed from the parent loop (see loop_nest_lcssa
  // test case in zero-btc.ll for an example), thus changing the parent's
  // exit blocks.  If that happened, we need to rebuild LCSSA on the outermost
  // loop which might have a had a block removed.
  if (OutermostLoop != L)
    formLCSSARecursively(*OutermostLoop, DT, &LI, &SE);
}


/// Checks if \p L has single exit through latch block except possibly
/// "deoptimizing" exits. Returns branch instruction terminating the loop
/// latch if above check is successful, nullptr otherwise.
static BranchInst *getExpectedExitLoopLatchBranch(Loop *L) {
  BasicBlock *Latch = L->getLoopLatch();
  if (!Latch)
    return nullptr;

  BranchInst *LatchBR = dyn_cast<BranchInst>(Latch->getTerminator());
  if (!LatchBR || LatchBR->getNumSuccessors() != 2 || !L->isLoopExiting(Latch))
    return nullptr;

  assert((LatchBR->getSuccessor(0) == L->getHeader() ||
          LatchBR->getSuccessor(1) == L->getHeader()) &&
         "At least one edge out of the latch must go to the header");

  SmallVector<BasicBlock *, 4> ExitBlocks;
  L->getUniqueNonLatchExitBlocks(ExitBlocks);
  if (any_of(ExitBlocks, [](const BasicBlock *EB) {
        return !EB->getTerminatingDeoptimizeCall();
      }))
    return nullptr;

  return LatchBR;
}

Optional<unsigned>
llvm::getLoopEstimatedTripCount(Loop *L,
                                unsigned *EstimatedLoopInvocationWeight) {
  // Support loops with an exiting latch and other existing exists only
  // deoptimize.
  BranchInst *LatchBranch = getExpectedExitLoopLatchBranch(L);
  if (!LatchBranch)
    return None;

  // To estimate the number of times the loop body was executed, we want to
  // know the number of times the backedge was taken, vs. the number of times
  // we exited the loop.
  uint64_t BackedgeTakenWeight, LatchExitWeight;
  if (!LatchBranch->extractProfMetadata(BackedgeTakenWeight, LatchExitWeight))
    return None;

  if (LatchBranch->getSuccessor(0) != L->getHeader())
    std::swap(BackedgeTakenWeight, LatchExitWeight);

  if (!LatchExitWeight)
    return None;

  if (EstimatedLoopInvocationWeight)
    *EstimatedLoopInvocationWeight = LatchExitWeight;

  // Estimated backedge taken count is a ratio of the backedge taken weight by
  // the weight of the edge exiting the loop, rounded to nearest.
  uint64_t BackedgeTakenCount =
      llvm::divideNearest(BackedgeTakenWeight, LatchExitWeight);
  // Estimated trip count is one plus estimated backedge taken count.
  return BackedgeTakenCount + 1;
}

bool llvm::setLoopEstimatedTripCount(Loop *L, unsigned EstimatedTripCount,
                                     unsigned EstimatedloopInvocationWeight) {
  // Support loops with an exiting latch and other existing exists only
  // deoptimize.
  BranchInst *LatchBranch = getExpectedExitLoopLatchBranch(L);
  if (!LatchBranch)
    return false;

  // Calculate taken and exit weights.
  unsigned LatchExitWeight = 0;
  unsigned BackedgeTakenWeight = 0;

  if (EstimatedTripCount > 0) {
    LatchExitWeight = EstimatedloopInvocationWeight;
    BackedgeTakenWeight = (EstimatedTripCount - 1) * LatchExitWeight;
  }

  // Make a swap if back edge is taken when condition is "false".
  if (LatchBranch->getSuccessor(0) != L->getHeader())
    std::swap(BackedgeTakenWeight, LatchExitWeight);

  MDBuilder MDB(LatchBranch->getContext());

  // Set/Update profile metadata.
  LatchBranch->setMetadata(
      LLVMContext::MD_prof,
      MDB.createBranchWeights(BackedgeTakenWeight, LatchExitWeight));

  return true;
}

bool llvm::hasIterationCountInvariantInParent(Loop *InnerLoop,
                                              ScalarEvolution &SE) {
  Loop *OuterL = InnerLoop->getParentLoop();
  if (!OuterL)
    return true;

  // Get the backedge taken count for the inner loop
  BasicBlock *InnerLoopLatch = InnerLoop->getLoopLatch();
  const SCEV *InnerLoopBECountSC = SE.getExitCount(InnerLoop, InnerLoopLatch);
  if (isa<SCEVCouldNotCompute>(InnerLoopBECountSC) ||
      !InnerLoopBECountSC->getType()->isIntegerTy())
    return false;

  // Get whether count is invariant to the outer loop
  ScalarEvolution::LoopDisposition LD =
      SE.getLoopDisposition(InnerLoopBECountSC, OuterL);
  if (LD != ScalarEvolution::LoopInvariant)
    return false;

  return true;
}

Value *llvm::createMinMaxOp(IRBuilderBase &Builder, RecurKind RK, Value *Left,
                            Value *Right) {
  CmpInst::Predicate Pred;
  switch (RK) {
  default:
    llvm_unreachable("Unknown min/max recurrence kind");
  case RecurKind::UMin:
    Pred = CmpInst::ICMP_ULT;
    break;
  case RecurKind::UMax:
    Pred = CmpInst::ICMP_UGT;
    break;
  case RecurKind::SMin:
    Pred = CmpInst::ICMP_SLT;
    break;
  case RecurKind::SMax:
    Pred = CmpInst::ICMP_SGT;
    break;
  case RecurKind::FMin:
    Pred = CmpInst::FCMP_OLT;
    break;
  case RecurKind::FMax:
    Pred = CmpInst::FCMP_OGT;
    break;
  }

  Value *Cmp = Builder.CreateCmp(Pred, Left, Right, "rdx.minmax.cmp");
  Value *Select = Builder.CreateSelect(Cmp, Left, Right, "rdx.minmax.select");
  return Select;
}

// Helper to generate an ordered reduction.
Value *llvm::getOrderedReduction(IRBuilderBase &Builder, Value *Acc, Value *Src,
                                 unsigned Op, RecurKind RdxKind,
                                 ArrayRef<Value *> RedOps) {
  unsigned VF = cast<FixedVectorType>(Src->getType())->getNumElements();

  // Extract and apply reduction ops in ascending order:
  // e.g. ((((Acc + Scl[0]) + Scl[1]) + Scl[2]) + ) ... + Scl[VF-1]
  Value *Result = Acc;
  for (unsigned ExtractIdx = 0; ExtractIdx != VF; ++ExtractIdx) {
    Value *Ext =
        Builder.CreateExtractElement(Src, Builder.getInt32(ExtractIdx));

    if (Op != Instruction::ICmp && Op != Instruction::FCmp) {
      Result = Builder.CreateBinOp((Instruction::BinaryOps)Op, Result, Ext,
                                   "bin.rdx");
    } else {
      assert(RecurrenceDescriptor::isMinMaxRecurrenceKind(RdxKind) &&
             "Invalid min/max");
      Result = createMinMaxOp(Builder, RdxKind, Result, Ext);
    }

    if (!RedOps.empty())
      propagateIRFlags(Result, RedOps);
  }

  return Result;
}

// Helper to generate a log2 shuffle reduction.
Value *llvm::getShuffleReduction(IRBuilderBase &Builder, Value *Src,
                                 unsigned Op, RecurKind RdxKind,
                                 ArrayRef<Value *> RedOps) {
  // For scalable vectors use InnerLoopVectorizer::generateReductionLoop()
  assert(!isa<ScalableVectorType>(Src->getType()) &&
         "Cannot generate unrolled shuffle reduction for scalable vectors.");
  unsigned VF = cast<FixedVectorType>(Src->getType())->getNumElements();
  // VF is a power of 2 so we can emit the reduction using log2(VF) shuffles
  // and vector ops, reducing the set of values being computed by half each
  // round.
  assert(isPowerOf2_32(VF) &&
         "Reduction emission only supported for pow2 vectors!");
  Value *TmpVec = Src;
  SmallVector<int, 32> ShuffleMask(VF);
  for (unsigned i = VF; i != 1; i >>= 1) {
    // Move the upper half of the vector to the lower half.
    for (unsigned j = 0; j != i / 2; ++j)
      ShuffleMask[j] = i / 2 + j;

    // Fill the rest of the mask with undef.
    std::fill(&ShuffleMask[i / 2], ShuffleMask.end(), -1);

    Value *Shuf = Builder.CreateShuffleVector(TmpVec, ShuffleMask, "rdx.shuf");

    if (Op != Instruction::ICmp && Op != Instruction::FCmp) {
      // The builder propagates its fast-math-flags setting.
      TmpVec = Builder.CreateBinOp((Instruction::BinaryOps)Op, TmpVec, Shuf,
                                   "bin.rdx");
    } else {
      assert(RecurrenceDescriptor::isMinMaxRecurrenceKind(RdxKind) &&
             "Invalid min/max");
      TmpVec = createMinMaxOp(Builder, RdxKind, TmpVec, Shuf);
    }
    if (!RedOps.empty())
      propagateIRFlags(TmpVec, RedOps);

    // We may compute the reassociated scalar ops in a way that does not
    // preserve nsw/nuw etc. Conservatively, drop those flags.
    if (auto *ReductionInst = dyn_cast<Instruction>(TmpVec))
      ReductionInst->dropPoisonGeneratingFlags();
  }
  // The result is in the first element of the vector.
  return Builder.CreateExtractElement(TmpVec, Builder.getInt32(0));
}

Value *llvm::createSimpleTargetReduction(IRBuilderBase &Builder,
                                         const TargetTransformInfo *TTI,
                                         Value *Src, RecurKind RdxKind,
                                         ArrayRef<Value *> RedOps) {
  TargetTransformInfo::ReductionFlags RdxFlags;
  RdxFlags.IsMaxOp = RdxKind == RecurKind::SMax || RdxKind == RecurKind::UMax ||
                     RdxKind == RecurKind::FMax;
  RdxFlags.IsSigned = RdxKind == RecurKind::SMax || RdxKind == RecurKind::SMin;
<<<<<<< HEAD
  if (!ForceReductionIntrinsic &&
      !TTI->useReductionIntrinsic(Opcode, Src->getType(), RdxFlags)) {
    // If Src is a scalable vector a reduction loop should be generated in
    // InnerLoopVectorizer::fixReduction() instead of creating a call to
    // createTargetReduction.
    assert(!isa<ScalableVectorType>(Src->getType()) &&
           "Cannot generate unrolled shuffle reduction for scalable vectors.");
    return getShuffleReduction(Builder, Src, Opcode, RdxKind, RedOps);
  }
=======
>>>>>>> 412dd7ff

  auto *SrcVecEltTy = cast<VectorType>(Src->getType())->getElementType();
  switch (RdxKind) {
  case RecurKind::Add:
    return Builder.CreateAddReduce(Src);
  case RecurKind::Mul:
    return Builder.CreateMulReduce(Src);
  case RecurKind::And:
    return Builder.CreateAndReduce(Src);
  case RecurKind::Or:
    return Builder.CreateOrReduce(Src);
  case RecurKind::Xor:
    return Builder.CreateXorReduce(Src);
  case RecurKind::FAdd:
    return Builder.CreateFAddReduce(ConstantFP::getNegativeZero(SrcVecEltTy),
                                    Src);
  case RecurKind::FMul:
    return Builder.CreateFMulReduce(ConstantFP::get(SrcVecEltTy, 1.0), Src);
  case RecurKind::SMax:
    return Builder.CreateIntMaxReduce(Src, true);
  case RecurKind::SMin:
    return Builder.CreateIntMinReduce(Src, true);
  case RecurKind::UMax:
    return Builder.CreateIntMaxReduce(Src, false);
  case RecurKind::UMin:
    return Builder.CreateIntMinReduce(Src, false);
  case RecurKind::FMax:
    return Builder.CreateFPMaxReduce(Src);
  case RecurKind::FMin:
    return Builder.CreateFPMinReduce(Src);
  default:
    llvm_unreachable("Unhandled opcode");
  }
}

Value *llvm::createTargetReduction(IRBuilderBase &B,
                                   const TargetTransformInfo *TTI,
                                   RecurrenceDescriptor &Desc, Value *Src) {
  // TODO: Support in-order reductions based on the recurrence descriptor.
  // All ops in the reduction inherit fast-math-flags from the recurrence
  // descriptor.
  IRBuilderBase::FastMathFlagGuard FMFGuard(B);
  B.setFastMathFlags(Desc.getFastMathFlags());
  return createSimpleTargetReduction(B, TTI, Src, Desc.getRecurrenceKind());
}

void llvm::propagateIRFlags(Value *I, ArrayRef<Value *> VL, Value *OpValue) {
  auto *VecOp = dyn_cast<Instruction>(I);
  if (!VecOp)
    return;
  auto *Intersection = (OpValue == nullptr) ? dyn_cast<Instruction>(VL[0])
                                            : dyn_cast<Instruction>(OpValue);
  if (!Intersection)
    return;
  const unsigned Opcode = Intersection->getOpcode();
  VecOp->copyIRFlags(Intersection);
  for (auto *V : VL) {
    auto *Instr = dyn_cast<Instruction>(V);
    if (!Instr)
      continue;
    if (OpValue == nullptr || Opcode == Instr->getOpcode())
      VecOp->andIRFlags(V);
  }
}

bool llvm::isKnownNegativeInLoop(const SCEV *S, const Loop *L,
                                 ScalarEvolution &SE) {
  const SCEV *Zero = SE.getZero(S->getType());
  return SE.isAvailableAtLoopEntry(S, L) &&
         SE.isLoopEntryGuardedByCond(L, ICmpInst::ICMP_SLT, S, Zero);
}

bool llvm::isKnownNonNegativeInLoop(const SCEV *S, const Loop *L,
                                    ScalarEvolution &SE) {
  const SCEV *Zero = SE.getZero(S->getType());
  return SE.isAvailableAtLoopEntry(S, L) &&
         SE.isLoopEntryGuardedByCond(L, ICmpInst::ICMP_SGE, S, Zero);
}

bool llvm::cannotBeMinInLoop(const SCEV *S, const Loop *L, ScalarEvolution &SE,
                             bool Signed) {
  unsigned BitWidth = cast<IntegerType>(S->getType())->getBitWidth();
  APInt Min = Signed ? APInt::getSignedMinValue(BitWidth) :
    APInt::getMinValue(BitWidth);
  auto Predicate = Signed ? ICmpInst::ICMP_SGT : ICmpInst::ICMP_UGT;
  return SE.isAvailableAtLoopEntry(S, L) &&
         SE.isLoopEntryGuardedByCond(L, Predicate, S,
                                     SE.getConstant(Min));
}

bool llvm::cannotBeMaxInLoop(const SCEV *S, const Loop *L, ScalarEvolution &SE,
                             bool Signed) {
  unsigned BitWidth = cast<IntegerType>(S->getType())->getBitWidth();
  APInt Max = Signed ? APInt::getSignedMaxValue(BitWidth) :
    APInt::getMaxValue(BitWidth);
  auto Predicate = Signed ? ICmpInst::ICMP_SLT : ICmpInst::ICMP_ULT;
  return SE.isAvailableAtLoopEntry(S, L) &&
         SE.isLoopEntryGuardedByCond(L, Predicate, S,
                                     SE.getConstant(Max));
}

//===----------------------------------------------------------------------===//
// rewriteLoopExitValues - Optimize IV users outside the loop.
// As a side effect, reduces the amount of IV processing within the loop.
//===----------------------------------------------------------------------===//

// Return true if the SCEV expansion generated by the rewriter can replace the
// original value. SCEV guarantees that it produces the same value, but the way
// it is produced may be illegal IR.  Ideally, this function will only be
// called for verification.
static bool isValidRewrite(ScalarEvolution *SE, Value *FromVal, Value *ToVal) {
  // If an SCEV expression subsumed multiple pointers, its expansion could
  // reassociate the GEP changing the base pointer. This is illegal because the
  // final address produced by a GEP chain must be inbounds relative to its
  // underlying object. Otherwise basic alias analysis, among other things,
  // could fail in a dangerous way. Ultimately, SCEV will be improved to avoid
  // producing an expression involving multiple pointers. Until then, we must
  // bail out here.
  //
  // Retrieve the pointer operand of the GEP. Don't use getUnderlyingObject
  // because it understands lcssa phis while SCEV does not.
  Value *FromPtr = FromVal;
  Value *ToPtr = ToVal;
  if (auto *GEP = dyn_cast<GEPOperator>(FromVal))
    FromPtr = GEP->getPointerOperand();

  if (auto *GEP = dyn_cast<GEPOperator>(ToVal))
    ToPtr = GEP->getPointerOperand();

  if (FromPtr != FromVal || ToPtr != ToVal) {
    // Quickly check the common case
    if (FromPtr == ToPtr)
      return true;

    // SCEV may have rewritten an expression that produces the GEP's pointer
    // operand. That's ok as long as the pointer operand has the same base
    // pointer. Unlike getUnderlyingObject(), getPointerBase() will find the
    // base of a recurrence. This handles the case in which SCEV expansion
    // converts a pointer type recurrence into a nonrecurrent pointer base
    // indexed by an integer recurrence.

    // If the GEP base pointer is a vector of pointers, abort.
    if (!FromPtr->getType()->isPointerTy() || !ToPtr->getType()->isPointerTy())
      return false;

    const SCEV *FromBase = SE->getPointerBase(SE->getSCEV(FromPtr));
    const SCEV *ToBase = SE->getPointerBase(SE->getSCEV(ToPtr));
    if (FromBase == ToBase)
      return true;

    LLVM_DEBUG(dbgs() << "rewriteLoopExitValues: GEP rewrite bail out "
                      << *FromBase << " != " << *ToBase << "\n");

    return false;
  }
  return true;
}

static bool hasHardUserWithinLoop(const Loop *L, const Instruction *I) {
  SmallPtrSet<const Instruction *, 8> Visited;
  SmallVector<const Instruction *, 8> WorkList;
  Visited.insert(I);
  WorkList.push_back(I);
  while (!WorkList.empty()) {
    const Instruction *Curr = WorkList.pop_back_val();
    // This use is outside the loop, nothing to do.
    if (!L->contains(Curr))
      continue;
    // Do we assume it is a "hard" use which will not be eliminated easily?
    if (Curr->mayHaveSideEffects())
      return true;
    // Otherwise, add all its users to worklist.
    for (auto U : Curr->users()) {
      auto *UI = cast<Instruction>(U);
      if (Visited.insert(UI).second)
        WorkList.push_back(UI);
    }
  }
  return false;
}

// Collect information about PHI nodes which can be transformed in
// rewriteLoopExitValues.
struct RewritePhi {
  PHINode *PN;               // For which PHI node is this replacement?
  unsigned Ith;              // For which incoming value?
  const SCEV *ExpansionSCEV; // The SCEV of the incoming value we are rewriting.
  Instruction *ExpansionPoint; // Where we'd like to expand that SCEV?
  bool HighCost;               // Is this expansion a high-cost?

  Value *Expansion = nullptr;
  bool ValidRewrite = false;

  RewritePhi(PHINode *P, unsigned I, const SCEV *Val, Instruction *ExpansionPt,
             bool H)
      : PN(P), Ith(I), ExpansionSCEV(Val), ExpansionPoint(ExpansionPt),
        HighCost(H) {}
};

// Check whether it is possible to delete the loop after rewriting exit
// value. If it is possible, ignore ReplaceExitValue and do rewriting
// aggressively.
static bool canLoopBeDeleted(Loop *L, SmallVector<RewritePhi, 8> &RewritePhiSet) {
  BasicBlock *Preheader = L->getLoopPreheader();
  // If there is no preheader, the loop will not be deleted.
  if (!Preheader)
    return false;

  // In LoopDeletion pass Loop can be deleted when ExitingBlocks.size() > 1.
  // We obviate multiple ExitingBlocks case for simplicity.
  // TODO: If we see testcase with multiple ExitingBlocks can be deleted
  // after exit value rewriting, we can enhance the logic here.
  SmallVector<BasicBlock *, 4> ExitingBlocks;
  L->getExitingBlocks(ExitingBlocks);
  SmallVector<BasicBlock *, 8> ExitBlocks;
  L->getUniqueExitBlocks(ExitBlocks);
  if (ExitBlocks.size() != 1 || ExitingBlocks.size() != 1)
    return false;

  BasicBlock *ExitBlock = ExitBlocks[0];
  BasicBlock::iterator BI = ExitBlock->begin();
  while (PHINode *P = dyn_cast<PHINode>(BI)) {
    Value *Incoming = P->getIncomingValueForBlock(ExitingBlocks[0]);

    // If the Incoming value of P is found in RewritePhiSet, we know it
    // could be rewritten to use a loop invariant value in transformation
    // phase later. Skip it in the loop invariant check below.
    bool found = false;
    for (const RewritePhi &Phi : RewritePhiSet) {
      if (!Phi.ValidRewrite)
        continue;
      unsigned i = Phi.Ith;
      if (Phi.PN == P && (Phi.PN)->getIncomingValue(i) == Incoming) {
        found = true;
        break;
      }
    }

    Instruction *I;
    if (!found && (I = dyn_cast<Instruction>(Incoming)))
      if (!L->hasLoopInvariantOperands(I))
        return false;

    ++BI;
  }

  for (auto *BB : L->blocks())
    if (llvm::any_of(*BB, [](Instruction &I) {
          return I.mayHaveSideEffects();
        }))
      return false;

  return true;
}

int llvm::rewriteLoopExitValues(Loop *L, LoopInfo *LI, TargetLibraryInfo *TLI,
                                ScalarEvolution *SE,
                                const TargetTransformInfo *TTI,
                                SCEVExpander &Rewriter, DominatorTree *DT,
                                ReplaceExitVal ReplaceExitValue,
                                SmallVector<WeakTrackingVH, 16> &DeadInsts) {
  // Check a pre-condition.
  assert(L->isRecursivelyLCSSAForm(*DT, *LI) &&
         "Indvars did not preserve LCSSA!");

  SmallVector<BasicBlock*, 8> ExitBlocks;
  L->getUniqueExitBlocks(ExitBlocks);

  SmallVector<RewritePhi, 8> RewritePhiSet;
  // Find all values that are computed inside the loop, but used outside of it.
  // Because of LCSSA, these values will only occur in LCSSA PHI Nodes.  Scan
  // the exit blocks of the loop to find them.
  for (BasicBlock *ExitBB : ExitBlocks) {
    // If there are no PHI nodes in this exit block, then no values defined
    // inside the loop are used on this path, skip it.
    PHINode *PN = dyn_cast<PHINode>(ExitBB->begin());
    if (!PN) continue;

    unsigned NumPreds = PN->getNumIncomingValues();

    // Iterate over all of the PHI nodes.
    BasicBlock::iterator BBI = ExitBB->begin();
    while ((PN = dyn_cast<PHINode>(BBI++))) {
      if (PN->use_empty())
        continue; // dead use, don't replace it

      if (!SE->isSCEVable(PN->getType()))
        continue;

      // It's necessary to tell ScalarEvolution about this explicitly so that
      // it can walk the def-use list and forget all SCEVs, as it may not be
      // watching the PHI itself. Once the new exit value is in place, there
      // may not be a def-use connection between the loop and every instruction
      // which got a SCEVAddRecExpr for that loop.
      SE->forgetValue(PN);

      // Iterate over all of the values in all the PHI nodes.
      for (unsigned i = 0; i != NumPreds; ++i) {
        // If the value being merged in is not integer or is not defined
        // in the loop, skip it.
        Value *InVal = PN->getIncomingValue(i);
        if (!isa<Instruction>(InVal))
          continue;

        // If this pred is for a subloop, not L itself, skip it.
        if (LI->getLoopFor(PN->getIncomingBlock(i)) != L)
          continue; // The Block is in a subloop, skip it.

        // Check that InVal is defined in the loop.
        Instruction *Inst = cast<Instruction>(InVal);
        if (!L->contains(Inst))
          continue;

        // Okay, this instruction has a user outside of the current loop
        // and varies predictably *inside* the loop.  Evaluate the value it
        // contains when the loop exits, if possible.  We prefer to start with
        // expressions which are true for all exits (so as to maximize
        // expression reuse by the SCEVExpander), but resort to per-exit
        // evaluation if that fails.
        const SCEV *ExitValue = SE->getSCEVAtScope(Inst, L->getParentLoop());
        if (isa<SCEVCouldNotCompute>(ExitValue) ||
            !SE->isLoopInvariant(ExitValue, L) ||
            !isSafeToExpand(ExitValue, *SE)) {
          // TODO: This should probably be sunk into SCEV in some way; maybe a
          // getSCEVForExit(SCEV*, L, ExitingBB)?  It can be generalized for
          // most SCEV expressions and other recurrence types (e.g. shift
          // recurrences).  Is there existing code we can reuse?
          const SCEV *ExitCount = SE->getExitCount(L, PN->getIncomingBlock(i));
          if (isa<SCEVCouldNotCompute>(ExitCount))
            continue;
          if (auto *AddRec = dyn_cast<SCEVAddRecExpr>(SE->getSCEV(Inst)))
            if (AddRec->getLoop() == L)
              ExitValue = AddRec->evaluateAtIteration(ExitCount, *SE);
          if (isa<SCEVCouldNotCompute>(ExitValue) ||
              !SE->isLoopInvariant(ExitValue, L) ||
              !isSafeToExpand(ExitValue, *SE))
            continue;
        }

        // Computing the value outside of the loop brings no benefit if it is
        // definitely used inside the loop in a way which can not be optimized
        // away. Avoid doing so unless we know we have a value which computes
        // the ExitValue already. TODO: This should be merged into SCEV
        // expander to leverage its knowledge of existing expressions.
        if (ReplaceExitValue != AlwaysRepl && !isa<SCEVConstant>(ExitValue) &&
            !isa<SCEVUnknown>(ExitValue) && hasHardUserWithinLoop(L, Inst))
          continue;

        // Check if expansions of this SCEV would count as being high cost.
        bool HighCost = Rewriter.isHighCostExpansion(
            ExitValue, L, SCEVCheapExpansionBudget, TTI, Inst);

        // Note that we must not perform expansions until after
        // we query *all* the costs, because if we perform temporary expansion
        // inbetween, one that we might not intend to keep, said expansion
        // *may* affect cost calculation of the the next SCEV's we'll query,
        // and next SCEV may errneously get smaller cost.

        // Collect all the candidate PHINodes to be rewritten.
        RewritePhiSet.emplace_back(PN, i, ExitValue, Inst, HighCost);
      }
    }
  }

  // Now that we've done preliminary filtering and billed all the SCEV's,
  // we can perform the last sanity check - the expansion must be valid.
  for (RewritePhi &Phi : RewritePhiSet) {
    Phi.Expansion = Rewriter.expandCodeFor(Phi.ExpansionSCEV, Phi.PN->getType(),
                                           Phi.ExpansionPoint);

    LLVM_DEBUG(dbgs() << "rewriteLoopExitValues: AfterLoopVal = "
                      << *(Phi.Expansion) << '\n'
                      << "  LoopVal = " << *(Phi.ExpansionPoint) << "\n");

    // FIXME: isValidRewrite() is a hack. it should be an assert, eventually.
    Phi.ValidRewrite = isValidRewrite(SE, Phi.ExpansionPoint, Phi.Expansion);
    if (!Phi.ValidRewrite) {
      DeadInsts.push_back(Phi.Expansion);
      continue;
    }

#ifndef NDEBUG
    // If we reuse an instruction from a loop which is neither L nor one of
    // its containing loops, we end up breaking LCSSA form for this loop by
    // creating a new use of its instruction.
    if (auto *ExitInsn = dyn_cast<Instruction>(Phi.Expansion))
      if (auto *EVL = LI->getLoopFor(ExitInsn->getParent()))
        if (EVL != L)
          assert(EVL->contains(L) && "LCSSA breach detected!");
#endif
  }

  // TODO: after isValidRewrite() is an assertion, evaluate whether
  // it is beneficial to change how we calculate high-cost:
  // if we have SCEV 'A' which we know we will expand, should we calculate
  // the cost of other SCEV's after expanding SCEV 'A',
  // thus potentially giving cost bonus to those other SCEV's?

  bool LoopCanBeDel = canLoopBeDeleted(L, RewritePhiSet);
  int NumReplaced = 0;

  // Transformation.
  for (const RewritePhi &Phi : RewritePhiSet) {
    if (!Phi.ValidRewrite)
      continue;

    PHINode *PN = Phi.PN;
    Value *ExitVal = Phi.Expansion;

    // Only do the rewrite when the ExitValue can be expanded cheaply.
    // If LoopCanBeDel is true, rewrite exit value aggressively.
    if (ReplaceExitValue == OnlyCheapRepl && !LoopCanBeDel && Phi.HighCost) {
      DeadInsts.push_back(ExitVal);
      continue;
    }

    NumReplaced++;
    Instruction *Inst = cast<Instruction>(PN->getIncomingValue(Phi.Ith));
    PN->setIncomingValue(Phi.Ith, ExitVal);

    // If this instruction is dead now, delete it. Don't do it now to avoid
    // invalidating iterators.
    if (isInstructionTriviallyDead(Inst, TLI))
      DeadInsts.push_back(Inst);

    // Replace PN with ExitVal if that is legal and does not break LCSSA.
    if (PN->getNumIncomingValues() == 1 &&
        LI->replacementPreservesLCSSAForm(PN, ExitVal)) {
      PN->replaceAllUsesWith(ExitVal);
      PN->eraseFromParent();
    }
  }

  // The insertion point instruction may have been deleted; clear it out
  // so that the rewriter doesn't trip over it later.
  Rewriter.clearInsertPoint();
  return NumReplaced;
}

/// Set weights for \p UnrolledLoop and \p RemainderLoop based on weights for
/// \p OrigLoop.
void llvm::setProfileInfoAfterUnrolling(Loop *OrigLoop, Loop *UnrolledLoop,
                                        Loop *RemainderLoop, uint64_t UF) {
  assert(UF > 0 && "Zero unrolled factor is not supported");
  assert(UnrolledLoop != RemainderLoop &&
         "Unrolled and Remainder loops are expected to distinct");

  // Get number of iterations in the original scalar loop.
  unsigned OrigLoopInvocationWeight = 0;
  Optional<unsigned> OrigAverageTripCount =
      getLoopEstimatedTripCount(OrigLoop, &OrigLoopInvocationWeight);
  if (!OrigAverageTripCount)
    return;

  // Calculate number of iterations in unrolled loop.
  unsigned UnrolledAverageTripCount = *OrigAverageTripCount / UF;
  // Calculate number of iterations for remainder loop.
  unsigned RemainderAverageTripCount = *OrigAverageTripCount % UF;

  setLoopEstimatedTripCount(UnrolledLoop, UnrolledAverageTripCount,
                            OrigLoopInvocationWeight);
  setLoopEstimatedTripCount(RemainderLoop, RemainderAverageTripCount,
                            OrigLoopInvocationWeight);
}

/// Utility that implements appending of loops onto a worklist.
/// Loops are added in preorder (analogous for reverse postorder for trees),
/// and the worklist is processed LIFO.
template <typename RangeT>
void llvm::appendReversedLoopsToWorklist(
    RangeT &&Loops, SmallPriorityWorklist<Loop *, 4> &Worklist) {
  // We use an internal worklist to build up the preorder traversal without
  // recursion.
  SmallVector<Loop *, 4> PreOrderLoops, PreOrderWorklist;

  // We walk the initial sequence of loops in reverse because we generally want
  // to visit defs before uses and the worklist is LIFO.
  for (Loop *RootL : Loops) {
    assert(PreOrderLoops.empty() && "Must start with an empty preorder walk.");
    assert(PreOrderWorklist.empty() &&
           "Must start with an empty preorder walk worklist.");
    PreOrderWorklist.push_back(RootL);
    do {
      Loop *L = PreOrderWorklist.pop_back_val();
      PreOrderWorklist.append(L->begin(), L->end());
      PreOrderLoops.push_back(L);
    } while (!PreOrderWorklist.empty());

    Worklist.insert(std::move(PreOrderLoops));
    PreOrderLoops.clear();
  }
}

template <typename RangeT>
void llvm::appendLoopsToWorklist(RangeT &&Loops,
                                 SmallPriorityWorklist<Loop *, 4> &Worklist) {
  appendReversedLoopsToWorklist(reverse(Loops), Worklist);
}

template void llvm::appendLoopsToWorklist<ArrayRef<Loop *> &>(
    ArrayRef<Loop *> &Loops, SmallPriorityWorklist<Loop *, 4> &Worklist);

template void
llvm::appendLoopsToWorklist<Loop &>(Loop &L,
                                    SmallPriorityWorklist<Loop *, 4> &Worklist);

void llvm::appendLoopsToWorklist(LoopInfo &LI,
                                 SmallPriorityWorklist<Loop *, 4> &Worklist) {
  appendReversedLoopsToWorklist(LI, Worklist);
}

Loop *llvm::cloneLoop(Loop *L, Loop *PL, ValueToValueMapTy &VM,
                      LoopInfo *LI, LPPassManager *LPM) {
  Loop &New = *LI->AllocateLoop();
  if (PL)
    PL->addChildLoop(&New);
  else
    LI->addTopLevelLoop(&New);

  if (LPM)
    LPM->addLoop(New);

  // Add all of the blocks in L to the new loop.
  for (Loop::block_iterator I = L->block_begin(), E = L->block_end();
       I != E; ++I)
    if (LI->getLoopFor(*I) == L)
      New.addBasicBlockToLoop(cast<BasicBlock>(VM[*I]), *LI);

  // Add all of the subloops to the new loop.
  for (Loop *I : *L)
    cloneLoop(I, &New, VM, LI, LPM);

  return &New;
}

/// IR Values for the lower and upper bounds of a pointer evolution.  We
/// need to use value-handles because SCEV expansion can invalidate previously
/// expanded values.  Thus expansion of a pointer can invalidate the bounds for
/// a previous one.
struct PointerBounds {
  TrackingVH<Value> Start;
  TrackingVH<Value> End;
};

/// Expand code for the lower and upper bound of the pointer group \p CG
/// in \p TheLoop.  \return the values for the bounds.
static PointerBounds expandBounds(const RuntimeCheckingPtrGroup *CG,
                                  Loop *TheLoop, Instruction *Loc,
                                  SCEVExpander &Exp) {
  ScalarEvolution *SE = Exp.getSE();
  // TODO: Add helper to retrieve pointers to CG.
  Value *Ptr = CG->RtCheck.Pointers[CG->Members[0]].PointerValue;
  const SCEV *Sc = SE->getSCEV(Ptr);

  unsigned AS = Ptr->getType()->getPointerAddressSpace();
  LLVMContext &Ctx = Loc->getContext();

  // Use this type for pointer arithmetic.
  Type *PtrArithTy = Type::getInt8PtrTy(Ctx, AS);

  if (SE->isLoopInvariant(Sc, TheLoop)) {
    LLVM_DEBUG(dbgs() << "LAA: Adding RT check for a loop invariant ptr:"
                      << *Ptr << "\n");
    // Ptr could be in the loop body. If so, expand a new one at the correct
    // location.
    Instruction *Inst = dyn_cast<Instruction>(Ptr);
    Value *NewPtr = (Inst && TheLoop->contains(Inst))
                        ? Exp.expandCodeFor(Sc, PtrArithTy, Loc)
                        : Ptr;
    // We must return a half-open range, which means incrementing Sc.
    const SCEV *ScPlusOne = SE->getAddExpr(Sc, SE->getOne(PtrArithTy));
    Value *NewPtrPlusOne = Exp.expandCodeFor(ScPlusOne, PtrArithTy, Loc);
    return {NewPtr, NewPtrPlusOne};
  } else {
    Value *Start = nullptr, *End = nullptr;
    LLVM_DEBUG(dbgs() << "LAA: Adding RT check for range:\n");
    Start = Exp.expandCodeFor(CG->Low, PtrArithTy, Loc);
    End = Exp.expandCodeFor(CG->High, PtrArithTy, Loc);
    LLVM_DEBUG(dbgs() << "Start: " << *CG->Low << " End: " << *CG->High
                      << "\n");
    return {Start, End};
  }
}

/// Turns a collection of checks into a collection of expanded upper and
/// lower bounds for both pointers in the check.
static SmallVector<std::pair<PointerBounds, PointerBounds>, 4>
expandBounds(const SmallVectorImpl<RuntimePointerCheck> &PointerChecks, Loop *L,
             Instruction *Loc, SCEVExpander &Exp) {
  SmallVector<std::pair<PointerBounds, PointerBounds>, 4> ChecksWithBounds;

  // Here we're relying on the SCEV Expander's cache to only emit code for the
  // same bounds once.
  transform(PointerChecks, std::back_inserter(ChecksWithBounds),
            [&](const RuntimePointerCheck &Check) {
              PointerBounds First = expandBounds(Check.first, L, Loc, Exp),
                            Second = expandBounds(Check.second, L, Loc, Exp);
              return std::make_pair(First, Second);
            });

  return ChecksWithBounds;
}

std::pair<Instruction *, Instruction *> llvm::addRuntimeChecks(
    Instruction *Loc, Loop *TheLoop,
    const SmallVectorImpl<RuntimePointerCheck> &PointerChecks,
    SCEVExpander &Exp) {
  // TODO: Move noalias annotation code from LoopVersioning here and share with LV if possible.
  // TODO: Pass  RtPtrChecking instead of PointerChecks and SE separately, if possible
  auto ExpandedChecks = expandBounds(PointerChecks, TheLoop, Loc, Exp);

  LLVMContext &Ctx = Loc->getContext();
  Instruction *FirstInst = nullptr;
  IRBuilder<> ChkBuilder(Loc);
  // Our instructions might fold to a constant.
  Value *MemoryRuntimeCheck = nullptr;

  // FIXME: this helper is currently a duplicate of the one in
  // LoopVectorize.cpp.
  auto GetFirstInst = [](Instruction *FirstInst, Value *V,
                         Instruction *Loc) -> Instruction * {
    if (FirstInst)
      return FirstInst;
    if (Instruction *I = dyn_cast<Instruction>(V))
      return I->getParent() == Loc->getParent() ? I : nullptr;
    return nullptr;
  };

  for (const auto &Check : ExpandedChecks) {
    const PointerBounds &A = Check.first, &B = Check.second;
    // Check if two pointers (A and B) conflict where conflict is computed as:
    // start(A) <= end(B) && start(B) <= end(A)
    unsigned AS0 = A.Start->getType()->getPointerAddressSpace();
    unsigned AS1 = B.Start->getType()->getPointerAddressSpace();

    assert((AS0 == B.End->getType()->getPointerAddressSpace()) &&
           (AS1 == A.End->getType()->getPointerAddressSpace()) &&
           "Trying to bounds check pointers with different address spaces");

    Type *PtrArithTy0 = Type::getInt8PtrTy(Ctx, AS0);
    Type *PtrArithTy1 = Type::getInt8PtrTy(Ctx, AS1);

    Value *Start0 = ChkBuilder.CreateBitCast(A.Start, PtrArithTy0, "bc");
    Value *Start1 = ChkBuilder.CreateBitCast(B.Start, PtrArithTy1, "bc");
    Value *End0 = ChkBuilder.CreateBitCast(A.End, PtrArithTy1, "bc");
    Value *End1 = ChkBuilder.CreateBitCast(B.End, PtrArithTy0, "bc");

    // [A|B].Start points to the first accessed byte under base [A|B].
    // [A|B].End points to the last accessed byte, plus one.
    // There is no conflict when the intervals are disjoint:
    // NoConflict = (B.Start >= A.End) || (A.Start >= B.End)
    //
    // bound0 = (B.Start < A.End)
    // bound1 = (A.Start < B.End)
    //  IsConflict = bound0 & bound1
    Value *Cmp0 = ChkBuilder.CreateICmpULT(Start0, End1, "bound0");
    FirstInst = GetFirstInst(FirstInst, Cmp0, Loc);
    Value *Cmp1 = ChkBuilder.CreateICmpULT(Start1, End0, "bound1");
    FirstInst = GetFirstInst(FirstInst, Cmp1, Loc);
    Value *IsConflict = ChkBuilder.CreateAnd(Cmp0, Cmp1, "found.conflict");
    FirstInst = GetFirstInst(FirstInst, IsConflict, Loc);
    if (MemoryRuntimeCheck) {
      IsConflict =
          ChkBuilder.CreateOr(MemoryRuntimeCheck, IsConflict, "conflict.rdx");
      FirstInst = GetFirstInst(FirstInst, IsConflict, Loc);
    }
    MemoryRuntimeCheck = IsConflict;
  }

  if (!MemoryRuntimeCheck)
    return std::make_pair(nullptr, nullptr);

  // We have to do this trickery because the IRBuilder might fold the check to a
  // constant expression in which case there is no Instruction anchored in a
  // the block.
  Instruction *Check =
      BinaryOperator::CreateAnd(MemoryRuntimeCheck, ConstantInt::getTrue(Ctx));
  ChkBuilder.Insert(Check, "memcheck.conflict");
  FirstInst = GetFirstInst(FirstInst, Check, Loc);
  return std::make_pair(FirstInst, Check);
}<|MERGE_RESOLUTION|>--- conflicted
+++ resolved
@@ -1028,18 +1028,6 @@
   RdxFlags.IsMaxOp = RdxKind == RecurKind::SMax || RdxKind == RecurKind::UMax ||
                      RdxKind == RecurKind::FMax;
   RdxFlags.IsSigned = RdxKind == RecurKind::SMax || RdxKind == RecurKind::SMin;
-<<<<<<< HEAD
-  if (!ForceReductionIntrinsic &&
-      !TTI->useReductionIntrinsic(Opcode, Src->getType(), RdxFlags)) {
-    // If Src is a scalable vector a reduction loop should be generated in
-    // InnerLoopVectorizer::fixReduction() instead of creating a call to
-    // createTargetReduction.
-    assert(!isa<ScalableVectorType>(Src->getType()) &&
-           "Cannot generate unrolled shuffle reduction for scalable vectors.");
-    return getShuffleReduction(Builder, Src, Opcode, RdxKind, RedOps);
-  }
-=======
->>>>>>> 412dd7ff
 
   auto *SrcVecEltTy = cast<VectorType>(Src->getType())->getElementType();
   switch (RdxKind) {

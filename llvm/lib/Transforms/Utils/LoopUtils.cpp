//===-- LoopUtils.cpp - Loop Utility functions -------------------------===//
//
// Part of the LLVM Project, under the Apache License v2.0 with LLVM Exceptions.
// See https://llvm.org/LICENSE.txt for license information.
// SPDX-License-Identifier: Apache-2.0 WITH LLVM-exception
//
//===----------------------------------------------------------------------===//
//
// This file defines common loop utility functions.
//
//===----------------------------------------------------------------------===//

#include "llvm/Transforms/Utils/LoopUtils.h"
#include "llvm/ADT/DenseSet.h"
#include "llvm/ADT/Optional.h"
#include "llvm/ADT/PriorityWorklist.h"
#include "llvm/ADT/ScopeExit.h"
#include "llvm/ADT/SetVector.h"
#include "llvm/ADT/SmallPtrSet.h"
#include "llvm/ADT/SmallVector.h"
#include "llvm/Analysis/AliasAnalysis.h"
#include "llvm/Analysis/BasicAliasAnalysis.h"
#include "llvm/Analysis/DomTreeUpdater.h"
#include "llvm/Analysis/GlobalsModRef.h"
#include "llvm/Analysis/InstructionSimplify.h"
#include "llvm/Analysis/LoopAccessAnalysis.h"
#include "llvm/Analysis/LoopInfo.h"
#include "llvm/Analysis/LoopPass.h"
#include "llvm/Analysis/MemorySSA.h"
#include "llvm/Analysis/MemorySSAUpdater.h"
#include "llvm/Analysis/MustExecute.h"
#include "llvm/Analysis/ScalarEvolution.h"
#include "llvm/Analysis/ScalarEvolutionAliasAnalysis.h"
#include "llvm/Analysis/ScalarEvolutionExpressions.h"
#include "llvm/Analysis/TargetTransformInfo.h"
#include "llvm/Analysis/ValueTracking.h"
#include "llvm/IR/DIBuilder.h"
#include "llvm/IR/DerivedTypes.h"
#include "llvm/IR/Dominators.h"
#include "llvm/IR/Instructions.h"
#include "llvm/IR/IntrinsicInst.h"
#include "llvm/IR/MDBuilder.h"
#include "llvm/IR/Module.h"
#include "llvm/IR/Operator.h"
#include "llvm/IR/PatternMatch.h"
#include "llvm/IR/ValueHandle.h"
#include "llvm/InitializePasses.h"
#include "llvm/Pass.h"
#include "llvm/Support/Debug.h"
#include "llvm/Support/KnownBits.h"
#include "llvm/Transforms/Utils/BasicBlockUtils.h"
#include "llvm/Transforms/Utils/Local.h"
#include "llvm/Transforms/Utils/ScalarEvolutionExpander.h"

using namespace llvm;
using namespace llvm::PatternMatch;

#define DEBUG_TYPE "loop-utils"

static const char *LLVMLoopDisableNonforced = "llvm.loop.disable_nonforced";
static const char *LLVMLoopDisableLICM = "llvm.licm.disable";

bool llvm::formDedicatedExitBlocks(Loop *L, DominatorTree *DT, LoopInfo *LI,
                                   MemorySSAUpdater *MSSAU,
                                   bool PreserveLCSSA) {
  bool Changed = false;

  // We re-use a vector for the in-loop predecesosrs.
  SmallVector<BasicBlock *, 4> InLoopPredecessors;

  auto RewriteExit = [&](BasicBlock *BB) {
    assert(InLoopPredecessors.empty() &&
           "Must start with an empty predecessors list!");
    auto Cleanup = make_scope_exit([&] { InLoopPredecessors.clear(); });

    // See if there are any non-loop predecessors of this exit block and
    // keep track of the in-loop predecessors.
    bool IsDedicatedExit = true;
    for (auto *PredBB : predecessors(BB))
      if (L->contains(PredBB)) {
        if (isa<IndirectBrInst>(PredBB->getTerminator()))
          // We cannot rewrite exiting edges from an indirectbr.
          return false;
        if (isa<CallBrInst>(PredBB->getTerminator()))
          // We cannot rewrite exiting edges from a callbr.
          return false;

        InLoopPredecessors.push_back(PredBB);
      } else {
        IsDedicatedExit = false;
      }

    assert(!InLoopPredecessors.empty() && "Must have *some* loop predecessor!");

    // Nothing to do if this is already a dedicated exit.
    if (IsDedicatedExit)
      return false;

    auto *NewExitBB = SplitBlockPredecessors(
        BB, InLoopPredecessors, ".loopexit", DT, LI, MSSAU, PreserveLCSSA);

    if (!NewExitBB)
      LLVM_DEBUG(
          dbgs() << "WARNING: Can't create a dedicated exit block for loop: "
                 << *L << "\n");
    else
      LLVM_DEBUG(dbgs() << "LoopSimplify: Creating dedicated exit block "
                        << NewExitBB->getName() << "\n");
    return true;
  };

  // Walk the exit blocks directly rather than building up a data structure for
  // them, but only visit each one once.
  SmallPtrSet<BasicBlock *, 4> Visited;
  for (auto *BB : L->blocks())
    for (auto *SuccBB : successors(BB)) {
      // We're looking for exit blocks so skip in-loop successors.
      if (L->contains(SuccBB))
        continue;

      // Visit each exit block exactly once.
      if (!Visited.insert(SuccBB).second)
        continue;

      Changed |= RewriteExit(SuccBB);
    }

  return Changed;
}

/// Returns the instructions that use values defined in the loop.
SmallVector<Instruction *, 8> llvm::findDefsUsedOutsideOfLoop(Loop *L) {
  SmallVector<Instruction *, 8> UsedOutside;

  for (auto *Block : L->getBlocks())
    // FIXME: I believe that this could use copy_if if the Inst reference could
    // be adapted into a pointer.
    for (auto &Inst : *Block) {
      auto Users = Inst.users();
      if (any_of(Users, [&](User *U) {
            auto *Use = cast<Instruction>(U);
            return !L->contains(Use->getParent());
          }))
        UsedOutside.push_back(&Inst);
    }

  return UsedOutside;
}

void llvm::getLoopAnalysisUsage(AnalysisUsage &AU) {
  // By definition, all loop passes need the LoopInfo analysis and the
  // Dominator tree it depends on. Because they all participate in the loop
  // pass manager, they must also preserve these.
  AU.addRequired<DominatorTreeWrapperPass>();
  AU.addPreserved<DominatorTreeWrapperPass>();
  AU.addRequired<LoopInfoWrapperPass>();
  AU.addPreserved<LoopInfoWrapperPass>();

  // We must also preserve LoopSimplify and LCSSA. We locally access their IDs
  // here because users shouldn't directly get them from this header.
  extern char &LoopSimplifyID;
  extern char &LCSSAID;
  AU.addRequiredID(LoopSimplifyID);
  AU.addPreservedID(LoopSimplifyID);
  AU.addRequiredID(LCSSAID);
  AU.addPreservedID(LCSSAID);
  // This is used in the LPPassManager to perform LCSSA verification on passes
  // which preserve lcssa form
  AU.addRequired<LCSSAVerificationPass>();
  AU.addPreserved<LCSSAVerificationPass>();

  // Loop passes are designed to run inside of a loop pass manager which means
  // that any function analyses they require must be required by the first loop
  // pass in the manager (so that it is computed before the loop pass manager
  // runs) and preserved by all loop pasess in the manager. To make this
  // reasonably robust, the set needed for most loop passes is maintained here.
  // If your loop pass requires an analysis not listed here, you will need to
  // carefully audit the loop pass manager nesting structure that results.
  AU.addRequired<AAResultsWrapperPass>();
  AU.addPreserved<AAResultsWrapperPass>();
  AU.addPreserved<BasicAAWrapperPass>();
  AU.addPreserved<GlobalsAAWrapperPass>();
  AU.addPreserved<SCEVAAWrapperPass>();
  AU.addRequired<ScalarEvolutionWrapperPass>();
  AU.addPreserved<ScalarEvolutionWrapperPass>();
  // FIXME: When all loop passes preserve MemorySSA, it can be required and
  // preserved here instead of the individual handling in each pass.
}

/// Manually defined generic "LoopPass" dependency initialization. This is used
/// to initialize the exact set of passes from above in \c
/// getLoopAnalysisUsage. It can be used within a loop pass's initialization
/// with:
///
///   INITIALIZE_PASS_DEPENDENCY(LoopPass)
///
/// As-if "LoopPass" were a pass.
void llvm::initializeLoopPassPass(PassRegistry &Registry) {
  INITIALIZE_PASS_DEPENDENCY(DominatorTreeWrapperPass)
  INITIALIZE_PASS_DEPENDENCY(LoopInfoWrapperPass)
  INITIALIZE_PASS_DEPENDENCY(LoopSimplify)
  INITIALIZE_PASS_DEPENDENCY(LCSSAWrapperPass)
  INITIALIZE_PASS_DEPENDENCY(AAResultsWrapperPass)
  INITIALIZE_PASS_DEPENDENCY(BasicAAWrapperPass)
  INITIALIZE_PASS_DEPENDENCY(GlobalsAAWrapperPass)
  INITIALIZE_PASS_DEPENDENCY(SCEVAAWrapperPass)
  INITIALIZE_PASS_DEPENDENCY(ScalarEvolutionWrapperPass)
  INITIALIZE_PASS_DEPENDENCY(MemorySSAWrapperPass)
}

/// Create MDNode for input string.
static MDNode *createStringMetadata(Loop *TheLoop, StringRef Name, unsigned V) {
  LLVMContext &Context = TheLoop->getHeader()->getContext();
  Metadata *MDs[] = {
      MDString::get(Context, Name),
      ConstantAsMetadata::get(ConstantInt::get(Type::getInt32Ty(Context), V))};
  return MDNode::get(Context, MDs);
}

/// Set input string into loop metadata by keeping other values intact.
/// If the string is already in loop metadata update value if it is
/// different.
void llvm::addStringMetadataToLoop(Loop *TheLoop, const char *StringMD,
                                   unsigned V) {
  SmallVector<Metadata *, 4> MDs(1);
  // If the loop already has metadata, retain it.
  MDNode *LoopID = TheLoop->getLoopID();
  if (LoopID) {
    for (unsigned i = 1, ie = LoopID->getNumOperands(); i < ie; ++i) {
      MDNode *Node = cast<MDNode>(LoopID->getOperand(i));
      // If it is of form key = value, try to parse it.
      if (Node->getNumOperands() == 2) {
        MDString *S = dyn_cast<MDString>(Node->getOperand(0));
        if (S && S->getString().equals(StringMD)) {
          ConstantInt *IntMD =
              mdconst::extract_or_null<ConstantInt>(Node->getOperand(1));
          if (IntMD && IntMD->getSExtValue() == V)
            // It is already in place. Do nothing.
            return;
          // We need to update the value, so just skip it here and it will
          // be added after copying other existed nodes.
          continue;
        }
      }
      MDs.push_back(Node);
    }
  }
  // Add new metadata.
  MDs.push_back(createStringMetadata(TheLoop, StringMD, V));
  // Replace current metadata node with new one.
  LLVMContext &Context = TheLoop->getHeader()->getContext();
  MDNode *NewLoopID = MDNode::get(Context, MDs);
  // Set operand 0 to refer to the loop id itself.
  NewLoopID->replaceOperandWith(0, NewLoopID);
  TheLoop->setLoopID(NewLoopID);
}

Optional<ElementCount>
llvm::getOptionalElementCountLoopAttribute(const Loop *TheLoop) {
  Optional<int> Width =
      getOptionalIntLoopAttribute(TheLoop, "llvm.loop.vectorize.width");

  if (Width.hasValue()) {
    Optional<int> IsScalable = getOptionalIntLoopAttribute(
        TheLoop, "llvm.loop.vectorize.scalable.enable");
    return ElementCount::get(*Width, IsScalable.getValueOr(false));
  }

  return None;
}

Optional<MDNode *> llvm::makeFollowupLoopID(
    MDNode *OrigLoopID, ArrayRef<StringRef> FollowupOptions,
    const char *InheritOptionsExceptPrefix, bool AlwaysNew) {
  if (!OrigLoopID) {
    if (AlwaysNew)
      return nullptr;
    return None;
  }

  assert(OrigLoopID->getOperand(0) == OrigLoopID);

  bool InheritAllAttrs = !InheritOptionsExceptPrefix;
  bool InheritSomeAttrs =
      InheritOptionsExceptPrefix && InheritOptionsExceptPrefix[0] != '\0';
  SmallVector<Metadata *, 8> MDs;
  MDs.push_back(nullptr);

  bool Changed = false;
  if (InheritAllAttrs || InheritSomeAttrs) {
    for (const MDOperand &Existing : drop_begin(OrigLoopID->operands())) {
      MDNode *Op = cast<MDNode>(Existing.get());

      auto InheritThisAttribute = [InheritSomeAttrs,
                                   InheritOptionsExceptPrefix](MDNode *Op) {
        if (!InheritSomeAttrs)
          return false;

        // Skip malformatted attribute metadata nodes.
        if (Op->getNumOperands() == 0)
          return true;
        Metadata *NameMD = Op->getOperand(0).get();
        if (!isa<MDString>(NameMD))
          return true;
        StringRef AttrName = cast<MDString>(NameMD)->getString();

        // Do not inherit excluded attributes.
        return !AttrName.startswith(InheritOptionsExceptPrefix);
      };

      if (InheritThisAttribute(Op))
        MDs.push_back(Op);
      else
        Changed = true;
    }
  } else {
    // Modified if we dropped at least one attribute.
    Changed = OrigLoopID->getNumOperands() > 1;
  }

  bool HasAnyFollowup = false;
  for (StringRef OptionName : FollowupOptions) {
    MDNode *FollowupNode = findOptionMDForLoopID(OrigLoopID, OptionName);
    if (!FollowupNode)
      continue;

    HasAnyFollowup = true;
    for (const MDOperand &Option : drop_begin(FollowupNode->operands())) {
      MDs.push_back(Option.get());
      Changed = true;
    }
  }

  // Attributes of the followup loop not specified explicity, so signal to the
  // transformation pass to add suitable attributes.
  if (!AlwaysNew && !HasAnyFollowup)
    return None;

  // If no attributes were added or remove, the previous loop Id can be reused.
  if (!AlwaysNew && !Changed)
    return OrigLoopID;

  // No attributes is equivalent to having no !llvm.loop metadata at all.
  if (MDs.size() == 1)
    return nullptr;

  // Build the new loop ID.
  MDTuple *FollowupLoopID = MDNode::get(OrigLoopID->getContext(), MDs);
  FollowupLoopID->replaceOperandWith(0, FollowupLoopID);
  return FollowupLoopID;
}

bool llvm::hasDisableAllTransformsHint(const Loop *L) {
  return getBooleanLoopAttribute(L, LLVMLoopDisableNonforced);
}

bool llvm::hasDisableLICMTransformsHint(const Loop *L) {
  return getBooleanLoopAttribute(L, LLVMLoopDisableLICM);
}

TransformationMode llvm::hasUnrollTransformation(const Loop *L) {
  if (getBooleanLoopAttribute(L, "llvm.loop.unroll.disable"))
    return TM_SuppressedByUser;

  Optional<int> Count =
      getOptionalIntLoopAttribute(L, "llvm.loop.unroll.count");
  if (Count.hasValue())
    return Count.getValue() == 1 ? TM_SuppressedByUser : TM_ForcedByUser;

  if (getBooleanLoopAttribute(L, "llvm.loop.unroll.enable"))
    return TM_ForcedByUser;

  if (getBooleanLoopAttribute(L, "llvm.loop.unroll.full"))
    return TM_ForcedByUser;

  if (hasDisableAllTransformsHint(L))
    return TM_Disable;

  return TM_Unspecified;
}

TransformationMode llvm::hasUnrollAndJamTransformation(const Loop *L) {
  if (getBooleanLoopAttribute(L, "llvm.loop.unroll_and_jam.disable"))
    return TM_SuppressedByUser;

  Optional<int> Count =
      getOptionalIntLoopAttribute(L, "llvm.loop.unroll_and_jam.count");
  if (Count.hasValue())
    return Count.getValue() == 1 ? TM_SuppressedByUser : TM_ForcedByUser;

  if (getBooleanLoopAttribute(L, "llvm.loop.unroll_and_jam.enable"))
    return TM_ForcedByUser;

  if (hasDisableAllTransformsHint(L))
    return TM_Disable;

  return TM_Unspecified;
}

TransformationMode llvm::hasVectorizeTransformation(const Loop *L) {
  Optional<bool> Enable =
      getOptionalBoolLoopAttribute(L, "llvm.loop.vectorize.enable");

  if (Enable == false)
    return TM_SuppressedByUser;

  Optional<ElementCount> VectorizeWidth =
      getOptionalElementCountLoopAttribute(L);
  Optional<int> InterleaveCount =
      getOptionalIntLoopAttribute(L, "llvm.loop.interleave.count");

  // 'Forcing' vector width and interleave count to one effectively disables
  // this tranformation.
  if (Enable == true && VectorizeWidth && VectorizeWidth->isScalar() &&
      InterleaveCount == 1)
    return TM_SuppressedByUser;

  if (getBooleanLoopAttribute(L, "llvm.loop.isvectorized"))
    return TM_Disable;

  if (Enable == true)
    return TM_ForcedByUser;

  if ((VectorizeWidth && VectorizeWidth->isScalar()) && InterleaveCount == 1)
    return TM_Disable;

  if ((VectorizeWidth && VectorizeWidth->isVector()) || InterleaveCount > 1)
    return TM_Enable;

  if (hasDisableAllTransformsHint(L))
    return TM_Disable;

  return TM_Unspecified;
}

TransformationMode llvm::hasDistributeTransformation(const Loop *L) {
  if (getBooleanLoopAttribute(L, "llvm.loop.distribute.enable"))
    return TM_ForcedByUser;

  if (hasDisableAllTransformsHint(L))
    return TM_Disable;

  return TM_Unspecified;
}

TransformationMode llvm::hasLICMVersioningTransformation(const Loop *L) {
  if (getBooleanLoopAttribute(L, "llvm.loop.licm_versioning.disable"))
    return TM_SuppressedByUser;

  if (hasDisableAllTransformsHint(L))
    return TM_Disable;

  return TM_Unspecified;
}

/// Does a BFS from a given node to all of its children inside a given loop.
/// The returned vector of nodes includes the starting point.
SmallVector<DomTreeNode *, 16>
llvm::collectChildrenInLoop(DomTreeNode *N, const Loop *CurLoop) {
  SmallVector<DomTreeNode *, 16> Worklist;
  auto AddRegionToWorklist = [&](DomTreeNode *DTN) {
    // Only include subregions in the top level loop.
    BasicBlock *BB = DTN->getBlock();
    if (CurLoop->contains(BB))
      Worklist.push_back(DTN);
  };

  AddRegionToWorklist(N);

  for (size_t I = 0; I < Worklist.size(); I++) {
    for (DomTreeNode *Child : Worklist[I]->children())
      AddRegionToWorklist(Child);
  }

  return Worklist;
}

void llvm::deleteDeadLoop(Loop *L, DominatorTree *DT, ScalarEvolution *SE,
                          LoopInfo *LI, MemorySSA *MSSA) {
  assert((!DT || L->isLCSSAForm(*DT)) && "Expected LCSSA!");
  auto *Preheader = L->getLoopPreheader();
  assert(Preheader && "Preheader should exist!");

  std::unique_ptr<MemorySSAUpdater> MSSAU;
  if (MSSA)
    MSSAU = std::make_unique<MemorySSAUpdater>(MSSA);

  // Now that we know the removal is safe, remove the loop by changing the
  // branch from the preheader to go to the single exit block.
  //
  // Because we're deleting a large chunk of code at once, the sequence in which
  // we remove things is very important to avoid invalidation issues.

  // Tell ScalarEvolution that the loop is deleted. Do this before
  // deleting the loop so that ScalarEvolution can look at the loop
  // to determine what it needs to clean up.
  if (SE)
    SE->forgetLoop(L);

  auto *OldBr = dyn_cast<BranchInst>(Preheader->getTerminator());
  assert(OldBr && "Preheader must end with a branch");
  assert(OldBr->isUnconditional() && "Preheader must have a single successor");
  // Connect the preheader to the exit block. Keep the old edge to the header
  // around to perform the dominator tree update in two separate steps
  // -- #1 insertion of the edge preheader -> exit and #2 deletion of the edge
  // preheader -> header.
  //
  //
  // 0.  Preheader          1.  Preheader           2.  Preheader
  //        |                    |   |                   |
  //        V                    |   V                   |
  //      Header <--\            | Header <--\           | Header <--\
  //       |  |     |            |  |  |     |           |  |  |     |
  //       |  V     |            |  |  V     |           |  |  V     |
  //       | Body --/            |  | Body --/           |  | Body --/
  //       V                     V  V                    V  V
  //      Exit                   Exit                    Exit
  //
  // By doing this is two separate steps we can perform the dominator tree
  // update without using the batch update API.
  //
  // Even when the loop is never executed, we cannot remove the edge from the
  // source block to the exit block. Consider the case where the unexecuted loop
  // branches back to an outer loop. If we deleted the loop and removed the edge
  // coming to this inner loop, this will break the outer loop structure (by
  // deleting the backedge of the outer loop). If the outer loop is indeed a
  // non-loop, it will be deleted in a future iteration of loop deletion pass.
  IRBuilder<> Builder(OldBr);

  auto *ExitBlock = L->getUniqueExitBlock();
  DomTreeUpdater DTU(DT, DomTreeUpdater::UpdateStrategy::Eager);
  if (ExitBlock) {
    assert(ExitBlock && "Should have a unique exit block!");
    assert(L->hasDedicatedExits() && "Loop should have dedicated exits!");

    Builder.CreateCondBr(Builder.getFalse(), L->getHeader(), ExitBlock);
    // Remove the old branch. The conditional branch becomes a new terminator.
    OldBr->eraseFromParent();

    // Rewrite phis in the exit block to get their inputs from the Preheader
    // instead of the exiting block.
    for (PHINode &P : ExitBlock->phis()) {
      // Set the zero'th element of Phi to be from the preheader and remove all
      // other incoming values. Given the loop has dedicated exits, all other
      // incoming values must be from the exiting blocks.
      int PredIndex = 0;
      P.setIncomingBlock(PredIndex, Preheader);
      // Removes all incoming values from all other exiting blocks (including
      // duplicate values from an exiting block).
      // Nuke all entries except the zero'th entry which is the preheader entry.
      // NOTE! We need to remove Incoming Values in the reverse order as done
      // below, to keep the indices valid for deletion (removeIncomingValues
      // updates getNumIncomingValues and shifts all values down into the
      // operand being deleted).
      for (unsigned i = 0, e = P.getNumIncomingValues() - 1; i != e; ++i)
        P.removeIncomingValue(e - i, false);

      assert((P.getNumIncomingValues() == 1 &&
              P.getIncomingBlock(PredIndex) == Preheader) &&
             "Should have exactly one value and that's from the preheader!");
    }

    if (DT) {
      DTU.applyUpdates({{DominatorTree::Insert, Preheader, ExitBlock}});
      if (MSSA) {
        MSSAU->applyUpdates({{DominatorTree::Insert, Preheader, ExitBlock}},
                            *DT);
        if (VerifyMemorySSA)
          MSSA->verifyMemorySSA();
      }
    }

    // Disconnect the loop body by branching directly to its exit.
    Builder.SetInsertPoint(Preheader->getTerminator());
    Builder.CreateBr(ExitBlock);
    // Remove the old branch.
    Preheader->getTerminator()->eraseFromParent();
  } else {
    assert(L->hasNoExitBlocks() &&
           "Loop should have either zero or one exit blocks.");

    Builder.SetInsertPoint(OldBr);
    Builder.CreateUnreachable();
    Preheader->getTerminator()->eraseFromParent();
  }

  if (DT) {
    DTU.applyUpdates({{DominatorTree::Delete, Preheader, L->getHeader()}});
    if (MSSA) {
      MSSAU->applyUpdates({{DominatorTree::Delete, Preheader, L->getHeader()}},
                          *DT);
      SmallSetVector<BasicBlock *, 8> DeadBlockSet(L->block_begin(),
                                                   L->block_end());
      MSSAU->removeBlocks(DeadBlockSet);
      if (VerifyMemorySSA)
        MSSA->verifyMemorySSA();
    }
  }

  // Use a map to unique and a vector to guarantee deterministic ordering.
  llvm::SmallDenseSet<std::pair<DIVariable *, DIExpression *>, 4> DeadDebugSet;
  llvm::SmallVector<DbgVariableIntrinsic *, 4> DeadDebugInst;

  if (ExitBlock) {
    // Given LCSSA form is satisfied, we should not have users of instructions
    // within the dead loop outside of the loop. However, LCSSA doesn't take
    // unreachable uses into account. We handle them here.
    // We could do it after drop all references (in this case all users in the
    // loop will be already eliminated and we have less work to do but according
    // to API doc of User::dropAllReferences only valid operation after dropping
    // references, is deletion. So let's substitute all usages of
    // instruction from the loop with undef value of corresponding type first.
    for (auto *Block : L->blocks())
      for (Instruction &I : *Block) {
        auto *Undef = UndefValue::get(I.getType());
        for (Use &U : llvm::make_early_inc_range(I.uses())) {
          if (auto *Usr = dyn_cast<Instruction>(U.getUser()))
            if (L->contains(Usr->getParent()))
              continue;
          // If we have a DT then we can check that uses outside a loop only in
          // unreachable block.
          if (DT)
            assert(!DT->isReachableFromEntry(U) &&
                   "Unexpected user in reachable block");
          U.set(Undef);
        }
        auto *DVI = dyn_cast<DbgVariableIntrinsic>(&I);
        if (!DVI)
          continue;
        auto Key =
            DeadDebugSet.find({DVI->getVariable(), DVI->getExpression()});
        if (Key != DeadDebugSet.end())
          continue;
        DeadDebugSet.insert({DVI->getVariable(), DVI->getExpression()});
        DeadDebugInst.push_back(DVI);
      }

    // After the loop has been deleted all the values defined and modified
    // inside the loop are going to be unavailable.
    // Since debug values in the loop have been deleted, inserting an undef
    // dbg.value truncates the range of any dbg.value before the loop where the
    // loop used to be. This is particularly important for constant values.
    DIBuilder DIB(*ExitBlock->getModule());
    Instruction *InsertDbgValueBefore = ExitBlock->getFirstNonPHI();
    assert(InsertDbgValueBefore &&
           "There should be a non-PHI instruction in exit block, else these "
           "instructions will have no parent.");
    for (auto *DVI : DeadDebugInst)
      DIB.insertDbgValueIntrinsic(UndefValue::get(Builder.getInt32Ty()),
                                  DVI->getVariable(), DVI->getExpression(),
                                  DVI->getDebugLoc(), InsertDbgValueBefore);
  }

  // Remove the block from the reference counting scheme, so that we can
  // delete it freely later.
  for (auto *Block : L->blocks())
    Block->dropAllReferences();

  if (MSSA && VerifyMemorySSA)
    MSSA->verifyMemorySSA();

  if (LI) {
    // Erase the instructions and the blocks without having to worry
    // about ordering because we already dropped the references.
    // NOTE: This iteration is safe because erasing the block does not remove
    // its entry from the loop's block list.  We do that in the next section.
    for (BasicBlock *BB : L->blocks())
      BB->eraseFromParent();

    // Finally, the blocks from loopinfo.  This has to happen late because
    // otherwise our loop iterators won't work.

    SmallPtrSet<BasicBlock *, 8> blocks;
    blocks.insert(L->block_begin(), L->block_end());
    for (BasicBlock *BB : blocks)
      LI->removeBlock(BB);

    // The last step is to update LoopInfo now that we've eliminated this loop.
    // Note: LoopInfo::erase remove the given loop and relink its subloops with
    // its parent. While removeLoop/removeChildLoop remove the given loop but
    // not relink its subloops, which is what we want.
    if (Loop *ParentLoop = L->getParentLoop()) {
      Loop::iterator I = find(*ParentLoop, L);
      assert(I != ParentLoop->end() && "Couldn't find loop");
      ParentLoop->removeChildLoop(I);
    } else {
      Loop::iterator I = find(*LI, L);
      assert(I != LI->end() && "Couldn't find loop");
      LI->removeLoop(I);
    }
    LI->destroy(L);
  }
}

static Loop *getOutermostLoop(Loop *L) {
  while (Loop *Parent = L->getParentLoop())
    L = Parent;
  return L;
}

void llvm::breakLoopBackedge(Loop *L, DominatorTree &DT, ScalarEvolution &SE,
                             LoopInfo &LI, MemorySSA *MSSA) {
  auto *Latch = L->getLoopLatch();
  assert(Latch && "multiple latches not yet supported");
  auto *Header = L->getHeader();
  Loop *OutermostLoop = getOutermostLoop(L);

  SE.forgetLoop(L);

  std::unique_ptr<MemorySSAUpdater> MSSAU;
  if (MSSA)
    MSSAU = std::make_unique<MemorySSAUpdater>(MSSA);

  // Update the CFG and domtree.  We chose to special case a couple of
  // of common cases for code quality and test readability reasons.
  [&]() -> void {
    if (auto *BI = dyn_cast<BranchInst>(Latch->getTerminator())) {
      if (!BI->isConditional()) {
        DomTreeUpdater DTU(&DT, DomTreeUpdater::UpdateStrategy::Eager);
        (void)changeToUnreachable(BI, /*PreserveLCSSA*/ true, &DTU,
                                  MSSAU.get());
        return;
      }

      // Conditional latch/exit - note that latch can be shared by inner
      // and outer loop so the other target doesn't need to an exit
      if (L->isLoopExiting(Latch)) {
        // TODO: Generalize ConstantFoldTerminator so that it can be used
        // here without invalidating LCSSA or MemorySSA.  (Tricky case for
        // LCSSA: header is an exit block of a preceeding sibling loop w/o
        // dedicated exits.)
        const unsigned ExitIdx = L->contains(BI->getSuccessor(0)) ? 1 : 0;
        BasicBlock *ExitBB = BI->getSuccessor(ExitIdx);

        DomTreeUpdater DTU(&DT, DomTreeUpdater::UpdateStrategy::Eager);
        Header->removePredecessor(Latch, true);

        IRBuilder<> Builder(BI);
        auto *NewBI = Builder.CreateBr(ExitBB);
        // Transfer the metadata to the new branch instruction (minus the
        // loop info since this is no longer a loop)
        NewBI->copyMetadata(*BI, {LLVMContext::MD_dbg,
                                  LLVMContext::MD_annotation});

        BI->eraseFromParent();
        DTU.applyUpdates({{DominatorTree::Delete, Latch, Header}});
        if (MSSA)
          MSSAU->applyUpdates({{DominatorTree::Delete, Latch, Header}}, DT);
        return;
      }
    }

    // General case.  By splitting the backedge, and then explicitly making it
    // unreachable we gracefully handle corner cases such as switch and invoke
    // termiantors.
    auto *BackedgeBB = SplitEdge(Latch, Header, &DT, &LI, MSSAU.get());

    DomTreeUpdater DTU(&DT, DomTreeUpdater::UpdateStrategy::Eager);
    (void)changeToUnreachable(BackedgeBB->getTerminator(),
                              /*PreserveLCSSA*/ true, &DTU, MSSAU.get());
  }();

  // Erase (and destroy) this loop instance.  Handles relinking sub-loops
  // and blocks within the loop as needed.
  LI.erase(L);

  // If the loop we broke had a parent, then changeToUnreachable might have
  // caused a block to be removed from the parent loop (see loop_nest_lcssa
  // test case in zero-btc.ll for an example), thus changing the parent's
  // exit blocks.  If that happened, we need to rebuild LCSSA on the outermost
  // loop which might have a had a block removed.
  if (OutermostLoop != L)
    formLCSSARecursively(*OutermostLoop, DT, &LI, &SE);
}


/// Checks if \p L has an exiting latch branch.  There may also be other
/// exiting blocks.  Returns branch instruction terminating the loop
/// latch if above check is successful, nullptr otherwise.
static BranchInst *getExpectedExitLoopLatchBranch(Loop *L) {
  BasicBlock *Latch = L->getLoopLatch();
  if (!Latch)
    return nullptr;

  BranchInst *LatchBR = dyn_cast<BranchInst>(Latch->getTerminator());
  if (!LatchBR || LatchBR->getNumSuccessors() != 2 || !L->isLoopExiting(Latch))
    return nullptr;

  assert((LatchBR->getSuccessor(0) == L->getHeader() ||
          LatchBR->getSuccessor(1) == L->getHeader()) &&
         "At least one edge out of the latch must go to the header");

  return LatchBR;
}

Optional<unsigned>
llvm::getLoopEstimatedTripCount(Loop *L,
                                unsigned *EstimatedLoopInvocationWeight) {
  // Currently we take the estimate exit count only from the loop latch,
  // ignoring other exiting blocks.  This can overestimate the trip count
  // if we exit through another exit, but can never underestimate it.
  // TODO: incorporate information from other exits
  BranchInst *LatchBranch = getExpectedExitLoopLatchBranch(L);
  if (!LatchBranch)
    return None;

  // To estimate the number of times the loop body was executed, we want to
  // know the number of times the backedge was taken, vs. the number of times
  // we exited the loop.
  uint64_t BackedgeTakenWeight, LatchExitWeight;
  if (!LatchBranch->extractProfMetadata(BackedgeTakenWeight, LatchExitWeight))
    return None;

  if (LatchBranch->getSuccessor(0) != L->getHeader())
    std::swap(BackedgeTakenWeight, LatchExitWeight);

  if (!LatchExitWeight)
    return None;

  if (EstimatedLoopInvocationWeight)
    *EstimatedLoopInvocationWeight = LatchExitWeight;

  // Estimated backedge taken count is a ratio of the backedge taken weight by
  // the weight of the edge exiting the loop, rounded to nearest.
  uint64_t BackedgeTakenCount =
      llvm::divideNearest(BackedgeTakenWeight, LatchExitWeight);
  // Estimated trip count is one plus estimated backedge taken count.
  return BackedgeTakenCount + 1;
}

bool llvm::setLoopEstimatedTripCount(Loop *L, unsigned EstimatedTripCount,
                                     unsigned EstimatedloopInvocationWeight) {
  // At the moment, we currently support changing the estimate trip count of
  // the latch branch only.  We could extend this API to manipulate estimated
  // trip counts for any exit.
  BranchInst *LatchBranch = getExpectedExitLoopLatchBranch(L);
  if (!LatchBranch)
    return false;

  // Calculate taken and exit weights.
  unsigned LatchExitWeight = 0;
  unsigned BackedgeTakenWeight = 0;

  if (EstimatedTripCount > 0) {
    LatchExitWeight = EstimatedloopInvocationWeight;
    BackedgeTakenWeight = (EstimatedTripCount - 1) * LatchExitWeight;
  }

  // Make a swap if back edge is taken when condition is "false".
  if (LatchBranch->getSuccessor(0) != L->getHeader())
    std::swap(BackedgeTakenWeight, LatchExitWeight);

  MDBuilder MDB(LatchBranch->getContext());

  // Set/Update profile metadata.
  LatchBranch->setMetadata(
      LLVMContext::MD_prof,
      MDB.createBranchWeights(BackedgeTakenWeight, LatchExitWeight));

  return true;
}

bool llvm::hasIterationCountInvariantInParent(Loop *InnerLoop,
                                              ScalarEvolution &SE) {
  Loop *OuterL = InnerLoop->getParentLoop();
  if (!OuterL)
    return true;

  // Get the backedge taken count for the inner loop
  BasicBlock *InnerLoopLatch = InnerLoop->getLoopLatch();
  const SCEV *InnerLoopBECountSC = SE.getExitCount(InnerLoop, InnerLoopLatch);
  if (isa<SCEVCouldNotCompute>(InnerLoopBECountSC) ||
      !InnerLoopBECountSC->getType()->isIntegerTy())
    return false;

  // Get whether count is invariant to the outer loop
  ScalarEvolution::LoopDisposition LD =
      SE.getLoopDisposition(InnerLoopBECountSC, OuterL);
  if (LD != ScalarEvolution::LoopInvariant)
    return false;

  return true;
}

CmpInst::Predicate llvm::getMinMaxReductionPredicate(RecurKind RK) {
  switch (RK) {
  default:
    llvm_unreachable("Unknown min/max recurrence kind");
  case RecurKind::UMin:
    return CmpInst::ICMP_ULT;
  case RecurKind::UMax:
    return CmpInst::ICMP_UGT;
  case RecurKind::SMin:
    return CmpInst::ICMP_SLT;
  case RecurKind::SMax:
    return CmpInst::ICMP_SGT;
  case RecurKind::FMin:
    return CmpInst::FCMP_OLT;
  case RecurKind::FMax:
    return CmpInst::FCMP_OGT;
  }
}

Value *llvm::createSelectCmpOp(IRBuilderBase &Builder, Value *StartVal,
                               RecurKind RK, Value *Left, Value *Right) {
  if (auto VTy = dyn_cast<VectorType>(Left->getType()))
    StartVal = Builder.CreateVectorSplat(VTy->getElementCount(), StartVal);
  Value *Cmp =
      Builder.CreateCmp(CmpInst::ICMP_NE, Left, StartVal, "rdx.select.cmp");
  return Builder.CreateSelect(Cmp, Left, Right, "rdx.select");
}

Value *llvm::createMinMaxOp(IRBuilderBase &Builder, RecurKind RK, Value *Left,
                            Value *Right) {
  CmpInst::Predicate Pred = getMinMaxReductionPredicate(RK);
  Value *Cmp = Builder.CreateCmp(Pred, Left, Right, "rdx.minmax.cmp");
  Value *Select = Builder.CreateSelect(Cmp, Left, Right, "rdx.minmax.select");
  return Select;
}

// Helper to generate an ordered reduction.
Value *llvm::getOrderedReduction(IRBuilderBase &Builder, Value *Acc, Value *Src,
                                 unsigned Op, RecurKind RdxKind) {
  unsigned VF = cast<FixedVectorType>(Src->getType())->getNumElements();

  // Extract and apply reduction ops in ascending order:
  // e.g. ((((Acc + Scl[0]) + Scl[1]) + Scl[2]) + ) ... + Scl[VF-1]
  Value *Result = Acc;
  for (unsigned ExtractIdx = 0; ExtractIdx != VF; ++ExtractIdx) {
    Value *Ext =
        Builder.CreateExtractElement(Src, Builder.getInt32(ExtractIdx));

    if (Op != Instruction::ICmp && Op != Instruction::FCmp) {
      Result = Builder.CreateBinOp((Instruction::BinaryOps)Op, Result, Ext,
                                   "bin.rdx");
    } else {
      assert(RecurrenceDescriptor::isMinMaxRecurrenceKind(RdxKind) &&
             "Invalid min/max");
      Result = createMinMaxOp(Builder, RdxKind, Result, Ext);
    }
  }

  return Result;
}

// Helper to generate a log2 shuffle reduction.
Value *llvm::getShuffleReduction(IRBuilderBase &Builder, Value *Src,
<<<<<<< HEAD
                                 unsigned Op, RecurKind RdxKind,
                                 ArrayRef<Value *> RedOps) {
  // For scalable vectors use InnerLoopVectorizer::generateReductionLoop()
  assert(!isa<ScalableVectorType>(Src->getType()) &&
         "Cannot generate unrolled shuffle reduction for scalable vectors.");
=======
                                 unsigned Op, RecurKind RdxKind) {
>>>>>>> 9e3b9661
  unsigned VF = cast<FixedVectorType>(Src->getType())->getNumElements();
  // VF is a power of 2 so we can emit the reduction using log2(VF) shuffles
  // and vector ops, reducing the set of values being computed by half each
  // round.
  assert(isPowerOf2_32(VF) &&
         "Reduction emission only supported for pow2 vectors!");
  // Note: fast-math-flags flags are controlled by the builder configuration
  // and are assumed to apply to all generated arithmetic instructions.  Other
  // poison generating flags (nsw/nuw/inbounds/inrange/exact) are not part
  // of the builder configuration, and since they're not passed explicitly,
  // will never be relevant here.  Note that it would be generally unsound to
  // propagate these from an intrinsic call to the expansion anyways as we/
  // change the order of operations.
  Value *TmpVec = Src;
  SmallVector<int, 32> ShuffleMask(VF);
  for (unsigned i = VF; i != 1; i >>= 1) {
    // Move the upper half of the vector to the lower half.
    for (unsigned j = 0; j != i / 2; ++j)
      ShuffleMask[j] = i / 2 + j;

    // Fill the rest of the mask with undef.
    std::fill(&ShuffleMask[i / 2], ShuffleMask.end(), -1);

    Value *Shuf = Builder.CreateShuffleVector(TmpVec, ShuffleMask, "rdx.shuf");

    if (Op != Instruction::ICmp && Op != Instruction::FCmp) {
      TmpVec = Builder.CreateBinOp((Instruction::BinaryOps)Op, TmpVec, Shuf,
                                   "bin.rdx");
    } else {
      assert(RecurrenceDescriptor::isMinMaxRecurrenceKind(RdxKind) &&
             "Invalid min/max");
      TmpVec = createMinMaxOp(Builder, RdxKind, TmpVec, Shuf);
    }
  }
  // The result is in the first element of the vector.
  return Builder.CreateExtractElement(TmpVec, Builder.getInt32(0));
}

Value *llvm::createSelectCmpTargetReduction(IRBuilderBase &Builder,
                                            const TargetTransformInfo *TTI,
                                            Value *Src,
                                            const RecurrenceDescriptor &Desc,
                                            PHINode *OrigPhi) {
  assert(RecurrenceDescriptor::isSelectCmpRecurrenceKind(
             Desc.getRecurrenceKind()) &&
         "Unexpected reduction kind");
  Value *InitVal = Desc.getRecurrenceStartValue();
  Value *NewVal = nullptr;

  // First use the original phi to determine the new value we're trying to
  // select from in the loop.
  SelectInst *SI = nullptr;
  for (auto *U : OrigPhi->users()) {
    if ((SI = dyn_cast<SelectInst>(U)))
      break;
  }
  assert(SI && "One user of the original phi should be a select");

  if (SI->getTrueValue() == OrigPhi)
    NewVal = SI->getFalseValue();
  else {
    assert(SI->getFalseValue() == OrigPhi &&
           "At least one input to the select should be the original Phi");
    NewVal = SI->getTrueValue();
  }

  // Create a splat vector with the new value and compare this to the vector
  // we want to reduce.
  ElementCount EC = cast<VectorType>(Src->getType())->getElementCount();
  Value *Right = Builder.CreateVectorSplat(EC, InitVal);
  Value *Cmp =
      Builder.CreateCmp(CmpInst::ICMP_NE, Src, Right, "rdx.select.cmp");

  // If any predicate is true it means that we want to select the new value.
  Cmp = Builder.CreateOrReduce(Cmp);
  return Builder.CreateSelect(Cmp, NewVal, InitVal, "rdx.select");
}

Value *llvm::createSimpleTargetReduction(IRBuilderBase &Builder,
                                         const TargetTransformInfo *TTI,
                                         Value *Src, RecurKind RdxKind) {
  auto *SrcVecEltTy = cast<VectorType>(Src->getType())->getElementType();
  switch (RdxKind) {
  case RecurKind::Add:
    return Builder.CreateAddReduce(Src);
  case RecurKind::Mul:
    return Builder.CreateMulReduce(Src);
  case RecurKind::And:
    return Builder.CreateAndReduce(Src);
  case RecurKind::Or:
    return Builder.CreateOrReduce(Src);
  case RecurKind::Xor:
    return Builder.CreateXorReduce(Src);
  case RecurKind::FMulAdd:
  case RecurKind::FAdd:
    return Builder.CreateFAddReduce(ConstantFP::getNegativeZero(SrcVecEltTy),
                                    Src);
  case RecurKind::FMul:
    return Builder.CreateFMulReduce(ConstantFP::get(SrcVecEltTy, 1.0), Src);
  case RecurKind::SMax:
    return Builder.CreateIntMaxReduce(Src, true);
  case RecurKind::SMin:
    return Builder.CreateIntMinReduce(Src, true);
  case RecurKind::UMax:
    return Builder.CreateIntMaxReduce(Src, false);
  case RecurKind::UMin:
    return Builder.CreateIntMinReduce(Src, false);
  case RecurKind::FMax:
    return Builder.CreateFPMaxReduce(Src);
  case RecurKind::FMin:
    return Builder.CreateFPMinReduce(Src);
  default:
    llvm_unreachable("Unhandled opcode");
  }
}

Value *llvm::createTargetReduction(IRBuilderBase &B,
                                   const TargetTransformInfo *TTI,
                                   const RecurrenceDescriptor &Desc, Value *Src,
                                   PHINode *OrigPhi) {
  // TODO: Support in-order reductions based on the recurrence descriptor.
  // All ops in the reduction inherit fast-math-flags from the recurrence
  // descriptor.
  IRBuilderBase::FastMathFlagGuard FMFGuard(B);
  B.setFastMathFlags(Desc.getFastMathFlags());

  RecurKind RK = Desc.getRecurrenceKind();
  if (RecurrenceDescriptor::isSelectCmpRecurrenceKind(RK))
    return createSelectCmpTargetReduction(B, TTI, Src, Desc, OrigPhi);

  return createSimpleTargetReduction(B, TTI, Src, RK);
}

Value *llvm::createOrderedReduction(IRBuilderBase &B,
                                    const RecurrenceDescriptor &Desc,
                                    Value *Src, Value *Start) {
  assert((Desc.getRecurrenceKind() == RecurKind::FAdd ||
          Desc.getRecurrenceKind() == RecurKind::FMulAdd) &&
         "Unexpected reduction kind");
  assert(Src->getType()->isVectorTy() && "Expected a vector type");
  assert(!Start->getType()->isVectorTy() && "Expected a scalar type");

  return B.CreateFAddReduce(Start, Src);
}

void llvm::propagateIRFlags(Value *I, ArrayRef<Value *> VL, Value *OpValue) {
  auto *VecOp = dyn_cast<Instruction>(I);
  if (!VecOp)
    return;
  auto *Intersection = (OpValue == nullptr) ? dyn_cast<Instruction>(VL[0])
                                            : dyn_cast<Instruction>(OpValue);
  if (!Intersection)
    return;
  const unsigned Opcode = Intersection->getOpcode();
  VecOp->copyIRFlags(Intersection);
  for (auto *V : VL) {
    auto *Instr = dyn_cast<Instruction>(V);
    if (!Instr)
      continue;
    if (OpValue == nullptr || Opcode == Instr->getOpcode())
      VecOp->andIRFlags(V);
  }
}

bool llvm::isKnownNegativeInLoop(const SCEV *S, const Loop *L,
                                 ScalarEvolution &SE) {
  const SCEV *Zero = SE.getZero(S->getType());
  return SE.isAvailableAtLoopEntry(S, L) &&
         SE.isLoopEntryGuardedByCond(L, ICmpInst::ICMP_SLT, S, Zero);
}

bool llvm::isKnownNonNegativeInLoop(const SCEV *S, const Loop *L,
                                    ScalarEvolution &SE) {
  const SCEV *Zero = SE.getZero(S->getType());
  return SE.isAvailableAtLoopEntry(S, L) &&
         SE.isLoopEntryGuardedByCond(L, ICmpInst::ICMP_SGE, S, Zero);
}

bool llvm::cannotBeMinInLoop(const SCEV *S, const Loop *L, ScalarEvolution &SE,
                             bool Signed) {
  unsigned BitWidth = cast<IntegerType>(S->getType())->getBitWidth();
  APInt Min = Signed ? APInt::getSignedMinValue(BitWidth) :
    APInt::getMinValue(BitWidth);
  auto Predicate = Signed ? ICmpInst::ICMP_SGT : ICmpInst::ICMP_UGT;
  return SE.isAvailableAtLoopEntry(S, L) &&
         SE.isLoopEntryGuardedByCond(L, Predicate, S,
                                     SE.getConstant(Min));
}

bool llvm::cannotBeMaxInLoop(const SCEV *S, const Loop *L, ScalarEvolution &SE,
                             bool Signed) {
  unsigned BitWidth = cast<IntegerType>(S->getType())->getBitWidth();
  APInt Max = Signed ? APInt::getSignedMaxValue(BitWidth) :
    APInt::getMaxValue(BitWidth);
  auto Predicate = Signed ? ICmpInst::ICMP_SLT : ICmpInst::ICMP_ULT;
  return SE.isAvailableAtLoopEntry(S, L) &&
         SE.isLoopEntryGuardedByCond(L, Predicate, S,
                                     SE.getConstant(Max));
}

//===----------------------------------------------------------------------===//
// rewriteLoopExitValues - Optimize IV users outside the loop.
// As a side effect, reduces the amount of IV processing within the loop.
//===----------------------------------------------------------------------===//

static bool hasHardUserWithinLoop(const Loop *L, const Instruction *I) {
  SmallPtrSet<const Instruction *, 8> Visited;
  SmallVector<const Instruction *, 8> WorkList;
  Visited.insert(I);
  WorkList.push_back(I);
  while (!WorkList.empty()) {
    const Instruction *Curr = WorkList.pop_back_val();
    // This use is outside the loop, nothing to do.
    if (!L->contains(Curr))
      continue;
    // Do we assume it is a "hard" use which will not be eliminated easily?
    if (Curr->mayHaveSideEffects())
      return true;
    // Otherwise, add all its users to worklist.
    for (auto U : Curr->users()) {
      auto *UI = cast<Instruction>(U);
      if (Visited.insert(UI).second)
        WorkList.push_back(UI);
    }
  }
  return false;
}

// Collect information about PHI nodes which can be transformed in
// rewriteLoopExitValues.
struct RewritePhi {
  PHINode *PN;               // For which PHI node is this replacement?
  unsigned Ith;              // For which incoming value?
  const SCEV *ExpansionSCEV; // The SCEV of the incoming value we are rewriting.
  Instruction *ExpansionPoint; // Where we'd like to expand that SCEV?
  bool HighCost;               // Is this expansion a high-cost?

  RewritePhi(PHINode *P, unsigned I, const SCEV *Val, Instruction *ExpansionPt,
             bool H)
      : PN(P), Ith(I), ExpansionSCEV(Val), ExpansionPoint(ExpansionPt),
        HighCost(H) {}
};

// Check whether it is possible to delete the loop after rewriting exit
// value. If it is possible, ignore ReplaceExitValue and do rewriting
// aggressively.
static bool canLoopBeDeleted(Loop *L, SmallVector<RewritePhi, 8> &RewritePhiSet) {
  BasicBlock *Preheader = L->getLoopPreheader();
  // If there is no preheader, the loop will not be deleted.
  if (!Preheader)
    return false;

  // In LoopDeletion pass Loop can be deleted when ExitingBlocks.size() > 1.
  // We obviate multiple ExitingBlocks case for simplicity.
  // TODO: If we see testcase with multiple ExitingBlocks can be deleted
  // after exit value rewriting, we can enhance the logic here.
  SmallVector<BasicBlock *, 4> ExitingBlocks;
  L->getExitingBlocks(ExitingBlocks);
  SmallVector<BasicBlock *, 8> ExitBlocks;
  L->getUniqueExitBlocks(ExitBlocks);
  if (ExitBlocks.size() != 1 || ExitingBlocks.size() != 1)
    return false;

  BasicBlock *ExitBlock = ExitBlocks[0];
  BasicBlock::iterator BI = ExitBlock->begin();
  while (PHINode *P = dyn_cast<PHINode>(BI)) {
    Value *Incoming = P->getIncomingValueForBlock(ExitingBlocks[0]);

    // If the Incoming value of P is found in RewritePhiSet, we know it
    // could be rewritten to use a loop invariant value in transformation
    // phase later. Skip it in the loop invariant check below.
    bool found = false;
    for (const RewritePhi &Phi : RewritePhiSet) {
      unsigned i = Phi.Ith;
      if (Phi.PN == P && (Phi.PN)->getIncomingValue(i) == Incoming) {
        found = true;
        break;
      }
    }

    Instruction *I;
    if (!found && (I = dyn_cast<Instruction>(Incoming)))
      if (!L->hasLoopInvariantOperands(I))
        return false;

    ++BI;
  }

  for (auto *BB : L->blocks())
    if (llvm::any_of(*BB, [](Instruction &I) {
          return I.mayHaveSideEffects();
        }))
      return false;

  return true;
}

int llvm::rewriteLoopExitValues(Loop *L, LoopInfo *LI, TargetLibraryInfo *TLI,
                                ScalarEvolution *SE,
                                const TargetTransformInfo *TTI,
                                SCEVExpander &Rewriter, DominatorTree *DT,
                                ReplaceExitVal ReplaceExitValue,
                                SmallVector<WeakTrackingVH, 16> &DeadInsts) {
  // Check a pre-condition.
  assert(L->isRecursivelyLCSSAForm(*DT, *LI) &&
         "Indvars did not preserve LCSSA!");

  SmallVector<BasicBlock*, 8> ExitBlocks;
  L->getUniqueExitBlocks(ExitBlocks);

  SmallVector<RewritePhi, 8> RewritePhiSet;
  // Find all values that are computed inside the loop, but used outside of it.
  // Because of LCSSA, these values will only occur in LCSSA PHI Nodes.  Scan
  // the exit blocks of the loop to find them.
  for (BasicBlock *ExitBB : ExitBlocks) {
    // If there are no PHI nodes in this exit block, then no values defined
    // inside the loop are used on this path, skip it.
    PHINode *PN = dyn_cast<PHINode>(ExitBB->begin());
    if (!PN) continue;

    unsigned NumPreds = PN->getNumIncomingValues();

    // Iterate over all of the PHI nodes.
    BasicBlock::iterator BBI = ExitBB->begin();
    while ((PN = dyn_cast<PHINode>(BBI++))) {
      if (PN->use_empty())
        continue; // dead use, don't replace it

      if (!SE->isSCEVable(PN->getType()))
        continue;

      // Iterate over all of the values in all the PHI nodes.
      for (unsigned i = 0; i != NumPreds; ++i) {
        // If the value being merged in is not integer or is not defined
        // in the loop, skip it.
        Value *InVal = PN->getIncomingValue(i);
        if (!isa<Instruction>(InVal))
          continue;

        // If this pred is for a subloop, not L itself, skip it.
        if (LI->getLoopFor(PN->getIncomingBlock(i)) != L)
          continue; // The Block is in a subloop, skip it.

        // Check that InVal is defined in the loop.
        Instruction *Inst = cast<Instruction>(InVal);
        if (!L->contains(Inst))
          continue;

        // Okay, this instruction has a user outside of the current loop
        // and varies predictably *inside* the loop.  Evaluate the value it
        // contains when the loop exits, if possible.  We prefer to start with
        // expressions which are true for all exits (so as to maximize
        // expression reuse by the SCEVExpander), but resort to per-exit
        // evaluation if that fails.
        const SCEV *ExitValue = SE->getSCEVAtScope(Inst, L->getParentLoop());
        if (isa<SCEVCouldNotCompute>(ExitValue) ||
            !SE->isLoopInvariant(ExitValue, L) ||
            !isSafeToExpand(ExitValue, *SE)) {
          // TODO: This should probably be sunk into SCEV in some way; maybe a
          // getSCEVForExit(SCEV*, L, ExitingBB)?  It can be generalized for
          // most SCEV expressions and other recurrence types (e.g. shift
          // recurrences).  Is there existing code we can reuse?
          const SCEV *ExitCount = SE->getExitCount(L, PN->getIncomingBlock(i));
          if (isa<SCEVCouldNotCompute>(ExitCount))
            continue;
          if (auto *AddRec = dyn_cast<SCEVAddRecExpr>(SE->getSCEV(Inst)))
            if (AddRec->getLoop() == L)
              ExitValue = AddRec->evaluateAtIteration(ExitCount, *SE);
          if (isa<SCEVCouldNotCompute>(ExitValue) ||
              !SE->isLoopInvariant(ExitValue, L) ||
              !isSafeToExpand(ExitValue, *SE))
            continue;
        }

        // Computing the value outside of the loop brings no benefit if it is
        // definitely used inside the loop in a way which can not be optimized
        // away. Avoid doing so unless we know we have a value which computes
        // the ExitValue already. TODO: This should be merged into SCEV
        // expander to leverage its knowledge of existing expressions.
        if (ReplaceExitValue != AlwaysRepl && !isa<SCEVConstant>(ExitValue) &&
            !isa<SCEVUnknown>(ExitValue) && hasHardUserWithinLoop(L, Inst))
          continue;

        // Check if expansions of this SCEV would count as being high cost.
        bool HighCost = Rewriter.isHighCostExpansion(
            ExitValue, L, SCEVCheapExpansionBudget, TTI, Inst);

        // Note that we must not perform expansions until after
        // we query *all* the costs, because if we perform temporary expansion
        // inbetween, one that we might not intend to keep, said expansion
        // *may* affect cost calculation of the the next SCEV's we'll query,
        // and next SCEV may errneously get smaller cost.

        // Collect all the candidate PHINodes to be rewritten.
        RewritePhiSet.emplace_back(PN, i, ExitValue, Inst, HighCost);
      }
    }
  }

  // TODO: evaluate whether it is beneficial to change how we calculate
  // high-cost: if we have SCEV 'A' which we know we will expand, should we
  // calculate the cost of other SCEV's after expanding SCEV 'A', thus
  // potentially giving cost bonus to those other SCEV's?

  bool LoopCanBeDel = canLoopBeDeleted(L, RewritePhiSet);
  int NumReplaced = 0;

  // Transformation.
  for (const RewritePhi &Phi : RewritePhiSet) {
    PHINode *PN = Phi.PN;

    // Only do the rewrite when the ExitValue can be expanded cheaply.
    // If LoopCanBeDel is true, rewrite exit value aggressively.
    if (ReplaceExitValue == OnlyCheapRepl && !LoopCanBeDel && Phi.HighCost)
      continue;

    Value *ExitVal = Rewriter.expandCodeFor(
        Phi.ExpansionSCEV, Phi.PN->getType(), Phi.ExpansionPoint);

    LLVM_DEBUG(dbgs() << "rewriteLoopExitValues: AfterLoopVal = " << *ExitVal
                      << '\n'
                      << "  LoopVal = " << *(Phi.ExpansionPoint) << "\n");

#ifndef NDEBUG
    // If we reuse an instruction from a loop which is neither L nor one of
    // its containing loops, we end up breaking LCSSA form for this loop by
    // creating a new use of its instruction.
    if (auto *ExitInsn = dyn_cast<Instruction>(ExitVal))
      if (auto *EVL = LI->getLoopFor(ExitInsn->getParent()))
        if (EVL != L)
          assert(EVL->contains(L) && "LCSSA breach detected!");
#endif

    NumReplaced++;
    Instruction *Inst = cast<Instruction>(PN->getIncomingValue(Phi.Ith));
    PN->setIncomingValue(Phi.Ith, ExitVal);
    // It's necessary to tell ScalarEvolution about this explicitly so that
    // it can walk the def-use list and forget all SCEVs, as it may not be
    // watching the PHI itself. Once the new exit value is in place, there
    // may not be a def-use connection between the loop and every instruction
    // which got a SCEVAddRecExpr for that loop.
    SE->forgetValue(PN);

    // If this instruction is dead now, delete it. Don't do it now to avoid
    // invalidating iterators.
    if (isInstructionTriviallyDead(Inst, TLI))
      DeadInsts.push_back(Inst);

    // Replace PN with ExitVal if that is legal and does not break LCSSA.
    if (PN->getNumIncomingValues() == 1 &&
        LI->replacementPreservesLCSSAForm(PN, ExitVal)) {
      PN->replaceAllUsesWith(ExitVal);
      PN->eraseFromParent();
    }
  }

  // The insertion point instruction may have been deleted; clear it out
  // so that the rewriter doesn't trip over it later.
  Rewriter.clearInsertPoint();
  return NumReplaced;
}

/// Set weights for \p UnrolledLoop and \p RemainderLoop based on weights for
/// \p OrigLoop.
void llvm::setProfileInfoAfterUnrolling(Loop *OrigLoop, Loop *UnrolledLoop,
                                        Loop *RemainderLoop, uint64_t UF) {
  assert(UF > 0 && "Zero unrolled factor is not supported");
  assert(UnrolledLoop != RemainderLoop &&
         "Unrolled and Remainder loops are expected to distinct");

  // Get number of iterations in the original scalar loop.
  unsigned OrigLoopInvocationWeight = 0;
  Optional<unsigned> OrigAverageTripCount =
      getLoopEstimatedTripCount(OrigLoop, &OrigLoopInvocationWeight);
  if (!OrigAverageTripCount)
    return;

  // Calculate number of iterations in unrolled loop.
  unsigned UnrolledAverageTripCount = *OrigAverageTripCount / UF;
  // Calculate number of iterations for remainder loop.
  unsigned RemainderAverageTripCount = *OrigAverageTripCount % UF;

  setLoopEstimatedTripCount(UnrolledLoop, UnrolledAverageTripCount,
                            OrigLoopInvocationWeight);
  setLoopEstimatedTripCount(RemainderLoop, RemainderAverageTripCount,
                            OrigLoopInvocationWeight);
}

/// Utility that implements appending of loops onto a worklist.
/// Loops are added in preorder (analogous for reverse postorder for trees),
/// and the worklist is processed LIFO.
template <typename RangeT>
void llvm::appendReversedLoopsToWorklist(
    RangeT &&Loops, SmallPriorityWorklist<Loop *, 4> &Worklist) {
  // We use an internal worklist to build up the preorder traversal without
  // recursion.
  SmallVector<Loop *, 4> PreOrderLoops, PreOrderWorklist;

  // We walk the initial sequence of loops in reverse because we generally want
  // to visit defs before uses and the worklist is LIFO.
  for (Loop *RootL : Loops) {
    assert(PreOrderLoops.empty() && "Must start with an empty preorder walk.");
    assert(PreOrderWorklist.empty() &&
           "Must start with an empty preorder walk worklist.");
    PreOrderWorklist.push_back(RootL);
    do {
      Loop *L = PreOrderWorklist.pop_back_val();
      PreOrderWorklist.append(L->begin(), L->end());
      PreOrderLoops.push_back(L);
    } while (!PreOrderWorklist.empty());

    Worklist.insert(std::move(PreOrderLoops));
    PreOrderLoops.clear();
  }
}

template <typename RangeT>
void llvm::appendLoopsToWorklist(RangeT &&Loops,
                                 SmallPriorityWorklist<Loop *, 4> &Worklist) {
  appendReversedLoopsToWorklist(reverse(Loops), Worklist);
}

template void llvm::appendLoopsToWorklist<ArrayRef<Loop *> &>(
    ArrayRef<Loop *> &Loops, SmallPriorityWorklist<Loop *, 4> &Worklist);

template void
llvm::appendLoopsToWorklist<Loop &>(Loop &L,
                                    SmallPriorityWorklist<Loop *, 4> &Worklist);

void llvm::appendLoopsToWorklist(LoopInfo &LI,
                                 SmallPriorityWorklist<Loop *, 4> &Worklist) {
  appendReversedLoopsToWorklist(LI, Worklist);
}

Loop *llvm::cloneLoop(Loop *L, Loop *PL, ValueToValueMapTy &VM,
                      LoopInfo *LI, LPPassManager *LPM) {
  Loop &New = *LI->AllocateLoop();
  if (PL)
    PL->addChildLoop(&New);
  else
    LI->addTopLevelLoop(&New);

  if (LPM)
    LPM->addLoop(New);

  // Add all of the blocks in L to the new loop.
  for (BasicBlock *BB : L->blocks())
    if (LI->getLoopFor(BB) == L)
      New.addBasicBlockToLoop(cast<BasicBlock>(VM[BB]), *LI);

  // Add all of the subloops to the new loop.
  for (Loop *I : *L)
    cloneLoop(I, &New, VM, LI, LPM);

  return &New;
}

/// IR Values for the lower and upper bounds of a pointer evolution.  We
/// need to use value-handles because SCEV expansion can invalidate previously
/// expanded values.  Thus expansion of a pointer can invalidate the bounds for
/// a previous one.
struct PointerBounds {
  TrackingVH<Value> Start;
  TrackingVH<Value> End;
};

/// Expand code for the lower and upper bound of the pointer group \p CG
/// in \p TheLoop.  \return the values for the bounds.
static PointerBounds expandBounds(const RuntimeCheckingPtrGroup *CG,
                                  Loop *TheLoop, Instruction *Loc,
                                  SCEVExpander &Exp) {
  LLVMContext &Ctx = Loc->getContext();
  Type *PtrArithTy = Type::getInt8PtrTy(Ctx, CG->AddressSpace);

  Value *Start = nullptr, *End = nullptr;
  LLVM_DEBUG(dbgs() << "LAA: Adding RT check for range:\n");
  Start = Exp.expandCodeFor(CG->Low, PtrArithTy, Loc);
  End = Exp.expandCodeFor(CG->High, PtrArithTy, Loc);
  LLVM_DEBUG(dbgs() << "Start: " << *CG->Low << " End: " << *CG->High << "\n");
  return {Start, End};
}

/// Turns a collection of checks into a collection of expanded upper and
/// lower bounds for both pointers in the check.
static SmallVector<std::pair<PointerBounds, PointerBounds>, 4>
expandBounds(const SmallVectorImpl<RuntimePointerCheck> &PointerChecks, Loop *L,
             Instruction *Loc, SCEVExpander &Exp) {
  SmallVector<std::pair<PointerBounds, PointerBounds>, 4> ChecksWithBounds;

  // Here we're relying on the SCEV Expander's cache to only emit code for the
  // same bounds once.
  transform(PointerChecks, std::back_inserter(ChecksWithBounds),
            [&](const RuntimePointerCheck &Check) {
              PointerBounds First = expandBounds(Check.first, L, Loc, Exp),
                            Second = expandBounds(Check.second, L, Loc, Exp);
              return std::make_pair(First, Second);
            });

  return ChecksWithBounds;
}

Value *llvm::addRuntimeChecks(
    Instruction *Loc, Loop *TheLoop,
    const SmallVectorImpl<RuntimePointerCheck> &PointerChecks,
    SCEVExpander &Exp) {
  // TODO: Move noalias annotation code from LoopVersioning here and share with LV if possible.
  // TODO: Pass  RtPtrChecking instead of PointerChecks and SE separately, if possible
  auto ExpandedChecks = expandBounds(PointerChecks, TheLoop, Loc, Exp);

  LLVMContext &Ctx = Loc->getContext();
  IRBuilder<> ChkBuilder(Loc);
  // Our instructions might fold to a constant.
  Value *MemoryRuntimeCheck = nullptr;

  for (const auto &Check : ExpandedChecks) {
    const PointerBounds &A = Check.first, &B = Check.second;
    // Check if two pointers (A and B) conflict where conflict is computed as:
    // start(A) <= end(B) && start(B) <= end(A)
    unsigned AS0 = A.Start->getType()->getPointerAddressSpace();
    unsigned AS1 = B.Start->getType()->getPointerAddressSpace();

    assert((AS0 == B.End->getType()->getPointerAddressSpace()) &&
           (AS1 == A.End->getType()->getPointerAddressSpace()) &&
           "Trying to bounds check pointers with different address spaces");

    Type *PtrArithTy0 = Type::getInt8PtrTy(Ctx, AS0);
    Type *PtrArithTy1 = Type::getInt8PtrTy(Ctx, AS1);

    Value *Start0 = ChkBuilder.CreateBitCast(A.Start, PtrArithTy0, "bc");
    Value *Start1 = ChkBuilder.CreateBitCast(B.Start, PtrArithTy1, "bc");
    Value *End0 = ChkBuilder.CreateBitCast(A.End, PtrArithTy1, "bc");
    Value *End1 = ChkBuilder.CreateBitCast(B.End, PtrArithTy0, "bc");

    // [A|B].Start points to the first accessed byte under base [A|B].
    // [A|B].End points to the last accessed byte, plus one.
    // There is no conflict when the intervals are disjoint:
    // NoConflict = (B.Start >= A.End) || (A.Start >= B.End)
    //
    // bound0 = (B.Start < A.End)
    // bound1 = (A.Start < B.End)
    //  IsConflict = bound0 & bound1
    Value *Cmp0 = ChkBuilder.CreateICmpULT(Start0, End1, "bound0");
    Value *Cmp1 = ChkBuilder.CreateICmpULT(Start1, End0, "bound1");
    Value *IsConflict = ChkBuilder.CreateAnd(Cmp0, Cmp1, "found.conflict");
    if (MemoryRuntimeCheck) {
      IsConflict =
          ChkBuilder.CreateOr(MemoryRuntimeCheck, IsConflict, "conflict.rdx");
    }
    MemoryRuntimeCheck = IsConflict;
  }

  return MemoryRuntimeCheck;
}

Optional<IVConditionInfo> llvm::hasPartialIVCondition(Loop &L,
                                                      unsigned MSSAThreshold,
                                                      MemorySSA &MSSA,
                                                      AAResults &AA) {
  auto *TI = dyn_cast<BranchInst>(L.getHeader()->getTerminator());
  if (!TI || !TI->isConditional())
    return {};

  auto *CondI = dyn_cast<CmpInst>(TI->getCondition());
  // The case with the condition outside the loop should already be handled
  // earlier.
  if (!CondI || !L.contains(CondI))
    return {};

  SmallVector<Instruction *> InstToDuplicate;
  InstToDuplicate.push_back(CondI);

  SmallVector<Value *, 4> WorkList;
  WorkList.append(CondI->op_begin(), CondI->op_end());

  SmallVector<MemoryAccess *, 4> AccessesToCheck;
  SmallVector<MemoryLocation, 4> AccessedLocs;
  while (!WorkList.empty()) {
    Instruction *I = dyn_cast<Instruction>(WorkList.pop_back_val());
    if (!I || !L.contains(I))
      continue;

    // TODO: support additional instructions.
    if (!isa<LoadInst>(I) && !isa<GetElementPtrInst>(I))
      return {};

    // Do not duplicate volatile and atomic loads.
    if (auto *LI = dyn_cast<LoadInst>(I))
      if (LI->isVolatile() || LI->isAtomic())
        return {};

    InstToDuplicate.push_back(I);
    if (MemoryAccess *MA = MSSA.getMemoryAccess(I)) {
      if (auto *MemUse = dyn_cast_or_null<MemoryUse>(MA)) {
        // Queue the defining access to check for alias checks.
        AccessesToCheck.push_back(MemUse->getDefiningAccess());
        AccessedLocs.push_back(MemoryLocation::get(I));
      } else {
        // MemoryDefs may clobber the location or may be atomic memory
        // operations. Bail out.
        return {};
      }
    }
    WorkList.append(I->op_begin(), I->op_end());
  }

  if (InstToDuplicate.empty())
    return {};

  SmallVector<BasicBlock *, 4> ExitingBlocks;
  L.getExitingBlocks(ExitingBlocks);
  auto HasNoClobbersOnPath =
      [&L, &AA, &AccessedLocs, &ExitingBlocks, &InstToDuplicate,
       MSSAThreshold](BasicBlock *Succ, BasicBlock *Header,
                      SmallVector<MemoryAccess *, 4> AccessesToCheck)
      -> Optional<IVConditionInfo> {
    IVConditionInfo Info;
    // First, collect all blocks in the loop that are on a patch from Succ
    // to the header.
    SmallVector<BasicBlock *, 4> WorkList;
    WorkList.push_back(Succ);
    WorkList.push_back(Header);
    SmallPtrSet<BasicBlock *, 4> Seen;
    Seen.insert(Header);
    Info.PathIsNoop &=
        all_of(*Header, [](Instruction &I) { return !I.mayHaveSideEffects(); });

    while (!WorkList.empty()) {
      BasicBlock *Current = WorkList.pop_back_val();
      if (!L.contains(Current))
        continue;
      const auto &SeenIns = Seen.insert(Current);
      if (!SeenIns.second)
        continue;

      Info.PathIsNoop &= all_of(
          *Current, [](Instruction &I) { return !I.mayHaveSideEffects(); });
      WorkList.append(succ_begin(Current), succ_end(Current));
    }

    // Require at least 2 blocks on a path through the loop. This skips
    // paths that directly exit the loop.
    if (Seen.size() < 2)
      return {};

    // Next, check if there are any MemoryDefs that are on the path through
    // the loop (in the Seen set) and they may-alias any of the locations in
    // AccessedLocs. If that is the case, they may modify the condition and
    // partial unswitching is not possible.
    SmallPtrSet<MemoryAccess *, 4> SeenAccesses;
    while (!AccessesToCheck.empty()) {
      MemoryAccess *Current = AccessesToCheck.pop_back_val();
      auto SeenI = SeenAccesses.insert(Current);
      if (!SeenI.second || !Seen.contains(Current->getBlock()))
        continue;

      // Bail out if exceeded the threshold.
      if (SeenAccesses.size() >= MSSAThreshold)
        return {};

      // MemoryUse are read-only accesses.
      if (isa<MemoryUse>(Current))
        continue;

      // For a MemoryDef, check if is aliases any of the location feeding
      // the original condition.
      if (auto *CurrentDef = dyn_cast<MemoryDef>(Current)) {
        if (any_of(AccessedLocs, [&AA, CurrentDef](MemoryLocation &Loc) {
              return isModSet(
                  AA.getModRefInfo(CurrentDef->getMemoryInst(), Loc));
            }))
          return {};
      }

      for (Use &U : Current->uses())
        AccessesToCheck.push_back(cast<MemoryAccess>(U.getUser()));
    }

    // We could also allow loops with known trip counts without mustprogress,
    // but ScalarEvolution may not be available.
    Info.PathIsNoop &= isMustProgress(&L);

    // If the path is considered a no-op so far, check if it reaches a
    // single exit block without any phis. This ensures no values from the
    // loop are used outside of the loop.
    if (Info.PathIsNoop) {
      for (auto *Exiting : ExitingBlocks) {
        if (!Seen.contains(Exiting))
          continue;
        for (auto *Succ : successors(Exiting)) {
          if (L.contains(Succ))
            continue;

          Info.PathIsNoop &= llvm::empty(Succ->phis()) &&
                             (!Info.ExitForPath || Info.ExitForPath == Succ);
          if (!Info.PathIsNoop)
            break;
          assert((!Info.ExitForPath || Info.ExitForPath == Succ) &&
                 "cannot have multiple exit blocks");
          Info.ExitForPath = Succ;
        }
      }
    }
    if (!Info.ExitForPath)
      Info.PathIsNoop = false;

    Info.InstToDuplicate = InstToDuplicate;
    return Info;
  };

  // If we branch to the same successor, partial unswitching will not be
  // beneficial.
  if (TI->getSuccessor(0) == TI->getSuccessor(1))
    return {};

  if (auto Info = HasNoClobbersOnPath(TI->getSuccessor(0), L.getHeader(),
                                      AccessesToCheck)) {
    Info->KnownValue = ConstantInt::getTrue(TI->getContext());
    return Info;
  }
  if (auto Info = HasNoClobbersOnPath(TI->getSuccessor(1), L.getHeader(),
                                      AccessesToCheck)) {
    Info->KnownValue = ConstantInt::getFalse(TI->getContext());
    return Info;
  }

  return {};
}<|MERGE_RESOLUTION|>--- conflicted
+++ resolved
@@ -945,15 +945,10 @@
 
 // Helper to generate a log2 shuffle reduction.
 Value *llvm::getShuffleReduction(IRBuilderBase &Builder, Value *Src,
-<<<<<<< HEAD
-                                 unsigned Op, RecurKind RdxKind,
-                                 ArrayRef<Value *> RedOps) {
+                                 unsigned Op, RecurKind RdxKind) {
   // For scalable vectors use InnerLoopVectorizer::generateReductionLoop()
   assert(!isa<ScalableVectorType>(Src->getType()) &&
          "Cannot generate unrolled shuffle reduction for scalable vectors.");
-=======
-                                 unsigned Op, RecurKind RdxKind) {
->>>>>>> 9e3b9661
   unsigned VF = cast<FixedVectorType>(Src->getType())->getNumElements();
   // VF is a power of 2 so we can emit the reduction using log2(VF) shuffles
   // and vector ops, reducing the set of values being computed by half each

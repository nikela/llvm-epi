//===- PromoteMemoryToRegister.cpp - Convert allocas to registers ---------===//
//
// Part of the LLVM Project, under the Apache License v2.0 with LLVM Exceptions.
// See https://llvm.org/LICENSE.txt for license information.
// SPDX-License-Identifier: Apache-2.0 WITH LLVM-exception
//
//===----------------------------------------------------------------------===//
//
// This file promotes memory references to be register references.  It promotes
// alloca instructions which only have loads and stores as uses.  An alloca is
// transformed by using iterated dominator frontiers to place PHI nodes, then
// traversing the function in depth-first order to rewrite loads and stores as
// appropriate.
//
//===----------------------------------------------------------------------===//

#include "llvm/ADT/ArrayRef.h"
#include "llvm/ADT/DenseMap.h"
#include "llvm/ADT/STLExtras.h"
#include "llvm/ADT/SmallPtrSet.h"
#include "llvm/ADT/SmallVector.h"
#include "llvm/ADT/Statistic.h"
#include "llvm/ADT/Twine.h"
#include "llvm/Analysis/AssumptionCache.h"
#include "llvm/Analysis/InstructionSimplify.h"
#include "llvm/Analysis/IteratedDominanceFrontier.h"
#include "llvm/Analysis/ValueTracking.h"
#include "llvm/IR/BasicBlock.h"
#include "llvm/IR/CFG.h"
#include "llvm/IR/Constant.h"
#include "llvm/IR/Constants.h"
#include "llvm/IR/DIBuilder.h"
#include "llvm/IR/DebugInfo.h"
#include "llvm/IR/Dominators.h"
#include "llvm/IR/Function.h"
#include "llvm/IR/InstrTypes.h"
#include "llvm/IR/Instruction.h"
#include "llvm/IR/Instructions.h"
#include "llvm/IR/IntrinsicInst.h"
#include "llvm/IR/Intrinsics.h"
#include "llvm/IR/LLVMContext.h"
#include "llvm/IR/Module.h"
#include "llvm/IR/Type.h"
#include "llvm/IR/User.h"
#include "llvm/IR/VectorBuilder.h"
#include "llvm/Support/Casting.h"
#include "llvm/Transforms/Utils/Local.h"
#include "llvm/Transforms/Utils/PromoteMemToReg.h"
#include <algorithm>
#include <cassert>
#include <iterator>
#include <utility>
#include <vector>

using namespace llvm;

#define DEBUG_TYPE "mem2reg"

STATISTIC(NumLocalPromoted, "Number of alloca's promoted within one block");
STATISTIC(NumSingleStore,   "Number of alloca's promoted with a single store");
STATISTIC(NumDeadAlloca,    "Number of dead alloca's removed");
STATISTIC(NumPHIInsert,     "Number of PHI nodes inserted");

bool llvm::isAllocaPromotable(const AllocaInst *AI) {
  // Check that all memory users are consistent: either they are only regular
  // loads/stores or only VP loads/stores. In the latter case, the VL operand
  // must be the same across all uses.
  const Instruction *FirstMemUser = nullptr;

  // Only allow direct and non-volatile loads and stores...
  for (const User *U : AI->users()) {
    if (const LoadInst *LI = dyn_cast<LoadInst>(U)) {
      // Note that atomic loads can be transformed; atomic semantics do
      // not have any meaning for a local alloca.
      if (LI->isVolatile() || LI->getType() != AI->getAllocatedType())
        return false;

      if (!FirstMemUser) { // First memory user
        FirstMemUser = LI;
        continue;
      }

      if (!isa<LoadInst>(FirstMemUser) && !isa<StoreInst>(FirstMemUser))
        return false;
    } else if (const StoreInst *SI = dyn_cast<StoreInst>(U)) {
      if (SI->getValueOperand() == AI ||
          SI->getValueOperand()->getType() != AI->getAllocatedType())
        return false; // Don't allow a store OF the AI, only INTO the AI.
      // Note that atomic stores can be transformed; atomic semantics do
      // not have any meaning for a local alloca.
      if (SI->isVolatile())
        return false;

      if (!FirstMemUser) { // First memory user
        FirstMemUser = SI;
        continue;
      }

      if (!isa<LoadInst>(FirstMemUser) && !isa<StoreInst>(FirstMemUser))
        return false;
    } else if (const IntrinsicInst *II = dyn_cast<IntrinsicInst>(U)) {
      if (!II->isLifetimeStartOrEnd() && !II->isDroppable()) {
        if (II->isVPLoad() || II->isVPStore()) {
          if (II->isVPLoad() && II->getType() != AI->getAllocatedType())
            return false;
          if (II->isVPStore() &&
              (II->getArgOperand(0) == AI ||
               II->getArgOperand(0)->getType() != AI->getAllocatedType()))
            // Don't allow a store OF the AI, only INTO the AI.
            return false;

          if (!FirstMemUser) {
            FirstMemUser = II;
            continue;
          }

          if (const auto *FirstVPII = dyn_cast<VPIntrinsic>(FirstMemUser)) {
            if (FirstVPII->isVPLoad() || FirstVPII->isVPStore()) {
              const auto *VPII = cast<VPIntrinsic>(II);
              if (FirstVPII->getVectorLengthParam() ==
                  VPII->getVectorLengthParam())
                continue;
            }
          }
        }

        return false;
      }
    } else if (const BitCastInst *BCI = dyn_cast<BitCastInst>(U)) {
      if (!onlyUsedByLifetimeMarkersOrDroppableInsts(BCI))
        return false;
    } else if (const GetElementPtrInst *GEPI = dyn_cast<GetElementPtrInst>(U)) {
      if (!GEPI->hasAllZeroIndices())
        return false;
      if (!onlyUsedByLifetimeMarkersOrDroppableInsts(GEPI))
        return false;
    } else if (const AddrSpaceCastInst *ASCI = dyn_cast<AddrSpaceCastInst>(U)) {
      if (!onlyUsedByLifetimeMarkers(ASCI))
        return false;
    } else {
      return false;
    }
  }

  return true;
}

namespace {

/// Helper for updating assignment tracking debug info when promoting allocas.
class AssignmentTrackingInfo {
  /// DbgAssignIntrinsics linked to the alloca with at most one per variable
  /// fragment. (i.e. not be a comprehensive set if there are multiple
  /// dbg.assigns for one variable fragment).
  SmallVector<DbgVariableIntrinsic *> DbgAssigns;

public:
  void init(AllocaInst *AI) {
    SmallSet<DebugVariable, 2> Vars;
    for (DbgAssignIntrinsic *DAI : at::getAssignmentMarkers(AI)) {
      if (Vars.insert(DebugVariable(DAI)).second)
        DbgAssigns.push_back(DAI);
    }
  }

  /// Update assignment tracking debug info given for the to-be-deleted store
  /// \p ToDelete that stores to this alloca.
<<<<<<< HEAD
  void updateForDeletedStore(Instruction *ToDelete, DIBuilder &DIB) const {
    assert(isa<StoreInst>(ToDelete) || ToDelete->isVPStore());
=======
  void updateForDeletedStore(
      StoreInst *ToDelete, DIBuilder &DIB,
      SmallSet<DbgAssignIntrinsic *, 8> *DbgAssignsToDelete) const {
>>>>>>> b54417a4
    // There's nothing to do if the alloca doesn't have any variables using
    // assignment tracking.
    if (DbgAssigns.empty())
      return;

    // Insert a dbg.value where the linked dbg.assign is and remember to delete
    // the dbg.assign later. Demoting to dbg.value isn't necessary for
    // correctness but does reduce compile time and memory usage by reducing
    // unnecessary function-local metadata. Remember that we've seen a
    // dbg.assign for each variable fragment for the untracked store handling
    // (after this loop).
    SmallSet<DebugVariableAggregate, 2> VarHasDbgAssignForStore;
    for (DbgAssignIntrinsic *DAI : at::getAssignmentMarkers(ToDelete)) {
      VarHasDbgAssignForStore.insert(DebugVariableAggregate(DAI));
      DbgAssignsToDelete->insert(DAI);
      DIB.insertDbgValueIntrinsic(DAI->getValue(), DAI->getVariable(),
                                  DAI->getExpression(), DAI->getDebugLoc(),
                                  DAI);
    }

    // It's possible for variables using assignment tracking to have no
    // dbg.assign linked to this store. These are variables in DbgAssigns that
    // are missing from VarHasDbgAssignForStore. Since there isn't a dbg.assign
    // to mark the assignment - and the store is going to be deleted - insert a
    // dbg.value to do that now. An untracked store may be either one that
    // cannot be represented using assignment tracking (non-const offset or
    // size) or one that is trackable but has had its DIAssignID attachment
    // dropped accidentally.
    for (auto *DAI : DbgAssigns) {
      if (VarHasDbgAssignForStore.contains(DebugVariableAggregate(DAI)))
        continue;
      ConvertDebugDeclareToDebugValue(DAI, ToDelete, DIB);
    }
  }

  /// Update assignment tracking debug info given for the newly inserted PHI \p
  /// NewPhi.
  void updateForNewPhi(PHINode *NewPhi, DIBuilder &DIB) const {
    // Regardless of the position of dbg.assigns relative to stores, the
    // incoming values into a new PHI should be the same for the (imaginary)
    // debug-phi.
    for (auto *DAI : DbgAssigns)
      ConvertDebugDeclareToDebugValue(DAI, NewPhi, DIB);
  }

  void clear() { DbgAssigns.clear(); }
  bool empty() { return DbgAssigns.empty(); }
};

struct AllocaInfo {
  using DbgUserVec = SmallVector<DbgVariableIntrinsic *, 1>;

  SmallVector<BasicBlock *, 32> DefiningBlocks;
  SmallVector<BasicBlock *, 32> UsingBlocks;

  Instruction *OnlyStore;
  BasicBlock *OnlyBlock;
  bool OnlyUsedInOneBlock;

  /// Debug users of the alloca - does not include dbg.assign intrinsics.
  DbgUserVec DbgUsers;
  /// Helper to update assignment tracking debug info.
  AssignmentTrackingInfo AssignmentTracking;

  void clear() {
    DefiningBlocks.clear();
    UsingBlocks.clear();
    OnlyStore = nullptr;
    OnlyBlock = nullptr;
    OnlyUsedInOneBlock = true;
    DbgUsers.clear();
    AssignmentTracking.clear();
  }

  /// Scan the uses of the specified alloca, filling in the AllocaInfo used
  /// by the rest of the pass to reason about the uses of this alloca.
  void AnalyzeAlloca(AllocaInst *AI) {
    clear();

    // As we scan the uses of the alloca instruction, keep track of stores,
    // and decide whether all of the loads and stores to the alloca are within
    // the same basic block.
    for (User *U : AI->users()) {
      Instruction *User = cast<Instruction>(U);

      if (isa<StoreInst>(User) || User->isVPStore()) {
        // Remember the basic blocks which define new values for the alloca
        DefiningBlocks.push_back(User->getParent());
        OnlyStore = User;
      } else if (isa<LoadInst>(User) || User->isVPLoad()) {
        // Otherwise it must be a load instruction, keep track of variable
        // reads.
        UsingBlocks.push_back(User->getParent());
      }

      if (OnlyUsedInOneBlock) {
        if (!OnlyBlock)
          OnlyBlock = User->getParent();
        else if (OnlyBlock != User->getParent())
          OnlyUsedInOneBlock = false;
      }
    }
    DbgUserVec AllDbgUsers;
    findDbgUsers(AllDbgUsers, AI);
    std::copy_if(AllDbgUsers.begin(), AllDbgUsers.end(),
                 std::back_inserter(DbgUsers), [](DbgVariableIntrinsic *DII) {
                   return !isa<DbgAssignIntrinsic>(DII);
                 });
    AssignmentTracking.init(AI);
  }
};

/// Data package used by RenamePass().
struct RenamePassData {
  using ValVector = std::vector<Value *>;
  using LocationVector = std::vector<DebugLoc>;

  RenamePassData(BasicBlock *B, BasicBlock *P, ValVector V, LocationVector L)
      : BB(B), Pred(P), Values(std::move(V)), Locations(std::move(L)) {}

  BasicBlock *BB;
  BasicBlock *Pred;
  ValVector Values;
  LocationVector Locations;
};

/// This assigns and keeps a per-bb relative ordering of load/store
/// instructions in the block that directly load or store an alloca.
///
/// This functionality is important because it avoids scanning large basic
/// blocks multiple times when promoting many allocas in the same block.
class LargeBlockInfo {
  /// For each instruction that we track, keep the index of the
  /// instruction.
  ///
  /// The index starts out as the number of the instruction from the start of
  /// the block.
  DenseMap<const Instruction *, unsigned> InstNumbers;

public:

  /// This code only looks at accesses to allocas.
  static bool isInterestingInstruction(const Instruction *I) {
    return (isa<LoadInst>(I) && isa<AllocaInst>(I->getOperand(0))) ||
           (isa<StoreInst>(I) && isa<AllocaInst>(I->getOperand(1))) ||
           (I->isVPLoad() && isa<AllocaInst>(I->getOperand(0))) ||
           (I->isVPStore() && isa<AllocaInst>(I->getOperand(1)));
  }

  /// Get or calculate the index of the specified instruction.
  unsigned getInstructionIndex(const Instruction *I) {
    assert(isInterestingInstruction(I) &&
           "Not a load/store to/from an alloca?");

    // If we already have this instruction number, return it.
    DenseMap<const Instruction *, unsigned>::iterator It = InstNumbers.find(I);
    if (It != InstNumbers.end())
      return It->second;

    // Scan the whole block to get the instruction.  This accumulates
    // information for every interesting instruction in the block, in order to
    // avoid gratuitus rescans.
    const BasicBlock *BB = I->getParent();
    unsigned InstNo = 0;
    for (const Instruction &BBI : *BB)
      if (isInterestingInstruction(&BBI))
        InstNumbers[&BBI] = InstNo++;
    It = InstNumbers.find(I);

    assert(It != InstNumbers.end() && "Didn't insert instruction?");
    return It->second;
  }

  void deleteValue(const Instruction *I) { InstNumbers.erase(I); }

  void clear() { InstNumbers.clear(); }
};

struct PromoteMem2Reg {
  /// The alloca instructions being promoted.
  std::vector<AllocaInst *> Allocas;

  DominatorTree &DT;
  DIBuilder DIB;

  /// A cache of @llvm.assume intrinsics used by SimplifyInstruction.
  AssumptionCache *AC;

  const SimplifyQuery SQ;

  /// Reverse mapping of Allocas.
  DenseMap<AllocaInst *, unsigned> AllocaLookup;

  /// The PhiNodes we're adding.
  ///
  /// That map is used to simplify some Phi nodes as we iterate over it, so
  /// it should have deterministic iterators.  We could use a MapVector, but
  /// since we already maintain a map from BasicBlock* to a stable numbering
  /// (BBNumbers), the DenseMap is more efficient (also supports removal).
  DenseMap<std::pair<unsigned, unsigned>, PHINode *> NewPhiNodes;

  /// For each PHI node, keep track of which entry in Allocas it corresponds
  /// to.
  DenseMap<PHINode *, unsigned> PhiToAllocaMap;

  /// For each alloca, we keep track of the dbg.declare intrinsic that
  /// describes it, if any, so that we can convert it to a dbg.value
  /// intrinsic if the alloca gets promoted.
  SmallVector<AllocaInfo::DbgUserVec, 8> AllocaDbgUsers;

  /// For each alloca, keep an instance of a helper class that gives us an easy
  /// way to update assignment tracking debug info if the alloca is promoted.
  SmallVector<AssignmentTrackingInfo, 8> AllocaATInfo;
  /// A set of dbg.assigns to delete because they've been demoted to
  /// dbg.values. Call cleanUpDbgAssigns to delete them.
  SmallSet<DbgAssignIntrinsic *, 8> DbgAssignsToDelete;

  /// The set of basic blocks the renamer has already visited.
  SmallPtrSet<BasicBlock *, 16> Visited;

  /// Contains a stable numbering of basic blocks to avoid non-determinstic
  /// behavior.
  DenseMap<BasicBlock *, unsigned> BBNumbers;

  /// Lazily compute the number of predecessors a block has.
  DenseMap<const BasicBlock *, unsigned> BBNumPreds;

public:
  PromoteMem2Reg(ArrayRef<AllocaInst *> Allocas, DominatorTree &DT,
                 AssumptionCache *AC)
      : Allocas(Allocas.begin(), Allocas.end()), DT(DT),
        DIB(*DT.getRoot()->getParent()->getParent(), /*AllowUnresolved*/ false),
        AC(AC), SQ(DT.getRoot()->getParent()->getParent()->getDataLayout(),
                   nullptr, &DT, AC) {}

  void run();

private:
  void RemoveFromAllocasList(unsigned &AllocaIdx) {
    Allocas[AllocaIdx] = Allocas.back();
    Allocas.pop_back();
    --AllocaIdx;
  }

  unsigned getNumPreds(const BasicBlock *BB) {
    unsigned &NP = BBNumPreds[BB];
    if (NP == 0)
      NP = pred_size(BB) + 1;
    return NP - 1;
  }

  void ComputeLiveInBlocks(AllocaInst *AI, AllocaInfo &Info,
                           const SmallPtrSetImpl<BasicBlock *> &DefBlocks,
                           SmallPtrSetImpl<BasicBlock *> &LiveInBlocks);
  void RenamePass(BasicBlock *BB, BasicBlock *Pred,
                  RenamePassData::ValVector &IncVals,
                  RenamePassData::LocationVector &IncLocs,
                  std::vector<RenamePassData> &Worklist);
  bool QueuePhiNode(BasicBlock *BB, unsigned AllocaIdx, unsigned &Version);

  /// Delete dbg.assigns that have been demoted to dbg.values.
  void cleanUpDbgAssigns() {
    for (auto *DAI : DbgAssignsToDelete)
      DAI->eraseFromParent();
    DbgAssignsToDelete.clear();
  }
};

} // end anonymous namespace

/// Given a LoadInst LI this adds assume(LI != null) after it.
static void addAssumeNonNull(AssumptionCache *AC, Instruction *LI) {
  Function *AssumeIntrinsic =
      Intrinsic::getDeclaration(LI->getModule(), Intrinsic::assume);
  ICmpInst *LoadNotNull = new ICmpInst(ICmpInst::ICMP_NE, LI,
                                       Constant::getNullValue(LI->getType()));
  LoadNotNull->insertAfter(LI);
  CallInst *CI = CallInst::Create(AssumeIntrinsic, {LoadNotNull});
  CI->insertAfter(LoadNotNull);
  AC->registerAssumption(cast<AssumeInst>(CI));
}

static void convertMetadataToAssumes(Instruction *LI, Value *Val,
                                     const DataLayout &DL, AssumptionCache *AC,
                                     const DominatorTree *DT) {
  // If the load was marked as nonnull we don't want to lose that information
  // when we erase this Load. So we preserve it with an assume. As !nonnull
  // returns poison while assume violations are immediate undefined behavior,
  // we can only do this if the value is known non-poison.
  if (AC && LI->getMetadata(LLVMContext::MD_nonnull) &&
      LI->getMetadata(LLVMContext::MD_noundef) &&
      !isKnownNonZero(Val, DL, 0, AC, LI, DT))
    addAssumeNonNull(AC, LI);
}

static void removeIntrinsicUsers(AllocaInst *AI) {
  // Knowing that this alloca is promotable, we know that it's safe to kill all
  // instructions except for load and store.

  for (Use &U : llvm::make_early_inc_range(AI->uses())) {
    Instruction *I = cast<Instruction>(U.getUser());
    if (isa<LoadInst>(I) || I->isVPLoad() || isa<StoreInst>(I) ||
        I->isVPStore())
      continue;

    // Drop the use of AI in droppable instructions.
    if (I->isDroppable()) {
      I->dropDroppableUse(U);
      continue;
    }

    if (!I->getType()->isVoidTy()) {
      // The only users of this bitcast/GEP instruction are lifetime intrinsics.
      // Follow the use/def chain to erase them now instead of leaving it for
      // dead code elimination later.
      for (Use &UU : llvm::make_early_inc_range(I->uses())) {
        Instruction *Inst = cast<Instruction>(UU.getUser());

        // Drop the use of I in droppable instructions.
        if (Inst->isDroppable()) {
          Inst->dropDroppableUse(UU);
          continue;
        }
        Inst->eraseFromParent();
      }
    }
    I->eraseFromParent();
  }
}

/// Rewrite as many loads as possible given a single store.
///
/// When there is only a single store, we can use the domtree to trivially
/// replace all of the dominated loads with the stored value. Do so, and return
/// true if this has successfully promoted the alloca entirely. If this returns
/// false there were some loads which were not dominated by the single store
/// and thus must be phi-ed with undef. We fall back to the standard alloca
/// promotion algorithm in that case.
<<<<<<< HEAD
static bool rewriteSingleStoreAlloca(AllocaInst *AI, AllocaInfo &Info,
                                     LargeBlockInfo &LBI, const DataLayout &DL,
                                     DominatorTree &DT, AssumptionCache *AC) {
  Instruction *OnlyStore = Info.OnlyStore;
=======
static bool rewriteSingleStoreAlloca(
    AllocaInst *AI, AllocaInfo &Info, LargeBlockInfo &LBI, const DataLayout &DL,
    DominatorTree &DT, AssumptionCache *AC,
    SmallSet<DbgAssignIntrinsic *, 8> *DbgAssignsToDelete) {
  StoreInst *OnlyStore = Info.OnlyStore;
>>>>>>> b54417a4
  bool StoringGlobalVal = !isa<Instruction>(OnlyStore->getOperand(0));
  BasicBlock *StoreBB = OnlyStore->getParent();
  int StoreIndex = -1;

  // Clear out UsingBlocks.  We will reconstruct it here if needed.
  Info.UsingBlocks.clear();

  for (User *U : make_early_inc_range(AI->users())) {
    Instruction *UserInst = cast<Instruction>(U);
    if (UserInst == OnlyStore)
      continue;
    assert(isa<LoadInst>(UserInst) || UserInst->isVPLoad());
    Instruction *LI = UserInst;

    // Okay, if we have a load from the alloca, we want to replace it with the
    // only value stored to the alloca.  We can do this if the value is
    // dominated by the store.  If not, we use the rest of the mem2reg machinery
    // to insert the phi nodes as needed.
    if (!StoringGlobalVal) { // Non-instructions are always dominated.
      if (LI->getParent() == StoreBB) {
        // If we have a use that is in the same block as the store, compare the
        // indices of the two instructions to see which one came first.  If the
        // load came before the store, we can't handle it.
        if (StoreIndex == -1)
          StoreIndex = LBI.getInstructionIndex(OnlyStore);

        if (unsigned(StoreIndex) > LBI.getInstructionIndex(LI)) {
          // Can't handle this load, bail out.
          Info.UsingBlocks.push_back(StoreBB);
          continue;
        }
      } else if (!DT.dominates(StoreBB, LI->getParent())) {
        // If the load and store are in different blocks, use BB dominance to
        // check their relationships.  If the store doesn't dom the use, bail
        // out.
        Info.UsingBlocks.push_back(LI->getParent());
        continue;
      }
    }

    // Otherwise, we *can* safely rewrite this load.
    Value *ReplVal = OnlyStore->getOperand(0);
    // If the replacement value is the load, this must occur in unreachable
    // code.
    if (ReplVal == LI)
      ReplVal = PoisonValue::get(LI->getType());

    convertMetadataToAssumes(LI, ReplVal, DL, AC, &DT);
    LI->replaceAllUsesWith(ReplVal);
    LI->eraseFromParent();
    LBI.deleteValue(LI);
  }

  // Finally, after the scan, check to see if the store is all that is left.
  if (!Info.UsingBlocks.empty())
    return false; // If not, we'll have to fall back for the remainder.

  DIBuilder DIB(*AI->getModule(), /*AllowUnresolved*/ false);
  // Update assignment tracking info for the store we're going to delete.
  Info.AssignmentTracking.updateForDeletedStore(Info.OnlyStore, DIB,
                                                DbgAssignsToDelete);

  // Record debuginfo for the store and remove the declaration's
  // debuginfo.
  for (DbgVariableIntrinsic *DII : Info.DbgUsers) {
    if (DII->isAddressOfVariable()) {
      ConvertDebugDeclareToDebugValue(DII, Info.OnlyStore, DIB);
      DII->eraseFromParent();
    } else if (DII->getExpression()->startsWithDeref()) {
      DII->eraseFromParent();
    }
  }

  // Remove dbg.assigns linked to the alloca as these are now redundant.
  at::deleteAssignmentMarkers(AI);

  // Remove the (now dead) store and alloca.
  Info.OnlyStore->eraseFromParent();
  LBI.deleteValue(Info.OnlyStore);

  AI->eraseFromParent();
  return true;
}

/// Many allocas are only used within a single basic block.  If this is the
/// case, avoid traversing the CFG and inserting a lot of potentially useless
/// PHI nodes by just performing a single linear pass over the basic block
/// using the Alloca.
///
/// If we cannot promote this alloca (because it is read before it is written),
/// return false.  This is necessary in cases where, due to control flow, the
/// alloca is undefined only on some control flow paths.  e.g. code like
/// this is correct in LLVM IR:
///  // A is an alloca with no stores so far
///  for (...) {
///    int t = *A;
///    if (!first_iteration)
///      use(t);
///    *A = 42;
///  }
static bool promoteSingleBlockAlloca(
    AllocaInst *AI, const AllocaInfo &Info, LargeBlockInfo &LBI,
    const DataLayout &DL, DominatorTree &DT, AssumptionCache *AC,
    SmallSet<DbgAssignIntrinsic *, 8> *DbgAssignsToDelete) {
  // The trickiest case to handle is when we have large blocks. Because of this,
  // this code is optimized assuming that large blocks happen.  This does not
  // significantly pessimize the small block case.  This uses LargeBlockInfo to
  // make it efficient to get the index of various operations in the block.

  // Walk the use-def list of the alloca, getting the locations of all stores.
  using StoresByIndexTy = SmallVector<std::pair<unsigned, Instruction *>, 64>;
  StoresByIndexTy StoresByIndex;

  bool IsVP = false;
  for (User *U : AI->users()) {
    if (auto *I = dyn_cast<Instruction>(U))
      if (isa<StoreInst>(I) || I->isVPStore()) {
        // If the alloca is promotable, then all uses must be either VP or not.
        IsVP = I->isVPStore();
        StoresByIndex.push_back(std::make_pair(LBI.getInstructionIndex(I), I));
      }
  }

  // Sort the stores by their index, making it efficient to do a lookup with a
  // binary search.
  llvm::sort(StoresByIndex, less_first());

  // Change memory data parameter of each store instruction (except the first
  // one) with a merge between the previoulsy stored value and the new one.
  if (!StoresByIndex.empty() && IsVP) {
    auto *StoresByIndexIt = StoresByIndex.begin();
    auto *PreviousVPStore = cast<VPIntrinsic>(StoresByIndexIt->second);
    Value *VPMask = PreviousVPStore->getMaskParam();
    bool AlwaysUseSameMask = true;
    StoresByIndexIt++; // Skip first store
    while (StoresByIndexIt != StoresByIndex.end()) {
      auto *OldVPStore = cast<VPIntrinsic>(StoresByIndexIt->second);
      if (AlwaysUseSameMask) {
        if (OldVPStore->getMaskParam() == VPMask) {
          // Update pointers.
          PreviousVPStore = OldVPStore;
          StoresByIndexIt++;
          continue;
        }

        AlwaysUseSameMask = false;
      }
      IRBuilder<> Builder(OldVPStore);
      auto VPBuilder = VectorBuilder(cast<IRBuilderBase>(Builder));
      VPBuilder.setMask(OldVPStore->getMaskParam());
      VPBuilder.setEVL(OldVPStore->getVectorLengthParam());

      // First merge the two store values.
      Value *Cond = OldVPStore->getMaskParam();
      Value *True = OldVPStore->getMemoryDataParam();
      Value *False = PreviousVPStore->getMemoryDataParam();
      auto *VPSelect = VPBuilder.createVectorInstruction(
          Instruction::Select, True->getType(), {Cond, True, False});

      // Then create the new store.
      Value *StoreAddress = OldVPStore->getMemoryPointerParam();
      auto *NewVPStore = cast<Instruction>(VPBuilder.createVectorInstruction(
          Instruction::Store, nullptr, {VPSelect, StoreAddress}));

      // Finally, replace the old store with the new one.
      OldVPStore->eraseFromParent();
      LBI.deleteValue(OldVPStore);
      StoresByIndexIt->first = LBI.getInstructionIndex(NewVPStore);
      StoresByIndexIt->second = NewVPStore;

      // Update pointers.
      PreviousVPStore = cast<VPIntrinsic>(NewVPStore);
      StoresByIndexIt++;
    }
  }

  // Walk all of the loads from this alloca, replacing them with the nearest
  // store above them, if any.
  for (User *U : make_early_inc_range(AI->users())) {
    Instruction *LI = dyn_cast<Instruction>(U);
    if (!LI || (!isa<LoadInst>(LI) && !LI->isVPLoad()))
      continue;

    unsigned LoadIdx = LBI.getInstructionIndex(LI);

    // Find the nearest store that has a lower index than this load.
    StoresByIndexTy::iterator It = llvm::lower_bound(
        StoresByIndex,
        std::make_pair(LoadIdx, static_cast<Instruction *>(nullptr)),
        less_first());
    Value *ReplVal;
    if (It == StoresByIndex.begin()) {
      if (StoresByIndex.empty())
        // If there are no stores, the load takes the undef value.
        ReplVal = UndefValue::get(LI->getType());
      else
        // There is no store before this load, bail out (load may be affected
        // by the following stores - see main comment).
        return false;
    } else {
      // Otherwise, there was a store before this load, the load takes its
      // value.
      ReplVal = std::prev(It)->second->getOperand(0);
    }

    convertMetadataToAssumes(LI, ReplVal, DL, AC, &DT);

    // If the replacement value is the load, this must occur in unreachable
    // code.
    if (ReplVal == LI)
      ReplVal = PoisonValue::get(LI->getType());

    LI->replaceAllUsesWith(ReplVal);
    LI->eraseFromParent();
    LBI.deleteValue(LI);
  }

  // Remove the (now dead) stores and alloca.
  DIBuilder DIB(*AI->getModule(), /*AllowUnresolved*/ false);
  while (!AI->use_empty()) {
    Instruction *I = cast<Instruction>(AI->user_back());
    assert(isa<StoreInst>(I) || I->isVPStore());
    // Update assignment tracking info for the store we're going to delete.
<<<<<<< HEAD
    Info.AssignmentTracking.updateForDeletedStore(I, DIB);
=======
    Info.AssignmentTracking.updateForDeletedStore(SI, DIB, DbgAssignsToDelete);
>>>>>>> b54417a4
    // Record debuginfo for the store before removing it.
    for (DbgVariableIntrinsic *DII : Info.DbgUsers) {
      if (DII->isAddressOfVariable()) {
        ConvertDebugDeclareToDebugValue(DII, I, DIB);
      }
    }
    I->eraseFromParent();
    LBI.deleteValue(I);
  }

  // Remove dbg.assigns linked to the alloca as these are now redundant.
  at::deleteAssignmentMarkers(AI);
  AI->eraseFromParent();

  // The alloca's debuginfo can be removed as well.
  for (DbgVariableIntrinsic *DII : Info.DbgUsers)
    if (DII->isAddressOfVariable() || DII->getExpression()->startsWithDeref())
      DII->eraseFromParent();

  ++NumLocalPromoted;
  return true;
}

void PromoteMem2Reg::run() {
  Function &F = *DT.getRoot()->getParent();

  AllocaDbgUsers.resize(Allocas.size());
  AllocaATInfo.resize(Allocas.size());

  AllocaInfo Info;
  LargeBlockInfo LBI;
  ForwardIDFCalculator IDF(DT);

  for (unsigned AllocaNum = 0; AllocaNum != Allocas.size(); ++AllocaNum) {
    AllocaInst *AI = Allocas[AllocaNum];

    assert(isAllocaPromotable(AI) && "Cannot promote non-promotable alloca!");
    assert(AI->getParent()->getParent() == &F &&
           "All allocas should be in the same function, which is same as DF!");

    removeIntrinsicUsers(AI);

    if (AI->use_empty()) {
      // If there are no uses of the alloca, just delete it now.
      AI->eraseFromParent();

      // Remove the alloca from the Allocas list, since it has been processed
      RemoveFromAllocasList(AllocaNum);
      ++NumDeadAlloca;
      continue;
    }

    // Calculate the set of read and write-locations for each alloca.  This is
    // analogous to finding the 'uses' and 'definitions' of each variable.
    Info.AnalyzeAlloca(AI);

    // If there is only a single store to this value, replace any loads of
    // it that are directly dominated by the definition with the value stored.
    if (Info.DefiningBlocks.size() == 1) {
      if (rewriteSingleStoreAlloca(AI, Info, LBI, SQ.DL, DT, AC,
                                   &DbgAssignsToDelete)) {
        // The alloca has been processed, move on.
        RemoveFromAllocasList(AllocaNum);
        ++NumSingleStore;
        continue;
      }
    }

    // If the alloca is only read and written in one basic block, just perform a
    // linear sweep over the block to eliminate it.
    if (Info.OnlyUsedInOneBlock &&
        promoteSingleBlockAlloca(AI, Info, LBI, SQ.DL, DT, AC,
                                 &DbgAssignsToDelete)) {
      // The alloca has been processed, move on.
      RemoveFromAllocasList(AllocaNum);
      continue;
    }

    // If we haven't computed a numbering for the BB's in the function, do so
    // now.
    if (BBNumbers.empty()) {
      unsigned ID = 0;
      for (auto &BB : F)
        BBNumbers[&BB] = ID++;
    }

    // Remember the dbg.declare intrinsic describing this alloca, if any.
    if (!Info.DbgUsers.empty())
      AllocaDbgUsers[AllocaNum] = Info.DbgUsers;
    if (!Info.AssignmentTracking.empty())
      AllocaATInfo[AllocaNum] = Info.AssignmentTracking;

    // Keep the reverse mapping of the 'Allocas' array for the rename pass.
    AllocaLookup[Allocas[AllocaNum]] = AllocaNum;

    // Unique the set of defining blocks for efficient lookup.
    SmallPtrSet<BasicBlock *, 32> DefBlocks(Info.DefiningBlocks.begin(),
                                            Info.DefiningBlocks.end());

    // Determine which blocks the value is live in.  These are blocks which lead
    // to uses.
    SmallPtrSet<BasicBlock *, 32> LiveInBlocks;
    ComputeLiveInBlocks(AI, Info, DefBlocks, LiveInBlocks);

    // At this point, we're committed to promoting the alloca using IDF's, and
    // the standard SSA construction algorithm.  Determine which blocks need phi
    // nodes and see if we can optimize out some work by avoiding insertion of
    // dead phi nodes.
    IDF.setLiveInBlocks(LiveInBlocks);
    IDF.setDefiningBlocks(DefBlocks);
    SmallVector<BasicBlock *, 32> PHIBlocks;
    IDF.calculate(PHIBlocks);
    llvm::sort(PHIBlocks, [this](BasicBlock *A, BasicBlock *B) {
      return BBNumbers.find(A)->second < BBNumbers.find(B)->second;
    });

    unsigned CurrentVersion = 0;
    for (BasicBlock *BB : PHIBlocks)
      QueuePhiNode(BB, AllocaNum, CurrentVersion);
  }

  if (Allocas.empty()) {
    cleanUpDbgAssigns();
    return; // All of the allocas must have been trivial!
  }
  LBI.clear();

  // Set the incoming values for the basic block to be null values for all of
  // the alloca's.  We do this in case there is a load of a value that has not
  // been stored yet.  In this case, it will get this null value.
  RenamePassData::ValVector Values(Allocas.size());
  for (unsigned i = 0, e = Allocas.size(); i != e; ++i)
    Values[i] = UndefValue::get(Allocas[i]->getAllocatedType());

  // When handling debug info, treat all incoming values as if they have unknown
  // locations until proven otherwise.
  RenamePassData::LocationVector Locations(Allocas.size());

  // Walks all basic blocks in the function performing the SSA rename algorithm
  // and inserting the phi nodes we marked as necessary
  std::vector<RenamePassData> RenamePassWorkList;
  RenamePassWorkList.emplace_back(&F.front(), nullptr, std::move(Values),
                                  std::move(Locations));
  do {
    RenamePassData RPD = std::move(RenamePassWorkList.back());
    RenamePassWorkList.pop_back();
    // RenamePass may add new worklist entries.
    RenamePass(RPD.BB, RPD.Pred, RPD.Values, RPD.Locations, RenamePassWorkList);
  } while (!RenamePassWorkList.empty());

  // The renamer uses the Visited set to avoid infinite loops.  Clear it now.
  Visited.clear();

  // Remove the allocas themselves from the function.
  for (Instruction *A : Allocas) {
    // Remove dbg.assigns linked to the alloca as these are now redundant.
    at::deleteAssignmentMarkers(A);
    // If there are any uses of the alloca instructions left, they must be in
    // unreachable basic blocks that were not processed by walking the dominator
    // tree. Just delete the users now.
    if (!A->use_empty())
      A->replaceAllUsesWith(PoisonValue::get(A->getType()));
    A->eraseFromParent();
  }

  // Remove alloca's dbg.declare intrinsics from the function.
  for (auto &DbgUsers : AllocaDbgUsers) {
    for (auto *DII : DbgUsers)
      if (DII->isAddressOfVariable() || DII->getExpression()->startsWithDeref())
        DII->eraseFromParent();
  }

  // Loop over all of the PHI nodes and see if there are any that we can get
  // rid of because they merge all of the same incoming values.  This can
  // happen due to undef values coming into the PHI nodes.  This process is
  // iterative, because eliminating one PHI node can cause others to be removed.
  bool EliminatedAPHI = true;
  while (EliminatedAPHI) {
    EliminatedAPHI = false;

    // Iterating over NewPhiNodes is deterministic, so it is safe to try to
    // simplify and RAUW them as we go.  If it was not, we could add uses to
    // the values we replace with in a non-deterministic order, thus creating
    // non-deterministic def->use chains.
    for (DenseMap<std::pair<unsigned, unsigned>, PHINode *>::iterator
             I = NewPhiNodes.begin(),
             E = NewPhiNodes.end();
         I != E;) {
      PHINode *PN = I->second;

      // If this PHI node merges one value and/or undefs, get the value.
      if (Value *V = simplifyInstruction(PN, SQ)) {
        PN->replaceAllUsesWith(V);
        PN->eraseFromParent();
        NewPhiNodes.erase(I++);
        EliminatedAPHI = true;
        continue;
      }
      ++I;
    }
  }

  // At this point, the renamer has added entries to PHI nodes for all reachable
  // code.  Unfortunately, there may be unreachable blocks which the renamer
  // hasn't traversed.  If this is the case, the PHI nodes may not
  // have incoming values for all predecessors.  Loop over all PHI nodes we have
  // created, inserting undef values if they are missing any incoming values.
  for (DenseMap<std::pair<unsigned, unsigned>, PHINode *>::iterator
           I = NewPhiNodes.begin(),
           E = NewPhiNodes.end();
       I != E; ++I) {
    // We want to do this once per basic block.  As such, only process a block
    // when we find the PHI that is the first entry in the block.
    PHINode *SomePHI = I->second;
    BasicBlock *BB = SomePHI->getParent();
    if (&BB->front() != SomePHI)
      continue;

    // Only do work here if there the PHI nodes are missing incoming values.  We
    // know that all PHI nodes that were inserted in a block will have the same
    // number of incoming values, so we can just check any of them.
    if (SomePHI->getNumIncomingValues() == getNumPreds(BB))
      continue;

    // Get the preds for BB.
    SmallVector<BasicBlock *, 16> Preds(predecessors(BB));

    // Ok, now we know that all of the PHI nodes are missing entries for some
    // basic blocks.  Start by sorting the incoming predecessors for efficient
    // access.
    auto CompareBBNumbers = [this](BasicBlock *A, BasicBlock *B) {
      return BBNumbers.find(A)->second < BBNumbers.find(B)->second;
    };
    llvm::sort(Preds, CompareBBNumbers);

    // Now we loop through all BB's which have entries in SomePHI and remove
    // them from the Preds list.
    for (unsigned i = 0, e = SomePHI->getNumIncomingValues(); i != e; ++i) {
      // Do a log(n) search of the Preds list for the entry we want.
      SmallVectorImpl<BasicBlock *>::iterator EntIt = llvm::lower_bound(
          Preds, SomePHI->getIncomingBlock(i), CompareBBNumbers);
      assert(EntIt != Preds.end() && *EntIt == SomePHI->getIncomingBlock(i) &&
             "PHI node has entry for a block which is not a predecessor!");

      // Remove the entry
      Preds.erase(EntIt);
    }

    // At this point, the blocks left in the preds list must have dummy
    // entries inserted into every PHI nodes for the block.  Update all the phi
    // nodes in this block that we are inserting (there could be phis before
    // mem2reg runs).
    unsigned NumBadPreds = SomePHI->getNumIncomingValues();
    BasicBlock::iterator BBI = BB->begin();
    while ((SomePHI = dyn_cast<PHINode>(BBI++)) &&
           SomePHI->getNumIncomingValues() == NumBadPreds) {
      Value *UndefVal = UndefValue::get(SomePHI->getType());
      for (BasicBlock *Pred : Preds)
        SomePHI->addIncoming(UndefVal, Pred);
    }
  }

  NewPhiNodes.clear();
  cleanUpDbgAssigns();
}

/// Determine which blocks the value is live in.
///
/// These are blocks which lead to uses.  Knowing this allows us to avoid
/// inserting PHI nodes into blocks which don't lead to uses (thus, the
/// inserted phi nodes would be dead).
void PromoteMem2Reg::ComputeLiveInBlocks(
    AllocaInst *AI, AllocaInfo &Info,
    const SmallPtrSetImpl<BasicBlock *> &DefBlocks,
    SmallPtrSetImpl<BasicBlock *> &LiveInBlocks) {
  // To determine liveness, we must iterate through the predecessors of blocks
  // where the def is live.  Blocks are added to the worklist if we need to
  // check their predecessors.  Start with all the using blocks.
  SmallVector<BasicBlock *, 64> LiveInBlockWorklist(Info.UsingBlocks.begin(),
                                                    Info.UsingBlocks.end());

  // If any of the using blocks is also a definition block, check to see if the
  // definition occurs before or after the use.  If it happens before the use,
  // the value isn't really live-in.
  for (unsigned i = 0, e = LiveInBlockWorklist.size(); i != e; ++i) {
    BasicBlock *BB = LiveInBlockWorklist[i];
    if (!DefBlocks.count(BB))
      continue;

    // Okay, this is a block that both uses and defines the value.  If the first
    // reference to the alloca is a def (store), then we know it isn't live-in.
    for (BasicBlock::iterator I = BB->begin();; ++I) {
      if (isa<StoreInst>(I) || I->isVPStore()) {
        if (I->getOperand(1) != AI)
          continue;

        // We found a store to the alloca before a load.  The alloca is not
        // actually live-in here.
        LiveInBlockWorklist[i] = LiveInBlockWorklist.back();
        LiveInBlockWorklist.pop_back();
        --i;
        --e;
        break;
      }

      if (isa<LoadInst>(I) || I->isVPLoad()) {
        // Okay, we found a load before a store to the alloca.  It is actually
        // live into this block.
        if (I->getOperand(0) == AI)
          break;
      }
    }
  }

  // Now that we have a set of blocks where the phi is live-in, recursively add
  // their predecessors until we find the full region the value is live.
  while (!LiveInBlockWorklist.empty()) {
    BasicBlock *BB = LiveInBlockWorklist.pop_back_val();

    // The block really is live in here, insert it into the set.  If already in
    // the set, then it has already been processed.
    if (!LiveInBlocks.insert(BB).second)
      continue;

    // Since the value is live into BB, it is either defined in a predecessor or
    // live into it to.  Add the preds to the worklist unless they are a
    // defining block.
    for (BasicBlock *P : predecessors(BB)) {
      // The value is not live into a predecessor if it defines the value.
      if (DefBlocks.count(P))
        continue;

      // Otherwise it is, add to the worklist.
      LiveInBlockWorklist.push_back(P);
    }
  }
}

/// Queue a phi-node to be added to a basic-block for a specific Alloca.
///
/// Returns true if there wasn't already a phi-node for that variable
bool PromoteMem2Reg::QueuePhiNode(BasicBlock *BB, unsigned AllocaNo,
                                  unsigned &Version) {
  // Look up the basic-block in question.
  PHINode *&PN = NewPhiNodes[std::make_pair(BBNumbers[BB], AllocaNo)];

  // If the BB already has a phi node added for the i'th alloca then we're done!
  if (PN)
    return false;

  // Create a PhiNode using the dereferenced type... and add the phi-node to the
  // BasicBlock.
  PN = PHINode::Create(Allocas[AllocaNo]->getAllocatedType(), getNumPreds(BB),
                       Allocas[AllocaNo]->getName() + "." + Twine(Version++),
                       &BB->front());
  ++NumPHIInsert;
  PhiToAllocaMap[PN] = AllocaNo;
  return true;
}

/// Update the debug location of a phi. \p ApplyMergedLoc indicates whether to
/// create a merged location incorporating \p DL, or to set \p DL directly.
static void updateForIncomingValueLocation(PHINode *PN, DebugLoc DL,
                                           bool ApplyMergedLoc) {
  if (ApplyMergedLoc)
    PN->applyMergedLocation(PN->getDebugLoc(), DL);
  else
    PN->setDebugLoc(DL);
}

/// Recursively traverse the CFG of the function, renaming loads and
/// stores to the allocas which we are promoting.
///
/// IncomingVals indicates what value each Alloca contains on exit from the
/// predecessor block Pred.
void PromoteMem2Reg::RenamePass(BasicBlock *BB, BasicBlock *Pred,
                                RenamePassData::ValVector &IncomingVals,
                                RenamePassData::LocationVector &IncomingLocs,
                                std::vector<RenamePassData> &Worklist) {
  // Used to keep track of whether the mask used by a vp.store is the same
  // used by all the previous vp.stores.
  DenseMap<unsigned, std::pair<bool, Value *>> VPStoreMasks;

NextIteration:
  // If we are inserting any phi nodes into this BB, they will already be in the
  // block.
  if (PHINode *APN = dyn_cast<PHINode>(BB->begin())) {
    // If we have PHI nodes to update, compute the number of edges from Pred to
    // BB.
    if (PhiToAllocaMap.count(APN)) {
      // We want to be able to distinguish between PHI nodes being inserted by
      // this invocation of mem2reg from those phi nodes that already existed in
      // the IR before mem2reg was run.  We determine that APN is being inserted
      // because it is missing incoming edges.  All other PHI nodes being
      // inserted by this pass of mem2reg will have the same number of incoming
      // operands so far.  Remember this count.
      unsigned NewPHINumOperands = APN->getNumOperands();

      unsigned NumEdges = llvm::count(successors(Pred), BB);
      assert(NumEdges && "Must be at least one edge from Pred to BB!");

      // Add entries for all the phis.
      BasicBlock::iterator PNI = BB->begin();
      do {
        unsigned AllocaNo = PhiToAllocaMap[APN];

        // Update the location of the phi node.
        updateForIncomingValueLocation(APN, IncomingLocs[AllocaNo],
                                       APN->getNumIncomingValues() > 0);

        // Add N incoming values to the PHI node.
        for (unsigned i = 0; i != NumEdges; ++i)
          APN->addIncoming(IncomingVals[AllocaNo], Pred);

        // The currently active variable for this block is now the PHI.
        IncomingVals[AllocaNo] = APN;
        AllocaATInfo[AllocaNo].updateForNewPhi(APN, DIB);
        for (DbgVariableIntrinsic *DII : AllocaDbgUsers[AllocaNo])
          if (DII->isAddressOfVariable())
            ConvertDebugDeclareToDebugValue(DII, APN, DIB);

        // Get the next phi node.
        ++PNI;
        APN = dyn_cast<PHINode>(PNI);
        if (!APN)
          break;

        // Verify that it is missing entries.  If not, it is not being inserted
        // by this mem2reg invocation so we want to ignore it.
      } while (APN->getNumOperands() == NewPHINumOperands);
    }
  }

  // Don't revisit blocks.
  if (!Visited.insert(BB).second)
    return;

  for (BasicBlock::iterator II = BB->begin(); !II->isTerminator();) {
    Instruction *LI = &*II++; // get the instruction, increment iterator

    if (isa<LoadInst>(LI) || LI->isVPLoad()) {
      AllocaInst *Src = dyn_cast<AllocaInst>(LI->getOperand(0));
      if (!Src)
        continue;

      DenseMap<AllocaInst *, unsigned>::iterator AI = AllocaLookup.find(Src);
      if (AI == AllocaLookup.end())
        continue;

      Value *V = IncomingVals[AI->second];
      convertMetadataToAssumes(LI, V, SQ.DL, AC, &DT);

      // Anything using the load now uses the current value.
      LI->replaceAllUsesWith(V);
      LI->eraseFromParent();
    } else if (isa<StoreInst>(LI) || LI->isVPStore()) {
      // Delete this instruction and mark the name as the current holder of the
      // value
      AllocaInst *Dest = dyn_cast<AllocaInst>(LI->getOperand(1));
      if (!Dest)
        continue;

      DenseMap<AllocaInst *, unsigned>::iterator ai = AllocaLookup.find(Dest);
      if (ai == AllocaLookup.end())
        continue;

      // what value were we writing?
      unsigned AllocaNo = ai->second;
      if (!VPStoreMasks.count(AllocaNo))
        VPStoreMasks[AllocaNo] = std::make_pair(true, nullptr);

      bool AlwaysStoreWithSameMask;
      Value *ReferenceMask;
      std::tie(AlwaysStoreWithSameMask, ReferenceMask) = VPStoreMasks[AllocaNo];
      if (AlwaysStoreWithSameMask && LI->isVPStore()) {
        auto *VPStore = cast<VPIntrinsic>(LI);
        auto *VPMask = VPStore->getMaskParam();
        if (!ReferenceMask)
          // This is the first vp.store for this alloca
          VPStoreMasks[AllocaNo] = std::make_pair(true, VPMask);
        else
          AlwaysStoreWithSameMask = VPMask == ReferenceMask;

        if (!AlwaysStoreWithSameMask)
          VPStoreMasks[AllocaNo] = std::make_pair(false, nullptr);
      }

      if (LI->isVPStore() && !AlwaysStoreWithSameMask &&
          !isa<UndefValue>(IncomingVals[AllocaNo])) {
        IRBuilder<> Builder(LI);
        auto *VPStore = cast<VPIntrinsic>(LI);
        auto VPBuilder = VectorBuilder(cast<IRBuilderBase>(Builder));
        VPBuilder.setMask(VPStore->getMaskParam());
        VPBuilder.setEVL(VPStore->getVectorLengthParam());

        // Create the vp.select and store it in IncomingVals.
        Value *Cond = VPStore->getMaskParam();
        Value *True = VPStore->getMemoryDataParam();
        Value *False = IncomingVals[AllocaNo];
        auto *VPSelect = VPBuilder.createVectorInstruction(
            Instruction::Select, True->getType(), {Cond, True, False});

        IncomingVals[AllocaNo] = VPSelect;
      } else
        IncomingVals[AllocaNo] = LI->getOperand(0);

      // Record debuginfo for the store before removing it.
<<<<<<< HEAD
      IncomingLocs[AllocaNo] = LI->getDebugLoc();
      AllocaATInfo[AllocaNo].updateForDeletedStore(LI, DIB);
=======
      IncomingLocs[AllocaNo] = SI->getDebugLoc();
      AllocaATInfo[AllocaNo].updateForDeletedStore(SI, DIB,
                                                   &DbgAssignsToDelete);
>>>>>>> b54417a4
      for (DbgVariableIntrinsic *DII : AllocaDbgUsers[ai->second])
        if (DII->isAddressOfVariable())
          ConvertDebugDeclareToDebugValue(DII, LI, DIB);
      LI->eraseFromParent();
    }
  }

  // 'Recurse' to our successors.
  succ_iterator I = succ_begin(BB), E = succ_end(BB);
  if (I == E)
    return;

  // Keep track of the successors so we don't visit the same successor twice
  SmallPtrSet<BasicBlock *, 8> VisitedSuccs;

  // Handle the first successor without using the worklist.
  VisitedSuccs.insert(*I);
  Pred = BB;
  BB = *I;
  ++I;

  for (; I != E; ++I)
    if (VisitedSuccs.insert(*I).second)
      Worklist.emplace_back(*I, Pred, IncomingVals, IncomingLocs);

  goto NextIteration;
}

void llvm::PromoteMemToReg(ArrayRef<AllocaInst *> Allocas, DominatorTree &DT,
                           AssumptionCache *AC) {
  // If there is nothing to do, bail out...
  if (Allocas.empty())
    return;

  PromoteMem2Reg(Allocas, DT, AC).run();
}<|MERGE_RESOLUTION|>--- conflicted
+++ resolved
@@ -165,14 +165,9 @@
 
   /// Update assignment tracking debug info given for the to-be-deleted store
   /// \p ToDelete that stores to this alloca.
-<<<<<<< HEAD
-  void updateForDeletedStore(Instruction *ToDelete, DIBuilder &DIB) const {
+  void updateForDeletedStore(Instruction *ToDelete, DIBuilder &DIB,
+      SmallSet<DbgAssignIntrinsic *, 8> *DbgAssignsToDelete) const {
     assert(isa<StoreInst>(ToDelete) || ToDelete->isVPStore());
-=======
-  void updateForDeletedStore(
-      StoreInst *ToDelete, DIBuilder &DIB,
-      SmallSet<DbgAssignIntrinsic *, 8> *DbgAssignsToDelete) const {
->>>>>>> b54417a4
     // There's nothing to do if the alloca doesn't have any variables using
     // assignment tracking.
     if (DbgAssigns.empty())
@@ -511,18 +506,11 @@
 /// false there were some loads which were not dominated by the single store
 /// and thus must be phi-ed with undef. We fall back to the standard alloca
 /// promotion algorithm in that case.
-<<<<<<< HEAD
-static bool rewriteSingleStoreAlloca(AllocaInst *AI, AllocaInfo &Info,
-                                     LargeBlockInfo &LBI, const DataLayout &DL,
-                                     DominatorTree &DT, AssumptionCache *AC) {
-  Instruction *OnlyStore = Info.OnlyStore;
-=======
 static bool rewriteSingleStoreAlloca(
     AllocaInst *AI, AllocaInfo &Info, LargeBlockInfo &LBI, const DataLayout &DL,
     DominatorTree &DT, AssumptionCache *AC,
     SmallSet<DbgAssignIntrinsic *, 8> *DbgAssignsToDelete) {
-  StoreInst *OnlyStore = Info.OnlyStore;
->>>>>>> b54417a4
+  Instruction *OnlyStore = Info.OnlyStore;
   bool StoringGlobalVal = !isa<Instruction>(OnlyStore->getOperand(0));
   BasicBlock *StoreBB = OnlyStore->getParent();
   int StoreIndex = -1;
@@ -746,11 +734,7 @@
     Instruction *I = cast<Instruction>(AI->user_back());
     assert(isa<StoreInst>(I) || I->isVPStore());
     // Update assignment tracking info for the store we're going to delete.
-<<<<<<< HEAD
-    Info.AssignmentTracking.updateForDeletedStore(I, DIB);
-=======
-    Info.AssignmentTracking.updateForDeletedStore(SI, DIB, DbgAssignsToDelete);
->>>>>>> b54417a4
+    Info.AssignmentTracking.updateForDeletedStore(I, DIB, DbgAssignsToDelete);
     // Record debuginfo for the store before removing it.
     for (DbgVariableIntrinsic *DII : Info.DbgUsers) {
       if (DII->isAddressOfVariable()) {
@@ -1258,14 +1242,9 @@
         IncomingVals[AllocaNo] = LI->getOperand(0);
 
       // Record debuginfo for the store before removing it.
-<<<<<<< HEAD
       IncomingLocs[AllocaNo] = LI->getDebugLoc();
-      AllocaATInfo[AllocaNo].updateForDeletedStore(LI, DIB);
-=======
-      IncomingLocs[AllocaNo] = SI->getDebugLoc();
-      AllocaATInfo[AllocaNo].updateForDeletedStore(SI, DIB,
+      AllocaATInfo[AllocaNo].updateForDeletedStore(LI, DIB,
                                                    &DbgAssignsToDelete);
->>>>>>> b54417a4
       for (DbgVariableIntrinsic *DII : AllocaDbgUsers[ai->second])
         if (DII->isAddressOfVariable())
           ConvertDebugDeclareToDebugValue(DII, LI, DIB);

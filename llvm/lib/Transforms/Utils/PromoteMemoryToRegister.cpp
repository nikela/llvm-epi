//===- PromoteMemoryToRegister.cpp - Convert allocas to registers ---------===//
//
// Part of the LLVM Project, under the Apache License v2.0 with LLVM Exceptions.
// See https://llvm.org/LICENSE.txt for license information.
// SPDX-License-Identifier: Apache-2.0 WITH LLVM-exception
//
//===----------------------------------------------------------------------===//
//
// This file promotes memory references to be register references.  It promotes
// alloca instructions which only have loads and stores as uses.  An alloca is
// transformed by using iterated dominator frontiers to place PHI nodes, then
// traversing the function in depth-first order to rewrite loads and stores as
// appropriate.
//
//===----------------------------------------------------------------------===//

#include "llvm/ADT/ArrayRef.h"
#include "llvm/ADT/DenseMap.h"
#include "llvm/ADT/STLExtras.h"
#include "llvm/ADT/SmallPtrSet.h"
#include "llvm/ADT/SmallVector.h"
#include "llvm/ADT/Statistic.h"
#include "llvm/ADT/Twine.h"
#include "llvm/Analysis/AssumptionCache.h"
#include "llvm/Analysis/InstructionSimplify.h"
#include "llvm/Analysis/IteratedDominanceFrontier.h"
#include "llvm/Analysis/ValueTracking.h"
#include "llvm/IR/BasicBlock.h"
#include "llvm/IR/CFG.h"
#include "llvm/IR/Constant.h"
#include "llvm/IR/Constants.h"
#include "llvm/IR/DIBuilder.h"
#include "llvm/IR/DebugInfo.h"
#include "llvm/IR/Dominators.h"
#include "llvm/IR/Function.h"
#include "llvm/IR/InstrTypes.h"
#include "llvm/IR/Instruction.h"
#include "llvm/IR/Instructions.h"
#include "llvm/IR/IntrinsicInst.h"
#include "llvm/IR/Intrinsics.h"
#include "llvm/IR/LLVMContext.h"
#include "llvm/IR/Module.h"
#include "llvm/IR/Type.h"
#include "llvm/IR/User.h"
#include "llvm/IR/VectorBuilder.h"
#include "llvm/Support/Casting.h"
#include "llvm/Transforms/Utils/Local.h"
#include "llvm/Transforms/Utils/PromoteMemToReg.h"
#include <algorithm>
#include <cassert>
#include <iterator>
#include <utility>
#include <vector>

using namespace llvm;

#define DEBUG_TYPE "mem2reg"

STATISTIC(NumLocalPromoted, "Number of alloca's promoted within one block");
STATISTIC(NumSingleStore,   "Number of alloca's promoted with a single store");
STATISTIC(NumDeadAlloca,    "Number of dead alloca's removed");
STATISTIC(NumPHIInsert,     "Number of PHI nodes inserted");

bool llvm::isAllocaPromotable(const AllocaInst *AI) {
  // Check that all memory users are consistent: either they are only regular
  // loads/stores or only VP loads/stores. In the latter case, the VL operand
  // must be the same across all uses.
  const Instruction *FirstMemUser = nullptr;

  // Only allow direct and non-volatile loads and stores...
  for (const User *U : AI->users()) {
    if (const LoadInst *LI = dyn_cast<LoadInst>(U)) {
      // Note that atomic loads can be transformed; atomic semantics do
      // not have any meaning for a local alloca.
      if (LI->isVolatile() || LI->getType() != AI->getAllocatedType())
        return false;

      if (!FirstMemUser) { // First memory user
        FirstMemUser = LI;
        continue;
      }

      if (!isa<LoadInst>(FirstMemUser) && !isa<StoreInst>(FirstMemUser))
        return false;
    } else if (const StoreInst *SI = dyn_cast<StoreInst>(U)) {
      if (SI->getValueOperand() == AI ||
          SI->getValueOperand()->getType() != AI->getAllocatedType())
        return false; // Don't allow a store OF the AI, only INTO the AI.
      // Note that atomic stores can be transformed; atomic semantics do
      // not have any meaning for a local alloca.
      if (SI->isVolatile())
        return false;

      if (!FirstMemUser) { // First memory user
        FirstMemUser = SI;
        continue;
      }

      if (!isa<LoadInst>(FirstMemUser) && !isa<StoreInst>(FirstMemUser))
        return false;
    } else if (const IntrinsicInst *II = dyn_cast<IntrinsicInst>(U)) {
      if (!II->isLifetimeStartOrEnd() && !II->isDroppable()) {
        if (II->isVPLoad() || II->isVPStore()) {
          if (II->isVPLoad() && II->getType() != AI->getAllocatedType())
            return false;
          if (II->isVPStore() &&
              (II->getArgOperand(0) == AI ||
               II->getArgOperand(0)->getType() != AI->getAllocatedType()))
            // Don't allow a store OF the AI, only INTO the AI.
            return false;

          if (!FirstMemUser) {
            FirstMemUser = II;
            continue;
          }

          if (const auto *FirstVPII = dyn_cast<VPIntrinsic>(FirstMemUser)) {
            if (FirstVPII->isVPLoad() || FirstVPII->isVPStore()) {
              const auto *VPII = cast<VPIntrinsic>(II);
              if (FirstVPII->getVectorLengthParam() ==
                  VPII->getVectorLengthParam())
                continue;
            }
          }
        }

        return false;
      }
    } else if (const BitCastInst *BCI = dyn_cast<BitCastInst>(U)) {
      if (!onlyUsedByLifetimeMarkersOrDroppableInsts(BCI))
        return false;
    } else if (const GetElementPtrInst *GEPI = dyn_cast<GetElementPtrInst>(U)) {
      if (!GEPI->hasAllZeroIndices())
        return false;
      if (!onlyUsedByLifetimeMarkersOrDroppableInsts(GEPI))
        return false;
    } else if (const AddrSpaceCastInst *ASCI = dyn_cast<AddrSpaceCastInst>(U)) {
      if (!onlyUsedByLifetimeMarkers(ASCI))
        return false;
    } else {
      return false;
    }
  }

  return true;
}

namespace {

/// Helper for updating assignment tracking debug info when promoting allocas.
class AssignmentTrackingInfo {
  /// DbgAssignIntrinsics linked to the alloca with at most one per variable
  /// fragment. (i.e. not be a comprehensive set if there are multiple
  /// dbg.assigns for one variable fragment).
  SmallVector<DbgVariableIntrinsic *> DbgAssigns;

public:
  void init(AllocaInst *AI) {
    SmallSet<DebugVariable, 2> Vars;
    for (DbgAssignIntrinsic *DAI : at::getAssignmentMarkers(AI)) {
      if (Vars.insert(DebugVariable(DAI)).second)
        DbgAssigns.push_back(DAI);
    }
  }

  /// Update assignment tracking debug info given for the to-be-deleted store
  /// \p ToDelete that stores to this alloca.
  void updateForDeletedStore(Instruction *ToDelete, DIBuilder &DIB) const {
    assert(isa<StoreInst>(ToDelete) || ToDelete->isVPStore());
    // There's nothing to do if the alloca doesn't have any variables using
    // assignment tracking.
    if (DbgAssigns.empty()) {
      assert(at::getAssignmentMarkers(ToDelete).empty());
      return;
    }

    // Just leave dbg.assign intrinsics in place and remember that we've seen
    // one for each variable fragment.
    SmallSet<DebugVariable, 2> VarHasDbgAssignForStore;
    for (DbgAssignIntrinsic *DAI : at::getAssignmentMarkers(ToDelete))
      VarHasDbgAssignForStore.insert(DebugVariable(DAI));

    // It's possible for variables using assignment tracking to have no
    // dbg.assign linked to this store. These are variables in DbgAssigns that
    // are missing from VarHasDbgAssignForStore. Since there isn't a dbg.assign
    // to mark the assignment - and the store is going to be deleted - insert a
    // dbg.value to do that now. An untracked store may be either one that
    // cannot be represented using assignment tracking (non-const offset or
    // size) or one that is trackable but has had its DIAssignID attachment
    // dropped accidentally.
    for (auto *DAI : DbgAssigns) {
      if (VarHasDbgAssignForStore.contains(DebugVariable(DAI)))
        continue;
      ConvertDebugDeclareToDebugValue(DAI, ToDelete, DIB);
    }
  }

  /// Update assignment tracking debug info given for the newly inserted PHI \p
  /// NewPhi.
  void updateForNewPhi(PHINode *NewPhi, DIBuilder &DIB) const {
    // Regardless of the position of dbg.assigns relative to stores, the
    // incoming values into a new PHI should be the same for the (imaginary)
    // debug-phi.
    for (auto *DAI : DbgAssigns)
      ConvertDebugDeclareToDebugValue(DAI, NewPhi, DIB);
  }

  void clear() { DbgAssigns.clear(); }
  bool empty() { return DbgAssigns.empty(); }
};

struct AllocaInfo {
  using DbgUserVec = SmallVector<DbgVariableIntrinsic *, 1>;

  SmallVector<BasicBlock *, 32> DefiningBlocks;
  SmallVector<BasicBlock *, 32> UsingBlocks;

  Instruction *OnlyStore;
  BasicBlock *OnlyBlock;
  bool OnlyUsedInOneBlock;

  /// Debug users of the alloca - does not include dbg.assign intrinsics.
  DbgUserVec DbgUsers;
  /// Helper to update assignment tracking debug info.
  AssignmentTrackingInfo AssignmentTracking;

  void clear() {
    DefiningBlocks.clear();
    UsingBlocks.clear();
    OnlyStore = nullptr;
    OnlyBlock = nullptr;
    OnlyUsedInOneBlock = true;
    DbgUsers.clear();
    AssignmentTracking.clear();
  }

  /// Scan the uses of the specified alloca, filling in the AllocaInfo used
  /// by the rest of the pass to reason about the uses of this alloca.
  void AnalyzeAlloca(AllocaInst *AI) {
    clear();

    // As we scan the uses of the alloca instruction, keep track of stores,
    // and decide whether all of the loads and stores to the alloca are within
    // the same basic block.
    for (User *U : AI->users()) {
      Instruction *User = cast<Instruction>(U);

      if (isa<StoreInst>(User) || User->isVPStore()) {
        // Remember the basic blocks which define new values for the alloca
        DefiningBlocks.push_back(User->getParent());
        OnlyStore = User;
      } else if (isa<LoadInst>(User) || User->isVPLoad()) {
        // Otherwise it must be a load instruction, keep track of variable
        // reads.
        UsingBlocks.push_back(User->getParent());
      }

      if (OnlyUsedInOneBlock) {
        if (!OnlyBlock)
          OnlyBlock = User->getParent();
        else if (OnlyBlock != User->getParent())
          OnlyUsedInOneBlock = false;
      }
    }
    DbgUserVec AllDbgUsers;
    findDbgUsers(AllDbgUsers, AI);
    std::copy_if(AllDbgUsers.begin(), AllDbgUsers.end(),
                 std::back_inserter(DbgUsers), [](DbgVariableIntrinsic *DII) {
                   return !isa<DbgAssignIntrinsic>(DII);
                 });
    AssignmentTracking.init(AI);
  }
};

/// Data package used by RenamePass().
struct RenamePassData {
  using ValVector = std::vector<Value *>;
  using LocationVector = std::vector<DebugLoc>;

  RenamePassData(BasicBlock *B, BasicBlock *P, ValVector V, LocationVector L)
      : BB(B), Pred(P), Values(std::move(V)), Locations(std::move(L)) {}

  BasicBlock *BB;
  BasicBlock *Pred;
  ValVector Values;
  LocationVector Locations;
};

/// This assigns and keeps a per-bb relative ordering of load/store
/// instructions in the block that directly load or store an alloca.
///
/// This functionality is important because it avoids scanning large basic
/// blocks multiple times when promoting many allocas in the same block.
class LargeBlockInfo {
  /// For each instruction that we track, keep the index of the
  /// instruction.
  ///
  /// The index starts out as the number of the instruction from the start of
  /// the block.
  DenseMap<const Instruction *, unsigned> InstNumbers;

public:

  /// This code only looks at accesses to allocas.
  static bool isInterestingInstruction(const Instruction *I) {
    return (isa<LoadInst>(I) && isa<AllocaInst>(I->getOperand(0))) ||
           (isa<StoreInst>(I) && isa<AllocaInst>(I->getOperand(1))) ||
           (I->isVPLoad() && isa<AllocaInst>(I->getOperand(0))) ||
           (I->isVPStore() && isa<AllocaInst>(I->getOperand(1)));
  }

  /// Get or calculate the index of the specified instruction.
  unsigned getInstructionIndex(const Instruction *I) {
    assert(isInterestingInstruction(I) &&
           "Not a load/store to/from an alloca?");

    // If we already have this instruction number, return it.
    DenseMap<const Instruction *, unsigned>::iterator It = InstNumbers.find(I);
    if (It != InstNumbers.end())
      return It->second;

    // Scan the whole block to get the instruction.  This accumulates
    // information for every interesting instruction in the block, in order to
    // avoid gratuitus rescans.
    const BasicBlock *BB = I->getParent();
    unsigned InstNo = 0;
    for (const Instruction &BBI : *BB)
      if (isInterestingInstruction(&BBI))
        InstNumbers[&BBI] = InstNo++;
    It = InstNumbers.find(I);

    assert(It != InstNumbers.end() && "Didn't insert instruction?");
    return It->second;
  }

  void deleteValue(const Instruction *I) { InstNumbers.erase(I); }

  void clear() { InstNumbers.clear(); }
};

struct PromoteMem2Reg {
  /// The alloca instructions being promoted.
  std::vector<AllocaInst *> Allocas;

  DominatorTree &DT;
  DIBuilder DIB;

  /// A cache of @llvm.assume intrinsics used by SimplifyInstruction.
  AssumptionCache *AC;

  const SimplifyQuery SQ;

  /// Reverse mapping of Allocas.
  DenseMap<AllocaInst *, unsigned> AllocaLookup;

  /// The PhiNodes we're adding.
  ///
  /// That map is used to simplify some Phi nodes as we iterate over it, so
  /// it should have deterministic iterators.  We could use a MapVector, but
  /// since we already maintain a map from BasicBlock* to a stable numbering
  /// (BBNumbers), the DenseMap is more efficient (also supports removal).
  DenseMap<std::pair<unsigned, unsigned>, PHINode *> NewPhiNodes;

  /// For each PHI node, keep track of which entry in Allocas it corresponds
  /// to.
  DenseMap<PHINode *, unsigned> PhiToAllocaMap;

  /// For each alloca, we keep track of the dbg.declare intrinsic that
  /// describes it, if any, so that we can convert it to a dbg.value
  /// intrinsic if the alloca gets promoted.
  SmallVector<AllocaInfo::DbgUserVec, 8> AllocaDbgUsers;

  /// For each alloca, keep an instance of a helper class that gives us an easy
  /// way to update assignment tracking debug info if the alloca is promoted.
  SmallVector<AssignmentTrackingInfo, 8> AllocaATInfo;

  /// The set of basic blocks the renamer has already visited.
  SmallPtrSet<BasicBlock *, 16> Visited;

  /// Contains a stable numbering of basic blocks to avoid non-determinstic
  /// behavior.
  DenseMap<BasicBlock *, unsigned> BBNumbers;

  /// Lazily compute the number of predecessors a block has.
  DenseMap<const BasicBlock *, unsigned> BBNumPreds;

public:
  PromoteMem2Reg(ArrayRef<AllocaInst *> Allocas, DominatorTree &DT,
                 AssumptionCache *AC)
      : Allocas(Allocas.begin(), Allocas.end()), DT(DT),
        DIB(*DT.getRoot()->getParent()->getParent(), /*AllowUnresolved*/ false),
        AC(AC), SQ(DT.getRoot()->getParent()->getParent()->getDataLayout(),
                   nullptr, &DT, AC) {}

  void run();

private:
  void RemoveFromAllocasList(unsigned &AllocaIdx) {
    Allocas[AllocaIdx] = Allocas.back();
    Allocas.pop_back();
    --AllocaIdx;
  }

  unsigned getNumPreds(const BasicBlock *BB) {
    unsigned &NP = BBNumPreds[BB];
    if (NP == 0)
      NP = pred_size(BB) + 1;
    return NP - 1;
  }

  void ComputeLiveInBlocks(AllocaInst *AI, AllocaInfo &Info,
                           const SmallPtrSetImpl<BasicBlock *> &DefBlocks,
                           SmallPtrSetImpl<BasicBlock *> &LiveInBlocks);
  void RenamePass(BasicBlock *BB, BasicBlock *Pred,
                  RenamePassData::ValVector &IncVals,
                  RenamePassData::LocationVector &IncLocs,
                  std::vector<RenamePassData> &Worklist);
  bool QueuePhiNode(BasicBlock *BB, unsigned AllocaIdx, unsigned &Version);
};

} // end anonymous namespace

/// Given a LoadInst LI this adds assume(LI != null) after it.
static void addAssumeNonNull(AssumptionCache *AC, Instruction *LI) {
  Function *AssumeIntrinsic =
      Intrinsic::getDeclaration(LI->getModule(), Intrinsic::assume);
  ICmpInst *LoadNotNull = new ICmpInst(ICmpInst::ICMP_NE, LI,
                                       Constant::getNullValue(LI->getType()));
  LoadNotNull->insertAfter(LI);
  CallInst *CI = CallInst::Create(AssumeIntrinsic, {LoadNotNull});
  CI->insertAfter(LoadNotNull);
  AC->registerAssumption(cast<AssumeInst>(CI));
}

static void convertMetadataToAssumes(LoadInst *LI, Value *Val,
                                     const DataLayout &DL, AssumptionCache *AC,
                                     const DominatorTree *DT) {
  // If the load was marked as nonnull we don't want to lose
  // that information when we erase this Load. So we preserve
  // it with an assume.
  if (AC && LI->getMetadata(LLVMContext::MD_nonnull) &&
      !isKnownNonZero(Val, DL, 0, AC, LI, DT))
    addAssumeNonNull(AC, LI);
}

static void removeIntrinsicUsers(AllocaInst *AI) {
  // Knowing that this alloca is promotable, we know that it's safe to kill all
  // instructions except for load and store.

  for (Use &U : llvm::make_early_inc_range(AI->uses())) {
    Instruction *I = cast<Instruction>(U.getUser());
    if (isa<LoadInst>(I) || I->isVPLoad() || isa<StoreInst>(I) ||
        I->isVPStore())
      continue;

    // Drop the use of AI in droppable instructions.
    if (I->isDroppable()) {
      I->dropDroppableUse(U);
      continue;
    }

    if (!I->getType()->isVoidTy()) {
      // The only users of this bitcast/GEP instruction are lifetime intrinsics.
      // Follow the use/def chain to erase them now instead of leaving it for
      // dead code elimination later.
      for (Use &UU : llvm::make_early_inc_range(I->uses())) {
        Instruction *Inst = cast<Instruction>(UU.getUser());

        // Drop the use of I in droppable instructions.
        if (Inst->isDroppable()) {
          Inst->dropDroppableUse(UU);
          continue;
        }
        Inst->eraseFromParent();
      }
    }
    I->eraseFromParent();
  }
}

/// Rewrite as many loads as possible given a single store.
///
/// When there is only a single store, we can use the domtree to trivially
/// replace all of the dominated loads with the stored value. Do so, and return
/// true if this has successfully promoted the alloca entirely. If this returns
/// false there were some loads which were not dominated by the single store
/// and thus must be phi-ed with undef. We fall back to the standard alloca
/// promotion algorithm in that case.
static bool rewriteSingleStoreAlloca(AllocaInst *AI, AllocaInfo &Info,
                                     LargeBlockInfo &LBI, const DataLayout &DL,
                                     DominatorTree &DT, AssumptionCache *AC) {
  Instruction *OnlyStore = Info.OnlyStore;
  bool StoringGlobalVal = !isa<Instruction>(OnlyStore->getOperand(0));
  BasicBlock *StoreBB = OnlyStore->getParent();
  int StoreIndex = -1;

  // Clear out UsingBlocks.  We will reconstruct it here if needed.
  Info.UsingBlocks.clear();

  for (User *U : make_early_inc_range(AI->users())) {
    Instruction *UserInst = cast<Instruction>(U);
    if (UserInst == OnlyStore)
      continue;
    assert(isa<LoadInst>(UserInst) || UserInst->isVPLoad());
    Instruction *I = UserInst;

    // Okay, if we have a load from the alloca, we want to replace it with the
    // only value stored to the alloca.  We can do this if the value is
    // dominated by the store.  If not, we use the rest of the mem2reg machinery
    // to insert the phi nodes as needed.
    if (!StoringGlobalVal) { // Non-instructions are always dominated.
      if (I->getParent() == StoreBB) {
        // If we have a use that is in the same block as the store, compare the
        // indices of the two instructions to see which one came first.  If the
        // load came before the store, we can't handle it.
        if (StoreIndex == -1)
          StoreIndex = LBI.getInstructionIndex(OnlyStore);

        if (unsigned(StoreIndex) > LBI.getInstructionIndex(I)) {
          // Can't handle this load, bail out.
          Info.UsingBlocks.push_back(StoreBB);
          continue;
        }
      } else if (!DT.dominates(StoreBB, I->getParent())) {
        // If the load and store are in different blocks, use BB dominance to
        // check their relationships.  If the store doesn't dom the use, bail
        // out.
        Info.UsingBlocks.push_back(I->getParent());
        continue;
      }
    }

    // Otherwise, we *can* safely rewrite this load.
    Value *ReplVal = OnlyStore->getOperand(0);
    // If the replacement value is the load, this must occur in unreachable
    // code.
    if (ReplVal == I)
      ReplVal = PoisonValue::get(I->getType());

<<<<<<< HEAD
    // If the load was marked as nonnull we don't want to lose
    // that information when we erase this Load. So we preserve
    // it with an assume.
    if (AC && I->getMetadata(LLVMContext::MD_nonnull) &&
        !isKnownNonZero(ReplVal, DL, 0, AC, I, &DT))
      addAssumeNonNull(AC, I);

    I->replaceAllUsesWith(ReplVal);
    I->eraseFromParent();
    LBI.deleteValue(I);
=======
    convertMetadataToAssumes(LI, ReplVal, DL, AC, &DT);
    LI->replaceAllUsesWith(ReplVal);
    LI->eraseFromParent();
    LBI.deleteValue(LI);
>>>>>>> c51e5461
  }

  // Finally, after the scan, check to see if the store is all that is left.
  if (!Info.UsingBlocks.empty())
    return false; // If not, we'll have to fall back for the remainder.

  DIBuilder DIB(*AI->getModule(), /*AllowUnresolved*/ false);
  // Update assignment tracking info for the store we're going to delete.
  Info.AssignmentTracking.updateForDeletedStore(Info.OnlyStore, DIB);

  // Record debuginfo for the store and remove the declaration's
  // debuginfo.
  for (DbgVariableIntrinsic *DII : Info.DbgUsers) {
    if (DII->isAddressOfVariable()) {
      ConvertDebugDeclareToDebugValue(DII, Info.OnlyStore, DIB);
      DII->eraseFromParent();
    } else if (DII->getExpression()->startsWithDeref()) {
      DII->eraseFromParent();
    }
  }

  // Remove dbg.assigns linked to the alloca as these are now redundant.
  at::deleteAssignmentMarkers(AI);

  // Remove the (now dead) store and alloca.
  Info.OnlyStore->eraseFromParent();
  LBI.deleteValue(Info.OnlyStore);

  AI->eraseFromParent();
  return true;
}

/// Many allocas are only used within a single basic block.  If this is the
/// case, avoid traversing the CFG and inserting a lot of potentially useless
/// PHI nodes by just performing a single linear pass over the basic block
/// using the Alloca.
///
/// If we cannot promote this alloca (because it is read before it is written),
/// return false.  This is necessary in cases where, due to control flow, the
/// alloca is undefined only on some control flow paths.  e.g. code like
/// this is correct in LLVM IR:
///  // A is an alloca with no stores so far
///  for (...) {
///    int t = *A;
///    if (!first_iteration)
///      use(t);
///    *A = 42;
///  }
static bool promoteSingleBlockAlloca(AllocaInst *AI, const AllocaInfo &Info,
                                     LargeBlockInfo &LBI,
                                     const DataLayout &DL,
                                     DominatorTree &DT,
                                     AssumptionCache *AC) {
  // The trickiest case to handle is when we have large blocks. Because of this,
  // this code is optimized assuming that large blocks happen.  This does not
  // significantly pessimize the small block case.  This uses LargeBlockInfo to
  // make it efficient to get the index of various operations in the block.

  // Walk the use-def list of the alloca, getting the locations of all stores.
  using StoresByIndexTy = SmallVector<std::pair<unsigned, Instruction *>, 64>;
  StoresByIndexTy StoresByIndex;

  bool IsVP = false;
  for (User *U : AI->users()) {
    if (auto *I = dyn_cast<Instruction>(U))
      if (isa<StoreInst>(I) || I->isVPStore()) {
        // If the alloca is promotable, then all uses must be either VP or not.
        IsVP = I->isVPStore();
        StoresByIndex.push_back(std::make_pair(LBI.getInstructionIndex(I), I));
      }
  }

  // Sort the stores by their index, making it efficient to do a lookup with a
  // binary search.
  llvm::sort(StoresByIndex, less_first());

  // Change memory data parameter of each store instruction (except the first
  // one) with a merge between the previoulsy stored value and the new one.
  if (!StoresByIndex.empty() && IsVP) {
    auto *StoresByIndexIt = StoresByIndex.begin();
    auto *PreviousVPStore = cast<VPIntrinsic>(StoresByIndexIt->second);
    Value *VPMask = PreviousVPStore->getMaskParam();
    bool AlwaysUseSameMask = true;
    StoresByIndexIt++; // Skip first store
    while (StoresByIndexIt != StoresByIndex.end()) {
      auto *OldVPStore = cast<VPIntrinsic>(StoresByIndexIt->second);
      if (AlwaysUseSameMask) {
        if (OldVPStore->getMaskParam() == VPMask) {
          // Update pointers.
          PreviousVPStore = OldVPStore;
          StoresByIndexIt++;
          continue;
        }

        AlwaysUseSameMask = false;
      }
      IRBuilder<> Builder(OldVPStore);
      auto VPBuilder = VectorBuilder(cast<IRBuilderBase>(Builder));
      VPBuilder.setMask(OldVPStore->getMaskParam());
      VPBuilder.setEVL(OldVPStore->getVectorLengthParam());

      // First merge the two store values.
      Value *Cond = OldVPStore->getMaskParam();
      Value *True = OldVPStore->getMemoryDataParam();
      Value *False = PreviousVPStore->getMemoryDataParam();
      auto *VPSelect = VPBuilder.createVectorInstruction(
          Instruction::Select, True->getType(), {Cond, True, False});

      // Then create the new store.
      Value *StoreAddress = OldVPStore->getMemoryPointerParam();
      auto *NewVPStore = cast<Instruction>(VPBuilder.createVectorInstruction(
          Instruction::Store, nullptr, {VPSelect, StoreAddress}));

      // Finally, replace the old store with the new one.
      OldVPStore->eraseFromParent();
      LBI.deleteValue(OldVPStore);
      StoresByIndexIt->first = LBI.getInstructionIndex(NewVPStore);
      StoresByIndexIt->second = NewVPStore;

      // Update pointers.
      PreviousVPStore = cast<VPIntrinsic>(NewVPStore);
      StoresByIndexIt++;
    }
  }

  // Walk all of the loads from this alloca, replacing them with the nearest
  // store above them, if any.
  for (User *U : make_early_inc_range(AI->users())) {
    Instruction *I = dyn_cast<Instruction>(U);
    if (!I || (!isa<LoadInst>(I) && !I->isVPLoad()))
      continue;

    unsigned LoadIdx = LBI.getInstructionIndex(I);

    // Find the nearest store that has a lower index than this load.
    StoresByIndexTy::iterator It = llvm::lower_bound(
        StoresByIndex,
        std::make_pair(LoadIdx, static_cast<Instruction *>(nullptr)),
        less_first());
    Value *ReplVal;
    if (It == StoresByIndex.begin()) {
      if (StoresByIndex.empty())
        // If there are no stores, the load takes the undef value.
        ReplVal = UndefValue::get(I->getType());
      else
        // There is no store before this load, bail out (load may be affected
        // by the following stores - see main comment).
        return false;
    } else {
      // Otherwise, there was a store before this load, the load takes its
      // value.
      ReplVal = std::prev(It)->second->getOperand(0);
    }

<<<<<<< HEAD
    // Note, if the load was marked as nonnull we don't want to lose that
    // information when we erase it. So we preserve it with an assume.
    if (AC && I->getMetadata(LLVMContext::MD_nonnull) &&
        !isKnownNonZero(ReplVal, DL, 0, AC, I, &DT))
      addAssumeNonNull(AC, I);
=======
    convertMetadataToAssumes(LI, ReplVal, DL, AC, &DT);
>>>>>>> c51e5461

    // If the replacement value is the load, this must occur in unreachable
    // code.
    if (ReplVal == I)
      ReplVal = PoisonValue::get(I->getType());

    I->replaceAllUsesWith(ReplVal);
    I->eraseFromParent();
    LBI.deleteValue(I);
  }

  // Remove the (now dead) stores and alloca.
  DIBuilder DIB(*AI->getModule(), /*AllowUnresolved*/ false);
  while (!AI->use_empty()) {
    Instruction *I = cast<Instruction>(AI->user_back());
    assert(isa<StoreInst>(I) || I->isVPStore());
    // Update assignment tracking info for the store we're going to delete.
    Info.AssignmentTracking.updateForDeletedStore(I, DIB);
    // Record debuginfo for the store before removing it.
    for (DbgVariableIntrinsic *DII : Info.DbgUsers) {
      if (DII->isAddressOfVariable()) {
        ConvertDebugDeclareToDebugValue(DII, I, DIB);
      }
    }
    I->eraseFromParent();
    LBI.deleteValue(I);
  }

  // Remove dbg.assigns linked to the alloca as these are now redundant.
  at::deleteAssignmentMarkers(AI);
  AI->eraseFromParent();

  // The alloca's debuginfo can be removed as well.
  for (DbgVariableIntrinsic *DII : Info.DbgUsers)
    if (DII->isAddressOfVariable() || DII->getExpression()->startsWithDeref())
      DII->eraseFromParent();

  ++NumLocalPromoted;
  return true;
}

void PromoteMem2Reg::run() {
  Function &F = *DT.getRoot()->getParent();

  AllocaDbgUsers.resize(Allocas.size());
  AllocaATInfo.resize(Allocas.size());

  AllocaInfo Info;
  LargeBlockInfo LBI;
  ForwardIDFCalculator IDF(DT);

  for (unsigned AllocaNum = 0; AllocaNum != Allocas.size(); ++AllocaNum) {
    AllocaInst *AI = Allocas[AllocaNum];

    assert(isAllocaPromotable(AI) && "Cannot promote non-promotable alloca!");
    assert(AI->getParent()->getParent() == &F &&
           "All allocas should be in the same function, which is same as DF!");

    removeIntrinsicUsers(AI);

    if (AI->use_empty()) {
      // If there are no uses of the alloca, just delete it now.
      AI->eraseFromParent();

      // Remove the alloca from the Allocas list, since it has been processed
      RemoveFromAllocasList(AllocaNum);
      ++NumDeadAlloca;
      continue;
    }

    // Calculate the set of read and write-locations for each alloca.  This is
    // analogous to finding the 'uses' and 'definitions' of each variable.
    Info.AnalyzeAlloca(AI);

    // If there is only a single store to this value, replace any loads of
    // it that are directly dominated by the definition with the value stored.
    if (Info.DefiningBlocks.size() == 1) {
      if (rewriteSingleStoreAlloca(AI, Info, LBI, SQ.DL, DT, AC)) {
        // The alloca has been processed, move on.
        RemoveFromAllocasList(AllocaNum);
        ++NumSingleStore;
        continue;
      }
    }

    // If the alloca is only read and written in one basic block, just perform a
    // linear sweep over the block to eliminate it.
    if (Info.OnlyUsedInOneBlock &&
        promoteSingleBlockAlloca(AI, Info, LBI, SQ.DL, DT, AC)) {
      // The alloca has been processed, move on.
      RemoveFromAllocasList(AllocaNum);
      continue;
    }

    // If we haven't computed a numbering for the BB's in the function, do so
    // now.
    if (BBNumbers.empty()) {
      unsigned ID = 0;
      for (auto &BB : F)
        BBNumbers[&BB] = ID++;
    }

    // Remember the dbg.declare intrinsic describing this alloca, if any.
    if (!Info.DbgUsers.empty())
      AllocaDbgUsers[AllocaNum] = Info.DbgUsers;
    if (!Info.AssignmentTracking.empty())
      AllocaATInfo[AllocaNum] = Info.AssignmentTracking;

    // Keep the reverse mapping of the 'Allocas' array for the rename pass.
    AllocaLookup[Allocas[AllocaNum]] = AllocaNum;

    // Unique the set of defining blocks for efficient lookup.
    SmallPtrSet<BasicBlock *, 32> DefBlocks(Info.DefiningBlocks.begin(),
                                            Info.DefiningBlocks.end());

    // Determine which blocks the value is live in.  These are blocks which lead
    // to uses.
    SmallPtrSet<BasicBlock *, 32> LiveInBlocks;
    ComputeLiveInBlocks(AI, Info, DefBlocks, LiveInBlocks);

    // At this point, we're committed to promoting the alloca using IDF's, and
    // the standard SSA construction algorithm.  Determine which blocks need phi
    // nodes and see if we can optimize out some work by avoiding insertion of
    // dead phi nodes.
    IDF.setLiveInBlocks(LiveInBlocks);
    IDF.setDefiningBlocks(DefBlocks);
    SmallVector<BasicBlock *, 32> PHIBlocks;
    IDF.calculate(PHIBlocks);
    llvm::sort(PHIBlocks, [this](BasicBlock *A, BasicBlock *B) {
      return BBNumbers.find(A)->second < BBNumbers.find(B)->second;
    });

    unsigned CurrentVersion = 0;
    for (BasicBlock *BB : PHIBlocks)
      QueuePhiNode(BB, AllocaNum, CurrentVersion);
  }

  if (Allocas.empty())
    return; // All of the allocas must have been trivial!

  LBI.clear();

  // Set the incoming values for the basic block to be null values for all of
  // the alloca's.  We do this in case there is a load of a value that has not
  // been stored yet.  In this case, it will get this null value.
  RenamePassData::ValVector Values(Allocas.size());
  for (unsigned i = 0, e = Allocas.size(); i != e; ++i)
    Values[i] = UndefValue::get(Allocas[i]->getAllocatedType());

  // When handling debug info, treat all incoming values as if they have unknown
  // locations until proven otherwise.
  RenamePassData::LocationVector Locations(Allocas.size());

  // Walks all basic blocks in the function performing the SSA rename algorithm
  // and inserting the phi nodes we marked as necessary
  std::vector<RenamePassData> RenamePassWorkList;
  RenamePassWorkList.emplace_back(&F.front(), nullptr, std::move(Values),
                                  std::move(Locations));
  do {
    RenamePassData RPD = std::move(RenamePassWorkList.back());
    RenamePassWorkList.pop_back();
    // RenamePass may add new worklist entries.
    RenamePass(RPD.BB, RPD.Pred, RPD.Values, RPD.Locations, RenamePassWorkList);
  } while (!RenamePassWorkList.empty());

  // The renamer uses the Visited set to avoid infinite loops.  Clear it now.
  Visited.clear();

  // Remove the allocas themselves from the function.
  for (Instruction *A : Allocas) {
    // Remove dbg.assigns linked to the alloca as these are now redundant.
    at::deleteAssignmentMarkers(A);
    // If there are any uses of the alloca instructions left, they must be in
    // unreachable basic blocks that were not processed by walking the dominator
    // tree. Just delete the users now.
    if (!A->use_empty())
      A->replaceAllUsesWith(PoisonValue::get(A->getType()));
    A->eraseFromParent();
  }

  // Remove alloca's dbg.declare intrinsics from the function.
  for (auto &DbgUsers : AllocaDbgUsers) {
    for (auto *DII : DbgUsers)
      if (DII->isAddressOfVariable() || DII->getExpression()->startsWithDeref())
        DII->eraseFromParent();
  }

  // Loop over all of the PHI nodes and see if there are any that we can get
  // rid of because they merge all of the same incoming values.  This can
  // happen due to undef values coming into the PHI nodes.  This process is
  // iterative, because eliminating one PHI node can cause others to be removed.
  bool EliminatedAPHI = true;
  while (EliminatedAPHI) {
    EliminatedAPHI = false;

    // Iterating over NewPhiNodes is deterministic, so it is safe to try to
    // simplify and RAUW them as we go.  If it was not, we could add uses to
    // the values we replace with in a non-deterministic order, thus creating
    // non-deterministic def->use chains.
    for (DenseMap<std::pair<unsigned, unsigned>, PHINode *>::iterator
             I = NewPhiNodes.begin(),
             E = NewPhiNodes.end();
         I != E;) {
      PHINode *PN = I->second;

      // If this PHI node merges one value and/or undefs, get the value.
      if (Value *V = simplifyInstruction(PN, SQ)) {
        PN->replaceAllUsesWith(V);
        PN->eraseFromParent();
        NewPhiNodes.erase(I++);
        EliminatedAPHI = true;
        continue;
      }
      ++I;
    }
  }

  // At this point, the renamer has added entries to PHI nodes for all reachable
  // code.  Unfortunately, there may be unreachable blocks which the renamer
  // hasn't traversed.  If this is the case, the PHI nodes may not
  // have incoming values for all predecessors.  Loop over all PHI nodes we have
  // created, inserting undef values if they are missing any incoming values.
  for (DenseMap<std::pair<unsigned, unsigned>, PHINode *>::iterator
           I = NewPhiNodes.begin(),
           E = NewPhiNodes.end();
       I != E; ++I) {
    // We want to do this once per basic block.  As such, only process a block
    // when we find the PHI that is the first entry in the block.
    PHINode *SomePHI = I->second;
    BasicBlock *BB = SomePHI->getParent();
    if (&BB->front() != SomePHI)
      continue;

    // Only do work here if there the PHI nodes are missing incoming values.  We
    // know that all PHI nodes that were inserted in a block will have the same
    // number of incoming values, so we can just check any of them.
    if (SomePHI->getNumIncomingValues() == getNumPreds(BB))
      continue;

    // Get the preds for BB.
    SmallVector<BasicBlock *, 16> Preds(predecessors(BB));

    // Ok, now we know that all of the PHI nodes are missing entries for some
    // basic blocks.  Start by sorting the incoming predecessors for efficient
    // access.
    auto CompareBBNumbers = [this](BasicBlock *A, BasicBlock *B) {
      return BBNumbers.find(A)->second < BBNumbers.find(B)->second;
    };
    llvm::sort(Preds, CompareBBNumbers);

    // Now we loop through all BB's which have entries in SomePHI and remove
    // them from the Preds list.
    for (unsigned i = 0, e = SomePHI->getNumIncomingValues(); i != e; ++i) {
      // Do a log(n) search of the Preds list for the entry we want.
      SmallVectorImpl<BasicBlock *>::iterator EntIt = llvm::lower_bound(
          Preds, SomePHI->getIncomingBlock(i), CompareBBNumbers);
      assert(EntIt != Preds.end() && *EntIt == SomePHI->getIncomingBlock(i) &&
             "PHI node has entry for a block which is not a predecessor!");

      // Remove the entry
      Preds.erase(EntIt);
    }

    // At this point, the blocks left in the preds list must have dummy
    // entries inserted into every PHI nodes for the block.  Update all the phi
    // nodes in this block that we are inserting (there could be phis before
    // mem2reg runs).
    unsigned NumBadPreds = SomePHI->getNumIncomingValues();
    BasicBlock::iterator BBI = BB->begin();
    while ((SomePHI = dyn_cast<PHINode>(BBI++)) &&
           SomePHI->getNumIncomingValues() == NumBadPreds) {
      Value *UndefVal = UndefValue::get(SomePHI->getType());
      for (BasicBlock *Pred : Preds)
        SomePHI->addIncoming(UndefVal, Pred);
    }
  }

  NewPhiNodes.clear();
}

/// Determine which blocks the value is live in.
///
/// These are blocks which lead to uses.  Knowing this allows us to avoid
/// inserting PHI nodes into blocks which don't lead to uses (thus, the
/// inserted phi nodes would be dead).
void PromoteMem2Reg::ComputeLiveInBlocks(
    AllocaInst *AI, AllocaInfo &Info,
    const SmallPtrSetImpl<BasicBlock *> &DefBlocks,
    SmallPtrSetImpl<BasicBlock *> &LiveInBlocks) {
  // To determine liveness, we must iterate through the predecessors of blocks
  // where the def is live.  Blocks are added to the worklist if we need to
  // check their predecessors.  Start with all the using blocks.
  SmallVector<BasicBlock *, 64> LiveInBlockWorklist(Info.UsingBlocks.begin(),
                                                    Info.UsingBlocks.end());

  // If any of the using blocks is also a definition block, check to see if the
  // definition occurs before or after the use.  If it happens before the use,
  // the value isn't really live-in.
  for (unsigned i = 0, e = LiveInBlockWorklist.size(); i != e; ++i) {
    BasicBlock *BB = LiveInBlockWorklist[i];
    if (!DefBlocks.count(BB))
      continue;

    // Okay, this is a block that both uses and defines the value.  If the first
    // reference to the alloca is a def (store), then we know it isn't live-in.
    for (BasicBlock::iterator I = BB->begin();; ++I) {
      if (isa<StoreInst>(I) || I->isVPStore()) {
        if (I->getOperand(1) != AI)
          continue;

        // We found a store to the alloca before a load.  The alloca is not
        // actually live-in here.
        LiveInBlockWorklist[i] = LiveInBlockWorklist.back();
        LiveInBlockWorklist.pop_back();
        --i;
        --e;
        break;
      }

      if (isa<LoadInst>(I) || I->isVPLoad()) {
        // Okay, we found a load before a store to the alloca.  It is actually
        // live into this block.
        if (I->getOperand(0) == AI)
          break;
      }
    }
  }

  // Now that we have a set of blocks where the phi is live-in, recursively add
  // their predecessors until we find the full region the value is live.
  while (!LiveInBlockWorklist.empty()) {
    BasicBlock *BB = LiveInBlockWorklist.pop_back_val();

    // The block really is live in here, insert it into the set.  If already in
    // the set, then it has already been processed.
    if (!LiveInBlocks.insert(BB).second)
      continue;

    // Since the value is live into BB, it is either defined in a predecessor or
    // live into it to.  Add the preds to the worklist unless they are a
    // defining block.
    for (BasicBlock *P : predecessors(BB)) {
      // The value is not live into a predecessor if it defines the value.
      if (DefBlocks.count(P))
        continue;

      // Otherwise it is, add to the worklist.
      LiveInBlockWorklist.push_back(P);
    }
  }
}

/// Queue a phi-node to be added to a basic-block for a specific Alloca.
///
/// Returns true if there wasn't already a phi-node for that variable
bool PromoteMem2Reg::QueuePhiNode(BasicBlock *BB, unsigned AllocaNo,
                                  unsigned &Version) {
  // Look up the basic-block in question.
  PHINode *&PN = NewPhiNodes[std::make_pair(BBNumbers[BB], AllocaNo)];

  // If the BB already has a phi node added for the i'th alloca then we're done!
  if (PN)
    return false;

  // Create a PhiNode using the dereferenced type... and add the phi-node to the
  // BasicBlock.
  PN = PHINode::Create(Allocas[AllocaNo]->getAllocatedType(), getNumPreds(BB),
                       Allocas[AllocaNo]->getName() + "." + Twine(Version++),
                       &BB->front());
  ++NumPHIInsert;
  PhiToAllocaMap[PN] = AllocaNo;
  return true;
}

/// Update the debug location of a phi. \p ApplyMergedLoc indicates whether to
/// create a merged location incorporating \p DL, or to set \p DL directly.
static void updateForIncomingValueLocation(PHINode *PN, DebugLoc DL,
                                           bool ApplyMergedLoc) {
  if (ApplyMergedLoc)
    PN->applyMergedLocation(PN->getDebugLoc(), DL);
  else
    PN->setDebugLoc(DL);
}

/// Recursively traverse the CFG of the function, renaming loads and
/// stores to the allocas which we are promoting.
///
/// IncomingVals indicates what value each Alloca contains on exit from the
/// predecessor block Pred.
void PromoteMem2Reg::RenamePass(BasicBlock *BB, BasicBlock *Pred,
                                RenamePassData::ValVector &IncomingVals,
                                RenamePassData::LocationVector &IncomingLocs,
                                std::vector<RenamePassData> &Worklist) {
  // Used to keep track of whether the mask used by a vp.store is the same
  // used by all the previous vp.stores.
  DenseMap<unsigned, std::pair<bool, Value *>> VPStoreMasks;

NextIteration:
  // If we are inserting any phi nodes into this BB, they will already be in the
  // block.
  if (PHINode *APN = dyn_cast<PHINode>(BB->begin())) {
    // If we have PHI nodes to update, compute the number of edges from Pred to
    // BB.
    if (PhiToAllocaMap.count(APN)) {
      // We want to be able to distinguish between PHI nodes being inserted by
      // this invocation of mem2reg from those phi nodes that already existed in
      // the IR before mem2reg was run.  We determine that APN is being inserted
      // because it is missing incoming edges.  All other PHI nodes being
      // inserted by this pass of mem2reg will have the same number of incoming
      // operands so far.  Remember this count.
      unsigned NewPHINumOperands = APN->getNumOperands();

      unsigned NumEdges = llvm::count(successors(Pred), BB);
      assert(NumEdges && "Must be at least one edge from Pred to BB!");

      // Add entries for all the phis.
      BasicBlock::iterator PNI = BB->begin();
      do {
        unsigned AllocaNo = PhiToAllocaMap[APN];

        // Update the location of the phi node.
        updateForIncomingValueLocation(APN, IncomingLocs[AllocaNo],
                                       APN->getNumIncomingValues() > 0);

        // Add N incoming values to the PHI node.
        for (unsigned i = 0; i != NumEdges; ++i)
          APN->addIncoming(IncomingVals[AllocaNo], Pred);

        // The currently active variable for this block is now the PHI.
        IncomingVals[AllocaNo] = APN;
        AllocaATInfo[AllocaNo].updateForNewPhi(APN, DIB);
        for (DbgVariableIntrinsic *DII : AllocaDbgUsers[AllocaNo])
          if (DII->isAddressOfVariable())
            ConvertDebugDeclareToDebugValue(DII, APN, DIB);

        // Get the next phi node.
        ++PNI;
        APN = dyn_cast<PHINode>(PNI);
        if (!APN)
          break;

        // Verify that it is missing entries.  If not, it is not being inserted
        // by this mem2reg invocation so we want to ignore it.
      } while (APN->getNumOperands() == NewPHINumOperands);
    }
  }

  // Don't revisit blocks.
  if (!Visited.insert(BB).second)
    return;

  for (BasicBlock::iterator II = BB->begin(); !II->isTerminator();) {
    Instruction *I = &*II++; // get the instruction, increment iterator

    if (isa<LoadInst>(I) || I->isVPLoad()) {
      AllocaInst *Src = dyn_cast<AllocaInst>(I->getOperand(0));
      if (!Src)
        continue;

      DenseMap<AllocaInst *, unsigned>::iterator AI = AllocaLookup.find(Src);
      if (AI == AllocaLookup.end())
        continue;

      Value *V = IncomingVals[AI->second];
<<<<<<< HEAD

      // If the load was marked as nonnull we don't want to lose
      // that information when we erase this Load. So we preserve
      // it with an assume.
      if (AC && I->getMetadata(LLVMContext::MD_nonnull) &&
          !isKnownNonZero(V, SQ.DL, 0, AC, I, &DT))
        addAssumeNonNull(AC, I);
=======
      convertMetadataToAssumes(LI, V, SQ.DL, AC, &DT);
>>>>>>> c51e5461

      // Anything using the load now uses the current value.
      I->replaceAllUsesWith(V);
      I->eraseFromParent();
    } else if (isa<StoreInst>(I) || I->isVPStore()) {
      // Delete this instruction and mark the name as the current holder of the
      // value
      AllocaInst *Dest = dyn_cast<AllocaInst>(I->getOperand(1));
      if (!Dest)
        continue;

      DenseMap<AllocaInst *, unsigned>::iterator ai = AllocaLookup.find(Dest);
      if (ai == AllocaLookup.end())
        continue;

      // what value were we writing?
      unsigned AllocaNo = ai->second;
      if (!VPStoreMasks.count(AllocaNo))
        VPStoreMasks[AllocaNo] = std::make_pair(true, nullptr);

      bool AlwaysStoreWithSameMask;
      Value *ReferenceMask;
      std::tie(AlwaysStoreWithSameMask, ReferenceMask) = VPStoreMasks[AllocaNo];
      if (AlwaysStoreWithSameMask && I->isVPStore()) {
        auto *VPStore = cast<VPIntrinsic>(I);
        auto *VPMask = VPStore->getMaskParam();
        if (!ReferenceMask)
          // This is the first vp.store for this alloca
          VPStoreMasks[AllocaNo] = std::make_pair(true, VPMask);
        else
          AlwaysStoreWithSameMask = VPMask == ReferenceMask;

        if (!AlwaysStoreWithSameMask)
          VPStoreMasks[AllocaNo] = std::make_pair(false, nullptr);
      }

      if (I->isVPStore() && !AlwaysStoreWithSameMask &&
          !isa<UndefValue>(IncomingVals[AllocaNo])) {
        IRBuilder<> Builder(I);
        auto *VPStore = cast<VPIntrinsic>(I);
        auto VPBuilder = VectorBuilder(cast<IRBuilderBase>(Builder));
        VPBuilder.setMask(VPStore->getMaskParam());
        VPBuilder.setEVL(VPStore->getVectorLengthParam());

        // Create the vp.select and store it in IncomingVals.
        Value *Cond = VPStore->getMaskParam();
        Value *True = VPStore->getMemoryDataParam();
        Value *False = IncomingVals[AllocaNo];
        auto *VPSelect = VPBuilder.createVectorInstruction(
            Instruction::Select, True->getType(), {Cond, True, False});

        IncomingVals[AllocaNo] = VPSelect;
      } else
        IncomingVals[AllocaNo] = I->getOperand(0);

      // Record debuginfo for the store before removing it.
      IncomingLocs[AllocaNo] = I->getDebugLoc();
      AllocaATInfo[AllocaNo].updateForDeletedStore(I, DIB);
      for (DbgVariableIntrinsic *DII : AllocaDbgUsers[ai->second])
        if (DII->isAddressOfVariable())
          ConvertDebugDeclareToDebugValue(DII, I, DIB);
      I->eraseFromParent();
    }
  }

  // 'Recurse' to our successors.
  succ_iterator I = succ_begin(BB), E = succ_end(BB);
  if (I == E)
    return;

  // Keep track of the successors so we don't visit the same successor twice
  SmallPtrSet<BasicBlock *, 8> VisitedSuccs;

  // Handle the first successor without using the worklist.
  VisitedSuccs.insert(*I);
  Pred = BB;
  BB = *I;
  ++I;

  for (; I != E; ++I)
    if (VisitedSuccs.insert(*I).second)
      Worklist.emplace_back(*I, Pred, IncomingVals, IncomingLocs);

  goto NextIteration;
}

void llvm::PromoteMemToReg(ArrayRef<AllocaInst *> Allocas, DominatorTree &DT,
                           AssumptionCache *AC) {
  // If there is nothing to do, bail out...
  if (Allocas.empty())
    return;

  PromoteMem2Reg(Allocas, DT, AC).run();
}<|MERGE_RESOLUTION|>--- conflicted
+++ resolved
@@ -432,7 +432,7 @@
   AC->registerAssumption(cast<AssumeInst>(CI));
 }
 
-static void convertMetadataToAssumes(LoadInst *LI, Value *Val,
+static void convertMetadataToAssumes(Instruction *LI, Value *Val,
                                      const DataLayout &DL, AssumptionCache *AC,
                                      const DominatorTree *DT) {
   // If the load was marked as nonnull we don't want to lose
@@ -502,30 +502,30 @@
     if (UserInst == OnlyStore)
       continue;
     assert(isa<LoadInst>(UserInst) || UserInst->isVPLoad());
-    Instruction *I = UserInst;
+    Instruction *LI = UserInst;
 
     // Okay, if we have a load from the alloca, we want to replace it with the
     // only value stored to the alloca.  We can do this if the value is
     // dominated by the store.  If not, we use the rest of the mem2reg machinery
     // to insert the phi nodes as needed.
     if (!StoringGlobalVal) { // Non-instructions are always dominated.
-      if (I->getParent() == StoreBB) {
+      if (LI->getParent() == StoreBB) {
         // If we have a use that is in the same block as the store, compare the
         // indices of the two instructions to see which one came first.  If the
         // load came before the store, we can't handle it.
         if (StoreIndex == -1)
           StoreIndex = LBI.getInstructionIndex(OnlyStore);
 
-        if (unsigned(StoreIndex) > LBI.getInstructionIndex(I)) {
+        if (unsigned(StoreIndex) > LBI.getInstructionIndex(LI)) {
           // Can't handle this load, bail out.
           Info.UsingBlocks.push_back(StoreBB);
           continue;
         }
-      } else if (!DT.dominates(StoreBB, I->getParent())) {
+      } else if (!DT.dominates(StoreBB, LI->getParent())) {
         // If the load and store are in different blocks, use BB dominance to
         // check their relationships.  If the store doesn't dom the use, bail
         // out.
-        Info.UsingBlocks.push_back(I->getParent());
+        Info.UsingBlocks.push_back(LI->getParent());
         continue;
       }
     }
@@ -534,26 +534,13 @@
     Value *ReplVal = OnlyStore->getOperand(0);
     // If the replacement value is the load, this must occur in unreachable
     // code.
-    if (ReplVal == I)
-      ReplVal = PoisonValue::get(I->getType());
-
-<<<<<<< HEAD
-    // If the load was marked as nonnull we don't want to lose
-    // that information when we erase this Load. So we preserve
-    // it with an assume.
-    if (AC && I->getMetadata(LLVMContext::MD_nonnull) &&
-        !isKnownNonZero(ReplVal, DL, 0, AC, I, &DT))
-      addAssumeNonNull(AC, I);
-
-    I->replaceAllUsesWith(ReplVal);
-    I->eraseFromParent();
-    LBI.deleteValue(I);
-=======
+    if (ReplVal == LI)
+      ReplVal = PoisonValue::get(LI->getType());
+
     convertMetadataToAssumes(LI, ReplVal, DL, AC, &DT);
     LI->replaceAllUsesWith(ReplVal);
     LI->eraseFromParent();
     LBI.deleteValue(LI);
->>>>>>> c51e5461
   }
 
   // Finally, after the scan, check to see if the store is all that is left.
@@ -682,11 +669,11 @@
   // Walk all of the loads from this alloca, replacing them with the nearest
   // store above them, if any.
   for (User *U : make_early_inc_range(AI->users())) {
-    Instruction *I = dyn_cast<Instruction>(U);
-    if (!I || (!isa<LoadInst>(I) && !I->isVPLoad()))
+    Instruction *LI = dyn_cast<Instruction>(U);
+    if (!LI || (!isa<LoadInst>(LI) && !LI->isVPLoad()))
       continue;
 
-    unsigned LoadIdx = LBI.getInstructionIndex(I);
+    unsigned LoadIdx = LBI.getInstructionIndex(LI);
 
     // Find the nearest store that has a lower index than this load.
     StoresByIndexTy::iterator It = llvm::lower_bound(
@@ -697,7 +684,7 @@
     if (It == StoresByIndex.begin()) {
       if (StoresByIndex.empty())
         // If there are no stores, the load takes the undef value.
-        ReplVal = UndefValue::get(I->getType());
+        ReplVal = UndefValue::get(LI->getType());
       else
         // There is no store before this load, bail out (load may be affected
         // by the following stores - see main comment).
@@ -708,24 +695,16 @@
       ReplVal = std::prev(It)->second->getOperand(0);
     }
 
-<<<<<<< HEAD
-    // Note, if the load was marked as nonnull we don't want to lose that
-    // information when we erase it. So we preserve it with an assume.
-    if (AC && I->getMetadata(LLVMContext::MD_nonnull) &&
-        !isKnownNonZero(ReplVal, DL, 0, AC, I, &DT))
-      addAssumeNonNull(AC, I);
-=======
     convertMetadataToAssumes(LI, ReplVal, DL, AC, &DT);
->>>>>>> c51e5461
 
     // If the replacement value is the load, this must occur in unreachable
     // code.
-    if (ReplVal == I)
-      ReplVal = PoisonValue::get(I->getType());
-
-    I->replaceAllUsesWith(ReplVal);
-    I->eraseFromParent();
-    LBI.deleteValue(I);
+    if (ReplVal == LI)
+      ReplVal = PoisonValue::get(LI->getType());
+
+    LI->replaceAllUsesWith(ReplVal);
+    LI->eraseFromParent();
+    LBI.deleteValue(LI);
   }
 
   // Remove the (now dead) stores and alloca.
@@ -1169,10 +1148,10 @@
     return;
 
   for (BasicBlock::iterator II = BB->begin(); !II->isTerminator();) {
-    Instruction *I = &*II++; // get the instruction, increment iterator
-
-    if (isa<LoadInst>(I) || I->isVPLoad()) {
-      AllocaInst *Src = dyn_cast<AllocaInst>(I->getOperand(0));
+    Instruction *LI = &*II++; // get the instruction, increment iterator
+
+    if (isa<LoadInst>(LI) || LI->isVPLoad()) {
+      AllocaInst *Src = dyn_cast<AllocaInst>(LI->getOperand(0));
       if (!Src)
         continue;
 
@@ -1181,25 +1160,15 @@
         continue;
 
       Value *V = IncomingVals[AI->second];
-<<<<<<< HEAD
-
-      // If the load was marked as nonnull we don't want to lose
-      // that information when we erase this Load. So we preserve
-      // it with an assume.
-      if (AC && I->getMetadata(LLVMContext::MD_nonnull) &&
-          !isKnownNonZero(V, SQ.DL, 0, AC, I, &DT))
-        addAssumeNonNull(AC, I);
-=======
       convertMetadataToAssumes(LI, V, SQ.DL, AC, &DT);
->>>>>>> c51e5461
 
       // Anything using the load now uses the current value.
-      I->replaceAllUsesWith(V);
-      I->eraseFromParent();
-    } else if (isa<StoreInst>(I) || I->isVPStore()) {
+      LI->replaceAllUsesWith(V);
+      LI->eraseFromParent();
+    } else if (isa<StoreInst>(LI) || LI->isVPStore()) {
       // Delete this instruction and mark the name as the current holder of the
       // value
-      AllocaInst *Dest = dyn_cast<AllocaInst>(I->getOperand(1));
+      AllocaInst *Dest = dyn_cast<AllocaInst>(LI->getOperand(1));
       if (!Dest)
         continue;
 
@@ -1215,8 +1184,8 @@
       bool AlwaysStoreWithSameMask;
       Value *ReferenceMask;
       std::tie(AlwaysStoreWithSameMask, ReferenceMask) = VPStoreMasks[AllocaNo];
-      if (AlwaysStoreWithSameMask && I->isVPStore()) {
-        auto *VPStore = cast<VPIntrinsic>(I);
+      if (AlwaysStoreWithSameMask && LI->isVPStore()) {
+        auto *VPStore = cast<VPIntrinsic>(LI);
         auto *VPMask = VPStore->getMaskParam();
         if (!ReferenceMask)
           // This is the first vp.store for this alloca
@@ -1228,10 +1197,10 @@
           VPStoreMasks[AllocaNo] = std::make_pair(false, nullptr);
       }
 
-      if (I->isVPStore() && !AlwaysStoreWithSameMask &&
+      if (LI->isVPStore() && !AlwaysStoreWithSameMask &&
           !isa<UndefValue>(IncomingVals[AllocaNo])) {
-        IRBuilder<> Builder(I);
-        auto *VPStore = cast<VPIntrinsic>(I);
+        IRBuilder<> Builder(LI);
+        auto *VPStore = cast<VPIntrinsic>(LI);
         auto VPBuilder = VectorBuilder(cast<IRBuilderBase>(Builder));
         VPBuilder.setMask(VPStore->getMaskParam());
         VPBuilder.setEVL(VPStore->getVectorLengthParam());
@@ -1245,15 +1214,15 @@
 
         IncomingVals[AllocaNo] = VPSelect;
       } else
-        IncomingVals[AllocaNo] = I->getOperand(0);
+        IncomingVals[AllocaNo] = LI->getOperand(0);
 
       // Record debuginfo for the store before removing it.
-      IncomingLocs[AllocaNo] = I->getDebugLoc();
-      AllocaATInfo[AllocaNo].updateForDeletedStore(I, DIB);
+      IncomingLocs[AllocaNo] = LI->getDebugLoc();
+      AllocaATInfo[AllocaNo].updateForDeletedStore(LI, DIB);
       for (DbgVariableIntrinsic *DII : AllocaDbgUsers[ai->second])
         if (DII->isAddressOfVariable())
-          ConvertDebugDeclareToDebugValue(DII, I, DIB);
-      I->eraseFromParent();
+          ConvertDebugDeclareToDebugValue(DII, LI, DIB);
+      LI->eraseFromParent();
     }
   }
 

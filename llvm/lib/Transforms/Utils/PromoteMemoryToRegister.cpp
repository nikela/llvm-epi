--- conflicted
+++ resolved
@@ -1168,15 +1168,9 @@
         addAssumeNonNull(AC, I);
 
       // Anything using the load now uses the current value.
-<<<<<<< HEAD
       I->replaceAllUsesWith(V);
-      BB->getInstList().erase(I);
+      I->eraseFromParent();
     } else if (isa<StoreInst>(I) || I->isVPStore()) {
-=======
-      LI->replaceAllUsesWith(V);
-      LI->eraseFromParent();
-    } else if (StoreInst *SI = dyn_cast<StoreInst>(I)) {
->>>>>>> 8bcbf3cb
       // Delete this instruction and mark the name as the current holder of the
       // value
       AllocaInst *Dest = dyn_cast<AllocaInst>(I->getOperand(1));
@@ -1232,13 +1226,8 @@
       AllocaATInfo[AllocaNo].updateForDeletedStore(I, DIB);
       for (DbgVariableIntrinsic *DII : AllocaDbgUsers[ai->second])
         if (DII->isAddressOfVariable())
-<<<<<<< HEAD
           ConvertDebugDeclareToDebugValue(DII, I, DIB);
-      BB->getInstList().erase(I);
-=======
-          ConvertDebugDeclareToDebugValue(DII, SI, DIB);
-      SI->eraseFromParent();
->>>>>>> 8bcbf3cb
+      I->eraseFromParent();
     }
   }
 

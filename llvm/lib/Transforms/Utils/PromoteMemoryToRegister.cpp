--- conflicted
+++ resolved
@@ -165,7 +165,8 @@
 
   /// Update assignment tracking debug info given for the to-be-deleted store
   /// \p ToDelete that stores to this alloca.
-  void updateForDeletedStore(StoreInst *ToDelete, DIBuilder &DIB) const {
+  void updateForDeletedStore(Instruction *ToDelete, DIBuilder &DIB) const {
+    assert(isa<StoreInst>(ToDelete) || ToDelete->isVPStore());
     // There's nothing to do if the alloca doesn't have any variables using
     // assignment tracking.
     if (DbgAssigns.empty()) {
@@ -549,12 +550,7 @@
   // debuginfo.
   for (DbgVariableIntrinsic *DII : Info.DbgUsers) {
     if (DII->isAddressOfVariable()) {
-<<<<<<< HEAD
-      DIBuilder DIB(*AI->getModule(), /*AllowUnresolved*/ false);
-      ConvertDebugDeclareToDebugValue(DII, OnlyStore, DIB);
-=======
       ConvertDebugDeclareToDebugValue(DII, Info.OnlyStore, DIB);
->>>>>>> ea43742e
       DII->eraseFromParent();
     } else if (DII->getExpression()->startsWithDeref()) {
       DII->eraseFromParent();
@@ -713,23 +709,14 @@
   // Remove the (now dead) stores and alloca.
   DIBuilder DIB(*AI->getModule(), /*AllowUnresolved*/ false);
   while (!AI->use_empty()) {
-<<<<<<< HEAD
     Instruction *I = cast<Instruction>(AI->user_back());
     assert(isa<StoreInst>(I) || I->isVPStore());
+    // Update assignment tracking info for the store we're going to delete.
+    Info.AssignmentTracking.updateForDeletedStore(I, DIB);
     // Record debuginfo for the store before removing it.
     for (DbgVariableIntrinsic *DII : Info.DbgUsers) {
       if (DII->isAddressOfVariable()) {
-        DIBuilder DIB(*AI->getModule(), /*AllowUnresolved*/ false);
         ConvertDebugDeclareToDebugValue(DII, I, DIB);
-=======
-    StoreInst *SI = cast<StoreInst>(AI->user_back());
-    // Update assignment tracking info for the store we're going to delete.
-    Info.AssignmentTracking.updateForDeletedStore(SI, DIB);
-    // Record debuginfo for the store before removing it.
-    for (DbgVariableIntrinsic *DII : Info.DbgUsers) {
-      if (DII->isAddressOfVariable()) {
-        ConvertDebugDeclareToDebugValue(DII, SI, DIB);
->>>>>>> ea43742e
       }
     }
     I->eraseFromParent();
@@ -1235,12 +1222,8 @@
         IncomingVals[AllocaNo] = I->getOperand(0);
 
       // Record debuginfo for the store before removing it.
-<<<<<<< HEAD
       IncomingLocs[AllocaNo] = I->getDebugLoc();
-=======
-      IncomingLocs[AllocaNo] = SI->getDebugLoc();
-      AllocaATInfo[AllocaNo].updateForDeletedStore(SI, DIB);
->>>>>>> ea43742e
+      AllocaATInfo[AllocaNo].updateForDeletedStore(I, DIB);
       for (DbgVariableIntrinsic *DII : AllocaDbgUsers[ai->second])
         if (DII->isAddressOfVariable())
           ConvertDebugDeclareToDebugValue(DII, I, DIB);

--- conflicted
+++ resolved
@@ -110,12 +110,9 @@
 
     // Phi-like VPValues. Need to be kept together.
     VPVBlendSC,
-<<<<<<< HEAD
     VPVPredicatedBlendSC,
-=======
     VPVPredInstPHI,
     // Header-phi recipes. Need to be kept together.
->>>>>>> d3e22fcb
     VPVCanonicalIVPHISC,
     VPVActiveLaneMaskPHISC,
     VPVFirstOrderRecurrencePHISC,
@@ -381,12 +378,9 @@
 
     // Phi-like recipes. Need to be kept together.
     VPBlendSC,
-<<<<<<< HEAD
     VPPredicatedBlendSC,
-=======
     VPPredInstPHISC,
     // Header-phi recipes. Need to be kept together.
->>>>>>> d3e22fcb
     VPCanonicalIVPHISC,
     VPActiveLaneMaskPHISC,
     VPFirstOrderRecurrencePHISC,

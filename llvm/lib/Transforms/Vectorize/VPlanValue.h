--- conflicted
+++ resolved
@@ -95,13 +95,9 @@
     VPVWidenCallSC,
     VPVWidenGEPSC,
     VPVWidenSelectSC,
-<<<<<<< HEAD
-    VPVWidenGEPSC,
     VPPredicatedMemoryInstructionSC,
     VPWidenEVLSC,
     VPWidenEVLMaskSC,
-=======
->>>>>>> 3f3d2fae
   };
 
   VPValue(Value *UV = nullptr, VPDef *Def = nullptr)

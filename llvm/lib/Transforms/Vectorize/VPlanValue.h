//===- VPlanValue.h - Represent Values in Vectorizer Plan -----------------===//
//
// Part of the LLVM Project, under the Apache License v2.0 with LLVM Exceptions.
// See https://llvm.org/LICENSE.txt for license information.
// SPDX-License-Identifier: Apache-2.0 WITH LLVM-exception
//
//===----------------------------------------------------------------------===//
///
/// \file
/// This file contains the declarations of the entities induced by Vectorization
/// Plans, e.g. the instructions the VPlan intends to generate if executed.
/// VPlan models the following entities:
/// VPValue   VPUser   VPDef
///    |        |
///   VPInstruction
/// These are documented in docs/VectorizationPlan.rst.
///
//===----------------------------------------------------------------------===//

#ifndef LLVM_TRANSFORMS_VECTORIZE_VPLAN_VALUE_H
#define LLVM_TRANSFORMS_VECTORIZE_VPLAN_VALUE_H

#include "llvm/ADT/DenseMap.h"
#include "llvm/ADT/STLExtras.h"
#include "llvm/ADT/SmallVector.h"
#include "llvm/ADT/TinyPtrVector.h"
#include "llvm/ADT/iterator_range.h"

namespace llvm {

// Forward declarations.
class raw_ostream;
class Value;
class VPDef;
class VPSlotTracker;
class VPUser;
class VPRecipeBase;
class VPWidenMemoryInstructionRecipe;
class VPPredicatedWidenMemoryInstructionRecipe;

// This is the base class of the VPlan Def/Use graph, used for modeling the data
// flow into, within and out of the VPlan. VPValues can stand for live-ins
// coming from the input IR, instructions which VPlan will generate if executed
// and live-outs which the VPlan will need to fix accordingly.
class VPValue {
  friend class VPBuilder;
  friend class VPDef;
  friend class VPInstruction;
  friend struct VPlanTransforms;
  friend class VPBasicBlock;
  friend class VPInterleavedAccessInfo;
  friend class VPSlotTracker;
  friend class VPRecipeBase;
  friend class VPWidenMemoryInstructionRecipe;
  friend class VPPredicatedWidenMemoryInstructionRecipe;

  const unsigned char SubclassID; ///< Subclass identifier (for isa/dyn_cast).

  SmallVector<VPUser *, 1> Users;

protected:
  // Hold the underlying Value, if any, attached to this VPValue.
  Value *UnderlyingVal;

  /// Pointer to the VPDef that defines this VPValue. If it is nullptr, the
  /// VPValue is not defined by any recipe modeled in VPlan.
  VPDef *Def;

  VPValue(const unsigned char SC, Value *UV = nullptr, VPDef *Def = nullptr);

  // DESIGN PRINCIPLE: Access to the underlying IR must be strictly limited to
  // the front-end and back-end of VPlan so that the middle-end is as
  // independent as possible of the underlying IR. We grant access to the
  // underlying IR using friendship. In that way, we should be able to use VPlan
  // for multiple underlying IRs (Polly?) by providing a new VPlan front-end,
  // back-end and analysis information for the new IR.

  // Set \p Val as the underlying Value of this VPValue.
  void setUnderlyingValue(Value *Val) {
    assert(!UnderlyingVal && "Underlying Value is already set.");
    UnderlyingVal = Val;
  }

public:
  /// Return the underlying Value attached to this VPValue.
  Value *getUnderlyingValue() { return UnderlyingVal; }
  const Value *getUnderlyingValue() const { return UnderlyingVal; }

  /// An enumeration for keeping track of the concrete subclass of VPValue that
  /// are actually instantiated. Values of this enumeration are kept in the
  /// SubclassID field of the VPValue objects. They are used for concrete
  /// type identification.
  enum {
    VPValueSC,
    VPVInstructionSC,
    VPVMemoryInstructionSC,
    VPVPredicatedMemoryInstructionSC,
    VPVPredicatedWidenSC,
    VPVReductionSC,
    VPVReplicateSC,
    VPVWidenSC,
    VPVWidenCallSC,
<<<<<<< HEAD
    VPVWidenEVLSC,
=======
    VPVWidenCanonicalIVSC,
>>>>>>> f3a63dd9
    VPVWidenGEPSC,
    VPVWidenSelectSC,
    VPVWidenEVLMaskSC,

    // Phi-like VPValues. Need to be kept together.
    VPVBlendSC,
    VPVFirstOrderRecurrencePHISC,
    VPVPredicatedFirstOrderRecurrencePHISC,
    VPVEVLPHISC,
    VPVWidenPHISC,
    VPVWidenIntOrFpInductionSC,
    VPVPredInstPHI,
    VPVReductionPHISC,
  };

  VPValue(Value *UV = nullptr, VPDef *Def = nullptr)
      : VPValue(VPValueSC, UV, Def) {}
  VPValue(const VPValue &) = delete;
  VPValue &operator=(const VPValue &) = delete;

  virtual ~VPValue();

  /// \return an ID for the concrete type of this object.
  /// This is used to implement the classof checks. This should not be used
  /// for any other purpose, as the values may change as LLVM evolves.
  unsigned getVPValueID() const { return SubclassID; }

#if !defined(NDEBUG) || defined(LLVM_ENABLE_DUMP)
  void printAsOperand(raw_ostream &OS, VPSlotTracker &Tracker) const;
  void print(raw_ostream &OS, VPSlotTracker &Tracker) const;

  /// Dump the value to stderr (for debugging).
  void dump() const;
#endif

  unsigned getNumUsers() const { return Users.size(); }
  void addUser(VPUser &User) { Users.push_back(&User); }

  /// Remove a single \p User from the list of users.
  void removeUser(VPUser &User) {
    bool Found = false;
    // The same user can be added multiple times, e.g. because the same VPValue
    // is used twice by the same VPUser. Remove a single one.
    erase_if(Users, [&User, &Found](VPUser *Other) {
      if (Found)
        return false;
      if (Other == &User) {
        Found = true;
        return true;
      }
      return false;
    });
  }

  typedef SmallVectorImpl<VPUser *>::iterator user_iterator;
  typedef SmallVectorImpl<VPUser *>::const_iterator const_user_iterator;
  typedef iterator_range<user_iterator> user_range;
  typedef iterator_range<const_user_iterator> const_user_range;

  user_iterator user_begin() { return Users.begin(); }
  const_user_iterator user_begin() const { return Users.begin(); }
  user_iterator user_end() { return Users.end(); }
  const_user_iterator user_end() const { return Users.end(); }
  user_range users() { return user_range(user_begin(), user_end()); }
  const_user_range users() const {
    return const_user_range(user_begin(), user_end());
  }

  /// Returns true if the value has more than one unique user.
  bool hasMoreThanOneUniqueUser() {
    if (getNumUsers() == 0)
      return false;

    // Check if all users match the first user.
    auto Current = std::next(user_begin());
    while (Current != user_end() && *user_begin() == *Current)
      Current++;
    return Current != user_end();
  }

  void replaceAllUsesWith(VPValue *New);

  VPDef *getDef() { return Def; }

  /// Returns the underlying IR value, if this VPValue is defined outside the
  /// scope of VPlan. Returns nullptr if the VPValue is defined by a VPDef
  /// inside a VPlan.
  Value *getLiveInIRValue() {
    assert(!getDef() &&
           "VPValue is not a live-in; it is defined by a VPDef inside a VPlan");
    return getUnderlyingValue();
  }
};

typedef DenseMap<Value *, VPValue *> Value2VPValueTy;
typedef DenseMap<VPValue *, Value *> VPValue2ValueTy;

raw_ostream &operator<<(raw_ostream &OS, const VPValue &V);

/// This class augments VPValue with operands which provide the inverse def-use
/// edges from VPValue's users to their defs.
class VPUser {
public:
  /// Subclass identifier (for isa/dyn_cast).
  enum class VPUserID {
    Recipe,
    // TODO: Currently VPUsers are used in VPBlockBase, but in the future the
    // only VPUsers should either be recipes or live-outs.
    Block
  };

private:
  SmallVector<VPValue *, 2> Operands;

  VPUserID ID;

protected:
#if !defined(NDEBUG) || defined(LLVM_ENABLE_DUMP)
  /// Print the operands to \p O.
  void printOperands(raw_ostream &O, VPSlotTracker &SlotTracker) const;
#endif

  VPUser(ArrayRef<VPValue *> Operands, VPUserID ID) : ID(ID) {
    for (VPValue *Operand : Operands)
      addOperand(Operand);
  }

  VPUser(std::initializer_list<VPValue *> Operands, VPUserID ID)
      : VPUser(ArrayRef<VPValue *>(Operands), ID) {}

  template <typename IterT>
  VPUser(iterator_range<IterT> Operands, VPUserID ID) : ID(ID) {
    for (VPValue *Operand : Operands)
      addOperand(Operand);
  }

public:
  VPUser() = delete;
  VPUser(const VPUser &) = delete;
  VPUser &operator=(const VPUser &) = delete;
  virtual ~VPUser() {
    for (VPValue *Op : operands())
      Op->removeUser(*this);
  }

  VPUserID getVPUserID() const { return ID; }

  void addOperand(VPValue *Operand) {
    Operands.push_back(Operand);
    Operand->addUser(*this);
  }

  unsigned getNumOperands() const { return Operands.size(); }
  inline VPValue *getOperand(unsigned N) const {
    assert(N < Operands.size() && "Operand index out of bounds");
    return Operands[N];
  }

  void setOperand(unsigned I, VPValue *New) {
    Operands[I]->removeUser(*this);
    Operands[I] = New;
    New->addUser(*this);
  }

  void removeLastOperand() {
    VPValue *Op = Operands.pop_back_val();
    Op->removeUser(*this);
  }

  typedef SmallVectorImpl<VPValue *>::iterator operand_iterator;
  typedef SmallVectorImpl<VPValue *>::const_iterator const_operand_iterator;
  typedef iterator_range<operand_iterator> operand_range;
  typedef iterator_range<const_operand_iterator> const_operand_range;

  operand_iterator op_begin() { return Operands.begin(); }
  const_operand_iterator op_begin() const { return Operands.begin(); }
  operand_iterator op_end() { return Operands.end(); }
  const_operand_iterator op_end() const { return Operands.end(); }
  operand_range operands() { return operand_range(op_begin(), op_end()); }
  const_operand_range operands() const {
    return const_operand_range(op_begin(), op_end());
  }

  /// Method to support type inquiry through isa, cast, and dyn_cast.
  static inline bool classof(const VPDef *Recipe);
};

/// This class augments a recipe with a set of VPValues defined by the recipe.
/// It allows recipes to define zero, one or multiple VPValues. A VPDef owns
/// the VPValues it defines and is responsible for deleting its defined values.
/// Single-value VPDefs that also inherit from VPValue must make sure to inherit
/// from VPDef before VPValue.
class VPDef {
  friend class VPValue;

  /// Subclass identifier (for isa/dyn_cast).
  const unsigned char SubclassID;

  /// The VPValues defined by this VPDef.
  TinyPtrVector<VPValue *> DefinedValues;

  /// Add \p V as a defined value by this VPDef.
  void addDefinedValue(VPValue *V) {
    assert(V->getDef() == this &&
           "can only add VPValue already linked with this VPDef");
    DefinedValues.push_back(V);
  }

  /// Remove \p V from the values defined by this VPDef. \p V must be a defined
  /// value of this VPDef.
  void removeDefinedValue(VPValue *V) {
    assert(V->getDef() == this &&
           "can only remove VPValue linked with this VPDef");
    assert(is_contained(DefinedValues, V) &&
           "VPValue to remove must be in DefinedValues");
    erase_value(DefinedValues, V);
    V->Def = nullptr;
  }

public:
  /// An enumeration for keeping track of the concrete subclass of VPRecipeBase
  /// that is actually instantiated. Values of this enumeration are kept in the
  /// SubclassID field of the VPRecipeBase objects. They are used for concrete
  /// type identification.
  using VPRecipeTy = enum {
    VPBranchOnMaskSC,
    VPInstructionSC,
    VPInterleaveSC,
    VPPredicatedWidenMemoryInstructionSC,
    VPPredicatedWidenSC,
    VPReductionSC,
    VPReplicateSC,
    VPWidenCallSC,
<<<<<<< HEAD
    VPWidenEVLSC,
    VPWidenEVLMaskSC,
=======
    VPWidenCanonicalIVSC,
>>>>>>> f3a63dd9
    VPWidenGEPSC,
    VPWidenMemoryInstructionSC,
    VPWidenSC,
    VPWidenSelectSC,

    // Phi-like recipes. Need to be kept together.
    VPBlendSC,
    VPFirstOrderRecurrencePHISC,
    VPPredicatedFirstOrderRecurrencePHISC,
    VPEVLPHISC,
    VPWidenPHISC,
    VPWidenIntOrFpInductionSC,
    VPPredInstPHISC,
    VPReductionPHISC,
    VPFirstPHISC = VPBlendSC,
    VPLastPHISC = VPReductionPHISC,
  };

  VPDef(const unsigned char SC) : SubclassID(SC) {}

  virtual ~VPDef() {
    for (VPValue *D : make_early_inc_range(DefinedValues)) {
      assert(D->Def == this &&
             "all defined VPValues should point to the containing VPDef");
      assert(D->getNumUsers() == 0 &&
             "all defined VPValues should have no more users");
      D->Def = nullptr;
      delete D;
    }
  }

  /// Returns the only VPValue defined by the VPDef. Can only be called for
  /// VPDefs with a single defined value.
  VPValue *getVPSingleValue() {
    assert(DefinedValues.size() == 1 && "must have exactly one defined value");
    assert(DefinedValues[0] && "defined value must be non-null");
    return DefinedValues[0];
  }
  const VPValue *getVPSingleValue() const {
    assert(DefinedValues.size() == 1 && "must have exactly one defined value");
    assert(DefinedValues[0] && "defined value must be non-null");
    return DefinedValues[0];
  }

  /// Returns the VPValue with index \p I defined by the VPDef.
  VPValue *getVPValue(unsigned I) {
    assert(DefinedValues[I] && "defined value must be non-null");
    return DefinedValues[I];
  }
  const VPValue *getVPValue(unsigned I) const {
    assert(DefinedValues[I] && "defined value must be non-null");
    return DefinedValues[I];
  }

  /// Returns an ArrayRef of the values defined by the VPDef.
  ArrayRef<VPValue *> definedValues() { return DefinedValues; }
  /// Returns an ArrayRef of the values defined by the VPDef.
  ArrayRef<VPValue *> definedValues() const { return DefinedValues; }

  /// Returns the number of values defined by the VPDef.
  unsigned getNumDefinedValues() const { return DefinedValues.size(); }

  /// \return an ID for the concrete type of this object.
  /// This is used to implement the classof checks. This should not be used
  /// for any other purpose, as the values may change as LLVM evolves.
  unsigned getVPDefID() const { return SubclassID; }

#if !defined(NDEBUG) || defined(LLVM_ENABLE_DUMP)
  /// Dump the VPDef to stderr (for debugging).
  void dump() const;

  /// Each concrete VPDef prints itself.
  virtual void print(raw_ostream &O, const Twine &Indent,
                     VPSlotTracker &SlotTracker) const = 0;
#endif
};

class VPlan;
class VPBasicBlock;
class VPRegionBlock;

/// This class can be used to assign consecutive numbers to all VPValues in a
/// VPlan and allows querying the numbering for printing, similar to the
/// ModuleSlotTracker for IR values.
class VPSlotTracker {
  DenseMap<const VPValue *, unsigned> Slots;
  unsigned NextSlot = 0;

  void assignSlot(const VPValue *V);
  void assignSlots(const VPlan &Plan);

public:
  VPSlotTracker(const VPlan *Plan = nullptr) {
    if (Plan)
      assignSlots(*Plan);
  }

  unsigned getSlot(const VPValue *V) const {
    auto I = Slots.find(V);
    if (I == Slots.end())
      return -1;
    return I->second;
  }
};

} // namespace llvm

#endif // LLVM_TRANSFORMS_VECTORIZE_VPLAN_VALUE_H<|MERGE_RESOLUTION|>--- conflicted
+++ resolved
@@ -100,11 +100,8 @@
     VPVReplicateSC,
     VPVWidenSC,
     VPVWidenCallSC,
-<<<<<<< HEAD
     VPVWidenEVLSC,
-=======
     VPVWidenCanonicalIVSC,
->>>>>>> f3a63dd9
     VPVWidenGEPSC,
     VPVWidenSelectSC,
     VPVWidenEVLMaskSC,
@@ -338,12 +335,9 @@
     VPReductionSC,
     VPReplicateSC,
     VPWidenCallSC,
-<<<<<<< HEAD
     VPWidenEVLSC,
     VPWidenEVLMaskSC,
-=======
     VPWidenCanonicalIVSC,
->>>>>>> f3a63dd9
     VPWidenGEPSC,
     VPWidenMemoryInstructionSC,
     VPWidenSC,

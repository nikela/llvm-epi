--- conflicted
+++ resolved
@@ -352,13 +352,9 @@
     VPWidenMemoryInstructionSC,
     VPWidenSC,
     VPWidenSelectSC,
-<<<<<<< HEAD
     VPPredicatedWidenSelectSC,
 
-    // Phi-like recipes. Need to be kept together.
-=======
     // START: Phi-like recipes. Need to be kept together.
->>>>>>> fe9f13e0
     VPBlendSC,
     VPPredicatedBlendSC,
     VPPredInstPHISC,

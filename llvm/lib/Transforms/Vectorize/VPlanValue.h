//===- VPlanValue.h - Represent Values in Vectorizer Plan -----------------===//
//
// Part of the LLVM Project, under the Apache License v2.0 with LLVM Exceptions.
// See https://llvm.org/LICENSE.txt for license information.
// SPDX-License-Identifier: Apache-2.0 WITH LLVM-exception
//
//===----------------------------------------------------------------------===//
///
/// \file
/// This file contains the declarations of the entities induced by Vectorization
/// Plans, e.g. the instructions the VPlan intends to generate if executed.
/// VPlan models the following entities:
/// VPValue   VPUser
///    |        |
///   VPInstruction
/// These are documented in docs/VectorizationPlan.rst.
///
//===----------------------------------------------------------------------===//

#ifndef LLVM_TRANSFORMS_VECTORIZE_VPLAN_VALUE_H
#define LLVM_TRANSFORMS_VECTORIZE_VPLAN_VALUE_H

#include "llvm/ADT/DenseMap.h"
#include "llvm/ADT/SmallVector.h"
#include "llvm/ADT/iterator_range.h"

namespace llvm {

// Forward declarations.
class raw_ostream;
class Value;
class VPSlotTracker;
class VPUser;
class VPRecipeBase;

// This is the base class of the VPlan Def/Use graph, used for modeling the data
// flow into, within and out of the VPlan. VPValues can stand for live-ins
// coming from the input IR, instructions which VPlan will generate if executed
// and live-outs which the VPlan will need to fix accordingly.
class VPValue {
  friend class VPBuilder;
  friend struct VPlanTransforms;
  friend class VPBasicBlock;
  friend class VPInterleavedAccessInfo;
  friend class VPSlotTracker;
  friend class VPRecipeBase;

  const unsigned char SubclassID; ///< Subclass identifier (for isa/dyn_cast).

  SmallVector<VPUser *, 1> Users;

protected:
  // Hold the underlying Value, if any, attached to this VPValue.
  Value *UnderlyingVal;

  VPValue(const unsigned char SC, Value *UV = nullptr)
      : SubclassID(SC), UnderlyingVal(UV) {}

  // DESIGN PRINCIPLE: Access to the underlying IR must be strictly limited to
  // the front-end and back-end of VPlan so that the middle-end is as
  // independent as possible of the underlying IR. We grant access to the
  // underlying IR using friendship. In that way, we should be able to use VPlan
  // for multiple underlying IRs (Polly?) by providing a new VPlan front-end,
  // back-end and analysis information for the new IR.

  /// Return the underlying Value attached to this VPValue.
  Value *getUnderlyingValue() { return UnderlyingVal; }
  const Value *getUnderlyingValue() const { return UnderlyingVal; }

  // Set \p Val as the underlying Value of this VPValue.
  void setUnderlyingValue(Value *Val) {
    assert(!UnderlyingVal && "Underlying Value is already set.");
    UnderlyingVal = Val;
  }

public:
  /// An enumeration for keeping track of the concrete subclass of VPValue that
  /// are actually instantiated. Values of this enumeration are kept in the
  /// SubclassID field of the VPValue objects. They are used for concrete
  /// type identification.
<<<<<<< HEAD
  enum {
    VPValueSC,
    VPInstructionSC,
    VPMemoryInstructionSC,
    VPPredicatedMemoryInstructionSC,
    VPWidenEVLSC,
    VPWidenEVLMaskSC,
  };
=======
  enum { VPValueSC, VPInstructionSC, VPMemoryInstructionSC, VPVWidenCallSC };
>>>>>>> b85e376d

  VPValue(Value *UV = nullptr) : VPValue(VPValueSC, UV) {}
  VPValue(const VPValue &) = delete;
  VPValue &operator=(const VPValue &) = delete;

  virtual ~VPValue() {
    assert(Users.empty() && "trying to delete a VPValue with remaining users");
  }

  /// \return an ID for the concrete type of this object.
  /// This is used to implement the classof checks. This should not be used
  /// for any other purpose, as the values may change as LLVM evolves.
  unsigned getVPValueID() const { return SubclassID; }

  void printAsOperand(raw_ostream &OS, VPSlotTracker &Tracker) const;
  void print(raw_ostream &OS, VPSlotTracker &Tracker) const;

  /// Dump the value to stderr (for debugging).
  void dump() const;

  unsigned getNumUsers() const { return Users.size(); }
  void addUser(VPUser &User) { Users.push_back(&User); }

  /// Remove a single \p User from the list of users.
  void removeUser(VPUser &User) {
    bool Found = false;
    // The same user can be added multiple times, e.g. because the same VPValue
    // is used twice by the same VPUser. Remove a single one.
    erase_if(Users, [&User, &Found](VPUser *Other) {
      if (Found)
        return false;
      if (Other == &User) {
        Found = true;
        return true;
      }
      return false;
    });
  }

  typedef SmallVectorImpl<VPUser *>::iterator user_iterator;
  typedef SmallVectorImpl<VPUser *>::const_iterator const_user_iterator;
  typedef iterator_range<user_iterator> user_range;
  typedef iterator_range<const_user_iterator> const_user_range;

  user_iterator user_begin() { return Users.begin(); }
  const_user_iterator user_begin() const { return Users.begin(); }
  user_iterator user_end() { return Users.end(); }
  const_user_iterator user_end() const { return Users.end(); }
  user_range users() { return user_range(user_begin(), user_end()); }
  const_user_range users() const {
    return const_user_range(user_begin(), user_end());
  }

  /// Returns true if the value has more than one unique user.
  bool hasMoreThanOneUniqueUser() {
    if (getNumUsers() == 0)
      return false;

    // Check if all users match the first user.
    auto Current = std::next(user_begin());
    while (Current != user_end() && *user_begin() == *Current)
      Current++;
    return Current != user_end();
  }

  void replaceAllUsesWith(VPValue *New);
};

typedef DenseMap<Value *, VPValue *> Value2VPValueTy;
typedef DenseMap<VPValue *, Value *> VPValue2ValueTy;

raw_ostream &operator<<(raw_ostream &OS, const VPValue &V);

/// This class augments VPValue with operands which provide the inverse def-use
/// edges from VPValue's users to their defs.
class VPUser {
  SmallVector<VPValue *, 2> Operands;

protected:
  /// Print the operands to \p O.
  void printOperands(raw_ostream &O, VPSlotTracker &SlotTracker) const;

public:
  VPUser() {}
  VPUser(ArrayRef<VPValue *> Operands) {
    for (VPValue *Operand : Operands)
      addOperand(Operand);
  }

  VPUser(std::initializer_list<VPValue *> Operands)
      : VPUser(ArrayRef<VPValue *>(Operands)) {}
  template <typename IterT> VPUser(iterator_range<IterT> Operands) {
    for (VPValue *Operand : Operands)
      addOperand(Operand);
  }

  VPUser(const VPUser &) = delete;
  VPUser &operator=(const VPUser &) = delete;
  virtual ~VPUser() {
    for (VPValue *Op : operands())
      Op->removeUser(*this);
  }

  void addOperand(VPValue *Operand) {
    Operands.push_back(Operand);
    Operand->addUser(*this);
  }

  unsigned getNumOperands() const { return Operands.size(); }
  inline VPValue *getOperand(unsigned N) const {
    assert(N < Operands.size() && "Operand index out of bounds");
    return Operands[N];
  }

  void setOperand(unsigned I, VPValue *New) {
    Operands[I]->removeUser(*this);
    Operands[I] = New;
    New->addUser(*this);
  }

  typedef SmallVectorImpl<VPValue *>::iterator operand_iterator;
  typedef SmallVectorImpl<VPValue *>::const_iterator const_operand_iterator;
  typedef iterator_range<operand_iterator> operand_range;
  typedef iterator_range<const_operand_iterator> const_operand_range;

  operand_iterator op_begin() { return Operands.begin(); }
  const_operand_iterator op_begin() const { return Operands.begin(); }
  operand_iterator op_end() { return Operands.end(); }
  const_operand_iterator op_end() const { return Operands.end(); }
  operand_range operands() { return operand_range(op_begin(), op_end()); }
  const_operand_range operands() const {
    return const_operand_range(op_begin(), op_end());
  }

  /// Method to support type inquiry through isa, cast, and dyn_cast.
  static inline bool classof(const VPRecipeBase *Recipe);
};
class VPlan;
class VPBasicBlock;
class VPRegionBlock;

/// This class can be used to assign consecutive numbers to all VPValues in a
/// VPlan and allows querying the numbering for printing, similar to the
/// ModuleSlotTracker for IR values.
class VPSlotTracker {
  DenseMap<const VPValue *, unsigned> Slots;
  unsigned NextSlot = 0;

  void assignSlots(const VPBlockBase *VPBB);
  void assignSlots(const VPRegionBlock *Region);
  void assignSlots(const VPBasicBlock *VPBB);
  void assignSlot(const VPValue *V);

  void assignSlots(const VPlan &Plan);

public:
  VPSlotTracker(const VPlan *Plan) {
    if (Plan)
      assignSlots(*Plan);
  }

  unsigned getSlot(const VPValue *V) const {
    auto I = Slots.find(V);
    if (I == Slots.end())
      return -1;
    return I->second;
  }
};

} // namespace llvm

#endif // LLVM_TRANSFORMS_VECTORIZE_VPLAN_VALUE_H<|MERGE_RESOLUTION|>--- conflicted
+++ resolved
@@ -78,18 +78,15 @@
   /// are actually instantiated. Values of this enumeration are kept in the
   /// SubclassID field of the VPValue objects. They are used for concrete
   /// type identification.
-<<<<<<< HEAD
   enum {
     VPValueSC,
     VPInstructionSC,
     VPMemoryInstructionSC,
+    VPVWidenCallSC,
     VPPredicatedMemoryInstructionSC,
     VPWidenEVLSC,
     VPWidenEVLMaskSC,
   };
-=======
-  enum { VPValueSC, VPInstructionSC, VPMemoryInstructionSC, VPVWidenCallSC };
->>>>>>> b85e376d
 
   VPValue(Value *UV = nullptr) : VPValue(VPValueSC, UV) {}
   VPValue(const VPValue &) = delete;

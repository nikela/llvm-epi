//===- LoopVectorizationLegality.cpp --------------------------------------===//
//
// Part of the LLVM Project, under the Apache License v2.0 with LLVM Exceptions.
// See https://llvm.org/LICENSE.txt for license information.
// SPDX-License-Identifier: Apache-2.0 WITH LLVM-exception
//
//===----------------------------------------------------------------------===//
//
// This file provides loop vectorization legality analysis. Original code
// resided in LoopVectorize.cpp for a long time.
//
// At this point, it is implemented as a utility class, not as an analysis
// pass. It should be easy to create an analysis pass around it if there
// is a need (but D45420 needs to happen first).
//

#include "llvm/Transforms/Vectorize/LoopVectorizationLegality.h"
#include "llvm/Analysis/Loads.h"
#include "llvm/Analysis/LoopInfo.h"
#include "llvm/Analysis/OptimizationRemarkEmitter.h"
#include "llvm/Analysis/TargetLibraryInfo.h"
#include "llvm/Analysis/TargetTransformInfo.h"
#include "llvm/Analysis/ValueTracking.h"
#include "llvm/Analysis/VectorUtils.h"
#include "llvm/IR/BasicBlock.h"
#include "llvm/IR/IntrinsicInst.h"
#include "llvm/IR/PatternMatch.h"
#include "llvm/Transforms/Utils/SizeOpts.h"
#include "llvm/Transforms/Vectorize/LoopVectorize.h"

using namespace llvm;
using namespace PatternMatch;

#define LV_NAME "loop-vectorize"
#define DEBUG_TYPE LV_NAME

static cl::opt<bool>
    EnableIfConversion("enable-if-conversion", cl::init(true), cl::Hidden,
                       cl::desc("Enable if-conversion during vectorization."));

namespace llvm {
cl::opt<bool>
    HintsAllowReordering("hints-allow-reordering", cl::init(true), cl::Hidden,
                         cl::desc("Allow enabling loop hints to reorder "
                                  "FP operations during vectorization."));
}

// TODO: Move size-based thresholds out of legality checking, make cost based
// decisions instead of hard thresholds.
static cl::opt<unsigned> VectorizeSCEVCheckThreshold(
    "vectorize-scev-check-threshold", cl::init(16), cl::Hidden,
    cl::desc("The maximum number of SCEV checks allowed."));

static cl::opt<unsigned> PragmaVectorizeSCEVCheckThreshold(
    "pragma-vectorize-scev-check-threshold", cl::init(128), cl::Hidden,
    cl::desc("The maximum number of SCEV checks allowed with a "
             "vectorize(enable) pragma"));

static cl::opt<LoopVectorizeHints::ScalableForceKind>
    ForceScalableVectorization(
        "scalable-vectorization", cl::init(LoopVectorizeHints::SK_Unspecified),
        cl::Hidden,
        cl::desc("Control whether the compiler can use scalable vectors to "
                 "vectorize a loop"),
        cl::values(
            clEnumValN(LoopVectorizeHints::SK_FixedWidthOnly, "off",
                       "Scalable vectorization is disabled."),
            clEnumValN(
                LoopVectorizeHints::SK_PreferScalable, "preferred",
                "Scalable vectorization is available and favored when the "
                "cost is inconclusive."),
            clEnumValN(
                LoopVectorizeHints::SK_PreferScalable, "on",
                "Scalable vectorization is available and favored when the "
                "cost is inconclusive."),
            clEnumValN(LoopVectorizeHints::SK_ScalableOnly, "only",
                       "Scalable vectorization is the only option available")));

static cl::opt<bool> DisableVersioningForStride(
    "disable-loop-versioning-for-stride", cl::init(false), cl::Hidden,
    cl::desc("Disable loop versioning for stride != 1 for loop vectorization"));

/// Maximum vectorization interleave count.
static const unsigned MaxInterleaveFactor = 16;

namespace llvm {

bool LoopVectorizeHints::Hint::validate(unsigned Val) {
  switch (Kind) {
  case HK_WIDTH:
    return isPowerOf2_32(Val) && Val <= VectorizerParams::MaxVectorWidth;
  case HK_INTERLEAVE:
    return isPowerOf2_32(Val) && Val <= MaxInterleaveFactor;
  case HK_FORCE:
    return (Val <= 1);
  case HK_ISVECTORIZED:
  case HK_PREDICATE:
    return (Val == 0 || Val == 1);
  case HK_SCALABLE:
    return (Val == 0 || Val == 1 || Val == 2);
  }
  return false;
}

LoopVectorizeHints::LoopVectorizeHints(const Loop *L,
                                       bool InterleaveOnlyWhenForced,
                                       OptimizationRemarkEmitter &ORE,
                                       const TargetTransformInfo *TTI)
    : Width("vectorize.width", VectorizerParams::VectorizationFactor, HK_WIDTH),
      Interleave("interleave.count", InterleaveOnlyWhenForced, HK_INTERLEAVE),
      Force("vectorize.enable", FK_Undefined, HK_FORCE),
      IsVectorized("isvectorized", 0, HK_ISVECTORIZED),
      Predicate("vectorize.predicate.enable", FK_Undefined, HK_PREDICATE),
      Scalable("vectorize.scalable.enable", SK_Unspecified, HK_SCALABLE),
      TheLoop(L), ORE(ORE) {
  // Populate values with existing loop metadata.
  getHintsFromMetadata();

  // force-vector-interleave overrides DisableInterleaving.
  if (VectorizerParams::isInterleaveForced())
    Interleave.Value = VectorizerParams::VectorizationInterleave;

  // If the metadata doesn't explicitly specify whether to enable scalable
  // vectorization, then decide based on the following criteria (increasing
  // level of priority):
  //  - Target default
  //  - Metadata width
  //  - Force option (always overrides)
  if ((LoopVectorizeHints::ScalableForceKind)Scalable.Value == SK_Unspecified) {
    if (TTI)
      Scalable.Value = TTI->enableScalableVectorization() ? SK_PreferScalable
                                                          : SK_FixedWidthOnly;

    if (Width.Value)
      // If the width is set, but the metadata says nothing about the scalable
      // property, then assume it concerns only a fixed-width UserVF.
      // If width is not set, the flag takes precedence.
      Scalable.Value = SK_FixedWidthOnly;
  }

  // If the flag is set to force any use of scalable vectors, override the loop
  // hints.
  if (ForceScalableVectorization.getValue() !=
      LoopVectorizeHints::SK_Unspecified)
    Scalable.Value = ForceScalableVectorization.getValue();

  // Scalable vectorization is disabled if no preference is specified.
  if ((LoopVectorizeHints::ScalableForceKind)Scalable.Value == SK_Unspecified)
    Scalable.Value = SK_FixedWidthOnly;

  if (IsVectorized.Value != 1)
    // If the vectorization width and interleaving count are both 1 then
    // consider the loop to have been already vectorized because there's
    // nothing more that we can do.
    IsVectorized.Value =
        getWidth() == ElementCount::getFixed(1) && getInterleave() == 1;
  LLVM_DEBUG(if (InterleaveOnlyWhenForced && getInterleave() == 1) dbgs()
             << "LV: Interleaving disabled by the pass manager\n");
}

void LoopVectorizeHints::setAlreadyVectorized() {
  LLVMContext &Context = TheLoop->getHeader()->getContext();

  MDNode *IsVectorizedMD = MDNode::get(
      Context,
      {MDString::get(Context, "llvm.loop.isvectorized"),
       ConstantAsMetadata::get(ConstantInt::get(Context, APInt(32, 1)))});
  MDNode *LoopID = TheLoop->getLoopID();
  MDNode *NewLoopID =
      makePostTransformationMetadata(Context, LoopID,
                                     {Twine(Prefix(), "vectorize.").str(),
                                      Twine(Prefix(), "interleave.").str()},
                                     {IsVectorizedMD});
  TheLoop->setLoopID(NewLoopID);

  // Update internal cache.
  IsVectorized.Value = 1;
}

bool LoopVectorizeHints::allowVectorization(
    Function *F, Loop *L, bool VectorizeOnlyWhenForced) const {
  if (getForce() == LoopVectorizeHints::FK_Disabled) {
    LLVM_DEBUG(dbgs() << "LV: Not vectorizing: #pragma vectorize disable.\n");
    emitRemarkWithHints();
    return false;
  }

  if (VectorizeOnlyWhenForced && getForce() != LoopVectorizeHints::FK_Enabled) {
    LLVM_DEBUG(dbgs() << "LV: Not vectorizing: No #pragma vectorize enable.\n");
    emitRemarkWithHints();
    return false;
  }

  if (getIsVectorized() == 1) {
    LLVM_DEBUG(dbgs() << "LV: Not vectorizing: Disabled/already vectorized.\n");
    // FIXME: Add interleave.disable metadata. This will allow
    // vectorize.disable to be used without disabling the pass and errors
    // to differentiate between disabled vectorization and a width of 1.
    ORE.emit([&]() {
      return OptimizationRemarkAnalysis(vectorizeAnalysisPassName(),
                                        "AllDisabled", L->getStartLoc(),
                                        L->getHeader())
             << "loop not vectorized: vectorization and interleaving are "
                "explicitly disabled, or the loop has already been "
                "vectorized";
    });
    return false;
  }

  return true;
}

void LoopVectorizeHints::emitRemarkWithHints() const {
  using namespace ore;

  ORE.emit([&]() {
    if (Force.Value == LoopVectorizeHints::FK_Disabled)
      return OptimizationRemarkMissed(LV_NAME, "MissedExplicitlyDisabled",
                                      TheLoop->getStartLoc(),
                                      TheLoop->getHeader())
             << "loop not vectorized: vectorization is explicitly disabled";
    else {
      OptimizationRemarkMissed R(LV_NAME, "MissedDetails",
                                 TheLoop->getStartLoc(), TheLoop->getHeader());
      R << "loop not vectorized";
      if (Force.Value == LoopVectorizeHints::FK_Enabled) {
        R << " (Force=" << NV("Force", true);
        if (Width.Value != 0)
          R << ", Vector Width=" << NV("VectorWidth", getWidth());
        if (getInterleave() != 0)
          R << ", Interleave Count=" << NV("InterleaveCount", getInterleave());
        R << ")";
      }
      return R;
    }
  });
}

const char *LoopVectorizeHints::vectorizeAnalysisPassName() const {
  if (getWidth() == ElementCount::getFixed(1))
    return LV_NAME;
  if (getForce() == LoopVectorizeHints::FK_Disabled)
    return LV_NAME;
  if (getForce() == LoopVectorizeHints::FK_Undefined && getWidth().isZero())
    return LV_NAME;
  return OptimizationRemarkAnalysis::AlwaysPrint;
}

bool LoopVectorizeHints::allowReordering() const {
  // Allow the vectorizer to change the order of operations if enabling
  // loop hints are provided
  ElementCount EC = getWidth();
  return HintsAllowReordering &&
         (getForce() == LoopVectorizeHints::FK_Enabled ||
          EC.getKnownMinValue() > 1);
}

void LoopVectorizeHints::getHintsFromMetadata() {
  MDNode *LoopID = TheLoop->getLoopID();
  if (!LoopID)
    return;

  // First operand should refer to the loop id itself.
  assert(LoopID->getNumOperands() > 0 && "requires at least one operand");
  assert(LoopID->getOperand(0) == LoopID && "invalid loop id");

  for (unsigned i = 1, ie = LoopID->getNumOperands(); i < ie; ++i) {
    const MDString *S = nullptr;
    SmallVector<Metadata *, 4> Args;

    // The expected hint is either a MDString or a MDNode with the first
    // operand a MDString.
    if (const MDNode *MD = dyn_cast<MDNode>(LoopID->getOperand(i))) {
      if (!MD || MD->getNumOperands() == 0)
        continue;
      S = dyn_cast<MDString>(MD->getOperand(0));
      for (unsigned i = 1, ie = MD->getNumOperands(); i < ie; ++i)
        Args.push_back(MD->getOperand(i));
    } else {
      S = dyn_cast<MDString>(LoopID->getOperand(i));
      assert(Args.size() == 0 && "too many arguments for MDString");
    }

    if (!S)
      continue;

    // Check if the hint starts with the loop metadata prefix.
    StringRef Name = S->getString();
    if (Args.size() == 1)
      setHint(Name, Args[0]);
  }
}

void LoopVectorizeHints::setHint(StringRef Name, Metadata *Arg) {
  if (!Name.startswith(Prefix()))
    return;
  Name = Name.substr(Prefix().size(), StringRef::npos);

  const ConstantInt *C = mdconst::dyn_extract<ConstantInt>(Arg);
  if (!C)
    return;
  unsigned Val = C->getZExtValue();

  Hint *Hints[] = {&Width,        &Interleave, &Force,
                   &IsVectorized, &Predicate,  &Scalable};
  for (auto *H : Hints) {
    if (Name == H->Name) {
      if (H->validate(Val))
        H->Value = Val;
      else
        LLVM_DEBUG(dbgs() << "LV: ignoring invalid hint '" << Name << "'\n");
      break;
    }
  }
}

// Return true if the inner loop \p Lp is uniform with regard to the outer loop
// \p OuterLp (i.e., if the outer loop is vectorized, all the vector lanes
// executing the inner loop will execute the same iterations). This check is
// very constrained for now but it will be relaxed in the future. \p Lp is
// considered uniform if it meets all the following conditions:
//   1) it has a canonical IV (starting from 0 and with stride 1),
//   2) its latch terminator is a conditional branch and,
//   3) its latch condition is a compare instruction whose operands are the
//      canonical IV and an OuterLp invariant.
// This check doesn't take into account the uniformity of other conditions not
// related to the loop latch because they don't affect the loop uniformity.
//
// NOTE: We decided to keep all these checks and its associated documentation
// together so that we can easily have a picture of the current supported loop
// nests. However, some of the current checks don't depend on \p OuterLp and
// would be redundantly executed for each \p Lp if we invoked this function for
// different candidate outer loops. This is not the case for now because we
// don't currently have the infrastructure to evaluate multiple candidate outer
// loops and \p OuterLp will be a fixed parameter while we only support explicit
// outer loop vectorization. It's also very likely that these checks go away
// before introducing the aforementioned infrastructure. However, if this is not
// the case, we should move the \p OuterLp independent checks to a separate
// function that is only executed once for each \p Lp.
static bool isUniformLoop(Loop *Lp, Loop *OuterLp) {
  assert(Lp->getLoopLatch() && "Expected loop with a single latch.");

  // If Lp is the outer loop, it's uniform by definition.
  if (Lp == OuterLp)
    return true;
  assert(OuterLp->contains(Lp) && "OuterLp must contain Lp.");

  // 1.
  PHINode *IV = Lp->getCanonicalInductionVariable();
  if (!IV) {
    LLVM_DEBUG(dbgs() << "LV: Canonical IV not found.\n");
    return false;
  }

  // 2.
  BasicBlock *Latch = Lp->getLoopLatch();
  auto *LatchBr = dyn_cast<BranchInst>(Latch->getTerminator());
  if (!LatchBr || LatchBr->isUnconditional()) {
    LLVM_DEBUG(dbgs() << "LV: Unsupported loop latch branch.\n");
    return false;
  }

  // 3.
  auto *LatchCmp = dyn_cast<CmpInst>(LatchBr->getCondition());
  if (!LatchCmp) {
    LLVM_DEBUG(
        dbgs() << "LV: Loop latch condition is not a compare instruction.\n");
    return false;
  }

  Value *CondOp0 = LatchCmp->getOperand(0);
  Value *CondOp1 = LatchCmp->getOperand(1);
  Value *IVUpdate = IV->getIncomingValueForBlock(Latch);
  if (!(CondOp0 == IVUpdate && OuterLp->isLoopInvariant(CondOp1)) &&
      !(CondOp1 == IVUpdate && OuterLp->isLoopInvariant(CondOp0))) {
    LLVM_DEBUG(dbgs() << "LV: Loop latch condition is not uniform.\n");
    return false;
  }

  return true;
}

// Return true if \p Lp and all its nested loops are uniform with regard to \p
// OuterLp.
static bool isUniformLoopNest(Loop *Lp, Loop *OuterLp) {
  if (!isUniformLoop(Lp, OuterLp))
    return false;

  // Check if nested loops are uniform.
  for (Loop *SubLp : *Lp)
    if (!isUniformLoopNest(SubLp, OuterLp))
      return false;

  return true;
}

static Type *convertPointerToIntegerType(const DataLayout &DL, Type *Ty) {
  if (Ty->isPointerTy())
    return DL.getIntPtrType(Ty);

  // It is possible that char's or short's overflow when we ask for the loop's
  // trip count, work around this by changing the type size.
  if (Ty->getScalarSizeInBits() < 32)
    return Type::getInt32Ty(Ty->getContext());

  return Ty;
}

static Type *getWiderType(const DataLayout &DL, Type *Ty0, Type *Ty1) {
  Ty0 = convertPointerToIntegerType(DL, Ty0);
  Ty1 = convertPointerToIntegerType(DL, Ty1);
  if (Ty0->getScalarSizeInBits() > Ty1->getScalarSizeInBits())
    return Ty0;
  return Ty1;
}

/// Check that the instruction has outside loop users and is not an
/// identified reduction variable.
static bool hasOutsideLoopUser(const Loop *TheLoop, Instruction *Inst,
                               SmallPtrSetImpl<Value *> &AllowedExit) {
  // Reductions, Inductions and non-header phis are allowed to have exit users. All
  // other instructions must not have external users.
  if (!AllowedExit.count(Inst))
    // Check that all of the users of the loop are inside the BB.
    for (User *U : Inst->users()) {
      Instruction *UI = cast<Instruction>(U);
      // This user may be a reduction exit value.
      if (!TheLoop->contains(UI)) {
        LLVM_DEBUG(dbgs() << "LV: Found an outside user for : " << *UI << '\n');
        return true;
      }
    }
  return false;
}

/// Returns true if A and B have same pointer operands or same SCEVs addresses
static bool storeToSameAddress(ScalarEvolution *SE, StoreInst *A,
                               StoreInst *B) {
  // Compare store
  if (A == B)
    return true;

  // Otherwise Compare pointers
  Value *APtr = A->getPointerOperand();
  Value *BPtr = B->getPointerOperand();
  if (APtr == BPtr)
    return true;

  // Otherwise compare address SCEVs
  if (SE->getSCEV(APtr) == SE->getSCEV(BPtr))
    return true;

  return false;
}

int LoopVectorizationLegality::isConsecutivePtr(Type *AccessTy,
                                                Value *Ptr) const {
  const ValueToValueMap &Strides =
      getSymbolicStrides() ? *getSymbolicStrides() : ValueToValueMap();

  Function *F = TheLoop->getHeader()->getParent();
  bool OptForSize = F->hasOptSize() ||
                    llvm::shouldOptimizeForSize(TheLoop->getHeader(), PSI, BFI,
                                                PGSOQueryType::IRPass);
  bool CanAddPredicate = !DisableVersioningForStride && !OptForSize;
  int Stride = getPtrStride(PSE, AccessTy, Ptr, TheLoop, Strides,
                            CanAddPredicate, false).value_or(0);
  if (Stride == 1 || Stride == -1)
    return Stride;
  return 0;
}

bool LoopVectorizationLegality::isUniform(Value *V) const {
  return LAI->isUniform(V);
}

bool LoopVectorizationLegality::isUniformMemOp(Instruction &I) const {
  Value *Ptr = getLoadStorePointerOperand(&I);
  if (!Ptr)
    return false;
  // Note: There's nothing inherent which prevents predicated loads and
  // stores from being uniform.  The current lowering simply doesn't handle
  // it; in particular, the cost model distinguishes scatter/gather from
  // scalar w/predication, and we currently rely on the scalar path.
  return isUniform(Ptr) && !blockNeedsPredication(I.getParent());
}

bool LoopVectorizationLegality::canVectorizeOuterLoop() {
  assert(!TheLoop->isInnermost() && "We are not vectorizing an outer loop.");
  // Store the result and return it at the end instead of exiting early, in case
  // allowExtraAnalysis is used to report multiple reasons for not vectorizing.
  bool Result = true;
  bool DoExtraAnalysis = ORE->allowExtraAnalysis(DEBUG_TYPE);

  for (BasicBlock *BB : TheLoop->blocks()) {
    // Check whether the BB terminator is a BranchInst. Any other terminator is
    // not supported yet.
    auto *Br = dyn_cast<BranchInst>(BB->getTerminator());
    if (!Br) {
      reportVectorizationFailure("Unsupported basic block terminator",
          "loop control flow is not understood by vectorizer",
          "CFGNotUnderstood", ORE, TheLoop);
      if (DoExtraAnalysis)
        Result = false;
      else
        return false;
    }

    // Check whether the BranchInst is a supported one. Only unconditional
    // branches, conditional branches with an outer loop invariant condition or
    // backedges are supported.
    // FIXME: We skip these checks when VPlan predication is enabled as we
    // want to allow divergent branches. This whole check will be removed
    // once VPlan predication is on by default.
    if (Br && Br->isConditional() &&
        !TheLoop->isLoopInvariant(Br->getCondition()) &&
        !LI->isLoopHeader(Br->getSuccessor(0)) &&
        !LI->isLoopHeader(Br->getSuccessor(1))) {
      reportVectorizationFailure("Unsupported conditional branch",
          "loop control flow is not understood by vectorizer",
          "CFGNotUnderstood", ORE, TheLoop);
      if (DoExtraAnalysis)
        Result = false;
      else
        return false;
    }
  }

  // Check whether inner loops are uniform. At this point, we only support
  // simple outer loops scenarios with uniform nested loops.
  if (!isUniformLoopNest(TheLoop /*loop nest*/,
                         TheLoop /*context outer loop*/)) {
    reportVectorizationFailure("Outer loop contains divergent loops",
        "loop control flow is not understood by vectorizer",
        "CFGNotUnderstood", ORE, TheLoop);
    if (DoExtraAnalysis)
      Result = false;
    else
      return false;
  }

  // Check whether we are able to set up outer loop induction.
  if (!setupOuterLoopInductions()) {
    reportVectorizationFailure("Unsupported outer loop Phi(s)",
                               "Unsupported outer loop Phi(s)",
                               "UnsupportedPhi", ORE, TheLoop);
    if (DoExtraAnalysis)
      Result = false;
    else
      return false;
  }

  return Result;
}

void LoopVectorizationLegality::addInductionPhi(
    PHINode *Phi, const InductionDescriptor &ID,
    SmallPtrSetImpl<Value *> &AllowedExit) {
  Inductions[Phi] = ID;

  // In case this induction also comes with casts that we know we can ignore
  // in the vectorized loop body, record them here. All casts could be recorded
  // here for ignoring, but suffices to record only the first (as it is the
  // only one that may bw used outside the cast sequence).
  const SmallVectorImpl<Instruction *> &Casts = ID.getCastInsts();
  if (!Casts.empty())
    InductionCastsToIgnore.insert(*Casts.begin());

  Type *PhiTy = Phi->getType();
  const DataLayout &DL = Phi->getModule()->getDataLayout();

  // Get the widest type.
  if (!PhiTy->isFloatingPointTy()) {
    if (!WidestIndTy)
      WidestIndTy = convertPointerToIntegerType(DL, PhiTy);
    else
      WidestIndTy = getWiderType(DL, PhiTy, WidestIndTy);
  }

  // Int inductions are special because we only allow one IV.
  if (ID.getKind() == InductionDescriptor::IK_IntInduction &&
      ID.getConstIntStepValue() && ID.getConstIntStepValue()->isOne() &&
      isa<Constant>(ID.getStartValue()) &&
      cast<Constant>(ID.getStartValue())->isNullValue()) {

    // Use the phi node with the widest type as induction. Use the last
    // one if there are multiple (no good reason for doing this other
    // than it is expedient). We've checked that it begins at zero and
    // steps by one, so this is a canonical induction variable.
    if (!PrimaryInduction || PhiTy == WidestIndTy)
      PrimaryInduction = Phi;
  }

  // Both the PHI node itself, and the "post-increment" value feeding
  // back into the PHI node may have external users.
  // We can allow those uses, except if the SCEVs we have for them rely
  // on predicates that only hold within the loop, since allowing the exit
  // currently means re-using this SCEV outside the loop (see PR33706 for more
  // details).
  if (PSE.getPredicate().isAlwaysTrue()) {
    AllowedExit.insert(Phi);
    AllowedExit.insert(Phi->getIncomingValueForBlock(TheLoop->getLoopLatch()));
  }

  LLVM_DEBUG(dbgs() << "LV: Found an induction variable.\n");
}

bool LoopVectorizationLegality::setupOuterLoopInductions() {
  BasicBlock *Header = TheLoop->getHeader();

  // Returns true if a given Phi is a supported induction.
  auto isSupportedPhi = [&](PHINode &Phi) -> bool {
    InductionDescriptor ID;
    if (InductionDescriptor::isInductionPHI(&Phi, TheLoop, PSE, ID) &&
        ID.getKind() == InductionDescriptor::IK_IntInduction) {
      addInductionPhi(&Phi, ID, AllowedExit);
      return true;
    } else {
      // Bail out for any Phi in the outer loop header that is not a supported
      // induction.
      LLVM_DEBUG(
          dbgs()
          << "LV: Found unsupported PHI for outer loop vectorization.\n");
      return false;
    }
  };

  if (llvm::all_of(Header->phis(), isSupportedPhi))
    return true;
  else
    return false;
}

/// Checks if a function is scalarizable according to the TLI, in
/// the sense that it should be vectorized and then expanded in
/// multiple scalar calls. This is represented in the
/// TLI via mappings that do not specify a vector name, as in the
/// following example:
///
///    const VecDesc VecIntrinsics[] = {
///      {"llvm.phx.abs.i32", "", 4}
///    };
static bool isTLIScalarize(const TargetLibraryInfo &TLI, const CallInst &CI) {
  const StringRef ScalarName = CI.getCalledFunction()->getName();
  bool Scalarize = TLI.isFunctionVectorizable(ScalarName);
  // Check that all known VFs are not associated to a vector
  // function, i.e. the vector name is emty.
  if (Scalarize) {
    ElementCount WidestFixedVF, WidestScalableVF;
    TLI.getWidestVF(ScalarName, WidestFixedVF, WidestScalableVF);
    for (ElementCount VF = ElementCount::getFixed(2);
         ElementCount::isKnownLE(VF, WidestFixedVF); VF *= 2)
      Scalarize &= !TLI.isFunctionVectorizable(ScalarName, VF);
    for (ElementCount VF = ElementCount::getScalable(1);
         ElementCount::isKnownLE(VF, WidestScalableVF); VF *= 2)
      Scalarize &= !TLI.isFunctionVectorizable(ScalarName, VF);
    assert((WidestScalableVF.isZero() || !Scalarize) &&
           "Caller may decide to scalarize a variant using a scalable VF");
  }
  return Scalarize;
}

bool LoopVectorizationLegality::canVectorizeInstrs() {
  BasicBlock *Header = TheLoop->getHeader();

  // For each block in the loop.
  for (BasicBlock *BB : TheLoop->blocks()) {
    // Scan the instructions in the block and look for hazards.
    for (Instruction &I : *BB) {
      if (auto *Phi = dyn_cast<PHINode>(&I)) {
        Type *PhiTy = Phi->getType();
        // Check that this PHI type is allowed.
        if (!PhiTy->isIntegerTy() && !PhiTy->isFloatingPointTy() &&
            !PhiTy->isPointerTy()) {
          reportVectorizationFailure("Found a non-int non-pointer PHI",
                                     "loop control flow is not understood by vectorizer",
                                     "CFGNotUnderstood", ORE, TheLoop);
          return false;
        }

        // If this PHINode is not in the header block, then we know that we
        // can convert it to select during if-conversion. No need to check if
        // the PHIs in this block are induction or reduction variables.
        if (BB != Header) {
          // Non-header phi nodes that have outside uses can be vectorized. Add
          // them to the list of allowed exits.
          // Unsafe cyclic dependencies with header phis are identified during
          // legalization for reduction, induction and fixed order
          // recurrences.
          AllowedExit.insert(&I);
          continue;
        }

        // We only allow if-converted PHIs with exactly two incoming values.
        if (Phi->getNumIncomingValues() != 2) {
          reportVectorizationFailure("Found an invalid PHI",
              "loop control flow is not understood by vectorizer",
              "CFGNotUnderstood", ORE, TheLoop, Phi);
          return false;
        }

        RecurrenceDescriptor RedDes;
        if (RecurrenceDescriptor::isReductionPHI(Phi, TheLoop, RedDes, DB, AC,
                                                 DT, PSE.getSE())) {
          Requirements->addExactFPMathInst(RedDes.getExactFPMathInst());
          AllowedExit.insert(RedDes.getLoopExitInstr());
          Reductions[Phi] = RedDes;
          continue;
        }

        // TODO: Instead of recording the AllowedExit, it would be good to
        // record the complementary set: NotAllowedExit. These include (but may
        // not be limited to):
        // 1. Reduction phis as they represent the one-before-last value, which
        // is not available when vectorized
        // 2. Induction phis and increment when SCEV predicates cannot be used
        // outside the loop - see addInductionPhi
        // 3. Non-Phis with outside uses when SCEV predicates cannot be used
        // outside the loop - see call to hasOutsideLoopUser in the non-phi
        // handling below
        // 4. FixedOrderRecurrence phis that can possibly be handled by
        // extraction.
        // By recording these, we can then reason about ways to vectorize each
        // of these NotAllowedExit.
        InductionDescriptor ID;
        if (InductionDescriptor::isInductionPHI(Phi, TheLoop, PSE, ID)) {
          addInductionPhi(Phi, ID, AllowedExit);
          Requirements->addExactFPMathInst(ID.getExactFPMathInst());
          continue;
        }

        if (RecurrenceDescriptor::isFixedOrderRecurrence(Phi, TheLoop,
                                                         SinkAfter, DT)) {
          AllowedExit.insert(Phi);
          FixedOrderRecurrences.insert(Phi);
          continue;
        }

        // As a last resort, coerce the PHI to a AddRec expression
        // and re-try classifying it a an induction PHI.
        if (InductionDescriptor::isInductionPHI(Phi, TheLoop, PSE, ID, true)) {
          addInductionPhi(Phi, ID, AllowedExit);
          continue;
        }

        reportVectorizationFailure("Found an unidentified PHI",
            "value that could not be identified as "
            "reduction is used outside the loop",
            "NonReductionValueUsedOutsideLoop", ORE, TheLoop, Phi);
        return false;
      } // end of PHI handling

      // We handle calls that:
      //   * Are debug info intrinsics.
      //   * Have a mapping to an IR intrinsic.
      //   * Have a vector version available.
      //   * Have a declare simd attribute.
      auto *CI = dyn_cast<CallInst>(&I);

      if (CI && !getVectorIntrinsicIDForCall(CI, TLI) &&
          !isa<DbgInfoIntrinsic>(CI) &&
          !(CI->getCalledFunction() && TLI &&
            (!VFDatabase::getMappings(*CI).empty() ||
             isTLIScalarize(*TLI, *CI))) &&
          !(CI->getCalledFunction() &&
            VFABI::isDeclareSimdFn(CI->getCalledFunction()))) {
        // If the call is a recognized math libary call, it is likely that
        // we can vectorize it given loosened floating-point constraints.
        LibFunc Func;
        bool IsMathLibCall =
            TLI && CI->getCalledFunction() &&
            CI->getType()->isFloatingPointTy() &&
            TLI->getLibFunc(CI->getCalledFunction()->getName(), Func) &&
            TLI->hasOptimizedCodeGen(Func);

        if (IsMathLibCall) {
          // TODO: Ideally, we should not use clang-specific language here,
          // but it's hard to provide meaningful yet generic advice.
          // Also, should this be guarded by allowExtraAnalysis() and/or be part
          // of the returned info from isFunctionVectorizable()?
          reportVectorizationFailure(
              "Found a non-intrinsic callsite",
              "library call cannot be vectorized. "
              "Try compiling with -fno-math-errno, -ffast-math, "
              "or similar flags",
              "CantVectorizeLibcall", ORE, TheLoop, CI);
        } else {
          reportVectorizationFailure("Found a non-intrinsic callsite",
                                     "call instruction cannot be vectorized",
                                     "CantVectorizeLibcall", ORE, TheLoop, CI);
        }
        return false;
      }

      // Some intrinsics have scalar arguments and should be same in order for
      // them to be vectorized (i.e. loop invariant).
      if (CI) {
        auto *SE = PSE.getSE();
        Intrinsic::ID IntrinID = getVectorIntrinsicIDForCall(CI, TLI);
        for (unsigned i = 0, e = CI->arg_size(); i != e; ++i)
          if (isVectorIntrinsicWithScalarOpAtArg(IntrinID, i)) {
            if (!SE->isLoopInvariant(PSE.getSCEV(CI->getOperand(i)), TheLoop)) {
              reportVectorizationFailure("Found unvectorizable intrinsic",
                  "intrinsic instruction cannot be vectorized",
                  "CantVectorizeIntrinsic", ORE, TheLoop, CI);
              return false;
            }
          }
      }

      // Check that the instruction return type is vectorizable.
      // Also, we can't vectorize extractelement instructions.
      if ((!VectorType::isValidElementType(I.getType()) &&
           !I.getType()->isVoidTy()) ||
          isa<ExtractElementInst>(I)) {
        reportVectorizationFailure("Found unvectorizable type",
            "instruction return type cannot be vectorized",
            "CantVectorizeInstructionReturnType", ORE, TheLoop, &I);
        return false;
      }

      // Check that the stored type is vectorizable.
      if (auto *ST = dyn_cast<StoreInst>(&I)) {
        Type *T = ST->getValueOperand()->getType();
        if (!VectorType::isValidElementType(T)) {
          reportVectorizationFailure("Store instruction cannot be vectorized",
                                     "store instruction cannot be vectorized",
                                     "CantVectorizeStore", ORE, TheLoop, ST);
          return false;
        }

        // For nontemporal stores, check that a nontemporal vector version is
        // supported on the target.
        if (ST->getMetadata(LLVMContext::MD_nontemporal)) {
          // Arbitrarily try a vector of 2 elements.
          auto *VecTy = FixedVectorType::get(T, /*NumElts=*/2);
          assert(VecTy && "did not find vectorized version of stored type");
          if (!TTI->isLegalNTStore(VecTy, ST->getAlign())) {
            reportVectorizationFailure(
                "nontemporal store instruction cannot be vectorized",
                "nontemporal store instruction cannot be vectorized",
                "CantVectorizeNontemporalStore", ORE, TheLoop, ST);
            return false;
          }
        }

      } else if (auto *LD = dyn_cast<LoadInst>(&I)) {
        if (LD->getMetadata(LLVMContext::MD_nontemporal)) {
          // For nontemporal loads, check that a nontemporal vector version is
          // supported on the target (arbitrarily try a vector of 2 elements).
          auto *VecTy = FixedVectorType::get(I.getType(), /*NumElts=*/2);
          assert(VecTy && "did not find vectorized version of load type");
          if (!TTI->isLegalNTLoad(VecTy, LD->getAlign())) {
            reportVectorizationFailure(
                "nontemporal load instruction cannot be vectorized",
                "nontemporal load instruction cannot be vectorized",
                "CantVectorizeNontemporalLoad", ORE, TheLoop, LD);
            return false;
          }
        }

        // FP instructions can allow unsafe algebra, thus vectorizable by
        // non-IEEE-754 compliant SIMD units.
        // This applies to floating-point math operations and calls, not memory
        // operations, shuffles, or casts, as they don't change precision or
        // semantics.
      } else if (I.getType()->isFloatingPointTy() && (CI || I.isBinaryOp()) &&
                 !I.isFast()) {
        LLVM_DEBUG(dbgs() << "LV: Found FP op with unsafe algebra.\n");
        Hints->setPotentiallyUnsafe();
      }

      // Reduction instructions are allowed to have exit users.
      // All other instructions must not have external users.
      if (hasOutsideLoopUser(TheLoop, &I, AllowedExit)) {
        // We can safely vectorize loops where instructions within the loop are
        // used outside the loop only if the SCEV predicates within the loop is
        // same as outside the loop. Allowing the exit means reusing the SCEV
        // outside the loop.
        if (PSE.getPredicate().isAlwaysTrue()) {
          AllowedExit.insert(&I);
          continue;
        }
        reportVectorizationFailure("Value cannot be used outside the loop",
                                   "value cannot be used outside the loop",
                                   "ValueUsedOutsideLoop", ORE, TheLoop, &I);
        return false;
      }
    } // next instr.
  }

  if (!PrimaryInduction) {
    if (Inductions.empty()) {
      reportVectorizationFailure("Did not find one integer induction var",
          "loop induction variable could not be identified",
          "NoInductionVariable", ORE, TheLoop);
      return false;
    } else if (!WidestIndTy) {
      reportVectorizationFailure("Did not find one integer induction var",
          "integer loop induction variable could not be identified",
          "NoIntegerInductionVariable", ORE, TheLoop);
      return false;
    } else {
      LLVM_DEBUG(dbgs() << "LV: Did not find one integer induction var.\n");
    }
  }

  // For fixed order recurrences, we use the previous value (incoming value from
  // the latch) to check if it dominates all users of the recurrence. Bail out
  // if we have to sink such an instruction for another recurrence, as the
  // dominance requirement may not hold after sinking.
  BasicBlock *LoopLatch = TheLoop->getLoopLatch();
  if (any_of(FixedOrderRecurrences, [LoopLatch, this](const PHINode *Phi) {
        Instruction *V =
            cast<Instruction>(Phi->getIncomingValueForBlock(LoopLatch));
        return SinkAfter.find(V) != SinkAfter.end();
      }))
    return false;

  // Now we know the widest induction type, check if our found induction
  // is the same size. If it's not, unset it here and InnerLoopVectorizer
  // will create another.
  if (PrimaryInduction && WidestIndTy != PrimaryInduction->getType())
    PrimaryInduction = nullptr;

  return true;
}

bool LoopVectorizationLegality::canVectorizeMemory() {
  LAI = &LAIs.getInfo(*TheLoop);
  const OptimizationRemarkAnalysis *LAR = LAI->getReport();
  if (LAR) {
    ORE->emit([&]() {
      return OptimizationRemarkAnalysis(Hints->vectorizeAnalysisPassName(),
                                        "loop not vectorized: ", *LAR);
    });
  }

  if (!LAI->canVectorizeMemory())
    return false;

  // We can vectorize stores to invariant address when final reduction value is
  // guaranteed to be stored at the end of the loop. Also, if decision to
  // vectorize loop is made, runtime checks are added so as to make sure that
  // invariant address won't alias with any other objects.
  if (!LAI->getStoresToInvariantAddresses().empty()) {
    // For each invariant address, check if last stored value is unconditional
    // and the address is not calculated inside the loop.
    for (StoreInst *SI : LAI->getStoresToInvariantAddresses()) {
      if (!isInvariantStoreOfReduction(SI))
        continue;

      if (blockNeedsPredication(SI->getParent())) {
        reportVectorizationFailure(
            "We don't allow storing to uniform addresses",
            "write of conditional recurring variant value to a loop "
            "invariant address could not be vectorized",
            "CantVectorizeStoreToLoopInvariantAddress", ORE, TheLoop);
        return false;
      }

      // Invariant address should be defined outside of loop. LICM pass usually
      // makes sure it happens, but in rare cases it does not, we do not want
      // to overcomplicate vectorization to support this case.
      if (Instruction *Ptr = dyn_cast<Instruction>(SI->getPointerOperand())) {
        if (TheLoop->contains(Ptr)) {
          reportVectorizationFailure(
              "Invariant address is calculated inside the loop",
              "write to a loop invariant address could not "
              "be vectorized",
              "CantVectorizeStoreToLoopInvariantAddress", ORE, TheLoop);
          return false;
        }
      }
    }

    if (LAI->hasDependenceInvolvingLoopInvariantAddress()) {
      // For each invariant address, check its last stored value is the result
      // of one of our reductions.
      //
      // We do not check if dependence with loads exists because they are
      // currently rejected earlier in LoopAccessInfo::analyzeLoop. In case this
      // behaviour changes we have to modify this code.
      ScalarEvolution *SE = PSE.getSE();
      SmallVector<StoreInst *, 4> UnhandledStores;
      for (StoreInst *SI : LAI->getStoresToInvariantAddresses()) {
        if (isInvariantStoreOfReduction(SI)) {
          // Earlier stores to this address are effectively deadcode.
          // With opaque pointers it is possible for one pointer to be used with
          // different sizes of stored values:
          //    store i32 0, ptr %x
          //    store i8 0, ptr %x
          // The latest store doesn't complitely overwrite the first one in the
          // example. That is why we have to make sure that types of stored
          // values are same.
          // TODO: Check that bitwidth of unhandled store is smaller then the
          // one that overwrites it and add a test.
          erase_if(UnhandledStores, [SE, SI](StoreInst *I) {
            return storeToSameAddress(SE, SI, I) &&
                   I->getValueOperand()->getType() ==
                       SI->getValueOperand()->getType();
          });
          continue;
        }
        UnhandledStores.push_back(SI);
      }

      bool IsOK = UnhandledStores.empty();
      // TODO: we should also validate against InvariantMemSets.
      if (!IsOK) {
        reportVectorizationFailure(
            "We don't allow storing to uniform addresses",
            "write to a loop invariant address could not "
            "be vectorized",
            "CantVectorizeStoreToLoopInvariantAddress", ORE, TheLoop);
        return false;
      }
    }
  }

  PSE.addPredicate(LAI->getPSE().getPredicate());
  return true;
}

bool LoopVectorizationLegality::canVectorizeFPMath(
    bool EnableStrictReductions) {

  // First check if there is any ExactFP math or if we allow reassociations
  if (!Requirements->getExactFPInst() || Hints->allowReordering())
    return true;

  // If the above is false, we have ExactFPMath & do not allow reordering.
  // If the EnableStrictReductions flag is set, first check if we have any
  // Exact FP induction vars, which we cannot vectorize.
  if (!EnableStrictReductions ||
      any_of(getInductionVars(), [&](auto &Induction) -> bool {
        InductionDescriptor IndDesc = Induction.second;
        return IndDesc.getExactFPMathInst();
      }))
    return false;

  // We can now only vectorize if all reductions with Exact FP math also
  // have the isOrdered flag set, which indicates that we can move the
  // reduction operations in-loop.
  return (all_of(getReductionVars(), [&](auto &Reduction) -> bool {
    const RecurrenceDescriptor &RdxDesc = Reduction.second;
    return !RdxDesc.hasExactFPMath() || RdxDesc.isOrdered();
  }));
}

bool LoopVectorizationLegality::isInvariantStoreOfReduction(StoreInst *SI) {
  return any_of(getReductionVars(), [&](auto &Reduction) -> bool {
    const RecurrenceDescriptor &RdxDesc = Reduction.second;
    return RdxDesc.IntermediateStore == SI;
  });
}

bool LoopVectorizationLegality::isInvariantAddressOfReduction(Value *V) {
  return any_of(getReductionVars(), [&](auto &Reduction) -> bool {
    const RecurrenceDescriptor &RdxDesc = Reduction.second;
    if (!RdxDesc.IntermediateStore)
      return false;

    ScalarEvolution *SE = PSE.getSE();
    Value *InvariantAddress = RdxDesc.IntermediateStore->getPointerOperand();
    return V == InvariantAddress ||
           SE->getSCEV(V) == SE->getSCEV(InvariantAddress);
  });
}

bool LoopVectorizationLegality::isInductionPhi(const Value *V) const {
  Value *In0 = const_cast<Value *>(V);
  PHINode *PN = dyn_cast_or_null<PHINode>(In0);
  if (!PN)
    return false;

  return Inductions.count(PN);
}

const InductionDescriptor *
LoopVectorizationLegality::getIntOrFpInductionDescriptor(PHINode *Phi) const {
  if (!isInductionPhi(Phi))
    return nullptr;
  auto &ID = getInductionVars().find(Phi)->second;
  if (ID.getKind() == InductionDescriptor::IK_IntInduction ||
      ID.getKind() == InductionDescriptor::IK_FpInduction)
    return &ID;
  return nullptr;
}

const InductionDescriptor *
LoopVectorizationLegality::getPointerInductionDescriptor(PHINode *Phi) const {
  if (!isInductionPhi(Phi))
    return nullptr;
  auto &ID = getInductionVars().find(Phi)->second;
  if (ID.getKind() == InductionDescriptor::IK_PtrInduction)
    return &ID;
  return nullptr;
}

bool LoopVectorizationLegality::isCastedInductionVariable(
    const Value *V) const {
  auto *Inst = dyn_cast<Instruction>(V);
  return (Inst && InductionCastsToIgnore.count(Inst));
}

bool LoopVectorizationLegality::isInductionVariable(const Value *V) const {
  return isInductionPhi(V) || isCastedInductionVariable(V);
}

bool LoopVectorizationLegality::isFixedOrderRecurrence(
    const PHINode *Phi) const {
  return FixedOrderRecurrences.count(Phi);
}

bool LoopVectorizationLegality::blockNeedsPredication(BasicBlock *BB) const {
  return LoopAccessInfo::blockNeedsPredication(BB, TheLoop, DT);
}

bool LoopVectorizationLegality::blockCanBePredicated(
    BasicBlock *BB, SmallPtrSetImpl<Value *> &SafePtrs,
    SmallPtrSetImpl<const Instruction *> &MaskedOp,
    SmallPtrSetImpl<Instruction *> &ConditionalAssumes) const {
  for (Instruction &I : *BB) {
    // We can predicate blocks with calls to assume, as long as we drop them in
    // case we flatten the CFG via predication.
    if (match(&I, m_Intrinsic<Intrinsic::assume>())) {
      ConditionalAssumes.insert(&I);
      continue;
    }

    // Do not let llvm.experimental.noalias.scope.decl block the vectorization.
    // TODO: there might be cases that it should block the vectorization. Let's
    // ignore those for now.
    if (isa<NoAliasScopeDeclInst>(&I))
      continue;

<<<<<<< HEAD
    if (auto *Call = dyn_cast<CallInst>(&I)) {
      if (Call->getCalledFunction() &&
          VFABI::isDeclareSimdFn(Call->getCalledFunction())) {
        // NOTE: we do this in order to still be able to vectorize
        // when we do not have a inbranch version, since otherwise the
        // check on whether we can tailFoldByMasking would fail.
        if (!blockNeedsPredication(BB))
          continue;

        bool HasInBranchVariant = false;
        for (const auto &Attr :
             Call->getCalledFunction()->getAttributes().getFnAttrs()) {
          // Check if at least an attribute starts with "_ZGVEM".
          // FIXME: this check should be more robust.
          if (Attr.isStringAttribute() &&
              Attr.getKindAsString().startswith("_ZGVEM")) {
            HasInBranchVariant = true;
            break;
          }
        }

        if (HasInBranchVariant) {
          MaskedOp.insert(Call);
          continue;
        }

        return false;
=======
    // We can allow masked calls if there's at least one vector variant, even
    // if we end up scalarizing due to the cost model calculations.
    // TODO: Allow other calls if they have appropriate attributes... readonly
    // and argmemonly?
    if (CallInst *CI = dyn_cast<CallInst>(&I)) {
      // Check whether we have at least one masked vector version of a scalar
      // function.
      if (any_of(VFDatabase::getMappings(*CI),
                 [](VFInfo &Info) { return Info.isMasked(); })) {
        MaskedOp.insert(CI);
        continue;
>>>>>>> 188e70b8
      }
    }

    // Loads are handled via masking (or speculated if safe to do so.)
    if (auto *LI = dyn_cast<LoadInst>(&I)) {
      if (!SafePtrs.count(LI->getPointerOperand()))
        MaskedOp.insert(LI);
      continue;
    }

    // Predicated store requires some form of masking:
    // 1) masked store HW instruction,
    // 2) emulation via load-blend-store (only if safe and legal to do so,
    //    be aware on the race conditions), or
    // 3) element-by-element predicate check and scalar store.
    if (auto *SI = dyn_cast<StoreInst>(&I)) {
      MaskedOp.insert(SI);
      continue;
    }

    if (I.mayReadFromMemory() || I.mayWriteToMemory() || I.mayThrow())
      return false;
  }
  return true;
}

bool LoopVectorizationLegality::canVectorizeWithIfConvert() {
  if (!EnableIfConversion) {
    reportVectorizationFailure("If-conversion is disabled",
                               "if-conversion is disabled",
                               "IfConversionDisabled",
                               ORE, TheLoop);
    return false;
  }

  assert(TheLoop->getNumBlocks() > 1 && "Single block loops are vectorizable");

  // A list of pointers which are known to be dereferenceable within scope of
  // the loop body for each iteration of the loop which executes.  That is,
  // the memory pointed to can be dereferenced (with the access size implied by
  // the value's type) unconditionally within the loop header without
  // introducing a new fault.
  SmallPtrSet<Value *, 8> SafePointers;

  // Collect safe addresses.
  for (BasicBlock *BB : TheLoop->blocks()) {
    if (!blockNeedsPredication(BB)) {
      for (Instruction &I : *BB)
        if (auto *Ptr = getLoadStorePointerOperand(&I))
          SafePointers.insert(Ptr);
      continue;
    }

    // For a block which requires predication, a address may be safe to access
    // in the loop w/o predication if we can prove dereferenceability facts
    // sufficient to ensure it'll never fault within the loop. For the moment,
    // we restrict this to loads; stores are more complicated due to
    // concurrency restrictions.
    ScalarEvolution &SE = *PSE.getSE();
    for (Instruction &I : *BB) {
      LoadInst *LI = dyn_cast<LoadInst>(&I);
      if (LI && !LI->getType()->isVectorTy() && !mustSuppressSpeculation(*LI) &&
          isDereferenceableAndAlignedInLoop(LI, TheLoop, SE, *DT, AC))
        SafePointers.insert(LI->getPointerOperand());
    }
  }

  // Collect the blocks that need predication.
  for (BasicBlock *BB : TheLoop->blocks()) {
    // We don't support switch statements inside loops.
    if (!isa<BranchInst>(BB->getTerminator())) {
      reportVectorizationFailure("Loop contains a switch statement",
                                 "loop contains a switch statement",
                                 "LoopContainsSwitch", ORE, TheLoop,
                                 BB->getTerminator());
      return false;
    }

    // We must be able to predicate all blocks that need to be predicated.
    if (blockNeedsPredication(BB)) {
      if (!blockCanBePredicated(BB, SafePointers, MaskedOp,
                                ConditionalAssumes)) {
        reportVectorizationFailure(
            "Control flow cannot be substituted for a select",
            "control flow cannot be substituted for a select",
            "NoCFGForSelect", ORE, TheLoop,
            BB->getTerminator());
        return false;
      }
    }
  }

  // We can if-convert this loop.
  return true;
}

// Helper function to canVectorizeLoopNestCFG.
bool LoopVectorizationLegality::canVectorizeLoopCFG(Loop *Lp,
                                                    bool UseVPlanNativePath) {
  assert((UseVPlanNativePath || Lp->isInnermost()) &&
         "VPlan-native path is not enabled.");

  // TODO: ORE should be improved to show more accurate information when an
  // outer loop can't be vectorized because a nested loop is not understood or
  // legal. Something like: "outer_loop_location: loop not vectorized:
  // (inner_loop_location) loop control flow is not understood by vectorizer".

  // Store the result and return it at the end instead of exiting early, in case
  // allowExtraAnalysis is used to report multiple reasons for not vectorizing.
  bool Result = true;
  bool DoExtraAnalysis = ORE->allowExtraAnalysis(DEBUG_TYPE);

  // We must have a loop in canonical form. Loops with indirectbr in them cannot
  // be canonicalized.
  if (!Lp->getLoopPreheader()) {
    reportVectorizationFailure("Loop doesn't have a legal pre-header",
        "loop control flow is not understood by vectorizer",
        "CFGNotUnderstood", ORE, TheLoop);
    if (DoExtraAnalysis)
      Result = false;
    else
      return false;
  }

  // We must have a single backedge.
  if (Lp->getNumBackEdges() != 1) {
    reportVectorizationFailure("The loop must have a single backedge",
        "loop control flow is not understood by vectorizer",
        "CFGNotUnderstood", ORE, TheLoop);
    if (DoExtraAnalysis)
      Result = false;
    else
      return false;
  }

  return Result;
}

bool LoopVectorizationLegality::canVectorizeLoopNestCFG(
    Loop *Lp, bool UseVPlanNativePath) {
  // Store the result and return it at the end instead of exiting early, in case
  // allowExtraAnalysis is used to report multiple reasons for not vectorizing.
  bool Result = true;
  bool DoExtraAnalysis = ORE->allowExtraAnalysis(DEBUG_TYPE);
  if (!canVectorizeLoopCFG(Lp, UseVPlanNativePath)) {
    if (DoExtraAnalysis)
      Result = false;
    else
      return false;
  }

  // Recursively check whether the loop control flow of nested loops is
  // understood.
  for (Loop *SubLp : *Lp)
    if (!canVectorizeLoopNestCFG(SubLp, UseVPlanNativePath)) {
      if (DoExtraAnalysis)
        Result = false;
      else
        return false;
    }

  return Result;
}

bool LoopVectorizationLegality::canVectorize(bool UseVPlanNativePath) {
  // Store the result and return it at the end instead of exiting early, in case
  // allowExtraAnalysis is used to report multiple reasons for not vectorizing.
  bool Result = true;

  bool DoExtraAnalysis = ORE->allowExtraAnalysis(DEBUG_TYPE);
  // Check whether the loop-related control flow in the loop nest is expected by
  // vectorizer.
  if (!canVectorizeLoopNestCFG(TheLoop, UseVPlanNativePath)) {
    if (DoExtraAnalysis)
      Result = false;
    else
      return false;
  }

  // We need to have a loop header.
  LLVM_DEBUG(dbgs() << "LV: Found a loop: " << TheLoop->getHeader()->getName()
                    << '\n');

  // Specific checks for outer loops. We skip the remaining legal checks at this
  // point because they don't support outer loops.
  if (!TheLoop->isInnermost()) {
    assert(UseVPlanNativePath && "VPlan-native path is not enabled.");

    if (!canVectorizeOuterLoop()) {
      reportVectorizationFailure("Unsupported outer loop",
                                 "unsupported outer loop",
                                 "UnsupportedOuterLoop",
                                 ORE, TheLoop);
      // TODO: Implement DoExtraAnalysis when subsequent legal checks support
      // outer loops.
      return false;
    }

    LLVM_DEBUG(dbgs() << "LV: We can vectorize this outer loop!\n");
    return Result;
  }

  assert(TheLoop->isInnermost() && "Inner loop expected.");
  // Check if we can if-convert non-single-bb loops.
  unsigned NumBlocks = TheLoop->getNumBlocks();
  if (NumBlocks != 1 && !canVectorizeWithIfConvert()) {
    LLVM_DEBUG(dbgs() << "LV: Can't if-convert the loop.\n");
    if (DoExtraAnalysis)
      Result = false;
    else
      return false;
  }

  // Check if we can vectorize the instructions and CFG in this loop.
  if (!canVectorizeInstrs()) {
    LLVM_DEBUG(dbgs() << "LV: Can't vectorize the instructions or CFG\n");
    if (DoExtraAnalysis)
      Result = false;
    else
      return false;
  }

  // Go over each instruction and look at memory deps.
  if (!canVectorizeMemory()) {
    LLVM_DEBUG(dbgs() << "LV: Can't vectorize due to memory conflicts\n");
    if (DoExtraAnalysis)
      Result = false;
    else
      return false;
  }

  LLVM_DEBUG(dbgs() << "LV: We can vectorize this loop"
                    << (LAI->getRuntimePointerChecking()->Need
                            ? " (with a runtime bound check)"
                            : "")
                    << "!\n");

  unsigned SCEVThreshold = VectorizeSCEVCheckThreshold;
  if (Hints->getForce() == LoopVectorizeHints::FK_Enabled)
    SCEVThreshold = PragmaVectorizeSCEVCheckThreshold;

  if (PSE.getPredicate().getComplexity() > SCEVThreshold) {
    reportVectorizationFailure("Too many SCEV checks needed",
        "Too many SCEV assumptions need to be made and checked at runtime",
        "TooManySCEVRunTimeChecks", ORE, TheLoop);
    if (DoExtraAnalysis)
      Result = false;
    else
      return false;
  }

  // Okay! We've done all the tests. If any have failed, return false. Otherwise
  // we can vectorize, and at this point we don't have any other mem analysis
  // which may limit our maximum vectorization factor, so just return true with
  // no restrictions.
  return Result;
}

bool LoopVectorizationLegality::prepareToFoldTailByMasking() {

  LLVM_DEBUG(dbgs() << "LV: checking if tail can be folded by masking.\n");

  SmallPtrSet<const Value *, 8> ReductionLiveOuts;

  for (const auto &Reduction : getReductionVars())
    ReductionLiveOuts.insert(Reduction.second.getLoopExitInstr());

  // TODO: handle non-reduction outside users when tail is folded by masking.
  for (auto *AE : AllowedExit) {
    // Check that all users of allowed exit values are inside the loop or
    // are the live-out of a reduction.
    if (ReductionLiveOuts.count(AE))
      continue;
    for (User *U : AE->users()) {
      Instruction *UI = cast<Instruction>(U);
      if (TheLoop->contains(UI))
        continue;
      LLVM_DEBUG(
          dbgs()
          << "LV: Cannot fold tail by masking, loop has an outside user for "
          << *UI << "\n");
      return false;
    }
  }

  // The list of pointers that we can safely read and write to remains empty.
  SmallPtrSet<Value *, 8> SafePointers;

  SmallPtrSet<const Instruction *, 8> TmpMaskedOp;
  SmallPtrSet<Instruction *, 8> TmpConditionalAssumes;

  // Check and mark all blocks for predication, including those that ordinarily
  // do not need predication such as the header block.
  for (BasicBlock *BB : TheLoop->blocks()) {
    if (!blockCanBePredicated(BB, SafePointers, TmpMaskedOp,
                              TmpConditionalAssumes)) {
      LLVM_DEBUG(dbgs() << "LV: Cannot fold tail by masking as requested.\n");
      return false;
    }
  }

  LLVM_DEBUG(dbgs() << "LV: can fold tail by masking.\n");

  MaskedOp.insert(TmpMaskedOp.begin(), TmpMaskedOp.end());
  ConditionalAssumes.insert(TmpConditionalAssumes.begin(),
                            TmpConditionalAssumes.end());

  return true;
}

} // namespace llvm<|MERGE_RESOLUTION|>--- conflicted
+++ resolved
@@ -1135,7 +1135,6 @@
     if (isa<NoAliasScopeDeclInst>(&I))
       continue;
 
-<<<<<<< HEAD
     if (auto *Call = dyn_cast<CallInst>(&I)) {
       if (Call->getCalledFunction() &&
           VFABI::isDeclareSimdFn(Call->getCalledFunction())) {
@@ -1161,9 +1160,9 @@
           MaskedOp.insert(Call);
           continue;
         }
-
-        return false;
-=======
+      }
+    }
+
     // We can allow masked calls if there's at least one vector variant, even
     // if we end up scalarizing due to the cost model calculations.
     // TODO: Allow other calls if they have appropriate attributes... readonly
@@ -1175,7 +1174,6 @@
                  [](VFInfo &Info) { return Info.isMasked(); })) {
         MaskedOp.insert(CI);
         continue;
->>>>>>> 188e70b8
       }
     }
 

//===- LoopVectorizationLegality.cpp --------------------------------------===//
//
// Part of the LLVM Project, under the Apache License v2.0 with LLVM Exceptions.
// See https://llvm.org/LICENSE.txt for license information.
// SPDX-License-Identifier: Apache-2.0 WITH LLVM-exception
//
//===----------------------------------------------------------------------===//
//
// This file provides loop vectorization legality analysis. Original code
// resided in LoopVectorize.cpp for a long time.
//
// At this point, it is implemented as a utility class, not as an analysis
// pass. It should be easy to create an analysis pass around it if there
// is a need (but D45420 needs to happen first).
//

#include "llvm/Transforms/Vectorize/LoopVectorizationLegality.h"
#include "llvm/Analysis/Loads.h"
#include "llvm/Analysis/LoopInfo.h"
#include "llvm/Analysis/OptimizationRemarkEmitter.h"
#include "llvm/Analysis/TargetLibraryInfo.h"
#include "llvm/Analysis/TargetTransformInfo.h"
#include "llvm/Analysis/ValueTracking.h"
#include "llvm/Analysis/VectorUtils.h"
#include "llvm/IR/BasicBlock.h"
#include "llvm/IR/IntrinsicInst.h"
#include "llvm/IR/PatternMatch.h"
#include "llvm/Transforms/Utils/SizeOpts.h"
#include "llvm/Transforms/Vectorize/LoopVectorize.h"

using namespace llvm;
using namespace PatternMatch;

#define LV_NAME "loop-vectorize"
#define DEBUG_TYPE LV_NAME

static cl::opt<bool>
    EnableIfConversion("enable-if-conversion", cl::init(true), cl::Hidden,
                       cl::desc("Enable if-conversion during vectorization."));

namespace llvm {
cl::opt<bool>
    HintsAllowReordering("hints-allow-reordering", cl::init(true), cl::Hidden,
                         cl::desc("Allow enabling loop hints to reorder "
                                  "FP operations during vectorization."));
}

// TODO: Move size-based thresholds out of legality checking, make cost based
// decisions instead of hard thresholds.
static cl::opt<unsigned> VectorizeSCEVCheckThreshold(
    "vectorize-scev-check-threshold", cl::init(16), cl::Hidden,
    cl::desc("The maximum number of SCEV checks allowed."));

static cl::opt<unsigned> PragmaVectorizeSCEVCheckThreshold(
    "pragma-vectorize-scev-check-threshold", cl::init(128), cl::Hidden,
    cl::desc("The maximum number of SCEV checks allowed with a "
             "vectorize(enable) pragma"));

static cl::opt<LoopVectorizeHints::ScalableForceKind>
    ForceScalableVectorization(
        "scalable-vectorization", cl::init(LoopVectorizeHints::SK_Unspecified),
        cl::Hidden,
        cl::desc("Control whether the compiler can use scalable vectors to "
                 "vectorize a loop"),
        cl::values(
            clEnumValN(LoopVectorizeHints::SK_FixedWidthOnly, "off",
                       "Scalable vectorization is disabled."),
            clEnumValN(
                LoopVectorizeHints::SK_PreferScalable, "preferred",
                "Scalable vectorization is available and favored when the "
                "cost is inconclusive."),
            clEnumValN(
                LoopVectorizeHints::SK_PreferScalable, "on",
                "Scalable vectorization is available and favored when the "
                "cost is inconclusive."),
            clEnumValN(LoopVectorizeHints::SK_ScalableOnly, "only",
                       "Scalable vectorization is the only option available")));

/// Maximum vectorization interleave count.
static const unsigned MaxInterleaveFactor = 16;

namespace llvm {

bool LoopVectorizeHints::Hint::validate(unsigned Val) {
  switch (Kind) {
  case HK_WIDTH:
    return isPowerOf2_32(Val) && Val <= VectorizerParams::MaxVectorWidth;
  case HK_INTERLEAVE:
    return isPowerOf2_32(Val) && Val <= MaxInterleaveFactor;
  case HK_FORCE:
    return (Val <= 1);
  case HK_ISVECTORIZED:
  case HK_PREDICATE:
    return (Val == 0 || Val == 1);
  case HK_SCALABLE:
    return (Val == 0 || Val == 1 || Val == 2);
  }
  return false;
}

LoopVectorizeHints::LoopVectorizeHints(const Loop *L,
                                       bool InterleaveOnlyWhenForced,
                                       OptimizationRemarkEmitter &ORE,
                                       const TargetTransformInfo *TTI)
    : Width("vectorize.width", VectorizerParams::VectorizationFactor, HK_WIDTH),
      Interleave("interleave.count", InterleaveOnlyWhenForced, HK_INTERLEAVE),
      Force("vectorize.enable", FK_Undefined, HK_FORCE),
      IsVectorized("isvectorized", 0, HK_ISVECTORIZED),
      Predicate("vectorize.predicate.enable", FK_Undefined, HK_PREDICATE),
      Scalable("vectorize.scalable.enable", SK_Unspecified, HK_SCALABLE),
      TheLoop(L), ORE(ORE) {
  // Populate values with existing loop metadata.
  getHintsFromMetadata();

  // force-vector-interleave overrides DisableInterleaving.
  if (VectorizerParams::isInterleaveForced())
    Interleave.Value = VectorizerParams::VectorizationInterleave;

  // If the metadata doesn't explicitly specify whether to enable scalable
  // vectorization, then decide based on the following criteria (increasing
  // level of priority):
  //  - Target default
  //  - Metadata width
  //  - Force option (always overrides)
  if ((LoopVectorizeHints::ScalableForceKind)Scalable.Value == SK_Unspecified) {
    if (TTI)
      Scalable.Value = TTI->enableScalableVectorization() ? SK_PreferScalable
                                                          : SK_FixedWidthOnly;

    if (Width.Value)
      // If the width is set, but the metadata says nothing about the scalable
      // property, then assume it concerns only a fixed-width UserVF.
      // If width is not set, the flag takes precedence.
      Scalable.Value = SK_FixedWidthOnly;
  }

  // If the flag is set to force any use of scalable vectors, override the loop
  // hints.
  if (ForceScalableVectorization.getValue() !=
      LoopVectorizeHints::SK_Unspecified)
    Scalable.Value = ForceScalableVectorization.getValue();

  // Scalable vectorization is disabled if no preference is specified.
  if ((LoopVectorizeHints::ScalableForceKind)Scalable.Value == SK_Unspecified)
    Scalable.Value = SK_FixedWidthOnly;

  if (IsVectorized.Value != 1)
    // If the vectorization width and interleaving count are both 1 then
    // consider the loop to have been already vectorized because there's
    // nothing more that we can do.
    IsVectorized.Value =
        getWidth() == ElementCount::getFixed(1) && getInterleave() == 1;
  LLVM_DEBUG(if (InterleaveOnlyWhenForced && getInterleave() == 1) dbgs()
             << "LV: Interleaving disabled by the pass manager\n");
}

void LoopVectorizeHints::setAlreadyVectorized() {
  LLVMContext &Context = TheLoop->getHeader()->getContext();

  MDNode *IsVectorizedMD = MDNode::get(
      Context,
      {MDString::get(Context, "llvm.loop.isvectorized"),
       ConstantAsMetadata::get(ConstantInt::get(Context, APInt(32, 1)))});
  MDNode *LoopID = TheLoop->getLoopID();
  MDNode *NewLoopID =
      makePostTransformationMetadata(Context, LoopID,
                                     {Twine(Prefix(), "vectorize.").str(),
                                      Twine(Prefix(), "interleave.").str()},
                                     {IsVectorizedMD});
  TheLoop->setLoopID(NewLoopID);

  // Update internal cache.
  IsVectorized.Value = 1;
}

bool LoopVectorizeHints::allowVectorization(
    Function *F, Loop *L, bool VectorizeOnlyWhenForced) const {
  if (getForce() == LoopVectorizeHints::FK_Disabled) {
    LLVM_DEBUG(dbgs() << "LV: Not vectorizing: #pragma vectorize disable.\n");
    emitRemarkWithHints();
    return false;
  }

  if (VectorizeOnlyWhenForced && getForce() != LoopVectorizeHints::FK_Enabled) {
    LLVM_DEBUG(dbgs() << "LV: Not vectorizing: No #pragma vectorize enable.\n");
    emitRemarkWithHints();
    return false;
  }

  if (getIsVectorized() == 1) {
    LLVM_DEBUG(dbgs() << "LV: Not vectorizing: Disabled/already vectorized.\n");
    // FIXME: Add interleave.disable metadata. This will allow
    // vectorize.disable to be used without disabling the pass and errors
    // to differentiate between disabled vectorization and a width of 1.
    ORE.emit([&]() {
      return OptimizationRemarkAnalysis(vectorizeAnalysisPassName(),
                                        "AllDisabled", L->getStartLoc(),
                                        L->getHeader())
             << "loop not vectorized: vectorization and interleaving are "
                "explicitly disabled, or the loop has already been "
                "vectorized";
    });
    return false;
  }

  return true;
}

void LoopVectorizeHints::emitRemarkWithHints() const {
  using namespace ore;

  ORE.emit([&]() {
    if (Force.Value == LoopVectorizeHints::FK_Disabled)
      return OptimizationRemarkMissed(LV_NAME, "MissedExplicitlyDisabled",
                                      TheLoop->getStartLoc(),
                                      TheLoop->getHeader())
             << "loop not vectorized: vectorization is explicitly disabled";
    else {
      OptimizationRemarkMissed R(LV_NAME, "MissedDetails",
                                 TheLoop->getStartLoc(), TheLoop->getHeader());
      R << "loop not vectorized";
      if (Force.Value == LoopVectorizeHints::FK_Enabled) {
        R << " (Force=" << NV("Force", true);
        if (Width.Value != 0)
          R << ", Vector Width=" << NV("VectorWidth", getWidth());
        if (getInterleave() != 0)
          R << ", Interleave Count=" << NV("InterleaveCount", getInterleave());
        R << ")";
      }
      return R;
    }
  });
}

const char *LoopVectorizeHints::vectorizeAnalysisPassName() const {
  if (getWidth() == ElementCount::getFixed(1))
    return LV_NAME;
  if (getForce() == LoopVectorizeHints::FK_Disabled)
    return LV_NAME;
  if (getForce() == LoopVectorizeHints::FK_Undefined && getWidth().isZero())
    return LV_NAME;
  return OptimizationRemarkAnalysis::AlwaysPrint;
}

bool LoopVectorizeHints::allowReordering() const {
  // Allow the vectorizer to change the order of operations if enabling
  // loop hints are provided
  ElementCount EC = getWidth();
  return HintsAllowReordering &&
         (getForce() == LoopVectorizeHints::FK_Enabled ||
          EC.getKnownMinValue() > 1);
}

void LoopVectorizeHints::getHintsFromMetadata() {
  MDNode *LoopID = TheLoop->getLoopID();
  if (!LoopID)
    return;

  // First operand should refer to the loop id itself.
  assert(LoopID->getNumOperands() > 0 && "requires at least one operand");
  assert(LoopID->getOperand(0) == LoopID && "invalid loop id");

  for (unsigned i = 1, ie = LoopID->getNumOperands(); i < ie; ++i) {
    const MDString *S = nullptr;
    SmallVector<Metadata *, 4> Args;

    // The expected hint is either a MDString or a MDNode with the first
    // operand a MDString.
    if (const MDNode *MD = dyn_cast<MDNode>(LoopID->getOperand(i))) {
      if (!MD || MD->getNumOperands() == 0)
        continue;
      S = dyn_cast<MDString>(MD->getOperand(0));
      for (unsigned i = 1, ie = MD->getNumOperands(); i < ie; ++i)
        Args.push_back(MD->getOperand(i));
    } else {
      S = dyn_cast<MDString>(LoopID->getOperand(i));
      assert(Args.size() == 0 && "too many arguments for MDString");
    }

    if (!S)
      continue;

    // Check if the hint starts with the loop metadata prefix.
    StringRef Name = S->getString();
    if (Args.size() == 1)
      setHint(Name, Args[0]);
  }
}

void LoopVectorizeHints::setHint(StringRef Name, Metadata *Arg) {
  if (!Name.startswith(Prefix()))
    return;
  Name = Name.substr(Prefix().size(), StringRef::npos);

  const ConstantInt *C = mdconst::dyn_extract<ConstantInt>(Arg);
  if (!C)
    return;
  unsigned Val = C->getZExtValue();

  Hint *Hints[] = {&Width,        &Interleave, &Force,
                   &IsVectorized, &Predicate,  &Scalable};
  for (auto H : Hints) {
    if (Name == H->Name) {
      if (H->validate(Val))
        H->Value = Val;
      else
        LLVM_DEBUG(dbgs() << "LV: ignoring invalid hint '" << Name << "'\n");
      break;
    }
  }
}

// Return true if the inner loop \p Lp is uniform with regard to the outer loop
// \p OuterLp (i.e., if the outer loop is vectorized, all the vector lanes
// executing the inner loop will execute the same iterations). This check is
// very constrained for now but it will be relaxed in the future. \p Lp is
// considered uniform if it meets all the following conditions:
//   1) it has a canonical IV (starting from 0 and with stride 1),
//   2) its latch terminator is a conditional branch and,
//   3) its latch condition is a compare instruction whose operands are the
//      canonical IV and an OuterLp invariant.
// This check doesn't take into account the uniformity of other conditions not
// related to the loop latch because they don't affect the loop uniformity.
//
// NOTE: We decided to keep all these checks and its associated documentation
// together so that we can easily have a picture of the current supported loop
// nests. However, some of the current checks don't depend on \p OuterLp and
// would be redundantly executed for each \p Lp if we invoked this function for
// different candidate outer loops. This is not the case for now because we
// don't currently have the infrastructure to evaluate multiple candidate outer
// loops and \p OuterLp will be a fixed parameter while we only support explicit
// outer loop vectorization. It's also very likely that these checks go away
// before introducing the aforementioned infrastructure. However, if this is not
// the case, we should move the \p OuterLp independent checks to a separate
// function that is only executed once for each \p Lp.
static bool isUniformLoop(Loop *Lp, Loop *OuterLp) {
  assert(Lp->getLoopLatch() && "Expected loop with a single latch.");

  // If Lp is the outer loop, it's uniform by definition.
  if (Lp == OuterLp)
    return true;
  assert(OuterLp->contains(Lp) && "OuterLp must contain Lp.");

  // 1.
  PHINode *IV = Lp->getCanonicalInductionVariable();
  if (!IV) {
    LLVM_DEBUG(dbgs() << "LV: Canonical IV not found.\n");
    return false;
  }

  // 2.
  BasicBlock *Latch = Lp->getLoopLatch();
  auto *LatchBr = dyn_cast<BranchInst>(Latch->getTerminator());
  if (!LatchBr || LatchBr->isUnconditional()) {
    LLVM_DEBUG(dbgs() << "LV: Unsupported loop latch branch.\n");
    return false;
  }

  // 3.
  auto *LatchCmp = dyn_cast<CmpInst>(LatchBr->getCondition());
  if (!LatchCmp) {
    LLVM_DEBUG(
        dbgs() << "LV: Loop latch condition is not a compare instruction.\n");
    return false;
  }

  Value *CondOp0 = LatchCmp->getOperand(0);
  Value *CondOp1 = LatchCmp->getOperand(1);
  Value *IVUpdate = IV->getIncomingValueForBlock(Latch);
  if (!(CondOp0 == IVUpdate && OuterLp->isLoopInvariant(CondOp1)) &&
      !(CondOp1 == IVUpdate && OuterLp->isLoopInvariant(CondOp0))) {
    LLVM_DEBUG(dbgs() << "LV: Loop latch condition is not uniform.\n");
    return false;
  }

  return true;
}

// Return true if \p Lp and all its nested loops are uniform with regard to \p
// OuterLp.
static bool isUniformLoopNest(Loop *Lp, Loop *OuterLp) {
  if (!isUniformLoop(Lp, OuterLp))
    return false;

  // Check if nested loops are uniform.
  for (Loop *SubLp : *Lp)
    if (!isUniformLoopNest(SubLp, OuterLp))
      return false;

  return true;
}

static Type *convertPointerToIntegerType(const DataLayout &DL, Type *Ty) {
  if (Ty->isPointerTy())
    return DL.getIntPtrType(Ty);

  // It is possible that char's or short's overflow when we ask for the loop's
  // trip count, work around this by changing the type size.
  if (Ty->getScalarSizeInBits() < 32)
    return Type::getInt32Ty(Ty->getContext());

  return Ty;
}

static Type *getWiderType(const DataLayout &DL, Type *Ty0, Type *Ty1) {
  Ty0 = convertPointerToIntegerType(DL, Ty0);
  Ty1 = convertPointerToIntegerType(DL, Ty1);
  if (Ty0->getScalarSizeInBits() > Ty1->getScalarSizeInBits())
    return Ty0;
  return Ty1;
}

/// Check that the instruction has outside loop users and is not an
/// identified reduction variable.
static bool hasOutsideLoopUser(const Loop *TheLoop, Instruction *Inst,
                               SmallPtrSetImpl<Value *> &AllowedExit) {
  // Reductions, Inductions and non-header phis are allowed to have exit users. All
  // other instructions must not have external users.
  if (!AllowedExit.count(Inst))
    // Check that all of the users of the loop are inside the BB.
    for (User *U : Inst->users()) {
      Instruction *UI = cast<Instruction>(U);
      // This user may be a reduction exit value.
      if (!TheLoop->contains(UI)) {
        LLVM_DEBUG(dbgs() << "LV: Found an outside user for : " << *UI << '\n');
        return true;
      }
    }
  return false;
}

/// Returns true if A and B have same pointer operands or same SCEVs addresses
static bool storeToSameAddress(ScalarEvolution *SE, StoreInst *A,
                               StoreInst *B) {
  // Compare store
  if (A == B)
    return true;

  // Otherwise Compare pointers
  Value *APtr = A->getPointerOperand();
  Value *BPtr = B->getPointerOperand();
  if (APtr == BPtr)
    return true;

  // Otherwise compare address SCEVs
  if (SE->getSCEV(APtr) == SE->getSCEV(BPtr))
    return true;

  return false;
}

int LoopVectorizationLegality::isConsecutivePtr(Type *AccessTy,
                                                Value *Ptr) const {
  const ValueToValueMap &Strides =
      getSymbolicStrides() ? *getSymbolicStrides() : ValueToValueMap();

  Function *F = TheLoop->getHeader()->getParent();
  bool OptForSize = F->hasOptSize() ||
                    llvm::shouldOptimizeForSize(TheLoop->getHeader(), PSI, BFI,
                                                PGSOQueryType::IRPass);
  bool CanAddPredicate = !OptForSize;
  int Stride = getPtrStride(PSE, AccessTy, Ptr, TheLoop, Strides,
                            CanAddPredicate, false);
  if (Stride == 1 || Stride == -1)
    return Stride;
  return 0;
}

bool LoopVectorizationLegality::isUniform(Value *V) const {
  return LAI->isUniform(V);
}

bool LoopVectorizationLegality::isUniformMemOp(Instruction &I) const {
  Value *Ptr = getLoadStorePointerOperand(&I);
  if (!Ptr)
    return false;
  // Note: There's nothing inherent which prevents predicated loads and
  // stores from being uniform.  The current lowering simply doesn't handle
  // it; in particular, the cost model distinguishes scatter/gather from
  // scalar w/predication, and we currently rely on the scalar path.
  return isUniform(Ptr) && !blockNeedsPredication(I.getParent());
}

bool LoopVectorizationLegality::canVectorizeOuterLoop() {
  assert(!TheLoop->isInnermost() && "We are not vectorizing an outer loop.");
  // Store the result and return it at the end instead of exiting early, in case
  // allowExtraAnalysis is used to report multiple reasons for not vectorizing.
  bool Result = true;
  bool DoExtraAnalysis = ORE->allowExtraAnalysis(DEBUG_TYPE);

  for (BasicBlock *BB : TheLoop->blocks()) {
    // Check whether the BB terminator is a BranchInst. Any other terminator is
    // not supported yet.
    auto *Br = dyn_cast<BranchInst>(BB->getTerminator());
    if (!Br) {
      reportVectorizationFailure("Unsupported basic block terminator",
          "loop control flow is not understood by vectorizer",
          "CFGNotUnderstood", ORE, TheLoop);
      if (DoExtraAnalysis)
        Result = false;
      else
        return false;
    }

    // Check whether the BranchInst is a supported one. Only unconditional
    // branches, conditional branches with an outer loop invariant condition or
    // backedges are supported.
    // FIXME: We skip these checks when VPlan predication is enabled as we
    // want to allow divergent branches. This whole check will be removed
    // once VPlan predication is on by default.
    if (Br && Br->isConditional() &&
        !TheLoop->isLoopInvariant(Br->getCondition()) &&
        !LI->isLoopHeader(Br->getSuccessor(0)) &&
        !LI->isLoopHeader(Br->getSuccessor(1))) {
      reportVectorizationFailure("Unsupported conditional branch",
          "loop control flow is not understood by vectorizer",
          "CFGNotUnderstood", ORE, TheLoop);
      if (DoExtraAnalysis)
        Result = false;
      else
        return false;
    }
  }

  // Check whether inner loops are uniform. At this point, we only support
  // simple outer loops scenarios with uniform nested loops.
  if (!isUniformLoopNest(TheLoop /*loop nest*/,
                         TheLoop /*context outer loop*/)) {
    reportVectorizationFailure("Outer loop contains divergent loops",
        "loop control flow is not understood by vectorizer",
        "CFGNotUnderstood", ORE, TheLoop);
    if (DoExtraAnalysis)
      Result = false;
    else
      return false;
  }

  // Check whether we are able to set up outer loop induction.
  if (!setupOuterLoopInductions()) {
    reportVectorizationFailure("Unsupported outer loop Phi(s)",
                               "Unsupported outer loop Phi(s)",
                               "UnsupportedPhi", ORE, TheLoop);
    if (DoExtraAnalysis)
      Result = false;
    else
      return false;
  }

  return Result;
}

void LoopVectorizationLegality::addInductionPhi(
    PHINode *Phi, const InductionDescriptor &ID,
    SmallPtrSetImpl<Value *> &AllowedExit) {
  Inductions[Phi] = ID;

  // In case this induction also comes with casts that we know we can ignore
  // in the vectorized loop body, record them here. All casts could be recorded
  // here for ignoring, but suffices to record only the first (as it is the
  // only one that may bw used outside the cast sequence).
  const SmallVectorImpl<Instruction *> &Casts = ID.getCastInsts();
  if (!Casts.empty())
    InductionCastsToIgnore.insert(*Casts.begin());

  Type *PhiTy = Phi->getType();
  const DataLayout &DL = Phi->getModule()->getDataLayout();

  // Get the widest type.
  if (!PhiTy->isFloatingPointTy()) {
    if (!WidestIndTy)
      WidestIndTy = convertPointerToIntegerType(DL, PhiTy);
    else
      WidestIndTy = getWiderType(DL, PhiTy, WidestIndTy);
  }

  // Int inductions are special because we only allow one IV.
  if (ID.getKind() == InductionDescriptor::IK_IntInduction &&
      ID.getConstIntStepValue() && ID.getConstIntStepValue()->isOne() &&
      isa<Constant>(ID.getStartValue()) &&
      cast<Constant>(ID.getStartValue())->isNullValue()) {

    // Use the phi node with the widest type as induction. Use the last
    // one if there are multiple (no good reason for doing this other
    // than it is expedient). We've checked that it begins at zero and
    // steps by one, so this is a canonical induction variable.
    if (!PrimaryInduction || PhiTy == WidestIndTy)
      PrimaryInduction = Phi;
  }

  // Both the PHI node itself, and the "post-increment" value feeding
  // back into the PHI node may have external users.
  // We can allow those uses, except if the SCEVs we have for them rely
  // on predicates that only hold within the loop, since allowing the exit
  // currently means re-using this SCEV outside the loop (see PR33706 for more
  // details).
  if (PSE.getPredicate().isAlwaysTrue()) {
    AllowedExit.insert(Phi);
    AllowedExit.insert(Phi->getIncomingValueForBlock(TheLoop->getLoopLatch()));
  }

  LLVM_DEBUG(dbgs() << "LV: Found an induction variable.\n");
}

bool LoopVectorizationLegality::setupOuterLoopInductions() {
  BasicBlock *Header = TheLoop->getHeader();

  // Returns true if a given Phi is a supported induction.
  auto isSupportedPhi = [&](PHINode &Phi) -> bool {
    InductionDescriptor ID;
    if (InductionDescriptor::isInductionPHI(&Phi, TheLoop, PSE, ID) &&
        ID.getKind() == InductionDescriptor::IK_IntInduction) {
      addInductionPhi(&Phi, ID, AllowedExit);
      return true;
    } else {
      // Bail out for any Phi in the outer loop header that is not a supported
      // induction.
      LLVM_DEBUG(
          dbgs()
          << "LV: Found unsupported PHI for outer loop vectorization.\n");
      return false;
    }
  };

  if (llvm::all_of(Header->phis(), isSupportedPhi))
    return true;
  else
    return false;
}

/// Checks if a function is scalarizable according to the TLI, in
/// the sense that it should be vectorized and then expanded in
/// multiple scalar calls. This is represented in the
/// TLI via mappings that do not specify a vector name, as in the
/// following example:
///
///    const VecDesc VecIntrinsics[] = {
///      {"llvm.phx.abs.i32", "", 4}
///    };
static bool isTLIScalarize(const TargetLibraryInfo &TLI, const CallInst &CI) {
  const StringRef ScalarName = CI.getCalledFunction()->getName();
  bool Scalarize = TLI.isFunctionVectorizable(ScalarName);
  // Check that all known VFs are not associated to a vector
  // function, i.e. the vector name is emty.
  if (Scalarize) {
    ElementCount WidestFixedVF, WidestScalableVF;
    TLI.getWidestVF(ScalarName, WidestFixedVF, WidestScalableVF);
    for (ElementCount VF = ElementCount::getFixed(2);
         ElementCount::isKnownLE(VF, WidestFixedVF); VF *= 2)
      Scalarize &= !TLI.isFunctionVectorizable(ScalarName, VF);
    for (ElementCount VF = ElementCount::getScalable(1);
         ElementCount::isKnownLE(VF, WidestScalableVF); VF *= 2)
      Scalarize &= !TLI.isFunctionVectorizable(ScalarName, VF);
    assert((WidestScalableVF.isZero() || !Scalarize) &&
           "Caller may decide to scalarize a variant using a scalable VF");
  }
  return Scalarize;
}

bool LoopVectorizationLegality::canVectorizeInstrs() {
  BasicBlock *Header = TheLoop->getHeader();

  // For each block in the loop.
  for (BasicBlock *BB : TheLoop->blocks()) {
    // Scan the instructions in the block and look for hazards.
    for (Instruction &I : *BB) {
      if (auto *Phi = dyn_cast<PHINode>(&I)) {
        Type *PhiTy = Phi->getType();
        // Check that this PHI type is allowed.
        if (!PhiTy->isIntegerTy() && !PhiTy->isFloatingPointTy() &&
            !PhiTy->isPointerTy()) {
          reportVectorizationFailure("Found a non-int non-pointer PHI",
                                     "loop control flow is not understood by vectorizer",
                                     "CFGNotUnderstood", ORE, TheLoop);
          return false;
        }

        // If this PHINode is not in the header block, then we know that we
        // can convert it to select during if-conversion. No need to check if
        // the PHIs in this block are induction or reduction variables.
        if (BB != Header) {
          // Non-header phi nodes that have outside uses can be vectorized. Add
          // them to the list of allowed exits.
          // Unsafe cyclic dependencies with header phis are identified during
          // legalization for reduction, induction and fixed order
          // recurrences.
          AllowedExit.insert(&I);
          continue;
        }

        // We only allow if-converted PHIs with exactly two incoming values.
        if (Phi->getNumIncomingValues() != 2) {
          reportVectorizationFailure("Found an invalid PHI",
              "loop control flow is not understood by vectorizer",
              "CFGNotUnderstood", ORE, TheLoop, Phi);
          return false;
        }

        RecurrenceDescriptor RedDes;
        if (RecurrenceDescriptor::isReductionPHI(Phi, TheLoop, RedDes, DB, AC,
                                                 DT, PSE.getSE())) {
          Requirements->addExactFPMathInst(RedDes.getExactFPMathInst());
          AllowedExit.insert(RedDes.getLoopExitInstr());
          Reductions[Phi] = RedDes;
          continue;
        }

        // TODO: Instead of recording the AllowedExit, it would be good to record the
        // complementary set: NotAllowedExit. These include (but may not be
        // limited to):
        // 1. Reduction phis as they represent the one-before-last value, which
        // is not available when vectorized 
        // 2. Induction phis and increment when SCEV predicates cannot be used
        // outside the loop - see addInductionPhi
        // 3. Non-Phis with outside uses when SCEV predicates cannot be used
        // outside the loop - see call to hasOutsideLoopUser in the non-phi
        // handling below
        // 4. FixedOrderRecurrence phis that can possibly be handled by
        // extraction.
        // By recording these, we can then reason about ways to vectorize each
        // of these NotAllowedExit. 
        InductionDescriptor ID;
        if (InductionDescriptor::isInductionPHI(Phi, TheLoop, PSE, ID)) {
          addInductionPhi(Phi, ID, AllowedExit);
          Requirements->addExactFPMathInst(ID.getExactFPMathInst());
          continue;
        }

        if (RecurrenceDescriptor::isFixedOrderRecurrence(Phi, TheLoop,
                                                         SinkAfter, DT)) {
          AllowedExit.insert(Phi);
          FixedOrderRecurrences.insert(Phi);
          continue;
        }

        // As a last resort, coerce the PHI to a AddRec expression
        // and re-try classifying it a an induction PHI.
        if (InductionDescriptor::isInductionPHI(Phi, TheLoop, PSE, ID, true)) {
          addInductionPhi(Phi, ID, AllowedExit);
          continue;
        }

        reportVectorizationFailure("Found an unidentified PHI",
            "value that could not be identified as "
            "reduction is used outside the loop",
            "NonReductionValueUsedOutsideLoop", ORE, TheLoop, Phi);
        return false;
      } // end of PHI handling

      // We handle calls that:
      //   * Are debug info intrinsics.
      //   * Have a mapping to an IR intrinsic.
      //   * Have a vector version available.
      //   * Have a declare simd attribute.
      auto *CI = dyn_cast<CallInst>(&I);

      if (CI && !getVectorIntrinsicIDForCall(CI, TLI) &&
          !isa<DbgInfoIntrinsic>(CI) &&
          !(CI->getCalledFunction() && TLI &&
            (!VFDatabase::getMappings(*CI).empty() ||
             isTLIScalarize(*TLI, *CI))) &&
          !(CI->getCalledFunction() &&
            VFABI::isDeclareSimdFn(CI->getCalledFunction()))) {
        // If the call is a recognized math libary call, it is likely that
        // we can vectorize it given loosened floating-point constraints.
        LibFunc Func;
        bool IsMathLibCall =
            TLI && CI->getCalledFunction() &&
            CI->getType()->isFloatingPointTy() &&
            TLI->getLibFunc(CI->getCalledFunction()->getName(), Func) &&
            TLI->hasOptimizedCodeGen(Func);

        if (IsMathLibCall) {
          // TODO: Ideally, we should not use clang-specific language here,
          // but it's hard to provide meaningful yet generic advice.
          // Also, should this be guarded by allowExtraAnalysis() and/or be part
          // of the returned info from isFunctionVectorizable()?
          reportVectorizationFailure(
              "Found a non-intrinsic callsite",
              "library call cannot be vectorized. "
              "Try compiling with -fno-math-errno, -ffast-math, "
              "or similar flags",
              "CantVectorizeLibcall", ORE, TheLoop, CI);
        } else {
          reportVectorizationFailure("Found a non-intrinsic callsite",
                                     "call instruction cannot be vectorized",
                                     "CantVectorizeLibcall", ORE, TheLoop, CI);
        }
        return false;
      }

      // Some intrinsics have scalar arguments and should be same in order for
      // them to be vectorized (i.e. loop invariant).
      if (CI) {
        auto *SE = PSE.getSE();
        Intrinsic::ID IntrinID = getVectorIntrinsicIDForCall(CI, TLI);
        for (unsigned i = 0, e = CI->arg_size(); i != e; ++i)
          if (isVectorIntrinsicWithScalarOpAtArg(IntrinID, i)) {
            if (!SE->isLoopInvariant(PSE.getSCEV(CI->getOperand(i)), TheLoop)) {
              reportVectorizationFailure("Found unvectorizable intrinsic",
                  "intrinsic instruction cannot be vectorized",
                  "CantVectorizeIntrinsic", ORE, TheLoop, CI);
              return false;
            }
          }
      }

      // Check that the instruction return type is vectorizable.
      // Also, we can't vectorize extractelement instructions.
      if ((!VectorType::isValidElementType(I.getType()) &&
           !I.getType()->isVoidTy()) ||
          isa<ExtractElementInst>(I)) {
        reportVectorizationFailure("Found unvectorizable type",
            "instruction return type cannot be vectorized",
            "CantVectorizeInstructionReturnType", ORE, TheLoop, &I);
        return false;
      }

      // Check that the stored type is vectorizable.
      if (auto *ST = dyn_cast<StoreInst>(&I)) {
        Type *T = ST->getValueOperand()->getType();
        if (!VectorType::isValidElementType(T)) {
          reportVectorizationFailure("Store instruction cannot be vectorized",
                                     "store instruction cannot be vectorized",
                                     "CantVectorizeStore", ORE, TheLoop, ST);
          return false;
        }

        // For nontemporal stores, check that a nontemporal vector version is
        // supported on the target.
        if (ST->getMetadata(LLVMContext::MD_nontemporal)) {
          // Arbitrarily try a vector of 2 elements.
          auto *VecTy = FixedVectorType::get(T, /*NumElts=*/2);
          assert(VecTy && "did not find vectorized version of stored type");
          if (!TTI->isLegalNTStore(VecTy, ST->getAlign())) {
            reportVectorizationFailure(
                "nontemporal store instruction cannot be vectorized",
                "nontemporal store instruction cannot be vectorized",
                "CantVectorizeNontemporalStore", ORE, TheLoop, ST);
            return false;
          }
        }

      } else if (auto *LD = dyn_cast<LoadInst>(&I)) {
        if (LD->getMetadata(LLVMContext::MD_nontemporal)) {
          // For nontemporal loads, check that a nontemporal vector version is
          // supported on the target (arbitrarily try a vector of 2 elements).
          auto *VecTy = FixedVectorType::get(I.getType(), /*NumElts=*/2);
          assert(VecTy && "did not find vectorized version of load type");
          if (!TTI->isLegalNTLoad(VecTy, LD->getAlign())) {
            reportVectorizationFailure(
                "nontemporal load instruction cannot be vectorized",
                "nontemporal load instruction cannot be vectorized",
                "CantVectorizeNontemporalLoad", ORE, TheLoop, LD);
            return false;
          }
        }

        // FP instructions can allow unsafe algebra, thus vectorizable by
        // non-IEEE-754 compliant SIMD units.
        // This applies to floating-point math operations and calls, not memory
        // operations, shuffles, or casts, as they don't change precision or
        // semantics.
      } else if (I.getType()->isFloatingPointTy() && (CI || I.isBinaryOp()) &&
                 !I.isFast()) {
        LLVM_DEBUG(dbgs() << "LV: Found FP op with unsafe algebra.\n");
        Hints->setPotentiallyUnsafe();
      }

      // Reduction instructions are allowed to have exit users.
      // All other instructions must not have external users.
      if (hasOutsideLoopUser(TheLoop, &I, AllowedExit)) {
        // We can safely vectorize loops where instructions within the loop are
        // used outside the loop only if the SCEV predicates within the loop is
        // same as outside the loop. Allowing the exit means reusing the SCEV
        // outside the loop.
        if (PSE.getPredicate().isAlwaysTrue()) {
          AllowedExit.insert(&I);
          continue;
        }
        reportVectorizationFailure("Value cannot be used outside the loop",
                                   "value cannot be used outside the loop",
                                   "ValueUsedOutsideLoop", ORE, TheLoop, &I);
        return false;
      }
    } // next instr.
  }

  if (!PrimaryInduction) {
    if (Inductions.empty()) {
      reportVectorizationFailure("Did not find one integer induction var",
          "loop induction variable could not be identified",
          "NoInductionVariable", ORE, TheLoop);
      return false;
    } else if (!WidestIndTy) {
      reportVectorizationFailure("Did not find one integer induction var",
          "integer loop induction variable could not be identified",
          "NoIntegerInductionVariable", ORE, TheLoop);
      return false;
    } else {
      LLVM_DEBUG(dbgs() << "LV: Did not find one integer induction var.\n");
    }
  }

  // For fixed order recurrences, we use the previous value (incoming value from
  // the latch) to check if it dominates all users of the recurrence. Bail out
  // if we have to sink such an instruction for another recurrence, as the
  // dominance requirement may not hold after sinking.
  BasicBlock *LoopLatch = TheLoop->getLoopLatch();
  if (any_of(FixedOrderRecurrences, [LoopLatch, this](const PHINode *Phi) {
        Instruction *V =
            cast<Instruction>(Phi->getIncomingValueForBlock(LoopLatch));
        return SinkAfter.find(V) != SinkAfter.end();
      }))
    return false;

  // Now we know the widest induction type, check if our found induction
  // is the same size. If it's not, unset it here and InnerLoopVectorizer
  // will create another.
  if (PrimaryInduction && WidestIndTy != PrimaryInduction->getType())
    PrimaryInduction = nullptr;

  return true;
}

bool LoopVectorizationLegality::canVectorizeMemory() {
  LAI = &(*GetLAA)(*TheLoop);
  const OptimizationRemarkAnalysis *LAR = LAI->getReport();
  if (LAR) {
    ORE->emit([&]() {
      return OptimizationRemarkAnalysis(Hints->vectorizeAnalysisPassName(),
                                        "loop not vectorized: ", *LAR);
    });
  }

  if (!LAI->canVectorizeMemory())
    return false;

  // We can vectorize stores to invariant address when final reduction value is
  // guaranteed to be stored at the end of the loop. Also, if decision to
  // vectorize loop is made, runtime checks are added so as to make sure that
  // invariant address won't alias with any other objects.
  if (!LAI->getStoresToInvariantAddresses().empty()) {
    // For each invariant address, check its last stored value is unconditional.
    for (StoreInst *SI : LAI->getStoresToInvariantAddresses()) {
      if (isInvariantStoreOfReduction(SI) &&
          blockNeedsPredication(SI->getParent())) {
        reportVectorizationFailure(
            "We don't allow storing to uniform addresses",
            "write of conditional recurring variant value to a loop "
            "invariant address could not be vectorized",
            "CantVectorizeStoreToLoopInvariantAddress", ORE, TheLoop);
        return false;
      }
    }

    if (LAI->hasDependenceInvolvingLoopInvariantAddress()) {
      // For each invariant address, check its last stored value is the result
      // of one of our reductions.
      //
      // We do not check if dependence with loads exists because they are
      // currently rejected earlier in LoopAccessInfo::analyzeLoop. In case this
      // behaviour changes we have to modify this code.
      ScalarEvolution *SE = PSE.getSE();
      SmallVector<StoreInst *, 4> UnhandledStores;
      for (StoreInst *SI : LAI->getStoresToInvariantAddresses()) {
        if (isInvariantStoreOfReduction(SI)) {
          // Earlier stores to this address are effectively deadcode.
          // With opaque pointers it is possible for one pointer to be used with
          // different sizes of stored values:
          //    store i32 0, ptr %x
          //    store i8 0, ptr %x
          // The latest store doesn't complitely overwrite the first one in the
          // example. That is why we have to make sure that types of stored
          // values are same.
          // TODO: Check that bitwidth of unhandled store is smaller then the
          // one that overwrites it and add a test.
          erase_if(UnhandledStores, [SE, SI](StoreInst *I) {
            return storeToSameAddress(SE, SI, I) &&
                   I->getValueOperand()->getType() ==
                       SI->getValueOperand()->getType();
          });
          continue;
        }
        UnhandledStores.push_back(SI);
      }

      bool IsOK = UnhandledStores.empty();
      // TODO: we should also validate against InvariantMemSets.
      if (!IsOK) {
        reportVectorizationFailure(
            "We don't allow storing to uniform addresses",
            "write to a loop invariant address could not "
            "be vectorized",
            "CantVectorizeStoreToLoopInvariantAddress", ORE, TheLoop);
        return false;
      }
    }
  }

  PSE.addPredicate(LAI->getPSE().getPredicate());
  return true;
}

bool LoopVectorizationLegality::canVectorizeFPMath(
    bool EnableStrictReductions) {

  // First check if there is any ExactFP math or if we allow reassociations
  if (!Requirements->getExactFPInst() || Hints->allowReordering())
    return true;

  // If the above is false, we have ExactFPMath & do not allow reordering.
  // If the EnableStrictReductions flag is set, first check if we have any
  // Exact FP induction vars, which we cannot vectorize.
  if (!EnableStrictReductions ||
      any_of(getInductionVars(), [&](auto &Induction) -> bool {
        InductionDescriptor IndDesc = Induction.second;
        return IndDesc.getExactFPMathInst();
      }))
    return false;

  // We can now only vectorize if all reductions with Exact FP math also
  // have the isOrdered flag set, which indicates that we can move the
  // reduction operations in-loop.
  return (all_of(getReductionVars(), [&](auto &Reduction) -> bool {
    const RecurrenceDescriptor &RdxDesc = Reduction.second;
    return !RdxDesc.hasExactFPMath() || RdxDesc.isOrdered();
  }));
}

bool LoopVectorizationLegality::isInvariantStoreOfReduction(StoreInst *SI) {
  return any_of(getReductionVars(), [&](auto &Reduction) -> bool {
    const RecurrenceDescriptor &RdxDesc = Reduction.second;
    return RdxDesc.IntermediateStore == SI;
  });
}

bool LoopVectorizationLegality::isInvariantAddressOfReduction(Value *V) {
  return any_of(getReductionVars(), [&](auto &Reduction) -> bool {
    const RecurrenceDescriptor &RdxDesc = Reduction.second;
    if (!RdxDesc.IntermediateStore)
      return false;

    ScalarEvolution *SE = PSE.getSE();
    Value *InvariantAddress = RdxDesc.IntermediateStore->getPointerOperand();
    return V == InvariantAddress ||
           SE->getSCEV(V) == SE->getSCEV(InvariantAddress);
  });
}

bool LoopVectorizationLegality::isInductionPhi(const Value *V) const {
  Value *In0 = const_cast<Value *>(V);
  PHINode *PN = dyn_cast_or_null<PHINode>(In0);
  if (!PN)
    return false;

  return Inductions.count(PN);
}

const InductionDescriptor *
LoopVectorizationLegality::getIntOrFpInductionDescriptor(PHINode *Phi) const {
  if (!isInductionPhi(Phi))
    return nullptr;
  auto &ID = getInductionVars().find(Phi)->second;
  if (ID.getKind() == InductionDescriptor::IK_IntInduction ||
      ID.getKind() == InductionDescriptor::IK_FpInduction)
    return &ID;
  return nullptr;
}

const InductionDescriptor *
LoopVectorizationLegality::getPointerInductionDescriptor(PHINode *Phi) const {
  if (!isInductionPhi(Phi))
    return nullptr;
  auto &ID = getInductionVars().find(Phi)->second;
  if (ID.getKind() == InductionDescriptor::IK_PtrInduction)
    return &ID;
  return nullptr;
}

bool LoopVectorizationLegality::isCastedInductionVariable(
    const Value *V) const {
  auto *Inst = dyn_cast<Instruction>(V);
  return (Inst && InductionCastsToIgnore.count(Inst));
}

bool LoopVectorizationLegality::isInductionVariable(const Value *V) const {
  return isInductionPhi(V) || isCastedInductionVariable(V);
}

bool LoopVectorizationLegality::isFixedOrderRecurrence(
    const PHINode *Phi) const {
  return FixedOrderRecurrences.count(Phi);
}

bool LoopVectorizationLegality::blockNeedsPredication(BasicBlock *BB) const {
  return LoopAccessInfo::blockNeedsPredication(BB, TheLoop, DT);
}

bool LoopVectorizationLegality::blockCanBePredicated(
    BasicBlock *BB, SmallPtrSetImpl<Value *> &SafePtrs,
    SmallPtrSetImpl<const Instruction *> &MaskedOp,
    SmallPtrSetImpl<Instruction *> &ConditionalAssumes) const {
  for (Instruction &I : *BB) {
    // We can predicate blocks with calls to assume, as long as we drop them in
    // case we flatten the CFG via predication.
    if (match(&I, m_Intrinsic<Intrinsic::assume>())) {
      ConditionalAssumes.insert(&I);
      continue;
    }

    // Do not let llvm.experimental.noalias.scope.decl block the vectorization.
    // TODO: there might be cases that it should block the vectorization. Let's
    // ignore those for now.
    if (isa<NoAliasScopeDeclInst>(&I))
      continue;

<<<<<<< HEAD
    if (auto *Call = dyn_cast<CallInst>(&I)) {
      if (Call->getCalledFunction() &&
          VFABI::isDeclareSimdFn(Call->getCalledFunction())) {
        // NOTE: we do this in order to still be able to vectorize
        // when we do not have a inbranch version, since otherwise the
        // check on whether we can tailFoldByMasking would fail.
        if (!blockNeedsPredication(BB))
          continue;

        bool HasInBranchVariant = false;
        for (const auto &Attr :
             Call->getCalledFunction()->getAttributes().getFnAttrs()) {
          // Check if at least an attribute starts with "_ZGVEM".
          // FIXME: this check should be more robust.
          if (Attr.isStringAttribute() &&
              Attr.getKindAsString().startswith("_ZGVEM")) {
            HasInBranchVariant = true;
            break;
          }
        }

        if (HasInBranchVariant) {
          MaskedOp.insert(Call);
          continue;
        }

        return false;
      }
    }

    // We might be able to hoist the load.
    if (I.mayReadFromMemory()) {
      auto *LI = dyn_cast<LoadInst>(&I);
      if (!LI)
        return false;
      if (!SafePtrs.count(LI->getPointerOperand())) {
=======
    // Loads are handled via masking (or speculated if safe to do so.)
    if (auto *LI = dyn_cast<LoadInst>(&I)) {
      if (!SafePtrs.count(LI->getPointerOperand()))
>>>>>>> ea0b8f3f
        MaskedOp.insert(LI);
      continue;
    }

    // Predicated store requires some form of masking:
    // 1) masked store HW instruction,
    // 2) emulation via load-blend-store (only if safe and legal to do so,
    //    be aware on the race conditions), or
    // 3) element-by-element predicate check and scalar store.
    if (auto *SI = dyn_cast<StoreInst>(&I)) {
      MaskedOp.insert(SI);
      continue;
    }

<<<<<<< HEAD
    if (I.mayThrow())
=======
    if (I.mayReadFromMemory() || I.mayWriteToMemory() || I.mayThrow())
>>>>>>> ea0b8f3f
      return false;
  }
  return true;
}

bool LoopVectorizationLegality::canVectorizeWithIfConvert() {
  if (!EnableIfConversion) {
    reportVectorizationFailure("If-conversion is disabled",
                               "if-conversion is disabled",
                               "IfConversionDisabled",
                               ORE, TheLoop);
    return false;
  }

  assert(TheLoop->getNumBlocks() > 1 && "Single block loops are vectorizable");

  // A list of pointers which are known to be dereferenceable within scope of
  // the loop body for each iteration of the loop which executes.  That is,
  // the memory pointed to can be dereferenced (with the access size implied by
  // the value's type) unconditionally within the loop header without
  // introducing a new fault.
  SmallPtrSet<Value *, 8> SafePointers;

  // Collect safe addresses.
  for (BasicBlock *BB : TheLoop->blocks()) {
    if (!blockNeedsPredication(BB)) {
      for (Instruction &I : *BB)
        if (auto *Ptr = getLoadStorePointerOperand(&I))
          SafePointers.insert(Ptr);
      continue;
    }

    // For a block which requires predication, a address may be safe to access
    // in the loop w/o predication if we can prove dereferenceability facts
    // sufficient to ensure it'll never fault within the loop. For the moment,
    // we restrict this to loads; stores are more complicated due to
    // concurrency restrictions.
    ScalarEvolution &SE = *PSE.getSE();
    for (Instruction &I : *BB) {
      LoadInst *LI = dyn_cast<LoadInst>(&I);
      if (LI && !LI->getType()->isVectorTy() && !mustSuppressSpeculation(*LI) &&
          isDereferenceableAndAlignedInLoop(LI, TheLoop, SE, *DT))
        SafePointers.insert(LI->getPointerOperand());
    }
  }

  // Collect the blocks that need predication.
  for (BasicBlock *BB : TheLoop->blocks()) {
    // We don't support switch statements inside loops.
    if (!isa<BranchInst>(BB->getTerminator())) {
      reportVectorizationFailure("Loop contains a switch statement",
                                 "loop contains a switch statement",
                                 "LoopContainsSwitch", ORE, TheLoop,
                                 BB->getTerminator());
      return false;
    }

    // We must be able to predicate all blocks that need to be predicated.
    if (blockNeedsPredication(BB)) {
      if (!blockCanBePredicated(BB, SafePointers, MaskedOp,
                                ConditionalAssumes)) {
        reportVectorizationFailure(
            "Control flow cannot be substituted for a select",
            "control flow cannot be substituted for a select",
            "NoCFGForSelect", ORE, TheLoop,
            BB->getTerminator());
        return false;
      }
    }
  }

  // We can if-convert this loop.
  return true;
}

// Helper function to canVectorizeLoopNestCFG.
bool LoopVectorizationLegality::canVectorizeLoopCFG(Loop *Lp,
                                                    bool UseVPlanNativePath) {
  assert((UseVPlanNativePath || Lp->isInnermost()) &&
         "VPlan-native path is not enabled.");

  // TODO: ORE should be improved to show more accurate information when an
  // outer loop can't be vectorized because a nested loop is not understood or
  // legal. Something like: "outer_loop_location: loop not vectorized:
  // (inner_loop_location) loop control flow is not understood by vectorizer".

  // Store the result and return it at the end instead of exiting early, in case
  // allowExtraAnalysis is used to report multiple reasons for not vectorizing.
  bool Result = true;
  bool DoExtraAnalysis = ORE->allowExtraAnalysis(DEBUG_TYPE);

  // We must have a loop in canonical form. Loops with indirectbr in them cannot
  // be canonicalized.
  if (!Lp->getLoopPreheader()) {
    reportVectorizationFailure("Loop doesn't have a legal pre-header",
        "loop control flow is not understood by vectorizer",
        "CFGNotUnderstood", ORE, TheLoop);
    if (DoExtraAnalysis)
      Result = false;
    else
      return false;
  }

  // We must have a single backedge.
  if (Lp->getNumBackEdges() != 1) {
    reportVectorizationFailure("The loop must have a single backedge",
        "loop control flow is not understood by vectorizer",
        "CFGNotUnderstood", ORE, TheLoop);
    if (DoExtraAnalysis)
      Result = false;
    else
      return false;
  }

  return Result;
}

bool LoopVectorizationLegality::canVectorizeLoopNestCFG(
    Loop *Lp, bool UseVPlanNativePath) {
  // Store the result and return it at the end instead of exiting early, in case
  // allowExtraAnalysis is used to report multiple reasons for not vectorizing.
  bool Result = true;
  bool DoExtraAnalysis = ORE->allowExtraAnalysis(DEBUG_TYPE);
  if (!canVectorizeLoopCFG(Lp, UseVPlanNativePath)) {
    if (DoExtraAnalysis)
      Result = false;
    else
      return false;
  }

  // Recursively check whether the loop control flow of nested loops is
  // understood.
  for (Loop *SubLp : *Lp)
    if (!canVectorizeLoopNestCFG(SubLp, UseVPlanNativePath)) {
      if (DoExtraAnalysis)
        Result = false;
      else
        return false;
    }

  return Result;
}

bool LoopVectorizationLegality::canVectorize(bool UseVPlanNativePath) {
  // Store the result and return it at the end instead of exiting early, in case
  // allowExtraAnalysis is used to report multiple reasons for not vectorizing.
  bool Result = true;

  bool DoExtraAnalysis = ORE->allowExtraAnalysis(DEBUG_TYPE);
  // Check whether the loop-related control flow in the loop nest is expected by
  // vectorizer.
  if (!canVectorizeLoopNestCFG(TheLoop, UseVPlanNativePath)) {
    if (DoExtraAnalysis)
      Result = false;
    else
      return false;
  }

  // We need to have a loop header.
  LLVM_DEBUG(dbgs() << "LV: Found a loop: " << TheLoop->getHeader()->getName()
                    << '\n');

  // Specific checks for outer loops. We skip the remaining legal checks at this
  // point because they don't support outer loops.
  if (!TheLoop->isInnermost()) {
    assert(UseVPlanNativePath && "VPlan-native path is not enabled.");

    if (!canVectorizeOuterLoop()) {
      reportVectorizationFailure("Unsupported outer loop",
                                 "unsupported outer loop",
                                 "UnsupportedOuterLoop",
                                 ORE, TheLoop);
      // TODO: Implement DoExtraAnalysis when subsequent legal checks support
      // outer loops.
      return false;
    }

    LLVM_DEBUG(dbgs() << "LV: We can vectorize this outer loop!\n");
    return Result;
  }

  assert(TheLoop->isInnermost() && "Inner loop expected.");
  // Check if we can if-convert non-single-bb loops.
  unsigned NumBlocks = TheLoop->getNumBlocks();
  if (NumBlocks != 1 && !canVectorizeWithIfConvert()) {
    LLVM_DEBUG(dbgs() << "LV: Can't if-convert the loop.\n");
    if (DoExtraAnalysis)
      Result = false;
    else
      return false;
  }

  // Check if we can vectorize the instructions and CFG in this loop.
  if (!canVectorizeInstrs()) {
    LLVM_DEBUG(dbgs() << "LV: Can't vectorize the instructions or CFG\n");
    if (DoExtraAnalysis)
      Result = false;
    else
      return false;
  }

  // Go over each instruction and look at memory deps.
  if (!canVectorizeMemory()) {
    LLVM_DEBUG(dbgs() << "LV: Can't vectorize due to memory conflicts\n");
    if (DoExtraAnalysis)
      Result = false;
    else
      return false;
  }

  LLVM_DEBUG(dbgs() << "LV: We can vectorize this loop"
                    << (LAI->getRuntimePointerChecking()->Need
                            ? " (with a runtime bound check)"
                            : "")
                    << "!\n");

  unsigned SCEVThreshold = VectorizeSCEVCheckThreshold;
  if (Hints->getForce() == LoopVectorizeHints::FK_Enabled)
    SCEVThreshold = PragmaVectorizeSCEVCheckThreshold;

  if (PSE.getPredicate().getComplexity() > SCEVThreshold) {
    reportVectorizationFailure("Too many SCEV checks needed",
        "Too many SCEV assumptions need to be made and checked at runtime",
        "TooManySCEVRunTimeChecks", ORE, TheLoop);
    if (DoExtraAnalysis)
      Result = false;
    else
      return false;
  }

  // Okay! We've done all the tests. If any have failed, return false. Otherwise
  // we can vectorize, and at this point we don't have any other mem analysis
  // which may limit our maximum vectorization factor, so just return true with
  // no restrictions.
  return Result;
}

bool LoopVectorizationLegality::prepareToFoldTailByMasking() {

  LLVM_DEBUG(dbgs() << "LV: checking if tail can be folded by masking.\n");

  SmallPtrSet<const Value *, 8> ReductionLiveOuts;

  for (const auto &Reduction : getReductionVars())
    ReductionLiveOuts.insert(Reduction.second.getLoopExitInstr());

  // TODO: handle non-reduction outside users when tail is folded by masking.
  for (auto *AE : AllowedExit) {
    // Check that all users of allowed exit values are inside the loop or
    // are the live-out of a reduction.
    if (ReductionLiveOuts.count(AE))
      continue;
    for (User *U : AE->users()) {
      Instruction *UI = cast<Instruction>(U);
      if (TheLoop->contains(UI))
        continue;
      LLVM_DEBUG(
          dbgs()
          << "LV: Cannot fold tail by masking, loop has an outside user for "
          << *UI << "\n");
      return false;
    }
  }

  // The list of pointers that we can safely read and write to remains empty.
  SmallPtrSet<Value *, 8> SafePointers;

  SmallPtrSet<const Instruction *, 8> TmpMaskedOp;
  SmallPtrSet<Instruction *, 8> TmpConditionalAssumes;

  // Check and mark all blocks for predication, including those that ordinarily
  // do not need predication such as the header block.
  for (BasicBlock *BB : TheLoop->blocks()) {
    if (!blockCanBePredicated(BB, SafePointers, TmpMaskedOp,
                              TmpConditionalAssumes)) {
      LLVM_DEBUG(dbgs() << "LV: Cannot fold tail by masking as requested.\n");
      return false;
    }
  }

  LLVM_DEBUG(dbgs() << "LV: can fold tail by masking.\n");

  MaskedOp.insert(TmpMaskedOp.begin(), TmpMaskedOp.end());
  ConditionalAssumes.insert(TmpConditionalAssumes.begin(),
                            TmpConditionalAssumes.end());

  return true;
}

} // namespace llvm<|MERGE_RESOLUTION|>--- conflicted
+++ resolved
@@ -1114,7 +1114,6 @@
     if (isa<NoAliasScopeDeclInst>(&I))
       continue;
 
-<<<<<<< HEAD
     if (auto *Call = dyn_cast<CallInst>(&I)) {
       if (Call->getCalledFunction() &&
           VFABI::isDeclareSimdFn(Call->getCalledFunction())) {
@@ -1145,17 +1144,9 @@
       }
     }
 
-    // We might be able to hoist the load.
-    if (I.mayReadFromMemory()) {
-      auto *LI = dyn_cast<LoadInst>(&I);
-      if (!LI)
-        return false;
-      if (!SafePtrs.count(LI->getPointerOperand())) {
-=======
     // Loads are handled via masking (or speculated if safe to do so.)
     if (auto *LI = dyn_cast<LoadInst>(&I)) {
       if (!SafePtrs.count(LI->getPointerOperand()))
->>>>>>> ea0b8f3f
         MaskedOp.insert(LI);
       continue;
     }
@@ -1170,11 +1161,7 @@
       continue;
     }
 
-<<<<<<< HEAD
-    if (I.mayThrow())
-=======
     if (I.mayReadFromMemory() || I.mayWriteToMemory() || I.mayThrow())
->>>>>>> ea0b8f3f
       return false;
   }
   return true;

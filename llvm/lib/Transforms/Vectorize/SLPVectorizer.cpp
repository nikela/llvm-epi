--- conflicted
+++ resolved
@@ -5906,27 +5906,12 @@
     return false;
 
   Instruction *I0 = cast<Instruction>(S.OpValue);
-<<<<<<< HEAD
   // Ignore scalable vectors for now.
   if (I0->getType()->isVectorTy() && I0->getType()->getVectorIsScalable())
     return false;
 
-  unsigned Sz = R.getVectorElementSize(I0);
-  unsigned MinVF = std::max(2U, R.getMinVecRegSize() / Sz);
-  unsigned MaxVF = std::max<unsigned>(PowerOf2Floor(VL.size()), MinVF);
-  if (MaxVF < 2) {
-    R.getORE()->emit([&]() {
-      return OptimizationRemarkMissed(SV_NAME, "SmallVF", I0)
-             << "Cannot SLP vectorize list: vectorization factor "
-             << "less than 2 is not supported";
-    });
-    return false;
-  }
-
-=======
   // Make sure invalid types (including vector type) are rejected before
   // determining vectorization factor for scalar instructions.
->>>>>>> 8683e688
   for (Value *V : VL) {
     Type *Ty = V->getType();
     if (!isValidElementType(Ty)) {

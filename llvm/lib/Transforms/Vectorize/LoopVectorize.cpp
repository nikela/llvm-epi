--- conflicted
+++ resolved
@@ -4583,15 +4583,9 @@
   Module *M = I.getParent()->getParent()->getParent();
   auto *CI = cast<CallInst>(&I);
 
-<<<<<<< HEAD
-    SmallVector<Type *, 4> Tys;
-    for (Value *ArgOperand : CI->arg_operands())
-      Tys.push_back(ToVectorTy(ArgOperand->getType(), VF, Cost->isScalable()));
-=======
   SmallVector<Type *, 4> Tys;
   for (Value *ArgOperand : CI->arg_operands())
-    Tys.push_back(ToVectorTy(ArgOperand->getType(), VF));
->>>>>>> 07718169
+    Tys.push_back(ToVectorTy(ArgOperand->getType(), VF, Cost->isScalable()));
 
   Intrinsic::ID ID = getVectorIntrinsicIDForCall(CI, TLI);
 
@@ -4616,32 +4610,18 @@
       Args.push_back(Arg);
     }
 
-<<<<<<< HEAD
-      Function *VectorF;
-      if (UseVectorIntrinsic) {
-        // Use vector version of the intrinsic.
-        Type *TysForDecl[] = {CI->getType()};
-        if (VF > 1 || Cost->isScalable())
-          TysForDecl[0] = VectorType::get(CI->getType()->getScalarType(), VF,
-                                          Cost->isScalable());
-        VectorF = Intrinsic::getDeclaration(M, ID, TysForDecl);
-      } else {
-        // Use vector version of the function call.
-        const VFShape Shape =
-            VFShape::get(*CI, {VF, false} /*EC*/, false /*HasGlobalPred*/);
-=======
     Function *VectorF;
     if (UseVectorIntrinsic) {
       // Use vector version of the intrinsic.
       Type *TysForDecl[] = {CI->getType()};
       if (VF > 1)
-        TysForDecl[0] = VectorType::get(CI->getType()->getScalarType(), VF);
+        TysForDecl[0] = VectorType::get(CI->getType()->getScalarType(), VF,
+                                        Cost->isScalable());
       VectorF = Intrinsic::getDeclaration(M, ID, TysForDecl);
     } else {
       // Use vector version of the function call.
       const VFShape Shape =
           VFShape::get(*CI, {VF, false} /*EC*/, false /*HasGlobalPred*/);
->>>>>>> 07718169
 #ifndef NDEBUG
         const SmallVector<VFInfo, 8> Infos = VFDatabase::getMappings(*CI);
         assert(std::find_if(Infos.begin(), Infos.end(),

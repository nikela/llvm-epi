//===- LoopVectorize.cpp - A Loop Vectorizer ------------------------------===//
//
// Part of the LLVM Project, under the Apache License v2.0 with LLVM Exceptions.
// See https://llvm.org/LICENSE.txt for license information.
// SPDX-License-Identifier: Apache-2.0 WITH LLVM-exception
//
//===----------------------------------------------------------------------===//
//
// This is the LLVM loop vectorizer. This pass modifies 'vectorizable' loops
// and generates target-independent LLVM-IR.
// The vectorizer uses the TargetTransformInfo analysis to estimate the costs
// of instructions in order to estimate the profitability of vectorization.
//
// The loop vectorizer combines consecutive loop iterations into a single
// 'wide' iteration. After this transformation the index is incremented
// by the SIMD vector width, and not by one.
//
// This pass has three parts:
// 1. The main loop pass that drives the different parts.
// 2. LoopVectorizationLegality - A unit that checks for the legality
//    of the vectorization.
// 3. InnerLoopVectorizer - A unit that performs the actual
//    widening of instructions.
// 4. LoopVectorizationCostModel - A unit that checks for the profitability
//    of vectorization. It decides on the optimal vector width, which
//    can be one, if vectorization is not profitable.
//
// There is a development effort going on to migrate loop vectorizer to the
// VPlan infrastructure and to introduce outer loop vectorization support (see
// docs/Proposal/VectorizationPlan.rst and
// http://lists.llvm.org/pipermail/llvm-dev/2017-December/119523.html). For this
// purpose, we temporarily introduced the VPlan-native vectorization path: an
// alternative vectorization path that is natively implemented on top of the
// VPlan infrastructure. See EnableVPlanNativePath for enabling.
//
//===----------------------------------------------------------------------===//
//
// The reduction-variable vectorization is based on the paper:
//  D. Nuzman and R. Henderson. Multi-platform Auto-vectorization.
//
// Variable uniformity checks are inspired by:
//  Karrenberg, R. and Hack, S. Whole Function Vectorization.
//
// The interleaved access vectorization is based on the paper:
//  Dorit Nuzman, Ira Rosen and Ayal Zaks.  Auto-Vectorization of Interleaved
//  Data for SIMD
//
// Other ideas/concepts are from:
//  A. Zaks and D. Nuzman. Autovectorization in GCC-two years later.
//
//  S. Maleki, Y. Gao, M. Garzaran, T. Wong and D. Padua.  An Evaluation of
//  Vectorizing Compilers.
//
//===----------------------------------------------------------------------===//

#include "llvm/Transforms/Vectorize/LoopVectorize.h"
#include "LoopVectorizationPlanner.h"
#include "VPRecipeBuilder.h"
#include "VPlan.h"
#include "VPlanHCFGBuilder.h"
#include "VPlanHCFGTransforms.h"
#include "VPlanPredicator.h"
#include "llvm/ADT/APInt.h"
#include "llvm/ADT/ArrayRef.h"
#include "llvm/ADT/DenseMap.h"
#include "llvm/ADT/DenseMapInfo.h"
#include "llvm/ADT/Hashing.h"
#include "llvm/ADT/MapVector.h"
#include "llvm/ADT/None.h"
#include "llvm/ADT/Optional.h"
#include "llvm/ADT/STLExtras.h"
#include "llvm/ADT/SetVector.h"
#include "llvm/ADT/SmallPtrSet.h"
#include "llvm/ADT/SmallVector.h"
#include "llvm/ADT/Statistic.h"
#include "llvm/ADT/StringRef.h"
#include "llvm/ADT/Twine.h"
#include "llvm/ADT/iterator_range.h"
#include "llvm/Analysis/AssumptionCache.h"
#include "llvm/Analysis/BasicAliasAnalysis.h"
#include "llvm/Analysis/BlockFrequencyInfo.h"
#include "llvm/Analysis/CFG.h"
#include "llvm/Analysis/CodeMetrics.h"
#include "llvm/Analysis/DemandedBits.h"
#include "llvm/Analysis/GlobalsModRef.h"
#include "llvm/Analysis/LoopAccessAnalysis.h"
#include "llvm/Analysis/LoopAnalysisManager.h"
#include "llvm/Analysis/LoopInfo.h"
#include "llvm/Analysis/LoopIterator.h"
#include "llvm/Analysis/MemorySSA.h"
#include "llvm/Analysis/OptimizationRemarkEmitter.h"
#include "llvm/Analysis/ProfileSummaryInfo.h"
#include "llvm/Analysis/ScalarEvolution.h"
#include "llvm/Analysis/ScalarEvolutionExpander.h"
#include "llvm/Analysis/ScalarEvolutionExpressions.h"
#include "llvm/Analysis/TargetLibraryInfo.h"
#include "llvm/Analysis/TargetTransformInfo.h"
#include "llvm/Analysis/VectorUtils.h"
#include "llvm/IR/Attributes.h"
#include "llvm/IR/BasicBlock.h"
#include "llvm/IR/CFG.h"
#include "llvm/IR/Constant.h"
#include "llvm/IR/Constants.h"
#include "llvm/IR/DataLayout.h"
#include "llvm/IR/DebugInfoMetadata.h"
#include "llvm/IR/DebugLoc.h"
#include "llvm/IR/DerivedTypes.h"
#include "llvm/IR/DiagnosticInfo.h"
#include "llvm/IR/Dominators.h"
#include "llvm/IR/Function.h"
#include "llvm/IR/IRBuilder.h"
#include "llvm/IR/InstrTypes.h"
#include "llvm/IR/Instruction.h"
#include "llvm/IR/Instructions.h"
#include "llvm/IR/IntrinsicInst.h"
#include "llvm/IR/Intrinsics.h"
#include "llvm/IR/LLVMContext.h"
#include "llvm/IR/Metadata.h"
#include "llvm/IR/Module.h"
#include "llvm/IR/Operator.h"
#include "llvm/IR/Type.h"
#include "llvm/IR/Use.h"
#include "llvm/IR/User.h"
#include "llvm/IR/Value.h"
#include "llvm/IR/ValueHandle.h"
#include "llvm/IR/Verifier.h"
#include "llvm/Pass.h"
#include "llvm/Support/Casting.h"
#include "llvm/Support/CommandLine.h"
#include "llvm/Support/Compiler.h"
#include "llvm/Support/Debug.h"
#include "llvm/Support/ErrorHandling.h"
#include "llvm/Support/MathExtras.h"
#include "llvm/Support/raw_ostream.h"
#include "llvm/Transforms/Utils/BasicBlockUtils.h"
#include "llvm/Transforms/Utils/LoopSimplify.h"
#include "llvm/Transforms/Utils/LoopUtils.h"
#include "llvm/Transforms/Utils/LoopVersioning.h"
#include "llvm/Transforms/Utils/SizeOpts.h"
#include "llvm/Transforms/Vectorize/LoopVectorizationLegality.h"
#include <algorithm>
#include <cassert>
#include <cstdint>
#include <cstdlib>
#include <functional>
#include <iterator>
#include <limits>
#include <memory>
#include <string>
#include <tuple>
#include <utility>

using namespace llvm;

#define LV_NAME "loop-vectorize"
#define DEBUG_TYPE LV_NAME

/// @{
/// Metadata attribute names
static const char *const LLVMLoopVectorizeFollowupAll =
    "llvm.loop.vectorize.followup_all";
static const char *const LLVMLoopVectorizeFollowupVectorized =
    "llvm.loop.vectorize.followup_vectorized";
static const char *const LLVMLoopVectorizeFollowupEpilogue =
    "llvm.loop.vectorize.followup_epilogue";
/// @}

STATISTIC(LoopsVectorized, "Number of loops vectorized");
STATISTIC(LoopsAnalyzed, "Number of loops analyzed for vectorization");

/// Loops with a known constant trip count below this number are vectorized only
/// if no scalar iteration overheads are incurred.
static cl::opt<unsigned> TinyTripCountVectorThreshold(
    "vectorizer-min-trip-count", cl::init(16), cl::Hidden,
    cl::desc("Loops with a constant trip count that is smaller than this "
             "value are vectorized only if no scalar iteration overheads "
             "are incurred."));

// Indicates that an epilogue is undesired, predication is preferred.
// This means that the vectorizer will try to fold the loop-tail (epilogue)
// into the loop and predicate the loop body accordingly.
static cl::opt<bool> PreferPredicateOverEpilog(
    "prefer-predicate-over-epilog", cl::init(false), cl::Hidden,
    cl::desc("Indicate that an epilogue is undesired, predication should be "
             "used instead."));

static cl::opt<bool> MaximizeBandwidth(
    "vectorizer-maximize-bandwidth", cl::init(false), cl::Hidden,
    cl::desc("Maximize bandwidth when selecting vectorization factor which "
             "will be determined by the smallest type in loop."));

static cl::opt<bool> EnableInterleavedMemAccesses(
    "enable-interleaved-mem-accesses", cl::init(false), cl::Hidden,
    cl::desc("Enable vectorization on interleaved memory accesses in a loop"));

/// An interleave-group may need masking if it resides in a block that needs
/// predication, or in order to mask away gaps.
static cl::opt<bool> EnableMaskedInterleavedMemAccesses(
    "enable-masked-interleaved-mem-accesses", cl::init(false), cl::Hidden,
    cl::desc("Enable vectorization on masked interleaved memory accesses in a "
             "loop"));

static cl::opt<unsigned> TinyTripCountInterleaveThreshold(
    "tiny-trip-count-interleave-threshold", cl::init(128), cl::Hidden,
    cl::desc("We don't interleave loops with a estimated constant trip count "
             "below this number"));

static cl::opt<unsigned> ForceTargetNumScalarRegs(
    "force-target-num-scalar-regs", cl::init(0), cl::Hidden,
    cl::desc("A flag that overrides the target's number of scalar registers."));

static cl::opt<unsigned> ForceTargetNumVectorRegs(
    "force-target-num-vector-regs", cl::init(0), cl::Hidden,
    cl::desc("A flag that overrides the target's number of vector registers."));

static cl::opt<unsigned> ForceTargetMaxScalarInterleaveFactor(
    "force-target-max-scalar-interleave", cl::init(0), cl::Hidden,
    cl::desc("A flag that overrides the target's max interleave factor for "
             "scalar loops."));

static cl::opt<unsigned> ForceTargetMaxVectorInterleaveFactor(
    "force-target-max-vector-interleave", cl::init(0), cl::Hidden,
    cl::desc("A flag that overrides the target's max interleave factor for "
             "vectorized loops."));

static cl::opt<unsigned> ForceTargetInstructionCost(
    "force-target-instruction-cost", cl::init(0), cl::Hidden,
    cl::desc("A flag that overrides the target's expected cost for "
             "an instruction to a single constant value. Mostly "
             "useful for getting consistent testing."));

static cl::opt<unsigned> SmallLoopCost(
    "small-loop-cost", cl::init(20), cl::Hidden,
    cl::desc(
        "The cost of a loop that is considered 'small' by the interleaver."));

static cl::opt<bool> LoopVectorizeWithBlockFrequency(
    "loop-vectorize-with-block-frequency", cl::init(true), cl::Hidden,
    cl::desc("Enable the use of the block frequency analysis to access PGO "
             "heuristics minimizing code growth in cold regions and being more "
             "aggressive in hot regions."));

// Runtime interleave loops for load/store throughput.
static cl::opt<bool> EnableLoadStoreRuntimeInterleave(
    "enable-loadstore-runtime-interleave", cl::init(true), cl::Hidden,
    cl::desc(
        "Enable runtime interleaving until load/store ports are saturated"));

/// The number of stores in a loop that are allowed to need predication.
static cl::opt<unsigned> NumberOfStoresToPredicate(
    "vectorize-num-stores-pred", cl::init(1), cl::Hidden,
    cl::desc("Max number of stores to be predicated behind an if."));

static cl::opt<bool> EnableIndVarRegisterHeur(
    "enable-ind-var-reg-heur", cl::init(true), cl::Hidden,
    cl::desc("Count the induction variable only once when interleaving"));

static cl::opt<bool> EnableCondStoresVectorization(
    "enable-cond-stores-vec", cl::init(true), cl::Hidden,
    cl::desc("Enable if predication of stores during vectorization."));

static cl::opt<unsigned> MaxNestedScalarReductionIC(
    "max-nested-scalar-reduction-interleave", cl::init(2), cl::Hidden,
    cl::desc("The maximum interleave count to use when interleaving a scalar "
             "reduction in a nested loop."));

cl::opt<bool> EnableVPlanNativePath(
    "enable-vplan-native-path", cl::init(false), cl::Hidden,
    cl::desc("Enable VPlan-native vectorization path with "
             "support for outer loop vectorization."));

// FIXME: Remove this switch once we have divergence analysis. Currently we
// assume divergent non-backedge branches when this switch is true.
cl::opt<bool> EnableVPlanPredication(
    "enable-vplan-predication", cl::init(false), cl::Hidden,
    cl::desc("Enable VPlan-native vectorization path predicator with "
             "support for outer loop vectorization."));

// This flag enables the stress testing of the VPlan H-CFG construction in the
// VPlan-native vectorization path. It must be used in conjuction with
// -enable-vplan-native-path. -vplan-verify-hcfg can also be used to enable the
// verification of the H-CFGs built.
static cl::opt<bool> VPlanBuildStressTest(
    "vplan-build-stress-test", cl::init(false), cl::Hidden,
    cl::desc(
        "Build VPlan for every supported loop nest in the function and bail "
        "out right after the build (stress test the VPlan H-CFG construction "
        "in the VPlan-native vectorization path)."));

cl::opt<bool> llvm::EnableLoopInterleaving(
    "interleave-loops", cl::init(true), cl::Hidden,
    cl::desc("Enable loop interleaving in Loop vectorization passes"));
cl::opt<bool> llvm::EnableLoopVectorization(
    "vectorize-loops", cl::init(true), cl::Hidden,
    cl::desc("Run the Loop vectorization passes"));

/// A helper function for converting Scalar types to vector types.
/// If the incoming type is void, we return void. If the VF is 1, we return
/// the scalar type.
static Type *ToVectorTy(Type *Scalar, unsigned VF, bool Scalable = false,
                        bool ValidVF = true) {
  if (Scalar->isVoidTy() || (VF == 1 && !Scalable) || !ValidVF)
    return Scalar;
  return VectorType::get(Scalar, VF, Scalable);
}

/// A helper function that returns the type of loaded or stored value.
static Type *getMemInstValueType(Value *I) {
  assert((isa<LoadInst>(I) || isa<StoreInst>(I)) &&
         "Expected Load or Store instruction");
  if (auto *LI = dyn_cast<LoadInst>(I))
    return LI->getType();
  return cast<StoreInst>(I)->getValueOperand()->getType();
}

/// A helper function that returns true if the given type is irregular. The
/// type is irregular if its allocated size doesn't equal the store size of an
/// element of the corresponding vector type at the given vectorization factor.
static bool hasIrregularType(Type *Ty, const DataLayout &DL, unsigned VF,
                             bool Scalable = false) {
  // Determine if an array of VF elements of type Ty is "bitcast compatible"
  // with a <VF x Ty> vector.
  if (VF > 1 || (VF == 1 && Scalable)) {
    auto *VectorTy = VectorType::get(Ty, VF, Scalable);
    return VF * DL.getTypeAllocSize(Ty) != DL.getTypeStoreSize(VectorTy);
  }

  // If the vectorization factor is one, we just check if an array of type Ty
  // requires padding between elements.
  return DL.getTypeAllocSizeInBits(Ty) != DL.getTypeSizeInBits(Ty);
}

/// A helper function that returns the reciprocal of the block probability of
/// predicated blocks. If we return X, we are assuming the predicated block
/// will execute once for every X iterations of the loop header.
///
/// TODO: We should use actual block probability here, if available. Currently,
///       we always assume predicated blocks have a 50% chance of executing.
static unsigned getReciprocalPredBlockProb() { return 2; }

/// A helper function that adds a 'fast' flag to floating-point operations.
static Value *addFastMathFlag(Value *V) {
  if (isa<FPMathOperator>(V))
    cast<Instruction>(V)->setFastMathFlags(FastMathFlags::getFast());
  return V;
}

static Value *addFastMathFlag(Value *V, FastMathFlags FMF) {
  if (isa<FPMathOperator>(V))
    cast<Instruction>(V)->setFastMathFlags(FMF);
  return V;
}

/// A helper function that returns an integer or floating-point constant with
/// value C.
static Constant *getSignedIntOrFpConstant(Type *Ty, int64_t C) {
  return Ty->isIntegerTy() ? ConstantInt::getSigned(Ty, C)
                           : ConstantFP::get(Ty, C);
}

/// Returns "best known" trip count for the specified loop \p L as defined by
/// the following procedure:
///   1) Returns exact trip count if it is known.
///   2) Returns expected trip count according to profile data if any.
///   3) Returns upper bound estimate if it is known.
///   4) Returns None if all of the above failed.
static Optional<unsigned> getSmallBestKnownTC(ScalarEvolution &SE, Loop *L) {
  // Check if exact trip count is known.
  if (unsigned ExpectedTC = SE.getSmallConstantTripCount(L))
    return ExpectedTC;

  // Check if there is an expected trip count available from profile data.
  if (LoopVectorizeWithBlockFrequency)
    if (auto EstimatedTC = getLoopEstimatedTripCount(L))
      return EstimatedTC;

  // Check if upper bound estimate is known.
  if (unsigned ExpectedTC = SE.getSmallConstantMaxTripCount(L))
    return ExpectedTC;

  return None;
}

namespace llvm {

/// InnerLoopVectorizer vectorizes loops which contain only one basic
/// block to a specified vectorization factor (VF).
/// This class performs the widening of scalars into vectors, or multiple
/// scalars. This class also implements the following features:
/// * It inserts an epilogue loop for handling loops that don't have iteration
///   counts that are known to be a multiple of the vectorization factor.
/// * It handles the code generation for reduction variables.
/// * Scalarization (implementation using scalars) of un-vectorizable
///   instructions.
/// InnerLoopVectorizer does not perform any vectorization-legality
/// checks, and relies on the caller to check for the different legality
/// aspects. The InnerLoopVectorizer relies on the
/// LoopVectorizationLegality class to provide information about the induction
/// and reduction variables that were found to a given vectorization factor.
class InnerLoopVectorizer {
public:
  InnerLoopVectorizer(Loop *OrigLoop, PredicatedScalarEvolution &PSE,
                      LoopInfo *LI, DominatorTree *DT,
                      const TargetLibraryInfo *TLI,
                      const TargetTransformInfo *TTI, AssumptionCache *AC,
                      OptimizationRemarkEmitter *ORE, unsigned VecWidth,
                      unsigned UnrollFactor, LoopVectorizationLegality *LVL,
                      LoopVectorizationCostModel *CM)
      : OrigLoop(OrigLoop), PSE(PSE), LI(LI), DT(DT), TLI(TLI), TTI(TTI),
        AC(AC), ORE(ORE), VF(VecWidth), UF(UnrollFactor),
        Builder(PSE.getSE()->getContext()),
        VectorLoopValueMap(UnrollFactor, VecWidth), Legal(LVL), Cost(CM) {}
  virtual ~InnerLoopVectorizer() = default;

  /// Create a new empty loop. Unlink the old loop and connect the new one.
  /// Return the pre-header block of the new loop.
  BasicBlock *createVectorizedLoopSkeleton();

  /// Widen a single instruction within the innermost loop.
  void widenInstruction(Instruction &I);

  /// Fix the vectorized code, taking care of header phi's, live-outs, and more.
  void fixVectorizedLoop();

  // Return true if any runtime check is added.
  bool areSafetyChecksAdded() { return AddedSafetyChecks; }

  /// A type for vectorized values in the new loop. Each value from the
  /// original loop, when vectorized, is represented by UF vector values in the
  /// new unrolled loop, where UF is the unroll factor.
  using VectorParts = SmallVector<Value *, 2>;

  /// Vectorize a single PHINode in a block. This method handles the induction
  /// variable canonicalization. It supports both VF = 1 for unrolled loops and
  /// arbitrary length vectors.
  void widenPHIInstruction(Instruction *PN, unsigned UF, unsigned VF);

  /// A helper function to scalarize a single Instruction in the innermost loop.
  /// Generates a sequence of scalar instances for each lane between \p MinLane
  /// and \p MaxLane, times each part between \p MinPart and \p MaxPart,
  /// inclusive..
  void scalarizeInstruction(Instruction *Instr, const VPIteration &Instance,
                            bool IfPredicateInstr);

  /// Widen an integer or floating-point induction variable \p IV. If \p Trunc
  /// is provided, the integer induction variable will first be truncated to
  /// the corresponding type.
  void widenIntOrFpInduction(PHINode *IV, TruncInst *Trunc = nullptr);

  /// getOrCreateVectorValue and getOrCreateScalarValue coordinate to generate a
  /// vector or scalar value on-demand if one is not yet available. When
  /// vectorizing a loop, we visit the definition of an instruction before its
  /// uses. When visiting the definition, we either vectorize or scalarize the
  /// instruction, creating an entry for it in the corresponding map. (In some
  /// cases, such as induction variables, we will create both vector and scalar
  /// entries.) Then, as we encounter uses of the definition, we derive values
  /// for each scalar or vector use unless such a value is already available.
  /// For example, if we scalarize a definition and one of its uses is vector,
  /// we build the required vector on-demand with an insertelement sequence
  /// when visiting the use. Otherwise, if the use is scalar, we can use the
  /// existing scalar definition.
  ///
  /// Return a value in the new loop corresponding to \p V from the original
  /// loop at unroll index \p Part. If the value has already been vectorized,
  /// the corresponding vector entry in VectorLoopValueMap is returned. If,
  /// however, the value has a scalar entry in VectorLoopValueMap, we construct
  /// a new vector value on-demand by inserting the scalar values into a vector
  /// with an insertelement sequence. If the value has been neither vectorized
  /// nor scalarized, it must be loop invariant, so we simply broadcast the
  /// value into a vector.
  Value *getOrCreateVectorValue(Value *V, unsigned Part);

  /// Return a value in the new loop corresponding to \p V from the original
  /// loop at unroll and vector indices \p Instance. If the value has been
  /// vectorized but not scalarized, the necessary extractelement instruction
  /// will be generated.
  Value *getOrCreateScalarValue(Value *V, const VPIteration &Instance);

  /// Construct the vector value of a scalarized value \p V one lane at a time.
  void packScalarIntoVectorValue(Value *V, const VPIteration &Instance);

  /// Try to vectorize the interleaved access group that \p Instr belongs to,
  /// optionally masking the vector operations if \p BlockInMask is non-null.
  void vectorizeInterleaveGroup(Instruction *Instr,
                                VectorParts *BlockInMask = nullptr);

  /// Vectorize Load and Store instructions, optionally masking the vector
  /// operations if \p BlockInMask is non-null.
  void vectorizeMemoryInstruction(Instruction *Instr,
                                  VectorParts *BlockInMask = nullptr);

  /// Set the debug location in the builder using the debug location in
  /// the instruction.
  void setDebugLocFromInst(IRBuilder<> &B, const Value *Ptr);

  /// Fix the non-induction PHIs in the OrigPHIsToFix vector.
  void fixNonInductionPHIs(void);

protected:
  friend class LoopVectorizationPlanner;

  /// A small list of PHINodes.
  using PhiVector = SmallVector<PHINode *, 4>;

  /// A type for scalarized values in the new loop. Each value from the
  /// original loop, when scalarized, is represented by UF x VF scalar values
  /// in the new unrolled loop, where UF is the unroll factor and VF is the
  /// vectorization factor.
  using ScalarParts = SmallVector<SmallVector<Value *, 4>, 2>;

  /// Set up the values of the IVs correctly when exiting the vector loop.
  void fixupIVUsers(PHINode *OrigPhi, const InductionDescriptor &II,
                    Value *CountRoundDown, Value *EndValue,
                    BasicBlock *MiddleBlock);

  /// Create a new induction variable inside L.
  PHINode *createInductionVariable(Loop *L, Value *Start, Value *End,
                                   Value *Step, Instruction *DL);

  /// Handle all cross-iteration phis in the header.
  void fixCrossIterationPHIs();

  /// Fix a first-order recurrence. This is the second phase of vectorizing
  /// this phi node.
  void fixFirstOrderRecurrence(PHINode *Phi);

  /// Fix a reduction cross-iteration phi. This is the second phase of
  /// vectorizing this phi node.
  void fixReduction(PHINode *Phi);

  /// The Loop exit block may have single value PHI nodes with some
  /// incoming value. While vectorizing we only handled real values
  /// that were defined inside the loop and we should have one value for
  /// each predecessor of its parent basic block. See PR14725.
  void fixLCSSAPHIs();

  /// Iteratively sink the scalarized operands of a predicated instruction into
  /// the block that was created for it.
  void sinkScalarOperands(Instruction *PredInst);

  /// Shrinks vector element sizes to the smallest bitwidth they can be legally
  /// represented as.
  void truncateToMinimalBitwidths();

  /// Insert the new loop to the loop hierarchy and pass manager
  /// and update the analysis passes.
  void updateAnalysis();

  /// Create a broadcast instruction. This method generates a broadcast
  /// instruction (shuffle) for loop invariant values and for the induction
  /// value. If this is the induction variable then we extend it to N, N+1, ...
  /// this is needed because each iteration in the loop corresponds to a SIMD
  /// element.
  virtual Value *getBroadcastInstrs(Value *V);

  /// This function adds (StartIdx, StartIdx + Step, StartIdx + 2*Step, ...)
  /// to each vector element of Val. The sequence starts at StartIndex.
  /// \p Opcode is relevant for FP induction variable.
  virtual Value *
  getStepVector(Value *Val, int StartIdx, Value *Step,
                Instruction::BinaryOps Opcode = Instruction::BinaryOpsEnd);

  /// Compute scalar induction steps. \p ScalarIV is the scalar induction
  /// variable on which to base the steps, \p Step is the size of the step, and
  /// \p EntryVal is the value from the original loop that maps to the steps.
  /// Note that \p EntryVal doesn't have to be an induction variable - it
  /// can also be a truncate instruction.
  void buildScalarSteps(Value *ScalarIV, Value *Step, Instruction *EntryVal,
                        const InductionDescriptor &ID);

  /// Create a vector induction phi node based on an existing scalar one. \p
  /// EntryVal is the value from the original loop that maps to the vector phi
  /// node, and \p Step is the loop-invariant step. If \p EntryVal is a
  /// truncate instruction, instead of widening the original IV, we widen a
  /// version of the IV truncated to \p EntryVal's type.
  void createVectorIntOrFpInductionPHI(const InductionDescriptor &II,
                                       Value *Step, Instruction *EntryVal);

  /// Returns true if an instruction \p I should be scalarized instead of
  /// vectorized for the chosen vectorization factor.
  bool shouldScalarizeInstruction(Instruction *I) const;

  /// Returns true if we should generate a scalar version of \p IV.
  bool needsScalarInduction(Instruction *IV) const;

  /// Returns true if the target uses scalable vector type.
  bool isScalable() const { return TTI->useScalableVectorType(); }

  /// If there is a cast involved in the induction variable \p ID, which should
  /// be ignored in the vectorized loop body, this function records the
  /// VectorLoopValue of the respective Phi also as the VectorLoopValue of the
  /// cast. We had already proved that the casted Phi is equal to the uncasted
  /// Phi in the vectorized loop (under a runtime guard), and therefore
  /// there is no need to vectorize the cast - the same value can be used in the
  /// vector loop for both the Phi and the cast.
  /// If \p VectorLoopValue is a scalarized value, \p Lane is also specified,
  /// Otherwise, \p VectorLoopValue is a widened/vectorized value.
  ///
  /// \p EntryVal is the value from the original loop that maps to the vector
  /// phi node and is used to distinguish what is the IV currently being
  /// processed - original one (if \p EntryVal is a phi corresponding to the
  /// original IV) or the "newly-created" one based on the proof mentioned above
  /// (see also buildScalarSteps() and createVectorIntOrFPInductionPHI()). In
  /// the latter case \p EntryVal is a TruncInst and we must not record anything
  /// for that IV, but it's error-prone to expect callers of this routine to
  /// care about that, hence this explicit parameter.
  void recordVectorLoopValueForInductionCast(const InductionDescriptor &ID,
                                             const Instruction *EntryVal,
                                             Value *VectorLoopValue,
                                             unsigned Part,
                                             unsigned Lane = UINT_MAX);

  /// Generate a shuffle sequence that will reverse the vector Vec.
  virtual Value *reverseVector(Value *Vec);

  /// Returns (and creates if needed) the original loop trip count.
  Value *getOrCreateTripCount(Loop *NewLoop);

  /// Returns (and creates if needed) the trip count of the widened loop.
  Value *getOrCreateVectorTripCount(Loop *NewLoop);

  /// Returns a bitcasted value to the requested vector type.
  /// Also handles bitcasts of vector<float> <-> vector<pointer> types.
  Value *createBitOrPointerCast(Value *V, VectorType *DstVTy,
                                const DataLayout &DL);

  /// Emit a bypass check to see if the vector trip count is zero, including if
  /// it overflows.
  void emitMinimumIterationCountCheck(Loop *L, BasicBlock *Bypass);

  /// Emit a bypass check to see if all of the SCEV assumptions we've
  /// had to make are correct.
  void emitSCEVChecks(Loop *L, BasicBlock *Bypass);

  /// Emit bypass checks to check any memory assumptions we may have made.
  void emitMemRuntimeChecks(Loop *L, BasicBlock *Bypass);

  /// Compute the transformed value of Index at offset StartValue using step
  /// StepValue.
  /// For integer induction, returns StartValue + Index * StepValue.
  /// For pointer induction, returns StartValue[Index * StepValue].
  /// FIXME: The newly created binary instructions should contain nsw/nuw
  /// flags, which can be found from the original scalar operations.
  Value *emitTransformedIndex(IRBuilder<> &B, Value *Index, ScalarEvolution *SE,
                              const DataLayout &DL,
                              const InductionDescriptor &ID) const;

  /// Add additional metadata to \p To that was not present on \p Orig.
  ///
  /// Currently this is used to add the noalias annotations based on the
  /// inserted memchecks.  Use this for instructions that are *cloned* into the
  /// vector loop.
  void addNewMetadata(Instruction *To, const Instruction *Orig);

  /// Add metadata from one instruction to another.
  ///
  /// This includes both the original MDs from \p From and additional ones (\see
  /// addNewMetadata).  Use this for *newly created* instructions in the vector
  /// loop.
  void addMetadata(Instruction *To, Instruction *From);

  /// Similar to the previous function but it adds the metadata to a
  /// vector of instructions.
  void addMetadata(ArrayRef<Value *> To, Instruction *From);

  /// Create a call to Vscale intrinsic that returns the valuse of vscale at
  /// runtime. ALso insert declaration if required. jj
  CallInst *emitVscaleCall(IRBuilder<> &Builder, Module *M, Type *Ty);

  /// The original loop.
  Loop *OrigLoop;

  /// A wrapper around ScalarEvolution used to add runtime SCEV checks. Applies
  /// dynamic knowledge to simplify SCEV expressions and converts them to a
  /// more usable form.
  PredicatedScalarEvolution &PSE;

  /// Loop Info.
  LoopInfo *LI;

  /// Dominator Tree.
  DominatorTree *DT;

  /// Alias Analysis.
  AliasAnalysis *AA;

  /// Target Library Info.
  const TargetLibraryInfo *TLI;

  /// Target Transform Info.
  const TargetTransformInfo *TTI;

  /// Assumption Cache.
  AssumptionCache *AC;

  /// Interface to emit optimization remarks.
  OptimizationRemarkEmitter *ORE;

  /// LoopVersioning.  It's only set up (non-null) if memchecks were
  /// used.
  ///
  /// This is currently only used to add no-alias metadata based on the
  /// memchecks.  The actually versioning is performed manually.
  std::unique_ptr<LoopVersioning> LVer;

  /// The vectorization SIMD factor to use. Each vector will have this many
  /// vector elements.
  unsigned VF;

  /// The vectorization unroll factor to use. Each scalar is vectorized to this
  /// many different vector instructions.
  unsigned UF;

  /// The builder that we use
  IRBuilder<> Builder;

  // --- Vectorization state ---

  /// The vector-loop preheader.
  BasicBlock *LoopVectorPreHeader;

  /// The scalar-loop preheader.
  BasicBlock *LoopScalarPreHeader;

  /// Middle Block between the vector and the scalar.
  BasicBlock *LoopMiddleBlock;

  /// The ExitBlock of the scalar loop.
  BasicBlock *LoopExitBlock;

  /// The vector loop body.
  BasicBlock *LoopVectorBody;

  /// The scalar loop body.
  BasicBlock *LoopScalarBody;

  /// A list of all bypass blocks. The first block is the entry of the loop.
  SmallVector<BasicBlock *, 4> LoopBypassBlocks;

  /// The new Induction variable which was added to the new block.
  PHINode *Induction = nullptr;

  /// The induction variable of the old basic block.
  PHINode *OldInduction = nullptr;

  /// Maps values from the original loop to their corresponding values in the
  /// vectorized loop. A key value can map to either vector values, scalar
  /// values or both kinds of values, depending on whether the key was
  /// vectorized and scalarized.
  VectorizerValueMap VectorLoopValueMap;

  /// Store instructions that were predicated.
  SmallVector<Instruction *, 4> PredicatedInstructions;

  /// Trip count of the original loop.
  Value *TripCount = nullptr;

  /// Trip count of the widened loop (TripCount - TripCount % (VF*UF))
  Value *VectorTripCount = nullptr;

  /// The legality analysis.
  LoopVectorizationLegality *Legal;

  /// The profitablity analysis.
  LoopVectorizationCostModel *Cost;

  // Record whether runtime checks are added.
  bool AddedSafetyChecks = false;

  // Holds the end values for each induction variable. We save the end values
  // so we can later fix-up the external users of the induction variables.
  DenseMap<PHINode *, Value *> IVEndValues;

  // Vector of original scalar PHIs whose corresponding widened PHIs need to be
  // fixed up at the end of vector code generation.
  SmallVector<PHINode *, 8> OrigPHIsToFix;
};

class InnerLoopUnroller : public InnerLoopVectorizer {
public:
  InnerLoopUnroller(Loop *OrigLoop, PredicatedScalarEvolution &PSE,
                    LoopInfo *LI, DominatorTree *DT,
                    const TargetLibraryInfo *TLI,
                    const TargetTransformInfo *TTI, AssumptionCache *AC,
                    OptimizationRemarkEmitter *ORE, unsigned UnrollFactor,
                    LoopVectorizationLegality *LVL,
                    LoopVectorizationCostModel *CM)
      : InnerLoopVectorizer(OrigLoop, PSE, LI, DT, TLI, TTI, AC, ORE, 1,
                            UnrollFactor, LVL, CM) {}

private:
  Value *getBroadcastInstrs(Value *V) override;
  Value *getStepVector(
      Value *Val, int StartIdx, Value *Step,
      Instruction::BinaryOps Opcode = Instruction::BinaryOpsEnd) override;
  Value *reverseVector(Value *Vec) override;
};

} // end namespace llvm

/// Look for a meaningful debug location on the instruction or it's
/// operands.
static Instruction *getDebugLocFromInstOrOperands(Instruction *I) {
  if (!I)
    return I;

  DebugLoc Empty;
  if (I->getDebugLoc() != Empty)
    return I;

  for (User::op_iterator OI = I->op_begin(), OE = I->op_end(); OI != OE; ++OI) {
    if (Instruction *OpInst = dyn_cast<Instruction>(*OI))
      if (OpInst->getDebugLoc() != Empty)
        return OpInst;
  }

  return I;
}

void InnerLoopVectorizer::setDebugLocFromInst(IRBuilder<> &B,
                                              const Value *Ptr) {
  if (const Instruction *Inst = dyn_cast_or_null<Instruction>(Ptr)) {
    const DILocation *DIL = Inst->getDebugLoc();
    if (DIL && Inst->getFunction()->isDebugInfoForProfiling() &&
        !isa<DbgInfoIntrinsic>(Inst)) {
      auto NewDIL = DIL->cloneByMultiplyingDuplicationFactor(UF * VF);
      if (NewDIL)
        B.SetCurrentDebugLocation(NewDIL.getValue());
      else
        LLVM_DEBUG(dbgs() << "Failed to create new discriminator: "
                          << DIL->getFilename() << " Line: " << DIL->getLine());
    } else
      B.SetCurrentDebugLocation(DIL);
  } else
    B.SetCurrentDebugLocation(DebugLoc());
}

/// Write a record \p DebugMsg about vectorization failure to the debug
/// output stream. If \p I is passed, it is an instruction that prevents
/// vectorization.
#ifndef NDEBUG
static void debugVectorizationFailure(const StringRef DebugMsg,
                                      Instruction *I) {
  dbgs() << "LV: Not vectorizing: " << DebugMsg;
  if (I != nullptr)
    dbgs() << " " << *I;
  else
    dbgs() << '.';
  dbgs() << '\n';
}
#endif

/// Create an analysis remark that explains why vectorization failed
///
/// \p PassName is the name of the pass (e.g. can be AlwaysPrint).  \p
/// RemarkName is the identifier for the remark.  If \p I is passed it is an
/// instruction that prevents vectorization.  Otherwise \p TheLoop is used for
/// the location of the remark.  \return the remark object that can be
/// streamed to.
static OptimizationRemarkAnalysis createLVAnalysis(const char *PassName,
                                                   StringRef RemarkName,
                                                   Loop *TheLoop,
                                                   Instruction *I) {
  Value *CodeRegion = TheLoop->getHeader();
  DebugLoc DL = TheLoop->getStartLoc();

  if (I) {
    CodeRegion = I->getParent();
    // If there is no debug location attached to the instruction, revert back to
    // using the loop's.
    if (I->getDebugLoc())
      DL = I->getDebugLoc();
  }

  OptimizationRemarkAnalysis R(PassName, RemarkName, DL, CodeRegion);
  R << "loop not vectorized: ";
  return R;
}

namespace llvm {

void reportVectorizationFailure(const StringRef DebugMsg,
                                const StringRef OREMsg, const StringRef ORETag,
                                OptimizationRemarkEmitter *ORE, Loop *TheLoop,
                                Instruction *I) {
  LLVM_DEBUG(debugVectorizationFailure(DebugMsg, I));
  LoopVectorizeHints Hints(TheLoop, true /* doesn't matter */, *ORE);
  ORE->emit(
      createLVAnalysis(Hints.vectorizeAnalysisPassName(), ORETag, TheLoop, I)
      << OREMsg);
}

} // end namespace llvm

#ifndef NDEBUG
/// \return string containing a file name and a line # for the given loop.
static std::string getDebugLocString(const Loop *L) {
  std::string Result;
  if (L) {
    raw_string_ostream OS(Result);
    if (const DebugLoc LoopDbgLoc = L->getStartLoc())
      LoopDbgLoc.print(OS);
    else
      // Just print the module name.
      OS << L->getHeader()->getParent()->getParent()->getModuleIdentifier();
    OS.flush();
  }
  return Result;
}
#endif

void InnerLoopVectorizer::addNewMetadata(Instruction *To,
                                         const Instruction *Orig) {
  // If the loop was versioned with memchecks, add the corresponding no-alias
  // metadata.
  if (LVer && (isa<LoadInst>(Orig) || isa<StoreInst>(Orig)))
    LVer->annotateInstWithNoAlias(To, Orig);
}

void InnerLoopVectorizer::addMetadata(Instruction *To, Instruction *From) {
  propagateMetadata(To, From);
  addNewMetadata(To, From);
}

void InnerLoopVectorizer::addMetadata(ArrayRef<Value *> To, Instruction *From) {
  for (Value *V : To) {
    if (Instruction *I = dyn_cast<Instruction>(V))
      addMetadata(I, From);
  }
}

CallInst *InnerLoopVectorizer::emitVscaleCall(IRBuilder<> &Builder, Module *M,
                                              Type *Ty) {
  Function *VscaleFunc =
      Intrinsic::getDeclaration(M, Intrinsic::experimental_vector_vscale, Ty);
  CallInst *VscaleFuncCall = Builder.CreateCall(VscaleFunc, {});
  return VscaleFuncCall;
}

namespace llvm {

// Loop vectorization cost-model hints how the scalar epilogue loop should be
// lowered.
enum ScalarEpilogueLowering {

  // The default: allowing scalar epilogues.
  CM_ScalarEpilogueAllowed,

  // Vectorization with OptForSize: don't allow epilogues.
  CM_ScalarEpilogueNotAllowedOptSize,

  // A special case of vectorisation with OptForSize: loops with a very small
  // trip count are considered for vectorization under OptForSize, thereby
  // making sure the cost of their loop body is dominant, free of runtime
  // guards and scalar iteration overheads.
  CM_ScalarEpilogueNotAllowedLowTripLoop,

  // Loop hint predicate indicating an epilogue is undesired.
  CM_ScalarEpilogueNotNeededUsePredicate
};

/// LoopVectorizationCostModel - estimates the expected speedups due to
/// vectorization.
/// In many cases vectorization is not profitable. This can happen because of
/// a number of reasons. In this class we mainly attempt to predict the
/// expected speedup/slowdowns due to the supported instruction set. We use the
/// TargetTransformInfo to query the different backends for the cost of
/// different operations.
class LoopVectorizationCostModel {
public:
  LoopVectorizationCostModel(ScalarEpilogueLowering SEL, Loop *L,
                             PredicatedScalarEvolution &PSE, LoopInfo *LI,
                             LoopVectorizationLegality *Legal,
                             const TargetTransformInfo &TTI,
                             const TargetLibraryInfo *TLI, DemandedBits *DB,
                             AssumptionCache *AC,
                             OptimizationRemarkEmitter *ORE, const Function *F,
                             const LoopVectorizeHints *Hints,
                             InterleavedAccessInfo &IAI)
      : ScalarEpilogueStatus(SEL), TheLoop(L), PSE(PSE), LI(LI), Legal(Legal),
        TTI(TTI), TLI(TLI), DB(DB), AC(AC), ORE(ORE), TheFunction(F),
        Hints(Hints), InterleaveInfo(IAI) {}

  /// \return An upper bound for the vectorization factor, or None if
  /// vectorization and interleaving should be avoided up front.
  Optional<unsigned> computeMaxVF();

  /// \return True if runtime checks are required for vectorization, and false
  /// otherwise.
  bool runtimeChecksRequired();

  /// \return The most profitable vectorization factor and the cost of that VF.
  /// This method checks every power of two up to MaxVF. If UserVF is not ZERO
  /// then this vectorization factor will be selected if vectorization is
  /// possible.
  VectorizationFactor selectVectorizationFactor(unsigned MaxVF);

  /// \return The vectorization factor for scalable vectors after processing the
  /// types.
  VectorizationFactor selectScalableVectorizationFactor(unsigned MaxVF);

  /// Setup cost-based decisions for user vectorization factor.
  void selectUserVectorizationFactor(unsigned UserVF) {
    collectUniformsAndScalars(UserVF);
    collectInstsToScalarize(UserVF);
  }

  /// \return The size (in bits) of the smallest and widest types in the code
  /// that needs to be vectorized. We ignore values that remain scalar such as
  /// 64 bit loop indices.
  std::pair<unsigned, unsigned> getSmallestAndWidestTypes();

  /// \return The desired interleave count.
  /// If interleave count has been specified by metadata it will be returned.
  /// Otherwise, the interleave count is computed and returned. VF and LoopCost
  /// are the selected vectorization factor and the cost of the selected VF.
  unsigned selectInterleaveCount(unsigned VF, unsigned LoopCost);

  /// Memory access instruction may be vectorized in more than one way.
  /// Form of instruction after vectorization depends on cost.
  /// This function takes cost-based decisions for Load/Store instructions
  /// and collects them in a map. This decisions map is used for building
  /// the lists of loop-uniform and loop-scalar instructions.
  /// The calculated cost is saved with widening decision in order to
  /// avoid redundant calculations.
  void setCostBasedWideningDecision(unsigned VF);

  /// A struct that represents some properties of the register usage
  /// of a loop.
  struct RegisterUsage {
    /// Holds the number of loop invariant values that are used in the loop.
    /// The key is ClassID of target-provided register class.
    SmallMapVector<unsigned, unsigned, 4> LoopInvariantRegs;
    /// Holds the maximum number of concurrent live intervals in the loop.
    /// The key is ClassID of target-provided register class.
    SmallMapVector<unsigned, unsigned, 4> MaxLocalUsers;
  };

  /// \return Returns information about the register usages of the loop for the
  /// given vectorization factors.
  SmallVector<RegisterUsage, 8> calculateRegisterUsage(ArrayRef<unsigned> VFs);

  /// Collect values we want to ignore in the cost model.
  void collectValuesToIgnore();

  /// \returns The smallest bitwidth each instruction can be represented with.
  /// The vector equivalents of these instructions should be truncated to this
  /// type.
  const MapVector<Instruction *, uint64_t> &getMinimalBitwidths() const {
    return MinBWs;
  }

  /// \returns True if it is more profitable to scalarize instruction \p I for
  /// vectorization factor \p VF.
  bool isProfitableToScalarize(Instruction *I, unsigned VF) const {
    bool ValidVF = VF > 1 || (isScalable() && VF == 1);
    assert(ValidVF && "Profitable to scalarize relevant only for VF > 1 or "
                      "when using scalable vectors");

    // Cost model is not run in the VPlan-native path - return conservative
    // result until this changes.
    if (EnableVPlanNativePath)
      return false;

    auto Scalars = InstsToScalarize.find(VF);
    assert(Scalars != InstsToScalarize.end() &&
           "VF not yet analyzed for scalarization profitability");
    return Scalars->second.find(I) != Scalars->second.end();
  }

  /// Returns true if \p I is known to be uniform after vectorization.
  bool isUniformAfterVectorization(Instruction *I, unsigned VF) const {
    if (VF == 1 && !isScalable())
      return true;

    // Cost model is not run in the VPlan-native path - return conservative
    // result until this changes.
    if (EnableVPlanNativePath)
      return false;

    auto UniformsPerVF = Uniforms.find(VF);
    assert(UniformsPerVF != Uniforms.end() &&
           "VF not yet analyzed for uniformity");
    return UniformsPerVF->second.find(I) != UniformsPerVF->second.end();
  }

  /// Returns true if \p I is known to be scalar after vectorization.
  bool isScalarAfterVectorization(Instruction *I, unsigned VF,
                                  bool ValidVF = true) const {
    if (!ValidVF || (VF == 1 && !isScalable()))
      return true;

    // Cost model is not run in the VPlan-native path - return conservative
    // result until this changes.
    if (EnableVPlanNativePath)
      return false;

    auto ScalarsPerVF = Scalars.find(VF);
    assert(ScalarsPerVF != Scalars.end() &&
           "Scalar values are not calculated for VF");
    return ScalarsPerVF->second.find(I) != ScalarsPerVF->second.end();
  }

  /// \returns True if instruction \p I can be truncated to a smaller bitwidth
  /// for vectorization factor \p VF.
  bool canTruncateToMinimalBitwidth(Instruction *I, unsigned VF,
                                    bool ValidVF) const {
    return ValidVF && MinBWs.find(I) != MinBWs.end() &&
           !isProfitableToScalarize(I, VF) &&
           !isScalarAfterVectorization(I, VF, ValidVF);
  }

  /// Decision that was taken during cost calculation for memory instruction.
  enum InstWidening {
    CM_Unknown,
    CM_Widen,         // For consecutive accesses with stride +1.
    CM_Widen_Reverse, // For consecutive accesses with stride -1.
    CM_Interleave,
    CM_GatherScatter,
    CM_Scalarize
  };

  /// Save vectorization decision \p W and \p Cost taken by the cost model for
  /// instruction \p I and vector width \p VF.
  void setWideningDecision(Instruction *I, unsigned VF, InstWidening W,
                           unsigned Cost) {
    bool ValidVF = VF >= 2 || (VF == 1 && isScalable());
    assert(ValidVF && "Expected VF >=2 or VF = 1 for scalable vectors");
    WideningDecisions[std::make_pair(I, VF)] = std::make_pair(W, Cost);
  }

  /// Save vectorization decision \p W and \p Cost taken by the cost model for
  /// interleaving group \p Grp and vector width \p VF.
  void setWideningDecision(const InterleaveGroup<Instruction> *Grp, unsigned VF,
                           InstWidening W, unsigned Cost) {
    assert((VF >= 2 || isScalable()) && "Expected VF >=2");
    /// Broadcast this decicion to all instructions inside the group.
    /// But the cost will be assigned to one instruction only.
    for (unsigned i = 0; i < Grp->getFactor(); ++i) {
      if (auto *I = Grp->getMember(i)) {
        if (Grp->getInsertPos() == I)
          WideningDecisions[std::make_pair(I, VF)] = std::make_pair(W, Cost);
        else
          WideningDecisions[std::make_pair(I, VF)] = std::make_pair(W, 0);
      }
    }
  }

  /// Return the cost model decision for the given instruction \p I and vector
  /// width \p VF. Return CM_Unknown if this instruction did not pass
  /// through the cost modeling.
  InstWidening getWideningDecision(Instruction *I, unsigned VF) {
    bool ValidVF = VF >= 2 || (isScalable() && VF == 1);
    assert(ValidVF && "Expected VF >=2 or scalable vectors");

    // Cost model is not run in the VPlan-native path - return conservative
    // result until this changes.
    if (EnableVPlanNativePath)
      return CM_GatherScatter;

    std::pair<Instruction *, unsigned> InstOnVF = std::make_pair(I, VF);
    auto Itr = WideningDecisions.find(InstOnVF);
    if (Itr == WideningDecisions.end())
      return CM_Unknown;
    return Itr->second.first;
  }

  /// Return the vectorization cost for the given instruction \p I and vector
  /// width \p VF.
  unsigned getWideningCost(Instruction *I, unsigned VF) {
    bool ValidVF = VF > 1 || (VF == 1 && isScalable());
    assert(ValidVF && "Expected VF > 1 or scalable vectors");
    std::pair<Instruction *, unsigned> InstOnVF = std::make_pair(I, VF);
    assert(WideningDecisions.find(InstOnVF) != WideningDecisions.end() &&
           "The cost is not calculated");
    return WideningDecisions[InstOnVF].second;
  }

  /// Return True if instruction \p I is an optimizable truncate whose operand
  /// is an induction variable. Such a truncate will be removed by adding a new
  /// induction variable with the destination type.
  bool isOptimizableIVTruncate(Instruction *I, unsigned VF) {
    // If the instruction is not a truncate, return false.
    auto *Trunc = dyn_cast<TruncInst>(I);
    if (!Trunc)
      return false;

    // Get the source and destination types of the truncate.
    Type *SrcTy = ToVectorTy(cast<CastInst>(I)->getSrcTy(), VF, isScalable());
    Type *DestTy = ToVectorTy(cast<CastInst>(I)->getDestTy(), VF, isScalable());

    // If the truncate is free for the given types, return false. Replacing a
    // free truncate with an induction variable would add an induction variable
    // update instruction to each iteration of the loop. We exclude from this
    // check the primary induction variable since it will need an update
    // instruction regardless.
    Value *Op = Trunc->getOperand(0);
    if (Op != Legal->getPrimaryInduction() && TTI.isTruncateFree(SrcTy, DestTy))
      return false;

    // If the truncated value is not an induction variable, return false.
    return Legal->isInductionPhi(Op);
  }

  /// Collects the instructions to scalarize for each predicated instruction in
  /// the loop.
  void collectInstsToScalarize(unsigned VF);

  /// Collect Uniform and Scalar values for the given \p VF.
  /// The sets depend on CM decision for Load/Store instructions
  /// that may be vectorized as interleave, gather-scatter or scalarized.
  void collectUniformsAndScalars(unsigned VF) {
    // Do the analysis once.
    if ((!isScalable() && VF == 1) || Uniforms.find(VF) != Uniforms.end())
      return;
    setCostBasedWideningDecision(VF);
    collectLoopUniforms(VF);
    collectLoopScalars(VF);
  }

  /// Returns true if the target machine supports masked store operation
  /// for the given \p DataType and kind of access to \p Ptr.
  bool isLegalMaskedStore(Type *DataType, Value *Ptr, MaybeAlign Alignment) {
    return Legal->isConsecutivePtr(Ptr) &&
           TTI.isLegalMaskedStore(DataType, Alignment);
  }

  /// Returns true if the target machine supports masked load operation
  /// for the given \p DataType and kind of access to \p Ptr.
  bool isLegalMaskedLoad(Type *DataType, Value *Ptr, MaybeAlign Alignment) {
    return Legal->isConsecutivePtr(Ptr) &&
           TTI.isLegalMaskedLoad(DataType, Alignment);
  }

  /// Returns true if the target machine supports masked scatter operation
  /// for the given \p DataType.
  bool isLegalMaskedScatter(Type *DataType) {
    return TTI.isLegalMaskedScatter(DataType);
  }

  /// Returns true if the target machine supports masked gather operation
  /// for the given \p DataType.
  bool isLegalMaskedGather(Type *DataType) {
    return TTI.isLegalMaskedGather(DataType);
  }

  /// Returns true if the target machine can represent \p V as a masked gather
  /// or scatter operation.
  bool isLegalGatherOrScatter(Value *V) {
    bool LI = isa<LoadInst>(V);
    bool SI = isa<StoreInst>(V);
    if (!LI && !SI)
      return false;
    auto *Ty = getMemInstValueType(V);
    return (LI && isLegalMaskedGather(Ty)) || (SI && isLegalMaskedScatter(Ty));
  }

  /// Returns true if \p I is an instruction that will be scalarized with
  /// predication. Such instructions include conditional stores and
  /// instructions that may divide by zero.
  /// If a non-zero VF has been calculated, we check if I will be scalarized
  /// predication for that VF.
  bool isScalarWithPredication(Instruction *I, unsigned VF = 1);

  // Returns true if \p I is an instruction that will be predicated either
  // through scalar predication or masked load/store or masked gather/scatter.
  // Superset of instructions that return true for isScalarWithPredication.
  bool isPredicatedInst(Instruction *I) {
    if (!blockNeedsPredication(I->getParent()))
      return false;
    // Loads and stores that need some form of masked operation are predicated
    // instructions.
    if (isa<LoadInst>(I) || isa<StoreInst>(I))
      return Legal->isMaskRequired(I);
    return isScalarWithPredication(I);
  }

  /// Returns true if \p I is a memory instruction with consecutive memory
  /// access that can be widened.
  bool memoryInstructionCanBeWidened(Instruction *I, unsigned VF = 1);

  /// Returns true if \p I is a memory instruction in an interleaved-group
  /// of memory accesses that can be vectorized with wide vector loads/stores
  /// and shuffles.
  bool interleavedAccessCanBeWidened(Instruction *I, unsigned VF = 1);

  /// Check if \p Instr belongs to any interleaved access group.
  bool isAccessInterleaved(Instruction *Instr) {
    return InterleaveInfo.isInterleaved(Instr);
  }

  /// Get the interleaved access group that \p Instr belongs to.
  const InterleaveGroup<Instruction> *
  getInterleavedAccessGroup(Instruction *Instr) {
    return InterleaveInfo.getInterleaveGroup(Instr);
  }

  /// Returns true if an interleaved group requires a scalar iteration
  /// to handle accesses with gaps, and there is nothing preventing us from
  /// creating a scalar epilogue.
  bool requiresScalarEpilogue() const {
    return isScalarEpilogueAllowed() && InterleaveInfo.requiresScalarEpilogue();
  }

  /// Returns true if a scalar epilogue is not allowed due to optsize or a
  /// loop hint annotation.
  bool isScalarEpilogueAllowed() const {
    return ScalarEpilogueStatus == CM_ScalarEpilogueAllowed;
  }

  /// Returns true if all loop blocks should be masked to fold tail loop.
  bool foldTailByMasking() const { return FoldTailByMasking; }

  bool blockNeedsPredication(BasicBlock *BB) {
    return foldTailByMasking() || Legal->blockNeedsPredication(BB);
  }

  /// Estimate cost of an intrinsic call instruction CI if it were vectorized
  /// with factor VF.  Return the cost of the instruction, including
  /// scalarization overhead if it's needed.
  unsigned getVectorIntrinsicCost(CallInst *CI, unsigned VF);

  /// Estimate cost of a call instruction CI if it were vectorized with factor
  /// VF. Return the cost of the instruction, including scalarization overhead
  /// if it's needed. The flag NeedToScalarize shows if the call needs to be
  /// scalarized -
  /// i.e. either vector version isn't available, or is too expensive.
  unsigned getVectorCallCost(CallInst *CI, unsigned VF, bool &NeedToScalarize);

  /// Returns true if the target uses scalable vector type.
  bool isScalable() const { return TTI.useScalableVectorType(); }

private:
  unsigned NumPredStores = 0;

  /// \return An upper bound for the vectorization factor when using scalable
  /// vectors.
  unsigned computeFeasibleScalableMaxVF(unsigned ConstTripCount);

  /// \return An upper bound for the vectorization factor, larger than zero.
  /// One is returned if vectorization should best be avoided due to cost.
  unsigned computeFeasibleMaxVF(unsigned ConstTripCount);

  /// The vectorization cost is a combination of the cost itself and a boolean
  /// indicating whether any of the contributing operations will actually
  /// operate on
  /// vector values after type legalization in the backend. If this latter value
  /// is
  /// false, then all operations will be scalarized (i.e. no vectorization has
  /// actually taken place).
  using VectorizationCostTy = std::pair<unsigned, bool>;

  /// Returns the expected execution cost. The unit of the cost does
  /// not matter because we use the 'cost' units to compare different
  /// vector widths. The cost that is returned is *not* normalized by
  /// the factor width.
  VectorizationCostTy expectedCost(unsigned VF);

  /// Returns the execution time cost of an instruction for a given vector
  /// width. Vector width of one means scalar.
  VectorizationCostTy getInstructionCost(Instruction *I, unsigned VF);

  /// The cost-computation logic from getInstructionCost which provides
  /// the vector type as an output parameter.
  unsigned getInstructionCost(Instruction *I, unsigned VF, Type *&VectorTy,
                              bool ValidVF);

  /// Calculate vectorization cost of memory instruction \p I.
  unsigned getMemoryInstructionCost(Instruction *I, unsigned VF);

  /// The cost computation for scalarized memory instruction.
  unsigned getMemInstScalarizationCost(Instruction *I, unsigned VF);

  /// The cost computation for interleaving group of memory instructions.
  unsigned getInterleaveGroupCost(Instruction *I, unsigned VF);

  /// The cost computation for Gather/Scatter instruction.
  unsigned getGatherScatterCost(Instruction *I, unsigned VF);

  /// The cost computation for widening instruction \p I with consecutive
  /// memory access.
  unsigned getConsecutiveMemOpCost(Instruction *I, unsigned VF);

  /// The cost calculation for Load/Store instruction \p I with uniform pointer
  /// - Load: scalar load + broadcast. Store: scalar store + (loop invariant
  /// value stored? 0 : extract of last element)
  unsigned getUniformMemOpCost(Instruction *I, unsigned VF);

  /// Estimate the overhead of scalarizing an instruction. This is a
  /// convenience wrapper for the type-based getScalarizationOverhead API.
  unsigned getScalarizationOverhead(Instruction *I, unsigned VF);

  /// Returns whether the instruction is a load or store and will be a emitted
  /// as a vector operation.
  bool isConsecutiveLoadOrStore(Instruction *I);

  /// Returns true if an artificially high cost for emulated masked memrefs
  /// should be used.
  bool useEmulatedMaskMemRefHack(Instruction *I);

  /// Map of scalar integer values to the smallest bitwidth they can be legally
  /// represented as. The vector equivalents of these values should be truncated
  /// to this type.
  MapVector<Instruction *, uint64_t> MinBWs;

  /// A type representing the costs for instructions if they were to be
  /// scalarized rather than vectorized. The entries are Instruction-Cost
  /// pairs.
  using ScalarCostsTy = DenseMap<Instruction *, unsigned>;

  /// A set containing all BasicBlocks that are known to present after
  /// vectorization as a predicated block.
  SmallPtrSet<BasicBlock *, 4> PredicatedBBsAfterVectorization;

  /// Records whether it is allowed to have the original scalar loop execute at
  /// least once. This may be needed as a fallback loop in case runtime
  /// aliasing/dependence checks fail, or to handle the tail/remainder
  /// iterations when the trip count is unknown or doesn't divide by the VF,
  /// or as a peel-loop to handle gaps in interleave-groups.
  /// Under optsize and when the trip count is very small we don't allow any
  /// iterations to execute in the scalar loop.
  ScalarEpilogueLowering ScalarEpilogueStatus = CM_ScalarEpilogueAllowed;

  /// All blocks of loop are to be masked to fold tail of scalar iterations.
  bool FoldTailByMasking = false;

  /// A map holding scalar costs for different vectorization factors. The
  /// presence of a cost for an instruction in the mapping indicates that the
  /// instruction will be scalarized when vectorizing with the associated
  /// vectorization factor. The entries are VF-ScalarCostTy pairs.
  DenseMap<unsigned, ScalarCostsTy> InstsToScalarize;

  /// Holds the instructions known to be uniform after vectorization.
  /// The data is collected per VF.
  DenseMap<unsigned, SmallPtrSet<Instruction *, 4>> Uniforms;

  /// Holds the instructions known to be scalar after vectorization.
  /// The data is collected per VF.
  DenseMap<unsigned, SmallPtrSet<Instruction *, 4>> Scalars;

  /// Holds the instructions (address computations) that are forced to be
  /// scalarized.
  DenseMap<unsigned, SmallPtrSet<Instruction *, 4>> ForcedScalars;

  /// Returns the expected difference in cost from scalarizing the expression
  /// feeding a predicated instruction \p PredInst. The instructions to
  /// scalarize and their scalar costs are collected in \p ScalarCosts. A
  /// non-negative return value implies the expression will be scalarized.
  /// Currently, only single-use chains are considered for scalarization.
  int computePredInstDiscount(Instruction *PredInst, ScalarCostsTy &ScalarCosts,
                              unsigned VF);

  /// Collect the instructions that are uniform after vectorization. An
  /// instruction is uniform if we represent it with a single scalar value in
  /// the vectorized loop corresponding to each vector iteration. Examples of
  /// uniform instructions include pointer operands of consecutive or
  /// interleaved memory accesses. Note that although uniformity implies an
  /// instruction will be scalar, the reverse is not true. In general, a
  /// scalarized instruction will be represented by VF scalar values in the
  /// vectorized loop, each corresponding to an iteration of the original
  /// scalar loop.
  void collectLoopUniforms(unsigned VF);

  /// Collect the instructions that are scalar after vectorization. An
  /// instruction is scalar if it is known to be uniform or will be scalarized
  /// during vectorization. Non-uniform scalarized instructions will be
  /// represented by VF values in the vectorized loop, each corresponding to an
  /// iteration of the original scalar loop.
  void collectLoopScalars(unsigned VF);

  /// Keeps cost model vectorization decision and cost for instructions.
  /// Right now it is used for memory instructions only.
  using DecisionList = DenseMap<std::pair<Instruction *, unsigned>,
                                std::pair<InstWidening, unsigned>>;

  DecisionList WideningDecisions;

  /// Returns true if \p V is expected to be vectorized and it needs to be
  /// extracted.
  bool needsExtract(Value *V, unsigned VF) const {
    Instruction *I = dyn_cast<Instruction>(V);
    if ((VF == 1 && !isScalable()) || !I || !TheLoop->contains(I) ||
        TheLoop->isLoopInvariant(I))
      return false;

    // Assume we can vectorize V (and hence we need extraction) if the
    // scalars are not computed yet. This can happen, because it is called
    // via getScalarizationOverhead from setCostBasedWideningDecision, before
    // the scalars are collected. That should be a safe assumption in most
    // cases, because we check if the operands have vectorizable types
    // beforehand in LoopVectorizationLegality.
    return Scalars.find(VF) == Scalars.end() ||
           !isScalarAfterVectorization(I, VF, true);
  };

  /// Returns a range containing only operands needing to be extracted.
  SmallVector<Value *, 4> filterExtractingOperands(Instruction::op_range Ops,
                                                   unsigned VF) {
    return SmallVector<Value *, 4>(make_filter_range(
        Ops, [this, VF](Value *V) { return this->needsExtract(V, VF); }));
  }

public:
  /// The loop that we evaluate.
  Loop *TheLoop;

  /// Predicated scalar evolution analysis.
  PredicatedScalarEvolution &PSE;

  /// Loop Info analysis.
  LoopInfo *LI;

  /// Vectorization legality.
  LoopVectorizationLegality *Legal;

  /// Vector target information.
  const TargetTransformInfo &TTI;

  /// Target Library Info.
  const TargetLibraryInfo *TLI;

  /// Demanded bits analysis.
  DemandedBits *DB;

  /// Assumption cache.
  AssumptionCache *AC;

  /// Interface to emit optimization remarks.
  OptimizationRemarkEmitter *ORE;

  const Function *TheFunction;

  /// Loop Vectorize Hint.
  const LoopVectorizeHints *Hints;

  /// The interleave access information contains groups of interleaved accesses
  /// with the same stride and close to each other.
  InterleavedAccessInfo &InterleaveInfo;

  /// Values to ignore in the cost model.
  SmallPtrSet<const Value *, 16> ValuesToIgnore;

  /// Values to ignore in the cost model when VF > 1.
  SmallPtrSet<const Value *, 16> VecValuesToIgnore;
};

} // end namespace llvm

// Return true if \p OuterLp is an outer loop annotated with hints for explicit
// vectorization. The loop needs to be annotated with #pragma omp simd
// simdlen(#) or #pragma clang vectorize(enable) vectorize_width(#). If the
// vector length information is not provided, vectorization is not considered
// explicit. Interleave hints are not allowed either. These limitations will be
// relaxed in the future.
// Please, note that we are currently forced to abuse the pragma 'clang
// vectorize' semantics. This pragma provides *auto-vectorization hints*
// (i.e., LV must check that vectorization is legal) whereas pragma 'omp simd'
// provides *explicit vectorization hints* (LV can bypass legal checks and
// assume that vectorization is legal). However, both hints are implemented
// using the same metadata (llvm.loop.vectorize, processed by
// LoopVectorizeHints). This will be fixed in the future when the native IR
// representation for pragma 'omp simd' is introduced.
static bool isExplicitVecOuterLoop(Loop *OuterLp,
                                   OptimizationRemarkEmitter *ORE) {
  assert(!OuterLp->empty() && "This is not an outer loop");
  LoopVectorizeHints Hints(OuterLp, true /*DisableInterleaving*/, *ORE);

  // Only outer loops with an explicit vectorization hint are supported.
  // Unannotated outer loops are ignored.
  if (Hints.getForce() == LoopVectorizeHints::FK_Undefined)
    return false;

  Function *Fn = OuterLp->getHeader()->getParent();
  if (!Hints.allowVectorization(Fn, OuterLp,
                                true /*VectorizeOnlyWhenForced*/)) {
    LLVM_DEBUG(dbgs() << "LV: Loop hints prevent outer loop vectorization.\n");
    return false;
  }

  if (Hints.getInterleave() > 1) {
    // TODO: Interleave support is future work.
    LLVM_DEBUG(dbgs() << "LV: Not vectorizing: Interleave is not supported for "
                         "outer loops.\n");
    Hints.emitRemarkWithHints();
    return false;
  }

  return true;
}

static void collectSupportedLoops(Loop &L, LoopInfo *LI,
                                  OptimizationRemarkEmitter *ORE,
                                  SmallVectorImpl<Loop *> &V) {
  // Collect inner loops and outer loops without irreducible control flow. For
  // now, only collect outer loops that have explicit vectorization hints. If we
  // are stress testing the VPlan H-CFG construction, we collect the outermost
  // loop of every loop nest.
  if (L.empty() || VPlanBuildStressTest ||
      (EnableVPlanNativePath && isExplicitVecOuterLoop(&L, ORE))) {
    LoopBlocksRPO RPOT(&L);
    RPOT.perform(LI);
    if (!containsIrreducibleCFG<const BasicBlock *>(RPOT, *LI)) {
      V.push_back(&L);
      // TODO: Collect inner loops inside marked outer loops in case
      // vectorization fails for the outer loop. Do not invoke
      // 'containsIrreducibleCFG' again for inner loops when the outer loop is
      // already known to be reducible. We can use an inherited attribute for
      // that.
      return;
    }
  }
  for (Loop *InnerL : L)
    collectSupportedLoops(*InnerL, LI, ORE, V);
}

namespace {

/// The LoopVectorize Pass.
struct LoopVectorize : public FunctionPass {
  /// Pass identification, replacement for typeid
  static char ID;

  LoopVectorizePass Impl;

  explicit LoopVectorize(bool InterleaveOnlyWhenForced = false,
                         bool VectorizeOnlyWhenForced = false)
      : FunctionPass(ID) {
    Impl.InterleaveOnlyWhenForced = InterleaveOnlyWhenForced;
    Impl.VectorizeOnlyWhenForced = VectorizeOnlyWhenForced;
    initializeLoopVectorizePass(*PassRegistry::getPassRegistry());
  }

  bool runOnFunction(Function &F) override {
    if (skipFunction(F))
      return false;

    auto *SE = &getAnalysis<ScalarEvolutionWrapperPass>().getSE();
    auto *LI = &getAnalysis<LoopInfoWrapperPass>().getLoopInfo();
    auto *TTI = &getAnalysis<TargetTransformInfoWrapperPass>().getTTI(F);
    auto *DT = &getAnalysis<DominatorTreeWrapperPass>().getDomTree();
    auto *BFI = &getAnalysis<BlockFrequencyInfoWrapperPass>().getBFI();
    auto *TLIP = getAnalysisIfAvailable<TargetLibraryInfoWrapperPass>();
    auto *TLI = TLIP ? &TLIP->getTLI(F) : nullptr;
    auto *AA = &getAnalysis<AAResultsWrapperPass>().getAAResults();
    auto *AC = &getAnalysis<AssumptionCacheTracker>().getAssumptionCache(F);
    auto *LAA = &getAnalysis<LoopAccessLegacyAnalysis>();
    auto *DB = &getAnalysis<DemandedBitsWrapperPass>().getDemandedBits();
    auto *ORE = &getAnalysis<OptimizationRemarkEmitterWrapperPass>().getORE();
    auto *PSI = &getAnalysis<ProfileSummaryInfoWrapperPass>().getPSI();

    std::function<const LoopAccessInfo &(Loop &)> GetLAA =
        [&](Loop &L) -> const LoopAccessInfo & { return LAA->getInfo(&L); };

    return Impl.runImpl(F, *SE, *LI, *TTI, *DT, *BFI, TLI, *DB, *AA, *AC,
                        GetLAA, *ORE, PSI);
  }

  void getAnalysisUsage(AnalysisUsage &AU) const override {
    AU.addRequired<AssumptionCacheTracker>();
    AU.addRequired<BlockFrequencyInfoWrapperPass>();
    AU.addRequired<DominatorTreeWrapperPass>();
    AU.addRequired<LoopInfoWrapperPass>();
    AU.addRequired<ScalarEvolutionWrapperPass>();
    AU.addRequired<TargetTransformInfoWrapperPass>();
    AU.addRequired<AAResultsWrapperPass>();
    AU.addRequired<LoopAccessLegacyAnalysis>();
    AU.addRequired<DemandedBitsWrapperPass>();
    AU.addRequired<OptimizationRemarkEmitterWrapperPass>();

    // We currently do not preserve loopinfo/dominator analyses with outer loop
    // vectorization. Until this is addressed, mark these analyses as preserved
    // only for non-VPlan-native path.
    // TODO: Preserve Loop and Dominator analyses for VPlan-native path.
    if (!EnableVPlanNativePath) {
      AU.addPreserved<LoopInfoWrapperPass>();
      AU.addPreserved<DominatorTreeWrapperPass>();
    }

    AU.addPreserved<BasicAAWrapperPass>();
    AU.addPreserved<GlobalsAAWrapperPass>();
    AU.addRequired<ProfileSummaryInfoWrapperPass>();
  }
};

} // end anonymous namespace

//===----------------------------------------------------------------------===//
// Implementation of LoopVectorizationLegality, InnerLoopVectorizer and
// LoopVectorizationCostModel and LoopVectorizationPlanner.
//===----------------------------------------------------------------------===//

Value *InnerLoopVectorizer::getBroadcastInstrs(Value *V) {
  // We need to place the broadcast of invariant variables outside the loop,
  // but only if it's proven safe to do so. Else, broadcast will be inside
  // vector loop body.
  Instruction *Instr = dyn_cast<Instruction>(V);
  bool SafeToHoist =
      OrigLoop->isLoopInvariant(V) &&
      (!Instr || DT->dominates(Instr->getParent(), LoopVectorPreHeader));
  // Place the code for broadcasting invariant variables in the new preheader.
  IRBuilder<>::InsertPointGuard Guard(Builder);
  if (SafeToHoist)
    Builder.SetInsertPoint(LoopVectorPreHeader->getTerminator());

  // Broadcast the scalar into all locations in the vector.
  Value *Shuf = Builder.CreateVectorSplat(VF, V, "broadcast", isScalable());

  return Shuf;
}

void InnerLoopVectorizer::createVectorIntOrFpInductionPHI(
    const InductionDescriptor &II, Value *Step, Instruction *EntryVal) {
  assert((isa<PHINode>(EntryVal) || isa<TruncInst>(EntryVal)) &&
         "Expected either an induction phi-node or a truncate of it!");
  Value *Start = II.getStartValue();

  // Construct the initial value of the vector IV in the vector loop preheader
  auto CurrIP = Builder.saveIP();
  Builder.SetInsertPoint(LoopVectorPreHeader->getTerminator());
  if (isa<TruncInst>(EntryVal)) {
    assert(Start->getType()->isIntegerTy() &&
           "Truncation requires an integer type");
    auto *TruncType = cast<IntegerType>(EntryVal->getType());
    Step = Builder.CreateTrunc(Step, TruncType);
    Start = Builder.CreateCast(Instruction::Trunc, Start, TruncType);
  }
  Value *SplatStart = Builder.CreateVectorSplat(VF, Start, "", isScalable());
  Value *SteppedStart =
      getStepVector(SplatStart, 0, Step, II.getInductionOpcode());

  // We create vector phi nodes for both integer and floating-point induction
  // variables. Here, we determine the kind of arithmetic we will perform.
  Instruction::BinaryOps AddOp;
  Instruction::BinaryOps MulOp;
  if (Step->getType()->isIntegerTy()) {
    AddOp = Instruction::Add;
    MulOp = Instruction::Mul;
  } else {
    AddOp = II.getInductionOpcode();
    MulOp = Instruction::FMul;
  }

  // Multiply the vectorization factor by the step using integer or
  // floating-point arithmetic as appropriate.
  Value *ConstVF = getSignedIntOrFpConstant(Step->getType(), VF);
  Value *Mul = addFastMathFlag(Builder.CreateBinOp(MulOp, Step, ConstVF));

  // Create a vector splat to use in the induction update.
  //
  // FIXME: If the step is non-constant, we create the vector splat with
  //        IRBuilder. IRBuilder can constant-fold the multiply, but it doesn't
  //        handle a constant vector splat.
  Value *SplatVF = isa<Constant>(Mul) && !isScalable()
                       ? ConstantVector::getSplat(VF, cast<Constant>(Mul))
                       : Builder.CreateVectorSplat(VF, Mul, "", isScalable());
  Builder.restoreIP(CurrIP);

  // We may need to add the step a number of times, depending on the unroll
  // factor. The last of those goes into the PHI.
  PHINode *VecInd = PHINode::Create(SteppedStart->getType(), 2, "vec.ind",
                                    &*LoopVectorBody->getFirstInsertionPt());
  VecInd->setDebugLoc(EntryVal->getDebugLoc());
  Instruction *LastInduction = VecInd;
  for (unsigned Part = 0; Part < UF; ++Part) {
    VectorLoopValueMap.setVectorValue(EntryVal, Part, LastInduction);

    if (isa<TruncInst>(EntryVal))
      addMetadata(LastInduction, EntryVal);
    recordVectorLoopValueForInductionCast(II, EntryVal, LastInduction, Part);

    LastInduction = cast<Instruction>(addFastMathFlag(
        Builder.CreateBinOp(AddOp, LastInduction, SplatVF, "step.add")));
    LastInduction->setDebugLoc(EntryVal->getDebugLoc());
  }

  // Move the last step to the end of the latch block. This ensures consistent
  // placement of all induction updates.
  auto *LoopVectorLatch = LI->getLoopFor(LoopVectorBody)->getLoopLatch();
  auto *Br = cast<BranchInst>(LoopVectorLatch->getTerminator());
  auto *ICmp = cast<Instruction>(Br->getCondition());
  LastInduction->moveBefore(ICmp);
  LastInduction->setName("vec.ind.next");

  VecInd->addIncoming(SteppedStart, LoopVectorPreHeader);
  VecInd->addIncoming(LastInduction, LoopVectorLatch);
}

bool InnerLoopVectorizer::shouldScalarizeInstruction(Instruction *I) const {
  return Cost->isScalarAfterVectorization(I, VF) ||
         Cost->isProfitableToScalarize(I, VF);
}

bool InnerLoopVectorizer::needsScalarInduction(Instruction *IV) const {
  if (shouldScalarizeInstruction(IV))
    return true;
  auto isScalarInst = [&](User *U) -> bool {
    auto *I = cast<Instruction>(U);
    return (OrigLoop->contains(I) && shouldScalarizeInstruction(I));
  };
  return llvm::any_of(IV->users(), isScalarInst);
}

void InnerLoopVectorizer::recordVectorLoopValueForInductionCast(
    const InductionDescriptor &ID, const Instruction *EntryVal,
    Value *VectorLoopVal, unsigned Part, unsigned Lane) {
  assert((isa<PHINode>(EntryVal) || isa<TruncInst>(EntryVal)) &&
         "Expected either an induction phi-node or a truncate of it!");

  // This induction variable is not the phi from the original loop but the
  // newly-created IV based on the proof that casted Phi is equal to the
  // uncasted Phi in the vectorized loop (under a runtime guard possibly). It
  // re-uses the same InductionDescriptor that original IV uses but we don't
  // have to do any recording in this case - that is done when original IV is
  // processed.
  if (isa<TruncInst>(EntryVal))
    return;

  const SmallVectorImpl<Instruction *> &Casts = ID.getCastInsts();
  if (Casts.empty())
    return;
  // Only the first Cast instruction in the Casts vector is of interest.
  // The rest of the Casts (if exist) have no uses outside the
  // induction update chain itself.
  Instruction *CastInst = *Casts.begin();
  if (Lane < UINT_MAX)
    VectorLoopValueMap.setScalarValue(CastInst, {Part, Lane}, VectorLoopVal);
  else
    VectorLoopValueMap.setVectorValue(CastInst, Part, VectorLoopVal);
}

void InnerLoopVectorizer::widenIntOrFpInduction(PHINode *IV, TruncInst *Trunc) {
  assert((IV->getType()->isIntegerTy() || IV != OldInduction) &&
         "Primary induction variable must have an integer type");

  auto II = Legal->getInductionVars()->find(IV);
  assert(II != Legal->getInductionVars()->end() && "IV is not an induction");

  auto ID = II->second;
  assert(IV->getType() == ID.getStartValue()->getType() && "Types must match");

  // The scalar value to broadcast. This will be derived from the canonical
  // induction variable.
  Value *ScalarIV = nullptr;

  // The value from the original loop to which we are mapping the new induction
  // variable.
  Instruction *EntryVal = Trunc ? cast<Instruction>(Trunc) : IV;

  // True if we have vectorized the induction variable.
  auto VectorizedIV = false;

  // Determine if we want a scalar version of the induction variable. This is
  // true if the induction variable itself is not widened, or if it has at
  // least one user in the loop that is not widened.
  bool ValidVF = VF > 1 || (VF == 1 && isScalable());
  auto NeedsScalarIV = ValidVF && needsScalarInduction(EntryVal);

  // Generate code for the induction step. Note that induction steps are
  // required to be loop-invariant
  assert(PSE.getSE()->isLoopInvariant(ID.getStep(), OrigLoop) &&
         "Induction step should be loop invariant");
  auto &DL = OrigLoop->getHeader()->getModule()->getDataLayout();
  Value *Step = nullptr;
  if (PSE.getSE()->isSCEVable(IV->getType())) {
    SCEVExpander Exp(*PSE.getSE(), DL, "induction");
    Step = Exp.expandCodeFor(ID.getStep(), ID.getStep()->getType(),
                             LoopVectorPreHeader->getTerminator());
  } else {
    Step = cast<SCEVUnknown>(ID.getStep())->getValue();
  }

  // Try to create a new independent vector induction variable. If we can't
  // create the phi node, we will splat the scalar induction variable in each
  // loop iteration.
  if (ValidVF && !shouldScalarizeInstruction(EntryVal)) {
    createVectorIntOrFpInductionPHI(ID, Step, EntryVal);
    VectorizedIV = true;
  }

  // If we haven't yet vectorized the induction variable, or if we will create
  // a scalar one, we need to define the scalar induction variable and step
  // values. If we were given a truncation type, truncate the canonical
  // induction variable and step. Otherwise, derive these values from the
  // induction descriptor.
  if (!VectorizedIV || NeedsScalarIV) {
    ScalarIV = Induction;
    if (IV != OldInduction) {
      ScalarIV = IV->getType()->isIntegerTy()
                     ? Builder.CreateSExtOrTrunc(Induction, IV->getType())
                     : Builder.CreateCast(Instruction::SIToFP, Induction,
                                          IV->getType());
      ScalarIV = emitTransformedIndex(Builder, ScalarIV, PSE.getSE(), DL, ID);
      ScalarIV->setName("offset.idx");
    }
    if (Trunc) {
      auto *TruncType = cast<IntegerType>(Trunc->getType());
      assert(Step->getType()->isIntegerTy() &&
             "Truncation requires an integer step");
      ScalarIV = Builder.CreateTrunc(ScalarIV, TruncType);
      Step = Builder.CreateTrunc(Step, TruncType);
    }
  }

  // If we haven't yet vectorized the induction variable, splat the scalar
  // induction variable, and build the necessary step vectors.
  // TODO: Don't do it unless the vectorized IV is really required.
  if (!VectorizedIV) {
    Value *Broadcasted = getBroadcastInstrs(ScalarIV);
    for (unsigned Part = 0; Part < UF; ++Part) {
      Value *EntryPart =
          getStepVector(Broadcasted, VF * Part, Step, ID.getInductionOpcode());
      VectorLoopValueMap.setVectorValue(EntryVal, Part, EntryPart);
      if (Trunc)
        addMetadata(EntryPart, Trunc);
      recordVectorLoopValueForInductionCast(ID, EntryVal, EntryPart, Part);
    }
  }

  // If an induction variable is only used for counting loop iterations or
  // calculating addresses, it doesn't need to be widened. Create scalar steps
  // that can be used by instructions we will later scalarize. Note that the
  // addition of the scalar steps will not increase the number of instructions
  // in the loop in the common case prior to InstCombine. We will be trading
  // one vector extract for each scalar step.
  if (NeedsScalarIV)
    buildScalarSteps(ScalarIV, Step, EntryVal, ID);
}

Value *InnerLoopVectorizer::getStepVector(Value *Val, int StartIdx, Value *Step,
                                          Instruction::BinaryOps BinOp) {
  // Create and check the types.
  assert(Val->getType()->isVectorTy() && "Must be a vector");

  int VLen = Val->getType()->getVectorNumElements();

  Type *STy = Val->getType()->getScalarType();
  assert((STy->isIntegerTy() || STy->isFloatingPointTy()) &&
         "Induction Step must be an integer or FP");
  assert(Step->getType() == STy && "Step has wrong type");

  SmallVector<Constant *, 8> Indices;

  if (STy->isIntegerTy()) {
    // Create a vector of consecutive numbers from zero to VF.
    if (isScalable()) {
      // Get the stepvector from intrinsic - <0, 1, 2 ... vscale*VF-1>
      // here VF = k in <vscale x k x type>
      Function *StepVector = Intrinsic::getDeclaration(
          LoopVectorPreHeader->getModule(),
          Intrinsic::experimental_vector_stepvector, Val->getType());
      Step = Builder.CreateCall(StepVector, {}, "stepvec.base");
      // StartIdx = VF*Part where VF is the unscaled VF, so we need to adjust it
      // by multiplying with vscale.
      CallInst *Vscale =
          emitVscaleCall(Builder, LoopVectorPreHeader->getModule(), STy);
      Value *ScaledStartIdx = Builder.CreateMul(
          Vscale, ConstantInt::get(STy, StartIdx), "startidx.vscale");
      // The new ScaledStartIdx needs to be added to step vector for each part
      // of the unrolled vector loop.
      ScaledStartIdx = Builder.CreateVectorSplat(VLen, ScaledStartIdx,
                                                 "startindex", isScalable());
      Step = Builder.CreateAdd(Step, ScaledStartIdx, "stepvec");
    } else {
      for (int i = 0; i < VLen; ++i)
        Indices.push_back(ConstantInt::get(STy, StartIdx + i));

      // Add the consecutive indices to the vector value.
      Constant *Cv = ConstantVector::get(Indices);
      assert(Cv->getType() == Val->getType() && "Invalid consecutive vec");
      Step = Builder.CreateVectorSplat(VLen, Step, "", isScalable());
      assert(Step->getType() == Val->getType() && "Invalid step vec");
      // FIXME: The newly created binary instructions should contain nsw/nuw
      // flags, which can be found from the original scalar operations.
      Step = Builder.CreateMul(Cv, Step);
    }
    // Vectorized induction variable is created by adding broadcasted index and
    // the step vector for each part.
    return Builder.CreateAdd(Val, Step, "induction");
  }

  // Floating point induction.
  assert((BinOp == Instruction::FAdd || BinOp == Instruction::FSub) &&
         "Binary Opcode should be specified for FP induction");
  // Create a vector of consecutive numbers from zero to VF.
  for (int i = 0; i < VLen; ++i)
    Indices.push_back(ConstantFP::get(STy, (double)(StartIdx + i)));

  // Add the consecutive indices to the vector value.
  Constant *Cv = ConstantVector::get(Indices);

  Step = Builder.CreateVectorSplat(VLen, Step, "", isScalable());

  // Floating point operations had to be 'fast' to enable the induction.
  FastMathFlags Flags;
  Flags.setFast();

  Value *MulOp = Builder.CreateFMul(Cv, Step);
  if (isa<Instruction>(MulOp))
    // Have to check, MulOp may be a constant
    cast<Instruction>(MulOp)->setFastMathFlags(Flags);

  Value *BOp = Builder.CreateBinOp(BinOp, Val, MulOp, "induction");
  if (isa<Instruction>(BOp))
    cast<Instruction>(BOp)->setFastMathFlags(Flags);
  return BOp;
}

void InnerLoopVectorizer::buildScalarSteps(Value *ScalarIV, Value *Step,
                                           Instruction *EntryVal,
                                           const InductionDescriptor &ID) {
  // We shouldn't have to build scalar steps if we aren't vectorizing.
  bool ValidVF = VF > 1 || (VF == 1 && isScalable());
  assert(ValidVF && "VF should be greater than one");

  // Get the value type and ensure it and the step have the same integer type.
  Type *ScalarIVTy = ScalarIV->getType()->getScalarType();
  assert(ScalarIVTy == Step->getType() &&
         "Val and Step should have the same type");

  // We build scalar steps for both integer and floating-point induction
  // variables. Here, we determine the kind of arithmetic we will perform.
  Instruction::BinaryOps AddOp;
  Instruction::BinaryOps MulOp;
  if (ScalarIVTy->isIntegerTy()) {
    AddOp = Instruction::Add;
    MulOp = Instruction::Mul;
  } else {
    AddOp = ID.getInductionOpcode();
    MulOp = Instruction::FMul;
  }

  // Determine the number of scalars we need to generate for each unroll
  // iteration. If EntryVal is uniform, we only need to generate the first
  // lane. Otherwise, we generate all VF values.
  // If using scalable vectors, scalar can be generated only if EntryVal is
  // uniform. If it is not uniform, actual VF (VF * vscale) is unknown and we
  // cannot generate all VF scalar values.
  unsigned Lanes = 0;
  if (Cost->isUniformAfterVectorization(cast<Instruction>(EntryVal), VF)) {
    Lanes = 1;
  } else {
    if (!isScalable())
      Lanes = VF;
  }
  // Compute the scalar steps and save the results in VectorLoopValueMap.
  for (unsigned Part = 0; Part < UF; ++Part) {
    for (unsigned Lane = 0; Lane < Lanes; ++Lane) {
      auto *StartIdx = getSignedIntOrFpConstant(ScalarIVTy, VF * Part + Lane);
      auto *Mul = addFastMathFlag(Builder.CreateBinOp(MulOp, StartIdx, Step));
      auto *Add = addFastMathFlag(Builder.CreateBinOp(AddOp, ScalarIV, Mul));
      VectorLoopValueMap.setScalarValue(EntryVal, {Part, Lane}, Add);
      recordVectorLoopValueForInductionCast(ID, EntryVal, Add, Part, Lane);
    }
  }
}

Value *InnerLoopVectorizer::getOrCreateVectorValue(Value *V, unsigned Part) {
  assert(V != Induction && "The new induction variable should not be used.");
  assert(!V->getType()->isVectorTy() && "Can't widen a vector");
  assert(!V->getType()->isVoidTy() && "Type does not produce a value");

  // If we have a stride that is replaced by one, do it here. Defer this for
  // the VPlan-native path until we start running Legal checks in that path.
  if (!EnableVPlanNativePath && Legal->hasStride(V))
    V = ConstantInt::get(V->getType(), 1);

  // If we have a vector mapped to this value, return it.
  if (VectorLoopValueMap.hasVectorValue(V, Part))
    return VectorLoopValueMap.getVectorValue(V, Part);

  // If the value has not been vectorized, check if it has been scalarized
  // instead. If it has been scalarized, and we actually need the value in
  // vector form, we will construct the vector values on demand.
  if (VectorLoopValueMap.hasAnyScalarValue(V)) {
    Value *ScalarValue = VectorLoopValueMap.getScalarValue(V, {Part, 0});

    // If we've scalarized a value, that value should be an instruction.
    auto *I = cast<Instruction>(V);

    // If we aren't vectorizing, we can just copy the scalar map values over to
    // the vector map.
    if (VF == 1 && !isScalable()) {
      VectorLoopValueMap.setVectorValue(V, Part, ScalarValue);
      return ScalarValue;
    }

    // Get the last scalar instruction we generated for V and Part. If the value
    // is known to be uniform after vectorization, this corresponds to lane zero
    // of the Part unroll iteration. Otherwise, the last instruction is the one
    // we created for the last vector lane of the Part unroll iteration.
    unsigned LastLane = Cost->isUniformAfterVectorization(I, VF) ? 0 : VF - 1;
    auto *LastInst = cast<Instruction>(
        VectorLoopValueMap.getScalarValue(V, {Part, LastLane}));

    // Set the insert point after the last scalarized instruction. This ensures
    // the insertelement sequence will directly follow the scalar definitions.
    auto OldIP = Builder.saveIP();
    auto NewIP = std::next(BasicBlock::iterator(LastInst));
    Builder.SetInsertPoint(&*NewIP);

    // However, if we are vectorizing, we need to construct the vector values.
    // If the value is known to be uniform after vectorization, we can just
    // broadcast the scalar value corresponding to lane zero for each unroll
    // iteration. Otherwise, we construct the vector values using insertelement
    // instructions. Since the resulting vectors are stored in
    // VectorLoopValueMap, we will only generate the insertelements once.
    Value *VectorValue = nullptr;
    if (Cost->isUniformAfterVectorization(I, VF)) {
      VectorValue = getBroadcastInstrs(ScalarValue);
      VectorLoopValueMap.setVectorValue(V, Part, VectorValue);
    } else {
      // Initialize packing with insertelements to start from undef.
      Value *Undef = UndefValue::get(
          VectorType::get(V->getType(), VF, Cost->isScalable()));
      VectorLoopValueMap.setVectorValue(V, Part, Undef);
      for (unsigned Lane = 0; Lane < VF; ++Lane)
        packScalarIntoVectorValue(V, {Part, Lane});
      VectorValue = VectorLoopValueMap.getVectorValue(V, Part);
    }
    Builder.restoreIP(OldIP);
    return VectorValue;
  }

  // If this scalar is unknown, assume that it is a constant or that it is
  // loop invariant. Broadcast V and save the value for future uses.
  Value *B = getBroadcastInstrs(V);
  VectorLoopValueMap.setVectorValue(V, Part, B);
  return B;
}

Value *
InnerLoopVectorizer::getOrCreateScalarValue(Value *V,
                                            const VPIteration &Instance) {
  // If the value is not an instruction contained in the loop, it should
  // already be scalar.
  if (OrigLoop->isLoopInvariant(V))
    return V;

  assert(Instance.Lane > 0
             ? !Cost->isUniformAfterVectorization(cast<Instruction>(V), VF)
             : true && "Uniform values only have lane zero");

  // If the value from the original loop has not been vectorized, it is
  // represented by UF x VF scalar values in the new loop. Return the requested
  // scalar value.
  if (VectorLoopValueMap.hasScalarValue(V, Instance))
    return VectorLoopValueMap.getScalarValue(V, Instance);

  // If the value has not been scalarized, get its entry in VectorLoopValueMap
  // for the given unroll part. If this entry is not a vector type (i.e., the
  // vectorization factor is one), there is no need to generate an
  // extractelement instruction.
  auto *U = getOrCreateVectorValue(V, Instance.Part);
  if (!U->getType()->isVectorTy()) {
    assert(VF == 1 && "Value not scalarized has non-vector type");
    return U;
  }

  // Otherwise, the value from the original loop has been vectorized and is
  // represented by UF vector values. Extract and return the requested scalar
  // value from the appropriate vector lane.
  return Builder.CreateExtractElement(U, Builder.getInt32(Instance.Lane));
}

void InnerLoopVectorizer::packScalarIntoVectorValue(
    Value *V, const VPIteration &Instance) {
  assert(V != Induction && "The new induction variable should not be used.");
  assert(!V->getType()->isVectorTy() && "Can't pack a vector");
  assert(!V->getType()->isVoidTy() && "Type does not produce a value");

  Value *ScalarInst = VectorLoopValueMap.getScalarValue(V, Instance);
  Value *VectorValue = VectorLoopValueMap.getVectorValue(V, Instance.Part);
  VectorValue = Builder.CreateInsertElement(VectorValue, ScalarInst,
                                            Builder.getInt32(Instance.Lane));
  VectorLoopValueMap.resetVectorValue(V, Instance.Part, VectorValue);
}

Value *InnerLoopVectorizer::reverseVector(Value *Vec) {
  assert(Vec->getType()->isVectorTy() && "Invalid type");
  SmallVector<Constant *, 8> ShuffleMask;
  for (unsigned i = 0; i < VF; ++i)
    ShuffleMask.push_back(Builder.getInt32(VF - i - 1));

  return Builder.CreateShuffleVector(Vec, UndefValue::get(Vec->getType()),
                                     ConstantVector::get(ShuffleMask),
                                     "reverse");
}

// Return whether we allow using masked interleave-groups (for dealing with
// strided loads/stores that reside in predicated blocks, or for dealing
// with gaps).
static bool useMaskedInterleavedAccesses(const TargetTransformInfo &TTI) {
  // If an override option has been passed in for interleaved accesses, use it.
  if (EnableMaskedInterleavedMemAccesses.getNumOccurrences() > 0)
    return EnableMaskedInterleavedMemAccesses;

  return TTI.enableMaskedInterleavedAccessVectorization();
}

// Try to vectorize the interleave group that \p Instr belongs to.
//
// E.g. Translate following interleaved load group (factor = 3):
//   for (i = 0; i < N; i+=3) {
//     R = Pic[i];             // Member of index 0
//     G = Pic[i+1];           // Member of index 1
//     B = Pic[i+2];           // Member of index 2
//     ... // do something to R, G, B
//   }
// To:
//   %wide.vec = load <12 x i32>                       ; Read 4 tuples of R,G,B
//   %R.vec = shuffle %wide.vec, undef, <0, 3, 6, 9>   ; R elements
//   %G.vec = shuffle %wide.vec, undef, <1, 4, 7, 10>  ; G elements
//   %B.vec = shuffle %wide.vec, undef, <2, 5, 8, 11>  ; B elements
//
// Or translate following interleaved store group (factor = 3):
//   for (i = 0; i < N; i+=3) {
//     ... do something to R, G, B
//     Pic[i]   = R;           // Member of index 0
//     Pic[i+1] = G;           // Member of index 1
//     Pic[i+2] = B;           // Member of index 2
//   }
// To:
//   %R_G.vec = shuffle %R.vec, %G.vec, <0, 1, 2, ..., 7>
//   %B_U.vec = shuffle %B.vec, undef, <0, 1, 2, 3, u, u, u, u>
//   %interleaved.vec = shuffle %R_G.vec, %B_U.vec,
//        <0, 4, 8, 1, 5, 9, 2, 6, 10, 3, 7, 11>    ; Interleave R,G,B elements
//   store <12 x i32> %interleaved.vec              ; Write 4 tuples of R,G,B
void InnerLoopVectorizer::vectorizeInterleaveGroup(Instruction *Instr,
                                                   VectorParts *BlockInMask) {
  const InterleaveGroup<Instruction> *Group =
      Cost->getInterleavedAccessGroup(Instr);
  assert(Group && "Fail to get an interleaved access group.");

  // Skip if current instruction is not the insert position.
  if (Instr != Group->getInsertPos())
    return;

  const DataLayout &DL = Instr->getModule()->getDataLayout();
  Value *Ptr = getLoadStorePointerOperand(Instr);

  // Prepare for the vector type of the interleaved load/store.
  Type *ScalarTy = getMemInstValueType(Instr);
  unsigned InterleaveFactor = Group->getFactor();
  Type *VecTy =
      VectorType::get(ScalarTy, InterleaveFactor * VF, Cost->isScalable());
  Type *PtrTy = VecTy->getPointerTo(getLoadStoreAddressSpace(Instr));

  // Prepare for the new pointers.
  setDebugLocFromInst(Builder, Ptr);
  SmallVector<Value *, 2> NewPtrs;
  unsigned Index = Group->getIndex(Instr);

  VectorParts Mask;
  bool IsMaskForCondRequired = BlockInMask;
  if (IsMaskForCondRequired) {
    Mask = *BlockInMask;
    // TODO: extend the masked interleaved-group support to reversed access.
    assert(!Group->isReverse() && "Reversed masked interleave-group "
                                  "not supported.");
  }

  // If the group is reverse, adjust the index to refer to the last vector lane
  // instead of the first. We adjust the index from the first vector lane,
  // rather than directly getting the pointer for lane VF - 1, because the
  // pointer operand of the interleaved access is supposed to be uniform. For
  // uniform instructions, we're only required to generate a value for the
  // first vector lane in each unroll iteration.
  if (Group->isReverse())
    Index += (VF - 1) * Group->getFactor();

  bool InBounds = false;
  if (auto *gep = dyn_cast<GetElementPtrInst>(Ptr->stripPointerCasts()))
    InBounds = gep->isInBounds();

  for (unsigned Part = 0; Part < UF; Part++) {
    Value *NewPtr = getOrCreateScalarValue(Ptr, {Part, 0});

    // Notice current instruction could be any index. Need to adjust the address
    // to the member of index 0.
    //
    // E.g.  a = A[i+1];     // Member of index 1 (Current instruction)
    //       b = A[i];       // Member of index 0
    // Current pointer is pointed to A[i+1], adjust it to A[i].
    //
    // E.g.  A[i+1] = a;     // Member of index 1
    //       A[i]   = b;     // Member of index 0
    //       A[i+2] = c;     // Member of index 2 (Current instruction)
    // Current pointer is pointed to A[i+2], adjust it to A[i].
    NewPtr = Builder.CreateGEP(ScalarTy, NewPtr, Builder.getInt32(-Index));
    if (InBounds)
      cast<GetElementPtrInst>(NewPtr)->setIsInBounds(true);

    // Cast to the vector pointer type.
    NewPtrs.push_back(Builder.CreateBitCast(NewPtr, PtrTy));
  }

  setDebugLocFromInst(Builder, Instr);
  Value *UndefVec = UndefValue::get(VecTy);

  Value *MaskForGaps = nullptr;
  if (Group->requiresScalarEpilogue() && !Cost->isScalarEpilogueAllowed()) {
    MaskForGaps = createBitMaskForGaps(Builder, VF, *Group);
    assert(MaskForGaps && "Mask for Gaps is required but it is null");
  }

  // Vectorize the interleaved load group.
  if (isa<LoadInst>(Instr)) {
    // For each unroll part, create a wide load for the group.
    SmallVector<Value *, 2> NewLoads;
    for (unsigned Part = 0; Part < UF; Part++) {
      Instruction *NewLoad;
      if (IsMaskForCondRequired || MaskForGaps) {
        assert(useMaskedInterleavedAccesses(*TTI) &&
               "masked interleaved groups are not allowed.");
        Value *GroupMask = MaskForGaps;
        if (IsMaskForCondRequired) {
          auto *Undefs = UndefValue::get(Mask[Part]->getType());
          auto *RepMask = createReplicatedMask(Builder, InterleaveFactor, VF);
          Value *ShuffledMask = Builder.CreateShuffleVector(
              Mask[Part], Undefs, RepMask, "interleaved.mask");
          GroupMask = MaskForGaps
                          ? Builder.CreateBinOp(Instruction::And, ShuffledMask,
                                                MaskForGaps)
                          : ShuffledMask;
        }
        NewLoad =
            Builder.CreateMaskedLoad(NewPtrs[Part], Group->getAlignment(),
                                     GroupMask, UndefVec, "wide.masked.vec");
      } else
        NewLoad = Builder.CreateAlignedLoad(VecTy, NewPtrs[Part],
                                            Group->getAlignment(), "wide.vec");
      Group->addMetadata(NewLoad);
      NewLoads.push_back(NewLoad);
    }

    // For each member in the group, shuffle out the appropriate data from the
    // wide loads.
    for (unsigned I = 0; I < InterleaveFactor; ++I) {
      Instruction *Member = Group->getMember(I);

      // Skip the gaps in the group.
      if (!Member)
        continue;

      Constant *StrideMask = createStrideMask(Builder, I, InterleaveFactor, VF);
      for (unsigned Part = 0; Part < UF; Part++) {
        Value *StridedVec = Builder.CreateShuffleVector(
            NewLoads[Part], UndefVec, StrideMask, "strided.vec");

        // If this member has different type, cast the result type.
        if (Member->getType() != ScalarTy) {
          VectorType *OtherVTy =
              VectorType::get(Member->getType(), VF, Cost->isScalable());
          StridedVec = createBitOrPointerCast(StridedVec, OtherVTy, DL);
        }

        if (Group->isReverse())
          StridedVec = reverseVector(StridedVec);

        VectorLoopValueMap.setVectorValue(Member, Part, StridedVec);
      }
    }
    return;
  }

  // The sub vector type for current instruction.
  VectorType *SubVT = VectorType::get(ScalarTy, VF, Cost->isScalable());

  // Vectorize the interleaved store group.
  for (unsigned Part = 0; Part < UF; Part++) {
    // Collect the stored vector from each member.
    SmallVector<Value *, 4> StoredVecs;
    for (unsigned i = 0; i < InterleaveFactor; i++) {
      // Interleaved store group doesn't allow a gap, so each index has a member
      Instruction *Member = Group->getMember(i);
      assert(Member && "Fail to get a member from an interleaved store group");

      Value *StoredVec = getOrCreateVectorValue(
          cast<StoreInst>(Member)->getValueOperand(), Part);
      if (Group->isReverse())
        StoredVec = reverseVector(StoredVec);

      // If this member has different type, cast it to a unified type.

      if (StoredVec->getType() != SubVT)
        StoredVec = createBitOrPointerCast(StoredVec, SubVT, DL);

      StoredVecs.push_back(StoredVec);
    }

    // Concatenate all vectors into a wide vector.
    Value *WideVec = concatenateVectors(Builder, StoredVecs);

    // Interleave the elements in the wide vector.
    Constant *IMask = createInterleaveMask(Builder, VF, InterleaveFactor);
    Value *IVec = Builder.CreateShuffleVector(WideVec, UndefVec, IMask,
                                              "interleaved.vec");

    Instruction *NewStoreInstr;
    if (IsMaskForCondRequired) {
      auto *Undefs = UndefValue::get(Mask[Part]->getType());
      auto *RepMask = createReplicatedMask(Builder, InterleaveFactor, VF);
      Value *ShuffledMask = Builder.CreateShuffleVector(
          Mask[Part], Undefs, RepMask, "interleaved.mask");
      NewStoreInstr = Builder.CreateMaskedStore(
          IVec, NewPtrs[Part], Group->getAlignment(), ShuffledMask);
    } else
      NewStoreInstr = Builder.CreateAlignedStore(IVec, NewPtrs[Part],
                                                 Group->getAlignment());

    Group->addMetadata(NewStoreInstr);
  }
}

void InnerLoopVectorizer::vectorizeMemoryInstruction(Instruction *Instr,
                                                     VectorParts *BlockInMask) {
  // Attempt to issue a wide load.
  LoadInst *LI = dyn_cast<LoadInst>(Instr);
  StoreInst *SI = dyn_cast<StoreInst>(Instr);

  assert((LI || SI) && "Invalid Load/Store instruction");

  LoopVectorizationCostModel::InstWidening Decision =
      Cost->getWideningDecision(Instr, VF);
  assert(Decision != LoopVectorizationCostModel::CM_Unknown &&
         "CM decision should be taken at this point");
  if (Decision == LoopVectorizationCostModel::CM_Interleave)
    return vectorizeInterleaveGroup(Instr);

  Type *ScalarDataTy = getMemInstValueType(Instr);
  Type *DataTy = VectorType::get(ScalarDataTy, VF, isScalable());
  Value *Ptr = getLoadStorePointerOperand(Instr);
  // An alignment of 0 means target abi alignment. We need to use the scalar's
  // target abi alignment in such a case.
  const DataLayout &DL = Instr->getModule()->getDataLayout();
  const Align Alignment =
      DL.getValueOrABITypeAlignment(getLoadStoreAlignment(Instr), ScalarDataTy);
  unsigned AddressSpace = getLoadStoreAddressSpace(Instr);

  // Determine if the pointer operand of the access is either consecutive or
  // reverse consecutive.
  bool Reverse = (Decision == LoopVectorizationCostModel::CM_Widen_Reverse);
  bool ConsecutiveStride =
      Reverse || (Decision == LoopVectorizationCostModel::CM_Widen);
  bool CreateGatherScatter =
      (Decision == LoopVectorizationCostModel::CM_GatherScatter);

  // Either Ptr feeds a vector load/store, or a vector GEP should feed a vector
  // gather/scatter. Otherwise Decision should have been to Scalarize.
  assert((ConsecutiveStride || CreateGatherScatter) &&
         "The instruction should be scalarized");

  // Handle consecutive loads/stores.
  if (ConsecutiveStride)
    Ptr = getOrCreateScalarValue(Ptr, {0, 0});

  VectorParts Mask;
  bool isMaskRequired = BlockInMask;
  if (isMaskRequired)
    Mask = *BlockInMask;

  bool InBounds = false;
  if (auto *gep = dyn_cast<GetElementPtrInst>(
          getLoadStorePointerOperand(Instr)->stripPointerCasts()))
    InBounds = gep->isInBounds();

  const auto CreateVecPtr = [&](unsigned Part, Value *Ptr) -> Value * {
    // Calculate the pointer for the specific unroll-part.
    GetElementPtrInst *PartPtr = nullptr;

    if (Reverse) {
      // If the address is consecutive but reversed, then the
      // wide store needs to start at the last vector element.
      PartPtr = cast<GetElementPtrInst>(
          Builder.CreateGEP(ScalarDataTy, Ptr, Builder.getInt32(-Part * VF)));
      PartPtr->setIsInBounds(InBounds);
      PartPtr = cast<GetElementPtrInst>(
          Builder.CreateGEP(ScalarDataTy, PartPtr, Builder.getInt32(1 - VF)));
      PartPtr->setIsInBounds(InBounds);
      if (isMaskRequired) // Reverse of a null all-one mask is a null mask.
        Mask[Part] = reverseVector(Mask[Part]);
    } else {
      PartPtr = cast<GetElementPtrInst>(
          Builder.CreateGEP(ScalarDataTy, Ptr, Builder.getInt32(Part * VF)));
      PartPtr->setIsInBounds(InBounds);
    }

    return Builder.CreateBitCast(PartPtr, DataTy->getPointerTo(AddressSpace));
  };

  // Handle Stores:
  if (SI) {
    setDebugLocFromInst(Builder, SI);

    for (unsigned Part = 0; Part < UF; ++Part) {
      Instruction *NewSI = nullptr;
      Value *StoredVal = getOrCreateVectorValue(SI->getValueOperand(), Part);
      if (CreateGatherScatter) {
        Value *MaskPart = isMaskRequired ? Mask[Part] : nullptr;
        Value *VectorGep = getOrCreateVectorValue(Ptr, Part);
        NewSI = Builder.CreateMaskedScatter(StoredVal, VectorGep,
                                            Alignment.value(), MaskPart);
      } else {
        if (Reverse) {
          // If we store to reverse consecutive memory locations, then we need
          // to reverse the order of elements in the stored value.
          StoredVal = reverseVector(StoredVal);
          // We don't want to update the value in the map as it might be used in
          // another expression. So don't call resetVectorValue(StoredVal).
        }
        auto *VecPtr = CreateVecPtr(Part, Ptr);
        if (isMaskRequired)
          NewSI = Builder.CreateMaskedStore(StoredVal, VecPtr,
                                            Alignment.value(), Mask[Part]);
        else
          NewSI =
              Builder.CreateAlignedStore(StoredVal, VecPtr, Alignment.value());
      }
      addMetadata(NewSI, SI);
    }
    return;
  }

  // Handle loads.
  assert(LI && "Must have a load instruction");
  setDebugLocFromInst(Builder, LI);
  for (unsigned Part = 0; Part < UF; ++Part) {
    Value *NewLI;
    if (CreateGatherScatter) {
      Value *MaskPart = isMaskRequired ? Mask[Part] : nullptr;
      Value *VectorGep = getOrCreateVectorValue(Ptr, Part);
      NewLI = Builder.CreateMaskedGather(VectorGep, Alignment.value(), MaskPart,
                                         nullptr, "wide.masked.gather");
      addMetadata(NewLI, LI);
    } else {
      auto *VecPtr = CreateVecPtr(Part, Ptr);
      if (isMaskRequired)
        NewLI = Builder.CreateMaskedLoad(VecPtr, Alignment.value(), Mask[Part],
                                         UndefValue::get(DataTy),
                                         "wide.masked.load");
      else
        NewLI = Builder.CreateAlignedLoad(DataTy, VecPtr, Alignment.value(),
                                          "wide.load");

      // Add metadata to the load, but setVectorValue to the reverse shuffle.
      addMetadata(NewLI, LI);
      if (Reverse)
        NewLI = reverseVector(NewLI);
    }
    VectorLoopValueMap.setVectorValue(Instr, Part, NewLI);
  }
}

void InnerLoopVectorizer::scalarizeInstruction(Instruction *Instr,
                                               const VPIteration &Instance,
                                               bool IfPredicateInstr) {
  assert(!Instr->getType()->isAggregateType() && "Can't handle vectors");

  setDebugLocFromInst(Builder, Instr);

  // Does this instruction return a value ?
  bool IsVoidRetTy = Instr->getType()->isVoidTy();

  Instruction *Cloned = Instr->clone();
  if (!IsVoidRetTy)
    Cloned->setName(Instr->getName() + ".cloned");

  // Replace the operands of the cloned instructions with their scalar
  // equivalents in the new loop.
  for (unsigned op = 0, e = Instr->getNumOperands(); op != e; ++op) {
    auto *NewOp = getOrCreateScalarValue(Instr->getOperand(op), Instance);
    Cloned->setOperand(op, NewOp);
  }
  addNewMetadata(Cloned, Instr);

  // Place the cloned scalar in the new loop.
  Builder.Insert(Cloned);

  // Add the cloned scalar to the scalar map entry.
  VectorLoopValueMap.setScalarValue(Instr, Instance, Cloned);

  // If we just cloned a new assumption, add it the assumption cache.
  if (auto *II = dyn_cast<IntrinsicInst>(Cloned))
    if (II->getIntrinsicID() == Intrinsic::assume)
      AC->registerAssumption(II);

  // End if-block.
  if (IfPredicateInstr)
    PredicatedInstructions.push_back(Cloned);
}

PHINode *InnerLoopVectorizer::createInductionVariable(Loop *L, Value *Start,
                                                      Value *End, Value *Step,
                                                      Instruction *DL) {
  BasicBlock *Header = L->getHeader();
  BasicBlock *Latch = L->getLoopLatch();
  // As we're just creating this loop, it's possible no latch exists
  // yet. If so, use the header as this will be a single block loop.
  if (!Latch)
    Latch = Header;

  IRBuilder<> Builder(&*Header->getFirstInsertionPt());
  Instruction *OldInst = getDebugLocFromInstOrOperands(OldInduction);
  setDebugLocFromInst(Builder, OldInst);
  auto *Induction = Builder.CreatePHI(Start->getType(), 2, "index");

  Builder.SetInsertPoint(Latch->getTerminator());
  setDebugLocFromInst(Builder, OldInst);

  // Create i+1 and fill the PHINode.
  // If using scalable vectors, multiply step size by vscale.
  Value *ScaleStep = Step;
  if (TTI->useScalableVectorType()) {
    Function *VscaleFunc = Intrinsic::getDeclaration(
        Header->getModule(), Intrinsic::experimental_vector_vscale,
        Step->getType());
    CallInst *VscaleFuncCall = Builder.CreateCall(VscaleFunc, {});
    ScaleStep = Builder.CreateMul(VscaleFuncCall, Step, "index.vscale");
  }
  Value *Next = Builder.CreateAdd(Induction, ScaleStep, "index.next");
  Induction->addIncoming(Start, L->getLoopPreheader());
  Induction->addIncoming(Next, Latch);
  // Create the compare.
  Value *ICmp = Builder.CreateICmpEQ(Next, End);
  Builder.CreateCondBr(ICmp, L->getExitBlock(), Header);

  // Now we have two terminators. Remove the old one from the block.
  Latch->getTerminator()->eraseFromParent();

  return Induction;
}

Value *InnerLoopVectorizer::getOrCreateTripCount(Loop *L) {
  if (TripCount)
    return TripCount;

  assert(L && "Create Trip Count for null loop.");
  IRBuilder<> Builder(L->getLoopPreheader()->getTerminator());
  // Find the loop boundaries.
  ScalarEvolution *SE = PSE.getSE();
  const SCEV *BackedgeTakenCount = PSE.getBackedgeTakenCount();
  assert(BackedgeTakenCount != SE->getCouldNotCompute() &&
         "Invalid loop count");

  Type *IdxTy = Legal->getWidestInductionType();
  assert(IdxTy && "No type for induction");

  // The exit count might have the type of i64 while the phi is i32. This can
  // happen if we have an induction variable that is sign extended before the
  // compare. The only way that we get a backedge taken count is that the
  // induction variable was signed and as such will not overflow. In such a case
  // truncation is legal.
  if (BackedgeTakenCount->getType()->getPrimitiveSizeInBits() >
      IdxTy->getPrimitiveSizeInBits())
    BackedgeTakenCount = SE->getTruncateOrNoop(BackedgeTakenCount, IdxTy);
  BackedgeTakenCount = SE->getNoopOrZeroExtend(BackedgeTakenCount, IdxTy);

  // Get the total trip count from the count by adding 1.
  const SCEV *ExitCount = SE->getAddExpr(
      BackedgeTakenCount, SE->getOne(BackedgeTakenCount->getType()));

  const DataLayout &DL = L->getHeader()->getModule()->getDataLayout();

  // Expand the trip count and place the new instructions in the preheader.
  // Notice that the pre-header does not change, only the loop body.
  SCEVExpander Exp(*SE, DL, "induction");

  // Count holds the overall loop count (N).
  TripCount = Exp.expandCodeFor(ExitCount, ExitCount->getType(),
                                L->getLoopPreheader()->getTerminator());

  if (TripCount->getType()->isPointerTy())
    TripCount =
        CastInst::CreatePointerCast(TripCount, IdxTy, "exitcount.ptrcnt.to.int",
                                    L->getLoopPreheader()->getTerminator());

  return TripCount;
}

Value *InnerLoopVectorizer::getOrCreateVectorTripCount(Loop *L) {
  if (VectorTripCount)
    return VectorTripCount;

  Value *TC = getOrCreateTripCount(L);
  IRBuilder<> Builder(L->getLoopPreheader()->getTerminator());

  Type *Ty = TC->getType();
  Value *Step = ConstantInt::get(Ty, VF * UF);

  // If the tail is to be folded by masking, round the number of iterations N
  // up to a multiple of Step instead of rounding down. This is done by first
  // adding Step-1 and then rounding down. Note that it's ok if this addition
  // overflows: the vector induction variable will eventually wrap to zero given
  // that it starts at zero and its Step is a power of two; the loop will then
  // exit, with the last early-exit vector comparison also producing all-true.
  if (Cost->foldTailByMasking()) {
    // TODO: Fix for scalable vectors.
    assert(isPowerOf2_32(VF * UF) &&
           "VF*UF must be a power of 2 when folding tail by masking");
    if (isScalable()) {
      CallInst *VscaleFuncCall =
          emitVscaleCall(Builder, L->getLoopPreheader()->getModule(), Ty);
      Step = Builder.CreateMul(VscaleFuncCall, Step, "step.vscale");
    }
    Value *Stepm = Builder.CreateSub(Step, ConstantInt::get(Ty, 1));
    TC = Builder.CreateAdd(TC, Stepm, "n.rnd.up");
  }

  // Now we need to generate the expression for the part of the loop that the
  // vectorized body will execute. This is equal to N - (N % Step) if scalar
  // iterations are not required for correctness, or N - Step, otherwise. Step
  // is equal to the vectorization factor (number of SIMD elements) times the
  // unroll factor (number of SIMD instructions).
  if (isScalable()) {
    CallInst *VscaleFuncCall =
        emitVscaleCall(Builder, L->getHeader()->getModule(), Ty);
    Step = Builder.CreateMul(Step, VscaleFuncCall, "step.vscale");
  }
  Value *R = Builder.CreateURem(TC, Step, "n.mod.vf");

  // If there is a non-reversed interleaved group that may speculatively access
  // memory out-of-bounds, we need to ensure that there will be at least one
  // iteration of the scalar epilogue loop. Thus, if the step evenly divides
  // the trip count, we set the remainder to be equal to the step. If the step
  // does not evenly divide the trip count, no adjustment is necessary since
  // there will already be scalar iterations. Note that the minimum iterations
  // check ensures that N >= Step.
  bool ValidVF = VF > 1 || (VF == 1 && isScalable());
  if (ValidVF && Cost->requiresScalarEpilogue()) {
    auto *IsZero = Builder.CreateICmpEQ(R, ConstantInt::get(R->getType(), 0));
    R = Builder.CreateSelect(IsZero, Step, R);
  }

  VectorTripCount = Builder.CreateSub(TC, R, "n.vec");

  return VectorTripCount;
}

Value *InnerLoopVectorizer::createBitOrPointerCast(Value *V, VectorType *DstVTy,
                                                   const DataLayout &DL) {
  // Verify that V is a vector type with same number of elements as DstVTy.
  unsigned VF = DstVTy->getNumElements();
  VectorType *SrcVecTy = cast<VectorType>(V->getType());
  assert((VF == SrcVecTy->getNumElements()) &&
         "Vector dimensions do not match");
  Type *SrcElemTy = SrcVecTy->getElementType();
  Type *DstElemTy = DstVTy->getElementType();
  assert((DL.getTypeSizeInBits(SrcElemTy) == DL.getTypeSizeInBits(DstElemTy)) &&
         "Vector elements must have same size");

  // Do a direct cast if element types are castable.
  if (CastInst::isBitOrNoopPointerCastable(SrcElemTy, DstElemTy, DL)) {
    return Builder.CreateBitOrPointerCast(V, DstVTy);
  }
  // V cannot be directly casted to desired vector type.
  // May happen when V is a floating point vector but DstVTy is a vector of
  // pointers or vice-versa. Handle this using a two-step bitcast using an
  // intermediate Integer type for the bitcast i.e. Ptr <-> Int <-> Float.
  assert((DstElemTy->isPointerTy() != SrcElemTy->isPointerTy()) &&
         "Only one type should be a pointer type");
  assert((DstElemTy->isFloatingPointTy() != SrcElemTy->isFloatingPointTy()) &&
         "Only one type should be a floating point type");
  Type *IntTy =
      IntegerType::getIntNTy(V->getContext(), DL.getTypeSizeInBits(SrcElemTy));
  VectorType *VecIntTy = VectorType::get(IntTy, VF, Cost->isScalable());
  Value *CastVal = Builder.CreateBitOrPointerCast(V, VecIntTy);
  return Builder.CreateBitOrPointerCast(CastVal, DstVTy);
}

void InnerLoopVectorizer::emitMinimumIterationCountCheck(Loop *L,
                                                         BasicBlock *Bypass) {
  Value *Count = getOrCreateTripCount(L);
  BasicBlock *BB = L->getLoopPreheader();
  IRBuilder<> Builder(BB->getTerminator());

  // Generate code to check if the loop's trip count is less than VF * UF, or
  // equal to it in case a scalar epilogue is required; this implies that the
  // vector trip count is zero. This check also covers the case where adding one
  // to the backedge-taken count overflowed leading to an incorrect trip count
  // of zero. In this case we will also jump to the scalar loop.
  auto P =
      Cost->requiresScalarEpilogue() ? ICmpInst::ICMP_ULE : ICmpInst::ICMP_ULT;

  // If tail is to be folded, vector loop takes care of all iterations.
  Value *CheckMinIters = Builder.getFalse();
  if (!Cost->foldTailByMasking()) {
    Value *Step = ConstantInt::get(Count->getType(), VF * UF);
    if (isScalable()) {
      CallInst *VscaleFuncCall =
          emitVscaleCall(Builder, BB->getModule(), Count->getType());
      Step = Builder.CreateMul(VscaleFuncCall, Step, "step.vscale");
    }
    CheckMinIters = Builder.CreateICmp(P, Count, Step, "min.iters.check");
  }

  BasicBlock *NewBB = BB->splitBasicBlock(BB->getTerminator(), "vector.ph");
  // Update dominator tree immediately if the generated block is a
  // LoopBypassBlock because SCEV expansions to generate loop bypass
  // checks may query it before the current function is finished.
  DT->addNewBlock(NewBB, BB);
  if (L->getParentLoop())
    L->getParentLoop()->addBasicBlockToLoop(NewBB, *LI);
  ReplaceInstWithInst(BB->getTerminator(),
                      BranchInst::Create(Bypass, NewBB, CheckMinIters));
  LoopBypassBlocks.push_back(BB);
}

void InnerLoopVectorizer::emitSCEVChecks(Loop *L, BasicBlock *Bypass) {
  BasicBlock *BB = L->getLoopPreheader();

  // Generate the code to check that the SCEV assumptions that we made.
  // We want the new basic block to start at the first instruction in a
  // sequence of instructions that form a check.
  SCEVExpander Exp(*PSE.getSE(), Bypass->getModule()->getDataLayout(),
                   "scev.check");
  Value *SCEVCheck =
      Exp.expandCodeForPredicate(&PSE.getUnionPredicate(), BB->getTerminator());

  if (auto *C = dyn_cast<ConstantInt>(SCEVCheck))
    if (C->isZero())
      return;

  assert(!BB->getParent()->hasOptSize() &&
         "Cannot SCEV check stride or overflow when optimizing for size");

  // Create a new block containing the stride check.
  BB->setName("vector.scevcheck");
  auto *NewBB = BB->splitBasicBlock(BB->getTerminator(), "vector.ph");
  // Update dominator tree immediately if the generated block is a
  // LoopBypassBlock because SCEV expansions to generate loop bypass
  // checks may query it before the current function is finished.
  DT->addNewBlock(NewBB, BB);
  if (L->getParentLoop())
    L->getParentLoop()->addBasicBlockToLoop(NewBB, *LI);
  ReplaceInstWithInst(BB->getTerminator(),
                      BranchInst::Create(Bypass, NewBB, SCEVCheck));
  LoopBypassBlocks.push_back(BB);
  AddedSafetyChecks = true;
}

void InnerLoopVectorizer::emitMemRuntimeChecks(Loop *L, BasicBlock *Bypass) {
  // VPlan-native path does not do any analysis for runtime checks currently.
  if (EnableVPlanNativePath)
    return;

  BasicBlock *BB = L->getLoopPreheader();

  // Generate the code that checks in runtime if arrays overlap. We put the
  // checks into a separate block to make the more common case of few elements
  // faster.
  Instruction *FirstCheckInst;
  Instruction *MemRuntimeCheck;
  std::tie(FirstCheckInst, MemRuntimeCheck) =
      Legal->getLAI()->addRuntimeChecks(BB->getTerminator());
  if (!MemRuntimeCheck)
    return;

  if (BB->getParent()->hasOptSize()) {
    assert(Cost->Hints->getForce() == LoopVectorizeHints::FK_Enabled &&
           "Cannot emit memory checks when optimizing for size, unless forced "
           "to vectorize.");
    ORE->emit([&]() {
      return OptimizationRemarkAnalysis(DEBUG_TYPE, "VectorizationCodeSize",
                                        L->getStartLoc(), L->getHeader())
             << "Code-size may be reduced by not forcing "
                "vectorization, or by source-code modifications "
                "eliminating the need for runtime checks "
                "(e.g., adding 'restrict').";
    });
  }

  // Create a new block containing the memory check.
  BB->setName("vector.memcheck");
  auto *NewBB = BB->splitBasicBlock(BB->getTerminator(), "vector.ph");
  // Update dominator tree immediately if the generated block is a
  // LoopBypassBlock because SCEV expansions to generate loop bypass
  // checks may query it before the current function is finished.
  DT->addNewBlock(NewBB, BB);
  if (L->getParentLoop())
    L->getParentLoop()->addBasicBlockToLoop(NewBB, *LI);
  ReplaceInstWithInst(BB->getTerminator(),
                      BranchInst::Create(Bypass, NewBB, MemRuntimeCheck));
  LoopBypassBlocks.push_back(BB);
  AddedSafetyChecks = true;

  // We currently don't use LoopVersioning for the actual loop cloning but we
  // still use it to add the noalias metadata.
  LVer = std::make_unique<LoopVersioning>(*Legal->getLAI(), OrigLoop, LI, DT,
                                          PSE.getSE());
  LVer->prepareNoAliasMetadata();
}

Value *InnerLoopVectorizer::emitTransformedIndex(
    IRBuilder<> &B, Value *Index, ScalarEvolution *SE, const DataLayout &DL,
    const InductionDescriptor &ID) const {

  SCEVExpander Exp(*SE, DL, "induction");
  auto Step = ID.getStep();
  auto StartValue = ID.getStartValue();
  assert(Index->getType() == Step->getType() &&
         "Index type does not match StepValue type");

  // Note: the IR at this point is broken. We cannot use SE to create any new
  // SCEV and then expand it, hoping that SCEV's simplification will give us
  // a more optimal code. Unfortunately, attempt of doing so on invalid IR may
  // lead to various SCEV crashes. So all we can do is to use builder and rely
  // on InstCombine for future simplifications. Here we handle some trivial
  // cases only.
  auto CreateAdd = [&B](Value *X, Value *Y) {
    assert(X->getType() == Y->getType() && "Types don't match!");
    if (auto *CX = dyn_cast<ConstantInt>(X))
      if (CX->isZero())
        return Y;
    if (auto *CY = dyn_cast<ConstantInt>(Y))
      if (CY->isZero())
        return X;
    return B.CreateAdd(X, Y);
  };

  auto CreateMul = [&B](Value *X, Value *Y) {
    assert(X->getType() == Y->getType() && "Types don't match!");
    if (auto *CX = dyn_cast<ConstantInt>(X))
      if (CX->isOne())
        return Y;
    if (auto *CY = dyn_cast<ConstantInt>(Y))
      if (CY->isOne())
        return X;
    return B.CreateMul(X, Y);
  };

  switch (ID.getKind()) {
  case InductionDescriptor::IK_IntInduction: {
    assert(Index->getType() == StartValue->getType() &&
           "Index type does not match StartValue type");
    if (ID.getConstIntStepValue() && ID.getConstIntStepValue()->isMinusOne())
      return B.CreateSub(StartValue, Index);
    auto *Offset = CreateMul(
        Index, Exp.expandCodeFor(Step, Index->getType(), &*B.GetInsertPoint()));
    return CreateAdd(StartValue, Offset);
  }
  case InductionDescriptor::IK_PtrInduction: {
    assert(isa<SCEVConstant>(Step) &&
           "Expected constant step for pointer induction");
    return B.CreateGEP(
        StartValue->getType()->getPointerElementType(), StartValue,
        CreateMul(Index, Exp.expandCodeFor(Step, Index->getType(),
                                           &*B.GetInsertPoint())));
  }
  case InductionDescriptor::IK_FpInduction: {
    assert(Step->getType()->isFloatingPointTy() && "Expected FP Step value");
    auto InductionBinOp = ID.getInductionBinOp();
    assert(InductionBinOp &&
           (InductionBinOp->getOpcode() == Instruction::FAdd ||
            InductionBinOp->getOpcode() == Instruction::FSub) &&
           "Original bin op should be defined for FP induction");

    Value *StepValue = cast<SCEVUnknown>(Step)->getValue();

    // Floating point operations had to be 'fast' to enable the induction.
    FastMathFlags Flags;
    Flags.setFast();

    Value *MulExp = B.CreateFMul(StepValue, Index);
    if (isa<Instruction>(MulExp))
      // We have to check, the MulExp may be a constant.
      cast<Instruction>(MulExp)->setFastMathFlags(Flags);

    Value *BOp = B.CreateBinOp(InductionBinOp->getOpcode(), StartValue, MulExp,
                               "induction");
    if (isa<Instruction>(BOp))
      cast<Instruction>(BOp)->setFastMathFlags(Flags);

    return BOp;
  }
  case InductionDescriptor::IK_NoInduction:
    return nullptr;
  }
  llvm_unreachable("invalid enum");
}

BasicBlock *InnerLoopVectorizer::createVectorizedLoopSkeleton() {
  /*
   In this function we generate a new loop. The new loop will contain
   the vectorized instructions while the old loop will continue to run the
   scalar remainder.

       [ ] <-- loop iteration number check.
    /   |
   /    v
  |    [ ] <-- vector loop bypass (may consist of multiple blocks).
  |  /  |
  | /   v
  ||   [ ]     <-- vector pre header.
  |/    |
  |     v
  |    [  ] \
  |    [  ]_|   <-- vector loop.
  |     |
  |     v
  |   -[ ]   <--- middle-block.
  |  /  |
  | /   v
  -|- >[ ]     <--- new preheader.
   |    |
   |    v
   |   [ ] \
   |   [ ]_|   <-- old scalar loop to handle remainder.
    \   |
     \  v
      >[ ]     <-- exit block.
   ...
   */

  BasicBlock *OldBasicBlock = OrigLoop->getHeader();
  BasicBlock *VectorPH = OrigLoop->getLoopPreheader();
  BasicBlock *ExitBlock = OrigLoop->getExitBlock();
  MDNode *OrigLoopID = OrigLoop->getLoopID();
  assert(VectorPH && "Invalid loop structure");
  assert(ExitBlock && "Must have an exit block");

  // Some loops have a single integer induction variable, while other loops
  // don't. One example is c++ iterators that often have multiple pointer
  // induction variables. In the code below we also support a case where we
  // don't have a single induction variable.
  //
  // We try to obtain an induction variable from the original loop as hard
  // as possible. However if we don't find one that:
  //   - is an integer
  //   - counts from zero, stepping by one
  //   - is the size of the widest induction variable type
  // then we create a new one.
  OldInduction = Legal->getPrimaryInduction();
  Type *IdxTy = Legal->getWidestInductionType();

  // Split the single block loop into the two loop structure described above.
  BasicBlock *VecBody =
      VectorPH->splitBasicBlock(VectorPH->getTerminator(), "vector.body");
  BasicBlock *MiddleBlock =
      VecBody->splitBasicBlock(VecBody->getTerminator(), "middle.block");
  BasicBlock *ScalarPH =
      MiddleBlock->splitBasicBlock(MiddleBlock->getTerminator(), "scalar.ph");

  // Create and register the new vector loop.
  Loop *Lp = LI->AllocateLoop();
  Loop *ParentLoop = OrigLoop->getParentLoop();

  // Insert the new loop into the loop nest and register the new basic blocks
  // before calling any utilities such as SCEV that require valid LoopInfo.
  if (ParentLoop) {
    ParentLoop->addChildLoop(Lp);
    ParentLoop->addBasicBlockToLoop(ScalarPH, *LI);
    ParentLoop->addBasicBlockToLoop(MiddleBlock, *LI);
  } else {
    LI->addTopLevelLoop(Lp);
  }
  Lp->addBasicBlockToLoop(VecBody, *LI);

  // Find the loop boundaries.
  Value *Count = getOrCreateTripCount(Lp);

  Value *StartIdx = ConstantInt::get(IdxTy, 0);

  // Now, compare the new count to zero. If it is zero skip the vector loop and
  // jump to the scalar loop. This check also covers the case where the
  // backedge-taken count is uint##_max: adding one to it will overflow leading
  // to an incorrect trip count of zero. In this (rare) case we will also jump
  // to the scalar loop.
  emitMinimumIterationCountCheck(Lp, ScalarPH);

  // Generate the code to check any assumptions that we've made for SCEV
  // expressions.
  emitSCEVChecks(Lp, ScalarPH);

  // Generate the code that checks in runtime if arrays overlap. We put the
  // checks into a separate block to make the more common case of few elements
  // faster.
  emitMemRuntimeChecks(Lp, ScalarPH);

  // Generate the induction variable.
  // The loop step is equal to the vectorization factor (num of SIMD elements)
  // times the unroll factor (num of SIMD instructions).
  Value *CountRoundDown = getOrCreateVectorTripCount(Lp);
  Constant *Step = ConstantInt::get(IdxTy, VF * UF);
  Induction =
      createInductionVariable(Lp, StartIdx, CountRoundDown, Step,
                              getDebugLocFromInstOrOperands(OldInduction));

  // We are going to resume the execution of the scalar loop.
  // Go over all of the induction variables that we found and fix the
  // PHIs that are left in the scalar version of the loop.
  // The starting values of PHI nodes depend on the counter of the last
  // iteration in the vectorized loop.
  // If we come from a bypass edge then we need to start from the original
  // start value.

  // This variable saves the new starting index for the scalar loop. It is used
  // to test if there are any tail iterations left once the vector loop has
  // completed.
  LoopVectorizationLegality::InductionList *List = Legal->getInductionVars();
  for (auto &InductionEntry : *List) {
    PHINode *OrigPhi = InductionEntry.first;
    InductionDescriptor II = InductionEntry.second;

    // Create phi nodes to merge from the  backedge-taken check block.
    PHINode *BCResumeVal = PHINode::Create(
        OrigPhi->getType(), 3, "bc.resume.val", ScalarPH->getTerminator());
    // Copy original phi DL over to the new one.
    BCResumeVal->setDebugLoc(OrigPhi->getDebugLoc());
    Value *&EndValue = IVEndValues[OrigPhi];
    if (OrigPhi == OldInduction) {
      // We know what the end value is.
      EndValue = CountRoundDown;
    } else {
      IRBuilder<> B(Lp->getLoopPreheader()->getTerminator());
      Type *StepType = II.getStep()->getType();
      Instruction::CastOps CastOp =
          CastInst::getCastOpcode(CountRoundDown, true, StepType, true);
      Value *CRD = B.CreateCast(CastOp, CountRoundDown, StepType, "cast.crd");
      const DataLayout &DL =
          OrigLoop->getHeader()->getModule()->getDataLayout();
      EndValue = emitTransformedIndex(B, CRD, PSE.getSE(), DL, II);
      EndValue->setName("ind.end");
    }

    // The new PHI merges the original incoming value, in case of a bypass,
    // or the value at the end of the vectorized loop.
    BCResumeVal->addIncoming(EndValue, MiddleBlock);

    // Fix the scalar body counter (PHI node).
    // The old induction's phi node in the scalar body needs the truncated
    // value.
    for (BasicBlock *BB : LoopBypassBlocks)
      BCResumeVal->addIncoming(II.getStartValue(), BB);
    OrigPhi->setIncomingValueForBlock(ScalarPH, BCResumeVal);
  }

  // We need the OrigLoop (scalar loop part) latch terminator to help
  // produce correct debug info for the middle block BB instructions.
  // The legality check stage guarantees that the loop will have a single
  // latch.
  assert(isa<BranchInst>(OrigLoop->getLoopLatch()->getTerminator()) &&
         "Scalar loop latch terminator isn't a branch");
  BranchInst *ScalarLatchBr =
      cast<BranchInst>(OrigLoop->getLoopLatch()->getTerminator());

  // Add a check in the middle block to see if we have completed
  // all of the iterations in the first vector loop.
  // If (N - N%VF) == N, then we *don't* need to run the remainder.
  // If tail is to be folded, we know we don't need to run the remainder.
  Value *CmpN = Builder.getTrue();
  if (!Cost->foldTailByMasking()) {
    CmpN =
        CmpInst::Create(Instruction::ICmp, CmpInst::ICMP_EQ, Count,
                        CountRoundDown, "cmp.n", MiddleBlock->getTerminator());

    // Here we use the same DebugLoc as the scalar loop latch branch instead
    // of the corresponding compare because they may have ended up with
    // different line numbers and we want to avoid awkward line stepping while
    // debugging. Eg. if the compare has got a line number inside the loop.
    cast<Instruction>(CmpN)->setDebugLoc(ScalarLatchBr->getDebugLoc());
  }

  BranchInst *BrInst = BranchInst::Create(ExitBlock, ScalarPH, CmpN);
  BrInst->setDebugLoc(ScalarLatchBr->getDebugLoc());
  ReplaceInstWithInst(MiddleBlock->getTerminator(), BrInst);

  // Get ready to start creating new instructions into the vectorized body.
  Builder.SetInsertPoint(&*VecBody->getFirstInsertionPt());

  // Save the state.
  LoopVectorPreHeader = Lp->getLoopPreheader();
  LoopScalarPreHeader = ScalarPH;
  LoopMiddleBlock = MiddleBlock;
  LoopExitBlock = ExitBlock;
  LoopVectorBody = VecBody;
  LoopScalarBody = OldBasicBlock;

  Optional<MDNode *> VectorizedLoopID =
      makeFollowupLoopID(OrigLoopID, {LLVMLoopVectorizeFollowupAll,
                                      LLVMLoopVectorizeFollowupVectorized});
  if (VectorizedLoopID.hasValue()) {
    Lp->setLoopID(VectorizedLoopID.getValue());

    // Do not setAlreadyVectorized if loop attributes have been defined
    // explicitly.
    return LoopVectorPreHeader;
  }

  // Keep all loop hints from the original loop on the vector loop (we'll
  // replace the vectorizer-specific hints below).
  if (MDNode *LID = OrigLoop->getLoopID())
    Lp->setLoopID(LID);

  LoopVectorizeHints Hints(Lp, true, *ORE);
  Hints.setAlreadyVectorized();

  return LoopVectorPreHeader;
}

// Fix up external users of the induction variable. At this point, we are
// in LCSSA form, with all external PHIs that use the IV having one input value,
// coming from the remainder loop. We need those PHIs to also have a correct
// value for the IV when arriving directly from the middle block.
void InnerLoopVectorizer::fixupIVUsers(PHINode *OrigPhi,
                                       const InductionDescriptor &II,
                                       Value *CountRoundDown, Value *EndValue,
                                       BasicBlock *MiddleBlock) {
  // There are two kinds of external IV usages - those that use the value
  // computed in the last iteration (the PHI) and those that use the penultimate
  // value (the value that feeds into the phi from the loop latch).
  // We allow both, but they, obviously, have different values.

  assert(OrigLoop->getExitBlock() && "Expected a single exit block");

  DenseMap<Value *, Value *> MissingVals;

  // An external user of the last iteration's value should see the value that
  // the remainder loop uses to initialize its own IV.
  Value *PostInc = OrigPhi->getIncomingValueForBlock(OrigLoop->getLoopLatch());
  for (User *U : PostInc->users()) {
    Instruction *UI = cast<Instruction>(U);
    if (!OrigLoop->contains(UI)) {
      assert(isa<PHINode>(UI) && "Expected LCSSA form");
      MissingVals[UI] = EndValue;
    }
  }

  // An external user of the penultimate value need to see EndValue - Step.
  // The simplest way to get this is to recompute it from the constituent SCEVs,
  // that is Start + (Step * (CRD - 1)).
  for (User *U : OrigPhi->users()) {
    auto *UI = cast<Instruction>(U);
    if (!OrigLoop->contains(UI)) {
      const DataLayout &DL =
          OrigLoop->getHeader()->getModule()->getDataLayout();
      assert(isa<PHINode>(UI) && "Expected LCSSA form");

      IRBuilder<> B(MiddleBlock->getTerminator());
      Value *CountMinusOne = B.CreateSub(
          CountRoundDown, ConstantInt::get(CountRoundDown->getType(), 1));
      Value *CMO =
          !II.getStep()->getType()->isIntegerTy()
              ? B.CreateCast(Instruction::SIToFP, CountMinusOne,
                             II.getStep()->getType())
              : B.CreateSExtOrTrunc(CountMinusOne, II.getStep()->getType());
      CMO->setName("cast.cmo");
      Value *Escape = emitTransformedIndex(B, CMO, PSE.getSE(), DL, II);
      Escape->setName("ind.escape");
      MissingVals[UI] = Escape;
    }
  }

  for (auto &I : MissingVals) {
    PHINode *PHI = cast<PHINode>(I.first);
    // One corner case we have to handle is two IVs "chasing" each-other,
    // that is %IV2 = phi [...], [ %IV1, %latch ]
    // In this case, if IV1 has an external use, we need to avoid adding both
    // "last value of IV1" and "penultimate value of IV2". So, verify that we
    // don't already have an incoming value for the middle block.
    if (PHI->getBasicBlockIndex(MiddleBlock) == -1)
      PHI->addIncoming(I.second, MiddleBlock);
  }
}

namespace {

struct CSEDenseMapInfo {
  static bool canHandle(const Instruction *I) {
    return isa<InsertElementInst>(I) || isa<ExtractElementInst>(I) ||
           isa<ShuffleVectorInst>(I) || isa<GetElementPtrInst>(I);
  }

  static inline Instruction *getEmptyKey() {
    return DenseMapInfo<Instruction *>::getEmptyKey();
  }

  static inline Instruction *getTombstoneKey() {
    return DenseMapInfo<Instruction *>::getTombstoneKey();
  }

  static unsigned getHashValue(const Instruction *I) {
    assert(canHandle(I) && "Unknown instruction!");
    return hash_combine(I->getOpcode(), hash_combine_range(I->value_op_begin(),
                                                           I->value_op_end()));
  }

  static bool isEqual(const Instruction *LHS, const Instruction *RHS) {
    if (LHS == getEmptyKey() || RHS == getEmptyKey() ||
        LHS == getTombstoneKey() || RHS == getTombstoneKey())
      return LHS == RHS;
    return LHS->isIdenticalTo(RHS);
  }
};

} // end anonymous namespace

/// Perform cse of induction variable instructions.
static void cse(BasicBlock *BB) {
  // Perform simple cse.
  SmallDenseMap<Instruction *, Instruction *, 4, CSEDenseMapInfo> CSEMap;
  for (BasicBlock::iterator I = BB->begin(), E = BB->end(); I != E;) {
    Instruction *In = &*I++;

    if (!CSEDenseMapInfo::canHandle(In))
      continue;

    // Check if we can replace this instruction with any of the
    // visited instructions.
    if (Instruction *V = CSEMap.lookup(In)) {
      In->replaceAllUsesWith(V);
      In->eraseFromParent();
      continue;
    }

    CSEMap[In] = In;
  }
}

unsigned LoopVectorizationCostModel::getVectorCallCost(CallInst *CI,
                                                       unsigned VF,
                                                       bool &NeedToScalarize) {
  Function *F = CI->getCalledFunction();
  StringRef FnName = CI->getCalledFunction()->getName();
  Type *ScalarRetTy = CI->getType();
  SmallVector<Type *, 4> Tys, ScalarTys;
  for (auto &ArgOp : CI->arg_operands())
    ScalarTys.push_back(ArgOp->getType());

  // Estimate cost of scalarized vector call. The source operands are assumed
  // to be vectors, so we need to extract individual elements from there,
  // execute VF scalar calls, and then gather the result into the vector return
  // value.
  unsigned ScalarCallCost = TTI.getCallInstrCost(F, ScalarRetTy, ScalarTys);
  if (VF == 1)
    return ScalarCallCost;

  // Compute corresponding vector type for return value and arguments.
  Type *RetTy = ToVectorTy(ScalarRetTy, VF, isScalable());
  for (Type *ScalarTy : ScalarTys)
    Tys.push_back(ToVectorTy(ScalarTy, VF, isScalable()));

  // Compute costs of unpacking argument values for the scalar calls and
  // packing the return values to a vector.
  unsigned ScalarizationCost = getScalarizationOverhead(CI, VF);

  unsigned Cost = ScalarCallCost * VF + ScalarizationCost;

  // If we can't emit a vector call for this function, then the currently found
  // cost is the cost we need to return.
  NeedToScalarize = true;
  if (!TLI || !TLI->isFunctionVectorizable(FnName, VF) || CI->isNoBuiltin())
    return Cost;

  // If the corresponding vector cost is cheaper, return its cost.
  unsigned VectorCallCost = TTI.getCallInstrCost(nullptr, RetTy, Tys);
  if (VectorCallCost < Cost) {
    NeedToScalarize = false;
    return VectorCallCost;
  }
  return Cost;
}

unsigned LoopVectorizationCostModel::getVectorIntrinsicCost(CallInst *CI,
                                                            unsigned VF) {
  Intrinsic::ID ID = getVectorIntrinsicIDForCall(CI, TLI);
  assert(ID && "Expected intrinsic call!");

  FastMathFlags FMF;
  if (auto *FPMO = dyn_cast<FPMathOperator>(CI))
    FMF = FPMO->getFastMathFlags();

  SmallVector<Value *, 4> Operands(CI->arg_operands());
  return TTI.getIntrinsicInstrCost(ID, CI->getType(), Operands, FMF, VF);
}

static Type *smallestIntegerVectorType(Type *T1, Type *T2) {
  auto *I1 = cast<IntegerType>(T1->getVectorElementType());
  auto *I2 = cast<IntegerType>(T2->getVectorElementType());
  return I1->getBitWidth() < I2->getBitWidth() ? T1 : T2;
}
static Type *largestIntegerVectorType(Type *T1, Type *T2) {
  auto *I1 = cast<IntegerType>(T1->getVectorElementType());
  auto *I2 = cast<IntegerType>(T2->getVectorElementType());
  return I1->getBitWidth() > I2->getBitWidth() ? T1 : T2;
}

void InnerLoopVectorizer::truncateToMinimalBitwidths() {
  // For every instruction `I` in MinBWs, truncate the operands, create a
  // truncated version of `I` and reextend its result. InstCombine runs
  // later and will remove any ext/trunc pairs.
  SmallPtrSet<Value *, 4> Erased;
  for (const auto &KV : Cost->getMinimalBitwidths()) {
    // If the value wasn't vectorized, we must maintain the original scalar
    // type. The absence of the value from VectorLoopValueMap indicates that it
    // wasn't vectorized.
    if (!VectorLoopValueMap.hasAnyVectorValue(KV.first))
      continue;
    for (unsigned Part = 0; Part < UF; ++Part) {
      Value *I = getOrCreateVectorValue(KV.first, Part);
      if (Erased.find(I) != Erased.end() || I->use_empty() ||
          !isa<Instruction>(I))
        continue;
      Type *OriginalTy = I->getType();
      Type *ScalarTruncatedTy =
          IntegerType::get(OriginalTy->getContext(), KV.second);
      Type *TruncatedTy =
          VectorType::get(ScalarTruncatedTy, OriginalTy->getVectorNumElements(),
                          Cost->isScalable());
      if (TruncatedTy == OriginalTy)
        continue;

      IRBuilder<> B(cast<Instruction>(I));
      auto ShrinkOperand = [&](Value *V) -> Value * {
        if (auto *ZI = dyn_cast<ZExtInst>(V))
          if (ZI->getSrcTy() == TruncatedTy)
            return ZI->getOperand(0);
        return B.CreateZExtOrTrunc(V, TruncatedTy);
      };

      // The actual instruction modification depends on the instruction type,
      // unfortunately.
      Value *NewI = nullptr;
      if (auto *BO = dyn_cast<BinaryOperator>(I)) {
        NewI = B.CreateBinOp(BO->getOpcode(), ShrinkOperand(BO->getOperand(0)),
                             ShrinkOperand(BO->getOperand(1)));

        // Any wrapping introduced by shrinking this operation shouldn't be
        // considered undefined behavior. So, we can't unconditionally copy
        // arithmetic wrapping flags to NewI.
        cast<BinaryOperator>(NewI)->copyIRFlags(I, /*IncludeWrapFlags=*/false);
      } else if (auto *CI = dyn_cast<ICmpInst>(I)) {
        NewI =
            B.CreateICmp(CI->getPredicate(), ShrinkOperand(CI->getOperand(0)),
                         ShrinkOperand(CI->getOperand(1)));
      } else if (auto *SI = dyn_cast<SelectInst>(I)) {
        NewI = B.CreateSelect(SI->getCondition(),
                              ShrinkOperand(SI->getTrueValue()),
                              ShrinkOperand(SI->getFalseValue()));
      } else if (auto *CI = dyn_cast<CastInst>(I)) {
        switch (CI->getOpcode()) {
        default:
          llvm_unreachable("Unhandled cast!");
        case Instruction::Trunc:
          NewI = ShrinkOperand(CI->getOperand(0));
          break;
        case Instruction::SExt:
          NewI = B.CreateSExtOrTrunc(
              CI->getOperand(0),
              smallestIntegerVectorType(OriginalTy, TruncatedTy));
          break;
        case Instruction::ZExt:
          NewI = B.CreateZExtOrTrunc(
              CI->getOperand(0),
              smallestIntegerVectorType(OriginalTy, TruncatedTy));
          break;
        }
      } else if (auto *SI = dyn_cast<ShuffleVectorInst>(I)) {
        auto Elements0 = SI->getOperand(0)->getType()->getVectorNumElements();
        auto *O0 = B.CreateZExtOrTrunc(
            SI->getOperand(0),
            VectorType::get(ScalarTruncatedTy, Elements0, Cost->isScalable()));
        auto Elements1 = SI->getOperand(1)->getType()->getVectorNumElements();
        auto *O1 = B.CreateZExtOrTrunc(
            SI->getOperand(1),
            VectorType::get(ScalarTruncatedTy, Elements1, Cost->isScalable()));

        NewI = B.CreateShuffleVector(O0, O1, SI->getMask());
      } else if (isa<LoadInst>(I) || isa<PHINode>(I)) {
        // Don't do anything with the operands, just extend the result.
        continue;
      } else if (auto *IE = dyn_cast<InsertElementInst>(I)) {
        auto Elements = IE->getOperand(0)->getType()->getVectorNumElements();
        auto *O0 = B.CreateZExtOrTrunc(
            IE->getOperand(0),
            VectorType::get(ScalarTruncatedTy, Elements, Cost->isScalable()));
        auto *O1 = B.CreateZExtOrTrunc(IE->getOperand(1), ScalarTruncatedTy);
        NewI = B.CreateInsertElement(O0, O1, IE->getOperand(2));
      } else if (auto *EE = dyn_cast<ExtractElementInst>(I)) {
        auto Elements = EE->getOperand(0)->getType()->getVectorNumElements();
        auto *O0 = B.CreateZExtOrTrunc(
            EE->getOperand(0),
            VectorType::get(ScalarTruncatedTy, Elements, Cost->isScalable()));
        NewI = B.CreateExtractElement(O0, EE->getOperand(2));
      } else {
        // If we don't know what to do, be conservative and don't do anything.
        continue;
      }

      // Lastly, extend the result.
      NewI->takeName(cast<Instruction>(I));
      Value *Res = B.CreateZExtOrTrunc(NewI, OriginalTy);
      I->replaceAllUsesWith(Res);
      cast<Instruction>(I)->eraseFromParent();
      Erased.insert(I);
      VectorLoopValueMap.resetVectorValue(KV.first, Part, Res);
    }
  }

  // We'll have created a bunch of ZExts that are now parentless. Clean up.
  for (const auto &KV : Cost->getMinimalBitwidths()) {
    // If the value wasn't vectorized, we must maintain the original scalar
    // type. The absence of the value from VectorLoopValueMap indicates that it
    // wasn't vectorized.
    if (!VectorLoopValueMap.hasAnyVectorValue(KV.first))
      continue;
    for (unsigned Part = 0; Part < UF; ++Part) {
      Value *I = getOrCreateVectorValue(KV.first, Part);
      ZExtInst *Inst = dyn_cast<ZExtInst>(I);
      if (Inst && Inst->use_empty()) {
        Value *NewI = Inst->getOperand(0);
        Inst->eraseFromParent();
        VectorLoopValueMap.resetVectorValue(KV.first, Part, NewI);
      }
    }
  }
}

void InnerLoopVectorizer::fixVectorizedLoop() {
  // Insert truncates and extends for any truncated instructions as hints to
  // InstCombine.
  if (VF > 1 || isScalable())
    truncateToMinimalBitwidths();

  // Fix widened non-induction PHIs by setting up the PHI operands.
  if (OrigPHIsToFix.size()) {
    assert(EnableVPlanNativePath &&
           "Unexpected non-induction PHIs for fixup in non VPlan-native path");
    fixNonInductionPHIs();
  }

  // At this point every instruction in the original loop is widened to a
  // vector form. Now we need to fix the recurrences in the loop. These PHI
  // nodes are currently empty because we did not want to introduce cycles.
  // This is the second stage of vectorizing recurrences.
  fixCrossIterationPHIs();

  // Update the dominator tree.
  //
  // FIXME: After creating the structure of the new loop, the dominator tree is
  //        no longer up-to-date, and it remains that way until we update it
  //        here. An out-of-date dominator tree is problematic for SCEV,
  //        because SCEVExpander uses it to guide code generation. The
  //        vectorizer use SCEVExpanders in several places. Instead, we should
  //        keep the dominator tree up-to-date as we go.
  updateAnalysis();

  // Fix-up external users of the induction variables.
  for (auto &Entry : *Legal->getInductionVars())
    fixupIVUsers(Entry.first, Entry.second,
                 getOrCreateVectorTripCount(LI->getLoopFor(LoopVectorBody)),
                 IVEndValues[Entry.first], LoopMiddleBlock);

  fixLCSSAPHIs();
  for (Instruction *PI : PredicatedInstructions)
    sinkScalarOperands(&*PI);

  // Remove redundant induction instructions.
  cse(LoopVectorBody);
}

void InnerLoopVectorizer::fixCrossIterationPHIs() {
  // In order to support recurrences we need to be able to vectorize Phi nodes.
  // Phi nodes have cycles, so we need to vectorize them in two stages. This is
  // stage #2: We now need to fix the recurrences by adding incoming edges to
  // the currently empty PHI nodes. At this point every instruction in the
  // original loop is widened to a vector form so we can use them to construct
  // the incoming edges.
  for (PHINode &Phi : OrigLoop->getHeader()->phis()) {
    // Handle first-order recurrences and reductions that need to be fixed.
    if (Legal->isFirstOrderRecurrence(&Phi))
      fixFirstOrderRecurrence(&Phi);
    else if (Legal->isReductionVariable(&Phi))
      fixReduction(&Phi);
  }
}

void InnerLoopVectorizer::fixFirstOrderRecurrence(PHINode *Phi) {
  // This is the second phase of vectorizing first-order recurrences. An
  // overview of the transformation is described below. Suppose we have the
  // following loop.
  //
  //   for (int i = 0; i < n; ++i)
  //     b[i] = a[i] - a[i - 1];
  //
  // There is a first-order recurrence on "a". For this loop, the shorthand
  // scalar IR looks like:
  //
  //   scalar.ph:
  //     s_init = a[-1]
  //     br scalar.body
  //
  //   scalar.body:
  //     i = phi [0, scalar.ph], [i+1, scalar.body]
  //     s1 = phi [s_init, scalar.ph], [s2, scalar.body]
  //     s2 = a[i]
  //     b[i] = s2 - s1
  //     br cond, scalar.body, ...
  //
  // In this example, s1 is a recurrence because it's value depends on the
  // previous iteration. In the first phase of vectorization, we created a
  // temporary value for s1. We now complete the vectorization and produce the
  // shorthand vector IR shown below (for VF = 4, UF = 1).
  //
  //   vector.ph:
  //     v_init = vector(..., ..., ..., a[-1])
  //     br vector.body
  //
  //   vector.body
  //     i = phi [0, vector.ph], [i+4, vector.body]
  //     v1 = phi [v_init, vector.ph], [v2, vector.body]
  //     v2 = a[i, i+1, i+2, i+3];
  //     v3 = vector(v1(3), v2(0, 1, 2))
  //     b[i, i+1, i+2, i+3] = v2 - v3
  //     br cond, vector.body, middle.block
  //
  //   middle.block:
  //     x = v2(3)
  //     br scalar.ph
  //
  //   scalar.ph:
  //     s_init = phi [x, middle.block], [a[-1], otherwise]
  //     br scalar.body
  //
  // After execution completes the vector loop, we extract the next value of
  // the recurrence (x) to use as the initial value in the scalar loop.

  // Get the original loop preheader and single loop latch.
  auto *Preheader = OrigLoop->getLoopPreheader();
  auto *Latch = OrigLoop->getLoopLatch();

  // Get the initial and previous values of the scalar recurrence.
  auto *ScalarInit = Phi->getIncomingValueForBlock(Preheader);
  auto *Previous = Phi->getIncomingValueForBlock(Latch);

  // Create a vector from the initial value.
  auto *VectorInit = ScalarInit;
  if (VF > 1 || isScalable()) {
    Builder.SetInsertPoint(LoopVectorPreHeader->getTerminator());
    VectorInit = Builder.CreateInsertElement(
        UndefValue::get(
            VectorType::get(VectorInit->getType(), VF, Cost->isScalable())),
        VectorInit, Builder.getInt32(VF - 1), "vector.recur.init");
  }

  // We constructed a temporary phi node in the first phase of vectorization.
  // This phi node will eventually be deleted.
  Builder.SetInsertPoint(
      cast<Instruction>(VectorLoopValueMap.getVectorValue(Phi, 0)));

  // Create a phi node for the new recurrence. The current value will either be
  // the initial value inserted into a vector or loop-varying vector value.
  auto *VecPhi = Builder.CreatePHI(VectorInit->getType(), 2, "vector.recur");
  VecPhi->addIncoming(VectorInit, LoopVectorPreHeader);

  // Get the vectorized previous value of the last part UF - 1. It appears last
  // among all unrolled iterations, due to the order of their construction.
  Value *PreviousLastPart = getOrCreateVectorValue(Previous, UF - 1);

  // Set the insertion point after the previous value if it is an instruction.
  // Note that the previous value may have been constant-folded so it is not
  // guaranteed to be an instruction in the vector loop. Also, if the previous
  // value is a phi node, we should insert after all the phi nodes to avoid
  // breaking basic block verification.
  if (LI->getLoopFor(LoopVectorBody)->isLoopInvariant(PreviousLastPart) ||
      isa<PHINode>(PreviousLastPart))
    Builder.SetInsertPoint(&*LoopVectorBody->getFirstInsertionPt());
  else
    Builder.SetInsertPoint(
        &*++BasicBlock::iterator(cast<Instruction>(PreviousLastPart)));

  // We will construct a vector for the recurrence by combining the values for
  // the current and previous iterations. This is the required shuffle mask.
  SmallVector<Constant *, 8> ShuffleMask(VF);
  ShuffleMask[0] = Builder.getInt32(VF - 1);
  for (unsigned I = 1; I < VF; ++I)
    ShuffleMask[I] = Builder.getInt32(I + VF - 1);

  // The vector from which to take the initial value for the current iteration
  // (actual or unrolled). Initially, this is the vector phi node.
  Value *Incoming = VecPhi;

  // Shuffle the current and previous vector and update the vector parts.
  for (unsigned Part = 0; Part < UF; ++Part) {
    Value *PreviousPart = getOrCreateVectorValue(Previous, Part);
    Value *PhiPart = VectorLoopValueMap.getVectorValue(Phi, Part);
    auto *Shuffle =
        (VF > 1 || isScalable())
            ? Builder.CreateShuffleVector(Incoming, PreviousPart,
                                          ConstantVector::get(ShuffleMask))
            : Incoming;
    PhiPart->replaceAllUsesWith(Shuffle);
    cast<Instruction>(PhiPart)->eraseFromParent();
    VectorLoopValueMap.resetVectorValue(Phi, Part, Shuffle);
    Incoming = PreviousPart;
  }

  // Fix the latch value of the new recurrence in the vector loop.
  VecPhi->addIncoming(Incoming, LI->getLoopFor(LoopVectorBody)->getLoopLatch());

  // Extract the last vector element in the middle block. This will be the
  // initial value for the recurrence when jumping to the scalar loop.
  auto *ExtractForScalar = Incoming;
  if (VF > 1 || isScalable()) {
    Builder.SetInsertPoint(LoopMiddleBlock->getTerminator());
    ExtractForScalar = Builder.CreateExtractElement(
        ExtractForScalar, Builder.getInt32(VF - 1), "vector.recur.extract");
  }
  // Extract the second last element in the middle block if the
  // Phi is used outside the loop. We need to extract the phi itself
  // and not the last element (the phi update in the current iteration). This
  // will be the value when jumping to the exit block from the LoopMiddleBlock,
  // when the scalar loop is not run at all.
  Value *ExtractForPhiUsedOutsideLoop = nullptr;
  if (VF > 1 || isScalable())
    ExtractForPhiUsedOutsideLoop = Builder.CreateExtractElement(
        Incoming, Builder.getInt32(VF - 2), "vector.recur.extract.for.phi");
  // When loop is unrolled without vectorizing, initialize
  // ExtractForPhiUsedOutsideLoop with the value just prior to unrolled value of
  // `Incoming`. This is analogous to the vectorized case above: extracting the
  // second last element when VF > 1.
  else if (UF > 1)
    ExtractForPhiUsedOutsideLoop = getOrCreateVectorValue(Previous, UF - 2);

  // Fix the initial value of the original recurrence in the scalar loop.
  Builder.SetInsertPoint(&*LoopScalarPreHeader->begin());
  auto *Start = Builder.CreatePHI(Phi->getType(), 2, "scalar.recur.init");
  for (auto *BB : predecessors(LoopScalarPreHeader)) {
    auto *Incoming = BB == LoopMiddleBlock ? ExtractForScalar : ScalarInit;
    Start->addIncoming(Incoming, BB);
  }

  Phi->setIncomingValueForBlock(LoopScalarPreHeader, Start);
  Phi->setName("scalar.recur");

  // Finally, fix users of the recurrence outside the loop. The users will need
  // either the last value of the scalar recurrence or the last value of the
  // vector recurrence we extracted in the middle block. Since the loop is in
  // LCSSA form, we just need to find all the phi nodes for the original scalar
  // recurrence in the exit block, and then add an edge for the middle block.
  for (PHINode &LCSSAPhi : LoopExitBlock->phis()) {
    if (LCSSAPhi.getIncomingValue(0) == Phi) {
      LCSSAPhi.addIncoming(ExtractForPhiUsedOutsideLoop, LoopMiddleBlock);
    }
  }
}

void InnerLoopVectorizer::fixReduction(PHINode *Phi) {
  Constant *Zero = Builder.getInt32(0);

  // Get it's reduction variable descriptor.
  assert(Legal->isReductionVariable(Phi) &&
         "Unable to find the reduction variable");
  RecurrenceDescriptor RdxDesc = (*Legal->getReductionVars())[Phi];

  RecurrenceDescriptor::RecurrenceKind RK = RdxDesc.getRecurrenceKind();
  TrackingVH<Value> ReductionStartValue = RdxDesc.getRecurrenceStartValue();
  Instruction *LoopExitInst = RdxDesc.getLoopExitInstr();
  RecurrenceDescriptor::MinMaxRecurrenceKind MinMaxKind =
      RdxDesc.getMinMaxRecurrenceKind();
  setDebugLocFromInst(Builder, ReductionStartValue);

  // We need to generate a reduction vector from the incoming scalar.
  // To do so, we need to generate the 'identity' vector and override
  // one of the elements with the incoming scalar reduction. We need
  // to do it in the vector-loop preheader.
  Builder.SetInsertPoint(LoopVectorPreHeader->getTerminator());

  // This is the vector-clone of the value that leaves the loop.
  Type *VecTy = getOrCreateVectorValue(LoopExitInst, 0)->getType();

  // Find the reduction identity variable. Zero for addition, or, xor,
  // one for multiplication, -1 for And.
  Value *Identity;
  Value *VectorStart;
  if (RK == RecurrenceDescriptor::RK_IntegerMinMax ||
      RK == RecurrenceDescriptor::RK_FloatMinMax) {
    // MinMax reduction have the start value as their identify.
    if (VF == 1 && !isScalable()) {
      VectorStart = Identity = ReductionStartValue;
    } else {
      VectorStart = Identity = Builder.CreateVectorSplat(
          VF, ReductionStartValue, "minmax.ident", isScalable());
    }
  } else {
    // Handle other reduction kinds:
    Constant *Iden =
        RecurrenceDescriptor::getRecurrenceIdentity(RK, VecTy->getScalarType());
    if (VF == 1 && !isScalable()) {
      Identity = Iden;
      // This vector is the Identity vector where the first element is the
      // incoming scalar reduction.
      VectorStart = ReductionStartValue;
    } else {
      Identity = isScalable() ? Builder.CreateVectorSplat(VF, Iden, "ident",
                                                          isScalable())
                              : ConstantVector::getSplat(VF, Iden);

      // This vector is the Identity vector where the first element is the
      // incoming scalar reduction.
      VectorStart =
          Builder.CreateInsertElement(Identity, ReductionStartValue, Zero);
    }
  }

  // Fix the vector-loop phi.

  // Reductions do not have to start at zero. They can start with
  // any loop invariant values.
  BasicBlock *Latch = OrigLoop->getLoopLatch();
  Value *LoopVal = Phi->getIncomingValueForBlock(Latch);
  for (unsigned Part = 0; Part < UF; ++Part) {
    Value *VecRdxPhi = getOrCreateVectorValue(Phi, Part);
    Value *Val = getOrCreateVectorValue(LoopVal, Part);
    // Make sure to add the reduction stat value only to the
    // first unroll part.
    Value *StartVal = (Part == 0) ? VectorStart : Identity;
    cast<PHINode>(VecRdxPhi)->addIncoming(StartVal, LoopVectorPreHeader);
    cast<PHINode>(VecRdxPhi)->addIncoming(
        Val, LI->getLoopFor(LoopVectorBody)->getLoopLatch());
  }

  // Before each round, move the insertion point right between
  // the PHIs and the values we are going to write.
  // This allows us to write both PHINodes and the extractelement
  // instructions.
  Builder.SetInsertPoint(&*LoopMiddleBlock->getFirstInsertionPt());

  setDebugLocFromInst(Builder, LoopExitInst);

  // If tail is folded by masking, the vector value to leave the loop should be
  // a Select choosing between the vectorized LoopExitInst and vectorized Phi,
  // instead of the former.
  if (Cost->foldTailByMasking()) {
    for (unsigned Part = 0; Part < UF; ++Part) {
      Value *VecLoopExitInst =
          VectorLoopValueMap.getVectorValue(LoopExitInst, Part);
      Value *Sel = nullptr;
      for (User *U : VecLoopExitInst->users()) {
        if (isa<SelectInst>(U)) {
          assert(!Sel && "Reduction exit feeding two selects");
          Sel = U;
        } else
          assert(isa<PHINode>(U) && "Reduction exit must feed Phi's or select");
      }
      assert(Sel && "Reduction exit feeds no select");
      VectorLoopValueMap.resetVectorValue(LoopExitInst, Part, Sel);
    }
  }

  // If the vector reduction can be performed in a smaller type, we truncate
  // then extend the loop exit value to enable InstCombine to evaluate the
  // entire expression in the smaller type.
  if ((VF > 1 || isScalable()) &&
      Phi->getType() != RdxDesc.getRecurrenceType()) {
    Type *RdxVecTy =
        VectorType::get(RdxDesc.getRecurrenceType(), VF, Cost->isScalable());
    Builder.SetInsertPoint(
        LI->getLoopFor(LoopVectorBody)->getLoopLatch()->getTerminator());
    VectorParts RdxParts(UF);
    for (unsigned Part = 0; Part < UF; ++Part) {
      RdxParts[Part] = VectorLoopValueMap.getVectorValue(LoopExitInst, Part);
      Value *Trunc = Builder.CreateTrunc(RdxParts[Part], RdxVecTy);
      Value *Extnd = RdxDesc.isSigned() ? Builder.CreateSExt(Trunc, VecTy)
                                        : Builder.CreateZExt(Trunc, VecTy);
      for (Value::user_iterator UI = RdxParts[Part]->user_begin();
           UI != RdxParts[Part]->user_end();)
        if (*UI != Trunc) {
          (*UI++)->replaceUsesOfWith(RdxParts[Part], Extnd);
          RdxParts[Part] = Extnd;
        } else {
          ++UI;
        }
    }
    Builder.SetInsertPoint(&*LoopMiddleBlock->getFirstInsertionPt());
    for (unsigned Part = 0; Part < UF; ++Part) {
      RdxParts[Part] = Builder.CreateTrunc(RdxParts[Part], RdxVecTy);
      VectorLoopValueMap.resetVectorValue(LoopExitInst, Part, RdxParts[Part]);
    }
  }

  // Reduce all of the unrolled parts into a single vector.
  Value *ReducedPartRdx = VectorLoopValueMap.getVectorValue(LoopExitInst, 0);
  unsigned Op = RecurrenceDescriptor::getRecurrenceBinOp(RK);

  // The middle block terminator has already been assigned a DebugLoc here (the
  // OrigLoop's single latch terminator). We want the whole middle block to
  // appear to execute on this line because: (a) it is all compiler generated,
  // (b) these instructions are always executed after evaluating the latch
  // conditional branch, and (c) other passes may add new predecessors which
  // terminate on this line. This is the easiest way to ensure we don't
  // accidentally cause an extra step back into the loop while debugging.
  setDebugLocFromInst(Builder, LoopMiddleBlock->getTerminator());
  for (unsigned Part = 1; Part < UF; ++Part) {
    Value *RdxPart = VectorLoopValueMap.getVectorValue(LoopExitInst, Part);
    if (Op != Instruction::ICmp && Op != Instruction::FCmp)
      // Floating point operations had to be 'fast' to enable the reduction.
      ReducedPartRdx = addFastMathFlag(
          Builder.CreateBinOp((Instruction::BinaryOps)Op, RdxPart,
                              ReducedPartRdx, "bin.rdx"),
          RdxDesc.getFastMathFlags());
    else
      ReducedPartRdx =
          createMinMaxOp(Builder, MinMaxKind, ReducedPartRdx, RdxPart);
  }

  if (VF > 1 || isScalable()) {
    bool NoNaN = Legal->hasFunNoNaNAttr();
    ReducedPartRdx =
        createTargetReduction(Builder, TTI, RdxDesc, ReducedPartRdx, NoNaN);
    // If the reduction can be performed in a smaller type, we need to extend
    // the reduction to the wider type before we branch to the original loop.
    if (Phi->getType() != RdxDesc.getRecurrenceType())
      ReducedPartRdx = RdxDesc.isSigned()
                           ? Builder.CreateSExt(ReducedPartRdx, Phi->getType())
                           : Builder.CreateZExt(ReducedPartRdx, Phi->getType());
  }

  // Create a phi node that merges control-flow from the backedge-taken check
  // block and the middle block.
  PHINode *BCBlockPhi = PHINode::Create(Phi->getType(), 2, "bc.merge.rdx",
                                        LoopScalarPreHeader->getTerminator());
  for (unsigned I = 0, E = LoopBypassBlocks.size(); I != E; ++I)
    BCBlockPhi->addIncoming(ReductionStartValue, LoopBypassBlocks[I]);
  BCBlockPhi->addIncoming(ReducedPartRdx, LoopMiddleBlock);

  // Now, we need to fix the users of the reduction variable
  // inside and outside of the scalar remainder loop.
  // We know that the loop is in LCSSA form. We need to update the
  // PHI nodes in the exit blocks.
  for (PHINode &LCSSAPhi : LoopExitBlock->phis()) {
    // All PHINodes need to have a single entry edge, or two if
    // we already fixed them.
    assert(LCSSAPhi.getNumIncomingValues() < 3 && "Invalid LCSSA PHI");

    // We found a reduction value exit-PHI. Update it with the
    // incoming bypass edge.
    if (LCSSAPhi.getIncomingValue(0) == LoopExitInst)
      LCSSAPhi.addIncoming(ReducedPartRdx, LoopMiddleBlock);
  } // end of the LCSSA phi scan.

  // Fix the scalar loop reduction variable with the incoming reduction sum
  // from the vector body and from the backedge value.
  int IncomingEdgeBlockIdx = Phi->getBasicBlockIndex(OrigLoop->getLoopLatch());
  assert(IncomingEdgeBlockIdx >= 0 && "Invalid block index");
  // Pick the other block.
  int SelfEdgeBlockIdx = (IncomingEdgeBlockIdx ? 0 : 1);
  Phi->setIncomingValue(SelfEdgeBlockIdx, BCBlockPhi);
  Phi->setIncomingValue(IncomingEdgeBlockIdx, LoopExitInst);
}

void InnerLoopVectorizer::fixLCSSAPHIs() {
  for (PHINode &LCSSAPhi : LoopExitBlock->phis()) {
    if (LCSSAPhi.getNumIncomingValues() == 1) {
      auto *IncomingValue = LCSSAPhi.getIncomingValue(0);
      // Non-instruction incoming values will have only one value.
      unsigned LastLane = 0;
      if (isa<Instruction>(IncomingValue))
        LastLane = Cost->isUniformAfterVectorization(
                       cast<Instruction>(IncomingValue), VF)
                       ? 0
                       : VF - 1;
      // Can be a loop invariant incoming value or the last scalar value to be
      // extracted from the vectorized loop.
      Builder.SetInsertPoint(LoopMiddleBlock->getTerminator());
      Value *lastIncomingValue =
          getOrCreateScalarValue(IncomingValue, {UF - 1, LastLane});
      LCSSAPhi.addIncoming(lastIncomingValue, LoopMiddleBlock);
    }
  }
}

void InnerLoopVectorizer::sinkScalarOperands(Instruction *PredInst) {
  // The basic block and loop containing the predicated instruction.
  auto *PredBB = PredInst->getParent();
  auto *VectorLoop = LI->getLoopFor(PredBB);

  // Initialize a worklist with the operands of the predicated instruction.
  SetVector<Value *> Worklist(PredInst->op_begin(), PredInst->op_end());

  // Holds instructions that we need to analyze again. An instruction may be
  // reanalyzed if we don't yet know if we can sink it or not.
  SmallVector<Instruction *, 8> InstsToReanalyze;

  // Returns true if a given use occurs in the predicated block. Phi nodes use
  // their operands in their corresponding predecessor blocks.
  auto isBlockOfUsePredicated = [&](Use &U) -> bool {
    auto *I = cast<Instruction>(U.getUser());
    BasicBlock *BB = I->getParent();
    if (auto *Phi = dyn_cast<PHINode>(I))
      BB = Phi->getIncomingBlock(
          PHINode::getIncomingValueNumForOperand(U.getOperandNo()));
    return BB == PredBB;
  };

  // Iteratively sink the scalarized operands of the predicated instruction
  // into the block we created for it. When an instruction is sunk, it's
  // operands are then added to the worklist. The algorithm ends after one pass
  // through the worklist doesn't sink a single instruction.
  bool Changed;
  do {
    // Add the instructions that need to be reanalyzed to the worklist, and
    // reset the changed indicator.
    Worklist.insert(InstsToReanalyze.begin(), InstsToReanalyze.end());
    InstsToReanalyze.clear();
    Changed = false;

    while (!Worklist.empty()) {
      auto *I = dyn_cast<Instruction>(Worklist.pop_back_val());

      // We can't sink an instruction if it is a phi node, is already in the
      // predicated block, is not in the loop, or may have side effects.
      if (!I || isa<PHINode>(I) || I->getParent() == PredBB ||
          !VectorLoop->contains(I) || I->mayHaveSideEffects())
        continue;

      // It's legal to sink the instruction if all its uses occur in the
      // predicated block. Otherwise, there's nothing to do yet, and we may
      // need to reanalyze the instruction.
      if (!llvm::all_of(I->uses(), isBlockOfUsePredicated)) {
        InstsToReanalyze.push_back(I);
        continue;
      }

      // Move the instruction to the beginning of the predicated block, and add
      // it's operands to the worklist.
      I->moveBefore(&*PredBB->getFirstInsertionPt());
      Worklist.insert(I->op_begin(), I->op_end());

      // The sinking may have enabled other instructions to be sunk, so we will
      // need to iterate.
      Changed = true;
    }
  } while (Changed);
}

void InnerLoopVectorizer::fixNonInductionPHIs() {
  for (PHINode *OrigPhi : OrigPHIsToFix) {
    PHINode *NewPhi =
        cast<PHINode>(VectorLoopValueMap.getVectorValue(OrigPhi, 0));
    unsigned NumIncomingValues = OrigPhi->getNumIncomingValues();

    SmallVector<BasicBlock *, 2> ScalarBBPredecessors(
        predecessors(OrigPhi->getParent()));
    SmallVector<BasicBlock *, 2> VectorBBPredecessors(
        predecessors(NewPhi->getParent()));
    assert(ScalarBBPredecessors.size() == VectorBBPredecessors.size() &&
           "Scalar and Vector BB should have the same number of predecessors");

    // The insertion point in Builder may be invalidated by the time we get
    // here. Force the Builder insertion point to something valid so that we do
    // not run into issues during insertion point restore in
    // getOrCreateVectorValue calls below.
    Builder.SetInsertPoint(NewPhi);

    // The predecessor order is preserved and we can rely on mapping between
    // scalar and vector block predecessors.
    for (unsigned i = 0; i < NumIncomingValues; ++i) {
      BasicBlock *NewPredBB = VectorBBPredecessors[i];

      // When looking up the new scalar/vector values to fix up, use incoming
      // values from original phi.
      Value *ScIncV =
          OrigPhi->getIncomingValueForBlock(ScalarBBPredecessors[i]);

      // Scalar incoming value may need a broadcast
      Value *NewIncV = getOrCreateVectorValue(ScIncV, 0);
      NewPhi->addIncoming(NewIncV, NewPredBB);
    }
  }
}

void InnerLoopVectorizer::widenPHIInstruction(Instruction *PN, unsigned UF,
                                              unsigned VF) {
  PHINode *P = cast<PHINode>(PN);
  if (EnableVPlanNativePath) {
    // Currently we enter here in the VPlan-native path for non-induction
    // PHIs where all control flow is uniform. We simply widen these PHIs.
    // Create a vector phi with no operands - the vector phi operands will be
    // set at the end of vector code generation.
    Type *VecTy = (VF == 1 && !Cost->isScalable())
                      ? PN->getType()
                      : VectorType::get(PN->getType(), VF, Cost->isScalable());
    Value *VecPhi = Builder.CreatePHI(VecTy, PN->getNumOperands(), "vec.phi");
    VectorLoopValueMap.setVectorValue(P, 0, VecPhi);
    OrigPHIsToFix.push_back(P);

    return;
  }

  assert(PN->getParent() == OrigLoop->getHeader() &&
         "Non-header phis should have been handled elsewhere");

  // In order to support recurrences we need to be able to vectorize Phi nodes.
  // Phi nodes have cycles, so we need to vectorize them in two stages. This is
  // stage #1: We create a new vector PHI node with no incoming edges. We'll use
  // this value when we vectorize all of the instructions that use the PHI.
  if (Legal->isReductionVariable(P) || Legal->isFirstOrderRecurrence(P)) {
    for (unsigned Part = 0; Part < UF; ++Part) {
      // This is phase one of vectorizing PHIs.
      Type *VecTy =
          (VF == 1 && !Cost->isScalable())
              ? PN->getType()
              : VectorType::get(PN->getType(), VF, Cost->isScalable());
      Value *EntryPart = PHINode::Create(
          VecTy, 2, "vec.phi", &*LoopVectorBody->getFirstInsertionPt());
      VectorLoopValueMap.setVectorValue(P, Part, EntryPart);
    }
    return;
  }

  setDebugLocFromInst(Builder, P);

  // This PHINode must be an induction variable.
  // Make sure that we know about it.
  assert(Legal->getInductionVars()->count(P) && "Not an induction variable");

  InductionDescriptor II = Legal->getInductionVars()->lookup(P);
  const DataLayout &DL = OrigLoop->getHeader()->getModule()->getDataLayout();

  // FIXME: The newly created binary instructions should contain nsw/nuw flags,
  // which can be found from the original scalar operations.
  switch (II.getKind()) {
  case InductionDescriptor::IK_NoInduction:
    llvm_unreachable("Unknown induction");
  case InductionDescriptor::IK_IntInduction:
  case InductionDescriptor::IK_FpInduction:
    llvm_unreachable("Integer/fp induction is handled elsewhere.");
  case InductionDescriptor::IK_PtrInduction: {
    // Handle the pointer induction variable case.
    assert(P->getType()->isPointerTy() && "Unexpected type.");
    // This is the normalized GEP that starts counting at zero.
    Value *PtrInd = Induction;
    PtrInd = Builder.CreateSExtOrTrunc(PtrInd, II.getStep()->getType());
    // Determine the number of scalars we need to generate for each unroll
    // iteration. If the instruction is uniform, we only need to generate the
    // first lane. Otherwise, we generate all VF values.
    unsigned Lanes = Cost->isUniformAfterVectorization(P, VF) ? 1 : VF;
    // These are the scalar results. Notice that we don't generate vector GEPs
    // because scalar GEPs result in better code.
    for (unsigned Part = 0; Part < UF; ++Part) {
      for (unsigned Lane = 0; Lane < Lanes; ++Lane) {
        Constant *Idx = ConstantInt::get(PtrInd->getType(), Lane + Part * VF);
        Value *GlobalIdx = Builder.CreateAdd(PtrInd, Idx);
        Value *SclrGep =
            emitTransformedIndex(Builder, GlobalIdx, PSE.getSE(), DL, II);
        SclrGep->setName("next.gep");
        VectorLoopValueMap.setScalarValue(P, {Part, Lane}, SclrGep);
      }
    }
    return;
  }
  }
}

/// A helper function for checking whether an integer division-related
/// instruction may divide by zero (in which case it must be predicated if
/// executed conditionally in the scalar code).
/// TODO: It may be worthwhile to generalize and check isKnownNonZero().
/// Non-zero divisors that are non compile-time constants will not be
/// converted into multiplication, so we will still end up scalarizing
/// the division, but can do so w/o predication.
static bool mayDivideByZero(Instruction &I) {
  assert((I.getOpcode() == Instruction::UDiv ||
          I.getOpcode() == Instruction::SDiv ||
          I.getOpcode() == Instruction::URem ||
          I.getOpcode() == Instruction::SRem) &&
         "Unexpected instruction");
  Value *Divisor = I.getOperand(1);
  auto *CInt = dyn_cast<ConstantInt>(Divisor);
  return !CInt || CInt->isZero();
}

void InnerLoopVectorizer::widenInstruction(Instruction &I) {
  switch (I.getOpcode()) {
  case Instruction::Br:
  case Instruction::PHI:
    llvm_unreachable("This instruction is handled by a different recipe.");
  case Instruction::GetElementPtr: {
    // Construct a vector GEP by widening the operands of the scalar GEP as
    // necessary. We mark the vector GEP 'inbounds' if appropriate. A GEP
    // results in a vector of pointers when at least one operand of the GEP
    // is vector-typed. Thus, to keep the representation compact, we only use
    // vector-typed operands for loop-varying values.
    auto *GEP = cast<GetElementPtrInst>(&I);

    if ((VF > 1 || isScalable()) && OrigLoop->hasLoopInvariantOperands(GEP)) {
      // If we are vectorizing, but the GEP has only loop-invariant operands,
      // the GEP we build (by only using vector-typed operands for
      // loop-varying values) would be a scalar pointer. Thus, to ensure we
      // produce a vector of pointers, we need to either arbitrarily pick an
      // operand to broadcast, or broadcast a clone of the original GEP.
      // Here, we broadcast a clone of the original.
      //
      // TODO: If at some point we decide to scalarize instructions having
      //       loop-invariant operands, this special case will no longer be
      //       required. We would add the scalarization decision to
      //       collectLoopScalars() and teach getVectorValue() to broadcast
      //       the lane-zero scalar value.
      auto *Clone = Builder.Insert(GEP->clone());
      for (unsigned Part = 0; Part < UF; ++Part) {
        Value *EntryPart =
            Builder.CreateVectorSplat(VF, Clone, "", isScalable());
        VectorLoopValueMap.setVectorValue(&I, Part, EntryPart);
        addMetadata(EntryPart, GEP);
      }
    } else {
      // If the GEP has at least one loop-varying operand, we are sure to
      // produce a vector of pointers. But if we are only unrolling, we want
      // to produce a scalar GEP for each unroll part. Thus, the GEP we
      // produce with the code below will be scalar (if VF == 1) or vector
      // (otherwise). Note that for the unroll-only case, we still maintain
      // values in the vector mapping with initVector, as we do for other
      // instructions.
      for (unsigned Part = 0; Part < UF; ++Part) {
        // The pointer operand of the new GEP. If it's loop-invariant, we
        // won't broadcast it.
        auto *Ptr =
            OrigLoop->isLoopInvariant(GEP->getPointerOperand())
                ? GEP->getPointerOperand()
                : getOrCreateVectorValue(GEP->getPointerOperand(), Part);

        // Collect all the indices for the new GEP. If any index is
        // loop-invariant, we won't broadcast it.
        SmallVector<Value *, 4> Indices;
        for (auto &U : make_range(GEP->idx_begin(), GEP->idx_end())) {
          if (OrigLoop->isLoopInvariant(U.get()))
            Indices.push_back(U.get());
          else
            Indices.push_back(getOrCreateVectorValue(U.get(), Part));
        }

        // Create the new GEP. Note that this GEP may be a scalar if VF == 1,
        // but it should be a vector, otherwise.
        auto *NewGEP =
            GEP->isInBounds()
                ? Builder.CreateInBoundsGEP(GEP->getSourceElementType(), Ptr,
                                            Indices)
                : Builder.CreateGEP(GEP->getSourceElementType(), Ptr, Indices);
        assert((VF == 1 || NewGEP->getType()->isVectorTy()) &&
               "NewGEP is not a pointer vector");
        VectorLoopValueMap.setVectorValue(&I, Part, NewGEP);
        addMetadata(NewGEP, GEP);
      }
    }

    break;
  }
  case Instruction::UDiv:
  case Instruction::SDiv:
  case Instruction::SRem:
  case Instruction::URem:
  case Instruction::Add:
  case Instruction::FAdd:
  case Instruction::Sub:
  case Instruction::FSub:
  case Instruction::FNeg:
  case Instruction::Mul:
  case Instruction::FMul:
  case Instruction::FDiv:
  case Instruction::FRem:
  case Instruction::Shl:
  case Instruction::LShr:
  case Instruction::AShr:
  case Instruction::And:
  case Instruction::Or:
  case Instruction::Xor: {
    // Just widen unops and binops.
    setDebugLocFromInst(Builder, &I);

    for (unsigned Part = 0; Part < UF; ++Part) {
      SmallVector<Value *, 2> Ops;
      for (Value *Op : I.operands())
        Ops.push_back(getOrCreateVectorValue(Op, Part));

      Value *V = Builder.CreateNAryOp(I.getOpcode(), Ops);

      if (auto *VecOp = dyn_cast<Instruction>(V))
        VecOp->copyIRFlags(&I);

      // Use this vector value for all users of the original instruction.
      VectorLoopValueMap.setVectorValue(&I, Part, V);
      addMetadata(V, &I);
    }

    break;
  }
  case Instruction::Select: {
    // Widen selects.
    // If the selector is loop invariant we can create a select
    // instruction with a scalar condition. Otherwise, use vector-select.
    auto *SE = PSE.getSE();
    bool InvariantCond =
        SE->isLoopInvariant(PSE.getSCEV(I.getOperand(0)), OrigLoop);
    setDebugLocFromInst(Builder, &I);

    // The condition can be loop invariant  but still defined inside the
    // loop. This means that we can't just use the original 'cond' value.
    // We have to take the 'vectorized' value and pick the first lane.
    // Instcombine will make this a no-op.

    auto *ScalarCond = getOrCreateScalarValue(I.getOperand(0), {0, 0});

    for (unsigned Part = 0; Part < UF; ++Part) {
      Value *Cond = getOrCreateVectorValue(I.getOperand(0), Part);
      Value *Op0 = getOrCreateVectorValue(I.getOperand(1), Part);
      Value *Op1 = getOrCreateVectorValue(I.getOperand(2), Part);
      Value *Sel =
          Builder.CreateSelect(InvariantCond ? ScalarCond : Cond, Op0, Op1);
      VectorLoopValueMap.setVectorValue(&I, Part, Sel);
      addMetadata(Sel, &I);
    }

    break;
  }

  case Instruction::ICmp:
  case Instruction::FCmp: {
    // Widen compares. Generate vector compares.
    bool FCmp = (I.getOpcode() == Instruction::FCmp);
    auto *Cmp = cast<CmpInst>(&I);
    setDebugLocFromInst(Builder, Cmp);
    for (unsigned Part = 0; Part < UF; ++Part) {
      Value *A = getOrCreateVectorValue(Cmp->getOperand(0), Part);
      Value *B = getOrCreateVectorValue(Cmp->getOperand(1), Part);
      Value *C = nullptr;
      if (FCmp) {
        // Propagate fast math flags.
        IRBuilder<>::FastMathFlagGuard FMFG(Builder);
        Builder.setFastMathFlags(Cmp->getFastMathFlags());
        C = Builder.CreateFCmp(Cmp->getPredicate(), A, B);
      } else {
        C = Builder.CreateICmp(Cmp->getPredicate(), A, B);
      }
      VectorLoopValueMap.setVectorValue(&I, Part, C);
      addMetadata(C, &I);
    }

    break;
  }

  case Instruction::ZExt:
  case Instruction::SExt:
  case Instruction::FPToUI:
  case Instruction::FPToSI:
  case Instruction::FPExt:
  case Instruction::PtrToInt:
  case Instruction::IntToPtr:
  case Instruction::SIToFP:
  case Instruction::UIToFP:
  case Instruction::Trunc:
  case Instruction::FPTrunc:
  case Instruction::BitCast: {
    auto *CI = cast<CastInst>(&I);
    setDebugLocFromInst(Builder, CI);

    /// Vectorize casts.
    Type *DestTy = (VF == 1 && !Cost->isScalable())
                       ? CI->getType()
                       : VectorType::get(CI->getType(), VF, Cost->isScalable());

    for (unsigned Part = 0; Part < UF; ++Part) {
      Value *A = getOrCreateVectorValue(CI->getOperand(0), Part);
      Value *Cast = Builder.CreateCast(CI->getOpcode(), A, DestTy);
      VectorLoopValueMap.setVectorValue(&I, Part, Cast);
      addMetadata(Cast, &I);
    }
    break;
  }

  case Instruction::Call: {
    // Ignore dbg intrinsics.
    if (isa<DbgInfoIntrinsic>(I))
      break;
    setDebugLocFromInst(Builder, &I);

    Module *M = I.getParent()->getParent()->getParent();
    auto *CI = cast<CallInst>(&I);

    StringRef FnName = CI->getCalledFunction()->getName();
    Function *F = CI->getCalledFunction();
    Type *RetTy = ToVectorTy(CI->getType(), VF, Cost->isScalable());
    SmallVector<Type *, 4> Tys;
    for (Value *ArgOperand : CI->arg_operands())
      Tys.push_back(ToVectorTy(ArgOperand->getType(), VF, Cost->isScalable()));

    Intrinsic::ID ID = getVectorIntrinsicIDForCall(CI, TLI);

    // The flag shows whether we use Intrinsic or a usual Call for vectorized
    // version of the instruction.
    // Is it beneficial to perform intrinsic call compared to lib call?
    bool NeedToScalarize;
    unsigned CallCost = Cost->getVectorCallCost(CI, VF, NeedToScalarize);
    bool UseVectorIntrinsic =
        ID && Cost->getVectorIntrinsicCost(CI, VF) <= CallCost;
    assert((UseVectorIntrinsic || !NeedToScalarize) &&
           "Instruction should be scalarized elsewhere.");

    for (unsigned Part = 0; Part < UF; ++Part) {
      SmallVector<Value *, 4> Args;
      for (unsigned i = 0, ie = CI->getNumArgOperands(); i != ie; ++i) {
        Value *Arg = CI->getArgOperand(i);
        // Some intrinsics have a scalar argument - don't replace it with a
        // vector.
        if (!UseVectorIntrinsic || !hasVectorInstrinsicScalarOpd(ID, i))
          Arg = getOrCreateVectorValue(CI->getArgOperand(i), Part);
        Args.push_back(Arg);
      }

      Function *VectorF;
      if (UseVectorIntrinsic) {
        // Use vector version of the intrinsic.
        Type *TysForDecl[] = {CI->getType()};
        if (VF > 1 || Cost->isScalable())
          TysForDecl[0] = VectorType::get(CI->getType()->getScalarType(), VF,
                                          Cost->isScalable());
        VectorF = Intrinsic::getDeclaration(M, ID, TysForDecl);
      } else {
        // Use vector version of the library call.
        StringRef VFnName = TLI->getVectorizedFunction(FnName, VF);
        assert(!VFnName.empty() && "Vector function name is empty.");
        VectorF = M->getFunction(VFnName);
        if (!VectorF) {
          // Generate a declaration
          FunctionType *FTy = FunctionType::get(RetTy, Tys, false);
          VectorF =
              Function::Create(FTy, Function::ExternalLinkage, VFnName, M);
          VectorF->copyAttributesFrom(F);
        }
      }
      assert(VectorF && "Can't create vector function.");

      SmallVector<OperandBundleDef, 1> OpBundles;
      CI->getOperandBundlesAsDefs(OpBundles);
      CallInst *V = Builder.CreateCall(VectorF, Args, OpBundles);

      if (isa<FPMathOperator>(V))
        V->copyFastMathFlags(CI);

      VectorLoopValueMap.setVectorValue(&I, Part, V);
      addMetadata(V, &I);
    }

    break;
  }

  default:
    // This instruction is not vectorized by simple widening.
    LLVM_DEBUG(dbgs() << "LV: Found an unhandled instruction: " << I);
    llvm_unreachable("Unhandled instruction!");
  } // end of switch.
}

void InnerLoopVectorizer::updateAnalysis() {
  // Forget the original basic block.
  PSE.getSE()->forgetLoop(OrigLoop);

  // DT is not kept up-to-date for outer loop vectorization
  if (EnableVPlanNativePath)
    return;

  // Update the dominator tree information.
  assert(DT->properlyDominates(LoopBypassBlocks.front(), LoopExitBlock) &&
         "Entry does not dominate exit.");

  DT->addNewBlock(LoopMiddleBlock,
                  LI->getLoopFor(LoopVectorBody)->getLoopLatch());
  DT->addNewBlock(LoopScalarPreHeader, LoopBypassBlocks[0]);
  DT->changeImmediateDominator(LoopScalarBody, LoopScalarPreHeader);
  DT->changeImmediateDominator(LoopExitBlock, LoopBypassBlocks[0]);
  assert(DT->verify(DominatorTree::VerificationLevel::Fast));
}

void LoopVectorizationCostModel::collectLoopScalars(unsigned VF) {
  // We should not collect Scalars more than once per VF. Right now, this
  // function is called from collectUniformsAndScalars(), which already does
  // this check. Collecting Scalars for VF=1 does not make any sense.
  bool ValidVF = VF >= 2 || (isScalable() && VF == 1);
  assert(ValidVF && Scalars.find(VF) == Scalars.end() &&
         "This function should not be visited twice for the same VF");

  SmallSetVector<Instruction *, 8> Worklist;

  // These sets are used to seed the analysis with pointers used by memory
  // accesses that will remain scalar.
  SmallSetVector<Instruction *, 8> ScalarPtrs;
  SmallPtrSet<Instruction *, 8> PossibleNonScalarPtrs;

  // A helper that returns true if the use of Ptr by MemAccess will be scalar.
  // The pointer operands of loads and stores will be scalar as long as the
  // memory access is not a gather or scatter operation. The value operand of a
  // store will remain scalar if the store is scalarized.
  auto isScalarUse = [&](Instruction *MemAccess, Value *Ptr) {
    InstWidening WideningDecision = getWideningDecision(MemAccess, VF);
    assert(WideningDecision != CM_Unknown &&
           "Widening decision should be ready at this moment");
    if (auto *Store = dyn_cast<StoreInst>(MemAccess))
      if (Ptr == Store->getValueOperand())
        return WideningDecision == CM_Scalarize;
    assert(Ptr == getLoadStorePointerOperand(MemAccess) &&
           "Ptr is neither a value or pointer operand");
    return WideningDecision != CM_GatherScatter;
  };

  // A helper that returns true if the given value is a bitcast or
  // getelementptr instruction contained in the loop.
  auto isLoopVaryingBitCastOrGEP = [&](Value *V) {
    return ((isa<BitCastInst>(V) && V->getType()->isPointerTy()) ||
            isa<GetElementPtrInst>(V)) &&
           !TheLoop->isLoopInvariant(V);
  };

  // A helper that evaluates a memory access's use of a pointer. If the use
  // will be a scalar use, and the pointer is only used by memory accesses, we
  // place the pointer in ScalarPtrs. Otherwise, the pointer is placed in
  // PossibleNonScalarPtrs.
  auto evaluatePtrUse = [&](Instruction *MemAccess, Value *Ptr) {
    // We only care about bitcast and getelementptr instructions contained in
    // the loop.
    if (!isLoopVaryingBitCastOrGEP(Ptr))
      return;

    // If the pointer has already been identified as scalar (e.g., if it was
    // also identified as uniform), there's nothing to do.
    auto *I = cast<Instruction>(Ptr);
    if (Worklist.count(I))
      return;

    // If the use of the pointer will be a scalar use, and all users of the
    // pointer are memory accesses, place the pointer in ScalarPtrs. Otherwise,
    // place the pointer in PossibleNonScalarPtrs.
    if (isScalarUse(MemAccess, Ptr) && llvm::all_of(I->users(), [&](User *U) {
          return isa<LoadInst>(U) || isa<StoreInst>(U);
        }))
      ScalarPtrs.insert(I);
    else
      PossibleNonScalarPtrs.insert(I);
  };

  // We seed the scalars analysis with three classes of instructions: (1)
  // instructions marked uniform-after-vectorization, (2) bitcast and
  // getelementptr instructions used by memory accesses requiring a scalar use,
  // and (3) pointer induction variables and their update instructions (we
  // currently only scalarize these).
  //
  // (1) Add to the worklist all instructions that have been identified as
  // uniform-after-vectorization.
  Worklist.insert(Uniforms[VF].begin(), Uniforms[VF].end());

  // (2) Add to the worklist all bitcast and getelementptr instructions used by
  // memory accesses requiring a scalar use. The pointer operands of loads and
  // stores will be scalar as long as the memory accesses is not a gather or
  // scatter operation. The value operand of a store will remain scalar if the
  // store is scalarized.
  for (auto *BB : TheLoop->blocks())
    for (auto &I : *BB) {
      if (auto *Load = dyn_cast<LoadInst>(&I)) {
        evaluatePtrUse(Load, Load->getPointerOperand());
      } else if (auto *Store = dyn_cast<StoreInst>(&I)) {
        evaluatePtrUse(Store, Store->getPointerOperand());
        evaluatePtrUse(Store, Store->getValueOperand());
      }
    }
  for (auto *I : ScalarPtrs)
    if (PossibleNonScalarPtrs.find(I) == PossibleNonScalarPtrs.end()) {
      LLVM_DEBUG(dbgs() << "LV: Found scalar instruction: " << *I << "\n");
      Worklist.insert(I);
    }

  // (3) Add to the worklist all pointer induction variables and their update
  // instructions.
  //
  // TODO: Once we are able to vectorize pointer induction variables we should
  //       no longer insert them into the worklist here.
  auto *Latch = TheLoop->getLoopLatch();
  for (auto &Induction : *Legal->getInductionVars()) {
    auto *Ind = Induction.first;
    auto *IndUpdate = cast<Instruction>(Ind->getIncomingValueForBlock(Latch));
    if (Induction.second.getKind() != InductionDescriptor::IK_PtrInduction)
      continue;
    Worklist.insert(Ind);
    Worklist.insert(IndUpdate);
    LLVM_DEBUG(dbgs() << "LV: Found scalar instruction: " << *Ind << "\n");
    LLVM_DEBUG(dbgs() << "LV: Found scalar instruction: " << *IndUpdate
                      << "\n");
  }

  // Insert the forced scalars.
  // FIXME: Currently widenPHIInstruction() often creates a dead vector
  // induction variable when the PHI user is scalarized.
  auto ForcedScalar = ForcedScalars.find(VF);
  if (ForcedScalar != ForcedScalars.end())
    for (auto *I : ForcedScalar->second)
      Worklist.insert(I);

  // Expand the worklist by looking through any bitcasts and getelementptr
  // instructions we've already identified as scalar. This is similar to the
  // expansion step in collectLoopUniforms(); however, here we're only
  // expanding to include additional bitcasts and getelementptr instructions.
  unsigned Idx = 0;
  while (Idx != Worklist.size()) {
    Instruction *Dst = Worklist[Idx++];
    if (!isLoopVaryingBitCastOrGEP(Dst->getOperand(0)))
      continue;
    auto *Src = cast<Instruction>(Dst->getOperand(0));
    if (llvm::all_of(Src->users(), [&](User *U) -> bool {
          auto *J = cast<Instruction>(U);
          return !TheLoop->contains(J) || Worklist.count(J) ||
                 ((isa<LoadInst>(J) || isa<StoreInst>(J)) &&
                  isScalarUse(J, Src));
        })) {
      Worklist.insert(Src);
      LLVM_DEBUG(dbgs() << "LV: Found scalar instruction: " << *Src << "\n");
    }
  }

  // An induction variable will remain scalar if all users of the induction
  // variable and induction variable update remain scalar.
  for (auto &Induction : *Legal->getInductionVars()) {
    auto *Ind = Induction.first;
    auto *IndUpdate = cast<Instruction>(Ind->getIncomingValueForBlock(Latch));

    // We already considered pointer induction variables, so there's no reason
    // to look at their users again.
    //
    // TODO: Once we are able to vectorize pointer induction variables we
    //       should no longer skip over them here.
    if (Induction.second.getKind() == InductionDescriptor::IK_PtrInduction)
      continue;

    // Determine if all users of the induction variable are scalar after
    // vectorization.
    auto ScalarInd = llvm::all_of(Ind->users(), [&](User *U) -> bool {
      auto *I = cast<Instruction>(U);
      return I == IndUpdate || !TheLoop->contains(I) || Worklist.count(I);
    });
    if (!ScalarInd)
      continue;

    // Determine if all users of the induction variable update instruction are
    // scalar after vectorization.
    auto ScalarIndUpdate =
        llvm::all_of(IndUpdate->users(), [&](User *U) -> bool {
          auto *I = cast<Instruction>(U);
          return I == Ind || !TheLoop->contains(I) || Worklist.count(I);
        });
    if (!ScalarIndUpdate)
      continue;

    // The induction variable and its update instruction will remain scalar.
    Worklist.insert(Ind);
    Worklist.insert(IndUpdate);
    LLVM_DEBUG(dbgs() << "LV: Found scalar instruction: " << *Ind << "\n");
    LLVM_DEBUG(dbgs() << "LV: Found scalar instruction: " << *IndUpdate
                      << "\n");
  }

  Scalars[VF].insert(Worklist.begin(), Worklist.end());
}

bool LoopVectorizationCostModel::isScalarWithPredication(Instruction *I,
                                                         unsigned VF) {
  if (!blockNeedsPredication(I->getParent()))
    return false;
  switch (I->getOpcode()) {
  default:
    break;
  case Instruction::Load:
  case Instruction::Store: {
    if (!Legal->isMaskRequired(I))
      return false;
    auto *Ptr = getLoadStorePointerOperand(I);
    auto *Ty = getMemInstValueType(I);
    // We have already decided how to vectorize this instruction, get that
    // result.
    if (VF > 1 || isScalable()) {
      InstWidening WideningDecision = getWideningDecision(I, VF);
      assert(WideningDecision != CM_Unknown &&
             "Widening decision should be ready at this moment");
      return WideningDecision == CM_Scalarize;
    }
    const MaybeAlign Alignment = getLoadStoreAlignment(I);
    return isa<LoadInst>(I) ?
        !(isLegalMaskedLoad(Ty, Ptr, Alignment) || isLegalMaskedGather(Ty))
      : !(isLegalMaskedStore(Ty, Ptr, Alignment) || isLegalMaskedScatter(Ty));
  }
  case Instruction::UDiv:
  case Instruction::SDiv:
  case Instruction::SRem:
  case Instruction::URem:
    return mayDivideByZero(*I);
  }
  return false;
}

bool LoopVectorizationCostModel::interleavedAccessCanBeWidened(Instruction *I,
                                                               unsigned VF) {
  assert(isAccessInterleaved(I) && "Expecting interleaved access.");
  assert(getWideningDecision(I, VF) == CM_Unknown &&
         "Decision should not be set yet.");
  auto *Group = getInterleavedAccessGroup(I);
  assert(Group && "Must have a group.");

  // If the instruction's allocated size doesn't equal it's type size, it
  // requires padding and will be scalarized.
  auto &DL = I->getModule()->getDataLayout();
  auto *ScalarTy = getMemInstValueType(I);
  if (hasIrregularType(ScalarTy, DL, VF, TTI.useScalableVectorType()))
    return false;

  // Check if masking is required.
  // A Group may need masking for one of two reasons: it resides in a block that
  // needs predication, or it was decided to use masking to deal with gaps.
  bool PredicatedAccessRequiresMasking =
      Legal->blockNeedsPredication(I->getParent()) && Legal->isMaskRequired(I);
  bool AccessWithGapsRequiresMasking =
      Group->requiresScalarEpilogue() && !isScalarEpilogueAllowed();
  if (!PredicatedAccessRequiresMasking && !AccessWithGapsRequiresMasking)
    return true;

  // If masked interleaving is required, we expect that the user/target had
  // enabled it, because otherwise it either wouldn't have been created or
  // it should have been invalidated by the CostModel.
  assert(useMaskedInterleavedAccesses(TTI) &&
         "Masked interleave-groups for predicated accesses are not enabled.");

  auto *Ty = getMemInstValueType(I);
  const MaybeAlign Alignment = getLoadStoreAlignment(I);
  return isa<LoadInst>(I) ? TTI.isLegalMaskedLoad(Ty, Alignment)
                          : TTI.isLegalMaskedStore(Ty, Alignment);
}

bool LoopVectorizationCostModel::memoryInstructionCanBeWidened(Instruction *I,
                                                               unsigned VF) {
  // Get and ensure we have a valid memory instruction.
  LoadInst *LI = dyn_cast<LoadInst>(I);
  StoreInst *SI = dyn_cast<StoreInst>(I);
  assert((LI || SI) && "Invalid memory instruction");

  auto *Ptr = getLoadStorePointerOperand(I);

  // In order to be widened, the pointer should be consecutive, first of all.
  if (!Legal->isConsecutivePtr(Ptr))
    return false;

  // If the instruction is a store located in a predicated block, it will be
  // scalarized.
  if (isScalarWithPredication(I))
    return false;

  // If the instruction's allocated size doesn't equal it's type size, it
  // requires padding and will be scalarized.
  auto &DL = I->getModule()->getDataLayout();
  auto *ScalarTy = LI ? LI->getType() : SI->getValueOperand()->getType();
  if (hasIrregularType(ScalarTy, DL, VF, TTI.useScalableVectorType()))
    return false;

  return true;
}

void LoopVectorizationCostModel::collectLoopUniforms(unsigned VF) {
  // We should not collect Uniforms more than once per VF. Right now,
  // this function is called from collectUniformsAndScalars(), which
  // already does this check. Collecting Uniforms for VF=1 does not make any
  // sense for non-scalable vectors.
  bool ValidVF = VF >= 2 || isScalable();
  assert(ValidVF && Uniforms.find(VF) == Uniforms.end() &&
         "This function should not be visited twice for the same VF");

  // Visit the list of Uniforms. If we'll not find any uniform value, we'll
  // not analyze again.  Uniforms.count(VF) will return 1.
  Uniforms[VF].clear();

  // We now know that the loop is vectorizable!
  // Collect instructions inside the loop that will remain uniform after
  // vectorization.

  // Global values, params and instructions outside of current loop are out of
  // scope.
  auto isOutOfScope = [&](Value *V) -> bool {
    Instruction *I = dyn_cast<Instruction>(V);
    return (!I || !TheLoop->contains(I));
  };

  SetVector<Instruction *> Worklist;
  BasicBlock *Latch = TheLoop->getLoopLatch();

  // Start with the conditional branch. If the branch condition is an
  // instruction contained in the loop that is only used by the branch, it is
  // uniform.
  auto *Cmp = dyn_cast<Instruction>(Latch->getTerminator()->getOperand(0));
  if (Cmp && TheLoop->contains(Cmp) && Cmp->hasOneUse()) {
    Worklist.insert(Cmp);
    LLVM_DEBUG(dbgs() << "LV: Found uniform instruction: " << *Cmp << "\n");
  }

  // Holds consecutive and consecutive-like pointers. Consecutive-like pointers
  // are pointers that are treated like consecutive pointers during
  // vectorization. The pointer operands of interleaved accesses are an
  // example.
  SmallSetVector<Instruction *, 8> ConsecutiveLikePtrs;

  // Holds pointer operands of instructions that are possibly non-uniform.
  SmallPtrSet<Instruction *, 8> PossibleNonUniformPtrs;

  auto isUniformDecision = [&](Instruction *I, unsigned VF) {
    InstWidening WideningDecision = getWideningDecision(I, VF);
    assert(WideningDecision != CM_Unknown &&
           "Widening decision should be ready at this moment");

    return (WideningDecision == CM_Widen ||
            WideningDecision == CM_Widen_Reverse ||
            WideningDecision == CM_Interleave);
  };
  // Iterate over the instructions in the loop, and collect all
  // consecutive-like pointer operands in ConsecutiveLikePtrs. If it's possible
  // that a consecutive-like pointer operand will be scalarized, we collect it
  // in PossibleNonUniformPtrs instead. We use two sets here because a single
  // getelementptr instruction can be used by both vectorized and scalarized
  // memory instructions. For example, if a loop loads and stores from the same
  // location, but the store is conditional, the store will be scalarized, and
  // the getelementptr won't remain uniform.
  for (auto *BB : TheLoop->blocks())
    for (auto &I : *BB) {
      // If there's no pointer operand, there's nothing to do.
      auto *Ptr = dyn_cast_or_null<Instruction>(getLoadStorePointerOperand(&I));
      if (!Ptr)
        continue;

      // True if all users of Ptr are memory accesses that have Ptr as their
      // pointer operand.
      auto UsersAreMemAccesses =
          llvm::all_of(Ptr->users(), [&](User *U) -> bool {
            return getLoadStorePointerOperand(U) == Ptr;
          });

      // Ensure the memory instruction will not be scalarized or used by
      // gather/scatter, making its pointer operand non-uniform. If the pointer
      // operand is used by any instruction other than a memory access, we
      // conservatively assume the pointer operand may be non-uniform.
      if (!UsersAreMemAccesses || !isUniformDecision(&I, VF))
        PossibleNonUniformPtrs.insert(Ptr);

      // If the memory instruction will be vectorized and its pointer operand
      // is consecutive-like, or interleaving - the pointer operand should
      // remain uniform.
      else
        ConsecutiveLikePtrs.insert(Ptr);
    }

  // Add to the Worklist all consecutive and consecutive-like pointers that
  // aren't also identified as possibly non-uniform.
  for (auto *V : ConsecutiveLikePtrs)
    if (PossibleNonUniformPtrs.find(V) == PossibleNonUniformPtrs.end()) {
      LLVM_DEBUG(dbgs() << "LV: Found uniform instruction: " << *V << "\n");
      Worklist.insert(V);
    }

  // Expand Worklist in topological order: whenever a new instruction
  // is added , its users should be already inside Worklist.  It ensures
  // a uniform instruction will only be used by uniform instructions.
  unsigned idx = 0;
  while (idx != Worklist.size()) {
    Instruction *I = Worklist[idx++];

    for (auto OV : I->operand_values()) {
      // isOutOfScope operands cannot be uniform instructions.
      if (isOutOfScope(OV))
        continue;
      // First order recurrence Phi's should typically be considered
      // non-uniform.
      auto *OP = dyn_cast<PHINode>(OV);
      if (OP && Legal->isFirstOrderRecurrence(OP))
        continue;
      // If all the users of the operand are uniform, then add the
      // operand into the uniform worklist.
      auto *OI = cast<Instruction>(OV);
      if (llvm::all_of(OI->users(), [&](User *U) -> bool {
            auto *J = cast<Instruction>(U);
            return Worklist.count(J) || (OI == getLoadStorePointerOperand(J) &&
                                         isUniformDecision(J, VF));
          })) {
        Worklist.insert(OI);
        LLVM_DEBUG(dbgs() << "LV: Found uniform instruction: " << *OI << "\n");
      }
    }
  }

  // Returns true if Ptr is the pointer operand of a memory access instruction
  // I, and I is known to not require scalarization.
  auto isVectorizedMemAccessUse = [&](Instruction *I, Value *Ptr) -> bool {
    return getLoadStorePointerOperand(I) == Ptr && isUniformDecision(I, VF);
  };

  // For an instruction to be added into Worklist above, all its users inside
  // the loop should also be in Worklist. However, this condition cannot be
  // true for phi nodes that form a cyclic dependence. We must process phi
  // nodes separately. An induction variable will remain uniform if all users
  // of the induction variable and induction variable update remain uniform.
  // The code below handles both pointer and non-pointer induction variables.
  for (auto &Induction : *Legal->getInductionVars()) {
    auto *Ind = Induction.first;
    auto *IndUpdate = cast<Instruction>(Ind->getIncomingValueForBlock(Latch));

    // Determine if all users of the induction variable are uniform after
    // vectorization.
    auto UniformInd = llvm::all_of(Ind->users(), [&](User *U) -> bool {
      auto *I = cast<Instruction>(U);
      return I == IndUpdate || !TheLoop->contains(I) || Worklist.count(I) ||
             isVectorizedMemAccessUse(I, Ind);
    });
    if (!UniformInd)
      continue;

    // Determine if all users of the induction variable update instruction are
    // uniform after vectorization.
    auto UniformIndUpdate =
        llvm::all_of(IndUpdate->users(), [&](User *U) -> bool {
          auto *I = cast<Instruction>(U);
          return I == Ind || !TheLoop->contains(I) || Worklist.count(I) ||
                 isVectorizedMemAccessUse(I, IndUpdate);
        });
    if (!UniformIndUpdate)
      continue;

    // The induction variable and its update instruction will remain uniform.
    Worklist.insert(Ind);
    Worklist.insert(IndUpdate);
    LLVM_DEBUG(dbgs() << "LV: Found uniform instruction: " << *Ind << "\n");
    LLVM_DEBUG(dbgs() << "LV: Found uniform instruction: " << *IndUpdate
                      << "\n");
  }

  Uniforms[VF].insert(Worklist.begin(), Worklist.end());
}

bool LoopVectorizationCostModel::runtimeChecksRequired() {
  LLVM_DEBUG(dbgs() << "LV: Performing code size checks.\n");

  if (Legal->getRuntimePointerChecking()->Need) {
    reportVectorizationFailure(
        "Runtime ptr check is required with -Os/-Oz",
        "runtime pointer checks needed. Enable vectorization of this "
        "loop with '#pragma clang loop vectorize(enable)' when "
        "compiling with -Os/-Oz",
        "CantVersionLoopWithOptForSize", ORE, TheLoop);
    return true;
  }

  if (!PSE.getUnionPredicate().getPredicates().empty()) {
    reportVectorizationFailure(
        "Runtime SCEV check is required with -Os/-Oz",
        "runtime SCEV checks needed. Enable vectorization of this "
        "loop with '#pragma clang loop vectorize(enable)' when "
        "compiling with -Os/-Oz",
        "CantVersionLoopWithOptForSize", ORE, TheLoop);
    return true;
  }

  // FIXME: Avoid specializing for stride==1 instead of bailing out.
  if (!Legal->getLAI()->getSymbolicStrides().empty()) {
    reportVectorizationFailure(
        "Runtime stride check is required with -Os/-Oz",
        "runtime stride == 1 checks needed. Enable vectorization of "
        "this loop with '#pragma clang loop vectorize(enable)' when "
        "compiling with -Os/-Oz",
        "CantVersionLoopWithOptForSize", ORE, TheLoop);
    return true;
  }

  return false;
}

Optional<unsigned> LoopVectorizationCostModel::computeMaxVF() {
  if (Legal->getRuntimePointerChecking()->Need && TTI.hasBranchDivergence()) {
    // TODO: It may by useful to do since it's still likely to be dynamically
    // uniform if the target can skip.
    reportVectorizationFailure(
        "Not inserting runtime ptr check for divergent target",
        "runtime pointer checks needed. Not enabled for divergent target",
        "CantVersionLoopWithDivergentTarget", ORE, TheLoop);
    return None;
  }

  unsigned TC = PSE.getSE()->getSmallConstantTripCount(TheLoop);
  LLVM_DEBUG(dbgs() << "LV: Found trip count: " << TC << '\n');
  if (TC == 1) {
    reportVectorizationFailure(
        "Single iteration (non) loop",
        "loop trip count is one, irrelevant for vectorization",
        "SingleIterationLoop", ORE, TheLoop);
    return None;
  }

  switch (ScalarEpilogueStatus) {
  case CM_ScalarEpilogueAllowed:
    return computeFeasibleMaxVF(TC);
  case CM_ScalarEpilogueNotNeededUsePredicate:
    LLVM_DEBUG(
        dbgs() << "LV: vector predicate hint/switch found.\n"
               << "LV: Not allowing scalar epilogue, creating predicated "
               << "vector loop.\n");
    break;
  case CM_ScalarEpilogueNotAllowedLowTripLoop:
    // fallthrough as a special case of OptForSize
  case CM_ScalarEpilogueNotAllowedOptSize:
    if (ScalarEpilogueStatus == CM_ScalarEpilogueNotAllowedOptSize)
      LLVM_DEBUG(
          dbgs() << "LV: Not allowing scalar epilogue due to -Os/-Oz.\n");
    else
      LLVM_DEBUG(dbgs() << "LV: Not allowing scalar epilogue due to low trip "
                        << "count.\n");

    // Bail if runtime checks are required, which are not good when optimising
    // for size.
    if (runtimeChecksRequired())
      return None;
    break;
  }

  // Now try the tail folding

  // Invalidate interleave groups that require an epilogue if we can't mask
  // the interleave-group.
  if (!useMaskedInterleavedAccesses(TTI))
    InterleaveInfo.invalidateGroupsRequiringScalarEpilogue();

  unsigned MaxVF = computeFeasibleMaxVF(TC);
  if (TC > 0 && TC % MaxVF == 0) {
    // Accept MaxVF if we do not have a tail.
    LLVM_DEBUG(dbgs() << "LV: No tail will remain for any chosen VF.\n");
    return MaxVF;
  }

  // If we don't know the precise trip count, or if the trip count that we
  // found modulo the vectorization factor is not zero, try to fold the tail
  // by masking.
  // FIXME: look for a smaller MaxVF that does divide TC rather than masking.
  if (Legal->prepareToFoldTailByMasking()) {
    FoldTailByMasking = true;
    return MaxVF;
  }

  if (TC == 0) {
    reportVectorizationFailure(
        "Unable to calculate the loop count due to complex control flow",
        "unable to calculate the loop count due to complex control flow",
        "UnknownLoopCountComplexCFG", ORE, TheLoop);
    return None;
  }

  reportVectorizationFailure(
      "Cannot optimize for size and vectorize at the same time.",
      "cannot optimize for size and vectorize at the same time. "
      "Enable vectorization of this loop with '#pragma clang loop "
      "vectorize(enable)' when compiling with -Os/-Oz",
      "NoTailLoopWithOptForSize", ORE, TheLoop);
  return None;
}

unsigned LoopVectorizationCostModel::computeFeasibleScalableMaxVF(
    unsigned ConstTripCount) {
  // The MaxVF calculated here works for fixed vectors but not for scalable
  // vectors. MaxVF for fixed size vectors are represented by a constant value
  // (2, 4, 8 ... 256 ) depending on the vector register width that is fixed for
  // an architecture. For scalable vectors, where vector register width is not
  // fixed, vector width is represented as `<vscale x k x simpleType>`, where k
  // is a multiple of 2 and is known at the compile time (k can range from 1 to
  // 8 for current RISC-V vector specification). vscale is not known at compile
  // time (vscale = VLEN / (k * ELEN)). simpleType is a scalr type like f64,
  // f32, etc.
  //
  // For mixed width operations we can either use n registers for both wide and
  // narrow types, in which case the narrow type will waste half the register,
  // or we can use n*w registers for the wider type and n registers for the
  // narrow type, where wider type is wider by a factor of w.
  //
  // For the time being we make the following assumptions: 1. Assuming f64 to be
  // the largest type we would need, we use <vscale x 1 x f64> as our base type.
  // 2. If the only involved scalar type is f64, we use MaxVectorSize to be
  // vscale x 1. (Eventually we will add support for higher values of k. That
  // would need further analysis to optimize for register pressure.) 2a. If the
  // only involved scalar type is f32, we use MaxVectorSize of vscale x 2.
  // Similar for other narrower types.  3. For mixed width, we will use the full
  // register for the narrower type and register grouping for the wider type.
  MinBWs = computeMinimumValueSizes(TheLoop->getBlocks(), *DB, &TTI);
  unsigned SmallestType, WidestType;
  std::tie(SmallestType, WidestType) = getSmallestAndWidestTypes();
  unsigned TargetWidestType = TTI.getMaxElementWidth();
  // unsigned MinKScaleFactor = TargetWidestType / WidestType;
  if (SmallestType > WidestType)
    SmallestType = WidestType;
  unsigned MaxKScaleFactor = TargetWidestType / SmallestType;

  // assert(MinKScaleFactor == MaxKScaleFactor &&
  //        "Support for mixed width computations is not supported yet.");
  assert(MaxKScaleFactor <= 8 && "Cannot group so many registers together!");
  // TODO:
  // We are ignoring MaxSafeRegisterWidth calculationn based on dependence
  // distance for now. This is another issue that would be needed to handled
  // separately for scalable vectors.
  // TODO:
  // Fix association between MaxSafeRegisterWidth and WidestRegister
  // For now we just ensure that the MaxSafeRegisterWidth is >= 256*8*8, which
  // is the tentative VLEN for EPI usecase.
  unsigned MaxSafeRegisterWidth = Legal->getMaxSafeRegisterWidth();
  assert(MaxSafeRegisterWidth >= 256 * 8 * 8 &&
         "Safe dependency distance is less than tentative VLEN");

  return MaxKScaleFactor;
}

unsigned
LoopVectorizationCostModel::computeFeasibleMaxVF(unsigned ConstTripCount) {
  if (isScalable())
    return computeFeasibleScalableMaxVF(ConstTripCount);
  MinBWs = computeMinimumValueSizes(TheLoop->getBlocks(), *DB, &TTI);
  unsigned SmallestType, WidestType;
  std::tie(SmallestType, WidestType) = getSmallestAndWidestTypes();
  unsigned WidestRegister = TTI.getRegisterBitWidth(true);

  // Get the maximum safe dependence distance in bits computed by LAA.
  // It is computed by MaxVF * sizeOf(type) * 8, where type is taken from
  // the memory accesses that is most restrictive (involved in the smallest
  // dependence distance).
  unsigned MaxSafeRegisterWidth = Legal->getMaxSafeRegisterWidth();

  WidestRegister = std::min(WidestRegister, MaxSafeRegisterWidth);

  unsigned MaxVectorSize = WidestRegister / WidestType;

  LLVM_DEBUG(dbgs() << "LV: The Smallest and Widest types: " << SmallestType
                    << " / " << WidestType << " bits.\n");
  LLVM_DEBUG(dbgs() << "LV: The Widest register safe to use is: "
                    << WidestRegister << " bits.\n");

  assert(MaxVectorSize <= 256 && "Did not expect to pack so many elements"
                                 " into one vector!");
  if (MaxVectorSize == 0) {
    LLVM_DEBUG(dbgs() << "LV: The target has no vector registers.\n");
    MaxVectorSize = 1;
    return MaxVectorSize;
  } else if (ConstTripCount && ConstTripCount < MaxVectorSize &&
             isPowerOf2_32(ConstTripCount)) {
    // We need to clamp the VF to be the ConstTripCount. There is no point in
    // choosing a higher viable VF as done in the loop below.
    LLVM_DEBUG(dbgs() << "LV: Clamping the MaxVF to the constant trip count: "
                      << ConstTripCount << "\n");
    MaxVectorSize = ConstTripCount;
    return MaxVectorSize;
  }

  unsigned MaxVF = MaxVectorSize;
  if (TTI.shouldMaximizeVectorBandwidth(!isScalarEpilogueAllowed()) ||
      (MaximizeBandwidth && isScalarEpilogueAllowed())) {
    // Collect all viable vectorization factors larger than the default MaxVF
    // (i.e. MaxVectorSize).
    SmallVector<unsigned, 8> VFs;
    unsigned NewMaxVectorSize = WidestRegister / SmallestType;
    for (unsigned VS = MaxVectorSize * 2; VS <= NewMaxVectorSize; VS *= 2)
      VFs.push_back(VS);

    // For each VF calculate its register usage.
    auto RUs = calculateRegisterUsage(VFs);

    // Select the largest VF which doesn't require more registers than existing
    // ones.
    for (int i = RUs.size() - 1; i >= 0; --i) {
      bool Selected = true;
      for (auto& pair : RUs[i].MaxLocalUsers) {
        unsigned TargetNumRegisters = TTI.getNumberOfRegisters(pair.first);
        if (pair.second > TargetNumRegisters)
          Selected = false;
      }
      if (Selected) {
        MaxVF = VFs[i];
        break;
      }
    }
    if (unsigned MinVF = TTI.getMinimumVF(SmallestType)) {
      if (MaxVF < MinVF) {
        LLVM_DEBUG(dbgs() << "LV: Overriding calculated MaxVF(" << MaxVF
                          << ") with target's minimum: " << MinVF << '\n');
        MaxVF = MinVF;
      }
    }
  }
  return MaxVF;
}

VectorizationFactor
LoopVectorizationCostModel::selectVectorizationFactor(unsigned MaxVF) {
  float Cost = expectedCost(1).first;
  const float ScalarCost = Cost;
  unsigned Width = 1;
  LLVM_DEBUG(dbgs() << "LV: Scalar loop costs: " << (int)ScalarCost << ".\n");

  bool ForceVectorization = Hints->getForce() == LoopVectorizeHints::FK_Enabled;
  if (ForceVectorization && (MaxVF > 1 || isScalable())) {
    // Ignore scalar width, because the user explicitly wants vectorization.
    // Initialize cost to max so that VF = 2 is, at least, chosen during cost
    // evaluation.
    Cost = std::numeric_limits<float>::max();
  }

  for (unsigned i = 2; i <= MaxVF; i *= 2) {
    // Notice that the vector loop needs to be executed less times, so
    // we need to divide the cost of the vector loops by the width of
    // the vector elements.
    VectorizationCostTy C = expectedCost(i);
    float VectorCost = C.first / (float)i;
    LLVM_DEBUG(dbgs() << "LV: Vector loop of width " << i
                      << " costs: " << (int)VectorCost << ".\n");
    if (!C.second && !ForceVectorization) {
      LLVM_DEBUG(
          dbgs() << "LV: Not considering vector loop of width " << i
                 << " because it will not generate any vector instructions.\n");
      continue;
    }
    if (VectorCost < Cost) {
      Cost = VectorCost;
      Width = i;
    }
  }

  if (!EnableCondStoresVectorization && NumPredStores) {
    reportVectorizationFailure(
        "There are conditional stores.",
        "store that is conditionally executed prevents vectorization",
        "ConditionalStore", ORE, TheLoop);
    Width = 1;
    Cost = ScalarCost;
  }

  LLVM_DEBUG(if (ForceVectorization && Width > 1 && Cost >= ScalarCost) dbgs()
             << "LV: Vectorization seems to be not beneficial, "
             << "but was forced by a user.\n");
  LLVM_DEBUG(dbgs() << "LV: Selecting VF: " << Width << ".\n");
  VectorizationFactor Factor = {Width, (unsigned)(Width * Cost)};
  return Factor;
}

VectorizationFactor
LoopVectorizationCostModel::selectScalableVectorizationFactor(unsigned VF) {
  // bool ForceVectorization = Hints->getForce() ==
  // LoopVectorizeHints::FK_Enabled; assert(!ForceVectorization &&
  //        "We do not support Forced Vectorization for scalable vectors");

  // Notice that the vector loop needs to be executed less times, so
  // we need to divide the cost of the vector loops by the width of
  // the vector elements.
  VectorizationCostTy C = expectedCost(VF);
  float Cost = C.first / (float)VF;
  LLVM_DEBUG(dbgs() << "LV: Vector loop of width " << VF
                    << " costs: " << (int)Cost << ".\n");

  if (!EnableCondStoresVectorization && NumPredStores) {
    reportVectorizationFailure(
        "There are conditional stores.",
        "store that is conditionally executed prevents vectorization",
        "ConditionalStore", ORE, TheLoop);
    assert(false && "Not supported for scalable vectors");
  }

  LLVM_DEBUG(dbgs() << "LV: Selecting VF: " << VF << ".\n");
  VectorizationFactor Factor = {VF, (unsigned)(VF * Cost)};
  return Factor;
}

std::pair<unsigned, unsigned>
LoopVectorizationCostModel::getSmallestAndWidestTypes() {
  unsigned MinWidth = -1U;
  unsigned MaxWidth = 8;
  const DataLayout &DL = TheFunction->getParent()->getDataLayout();

  // For each block.
  for (BasicBlock *BB : TheLoop->blocks()) {
    // For each instruction in the loop.
    for (Instruction &I : BB->instructionsWithoutDebug()) {
      Type *T = I.getType();

      // Skip ignored values.
      if (ValuesToIgnore.find(&I) != ValuesToIgnore.end())
        continue;

      // Only examine Loads, Stores and PHINodes.
      if (!isa<LoadInst>(I) && !isa<StoreInst>(I) && !isa<PHINode>(I))
        continue;

      // Examine PHI nodes that are reduction variables. Update the type to
      // account for the recurrence type.
      if (auto *PN = dyn_cast<PHINode>(&I)) {
        if (!Legal->isReductionVariable(PN))
          continue;
        RecurrenceDescriptor RdxDesc = (*Legal->getReductionVars())[PN];
        T = RdxDesc.getRecurrenceType();
      }

      // Examine the stored values.
      if (auto *ST = dyn_cast<StoreInst>(&I))
        T = ST->getValueOperand()->getType();

      // Ignore loaded pointer types and stored pointer types that are not
      // vectorizable.
      //
      // FIXME: The check here attempts to predict whether a load or store will
      //        be vectorized. We only know this for certain after a VF has
      //        been selected. Here, we assume that if an access can be
      //        vectorized, it will be. We should also look at extending this
      //        optimization to non-pointer types.
      //
      if (T->isPointerTy() && !isConsecutiveLoadOrStore(&I) &&
          !isAccessInterleaved(&I) && !isLegalGatherOrScatter(&I))
        continue;

      MinWidth = std::min(MinWidth,
                          (unsigned)DL.getTypeSizeInBits(T->getScalarType()));
      MaxWidth = std::max(MaxWidth,
                          (unsigned)DL.getTypeSizeInBits(T->getScalarType()));
    }
  }

  return {MinWidth, MaxWidth};
}

unsigned LoopVectorizationCostModel::selectInterleaveCount(unsigned VF,
                                                           unsigned LoopCost) {
  // -- The interleave heuristics --
  // We interleave the loop in order to expose ILP and reduce the loop overhead.
  // There are many micro-architectural considerations that we can't predict
  // at this level. For example, frontend pressure (on decode or fetch) due to
  // code size, or the number and capabilities of the execution ports.
  //
  // We use the following heuristics to select the interleave count:
  // 1. If the code has reductions, then we interleave to break the cross
  // iteration dependency.
  // 2. If the loop is really small, then we interleave to reduce the loop
  // overhead.
  // 3. We don't interleave if we think that we will spill registers to memory
  // due to the increased register pressure.

  if (!isScalarEpilogueAllowed())
    return 1;

  // We used the distance for the interleave count.
  if (Legal->getMaxSafeDepDistBytes() != -1U)
    return 1;

  // Do not interleave loops with a relatively small known or estimated trip
  // count.
  auto BestKnownTC = getSmallBestKnownTC(*PSE.getSE(), TheLoop);
  if (BestKnownTC && *BestKnownTC < TinyTripCountInterleaveThreshold)
    return 1;

  RegisterUsage R = calculateRegisterUsage({VF})[0];
  // We divide by these constants so assume that we have at least one
  // instruction that uses at least one register.
  for (auto& pair : R.MaxLocalUsers) {
    pair.second = std::max(pair.second, 1U);
  }

  // We calculate the interleave count using the following formula.
  // Subtract the number of loop invariants from the number of available
  // registers. These registers are used by all of the interleaved instances.
  // Next, divide the remaining registers by the number of registers that is
  // required by the loop, in order to estimate how many parallel instances
  // fit without causing spills. All of this is rounded down if necessary to be
  // a power of two. We want power of two interleave count to simplify any
  // addressing operations or alignment considerations.
  // We also want power of two interleave counts to ensure that the induction
  // variable of the vector loop wraps to zero, when tail is folded by masking;
  // this currently happens when OptForSize, in which case IC is set to 1 above.
  unsigned IC = UINT_MAX;

  for (auto& pair : R.MaxLocalUsers) {
    unsigned TargetNumRegisters = TTI.getNumberOfRegisters(pair.first);
    LLVM_DEBUG(dbgs() << "LV: The target has " << TargetNumRegisters
                      << " registers of "
                      << TTI.getRegisterClassName(pair.first) << " register class\n");
    if (VF == 1) {
      if (ForceTargetNumScalarRegs.getNumOccurrences() > 0)
        TargetNumRegisters = ForceTargetNumScalarRegs;
    } else {
      if (ForceTargetNumVectorRegs.getNumOccurrences() > 0)
        TargetNumRegisters = ForceTargetNumVectorRegs;
    }
    unsigned MaxLocalUsers = pair.second;
    unsigned LoopInvariantRegs = 0;
    if (R.LoopInvariantRegs.find(pair.first) != R.LoopInvariantRegs.end())
      LoopInvariantRegs = R.LoopInvariantRegs[pair.first];

    unsigned TmpIC = PowerOf2Floor((TargetNumRegisters - LoopInvariantRegs) / MaxLocalUsers);
    // Don't count the induction variable as interleaved.
    if (EnableIndVarRegisterHeur) {
      TmpIC =
          PowerOf2Floor((TargetNumRegisters - LoopInvariantRegs - 1) /
                        std::max(1U, (MaxLocalUsers - 1)));
    }

    IC = std::min(IC, TmpIC);
  }

  // Clamp the interleave ranges to reasonable counts.
  unsigned MaxInterleaveCount = TTI.getMaxInterleaveFactor(VF);

  // Check if the user has overridden the max.
  if (VF == 1) {
    if (ForceTargetMaxScalarInterleaveFactor.getNumOccurrences() > 0)
      MaxInterleaveCount = ForceTargetMaxScalarInterleaveFactor;
  } else {
    if (ForceTargetMaxVectorInterleaveFactor.getNumOccurrences() > 0)
      MaxInterleaveCount = ForceTargetMaxVectorInterleaveFactor;
  }

  // If trip count is known or estimated compile time constant, limit the
  // interleave count to be less than the trip count divided by VF.
  if (BestKnownTC) {
    MaxInterleaveCount = std::min(*BestKnownTC / VF, MaxInterleaveCount);
  }

  // If we did not calculate the cost for VF (because the user selected the VF)
  // then we calculate the cost of VF here.
  if (LoopCost == 0)
    LoopCost = expectedCost(VF).first;

  assert(LoopCost && "Non-zero loop cost expected");

  // Clamp the calculated IC to be between the 1 and the max interleave count
  // that the target and trip count allows.
  if (IC > MaxInterleaveCount)
    IC = MaxInterleaveCount;
  else if (IC < 1)
    IC = 1;

  // Interleave if we vectorized this loop and there is a reduction that could
  // benefit from interleaving.
  if (VF > 1 && !Legal->getReductionVars()->empty()) {
    LLVM_DEBUG(dbgs() << "LV: Interleaving because of reductions.\n");
    return IC;
  }

  // Note that if we've already vectorized the loop we will have done the
  // runtime check and so interleaving won't require further checks.
  bool InterleavingRequiresRuntimePointerCheck =
      (VF == 1 && Legal->getRuntimePointerChecking()->Need);

  // We want to interleave small loops in order to reduce the loop overhead and
  // potentially expose ILP opportunities.
  LLVM_DEBUG(dbgs() << "LV: Loop cost is " << LoopCost << '\n');
  if (!InterleavingRequiresRuntimePointerCheck && LoopCost < SmallLoopCost) {
    // We assume that the cost overhead is 1 and we use the cost model
    // to estimate the cost of the loop and interleave until the cost of the
    // loop overhead is about 5% of the cost of the loop.
    unsigned SmallIC =
        std::min(IC, (unsigned)PowerOf2Floor(SmallLoopCost / LoopCost));

    // Interleave until store/load ports (estimated by max interleave count) are
    // saturated.
    unsigned NumStores = Legal->getNumStores();
    unsigned NumLoads = Legal->getNumLoads();
    unsigned StoresIC = IC / (NumStores ? NumStores : 1);
    unsigned LoadsIC = IC / (NumLoads ? NumLoads : 1);

    // If we have a scalar reduction (vector reductions are already dealt with
    // by this point), we can increase the critical path length if the loop
    // we're interleaving is inside another loop. Limit, by default to 2, so the
    // critical path only gets increased by one reduction operation.
    if (!Legal->getReductionVars()->empty() && TheLoop->getLoopDepth() > 1) {
      unsigned F = static_cast<unsigned>(MaxNestedScalarReductionIC);
      SmallIC = std::min(SmallIC, F);
      StoresIC = std::min(StoresIC, F);
      LoadsIC = std::min(LoadsIC, F);
    }

    if (EnableLoadStoreRuntimeInterleave &&
        std::max(StoresIC, LoadsIC) > SmallIC) {
      LLVM_DEBUG(
          dbgs() << "LV: Interleaving to saturate store or load ports.\n");
      return std::max(StoresIC, LoadsIC);
    }

    LLVM_DEBUG(dbgs() << "LV: Interleaving to reduce branch cost.\n");
    return SmallIC;
  }

  // Interleave if this is a large loop (small loops are already dealt with by
  // this point) that could benefit from interleaving.
  bool HasReductions = !Legal->getReductionVars()->empty();
  if (TTI.enableAggressiveInterleaving(HasReductions)) {
    LLVM_DEBUG(dbgs() << "LV: Interleaving to expose ILP.\n");
    return IC;
  }

  LLVM_DEBUG(dbgs() << "LV: Not Interleaving.\n");
  return 1;
}

SmallVector<LoopVectorizationCostModel::RegisterUsage, 8>
LoopVectorizationCostModel::calculateRegisterUsage(ArrayRef<unsigned> VFs) {
  // This function calculates the register usage by measuring the highest number
  // of values that are alive at a single location. Obviously, this is a very
  // rough estimation. We scan the loop in a topological order in order and
  // assign a number to each instruction. We use RPO to ensure that defs are
  // met before their users. We assume that each instruction that has in-loop
  // users starts an interval. We record every time that an in-loop value is
  // used, so we have a list of the first and last occurrences of each
  // instruction. Next, we transpose this data structure into a multi map that
  // holds the list of intervals that *end* at a specific location. This multi
  // map allows us to perform a linear search. We scan the instructions linearly
  // and record each time that a new interval starts, by placing it in a set.
  // If we find this value in the multi-map then we remove it from the set.
  // The max register usage is the maximum size of the set.
  // We also search for instructions that are defined outside the loop, but are
  // used inside the loop. We need this number separately from the max-interval
  // usage number because when we unroll, loop-invariant values do not take
  // more register.
  LoopBlocksDFS DFS(TheLoop);
  DFS.perform(LI);

  RegisterUsage RU;

  // Each 'key' in the map opens a new interval. The values
  // of the map are the index of the 'last seen' usage of the
  // instruction that is the key.
  using IntervalMap = DenseMap<Instruction *, unsigned>;

  // Maps instruction to its index.
  SmallVector<Instruction *, 64> IdxToInstr;
  // Marks the end of each interval.
  IntervalMap EndPoint;
  // Saves the list of instruction indices that are used in the loop.
  SmallPtrSet<Instruction *, 8> Ends;
  // Saves the list of values that are used in the loop but are
  // defined outside the loop, such as arguments and constants.
  SmallPtrSet<Value *, 8> LoopInvariants;

  for (BasicBlock *BB : make_range(DFS.beginRPO(), DFS.endRPO())) {
    for (Instruction &I : BB->instructionsWithoutDebug()) {
      IdxToInstr.push_back(&I);

      // Save the end location of each USE.
      for (Value *U : I.operands()) {
        auto *Instr = dyn_cast<Instruction>(U);

        // Ignore non-instruction values such as arguments, constants, etc.
        if (!Instr)
          continue;

        // If this instruction is outside the loop then record it and continue.
        if (!TheLoop->contains(Instr)) {
          LoopInvariants.insert(Instr);
          continue;
        }

        // Overwrite previous end points.
        EndPoint[Instr] = IdxToInstr.size();
        Ends.insert(Instr);
      }
    }
  }

  // Saves the list of intervals that end with the index in 'key'.
  using InstrList = SmallVector<Instruction *, 2>;
  DenseMap<unsigned, InstrList> TransposeEnds;

  // Transpose the EndPoints to a list of values that end at each index.
  for (auto &Interval : EndPoint)
    TransposeEnds[Interval.second].push_back(Interval.first);

  SmallPtrSet<Instruction *, 8> OpenIntervals;

  // Get the size of the widest register.
  unsigned MaxSafeDepDist = -1U;
  if (Legal->getMaxSafeDepDistBytes() != -1U)
    MaxSafeDepDist = Legal->getMaxSafeDepDistBytes() * 8;
  unsigned WidestRegister =
      std::min(TTI.getRegisterBitWidth(true), MaxSafeDepDist);
  const DataLayout &DL = TheFunction->getParent()->getDataLayout();

  SmallVector<RegisterUsage, 8> RUs(VFs.size());
  SmallVector<SmallMapVector<unsigned, unsigned, 4>, 8> MaxUsages(VFs.size());

  LLVM_DEBUG(dbgs() << "LV(REG): Calculating max register usage:\n");

  // A lambda that gets the register usage for the given type and VF.
  auto GetRegUsage = [&DL, WidestRegister](Type *Ty, unsigned VF) {
    if (Ty->isTokenTy())
      return 0U;
    unsigned TypeSize = DL.getTypeSizeInBits(Ty->getScalarType());
    return std::max<unsigned>(1, VF * TypeSize / WidestRegister);
  };

  for (unsigned int i = 0, s = IdxToInstr.size(); i < s; ++i) {
    Instruction *I = IdxToInstr[i];

    // Remove all of the instructions that end at this location.
    InstrList &List = TransposeEnds[i];
    for (Instruction *ToRemove : List)
      OpenIntervals.erase(ToRemove);

    // Ignore instructions that are never used within the loop.
    if (Ends.find(I) == Ends.end())
      continue;

    // Skip ignored values.
    if (ValuesToIgnore.find(I) != ValuesToIgnore.end())
      continue;

    // For each VF find the maximum usage of registers.
    for (unsigned j = 0, e = VFs.size(); j < e; ++j) {
      // Count the number of live intervals.
      SmallMapVector<unsigned, unsigned, 4> RegUsage;

      if (VFs[j] == 1) {
        for (auto Inst : OpenIntervals) {
          unsigned ClassID = TTI.getRegisterClassForType(false, Inst->getType());
          if (RegUsage.find(ClassID) == RegUsage.end())
            RegUsage[ClassID] = 1;
          else
            RegUsage[ClassID] += 1;
        }
      } else {
        collectUniformsAndScalars(VFs[j]);
        for (auto Inst : OpenIntervals) {
          // Skip ignored values for VF > 1.
          if (VecValuesToIgnore.find(Inst) != VecValuesToIgnore.end())
            continue;
          if (isScalarAfterVectorization(Inst, VFs[j])) {
            unsigned ClassID = TTI.getRegisterClassForType(false, Inst->getType());
            if (RegUsage.find(ClassID) == RegUsage.end())
              RegUsage[ClassID] = 1;
            else
              RegUsage[ClassID] += 1;
          } else {
            unsigned ClassID = TTI.getRegisterClassForType(true, Inst->getType());
            if (RegUsage.find(ClassID) == RegUsage.end())
              RegUsage[ClassID] = GetRegUsage(Inst->getType(), VFs[j]);
            else
              RegUsage[ClassID] += GetRegUsage(Inst->getType(), VFs[j]);
          }
        }
      }
    
      for (auto& pair : RegUsage) {
        if (MaxUsages[j].find(pair.first) != MaxUsages[j].end())
          MaxUsages[j][pair.first] = std::max(MaxUsages[j][pair.first], pair.second);
        else
          MaxUsages[j][pair.first] = pair.second;
      }
    }

    LLVM_DEBUG(dbgs() << "LV(REG): At #" << i << " Interval # "
                      << OpenIntervals.size() << '\n');

    // Add the current instruction to the list of open intervals.
    OpenIntervals.insert(I);
  }

  for (unsigned i = 0, e = VFs.size(); i < e; ++i) {
    SmallMapVector<unsigned, unsigned, 4> Invariant;
  
    for (auto Inst : LoopInvariants) {
      unsigned Usage = VFs[i] == 1 ? 1 : GetRegUsage(Inst->getType(), VFs[i]);
      unsigned ClassID = TTI.getRegisterClassForType(VFs[i] > 1, Inst->getType());
      if (Invariant.find(ClassID) == Invariant.end())
        Invariant[ClassID] = Usage;
      else
        Invariant[ClassID] += Usage;
    }

    LLVM_DEBUG({
      dbgs() << "LV(REG): VF = " << VFs[i] << '\n';
      dbgs() << "LV(REG): Found max usage: " << MaxUsages[i].size()
             << " item\n";
      for (const auto &pair : MaxUsages[i]) {
        dbgs() << "LV(REG): RegisterClass: "
               << TTI.getRegisterClassName(pair.first) << ", " << pair.second
               << " registers\n";
      }
      dbgs() << "LV(REG): Found invariant usage: " << Invariant.size()
             << " item\n";
      for (const auto &pair : Invariant) {
        dbgs() << "LV(REG): RegisterClass: "
               << TTI.getRegisterClassName(pair.first) << ", " << pair.second
               << " registers\n";
      }
    });

    RU.LoopInvariantRegs = Invariant;
    RU.MaxLocalUsers = MaxUsages[i];
    RUs[i] = RU;
  }

  return RUs;
}

bool LoopVectorizationCostModel::useEmulatedMaskMemRefHack(Instruction *I) {
  // TODO: Cost model for emulated masked load/store is completely
  // broken. This hack guides the cost model to use an artificially
  // high enough value to practically disable vectorization with such
  // operations, except where previously deployed legality hack allowed
  // using very low cost values. This is to avoid regressions coming simply
  // from moving "masked load/store" check from legality to cost model.
  // Masked Load/Gather emulation was previously never allowed.
  // Limited number of Masked Store/Scatter emulation was allowed.
  assert(isPredicatedInst(I) && "Expecting a scalar emulated instruction");
  return isa<LoadInst>(I) ||
         (isa<StoreInst>(I) && NumPredStores > NumberOfStoresToPredicate);
}

void LoopVectorizationCostModel::collectInstsToScalarize(unsigned VF) {
  // If we aren't vectorizing the loop, or if we've already collected the
  // instructions to scalarize, there's nothing to do. Collection may already
  // have occurred if we have a user-selected VF and are now computing the
  // expected cost for interleaving.
  bool InvalidVF = VF < 2 && !isScalable();
  if (InvalidVF || InstsToScalarize.find(VF) != InstsToScalarize.end())
    return;

  // Initialize a mapping for VF in InstsToScalalarize. If we find that it's
  // not profitable to scalarize any instructions, the presence of VF in the
  // map will indicate that we've analyzed it already.
  ScalarCostsTy &ScalarCostsVF = InstsToScalarize[VF];

  // Find all the instructions that are scalar with predication in the loop and
  // determine if it would be better to not if-convert the blocks they are in.
  // If so, we also record the instructions to scalarize.
  for (BasicBlock *BB : TheLoop->blocks()) {
    if (!blockNeedsPredication(BB))
      continue;
    for (Instruction &I : *BB)
      if (isScalarWithPredication(&I)) {
        ScalarCostsTy ScalarCosts;
        // Do not apply discount logic if hacked cost is needed
        // for emulated masked memrefs.
        if (!useEmulatedMaskMemRefHack(&I) &&
            computePredInstDiscount(&I, ScalarCosts, VF) >= 0)
          ScalarCostsVF.insert(ScalarCosts.begin(), ScalarCosts.end());
        // Remember that BB will remain after vectorization.
        PredicatedBBsAfterVectorization.insert(BB);
      }
  }
}

int LoopVectorizationCostModel::computePredInstDiscount(
    Instruction *PredInst, DenseMap<Instruction *, unsigned> &ScalarCosts,
    unsigned VF) {
  assert(!isUniformAfterVectorization(PredInst, VF) &&
         "Instruction marked uniform-after-vectorization will be predicated");

  // Initialize the discount to zero, meaning that the scalar version and the
  // vector version cost the same.
  int Discount = 0;

  // Holds instructions to analyze. The instructions we visit are mapped in
  // ScalarCosts. Those instructions are the ones that would be scalarized if
  // we find that the scalar version costs less.
  SmallVector<Instruction *, 8> Worklist;

  // Returns true if the given instruction can be scalarized.
  auto canBeScalarized = [&](Instruction *I) -> bool {
    // We only attempt to scalarize instructions forming a single-use chain
    // from the original predicated block that would otherwise be vectorized.
    // Although not strictly necessary, we give up on instructions we know will
    // already be scalar to avoid traversing chains that are unlikely to be
    // beneficial.
    if (!I->hasOneUse() || PredInst->getParent() != I->getParent() ||
        isScalarAfterVectorization(I, VF))
      return false;

    // If the instruction is scalar with predication, it will be analyzed
    // separately. We ignore it within the context of PredInst.
    if (isScalarWithPredication(I))
      return false;

    // If any of the instruction's operands are uniform after vectorization,
    // the instruction cannot be scalarized. This prevents, for example, a
    // masked load from being scalarized.
    //
    // We assume we will only emit a value for lane zero of an instruction
    // marked uniform after vectorization, rather than VF identical values.
    // Thus, if we scalarize an instruction that uses a uniform, we would
    // create uses of values corresponding to the lanes we aren't emitting code
    // for. This behavior can be changed by allowing getScalarValue to clone
    // the lane zero values for uniforms rather than asserting.
    for (Use &U : I->operands())
      if (auto *J = dyn_cast<Instruction>(U.get()))
        if (isUniformAfterVectorization(J, VF))
          return false;

    // Otherwise, we can scalarize the instruction.
    return true;
  };

  // Compute the expected cost discount from scalarizing the entire expression
  // feeding the predicated instruction. We currently only consider expressions
  // that are single-use instruction chains.
  Worklist.push_back(PredInst);
  while (!Worklist.empty()) {
    Instruction *I = Worklist.pop_back_val();

    // If we've already analyzed the instruction, there's nothing to do.
    if (ScalarCosts.find(I) != ScalarCosts.end())
      continue;

    // Compute the cost of the vector instruction. Note that this cost already
    // includes the scalarization overhead of the predicated instruction.
    unsigned VectorCost = getInstructionCost(I, VF).first;

    // Compute the cost of the scalarized instruction. This cost is the cost of
    // the instruction as if it wasn't if-converted and instead remained in the
    // predicated block. We will scale this cost by block probability after
    // computing the scalarization overhead.
    unsigned ScalarCost = VF * getInstructionCost(I, 1).first;

    // Compute the scalarization overhead of needed insertelement instructions
    // and phi nodes.
    if (isScalarWithPredication(I) && !I->getType()->isVoidTy()) {
      ScalarCost += TTI.getScalarizationOverhead(
          ToVectorTy(I->getType(), VF, isScalable()), true, false);
      ScalarCost += VF * TTI.getCFInstrCost(Instruction::PHI);
    }

    // Compute the scalarization overhead of needed extractelement
    // instructions. For each of the instruction's operands, if the operand can
    // be scalarized, add it to the worklist; otherwise, account for the
    // overhead.
    for (Use &U : I->operands())
      if (auto *J = dyn_cast<Instruction>(U.get())) {
        assert(VectorType::isValidElementType(J->getType()) &&
               "Instruction has non-scalar type");
        if (canBeScalarized(J))
          Worklist.push_back(J);
        else if (needsExtract(J, VF))
          ScalarCost += TTI.getScalarizationOverhead(
              ToVectorTy(J->getType(), VF, isScalable()), false, true);
      }

    // Scale the total scalar cost by block probability.
    ScalarCost /= getReciprocalPredBlockProb();

    // Compute the discount. A non-negative discount means the vector version
    // of the instruction costs more, and scalarizing would be beneficial.
    Discount += VectorCost - ScalarCost;
    ScalarCosts[I] = ScalarCost;
  }

  return Discount;
}

LoopVectorizationCostModel::VectorizationCostTy
LoopVectorizationCostModel::expectedCost(unsigned VF) {
  VectorizationCostTy Cost;

  bool ValidVF = VF > 1 || (isScalable() && VF == 1);
  // For each block.
  for (BasicBlock *BB : TheLoop->blocks()) {
    VectorizationCostTy BlockCost;

    // For each instruction in the old loop.
    for (Instruction &I : BB->instructionsWithoutDebug()) {
      // Skip ignored values.
      if (ValuesToIgnore.find(&I) != ValuesToIgnore.end() ||
          (ValidVF && VecValuesToIgnore.find(&I) != VecValuesToIgnore.end()))
        continue;

      VectorizationCostTy C = getInstructionCost(&I, VF);

      // Check if we should override the cost.
      if (ForceTargetInstructionCost.getNumOccurrences() > 0)
        C.first = ForceTargetInstructionCost;

      BlockCost.first += C.first;
      BlockCost.second |= C.second;
      LLVM_DEBUG(dbgs() << "LV: Found an estimated cost of " << C.first
                        << " for VF " << VF << " For instruction: " << I
                        << '\n');
    }

    // If we are vectorizing a predicated block, it will have been
    // if-converted. This means that the block's instructions (aside from
    // stores and instructions that may divide by zero) will now be
    // unconditionally executed. For the scalar case, we may not always execute
    // the predicated block. Thus, scale the block's cost by the probability of
    // executing it.
    if (VF == 1 && !isScalable() && blockNeedsPredication(BB))
      BlockCost.first /= getReciprocalPredBlockProb();

    Cost.first += BlockCost.first;
    Cost.second |= BlockCost.second;
  }

  return Cost;
}

/// Gets Address Access SCEV after verifying that the access pattern
/// is loop invariant except the induction variable dependence.
///
/// This SCEV can be sent to the Target in order to estimate the address
/// calculation cost.
static const SCEV *getAddressAccessSCEV(Value *Ptr,
                                        LoopVectorizationLegality *Legal,
                                        PredicatedScalarEvolution &PSE,
                                        const Loop *TheLoop) {

  auto *Gep = dyn_cast<GetElementPtrInst>(Ptr);
  if (!Gep)
    return nullptr;

  // We are looking for a gep with all loop invariant indices except for one
  // which should be an induction variable.
  auto SE = PSE.getSE();
  unsigned NumOperands = Gep->getNumOperands();
  for (unsigned i = 1; i < NumOperands; ++i) {
    Value *Opd = Gep->getOperand(i);
    if (!SE->isLoopInvariant(SE->getSCEV(Opd), TheLoop) &&
        !Legal->isInductionVariable(Opd))
      return nullptr;
  }

  // Now we know we have a GEP ptr, %inv, %ind, %inv. return the Ptr SCEV.
  return PSE.getSCEV(Ptr);
}

static bool isStrideMul(Instruction *I, LoopVectorizationLegality *Legal) {
  return Legal->hasStride(I->getOperand(0)) ||
         Legal->hasStride(I->getOperand(1));
}

unsigned LoopVectorizationCostModel::getMemInstScalarizationCost(Instruction *I,
                                                                 unsigned VF) {
  assert(VF > 1 && "Scalarization cost of instruction implies vectorization.");
  Type *ValTy = getMemInstValueType(I);
  auto SE = PSE.getSE();

  unsigned AS = getLoadStoreAddressSpace(I);
  Value *Ptr = getLoadStorePointerOperand(I);
  Type *PtrTy = ToVectorTy(Ptr->getType(), VF, isScalable());

  // Figure out whether the access is strided and get the stride value
  // if it's known in compile time
  const SCEV *PtrSCEV = getAddressAccessSCEV(Ptr, Legal, PSE, TheLoop);

  // Get the cost of the scalar memory instruction and address computation.
  unsigned Cost = VF * TTI.getAddressComputationCost(PtrTy, SE, PtrSCEV);

  // Don't pass *I here, since it is scalar but will actually be part of a
  // vectorized loop where the user of it is a vectorized instruction.
  const MaybeAlign Alignment = getLoadStoreAlignment(I);
  Cost += VF * TTI.getMemoryOpCost(I->getOpcode(), ValTy->getScalarType(),
                                   Alignment, AS);

  // Get the overhead of the extractelement and insertelement instructions
  // we might create due to scalarization.
  Cost += getScalarizationOverhead(I, VF);

  // If we have a predicated store, it may not be executed for each vector
  // lane. Scale the cost by the probability of executing the predicated
  // block.
  if (isPredicatedInst(I)) {
    Cost /= getReciprocalPredBlockProb();

    if (useEmulatedMaskMemRefHack(I))
      // Artificially setting to a high enough value to practically disable
      // vectorization with such operations.
      Cost = 3000000;
  }

  return Cost;
}

unsigned LoopVectorizationCostModel::getConsecutiveMemOpCost(Instruction *I,
                                                             unsigned VF) {
  Type *ValTy = getMemInstValueType(I);
  Type *VectorTy = ToVectorTy(ValTy, VF, isScalable());
  Value *Ptr = getLoadStorePointerOperand(I);
  unsigned AS = getLoadStoreAddressSpace(I);
  int ConsecutiveStride = Legal->isConsecutivePtr(Ptr);

  assert((ConsecutiveStride == 1 || ConsecutiveStride == -1) &&
         "Stride should be 1 or -1 for consecutive memory access");
  const MaybeAlign Alignment = getLoadStoreAlignment(I);
  unsigned Cost = 0;
  if (Legal->isMaskRequired(I))
    Cost += TTI.getMaskedMemoryOpCost(I->getOpcode(), VectorTy,
                                      Alignment ? Alignment->value() : 0, AS);
  else
    Cost += TTI.getMemoryOpCost(I->getOpcode(), VectorTy, Alignment, AS, I);

  bool Reverse = ConsecutiveStride < 0;
  if (Reverse)
    Cost += TTI.getShuffleCost(TargetTransformInfo::SK_Reverse, VectorTy, 0);
  return Cost;
}

unsigned LoopVectorizationCostModel::getUniformMemOpCost(Instruction *I,
                                                         unsigned VF) {
  Type *ValTy = getMemInstValueType(I);
  Type *VectorTy = ToVectorTy(ValTy, VF, isScalable());
  const MaybeAlign Alignment = getLoadStoreAlignment(I);
  unsigned AS = getLoadStoreAddressSpace(I);
  if (isa<LoadInst>(I)) {
    return TTI.getAddressComputationCost(ValTy) +
           TTI.getMemoryOpCost(Instruction::Load, ValTy, Alignment, AS) +
           TTI.getShuffleCost(TargetTransformInfo::SK_Broadcast, VectorTy);
  }
  StoreInst *SI = cast<StoreInst>(I);

  bool isLoopInvariantStoreValue = Legal->isUniform(SI->getValueOperand());
  return TTI.getAddressComputationCost(ValTy) +
         TTI.getMemoryOpCost(Instruction::Store, ValTy, Alignment, AS) +
         (isLoopInvariantStoreValue
              ? 0
              : TTI.getVectorInstrCost(Instruction::ExtractElement, VectorTy,
                                       VF - 1));
}

unsigned LoopVectorizationCostModel::getGatherScatterCost(Instruction *I,
                                                          unsigned VF) {
  Type *ValTy = getMemInstValueType(I);
  Type *VectorTy = ToVectorTy(ValTy, VF, isScalable());
  const MaybeAlign Alignment = getLoadStoreAlignment(I);
  Value *Ptr = getLoadStorePointerOperand(I);

  return TTI.getAddressComputationCost(VectorTy) +
         TTI.getGatherScatterOpCost(I->getOpcode(), VectorTy, Ptr,
                                    Legal->isMaskRequired(I),
                                    Alignment ? Alignment->value() : 0);
}

unsigned LoopVectorizationCostModel::getInterleaveGroupCost(Instruction *I,
                                                            unsigned VF) {
  Type *ValTy = getMemInstValueType(I);
  Type *VectorTy = ToVectorTy(ValTy, VF, isScalable());
  unsigned AS = getLoadStoreAddressSpace(I);

  auto Group = getInterleavedAccessGroup(I);
  assert(Group && "Fail to get an interleaved access group.");

  unsigned InterleaveFactor = Group->getFactor();
  Type *WideVecTy = VectorType::get(ValTy, VF * InterleaveFactor, isScalable());

  // Holds the indices of existing members in an interleaved load group.
  // An interleaved store group doesn't need this as it doesn't allow gaps.
  SmallVector<unsigned, 4> Indices;
  if (isa<LoadInst>(I)) {
    for (unsigned i = 0; i < InterleaveFactor; i++)
      if (Group->getMember(i))
        Indices.push_back(i);
  }

  // Calculate the cost of the whole interleaved group.
  bool UseMaskForGaps =
      Group->requiresScalarEpilogue() && !isScalarEpilogueAllowed();
  unsigned Cost = TTI.getInterleavedMemoryOpCost(
      I->getOpcode(), WideVecTy, Group->getFactor(), Indices,
      Group->getAlignment(), AS, Legal->isMaskRequired(I), UseMaskForGaps);

  if (Group->isReverse()) {
    // TODO: Add support for reversed masked interleaved access.
    assert(!Legal->isMaskRequired(I) &&
           "Reverse masked interleaved access not supported.");
    Cost += Group->getNumMembers() *
            TTI.getShuffleCost(TargetTransformInfo::SK_Reverse, VectorTy, 0);
  }
  return Cost;
}

unsigned LoopVectorizationCostModel::getMemoryInstructionCost(Instruction *I,
                                                              unsigned VF) {
  // Calculate scalar cost only. Vectorization cost should be ready at this
  // moment.
  if (VF == 1 && !isScalable()) {
    Type *ValTy = getMemInstValueType(I);
    const MaybeAlign Alignment = getLoadStoreAlignment(I);
    unsigned AS = getLoadStoreAddressSpace(I);

    return TTI.getAddressComputationCost(ValTy) +
           TTI.getMemoryOpCost(I->getOpcode(), ValTy, Alignment, AS, I);
  }
  return getWideningCost(I, VF);
}

LoopVectorizationCostModel::VectorizationCostTy
LoopVectorizationCostModel::getInstructionCost(Instruction *I, unsigned VF) {
  // If we know that this instruction will remain uniform, check the cost of
  // the scalar version.
  bool ValidVF = VF > 1 || (isScalable() && VF == 1);
  if (isUniformAfterVectorization(I, VF))
    ValidVF = false;
  // VF = 1;

  if (ValidVF && isProfitableToScalarize(I, VF))
    return VectorizationCostTy(InstsToScalarize[VF][I], false);

  // Forced scalars do not have any scalarization overhead.
  auto ForcedScalar = ForcedScalars.find(VF);
  if (ValidVF && ForcedScalar != ForcedScalars.end()) {
    auto InstSet = ForcedScalar->second;
    if (InstSet.find(I) != InstSet.end())
      return VectorizationCostTy((getInstructionCost(I, 1).first * VF), false);
  }

  Type *VectorTy;
  unsigned C = getInstructionCost(I, VF, VectorTy, ValidVF);

  // bool ValidNumParts = TTI.getNumberOfParts(VectorTy) < VF || (VF == 1 &&
  // isScalable() &&
  bool TypeNotScalarized = (VF > 1 && VectorTy->isVectorTy() &&
                            TTI.getNumberOfParts(VectorTy) < VF) ||
                           (VF == 1 && isScalable() && VectorTy->isVectorTy() &&
                            TTI.getNumberOfParts(VectorTy) == VF);
  return VectorizationCostTy(C, TypeNotScalarized);
}

unsigned LoopVectorizationCostModel::getScalarizationOverhead(Instruction *I,
                                                              unsigned VF) {

  if (VF == 1 && !isScalable())
    return 0;

  unsigned Cost = 0;
  Type *RetTy = ToVectorTy(I->getType(), VF, isScalable());
  if (!RetTy->isVoidTy() &&
      (!isa<LoadInst>(I) || !TTI.supportsEfficientVectorElementLoadStore()))
    Cost += TTI.getScalarizationOverhead(RetTy, true, false);

  // Some targets keep addresses scalar.
  if (isa<LoadInst>(I) && !TTI.prefersVectorizedAddressing())
    return Cost;

  // Some targets support efficient element stores.
  if (isa<StoreInst>(I) && TTI.supportsEfficientVectorElementLoadStore())
    return Cost;

  // Collect operands to consider.
  CallInst *CI = dyn_cast<CallInst>(I);
  Instruction::op_range Ops = CI ? CI->arg_operands() : I->operands();

  // Skip operands that do not require extraction/scalarization and do not incur
  // any overhead.
  return Cost + TTI.getOperandsScalarizationOverhead(
                    filterExtractingOperands(Ops, VF), VF);
}

void LoopVectorizationCostModel::setCostBasedWideningDecision(unsigned VF) {
  if (!isScalable() && VF == 1)
    return;
  NumPredStores = 0;
  for (BasicBlock *BB : TheLoop->blocks()) {
    // For each instruction in the old loop.
    for (Instruction &I : *BB) {
      Value *Ptr = getLoadStorePointerOperand(&I);
      if (!Ptr)
        continue;

      // TODO: We should generate better code and update the cost model for
      // predicated uniform stores. Today they are treated as any other
      // predicated store (see added test cases in
      // invariant-store-vectorization.ll).
      if (isa<StoreInst>(&I) && isScalarWithPredication(&I))
        NumPredStores++;

      if (Legal->isUniform(Ptr) &&
          // Conditional loads and stores should be scalarized and predicated.
          // isScalarWithPredication cannot be used here since masked
          // gather/scatters are not considered scalar with predication.
          !Legal->blockNeedsPredication(I.getParent())) {
        // TODO: Avoid replicating loads and stores instead of
        // relying on instcombine to remove them.
        // Load: Scalar load + broadcast
        // Store: Scalar store + isLoopInvariantStoreValue ? 0 : extract
        unsigned Cost = getUniformMemOpCost(&I, VF);
        setWideningDecision(&I, VF, CM_Scalarize, Cost);
        continue;
      }

      // We assume that widening is the best solution when possible.
      if (memoryInstructionCanBeWidened(&I, VF)) {
        unsigned Cost = getConsecutiveMemOpCost(&I, VF);
        int ConsecutiveStride =
            Legal->isConsecutivePtr(getLoadStorePointerOperand(&I));
        assert((ConsecutiveStride == 1 || ConsecutiveStride == -1) &&
               "Expected consecutive stride.");
        InstWidening Decision =
            ConsecutiveStride == 1 ? CM_Widen : CM_Widen_Reverse;
        setWideningDecision(&I, VF, Decision, Cost);
        continue;
      }

      // Choose between Interleaving, Gather/Scatter or Scalarization.
      unsigned InterleaveCost = std::numeric_limits<unsigned>::max();
      unsigned NumAccesses = 1;
      if (isAccessInterleaved(&I)) {
        auto Group = getInterleavedAccessGroup(&I);
        assert(Group && "Fail to get an interleaved access group.");

        // Make one decision for the whole group.
        if (getWideningDecision(&I, VF) != CM_Unknown)
          continue;

        NumAccesses = Group->getNumMembers();
        if (interleavedAccessCanBeWidened(&I, VF))
          InterleaveCost = getInterleaveGroupCost(&I, VF);
      }

      unsigned GatherScatterCost =
          isLegalGatherOrScatter(&I)
              ? getGatherScatterCost(&I, VF) * NumAccesses
              : std::numeric_limits<unsigned>::max();

      unsigned ScalarizationCost =
          getMemInstScalarizationCost(&I, VF) * NumAccesses;

      // Choose better solution for the current VF,
      // write down this decision and use it during vectorization.
      unsigned Cost;
      InstWidening Decision;
      if (InterleaveCost <= GatherScatterCost &&
          InterleaveCost < ScalarizationCost) {
        Decision = CM_Interleave;
        Cost = InterleaveCost;
      } else if (GatherScatterCost < ScalarizationCost) {
        Decision = CM_GatherScatter;
        Cost = GatherScatterCost;
      } else {
        Decision = CM_Scalarize;
        Cost = ScalarizationCost;
      }
      // If the instructions belongs to an interleave group, the whole group
      // receives the same decision. The whole group receives the cost, but
      // the cost will actually be assigned to one instruction.
      if (auto Group = getInterleavedAccessGroup(&I))
        setWideningDecision(Group, VF, Decision, Cost);
      else
        setWideningDecision(&I, VF, Decision, Cost);
    }
  }

  // Make sure that any load of address and any other address computation
  // remains scalar unless there is gather/scatter support. This avoids
  // inevitable extracts into address registers, and also has the benefit of
  // activating LSR more, since that pass can't optimize vectorized
  // addresses.
  if (TTI.prefersVectorizedAddressing())
    return;

  // Start with all scalar pointer uses.
  SmallPtrSet<Instruction *, 8> AddrDefs;
  for (BasicBlock *BB : TheLoop->blocks())
    for (Instruction &I : *BB) {
      Instruction *PtrDef =
          dyn_cast_or_null<Instruction>(getLoadStorePointerOperand(&I));
      if (PtrDef && TheLoop->contains(PtrDef) &&
          getWideningDecision(&I, VF) != CM_GatherScatter)
        AddrDefs.insert(PtrDef);
    }

  // Add all instructions used to generate the addresses.
  SmallVector<Instruction *, 4> Worklist;
  for (auto *I : AddrDefs)
    Worklist.push_back(I);
  while (!Worklist.empty()) {
    Instruction *I = Worklist.pop_back_val();
    for (auto &Op : I->operands())
      if (auto *InstOp = dyn_cast<Instruction>(Op))
        if ((InstOp->getParent() == I->getParent()) && !isa<PHINode>(InstOp) &&
            AddrDefs.insert(InstOp).second)
          Worklist.push_back(InstOp);
  }

  for (auto *I : AddrDefs) {
    if (isa<LoadInst>(I)) {
      // Setting the desired widening decision should ideally be handled in
      // by cost functions, but since this involves the task of finding out
      // if the loaded register is involved in an address computation, it is
      // instead changed here when we know this is the case.
      InstWidening Decision = getWideningDecision(I, VF);
      if (Decision == CM_Widen || Decision == CM_Widen_Reverse)
        // Scalarize a widened load of address.
        setWideningDecision(I, VF, CM_Scalarize,
                            (VF * getMemoryInstructionCost(I, 1)));
      else if (auto Group = getInterleavedAccessGroup(I)) {
        // Scalarize an interleave group of address loads.
        for (unsigned I = 0; I < Group->getFactor(); ++I) {
          if (Instruction *Member = Group->getMember(I))
            setWideningDecision(Member, VF, CM_Scalarize,
                                (VF * getMemoryInstructionCost(Member, 1)));
        }
      }
    } else
      // Make sure I gets scalarized and a cost estimate without
      // scalarization overhead.
      ForcedScalars[VF].insert(I);
  }
}

unsigned LoopVectorizationCostModel::getInstructionCost(Instruction *I,
                                                        unsigned VF,
                                                        Type *&VectorTy,
                                                        bool ValidVF) {
  Type *RetTy = I->getType();
  if (canTruncateToMinimalBitwidth(I, VF, ValidVF))
    RetTy = IntegerType::get(RetTy->getContext(), MinBWs[I]);
  VectorTy = isScalarAfterVectorization(I, VF, ValidVF)
                 ? RetTy
                 : ToVectorTy(RetTy, VF, isScalable());
  auto SE = PSE.getSE();

  // TODO: We need to estimate the cost of intrinsic calls.
  switch (I->getOpcode()) {
  case Instruction::GetElementPtr:
    // We mark this instruction as zero-cost because the cost of GEPs in
    // vectorized code depends on whether the corresponding memory instruction
    // is scalarized or not. Therefore, we handle GEPs with the memory
    // instruction cost.
    return 0;
  case Instruction::Br: {
    // In cases of scalarized and predicated instructions, there will be VF
    // predicated blocks in the vectorized loop. Each branch around these
    // blocks requires also an extract of its vector compare i1 element.
    bool ScalarPredicatedBB = false;
    BranchInst *BI = cast<BranchInst>(I);
    if (ValidVF && BI->isConditional() &&
        (PredicatedBBsAfterVectorization.find(BI->getSuccessor(0)) !=
             PredicatedBBsAfterVectorization.end() ||
         PredicatedBBsAfterVectorization.find(BI->getSuccessor(1)) !=
             PredicatedBBsAfterVectorization.end()))
      ScalarPredicatedBB = true;

    if (ScalarPredicatedBB) {
      // Return cost for branches around scalarized and predicated blocks.
      Type *Vec_i1Ty = VectorType::get(
          IntegerType::getInt1Ty(RetTy->getContext()), VF, isScalable());
      return (TTI.getScalarizationOverhead(Vec_i1Ty, false, true) +
              (TTI.getCFInstrCost(Instruction::Br) * VF));
    } else if (I->getParent() == TheLoop->getLoopLatch() || VF == 1)
      // The back-edge branch will remain, as will all scalar branches.
      return TTI.getCFInstrCost(Instruction::Br);
    else
      // This branch will be eliminated by if-conversion.
      return 0;
    // Note: We currently assume zero cost for an unconditional branch inside
    // a predicated block since it will become a fall-through, although we
    // may decide in the future to call TTI for all branches.
  }
  case Instruction::PHI: {
    auto *Phi = cast<PHINode>(I);

    // First-order recurrences are replaced by vector shuffles inside the loop.
    // NOTE: Don't use ToVectorTy as SK_ExtractSubvector expects a vector type.
    if (ValidVF && Legal->isFirstOrderRecurrence(Phi))
      return TTI.getShuffleCost(TargetTransformInfo::SK_ExtractSubvector,
                                VectorTy, VF - 1,
                                VectorType::get(RetTy, 1, isScalable()));

    // Phi nodes in non-header blocks (not inductions, reductions, etc.) are
    // converted into select instructions. We require N - 1 selects per phi
    // node, where N is the number of incoming values.
    if (ValidVF && Phi->getParent() != TheLoop->getHeader())
      return (Phi->getNumIncomingValues() - 1) *
             TTI.getCmpSelInstrCost(
                 Instruction::Select,
                 ToVectorTy(Phi->getType(), VF, isScalable()),
                 ToVectorTy(Type::getInt1Ty(Phi->getContext()), VF,
                            isScalable()));

    return TTI.getCFInstrCost(Instruction::PHI);
  }
  case Instruction::UDiv:
  case Instruction::SDiv:
  case Instruction::URem:
  case Instruction::SRem:
    // If we have a predicated instruction, it may not be executed for each
    // vector lane. Get the scalarization cost and scale this amount by the
    // probability of executing the predicated block. If the instruction is not
    // predicated, we fall through to the next case.
    if (ValidVF && isScalarWithPredication(I)) {
      unsigned Cost = 0;

      // These instructions have a non-void type, so account for the phi nodes
      // that we will create. This cost is likely to be zero. The phi node
      // cost, if any, should be scaled by the block probability because it
      // models a copy at the end of each predicated block.
      Cost += VF * TTI.getCFInstrCost(Instruction::PHI);

      // The cost of the non-predicated instruction.
      Cost += VF * TTI.getArithmeticInstrCost(I->getOpcode(), RetTy);

      // The cost of insertelement and extractelement instructions needed for
      // scalarization.
      Cost += getScalarizationOverhead(I, VF);

      // Scale the cost by the probability of executing the predicated blocks.
      // This assumes the predicated block for each vector lane is equally
      // likely.
      return Cost / getReciprocalPredBlockProb();
    }
    LLVM_FALLTHROUGH;
  case Instruction::Add:
  case Instruction::FAdd:
  case Instruction::Sub:
  case Instruction::FSub:
  case Instruction::Mul:
  case Instruction::FMul:
  case Instruction::FDiv:
  case Instruction::FRem:
  case Instruction::Shl:
  case Instruction::LShr:
  case Instruction::AShr:
  case Instruction::And:
  case Instruction::Or:
  case Instruction::Xor: {
    // Since we will replace the stride by 1 the multiplication should go away.
    if (I->getOpcode() == Instruction::Mul && isStrideMul(I, Legal))
      return 0;
    // Certain instructions can be cheaper to vectorize if they have a constant
    // second vector operand. One example of this are shifts on x86.
    Value *Op2 = I->getOperand(1);
    TargetTransformInfo::OperandValueProperties Op2VP;
    TargetTransformInfo::OperandValueKind Op2VK =
        TTI.getOperandInfo(Op2, Op2VP);
    if (Op2VK == TargetTransformInfo::OK_AnyValue && Legal->isUniform(Op2))
      Op2VK = TargetTransformInfo::OK_UniformValue;

    SmallVector<const Value *, 4> Operands(I->operand_values());
    unsigned N = isScalarAfterVectorization(I, VF, ValidVF) && ValidVF ? VF : 1;
    return N * TTI.getArithmeticInstrCost(
                   I->getOpcode(), VectorTy, TargetTransformInfo::OK_AnyValue,
                   Op2VK, TargetTransformInfo::OP_None, Op2VP, Operands);
  }
  case Instruction::FNeg: {
    unsigned N = isScalarAfterVectorization(I, VF, ValidVF) && ValidVF ? VF : 1;
    return N * TTI.getArithmeticInstrCost(
                   I->getOpcode(), VectorTy, TargetTransformInfo::OK_AnyValue,
                   TargetTransformInfo::OK_AnyValue,
                   TargetTransformInfo::OP_None, TargetTransformInfo::OP_None,
                   I->getOperand(0));
  }
  case Instruction::Select: {
    SelectInst *SI = cast<SelectInst>(I);
    const SCEV *CondSCEV = SE->getSCEV(SI->getCondition());
    bool ScalarCond = (SE->isLoopInvariant(CondSCEV, TheLoop));
    Type *CondTy = SI->getCondition()->getType();
    if (!ScalarCond)
      CondTy = VectorType::get(CondTy, VF, isScalable());

    return TTI.getCmpSelInstrCost(I->getOpcode(), VectorTy, CondTy, I);
  }
  case Instruction::ICmp:
  case Instruction::FCmp: {
    Type *ValTy = I->getOperand(0)->getType();
    Instruction *Op0AsInstruction = dyn_cast<Instruction>(I->getOperand(0));
    if (canTruncateToMinimalBitwidth(Op0AsInstruction, VF, ValidVF))
      ValTy = IntegerType::get(ValTy->getContext(), MinBWs[Op0AsInstruction]);
    VectorTy = ToVectorTy(ValTy, VF, isScalable(), ValidVF);
    return TTI.getCmpSelInstrCost(I->getOpcode(), VectorTy, nullptr, I);
  }
  case Instruction::Store:
  case Instruction::Load: {
    unsigned Width = VF;
    if (Width > 1) {
      InstWidening Decision = getWideningDecision(I, Width);
      assert(Decision != CM_Unknown &&
             "CM decision should be taken at this point");
      if (Decision == CM_Scalarize)
        Width = 1;
    }
    VectorTy = ToVectorTy(getMemInstValueType(I), Width, isScalable(), ValidVF);
    return getMemoryInstructionCost(I, VF);
  }
  case Instruction::ZExt:
  case Instruction::SExt:
  case Instruction::FPToUI:
  case Instruction::FPToSI:
  case Instruction::FPExt:
  case Instruction::PtrToInt:
  case Instruction::IntToPtr:
  case Instruction::SIToFP:
  case Instruction::UIToFP:
  case Instruction::Trunc:
  case Instruction::FPTrunc:
  case Instruction::BitCast: {
    // We optimize the truncation of induction variables having constant
    // integer steps. The cost of these truncations is the same as the scalar
    // operation.
    if (isOptimizableIVTruncate(I, VF)) {
      auto *Trunc = cast<TruncInst>(I);
      return TTI.getCastInstrCost(Instruction::Trunc, Trunc->getDestTy(),
                                  Trunc->getSrcTy(), Trunc);
    }

    Type *SrcScalarTy = I->getOperand(0)->getType();
    Type *SrcVecTy = VectorTy->isVectorTy()
                         ? ToVectorTy(SrcScalarTy, VF, isScalable())
                         : SrcScalarTy;
    if (canTruncateToMinimalBitwidth(I, VF, ValidVF)) {
      // This cast is going to be shrunk. This may remove the cast or it might
      // turn it into slightly different cast. For example, if MinBW == 16,
      // "zext i8 %1 to i32" becomes "zext i8 %1 to i16".
      //
      // Calculate the modified src and dest types.
      Type *MinVecTy = VectorTy;
      if (I->getOpcode() == Instruction::Trunc) {
        SrcVecTy = smallestIntegerVectorType(SrcVecTy, MinVecTy);
        VectorTy = largestIntegerVectorType(
            ToVectorTy(I->getType(), VF, isScalable()), MinVecTy);
      } else if (I->getOpcode() == Instruction::ZExt ||
                 I->getOpcode() == Instruction::SExt) {
        SrcVecTy = largestIntegerVectorType(SrcVecTy, MinVecTy);
        VectorTy = smallestIntegerVectorType(
            ToVectorTy(I->getType(), VF, isScalable(), ValidVF), MinVecTy);
      }
    }

    unsigned N = isScalarAfterVectorization(I, VF, ValidVF) ? VF : 1;
    return N * TTI.getCastInstrCost(I->getOpcode(), VectorTy, SrcVecTy, I);
  }
  case Instruction::Call: {
    bool NeedToScalarize;
    CallInst *CI = cast<CallInst>(I);
    unsigned CallCost = getVectorCallCost(CI, VF, NeedToScalarize);
    if (getVectorIntrinsicIDForCall(CI, TLI))
      return std::min(CallCost, getVectorIntrinsicCost(CI, VF));
    return CallCost;
  }
  default:
    // The cost of executing VF copies of the scalar instruction. This opcode
    // is unknown. Assume that it is the same as 'mul'.
    return VF * TTI.getArithmeticInstrCost(Instruction::Mul, VectorTy) +
           getScalarizationOverhead(I, VF);
  } // end of switch.
}

char LoopVectorize::ID = 0;

static const char lv_name[] = "Loop Vectorization";

INITIALIZE_PASS_BEGIN(LoopVectorize, LV_NAME, lv_name, false, false)
INITIALIZE_PASS_DEPENDENCY(TargetTransformInfoWrapperPass)
INITIALIZE_PASS_DEPENDENCY(BasicAAWrapperPass)
INITIALIZE_PASS_DEPENDENCY(AAResultsWrapperPass)
INITIALIZE_PASS_DEPENDENCY(GlobalsAAWrapperPass)
INITIALIZE_PASS_DEPENDENCY(AssumptionCacheTracker)
INITIALIZE_PASS_DEPENDENCY(BlockFrequencyInfoWrapperPass)
INITIALIZE_PASS_DEPENDENCY(DominatorTreeWrapperPass)
INITIALIZE_PASS_DEPENDENCY(ScalarEvolutionWrapperPass)
INITIALIZE_PASS_DEPENDENCY(LoopInfoWrapperPass)
INITIALIZE_PASS_DEPENDENCY(LoopAccessLegacyAnalysis)
INITIALIZE_PASS_DEPENDENCY(DemandedBitsWrapperPass)
INITIALIZE_PASS_DEPENDENCY(OptimizationRemarkEmitterWrapperPass)
INITIALIZE_PASS_DEPENDENCY(ProfileSummaryInfoWrapperPass)
INITIALIZE_PASS_END(LoopVectorize, LV_NAME, lv_name, false, false)

namespace llvm {

Pass *createLoopVectorizePass() { return new LoopVectorize(); }

Pass *createLoopVectorizePass(bool InterleaveOnlyWhenForced,
                              bool VectorizeOnlyWhenForced) {
  return new LoopVectorize(InterleaveOnlyWhenForced, VectorizeOnlyWhenForced);
}

} // end namespace llvm

bool LoopVectorizationCostModel::isConsecutiveLoadOrStore(Instruction *Inst) {
  // Check if the pointer operand of a load or store instruction is
  // consecutive.
  if (auto *Ptr = getLoadStorePointerOperand(Inst))
    return Legal->isConsecutivePtr(Ptr);
  return false;
}

void LoopVectorizationCostModel::collectValuesToIgnore() {
  // Ignore ephemeral values.
  CodeMetrics::collectEphemeralValues(TheLoop, AC, ValuesToIgnore);

  // Ignore type-promoting instructions we identified during reduction
  // detection.
  for (auto &Reduction : *Legal->getReductionVars()) {
    RecurrenceDescriptor &RedDes = Reduction.second;
    SmallPtrSetImpl<Instruction *> &Casts = RedDes.getCastInsts();
    VecValuesToIgnore.insert(Casts.begin(), Casts.end());
  }
  // Ignore type-casting instructions we identified during induction
  // detection.
  for (auto &Induction : *Legal->getInductionVars()) {
    InductionDescriptor &IndDes = Induction.second;
    const SmallVectorImpl<Instruction *> &Casts = IndDes.getCastInsts();
    VecValuesToIgnore.insert(Casts.begin(), Casts.end());
  }
}

// TODO: we could return a pair of values that specify the max VF and
// min VF, to be used in `buildVPlans(MinVF, MaxVF)` instead of
// `buildVPlans(VF, VF)`. We cannot do it because VPLAN at the moment
// doesn't have a cost model that can choose which plan to execute if
// more than one is generated.
static unsigned determineVPlanVF(const unsigned WidestVectorRegBits,
                                 LoopVectorizationCostModel &CM) {
  unsigned WidestType;
  std::tie(std::ignore, WidestType) = CM.getSmallestAndWidestTypes();
  return WidestVectorRegBits / WidestType;
}

VectorizationFactor
LoopVectorizationPlanner::planInVPlanNativePath(unsigned UserVF) {
  unsigned VF = UserVF;
  // Outer loop handling: They may require CFG and instruction level
  // transformations before even evaluating whether vectorization is profitable.
  // Since we cannot modify the incoming IR, we need to build VPlan upfront in
  // the vectorization pipeline.
  if (!OrigLoop->empty()) {
    // If the user doesn't provide a vectorization factor, determine a
    // reasonable one.
    if (!UserVF) {
      VF = determineVPlanVF(TTI->getRegisterBitWidth(true /* Vector*/), CM);
      LLVM_DEBUG(dbgs() << "LV: VPlan computed VF " << VF << ".\n");

      // Make sure we have a VF > 1 for stress testing.
      if (VPlanBuildStressTest && VF < 2) {
        LLVM_DEBUG(dbgs() << "LV: VPlan stress testing: "
                          << "overriding computed VF.\n");
        VF = 4;
      }
    }
    assert(EnableVPlanNativePath && "VPlan-native path is not enabled.");
    assert(isPowerOf2_32(VF) && "VF needs to be a power of two");
    LLVM_DEBUG(dbgs() << "LV: Using " << (UserVF ? "user " : "") << "VF " << VF
                      << " to build VPlans.\n");
    buildVPlans(VF, VF);

    // For VPlan build stress testing, we bail out after VPlan construction.
    if (VPlanBuildStressTest)
      return VectorizationFactor::Disabled();

    return {VF, 0};
  }

  LLVM_DEBUG(
      dbgs() << "LV: Not vectorizing. Inner loops aren't supported in the "
                "VPlan-native path.\n");
  return VectorizationFactor::Disabled();
}

Optional<VectorizationFactor> LoopVectorizationPlanner::plan(unsigned UserVF) {
  assert(OrigLoop->empty() && "Inner loop expected.");
  Optional<unsigned> MaybeMaxVF = CM.computeMaxVF();
  if (!MaybeMaxVF) // Cases that should not to be vectorized nor interleaved.
    return None;

  // Invalidate interleave groups if all blocks of loop will be predicated.
  if (CM.blockNeedsPredication(OrigLoop->getHeader()) &&
      !useMaskedInterleavedAccesses(*TTI)) {
    LLVM_DEBUG(
        dbgs()
        << "LV: Invalidate all interleaved groups due to fold-tail by masking "
           "which requires masked-interleaved support.\n");
    CM.InterleaveInfo.reset();
  }

  if (UserVF) {
    LLVM_DEBUG(dbgs() << "LV: Using user VF " << UserVF << ".\n");
    assert(isPowerOf2_32(UserVF) && "VF needs to be a power of two");
    // Collect the instructions (and their associated costs) that will be more
    // profitable to scalarize.
    CM.selectUserVectorizationFactor(UserVF);
    buildVPlansWithVPRecipes(UserVF, UserVF);
    LLVM_DEBUG(printPlans(dbgs()));
    return {{UserVF, 0}};
  }

  // Most of the VF selection code for fixed length vectors does not make
  // sense for scalable vectors. So as a starting point we assume that if we
  // are using scalable vectors we are going to vectorize based on the
  // computed MaxVF (max K factor).
  if (TTI->useScalableVectorType()) {
    unsigned VF = MaybeMaxVF.getValue();
    assert(VF != 0 && "MaxVF is zero.");
    CM.collectUniformsAndScalars(VF);
    CM.collectInstsToScalarize(VF);
    buildVPlansWithVPRecipes(VF, VF);
    LLVM_DEBUG(printPlans(dbgs()));
    return CM.selectScalableVectorizationFactor(VF);
  }

  unsigned MaxVF = MaybeMaxVF.getValue();
  assert(MaxVF != 0 && "MaxVF is zero.");
  for (unsigned VF = 1; VF <= MaxVF; VF *= 2) {
    // Collect Uniform and Scalar instructions after vectorization with VF.
    CM.collectUniformsAndScalars(VF);

    // Collect the instructions (and their associated costs) that will be more
    // profitable to scalarize.
    if (VF > 1)
      CM.collectInstsToScalarize(VF);
  }

  buildVPlansWithVPRecipes(1, MaxVF);
  LLVM_DEBUG(printPlans(dbgs()));
  if (MaxVF == 1)
    return VectorizationFactor::Disabled();

  // Select the optimal vectorization factor.
  return CM.selectVectorizationFactor(MaxVF);
}

void LoopVectorizationPlanner::setBestPlan(unsigned VF, unsigned UF) {
  LLVM_DEBUG(dbgs() << "Setting best plan to VF=" << VF << ", UF=" << UF
                    << '\n');
  BestVF = VF;
  BestUF = UF;

  erase_if(VPlans, [VF](const VPlanPtr &Plan) { return !Plan->hasVF(VF); });
  assert(VPlans.size() == 1 && "Best VF has not a single VPlan.");
}

void LoopVectorizationPlanner::executePlan(InnerLoopVectorizer &ILV,
                                           DominatorTree *DT) {

  // 1. Create a new empty loop. Unlink the old loop and connect the new one.
  VPCallbackILV CallbackILV(ILV);

  VPTransformState State{BestVF,     BestUF,      ILV.isScalable(),       LI,
                         DT,         ILV.Builder, ILV.VectorLoopValueMap, &ILV,
                         CallbackILV};
  State.CFG.PrevBB = ILV.createVectorizedLoopSkeleton();
  State.TripCount = ILV.getOrCreateTripCount(nullptr);

  //===------------------------------------------------===//
  //
  // Notice: any optimization or new instruction that go
  // into the code below should also be implemented in
  // the cost-model.
  //
  //===------------------------------------------------===//

  // 2. Copy and widen instructions from the old loop into the new loop.
  assert(VPlans.size() == 1 && "Not a single VPlan to execute.");
  VPlans.front()->execute(&State);

  // 3. Fix the vectorized code: take care of header phi's, live-outs,
  //    predication, updating analyses.
  ILV.fixVectorizedLoop();
}

void LoopVectorizationPlanner::collectTriviallyDeadInstructions(
    SmallPtrSetImpl<Instruction *> &DeadInstructions) {
  BasicBlock *Latch = OrigLoop->getLoopLatch();

  // We create new control-flow for the vectorized loop, so the original
  // condition will be dead after vectorization if it's only used by the
  // branch.
  auto *Cmp = dyn_cast<Instruction>(Latch->getTerminator()->getOperand(0));
  if (Cmp && Cmp->hasOneUse())
    DeadInstructions.insert(Cmp);

  // We create new "steps" for induction variable updates to which the original
  // induction variables map. An original update instruction will be dead if
  // all its users except the induction variable are dead.
  for (auto &Induction : *Legal->getInductionVars()) {
    PHINode *Ind = Induction.first;
    auto *IndUpdate = cast<Instruction>(Ind->getIncomingValueForBlock(Latch));
    if (llvm::all_of(IndUpdate->users(), [&](User *U) -> bool {
          return U == Ind || DeadInstructions.find(cast<Instruction>(U)) !=
                                 DeadInstructions.end();
        }))
      DeadInstructions.insert(IndUpdate);

    // We record as "Dead" also the type-casting instructions we had identified
    // during induction analysis. We don't need any handling for them in the
    // vectorized loop because we have proven that, under a proper runtime
    // test guarding the vectorized loop, the value of the phi, and the casted
    // value of the phi, are the same. The last instruction in this casting
    // chain will get its scalar/vector/widened def from the
    // scalar/vector/widened def of the respective phi node. Any other casts in
    // the induction def-use chain have no other uses outside the phi update
    // chain, and will be ignored.
    InductionDescriptor &IndDes = Induction.second;
    const SmallVectorImpl<Instruction *> &Casts = IndDes.getCastInsts();
    DeadInstructions.insert(Casts.begin(), Casts.end());
  }
}

Value *InnerLoopUnroller::reverseVector(Value *Vec) { return Vec; }

Value *InnerLoopUnroller::getBroadcastInstrs(Value *V) { return V; }

Value *InnerLoopUnroller::getStepVector(Value *Val, int StartIdx, Value *Step,
                                        Instruction::BinaryOps BinOp) {
  // When unrolling and the VF is 1, we only need to add a simple scalar.
  Type *Ty = Val->getType();
  assert(!Ty->isVectorTy() && "Val must be a scalar");

  if (Ty->isFloatingPointTy()) {
    Constant *C = ConstantFP::get(Ty, (double)StartIdx);

    // Floating point operations had to be 'fast' to enable the unrolling.
    Value *MulOp = addFastMathFlag(Builder.CreateFMul(C, Step));
    return addFastMathFlag(Builder.CreateBinOp(BinOp, Val, MulOp));
  }
  Constant *C = ConstantInt::get(Ty, StartIdx);
  return Builder.CreateAdd(Val, Builder.CreateMul(C, Step), "induction");
}

static void AddRuntimeUnrollDisableMetaData(Loop *L) {
  SmallVector<Metadata *, 4> MDs;
  // Reserve first location for self reference to the LoopID metadata node.
  MDs.push_back(nullptr);
  bool IsUnrollMetadata = false;
  MDNode *LoopID = L->getLoopID();
  if (LoopID) {
    // First find existing loop unrolling disable metadata.
    for (unsigned i = 1, ie = LoopID->getNumOperands(); i < ie; ++i) {
      auto *MD = dyn_cast<MDNode>(LoopID->getOperand(i));
      if (MD) {
        const auto *S = dyn_cast<MDString>(MD->getOperand(0));
        IsUnrollMetadata =
            S && S->getString().startswith("llvm.loop.unroll.disable");
      }
      MDs.push_back(LoopID->getOperand(i));
    }
  }

  if (!IsUnrollMetadata) {
    // Add runtime unroll disable metadata.
    LLVMContext &Context = L->getHeader()->getContext();
    SmallVector<Metadata *, 1> DisableOperands;
    DisableOperands.push_back(
        MDString::get(Context, "llvm.loop.unroll.runtime.disable"));
    MDNode *DisableNode = MDNode::get(Context, DisableOperands);
    MDs.push_back(DisableNode);
    MDNode *NewLoopID = MDNode::get(Context, MDs);
    // Set operand 0 to refer to the loop id itself.
    NewLoopID->replaceOperandWith(0, NewLoopID);
    L->setLoopID(NewLoopID);
  }
}

bool LoopVectorizationPlanner::getDecisionAndClampRange(
    const std::function<bool(unsigned)> &Predicate, VFRange &Range) {
  assert(Range.End > Range.Start && "Trying to test an empty VF range.");
  bool PredicateAtRangeStart = Predicate(Range.Start);

  for (unsigned TmpVF = Range.Start * 2; TmpVF < Range.End; TmpVF *= 2)
    if (Predicate(TmpVF) != PredicateAtRangeStart) {
      Range.End = TmpVF;
      break;
    }

  return PredicateAtRangeStart;
}

/// Build VPlans for the full range of feasible VF's = {\p MinVF, 2 * \p MinVF,
/// 4 * \p MinVF, ..., \p MaxVF} by repeatedly building a VPlan for a sub-range
/// of VF's starting at a given VF and extending it as much as possible. Each
/// vectorization decision can potentially shorten this sub-range during
/// buildVPlan().
void LoopVectorizationPlanner::buildVPlans(unsigned MinVF, unsigned MaxVF) {
  for (unsigned VF = MinVF; VF < MaxVF + 1;) {
    VFRange SubRange = {VF, MaxVF + 1};
    VPlans.push_back(buildVPlan(SubRange));
    VF = SubRange.End;
  }
}

VPValue *VPRecipeBuilder::createEdgeMask(BasicBlock *Src, BasicBlock *Dst,
                                         VPlanPtr &Plan) {
  assert(is_contained(predecessors(Dst), Src) && "Invalid edge");

  // Look for cached value.
  std::pair<BasicBlock *, BasicBlock *> Edge(Src, Dst);
  EdgeMaskCacheTy::iterator ECEntryIt = EdgeMaskCache.find(Edge);
  if (ECEntryIt != EdgeMaskCache.end())
    return ECEntryIt->second;

  VPValue *SrcMask = createBlockInMask(Src, Plan);

  // The terminator has to be a branch inst!
  BranchInst *BI = dyn_cast<BranchInst>(Src->getTerminator());
  assert(BI && "Unexpected terminator found");

  if (!BI->isConditional())
    return EdgeMaskCache[Edge] = SrcMask;

  VPValue *EdgeMask = Plan->getVPValue(BI->getCondition());
  assert(EdgeMask && "No Edge Mask found for condition");

  if (BI->getSuccessor(0) != Dst)
    EdgeMask = Builder.createNot(EdgeMask);

  if (SrcMask) // Otherwise block in-mask is all-one, no need to AND.
    EdgeMask = Builder.createAnd(EdgeMask, SrcMask);

  return EdgeMaskCache[Edge] = EdgeMask;
}

VPValue *VPRecipeBuilder::createBlockInMask(BasicBlock *BB, VPlanPtr &Plan) {
  assert(OrigLoop->contains(BB) && "Block is not a part of a loop");

  // Look for cached value.
  BlockMaskCacheTy::iterator BCEntryIt = BlockMaskCache.find(BB);
  if (BCEntryIt != BlockMaskCache.end())
    return BCEntryIt->second;

  // All-one mask is modelled as no-mask following the convention for masked
  // load/store/gather/scatter. Initialize BlockMask to no-mask.
  VPValue *BlockMask = nullptr;

  if (OrigLoop->getHeader() == BB) {
    if (!CM.blockNeedsPredication(BB))
      return BlockMaskCache[BB] = BlockMask; // Loop incoming mask is all-one.

    // Introduce the early-exit compare IV <= BTC to form header block mask.
    // This is used instead of IV < TC because TC may wrap, unlike BTC.
    VPValue *IV = Plan->getVPValue(Legal->getPrimaryInduction());
    VPValue *BTC = Plan->getOrCreateBackedgeTakenCount();
    BlockMask = Builder.createNaryOp(VPInstruction::ICmpULE, {IV, BTC});
    return BlockMaskCache[BB] = BlockMask;
  }

  // This is the block mask. We OR all incoming edges.
  for (auto *Predecessor : predecessors(BB)) {
    VPValue *EdgeMask = createEdgeMask(Predecessor, BB, Plan);
    if (!EdgeMask) // Mask of predecessor is all-one so mask of block is too.
      return BlockMaskCache[BB] = EdgeMask;

    if (!BlockMask) { // BlockMask has its initialized nullptr value.
      BlockMask = EdgeMask;
      continue;
    }

    BlockMask = Builder.createOr(BlockMask, EdgeMask);
  }

  return BlockMaskCache[BB] = BlockMask;
}

VPWidenMemoryInstructionRecipe *
VPRecipeBuilder::tryToWidenMemory(Instruction *I, VFRange &Range,
                                  VPlanPtr &Plan) {
  if (!isa<LoadInst>(I) && !isa<StoreInst>(I))
    return nullptr;

  auto willWiden = [&](unsigned VF) -> bool {
    if (!CM.isScalable() && VF == 1)
      return false;
<<<<<<< HEAD
    if (CM.isScalarAfterVectorization(I, VF, true) ||
        CM.isProfitableToScalarize(I, VF))
      return false;
=======
>>>>>>> e9673b64
    LoopVectorizationCostModel::InstWidening Decision =
        CM.getWideningDecision(I, VF);
    assert(Decision != LoopVectorizationCostModel::CM_Unknown &&
           "CM decision should be taken at this point.");
    if (Decision == LoopVectorizationCostModel::CM_Interleave)
      return true;
    if (CM.isScalarAfterVectorization(I, VF) ||
        CM.isProfitableToScalarize(I, VF))
      return false;
    return Decision != LoopVectorizationCostModel::CM_Scalarize;
  };

  if (!LoopVectorizationPlanner::getDecisionAndClampRange(willWiden, Range))
    return nullptr;

  VPValue *Mask = nullptr;
  if (Legal->isMaskRequired(I))
    Mask = createBlockInMask(I->getParent(), Plan);

  return new VPWidenMemoryInstructionRecipe(*I, Mask);
}

VPWidenIntOrFpInductionRecipe *
VPRecipeBuilder::tryToOptimizeInduction(Instruction *I, VFRange &Range) {
  if (PHINode *Phi = dyn_cast<PHINode>(I)) {
    // Check if this is an integer or fp induction. If so, build the recipe that
    // produces its scalar and vector values.
    InductionDescriptor II = Legal->getInductionVars()->lookup(Phi);
    if (II.getKind() == InductionDescriptor::IK_IntInduction ||
        II.getKind() == InductionDescriptor::IK_FpInduction)
      return new VPWidenIntOrFpInductionRecipe(Phi);

    return nullptr;
  }

  // Optimize the special case where the source is a constant integer
  // induction variable. Notice that we can only optimize the 'trunc' case
  // because (a) FP conversions lose precision, (b) sext/zext may wrap, and
  // (c) other casts depend on pointer size.

  // Determine whether \p K is a truncation based on an induction variable that
  // can be optimized.
  auto isOptimizableIVTruncate =
      [&](Instruction *K) -> std::function<bool(unsigned)> {
    return
        [=](unsigned VF) -> bool { return CM.isOptimizableIVTruncate(K, VF); };
  };

  if (isa<TruncInst>(I) && LoopVectorizationPlanner::getDecisionAndClampRange(
                               isOptimizableIVTruncate(I), Range))
    return new VPWidenIntOrFpInductionRecipe(cast<PHINode>(I->getOperand(0)),
                                             cast<TruncInst>(I));
  return nullptr;
}

VPBlendRecipe *VPRecipeBuilder::tryToBlend(Instruction *I, VPlanPtr &Plan) {
  PHINode *Phi = dyn_cast<PHINode>(I);
  if (!Phi || Phi->getParent() == OrigLoop->getHeader())
    return nullptr;

  // We know that all PHIs in non-header blocks are converted into selects, so
  // we don't have to worry about the insertion order and we can just use the
  // builder. At this point we generate the predication tree. There may be
  // duplications since this is a simple recursive scan, but future
  // optimizations will clean it up.

  SmallVector<VPValue *, 2> Masks;
  unsigned NumIncoming = Phi->getNumIncomingValues();
  for (unsigned In = 0; In < NumIncoming; In++) {
    VPValue *EdgeMask =
        createEdgeMask(Phi->getIncomingBlock(In), Phi->getParent(), Plan);
    assert((EdgeMask || NumIncoming == 1) &&
           "Multiple predecessors with one having a full mask");
    if (EdgeMask)
      Masks.push_back(EdgeMask);
  }
  return new VPBlendRecipe(Phi, Masks);
}

bool VPRecipeBuilder::tryToWiden(Instruction *I, VPBasicBlock *VPBB,
                                 VFRange &Range) {

  bool IsPredicated = LoopVectorizationPlanner::getDecisionAndClampRange(
      [&](unsigned VF) { return CM.isScalarWithPredication(I, VF); }, Range);

  if (IsPredicated)
    return false;

  auto IsVectorizableOpcode = [](unsigned Opcode) {
    switch (Opcode) {
    case Instruction::Add:
    case Instruction::And:
    case Instruction::AShr:
    case Instruction::BitCast:
    case Instruction::Br:
    case Instruction::Call:
    case Instruction::FAdd:
    case Instruction::FCmp:
    case Instruction::FDiv:
    case Instruction::FMul:
    case Instruction::FNeg:
    case Instruction::FPExt:
    case Instruction::FPToSI:
    case Instruction::FPToUI:
    case Instruction::FPTrunc:
    case Instruction::FRem:
    case Instruction::FSub:
    case Instruction::GetElementPtr:
    case Instruction::ICmp:
    case Instruction::IntToPtr:
    case Instruction::Load:
    case Instruction::LShr:
    case Instruction::Mul:
    case Instruction::Or:
    case Instruction::PHI:
    case Instruction::PtrToInt:
    case Instruction::SDiv:
    case Instruction::Select:
    case Instruction::SExt:
    case Instruction::Shl:
    case Instruction::SIToFP:
    case Instruction::SRem:
    case Instruction::Store:
    case Instruction::Sub:
    case Instruction::Trunc:
    case Instruction::UDiv:
    case Instruction::UIToFP:
    case Instruction::URem:
    case Instruction::Xor:
    case Instruction::ZExt:
      return true;
    }
    return false;
  };

  if (!IsVectorizableOpcode(I->getOpcode()))
    return false;

  if (CallInst *CI = dyn_cast<CallInst>(I)) {
    Intrinsic::ID ID = getVectorIntrinsicIDForCall(CI, TLI);
    if (ID && (ID == Intrinsic::assume || ID == Intrinsic::lifetime_end ||
               ID == Intrinsic::lifetime_start || ID == Intrinsic::sideeffect))
      return false;
  }

  auto willWiden = [&](unsigned VF) -> bool {
    if (!isa<PHINode>(I) && (CM.isScalarAfterVectorization(I, VF) ||
                             CM.isProfitableToScalarize(I, VF)))
      return false;
    if (CallInst *CI = dyn_cast<CallInst>(I)) {
      Intrinsic::ID ID = getVectorIntrinsicIDForCall(CI, TLI);
      // The following case may be scalarized depending on the VF.
      // The flag shows whether we use Intrinsic or a usual Call for vectorized
      // version of the instruction.
      // Is it beneficial to perform intrinsic call compared to lib call?
      bool NeedToScalarize;
      unsigned CallCost = CM.getVectorCallCost(CI, VF, NeedToScalarize);
      bool UseVectorIntrinsic =
          ID && CM.getVectorIntrinsicCost(CI, VF) <= CallCost;
      return UseVectorIntrinsic || !NeedToScalarize;
    }
    if (isa<LoadInst>(I) || isa<StoreInst>(I)) {
      assert(CM.getWideningDecision(I, VF) ==
                 LoopVectorizationCostModel::CM_Scalarize &&
             "Memory widening decisions should have been taken care by now");
      return false;
    }
    return true;
  };

  if (!LoopVectorizationPlanner::getDecisionAndClampRange(willWiden, Range))
    return false;

  // If this ingredient's recipe is to be recorded, keep its recipe a singleton
  // to avoid having to split recipes later.
  bool IsSingleton = Ingredient2Recipe.count(I);

  // Success: widen this instruction. We optimize the common case where
  // consecutive instructions can be represented by a single recipe.
  if (!IsSingleton && !VPBB->empty() && LastExtensibleRecipe == &VPBB->back() &&
      LastExtensibleRecipe->appendInstruction(I))
    return true;

  VPWidenRecipe *WidenRecipe = new VPWidenRecipe(I);
  if (!IsSingleton)
    LastExtensibleRecipe = WidenRecipe;
  setRecipe(I, WidenRecipe);
  VPBB->appendRecipe(WidenRecipe);
  return true;
}

VPBasicBlock *VPRecipeBuilder::handleReplication(
    Instruction *I, VFRange &Range, VPBasicBlock *VPBB,
    DenseMap<Instruction *, VPReplicateRecipe *> &PredInst2Recipe,
    VPlanPtr &Plan) {
  bool IsUniform = LoopVectorizationPlanner::getDecisionAndClampRange(
      [&](unsigned VF) { return CM.isUniformAfterVectorization(I, VF); },
      Range);

  bool IsPredicated = LoopVectorizationPlanner::getDecisionAndClampRange(
      [&](unsigned VF) { return CM.isScalarWithPredication(I, VF); }, Range);

  auto *Recipe = new VPReplicateRecipe(I, IsUniform, IsPredicated);
  setRecipe(I, Recipe);

  // Find if I uses a predicated instruction. If so, it will use its scalar
  // value. Avoid hoisting the insert-element which packs the scalar value into
  // a vector value, as that happens iff all users use the vector value.
  for (auto &Op : I->operands())
    if (auto *PredInst = dyn_cast<Instruction>(Op))
      if (PredInst2Recipe.find(PredInst) != PredInst2Recipe.end())
        PredInst2Recipe[PredInst]->setAlsoPack(false);

  // Finalize the recipe for Instr, first if it is not predicated.
  if (!IsPredicated) {
    LLVM_DEBUG(dbgs() << "LV: Scalarizing:" << *I << "\n");
    VPBB->appendRecipe(Recipe);
    return VPBB;
  }
  LLVM_DEBUG(dbgs() << "LV: Scalarizing and predicating:" << *I << "\n");
  assert(VPBB->getSuccessors().empty() &&
         "VPBB has successors when handling predicated replication.");
  // Record predicated instructions for above packing optimizations.
  PredInst2Recipe[I] = Recipe;
  VPBlockBase *Region = createReplicateRegion(I, Recipe, Plan);
  VPBlockUtils::insertBlockAfter(Region, VPBB);
  auto *RegSucc = new VPBasicBlock();
  VPBlockUtils::insertBlockAfter(RegSucc, Region);
  return RegSucc;
}

VPRegionBlock *VPRecipeBuilder::createReplicateRegion(Instruction *Instr,
                                                      VPRecipeBase *PredRecipe,
                                                      VPlanPtr &Plan) {
  // Instructions marked for predication are replicated and placed under an
  // if-then construct to prevent side-effects.

  // Generate recipes to compute the block mask for this region.
  VPValue *BlockInMask = createBlockInMask(Instr->getParent(), Plan);

  // Build the triangular if-then region.
  std::string RegionName = (Twine("pred.") + Instr->getOpcodeName()).str();
  assert(Instr->getParent() && "Predicated instruction not in any basic block");
  auto *BOMRecipe = new VPBranchOnMaskRecipe(BlockInMask);
  auto *Entry = new VPBasicBlock(Twine(RegionName) + ".entry", BOMRecipe);
  auto *PHIRecipe =
      Instr->getType()->isVoidTy() ? nullptr : new VPPredInstPHIRecipe(Instr);
  auto *Exit = new VPBasicBlock(Twine(RegionName) + ".continue", PHIRecipe);
  auto *Pred = new VPBasicBlock(Twine(RegionName) + ".if", PredRecipe);
  VPRegionBlock *Region = new VPRegionBlock(Entry, Exit, RegionName, true);

  // Note: first set Entry as region entry and then connect successors starting
  // from it in order, to propagate the "parent" of each VPBasicBlock.
  VPBlockUtils::insertTwoBlocksAfter(Pred, Exit, BlockInMask, Entry);
  VPBlockUtils::connectBlocks(Pred, Exit);

  return Region;
}
//-NOTE/VK-//
// This is where widening recipe is created for each instruction in the for
// loop. During the plan execution phase widening is done by simply executing
// these recipes.
bool VPRecipeBuilder::tryToCreateRecipe(Instruction *Instr, VFRange &Range,
                                        VPlanPtr &Plan, VPBasicBlock *VPBB) {
  VPRecipeBase *Recipe = nullptr;

  // First, check for specific widening recipes that deal with memory
  // operations, inductions and Phi nodes.
  if ((Recipe = tryToWidenMemory(Instr, Range, Plan)) ||
      (Recipe = tryToOptimizeInduction(Instr, Range)) ||
      (Recipe = tryToBlend(Instr, Plan)) ||
      (isa<PHINode>(Instr) &&
       (Recipe = new VPWidenPHIRecipe(cast<PHINode>(Instr))))) {
    setRecipe(Instr, Recipe);
    VPBB->appendRecipe(Recipe);
    return true;
  }

  // Check if Instr is to be widened by a general VPWidenRecipe.
  if (tryToWiden(Instr, VPBB, Range))
    return true;

  return false;
}

void LoopVectorizationPlanner::buildVPlansWithVPRecipes(unsigned MinVF,
                                                        unsigned MaxVF) {
  assert(OrigLoop->empty() && "Inner loop expected.");

  // Collect conditions feeding internal conditional branches; they need to be
  // represented in VPlan for it to model masking.
  SmallPtrSet<Value *, 1> NeedDef;

  auto *Latch = OrigLoop->getLoopLatch();
  for (BasicBlock *BB : OrigLoop->blocks()) {
    if (BB == Latch)
      continue;
    BranchInst *Branch = dyn_cast<BranchInst>(BB->getTerminator());
    if (Branch && Branch->isConditional())
      NeedDef.insert(Branch->getCondition());
  }

  // If the tail is to be folded by masking, the primary induction variable
  // needs to be represented in VPlan for it to model early-exit masking.
  // Also, both the Phi and the live-out instruction of each reduction are
  // required in order to introduce a select between them in VPlan.
  if (CM.foldTailByMasking()) {
    NeedDef.insert(Legal->getPrimaryInduction());
    for (auto &Reduction : *Legal->getReductionVars()) {
      NeedDef.insert(Reduction.first);
      NeedDef.insert(Reduction.second.getLoopExitInstr());
    }
  }

  // Collect instructions from the original loop that will become trivially dead
  // in the vectorized loop. We don't need to vectorize these instructions. For
  // example, original induction update instructions can become dead because we
  // separately emit induction "steps" when generating code for the new loop.
  // Similarly, we create a new latch condition when setting up the structure
  // of the new loop, so the old one can become dead.
  SmallPtrSet<Instruction *, 4> DeadInstructions;
  collectTriviallyDeadInstructions(DeadInstructions);

  for (unsigned VF = MinVF; VF < MaxVF + 1;) {
    VFRange SubRange = {VF, MaxVF + 1};
    VPlans.push_back(
        buildVPlanWithVPRecipes(SubRange, NeedDef, DeadInstructions));
    VF = SubRange.End;
  }
}

VPlanPtr LoopVectorizationPlanner::buildVPlanWithVPRecipes(
    VFRange &Range, SmallPtrSetImpl<Value *> &NeedDef,
    SmallPtrSetImpl<Instruction *> &DeadInstructions) {

  // Hold a mapping from predicated instructions to their recipes, in order to
  // fix their AlsoPack behavior if a user is determined to replicate and use a
  // scalar instead of vector value.
  DenseMap<Instruction *, VPReplicateRecipe *> PredInst2Recipe;

  DenseMap<Instruction *, Instruction *> &SinkAfter = Legal->getSinkAfter();

  SmallPtrSet<const InterleaveGroup<Instruction> *, 1> InterleaveGroups;

  VPRecipeBuilder RecipeBuilder(OrigLoop, TLI, Legal, CM, Builder);

  // ---------------------------------------------------------------------------
  // Pre-construction: record ingredients whose recipes we'll need to further
  // process after constructing the initial VPlan.
  // ---------------------------------------------------------------------------

  // Mark instructions we'll need to sink later and their targets as
  // ingredients whose recipe we'll need to record.
  for (auto &Entry : SinkAfter) {
    RecipeBuilder.recordRecipeOf(Entry.first);
    RecipeBuilder.recordRecipeOf(Entry.second);
  }

  // For each interleave group which is relevant for this (possibly trimmed)
  // Range, add it to the set of groups to be later applied to the VPlan and add
  // placeholders for its members' Recipes which we'll be replacing with a
  // single VPInterleaveRecipe.
  for (InterleaveGroup<Instruction> *IG : IAI.getInterleaveGroups()) {
    auto applyIG = [IG, this](unsigned VF) -> bool {
      return (VF >= 2 && // Query is illegal for VF == 1
              CM.getWideningDecision(IG->getInsertPos(), VF) ==
                  LoopVectorizationCostModel::CM_Interleave);
    };
    if (!getDecisionAndClampRange(applyIG, Range))
      continue;
    InterleaveGroups.insert(IG);
    for (unsigned i = 0; i < IG->getFactor(); i++)
      if (Instruction *Member = IG->getMember(i))
        RecipeBuilder.recordRecipeOf(Member);
  };

  // ---------------------------------------------------------------------------
  // Build initial VPlan: Scan the body of the loop in a topological order to
  // visit each basic block after having visited its predecessor basic blocks.
  // ---------------------------------------------------------------------------

  // Create a dummy pre-entry VPBasicBlock to start building the VPlan.
  VPBasicBlock *VPBB = new VPBasicBlock("Pre-Entry");
  auto Plan = std::make_unique<VPlan>(VPBB);

  // Represent values that will have defs inside VPlan.
  for (Value *V : NeedDef)
    Plan->addVPValue(V);

  // Scan the body of the loop in a topological order to visit each basic block
  // after having visited its predecessor basic blocks.
  LoopBlocksDFS DFS(OrigLoop);
  DFS.perform(LI);

  for (BasicBlock *BB : make_range(DFS.beginRPO(), DFS.endRPO())) {
    // Relevant instructions from basic block BB will be grouped into VPRecipe
    // ingredients and fill a new VPBasicBlock.
    unsigned VPBBsForBB = 0;
    auto *FirstVPBBForBB = new VPBasicBlock(BB->getName());
    VPBlockUtils::insertBlockAfter(FirstVPBBForBB, VPBB);
    VPBB = FirstVPBBForBB;
    Builder.setInsertPoint(VPBB);

    // Introduce each ingredient into VPlan.
    for (Instruction &I : BB->instructionsWithoutDebug()) {
      Instruction *Instr = &I;

      // First filter out irrelevant instructions, to ensure no recipes are
      // built for them.
      if (isa<BranchInst>(Instr) ||
          DeadInstructions.find(Instr) != DeadInstructions.end())
        continue;

      if (RecipeBuilder.tryToCreateRecipe(Instr, Range, Plan, VPBB))
        continue;

      // Otherwise, if all widening options failed, Instruction is to be
      // replicated. This may create a successor for VPBB.
      VPBasicBlock *NextVPBB = RecipeBuilder.handleReplication(
          Instr, Range, VPBB, PredInst2Recipe, Plan);
      if (NextVPBB != VPBB) {
        VPBB = NextVPBB;
        VPBB->setName(BB->hasName() ? BB->getName() + "." + Twine(VPBBsForBB++)
                                    : "");
      }
    }
  }

  // Discard empty dummy pre-entry VPBasicBlock. Note that other VPBasicBlocks
  // may also be empty, such as the last one VPBB, reflecting original
  // basic-blocks with no recipes.
  VPBasicBlock *PreEntry = cast<VPBasicBlock>(Plan->getEntry());
  assert(PreEntry->empty() && "Expecting empty pre-entry block.");
  VPBlockBase *Entry = Plan->setEntry(PreEntry->getSingleSuccessor());
  VPBlockUtils::disconnectBlocks(PreEntry, Entry);
  delete PreEntry;

  // ---------------------------------------------------------------------------
  // Transform initial VPlan: Apply previously taken decisions, in order, to
  // bring the VPlan to its final state.
  // ---------------------------------------------------------------------------

  // Apply Sink-After legal constraints.
  for (auto &Entry : SinkAfter) {
    VPRecipeBase *Sink = RecipeBuilder.getRecipe(Entry.first);
    VPRecipeBase *Target = RecipeBuilder.getRecipe(Entry.second);
    Sink->moveAfter(Target);
  }

  // Interleave memory: for each Interleave Group we marked earlier as relevant
  // for this VPlan, replace the Recipes widening its memory instructions with a
  // single VPInterleaveRecipe at its insertion point.
  for (auto IG : InterleaveGroups) {
    auto *Recipe = cast<VPWidenMemoryInstructionRecipe>(
        RecipeBuilder.getRecipe(IG->getInsertPos()));
    (new VPInterleaveRecipe(IG, Recipe->getMask()))->insertBefore(Recipe);

    for (unsigned i = 0; i < IG->getFactor(); ++i)
      if (Instruction *Member = IG->getMember(i)) {
        RecipeBuilder.getRecipe(Member)->eraseFromParent();
      }
  }

  // Finally, if tail is folded by masking, introduce selects between the phi
  // and the live-out instruction of each reduction, at the end of the latch.
  if (CM.foldTailByMasking()) {
    Builder.setInsertPoint(VPBB);
    auto *Cond = RecipeBuilder.createBlockInMask(OrigLoop->getHeader(), Plan);
    for (auto &Reduction : *Legal->getReductionVars()) {
      VPValue *Phi = Plan->getVPValue(Reduction.first);
      VPValue *Red = Plan->getVPValue(Reduction.second.getLoopExitInstr());
      Builder.createNaryOp(Instruction::Select, {Cond, Red, Phi});
    }
  }

  std::string PlanName;
  raw_string_ostream RSO(PlanName);
  unsigned VF = Range.Start;
  Plan->addVF(VF);
  RSO << "Initial VPlan for VF={" << VF;
  for (VF *= 2; VF < Range.End; VF *= 2) {
    Plan->addVF(VF);
    RSO << "," << VF;
  }
  RSO << "},UF>=1";
  RSO.flush();
  Plan->setName(PlanName);

  return Plan;
}

VPlanPtr LoopVectorizationPlanner::buildVPlan(VFRange &Range) {
  // Outer loop handling: They may require CFG and instruction level
  // transformations before even evaluating whether vectorization is profitable.
  // Since we cannot modify the incoming IR, we need to build VPlan upfront in
  // the vectorization pipeline.
  assert(!OrigLoop->empty());
  assert(EnableVPlanNativePath && "VPlan-native path is not enabled.");

  // Create new empty VPlan
  auto Plan = std::make_unique<VPlan>();

  // Build hierarchical CFG
  VPlanHCFGBuilder HCFGBuilder(OrigLoop, LI, *Plan);
  HCFGBuilder.buildHierarchicalCFG();

  for (unsigned VF = Range.Start; VF < Range.End; VF *= 2)
    Plan->addVF(VF);

  if (EnableVPlanPredication) {
    VPlanPredicator VPP(*Plan);
    VPP.predicate();

    // Avoid running transformation to recipes until masked code generation in
    // VPlan-native path is in place.
    return Plan;
  }

  SmallPtrSet<Instruction *, 1> DeadInstructions;
  VPlanHCFGTransforms::VPInstructionsToVPRecipes(
      Plan, Legal->getInductionVars(), DeadInstructions);

  return Plan;
}

Value *LoopVectorizationPlanner::VPCallbackILV::getOrCreateVectorValues(
    Value *V, unsigned Part) {
  return ILV.getOrCreateVectorValue(V, Part);
}

void VPInterleaveRecipe::print(raw_ostream &O, const Twine &Indent) const {
  O << " +\n"
    << Indent << "\"INTERLEAVE-GROUP with factor " << IG->getFactor() << " at ";
  IG->getInsertPos()->printAsOperand(O, false);
  if (User) {
    O << ", ";
    User->getOperand(0)->printAsOperand(O);
  }
  O << "\\l\"";
  for (unsigned i = 0; i < IG->getFactor(); ++i)
    if (Instruction *I = IG->getMember(i))
      O << " +\n"
        << Indent << "\"  " << VPlanIngredient(I) << " " << i << "\\l\"";
}

void VPWidenRecipe::execute(VPTransformState &State) {
  for (auto &Instr : make_range(Begin, End))
    State.ILV->widenInstruction(Instr);
}

void VPWidenIntOrFpInductionRecipe::execute(VPTransformState &State) {
  assert(!State.Instance && "Int or FP induction being replicated.");
  State.ILV->widenIntOrFpInduction(IV, Trunc);
}

void VPWidenPHIRecipe::execute(VPTransformState &State) {
  State.ILV->widenPHIInstruction(Phi, State.UF, State.VF);
}

void VPBlendRecipe::execute(VPTransformState &State) {
  State.ILV->setDebugLocFromInst(State.Builder, Phi);
  // We know that all PHIs in non-header blocks are converted into
  // selects, so we don't have to worry about the insertion order and we
  // can just use the builder.
  // At this point we generate the predication tree. There may be
  // duplications since this is a simple recursive scan, but future
  // optimizations will clean it up.

  unsigned NumIncoming = Phi->getNumIncomingValues();

  assert((User || NumIncoming == 1) &&
         "Multiple predecessors with predecessors having a full mask");
  // Generate a sequence of selects of the form:
  // SELECT(Mask3, In3,
  //      SELECT(Mask2, In2,
  //                   ( ...)))
  InnerLoopVectorizer::VectorParts Entry(State.UF);
  for (unsigned In = 0; In < NumIncoming; ++In) {
    for (unsigned Part = 0; Part < State.UF; ++Part) {
      // We might have single edge PHIs (blocks) - use an identity
      // 'select' for the first PHI operand.
      Value *In0 =
          State.ILV->getOrCreateVectorValue(Phi->getIncomingValue(In), Part);
      if (In == 0)
        Entry[Part] = In0; // Initialize with the first incoming value.
      else {
        // Select between the current value and the previous incoming edge
        // based on the incoming mask.
        Value *Cond = State.get(User->getOperand(In), Part);
        Entry[Part] =
            State.Builder.CreateSelect(Cond, In0, Entry[Part], "predphi");
      }
    }
  }
  for (unsigned Part = 0; Part < State.UF; ++Part)
    State.ValueMap.setVectorValue(Phi, Part, Entry[Part]);
}

void VPInterleaveRecipe::execute(VPTransformState &State) {
  assert(!State.Instance && "Interleave group being replicated.");
  if (!User)
    return State.ILV->vectorizeInterleaveGroup(IG->getInsertPos());

  // Last (and currently only) operand is a mask.
  InnerLoopVectorizer::VectorParts MaskValues(State.UF);
  VPValue *Mask = User->getOperand(User->getNumOperands() - 1);
  for (unsigned Part = 0; Part < State.UF; ++Part)
    MaskValues[Part] = State.get(Mask, Part);
  State.ILV->vectorizeInterleaveGroup(IG->getInsertPos(), &MaskValues);
}

void VPReplicateRecipe::execute(VPTransformState &State) {
  if (State.Instance) { // Generate a single instance.
    State.ILV->scalarizeInstruction(Ingredient, *State.Instance, IsPredicated);
    // Insert scalar instance packing it into a vector.
    if (AlsoPack && State.VF > 1) {
      // If we're constructing lane 0, initialize to start from undef.
      if (State.Instance->Lane == 0) {
        Value *Undef = UndefValue::get(
            VectorType::get(Ingredient->getType(), State.VF, State.IsScalable));
        State.ValueMap.setVectorValue(Ingredient, State.Instance->Part, Undef);
      }
      State.ILV->packScalarIntoVectorValue(Ingredient, *State.Instance);
    }
    return;
  }

  // Generate scalar instances for all VF lanes of all UF parts, unless the
  // instruction is uniform inwhich case generate only the first lane for each
  // of the UF parts.
  unsigned EndLane = IsUniform ? 1 : State.VF;
  for (unsigned Part = 0; Part < State.UF; ++Part)
    for (unsigned Lane = 0; Lane < EndLane; ++Lane)
      State.ILV->scalarizeInstruction(Ingredient, {Part, Lane}, IsPredicated);
}

void VPBranchOnMaskRecipe::execute(VPTransformState &State) {
  assert(State.Instance && "Branch on Mask works only on single instance.");

  unsigned Part = State.Instance->Part;
  unsigned Lane = State.Instance->Lane;

  Value *ConditionBit = nullptr;
  if (!User) // Block in mask is all-one.
    ConditionBit = State.Builder.getTrue();
  else {
    VPValue *BlockInMask = User->getOperand(0);
    ConditionBit = State.get(BlockInMask, Part);
    if (ConditionBit->getType()->isVectorTy())
      ConditionBit = State.Builder.CreateExtractElement(
          ConditionBit, State.Builder.getInt32(Lane));
  }

  // Replace the temporary unreachable terminator with a new conditional branch,
  // whose two destinations will be set later when they are created.
  auto *CurrentTerminator = State.CFG.PrevBB->getTerminator();
  assert(isa<UnreachableInst>(CurrentTerminator) &&
         "Expected to replace unreachable terminator with conditional branch.");
  auto *CondBr = BranchInst::Create(State.CFG.PrevBB, nullptr, ConditionBit);
  CondBr->setSuccessor(0, nullptr);
  ReplaceInstWithInst(CurrentTerminator, CondBr);
}

void VPPredInstPHIRecipe::execute(VPTransformState &State) {
  assert(State.Instance && "Predicated instruction PHI works per instance.");
  Instruction *ScalarPredInst = cast<Instruction>(
      State.ValueMap.getScalarValue(PredInst, *State.Instance));
  BasicBlock *PredicatedBB = ScalarPredInst->getParent();
  BasicBlock *PredicatingBB = PredicatedBB->getSinglePredecessor();
  assert(PredicatingBB && "Predicated block has no single predecessor.");

  // By current pack/unpack logic we need to generate only a single phi node: if
  // a vector value for the predicated instruction exists at this point it means
  // the instruction has vector users only, and a phi for the vector value is
  // needed. In this case the recipe of the predicated instruction is marked to
  // also do that packing, thereby "hoisting" the insert-element sequence.
  // Otherwise, a phi node for the scalar value is needed.
  unsigned Part = State.Instance->Part;
  if (State.ValueMap.hasVectorValue(PredInst, Part)) {
    Value *VectorValue = State.ValueMap.getVectorValue(PredInst, Part);
    InsertElementInst *IEI = cast<InsertElementInst>(VectorValue);
    PHINode *VPhi = State.Builder.CreatePHI(IEI->getType(), 2);
    VPhi->addIncoming(IEI->getOperand(0), PredicatingBB); // Unmodified vector.
    VPhi->addIncoming(IEI, PredicatedBB); // New vector with inserted element.
    State.ValueMap.resetVectorValue(PredInst, Part, VPhi); // Update cache.
  } else {
    Type *PredInstType = PredInst->getType();
    PHINode *Phi = State.Builder.CreatePHI(PredInstType, 2);
    Phi->addIncoming(UndefValue::get(ScalarPredInst->getType()), PredicatingBB);
    Phi->addIncoming(ScalarPredInst, PredicatedBB);
    State.ValueMap.resetScalarValue(PredInst, *State.Instance, Phi);
  }
}

void VPWidenMemoryInstructionRecipe::execute(VPTransformState &State) {
  VPValue *Mask = getMask();
  if (!Mask)
    return State.ILV->vectorizeMemoryInstruction(&Instr);

  InnerLoopVectorizer::VectorParts MaskValues(State.UF);
  for (unsigned Part = 0; Part < State.UF; ++Part)
    MaskValues[Part] = State.get(Mask, Part);
  State.ILV->vectorizeMemoryInstruction(&Instr, &MaskValues);
}

static ScalarEpilogueLowering
getScalarEpilogueLowering(Function *F, Loop *L, LoopVectorizeHints &Hints,
                          ProfileSummaryInfo *PSI, BlockFrequencyInfo *BFI,
                          TargetTransformInfo *TTI, TargetLibraryInfo *TLI,
                          AssumptionCache *AC, LoopInfo *LI,
                          ScalarEvolution *SE, DominatorTree *DT,
                          const LoopAccessInfo *LAI) {
  ScalarEpilogueLowering SEL = CM_ScalarEpilogueAllowed;
  if (Hints.getForce() != LoopVectorizeHints::FK_Enabled &&
      (F->hasOptSize() ||
       llvm::shouldOptimizeForSize(L->getHeader(), PSI, BFI)))
    SEL = CM_ScalarEpilogueNotAllowedOptSize;
  else if (PreferPredicateOverEpilog || Hints.getPredicate() ||
           TTI->preferPredicateOverEpilogue(L, LI, *SE, *AC, TLI, DT, LAI))
    SEL = CM_ScalarEpilogueNotNeededUsePredicate;

  return SEL;
}

// Process the loop in the VPlan-native vectorization path. This path builds
// VPlan upfront in the vectorization pipeline, which allows to apply
// VPlan-to-VPlan transformations from the very beginning without modifying the
// input LLVM IR.
static bool processLoopInVPlanNativePath(
    Loop *L, PredicatedScalarEvolution &PSE, LoopInfo *LI, DominatorTree *DT,
    LoopVectorizationLegality *LVL, TargetTransformInfo *TTI,
    TargetLibraryInfo *TLI, DemandedBits *DB, AssumptionCache *AC,
    OptimizationRemarkEmitter *ORE, BlockFrequencyInfo *BFI,
    ProfileSummaryInfo *PSI, LoopVectorizeHints &Hints) {

  assert(EnableVPlanNativePath && "VPlan-native path is disabled.");
  Function *F = L->getHeader()->getParent();
  InterleavedAccessInfo IAI(PSE, L, DT, LI, LVL->getLAI());

  ScalarEpilogueLowering SEL =
    getScalarEpilogueLowering(F, L, Hints, PSI, BFI, TTI, TLI, AC, LI,
                              PSE.getSE(), DT, LVL->getLAI());

  LoopVectorizationCostModel CM(SEL, L, PSE, LI, LVL, *TTI, TLI, DB, AC, ORE, F,
                                &Hints, IAI);
  // Use the planner for outer loop vectorization.
  // TODO: CM is not used at this point inside the planner. Turn CM into an
  // optional argument if we don't need it in the future.
  LoopVectorizationPlanner LVP(L, LI, TLI, TTI, LVL, CM, IAI);

  // Get user vectorization factor.
  const unsigned UserVF = Hints.getWidth();

  // Plan how to best vectorize, return the best VF and its cost.
  VectorizationFactor VF = LVP.planInVPlanNativePath(UserVF);
  // Normalize the meaning of VF == 1 for fixed vectors.
  if (!TTI->useScalableVectorType() && VF != VectorizationFactor::Disabled() &&
      VF.getWidth() == 1)
    VF = VectorizationFactor::Disabled();

  // If we are stress testing VPlan builds, do not attempt to generate vector
  // code. Masked vector code generation support will follow soon.
  // Also, do not attempt to vectorize if no vector code will be produced.
  if (VPlanBuildStressTest || EnableVPlanPredication ||
      VectorizationFactor::Disabled() == VF)
    return false;

  LVP.setBestPlan(VF.getWidth(), 1);

  InnerLoopVectorizer LB(L, PSE, LI, DT, TLI, TTI, AC, ORE, VF.getWidth(), 1,
                         LVL, &CM);
  LLVM_DEBUG(dbgs() << "Vectorizing outer loop in \""
                    << L->getHeader()->getParent()->getName() << "\"\n");
  LVP.executePlan(LB, DT);

  // Mark the loop as already vectorized to avoid vectorizing again.
  Hints.setAlreadyVectorized();

  LLVM_DEBUG(verifyFunction(*L->getHeader()->getParent()));
  return true;
}

bool LoopVectorizePass::processLoop(Loop *L) {
  assert((EnableVPlanNativePath || L->empty()) &&
         "VPlan-native path is not enabled. Only process inner loops.");

#ifndef NDEBUG
  const std::string DebugLocStr = getDebugLocString(L);
#endif /* NDEBUG */

  LLVM_DEBUG(dbgs() << "\nLV: Checking a loop in \""
                    << L->getHeader()->getParent()->getName() << "\" from "
                    << DebugLocStr << "\n");

  LoopVectorizeHints Hints(L, InterleaveOnlyWhenForced, *ORE);

  LLVM_DEBUG(
      dbgs() << "LV: Loop hints:"
             << " force="
             << (Hints.getForce() == LoopVectorizeHints::FK_Disabled
                     ? "disabled"
                     : (Hints.getForce() == LoopVectorizeHints::FK_Enabled
                            ? "enabled"
                            : "?"))
             << " width=" << Hints.getWidth()
             << " unroll=" << Hints.getInterleave() << "\n");

  // Function containing loop
  Function *F = L->getHeader()->getParent();

  // Looking at the diagnostic output is the only way to determine if a loop
  // was vectorized (other than looking at the IR or machine code), so it
  // is important to generate an optimization remark for each loop. Most of
  // these messages are generated as OptimizationRemarkAnalysis. Remarks
  // generated as OptimizationRemark and OptimizationRemarkMissed are
  // less verbose reporting vectorized loops and unvectorized loops that may
  // benefit from vectorization, respectively.

  if (!Hints.allowVectorization(F, L, VectorizeOnlyWhenForced)) {
    LLVM_DEBUG(dbgs() << "LV: Loop hints prevent vectorization.\n");
    return false;
  }

  PredicatedScalarEvolution PSE(*SE, *L);

  // Check if it is legal to vectorize the loop.
  LoopVectorizationRequirements Requirements(*ORE);
  LoopVectorizationLegality LVL(L, PSE, DT, TTI, TLI, AA, F, GetLAA, LI, ORE,
                                &Requirements, &Hints, DB, AC);
  if (!LVL.canVectorize(EnableVPlanNativePath)) {
    LLVM_DEBUG(dbgs() << "LV: Not vectorizing: Cannot prove legality.\n");
    Hints.emitRemarkWithHints();
    return false;
  }

  // Check the function attributes and profiles to find out if this function
  // should be optimized for size.
  ScalarEpilogueLowering SEL =
    getScalarEpilogueLowering(F, L, Hints, PSI, BFI, TTI, TLI, AC, LI,
                              PSE.getSE(), DT, LVL.getLAI());

  // Entrance to the VPlan-native vectorization path. Outer loops are processed
  // here. They may require CFG and instruction level transformations before
  // even evaluating whether vectorization is profitable. Since we cannot modify
  // the incoming IR, we need to build VPlan upfront in the vectorization
  // pipeline.
  if (!L->empty())
    return processLoopInVPlanNativePath(L, PSE, LI, DT, &LVL, TTI, TLI, DB, AC,
                                        ORE, BFI, PSI, Hints);

  assert(L->empty() && "Inner loop expected.");

  // Check the loop for a trip count threshold: vectorize loops with a tiny trip
  // count by optimizing for size, to minimize overheads.
  auto ExpectedTC = getSmallBestKnownTC(*SE, L);
  if (ExpectedTC && *ExpectedTC < TinyTripCountVectorThreshold) {
    LLVM_DEBUG(dbgs() << "LV: Found a loop with a very small trip count. "
                      << "This loop is worth vectorizing only if no scalar "
                      << "iteration overheads are incurred.");
    if (Hints.getForce() == LoopVectorizeHints::FK_Enabled)
      LLVM_DEBUG(dbgs() << " But vectorizing was explicitly forced.\n");
    else {
      LLVM_DEBUG(dbgs() << "\n");
      SEL = CM_ScalarEpilogueNotAllowedLowTripLoop;
    }
  }

  // Check the function attributes to see if implicit floats are allowed.
  // FIXME: This check doesn't seem possibly correct -- what if the loop is
  // an integer loop and the vector instructions selected are purely integer
  // vector instructions?
  if (F->hasFnAttribute(Attribute::NoImplicitFloat)) {
    reportVectorizationFailure(
        "Can't vectorize when the NoImplicitFloat attribute is used",
        "loop not vectorized due to NoImplicitFloat attribute",
        "NoImplicitFloat", ORE, L);
    Hints.emitRemarkWithHints();
    return false;
  }

  // Check if the target supports potentially unsafe FP vectorization.
  // FIXME: Add a check for the type of safety issue (denormal, signaling)
  // for the target we're vectorizing for, to make sure none of the
  // additional fp-math flags can help.
  if (Hints.isPotentiallyUnsafe() &&
      TTI->isFPVectorizationPotentiallyUnsafe()) {
    reportVectorizationFailure(
        "Potentially unsafe FP op prevents vectorization",
        "loop not vectorized due to unsafe FP support.", "UnsafeFP", ORE, L);
    Hints.emitRemarkWithHints();
    return false;
  }

  bool UseInterleaved = TTI->enableInterleavedAccessVectorization();
  InterleavedAccessInfo IAI(PSE, L, DT, LI, LVL.getLAI());

  // If an override option has been passed in for interleaved accesses, use it.
  if (EnableInterleavedMemAccesses.getNumOccurrences() > 0)
    UseInterleaved = EnableInterleavedMemAccesses;

  // Analyze interleaved memory accesses.
  if (UseInterleaved) {
    IAI.analyzeInterleaving(useMaskedInterleavedAccesses(*TTI));
  }

  // Use the cost model.
  LoopVectorizationCostModel CM(SEL, L, PSE, LI, &LVL, *TTI, TLI, DB, AC, ORE,
                                F, &Hints, IAI);
  CM.collectValuesToIgnore();

  // Use the planner for vectorization.
  LoopVectorizationPlanner LVP(L, LI, TLI, TTI, &LVL, CM, IAI);

  // Get user vectorization factor.
  unsigned UserVF = Hints.getWidth();

  // Plan how to best vectorize, return the best VF and its cost.
  Optional<VectorizationFactor> MaybeVF = LVP.plan(UserVF);

  VectorizationFactor VF = VectorizationFactor::Disabled();
  unsigned IC = 1;
  unsigned UserIC = Hints.getInterleave();

  if (MaybeVF && *MaybeVF != VectorizationFactor::Disabled()) {
    VF = *MaybeVF;
    // Select the interleave count.
    IC = CM.selectInterleaveCount(VF.getWidth(), VF.getCost());
  }

  // Identify the diagnostic messages that should be produced.
  std::pair<StringRef, std::string> VecDiagMsg, IntDiagMsg;
  bool VectorizeLoop = true, InterleaveLoop = true;
  if (Requirements.doesNotMeet(F, L, Hints)) {
    LLVM_DEBUG(dbgs() << "LV: Not vectorizing: loop did not meet vectorization "
                         "requirements.\n");
    Hints.emitRemarkWithHints();
    return false;
  }

  if (VF == VectorizationFactor::Disabled() ||
      (VF.getWidth() == 1 && !TTI->useScalableVectorType())) {
    LLVM_DEBUG(dbgs() << "LV: Vectorization is possible but not beneficial.\n");
    VecDiagMsg = std::make_pair(
        "VectorizationNotBeneficial",
        "the cost-model indicates that vectorization is not beneficial");
    VectorizeLoop = false;
  }

  if (!MaybeVF && UserIC > 1) {
    // Tell the user interleaving was avoided up-front, despite being explicitly
    // requested.
    LLVM_DEBUG(dbgs() << "LV: Ignoring UserIC, because vectorization and "
                         "interleaving should be avoided up front\n");
    IntDiagMsg = std::make_pair(
        "InterleavingAvoided",
        "Ignoring UserIC, because interleaving was avoided up front");
    InterleaveLoop = false;
  } else if (IC == 1 && UserIC <= 1) {
    // Tell the user interleaving is not beneficial.
    LLVM_DEBUG(dbgs() << "LV: Interleaving is not beneficial.\n");
    IntDiagMsg = std::make_pair(
        "InterleavingNotBeneficial",
        "the cost-model indicates that interleaving is not beneficial");
    InterleaveLoop = false;
    if (UserIC == 1) {
      IntDiagMsg.first = "InterleavingNotBeneficialAndDisabled";
      IntDiagMsg.second +=
          " and is explicitly disabled or interleave count is set to 1";
    }
  } else if (IC > 1 && UserIC == 1) {
    // Tell the user interleaving is beneficial, but it explicitly disabled.
    LLVM_DEBUG(
        dbgs() << "LV: Interleaving is beneficial but is explicitly disabled.");
    IntDiagMsg = std::make_pair(
        "InterleavingBeneficialButDisabled",
        "the cost-model indicates that interleaving is beneficial "
        "but is explicitly disabled or interleave count is set to 1");
    InterleaveLoop = false;
  }

  // Override IC if user provided an interleave count.
  IC = UserIC > 0 ? UserIC : IC;

  // Emit diagnostic messages, if any.
  const char *VAPassName = Hints.vectorizeAnalysisPassName();
  if (!VectorizeLoop && !InterleaveLoop) {
    // Do not vectorize or interleaving the loop.
    ORE->emit([&]() {
      return OptimizationRemarkMissed(VAPassName, VecDiagMsg.first,
                                      L->getStartLoc(), L->getHeader())
             << VecDiagMsg.second;
    });
    ORE->emit([&]() {
      return OptimizationRemarkMissed(LV_NAME, IntDiagMsg.first,
                                      L->getStartLoc(), L->getHeader())
             << IntDiagMsg.second;
    });
    return false;
  } else if (!VectorizeLoop && InterleaveLoop) {
    LLVM_DEBUG(dbgs() << "LV: Interleave Count is " << IC << '\n');
    ORE->emit([&]() {
      return OptimizationRemarkAnalysis(VAPassName, VecDiagMsg.first,
                                        L->getStartLoc(), L->getHeader())
             << VecDiagMsg.second;
    });
  } else if (VectorizeLoop && !InterleaveLoop) {
    LLVM_DEBUG(dbgs() << "LV: Found a vectorizable loop (" << VF.getWidth()
                      << ") in " << DebugLocStr << '\n');
    ORE->emit([&]() {
      return OptimizationRemarkAnalysis(LV_NAME, IntDiagMsg.first,
                                        L->getStartLoc(), L->getHeader())
             << IntDiagMsg.second;
    });
  } else if (VectorizeLoop && InterleaveLoop) {
    LLVM_DEBUG(dbgs() << "LV: Found a vectorizable loop (" << VF.getWidth()
                      << ") in " << DebugLocStr << '\n');
    LLVM_DEBUG(dbgs() << "LV: Interleave Count is " << IC << '\n');
  }

  LVP.setBestPlan(VF.getWidth(), IC);

  using namespace ore;
  bool DisableRuntimeUnroll = false;
  MDNode *OrigLoopID = L->getLoopID();

  if (!VectorizeLoop) {
    assert(IC > 1 && "interleave count should not be 1 or 0");
    // If we decided that it is not legal to vectorize the loop, then
    // interleave it.
    InnerLoopUnroller Unroller(L, PSE, LI, DT, TLI, TTI, AC, ORE, IC, &LVL,
                               &CM);
    LVP.executePlan(Unroller, DT);

    ORE->emit([&]() {
      return OptimizationRemark(LV_NAME, "Interleaved", L->getStartLoc(),
                                L->getHeader())
             << "interleaved loop (interleaved count: "
             << NV("InterleaveCount", IC) << ")";
    });
  } else {
    // If we decided that it is *legal* to vectorize the loop, then do it.
    InnerLoopVectorizer LB(L, PSE, LI, DT, TLI, TTI, AC, ORE, VF.getWidth(), IC,
                           &LVL, &CM);
    LVP.executePlan(LB, DT);
    ++LoopsVectorized;

    // Add metadata to disable runtime unrolling a scalar loop when there are
    // no runtime checks about strides and memory. A scalar loop that is
    // rarely used is not worth unrolling.
    if (!LB.areSafetyChecksAdded())
      DisableRuntimeUnroll = true;

    // Report the vectorization decision.
    ORE->emit([&]() {
      return OptimizationRemark(LV_NAME, "Vectorized", L->getStartLoc(),
                                L->getHeader())
             << "vectorized loop (vectorization width: "
             << NV("VectorizationFactor", VF.getWidth())
             << ", interleaved count: " << NV("InterleaveCount", IC) << ")";
    });
  }

  Optional<MDNode *> RemainderLoopID =
      makeFollowupLoopID(OrigLoopID, {LLVMLoopVectorizeFollowupAll,
                                      LLVMLoopVectorizeFollowupEpilogue});
  if (RemainderLoopID.hasValue()) {
    L->setLoopID(RemainderLoopID.getValue());
  } else {
    if (DisableRuntimeUnroll)
      AddRuntimeUnrollDisableMetaData(L);

    // Mark the loop as already vectorized to avoid vectorizing again.
    Hints.setAlreadyVectorized();
  }

  LLVM_DEBUG(verifyFunction(*L->getHeader()->getParent()));
  return true;
}

bool LoopVectorizePass::runImpl(
    Function &F, ScalarEvolution &SE_, LoopInfo &LI_, TargetTransformInfo &TTI_,
    DominatorTree &DT_, BlockFrequencyInfo &BFI_, TargetLibraryInfo *TLI_,
    DemandedBits &DB_, AliasAnalysis &AA_, AssumptionCache &AC_,
    std::function<const LoopAccessInfo &(Loop &)> &GetLAA_,
    OptimizationRemarkEmitter &ORE_, ProfileSummaryInfo *PSI_) {
  SE = &SE_;
  LI = &LI_;
  TTI = &TTI_;
  DT = &DT_;
  BFI = &BFI_;
  TLI = TLI_;
  AA = &AA_;
  AC = &AC_;
  GetLAA = &GetLAA_;
  DB = &DB_;
  ORE = &ORE_;
  PSI = PSI_;

  // Don't attempt if
  // 1. the target claims to have no vector registers, and
  // 2. interleaving won't help ILP.
  //
  // The second condition is necessary because, even if the target has no
  // vector registers, loop vectorization may still enable scalar
  // interleaving.
  if (!TTI->getNumberOfRegisters(TTI->getRegisterClassForType(true)) &&
      TTI->getMaxInterleaveFactor(1) < 2)
    return false;

  bool Changed = false;

  // The vectorizer requires loops to be in simplified form.
  // Since simplification may add new inner loops, it has to run before the
  // legality and profitability checks. This means running the loop vectorizer
  // will simplify all loops, regardless of whether anything end up being
  // vectorized.
  for (auto &L : *LI)
    Changed |=
        simplifyLoop(L, DT, LI, SE, AC, nullptr, false /* PreserveLCSSA */);

  // Build up a worklist of inner-loops to vectorize. This is necessary as
  // the act of vectorizing or partially unrolling a loop creates new loops
  // and can invalidate iterators across the loops.
  SmallVector<Loop *, 8> Worklist;

  for (Loop *L : *LI)
    collectSupportedLoops(*L, LI, ORE, Worklist);

  LoopsAnalyzed += Worklist.size();

  // Now walk the identified inner loops.
  while (!Worklist.empty()) {
    Loop *L = Worklist.pop_back_val();

    // For the inner loops we actually process, form LCSSA to simplify the
    // transform.
    Changed |= formLCSSARecursively(*L, *DT, LI, SE);

    Changed |= processLoop(L);
  }

  // Process each loop nest in the function.
  return Changed;
}

PreservedAnalyses LoopVectorizePass::run(Function &F,
                                         FunctionAnalysisManager &AM) {
  auto &SE = AM.getResult<ScalarEvolutionAnalysis>(F);
  auto &LI = AM.getResult<LoopAnalysis>(F);
  auto &TTI = AM.getResult<TargetIRAnalysis>(F);
  auto &DT = AM.getResult<DominatorTreeAnalysis>(F);
  auto &BFI = AM.getResult<BlockFrequencyAnalysis>(F);
  auto &TLI = AM.getResult<TargetLibraryAnalysis>(F);
  auto &AA = AM.getResult<AAManager>(F);
  auto &AC = AM.getResult<AssumptionAnalysis>(F);
  auto &DB = AM.getResult<DemandedBitsAnalysis>(F);
  auto &ORE = AM.getResult<OptimizationRemarkEmitterAnalysis>(F);
  MemorySSA *MSSA = EnableMSSALoopDependency
                        ? &AM.getResult<MemorySSAAnalysis>(F).getMSSA()
                        : nullptr;

  auto &LAM = AM.getResult<LoopAnalysisManagerFunctionProxy>(F).getManager();
  std::function<const LoopAccessInfo &(Loop &)> GetLAA =
      [&](Loop &L) -> const LoopAccessInfo & {
    LoopStandardAnalysisResults AR = {AA, AC, DT, LI, SE, TLI, TTI, MSSA};
    return LAM.getResult<LoopAccessAnalysis>(L, AR);
  };
  const ModuleAnalysisManager &MAM =
      AM.getResult<ModuleAnalysisManagerFunctionProxy>(F).getManager();
  ProfileSummaryInfo *PSI =
      MAM.getCachedResult<ProfileSummaryAnalysis>(*F.getParent());
  bool Changed =
      runImpl(F, SE, LI, TTI, DT, BFI, &TLI, DB, AA, AC, GetLAA, ORE, PSI);
  if (!Changed)
    return PreservedAnalyses::all();
  PreservedAnalyses PA;

  // We currently do not preserve loopinfo/dominator analyses with outer loop
  // vectorization. Until this is addressed, mark these analyses as preserved
  // only for non-VPlan-native path.
  // TODO: Preserve Loop and Dominator analyses for VPlan-native path.
  if (!EnableVPlanNativePath) {
    PA.preserve<LoopAnalysis>();
    PA.preserve<DominatorTreeAnalysis>();
  }
  PA.preserve<BasicAA>();
  PA.preserve<GlobalsAA>();
  return PA;
}<|MERGE_RESOLUTION|>--- conflicted
+++ resolved
@@ -6942,14 +6942,8 @@
     return nullptr;
 
   auto willWiden = [&](unsigned VF) -> bool {
-    if (!CM.isScalable() && VF == 1)
+    if (VF == 1)
       return false;
-<<<<<<< HEAD
-    if (CM.isScalarAfterVectorization(I, VF, true) ||
-        CM.isProfitableToScalarize(I, VF))
-      return false;
-=======
->>>>>>> e9673b64
     LoopVectorizationCostModel::InstWidening Decision =
         CM.getWideningDecision(I, VF);
     assert(Decision != LoopVectorizationCostModel::CM_Unknown &&

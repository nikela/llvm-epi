--- conflicted
+++ resolved
@@ -8082,17 +8082,6 @@
 
 bool LoopVectorizationPlanner::getDecisionAndClampRange(
     const std::function<bool(ElementCount)> &Predicate, VFRange &Range) {
-<<<<<<< HEAD
-  assert(Range.End.getKnownMinValue() > Range.Start.getKnownMinValue() &&
-         "Trying to test an empty VF range.");
-  bool PredicateAtRangeStart = Predicate(Range.Start);
-
-  for (unsigned TmpVF = Range.Start.getKnownMinValue() * 2;
-       TmpVF < Range.End.getKnownMinValue(); TmpVF *= 2)
-    if (Predicate(ElementCount::get(TmpVF, Range.Start.isScalable())) !=
-        PredicateAtRangeStart) {
-      Range.End = ElementCount::get(TmpVF, Range.Start.isScalable());
-=======
   assert(!Range.isEmpty() && "Trying to test an empty VF range.");
   bool PredicateAtRangeStart = Predicate(Range.Start);
 
@@ -8100,7 +8089,6 @@
        ElementCount::isKnownLT(TmpVF, Range.End); TmpVF *= 2)
     if (Predicate(TmpVF) != PredicateAtRangeStart) {
       Range.End = TmpVF;
->>>>>>> 60313562
       break;
     }
 
@@ -8112,23 +8100,14 @@
 /// of VF's starting at a given VF and extending it as much as possible. Each
 /// vectorization decision can potentially shorten this sub-range during
 /// buildVPlan().
-<<<<<<< HEAD
 void LoopVectorizationPlanner::buildVPlans(ElementCount MinVF,
                                            ElementCount MaxVF) {
-  for (unsigned VF = MinVF.getKnownMinValue();
-       VF < MaxVF.getKnownMinValue() + 1;) {
-    VFRange SubRange = {
-        ElementCount::get(VF, MinVF.isScalable()),
-        ElementCount::get(MaxVF.getKnownMinValue() + 1, MinVF.isScalable())};
-=======
-void LoopVectorizationPlanner::buildVPlans(unsigned MinVF, unsigned MaxVF) {
-  auto MaxVFPlusOne = ElementCount::getFixed(MaxVF).getWithIncrement(1);
-  for (ElementCount VF = ElementCount::getFixed(MinVF);
+  auto MaxVFPlusOne = MaxVF.getWithIncrement(1);
+  for (ElementCount VF = MinVF;
        ElementCount::isKnownLT(VF, MaxVFPlusOne);) {
     VFRange SubRange = {VF, MaxVFPlusOne};
->>>>>>> 60313562
     VPlans.push_back(buildVPlan(SubRange));
-    VF = SubRange.End.getKnownMinValue();
+    VF = SubRange.End;
   }
 }
 
@@ -8657,21 +8636,13 @@
   for (Instruction *I : DeadInstructions)
     SinkAfter.erase(I);
 
-<<<<<<< HEAD
-  for (unsigned VF = MinVF.getKnownMinValue();
-       VF < MaxVF.getKnownMinValue() + 1;) {
-    VFRange SubRange = {
-        ElementCount::get(VF, MinVF.isScalable()),
-        ElementCount::get(MaxVF.getKnownMinValue() + 1, MinVF.isScalable())};
-=======
-  auto MaxVFPlusOne = ElementCount::getFixed(MaxVF).getWithIncrement(1);
-  for (ElementCount VF = ElementCount::getFixed(MinVF);
+  auto MaxVFPlusOne = MaxVF.getWithIncrement(1);
+  for (ElementCount VF = MinVF;
        ElementCount::isKnownLT(VF, MaxVFPlusOne);) {
     VFRange SubRange = {VF, MaxVFPlusOne};
->>>>>>> 60313562
     VPlans.push_back(buildVPlanWithVPRecipes(SubRange, NeedDef,
                                              DeadInstructions, SinkAfter));
-    VF = SubRange.End.getKnownMinValue();
+    VF = SubRange.End;
   }
 }
 
@@ -8870,11 +8841,7 @@
   ElementCount VF = Range.Start;
   Plan->addVF(VF);
   RSO << "Initial VPlan for VF={" << VF;
-<<<<<<< HEAD
-  for (VF *= 2; VF.getKnownMinValue() < Range.End.getKnownMinValue(); VF *= 2) {
-=======
   for (VF *= 2; ElementCount::isKnownLT(VF, Range.End); VF *= 2) {
->>>>>>> 60313562
     Plan->addVF(VF);
     RSO << "," << VF;
   }
@@ -8900,15 +8867,9 @@
   VPlanHCFGBuilder HCFGBuilder(OrigLoop, LI, *Plan);
   HCFGBuilder.buildHierarchicalCFG();
 
-<<<<<<< HEAD
-  for (unsigned VF = Range.Start.getKnownMinValue();
-       VF < Range.End.getKnownMinValue(); VF *= 2)
-    Plan->addVF(ElementCount::get(VF, Range.Start.isScalable()));
-=======
   for (ElementCount VF = Range.Start; ElementCount::isKnownLT(VF, Range.End);
        VF *= 2)
     Plan->addVF(VF);
->>>>>>> 60313562
 
   if (EnableVPlanPredication) {
     VPlanPredicator VPP(*Plan);

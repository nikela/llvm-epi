--- conflicted
+++ resolved
@@ -4314,11 +4314,6 @@
   Value *InitLen = Builder.getInt32(VF.getKnownMinValue());
   if (VF.isVector()) {
     Builder.SetInsertPoint(LoopVectorPreHeader->getTerminator());
-<<<<<<< HEAD
-    VectorInit = Builder.CreateInsertElement(
-        PoisonValue::get(VectorType::get(VectorInit->getType(), VF)), VectorInit,
-        Builder.getInt32(VF.getKnownMinValue() - 1), "vector.recur.init");
-=======
     if (VF.isScalable() && preferPredicatedVectorOps()) {
       Value *EVLInstr = State.get(EVL, 0);
       CallInst *Vscale =
@@ -4329,14 +4324,12 @@
       Value *LastIndex =
           Builder.CreateSub(InitLen, ConstantInt::get(EVLInstr->getType(), 1));
       VectorInit = Builder.CreateInsertElement(
-          UndefValue::get(VectorType::get(VectorInit->getType(), VF)),
+          PoisonValue::get(VectorType::get(VectorInit->getType(), VF)),
           VectorInit, LastIndex, "vector.recur.init");
     } else
       VectorInit = Builder.CreateInsertElement(
-          UndefValue::get(VectorType::get(VectorInit->getType(), VF)),
-          VectorInit, Builder.getInt32(VF.getKnownMinValue() - 1),
-          "vector.recur.init");
->>>>>>> eac68043
+          PoisonValue::get(VectorType::get(VectorInit->getType(), VF)), VectorInit,
+          Builder.getInt32(VF.getKnownMinValue() - 1), "vector.recur.init");
   }
 
   // We constructed a temporary phi node in the first phase of vectorization.

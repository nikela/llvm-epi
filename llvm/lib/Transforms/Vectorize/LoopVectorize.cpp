--- conflicted
+++ resolved
@@ -493,8 +493,9 @@
 
   /// Widen a single instruction within the innermost loop using vector
   /// predicated intrinsics.
-  void widenPredicatedInstruction(Instruction &I, VPTransformState &State,
-                                  VPValue *BlockInMask, VPValue *EVL);
+  void widenPredicatedInstruction(Instruction &I, VPValue *Def,
+                                  VPTransformState &State, VPValue *BlockInMask,
+                                  VPValue *EVL);
 
   /// Widen a single call instruction within the innermost loop.
   void widenCallInstruction(CallInst &I, VPValue *Def, VPUser &ArgOperands,
@@ -880,18 +881,9 @@
   /// The induction variable of the old basic block.
   PHINode *OldInduction = nullptr;
 
-<<<<<<< HEAD
   /// Index for the next iteration.
   Instruction *NextIndex;
 
-  /// Maps values from the original loop to their corresponding values in the
-  /// vectorized loop. A key value can map to either vector values, scalar
-  /// values or both kinds of values, depending on whether the key was
-  /// vectorized and scalarized.
-  VectorizerValueMap VectorLoopValueMap;
-
-=======
->>>>>>> 83147c40
   /// Store instructions that were predicated.
   SmallVector<Instruction *, 4> PredicatedInstructions;
 
@@ -2327,7 +2319,6 @@
 
   // Multiply the vectorization factor by the step using integer or
   // floating-point arithmetic as appropriate.
-<<<<<<< HEAD
   Value *ConstVF = nullptr;
   if (VF.isScalable()) {
     if (Step->getType()->isIntegerTy()) {
@@ -2342,14 +2333,7 @@
     ConstVF = getSignedIntOrFpConstant(Step->getType(), VF.getKnownMinValue());
   }
 
-  Value *Mul = isa<Constant>(Step) && cast<Constant>(Step)->isOneValue()
-                   ? ConstVF
-                   : addFastMathFlag(Builder.CreateBinOp(MulOp, Step, ConstVF));
-=======
-  Value *ConstVF =
-      getSignedIntOrFpConstant(Step->getType(), VF.getKnownMinValue());
   Value *Mul = Builder.CreateBinOp(MulOp, Step, ConstVF);
->>>>>>> 83147c40
 
   // Create a vector splat to use in the induction update.
   //
@@ -2379,14 +2363,9 @@
       addMetadata(LastInduction, EntryVal);
     recordVectorLoopValueForInductionCast(II, EntryVal, LastInduction, CastDef,
                                           State, Part);
-<<<<<<< HEAD
-    LastInduction = cast<Instruction>(addFastMathFlag(
-        Builder.CreateBinOp(AddOp, LastInduction, SplatVF, "step.add")));
-=======
 
     LastInduction = cast<Instruction>(
         Builder.CreateBinOp(AddOp, LastInduction, SplatVF, "step.add"));
->>>>>>> 83147c40
     LastInduction->setDebugLoc(EntryVal->getDebugLoc());
 
     if (preferPredicatedVectorOps())
@@ -2625,75 +2604,53 @@
     // Vectorized induction variable is created by adding broadcasted index and
     // the step vector for each part.
     return Builder.CreateAdd(Val, Step, "induction");
-  } else {
-    assert((BinOp == Instruction::FAdd || BinOp == Instruction::FSub) &&
-           "Binary Opcode should be specified for FP induction");
-
-    if (VF.isScalable()) {
-      auto *IntVTy = VectorType::get(Builder.getInt32Ty(), VLen);
-      Value *Indices =
-          Builder.CreateIntrinsic(Intrinsic::experimental_vector_stepvector,
-                                  IntVTy, {}, nullptr, "stepvec.base");
-      if (StartIdx) {
-        // here VF = k in <vscale x k x type>. We need to scale StartIdx by
-        // vscale, since StartIdx = VF * Part.
-        Value *ScaledStartIdx =
-            Builder.CreateVScale(Builder.getInt32(StartIdx), "startidx.vscale");
-        Value *StartIdxSplat =
-            Builder.CreateVectorSplat(VLen, ScaledStartIdx, "stepvec.start");
-        Indices = Builder.CreateAdd(Indices, StartIdxSplat);
-      }
-
-      Indices = Builder.CreateUIToFP(Indices, Val->getType());
-
-      Step = Builder.CreateVectorSplat(VLen, Step, "splat.step");
-      Value *StepxInd = Builder.CreateFMul(Indices, Step, "stepvec.scaled");
-      FastMathFlags Flags;
-      Flags.setFast();
-      if (isa<Instruction>(StepxInd))
-        cast<Instruction>(StepxInd)->setFastMathFlags(Flags);
-
-      Value *BOp = Builder.CreateBinOp(BinOp, Val, StepxInd, "induction");
-      if (isa<Instruction>(BOp))
-        cast<Instruction>(BOp)->setFastMathFlags(Flags);
-      return BOp;
-    } else {
-      // Floating point induction.
-      SmallVector<Constant *, 8> Indices;
-
-      // Create a vector of consecutive numbers from zero to VF.
-      for (unsigned i = 0; i < VLen.getKnownMinValue(); ++i)
-        Indices.push_back(ConstantFP::get(STy, (double)(StartIdx + i)));
-
-<<<<<<< HEAD
-      // Add the consecutive indices to the vector value.
-      Constant *Cv = ConstantVector::get(Indices);
-
-      Step = Builder.CreateVectorSplat(VLen, Step, "");
-
-      // Floating point operations had to be 'fast' to enable the induction.
-      FastMathFlags Flags;
-      Flags.setFast();
-
-      Value *MulOp = Builder.CreateFMul(Cv, Step);
-      if (isa<Instruction>(MulOp))
-        // Have to check, MulOp may be a constant
-        cast<Instruction>(MulOp)->setFastMathFlags(Flags);
-
-      Value *BOp = Builder.CreateBinOp(BinOp, Val, MulOp, "induction");
-      if (isa<Instruction>(BOp))
-        cast<Instruction>(BOp)->setFastMathFlags(Flags);
-      return BOp;
-    }
-  }
-=======
+  }
+
+  // Floating point induction.
+  assert((BinOp == Instruction::FAdd || BinOp == Instruction::FSub) &&
+         "Binary Opcode should be specified for FP induction");
+
+  if (VF.isScalable()) {
+    auto *IntVTy = VectorType::get(Builder.getInt32Ty(), VLen);
+    Value *Indices =
+        Builder.CreateIntrinsic(Intrinsic::experimental_vector_stepvector,
+                                IntVTy, {}, nullptr, "stepvec.base");
+    if (StartIdx) {
+      // here VF = k in <vscale x k x type>. We need to scale StartIdx by
+      // vscale, since StartIdx = VF * Part.
+      Value *ScaledStartIdx =
+          Builder.CreateVScale(Builder.getInt32(StartIdx), "startidx.vscale");
+      Value *StartIdxSplat =
+          Builder.CreateVectorSplat(VLen, ScaledStartIdx, "stepvec.start");
+      Indices = Builder.CreateAdd(Indices, StartIdxSplat);
+    }
+
+    Indices = Builder.CreateUIToFP(Indices, Val->getType());
+
+    Step = Builder.CreateVectorSplat(VLen, Step, "splat.step");
+    Value *StepxInd = Builder.CreateFMul(Indices, Step, "stepvec.scaled");
+    FastMathFlags Flags;
+    Flags.setFast();
+    if (isa<Instruction>(StepxInd))
+      cast<Instruction>(StepxInd)->setFastMathFlags(Flags);
+
+    Value *BOp = Builder.CreateBinOp(BinOp, Val, StepxInd, "induction");
+    if (isa<Instruction>(BOp))
+      cast<Instruction>(BOp)->setFastMathFlags(Flags);
+    return BOp;
+  }
+
+  // Create a vector of consecutive numbers from zero to VF.
+  SmallVector<Constant *, 8> Indices;
+  for (unsigned i = 0; i < VLen.getKnownMinValue(); ++i)
+    Indices.push_back(ConstantFP::get(STy, (double)(StartIdx + i)));
+
   // Add the consecutive indices to the vector value.
   // Floating-point operations inherit FMF via the builder's flags.
   Constant *Cv = ConstantVector::get(Indices);
   Step = Builder.CreateVectorSplat(VLen, Step);
   Value *MulOp = Builder.CreateFMul(Cv, Step);
   return Builder.CreateBinOp(BinOp, Val, MulOp, "induction");
->>>>>>> 83147c40
 }
 
 void InnerLoopVectorizer::buildScalarSteps(Value *ScalarIV, Value *Step,
@@ -2723,29 +2680,12 @@
   // Determine the number of scalars we need to generate for each unroll
   // iteration. If EntryVal is uniform, we only need to generate the first
   // lane. Otherwise, we generate all VF values.
-<<<<<<< HEAD
-  //
-  // If using scalable vectors, scalar can be generated only if EntryVal is
-  // uniform. If it is not uniform, actual VF (VF * vscale) is unknown and we
-  // cannot generate all VF scalar values.
-  unsigned Lanes = 0;
-  if (Cost->isUniformAfterVectorization(cast<Instruction>(EntryVal), VF)) {
-    Lanes = 1;
-  } else {
-    if (!VF.isScalable())
-      Lanes = VF.getKnownMinValue();
-  }
-
-  // Compute the scalar steps and save the results in VectorLoopValueMap.
-=======
   unsigned Lanes =
       Cost->isUniformAfterVectorization(cast<Instruction>(EntryVal), VF)
           ? 1
           : VF.getKnownMinValue();
-  assert((!VF.isScalable() || Lanes == 1) &&
-         "Should never scalarize a scalable vector");
+
   // Compute the scalar steps and save the results in State.
->>>>>>> 83147c40
   for (unsigned Part = 0; Part < UF; ++Part) {
     for (unsigned Lane = 0; Lane < Lanes; ++Lane) {
       auto *IntStepTy = IntegerType::get(ScalarIVTy->getContext(),
@@ -4381,8 +4321,8 @@
         EVLPartCast = Builder.CreateSExtOrTrunc(EVLPart, StepTy);
       else
         EVLPartCast = Builder.CreateUIToFP(EVLPart, StepTy);
-      Value *Mul = addFastMathFlag(Builder.CreateBinOp(
-          NextInductionInfo.MulOp, NextInductionInfo.Step, EVLPartCast));
+      Value *Mul = Builder.CreateBinOp(NextInductionInfo.MulOp,
+                                       NextInductionInfo.Step, EVLPartCast);
       Value *MulSplat = Builder.CreateVectorSplat(NextInductionInfo.VF, Mul);
       InstToReplace->setOperand(1, MulSplat);
     }
@@ -4712,7 +4652,7 @@
       // If using preferPredicatedVectorOps, replace incoming value of the
       // reduction phi node for vector.body with the above select instruction.
       if (preferPredicatedVectorOps()) {
-        Value *VecRdxPhi = getOrCreateVectorValue(Phi, Part);
+        Value *VecRdxPhi =  State.get(State.Plan->getOrAddVPValue(Phi), Part);
         BasicBlock *VectorBodyLatch =
             LI->getLoopFor(LoopVectorBody)->getLoopLatch();
         Value *CurrIncoming =
@@ -4722,7 +4662,7 @@
         if (CurrIncoming == VecLoopExitInst) {
           cast<PHINode>(VecRdxPhi)->setIncomingValueForBlock(
               VectorBodyLatch,
-              VectorLoopValueMap.getVectorValue(LoopExitInst, Part));
+              State.get(State.Plan->getVPValue(LoopExitInst), Part));
         }
       }
     }
@@ -4830,150 +4770,9 @@
   Phi->setIncomingValue(IncomingEdgeBlockIdx, LoopExitInst);
 }
 
-<<<<<<< HEAD
-Value *InnerLoopVectorizer::generateReductionLoop(Value *ReducedPartRdx,
-                                                  Value *Identity, unsigned Op,
-                                                  FastMathFlags FMF) {
-  // TODO: Generate ordered reduction loop if reassociation not allowed.
-  assert(FMF.allowReassoc() && "Reassociation transformations not allowed. "
-                               "Cannot generate log reduction loop.");
-  VectorType *RdxTy = cast<VectorType>(ReducedPartRdx->getType());
-  VectorType *IdenTy = cast<VectorType>(Identity->getType());
-  assert(RdxTy->getElementCount() == IdenTy->getElementCount() &&
-         "Identity vector does not have same length as reduction vector");
-
-  BasicBlock *RdxBlockPH = LoopMiddleBlock;
-  LoopMiddleBlock->setName("reduction.loop.ph");
-  LoopMiddleBlock = SplitBlock(LoopMiddleBlock, &LoopMiddleBlock->front(), DT,
-                               LI, nullptr, "middle.block");
-  // Reset Debug Location to stay at the terminator of Middle Block. See
-  // explanation at the previous call to setDebugLocFromInst.
-  setDebugLocFromInst(Builder, LoopMiddleBlock->getTerminator());
-
-  // Create reduction loop body
-  BasicBlock *RdxBlock = SplitBlock(RdxBlockPH, &RdxBlockPH->front(), DT, LI,
-                                    nullptr, "reduction.loop.body");
-
-  // Insert instruction to get runtime vector length in reduction preheader.
-  Builder.SetInsertPoint(&*RdxBlockPH->getFirstInsertionPt());
-  Value *InitLen = Builder.CreateVScale(Builder.getInt32(VF.getKnownMinValue()),
-                                        "vscale.x.vf");
-
-  // Insert loop in the reduction loop body.
-  Builder.SetInsertPoint(&*RdxBlock->getFirstInsertionPt());
-
-  // Insert Phis for operating vector length and reduced vector.
-  PHINode *CurrLen = Builder.CreatePHI(InitLen->getType(), 2, "current.len");
-  CurrLen->addIncoming(InitLen, RdxBlockPH);
-  PHINode *CurrVec = Builder.CreatePHI(RdxTy, 2, "current.vec");
-  CurrVec->addIncoming(ReducedPartRdx, RdxBlockPH);
-
-  // Compute half of vector len.
-  Constant *Two = ConstantInt::get(InitLen->getType(), 2);
-  auto *HalfLenQuotient = Builder.CreateUDiv(CurrLen, Two);
-  auto *HalfLenRemainder = Builder.CreateURem(CurrLen, Two);
-  Value *HalfLen =
-      Builder.CreateAdd(HalfLenQuotient, HalfLenRemainder, "halflen");
-
-  // If using vpred multiply, we do not need to create a merge between identity
-  // and current vector for the second half of the elements.
-  Value *FirstHalf = CurrVec;
-  if (!preferPredicatedVectorOps()) {
-    // Create a vector with first half of the current vector.
-    Value *StepVec = Builder.CreateIntrinsic(
-        Intrinsic::experimental_vector_stepvector,
-        VectorType::get(HalfLen->getType(), RdxTy->getElementCount()), {},
-        nullptr, "index.vec");
-    Value *HalfLenSplat =
-        Builder.CreateVectorSplat(RdxTy->getElementCount(), HalfLen, "halflen");
-    Value *HalfMask = Builder.CreateICmpULT(StepVec, HalfLenSplat);
-    FirstHalf = Builder.CreateSelect(HalfMask, CurrVec, Identity, "first.half");
-  }
-
-  // Create a vector with the second half of the current vector.
-  // If we are using vpred ops with EVL = HalfLen, the SecondHalf vector will
-  // contain the last HalfLenQuotient elements of the CurrVec followed by
-  // (HalfLen - HalfLenQuotient) identity elements.
-  // Note that CurrLen = HalfLen + HalfLenQuotient
-  Value *SecondHalf = nullptr;
-  if (preferPredicatedVectorOps()) {
-    auto *CurrVL = getSetVL(CurrLen);
-    SecondHalf = Builder.CreateIntrinsic(
-        Intrinsic::experimental_vector_vp_slideleftfill, RdxTy,
-        {CurrVec, Identity, HalfLen, CurrVL, CurrVL}, nullptr, "second.half");
-  } else
-    SecondHalf = Builder.CreateIntrinsic(
-        Intrinsic::experimental_vector_slideleftfill, RdxTy,
-        {CurrVec, Identity, HalfLen}, nullptr, "second.half");
-
-  // All ops in the reduction inherit fast-math-flags from the recurrence
-  // descriptor.
-  IRBuilderBase::FastMathFlagGuard FMFGuard(Builder);
-  Builder.setFastMathFlags(FMF);
-
-  // Finally multiply the two half vectors to create the reduction vector that
-  // will be used as the current vector for the next iteration or be the final
-  // result if HalfLen is 1.
-  // Since HalfLenQuotient is always <= HalfLen, it is safe to use EVL = HalfLen
-  // irrespective of the number of elements in CurrVec.
-  auto BuildRedxVec = [&]() -> Value * {
-    switch (Op) {
-    case Instruction::Mul:
-    case Instruction::FMul:
-    case Instruction::Add:
-    case Instruction::FAdd:
-      if (preferPredicatedVectorOps()) {
-        // set vector length to HalfLen.
-        Value *EVLHalf = getSetVL(HalfLen);
-        // create call to vpred intrinsic.
-        Value *PredMask = Builder.getTrueVector(RdxTy->getElementCount());
-        VPIntrinsicAndKind OpIntr = getVPIntrInstr(Op);
-        SmallVector<Value *, 6> IntrArgs;
-        IntrArgs.push_back(FirstHalf);
-        IntrArgs.push_back(SecondHalf);
-        if (OpIntr.IsFP) {
-          IntrArgs.push_back(getConstrainedFPRounding(
-              Builder.getContext(), RoundingMode::NearestTiesToEven));
-          IntrArgs.push_back(getConstrainedFPExcept(
-              Builder.getContext(), fp::ExceptionBehavior::ebIgnore));
-        }
-        IntrArgs.push_back(PredMask);
-        IntrArgs.push_back(EVLHalf);
-        return Builder.CreateIntrinsic(OpIntr.Intr, RdxTy, IntrArgs, nullptr,
-                                       "reduction.vec");
-      } else
-        return Builder.CreateBinOp((Instruction::BinaryOps)Op, FirstHalf,
-                                   SecondHalf, "reduction.vec");
-      break;
-    default:
-      llvm_unreachable(
-          "Unsupported instruction for reduction loop for scalable vectors.");
-    }
-  };
-
-  Value *RdxVec = BuildRedxVec();
-  // Create new terminator for the reduction loop.
-  Value *ExitCond =
-      Builder.CreateICmpEQ(HalfLen, ConstantInt::get(HalfLen->getType(), 1));
-  BranchInst *CurrTerminator = cast<BranchInst>(RdxBlock->getTerminator());
-  Builder.CreateCondBr(ExitCond, CurrTerminator->getSuccessor(0), RdxBlock);
-  CurrTerminator->eraseFromParent();
-
-  // Fix the Phis for the current vector and current length.
-  CurrLen->addIncoming(HalfLen, RdxBlock);
-  CurrVec->addIncoming(RdxVec, RdxBlock);
-
-  // Reset Insertion Point.
-  Builder.SetInsertPoint(&*LoopMiddleBlock->getFirstInsertionPt());
-  return Builder.CreateExtractElement(RdxVec, Builder.getInt32(0), "reduced");
-}
-
-void InnerLoopVectorizer::clearReductionWrapFlags(
-    RecurrenceDescriptor &RdxDesc) {
-=======
+
 void InnerLoopVectorizer::clearReductionWrapFlags(RecurrenceDescriptor &RdxDesc,
                                                   VPTransformState &State) {
->>>>>>> 83147c40
   RecurKind RK = RdxDesc.getRecurrenceKind();
   if (RK != RecurKind::Add && RK != RecurKind::Mul)
     return;
@@ -5307,7 +5106,7 @@
           Value *VecGep = Builder.CreateGEP(
               II.getStartValue()->getType()->getPointerElementType(),
               II.getStartValue(), StepVec);
-          VectorLoopValueMap.setVectorValue(P, Part, VecGep);
+          State.set(Def, VecGep, Part);
         }
         return;
       }
@@ -5470,6 +5269,7 @@
 }
 
 void InnerLoopVectorizer::widenPredicatedInstruction(Instruction &I,
+                                                     VPValue *Def,
                                                      VPTransformState &State,
                                                      VPValue *BlockInMask,
                                                      VPValue *EVL) {
@@ -5490,7 +5290,8 @@
 
   auto CreateCast = [&](CastInst *CI, Value *Round, Value *Except) {
     for (unsigned Part = 0; Part < UF; ++Part) {
-      Value *SrcVal = getOrCreateVectorValue(CI->getOperand(0), Part);
+      Value *SrcVal =
+          State.get(State.Plan->getOrAddVPValue(CI->getOperand(0)), Part);
       VectorType *SrcTy = cast<VectorType>(SrcVal->getType());
       VectorType *DestTy =
           VectorType::get(CI->getType(), SrcTy->getElementCount());
@@ -5505,7 +5306,7 @@
       Value *V =
           Builder.CreateIntrinsic(getVPIntrInstr(CI->getOpcode()).Intr,
                                   {DestTy, SrcTy}, Ops, nullptr, "vp.cast");
-      VectorLoopValueMap.setVectorValue(&I, Part, V);
+      State.set(Def, V, Part);
       addMetadata(V, &I);
     }
 
@@ -5520,8 +5321,8 @@
     auto *Cmp = cast<CmpInst>(&I);
     setDebugLocFromInst(Builder, Cmp);
     for (unsigned Part = 0; Part < UF; ++Part) {
-      Value *A = getOrCreateVectorValue(Cmp->getOperand(0), Part);
-      Value *B = getOrCreateVectorValue(Cmp->getOperand(1), Part);
+      Value *A = State.get(State.Plan->getOrAddVPValue(Cmp->getOperand(0)), Part);
+      Value *B = State.get(State.Plan->getOrAddVPValue(Cmp->getOperand(1)), Part);
       Value *C = nullptr;
 
       VectorType *OpTy = cast<VectorType>(A->getType());
@@ -5553,7 +5354,7 @@
       Value *AllFalse = Builder.getFalseVector(OpTy->getElementCount());
       Value *V = Builder.CreateSelect(MaskArg, C, AllFalse);
 
-      VectorLoopValueMap.setVectorValue(&I, Part, V);
+      State.set(Def, V, Part);
       addMetadata(V, &I);
     }
     return;
@@ -5670,7 +5471,7 @@
   for (unsigned Part = 0; Part < UF; ++Part) {
     SmallVector<Value *, 4> Ops;
     for (Value *Op : I.operands())
-      Ops.push_back(getOrCreateVectorValue(Op, Part));
+      Ops.push_back(State.get(State.Plan->getOrAddVPValue(Op), Part));
 
     // Add rounding mode and exception control args.
     // TODO: Add support for non-default values.
@@ -5693,7 +5494,7 @@
       VecOp->copyIRFlags(&I);
 
     // Use this vector value for all users of the original instruction.
-    VectorLoopValueMap.setVectorValue(&I, Part, V);
+    State.set(Def, V, Part);
     addMetadata(V, &I);
   }
 }
@@ -8145,13 +7946,10 @@
 
   // Skip operands that do not require extraction/scalarization and do not incur
   // any overhead.
-<<<<<<< HEAD
   // FIXME: For scalable vectors, VF here is the ElementCount.Min value.
-=======
   SmallVector<Type *> Tys;
   for (auto *V : filterExtractingOperands(Ops, VF))
     Tys.push_back(MaybeVectorizeType(V->getType(), VF));
->>>>>>> 83147c40
   return Cost + TTI.getOperandsScalarizationOverhead(
                     filterExtractingOperands(Ops, VF), Tys);
 }
@@ -9772,16 +9570,11 @@
   if (auto *CI = dyn_cast<CallInst>(Instr))
     return toVPRecipeResult(tryToWidenCall(CI, Range, *Plan));
 
-<<<<<<< HEAD
   if (isa<LoadInst>(Instr) || isa<StoreInst>(Instr)) {
     if (preferPredicatedWiden())
       return tryToPredicatedWidenMemory(Instr, Range, Plan);
-    return tryToWidenMemory(Instr, Range, Plan);
-  }
-=======
-  if (isa<LoadInst>(Instr) || isa<StoreInst>(Instr))
     return toVPRecipeResult(tryToWidenMemory(Instr, Range, Plan));
->>>>>>> 83147c40
+  }
 
   VPRecipeBase *Recipe;
   if (auto Phi = dyn_cast<PHINode>(Instr)) {
@@ -9818,13 +9611,9 @@
         *SI, Plan->mapToVPValues(SI->operands()), InvariantCond));
   }
 
-<<<<<<< HEAD
   if (preferPredicatedWiden())
     return tryToPredicatedWiden(Instr, Plan);
-  return tryToWiden(Instr, *Plan);
-=======
   return toVPRecipeResult(tryToWiden(Instr, *Plan));
->>>>>>> 83147c40
 }
 
 void LoopVectorizationPlanner::buildVPlansWithVPRecipes(ElementCount MinVF,
@@ -10208,8 +9997,8 @@
 }
 
 void VPPredicatedWidenRecipe::execute(VPTransformState &State) {
-  State.ILV->widenPredicatedInstruction(*getUnderlyingInstr(), State, getMask(),
-                                        getEVL());
+  State.ILV->widenPredicatedInstruction(*getUnderlyingInstr(), this, State,
+                                        getMask(), getEVL());
 }
 
 void VPWidenEVLRecipe::execute(VPTransformState &State) {
@@ -10378,12 +10167,7 @@
     // Insert scalar instance packing it into a vector.
     if (AlsoPack && State.VF.isVector()) {
       // If we're constructing lane 0, initialize to start from poison.
-<<<<<<< HEAD
-      if (State.Instance->Lane == 0) {
-=======
       if (State.Instance->Lane.isFirstLane()) {
-        assert(!State.VF.isScalable() && "VF is assumed to be non scalable.");
->>>>>>> 83147c40
         Value *Poison = PoisonValue::get(
             VectorType::get(getUnderlyingValue()->getType(), State.VF));
         State.set(this, Poison, State.Instance->Part);
@@ -10657,23 +10441,15 @@
 
   LVP.setBestPlan(VF.getWidth(), 1);
 
-<<<<<<< HEAD
-  InnerLoopVectorizer LB(L, PSE, LI, DT, TLI, TTI, AC, ORE, VF.getWidth(), 1,
-                         LVL, &CM, BFI, PSI);
-  LLVM_DEBUG(dbgs() << "Vectorizing outer loop in \""
-                    << L->getHeader()->getParent()->getName() << "\"\n");
-  LVP.executePlan(LB, DT);
-=======
   {
     GeneratedRTChecks Checks(*PSE.getSE(), DT, LI,
                              F->getParent()->getDataLayout());
-    InnerLoopVectorizer LB(L, PSE, LI, DT, TLI, TTI, AC, ORE, VF.Width, 1, LVL,
+    InnerLoopVectorizer LB(L, PSE, LI, DT, TLI, TTI, AC, ORE, VF.getWidth(), 1, LVL,
                            &CM, BFI, PSI, Checks);
     LLVM_DEBUG(dbgs() << "Vectorizing outer loop in \""
                       << L->getHeader()->getParent()->getName() << "\"\n");
     LVP.executePlan(LB, DT);
   }
->>>>>>> 83147c40
 
   // Mark the loop as already vectorized to avoid vectorizing again.
   Hints.setAlreadyVectorized();
@@ -10969,86 +10745,6 @@
     LLVM_DEBUG(dbgs() << "LV: Interleave Count is " << IC << '\n');
   }
 
-<<<<<<< HEAD
-  LVP.setBestPlan(VF.getWidth(), IC);
-
-  using namespace ore;
-  bool DisableRuntimeUnroll = false;
-  MDNode *OrigLoopID = L->getLoopID();
-
-  if (!VectorizeLoop) {
-    assert(IC > 1 && "interleave count should not be 1 or 0");
-    // If we decided that it is not legal to vectorize the loop, then
-    // interleave it.
-    InnerLoopUnroller Unroller(L, PSE, LI, DT, TLI, TTI, AC, ORE, IC, &LVL, &CM,
-                               BFI, PSI);
-    LVP.executePlan(Unroller, DT);
-
-    ORE->emit([&]() {
-      return OptimizationRemark(LV_NAME, "Interleaved", L->getStartLoc(),
-                                L->getHeader())
-             << "interleaved loop (interleaved count: "
-             << NV("InterleaveCount", IC) << ")";
-    });
-  } else {
-    // If we decided that it is *legal* to vectorize the loop, then do it.
-
-    // Consider vectorizing the epilogue too if it's profitable.
-    VectorizationFactor EpilogueVF =
-      CM.selectEpilogueVectorizationFactor(VF.getWidth(), LVP);
-    if (EpilogueVF != VectorizationFactor::Disabled() &&
-        EpilogueVF.getWidth().isVector()) {
-
-      // The first pass vectorizes the main loop and creates a scalar epilogue
-      // to be vectorized by executing the plan (potentially with a different
-      // factor) again shortly afterwards.
-      EpilogueLoopVectorizationInfo EPI(
-          VF.getWidth().getKnownMinValue(), IC,
-          EpilogueVF.getWidth().getKnownMinValue(), 1);
-      EpilogueVectorizerMainLoop MainILV(L, PSE, LI, DT, TLI, TTI, AC, ORE, EPI,
-                                         &LVL, &CM, BFI, PSI);
-
-      LVP.setBestPlan(EPI.MainLoopVF, EPI.MainLoopUF);
-      LVP.executePlan(MainILV, DT);
-      ++LoopsVectorized;
-
-      simplifyLoop(L, DT, LI, SE, AC, nullptr, false /* PreserveLCSSA */);
-      formLCSSARecursively(*L, *DT, LI, SE);
-
-      // Second pass vectorizes the epilogue and adjusts the control flow
-      // edges from the first pass.
-      LVP.setBestPlan(EPI.EpilogueVF, EPI.EpilogueUF);
-      EPI.MainLoopVF = EPI.EpilogueVF;
-      EPI.MainLoopUF = EPI.EpilogueUF;
-      EpilogueVectorizerEpilogueLoop EpilogILV(L, PSE, LI, DT, TLI, TTI, AC,
-                                               ORE, EPI, &LVL, &CM, BFI, PSI);
-      LVP.executePlan(EpilogILV, DT);
-      ++LoopsEpilogueVectorized;
-
-      if (!MainILV.areSafetyChecksAdded())
-        DisableRuntimeUnroll = true;
-    } else {
-      InnerLoopVectorizer LB(L, PSE, LI, DT, TLI, TTI, AC, ORE, VF.getWidth(),
-                             IC, &LVL, &CM, BFI, PSI);
-      LVP.executePlan(LB, DT);
-      ++LoopsVectorized;
-
-      // Add metadata to disable runtime unrolling a scalar loop when there are
-      // no runtime checks about strides and memory. A scalar loop that is
-      // rarely used is not worth unrolling.
-      if (!LB.areSafetyChecksAdded())
-        DisableRuntimeUnroll = true;
-    }
-
-    // Report the vectorization decision.
-    ORE->emit([&]() {
-      return OptimizationRemark(LV_NAME, "Vectorized", L->getStartLoc(),
-                                L->getHeader())
-             << "vectorized loop (vectorization width: "
-             << NV("VectorizationFactor", VF.getWidth())
-             << ", interleaved count: " << NV("InterleaveCount", IC) << ")";
-    });
-=======
   bool DisableRuntimeUnroll = false;
   MDNode *OrigLoopID = L->getLoopID();
   {
@@ -11057,9 +10753,9 @@
     // immediately after vector codegeneration is done.
     GeneratedRTChecks Checks(*PSE.getSE(), DT, LI,
                              F->getParent()->getDataLayout());
-    if (!VF.Width.isScalar() || IC > 1)
+    if (!VF.getWidth().isScalar() || IC > 1)
       Checks.Create(L, *LVL.getLAI(), PSE.getUnionPredicate());
-    LVP.setBestPlan(VF.Width, IC);
+    LVP.setBestPlan(VF.getWidth(), IC);
 
     using namespace ore;
     if (!VectorizeLoop) {
@@ -11081,14 +10777,15 @@
 
       // Consider vectorizing the epilogue too if it's profitable.
       VectorizationFactor EpilogueVF =
-          CM.selectEpilogueVectorizationFactor(VF.Width, LVP);
-      if (EpilogueVF.Width.isVector()) {
+          CM.selectEpilogueVectorizationFactor(VF.getWidth(), LVP);
+      if (EpilogueVF != VectorizationFactor::Disabled() &&
+          EpilogueVF.getWidth().isVector()) {
 
         // The first pass vectorizes the main loop and creates a scalar epilogue
         // to be vectorized by executing the plan (potentially with a different
         // factor) again shortly afterwards.
-        EpilogueLoopVectorizationInfo EPI(VF.Width.getKnownMinValue(), IC,
-                                          EpilogueVF.Width.getKnownMinValue(),
+        EpilogueLoopVectorizationInfo EPI(VF.getWidth().getKnownMinValue(), IC,
+                                          EpilogueVF.getWidth().getKnownMinValue(),
                                           1);
         EpilogueVectorizerMainLoop MainILV(L, PSE, LI, DT, TLI, TTI, AC, ORE,
                                            EPI, &LVL, &CM, BFI, PSI, Checks);
@@ -11114,7 +10811,7 @@
         if (!MainILV.areSafetyChecksAdded())
           DisableRuntimeUnroll = true;
       } else {
-        InnerLoopVectorizer LB(L, PSE, LI, DT, TLI, TTI, AC, ORE, VF.Width, IC,
+        InnerLoopVectorizer LB(L, PSE, LI, DT, TLI, TTI, AC, ORE, VF.getWidth(), IC,
                                &LVL, &CM, BFI, PSI, Checks);
         LVP.executePlan(LB, DT);
         ++LoopsVectorized;
@@ -11130,14 +10827,13 @@
         return OptimizationRemark(LV_NAME, "Vectorized", L->getStartLoc(),
                                   L->getHeader())
                << "vectorized loop (vectorization width: "
-               << NV("VectorizationFactor", VF.Width)
+               << NV("VectorizationFactor", VF.getWidth())
                << ", interleaved count: " << NV("InterleaveCount", IC) << ")";
       });
     }
 
     if (ORE->allowExtraAnalysis(LV_NAME))
       checkMixedPrecision(L, ORE);
->>>>>>> 83147c40
   }
 
   Optional<MDNode *> RemainderLoopID =

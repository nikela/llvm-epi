//===- LoopVectorize.cpp - A Loop Vectorizer ------------------------------===//
//
// Part of the LLVM Project, under the Apache License v2.0 with LLVM Exceptions.
// See https://llvm.org/LICENSE.txt for license information.
// SPDX-License-Identifier: Apache-2.0 WITH LLVM-exception
//
//===----------------------------------------------------------------------===//
//
// This is the LLVM loop vectorizer. This pass modifies 'vectorizable' loops
// and generates target-independent LLVM-IR.
// The vectorizer uses the TargetTransformInfo analysis to estimate the costs
// of instructions in order to estimate the profitability of vectorization.
//
// The loop vectorizer combines consecutive loop iterations into a single
// 'wide' iteration. After this transformation the index is incremented
// by the SIMD vector width, and not by one.
//
// This pass has three parts:
// 1. The main loop pass that drives the different parts.
// 2. LoopVectorizationLegality - A unit that checks for the legality
//    of the vectorization.
// 3. InnerLoopVectorizer - A unit that performs the actual
//    widening of instructions.
// 4. LoopVectorizationCostModel - A unit that checks for the profitability
//    of vectorization. It decides on the optimal vector width, which
//    can be one, if vectorization is not profitable.
//
// There is a development effort going on to migrate loop vectorizer to the
// VPlan infrastructure and to introduce outer loop vectorization support (see
// docs/Proposal/VectorizationPlan.rst and
// http://lists.llvm.org/pipermail/llvm-dev/2017-December/119523.html). For this
// purpose, we temporarily introduced the VPlan-native vectorization path: an
// alternative vectorization path that is natively implemented on top of the
// VPlan infrastructure. See EnableVPlanNativePath for enabling.
//
//===----------------------------------------------------------------------===//
//
// The reduction-variable vectorization is based on the paper:
//  D. Nuzman and R. Henderson. Multi-platform Auto-vectorization.
//
// Variable uniformity checks are inspired by:
//  Karrenberg, R. and Hack, S. Whole Function Vectorization.
//
// The interleaved access vectorization is based on the paper:
//  Dorit Nuzman, Ira Rosen and Ayal Zaks.  Auto-Vectorization of Interleaved
//  Data for SIMD
//
// Other ideas/concepts are from:
//  A. Zaks and D. Nuzman. Autovectorization in GCC-two years later.
//
//  S. Maleki, Y. Gao, M. Garzaran, T. Wong and D. Padua.  An Evaluation of
//  Vectorizing Compilers.
//
//===----------------------------------------------------------------------===//

#include "llvm/Transforms/Vectorize/LoopVectorize.h"
#include "LoopVectorizationPlanner.h"
#include "VPRecipeBuilder.h"
#include "VPlan.h"
#include "VPlanHCFGBuilder.h"
#include "VPlanPredicator.h"
#include "VPlanTransforms.h"
#include "VPlanValue.h"
#include "llvm/ADT/APInt.h"
#include "llvm/ADT/ArrayRef.h"
#include "llvm/ADT/DenseMap.h"
#include "llvm/ADT/DenseMapInfo.h"
#include "llvm/ADT/Hashing.h"
#include "llvm/ADT/MapVector.h"
#include "llvm/ADT/None.h"
#include "llvm/ADT/Optional.h"
#include "llvm/ADT/STLExtras.h"
#include "llvm/ADT/SetVector.h"
#include "llvm/ADT/SmallPtrSet.h"
#include "llvm/ADT/SmallVector.h"
#include "llvm/ADT/Statistic.h"
#include "llvm/ADT/StringRef.h"
#include "llvm/ADT/Twine.h"
#include "llvm/ADT/iterator_range.h"
#include "llvm/Analysis/AssumptionCache.h"
#include "llvm/Analysis/BasicAliasAnalysis.h"
#include "llvm/Analysis/BlockFrequencyInfo.h"
#include "llvm/Analysis/CFG.h"
#include "llvm/Analysis/CodeMetrics.h"
#include "llvm/Analysis/DemandedBits.h"
#include "llvm/Analysis/GlobalsModRef.h"
#include "llvm/Analysis/LoopAccessAnalysis.h"
#include "llvm/Analysis/LoopAnalysisManager.h"
#include "llvm/Analysis/LoopInfo.h"
#include "llvm/Analysis/LoopIterator.h"
#include "llvm/Analysis/MemorySSA.h"
#include "llvm/Analysis/OptimizationRemarkEmitter.h"
#include "llvm/Analysis/ProfileSummaryInfo.h"
#include "llvm/Analysis/ScalarEvolution.h"
#include "llvm/Analysis/ScalarEvolutionExpressions.h"
#include "llvm/Analysis/TargetLibraryInfo.h"
#include "llvm/Analysis/TargetTransformInfo.h"
#include "llvm/Analysis/VectorUtils.h"
#include "llvm/IR/Attributes.h"
#include "llvm/IR/BasicBlock.h"
#include "llvm/IR/CFG.h"
#include "llvm/IR/Constant.h"
#include "llvm/IR/Constants.h"
#include "llvm/IR/DataLayout.h"
#include "llvm/IR/DebugInfoMetadata.h"
#include "llvm/IR/DebugLoc.h"
#include "llvm/IR/DerivedTypes.h"
#include "llvm/IR/DiagnosticInfo.h"
#include "llvm/IR/Dominators.h"
#include "llvm/IR/FPEnv.h"
#include "llvm/IR/Function.h"
#include "llvm/IR/IRBuilder.h"
#include "llvm/IR/InstrTypes.h"
#include "llvm/IR/Instruction.h"
#include "llvm/IR/Instructions.h"
#include "llvm/IR/IntrinsicInst.h"
#include "llvm/IR/Intrinsics.h"
#include "llvm/IR/IntrinsicsEPI.h"
#include "llvm/IR/LLVMContext.h"
#include "llvm/IR/Metadata.h"
#include "llvm/IR/Module.h"
#include "llvm/IR/Operator.h"
#include "llvm/IR/Type.h"
#include "llvm/IR/Use.h"
#include "llvm/IR/User.h"
#include "llvm/IR/Value.h"
#include "llvm/IR/ValueHandle.h"
#include "llvm/IR/Verifier.h"
#include "llvm/InitializePasses.h"
#include "llvm/Pass.h"
#include "llvm/Support/Casting.h"
#include "llvm/Support/CommandLine.h"
#include "llvm/Support/Compiler.h"
#include "llvm/Support/Debug.h"
#include "llvm/Support/ErrorHandling.h"
#include "llvm/Support/MathExtras.h"
#include "llvm/Support/TypeSize.h"
#include "llvm/Support/raw_ostream.h"
#include "llvm/Transforms/Utils/BasicBlockUtils.h"
#include "llvm/Transforms/Utils/InjectTLIMappings.h"
#include "llvm/Transforms/Utils/LoopSimplify.h"
#include "llvm/Transforms/Utils/LoopUtils.h"
#include "llvm/Transforms/Utils/LoopVersioning.h"
#include "llvm/Transforms/Utils/ScalarEvolutionExpander.h"
#include "llvm/Transforms/Utils/SizeOpts.h"
#include "llvm/Transforms/Vectorize/LoopVectorizationLegality.h"
#include <algorithm>
#include <cassert>
#include <cstdint>
#include <cstdlib>
#include <functional>
#include <iterator>
#include <limits>
#include <memory>
#include <string>
#include <tuple>
#include <utility>

using namespace llvm;

#define LV_NAME "loop-vectorize"
#define DEBUG_TYPE LV_NAME

#ifndef NDEBUG
const char VerboseDebug[] = DEBUG_TYPE "-verbose";
#endif

/// @{
/// Metadata attribute names
const char LLVMLoopVectorizeFollowupAll[] = "llvm.loop.vectorize.followup_all";
const char LLVMLoopVectorizeFollowupVectorized[] =
    "llvm.loop.vectorize.followup_vectorized";
const char LLVMLoopVectorizeFollowupEpilogue[] =
    "llvm.loop.vectorize.followup_epilogue";
/// @}

STATISTIC(LoopsVectorized, "Number of loops vectorized");
STATISTIC(LoopsAnalyzed, "Number of loops analyzed for vectorization");
STATISTIC(LoopsEpilogueVectorized, "Number of epilogues vectorized");

static cl::opt<bool> EnableEpilogueVectorization(
    "enable-epilogue-vectorization", cl::init(true), cl::Hidden,
    cl::desc("Enable vectorization of epilogue loops."));

static cl::opt<unsigned> EpilogueVectorizationForceVF(
    "epilogue-vectorization-force-VF", cl::init(1), cl::Hidden,
    cl::desc("When epilogue vectorization is enabled, and a value greater than "
             "1 is specified, forces the given VF for all applicable epilogue "
             "loops."));

static cl::opt<unsigned> EpilogueVectorizationMinVF(
    "epilogue-vectorization-minimum-VF", cl::init(16), cl::Hidden,
    cl::desc("Only loops with vectorization factor equal to or larger than "
             "the specified value are considered for epilogue vectorization."));

/// Loops with a known constant trip count below this number are vectorized only
/// if no scalar iteration overheads are incurred.
static cl::opt<unsigned> TinyTripCountVectorThreshold(
    "vectorizer-min-trip-count", cl::init(16), cl::Hidden,
    cl::desc("Loops with a constant trip count that is smaller than this "
             "value are vectorized only if no scalar iteration overheads "
             "are incurred."));

// Option prefer-predicate-over-epilogue indicates that an epilogue is undesired,
// that predication is preferred, and this lists all options. I.e., the
// vectorizer will try to fold the tail-loop (epilogue) into the vector body
// and predicate the instructions accordingly. If tail-folding fails, there are
// different fallback strategies depending on these values:
namespace PreferPredicateTy {
  enum Option {
    ScalarEpilogue = 0,
    PredicateElseScalarEpilogue,
    PredicateOrDontVectorize
  };
} // namespace PreferPredicateTy

static cl::opt<PreferPredicateTy::Option> PreferPredicateOverEpilogue(
    "prefer-predicate-over-epilogue",
    cl::init(PreferPredicateTy::ScalarEpilogue),
    cl::Hidden,
    cl::desc("Tail-folding and predication preferences over creating a scalar "
             "epilogue loop."),
    cl::values(clEnumValN(PreferPredicateTy::ScalarEpilogue,
                         "scalar-epilogue",
                         "Don't tail-predicate loops, create scalar epilogue"),
              clEnumValN(PreferPredicateTy::PredicateElseScalarEpilogue,
                         "predicate-else-scalar-epilogue",
                         "prefer tail-folding, create scalar epilogue if tail "
                         "folding fails."),
              clEnumValN(PreferPredicateTy::PredicateOrDontVectorize,
                         "predicate-dont-vectorize",
                         "prefers tail-folding, don't attempt vectorization if "
                         "tail-folding fails.")));

static cl::opt<unsigned> VectorRegisterWidthFactor(
    "vector-register-width-factor", cl::init(1), cl::Hidden,
    cl::desc("On targets that support variable width for vector registers, "
             "value by which the vector register width is a multiple of "
             "minimum vector register width."));

static cl::opt<bool> MaximizeBandwidth(
    "vectorizer-maximize-bandwidth", cl::init(false), cl::Hidden,
    cl::desc("Maximize bandwidth when selecting vectorization factor which "
             "will be determined by the smallest type in loop."));

static cl::opt<bool> EnableInterleavedMemAccesses(
    "enable-interleaved-mem-accesses", cl::init(false), cl::Hidden,
    cl::desc("Enable vectorization on interleaved memory accesses in a loop"));

/// An interleave-group may need masking if it resides in a block that needs
/// predication, or in order to mask away gaps.
static cl::opt<bool> EnableMaskedInterleavedMemAccesses(
    "enable-masked-interleaved-mem-accesses", cl::init(false), cl::Hidden,
    cl::desc("Enable vectorization on masked interleaved memory accesses in a "
             "loop"));

static cl::opt<unsigned> TinyTripCountInterleaveThreshold(
    "tiny-trip-count-interleave-threshold", cl::init(128), cl::Hidden,
    cl::desc("We don't interleave loops with a estimated constant trip count "
             "below this number"));

static cl::opt<unsigned> ForceTargetNumScalarRegs(
    "force-target-num-scalar-regs", cl::init(0), cl::Hidden,
    cl::desc("A flag that overrides the target's number of scalar registers."));

static cl::opt<unsigned> ForceTargetNumVectorRegs(
    "force-target-num-vector-regs", cl::init(0), cl::Hidden,
    cl::desc("A flag that overrides the target's number of vector registers."));

static cl::opt<unsigned> ForceTargetMaxScalarInterleaveFactor(
    "force-target-max-scalar-interleave", cl::init(0), cl::Hidden,
    cl::desc("A flag that overrides the target's max interleave factor for "
             "scalar loops."));

static cl::opt<unsigned> ForceTargetMaxVectorInterleaveFactor(
    "force-target-max-vector-interleave", cl::init(0), cl::Hidden,
    cl::desc("A flag that overrides the target's max interleave factor for "
             "vectorized loops."));

static cl::opt<unsigned> ForceTargetInstructionCost(
    "force-target-instruction-cost", cl::init(0), cl::Hidden,
    cl::desc("A flag that overrides the target's expected cost for "
             "an instruction to a single constant value. Mostly "
             "useful for getting consistent testing."));

static cl::opt<unsigned> SmallLoopCost(
    "small-loop-cost", cl::init(20), cl::Hidden,
    cl::desc(
        "The cost of a loop that is considered 'small' by the interleaver."));

static cl::opt<bool> LoopVectorizeWithBlockFrequency(
    "loop-vectorize-with-block-frequency", cl::init(true), cl::Hidden,
    cl::desc("Enable the use of the block frequency analysis to access PGO "
             "heuristics minimizing code growth in cold regions and being more "
             "aggressive in hot regions."));

// Runtime interleave loops for load/store throughput.
static cl::opt<bool> EnableLoadStoreRuntimeInterleave(
    "enable-loadstore-runtime-interleave", cl::init(true), cl::Hidden,
    cl::desc(
        "Enable runtime interleaving until load/store ports are saturated"));

/// Interleave small loops with scalar reductions.
static cl::opt<bool> InterleaveSmallLoopScalarReduction(
    "interleave-small-loop-scalar-reduction", cl::init(false), cl::Hidden,
    cl::desc("Enable interleaving for loops with small iteration counts that "
             "contain scalar reductions to expose ILP."));

/// The number of stores in a loop that are allowed to need predication.
static cl::opt<unsigned> NumberOfStoresToPredicate(
    "vectorize-num-stores-pred", cl::init(1), cl::Hidden,
    cl::desc("Max number of stores to be predicated behind an if."));

static cl::opt<bool> EnableIndVarRegisterHeur(
    "enable-ind-var-reg-heur", cl::init(true), cl::Hidden,
    cl::desc("Count the induction variable only once when interleaving"));

static cl::opt<bool> EnableCondStoresVectorization(
    "enable-cond-stores-vec", cl::init(true), cl::Hidden,
    cl::desc("Enable if predication of stores during vectorization."));

static cl::opt<unsigned> MaxNestedScalarReductionIC(
    "max-nested-scalar-reduction-interleave", cl::init(2), cl::Hidden,
    cl::desc("The maximum interleave count to use when interleaving a scalar "
             "reduction in a nested loop."));

static cl::opt<bool>
    PreferInLoopReductions("prefer-inloop-reductions", cl::init(false),
                           cl::Hidden,
                           cl::desc("Prefer in-loop vector reductions, "
                                    "overriding the targets preference."));

static cl::opt<bool> PreferPredicatedReductionSelect(
    "prefer-predicated-reduction-select", cl::init(false), cl::Hidden,
    cl::desc(
        "Prefer predicating a reduction operation over an after loop select."));

cl::opt<bool> EnableVPlanNativePath(
    "enable-vplan-native-path", cl::init(false), cl::Hidden,
    cl::desc("Enable VPlan-native vectorization path with "
             "support for outer loop vectorization."));

// FIXME: Remove this switch once we have divergence analysis. Currently we
// assume divergent non-backedge branches when this switch is true.
cl::opt<bool> EnableVPlanPredication(
    "enable-vplan-predication", cl::init(false), cl::Hidden,
    cl::desc("Enable VPlan-native vectorization path predicator with "
             "support for outer loop vectorization."));

// This flag enables the stress testing of the VPlan H-CFG construction in the
// VPlan-native vectorization path. It must be used in conjuction with
// -enable-vplan-native-path. -vplan-verify-hcfg can also be used to enable the
// verification of the H-CFGs built.
static cl::opt<bool> VPlanBuildStressTest(
    "vplan-build-stress-test", cl::init(false), cl::Hidden,
    cl::desc(
        "Build VPlan for every supported loop nest in the function and bail "
        "out right after the build (stress test the VPlan H-CFG construction "
        "in the VPlan-native vectorization path)."));

cl::opt<bool> llvm::EnableLoopInterleaving(
    "interleave-loops", cl::init(true), cl::Hidden,
    cl::desc("Enable loop interleaving in Loop vectorization passes"));
cl::opt<bool> llvm::EnableLoopVectorization(
    "vectorize-loops", cl::init(true), cl::Hidden,
    cl::desc("Run the Loop vectorization passes"));

/// A helper function that returns the type of loaded or stored value.
static Type *getMemInstValueType(Value *I) {
  assert((isa<LoadInst>(I) || isa<StoreInst>(I)) &&
         "Expected Load or Store instruction");
  if (auto *LI = dyn_cast<LoadInst>(I))
    return LI->getType();
  return cast<StoreInst>(I)->getValueOperand()->getType();
}

/// A helper function that returns true if the given type is irregular. The
/// type is irregular if its allocated size doesn't equal the store size of an
/// element of the corresponding vector type at the given vectorization factor.
static bool hasIrregularType(Type *Ty, const DataLayout &DL, ElementCount VF) {
  // Determine if an array of VF elements of type Ty is "bitcast compatible"
  // with a <VF x Ty> vector.
  if (VF.isVector()) {
    auto *VectorTy = VectorType::get(Ty, VF);
    return TypeSize::get(VF.getKnownMinValue() *
                             DL.getTypeAllocSize(Ty).getFixedValue(),
                         VF.isScalable()) != DL.getTypeStoreSize(VectorTy);
  }

  // If the vectorization factor is one, we just check if an array of type Ty
  // requires padding between elements.
  return DL.getTypeAllocSizeInBits(Ty) != DL.getTypeSizeInBits(Ty);
}

/// A helper function that returns the reciprocal of the block probability of
/// predicated blocks. If we return X, we are assuming the predicated block
/// will execute once for every X iterations of the loop header.
///
/// TODO: We should use actual block probability here, if available. Currently,
///       we always assume predicated blocks have a 50% chance of executing.
static unsigned getReciprocalPredBlockProb() { return 2; }

/// A helper function that adds a 'fast' flag to floating-point operations.
static Value *addFastMathFlag(Value *V) {
  if (isa<FPMathOperator>(V))
    cast<Instruction>(V)->setFastMathFlags(FastMathFlags::getFast());
  return V;
}

static Value *addFastMathFlag(Value *V, FastMathFlags FMF) {
  if (isa<FPMathOperator>(V))
    cast<Instruction>(V)->setFastMathFlags(FMF);
  return V;
}

/// A helper function that returns an integer or floating-point constant with
/// value C.
static Constant *getSignedIntOrFpConstant(Type *Ty, int64_t C) {
  return Ty->isIntegerTy() ? ConstantInt::getSigned(Ty, C)
                           : ConstantFP::get(Ty, C);
}

/// Returns "best known" trip count for the specified loop \p L as defined by
/// the following procedure:
///   1) Returns exact trip count if it is known.
///   2) Returns expected trip count according to profile data if any.
///   3) Returns upper bound estimate if it is known.
///   4) Returns None if all of the above failed.
static Optional<unsigned> getSmallBestKnownTC(ScalarEvolution &SE, Loop *L) {
  // Check if exact trip count is known.
  if (unsigned ExpectedTC = SE.getSmallConstantTripCount(L))
    return ExpectedTC;

  // Check if there is an expected trip count available from profile data.
  if (LoopVectorizeWithBlockFrequency)
    if (auto EstimatedTC = getLoopEstimatedTripCount(L))
      return EstimatedTC;

  // Check if upper bound estimate is known.
  if (unsigned ExpectedTC = SE.getSmallConstantMaxTripCount(L))
    return ExpectedTC;

  return None;
}

namespace llvm {

/// InnerLoopVectorizer vectorizes loops which contain only one basic
/// block to a specified vectorization factor (VF).
/// This class performs the widening of scalars into vectors, or multiple
/// scalars. This class also implements the following features:
/// * It inserts an epilogue loop for handling loops that don't have iteration
///   counts that are known to be a multiple of the vectorization factor.
/// * It handles the code generation for reduction variables.
/// * Scalarization (implementation using scalars) of un-vectorizable
///   instructions.
/// InnerLoopVectorizer does not perform any vectorization-legality
/// checks, and relies on the caller to check for the different legality
/// aspects. The InnerLoopVectorizer relies on the
/// LoopVectorizationLegality class to provide information about the induction
/// and reduction variables that were found to a given vectorization factor.
class InnerLoopVectorizer {
public:
  InnerLoopVectorizer(Loop *OrigLoop, PredicatedScalarEvolution &PSE,
                      LoopInfo *LI, DominatorTree *DT,
                      const TargetLibraryInfo *TLI,
                      const TargetTransformInfo *TTI, AssumptionCache *AC,
                      OptimizationRemarkEmitter *ORE, ElementCount VecWidth,
                      unsigned UnrollFactor, LoopVectorizationLegality *LVL,
                      LoopVectorizationCostModel *CM, BlockFrequencyInfo *BFI,
                      ProfileSummaryInfo *PSI)
      : OrigLoop(OrigLoop), PSE(PSE), LI(LI), DT(DT), TLI(TLI), TTI(TTI),
        AC(AC), ORE(ORE), VF(VecWidth), UF(UnrollFactor),
        Builder(PSE.getSE()->getContext()),
        VectorLoopValueMap(UnrollFactor, VecWidth), Legal(LVL), Cost(CM),
        BFI(BFI), PSI(PSI) {
    // Query this against the original loop and save it here because the profile
    // of the original loop header may change as the transformation happens.
    OptForSizeBasedOnProfile = llvm::shouldOptimizeForSize(
        OrigLoop->getHeader(), PSI, BFI, PGSOQueryType::IRPass);
  }

  virtual ~InnerLoopVectorizer() = default;

  /// Create a new empty loop that will contain vectorized instructions later
  /// on, while the old loop will be used as the scalar remainder. Control flow
  /// is generated around the vectorized (and scalar epilogue) loops consisting
  /// of various checks and bypasses. Return the pre-header block of the new
  /// loop.
  /// In the case of epilogue vectorization, this function is overriden to
  /// handle the more complex control flow around the loops.
  virtual BasicBlock *createVectorizedLoopSkeleton();

  /// Widen a single instruction within the innermost loop.
  void widenInstruction(Instruction &I, VPValue *Def, VPUser &Operands,
                        VPTransformState &State);

  /// Widen a single instruction within the innermost loop using vector
  /// predicated intrinsics.
  void widenPredicatedInstruction(Instruction &I, VPTransformState &State,
                                  VPValue *BlockInMask, VPValue *EVL);

  /// Widen a single call instruction within the innermost loop.
  void widenCallInstruction(CallInst &I, VPValue *Def, VPUser &ArgOperands,
                            VPTransformState &State);

  /// Widen a single select instruction within the innermost loop.
  void widenSelectInstruction(SelectInst &I, VPValue *VPDef, VPUser &Operands,
                              bool InvariantCond, VPTransformState &State);

  /// Fix the vectorized code, taking care of header phi's, live-outs, and more.
  void fixVectorizedLoop(VPTransformState &State);

  // Return true if any runtime check is added.
  bool areSafetyChecksAdded() { return AddedSafetyChecks; }

  /// A type for vectorized values in the new loop. Each value from the
  /// original loop, when vectorized, is represented by UF vector values in the
  /// new unrolled loop, where UF is the unroll factor.
  using VectorParts = SmallVector<Value *, 2>;

  /// Vectorize a single GetElementPtrInst based on information gathered and
  /// decisions taken during planning.
  void widenGEP(GetElementPtrInst *GEP, VPValue *VPDef, VPUser &Indices,
                unsigned UF, ElementCount VF, bool IsPtrLoopInvariant,
                SmallBitVector &IsIndexLoopInvariant, VPTransformState &State);

  /// Vectorize a single PHINode in a block. This method handles the induction
  /// variable canonicalization. It supports both VF = 1 for unrolled loops and
  /// arbitrary length vectors.
  void widenPHIInstruction(Instruction *PN, unsigned UF, ElementCount VF);

  /// A helper function to scalarize a single Instruction in the innermost loop.
  /// Generates a sequence of scalar instances for each lane between \p MinLane
  /// and \p MaxLane, times each part between \p MinPart and \p MaxPart,
  /// inclusive. Uses the VPValue operands from \p Operands instead of \p
  /// Instr's operands.
  void scalarizeInstruction(Instruction *Instr, VPUser &Operands,
                            const VPIteration &Instance, bool IfPredicateInstr,
                            VPTransformState &State);

  /// Widen an integer or floating-point induction variable \p IV. If \p Trunc
  /// is provided, the integer induction variable will first be truncated to
  /// the corresponding type.
  void widenIntOrFpInduction(PHINode *IV, TruncInst *Trunc = nullptr);

  /// getOrCreateVectorValue and getOrCreateScalarValue coordinate to generate a
  /// vector or scalar value on-demand if one is not yet available. When
  /// vectorizing a loop, we visit the definition of an instruction before its
  /// uses. When visiting the definition, we either vectorize or scalarize the
  /// instruction, creating an entry for it in the corresponding map. (In some
  /// cases, such as induction variables, we will create both vector and scalar
  /// entries.) Then, as we encounter uses of the definition, we derive values
  /// for each scalar or vector use unless such a value is already available.
  /// For example, if we scalarize a definition and one of its uses is vector,
  /// we build the required vector on-demand with an insertelement sequence
  /// when visiting the use. Otherwise, if the use is scalar, we can use the
  /// existing scalar definition.
  ///
  /// Return a value in the new loop corresponding to \p V from the original
  /// loop at unroll index \p Part. If the value has already been vectorized,
  /// the corresponding vector entry in VectorLoopValueMap is returned. If,
  /// however, the value has a scalar entry in VectorLoopValueMap, we construct
  /// a new vector value on-demand by inserting the scalar values into a vector
  /// with an insertelement sequence. If the value has been neither vectorized
  /// nor scalarized, it must be loop invariant, so we simply broadcast the
  /// value into a vector.
  Value *getOrCreateVectorValue(Value *V, unsigned Part);

  void setVectorValue(Value *Scalar, unsigned Part, Value *Vector) {
    VectorLoopValueMap.setVectorValue(Scalar, Part, Vector);
  }

  /// Return a value in the new loop corresponding to \p V from the original
  /// loop at unroll and vector indices \p Instance. If the value has been
  /// vectorized but not scalarized, the necessary extractelement instruction
  /// will be generated.
  Value *getOrCreateScalarValue(Value *V, const VPIteration &Instance);

  /// Construct the vector value of a scalarized value \p V one lane at a time.
  void packScalarIntoVectorValue(Value *V, const VPIteration &Instance);

  /// Try to vectorize interleaved access group \p Group with the base address
  /// given in \p Addr, optionally masking the vector operations if \p
  /// BlockInMask is non-null. Use \p State to translate given VPValues to IR
  /// values in the vectorized loop.
  void vectorizeInterleaveGroup(const InterleaveGroup<Instruction> *Group,
                                ArrayRef<VPValue *> VPDefs,
                                VPTransformState &State, VPValue *Addr,
                                ArrayRef<VPValue *> StoredValues,
                                VPValue *BlockInMask = nullptr);

  /// Vectorize Load and Store instructions with the base address given in \p
  /// Addr, optionally masking the vector operations if \p BlockInMask is
  /// non-null or generate predicated intrinsic call if preferred. Use \p State
  /// to translate given VPValues to IR values in the vectorized loop.
  void vectorizeMemoryInstruction(Instruction *Instr, VPTransformState &State,
                                  VPValue *Def, VPValue *Addr,
                                  VPValue *StoredValue, VPValue *BlockInMask,
                                  VPValue *EVL);

  /// Set the debug location in the builder using the debug location in
  /// the instruction.
  void setDebugLocFromInst(IRBuilder<> &B, const Value *Ptr);

  /// Fix the non-induction PHIs in the OrigPHIsToFix vector.
  void fixNonInductionPHIs(void);

  /// Generate instructions to compute EVL.
  Value *createEVL();

  /// Generate instructions to compute EVL mask.
  Value *createEVLMask(Value *EVL);

  /// Hold EVL VPValue.
  void setEVL(VPValue *VPEVL) { EVL = VPEVL; }

protected:
  friend class LoopVectorizationPlanner;

  /// A small list of PHINodes.
  using PhiVector = SmallVector<PHINode *, 4>;

  /// A type for scalarized values in the new loop. Each value from the
  /// original loop, when scalarized, is represented by UF x VF scalar values
  /// in the new unrolled loop, where UF is the unroll factor and VF is the
  /// vectorization factor.
  using ScalarParts = SmallVector<SmallVector<Value *, 4>, 2>;

  struct VPIntrinsicAndKind {
    unsigned Intr;
    bool IsFP;
  };

  InnerLoopVectorizer::VPIntrinsicAndKind getVPIntrInstr(unsigned Opcode);

  /// Set up the values of the IVs correctly when exiting the vector loop.
  void fixupIVUsers(PHINode *OrigPhi, const InductionDescriptor &II,
                    Value *CountRoundDown, Value *EndValue,
                    BasicBlock *MiddleBlock);

  /// Create a new induction variable inside L.
  PHINode *createInductionVariable(Loop *L, Value *Start, Value *End,
                                   Value *Step, Instruction *DL);

  /// Generate call to setvl intrinsic with requested vector lenght and optional
  /// SEW and LMUL.
  Value *getSetVL(Value *RVL, unsigned SEW = 0, unsigned LMUL = 0);

  /// increment induction by EVL if using predicated vectorization.
  void fixEVLInduction(VPTransformState &State);

  /// Handle all cross-iteration phis in the header.
  void fixCrossIterationPHIs();

  /// Fix a first-order recurrence. This is the second phase of vectorizing
  /// this phi node.
  void fixFirstOrderRecurrence(PHINode *Phi);

  /// Fix a reduction cross-iteration phi. This is the second phase of
  /// vectorizing this phi node.
  void fixReduction(PHINode *Phi);

  /// Generate a reduction loop in the loop vectorizer for when the backend
  /// prefers not to lower the call to reduction intrinsic.
  Value *generateReductionLoop(Value *ReducedPartRdx, Value *Identity,
                               unsigned Op, FastMathFlags FMF);

  /// Clear NSW/NUW flags from reduction instructions if necessary.
  void clearReductionWrapFlags(RecurrenceDescriptor &RdxDesc);

  /// The Loop exit block may have single value PHI nodes with some
  /// incoming value. While vectorizing we only handled real values
  /// that were defined inside the loop and we should have one value for
  /// each predecessor of its parent basic block. See PR14725.
  void fixLCSSAPHIs();

  /// Iteratively sink the scalarized operands of a predicated instruction into
  /// the block that was created for it.
  void sinkScalarOperands(Instruction *PredInst);

  /// Shrinks vector element sizes to the smallest bitwidth they can be legally
  /// represented as.
  void truncateToMinimalBitwidths();

  /// Create a broadcast instruction. This method generates a broadcast
  /// instruction (shuffle) for loop invariant values and for the induction
  /// value. If this is the induction variable then we extend it to N, N+1, ...
  /// this is needed because each iteration in the loop corresponds to a SIMD
  /// element.
  virtual Value *getBroadcastInstrs(Value *V);

  /// This function adds (StartIdx, StartIdx + Step, StartIdx + 2*Step, ...)
  /// to each vector element of Val. The sequence starts at StartIndex.
  /// \p Opcode is relevant for FP induction variable.
  virtual Value *
  getStepVector(Value *Val, int StartIdx, Value *Step,
                Instruction::BinaryOps Opcode = Instruction::BinaryOpsEnd);

  /// Compute scalar induction steps. \p ScalarIV is the scalar induction
  /// variable on which to base the steps, \p Step is the size of the step, and
  /// \p EntryVal is the value from the original loop that maps to the steps.
  /// Note that \p EntryVal doesn't have to be an induction variable - it
  /// can also be a truncate instruction.
  void buildScalarSteps(Value *ScalarIV, Value *Step, Instruction *EntryVal,
                        const InductionDescriptor &ID);

  /// Create a vector induction phi node based on an existing scalar one. \p
  /// EntryVal is the value from the original loop that maps to the vector phi
  /// node, and \p Step is the loop-invariant step. If \p EntryVal is a
  /// truncate instruction, instead of widening the original IV, we widen a
  /// version of the IV truncated to \p EntryVal's type.
  void createVectorIntOrFpInductionPHI(const InductionDescriptor &II,
                                       Value *Step, Instruction *EntryVal);

  /// Returns true if an instruction \p I should be scalarized instead of
  /// vectorized for the chosen vectorization factor.
  bool shouldScalarizeInstruction(Instruction *I) const;

  /// Returns true if we should generate a scalar version of \p IV.
  bool needsScalarInduction(Instruction *IV) const;

  /// Returns true if vectorization prefers using predicated vector intrinsics.
  bool preferPredicatedVectorOps() const;

  /// If there is a cast involved in the induction variable \p ID, which should
  /// be ignored in the vectorized loop body, this function records the
  /// VectorLoopValue of the respective Phi also as the VectorLoopValue of the
  /// cast. We had already proved that the casted Phi is equal to the uncasted
  /// Phi in the vectorized loop (under a runtime guard), and therefore
  /// there is no need to vectorize the cast - the same value can be used in the
  /// vector loop for both the Phi and the cast.
  /// If \p VectorLoopValue is a scalarized value, \p Lane is also specified,
  /// Otherwise, \p VectorLoopValue is a widened/vectorized value.
  ///
  /// \p EntryVal is the value from the original loop that maps to the vector
  /// phi node and is used to distinguish what is the IV currently being
  /// processed - original one (if \p EntryVal is a phi corresponding to the
  /// original IV) or the "newly-created" one based on the proof mentioned above
  /// (see also buildScalarSteps() and createVectorIntOrFPInductionPHI()). In
  /// the latter case \p EntryVal is a TruncInst and we must not record anything
  /// for that IV, but it's error-prone to expect callers of this routine to
  /// care about that, hence this explicit parameter.
  void recordVectorLoopValueForInductionCast(const InductionDescriptor &ID,
                                             const Instruction *EntryVal,
                                             Value *VectorLoopValue,
                                             unsigned Part,
                                             unsigned Lane = UINT_MAX);

  /// Generate a shuffle sequence that will reverse the vector Vec.
  virtual Value *reverseVector(Value *Vec);

  /// Returns (and creates if needed) the original loop trip count.
  Value *getOrCreateTripCount(Loop *NewLoop);

  /// Returns (and creates if needed) the trip count of the widened loop.
  Value *getOrCreateVectorTripCount(Loop *NewLoop);

  /// Returns a bitcasted value to the requested vector type.
  /// Also handles bitcasts of vector<float> <-> vector<pointer> types.
  Value *createBitOrPointerCast(Value *V, VectorType *DstVTy,
                                const DataLayout &DL);

  /// Emit a bypass check to see if the vector trip count is zero, including if
  /// it overflows.
  void emitMinimumIterationCountCheck(Loop *L, BasicBlock *Bypass);

  /// Emit a bypass check to see if all of the SCEV assumptions we've
  /// had to make are correct.
  void emitSCEVChecks(Loop *L, BasicBlock *Bypass);

  /// Emit bypass checks to check any memory assumptions we may have made.
  void emitMemRuntimeChecks(Loop *L, BasicBlock *Bypass);

  /// Compute the transformed value of Index at offset StartValue using step
  /// StepValue.
  /// For integer induction, returns StartValue + Index * StepValue.
  /// For pointer induction, returns StartValue[Index * StepValue].
  /// FIXME: The newly created binary instructions should contain nsw/nuw
  /// flags, which can be found from the original scalar operations.
  Value *emitTransformedIndex(IRBuilder<> &B, Value *Index, ScalarEvolution *SE,
                              const DataLayout &DL,
                              const InductionDescriptor &ID) const;

  /// Emit basic blocks (prefixed with \p Prefix) for the iteration check,
  /// vector loop preheader, middle block and scalar preheader. Also
  /// allocate a loop object for the new vector loop and return it.
  Loop *createVectorLoopSkeleton(StringRef Prefix);

  /// Create new phi nodes for the induction variables to resume iteration count
  /// in the scalar epilogue, from where the vectorized loop left off (given by
  /// \p VectorTripCount).
  /// In cases where the loop skeleton is more complicated (eg. epilogue
  /// vectorization) and the resume values can come from an additional bypass
  /// block, the \p AdditionalBypass pair provides information about the bypass
  /// block and the end value on the edge from bypass to this loop.
  void createInductionResumeValues(
      Loop *L, Value *VectorTripCount,
      std::pair<BasicBlock *, Value *> AdditionalBypass = {nullptr, nullptr});

  /// Complete the loop skeleton by adding debug MDs, creating appropriate
  /// conditional branches in the middle block, preparing the builder and
  /// running the verifier. Take in the vector loop \p L as argument, and return
  /// the preheader of the completed vector loop.
  BasicBlock *completeLoopSkeleton(Loop *L, MDNode *OrigLoopID);

  /// Add additional metadata to \p To that was not present on \p Orig.
  ///
  /// Currently this is used to add the noalias annotations based on the
  /// inserted memchecks.  Use this for instructions that are *cloned* into the
  /// vector loop.
  void addNewMetadata(Instruction *To, const Instruction *Orig);

  /// Add metadata from one instruction to another.
  ///
  /// This includes both the original MDs from \p From and additional ones (\see
  /// addNewMetadata).  Use this for *newly created* instructions in the vector
  /// loop.
  void addMetadata(Instruction *To, Instruction *From);

  /// Similar to the previous function but it adds the metadata to a
  /// vector of instructions.
  void addMetadata(ArrayRef<Value *> To, Instruction *From);

  /// Create a call to Vscale intrinsic that returns the valuse of vscale at
  /// runtime. ALso insert declaration if required. jj
  CallInst *emitVscaleCall(IRBuilder<> &Builder, Module *M, Type *Ty);

  /// Allow subclasses to override and print debug traces before/after vplan
  /// execution, when trace information is requested.
  virtual void printDebugTracesAtStart(){};
  virtual void printDebugTracesAtEnd(){};

  /// The original loop.
  Loop *OrigLoop;

  /// A wrapper around ScalarEvolution used to add runtime SCEV checks. Applies
  /// dynamic knowledge to simplify SCEV expressions and converts them to a
  /// more usable form.
  PredicatedScalarEvolution &PSE;

  /// Loop Info.
  LoopInfo *LI;

  /// Dominator Tree.
  DominatorTree *DT;

  /// Alias Analysis.
  AAResults *AA;

  /// Target Library Info.
  const TargetLibraryInfo *TLI;

  /// Target Transform Info.
  const TargetTransformInfo *TTI;

  /// Assumption Cache.
  AssumptionCache *AC;

  /// Interface to emit optimization remarks.
  OptimizationRemarkEmitter *ORE;

  /// LoopVersioning.  It's only set up (non-null) if memchecks were
  /// used.
  ///
  /// This is currently only used to add no-alias metadata based on the
  /// memchecks.  The actually versioning is performed manually.
  std::unique_ptr<LoopVersioning> LVer;

  /// The vectorization SIMD factor to use. Each vector will have this many
  /// vector elements.
  ElementCount VF;

  /// The vectorization unroll factor to use. Each scalar is vectorized to this
  /// many different vector instructions.
  unsigned UF;

  /// The builder that we use
  IRBuilder<> Builder;

  // --- Vectorization state ---

  /// The vector-loop preheader.
  BasicBlock *LoopVectorPreHeader;

  /// The scalar-loop preheader.
  BasicBlock *LoopScalarPreHeader;

  /// Middle Block between the vector and the scalar.
  BasicBlock *LoopMiddleBlock;

  /// The (unique) ExitBlock of the scalar loop.  Note that
  /// there can be multiple exiting edges reaching this block.
  BasicBlock *LoopExitBlock;

  /// The vector loop body.
  BasicBlock *LoopVectorBody;

  /// The scalar loop body.
  BasicBlock *LoopScalarBody;

  /// A list of all bypass blocks. The first block is the entry of the loop.
  SmallVector<BasicBlock *, 4> LoopBypassBlocks;

  /// The new Induction variable which was added to the new block.
  PHINode *Induction = nullptr;

  /// The induction variable of the old basic block.
  PHINode *OldInduction = nullptr;

  /// Index for the next iteration.
  Instruction *NextIndex;

  /// Maps values from the original loop to their corresponding values in the
  /// vectorized loop. A key value can map to either vector values, scalar
  /// values or both kinds of values, depending on whether the key was
  /// vectorized and scalarized.
  VectorizerValueMap VectorLoopValueMap;

  /// Store instructions that were predicated.
  SmallVector<Instruction *, 4> PredicatedInstructions;

  /// Trip count of the original loop.
  Value *TripCount = nullptr;

  /// Trip count of the widened loop (TripCount - TripCount % (VF*UF))
  Value *VectorTripCount = nullptr;

  /// EVL of the widened loop using vector predication (vsetvl())
  VPValue *EVL = nullptr;

  /// The legality analysis.
  LoopVectorizationLegality *Legal;

  /// The profitablity analysis.
  LoopVectorizationCostModel *Cost;

  // Record whether runtime checks are added.
  bool AddedSafetyChecks = false;

  // Holds the end values for each induction variable. We save the end values
  // so we can later fix-up the external users of the induction variables.
  DenseMap<PHINode *, Value *> IVEndValues;

  // Vector of original scalar PHIs whose corresponding widened PHIs need to be
  // fixed up at the end of vector code generation.
  SmallVector<PHINode *, 8> OrigPHIsToFix;

  /// BFI and PSI are used to check for profile guided size optimizations.
  BlockFrequencyInfo *BFI;
  ProfileSummaryInfo *PSI;

  // Whether this loop should be optimized for size based on profile guided size
  // optimizatios.
  bool OptForSizeBasedOnProfile;
};

class InnerLoopUnroller : public InnerLoopVectorizer {
public:
  InnerLoopUnroller(Loop *OrigLoop, PredicatedScalarEvolution &PSE,
                    LoopInfo *LI, DominatorTree *DT,
                    const TargetLibraryInfo *TLI,
                    const TargetTransformInfo *TTI, AssumptionCache *AC,
                    OptimizationRemarkEmitter *ORE, unsigned UnrollFactor,
                    LoopVectorizationLegality *LVL,
                    LoopVectorizationCostModel *CM, BlockFrequencyInfo *BFI,
                    ProfileSummaryInfo *PSI)
      : InnerLoopVectorizer(OrigLoop, PSE, LI, DT, TLI, TTI, AC, ORE,
                            ElementCount::getFixed(1), UnrollFactor, LVL, CM,
                            BFI, PSI) {}

private:
  Value *getBroadcastInstrs(Value *V) override;
  Value *getStepVector(
      Value *Val, int StartIdx, Value *Step,
      Instruction::BinaryOps Opcode = Instruction::BinaryOpsEnd) override;
  Value *reverseVector(Value *Vec) override;
};

/// Encapsulate information regarding vectorization of a loop and its epilogue.
/// This information is meant to be updated and used across two stages of
/// epilogue vectorization.
struct EpilogueLoopVectorizationInfo {
  ElementCount MainLoopVF = ElementCount::getFixed(0);
  unsigned MainLoopUF = 0;
  ElementCount EpilogueVF = ElementCount::getFixed(0);
  unsigned EpilogueUF = 0;
  BasicBlock *MainLoopIterationCountCheck = nullptr;
  BasicBlock *EpilogueIterationCountCheck = nullptr;
  BasicBlock *SCEVSafetyCheck = nullptr;
  BasicBlock *MemSafetyCheck = nullptr;
  Value *TripCount = nullptr;
  Value *VectorTripCount = nullptr;

  EpilogueLoopVectorizationInfo(unsigned MVF, unsigned MUF, unsigned EVF,
                                unsigned EUF)
      : MainLoopVF(ElementCount::getFixed(MVF)), MainLoopUF(MUF),
        EpilogueVF(ElementCount::getFixed(EVF)), EpilogueUF(EUF) {
    assert(EUF == 1 &&
           "A high UF for the epilogue loop is likely not beneficial.");
  }
};

/// An extension of the inner loop vectorizer that creates a skeleton for a
/// vectorized loop that has its epilogue (residual) also vectorized.
/// The idea is to run the vplan on a given loop twice, firstly to setup the
/// skeleton and vectorize the main loop, and secondly to complete the skeleton
/// from the first step and vectorize the epilogue.  This is achieved by
/// deriving two concrete strategy classes from this base class and invoking
/// them in succession from the loop vectorizer planner.
class InnerLoopAndEpilogueVectorizer : public InnerLoopVectorizer {
public:
  InnerLoopAndEpilogueVectorizer(
      Loop *OrigLoop, PredicatedScalarEvolution &PSE, LoopInfo *LI,
      DominatorTree *DT, const TargetLibraryInfo *TLI,
      const TargetTransformInfo *TTI, AssumptionCache *AC,
      OptimizationRemarkEmitter *ORE, EpilogueLoopVectorizationInfo &EPI,
      LoopVectorizationLegality *LVL, llvm::LoopVectorizationCostModel *CM,
      BlockFrequencyInfo *BFI, ProfileSummaryInfo *PSI)
      : InnerLoopVectorizer(OrigLoop, PSE, LI, DT, TLI, TTI, AC, ORE,
                            EPI.MainLoopVF, EPI.MainLoopUF, LVL, CM, BFI, PSI),
        EPI(EPI) {}

  // Override this function to handle the more complex control flow around the
  // three loops.
  BasicBlock *createVectorizedLoopSkeleton() final override {
    return createEpilogueVectorizedLoopSkeleton();
  }

  /// The interface for creating a vectorized skeleton using one of two
  /// different strategies, each corresponding to one execution of the vplan
  /// as described above.
  virtual BasicBlock *createEpilogueVectorizedLoopSkeleton() = 0;

  /// Holds and updates state information required to vectorize the main loop
  /// and its epilogue in two separate passes. This setup helps us avoid
  /// regenerating and recomputing runtime safety checks. It also helps us to
  /// shorten the iteration-count-check path length for the cases where the
  /// iteration count of the loop is so small that the main vector loop is
  /// completely skipped.
  EpilogueLoopVectorizationInfo &EPI;
};

/// A specialized derived class of inner loop vectorizer that performs
/// vectorization of *main* loops in the process of vectorizing loops and their
/// epilogues.
class EpilogueVectorizerMainLoop : public InnerLoopAndEpilogueVectorizer {
public:
  EpilogueVectorizerMainLoop(
      Loop *OrigLoop, PredicatedScalarEvolution &PSE, LoopInfo *LI,
      DominatorTree *DT, const TargetLibraryInfo *TLI,
      const TargetTransformInfo *TTI, AssumptionCache *AC,
      OptimizationRemarkEmitter *ORE, EpilogueLoopVectorizationInfo &EPI,
      LoopVectorizationLegality *LVL, llvm::LoopVectorizationCostModel *CM,
      BlockFrequencyInfo *BFI, ProfileSummaryInfo *PSI)
      : InnerLoopAndEpilogueVectorizer(OrigLoop, PSE, LI, DT, TLI, TTI, AC, ORE,
                                       EPI, LVL, CM, BFI, PSI) {}
  /// Implements the interface for creating a vectorized skeleton using the
  /// *main loop* strategy (ie the first pass of vplan execution).
  BasicBlock *createEpilogueVectorizedLoopSkeleton() final override;

protected:
  /// Emits an iteration count bypass check once for the main loop (when \p
  /// ForEpilogue is false) and once for the epilogue loop (when \p
  /// ForEpilogue is true).
  BasicBlock *emitMinimumIterationCountCheck(Loop *L, BasicBlock *Bypass,
                                             bool ForEpilogue);
  void printDebugTracesAtStart() override;
  void printDebugTracesAtEnd() override;
};

// A specialized derived class of inner loop vectorizer that performs
// vectorization of *epilogue* loops in the process of vectorizing loops and
// their epilogues.
class EpilogueVectorizerEpilogueLoop : public InnerLoopAndEpilogueVectorizer {
public:
  EpilogueVectorizerEpilogueLoop(Loop *OrigLoop, PredicatedScalarEvolution &PSE,
                    LoopInfo *LI, DominatorTree *DT,
                    const TargetLibraryInfo *TLI,
                    const TargetTransformInfo *TTI, AssumptionCache *AC,
                    OptimizationRemarkEmitter *ORE,
                    EpilogueLoopVectorizationInfo &EPI,
                    LoopVectorizationLegality *LVL,
                    llvm::LoopVectorizationCostModel *CM,
                    BlockFrequencyInfo *BFI, ProfileSummaryInfo *PSI)
      : InnerLoopAndEpilogueVectorizer(OrigLoop, PSE, LI, DT, TLI, TTI, AC, ORE,
                                       EPI, LVL, CM, BFI, PSI) {}
  /// Implements the interface for creating a vectorized skeleton using the
  /// *epilogue loop* strategy (ie the second pass of vplan execution).
  BasicBlock *createEpilogueVectorizedLoopSkeleton() final override;

protected:
  /// Emits an iteration count bypass check after the main vector loop has
  /// finished to see if there are any iterations left to execute by either
  /// the vector epilogue or the scalar epilogue.
  BasicBlock *emitMinimumVectorEpilogueIterCountCheck(Loop *L,
                                                      BasicBlock *Bypass,
                                                      BasicBlock *Insert);
  void printDebugTracesAtStart() override;
  void printDebugTracesAtEnd() override;
};
} // end namespace llvm

/// Look for a meaningful debug location on the instruction or it's
/// operands.
static Instruction *getDebugLocFromInstOrOperands(Instruction *I) {
  if (!I)
    return I;

  DebugLoc Empty;
  if (I->getDebugLoc() != Empty)
    return I;

  for (User::op_iterator OI = I->op_begin(), OE = I->op_end(); OI != OE; ++OI) {
    if (Instruction *OpInst = dyn_cast<Instruction>(*OI))
      if (OpInst->getDebugLoc() != Empty)
        return OpInst;
  }

  return I;
}

void InnerLoopVectorizer::setDebugLocFromInst(IRBuilder<> &B,
                                              const Value *Ptr) {
  if (const Instruction *Inst = dyn_cast_or_null<Instruction>(Ptr)) {
    const DILocation *DIL = Inst->getDebugLoc();
    if (DIL && Inst->getFunction()->isDebugInfoForProfiling() &&
        !isa<DbgInfoIntrinsic>(Inst)) {
      assert(!VF.isScalable() && "scalable vectors not yet supported.");
      auto NewDIL =
          DIL->cloneByMultiplyingDuplicationFactor(UF * VF.getKnownMinValue());
      if (NewDIL)
        B.SetCurrentDebugLocation(NewDIL.getValue());
      else
        LLVM_DEBUG(dbgs() << "Failed to create new discriminator: "
                          << DIL->getFilename() << " Line: " << DIL->getLine());
    } else
      B.SetCurrentDebugLocation(DIL);
  } else
    B.SetCurrentDebugLocation(DebugLoc());
}

/// Write a record \p DebugMsg about vectorization failure to the debug
/// output stream. If \p I is passed, it is an instruction that prevents
/// vectorization.
#ifndef NDEBUG
static void debugVectorizationFailure(const StringRef DebugMsg,
                                      Instruction *I) {
  dbgs() << "LV: Not vectorizing: " << DebugMsg;
  if (I != nullptr)
    dbgs() << " " << *I;
  else
    dbgs() << '.';
  dbgs() << '\n';
}
#endif

/// Create an analysis remark that explains why vectorization failed
///
/// \p PassName is the name of the pass (e.g. can be AlwaysPrint).  \p
/// RemarkName is the identifier for the remark.  If \p I is passed it is an
/// instruction that prevents vectorization.  Otherwise \p TheLoop is used for
/// the location of the remark.  \return the remark object that can be
/// streamed to.
static OptimizationRemarkAnalysis createLVAnalysis(const char *PassName,
                                                   StringRef RemarkName,
                                                   Loop *TheLoop,
                                                   Instruction *I) {
  Value *CodeRegion = TheLoop->getHeader();
  DebugLoc DL = TheLoop->getStartLoc();

  if (I) {
    CodeRegion = I->getParent();
    // If there is no debug location attached to the instruction, revert back to
    // using the loop's.
    if (I->getDebugLoc())
      DL = I->getDebugLoc();
  }

  OptimizationRemarkAnalysis R(PassName, RemarkName, DL, CodeRegion);
  R << "loop not vectorized: ";
  return R;
}

/// Return a value for Step multiplied by VF.
static Value *createStepForVF(IRBuilder<> &B, Constant *Step, ElementCount VF) {
  assert(isa<ConstantInt>(Step) && "Expected an integer step");
  Constant *StepVal = ConstantInt::get(
      Step->getType(),
      cast<ConstantInt>(Step)->getSExtValue() * VF.getKnownMinValue());
  return VF.isScalable() ? B.CreateVScale(StepVal) : StepVal;
}

namespace llvm {

void reportVectorizationFailure(const StringRef DebugMsg,
                                const StringRef OREMsg, const StringRef ORETag,
                                OptimizationRemarkEmitter *ORE, Loop *TheLoop,
                                Instruction *I) {
  LLVM_DEBUG(debugVectorizationFailure(DebugMsg, I));
  LoopVectorizeHints Hints(TheLoop, true /* doesn't matter */, *ORE);
  ORE->emit(
      createLVAnalysis(Hints.vectorizeAnalysisPassName(), ORETag, TheLoop, I)
      << OREMsg);
}

} // end namespace llvm

#ifndef NDEBUG
/// \return string containing a file name and a line # for the given loop.
static std::string getDebugLocString(const Loop *L) {
  std::string Result;
  if (L) {
    raw_string_ostream OS(Result);
    if (const DebugLoc LoopDbgLoc = L->getStartLoc())
      LoopDbgLoc.print(OS);
    else
      // Just print the module name.
      OS << L->getHeader()->getParent()->getParent()->getModuleIdentifier();
    OS.flush();
  }
  return Result;
}
#endif

void InnerLoopVectorizer::addNewMetadata(Instruction *To,
                                         const Instruction *Orig) {
  // If the loop was versioned with memchecks, add the corresponding no-alias
  // metadata.
  if (LVer && (isa<LoadInst>(Orig) || isa<StoreInst>(Orig)))
    LVer->annotateInstWithNoAlias(To, Orig);
}

void InnerLoopVectorizer::addMetadata(Instruction *To, Instruction *From) {
  propagateMetadata(To, From);
  addNewMetadata(To, From);
}

void InnerLoopVectorizer::addMetadata(ArrayRef<Value *> To, Instruction *From) {
  for (Value *V : To) {
    if (Instruction *I = dyn_cast<Instruction>(V))
      addMetadata(I, From);
  }
}

CallInst *InnerLoopVectorizer::emitVscaleCall(IRBuilder<> &Builder, Module *M,
                                              Type *Ty) {
  Function *VscaleFunc =
      Intrinsic::getDeclaration(M, Intrinsic::vscale, Ty);
  CallInst *VscaleFuncCall = Builder.CreateCall(VscaleFunc, {});
  return VscaleFuncCall;
}

namespace llvm {

// Loop vectorization cost-model hints how the scalar epilogue loop should be
// lowered.
enum ScalarEpilogueLowering {

  // The default: allowing scalar epilogues.
  CM_ScalarEpilogueAllowed,

  // Vectorization with OptForSize: don't allow epilogues.
  CM_ScalarEpilogueNotAllowedOptSize,

  // A special case of vectorisation with OptForSize: loops with a very small
  // trip count are considered for vectorization under OptForSize, thereby
  // making sure the cost of their loop body is dominant, free of runtime
  // guards and scalar iteration overheads.
  CM_ScalarEpilogueNotAllowedLowTripLoop,

  // Loop hint predicate indicating an epilogue is undesired.
  CM_ScalarEpilogueNotNeededUsePredicate,

  // Directive indicating we must either tail fold or not vectorize
  CM_ScalarEpilogueNotAllowedUsePredicate
};

/// LoopVectorizationCostModel - estimates the expected speedups due to
/// vectorization.
/// In many cases vectorization is not profitable. This can happen because of
/// a number of reasons. In this class we mainly attempt to predict the
/// expected speedup/slowdowns due to the supported instruction set. We use the
/// TargetTransformInfo to query the different backends for the cost of
/// different operations.
class LoopVectorizationCostModel {
public:
  LoopVectorizationCostModel(ScalarEpilogueLowering SEL, Loop *L,
                             PredicatedScalarEvolution &PSE, LoopInfo *LI,
                             LoopVectorizationLegality *Legal,
                             const TargetTransformInfo &TTI,
                             const TargetLibraryInfo *TLI, DemandedBits *DB,
                             AssumptionCache *AC,
                             OptimizationRemarkEmitter *ORE, const Function *F,
                             const LoopVectorizeHints *Hints,
                             InterleavedAccessInfo &IAI)
      : ScalarEpilogueStatus(SEL), TheLoop(L), PSE(PSE), LI(LI), Legal(Legal),
        TTI(TTI), TLI(TLI), DB(DB), AC(AC), ORE(ORE), TheFunction(F),
        Hints(Hints), InterleaveInfo(IAI) {}

  /// \return An upper bound for the vectorization factor, or None if
  /// vectorization and interleaving should be avoided up front.
  Optional<ElementCount> computeMaxVF(ElementCount UserVF, unsigned UserIC);

  /// \return True if runtime checks are required for vectorization, and false
  /// otherwise.
  bool runtimeChecksRequired();

  /// \return The most profitable vectorization factor and the cost of that VF.
  /// This method checks every power of two up to MaxVF. If UserVF is not ZERO
  /// then this vectorization factor will be selected if vectorization is
  /// possible.
  VectorizationFactor selectVectorizationFactor(ElementCount MaxVF);
  VectorizationFactor
  selectEpilogueVectorizationFactor(const ElementCount MaxVF,
                                    const LoopVectorizationPlanner &LVP);

  /// Setup cost-based decisions for user vectorization factor.
  void selectUserVectorizationFactor(ElementCount UserVF) {
    collectUniformsAndScalars(UserVF);
    collectInstsToScalarize(UserVF);
  }

  /// \return The size (in bits) of the smallest and widest types in the code
  /// that needs to be vectorized. We ignore values that remain scalar such as
  /// 64 bit loop indices.
  std::pair<unsigned, unsigned> getSmallestAndWidestTypes();

  std::pair<ElementCount, ElementCount> getFeasibleVFRange();

  /// \return The desired interleave count.
  /// If interleave count has been specified by metadata it will be returned.
  /// Otherwise, the interleave count is computed and returned. VF and LoopCost
  /// are the selected vectorization factor and the cost of the selected VF.
  unsigned selectInterleaveCount(ElementCount VF, unsigned LoopCost);

  /// Memory access instruction may be vectorized in more than one way.
  /// Form of instruction after vectorization depends on cost.
  /// This function takes cost-based decisions for Load/Store instructions
  /// and collects them in a map. This decisions map is used for building
  /// the lists of loop-uniform and loop-scalar instructions.
  /// The calculated cost is saved with widening decision in order to
  /// avoid redundant calculations.
  void setCostBasedWideningDecision(ElementCount VF);

  /// A struct that represents some properties of the register usage
  /// of a loop.
  struct RegisterUsage {
    /// Holds the number of loop invariant values that are used in the loop.
    /// The key is ClassID of target-provided register class.
    SmallMapVector<unsigned, unsigned, 4> LoopInvariantRegs;
    /// Holds the maximum number of concurrent live intervals in the loop.
    /// The key is ClassID of target-provided register class.
    SmallMapVector<unsigned, unsigned, 4> MaxLocalUsers;
  };

  /// \return Returns information about the register usages of the loop for the
  /// given vectorization factors.
  SmallVector<RegisterUsage, 8>
  calculateRegisterUsage(ArrayRef<ElementCount> VFs);

  /// Collect values we want to ignore in the cost model.
  void collectValuesToIgnore();

  /// Split reductions into those that happen in the loop, and those that happen
  /// outside. In loop reductions are collected into InLoopReductionChains.
  void collectInLoopReductions();

  /// \returns The smallest bitwidth each instruction can be represented with.
  /// The vector equivalents of these instructions should be truncated to this
  /// type.
  const MapVector<Instruction *, uint64_t> &getMinimalBitwidths() const {
    return MinBWs;
  }

  /// \returns True if it is more profitable to scalarize instruction \p I for
  /// vectorization factor \p VF.
  bool isProfitableToScalarize(Instruction *I, ElementCount VF) const {
    assert(VF.isVector() &&
           "Profitable to scalarize relevant only for VF > 1.");

    // For scalable vectors, since actual VF is unknown, we cannot scalarize any
    // instruction. We assume that if vectorization is possible, it is always
    // more beneficial.
    if (VF.isScalable())
      return false;

    // Cost model is not run in the VPlan-native path - return conservative
    // result until this changes.
    if (EnableVPlanNativePath)
      return false;

    auto Scalars = InstsToScalarize.find(VF);
    assert(Scalars != InstsToScalarize.end() &&
           "VF not yet analyzed for scalarization profitability");
    return Scalars->second.find(I) != Scalars->second.end();
  }

  /// Returns true if \p I is known to be uniform after vectorization.
  bool isUniformAfterVectorization(Instruction *I, ElementCount VF) const {
    if (VF.isScalar())
      return true;

    // Cost model is not run in the VPlan-native path - return conservative
    // result until this changes.
    if (EnableVPlanNativePath)
      return false;

    auto UniformsPerVF = Uniforms.find(VF);
    assert(UniformsPerVF != Uniforms.end() &&
           "VF not yet analyzed for uniformity");
    return UniformsPerVF->second.count(I);
  }

  /// Returns true if \p I is known to be scalar after vectorization.
  bool isScalarAfterVectorization(Instruction *I, ElementCount VF) const {
    if (VF.isScalar())
      return true;

    // Cost model is not run in the VPlan-native path - return conservative
    // result until this changes.
    if (EnableVPlanNativePath)
      return false;

    auto ScalarsPerVF = Scalars.find(VF);
    assert(ScalarsPerVF != Scalars.end() &&
           "Scalar values are not calculated for VF");
    return ScalarsPerVF->second.count(I);
  }

  /// \returns True if instruction \p I can be truncated to a smaller bitwidth
  /// for vectorization factor \p VF.
  bool canTruncateToMinimalBitwidth(Instruction *I, ElementCount VF) const {
    return VF.isVector() && MinBWs.find(I) != MinBWs.end() &&
           !isProfitableToScalarize(I, VF) &&
           !isScalarAfterVectorization(I, VF);
  }

  /// Decision that was taken during cost calculation for memory instruction.
  enum InstWidening {
    CM_Unknown,
    CM_Widen,         // For consecutive accesses with stride +1.
    CM_Widen_Reverse, // For consecutive accesses with stride -1.
    CM_Interleave,
    CM_GatherScatter,
    CM_Scalarize
  };

  /// Save vectorization decision \p W and \p Cost taken by the cost model for
  /// instruction \p I and vector width \p VF.
  void setWideningDecision(Instruction *I, ElementCount VF, InstWidening W,
                           unsigned Cost) {
    assert(VF.isVector() && "Expected VF >=2");
    WideningDecisions[std::make_pair(I, VF)] = std::make_pair(W, Cost);
  }

  /// Save vectorization decision \p W and \p Cost taken by the cost model for
  /// interleaving group \p Grp and vector width \p VF.
  void setWideningDecision(const InterleaveGroup<Instruction> *Grp,
                           ElementCount VF, InstWidening W, unsigned Cost) {
    assert(VF.isVector() && "Expected VF >=2");
    /// Broadcast this decicion to all instructions inside the group.
    /// But the cost will be assigned to one instruction only.
    for (unsigned i = 0; i < Grp->getFactor(); ++i) {
      if (auto *I = Grp->getMember(i)) {
        if (Grp->getInsertPos() == I)
          WideningDecisions[std::make_pair(I, VF)] = std::make_pair(W, Cost);
        else
          WideningDecisions[std::make_pair(I, VF)] = std::make_pair(W, 0);
      }
    }
  }

  /// Return the cost model decision for the given instruction \p I and vector
  /// width \p VF. Return CM_Unknown if this instruction did not pass
  /// through the cost modeling.
  InstWidening getWideningDecision(Instruction *I, ElementCount VF) {
    assert(VF.isVector() && "Expected VF to be a vector VF");
    // Cost model is not run in the VPlan-native path - return conservative
    // result until this changes.
    if (EnableVPlanNativePath)
      return CM_GatherScatter;

    std::pair<Instruction *, ElementCount> InstOnVF = std::make_pair(I, VF);
    auto Itr = WideningDecisions.find(InstOnVF);
    if (Itr == WideningDecisions.end())
      return CM_Unknown;
    return Itr->second.first;
  }

  /// Return the vectorization cost for the given instruction \p I and vector
  /// width \p VF.
  unsigned getWideningCost(Instruction *I, ElementCount VF) {
    assert(VF.isVector() && "Expected VF >=2");
    std::pair<Instruction *, ElementCount> InstOnVF = std::make_pair(I, VF);
    assert(WideningDecisions.find(InstOnVF) != WideningDecisions.end() &&
           "The cost is not calculated");
    return WideningDecisions[InstOnVF].second;
  }

  /// Return True if instruction \p I is an optimizable truncate whose operand
  /// is an induction variable. Such a truncate will be removed by adding a new
  /// induction variable with the destination type.
  bool isOptimizableIVTruncate(Instruction *I, ElementCount VF) {
    // If the instruction is not a truncate, return false.
    auto *Trunc = dyn_cast<TruncInst>(I);
    if (!Trunc)
      return false;

    // Get the source and destination types of the truncate.
    Type *SrcTy = ToVectorTy(cast<CastInst>(I)->getSrcTy(), VF);
    Type *DestTy = ToVectorTy(cast<CastInst>(I)->getDestTy(), VF);

    // If the truncate is free for the given types, return false. Replacing a
    // free truncate with an induction variable would add an induction variable
    // update instruction to each iteration of the loop. We exclude from this
    // check the primary induction variable since it will need an update
    // instruction regardless.
    Value *Op = Trunc->getOperand(0);
    if (Op != Legal->getPrimaryInduction() && TTI.isTruncateFree(SrcTy, DestTy))
      return false;

    // If the truncated value is not an induction variable, return false.
    return Legal->isInductionPhi(Op);
  }

  /// Collects the instructions to scalarize for each predicated instruction in
  /// the loop.
  void collectInstsToScalarize(ElementCount VF);

  /// Collect Uniform and Scalar values for the given \p VF.
  /// The sets depend on CM decision for Load/Store instructions
  /// that may be vectorized as interleave, gather-scatter or scalarized.
  void collectUniformsAndScalars(ElementCount VF) {
    // Do the analysis once.
    if (VF.isScalar() || Uniforms.find(VF) != Uniforms.end())
      return;
    setCostBasedWideningDecision(VF);
    collectLoopUniforms(VF);
    collectLoopScalars(VF);
  }

  /// Returns true if the target machine supports masked store operation
  /// for the given \p DataType and kind of access to \p Ptr.
  bool isLegalMaskedStore(Type *DataType, Value *Ptr, Align Alignment) {
    return Legal->isConsecutivePtr(Ptr) &&
           TTI.isLegalMaskedStore(DataType, Alignment);
  }

  /// Returns true if the target machine supports masked load operation
  /// for the given \p DataType and kind of access to \p Ptr.
  bool isLegalMaskedLoad(Type *DataType, Value *Ptr, Align Alignment) {
    return Legal->isConsecutivePtr(Ptr) &&
           TTI.isLegalMaskedLoad(DataType, Alignment);
  }

  /// Returns true if the target machine supports masked scatter operation
  /// for the given \p DataType.
  bool isLegalMaskedScatter(Type *DataType, Align Alignment) {
    return TTI.isLegalMaskedScatter(DataType, Alignment);
  }

  /// Returns true if the target machine supports masked gather operation
  /// for the given \p DataType.
  bool isLegalMaskedGather(Type *DataType, Align Alignment) {
    return TTI.isLegalMaskedGather(DataType, Alignment);
  }

  /// Returns true if the target machine can represent \p V as a masked gather
  /// or scatter operation.
  bool isLegalGatherOrScatter(Value *V) {
    bool LI = isa<LoadInst>(V);
    bool SI = isa<StoreInst>(V);
    if (!LI && !SI)
      return false;
    auto *Ty = getMemInstValueType(V);
    Align Align = getLoadStoreAlignment(V);
    return (LI && isLegalMaskedGather(Ty, Align)) ||
           (SI && isLegalMaskedScatter(Ty, Align));
  }

  /// Returns true if \p I is an instruction that will be scalarized with
  /// predication. Such instructions include conditional stores and
  /// instructions that may divide by zero.
  /// If a non-zero VF has been calculated, we check if I will be scalarized
  /// predication for that VF.
  bool isScalarWithPredication(Instruction *I,
                               ElementCount VF = ElementCount::getFixed(1));

  // Returns true if \p I is an instruction that will be predicated either
  // through scalar predication or masked load/store or masked gather/scatter.
  // Superset of instructions that return true for isScalarWithPredication.
  bool isPredicatedInst(Instruction *I) {
    if (!blockNeedsPredication(I->getParent()))
      return false;
    // Loads and stores that need some form of masked operation are predicated
    // instructions.
    if (isa<LoadInst>(I) || isa<StoreInst>(I))
      return Legal->isMaskRequired(I);
    return isScalarWithPredication(I);
  }

  /// Returns true if \p I is a memory instruction with consecutive memory
  /// access that can be widened.
  bool
  memoryInstructionCanBeWidened(Instruction *I,
                                ElementCount VF = ElementCount::getFixed(1));

  /// Returns true if \p I is a memory instruction in an interleaved-group
  /// of memory accesses that can be vectorized with wide vector loads/stores
  /// and shuffles.
  bool
  interleavedAccessCanBeWidened(Instruction *I,
                                ElementCount VF = ElementCount::getFixed(1));

  /// Check if \p Instr belongs to any interleaved access group.
  bool isAccessInterleaved(Instruction *Instr) {
    return InterleaveInfo.isInterleaved(Instr);
  }

  /// Get the interleaved access group that \p Instr belongs to.
  const InterleaveGroup<Instruction> *
  getInterleavedAccessGroup(Instruction *Instr) {
    return InterleaveInfo.getInterleaveGroup(Instr);
  }

  /// Returns true if we're required to use a scalar epilogue for at least
  /// the final iteration of the original loop.
  bool requiresScalarEpilogue() const {
    if (!isScalarEpilogueAllowed())
      return false;
    // If we might exit from anywhere but the latch, must run the exiting
    // iteration in scalar form.
    if (TheLoop->getExitingBlock() != TheLoop->getLoopLatch())
      return true;
    return InterleaveInfo.requiresScalarEpilogue();
  }

  /// Returns true if a scalar epilogue is not allowed due to optsize or a
  /// loop hint annotation.
  bool isScalarEpilogueAllowed() const {
    return ScalarEpilogueStatus == CM_ScalarEpilogueAllowed;
  }

  /// Returns true if all loop blocks should be masked to fold tail loop.
  bool foldTailByMasking() const { return FoldTailByMasking; }

  bool blockNeedsPredication(BasicBlock *BB) {
    return foldTailByMasking() || Legal->blockNeedsPredication(BB);
  }

  /// A SmallMapVector to store the InLoop reduction op chains, mapping phi
  /// nodes to the chain of instructions representing the reductions. Uses a
  /// MapVector to ensure deterministic iteration order.
  using ReductionChainMap =
      SmallMapVector<PHINode *, SmallVector<Instruction *, 4>, 4>;

  /// Return the chain of instructions representing an inloop reduction.
  const ReductionChainMap &getInLoopReductionChains() const {
    return InLoopReductionChains;
  }

  /// Returns true if the Phi is part of an inloop reduction.
  bool isInLoopReduction(PHINode *Phi) const {
    return InLoopReductionChains.count(Phi);
  }

  /// Estimate cost of an intrinsic call instruction CI if it were vectorized
  /// with factor VF.  Return the cost of the instruction, including
  /// scalarization overhead if it's needed.
  unsigned getVectorIntrinsicCost(CallInst *CI, ElementCount VF);

  /// Estimate cost of a call instruction CI if it were vectorized with factor
  /// VF. Return the cost of the instruction, including scalarization overhead
  /// if it's needed. The flag NeedToScalarize shows if the call needs to be
  /// scalarized -
  /// i.e. either vector version isn't available, or is too expensive.
  unsigned getVectorCallCost(CallInst *CI, ElementCount VF,
                             bool &NeedToScalarize);

  /// Invalidates decisions already taken by the cost model.
  void invalidateCostModelingDecisions() {
    WideningDecisions.clear();
    Uniforms.clear();
    Scalars.clear();
  }

private:
  unsigned NumPredStores = 0;

  /// \return An upper bound for the vectorization factor, a power-of-2 larger
  /// than zero. One is returned if vectorization should best be avoided due
  /// to cost.
  Optional<ElementCount> computeFeasibleMaxVF(unsigned ConstTripCount,
                                              ElementCount UserVF);

  /// The vectorization cost is a combination of the cost itself and a boolean
  /// indicating whether any of the contributing operations will actually
  /// operate on
  /// vector values after type legalization in the backend. If this latter value
  /// is
  /// false, then all operations will be scalarized (i.e. no vectorization has
  /// actually taken place).
  using VectorizationCostTy = std::pair<unsigned, bool>;

  /// Returns the expected execution cost. The unit of the cost does
  /// not matter because we use the 'cost' units to compare different
  /// vector widths. The cost that is returned is *not* normalized by
  /// the factor width.
  VectorizationCostTy expectedCost(ElementCount VF);

  /// Returns the execution time cost of an instruction for a given vector
  /// width. Vector width of one means scalar.
  VectorizationCostTy getInstructionCost(Instruction *I, ElementCount VF);

  /// The cost-computation logic from getInstructionCost which provides
  /// the vector type as an output parameter.
  unsigned getInstructionCost(Instruction *I, ElementCount VF, Type *&VectorTy);

  /// Calculate vectorization cost of memory instruction \p I.
  unsigned getMemoryInstructionCost(Instruction *I, ElementCount VF);

  /// The cost computation for scalarized memory instruction.
  unsigned getMemInstScalarizationCost(Instruction *I, ElementCount VF);

  /// The cost computation for interleaving group of memory instructions.
  unsigned getInterleaveGroupCost(Instruction *I, ElementCount VF);

  /// The cost computation for Gather/Scatter instruction.
  unsigned getGatherScatterCost(Instruction *I, ElementCount VF);

  /// The cost computation for widening instruction \p I with consecutive
  /// memory access.
  unsigned getConsecutiveMemOpCost(Instruction *I, ElementCount VF);

  /// The cost calculation for Load/Store instruction \p I with uniform pointer -
  /// Load: scalar load + broadcast.
  /// Store: scalar store + (loop invariant value stored? 0 : extract of last
  /// element)
  unsigned getUniformMemOpCost(Instruction *I, ElementCount VF);

  /// Estimate the overhead of scalarizing an instruction. This is a
  /// convenience wrapper for the type-based getScalarizationOverhead API.
  unsigned getScalarizationOverhead(Instruction *I, ElementCount VF);

  /// Returns whether the instruction is a load or store and will be a emitted
  /// as a vector operation.
  bool isConsecutiveLoadOrStore(Instruction *I);

  /// Returns true if an artificially high cost for emulated masked memrefs
  /// should be used.
  bool useEmulatedMaskMemRefHack(Instruction *I);

  /// Map of scalar integer values to the smallest bitwidth they can be legally
  /// represented as. The vector equivalents of these values should be truncated
  /// to this type.
  MapVector<Instruction *, uint64_t> MinBWs;

  /// A type representing the costs for instructions if they were to be
  /// scalarized rather than vectorized. The entries are Instruction-Cost
  /// pairs.
  using ScalarCostsTy = DenseMap<Instruction *, unsigned>;

  /// A set containing all BasicBlocks that are known to present after
  /// vectorization as a predicated block.
  SmallPtrSet<BasicBlock *, 4> PredicatedBBsAfterVectorization;

  /// Records whether it is allowed to have the original scalar loop execute at
  /// least once. This may be needed as a fallback loop in case runtime
  /// aliasing/dependence checks fail, or to handle the tail/remainder
  /// iterations when the trip count is unknown or doesn't divide by the VF,
  /// or as a peel-loop to handle gaps in interleave-groups.
  /// Under optsize and when the trip count is very small we don't allow any
  /// iterations to execute in the scalar loop.
  ScalarEpilogueLowering ScalarEpilogueStatus = CM_ScalarEpilogueAllowed;

  /// All blocks of loop are to be masked to fold tail of scalar iterations.
  bool FoldTailByMasking = false;

  /// A map holding scalar costs for different vectorization factors. The
  /// presence of a cost for an instruction in the mapping indicates that the
  /// instruction will be scalarized when vectorizing with the associated
  /// vectorization factor. The entries are VF-ScalarCostTy pairs.
  DenseMap<ElementCount, ScalarCostsTy> InstsToScalarize;

  /// Holds the instructions known to be uniform after vectorization.
  /// The data is collected per VF.
  DenseMap<ElementCount, SmallPtrSet<Instruction *, 4>> Uniforms;

  /// Holds the instructions known to be scalar after vectorization.
  /// The data is collected per VF.
  DenseMap<ElementCount, SmallPtrSet<Instruction *, 4>> Scalars;

  /// Holds the instructions (address computations) that are forced to be
  /// scalarized.
  DenseMap<ElementCount, SmallPtrSet<Instruction *, 4>> ForcedScalars;

  /// PHINodes of the reductions that should be expanded in-loop along with
  /// their associated chains of reduction operations, in program order from top
  /// (PHI) to bottom
  ReductionChainMap InLoopReductionChains;

  /// Returns the expected difference in cost from scalarizing the expression
  /// feeding a predicated instruction \p PredInst. The instructions to
  /// scalarize and their scalar costs are collected in \p ScalarCosts. A
  /// non-negative return value implies the expression will be scalarized.
  /// Currently, only single-use chains are considered for scalarization.
  int computePredInstDiscount(Instruction *PredInst, ScalarCostsTy &ScalarCosts,
                              ElementCount VF);

  /// Collect the instructions that are uniform after vectorization. An
  /// instruction is uniform if we represent it with a single scalar value in
  /// the vectorized loop corresponding to each vector iteration. Examples of
  /// uniform instructions include pointer operands of consecutive or
  /// interleaved memory accesses. Note that although uniformity implies an
  /// instruction will be scalar, the reverse is not true. In general, a
  /// scalarized instruction will be represented by VF scalar values in the
  /// vectorized loop, each corresponding to an iteration of the original
  /// scalar loop.
  void collectLoopUniforms(ElementCount VF);

  /// Collect the instructions that are scalar after vectorization. An
  /// instruction is scalar if it is known to be uniform or will be scalarized
  /// during vectorization. Non-uniform scalarized instructions will be
  /// represented by VF values in the vectorized loop, each corresponding to an
  /// iteration of the original scalar loop.
  void collectLoopScalars(ElementCount VF);

  /// Keeps cost model vectorization decision and cost for instructions.
  /// Right now it is used for memory instructions only.
  using DecisionList = DenseMap<std::pair<Instruction *, ElementCount>,
                                std::pair<InstWidening, unsigned>>;

  DecisionList WideningDecisions;

  /// Returns true if \p V is expected to be vectorized and it needs to be
  /// extracted.
  bool needsExtract(Value *V, ElementCount VF) const {
    Instruction *I = dyn_cast<Instruction>(V);
    if (VF.isScalar() || !I || !TheLoop->contains(I) ||
        TheLoop->isLoopInvariant(I))
      return false;

    // Assume we can vectorize V (and hence we need extraction) if the
    // scalars are not computed yet. This can happen, because it is called
    // via getScalarizationOverhead from setCostBasedWideningDecision, before
    // the scalars are collected. That should be a safe assumption in most
    // cases, because we check if the operands have vectorizable types
    // beforehand in LoopVectorizationLegality.
    return Scalars.find(VF) == Scalars.end() ||
           !isScalarAfterVectorization(I, VF);
  };

  /// Returns a range containing only operands needing to be extracted.
  SmallVector<Value *, 4> filterExtractingOperands(Instruction::op_range Ops,
                                                   ElementCount VF) {
    return SmallVector<Value *, 4>(make_filter_range(
        Ops, [this, VF](Value *V) { return this->needsExtract(V, VF); }));
  }

  /// Determines if we have the infrastructure to vectorize loop \p L and its
  /// epilogue, assuming the main loop is vectorized by \p VF.
  bool isCandidateForEpilogueVectorization(const Loop &L,
                                           const ElementCount VF) const;

  /// Returns true if epilogue vectorization is considered profitable, and
  /// false otherwise.
  /// \p VF is the vectorization factor chosen for the original loop.
  bool isEpilogueVectorizationProfitable(const ElementCount VF) const;

public:
  /// The loop that we evaluate.
  Loop *TheLoop;

  /// Predicated scalar evolution analysis.
  PredicatedScalarEvolution &PSE;

  /// Loop Info analysis.
  LoopInfo *LI;

  /// Vectorization legality.
  LoopVectorizationLegality *Legal;

  /// Vector target information.
  const TargetTransformInfo &TTI;

  /// Target Library Info.
  const TargetLibraryInfo *TLI;

  /// Demanded bits analysis.
  DemandedBits *DB;

  /// Assumption cache.
  AssumptionCache *AC;

  /// Interface to emit optimization remarks.
  OptimizationRemarkEmitter *ORE;

  const Function *TheFunction;

  /// Loop Vectorize Hint.
  const LoopVectorizeHints *Hints;

  /// The interleave access information contains groups of interleaved accesses
  /// with the same stride and close to each other.
  InterleavedAccessInfo &InterleaveInfo;

  /// Values to ignore in the cost model.
  SmallPtrSet<const Value *, 16> ValuesToIgnore;

  /// Values to ignore in the cost model when VF > 1.
  SmallPtrSet<const Value *, 16> VecValuesToIgnore;

  /// Profitable vector factors.
  SmallVector<VectorizationFactor, 8> ProfitableVFs;
};

} // end namespace llvm

// Return true if \p OuterLp is an outer loop annotated with hints for explicit
// vectorization. The loop needs to be annotated with #pragma omp simd
// simdlen(#) or #pragma clang vectorize(enable) vectorize_width(#). If the
// vector length information is not provided, vectorization is not considered
// explicit. Interleave hints are not allowed either. These limitations will be
// relaxed in the future.
// Please, note that we are currently forced to abuse the pragma 'clang
// vectorize' semantics. This pragma provides *auto-vectorization hints*
// (i.e., LV must check that vectorization is legal) whereas pragma 'omp simd'
// provides *explicit vectorization hints* (LV can bypass legal checks and
// assume that vectorization is legal). However, both hints are implemented
// using the same metadata (llvm.loop.vectorize, processed by
// LoopVectorizeHints). This will be fixed in the future when the native IR
// representation for pragma 'omp simd' is introduced.
static bool isExplicitVecOuterLoop(Loop *OuterLp,
                                   OptimizationRemarkEmitter *ORE) {
  assert(!OuterLp->isInnermost() && "This is not an outer loop");
  LoopVectorizeHints Hints(OuterLp, true /*DisableInterleaving*/, *ORE);

  // Only outer loops with an explicit vectorization hint are supported.
  // Unannotated outer loops are ignored.
  if (Hints.getForce() == LoopVectorizeHints::FK_Undefined)
    return false;

  Function *Fn = OuterLp->getHeader()->getParent();
  if (!Hints.allowVectorization(Fn, OuterLp,
                                true /*VectorizeOnlyWhenForced*/)) {
    LLVM_DEBUG(dbgs() << "LV: Loop hints prevent outer loop vectorization.\n");
    return false;
  }

  if (Hints.getInterleave() > 1) {
    // TODO: Interleave support is future work.
    LLVM_DEBUG(dbgs() << "LV: Not vectorizing: Interleave is not supported for "
                         "outer loops.\n");
    Hints.emitRemarkWithHints();
    return false;
  }

  return true;
}

static void collectSupportedLoops(Loop &L, LoopInfo *LI,
                                  OptimizationRemarkEmitter *ORE,
                                  SmallVectorImpl<Loop *> &V) {
  // Collect inner loops and outer loops without irreducible control flow. For
  // now, only collect outer loops that have explicit vectorization hints. If we
  // are stress testing the VPlan H-CFG construction, we collect the outermost
  // loop of every loop nest.
  if (L.isInnermost() || VPlanBuildStressTest ||
      (EnableVPlanNativePath && isExplicitVecOuterLoop(&L, ORE))) {
    LoopBlocksRPO RPOT(&L);
    RPOT.perform(LI);
    if (!containsIrreducibleCFG<const BasicBlock *>(RPOT, *LI)) {
      V.push_back(&L);
      // TODO: Collect inner loops inside marked outer loops in case
      // vectorization fails for the outer loop. Do not invoke
      // 'containsIrreducibleCFG' again for inner loops when the outer loop is
      // already known to be reducible. We can use an inherited attribute for
      // that.
      return;
    }
  }
  for (Loop *InnerL : L)
    collectSupportedLoops(*InnerL, LI, ORE, V);
}

namespace {

/// The LoopVectorize Pass.
struct LoopVectorize : public FunctionPass {
  /// Pass identification, replacement for typeid
  static char ID;

  LoopVectorizePass Impl;

  explicit LoopVectorize(bool InterleaveOnlyWhenForced = false,
                         bool VectorizeOnlyWhenForced = false)
      : FunctionPass(ID),
        Impl({InterleaveOnlyWhenForced, VectorizeOnlyWhenForced}) {
    initializeLoopVectorizePass(*PassRegistry::getPassRegistry());
  }

  bool runOnFunction(Function &F) override {
    if (skipFunction(F))
      return false;

    auto *SE = &getAnalysis<ScalarEvolutionWrapperPass>().getSE();
    auto *LI = &getAnalysis<LoopInfoWrapperPass>().getLoopInfo();
    auto *TTI = &getAnalysis<TargetTransformInfoWrapperPass>().getTTI(F);
    auto *DT = &getAnalysis<DominatorTreeWrapperPass>().getDomTree();
    auto *BFI = &getAnalysis<BlockFrequencyInfoWrapperPass>().getBFI();
    auto *TLIP = getAnalysisIfAvailable<TargetLibraryInfoWrapperPass>();
    auto *TLI = TLIP ? &TLIP->getTLI(F) : nullptr;
    auto *AA = &getAnalysis<AAResultsWrapperPass>().getAAResults();
    auto *AC = &getAnalysis<AssumptionCacheTracker>().getAssumptionCache(F);
    auto *LAA = &getAnalysis<LoopAccessLegacyAnalysis>();
    auto *DB = &getAnalysis<DemandedBitsWrapperPass>().getDemandedBits();
    auto *ORE = &getAnalysis<OptimizationRemarkEmitterWrapperPass>().getORE();
    auto *PSI = &getAnalysis<ProfileSummaryInfoWrapperPass>().getPSI();

    std::function<const LoopAccessInfo &(Loop &)> GetLAA =
        [&](Loop &L) -> const LoopAccessInfo & { return LAA->getInfo(&L); };

    return Impl.runImpl(F, *SE, *LI, *TTI, *DT, *BFI, TLI, *DB, *AA, *AC,
                        GetLAA, *ORE, PSI).MadeAnyChange;
  }

  void getAnalysisUsage(AnalysisUsage &AU) const override {
    AU.addRequired<AssumptionCacheTracker>();
    AU.addRequired<BlockFrequencyInfoWrapperPass>();
    AU.addRequired<DominatorTreeWrapperPass>();
    AU.addRequired<LoopInfoWrapperPass>();
    AU.addRequired<ScalarEvolutionWrapperPass>();
    AU.addRequired<TargetTransformInfoWrapperPass>();
    AU.addRequired<AAResultsWrapperPass>();
    AU.addRequired<LoopAccessLegacyAnalysis>();
    AU.addRequired<DemandedBitsWrapperPass>();
    AU.addRequired<OptimizationRemarkEmitterWrapperPass>();
    AU.addRequired<InjectTLIMappingsLegacy>();

    // We currently do not preserve loopinfo/dominator analyses with outer loop
    // vectorization. Until this is addressed, mark these analyses as preserved
    // only for non-VPlan-native path.
    // TODO: Preserve Loop and Dominator analyses for VPlan-native path.
    if (!EnableVPlanNativePath) {
      AU.addPreserved<LoopInfoWrapperPass>();
      AU.addPreserved<DominatorTreeWrapperPass>();
    }

    AU.addPreserved<BasicAAWrapperPass>();
    AU.addPreserved<GlobalsAAWrapperPass>();
    AU.addRequired<ProfileSummaryInfoWrapperPass>();
  }
};

} // end anonymous namespace

//===----------------------------------------------------------------------===//
// Implementation of LoopVectorizationLegality, InnerLoopVectorizer and
// LoopVectorizationCostModel and LoopVectorizationPlanner.
//===----------------------------------------------------------------------===//

Value *InnerLoopVectorizer::getBroadcastInstrs(Value *V) {
  // We need to place the broadcast of invariant variables outside the loop,
  // but only if it's proven safe to do so. Else, broadcast will be inside
  // vector loop body.
  Instruction *Instr = dyn_cast<Instruction>(V);
  bool SafeToHoist =
      OrigLoop->isLoopInvariant(V) &&
      (!Instr || DT->dominates(Instr->getParent(), LoopVectorPreHeader));
  // Place the code for broadcasting invariant variables in the new preheader.
  IRBuilder<>::InsertPointGuard Guard(Builder);
  if (SafeToHoist)
    Builder.SetInsertPoint(LoopVectorPreHeader->getTerminator());

  // Broadcast the scalar into all locations in the vector.
  Value *Shuf = Builder.CreateVectorSplat(VF, V, "broadcast");

  return Shuf;
}

void InnerLoopVectorizer::createVectorIntOrFpInductionPHI(
    const InductionDescriptor &II, Value *Step, Instruction *EntryVal) {
  assert((isa<PHINode>(EntryVal) || isa<TruncInst>(EntryVal)) &&
         "Expected either an induction phi-node or a truncate of it!");
  Value *Start = II.getStartValue();

  // Construct the initial value of the vector IV in the vector loop preheader
  auto CurrIP = Builder.saveIP();
  Builder.SetInsertPoint(LoopVectorPreHeader->getTerminator());
  if (isa<TruncInst>(EntryVal)) {
    assert(Start->getType()->isIntegerTy() &&
           "Truncation requires an integer type");
    auto *TruncType = cast<IntegerType>(EntryVal->getType());
    Step = Builder.CreateTrunc(Step, TruncType);
    Start = Builder.CreateCast(Instruction::Trunc, Start, TruncType);
  }
  Value *SplatStart = Builder.CreateVectorSplat(VF, Start, "");
  Value *SteppedStart =
      getStepVector(SplatStart, 0, Step, II.getInductionOpcode());

  // We create vector phi nodes for both integer and floating-point induction
  // variables. Here, we determine the kind of arithmetic we will perform.
  Instruction::BinaryOps AddOp;
  Instruction::BinaryOps MulOp;
  if (Step->getType()->isIntegerTy()) {
    AddOp = Instruction::Add;
    MulOp = Instruction::Mul;
  } else {
    AddOp = II.getInductionOpcode();
    MulOp = Instruction::FMul;
  }

  // Multiply the vectorization factor by the step using integer or
  // floating-point arithmetic as appropriate.
  Value *ConstVF =
      getSignedIntOrFpConstant(Step->getType(), VF.getKnownMinValue());
  Value *Mul = addFastMathFlag(Builder.CreateBinOp(MulOp, Step, ConstVF));

  // Create a vector splat to use in the induction update.
  //
  // FIXME: If the step is non-constant, we create the vector splat with
  //        IRBuilder. IRBuilder can constant-fold the multiply, but it doesn't
  //        handle a constant vector splat.
  Value *SplatVF;
  if (!VF.isScalable()) {
    SplatVF = isa<Constant>(Mul)
                  ? ConstantVector::getSplat(VF, cast<Constant>(Mul))
                  : Builder.CreateVectorSplat(VF, Mul);
  } else {
    SplatVF = Builder.CreateVectorSplat(
        VF,
        Builder.CreateMul(
            Mul, emitVscaleCall(Builder, OrigLoop->getHeader()->getModule(),
                                Mul->getType())),
        "");
  }
  Builder.restoreIP(CurrIP);

  // We may need to add the step a number of times, depending on the unroll
  // factor. The last of those goes into the PHI.
  PHINode *VecInd = PHINode::Create(SteppedStart->getType(), 2, "vec.ind",
                                    &*LoopVectorBody->getFirstInsertionPt());
  VecInd->setDebugLoc(EntryVal->getDebugLoc());
  Instruction *LastInduction = VecInd;
  for (unsigned Part = 0; Part < UF; ++Part) {
    VectorLoopValueMap.setVectorValue(EntryVal, Part, LastInduction);

    if (isa<TruncInst>(EntryVal))
      addMetadata(LastInduction, EntryVal);
    recordVectorLoopValueForInductionCast(II, EntryVal, LastInduction, Part);

    LastInduction = cast<Instruction>(addFastMathFlag(
        Builder.CreateBinOp(AddOp, LastInduction, SplatVF, "step.add")));
    LastInduction->setDebugLoc(EntryVal->getDebugLoc());
  }

  // Move the last step to the end of the latch block. This ensures consistent
  // placement of all induction updates.
  auto *LoopVectorLatch = LI->getLoopFor(LoopVectorBody)->getLoopLatch();
  auto *Br = cast<BranchInst>(LoopVectorLatch->getTerminator());
  auto *ICmp = cast<Instruction>(Br->getCondition());
  LastInduction->moveBefore(ICmp);
  LastInduction->setName("vec.ind.next");

  VecInd->addIncoming(SteppedStart, LoopVectorPreHeader);
  VecInd->addIncoming(LastInduction, LoopVectorLatch);
}

bool InnerLoopVectorizer::shouldScalarizeInstruction(Instruction *I) const {
  return Cost->isScalarAfterVectorization(I, VF) ||
         Cost->isProfitableToScalarize(I, VF);
}

bool InnerLoopVectorizer::needsScalarInduction(Instruction *IV) const {
  if (shouldScalarizeInstruction(IV))
    return true;
  auto isScalarInst = [&](User *U) -> bool {
    auto *I = cast<Instruction>(U);
    return (OrigLoop->contains(I) && shouldScalarizeInstruction(I));
  };
  return llvm::any_of(IV->users(), isScalarInst);
}

void InnerLoopVectorizer::recordVectorLoopValueForInductionCast(
    const InductionDescriptor &ID, const Instruction *EntryVal,
    Value *VectorLoopVal, unsigned Part, unsigned Lane) {
  assert((isa<PHINode>(EntryVal) || isa<TruncInst>(EntryVal)) &&
         "Expected either an induction phi-node or a truncate of it!");

  // This induction variable is not the phi from the original loop but the
  // newly-created IV based on the proof that casted Phi is equal to the
  // uncasted Phi in the vectorized loop (under a runtime guard possibly). It
  // re-uses the same InductionDescriptor that original IV uses but we don't
  // have to do any recording in this case - that is done when original IV is
  // processed.
  if (isa<TruncInst>(EntryVal))
    return;

  const SmallVectorImpl<Instruction *> &Casts = ID.getCastInsts();
  if (Casts.empty())
    return;
  // Only the first Cast instruction in the Casts vector is of interest.
  // The rest of the Casts (if exist) have no uses outside the
  // induction update chain itself.
  Instruction *CastInst = *Casts.begin();
  if (Lane < UINT_MAX)
    VectorLoopValueMap.setScalarValue(CastInst, {Part, Lane}, VectorLoopVal);
  else
    VectorLoopValueMap.setVectorValue(CastInst, Part, VectorLoopVal);
}

void InnerLoopVectorizer::widenIntOrFpInduction(PHINode *IV, TruncInst *Trunc) {
  assert((IV->getType()->isIntegerTy() || IV != OldInduction) &&
         "Primary induction variable must have an integer type");

  auto II = Legal->getInductionVars().find(IV);
  assert(II != Legal->getInductionVars().end() && "IV is not an induction");

  auto ID = II->second;
  assert(IV->getType() == ID.getStartValue()->getType() && "Types must match");

  // The value from the original loop to which we are mapping the new induction
  // variable.
  Instruction *EntryVal = Trunc ? cast<Instruction>(Trunc) : IV;

  auto &DL = OrigLoop->getHeader()->getModule()->getDataLayout();

  // Generate code for the induction step. Note that induction steps are
  // required to be loop-invariant
  auto CreateStepValue = [&](const SCEV *Step) -> Value * {
    assert(PSE.getSE()->isLoopInvariant(Step, OrigLoop) &&
           "Induction step should be loop invariant");
    if (PSE.getSE()->isSCEVable(IV->getType())) {
      SCEVExpander Exp(*PSE.getSE(), DL, "induction");
      return Exp.expandCodeFor(Step, Step->getType(),
                               LoopVectorPreHeader->getTerminator());
    }
    return cast<SCEVUnknown>(Step)->getValue();
  };

  // The scalar value to broadcast. This is derived from the canonical
  // induction variable. If a truncation type is given, truncate the canonical
  // induction variable and step. Otherwise, derive these values from the
  // induction descriptor.
  auto CreateScalarIV = [&](Value *&Step) -> Value * {
    Value *ScalarIV = Induction;
    if (IV != OldInduction) {
      ScalarIV = IV->getType()->isIntegerTy()
                     ? Builder.CreateSExtOrTrunc(Induction, IV->getType())
                     : Builder.CreateCast(Instruction::SIToFP, Induction,
                                          IV->getType());
      ScalarIV = emitTransformedIndex(Builder, ScalarIV, PSE.getSE(), DL, ID);
      ScalarIV->setName("offset.idx");
    }
    if (Trunc) {
      auto *TruncType = cast<IntegerType>(Trunc->getType());
      assert(Step->getType()->isIntegerTy() &&
             "Truncation requires an integer step");
      ScalarIV = Builder.CreateTrunc(ScalarIV, TruncType);
      Step = Builder.CreateTrunc(Step, TruncType);
    }
    return ScalarIV;
  };

  // Create the vector values from the scalar IV, in the absence of creating a
  // vector IV.
  auto CreateSplatIV = [&](Value *ScalarIV, Value *Step) {
    Value *Broadcasted = getBroadcastInstrs(ScalarIV);
    for (unsigned Part = 0; Part < UF; ++Part) {
      Value *EntryPart =
          getStepVector(Broadcasted, VF.getKnownMinValue() * Part, Step,
                        ID.getInductionOpcode());
      VectorLoopValueMap.setVectorValue(EntryVal, Part, EntryPart);
      if (Trunc)
        addMetadata(EntryPart, Trunc);
      recordVectorLoopValueForInductionCast(ID, EntryVal, EntryPart, Part);
    }
  };

  // Now do the actual transformations, and start with creating the step value.
  Value *Step = CreateStepValue(ID.getStep());
  if (VF.isZero() || VF.isScalar()) {
    Value *ScalarIV = CreateScalarIV(Step);
    CreateSplatIV(ScalarIV, Step);
    return;
  }

  // Determine if we want a scalar version of the induction variable. This is
  // true if the induction variable itself is not widened, or if it has at
  // least one user in the loop that is not widened.
  auto NeedsScalarIV = needsScalarInduction(EntryVal);
  if (!NeedsScalarIV) {
    createVectorIntOrFpInductionPHI(ID, Step, EntryVal);
    return;
  }

  // Try to create a new independent vector induction variable. If we can't
  // create the phi node, we will splat the scalar induction variable in each
  // loop iteration.
  if (!shouldScalarizeInstruction(EntryVal)) {
    createVectorIntOrFpInductionPHI(ID, Step, EntryVal);
    Value *ScalarIV = CreateScalarIV(Step);
    // Create scalar steps that can be used by instructions we will later
    // scalarize. Note that the addition of the scalar steps will not increase
    // the number of instructions in the loop in the common case prior to
    // InstCombine. We will be trading one vector extract for each scalar step.
    buildScalarSteps(ScalarIV, Step, EntryVal, ID);
    return;
  }

  // All IV users are scalar instructions, so only emit a scalar IV, not a
  // vectorised IV. Except when we tail-fold, then the splat IV feeds the
  // predicate used by the masked loads/stores.
  Value *ScalarIV = CreateScalarIV(Step);
  if (!Cost->isScalarEpilogueAllowed())
    CreateSplatIV(ScalarIV, Step);
  buildScalarSteps(ScalarIV, Step, EntryVal, ID);
}

Value *InnerLoopVectorizer::getStepVector(Value *Val, int StartIdx, Value *Step,
                                          Instruction::BinaryOps BinOp) {
  // Create and check the types.
  auto *ValVTy = cast<VectorType>(Val->getType());
  ElementCount VLen = ValVTy->getElementCount();

  Type *STy = Val->getType()->getScalarType();
  assert((STy->isIntegerTy() || STy->isFloatingPointTy()) &&
         "Induction Step must be an integer or FP");
  assert(Step->getType() == STy && "Step has wrong type");

  if (STy->isIntegerTy()) {
    // Create a vector of consecutive numbers from zero to VF.
    if (VF.isScalable()) {
      // Get the stepvector from intrinsic - <0, 1, 2 ... vscale*VF-1>
      Function *StepVector = Intrinsic::getDeclaration(
          LoopVectorPreHeader->getModule(),
          Intrinsic::experimental_vector_stepvector, Val->getType());
      Value *Indices = Builder.CreateCall(StepVector, {}, "stepvec.base");
      assert(Indices->getType() == Val->getType() && "Invalid consecutive vec");

      if (StartIdx) {
        // here VF = k in <vscale x k x type>. We need to scale StartIdx by
        // vscale, since StartIdx = VF * Part.
        CallInst *Vscale =
            emitVscaleCall(Builder, LoopVectorPreHeader->getModule(), STy);
        Value *ScaledStartIdx = Builder.CreateMul(
            Vscale, ConstantInt::get(STy, StartIdx), "startidx.vscale");
        Value *StartIdxSplat = Builder.CreateVectorSplat(
            VLen, ScaledStartIdx, "stepvec.start");
        Indices = Builder.CreateAdd(Indices, StartIdxSplat);
      }

      // FIXME: The newly created binary instructions should contain nsw/nuw
      // flags, which can be found from the original scalar operations.
      if (!isa<Constant>(Step) || !cast<Constant>(Step)->isOneValue()) {
        Step =
            Builder.CreateVectorSplat(VLen, Step, "splat.step");
        assert(Step->getType() == Val->getType() && "Invalid step vec");
        Step = Builder.CreateMul(Indices, Step, "stepvec.scaled");
      } else {
        Step = Indices;
      }
    } else {
      SmallVector<Constant *, 8> Indices;
      for (unsigned i = 0; i < VLen.getKnownMinValue(); ++i)
        Indices.push_back(ConstantInt::get(STy, StartIdx + i));

      // Add the consecutive indices to the vector value.
      Constant *Cv = ConstantVector::get(Indices);
      assert(Cv->getType() == Val->getType() && "Invalid consecutive vec");
      Step = Builder.CreateVectorSplat(VLen, Step, "");
      assert(Step->getType() == Val->getType() && "Invalid step vec");
      // FIXME: The newly created binary instructions should contain nsw/nuw
      // flags, which can be found from the original scalar operations.
      Step = Builder.CreateMul(Cv, Step);
    }
    // Vectorized induction variable is created by adding broadcasted index and
    // the step vector for each part.
    return Builder.CreateAdd(Val, Step, "induction");
  } else {
    assert(!VF.isScalable() &&
           "Scalable floating induction variable not implemented yet");

    // Floating point induction.
    SmallVector<Constant *, 8> Indices;

    assert((BinOp == Instruction::FAdd || BinOp == Instruction::FSub) &&
           "Binary Opcode should be specified for FP induction");
    // Create a vector of consecutive numbers from zero to VF.
    for (unsigned i = 0; i < VLen.getKnownMinValue(); ++i)
      Indices.push_back(ConstantFP::get(STy, (double)(StartIdx + i)));

    // Add the consecutive indices to the vector value.
    Constant *Cv = ConstantVector::get(Indices);

    Step = Builder.CreateVectorSplat(VLen, Step, "");

    // Floating point operations had to be 'fast' to enable the induction.
    FastMathFlags Flags;
    Flags.setFast();

    Value *MulOp = Builder.CreateFMul(Cv, Step);
    if (isa<Instruction>(MulOp))
      // Have to check, MulOp may be a constant
      cast<Instruction>(MulOp)->setFastMathFlags(Flags);

    Value *BOp = Builder.CreateBinOp(BinOp, Val, MulOp, "induction");
    if (isa<Instruction>(BOp))
      cast<Instruction>(BOp)->setFastMathFlags(Flags);
    return BOp;
  }
}

void InnerLoopVectorizer::buildScalarSteps(Value *ScalarIV, Value *Step,
                                           Instruction *EntryVal,
                                           const InductionDescriptor &ID) {
  // We shouldn't have to build scalar steps if we aren't vectorizing.
  assert(VF.isVector() && "VF should be greater than one");
  // Get the value type and ensure it and the step have the same integer type.
  Type *ScalarIVTy = ScalarIV->getType()->getScalarType();
  assert(ScalarIVTy == Step->getType() &&
         "Val and Step should have the same type");

  // We build scalar steps for both integer and floating-point induction
  // variables. Here, we determine the kind of arithmetic we will perform.
  Instruction::BinaryOps AddOp;
  Instruction::BinaryOps MulOp;
  if (ScalarIVTy->isIntegerTy()) {
    AddOp = Instruction::Add;
    MulOp = Instruction::Mul;
  } else {
    AddOp = ID.getInductionOpcode();
    MulOp = Instruction::FMul;
  }

  // Determine the number of scalars we need to generate for each unroll
  // iteration. If EntryVal is uniform, we only need to generate the first
  // lane. Otherwise, we generate all VF values.
  //
  // If using scalable vectors, scalar can be generated only if EntryVal is
  // uniform. If it is not uniform, actual VF (VF * vscale) is unknown and we
  // cannot generate all VF scalar values.
  unsigned Lanes = 0;
  if (Cost->isUniformAfterVectorization(cast<Instruction>(EntryVal), VF)) {
    Lanes = 1;
  } else {
    if (!VF.isScalable())
      Lanes = VF.getKnownMinValue();
  }

  // Compute the scalar steps and save the results in VectorLoopValueMap.
  for (unsigned Part = 0; Part < UF; ++Part) {
    for (unsigned Lane = 0; Lane < Lanes; ++Lane) {
      auto *IntStepTy = IntegerType::get(ScalarIVTy->getContext(),
                                         ScalarIVTy->getScalarSizeInBits());
      Value *StartIdx =
          createStepForVF(Builder, ConstantInt::get(IntStepTy, Part), VF);
      if (ScalarIVTy->isFloatingPointTy())
        StartIdx = Builder.CreateSIToFP(StartIdx, ScalarIVTy);
      StartIdx = addFastMathFlag(Builder.CreateBinOp(
          AddOp, StartIdx, getSignedIntOrFpConstant(ScalarIVTy, Lane)));
      // The step returned by `createStepForVF` is a runtime-evaluated value
      // when VF is scalable. Otherwise, it should be folded into a Constant.
      assert((VF.isScalable() || isa<Constant>(StartIdx)) &&
             "Expected StartIdx to be folded to a constant when VF is not "
             "scalable");
      auto *Mul = addFastMathFlag(Builder.CreateBinOp(MulOp, StartIdx, Step));
      auto *Add = addFastMathFlag(Builder.CreateBinOp(AddOp, ScalarIV, Mul));
      VectorLoopValueMap.setScalarValue(EntryVal, {Part, Lane}, Add);
      recordVectorLoopValueForInductionCast(ID, EntryVal, Add, Part, Lane);
    }
  }
}

Value *InnerLoopVectorizer::getOrCreateVectorValue(Value *V, unsigned Part) {
  assert(V != Induction && "The new induction variable should not be used.");
  assert(!V->getType()->isVectorTy() && "Can't widen a vector");
  assert(!V->getType()->isVoidTy() && "Type does not produce a value");

  // If we have a stride that is replaced by one, do it here. Defer this for
  // the VPlan-native path until we start running Legal checks in that path.
  if (!EnableVPlanNativePath && Legal->hasStride(V))
    V = ConstantInt::get(V->getType(), 1);

  // If we have a vector mapped to this value, return it.
  if (VectorLoopValueMap.hasVectorValue(V, Part))
    return VectorLoopValueMap.getVectorValue(V, Part);

  // If the value has not been vectorized, check if it has been scalarized
  // instead. If it has been scalarized, and we actually need the value in
  // vector form, we will construct the vector values on demand.
  if (VectorLoopValueMap.hasAnyScalarValue(V)) {
    Value *ScalarValue = VectorLoopValueMap.getScalarValue(V, {Part, 0});

    // If we've scalarized a value, that value should be an instruction.
    auto *I = cast<Instruction>(V);

    // If we aren't vectorizing, we can just copy the scalar map values over to
    // the vector map.
    if (VF.isScalar()) {
      VectorLoopValueMap.setVectorValue(V, Part, ScalarValue);
      return ScalarValue;
    }

    // Get the last scalar instruction we generated for V and Part. If the value
    // is known to be uniform after vectorization, this corresponds to lane zero
    // of the Part unroll iteration. Otherwise, the last instruction is the one
    // we created for the last vector lane of the Part unroll iteration.
    unsigned LastLane = Cost->isUniformAfterVectorization(I, VF)
                            ? 0
                            : VF.getKnownMinValue() - 1;
    assert((!VF.isScalable() || LastLane == 0) &&
           "Scalable vectorization can't lead to any scalarized values.");
    auto *LastInst = cast<Instruction>(
        VectorLoopValueMap.getScalarValue(V, {Part, LastLane}));

    // Set the insert point after the last scalarized instruction. This ensures
    // the insertelement sequence will directly follow the scalar definitions.
    auto OldIP = Builder.saveIP();
    auto NewIP = std::next(BasicBlock::iterator(LastInst));
    Builder.SetInsertPoint(&*NewIP);

    // However, if we are vectorizing, we need to construct the vector values.
    // If the value is known to be uniform after vectorization, we can just
    // broadcast the scalar value corresponding to lane zero for each unroll
    // iteration. Otherwise, we construct the vector values using insertelement
    // instructions. Since the resulting vectors are stored in
    // VectorLoopValueMap, we will only generate the insertelements once.
    Value *VectorValue = nullptr;
    if (Cost->isUniformAfterVectorization(I, VF)) {
      VectorValue = getBroadcastInstrs(ScalarValue);
      VectorLoopValueMap.setVectorValue(V, Part, VectorValue);
    } else {
      // Initialize packing with insertelements to start from poison.
      assert(!VF.isScalable() && "VF is assumed to be non scalable.");
      Value *Poison = PoisonValue::get(VectorType::get(V->getType(), VF));
      VectorLoopValueMap.setVectorValue(V, Part, Poison);
      for (unsigned Lane = 0; Lane < VF.getKnownMinValue(); ++Lane)
        packScalarIntoVectorValue(V, {Part, Lane});
      VectorValue = VectorLoopValueMap.getVectorValue(V, Part);
    }
    Builder.restoreIP(OldIP);
    return VectorValue;
  }

  // If this scalar is unknown, assume that it is a constant or that it is
  // loop invariant. Broadcast V and save the value for future uses.
  Value *B = getBroadcastInstrs(V);
  VectorLoopValueMap.setVectorValue(V, Part, B);
  return B;
}

Value *
InnerLoopVectorizer::getOrCreateScalarValue(Value *V,
                                            const VPIteration &Instance) {
  // If the value is not an instruction contained in the loop, it should
  // already be scalar.
  if (OrigLoop->isLoopInvariant(V))
    return V;

  assert(Instance.Lane > 0
             ? !Cost->isUniformAfterVectorization(cast<Instruction>(V), VF)
             : true && "Uniform values only have lane zero");

  // If the value from the original loop has not been vectorized, it is
  // represented by UF x VF scalar values in the new loop. Return the requested
  // scalar value.
  if (VectorLoopValueMap.hasScalarValue(V, Instance))
    return VectorLoopValueMap.getScalarValue(V, Instance);

  // If the value has not been scalarized, get its entry in VectorLoopValueMap
  // for the given unroll part. If this entry is not a vector type (i.e., the
  // vectorization factor is one), there is no need to generate an
  // extractelement instruction.
  auto *U = getOrCreateVectorValue(V, Instance.Part);
  if (!U->getType()->isVectorTy()) {
    assert(VF.isScalar() && "Value not scalarized has non-vector type");
    return U;
  }

  // Otherwise, the value from the original loop has been vectorized and is
  // represented by UF vector values. Extract and return the requested scalar
  // value from the appropriate vector lane.
  return Builder.CreateExtractElement(U, Builder.getInt32(Instance.Lane));
}

void InnerLoopVectorizer::packScalarIntoVectorValue(
    Value *V, const VPIteration &Instance) {
  assert(V != Induction && "The new induction variable should not be used.");
  assert(!V->getType()->isVectorTy() && "Can't pack a vector");
  assert(!V->getType()->isVoidTy() && "Type does not produce a value");

  Value *ScalarInst = VectorLoopValueMap.getScalarValue(V, Instance);
  Value *VectorValue = VectorLoopValueMap.getVectorValue(V, Instance.Part);
  VectorValue = Builder.CreateInsertElement(VectorValue, ScalarInst,
                                            Builder.getInt32(Instance.Lane));
  VectorLoopValueMap.resetVectorValue(V, Instance.Part, VectorValue);
}

Value *InnerLoopVectorizer::reverseVector(Value *Vec) {
  assert(Vec->getType()->isVectorTy() && "Invalid type");

  if (isa<ScalableVectorType>(Vec->getType())) {
    Function *ReverseFunc = Intrinsic::getDeclaration(
        LoopVectorPreHeader->getModule(),
        Intrinsic::experimental_vector_reverse, {Vec->getType()});
    return Builder.CreateCall(ReverseFunc, {Vec}, "reverse");
  }

  SmallVector<int, 8> ShuffleMask;
  for (unsigned i = 0; i < VF.getKnownMinValue(); ++i)
    ShuffleMask.push_back(VF.getKnownMinValue() - i - 1);

  return Builder.CreateShuffleVector(Vec, ShuffleMask, "reverse");
}

bool InnerLoopVectorizer::preferPredicatedVectorOps() const {
  return Cost->foldTailByMasking() && TTI->preferPredicatedVectorOps();
}

// Return whether we allow using masked interleave-groups (for dealing with
// strided loads/stores that reside in predicated blocks, or for dealing
// with gaps).
static bool useMaskedInterleavedAccesses(const TargetTransformInfo &TTI) {
  // If an override option has been passed in for interleaved accesses, use it.
  if (EnableMaskedInterleavedMemAccesses.getNumOccurrences() > 0)
    return EnableMaskedInterleavedMemAccesses;

  return TTI.enableMaskedInterleavedAccessVectorization();
}

// Try to vectorize the interleave group that \p Instr belongs to.
//
// E.g. Translate following interleaved load group (factor = 3):
//   for (i = 0; i < N; i+=3) {
//     R = Pic[i];             // Member of index 0
//     G = Pic[i+1];           // Member of index 1
//     B = Pic[i+2];           // Member of index 2
//     ... // do something to R, G, B
//   }
// To:
//   %wide.vec = load <12 x i32>                       ; Read 4 tuples of R,G,B
//   %R.vec = shuffle %wide.vec, poison, <0, 3, 6, 9>   ; R elements
//   %G.vec = shuffle %wide.vec, poison, <1, 4, 7, 10>  ; G elements
//   %B.vec = shuffle %wide.vec, poison, <2, 5, 8, 11>  ; B elements
//
// Or translate following interleaved store group (factor = 3):
//   for (i = 0; i < N; i+=3) {
//     ... do something to R, G, B
//     Pic[i]   = R;           // Member of index 0
//     Pic[i+1] = G;           // Member of index 1
//     Pic[i+2] = B;           // Member of index 2
//   }
// To:
//   %R_G.vec = shuffle %R.vec, %G.vec, <0, 1, 2, ..., 7>
//   %B_U.vec = shuffle %B.vec, poison, <0, 1, 2, 3, u, u, u, u>
//   %interleaved.vec = shuffle %R_G.vec, %B_U.vec,
//        <0, 4, 8, 1, 5, 9, 2, 6, 10, 3, 7, 11>    ; Interleave R,G,B elements
//   store <12 x i32> %interleaved.vec              ; Write 4 tuples of R,G,B
void InnerLoopVectorizer::vectorizeInterleaveGroup(
    const InterleaveGroup<Instruction> *Group, ArrayRef<VPValue *> VPDefs,
    VPTransformState &State, VPValue *Addr, ArrayRef<VPValue *> StoredValues,
    VPValue *BlockInMask) {
  Instruction *Instr = Group->getInsertPos();
  const DataLayout &DL = Instr->getModule()->getDataLayout();

  // Prepare for the vector type of the interleaved load/store.
  Type *ScalarTy = getMemInstValueType(Instr);
  unsigned InterleaveFactor = Group->getFactor();

  assert(!VF.isScalable() && "scalable vectors not yet supported.");
  auto *VecTy = VectorType::get(ScalarTy, VF * InterleaveFactor);

  // Prepare for the new pointers.
  SmallVector<Value *, 2> AddrParts;
  unsigned Index = Group->getIndex(Instr);

  // TODO: extend the masked interleaved-group support to reversed access.
  assert((!BlockInMask || !Group->isReverse()) &&
         "Reversed masked interleave-group not supported.");

  // If the group is reverse, adjust the index to refer to the last vector lane
  // instead of the first. We adjust the index from the first vector lane,
  // rather than directly getting the pointer for lane VF - 1, because the
  // pointer operand of the interleaved access is supposed to be uniform. For
  // uniform instructions, we're only required to generate a value for the
  // first vector lane in each unroll iteration.
  assert(!VF.isScalable() &&
         "scalable vector reverse operation is not implemented");
  if (Group->isReverse())
    Index += (VF.getKnownMinValue() - 1) * Group->getFactor();

  for (unsigned Part = 0; Part < UF; Part++) {
    Value *AddrPart = State.get(Addr, {Part, 0});
    setDebugLocFromInst(Builder, AddrPart);

    // Notice current instruction could be any index. Need to adjust the address
    // to the member of index 0.
    //
    // E.g.  a = A[i+1];     // Member of index 1 (Current instruction)
    //       b = A[i];       // Member of index 0
    // Current pointer is pointed to A[i+1], adjust it to A[i].
    //
    // E.g.  A[i+1] = a;     // Member of index 1
    //       A[i]   = b;     // Member of index 0
    //       A[i+2] = c;     // Member of index 2 (Current instruction)
    // Current pointer is pointed to A[i+2], adjust it to A[i].

    bool InBounds = false;
    if (auto *gep = dyn_cast<GetElementPtrInst>(AddrPart->stripPointerCasts()))
      InBounds = gep->isInBounds();
    AddrPart = Builder.CreateGEP(ScalarTy, AddrPart, Builder.getInt32(-Index));
    cast<GetElementPtrInst>(AddrPart)->setIsInBounds(InBounds);

    // Cast to the vector pointer type.
    unsigned AddressSpace = AddrPart->getType()->getPointerAddressSpace();
    Type *PtrTy = VecTy->getPointerTo(AddressSpace);
    AddrParts.push_back(Builder.CreateBitCast(AddrPart, PtrTy));
  }

  setDebugLocFromInst(Builder, Instr);
  Value *PoisonVec = PoisonValue::get(VecTy);

  Value *MaskForGaps = nullptr;
  if (Group->requiresScalarEpilogue() && !Cost->isScalarEpilogueAllowed()) {
    assert(!VF.isScalable() && "scalable vectors not yet supported.");
    MaskForGaps = createBitMaskForGaps(Builder, VF.getKnownMinValue(), *Group);
    assert(MaskForGaps && "Mask for Gaps is required but it is null");
  }

  // Vectorize the interleaved load group.
  if (isa<LoadInst>(Instr)) {
    // For each unroll part, create a wide load for the group.
    SmallVector<Value *, 2> NewLoads;
    for (unsigned Part = 0; Part < UF; Part++) {
      Instruction *NewLoad;
      if (BlockInMask || MaskForGaps) {
        assert(useMaskedInterleavedAccesses(*TTI) &&
               "masked interleaved groups are not allowed.");
        Value *GroupMask = MaskForGaps;
        if (BlockInMask) {
          Value *BlockInMaskPart = State.get(BlockInMask, Part);
          assert(!VF.isScalable() && "scalable vectors not yet supported.");
          Value *ShuffledMask = Builder.CreateShuffleVector(
              BlockInMaskPart,
              createReplicatedMask(InterleaveFactor, VF.getKnownMinValue()),
              "interleaved.mask");
          GroupMask = MaskForGaps
                          ? Builder.CreateBinOp(Instruction::And, ShuffledMask,
                                                MaskForGaps)
                          : ShuffledMask;
        }
        NewLoad =
            Builder.CreateMaskedLoad(AddrParts[Part], Group->getAlign(),
                                     GroupMask, PoisonVec, "wide.masked.vec");
      }
      else
        NewLoad = Builder.CreateAlignedLoad(VecTy, AddrParts[Part],
                                            Group->getAlign(), "wide.vec");
      Group->addMetadata(NewLoad);
      NewLoads.push_back(NewLoad);
    }

    // For each member in the group, shuffle out the appropriate data from the
    // wide loads.
    unsigned J = 0;
    for (unsigned I = 0; I < InterleaveFactor; ++I) {
      Instruction *Member = Group->getMember(I);

      // Skip the gaps in the group.
      if (!Member)
        continue;

      assert(!VF.isScalable() && "scalable vectors not yet supported.");
      auto StrideMask =
          createStrideMask(I, InterleaveFactor, VF.getKnownMinValue());
      for (unsigned Part = 0; Part < UF; Part++) {
        Value *StridedVec = Builder.CreateShuffleVector(
            NewLoads[Part], StrideMask, "strided.vec");

        // If this member has different type, cast the result type.
        if (Member->getType() != ScalarTy) {
          assert(!VF.isScalable() && "VF is assumed to be non scalable.");
          VectorType *OtherVTy = VectorType::get(Member->getType(), VF);
          StridedVec = createBitOrPointerCast(StridedVec, OtherVTy, DL);
        }

        if (Group->isReverse())
          StridedVec = reverseVector(StridedVec);

        State.set(VPDefs[J], Member, StridedVec, Part);
      }
      ++J;
    }
    return;
  }

  // The sub vector type for current instruction.
  assert(!VF.isScalable() && "VF is assumed to be non scalable.");
  auto *SubVT = VectorType::get(ScalarTy, VF);

  // Vectorize the interleaved store group.
  for (unsigned Part = 0; Part < UF; Part++) {
    // Collect the stored vector from each member.
    SmallVector<Value *, 4> StoredVecs;
    for (unsigned i = 0; i < InterleaveFactor; i++) {
      // Interleaved store group doesn't allow a gap, so each index has a member
      assert(Group->getMember(i) && "Fail to get a member from an interleaved store group");

      Value *StoredVec = State.get(StoredValues[i], Part);

      if (Group->isReverse())
        StoredVec = reverseVector(StoredVec);

      // If this member has different type, cast it to a unified type.

      if (StoredVec->getType() != SubVT)
        StoredVec = createBitOrPointerCast(StoredVec, SubVT, DL);

      StoredVecs.push_back(StoredVec);
    }

    // Concatenate all vectors into a wide vector.
    Value *WideVec = concatenateVectors(Builder, StoredVecs);

    // Interleave the elements in the wide vector.
    assert(!VF.isScalable() && "scalable vectors not yet supported.");
    Value *IVec = Builder.CreateShuffleVector(
        WideVec, createInterleaveMask(VF.getKnownMinValue(), InterleaveFactor),
        "interleaved.vec");

    Instruction *NewStoreInstr;
    if (BlockInMask) {
      Value *BlockInMaskPart = State.get(BlockInMask, Part);
      Value *ShuffledMask = Builder.CreateShuffleVector(
          BlockInMaskPart,
          createReplicatedMask(InterleaveFactor, VF.getKnownMinValue()),
          "interleaved.mask");
      NewStoreInstr = Builder.CreateMaskedStore(
          IVec, AddrParts[Part], Group->getAlign(), ShuffledMask);
    }
    else
      NewStoreInstr =
          Builder.CreateAlignedStore(IVec, AddrParts[Part], Group->getAlign());

    Group->addMetadata(NewStoreInstr);
  }
}

void InnerLoopVectorizer::vectorizeMemoryInstruction(
    Instruction *Instr, VPTransformState &State, VPValue *Def, VPValue *Addr,
    VPValue *StoredValue, VPValue *BlockInMask, VPValue *EVL) {
  // Attempt to issue a wide load.
  LoadInst *LI = dyn_cast<LoadInst>(Instr);
  StoreInst *SI = dyn_cast<StoreInst>(Instr);

  assert((LI || SI) && "Invalid Load/Store instruction");
  assert((!SI || StoredValue) && "No stored value provided for widened store");
  assert((!LI || !StoredValue) && "Stored value provided for widened load");

  LoopVectorizationCostModel::InstWidening Decision =
      Cost->getWideningDecision(Instr, VF);
  assert((Decision == LoopVectorizationCostModel::CM_Widen ||
          Decision == LoopVectorizationCostModel::CM_Widen_Reverse ||
          Decision == LoopVectorizationCostModel::CM_GatherScatter) &&
         "CM decision is not to widen the memory instruction");

  Type *ScalarDataTy = getMemInstValueType(Instr);

  auto *DataTy = VectorType::get(ScalarDataTy, VF);
  const Align Alignment = getLoadStoreAlignment(Instr);

  // Determine if the pointer operand of the access is either consecutive or
  // reverse consecutive.
  bool Reverse = (Decision == LoopVectorizationCostModel::CM_Widen_Reverse);
  bool ConsecutiveStride =
      Reverse || (Decision == LoopVectorizationCostModel::CM_Widen);
  bool CreateGatherScatter =
      (Decision == LoopVectorizationCostModel::CM_GatherScatter);

  // Either Ptr feeds a vector load/store, or a vector GEP should feed a vector
  // gather/scatter. Otherwise Decision should have been to Scalarize.
  assert((ConsecutiveStride || CreateGatherScatter) &&
         "The instruction should be scalarized");
  (void)ConsecutiveStride;

  VectorParts BlockInMaskParts(UF);
  bool isMaskRequired = BlockInMask;
  if (isMaskRequired)
    for (unsigned Part = 0; Part < UF; ++Part)
      BlockInMaskParts[Part] = State.get(BlockInMask, Part);

  const auto CreateVecPtr = [&](unsigned Part, Value *Ptr) -> Value * {
    // Calculate the pointer for the specific unroll-part.
    GetElementPtrInst *PartPtr = nullptr;

    bool InBounds = false;
    if (auto *gep = dyn_cast<GetElementPtrInst>(Ptr->stripPointerCasts()))
      InBounds = gep->isInBounds();

    if (Reverse) {
      // If the address is consecutive but reversed, then the
      // wide store needs to start at the last vector element.

      // If the address is consecutive but reversed, then the
      // wide store needs to start at the last vector element.
      Value *ScaledVF = nullptr;
      if (VF.isScalable()) {
        CallInst *Vscale =
            emitVscaleCall(Builder, Instr->getModule(),
                           Type::getInt32Ty(ScalarDataTy->getContext()));
        ScaledVF = Builder.CreateMul(Builder.getInt32(VF.getKnownMinValue()), Vscale);
      }

      Value *Index = VF.isScalable()
                         ? Builder.CreateMul(ScaledVF, Builder.getInt32(-Part))
                         : Builder.getInt32(-Part * VF.getKnownMinValue());
      PartPtr =
          cast<GetElementPtrInst>(Builder.CreateGEP(ScalarDataTy, Ptr, Index));
      PartPtr->setIsInBounds(InBounds);
      Value *RevIndex = VF.isScalable()
                            ? Builder.CreateSub(Builder.getInt32(1), ScaledVF)
                            : Builder.getInt32(1 - VF.getKnownMinValue());
      PartPtr = cast<GetElementPtrInst>(
          Builder.CreateGEP(ScalarDataTy, PartPtr, RevIndex));
      PartPtr->setIsInBounds(InBounds);
      if (isMaskRequired) // Reverse of a null all-one mask is a null mask.
        BlockInMaskParts[Part] = reverseVector(BlockInMaskParts[Part]);
    } else {
      Value *Increment = createStepForVF(Builder, Builder.getInt32(Part), VF);
      PartPtr = cast<GetElementPtrInst>(
          Builder.CreateGEP(ScalarDataTy, Ptr, Increment));
      PartPtr->setIsInBounds(InBounds);
    }

    unsigned AddressSpace = Ptr->getType()->getPointerAddressSpace();
    return Builder.CreateBitCast(PartPtr, DataTy->getPointerTo(AddressSpace));
  };

  auto MaskValue = [&](unsigned Part, ElementCount EC) -> Value * {
    // The outermost mask can be lowered as an all ones mask when using
    // EVL.
    if (isa<VPInstruction>(BlockInMask) &&
        cast<VPInstruction>(BlockInMask)->getOpcode() == VPInstruction::ICmpULE)
      return Builder.getTrueVector(EC);
    else
      return BlockInMaskParts[Part];
  };

  // Handle Stores:
  if (SI) {
    setDebugLocFromInst(Builder, SI);

    for (unsigned Part = 0; Part < UF; ++Part) {
      Instruction *NewSI = nullptr;
      Value *StoredVal = State.get(StoredValue, Part);
      // If EVL is not nullptr, then EVL must be a valid value set during plan
      // creation, possibly default value = whole vector register length. EVL is
      // created only if TTI prefers predicated vectorization, thus if EVL is
      // not nullptr it also implies preference for predicated vectorization.
      Value *EVLPart = EVL ? State.get(EVL, Part) : nullptr;
      if (CreateGatherScatter) {
        if (EVLPart) {
          Value *VectorGep = State.get(Addr, Part);
          auto PtrsTy = cast<VectorType>(VectorGep->getType());
          auto DataTy = cast<VectorType>(StoredVal->getType());
          ElementCount NumElts = PtrsTy->getElementCount();
          // Conservatively use the mask emitted by VPlan instead of all-ones.
          Value *BlockInMaskPart = isMaskRequired
                                       ? BlockInMaskParts[Part]
                                       : Builder.getTrueVector(NumElts);
          Value *EVLPartTrunc = Builder.CreateTrunc(
              EVLPart, Type::getInt32Ty(VectorGep->getType()->getContext()));
          Value *Operands[] = {StoredVal, VectorGep,
                               Builder.getInt32(Alignment.value()),
                               BlockInMaskPart, EVLPartTrunc};
          NewSI = Builder.CreateIntrinsic(Intrinsic::vp_scatter,
                                          {DataTy, PtrsTy}, Operands);

        } else {
          Value *MaskPart = isMaskRequired ? BlockInMaskParts[Part] : nullptr;
          Value *VectorGep = State.get(Addr, Part);
          NewSI = Builder.CreateMaskedScatter(StoredVal, VectorGep, Alignment,
                                              MaskPart);
        }
      } else {
        if (Reverse) {
          // If we store to reverse consecutive memory locations, then we need
          // to reverse the order of elements in the stored value.
          StoredVal = reverseVector(StoredVal);
          // We don't want to update the value in the map as it might be used in
          // another expression. So don't call resetVectorValue(StoredVal).
        }
        auto *VecPtr = CreateVecPtr(Part, State.get(Addr, {0, 0}));
        // if EVLPart is not null, we can vectorize using predicated
        // intrinsic.
        if (EVLPart) {
          VectorType *StoredValTy = cast<VectorType>(StoredVal->getType());
          Function *VPIntr = Intrinsic::getDeclaration(
              LoopVectorPreHeader->getModule(), Intrinsic::vp_store,
              {StoredValTy, VecPtr->getType()});
          Value *BlockInMaskPart =
              isMaskRequired
                  ? MaskValue(Part, StoredValTy->getElementCount())
                  : Builder.getTrueVector(StoredValTy->getElementCount());

          Value *EVLPartTrunc = Builder.CreateTrunc(
              EVLPart, Type::getInt32Ty(VecPtr->getType()->getContext()));
          NewSI = Builder.CreateCall(
              VPIntr, {StoredVal, VecPtr, Builder.getInt32(Alignment.value()),
                       BlockInMaskPart, EVLPartTrunc});
        } else if (isMaskRequired)
          NewSI = Builder.CreateMaskedStore(StoredVal, VecPtr, Alignment,
                                            BlockInMaskParts[Part]);
        else
          NewSI = Builder.CreateAlignedStore(StoredVal, VecPtr, Alignment);
      }
      addMetadata(NewSI, SI);
    }
    return;
  }

  // Handle loads.
  assert(LI && "Must have a load instruction");
  setDebugLocFromInst(Builder, LI);
  for (unsigned Part = 0; Part < UF; ++Part) {
    Value *NewLI;
    Value *EVLPart = EVL ? State.get(EVL, Part) : nullptr;
    if (CreateGatherScatter) {
      if (EVLPart) {
        Value *VectorGep = State.get(Addr, Part);
        auto PtrsTy = cast<VectorType>(VectorGep->getType());
        auto PtrTy = cast<PointerType>(PtrsTy->getElementType());
        ElementCount NumElts = PtrsTy->getElementCount();
        Type *DataTy = VectorType::get(PtrTy->getElementType(), NumElts);
        // Conservatively use the mask emitted by VPlan instead of all-ones.
        Value *BlockInMaskPart = isMaskRequired
                                     ? BlockInMaskParts[Part]
                                     : Builder.getTrueVector(NumElts);
        Value *EVLPartTrunc = Builder.CreateTrunc(
            EVLPart, Type::getInt32Ty(DataTy->getContext()));
        Value *Operands[] = {VectorGep, Builder.getInt32(Alignment.value()),
                             BlockInMaskPart, EVLPartTrunc};
        NewLI = Builder.CreateIntrinsic(Intrinsic::vp_gather, {DataTy, PtrsTy},
                                        Operands, nullptr, "vp.gather");
      } else {
        Value *MaskPart = isMaskRequired ? BlockInMaskParts[Part] : nullptr;
        Value *VectorGep = State.get(Addr, Part);
        NewLI = Builder.CreateMaskedGather(VectorGep, Alignment, MaskPart,
                                           nullptr, "wide.masked.gather");
        addMetadata(NewLI, LI);
      }
    } else {
      auto *VecPtr = CreateVecPtr(Part, State.get(Addr, {0, 0}));
<<<<<<< HEAD
      // if EVLPart is not null, we can vectorize using predicated
      // intrinsic.
      if (EVLPart) {
        Function *VPIntr = Intrinsic::getDeclaration(
            LoopVectorPreHeader->getModule(), Intrinsic::vp_load,
            {VecPtr->getType()->getPointerElementType(), VecPtr->getType()});

        VectorType *VecTy =
            cast<VectorType>(VecPtr->getType()->getPointerElementType());
        Value *BlockInMaskPart =
            isMaskRequired ? MaskValue(Part, VecTy->getElementCount())
                           : Builder.getTrueVector(VecTy->getElementCount());

        Value *EVLPartTrunc = Builder.CreateTrunc(
            EVLPart, Type::getInt32Ty(VecPtr->getType()->getContext()));
        NewLI = Builder.CreateCall(VPIntr,
                                   {VecPtr, Builder.getInt32(Alignment.value()),
                                    BlockInMaskPart, EVLPartTrunc},
                                   "vp.op.load");
      } else if (isMaskRequired)
          NewLI = Builder.CreateMaskedLoad(
              VecPtr, Alignment, BlockInMaskParts[Part],
              UndefValue::get(DataTy), "wide.masked.load");
=======
      if (isMaskRequired)
        NewLI = Builder.CreateMaskedLoad(
            VecPtr, Alignment, BlockInMaskParts[Part], PoisonValue::get(DataTy),
            "wide.masked.load");
>>>>>>> e9d60e29
      else
        NewLI =
            Builder.CreateAlignedLoad(DataTy, VecPtr, Alignment, "wide.load");

      // Add metadata to the load, but setVectorValue to the reverse shuffle.
      addMetadata(NewLI, LI);
      if (Reverse)
        NewLI = reverseVector(NewLI);
    }

    State.set(Def, Instr, NewLI, Part);
  }
}

void InnerLoopVectorizer::scalarizeInstruction(Instruction *Instr, VPUser &User,
                                               const VPIteration &Instance,
                                               bool IfPredicateInstr,
                                               VPTransformState &State) {
  assert(!Instr->getType()->isAggregateType() && "Can't handle vectors");

  setDebugLocFromInst(Builder, Instr);

  // Does this instruction return a value ?
  bool IsVoidRetTy = Instr->getType()->isVoidTy();

  Instruction *Cloned = Instr->clone();
  if (!IsVoidRetTy)
    Cloned->setName(Instr->getName() + ".cloned");

  // Replace the operands of the cloned instructions with their scalar
  // equivalents in the new loop.
  for (unsigned op = 0, e = User.getNumOperands(); op != e; ++op) {
    auto *Operand = dyn_cast<Instruction>(Instr->getOperand(op));
    auto InputInstance = Instance;
    if (!Operand || !OrigLoop->contains(Operand) ||
        (Cost->isUniformAfterVectorization(Operand, State.VF)))
      InputInstance.Lane = 0;
    auto *NewOp = State.get(User.getOperand(op), InputInstance);
    Cloned->setOperand(op, NewOp);
  }
  addNewMetadata(Cloned, Instr);

  // Place the cloned scalar in the new loop.
  Builder.Insert(Cloned);

  // TODO: Set result for VPValue of VPReciplicateRecipe. This requires
  // representing scalar values in VPTransformState. Add the cloned scalar to
  // the scalar map entry.
  VectorLoopValueMap.setScalarValue(Instr, Instance, Cloned);

  // If we just cloned a new assumption, add it the assumption cache.
  if (auto *II = dyn_cast<IntrinsicInst>(Cloned))
    if (II->getIntrinsicID() == Intrinsic::assume)
      AC->registerAssumption(II);

  // End if-block.
  if (IfPredicateInstr)
    PredicatedInstructions.push_back(Cloned);
}

PHINode *InnerLoopVectorizer::createInductionVariable(Loop *L, Value *Start,
                                                      Value *End, Value *Step,
                                                      Instruction *DL) {
  BasicBlock *Header = L->getHeader();
  BasicBlock *Latch = L->getLoopLatch();
  // As we're just creating this loop, it's possible no latch exists
  // yet. If so, use the header as this will be a single block loop.
  if (!Latch)
    Latch = Header;

  IRBuilder<> Builder(&*Header->getFirstInsertionPt());
  Instruction *OldInst = getDebugLocFromInstOrOperands(OldInduction);
  setDebugLocFromInst(Builder, OldInst);
  auto *Induction = Builder.CreatePHI(Start->getType(), 2, "index");

  Builder.SetInsertPoint(Latch->getTerminator());
  setDebugLocFromInst(Builder, OldInst);

  // Create i+1 and fill the PHINode.
  // If using scalable vectors, multiply step size by vscale.
  // If using predicated vector ops, index.next will be later fixed to
  // index.next = index + EVL (EVL is the result from call to vsetvl)
  // At that point index.vscale def will be dead.
  Value *ScaleStep = Step;
  if (TTI->useScalableVectorType() && !preferPredicatedVectorOps()) {
    Function *VscaleFunc = Intrinsic::getDeclaration(
        Header->getModule(), Intrinsic::vscale,
        Step->getType());
    CallInst *VscaleFuncCall = Builder.CreateCall(VscaleFunc, {});
    ScaleStep = Builder.CreateMul(VscaleFuncCall, Step, "index.vscale");
  }
  NextIndex =
      cast<Instruction>(Builder.CreateAdd(Induction, ScaleStep, "index.next"));
  Induction->addIncoming(Start, L->getLoopPreheader());
  Induction->addIncoming(NextIndex, Latch);
  // Create the compare.
  Value *ICmp = Builder.CreateICmpEQ(NextIndex, End);
  Builder.CreateCondBr(ICmp, L->getUniqueExitBlock(), Header);

  // Now we have two terminators. Remove the old one from the block.
  Latch->getTerminator()->eraseFromParent();

  return Induction;
}

Value *InnerLoopVectorizer::getOrCreateTripCount(Loop *L) {
  if (TripCount)
    return TripCount;

  assert(L && "Create Trip Count for null loop.");
  IRBuilder<> Builder(L->getLoopPreheader()->getTerminator());
  // Find the loop boundaries.
  ScalarEvolution *SE = PSE.getSE();
  const SCEV *BackedgeTakenCount = PSE.getBackedgeTakenCount();
  assert(!isa<SCEVCouldNotCompute>(BackedgeTakenCount) &&
         "Invalid loop count");

  Type *IdxTy = Legal->getWidestInductionType();
  assert(IdxTy && "No type for induction");

  // The exit count might have the type of i64 while the phi is i32. This can
  // happen if we have an induction variable that is sign extended before the
  // compare. The only way that we get a backedge taken count is that the
  // induction variable was signed and as such will not overflow. In such a case
  // truncation is legal.
  if (SE->getTypeSizeInBits(BackedgeTakenCount->getType()) >
      IdxTy->getPrimitiveSizeInBits())
    BackedgeTakenCount = SE->getTruncateOrNoop(BackedgeTakenCount, IdxTy);
  BackedgeTakenCount = SE->getNoopOrZeroExtend(BackedgeTakenCount, IdxTy);

  // Get the total trip count from the count by adding 1.
  const SCEV *ExitCount = SE->getAddExpr(
      BackedgeTakenCount, SE->getOne(BackedgeTakenCount->getType()));

  const DataLayout &DL = L->getHeader()->getModule()->getDataLayout();

  // Expand the trip count and place the new instructions in the preheader.
  // Notice that the pre-header does not change, only the loop body.
  SCEVExpander Exp(*SE, DL, "induction");

  // Count holds the overall loop count (N).
  TripCount = Exp.expandCodeFor(ExitCount, ExitCount->getType(),
                                L->getLoopPreheader()->getTerminator());

  if (TripCount->getType()->isPointerTy())
    TripCount =
        CastInst::CreatePointerCast(TripCount, IdxTy, "exitcount.ptrcnt.to.int",
                                    L->getLoopPreheader()->getTerminator());

  return TripCount;
}

Value *InnerLoopVectorizer::getOrCreateVectorTripCount(Loop *L) {
  if (VectorTripCount)
    return VectorTripCount;

  if (preferPredicatedVectorOps())
    return VectorTripCount = getOrCreateTripCount(L);

  Value *TC = getOrCreateTripCount(L);
  IRBuilder<> Builder(L->getLoopPreheader()->getTerminator());

  Type *Ty = TC->getType();
  // This is where we can make the step a runtime constant.
  Value *Step = createStepForVF(Builder, ConstantInt::get(Ty, UF), VF);

  // If the tail is to be folded by masking, round the number of iterations N
  // up to a multiple of Step instead of rounding down. This is done by first
  // adding Step-1 and then rounding down. Note that it's ok if this addition
  // overflows: the vector induction variable will eventually wrap to zero given
  // that it starts at zero and its Step is a power of two; the loop will then
  // exit, with the last early-exit vector comparison also producing all-true.
  if (Cost->foldTailByMasking()) {
    // TODO: Fix for scalable vectors.
    assert(isPowerOf2_32(VF.getKnownMinValue() * UF) &&
           "VF*UF must be a power of 2 when folding tail by masking");
    if (VF.isScalable()) {
      CallInst *VscaleFuncCall =
          emitVscaleCall(Builder, L->getLoopPreheader()->getModule(), Ty);
      Step = Builder.CreateMul(VscaleFuncCall, Step, "step.vscale");
    }
    Value *Stepm = Builder.CreateSub(Step, ConstantInt::get(Ty, 1));
    TC = Builder.CreateAdd(TC, Stepm, "n.rnd.up");
  }

  // Now we need to generate the expression for the part of the loop that the
  // vectorized body will execute. This is equal to N - (N % Step) if scalar
  // iterations are not required for correctness, or N - Step, otherwise. Step
  // is equal to the vectorization factor (number of SIMD elements) times the
  // unroll factor (number of SIMD instructions).
  Value *R = Builder.CreateURem(TC, Step, "n.mod.vf");

  // There are two cases where we need to ensure (at least) the last iteration
  // runs in the scalar remainder loop. Thus, if the step evenly divides
  // the trip count, we set the remainder to be equal to the step. If the step
  // does not evenly divide the trip count, no adjustment is necessary since
  // there will already be scalar iterations. Note that the minimum iterations
  // check ensures that N >= Step. The cases are:
  // 1) If there is a non-reversed interleaved group that may speculatively
  //    access memory out-of-bounds.
  // 2) If any instruction may follow a conditionally taken exit. That is, if
  //    the loop contains multiple exiting blocks, or a single exiting block
  //    which is not the latch.
  if (VF.isVector() && Cost->requiresScalarEpilogue()) {
    auto *IsZero = Builder.CreateICmpEQ(R, ConstantInt::get(R->getType(), 0));
    R = Builder.CreateSelect(IsZero, Step, R);
  }

  VectorTripCount = Builder.CreateSub(TC, R, "n.vec");

  return VectorTripCount;
}

Value *InnerLoopVectorizer::createBitOrPointerCast(Value *V, VectorType *DstVTy,
                                                   const DataLayout &DL) {
  // Verify that V is a vector type with same number of elements as DstVTy.
  ElementCount VF = DstVTy->getElementCount();
  VectorType *SrcVecTy = cast<VectorType>(V->getType());
  assert((VF == SrcVecTy->getElementCount()) &&
         "Vector dimensions do not match");
  Type *SrcElemTy = SrcVecTy->getElementType();
  Type *DstElemTy = DstVTy->getElementType();
  assert((DL.getTypeSizeInBits(SrcElemTy) == DL.getTypeSizeInBits(DstElemTy)) &&
         "Vector elements must have same size");

  // Do a direct cast if element types are castable.
  if (CastInst::isBitOrNoopPointerCastable(SrcElemTy, DstElemTy, DL)) {
    return Builder.CreateBitOrPointerCast(V, DstVTy);
  }
  // V cannot be directly casted to desired vector type.
  // May happen when V is a floating point vector but DstVTy is a vector of
  // pointers or vice-versa. Handle this using a two-step bitcast using an
  // intermediate Integer type for the bitcast i.e. Ptr <-> Int <-> Float.
  assert((DstElemTy->isPointerTy() != SrcElemTy->isPointerTy()) &&
         "Only one type should be a pointer type");
  assert((DstElemTy->isFloatingPointTy() != SrcElemTy->isFloatingPointTy()) &&
         "Only one type should be a floating point type");
  Type *IntTy =
      IntegerType::getIntNTy(V->getContext(), DL.getTypeSizeInBits(SrcElemTy));
  auto *VecIntTy = VectorType::get(IntTy, VF);
  Value *CastVal = Builder.CreateBitOrPointerCast(V, VecIntTy);
  return Builder.CreateBitOrPointerCast(CastVal, DstVTy);
}

void InnerLoopVectorizer::emitMinimumIterationCountCheck(Loop *L,
                                                         BasicBlock *Bypass) {
  Value *Count = getOrCreateTripCount(L);
  // Reuse existing vector loop preheader for TC checks.
  // Note that new preheader block is generated for vector loop.
  BasicBlock *const TCCheckBlock = LoopVectorPreHeader;
  IRBuilder<> Builder(TCCheckBlock->getTerminator());

  // Generate code to check if the loop's trip count is less than VF * UF, or
  // equal to it in case a scalar epilogue is required; this implies that the
  // vector trip count is zero. This check also covers the case where adding one
  // to the backedge-taken count overflowed leading to an incorrect trip count
  // of zero. In this case we will also jump to the scalar loop.
  auto P =
      Cost->requiresScalarEpilogue() ? ICmpInst::ICMP_ULE : ICmpInst::ICMP_ULT;

  // If tail is to be folded, vector loop takes care of all iterations.
  Value *CheckMinIters = Builder.getFalse();
  if (!Cost->foldTailByMasking()) {
    Value *Step =
        createStepForVF(Builder, ConstantInt::get(Count->getType(), UF), VF);
    CheckMinIters = Builder.CreateICmp(P, Count, Step, "min.iters.check");
  }

  // Create new preheader for vector loop.
  LoopVectorPreHeader =
      SplitBlock(TCCheckBlock, TCCheckBlock->getTerminator(), DT, LI, nullptr,
                 "vector.ph");

  assert(DT->properlyDominates(DT->getNode(TCCheckBlock),
                               DT->getNode(Bypass)->getIDom()) &&
         "TC check is expected to dominate Bypass");

  // Update dominator for Bypass & LoopExit.
  DT->changeImmediateDominator(Bypass, TCCheckBlock);
  DT->changeImmediateDominator(LoopExitBlock, TCCheckBlock);

  ReplaceInstWithInst(
      TCCheckBlock->getTerminator(),
      BranchInst::Create(Bypass, LoopVectorPreHeader, CheckMinIters));
  LoopBypassBlocks.push_back(TCCheckBlock);
}

void InnerLoopVectorizer::emitSCEVChecks(Loop *L, BasicBlock *Bypass) {
  // Reuse existing vector loop preheader for SCEV checks.
  // Note that new preheader block is generated for vector loop.
  BasicBlock *const SCEVCheckBlock = LoopVectorPreHeader;

  // Generate the code to check that the SCEV assumptions that we made.
  // We want the new basic block to start at the first instruction in a
  // sequence of instructions that form a check.
  SCEVExpander Exp(*PSE.getSE(), Bypass->getModule()->getDataLayout(),
                   "scev.check");
  Value *SCEVCheck = Exp.expandCodeForPredicate(
      &PSE.getUnionPredicate(), SCEVCheckBlock->getTerminator());

  if (auto *C = dyn_cast<ConstantInt>(SCEVCheck))
    if (C->isZero())
      return;

  assert(!(SCEVCheckBlock->getParent()->hasOptSize() ||
           (OptForSizeBasedOnProfile &&
            Cost->Hints->getForce() != LoopVectorizeHints::FK_Enabled)) &&
         "Cannot SCEV check stride or overflow when optimizing for size");

  SCEVCheckBlock->setName("vector.scevcheck");
  // Create new preheader for vector loop.
  LoopVectorPreHeader =
      SplitBlock(SCEVCheckBlock, SCEVCheckBlock->getTerminator(), DT, LI,
                 nullptr, "vector.ph");

  // Update dominator only if this is first RT check.
  if (LoopBypassBlocks.empty()) {
    DT->changeImmediateDominator(Bypass, SCEVCheckBlock);
    DT->changeImmediateDominator(LoopExitBlock, SCEVCheckBlock);
  }

  ReplaceInstWithInst(
      SCEVCheckBlock->getTerminator(),
      BranchInst::Create(Bypass, LoopVectorPreHeader, SCEVCheck));
  LoopBypassBlocks.push_back(SCEVCheckBlock);
  AddedSafetyChecks = true;
}

void InnerLoopVectorizer::emitMemRuntimeChecks(Loop *L, BasicBlock *Bypass) {
  // VPlan-native path does not do any analysis for runtime checks currently.
  if (EnableVPlanNativePath)
    return;

  // Reuse existing vector loop preheader for runtime memory checks.
  // Note that new preheader block is generated for vector loop.
  BasicBlock *const MemCheckBlock = L->getLoopPreheader();

  // Generate the code that checks in runtime if arrays overlap. We put the
  // checks into a separate block to make the more common case of few elements
  // faster.
  auto *LAI = Legal->getLAI();
  const auto &RtPtrChecking = *LAI->getRuntimePointerChecking();
  if (!RtPtrChecking.Need)
    return;

  if (MemCheckBlock->getParent()->hasOptSize() || OptForSizeBasedOnProfile) {
    assert(Cost->Hints->getForce() == LoopVectorizeHints::FK_Enabled &&
           "Cannot emit memory checks when optimizing for size, unless forced "
           "to vectorize.");
    ORE->emit([&]() {
      return OptimizationRemarkAnalysis(DEBUG_TYPE, "VectorizationCodeSize",
                                        L->getStartLoc(), L->getHeader())
             << "Code-size may be reduced by not forcing "
                "vectorization, or by source-code modifications "
                "eliminating the need for runtime checks "
                "(e.g., adding 'restrict').";
    });
  }

  MemCheckBlock->setName("vector.memcheck");
  // Create new preheader for vector loop.
  LoopVectorPreHeader =
      SplitBlock(MemCheckBlock, MemCheckBlock->getTerminator(), DT, LI, nullptr,
                 "vector.ph");

  auto *CondBranch = cast<BranchInst>(
      Builder.CreateCondBr(Builder.getTrue(), Bypass, LoopVectorPreHeader));
  ReplaceInstWithInst(MemCheckBlock->getTerminator(), CondBranch);
  LoopBypassBlocks.push_back(MemCheckBlock);
  AddedSafetyChecks = true;

  // Update dominator only if this is first RT check.
  if (LoopBypassBlocks.empty()) {
    DT->changeImmediateDominator(Bypass, MemCheckBlock);
    DT->changeImmediateDominator(LoopExitBlock, MemCheckBlock);
  }

  Instruction *FirstCheckInst;
  Instruction *MemRuntimeCheck;
  std::tie(FirstCheckInst, MemRuntimeCheck) =
      addRuntimeChecks(MemCheckBlock->getTerminator(), OrigLoop,
                       RtPtrChecking.getChecks(), RtPtrChecking.getSE());
  assert(MemRuntimeCheck && "no RT checks generated although RtPtrChecking "
                            "claimed checks are required");
  CondBranch->setCondition(MemRuntimeCheck);

  // We currently don't use LoopVersioning for the actual loop cloning but we
  // still use it to add the noalias metadata.
  LVer = std::make_unique<LoopVersioning>(
      *Legal->getLAI(),
      Legal->getLAI()->getRuntimePointerChecking()->getChecks(), OrigLoop, LI,
      DT, PSE.getSE());
  LVer->prepareNoAliasMetadata();
}

Value *InnerLoopVectorizer::emitTransformedIndex(
    IRBuilder<> &B, Value *Index, ScalarEvolution *SE, const DataLayout &DL,
    const InductionDescriptor &ID) const {

  SCEVExpander Exp(*SE, DL, "induction");
  auto Step = ID.getStep();
  auto StartValue = ID.getStartValue();
  assert(Index->getType() == Step->getType() &&
         "Index type does not match StepValue type");

  // Note: the IR at this point is broken. We cannot use SE to create any new
  // SCEV and then expand it, hoping that SCEV's simplification will give us
  // a more optimal code. Unfortunately, attempt of doing so on invalid IR may
  // lead to various SCEV crashes. So all we can do is to use builder and rely
  // on InstCombine for future simplifications. Here we handle some trivial
  // cases only.
  auto CreateAdd = [&B](Value *X, Value *Y) {
    assert(X->getType() == Y->getType() && "Types don't match!");
    if (auto *CX = dyn_cast<ConstantInt>(X))
      if (CX->isZero())
        return Y;
    if (auto *CY = dyn_cast<ConstantInt>(Y))
      if (CY->isZero())
        return X;
    return B.CreateAdd(X, Y);
  };

  auto CreateMul = [&B](Value *X, Value *Y) {
    assert(X->getType() == Y->getType() && "Types don't match!");
    if (auto *CX = dyn_cast<ConstantInt>(X))
      if (CX->isOne())
        return Y;
    if (auto *CY = dyn_cast<ConstantInt>(Y))
      if (CY->isOne())
        return X;
    return B.CreateMul(X, Y);
  };

  // Get a suitable insert point for SCEV expansion. For blocks in the vector
  // loop, choose the end of the vector loop header (=LoopVectorBody), because
  // the DomTree is not kept up-to-date for additional blocks generated in the
  // vector loop. By using the header as insertion point, we guarantee that the
  // expanded instructions dominate all their uses.
  auto GetInsertPoint = [this, &B]() {
    BasicBlock *InsertBB = B.GetInsertPoint()->getParent();
    if (InsertBB != LoopVectorBody &&
        LI->getLoopFor(LoopVectorBody) == LI->getLoopFor(InsertBB))
      return LoopVectorBody->getTerminator();
    return &*B.GetInsertPoint();
  };
  switch (ID.getKind()) {
  case InductionDescriptor::IK_IntInduction: {
    assert(Index->getType() == StartValue->getType() &&
           "Index type does not match StartValue type");
    if (ID.getConstIntStepValue() && ID.getConstIntStepValue()->isMinusOne())
      return B.CreateSub(StartValue, Index);
    auto *Offset = CreateMul(
        Index, Exp.expandCodeFor(Step, Index->getType(), GetInsertPoint()));
    return CreateAdd(StartValue, Offset);
  }
  case InductionDescriptor::IK_PtrInduction: {
    assert(isa<SCEVConstant>(Step) &&
           "Expected constant step for pointer induction");
    return B.CreateGEP(
        StartValue->getType()->getPointerElementType(), StartValue,
        CreateMul(Index,
                  Exp.expandCodeFor(Step, Index->getType(), GetInsertPoint())));
  }
  case InductionDescriptor::IK_FpInduction: {
    assert(Step->getType()->isFloatingPointTy() && "Expected FP Step value");
    auto InductionBinOp = ID.getInductionBinOp();
    assert(InductionBinOp &&
           (InductionBinOp->getOpcode() == Instruction::FAdd ||
            InductionBinOp->getOpcode() == Instruction::FSub) &&
           "Original bin op should be defined for FP induction");

    Value *StepValue = cast<SCEVUnknown>(Step)->getValue();

    // Floating point operations had to be 'fast' to enable the induction.
    FastMathFlags Flags;
    Flags.setFast();

    Value *MulExp = B.CreateFMul(StepValue, Index);
    if (isa<Instruction>(MulExp))
      // We have to check, the MulExp may be a constant.
      cast<Instruction>(MulExp)->setFastMathFlags(Flags);

    Value *BOp = B.CreateBinOp(InductionBinOp->getOpcode(), StartValue, MulExp,
                               "induction");
    if (isa<Instruction>(BOp))
      cast<Instruction>(BOp)->setFastMathFlags(Flags);

    return BOp;
  }
  case InductionDescriptor::IK_NoInduction:
    return nullptr;
  }
  llvm_unreachable("invalid enum");
}

Loop *InnerLoopVectorizer::createVectorLoopSkeleton(StringRef Prefix) {
  LoopScalarBody = OrigLoop->getHeader();
  LoopVectorPreHeader = OrigLoop->getLoopPreheader();
  LoopExitBlock = OrigLoop->getUniqueExitBlock();
  assert(LoopExitBlock && "Must have an exit block");
  assert(LoopVectorPreHeader && "Invalid loop structure");

  LoopMiddleBlock =
      SplitBlock(LoopVectorPreHeader, LoopVectorPreHeader->getTerminator(), DT,
                 LI, nullptr, Twine(Prefix) + "middle.block");
  LoopScalarPreHeader =
      SplitBlock(LoopMiddleBlock, LoopMiddleBlock->getTerminator(), DT, LI,
                 nullptr, Twine(Prefix) + "scalar.ph");

  // Set up branch from middle block to the exit and scalar preheader blocks.
  // completeLoopSkeleton will update the condition to use an iteration check,
  // if required to decide whether to execute the remainder.
  BranchInst *BrInst =
      BranchInst::Create(LoopExitBlock, LoopScalarPreHeader, Builder.getTrue());
  auto *ScalarLatchTerm = OrigLoop->getLoopLatch()->getTerminator();
  BrInst->setDebugLoc(ScalarLatchTerm->getDebugLoc());
  ReplaceInstWithInst(LoopMiddleBlock->getTerminator(), BrInst);

  // We intentionally don't let SplitBlock to update LoopInfo since
  // LoopVectorBody should belong to another loop than LoopVectorPreHeader.
  // LoopVectorBody is explicitly added to the correct place few lines later.
  LoopVectorBody =
      SplitBlock(LoopVectorPreHeader, LoopVectorPreHeader->getTerminator(), DT,
                 nullptr, nullptr, Twine(Prefix) + "vector.body");

  // Update dominator for loop exit.
  DT->changeImmediateDominator(LoopExitBlock, LoopMiddleBlock);

  // Create and register the new vector loop.
  Loop *Lp = LI->AllocateLoop();
  Loop *ParentLoop = OrigLoop->getParentLoop();

  // Insert the new loop into the loop nest and register the new basic blocks
  // before calling any utilities such as SCEV that require valid LoopInfo.
  if (ParentLoop) {
    ParentLoop->addChildLoop(Lp);
  } else {
    LI->addTopLevelLoop(Lp);
  }
  Lp->addBasicBlockToLoop(LoopVectorBody, *LI);
  return Lp;
}

void InnerLoopVectorizer::createInductionResumeValues(
    Loop *L, Value *VectorTripCount,
    std::pair<BasicBlock *, Value *> AdditionalBypass) {
  assert(VectorTripCount && L && "Expected valid arguments");
  assert(((AdditionalBypass.first && AdditionalBypass.second) ||
          (!AdditionalBypass.first && !AdditionalBypass.second)) &&
         "Inconsistent information about additional bypass.");
  // We are going to resume the execution of the scalar loop.
  // Go over all of the induction variables that we found and fix the
  // PHIs that are left in the scalar version of the loop.
  // The starting values of PHI nodes depend on the counter of the last
  // iteration in the vectorized loop.
  // If we come from a bypass edge then we need to start from the original
  // start value.
  for (auto &InductionEntry : Legal->getInductionVars()) {
    PHINode *OrigPhi = InductionEntry.first;
    InductionDescriptor II = InductionEntry.second;

    // Create phi nodes to merge from the  backedge-taken check block.
    PHINode *BCResumeVal =
        PHINode::Create(OrigPhi->getType(), 3, "bc.resume.val",
                        LoopScalarPreHeader->getTerminator());
    // Copy original phi DL over to the new one.
    BCResumeVal->setDebugLoc(OrigPhi->getDebugLoc());
    Value *&EndValue = IVEndValues[OrigPhi];
    Value *EndValueFromAdditionalBypass = AdditionalBypass.second;
    if (OrigPhi == OldInduction) {
      // We know what the end value is.
      EndValue = VectorTripCount;
    } else {
      IRBuilder<> B(L->getLoopPreheader()->getTerminator());
      Type *StepType = II.getStep()->getType();
      Instruction::CastOps CastOp =
          CastInst::getCastOpcode(VectorTripCount, true, StepType, true);
      Value *CRD = B.CreateCast(CastOp, VectorTripCount, StepType, "cast.crd");
      const DataLayout &DL = LoopScalarBody->getModule()->getDataLayout();
      EndValue = emitTransformedIndex(B, CRD, PSE.getSE(), DL, II);
      EndValue->setName("ind.end");

      // Compute the end value for the additional bypass (if applicable).
      if (AdditionalBypass.first) {
        B.SetInsertPoint(&(*AdditionalBypass.first->getFirstInsertionPt()));
        CastOp = CastInst::getCastOpcode(AdditionalBypass.second, true,
                                         StepType, true);
        CRD =
            B.CreateCast(CastOp, AdditionalBypass.second, StepType, "cast.crd");
        EndValueFromAdditionalBypass =
            emitTransformedIndex(B, CRD, PSE.getSE(), DL, II);
        EndValueFromAdditionalBypass->setName("ind.end");
      }
    }
    // The new PHI merges the original incoming value, in case of a bypass,
    // or the value at the end of the vectorized loop.
    BCResumeVal->addIncoming(EndValue, LoopMiddleBlock);

    // Fix the scalar body counter (PHI node).
    // The old induction's phi node in the scalar body needs the truncated
    // value.
    for (BasicBlock *BB : LoopBypassBlocks)
      BCResumeVal->addIncoming(II.getStartValue(), BB);

    if (AdditionalBypass.first)
      BCResumeVal->setIncomingValueForBlock(AdditionalBypass.first,
                                            EndValueFromAdditionalBypass);

    OrigPhi->setIncomingValueForBlock(LoopScalarPreHeader, BCResumeVal);
  }
}

BasicBlock *InnerLoopVectorizer::completeLoopSkeleton(Loop *L,
                                                      MDNode *OrigLoopID) {
  assert(L && "Expected valid loop.");

  // The trip counts should be cached by now.
  Value *Count = getOrCreateTripCount(L);
  Value *VectorTripCount = getOrCreateVectorTripCount(L);

  auto *ScalarLatchTerm = OrigLoop->getLoopLatch()->getTerminator();

  // Add a check in the middle block to see if we have completed
  // all of the iterations in the first vector loop.
  // If (N - N%VF) == N, then we *don't* need to run the remainder.
  // If tail is to be folded, we know we don't need to run the remainder.
  if (!Cost->foldTailByMasking()) {
    Instruction *CmpN = CmpInst::Create(Instruction::ICmp, CmpInst::ICMP_EQ,
                                        Count, VectorTripCount, "cmp.n",
                                        LoopMiddleBlock->getTerminator());

    // Here we use the same DebugLoc as the scalar loop latch terminator instead
    // of the corresponding compare because they may have ended up with
    // different line numbers and we want to avoid awkward line stepping while
    // debugging. Eg. if the compare has got a line number inside the loop.
    CmpN->setDebugLoc(ScalarLatchTerm->getDebugLoc());
    cast<BranchInst>(LoopMiddleBlock->getTerminator())->setCondition(CmpN);
  }

  // Get ready to start creating new instructions into the vectorized body.
  assert(LoopVectorPreHeader == L->getLoopPreheader() &&
         "Inconsistent vector loop preheader");
  Builder.SetInsertPoint(&*LoopVectorBody->getFirstInsertionPt());

  Optional<MDNode *> VectorizedLoopID =
      makeFollowupLoopID(OrigLoopID, {LLVMLoopVectorizeFollowupAll,
                                      LLVMLoopVectorizeFollowupVectorized});
  if (VectorizedLoopID.hasValue()) {
    L->setLoopID(VectorizedLoopID.getValue());

    // Do not setAlreadyVectorized if loop attributes have been defined
    // explicitly.
    return LoopVectorPreHeader;
  }

  // Keep all loop hints from the original loop on the vector loop (we'll
  // replace the vectorizer-specific hints below).
  if (MDNode *LID = OrigLoop->getLoopID())
    L->setLoopID(LID);

  LoopVectorizeHints Hints(L, true, *ORE);
  Hints.setAlreadyVectorized();

#ifdef EXPENSIVE_CHECKS
  assert(DT->verify(DominatorTree::VerificationLevel::Fast));
  LI->verify(*DT);
#endif

  return LoopVectorPreHeader;
}

BasicBlock *InnerLoopVectorizer::createVectorizedLoopSkeleton() {
  /*
   In this function we generate a new loop. The new loop will contain
   the vectorized instructions while the old loop will continue to run the
   scalar remainder.

       [ ] <-- loop iteration number check.
    /   |
   /    v
  |    [ ] <-- vector loop bypass (may consist of multiple blocks).
  |  /  |
  | /   v
  ||   [ ]     <-- vector pre header.
  |/    |
  |     v
  |    [  ] \
  |    [  ]_|   <-- vector loop.
  |     |
  |     v
  |   -[ ]   <--- middle-block.
  |  /  |
  | /   v
  -|- >[ ]     <--- new preheader.
   |    |
   |    v
   |   [ ] \
   |   [ ]_|   <-- old scalar loop to handle remainder.
    \   |
     \  v
      >[ ]     <-- exit block.
   ...
   */

  // Get the metadata of the original loop before it gets modified.
  MDNode *OrigLoopID = OrigLoop->getLoopID();

  // Create an empty vector loop, and prepare basic blocks for the runtime
  // checks.
  Loop *Lp = createVectorLoopSkeleton("");

  // Now, compare the new count to zero. If it is zero skip the vector loop and
  // jump to the scalar loop. This check also covers the case where the
  // backedge-taken count is uint##_max: adding one to it will overflow leading
  // to an incorrect trip count of zero. In this (rare) case we will also jump
  // to the scalar loop.
  emitMinimumIterationCountCheck(Lp, LoopScalarPreHeader);

  // Generate the code to check any assumptions that we've made for SCEV
  // expressions.
  emitSCEVChecks(Lp, LoopScalarPreHeader);

  // Generate the code that checks in runtime if arrays overlap. We put the
  // checks into a separate block to make the more common case of few elements
  // faster.
  emitMemRuntimeChecks(Lp, LoopScalarPreHeader);

  // Some loops have a single integer induction variable, while other loops
  // don't. One example is c++ iterators that often have multiple pointer
  // induction variables. In the code below we also support a case where we
  // don't have a single induction variable.
  //
  // We try to obtain an induction variable from the original loop as hard
  // as possible. However if we don't find one that:
  //   - is an integer
  //   - counts from zero, stepping by one
  //   - is the size of the widest induction variable type
  // then we create a new one.
  OldInduction = Legal->getPrimaryInduction();
  Type *IdxTy = Legal->getWidestInductionType();
  Value *StartIdx = ConstantInt::get(IdxTy, 0);
  // The loop step is equal to the vectorization factor (num of SIMD elements)
  // times the unroll factor (num of SIMD instructions).
  Builder.SetInsertPoint(&*Lp->getHeader()->getFirstInsertionPt());
  Value *Step = createStepForVF(Builder, ConstantInt::get(IdxTy, UF), VF);
  Value *CountRoundDown = getOrCreateVectorTripCount(Lp);
  Induction =
      createInductionVariable(Lp, StartIdx, CountRoundDown, Step,
                              getDebugLocFromInstOrOperands(OldInduction));

  // Emit phis for the new starting index of the scalar loop.
  createInductionResumeValues(Lp, CountRoundDown);

  return completeLoopSkeleton(Lp, OrigLoopID);
}

// Fix up external users of the induction variable. At this point, we are
// in LCSSA form, with all external PHIs that use the IV having one input value,
// coming from the remainder loop. We need those PHIs to also have a correct
// value for the IV when arriving directly from the middle block.
void InnerLoopVectorizer::fixupIVUsers(PHINode *OrigPhi,
                                       const InductionDescriptor &II,
                                       Value *CountRoundDown, Value *EndValue,
                                       BasicBlock *MiddleBlock) {
  // There are two kinds of external IV usages - those that use the value
  // computed in the last iteration (the PHI) and those that use the penultimate
  // value (the value that feeds into the phi from the loop latch).
  // We allow both, but they, obviously, have different values.

  assert(OrigLoop->getUniqueExitBlock() && "Expected a single exit block");

  DenseMap<Value *, Value *> MissingVals;

  // An external user of the last iteration's value should see the value that
  // the remainder loop uses to initialize its own IV.
  Value *PostInc = OrigPhi->getIncomingValueForBlock(OrigLoop->getLoopLatch());
  for (User *U : PostInc->users()) {
    Instruction *UI = cast<Instruction>(U);
    if (!OrigLoop->contains(UI)) {
      assert(isa<PHINode>(UI) && "Expected LCSSA form");
      MissingVals[UI] = EndValue;
    }
  }

  // An external user of the penultimate value need to see EndValue - Step.
  // The simplest way to get this is to recompute it from the constituent SCEVs,
  // that is Start + (Step * (CRD - 1)).
  for (User *U : OrigPhi->users()) {
    auto *UI = cast<Instruction>(U);
    if (!OrigLoop->contains(UI)) {
      const DataLayout &DL =
          OrigLoop->getHeader()->getModule()->getDataLayout();
      assert(isa<PHINode>(UI) && "Expected LCSSA form");

      IRBuilder<> B(MiddleBlock->getTerminator());
      Value *CountMinusOne = B.CreateSub(
          CountRoundDown, ConstantInt::get(CountRoundDown->getType(), 1));
      Value *CMO =
          !II.getStep()->getType()->isIntegerTy()
              ? B.CreateCast(Instruction::SIToFP, CountMinusOne,
                             II.getStep()->getType())
              : B.CreateSExtOrTrunc(CountMinusOne, II.getStep()->getType());
      CMO->setName("cast.cmo");
      Value *Escape = emitTransformedIndex(B, CMO, PSE.getSE(), DL, II);
      Escape->setName("ind.escape");
      MissingVals[UI] = Escape;
    }
  }

  for (auto &I : MissingVals) {
    PHINode *PHI = cast<PHINode>(I.first);
    // One corner case we have to handle is two IVs "chasing" each-other,
    // that is %IV2 = phi [...], [ %IV1, %latch ]
    // In this case, if IV1 has an external use, we need to avoid adding both
    // "last value of IV1" and "penultimate value of IV2". So, verify that we
    // don't already have an incoming value for the middle block.
    if (PHI->getBasicBlockIndex(MiddleBlock) == -1)
      PHI->addIncoming(I.second, MiddleBlock);
  }
}

namespace {

struct CSEDenseMapInfo {
  static bool canHandle(const Instruction *I) {
    return isa<InsertElementInst>(I) || isa<ExtractElementInst>(I) ||
           isa<ShuffleVectorInst>(I) || isa<GetElementPtrInst>(I);
  }

  static inline Instruction *getEmptyKey() {
    return DenseMapInfo<Instruction *>::getEmptyKey();
  }

  static inline Instruction *getTombstoneKey() {
    return DenseMapInfo<Instruction *>::getTombstoneKey();
  }

  static unsigned getHashValue(const Instruction *I) {
    assert(canHandle(I) && "Unknown instruction!");
    return hash_combine(I->getOpcode(), hash_combine_range(I->value_op_begin(),
                                                           I->value_op_end()));
  }

  static bool isEqual(const Instruction *LHS, const Instruction *RHS) {
    if (LHS == getEmptyKey() || RHS == getEmptyKey() ||
        LHS == getTombstoneKey() || RHS == getTombstoneKey())
      return LHS == RHS;
    return LHS->isIdenticalTo(RHS);
  }
};

} // end anonymous namespace

/// Perform cse of induction variable instructions.
static void cse(BasicBlock *BB) {
  // Perform simple cse.
  SmallDenseMap<Instruction *, Instruction *, 4, CSEDenseMapInfo> CSEMap;
  for (BasicBlock::iterator I = BB->begin(), E = BB->end(); I != E;) {
    Instruction *In = &*I++;

    if (!CSEDenseMapInfo::canHandle(In))
      continue;

    // Check if we can replace this instruction with any of the
    // visited instructions.
    if (Instruction *V = CSEMap.lookup(In)) {
      In->replaceAllUsesWith(V);
      In->eraseFromParent();
      continue;
    }

    CSEMap[In] = In;
  }
}

unsigned LoopVectorizationCostModel::getVectorCallCost(CallInst *CI,
                                                       ElementCount VF,
                                                       bool &NeedToScalarize) {
  Function *F = CI->getCalledFunction();
  Type *ScalarRetTy = CI->getType();
  SmallVector<Type *, 4> Tys, ScalarTys;
  for (auto &ArgOp : CI->arg_operands())
    ScalarTys.push_back(ArgOp->getType());

  // Estimate cost of scalarized vector call. The source operands are assumed
  // to be vectors, so we need to extract individual elements from there,
  // execute VF scalar calls, and then gather the result into the vector return
  // value.
  unsigned ScalarCallCost = TTI.getCallInstrCost(F, ScalarRetTy, ScalarTys,
                                                 TTI::TCK_RecipThroughput);
  if (VF.isScalar())
    return ScalarCallCost;

  // Compute corresponding vector type for return value and arguments.
  Type *RetTy = ToVectorTy(ScalarRetTy, VF);
  for (Type *ScalarTy : ScalarTys)
    Tys.push_back(ToVectorTy(ScalarTy, VF));

  // Compute costs of unpacking argument values for the scalar calls and
  // packing the return values to a vector.
  unsigned ScalarizationCost = getScalarizationOverhead(CI, VF);

  unsigned Cost = ScalarCallCost * VF.getKnownMinValue() + ScalarizationCost;

  // If we can't emit a vector call for this function, then the currently found
  // cost is the cost we need to return.
  NeedToScalarize = true;
  VFShape Shape = VFShape::get(*CI, VF, false /*HasGlobalPred*/);
  Function *VecFunc = VFDatabase(*CI).getVectorizedFunction(Shape);

  if (!TLI || CI->isNoBuiltin() || !VecFunc)
    return Cost;

  // If the corresponding vector cost is cheaper, return its cost.
  unsigned VectorCallCost = TTI.getCallInstrCost(nullptr, RetTy, Tys,
                                                 TTI::TCK_RecipThroughput);
  if (VectorCallCost < Cost) {
    NeedToScalarize = false;
    return VectorCallCost;
  }
  return Cost;
}

unsigned LoopVectorizationCostModel::getVectorIntrinsicCost(CallInst *CI,
                                                            ElementCount VF) {
  Intrinsic::ID ID = getVectorIntrinsicIDForCall(CI, TLI);
  assert(ID && "Expected intrinsic call!");

  IntrinsicCostAttributes CostAttrs(ID, *CI, VF);
  return TTI.getIntrinsicInstrCost(CostAttrs,
                                   TargetTransformInfo::TCK_RecipThroughput);
}

static Type *smallestIntegerVectorType(Type *T1, Type *T2) {
  auto *I1 = cast<IntegerType>(cast<VectorType>(T1)->getElementType());
  auto *I2 = cast<IntegerType>(cast<VectorType>(T2)->getElementType());
  return I1->getBitWidth() < I2->getBitWidth() ? T1 : T2;
}

static Type *largestIntegerVectorType(Type *T1, Type *T2) {
  auto *I1 = cast<IntegerType>(cast<VectorType>(T1)->getElementType());
  auto *I2 = cast<IntegerType>(cast<VectorType>(T2)->getElementType());
  return I1->getBitWidth() > I2->getBitWidth() ? T1 : T2;
}

void InnerLoopVectorizer::truncateToMinimalBitwidths() {
  // For every instruction `I` in MinBWs, truncate the operands, create a
  // truncated version of `I` and reextend its result. InstCombine runs
  // later and will remove any ext/trunc pairs.
  SmallPtrSet<Value *, 4> Erased;
  for (const auto &KV : Cost->getMinimalBitwidths()) {
    // If the value wasn't vectorized, we must maintain the original scalar
    // type. The absence of the value from VectorLoopValueMap indicates that it
    // wasn't vectorized.
    if (!VectorLoopValueMap.hasAnyVectorValue(KV.first))
      continue;
    for (unsigned Part = 0; Part < UF; ++Part) {
      Value *I = getOrCreateVectorValue(KV.first, Part);
      if (Erased.count(I) || I->use_empty() || !isa<Instruction>(I))
        continue;
      Type *OriginalTy = I->getType();
      Type *ScalarTruncatedTy =
          IntegerType::get(OriginalTy->getContext(), KV.second);
      auto *TruncatedTy = VectorType::get(
          ScalarTruncatedTy, cast<VectorType>(OriginalTy)->getElementCount());
      if (TruncatedTy == OriginalTy)
        continue;

      IRBuilder<> B(cast<Instruction>(I));
      auto ShrinkOperand = [&](Value *V) -> Value * {
        if (auto *ZI = dyn_cast<ZExtInst>(V))
          if (ZI->getSrcTy() == TruncatedTy)
            return ZI->getOperand(0);
        return B.CreateZExtOrTrunc(V, TruncatedTy);
      };

      // The actual instruction modification depends on the instruction type,
      // unfortunately.
      Value *NewI = nullptr;
      if (auto *BO = dyn_cast<BinaryOperator>(I)) {
        NewI = B.CreateBinOp(BO->getOpcode(), ShrinkOperand(BO->getOperand(0)),
                             ShrinkOperand(BO->getOperand(1)));

        // Any wrapping introduced by shrinking this operation shouldn't be
        // considered undefined behavior. So, we can't unconditionally copy
        // arithmetic wrapping flags to NewI.
        cast<BinaryOperator>(NewI)->copyIRFlags(I, /*IncludeWrapFlags=*/false);
      } else if (auto *CI = dyn_cast<ICmpInst>(I)) {
        NewI =
            B.CreateICmp(CI->getPredicate(), ShrinkOperand(CI->getOperand(0)),
                         ShrinkOperand(CI->getOperand(1)));
      } else if (auto *SI = dyn_cast<SelectInst>(I)) {
        NewI = B.CreateSelect(SI->getCondition(),
                              ShrinkOperand(SI->getTrueValue()),
                              ShrinkOperand(SI->getFalseValue()));
      } else if (auto *CI = dyn_cast<CastInst>(I)) {
        switch (CI->getOpcode()) {
        default:
          llvm_unreachable("Unhandled cast!");
        case Instruction::Trunc:
          NewI = ShrinkOperand(CI->getOperand(0));
          break;
        case Instruction::SExt:
          NewI = B.CreateSExtOrTrunc(
              CI->getOperand(0),
              smallestIntegerVectorType(OriginalTy, TruncatedTy));
          break;
        case Instruction::ZExt:
          NewI = B.CreateZExtOrTrunc(
              CI->getOperand(0),
              smallestIntegerVectorType(OriginalTy, TruncatedTy));
          break;
        }
      } else if (auto *SI = dyn_cast<ShuffleVectorInst>(I)) {
        auto Elements0 = cast<FixedVectorType>(SI->getOperand(0)->getType())
                             ->getNumElements();
        auto *O0 = B.CreateZExtOrTrunc(
            SI->getOperand(0),
            VectorType::get(ScalarTruncatedTy,
                            ElementCount::getFixed(Elements0)));
        auto Elements1 =
            cast<VectorType>(SI->getOperand(1)->getType())->getElementCount();
        auto *O1 = B.CreateZExtOrTrunc(
            SI->getOperand(1), VectorType::get(ScalarTruncatedTy, Elements1));

        NewI = B.CreateShuffleVector(O0, O1, SI->getShuffleMask());
      } else if (isa<LoadInst>(I) || isa<PHINode>(I)) {
        // Don't do anything with the operands, just extend the result.
        continue;
      } else if (auto *IE = dyn_cast<InsertElementInst>(I)) {
        auto Elements = cast<FixedVectorType>(IE->getOperand(0)->getType())
                            ->getNumElements();
        auto *O0 = B.CreateZExtOrTrunc(
            IE->getOperand(0),
            VectorType::get(ScalarTruncatedTy,
                            ElementCount::getFixed(Elements)));
        auto *O1 = B.CreateZExtOrTrunc(IE->getOperand(1), ScalarTruncatedTy);
        NewI = B.CreateInsertElement(O0, O1, IE->getOperand(2));
      } else if (auto *EE = dyn_cast<ExtractElementInst>(I)) {
        auto Elements = cast<FixedVectorType>(EE->getOperand(0)->getType())
                            ->getNumElements();
        auto *O0 = B.CreateZExtOrTrunc(
            EE->getOperand(0),
            VectorType::get(ScalarTruncatedTy,
                            ElementCount::getFixed(Elements)));
        NewI = B.CreateExtractElement(O0, EE->getOperand(2));
      } else {
        // If we don't know what to do, be conservative and don't do anything.
        continue;
      }

      // Lastly, extend the result.
      NewI->takeName(cast<Instruction>(I));
      Value *Res = B.CreateZExtOrTrunc(NewI, OriginalTy);
      I->replaceAllUsesWith(Res);
      cast<Instruction>(I)->eraseFromParent();
      Erased.insert(I);
      VectorLoopValueMap.resetVectorValue(KV.first, Part, Res);
    }
  }

  // We'll have created a bunch of ZExts that are now parentless. Clean up.
  for (const auto &KV : Cost->getMinimalBitwidths()) {
    // If the value wasn't vectorized, we must maintain the original scalar
    // type. The absence of the value from VectorLoopValueMap indicates that it
    // wasn't vectorized.
    if (!VectorLoopValueMap.hasAnyVectorValue(KV.first))
      continue;
    for (unsigned Part = 0; Part < UF; ++Part) {
      Value *I = getOrCreateVectorValue(KV.first, Part);
      ZExtInst *Inst = dyn_cast<ZExtInst>(I);
      if (Inst && Inst->use_empty()) {
        Value *NewI = Inst->getOperand(0);
        Inst->eraseFromParent();
        VectorLoopValueMap.resetVectorValue(KV.first, Part, NewI);
      }
    }
  }
}

void InnerLoopVectorizer::fixVectorizedLoop(VPTransformState &State) {
  // Insert truncates and extends for any truncated instructions as hints to
  // InstCombine.
  if (VF.isVector())
    truncateToMinimalBitwidths();

  // Fix widened non-induction PHIs by setting up the PHI operands.
  if (OrigPHIsToFix.size()) {
    assert(EnableVPlanNativePath &&
           "Unexpected non-induction PHIs for fixup in non VPlan-native path");
    fixNonInductionPHIs();
  }

  // At this point every instruction in the original loop is widened to a
  // vector form. Now we need to fix the recurrences in the loop. These PHI
  // nodes are currently empty because we did not want to introduce cycles.
  // This is the second stage of vectorizing recurrences.
  fixCrossIterationPHIs();

  // Forget the original basic block.
  PSE.getSE()->forgetLoop(OrigLoop);

  // Fix-up external users of the induction variables.
  for (auto &Entry : Legal->getInductionVars())
    fixupIVUsers(Entry.first, Entry.second,
                 getOrCreateVectorTripCount(LI->getLoopFor(LoopVectorBody)),
                 IVEndValues[Entry.first], LoopMiddleBlock);

  fixLCSSAPHIs();
  for (Instruction *PI : PredicatedInstructions)
    sinkScalarOperands(&*PI);

  // If using predicated vector ops, we need to increment index for the next
  // vector iteration by the EVL used in current iteration.
  if (preferPredicatedVectorOps())
    fixEVLInduction(State);

  // Remove redundant induction instructions.
  cse(LoopVectorBody);

  // Set/update profile weights for the vector and remainder loops as original
  // loop iterations are now distributed among them. Note that original loop
  // represented by LoopScalarBody becomes remainder loop after vectorization.
  //
  // For cases like foldTailByMasking() and requiresScalarEpiloque() we may
  // end up getting slightly roughened result but that should be OK since
  // profile is not inherently precise anyway. Note also possible bypass of
  // vector code caused by legality checks is ignored, assigning all the weight
  // to the vector loop, optimistically.
  //
  // For scalable vectorization we can't know at compile time how many iterations
  // of the loop are handled in one vector iteration, so instead assume a pessimistic
  // vscale of '1'.
  setProfileInfoAfterUnrolling(
      LI->getLoopFor(LoopScalarBody), LI->getLoopFor(LoopVectorBody),
      LI->getLoopFor(LoopScalarBody), VF.getKnownMinValue() * UF);
}

void InnerLoopVectorizer::fixEVLInduction(VPTransformState &State) {
  // FIXME: Add support for interleaving.
  ReplaceInstWithInst(NextIndex, BinaryOperator::Create(
                                     Instruction::Add, NextIndex->getOperand(0),
                                     State.get(EVL, 0)));
}

void InnerLoopVectorizer::fixCrossIterationPHIs() {
  // In order to support recurrences we need to be able to vectorize Phi nodes.
  // Phi nodes have cycles, so we need to vectorize them in two stages. This is
  // stage #2: We now need to fix the recurrences by adding incoming edges to
  // the currently empty PHI nodes. At this point every instruction in the
  // original loop is widened to a vector form so we can use them to construct
  // the incoming edges.
  for (PHINode &Phi : OrigLoop->getHeader()->phis()) {
    // Handle first-order recurrences and reductions that need to be fixed.
    if (Legal->isFirstOrderRecurrence(&Phi))
      fixFirstOrderRecurrence(&Phi);
    else if (Legal->isReductionVariable(&Phi))
      fixReduction(&Phi);
  }
}

void InnerLoopVectorizer::fixFirstOrderRecurrence(PHINode *Phi) {
  // This is the second phase of vectorizing first-order recurrences. An
  // overview of the transformation is described below. Suppose we have the
  // following loop.
  //
  //   for (int i = 0; i < n; ++i)
  //     b[i] = a[i] - a[i - 1];
  //
  // There is a first-order recurrence on "a". For this loop, the shorthand
  // scalar IR looks like:
  //
  //   scalar.ph:
  //     s_init = a[-1]
  //     br scalar.body
  //
  //   scalar.body:
  //     i = phi [0, scalar.ph], [i+1, scalar.body]
  //     s1 = phi [s_init, scalar.ph], [s2, scalar.body]
  //     s2 = a[i]
  //     b[i] = s2 - s1
  //     br cond, scalar.body, ...
  //
  // In this example, s1 is a recurrence because it's value depends on the
  // previous iteration. In the first phase of vectorization, we created a
  // temporary value for s1. We now complete the vectorization and produce the
  // shorthand vector IR shown below (for VF = 4, UF = 1).
  //
  //   vector.ph:
  //     v_init = vector(..., ..., ..., a[-1])
  //     br vector.body
  //
  //   vector.body
  //     i = phi [0, vector.ph], [i+4, vector.body]
  //     v1 = phi [v_init, vector.ph], [v2, vector.body]
  //     v2 = a[i, i+1, i+2, i+3];
  //     v3 = vector(v1(3), v2(0, 1, 2))
  //     b[i, i+1, i+2, i+3] = v2 - v3
  //     br cond, vector.body, middle.block
  //
  //   middle.block:
  //     x = v2(3)
  //     br scalar.ph
  //
  //   scalar.ph:
  //     s_init = phi [x, middle.block], [a[-1], otherwise]
  //     br scalar.body
  //
  // After execution completes the vector loop, we extract the next value of
  // the recurrence (x) to use as the initial value in the scalar loop.

  // Get the original loop preheader and single loop latch.
  auto *Preheader = OrigLoop->getLoopPreheader();
  auto *Latch = OrigLoop->getLoopLatch();

  // Get the initial and previous values of the scalar recurrence.
  auto *ScalarInit = Phi->getIncomingValueForBlock(Preheader);
  auto *Previous = Phi->getIncomingValueForBlock(Latch);

  // Create a vector from the initial value.
  auto *VectorInit = ScalarInit;
  if (VF.isVector()) {
    Builder.SetInsertPoint(LoopVectorPreHeader->getTerminator());
    VectorInit = Builder.CreateInsertElement(
        PoisonValue::get(VectorType::get(VectorInit->getType(), VF)), VectorInit,
        Builder.getInt32(VF.getKnownMinValue() - 1), "vector.recur.init");
  }

  // We constructed a temporary phi node in the first phase of vectorization.
  // This phi node will eventually be deleted.
  Builder.SetInsertPoint(
      cast<Instruction>(VectorLoopValueMap.getVectorValue(Phi, 0)));

  // Create a phi node for the new recurrence. The current value will either be
  // the initial value inserted into a vector or loop-varying vector value.
  auto *VecPhi = Builder.CreatePHI(VectorInit->getType(), 2, "vector.recur");
  VecPhi->addIncoming(VectorInit, LoopVectorPreHeader);

  // Get the vectorized previous value of the last part UF - 1. It appears last
  // among all unrolled iterations, due to the order of their construction.
  Value *PreviousLastPart = getOrCreateVectorValue(Previous, UF - 1);

  // Find and set the insertion point after the previous value if it is an
  // instruction.
  BasicBlock::iterator InsertPt;
  // Note that the previous value may have been constant-folded so it is not
  // guaranteed to be an instruction in the vector loop.
  // FIXME: Loop invariant values do not form recurrences. We should deal with
  //        them earlier.
  if (LI->getLoopFor(LoopVectorBody)->isLoopInvariant(PreviousLastPart))
    InsertPt = LoopVectorBody->getFirstInsertionPt();
  else {
    Instruction *PreviousInst = cast<Instruction>(PreviousLastPart);
    if (isa<PHINode>(PreviousLastPart))
      // If the previous value is a phi node, we should insert after all the phi
      // nodes in the block containing the PHI to avoid breaking basic block
      // verification. Note that the basic block may be different to
      // LoopVectorBody, in case we predicate the loop.
      InsertPt = PreviousInst->getParent()->getFirstInsertionPt();
    else
      InsertPt = ++PreviousInst->getIterator();
  }
  Builder.SetInsertPoint(&*InsertPt);

  // We will construct a vector for the recurrence by combining the values for
  // the current and previous iterations. This is the required shuffle mask.
  SmallVector<int, 8> ShuffleMask(VF.getKnownMinValue());
  ShuffleMask[0] = VF.getKnownMinValue() - 1;
  for (unsigned I = 1; I < VF.getKnownMinValue(); ++I)
    ShuffleMask[I] = I + VF.getKnownMinValue() - 1;

  // The vector from which to take the initial value for the current iteration
  // (actual or unrolled). Initially, this is the vector phi node.
  Value *Incoming = VecPhi;

  // Shuffle the current and previous vector and update the vector parts.
  for (unsigned Part = 0; Part < UF; ++Part) {
    Value *PreviousPart = getOrCreateVectorValue(Previous, Part);
    Value *PhiPart = VectorLoopValueMap.getVectorValue(Phi, Part);
    Value *Shuffle;
    if (VF.isScalable()) {
      // FIXME: Add support for first order recurrence operations using VP
      // intrinsics. We will need to keep track of the vector length used in the
      // previous iteration to be able to correctly shift the vector from the
      // previous iteration.
      assert(!preferPredicatedVectorOps() &&
             "First order recurrence operations not currently supported by "
             "predicated vector operations.");
      Type *Int32Ty = Type::getInt32Ty(Phi->getContext());
      Module *M = OrigLoop->getHeader()->getModule();
      CallInst *Vscale = emitVscaleCall(Builder, M, Int32Ty);
      Value *Vlen = Builder.CreateMul(
          Vscale, ConstantInt::get(Int32Ty, VF.getKnownMinValue()));
      Value *Shift = Builder.CreateSub(Vlen, ConstantInt::get(Int32Ty, 1));
      Shuffle = Builder.CreateIntrinsic(
          Intrinsic::experimental_vector_slideleftfill, {VecPhi->getType()},
          {Incoming, PreviousPart, Shift}, nullptr);
    } else {
      Shuffle =
          VF.getKnownMinValue() > 1
              ? Builder.CreateShuffleVector(Incoming, PreviousPart, ShuffleMask)
              : Incoming;
    }
    PhiPart->replaceAllUsesWith(Shuffle);
    cast<Instruction>(PhiPart)->eraseFromParent();
    VectorLoopValueMap.resetVectorValue(Phi, Part, Shuffle);
    Incoming = PreviousPart;
  }

  // Fix the latch value of the new recurrence in the vector loop.
  VecPhi->addIncoming(Incoming, LI->getLoopFor(LoopVectorBody)->getLoopLatch());

  // Extract the last vector element in the middle block. This will be the
  // initial value for the recurrence when jumping to the scalar loop.
  auto *ExtractForScalar = Incoming;
  if (VF.isVector()) {
    Builder.SetInsertPoint(LoopMiddleBlock->getTerminator());
    ExtractForScalar = Builder.CreateExtractElement(
        ExtractForScalar, Builder.getInt32(VF.getKnownMinValue() - 1),
        "vector.recur.extract");
  }
  // Extract the second last element in the middle block if the
  // Phi is used outside the loop. We need to extract the phi itself
  // and not the last element (the phi update in the current iteration). This
  // will be the value when jumping to the exit block from the LoopMiddleBlock,
  // when the scalar loop is not run at all.
  Value *ExtractForPhiUsedOutsideLoop = nullptr;
  if (VF.isVector())
    ExtractForPhiUsedOutsideLoop = Builder.CreateExtractElement(
        Incoming, Builder.getInt32(VF.getKnownMinValue() - 2),
        "vector.recur.extract.for.phi");
  // When loop is unrolled without vectorizing, initialize
  // ExtractForPhiUsedOutsideLoop with the value just prior to unrolled value of
  // `Incoming`. This is analogous to the vectorized case above: extracting the
  // second last element when VF > 1.
  else if (UF > 1)
    ExtractForPhiUsedOutsideLoop = getOrCreateVectorValue(Previous, UF - 2);

  // Fix the initial value of the original recurrence in the scalar loop.
  Builder.SetInsertPoint(&*LoopScalarPreHeader->begin());
  auto *Start = Builder.CreatePHI(Phi->getType(), 2, "scalar.recur.init");
  for (auto *BB : predecessors(LoopScalarPreHeader)) {
    auto *Incoming = BB == LoopMiddleBlock ? ExtractForScalar : ScalarInit;
    Start->addIncoming(Incoming, BB);
  }

  Phi->setIncomingValueForBlock(LoopScalarPreHeader, Start);
  Phi->setName("scalar.recur");

  // Finally, fix users of the recurrence outside the loop. The users will need
  // either the last value of the scalar recurrence or the last value of the
  // vector recurrence we extracted in the middle block. Since the loop is in
  // LCSSA form, we just need to find all the phi nodes for the original scalar
  // recurrence in the exit block, and then add an edge for the middle block.
  for (PHINode &LCSSAPhi : LoopExitBlock->phis()) {
    if (LCSSAPhi.getIncomingValue(0) == Phi) {
      LCSSAPhi.addIncoming(ExtractForPhiUsedOutsideLoop, LoopMiddleBlock);
    }
  }
}

void InnerLoopVectorizer::fixReduction(PHINode *Phi) {
  Constant *Zero = Builder.getInt32(0);

  // Get it's reduction variable descriptor.
  assert(Legal->isReductionVariable(Phi) &&
         "Unable to find the reduction variable");
  RecurrenceDescriptor RdxDesc = Legal->getReductionVars()[Phi];

  RecurKind RK = RdxDesc.getRecurrenceKind();
  TrackingVH<Value> ReductionStartValue = RdxDesc.getRecurrenceStartValue();
  Instruction *LoopExitInst = RdxDesc.getLoopExitInstr();
  setDebugLocFromInst(Builder, ReductionStartValue);
  bool IsInLoopReductionPhi = Cost->isInLoopReduction(Phi);

  // We need to generate a reduction vector from the incoming scalar.
  // To do so, we need to generate the 'identity' vector and override
  // one of the elements with the incoming scalar reduction. We need
  // to do it in the vector-loop preheader.
  Builder.SetInsertPoint(LoopVectorPreHeader->getTerminator());

  // This is the vector-clone of the value that leaves the loop.
  Type *VecTy = getOrCreateVectorValue(LoopExitInst, 0)->getType();

  // Find the reduction identity variable. Zero for addition, or, xor,
  // one for multiplication, -1 for And.
  Value *Identity;
  Value *VectorStart;
  if (RecurrenceDescriptor::isMinMaxRecurrenceKind(RK)) {
    // MinMax reduction have the start value as their identify.
    if (VF.isScalar() || IsInLoopReductionPhi) {
      VectorStart = Identity = ReductionStartValue;
    } else {
      VectorStart = Identity = Builder.CreateVectorSplat(
          VF, ReductionStartValue, "minmax.ident");
    }
  } else {
    // Handle other reduction kinds:
    Constant *Iden = RecurrenceDescriptor::getRecurrenceIdentity(
        RK, VecTy->getScalarType());
    if (VF.isScalar() || IsInLoopReductionPhi) {
      Identity = Iden;
      // This vector is the Identity vector where the first element is the
      // incoming scalar reduction.
      VectorStart = ReductionStartValue;
    } else {
      Identity = ConstantVector::getSplat(VF, Iden);

      // This vector is the Identity vector where the first element is the
      // incoming scalar reduction.
      VectorStart =
          Builder.CreateInsertElement(Identity, ReductionStartValue, Zero);
    }
  }

  // Wrap flags are in general invalid after vectorization, clear them.
  clearReductionWrapFlags(RdxDesc);

  // Fix the vector-loop phi.

  // Reductions do not have to start at zero. They can start with
  // any loop invariant values.
  BasicBlock *Latch = OrigLoop->getLoopLatch();
  Value *LoopVal = Phi->getIncomingValueForBlock(Latch);

  for (unsigned Part = 0; Part < UF; ++Part) {
    Value *VecRdxPhi = getOrCreateVectorValue(Phi, Part);
    Value *Val = getOrCreateVectorValue(LoopVal, Part);
    // Make sure to add the reduction start value only to the
    // first unroll part.
    Value *StartVal = (Part == 0) ? VectorStart : Identity;
    cast<PHINode>(VecRdxPhi)->addIncoming(StartVal, LoopVectorPreHeader);
    cast<PHINode>(VecRdxPhi)->addIncoming(
        Val, LI->getLoopFor(LoopVectorBody)->getLoopLatch());
  }

  // Before each round, move the insertion point right between
  // the PHIs and the values we are going to write.
  // This allows us to write both PHINodes and the extractelement
  // instructions.
  Builder.SetInsertPoint(&*LoopMiddleBlock->getFirstInsertionPt());

  setDebugLocFromInst(Builder, LoopExitInst);

  // If tail is folded by masking, the vector value to leave the loop should be
  // a Select choosing between the vectorized LoopExitInst and vectorized Phi,
  // instead of the former. For an inloop reduction the reduction will already
  // be predicated, and does not need to be handled here.
  if (Cost->foldTailByMasking() && !IsInLoopReductionPhi) {
    for (unsigned Part = 0; Part < UF; ++Part) {
      Value *VecLoopExitInst =
          VectorLoopValueMap.getVectorValue(LoopExitInst, Part);
      Value *Sel = nullptr;
      for (User *U : VecLoopExitInst->users()) {
        if (isa<SelectInst>(U)) {
          assert(!Sel && "Reduction exit feeding two selects");
          Sel = U;
        } else
          assert(isa<PHINode>(U) && "Reduction exit must feed Phi's or select");
      }
      assert(Sel && "Reduction exit feeds no select");
      VectorLoopValueMap.resetVectorValue(LoopExitInst, Part, Sel);

      // If the target can create a predicated operator for the reduction at no
      // extra cost in the loop (for example a predicated vadd), it can be
      // cheaper for the select to remain in the loop than be sunk out of it,
      // and so use the select value for the phi instead of the old
      // LoopExitValue.
      RecurrenceDescriptor RdxDesc = Legal->getReductionVars()[Phi];
      if (PreferPredicatedReductionSelect ||
          TTI->preferPredicatedReductionSelect(
              RdxDesc.getOpcode(), Phi->getType(),
              TargetTransformInfo::ReductionFlags())) {
        auto *VecRdxPhi = cast<PHINode>(getOrCreateVectorValue(Phi, Part));
        VecRdxPhi->setIncomingValueForBlock(
            LI->getLoopFor(LoopVectorBody)->getLoopLatch(), Sel);
      }

      // If using preferPredicatedVectorOps, replace incoming value of the
      // reduction phi node for vector.body with the above select instruction.
      if (preferPredicatedVectorOps()) {
        Value *VecRdxPhi = getOrCreateVectorValue(Phi, Part);
        BasicBlock *VectorBodyLatch =
            LI->getLoopFor(LoopVectorBody)->getLoopLatch();
        Value *CurrIncoming =
            cast<PHINode>(VecRdxPhi)->getIncomingValueForBlock(VectorBodyLatch);
        // By definition of LoopVal above, it is not guaranteed to be the
        // LoopExitInst. Replace only if it is.
        if (CurrIncoming == VecLoopExitInst) {
          cast<PHINode>(VecRdxPhi)->setIncomingValueForBlock(
              VectorBodyLatch,
              VectorLoopValueMap.getVectorValue(LoopExitInst, Part));
        }
      }
    }
  }

  // If the vector reduction can be performed in a smaller type, we truncate
  // then extend the loop exit value to enable InstCombine to evaluate the
  // entire expression in the smaller type.
  if (VF.isVector() && Phi->getType() != RdxDesc.getRecurrenceType()) {
    assert(!IsInLoopReductionPhi && "Unexpected truncated inloop reduction!");
    assert(!VF.isScalable() && "scalable vectors not yet supported.");
    Type *RdxVecTy = VectorType::get(RdxDesc.getRecurrenceType(), VF);
    Builder.SetInsertPoint(
        LI->getLoopFor(LoopVectorBody)->getLoopLatch()->getTerminator());
    VectorParts RdxParts(UF);
    for (unsigned Part = 0; Part < UF; ++Part) {
      RdxParts[Part] = VectorLoopValueMap.getVectorValue(LoopExitInst, Part);
      Value *Trunc = Builder.CreateTrunc(RdxParts[Part], RdxVecTy);
      Value *Extnd = RdxDesc.isSigned() ? Builder.CreateSExt(Trunc, VecTy)
                                        : Builder.CreateZExt(Trunc, VecTy);
      for (Value::user_iterator UI = RdxParts[Part]->user_begin();
           UI != RdxParts[Part]->user_end();)
        if (*UI != Trunc) {
          (*UI++)->replaceUsesOfWith(RdxParts[Part], Extnd);
          RdxParts[Part] = Extnd;
        } else {
          ++UI;
        }
    }
    Builder.SetInsertPoint(&*LoopMiddleBlock->getFirstInsertionPt());
    for (unsigned Part = 0; Part < UF; ++Part) {
      RdxParts[Part] = Builder.CreateTrunc(RdxParts[Part], RdxVecTy);
      VectorLoopValueMap.resetVectorValue(LoopExitInst, Part, RdxParts[Part]);
    }
  }

  // Reduce all of the unrolled parts into a single vector.
  Value *ReducedPartRdx = VectorLoopValueMap.getVectorValue(LoopExitInst, 0);
  unsigned Op = RecurrenceDescriptor::getOpcode(RK);

  // The middle block terminator has already been assigned a DebugLoc here (the
  // OrigLoop's single latch terminator). We want the whole middle block to
  // appear to execute on this line because: (a) it is all compiler generated,
  // (b) these instructions are always executed after evaluating the latch
  // conditional branch, and (c) other passes may add new predecessors which
  // terminate on this line. This is the easiest way to ensure we don't
  // accidentally cause an extra step back into the loop while debugging.
  setDebugLocFromInst(Builder, LoopMiddleBlock->getTerminator());
  for (unsigned Part = 1; Part < UF; ++Part) {
    Value *RdxPart = VectorLoopValueMap.getVectorValue(LoopExitInst, Part);
    if (Op != Instruction::ICmp && Op != Instruction::FCmp)
      // Floating point operations had to be 'fast' to enable the reduction.
      ReducedPartRdx = addFastMathFlag(
          Builder.CreateBinOp((Instruction::BinaryOps)Op, RdxPart,
                              ReducedPartRdx, "bin.rdx"),
          RdxDesc.getFastMathFlags());
    else
      ReducedPartRdx = createMinMaxOp(Builder, RK, ReducedPartRdx, RdxPart);
  }

  // Create the reduction after the loop. Note that inloop reductions create the
  // target reduction in the loop using a Reduction recipe.
  if (VF.isVector() && !IsInLoopReductionPhi) {
    bool NoNaN = Legal->hasFunNoNaNAttr();

    // For certain backends like RISC-V it is hard to lower some reduction
    // operations like multiply effectively. In such cases we can generate a
    // reduction loop in the loop vectorizer.
    TargetTransformInfo::ReductionFlags Flags;
    Flags.NoNaN = NoNaN;
    if (VF.isScalable() &&
        !TTI->useReductionIntrinsic(Op, ReducedPartRdx->getType(), Flags))
      ReducedPartRdx = generateReductionLoop(ReducedPartRdx, Identity, Op,
                                             RdxDesc.getFastMathFlags());
    else
      ReducedPartRdx =
          createTargetReduction(Builder, TTI, RdxDesc, ReducedPartRdx);
    // If the reduction can be performed in a smaller type, we need to extend
    // the reduction to the wider type before we branch to the original loop.
    if (Phi->getType() != RdxDesc.getRecurrenceType())
      ReducedPartRdx = RdxDesc.isSigned()
                           ? Builder.CreateSExt(ReducedPartRdx, Phi->getType())
                           : Builder.CreateZExt(ReducedPartRdx, Phi->getType());
  }

  // Create a phi node that merges control-flow from the backedge-taken check
  // block and the middle block.
  PHINode *BCBlockPhi = PHINode::Create(Phi->getType(), 2, "bc.merge.rdx",
                                        LoopScalarPreHeader->getTerminator());
  for (unsigned I = 0, E = LoopBypassBlocks.size(); I != E; ++I)
    BCBlockPhi->addIncoming(ReductionStartValue, LoopBypassBlocks[I]);
  BCBlockPhi->addIncoming(ReducedPartRdx, LoopMiddleBlock);

  // Now, we need to fix the users of the reduction variable
  // inside and outside of the scalar remainder loop.
  // We know that the loop is in LCSSA form. We need to update the
  // PHI nodes in the exit blocks.
  for (PHINode &LCSSAPhi : LoopExitBlock->phis()) {
    // All PHINodes need to have a single entry edge, or two if
    // we already fixed them.
    assert(LCSSAPhi.getNumIncomingValues() < 3 && "Invalid LCSSA PHI");

    // We found a reduction value exit-PHI. Update it with the
    // incoming bypass edge.
    if (LCSSAPhi.getIncomingValue(0) == LoopExitInst)
      LCSSAPhi.addIncoming(ReducedPartRdx, LoopMiddleBlock);
  } // end of the LCSSA phi scan.

  // Fix the scalar loop reduction variable with the incoming reduction sum
  // from the vector body and from the backedge value.
  int IncomingEdgeBlockIdx = Phi->getBasicBlockIndex(OrigLoop->getLoopLatch());
  assert(IncomingEdgeBlockIdx >= 0 && "Invalid block index");
  // Pick the other block.
  int SelfEdgeBlockIdx = (IncomingEdgeBlockIdx ? 0 : 1);
  Phi->setIncomingValue(SelfEdgeBlockIdx, BCBlockPhi);
  Phi->setIncomingValue(IncomingEdgeBlockIdx, LoopExitInst);
}

Value *InnerLoopVectorizer::generateReductionLoop(Value *ReducedPartRdx,
                                                  Value *Identity, unsigned Op,
                                                  FastMathFlags FMF) {
  // TODO: Generate ordered reduction loop if reassociation not allowed.
  assert(FMF.allowReassoc() && "Reassociation transformations not allowed. "
                               "Cannot generate log reduction loop.");
  VectorType *RdxTy = cast<VectorType>(ReducedPartRdx->getType());
  VectorType *IdenTy = cast<VectorType>(Identity->getType());
  assert(RdxTy->getElementCount() == IdenTy->getElementCount() &&
         "Identity vector does not have same length as reduction vector");

  BasicBlock *RdxBlockPH = LoopMiddleBlock;
  LoopMiddleBlock->setName("reduction.loop.ph");
  LoopMiddleBlock = SplitBlock(LoopMiddleBlock, &LoopMiddleBlock->front(), DT,
                               LI, nullptr, "middle.block");
  // Reset Debug Location to stay at the terminator of Middle Block. See
  // explanation at the previous call to setDebugLocFromInst.
  setDebugLocFromInst(Builder, LoopMiddleBlock->getTerminator());

  // Create reduction loop body
  BasicBlock *RdxBlock = SplitBlock(RdxBlockPH, &RdxBlockPH->front(), DT, LI,
                                    nullptr, "reduction.loop.body");

  // Insert instruction to get runtime vector length in reduction preheader.
  Builder.SetInsertPoint(&*RdxBlockPH->getFirstInsertionPt());
  CallInst *Vscale = emitVscaleCall(Builder, RdxBlockPH->getModule(),
                                    Type::getInt32Ty(RdxBlockPH->getContext()));
  Value *InitLen = Builder.CreateMul(Builder.getInt32(VF.getKnownMinValue()),
                                     Vscale, "vscale.x.vf");

  // Insert loop in the reduction loop body.
  Builder.SetInsertPoint(&*RdxBlock->getFirstInsertionPt());

  // Insert Phis for operating vector length and reduced vector.
  PHINode *CurrLen = Builder.CreatePHI(InitLen->getType(), 2, "current.len");
  CurrLen->addIncoming(InitLen, RdxBlockPH);
  PHINode *CurrVec = Builder.CreatePHI(RdxTy, 2, "current.vec");
  CurrVec->addIncoming(ReducedPartRdx, RdxBlockPH);

  // Compute half of vector len.
  Constant *Two = ConstantInt::get(InitLen->getType(), 2);
  auto *HalfLenQuotient = Builder.CreateUDiv(CurrLen, Two);
  auto *HalfLenRemainder = Builder.CreateURem(CurrLen, Two);
  Value *HalfLen =
      Builder.CreateAdd(HalfLenQuotient, HalfLenRemainder, "halflen");

  // If using vpred multiply, we do not need to create a merge between identity
  // and current vector for the second half of the elements.
  Value *FirstHalf = CurrVec;
  if (!preferPredicatedVectorOps()) {
    // Create a vector with first half of the current vector.
    Value *StepVec = Builder.CreateIntrinsic(
        Intrinsic::experimental_vector_stepvector,
        VectorType::get(HalfLen->getType(), RdxTy->getElementCount()), {},
        nullptr, "index.vec");
    Value *HalfLenSplat =
        Builder.CreateVectorSplat(RdxTy->getElementCount(), HalfLen, "halflen");
    Value *HalfMask = Builder.CreateICmpULT(StepVec, HalfLenSplat);
    FirstHalf = Builder.CreateSelect(HalfMask, CurrVec, Identity, "first.half");
  }

  // Create a vector with the second half of the current vector.
  // If we are using vpred ops with EVL = HalfLen, the SecondHalf vector will
  // contain the last HalfLenQuotient elements of the CurrVec followed by
  // (HalfLen - HalfLenQuotient) identity elements.
  // Note that CurrLen = HalfLen + HalfLenQuotient
  Value *SecondHalf =
      preferPredicatedVectorOps()
          ? Builder.CreateIntrinsic(
                Intrinsic::experimental_vector_vp_slideleftfill, RdxTy,
                {CurrVec, Identity, HalfLen, getSetVL(CurrLen)}, nullptr,
                "second.half")
          : Builder.CreateIntrinsic(
                Intrinsic::experimental_vector_slideleftfill, RdxTy,
                {CurrVec, Identity, HalfLen}, nullptr, "second.half");

  // All ops in the reduction inherit fast-math-flags from the recurrence
  // descriptor.
  IRBuilderBase::FastMathFlagGuard FMFGuard(Builder);
  Builder.setFastMathFlags(FMF);

  // Finally multiply the two half vectors to create the reduction vector that
  // will be used as the current vector for the next iteration or be the final
  // result if HalfLen is 1.
  // Since HalfLenQuotient is always <= HalfLen, it is safe to use EVL = HalfLen
  // irrespective of the number of elements in CurrVec.
  auto BuildRedxVec = [&]() -> Value * {
    switch (Op) {
    case Instruction::Mul:
    case Instruction::FMul:
    case Instruction::Add:
    case Instruction::FAdd:
      if (preferPredicatedVectorOps()) {
        // set vector length to HalfLen.
        Value *EVLHalf = getSetVL(HalfLen);
        // create call to vpred intrinsic.
        Value *PredMask = Builder.getTrueVector(RdxTy->getElementCount());
        VPIntrinsicAndKind OpIntr = getVPIntrInstr(Op);
        SmallVector<Value *, 6> IntrArgs;
        IntrArgs.push_back(FirstHalf);
        IntrArgs.push_back(SecondHalf);
        if (OpIntr.IsFP) {
          IntrArgs.push_back(getConstrainedFPRounding(
              Builder.getContext(), RoundingMode::NearestTiesToEven));
          IntrArgs.push_back(getConstrainedFPExcept(
              Builder.getContext(), fp::ExceptionBehavior::ebIgnore));
        }
        IntrArgs.push_back(PredMask);
        IntrArgs.push_back(EVLHalf);
        return Builder.CreateIntrinsic(OpIntr.Intr, RdxTy, IntrArgs, nullptr,
                                       "reduction.vec");
      } else
        return Builder.CreateBinOp((Instruction::BinaryOps)Op, FirstHalf,
                                   SecondHalf, "reduction.vec");
      break;
    default:
      llvm_unreachable(
          "Unsupported instruction for reduction loop for scalable vectors.");
    }
  };

  Value *RdxVec = BuildRedxVec();
  // Create new terminator for the reduction loop.
  Value *ExitCond =
      Builder.CreateICmpEQ(HalfLen, ConstantInt::get(HalfLen->getType(), 1));
  BranchInst *CurrTerminator = cast<BranchInst>(RdxBlock->getTerminator());
  Builder.CreateCondBr(ExitCond, CurrTerminator->getSuccessor(0), RdxBlock);
  CurrTerminator->eraseFromParent();

  // Fix the Phis for the current vector and current length.
  CurrLen->addIncoming(HalfLen, RdxBlock);
  CurrVec->addIncoming(RdxVec, RdxBlock);

  // Reset Insertion Point.
  Builder.SetInsertPoint(&*LoopMiddleBlock->getFirstInsertionPt());
  return Builder.CreateExtractElement(RdxVec, Builder.getInt32(0), "reduced");
}

void InnerLoopVectorizer::clearReductionWrapFlags(
    RecurrenceDescriptor &RdxDesc) {
  RecurKind RK = RdxDesc.getRecurrenceKind();
  if (RK != RecurKind::Add && RK != RecurKind::Mul)
    return;

  Instruction *LoopExitInstr = RdxDesc.getLoopExitInstr();
  assert(LoopExitInstr && "null loop exit instruction");
  SmallVector<Instruction *, 8> Worklist;
  SmallPtrSet<Instruction *, 8> Visited;
  Worklist.push_back(LoopExitInstr);
  Visited.insert(LoopExitInstr);

  while (!Worklist.empty()) {
    Instruction *Cur = Worklist.pop_back_val();
    if (isa<OverflowingBinaryOperator>(Cur))
      for (unsigned Part = 0; Part < UF; ++Part) {
        Value *V = getOrCreateVectorValue(Cur, Part);
        cast<Instruction>(V)->dropPoisonGeneratingFlags();
      }

    for (User *U : Cur->users()) {
      Instruction *UI = cast<Instruction>(U);
      if ((Cur != LoopExitInstr || OrigLoop->contains(UI->getParent())) &&
          Visited.insert(UI).second)
        Worklist.push_back(UI);
    }
  }
}

void InnerLoopVectorizer::fixLCSSAPHIs() {
  for (PHINode &LCSSAPhi : LoopExitBlock->phis()) {
    if (LCSSAPhi.getNumIncomingValues() == 1) {
      auto *IncomingValue = LCSSAPhi.getIncomingValue(0);
      // Non-instruction incoming values will have only one value.
      unsigned LastLane = 0;
      if (isa<Instruction>(IncomingValue))
        LastLane = Cost->isUniformAfterVectorization(
                       cast<Instruction>(IncomingValue), VF)
                       ? 0
                       : VF.getKnownMinValue() - 1;
      assert((!VF.isScalable() || LastLane == 0) &&
             "scalable vectors dont support non-uniform scalars yet");
      // Can be a loop invariant incoming value or the last scalar value to be
      // extracted from the vectorized loop.
      Builder.SetInsertPoint(LoopMiddleBlock->getTerminator());
      Value *lastIncomingValue =
          getOrCreateScalarValue(IncomingValue, {UF - 1, LastLane});
      LCSSAPhi.addIncoming(lastIncomingValue, LoopMiddleBlock);
    }
  }
}

void InnerLoopVectorizer::sinkScalarOperands(Instruction *PredInst) {
  // The basic block and loop containing the predicated instruction.
  auto *PredBB = PredInst->getParent();
  auto *VectorLoop = LI->getLoopFor(PredBB);

  // Initialize a worklist with the operands of the predicated instruction.
  SetVector<Value *> Worklist(PredInst->op_begin(), PredInst->op_end());

  // Holds instructions that we need to analyze again. An instruction may be
  // reanalyzed if we don't yet know if we can sink it or not.
  SmallVector<Instruction *, 8> InstsToReanalyze;

  // Returns true if a given use occurs in the predicated block. Phi nodes use
  // their operands in their corresponding predecessor blocks.
  auto isBlockOfUsePredicated = [&](Use &U) -> bool {
    auto *I = cast<Instruction>(U.getUser());
    BasicBlock *BB = I->getParent();
    if (auto *Phi = dyn_cast<PHINode>(I))
      BB = Phi->getIncomingBlock(
          PHINode::getIncomingValueNumForOperand(U.getOperandNo()));
    return BB == PredBB;
  };

  // Iteratively sink the scalarized operands of the predicated instruction
  // into the block we created for it. When an instruction is sunk, it's
  // operands are then added to the worklist. The algorithm ends after one pass
  // through the worklist doesn't sink a single instruction.
  bool Changed;
  do {
    // Add the instructions that need to be reanalyzed to the worklist, and
    // reset the changed indicator.
    Worklist.insert(InstsToReanalyze.begin(), InstsToReanalyze.end());
    InstsToReanalyze.clear();
    Changed = false;

    while (!Worklist.empty()) {
      auto *I = dyn_cast<Instruction>(Worklist.pop_back_val());

      // We can't sink an instruction if it is a phi node, is already in the
      // predicated block, is not in the loop, or may have side effects.
      if (!I || isa<PHINode>(I) || I->getParent() == PredBB ||
          !VectorLoop->contains(I) || I->mayHaveSideEffects())
        continue;

      // It's legal to sink the instruction if all its uses occur in the
      // predicated block. Otherwise, there's nothing to do yet, and we may
      // need to reanalyze the instruction.
      if (!llvm::all_of(I->uses(), isBlockOfUsePredicated)) {
        InstsToReanalyze.push_back(I);
        continue;
      }

      // Move the instruction to the beginning of the predicated block, and add
      // it's operands to the worklist.
      I->moveBefore(&*PredBB->getFirstInsertionPt());
      Worklist.insert(I->op_begin(), I->op_end());

      // The sinking may have enabled other instructions to be sunk, so we will
      // need to iterate.
      Changed = true;
    }
  } while (Changed);
}

void InnerLoopVectorizer::fixNonInductionPHIs() {
  for (PHINode *OrigPhi : OrigPHIsToFix) {
    PHINode *NewPhi =
        cast<PHINode>(VectorLoopValueMap.getVectorValue(OrigPhi, 0));
    unsigned NumIncomingValues = OrigPhi->getNumIncomingValues();

    SmallVector<BasicBlock *, 2> ScalarBBPredecessors(
        predecessors(OrigPhi->getParent()));
    SmallVector<BasicBlock *, 2> VectorBBPredecessors(
        predecessors(NewPhi->getParent()));
    assert(ScalarBBPredecessors.size() == VectorBBPredecessors.size() &&
           "Scalar and Vector BB should have the same number of predecessors");

    // The insertion point in Builder may be invalidated by the time we get
    // here. Force the Builder insertion point to something valid so that we do
    // not run into issues during insertion point restore in
    // getOrCreateVectorValue calls below.
    Builder.SetInsertPoint(NewPhi);

    // The predecessor order is preserved and we can rely on mapping between
    // scalar and vector block predecessors.
    for (unsigned i = 0; i < NumIncomingValues; ++i) {
      BasicBlock *NewPredBB = VectorBBPredecessors[i];

      // When looking up the new scalar/vector values to fix up, use incoming
      // values from original phi.
      Value *ScIncV =
          OrigPhi->getIncomingValueForBlock(ScalarBBPredecessors[i]);

      // Scalar incoming value may need a broadcast
      Value *NewIncV = getOrCreateVectorValue(ScIncV, 0);
      NewPhi->addIncoming(NewIncV, NewPredBB);
    }
  }
}

void InnerLoopVectorizer::widenGEP(GetElementPtrInst *GEP, VPValue *VPDef,
                                   VPUser &Operands, unsigned UF,
                                   ElementCount VF, bool IsPtrLoopInvariant,
                                   SmallBitVector &IsIndexLoopInvariant,
                                   VPTransformState &State) {
  // Construct a vector GEP by widening the operands of the scalar GEP as
  // necessary. We mark the vector GEP 'inbounds' if appropriate. A GEP
  // results in a vector of pointers when at least one operand of the GEP
  // is vector-typed. Thus, to keep the representation compact, we only use
  // vector-typed operands for loop-varying values.

  if (VF.isVector() && IsPtrLoopInvariant && IsIndexLoopInvariant.all()) {
    // If we are vectorizing, but the GEP has only loop-invariant operands,
    // the GEP we build (by only using vector-typed operands for
    // loop-varying values) would be a scalar pointer. Thus, to ensure we
    // produce a vector of pointers, we need to either arbitrarily pick an
    // operand to broadcast, or broadcast a clone of the original GEP.
    // Here, we broadcast a clone of the original.
    //
    // TODO: If at some point we decide to scalarize instructions having
    //       loop-invariant operands, this special case will no longer be
    //       required. We would add the scalarization decision to
    //       collectLoopScalars() and teach getVectorValue() to broadcast
    //       the lane-zero scalar value.
    auto *Clone = Builder.Insert(GEP->clone());
    for (unsigned Part = 0; Part < UF; ++Part) {
      Value *EntryPart = Builder.CreateVectorSplat(VF, Clone);
      State.set(VPDef, GEP, EntryPart, Part);
      addMetadata(EntryPart, GEP);
    }
  } else {
    // If the GEP has at least one loop-varying operand, we are sure to
    // produce a vector of pointers. But if we are only unrolling, we want
    // to produce a scalar GEP for each unroll part. Thus, the GEP we
    // produce with the code below will be scalar (if VF == 1) or vector
    // (otherwise). Note that for the unroll-only case, we still maintain
    // values in the vector mapping with initVector, as we do for other
    // instructions.
    for (unsigned Part = 0; Part < UF; ++Part) {
      // The pointer operand of the new GEP. If it's loop-invariant, we
      // won't broadcast it.
      auto *Ptr = IsPtrLoopInvariant ? State.get(Operands.getOperand(0), {0, 0})
                                     : State.get(Operands.getOperand(0), Part);

      // Collect all the indices for the new GEP. If any index is
      // loop-invariant, we won't broadcast it.
      SmallVector<Value *, 4> Indices;
      for (unsigned I = 1, E = Operands.getNumOperands(); I < E; I++) {
        VPValue *Operand = Operands.getOperand(I);
        if (IsIndexLoopInvariant[I - 1])
          Indices.push_back(State.get(Operand, {0, 0}));
        else
          Indices.push_back(State.get(Operand, Part));
      }

      // Create the new GEP. Note that this GEP may be a scalar if VF == 1,
      // but it should be a vector, otherwise.
      auto *NewGEP =
          GEP->isInBounds()
              ? Builder.CreateInBoundsGEP(GEP->getSourceElementType(), Ptr,
                                          Indices)
              : Builder.CreateGEP(GEP->getSourceElementType(), Ptr, Indices);
      assert((VF.isScalar() || NewGEP->getType()->isVectorTy()) &&
             "NewGEP is not a pointer vector");
      State.set(VPDef, GEP, NewGEP, Part);
      addMetadata(NewGEP, GEP);
    }
  }
}

void InnerLoopVectorizer::widenPHIInstruction(Instruction *PN, unsigned UF,
                                              ElementCount VF) {
  PHINode *P = cast<PHINode>(PN);
  if (EnableVPlanNativePath) {
    // Currently we enter here in the VPlan-native path for non-induction
    // PHIs where all control flow is uniform. We simply widen these PHIs.
    // Create a vector phi with no operands - the vector phi operands will be
    // set at the end of vector code generation.
    Type *VecTy =
        (VF.isScalar()) ? PN->getType() : VectorType::get(PN->getType(), VF);
    Value *VecPhi = Builder.CreatePHI(VecTy, PN->getNumOperands(), "vec.phi");
    VectorLoopValueMap.setVectorValue(P, 0, VecPhi);
    OrigPHIsToFix.push_back(P);

    return;
  }

  assert(PN->getParent() == OrigLoop->getHeader() &&
         "Non-header phis should have been handled elsewhere");

  // In order to support recurrences we need to be able to vectorize Phi nodes.
  // Phi nodes have cycles, so we need to vectorize them in two stages. This is
  // stage #1: We create a new vector PHI node with no incoming edges. We'll use
  // this value when we vectorize all of the instructions that use the PHI.
  if (Legal->isReductionVariable(P) || Legal->isFirstOrderRecurrence(P)) {
    for (unsigned Part = 0; Part < UF; ++Part) {
      // This is phase one of vectorizing PHIs.
      bool ScalarPHI =
          (VF.isScalar()) || Cost->isInLoopReduction(cast<PHINode>(PN));
      Type *VecTy =
          ScalarPHI ? PN->getType() : VectorType::get(PN->getType(), VF);
      Value *EntryPart = PHINode::Create(
          VecTy, 2, "vec.phi", &*LoopVectorBody->getFirstInsertionPt());
      VectorLoopValueMap.setVectorValue(P, Part, EntryPart);
    }
    return;
  }

  setDebugLocFromInst(Builder, P);

  // This PHINode must be an induction variable.
  // Make sure that we know about it.
  assert(Legal->getInductionVars().count(P) && "Not an induction variable");

  InductionDescriptor II = Legal->getInductionVars().lookup(P);
  const DataLayout &DL = OrigLoop->getHeader()->getModule()->getDataLayout();

  // FIXME: The newly created binary instructions should contain nsw/nuw flags,
  // which can be found from the original scalar operations.
  switch (II.getKind()) {
  case InductionDescriptor::IK_NoInduction:
    llvm_unreachable("Unknown induction");
  case InductionDescriptor::IK_IntInduction:
  case InductionDescriptor::IK_FpInduction:
    llvm_unreachable("Integer/fp induction is handled elsewhere.");
  case InductionDescriptor::IK_PtrInduction: {
    // Handle the pointer induction variable case.
    assert(P->getType()->isPointerTy() && "Unexpected type.");

    if (Cost->isScalarAfterVectorization(P, VF)) {
      // This is the normalized GEP that starts counting at zero.
      Value *PtrInd =
          Builder.CreateSExtOrTrunc(Induction, II.getStep()->getType());

      bool Uniform = Cost->isUniformAfterVectorization(P, VF);
      if (VF.isScalable() && !Uniform) {
        // If using scalable vectors, we cannot scalarize the pointer induction.
        // Instead, we will vectorize it using a vector GEP instruction that
        // takes step vector for indices. However if the phi-node is uniform
        // after vectorization, we do not want to use a step vector and we also
        // do not need to generate a vector GEP.
        Value *PtrIndSplat = Builder.CreateVectorSplat(VF, PtrInd);
        for (unsigned Part = 0; Part < UF; ++Part) {
          SCEVExpander Exp(*PSE.getSE(), DL, "induction");
          Value *Step = Exp.expandCodeFor(II.getStep(), II.getStep()->getType(),
                                          &*Builder.GetInsertPoint());
          Value *StepVec =
              getStepVector(PtrIndSplat, Part * VF.getKnownMinValue(), Step,
                            II.getInductionOpcode());
          Value *VecGep = Builder.CreateGEP(
              II.getStartValue()->getType()->getPointerElementType(),
              II.getStartValue(), StepVec);
          VectorLoopValueMap.setVectorValue(P, Part, VecGep);
        }
        return;
      }

      // Determine the number of scalars we need to generate for each unroll
      // iteration. If the instruction is uniform, we only need to generate the
      // first lane. Otherwise, we generate all VF values.
      unsigned Lanes =
          Cost->isUniformAfterVectorization(P, VF) ? 1 : VF.getKnownMinValue();
      for (unsigned Part = 0; Part < UF; ++Part) {
        for (unsigned Lane = 0; Lane < Lanes; ++Lane) {
          Constant *Idx = ConstantInt::get(PtrInd->getType(),
                                           Lane + Part * VF.getKnownMinValue());
          Value *GlobalIdx = Builder.CreateAdd(PtrInd, Idx);
          Value *SclrGep =
              emitTransformedIndex(Builder, GlobalIdx, PSE.getSE(), DL, II);
          SclrGep->setName("next.gep");
          VectorLoopValueMap.setScalarValue(P, {Part, Lane}, SclrGep);
        }
      }
      return;
    }
    assert(isa<SCEVConstant>(II.getStep()) &&
           "Induction step not a SCEV constant!");
    Type *PhiType = II.getStep()->getType();

    // Build a pointer phi
    Value *ScalarStartValue = II.getStartValue();
    Type *ScStValueType = ScalarStartValue->getType();
    PHINode *NewPointerPhi =
        PHINode::Create(ScStValueType, 2, "pointer.phi", Induction);
    NewPointerPhi->addIncoming(ScalarStartValue, LoopVectorPreHeader);

    // A pointer induction, performed by using a gep
    BasicBlock *LoopLatch = LI->getLoopFor(LoopVectorBody)->getLoopLatch();
    Instruction *InductionLoc = LoopLatch->getTerminator();
    const SCEV *ScalarStep = II.getStep();
    SCEVExpander Exp(*PSE.getSE(), DL, "induction");
    Value *ScalarStepValue =
        Exp.expandCodeFor(ScalarStep, PhiType, InductionLoc);
    Value *InductionGEP = GetElementPtrInst::Create(
        ScStValueType->getPointerElementType(), NewPointerPhi,
        Builder.CreateMul(
            ScalarStepValue,
            ConstantInt::get(PhiType, VF.getKnownMinValue() * UF)),
        "ptr.ind", InductionLoc);
    NewPointerPhi->addIncoming(InductionGEP, LoopLatch);

    // Create UF many actual address geps that use the pointer
    // phi as base and a vectorized version of the step value
    // (<step*0, ..., step*N>) as offset.
    for (unsigned Part = 0; Part < UF; ++Part) {
      SmallVector<Constant *, 8> Indices;
      // Create a vector of consecutive numbers from zero to VF.
      for (unsigned i = 0; i < VF.getKnownMinValue(); ++i)
        Indices.push_back(
            ConstantInt::get(PhiType, i + Part * VF.getKnownMinValue()));
      Constant *StartOffset = ConstantVector::get(Indices);

      Value *GEP = Builder.CreateGEP(
          ScStValueType->getPointerElementType(), NewPointerPhi,
          Builder.CreateMul(
              StartOffset,
              Builder.CreateVectorSplat(VF.getKnownMinValue(), ScalarStepValue),
              "vector.gep"));
      VectorLoopValueMap.setVectorValue(P, Part, GEP);
    }
  }
  }
}

/// A helper function for checking whether an integer division-related
/// instruction may divide by zero (in which case it must be predicated if
/// executed conditionally in the scalar code).
/// TODO: It may be worthwhile to generalize and check isKnownNonZero().
/// Non-zero divisors that are non compile-time constants will not be
/// converted into multiplication, so we will still end up scalarizing
/// the division, but can do so w/o predication.
static bool mayDivideByZero(Instruction &I) {
  assert((I.getOpcode() == Instruction::UDiv ||
          I.getOpcode() == Instruction::SDiv ||
          I.getOpcode() == Instruction::URem ||
          I.getOpcode() == Instruction::SRem) &&
         "Unexpected instruction");
  Value *Divisor = I.getOperand(1);
  auto *CInt = dyn_cast<ConstantInt>(Divisor);
  return !CInt || CInt->isZero();
}

InnerLoopVectorizer::VPIntrinsicAndKind
InnerLoopVectorizer::getVPIntrInstr(unsigned Opcode) {
  switch (Opcode) {
  case Instruction::Add:
    return {Intrinsic::vp_add, false};
  case Instruction::FAdd:
    return {Intrinsic::vp_fadd, true};
  case Instruction::Sub:
    return {Intrinsic::vp_sub, false};
  case Instruction::FSub:
    return {Intrinsic::vp_fsub, true};
  case Instruction::Mul:
    return {Intrinsic::vp_mul, false};
  case Instruction::FMul:
    return {Intrinsic::vp_fmul, true};
  case Instruction::SDiv:
    return {Intrinsic::vp_sdiv, false};
  case Instruction::UDiv:
    return {Intrinsic::vp_udiv, false};
  case Instruction::FDiv:
    return {Intrinsic::vp_fdiv, true};
  case ::Instruction::SRem:
    return {Intrinsic::vp_srem, false};
  case Instruction::URem:
    return {Intrinsic::vp_urem, false};
  case Instruction::FRem:
    return {Intrinsic::vp_frem, true};
  case Instruction::AShr:
    return {Intrinsic::vp_ashr, false};
  case Instruction::LShr:
    return {Intrinsic::vp_lshr, false};
  case Instruction::Shl:
    return {Intrinsic::vp_shl, false};
  case Instruction::Or:
    return {Intrinsic::vp_or, false};
  case Instruction::And:
    return {Intrinsic::vp_and, false};
  case Instruction::Xor:
    return {Intrinsic::vp_xor, false};
  case Instruction::FNeg:
    return {Intrinsic::vp_fneg, true};
  case Intrinsic::fma:
    return {Intrinsic::vp_fma, true};
  case Instruction::SExt:
    return {Intrinsic::vp_sext, false};
  case Instruction::ZExt:
    return {Intrinsic::vp_zext, false};
  case Instruction::FPExt:
    return {Intrinsic::vp_fpext, true};
  case Instruction::Trunc:
    return {Intrinsic::vp_trunc, false};
  case Instruction::FPTrunc:
    return {Intrinsic::vp_fptrunc, true};
  case Instruction::FPToUI:
    return {Intrinsic::vp_fptoui, true};
  case Instruction::FPToSI:
    return {Intrinsic::vp_fptosi, true};
  case Instruction::UIToFP:
    return {Intrinsic::vp_uitofp, true};
  case Instruction::SIToFP:
    return {Intrinsic::vp_sitofp, true};
  case Instruction::IntToPtr:
    return {Intrinsic::vp_inttoptr, false};
  case Instruction::PtrToInt:
    return {Intrinsic::vp_ptrtoint, false};
  case Instruction::BitCast:
    return {Intrinsic::vp_bitcast, false};
  }
  return {Intrinsic::not_intrinsic, false};
}

void InnerLoopVectorizer::widenPredicatedInstruction(Instruction &I,
                                                     VPTransformState &State,
                                                     VPValue *BlockInMask,
                                                     VPValue *EVL) {

  auto MaskValue = [&](unsigned Part, ElementCount EC) -> Value * {
    // The outermost mask can be lowered as an all ones mask when using EVL.
    if (isa<VPInstruction>(BlockInMask) &&
        cast<VPInstruction>(BlockInMask)->getOpcode() == VPInstruction::ICmpULE)
      return Builder.getTrueVector(EC);
    else
      return State.get(BlockInMask, Part);
  };

  auto EVLValue = [&](unsigned Part) -> Value * {
    Value *EVLPart = State.get(EVL, Part);
    return Builder.CreateTrunc(EVLPart, Type::getInt32Ty(Builder.getContext()));
  };

  auto CreateCast = [&](CastInst *CI, Value *Round, Value *Except) {
    for (unsigned Part = 0; Part < UF; ++Part) {
      Value *SrcVal = getOrCreateVectorValue(CI->getOperand(0), Part);
      VectorType *SrcTy = cast<VectorType>(SrcVal->getType());
      VectorType *DestTy =
          VectorType::get(CI->getType(), SrcTy->getElementCount());
      SmallVector<Value *, 5> Ops;
      Ops.push_back(SrcVal);
      if (Round)
        Ops.push_back(Round);
      if (Except)
        Ops.push_back(Except);
      Ops.push_back(MaskValue(Part, DestTy->getElementCount()));
      Ops.push_back(EVLValue(Part));
      Value *V =
          Builder.CreateIntrinsic(getVPIntrInstr(CI->getOpcode()).Intr,
                                  {DestTy, SrcTy}, Ops, nullptr, "vp.cast");
      VectorLoopValueMap.setVectorValue(&I, Part, V);
      addMetadata(V, &I);
    }

  };

  auto Opcode = I.getOpcode();

  //===------------------- compare instructions ---------------------------===//
  if (Opcode == Instruction::ICmp || Opcode == Instruction::FCmp) {
    // Widen compares. Generate vector compares.
    bool FCmp = (I.getOpcode() == Instruction::FCmp);
    auto *Cmp = cast<CmpInst>(&I);
    setDebugLocFromInst(Builder, Cmp);
    for (unsigned Part = 0; Part < UF; ++Part) {
      Value *A = getOrCreateVectorValue(Cmp->getOperand(0), Part);
      Value *B = getOrCreateVectorValue(Cmp->getOperand(1), Part);
      Value *C = nullptr;

      VectorType *OpTy = cast<VectorType>(A->getType());
      Value *MaskArg = MaskValue(Part, OpTy->getElementCount());
      Value *EVLArg = EVLValue(Part);
      Value *PredArg = Builder.getInt8(Cmp->getPredicate());

      if (FCmp) {
        IRBuilder<>::FastMathFlagGuard FMFG(Builder);
        Builder.setFastMathFlags(Cmp->getFastMathFlags());
        C = Builder.CreateIntrinsic(Intrinsic::vp_fcmp, {OpTy},
                                    {A, B, PredArg, MaskArg, EVLArg}, nullptr,
                                    "vp.op.fcmp");
      } else {
        C = Builder.CreateIntrinsic(Intrinsic::vp_icmp, {OpTy},
                                    {A, B, PredArg, MaskArg, EVLArg}, nullptr,
                                    "vp.op.icmp");
      }
      // The result of vp_icmp or vp_fcmp may contain lanes that are undef due
      // to the mask. We don't need undef boolean values.
      // Convert undef lanes to false by inserting a vp_select.
      // FIXME: For now we create a whole-register select to ensure correctness
      // for other whole-register instructions that use the compare as input
      // arg. See issue at
      // repo.hca.bsc.es/gitlab/EPI/System-Software/llvm-mono/-/issues/124
      // Value *V = Builder.CreateIntrinsic(
      //    Intrinsic::vp_select, {cast<VectorType>(C->getType())},
      //    {MaskArg, C, AllFalse, EVLArg}, nullptr, "vp.op.select");
      Value *AllFalse = Builder.getFalseVector(OpTy->getElementCount());
      Value *V = Builder.CreateSelect(MaskArg, C, AllFalse);

      VectorLoopValueMap.setVectorValue(&I, Part, V);
      addMetadata(V, &I);
    }
    return;
  }

  assert(getVPIntrInstr(Opcode).Intr != Intrinsic::not_intrinsic &&
         "Opcode does not have predicated vector intrinsic support.");

  //===------------------- Int-to-Int cast instructions -------------------===//
  if (Opcode == Instruction::SExt || Opcode == Instruction::ZExt ||
      Opcode == Instruction::Trunc) {
    auto *CI = cast<CastInst>(&I);
    setDebugLocFromInst(Builder, CI);

    assert(isa<IntegerType>(CI->getType()) && "Invalid destination Int type.");
    IntegerType *DestElemTy = cast<IntegerType>(CI->getType());
    IntegerType *SrcElemTy = cast<IntegerType>(CI->getOperand(0)->getType());
    if (Opcode == Instruction::Trunc)
      assert(DestElemTy->getBitWidth() < SrcElemTy->getBitWidth() &&
             "Cannot truncate to a larger size.");
    else
      assert(DestElemTy->getBitWidth() > SrcElemTy->getBitWidth() &&
             "Cannot extend to a smaller size.");
    return CreateCast(CI, nullptr, nullptr);
  }

  //===------------------- Float-to-Float cast instructions ---------------===//
  if (Opcode == Instruction::FPExt || Opcode == Instruction::FPTrunc) {
    auto *CI = cast<CastInst>(&I);
    setDebugLocFromInst(Builder, CI);
    Type *DestElemTy = CI->getType();
    Type *SrcElemTy = CI->getOperand(0)->getType();
    assert(DestElemTy->isFloatingPointTy() && SrcElemTy->isFloatingPointTy() &&
           "Invalid destination/source type for float extension.");
    if (Opcode == Instruction::FPTrunc)
      assert(DestElemTy->getTypeID() < SrcElemTy->getTypeID() &&
             "Cannot extend to a larger size.");
    else
      assert(DestElemTy->getTypeID() > SrcElemTy->getTypeID() &&
             "Cannot extend to a smaller size.");
    Value *Except = getConstrainedFPExcept(Builder.getContext(),
                                           fp::ExceptionBehavior::ebIgnore);
    Value *Round =
        Opcode == Instruction::FPTrunc
            ? getConstrainedFPRounding(Builder.getContext(),
                                       RoundingMode::NearestTiesToEven)
            : nullptr;
    return CreateCast(CI, Round, Except);
  }

  //===------------------- Float-to-Int cast instructions -----------------===//
  if (Opcode == Instruction::FPToUI || Opcode == Instruction::FPToSI) {
    auto *CI = cast<CastInst>(&I);
    setDebugLocFromInst(Builder, CI);
    Type *DestElemTy = CI->getType();
    Type *SrcElemTy = CI->getOperand(0)->getType();
    assert(DestElemTy->isIntegerTy() && SrcElemTy->isFloatingPointTy() &&
           "Invalid destination/source type for float to int cast.");
    Value *Except = getConstrainedFPExcept(Builder.getContext(),
                                           fp::ExceptionBehavior::ebIgnore);
    return CreateCast(CI, nullptr, Except);
  }

  //===------------------- Int-to-Float cast instructions -----------------===//
  if (Opcode == Instruction::UIToFP || Opcode == Instruction::SIToFP) {
    auto *CI = cast<CastInst>(&I);
    setDebugLocFromInst(Builder, CI);
    Type *DestElemTy = CI->getType();
    Type *SrcElemTy = CI->getOperand(0)->getType();
    assert(SrcElemTy->isIntegerTy() && DestElemTy->isFloatingPointTy() &&
           "Invalid destination/source type for float to int cast.");
    Value *Except = getConstrainedFPExcept(Builder.getContext(),
                                           fp::ExceptionBehavior::ebIgnore);
    Value *Round = getConstrainedFPRounding(Builder.getContext(),
                                            RoundingMode::NearestTiesToEven);
    return CreateCast(CI, Round, Except);
  }

  //===------------------- Int-Ptr cast instructions ----------------------===//
  if (Opcode == Instruction::IntToPtr || Opcode == Instruction::PtrToInt) {
    auto *CI = cast<CastInst>(&I);
    setDebugLocFromInst(Builder, CI);
    Type *DestElemTy = CI->getType();
    Type *SrcElemTy = CI->getOperand(0)->getType();
    if (Opcode == Instruction::IntToPtr)
      assert(SrcElemTy->isIntegerTy() && DestElemTy->isPointerTy() &&
             "Invalid destination/source type for int to ptr cast.");
    else
      assert(DestElemTy->isIntegerTy() && SrcElemTy->isPointerTy() &&
             "Invalid destination/source type for ptr to int cast.");
    return CreateCast(CI, nullptr, nullptr);
  }

  //===------------------- bitcast cast instructions ----------------------===//
  if (Opcode == Instruction::BitCast) {
    auto *CI = cast<CastInst>(&I);
    setDebugLocFromInst(Builder, CI);
    Type *DestElemTy = CI->getType();
    Type *SrcElemTy = CI->getOperand(0)->getType();
    assert(SrcElemTy->getPrimitiveSizeInBits() ==
               DestElemTy->getPrimitiveSizeInBits() &&
           "Invalid destination/source type for bitcast.");
    return CreateCast(CI, nullptr, nullptr);
  }

  //===------------------- Other Binary and Unary Ops ---------------------===//
  assert(((Instruction::isBinaryOp(Opcode) && I.getNumOperands() == 2) ||
          (Instruction::isUnaryOp(Opcode) && I.getNumOperands() == 1)) &&
         "Invalid number of operands.");

  // Just widen unops and binops.
  setDebugLocFromInst(Builder, &I);

  for (unsigned Part = 0; Part < UF; ++Part) {
    SmallVector<Value *, 4> Ops;
    for (Value *Op : I.operands())
      Ops.push_back(getOrCreateVectorValue(Op, Part));

    // Add rounding mode and exception control args.
    // TODO: Add support for non-default values.
    if (getVPIntrInstr(Opcode).IsFP) {
      if (Opcode != Instruction::FNeg)
        Ops.push_back(getConstrainedFPRounding(
            Builder.getContext(), RoundingMode::NearestTiesToEven));
      Ops.push_back(getConstrainedFPExcept(Builder.getContext(),
                                           fp::ExceptionBehavior::ebIgnore));
    }

    VectorType *OpTy = cast<VectorType>(Ops[0]->getType());
    Ops.push_back(MaskValue(Part, OpTy->getElementCount()));
    Ops.push_back(EVLValue(Part));

    Value *V = Builder.CreateIntrinsic(getVPIntrInstr(Opcode).Intr, {OpTy}, Ops,
                                       nullptr, "vp.op");

    if (auto *VecOp = dyn_cast<Instruction>(V))
      VecOp->copyIRFlags(&I);

    // Use this vector value for all users of the original instruction.
    VectorLoopValueMap.setVectorValue(&I, Part, V);
    addMetadata(V, &I);
  }
}

void InnerLoopVectorizer::widenInstruction(Instruction &I, VPValue *Def,
                                           VPUser &User,
                                           VPTransformState &State) {
  switch (I.getOpcode()) {
  case Instruction::Call:
  case Instruction::Br:
  case Instruction::PHI:
  case Instruction::GetElementPtr:
  case Instruction::Select:
    llvm_unreachable("This instruction is handled by a different recipe.");
  case Instruction::UDiv:
  case Instruction::SDiv:
  case Instruction::SRem:
  case Instruction::URem:
  case Instruction::Add:
  case Instruction::FAdd:
  case Instruction::Sub:
  case Instruction::FSub:
  case Instruction::FNeg:
  case Instruction::Mul:
  case Instruction::FMul:
  case Instruction::FDiv:
  case Instruction::FRem:
  case Instruction::Shl:
  case Instruction::LShr:
  case Instruction::AShr:
  case Instruction::And:
  case Instruction::Or:
  case Instruction::Xor: {
    // Just widen unops and binops.
    setDebugLocFromInst(Builder, &I);

    for (unsigned Part = 0; Part < UF; ++Part) {
      SmallVector<Value *, 2> Ops;
      for (VPValue *VPOp : User.operands())
        Ops.push_back(State.get(VPOp, Part));

      Value *V = Builder.CreateNAryOp(I.getOpcode(), Ops);

      if (auto *VecOp = dyn_cast<Instruction>(V))
        VecOp->copyIRFlags(&I);

      // Use this vector value for all users of the original instruction.
      State.set(Def, &I, V, Part);
      addMetadata(V, &I);
    }

    break;
  }
  case Instruction::ICmp:
  case Instruction::FCmp: {
    // Widen compares. Generate vector compares.
    bool FCmp = (I.getOpcode() == Instruction::FCmp);
    auto *Cmp = cast<CmpInst>(&I);
    setDebugLocFromInst(Builder, Cmp);
    for (unsigned Part = 0; Part < UF; ++Part) {
      Value *A = State.get(User.getOperand(0), Part);
      Value *B = State.get(User.getOperand(1), Part);
      Value *C = nullptr;
      if (FCmp) {
        // Propagate fast math flags.
        IRBuilder<>::FastMathFlagGuard FMFG(Builder);
        Builder.setFastMathFlags(Cmp->getFastMathFlags());
        C = Builder.CreateFCmp(Cmp->getPredicate(), A, B);
      } else {
        C = Builder.CreateICmp(Cmp->getPredicate(), A, B);
      }
      State.set(Def, &I, C, Part);
      addMetadata(C, &I);
    }

    break;
  }

  case Instruction::ZExt:
  case Instruction::SExt:
  case Instruction::FPToUI:
  case Instruction::FPToSI:
  case Instruction::FPExt:
  case Instruction::PtrToInt:
  case Instruction::IntToPtr:
  case Instruction::SIToFP:
  case Instruction::UIToFP:
  case Instruction::Trunc:
  case Instruction::FPTrunc:
  case Instruction::BitCast: {
    auto *CI = cast<CastInst>(&I);
    setDebugLocFromInst(Builder, CI);

    /// Vectorize casts.
    Type *DestTy =
        (VF.isScalar()) ? CI->getType() : VectorType::get(CI->getType(), VF);

    for (unsigned Part = 0; Part < UF; ++Part) {
      Value *A = State.get(User.getOperand(0), Part);
      Value *Cast = Builder.CreateCast(CI->getOpcode(), A, DestTy);
      State.set(Def, &I, Cast, Part);
      addMetadata(Cast, &I);
    }
    break;
  }
  default:
    // This instruction is not vectorized by simple widening.
    LLVM_DEBUG(dbgs() << "LV: Found an unhandled instruction: " << I);
    llvm_unreachable("Unhandled instruction!");
  } // end of switch.
}

void InnerLoopVectorizer::widenCallInstruction(CallInst &I, VPValue *Def,
                                               VPUser &ArgOperands,
                                               VPTransformState &State) {
  assert(!isa<DbgInfoIntrinsic>(I) &&
         "DbgInfoIntrinsic should have been dropped during VPlan construction");
  setDebugLocFromInst(Builder, &I);

  Module *M = I.getParent()->getParent()->getParent();
  auto *CI = cast<CallInst>(&I);

  SmallVector<Type *, 4> Tys;
  for (Value *ArgOperand : CI->arg_operands())
    Tys.push_back(ToVectorTy(ArgOperand->getType(), VF));

  Intrinsic::ID ID = getVectorIntrinsicIDForCall(CI, TLI);

  // The flag shows whether we use Intrinsic or a usual Call for vectorized
  // version of the instruction.
  // Is it beneficial to perform intrinsic call compared to lib call?
  bool NeedToScalarize = false;
  unsigned CallCost = Cost->getVectorCallCost(CI, VF, NeedToScalarize);
  bool UseVectorIntrinsic =
      ID && Cost->getVectorIntrinsicCost(CI, VF) <= CallCost;
  assert((UseVectorIntrinsic || !NeedToScalarize) &&
         "Instruction should be scalarized elsewhere.");

  for (unsigned Part = 0; Part < UF; ++Part) {
    SmallVector<Value *, 4> Args;
    for (auto &I : enumerate(ArgOperands.operands())) {
      // Some intrinsics have a scalar argument - don't replace it with a
      // vector.
      Value *Arg;
      if (!UseVectorIntrinsic || !hasVectorInstrinsicScalarOpd(ID, I.index()))
        Arg = State.get(I.value(), Part);
      else
        Arg = State.get(I.value(), {0, 0});
      Args.push_back(Arg);
    }

    Function *VectorF;
    if (UseVectorIntrinsic) {
      // Use vector version of the intrinsic.
      Type *TysForDecl[] = {CI->getType()};
      if (VF.isVector()) {
        TysForDecl[0] = VectorType::get(CI->getType()->getScalarType(), VF);
      }
      VectorF = Intrinsic::getDeclaration(M, ID, TysForDecl);
      assert(VectorF && "Can't retrieve vector intrinsic.");
    } else {
      // Use vector version of the function call.
      const VFShape Shape = VFShape::get(*CI, VF, false /*HasGlobalPred*/);
#ifndef NDEBUG
      assert(VFDatabase(*CI).getVectorizedFunction(Shape) != nullptr &&
             "Can't create vector function.");
#endif
        VectorF = VFDatabase(*CI).getVectorizedFunction(Shape);
    }
      SmallVector<OperandBundleDef, 1> OpBundles;
      CI->getOperandBundlesAsDefs(OpBundles);
      CallInst *V = Builder.CreateCall(VectorF, Args, OpBundles);

      if (isa<FPMathOperator>(V))
        V->copyFastMathFlags(CI);

      State.set(Def, &I, V, Part);
      addMetadata(V, &I);
  }
}

void InnerLoopVectorizer::widenSelectInstruction(SelectInst &I, VPValue *VPDef,
                                                 VPUser &Operands,
                                                 bool InvariantCond,
                                                 VPTransformState &State) {
  setDebugLocFromInst(Builder, &I);

  // The condition can be loop invariant  but still defined inside the
  // loop. This means that we can't just use the original 'cond' value.
  // We have to take the 'vectorized' value and pick the first lane.
  // Instcombine will make this a no-op.
  auto *InvarCond =
      InvariantCond ? State.get(Operands.getOperand(0), {0, 0}) : nullptr;

  for (unsigned Part = 0; Part < UF; ++Part) {
    Value *Cond =
        InvarCond ? InvarCond : State.get(Operands.getOperand(0), Part);
    Value *Op0 = State.get(Operands.getOperand(1), Part);
    Value *Op1 = State.get(Operands.getOperand(2), Part);
    Value *Sel = Builder.CreateSelect(Cond, Op0, Op1);
    State.set(VPDef, &I, Sel, Part);
    addMetadata(Sel, &I);
  }
}

void LoopVectorizationCostModel::collectLoopScalars(ElementCount VF) {
  // We should not collect Scalars more than once per VF. Right now, this
  // function is called from collectUniformsAndScalars(), which already does
  // this check. Collecting Scalars for VF=1 does not make any sense.
  assert(VF.isVector() && Scalars.find(VF) == Scalars.end() &&
         "This function should not be visited twice for the same VF");

  SmallSetVector<Instruction *, 8> Worklist;

  // These sets are used to seed the analysis with pointers used by memory
  // accesses that will remain scalar.
  SmallSetVector<Instruction *, 8> ScalarPtrs;
  SmallPtrSet<Instruction *, 8> PossibleNonScalarPtrs;
  auto *Latch = TheLoop->getLoopLatch();

  // A helper that returns true if the use of Ptr by MemAccess will be scalar.
  // The pointer operands of loads and stores will be scalar as long as the
  // memory access is not a gather or scatter operation. The value operand of a
  // store will remain scalar if the store is scalarized.
  auto isScalarUse = [&](Instruction *MemAccess, Value *Ptr) {
    InstWidening WideningDecision = getWideningDecision(MemAccess, VF);
    assert(WideningDecision != CM_Unknown &&
           "Widening decision should be ready at this moment");
    if (auto *Store = dyn_cast<StoreInst>(MemAccess))
      if (Ptr == Store->getValueOperand())
        return WideningDecision == CM_Scalarize;
    assert(Ptr == getLoadStorePointerOperand(MemAccess) &&
           "Ptr is neither a value or pointer operand");
    return WideningDecision != CM_GatherScatter;
  };

  // A helper that returns true if the given value is a bitcast or
  // getelementptr instruction contained in the loop.
  auto isLoopVaryingBitCastOrGEP = [&](Value *V) {
    return ((isa<BitCastInst>(V) && V->getType()->isPointerTy()) ||
            isa<GetElementPtrInst>(V)) &&
           !TheLoop->isLoopInvariant(V);
  };

  auto isScalarPtrInduction = [&](Instruction *MemAccess, Value *Ptr) {
    if (!isa<PHINode>(Ptr) ||
        !Legal->getInductionVars().count(cast<PHINode>(Ptr)))
      return false;
    auto &Induction = Legal->getInductionVars()[cast<PHINode>(Ptr)];
    if (Induction.getKind() != InductionDescriptor::IK_PtrInduction)
      return false;
    return isScalarUse(MemAccess, Ptr);
  };

  // A helper that evaluates a memory access's use of a pointer. If the
  // pointer is actually the pointer induction of a loop, it is being
  // inserted into Worklist. If the use will be a scalar use, and the
  // pointer is only used by memory accesses, we place the pointer in
  // ScalarPtrs. Otherwise, the pointer is placed in PossibleNonScalarPtrs.
  auto evaluatePtrUse = [&](Instruction *MemAccess, Value *Ptr) {
    if (isScalarPtrInduction(MemAccess, Ptr)) {
      Worklist.insert(cast<Instruction>(Ptr));
      Instruction *Update = cast<Instruction>(
          cast<PHINode>(Ptr)->getIncomingValueForBlock(Latch));
      Worklist.insert(Update);
      LLVM_DEBUG(dbgs() << "LV: Found new scalar instruction: " << *Ptr
                        << "\n");
      LLVM_DEBUG(dbgs() << "LV: Found new scalar instruction: " << *Update
                        << "\n");
      return;
    }
    // We only care about bitcast and getelementptr instructions contained in
    // the loop.
    if (!isLoopVaryingBitCastOrGEP(Ptr))
      return;

    // If the pointer has already been identified as scalar (e.g., if it was
    // also identified as uniform), there's nothing to do.
    auto *I = cast<Instruction>(Ptr);
    if (Worklist.count(I))
      return;

    // If the use of the pointer will be a scalar use, and all users of the
    // pointer are memory accesses, place the pointer in ScalarPtrs. Otherwise,
    // place the pointer in PossibleNonScalarPtrs.
    if (isScalarUse(MemAccess, Ptr) && llvm::all_of(I->users(), [&](User *U) {
          return isa<LoadInst>(U) || isa<StoreInst>(U);
        }))
      ScalarPtrs.insert(I);
    else
      PossibleNonScalarPtrs.insert(I);
  };

  // We seed the scalars analysis with three classes of instructions: (1)
  // instructions marked uniform-after-vectorization and (2) bitcast,
  // getelementptr and (pointer) phi instructions used by memory accesses
  // requiring a scalar use.
  //
  // (1) Add to the worklist all instructions that have been identified as
  // uniform-after-vectorization.
  Worklist.insert(Uniforms[VF].begin(), Uniforms[VF].end());

  // (2) Add to the worklist all bitcast and getelementptr instructions used by
  // memory accesses requiring a scalar use. The pointer operands of loads and
  // stores will be scalar as long as the memory accesses is not a gather or
  // scatter operation. The value operand of a store will remain scalar if the
  // store is scalarized.
  for (auto *BB : TheLoop->blocks())
    for (auto &I : *BB) {
      if (auto *Load = dyn_cast<LoadInst>(&I)) {
        evaluatePtrUse(Load, Load->getPointerOperand());
      } else if (auto *Store = dyn_cast<StoreInst>(&I)) {
        evaluatePtrUse(Store, Store->getPointerOperand());
        evaluatePtrUse(Store, Store->getValueOperand());
      }
    }
  for (auto *I : ScalarPtrs)
    if (!PossibleNonScalarPtrs.count(I)) {
      LLVM_DEBUG(dbgs() << "LV: Found scalar instruction: " << *I << "\n");
      Worklist.insert(I);
    }

  // Insert the forced scalars.
  // FIXME: Currently widenPHIInstruction() often creates a dead vector
  // induction variable when the PHI user is scalarized.
  auto ForcedScalar = ForcedScalars.find(VF);
  if (ForcedScalar != ForcedScalars.end())
    for (auto *I : ForcedScalar->second)
      Worklist.insert(I);

  // Expand the worklist by looking through any bitcasts and getelementptr
  // instructions we've already identified as scalar. This is similar to the
  // expansion step in collectLoopUniforms(); however, here we're only
  // expanding to include additional bitcasts and getelementptr instructions.
  unsigned Idx = 0;
  while (Idx != Worklist.size()) {
    Instruction *Dst = Worklist[Idx++];
    if (!isLoopVaryingBitCastOrGEP(Dst->getOperand(0)))
      continue;
    auto *Src = cast<Instruction>(Dst->getOperand(0));
    if (llvm::all_of(Src->users(), [&](User *U) -> bool {
          auto *J = cast<Instruction>(U);
          return !TheLoop->contains(J) || Worklist.count(J) ||
                 ((isa<LoadInst>(J) || isa<StoreInst>(J)) &&
                  isScalarUse(J, Src));
        })) {
      Worklist.insert(Src);
      LLVM_DEBUG(dbgs() << "LV: Found scalar instruction: " << *Src << "\n");
    }
  }

  // An induction variable will remain scalar if all users of the induction
  // variable and induction variable update remain scalar.
  for (auto &Induction : Legal->getInductionVars()) {
    auto *Ind = Induction.first;
    auto *IndUpdate = cast<Instruction>(Ind->getIncomingValueForBlock(Latch));

    // If tail-folding is applied, the primary induction variable will be used
    // to feed a vector compare.
    if (Ind == Legal->getPrimaryInduction() && foldTailByMasking())
      continue;

    // Determine if all users of the induction variable are scalar after
    // vectorization.
    auto ScalarInd = llvm::all_of(Ind->users(), [&](User *U) -> bool {
      auto *I = cast<Instruction>(U);
      return I == IndUpdate || !TheLoop->contains(I) || Worklist.count(I);
    });
    if (!ScalarInd)
      continue;

    // Determine if all users of the induction variable update instruction are
    // scalar after vectorization.
    auto ScalarIndUpdate =
        llvm::all_of(IndUpdate->users(), [&](User *U) -> bool {
          auto *I = cast<Instruction>(U);
          return I == Ind || !TheLoop->contains(I) || Worklist.count(I);
        });
    if (!ScalarIndUpdate)
      continue;

    // The induction variable and its update instruction will remain scalar.
    Worklist.insert(Ind);
    Worklist.insert(IndUpdate);
    LLVM_DEBUG(dbgs() << "LV: Found scalar instruction: " << *Ind << "\n");
    LLVM_DEBUG(dbgs() << "LV: Found scalar instruction: " << *IndUpdate
                      << "\n");
  }

  Scalars[VF].insert(Worklist.begin(), Worklist.end());
}

bool LoopVectorizationCostModel::isScalarWithPredication(Instruction *I,
                                                         ElementCount VF) {
  if (!blockNeedsPredication(I->getParent()))
    return false;
  switch (I->getOpcode()) {
  default:
    break;
  case Instruction::Load:
  case Instruction::Store: {
    if (!Legal->isMaskRequired(I))
      return false;
    auto *Ptr = getLoadStorePointerOperand(I);
    auto *Ty = getMemInstValueType(I);
    // We have already decided how to vectorize this instruction, get that
    // result.
    if (VF.isVector()) {
      InstWidening WideningDecision = getWideningDecision(I, VF);
      assert(WideningDecision != CM_Unknown &&
             "Widening decision should be ready at this moment");
      return WideningDecision == CM_Scalarize;
    }
    const Align Alignment = getLoadStoreAlignment(I);
    return isa<LoadInst>(I) ? !(isLegalMaskedLoad(Ty, Ptr, Alignment) ||
                                isLegalMaskedGather(Ty, Alignment))
                            : !(isLegalMaskedStore(Ty, Ptr, Alignment) ||
                                isLegalMaskedScatter(Ty, Alignment));
  }
  case Instruction::UDiv:
  case Instruction::SDiv:
  case Instruction::SRem:
  case Instruction::URem:
    return mayDivideByZero(*I);
  }
  return false;
}

bool LoopVectorizationCostModel::interleavedAccessCanBeWidened(
    Instruction *I, ElementCount VF) {
  assert(isAccessInterleaved(I) && "Expecting interleaved access.");
  assert(getWideningDecision(I, VF) == CM_Unknown &&
         "Decision should not be set yet.");
  auto *Group = getInterleavedAccessGroup(I);
  assert(Group && "Must have a group.");

  // If the instruction's allocated size doesn't equal it's type size, it
  // requires padding and will be scalarized.
  auto &DL = I->getModule()->getDataLayout();
  auto *ScalarTy = getMemInstValueType(I);
  if (hasIrregularType(ScalarTy, DL, VF))
    return false;

  // Check if masking is required.
  // A Group may need masking for one of two reasons: it resides in a block that
  // needs predication, or it was decided to use masking to deal with gaps.
  bool PredicatedAccessRequiresMasking =
      Legal->blockNeedsPredication(I->getParent()) && Legal->isMaskRequired(I);
  bool AccessWithGapsRequiresMasking =
      Group->requiresScalarEpilogue() && !isScalarEpilogueAllowed();
  if (!PredicatedAccessRequiresMasking && !AccessWithGapsRequiresMasking)
    return true;

  // If masked interleaving is required, we expect that the user/target had
  // enabled it, because otherwise it either wouldn't have been created or
  // it should have been invalidated by the CostModel.
  assert(useMaskedInterleavedAccesses(TTI) &&
         "Masked interleave-groups for predicated accesses are not enabled.");

  auto *Ty = getMemInstValueType(I);
  const Align Alignment = getLoadStoreAlignment(I);
  return isa<LoadInst>(I) ? TTI.isLegalMaskedLoad(Ty, Alignment)
                          : TTI.isLegalMaskedStore(Ty, Alignment);
}

bool LoopVectorizationCostModel::memoryInstructionCanBeWidened(
    Instruction *I, ElementCount VF) {
  // Get and ensure we have a valid memory instruction.
  LoadInst *LI = dyn_cast<LoadInst>(I);
  StoreInst *SI = dyn_cast<StoreInst>(I);
  assert((LI || SI) && "Invalid memory instruction");

  auto *Ptr = getLoadStorePointerOperand(I);

  // In order to be widened, the pointer should be consecutive, first of all.
  if (!Legal->isConsecutivePtr(Ptr))
    return false;

  // If the instruction is a store located in a predicated block, it will be
  // scalarized.
  if (isScalarWithPredication(I))
    return false;

  // If the instruction's allocated size doesn't equal it's type size, it
  // requires padding and will be scalarized.
  auto &DL = I->getModule()->getDataLayout();
  auto *ScalarTy = LI ? LI->getType() : SI->getValueOperand()->getType();
  if (hasIrregularType(ScalarTy, DL, VF))
    return false;

  return true;
}

void LoopVectorizationCostModel::collectLoopUniforms(ElementCount VF) {
  // We should not collect Uniforms more than once per VF. Right now,
  // this function is called from collectUniformsAndScalars(), which
  // already does this check. Collecting Uniforms for VF=1 does not make any
  // sense.

  assert(VF.isVector() && Uniforms.find(VF) == Uniforms.end() &&
         "This function should not be visited twice for the same VF");

  // Visit the list of Uniforms. If we'll not find any uniform value, we'll
  // not analyze again.  Uniforms.count(VF) will return 1.
  Uniforms[VF].clear();

  // We now know that the loop is vectorizable!
  // Collect instructions inside the loop that will remain uniform after
  // vectorization.

  // Global values, params and instructions outside of current loop are out of
  // scope.
  auto isOutOfScope = [&](Value *V) -> bool {
    Instruction *I = dyn_cast<Instruction>(V);
    return (!I || !TheLoop->contains(I));
  };

  SetVector<Instruction *> Worklist;
  BasicBlock *Latch = TheLoop->getLoopLatch();

  // Instructions that are scalar with predication must not be considered
  // uniform after vectorization, because that would create an erroneous
  // replicating region where only a single instance out of VF should be formed.
  // TODO: optimize such seldom cases if found important, see PR40816.
  auto addToWorklistIfAllowed = [&](Instruction *I) -> void {
    if (isOutOfScope(I)) {
      LLVM_DEBUG(dbgs() << "LV: Found not uniform due to scope: "
                        << *I << "\n");
      return;
    }
    if (isScalarWithPredication(I, VF)) {
      LLVM_DEBUG(dbgs() << "LV: Found not uniform being ScalarWithPredication: "
                        << *I << "\n");
      return;
    }
    LLVM_DEBUG(dbgs() << "LV: Found uniform instruction: " << *I << "\n");
    Worklist.insert(I);
  };

  // Start with the conditional branch. If the branch condition is an
  // instruction contained in the loop that is only used by the branch, it is
  // uniform.
  auto *Cmp = dyn_cast<Instruction>(Latch->getTerminator()->getOperand(0));
  if (Cmp && TheLoop->contains(Cmp) && Cmp->hasOneUse())
    addToWorklistIfAllowed(Cmp);

  auto isUniformDecision = [&](Instruction *I, ElementCount VF) {
    InstWidening WideningDecision = getWideningDecision(I, VF);
    assert(WideningDecision != CM_Unknown &&
           "Widening decision should be ready at this moment");

    // A uniform memory op is itself uniform.  We exclude uniform stores
    // here as they demand the last lane, not the first one.
    if (isa<LoadInst>(I) && Legal->isUniformMemOp(*I)) {
      assert(WideningDecision == CM_Scalarize);
      return true;
    }

    return (WideningDecision == CM_Widen ||
            WideningDecision == CM_Widen_Reverse ||
            WideningDecision == CM_Interleave);
  };


  // Returns true if Ptr is the pointer operand of a memory access instruction
  // I, and I is known to not require scalarization.
  auto isVectorizedMemAccessUse = [&](Instruction *I, Value *Ptr) -> bool {
    return getLoadStorePointerOperand(I) == Ptr && isUniformDecision(I, VF);
  };

  // Holds a list of values which are known to have at least one uniform use.
  // Note that there may be other uses which aren't uniform.  A "uniform use"
  // here is something which only demands lane 0 of the unrolled iterations;
  // it does not imply that all lanes produce the same value (e.g. this is not
  // the usual meaning of uniform)
  SmallPtrSet<Value *, 8> HasUniformUse;

  // Scan the loop for instructions which are either a) known to have only
  // lane 0 demanded or b) are uses which demand only lane 0 of their operand.
  for (auto *BB : TheLoop->blocks())
    for (auto &I : *BB) {
      // If there's no pointer operand, there's nothing to do.
      auto *Ptr = getLoadStorePointerOperand(&I);
      if (!Ptr)
        continue;

      // A uniform memory op is itself uniform.  We exclude uniform stores
      // here as they demand the last lane, not the first one.
      if (isa<LoadInst>(I) && Legal->isUniformMemOp(I))
        addToWorklistIfAllowed(&I);

      if (isUniformDecision(&I, VF)) {
        assert(isVectorizedMemAccessUse(&I, Ptr) && "consistency check");
        HasUniformUse.insert(Ptr);
      }
    }

  // Add to the worklist any operands which have *only* uniform (e.g. lane 0
  // demanding) users.  Since loops are assumed to be in LCSSA form, this
  // disallows uses outside the loop as well.
  for (auto *V : HasUniformUse) {
    if (isOutOfScope(V))
      continue;
    auto *I = cast<Instruction>(V);
    auto UsersAreMemAccesses =
      llvm::all_of(I->users(), [&](User *U) -> bool {
        return isVectorizedMemAccessUse(cast<Instruction>(U), V);
      });
    if (UsersAreMemAccesses)
      addToWorklistIfAllowed(I);
  }

  // Expand Worklist in topological order: whenever a new instruction
  // is added , its users should be already inside Worklist.  It ensures
  // a uniform instruction will only be used by uniform instructions.
  unsigned idx = 0;
  while (idx != Worklist.size()) {
    Instruction *I = Worklist[idx++];

    for (auto OV : I->operand_values()) {
      // isOutOfScope operands cannot be uniform instructions.
      if (isOutOfScope(OV))
        continue;
      // First order recurrence Phi's should typically be considered
      // non-uniform.
      auto *OP = dyn_cast<PHINode>(OV);
      if (OP && Legal->isFirstOrderRecurrence(OP))
        continue;
      // If all the users of the operand are uniform, then add the
      // operand into the uniform worklist.
      auto *OI = cast<Instruction>(OV);
      if (llvm::all_of(OI->users(), [&](User *U) -> bool {
            auto *J = cast<Instruction>(U);
            return Worklist.count(J) || isVectorizedMemAccessUse(J, OI);
          }))
        addToWorklistIfAllowed(OI);
    }
  }

  // For an instruction to be added into Worklist above, all its users inside
  // the loop should also be in Worklist. However, this condition cannot be
  // true for phi nodes that form a cyclic dependence. We must process phi
  // nodes separately. An induction variable will remain uniform if all users
  // of the induction variable and induction variable update remain uniform.
  // The code below handles both pointer and non-pointer induction variables.
  for (auto &Induction : Legal->getInductionVars()) {
    auto *Ind = Induction.first;
    auto *IndUpdate = cast<Instruction>(Ind->getIncomingValueForBlock(Latch));

    // Determine if all users of the induction variable are uniform after
    // vectorization.
    auto UniformInd = llvm::all_of(Ind->users(), [&](User *U) -> bool {
      auto *I = cast<Instruction>(U);
      return I == IndUpdate || !TheLoop->contains(I) || Worklist.count(I) ||
             isVectorizedMemAccessUse(I, Ind);
    });
    if (!UniformInd)
      continue;

    // Determine if all users of the induction variable update instruction are
    // uniform after vectorization.
    auto UniformIndUpdate =
        llvm::all_of(IndUpdate->users(), [&](User *U) -> bool {
          auto *I = cast<Instruction>(U);
          return I == Ind || !TheLoop->contains(I) || Worklist.count(I) ||
                 isVectorizedMemAccessUse(I, IndUpdate);
        });
    if (!UniformIndUpdate)
      continue;

    // The induction variable and its update instruction will remain uniform.
    addToWorklistIfAllowed(Ind);
    addToWorklistIfAllowed(IndUpdate);
  }

  Uniforms[VF].insert(Worklist.begin(), Worklist.end());
}

bool LoopVectorizationCostModel::runtimeChecksRequired() {
  LLVM_DEBUG(dbgs() << "LV: Performing code size checks.\n");

  if (Legal->getRuntimePointerChecking()->Need) {
    reportVectorizationFailure(
        "Runtime ptr check is required with -Os/-Oz",
        "runtime pointer checks needed. Enable vectorization of this "
        "loop with '#pragma clang loop vectorize(enable)' when "
        "compiling with -Os/-Oz",
        "CantVersionLoopWithOptForSize", ORE, TheLoop);
    return true;
  }

  if (!PSE.getUnionPredicate().getPredicates().empty()) {
    reportVectorizationFailure(
        "Runtime SCEV check is required with -Os/-Oz",
        "runtime SCEV checks needed. Enable vectorization of this "
        "loop with '#pragma clang loop vectorize(enable)' when "
        "compiling with -Os/-Oz",
        "CantVersionLoopWithOptForSize", ORE, TheLoop);
    return true;
  }

  // FIXME: Avoid specializing for stride==1 instead of bailing out.
  if (!Legal->getLAI()->getSymbolicStrides().empty()) {
    reportVectorizationFailure("Runtime stride check for small trip count",
        "runtime stride == 1 checks needed. Enable vectorization of "
        "this loop without such check by compiling with -Os/-Oz",
        "CantVersionLoopWithOptForSize", ORE, TheLoop);
    return true;
  }

  return false;
}

Optional<ElementCount>
LoopVectorizationCostModel::computeMaxVF(ElementCount UserVF, unsigned UserIC) {
  if (Legal->getRuntimePointerChecking()->Need && TTI.hasBranchDivergence()) {
    // TODO: It may by useful to do since it's still likely to be dynamically
    // uniform if the target can skip.
    reportVectorizationFailure(
        "Not inserting runtime ptr check for divergent target",
        "runtime pointer checks needed. Not enabled for divergent target",
        "CantVersionLoopWithDivergentTarget", ORE, TheLoop);
    return None;
  }

  unsigned TC = PSE.getSE()->getSmallConstantTripCount(TheLoop);
  LLVM_DEBUG(dbgs() << "LV: Found trip count: " << TC << '\n');
  if (TC == 1) {
    reportVectorizationFailure(
        "Single iteration (non) loop",
        "loop trip count is one, irrelevant for vectorization",
        "SingleIterationLoop", ORE, TheLoop);
    return None;
  }

  Optional<ElementCount> MaxVFOpt = computeFeasibleMaxVF(TC, UserVF);
  switch (ScalarEpilogueStatus) {
  case CM_ScalarEpilogueAllowed: {
    if (!MaxVFOpt)
      reportVectorizationFailure(
          "Cannot vectorize operations on unsupported scalable vector type",
          "Cannot vectorize operations on unsupported scalable vector type",
          "UnsupportedScalableVectorType", ORE, TheLoop);

    return MaxVFOpt;
  }
  case CM_ScalarEpilogueNotAllowedUsePredicate:
    LLVM_FALLTHROUGH;
  case CM_ScalarEpilogueNotNeededUsePredicate:
    LLVM_DEBUG(
        dbgs() << "LV: vector predicate hint/switch found.\n"
               << "LV: Not allowing scalar epilogue, creating predicated "
               << "vector loop.\n");
    break;
  case CM_ScalarEpilogueNotAllowedLowTripLoop:
    // fallthrough as a special case of OptForSize
  case CM_ScalarEpilogueNotAllowedOptSize:
    if (ScalarEpilogueStatus == CM_ScalarEpilogueNotAllowedOptSize)
      LLVM_DEBUG(
          dbgs() << "LV: Not allowing scalar epilogue due to -Os/-Oz.\n");
    else
      LLVM_DEBUG(dbgs() << "LV: Not allowing scalar epilogue due to low trip "
                        << "count.\n");

    // Bail if runtime checks are required, which are not good when optimising
    // for size.
    if (runtimeChecksRequired())
      return None;

    break;
  }

  // The only loops we can vectorize without a scalar epilogue, are loops with
  // a bottom-test and a single exiting block. We'd have to handle the fact
  // that not every instruction executes on the last iteration.  This will
  // require a lane mask which varies through the vector loop body.  (TODO)
  if (TheLoop->getExitingBlock() != TheLoop->getLoopLatch()) {
    // If there was a tail-folding hint/switch, but we can't fold the tail by
    // masking, fallback to a vectorization with a scalar epilogue.
    if (ScalarEpilogueStatus == CM_ScalarEpilogueNotNeededUsePredicate) {
      LLVM_DEBUG(dbgs() << "LV: Cannot fold tail by masking: vectorize with a "
                           "scalar epilogue instead.\n");
      ScalarEpilogueStatus = CM_ScalarEpilogueAllowed;
      return MaxVFOpt;
    }
    return None;
  }

  // Now try the tail folding

  // Invalidate interleave groups that require an epilogue if we can't mask
  // the interleave-group.
  if (!useMaskedInterleavedAccesses(TTI)) {
    assert(WideningDecisions.empty() && Uniforms.empty() && Scalars.empty() &&
           "No decisions should have been taken at this point");
    // Note: There is no need to invalidate any cost modeling decisions here, as
    // non where taken so far.
    InterleaveInfo.invalidateGroupsRequiringScalarEpilogue();
  }

  ElementCount MaxVF = UserVF;
  if (MaxVF.isZero()) {
    Optional<ElementCount> FeasibleMaxVF = computeFeasibleMaxVF(TC, UserVF);
    if (!FeasibleMaxVF) {
      reportVectorizationFailure(
          "Cannot vectorize operations on unsupported scalable vector type",
          "Cannot vectorize operations on unsupported scalable vector type",
          "UnsupportedScalableVectorType", ORE, TheLoop);
      return None;
    }

    MaxVF = FeasibleMaxVF.getValue();
  }

  assert((UserVF.isNonZero() || isPowerOf2_32(MaxVF.getKnownMinValue())) &&
         "MaxVF must be a power of 2");
  unsigned MaxVFtimesIC =
      UserIC ? MaxVF.getKnownMinValue() * UserIC : MaxVF.getKnownMinValue();
  // Avoid tail folding if the trip count is known to be a multiple of any VF we
  // chose.
  ScalarEvolution *SE = PSE.getSE();
  const SCEV *BackedgeTakenCount = PSE.getBackedgeTakenCount();
  const SCEV *ExitCount = SE->getAddExpr(
      BackedgeTakenCount, SE->getOne(BackedgeTakenCount->getType()));
  const SCEV *Rem = SE->getURemExpr(
      ExitCount, SE->getConstant(BackedgeTakenCount->getType(), MaxVFtimesIC));
  if (Rem->isZero()) {
    // Accept MaxVF if we do not have a tail.
    LLVM_DEBUG(dbgs() << "LV: No tail will remain for any chosen VF.\n");
    return MaxVF;
  }

  // If we don't know the precise trip count, or if the trip count that we
  // found modulo the vectorization factor is not zero, try to fold the tail
  // by masking.
  // FIXME: look for a smaller MaxVF that does divide TC rather than masking.
  if (Legal->prepareToFoldTailByMasking()) {
    FoldTailByMasking = true;
    return MaxVF;
  }

  // If there was a tail-folding hint/switch, but we can't fold the tail by
  // masking, fallback to a vectorization with a scalar epilogue.
  if (ScalarEpilogueStatus == CM_ScalarEpilogueNotNeededUsePredicate) {
    LLVM_DEBUG(dbgs() << "LV: Cannot fold tail by masking: vectorize with a "
                         "scalar epilogue instead.\n");
    ScalarEpilogueStatus = CM_ScalarEpilogueAllowed;
    return MaxVF;
  }

  if (ScalarEpilogueStatus == CM_ScalarEpilogueNotAllowedUsePredicate) {
    LLVM_DEBUG(dbgs() << "LV: Can't fold tail by masking: don't vectorize\n");
    return None;
  }

  if (TC == 0) {
    reportVectorizationFailure(
        "Unable to calculate the loop count due to complex control flow",
        "unable to calculate the loop count due to complex control flow",
        "UnknownLoopCountComplexCFG", ORE, TheLoop);
    return None;
  }

  reportVectorizationFailure(
      "Cannot optimize for size and vectorize at the same time.",
      "cannot optimize for size and vectorize at the same time. "
      "Enable vectorization of this loop with '#pragma clang loop "
      "vectorize(enable)' when compiling with -Os/-Oz",
      "NoTailLoopWithOptForSize", ORE, TheLoop);
  return None;
}

Optional<ElementCount>
LoopVectorizationCostModel::computeFeasibleMaxVF(unsigned ConstTripCount,
                                                 ElementCount UserVF) {
  MinBWs = computeMinimumValueSizes(TheLoop->getBlocks(), *DB, &TTI);
  unsigned SmallestType, WidestType;
  std::tie(SmallestType, WidestType) = getSmallestAndWidestTypes();
  unsigned WidestRegister =
      TTI.getVectorRegisterBitWidth(VectorRegisterWidthFactor);

  // Get the maximum safe dependence distance in bits computed by LAA.
  // It is computed by MaxVF * sizeOf(type) * 8, where type is taken from
  // the memory accesses that is most restrictive (involved in the smallest
  // dependence distance).
  // FIXME: For scalable vectors for now we assume MaxSafeVectorWidthInBits is
  // -1U. See definition of Legal->getMaxSafeRegisterWidth().
  unsigned MaxSafeVectorWidthInBits = Legal->getMaxSafeRegisterWidth();

  ElementCount FeasibleMaxVFLowerBound = ElementCount::getNull();
  ElementCount FeasibleMaxVFUpperBound = ElementCount::getNull();
  std::tie(FeasibleMaxVFLowerBound, FeasibleMaxVFUpperBound) =
      TTI.getFeasibleMaxVFRange(SmallestType, WidestType,
                                MaxSafeVectorWidthInBits,
                                VectorRegisterWidthFactor);

  if (UserVF.isNonZero()) {
    // For now, don't verify legality of scalable vectors.
    // This will be addressed properly in https://reviews.llvm.org/D91718.
    if (UserVF.isScalable())
      return UserVF;

    // If legally unsafe, clamp the user vectorization factor to a safe value.
    unsigned MaxSafeVF = PowerOf2Floor(MaxSafeVectorWidthInBits / WidestType);
    if (UserVF.getFixedValue() <= MaxSafeVF)
      return UserVF;

    LLVM_DEBUG(dbgs() << "LV: User VF=" << UserVF
                      << " is unsafe, clamping to max safe VF=" << MaxSafeVF
                      << ".\n");
    ORE->emit([&]() {
      return OptimizationRemarkAnalysis(DEBUG_TYPE, "VectorizationFactor",
                                        TheLoop->getStartLoc(),
                                        TheLoop->getHeader())
             << "User-specified vectorization factor "
             << ore::NV("UserVectorizationFactor", UserVF)
             << " is unsafe, clamping to maximum safe vectorization factor "
             << ore::NV("VectorizationFactor", MaxSafeVF);
    });
    return ElementCount::getFixed(MaxSafeVF);
  }

  WidestRegister = std::min(WidestRegister, MaxSafeVectorWidthInBits);

  unsigned MaxVFKnownMinLowerBound = FeasibleMaxVFLowerBound.getKnownMinValue();
  bool MaxVFIsScalableLowerBound = FeasibleMaxVFLowerBound.isScalable();

  LLVM_DEBUG(dbgs() << "LV: The Smallest and Widest types: " << SmallestType
                    << " / " << WidestType << " bits.\n");
  LLVM_DEBUG(dbgs() << "LV: The Widest register safe to use is: "
                    << WidestRegister << " bits.\n");

  assert((MaxVFIsScalableLowerBound && MaxVFKnownMinLowerBound <= 64) ||
         (!MaxVFIsScalableLowerBound && MaxVFKnownMinLowerBound <= 256) &&
             "Did not expect to pack so many elements into one vector!");

  if (MaxVFIsScalableLowerBound) {
    // TODO: Adjust scalable VF for register usage and bandwidth maximization.
    // FIXME: Remove optional return and use VF.Min=0.
    if (!MaxVFKnownMinLowerBound) {
      LLVM_DEBUG(dbgs() << "LV: The target has no vector registers.\n");
      return None;
    }
  } else {
    if (MaxVFKnownMinLowerBound == 0) {
      LLVM_DEBUG(dbgs() << "LV: The target has no vector registers.\n");
      MaxVFKnownMinLowerBound = 1;
      return static_cast<ElementCount>(
          ElementCount::getFixed(MaxVFKnownMinLowerBound));
    } else if (ConstTripCount && ConstTripCount < MaxVFKnownMinLowerBound &&
               isPowerOf2_32(ConstTripCount)) {
      // We need to clamp the VF to be the ConstTripCount. There is no point in
      // choosing a higher viable VF as done in the loop below.
      LLVM_DEBUG(dbgs() << "LV: Clamping the MaxVF to the constant trip count: "
                        << ConstTripCount << "\n");
      MaxVFKnownMinLowerBound = ConstTripCount;
      return static_cast<ElementCount>(
          ElementCount::getFixed(MaxVFKnownMinLowerBound));
    }
  }

  ElementCount MaxVF = FeasibleMaxVFLowerBound;
  if (TTI.shouldMaximizeVectorBandwidth(!isScalarEpilogueAllowed()) ||
      (MaximizeBandwidth && isScalarEpilogueAllowed())) {
    // Collect all viable vectorization factors larger than the default MaxVF
    // (i.e. MaxVectorSize).
    SmallVector<ElementCount, 8> VFs;
    unsigned MaxVFKnownMinUpperBound =
        FeasibleMaxVFUpperBound.getKnownMinValue();

    for (unsigned VS = MaxVFKnownMinLowerBound * 2;
         VS <= MaxVFKnownMinUpperBound; VS *= 2)
      VFs.push_back(ElementCount::get(VS, TTI.useScalableVectorType()));

    // For each VF calculate its register usage.
    auto RUs = calculateRegisterUsage(VFs);
    // FIXME: calculateRegisterUsage takes decisions because it calls
    // collectUniformsAndScalars.
    invalidateCostModelingDecisions();

    // Select the largest VF which doesn't require more registers than existing
    // ones.
    for (int i = RUs.size() - 1; i >= 0; --i) {
      bool Selected = true;
      for (auto& pair : RUs[i].MaxLocalUsers) {
        unsigned TargetNumRegisters = TTI.getNumberOfRegisters(pair.first);
        if (pair.second > TargetNumRegisters)
          Selected = false;
      }
      if (Selected) {
        MaxVF = VFs[i];
        break;
      }
    }
    // FIXME: Update TTI to use ElementCount for methods that return VF values.
    if (unsigned MinVFKnownMinValue = TTI.getMinimumVF(SmallestType)) {
      if (MaxVF.getKnownMinValue() < MinVFKnownMinValue) {
        LLVM_DEBUG(dbgs() << "LV: Overriding calculated MaxVF(" << MaxVF
                          << ") with target's minimum: " << MinVFKnownMinValue
                          << '\n');
        MaxVF = ElementCount::get(MinVFKnownMinValue, MaxVF.isScalable());
      }
    }
  }
  return MaxVF;
}

VectorizationFactor
LoopVectorizationCostModel::selectVectorizationFactor(ElementCount MaxVF) {
  // Compute cost of scalar loop or no vectorization. This would be the same for
  // scalable and fixed vectors.
  ElementCount Width = ElementCount::getFixed(1);
  float Cost = expectedCost(Width).first;
  const float ScalarCost = Cost;
  LLVM_DEBUG(dbgs() << "LV: Scalar loop costs: " << (int)ScalarCost << ".\n");

  bool ForceVectorization = Hints->getForce() == LoopVectorizeHints::FK_Enabled;
  if ((ForceVectorization || MaxVF.isScalable()) && MaxVF.isVector()) {
    // Ignore scalar width, because the user explicitly wants vectorization.
    // Initialize cost to max so that VF = 2 for fixed vectors and VF = 1 x
    // vscale for scalable vectors is, at least, chosen during cost evaluation.
    Cost = std::numeric_limits<float>::max();
  }

  // FIXME: Move MinVF to TTI. A target may have a different MinVF than the
  // default 2 (1 scalable) based on legal types or other factors.
  unsigned MinVFKnownValue = MaxVF.isScalable() ? 1 : 2;
  ElementCount MinVF = ElementCount::get(MinVFKnownValue, MaxVF.isScalable());
  for (ElementCount i = MinVF; ElementCount::isKnownLE(i, MaxVF); i *= 2) {
    // Notice that the vector loop needs to be executed less times, so
    // we need to divide the cost of the vector loops by the width of
    // the vector elements.
    // TODO: Note that for scalable vectors, VectorCost is actually VectorCost /
    // vscale. While this is fine for comparing costs of different scalable VFs,
    // comparison to the scalar loop cost is flawed. For now, for scalable
    // vectors we assume that vectorization is always more profitable than
    // scalar loop.
    VectorizationCostTy C = expectedCost(i);
    float VectorCost = C.first / (float)i.getKnownMinValue();
    LLVM_DEBUG(dbgs() << "LV: Vector loop of width " << i
                      << " costs: " << (int)VectorCost << ".\n");
    if (!C.second && !ForceVectorization) {
      LLVM_DEBUG(
          dbgs() << "LV: Not considering vector loop of width " << i
                 << " because it will not generate any vector instructions.\n");
      continue;
    }

    // If profitable add it to ProfitableVF list.
    if (VectorCost < ScalarCost) {
      ProfitableVFs.push_back(VectorizationFactor(
          {i, (unsigned)VectorCost}));
    }

    if (VectorCost < Cost) {
      Cost = VectorCost;
      Width = i;
    }
  }

  if (!EnableCondStoresVectorization && NumPredStores) {
    reportVectorizationFailure(
        "There are conditional stores.",
        "store that is conditionally executed prevents vectorization",
        "ConditionalStore", ORE, TheLoop);
    Width = ElementCount::getFixed(1);
    Cost = ScalarCost;
  }

  if (!Width.isScalable())
    LLVM_DEBUG(if (ForceVectorization && Width.getFixedValue() > 1 &&
                   Cost >= ScalarCost) dbgs()
               << "LV: Vectorization seems to be not beneficial, "
               << "but was forced by a user.\n");
  LLVM_DEBUG(dbgs() << "LV: Selecting VF: " << Width << ".\n");
  VectorizationFactor Factor = {Width,
                                (unsigned)(Width.getKnownMinValue() * Cost)};
  return Factor;
}

bool LoopVectorizationCostModel::isCandidateForEpilogueVectorization(
    const Loop &L, ElementCount VF) const {
  // Cross iteration phis such as reductions need special handling and are
  // currently unsupported.
  if (any_of(L.getHeader()->phis(), [&](PHINode &Phi) {
        return Legal->isFirstOrderRecurrence(&Phi) ||
               Legal->isReductionVariable(&Phi);
      }))
    return false;

  // Phis with uses outside of the loop require special handling and are
  // currently unsupported.
  for (auto &Entry : Legal->getInductionVars()) {
    // Look for uses of the value of the induction at the last iteration.
    Value *PostInc = Entry.first->getIncomingValueForBlock(L.getLoopLatch());
    for (User *U : PostInc->users())
      if (!L.contains(cast<Instruction>(U)))
        return false;
    // Look for uses of penultimate value of the induction.
    for (User *U : Entry.first->users())
      if (!L.contains(cast<Instruction>(U)))
        return false;
  }

  // Induction variables that are widened require special handling that is
  // currently not supported.
  if (any_of(Legal->getInductionVars(), [&](auto &Entry) {
        return !(this->isScalarAfterVectorization(Entry.first, VF) ||
                 this->isProfitableToScalarize(Entry.first, VF));
      }))
    return false;

  return true;
}

bool LoopVectorizationCostModel::isEpilogueVectorizationProfitable(
    const ElementCount VF) const {
  // FIXME: We need a much better cost-model to take different parameters such
  // as register pressure, code size increase and cost of extra branches into
  // account. For now we apply a very crude heuristic and only consider loops
  // with vectorization factors larger than a certain value.
  // We also consider epilogue vectorization unprofitable for targets that don't
  // consider interleaving beneficial (eg. MVE).
  if (TTI.getMaxInterleaveFactor(VF.getKnownMinValue()) <= 1)
    return false;
  if (VF.getFixedValue() >= EpilogueVectorizationMinVF)
    return true;
  return false;
}

VectorizationFactor
LoopVectorizationCostModel::selectEpilogueVectorizationFactor(
    const ElementCount MainLoopVF, const LoopVectorizationPlanner &LVP) {
  VectorizationFactor Result = VectorizationFactor::Disabled();
  if (!EnableEpilogueVectorization) {
    LLVM_DEBUG(dbgs() << "LEV: Epilogue vectorization is disabled.\n";);
    return Result;
  }

  if (!isScalarEpilogueAllowed()) {
    LLVM_DEBUG(
        dbgs() << "LEV: Unable to vectorize epilogue because no epilogue is "
                  "allowed.\n";);
    return Result;
  }

  // FIXME: This can be fixed for scalable vectors later, because at this stage
  // the LoopVectorizer will only consider vectorizing a loop with scalable
  // vectors when the loop has a hint to enable vectorization for a given VF.
  if (MainLoopVF.isScalable()) {
    LLVM_DEBUG(dbgs() << "LEV: Epilogue vectorization for scalable vectors not "
                         "yet supported.\n");
    return Result;
  }

  // Not really a cost consideration, but check for unsupported cases here to
  // simplify the logic.
  if (!isCandidateForEpilogueVectorization(*TheLoop, MainLoopVF)) {
    LLVM_DEBUG(
        dbgs() << "LEV: Unable to vectorize epilogue because the loop is "
                  "not a supported candidate.\n";);
    return Result;
  }

  if (EpilogueVectorizationForceVF > 1) {
    LLVM_DEBUG(dbgs() << "LEV: Epilogue vectorization factor is forced.\n";);
    if (LVP.hasPlanWithVFs(
            {MainLoopVF, ElementCount::getFixed(EpilogueVectorizationForceVF)}))
      return {ElementCount::getFixed(EpilogueVectorizationForceVF), 0};
    else {
      LLVM_DEBUG(
          dbgs()
              << "LEV: Epilogue vectorization forced factor is not viable.\n";);
      return Result;
    }
  }

  if (TheLoop->getHeader()->getParent()->hasOptSize() ||
      TheLoop->getHeader()->getParent()->hasMinSize()) {
    LLVM_DEBUG(
        dbgs()
            << "LEV: Epilogue vectorization skipped due to opt for size.\n";);
    return Result;
  }

  if (!isEpilogueVectorizationProfitable(MainLoopVF))
    return Result;

  for (auto &NextVF : ProfitableVFs)
    if (ElementCount::isKnownLT(NextVF.getWidth(), MainLoopVF) &&
        (Result == VectorizationFactor::Disabled() ||
         Result.getWidth().getFixedValue() == 1 ||
         NextVF.getCost() < Result.getCost()) &&
        LVP.hasPlanWithVFs({MainLoopVF, NextVF.getWidth()}))
      Result = NextVF;

  if (Result != VectorizationFactor::Disabled())
    LLVM_DEBUG(dbgs() << "LEV: Vectorizing epilogue loop with VF = "
                      << Result.getWidth().getFixedValue() << "\n";);
  return Result;
}

std::pair<unsigned, unsigned>
LoopVectorizationCostModel::getSmallestAndWidestTypes() {
  unsigned MinWidth = -1U;
  unsigned MaxWidth = 8;
  const DataLayout &DL = TheFunction->getParent()->getDataLayout();

  // For each block.
  for (BasicBlock *BB : TheLoop->blocks()) {
    // For each instruction in the loop.
    for (Instruction &I : BB->instructionsWithoutDebug()) {
      Type *T = I.getType();

      // Skip ignored values.
      if (ValuesToIgnore.count(&I))
        continue;

      // Only examine Loads, Stores and PHINodes.
      if (!isa<LoadInst>(I) && !isa<StoreInst>(I) && !isa<PHINode>(I))
        continue;

      // Examine PHI nodes that are reduction variables. Update the type to
      // account for the recurrence type.
      if (auto *PN = dyn_cast<PHINode>(&I)) {
        if (!Legal->isReductionVariable(PN))
          continue;
        RecurrenceDescriptor RdxDesc = Legal->getReductionVars()[PN];
        T = RdxDesc.getRecurrenceType();
      }

      // Examine the stored values.
      if (auto *ST = dyn_cast<StoreInst>(&I))
        T = ST->getValueOperand()->getType();

      // Ignore loaded pointer types and stored pointer types that are not
      // vectorizable.
      //
      // FIXME: The check here attempts to predict whether a load or store will
      //        be vectorized. We only know this for certain after a VF has
      //        been selected. Here, we assume that if an access can be
      //        vectorized, it will be. We should also look at extending this
      //        optimization to non-pointer types.
      //
      if (T->isPointerTy() && !isConsecutiveLoadOrStore(&I) &&
          !isAccessInterleaved(&I) && !isLegalGatherOrScatter(&I))
        continue;

      MinWidth = std::min(MinWidth,
                          (unsigned)DL.getTypeSizeInBits(T->getScalarType()));
      MaxWidth = std::max(MaxWidth,
                          (unsigned)DL.getTypeSizeInBits(T->getScalarType()));
    }
  }

  return {MinWidth, MaxWidth};
}

unsigned LoopVectorizationCostModel::selectInterleaveCount(ElementCount VF,
                                                           unsigned LoopCost) {
  // -- The interleave heuristics --
  // We interleave the loop in order to expose ILP and reduce the loop overhead.
  // There are many micro-architectural considerations that we can't predict
  // at this level. For example, frontend pressure (on decode or fetch) due to
  // code size, or the number and capabilities of the execution ports.
  //
  // We use the following heuristics to select the interleave count:
  // 1. If the code has reductions, then we interleave to break the cross
  // iteration dependency.
  // 2. If the loop is really small, then we interleave to reduce the loop
  // overhead.
  // 3. We don't interleave if we think that we will spill registers to memory
  // due to the increased register pressure.

  if (!isScalarEpilogueAllowed())
    return 1;

  // We used the distance for the interleave count.
  if (Legal->getMaxSafeDepDistBytes() != -1U)
    return 1;

  auto BestKnownTC = getSmallBestKnownTC(*PSE.getSE(), TheLoop);
  const bool HasReductions = !Legal->getReductionVars().empty();
  // Do not interleave loops with a relatively small known or estimated trip
  // count. But we will interleave when InterleaveSmallLoopScalarReduction is
  // enabled, and the code has scalar reductions(HasReductions && VF = 1),
  // because with the above conditions interleaving can expose ILP and break
  // cross iteration dependences for reductions.
  if (BestKnownTC && (*BestKnownTC < TinyTripCountInterleaveThreshold) &&
      !(InterleaveSmallLoopScalarReduction && HasReductions && VF.isScalar()))
    return 1;

  RegisterUsage R = calculateRegisterUsage({VF})[0];
  // We divide by these constants so assume that we have at least one
  // instruction that uses at least one register.
  for (auto& pair : R.MaxLocalUsers) {
    pair.second = std::max(pair.second, 1U);
  }

  // We calculate the interleave count using the following formula.
  // Subtract the number of loop invariants from the number of available
  // registers. These registers are used by all of the interleaved instances.
  // Next, divide the remaining registers by the number of registers that is
  // required by the loop, in order to estimate how many parallel instances
  // fit without causing spills. All of this is rounded down if necessary to be
  // a power of two. We want power of two interleave count to simplify any
  // addressing operations or alignment considerations.
  // We also want power of two interleave counts to ensure that the induction
  // variable of the vector loop wraps to zero, when tail is folded by masking;
  // this currently happens when OptForSize, in which case IC is set to 1 above.
  unsigned IC = UINT_MAX;

  for (auto& pair : R.MaxLocalUsers) {
    unsigned TargetNumRegisters = TTI.getNumberOfRegisters(pair.first);
    LLVM_DEBUG(dbgs() << "LV: The target has " << TargetNumRegisters
                      << " registers of "
                      << TTI.getRegisterClassName(pair.first) << " register class\n");
    if (VF.isScalar()) {
      if (ForceTargetNumScalarRegs.getNumOccurrences() > 0)
        TargetNumRegisters = ForceTargetNumScalarRegs;
    } else {
      if (ForceTargetNumVectorRegs.getNumOccurrences() > 0)
        TargetNumRegisters = ForceTargetNumVectorRegs;
    }
    unsigned MaxLocalUsers = pair.second;
    unsigned LoopInvariantRegs = 0;
    if (R.LoopInvariantRegs.find(pair.first) != R.LoopInvariantRegs.end())
      LoopInvariantRegs = R.LoopInvariantRegs[pair.first];

    unsigned TmpIC = PowerOf2Floor((TargetNumRegisters - LoopInvariantRegs) / MaxLocalUsers);
    // Don't count the induction variable as interleaved.
    if (EnableIndVarRegisterHeur) {
      TmpIC =
          PowerOf2Floor((TargetNumRegisters - LoopInvariantRegs - 1) /
                        std::max(1U, (MaxLocalUsers - 1)));
    }

    IC = std::min(IC, TmpIC);
  }

  // Clamp the interleave ranges to reasonable counts.
  unsigned MaxInterleaveCount =
      TTI.getMaxInterleaveFactor(VF.getKnownMinValue());

  // Check if the user has overridden the max.
  if (VF.isScalar()) {
    if (ForceTargetMaxScalarInterleaveFactor.getNumOccurrences() > 0)
      MaxInterleaveCount = ForceTargetMaxScalarInterleaveFactor;
  } else {
    if (ForceTargetMaxVectorInterleaveFactor.getNumOccurrences() > 0)
      MaxInterleaveCount = ForceTargetMaxVectorInterleaveFactor;
  }

  // If trip count is known or estimated compile time constant, limit the
  // interleave count to be less than the trip count divided by VF, provided it
  // is at least 1.
  //
  // For scalable vectors we can't know if interleaving is beneficial. It may
  // not be beneficial for small loops if none of the lanes in the second vector
  // iterations is enabled. However, for larger loops, there is likely to be a
  // similar benefit as for fixed-width vectors. For now, we choose to leave
  // the InterleaveCount as if vscale is '1', although if some information about
  // the vector is known (e.g. min vector size), we can make a better decision.
  if (BestKnownTC) {
    MaxInterleaveCount =
        std::min(*BestKnownTC / VF.getKnownMinValue(), MaxInterleaveCount);
    // Make sure MaxInterleaveCount is greater than 0.
    MaxInterleaveCount = std::max(1u, MaxInterleaveCount);
  }

  assert(MaxInterleaveCount > 0 &&
         "Maximum interleave count must be greater than 0");

  // Clamp the calculated IC to be between the 1 and the max interleave count
  // that the target and trip count allows.
  if (IC > MaxInterleaveCount)
    IC = MaxInterleaveCount;
  else
    // Make sure IC is greater than 0.
    IC = std::max(1u, IC);

  assert(IC > 0 && "Interleave count must be greater than 0.");

  // If we did not calculate the cost for VF (because the user selected the VF)
  // then we calculate the cost of VF here.
  if (LoopCost == 0)
    LoopCost = expectedCost(VF).first;

  assert(LoopCost && "Non-zero loop cost expected");

  // Interleave if we vectorized this loop and there is a reduction that could
  // benefit from interleaving.
  if (VF.isVector() && HasReductions) {
    LLVM_DEBUG(dbgs() << "LV: Interleaving because of reductions.\n");
    return IC;
  }

  // Note that if we've already vectorized the loop we will have done the
  // runtime check and so interleaving won't require further checks.
  bool InterleavingRequiresRuntimePointerCheck =
      (VF.isScalar() && Legal->getRuntimePointerChecking()->Need);

  // We want to interleave small loops in order to reduce the loop overhead and
  // potentially expose ILP opportunities.
  LLVM_DEBUG(dbgs() << "LV: Loop cost is " << LoopCost << '\n'
                    << "LV: IC is " << IC << '\n'
                    << "LV: VF is " << VF << '\n');
  const bool AggressivelyInterleaveReductions =
      TTI.enableAggressiveInterleaving(HasReductions);
  if (!InterleavingRequiresRuntimePointerCheck && LoopCost < SmallLoopCost) {
    // We assume that the cost overhead is 1 and we use the cost model
    // to estimate the cost of the loop and interleave until the cost of the
    // loop overhead is about 5% of the cost of the loop.
    unsigned SmallIC =
        std::min(IC, (unsigned)PowerOf2Floor(SmallLoopCost / LoopCost));

    // Interleave until store/load ports (estimated by max interleave count) are
    // saturated.
    unsigned NumStores = Legal->getNumStores();
    unsigned NumLoads = Legal->getNumLoads();
    unsigned StoresIC = IC / (NumStores ? NumStores : 1);
    unsigned LoadsIC = IC / (NumLoads ? NumLoads : 1);

    // If we have a scalar reduction (vector reductions are already dealt with
    // by this point), we can increase the critical path length if the loop
    // we're interleaving is inside another loop. Limit, by default to 2, so the
    // critical path only gets increased by one reduction operation.
    if (HasReductions && TheLoop->getLoopDepth() > 1) {
      unsigned F = static_cast<unsigned>(MaxNestedScalarReductionIC);
      SmallIC = std::min(SmallIC, F);
      StoresIC = std::min(StoresIC, F);
      LoadsIC = std::min(LoadsIC, F);
    }

    if (EnableLoadStoreRuntimeInterleave &&
        std::max(StoresIC, LoadsIC) > SmallIC) {
      LLVM_DEBUG(
          dbgs() << "LV: Interleaving to saturate store or load ports.\n");
      return std::max(StoresIC, LoadsIC);
    }

    // If there are scalar reductions and TTI has enabled aggressive
    // interleaving for reductions, we will interleave to expose ILP.
    if (InterleaveSmallLoopScalarReduction && VF.isScalar() &&
        AggressivelyInterleaveReductions) {
      LLVM_DEBUG(dbgs() << "LV: Interleaving to expose ILP.\n");
      // Interleave no less than SmallIC but not as aggressive as the normal IC
      // to satisfy the rare situation when resources are too limited.
      return std::max(IC / 2, SmallIC);
    } else {
      LLVM_DEBUG(dbgs() << "LV: Interleaving to reduce branch cost.\n");
      return SmallIC;
    }
  }

  // Interleave if this is a large loop (small loops are already dealt with by
  // this point) that could benefit from interleaving.
  if (AggressivelyInterleaveReductions) {
    LLVM_DEBUG(dbgs() << "LV: Interleaving to expose ILP.\n");
    return IC;
  }

  LLVM_DEBUG(dbgs() << "LV: Not Interleaving.\n");
  return 1;
}

SmallVector<LoopVectorizationCostModel::RegisterUsage, 8>
LoopVectorizationCostModel::calculateRegisterUsage(ArrayRef<ElementCount> VFs) {
  // This function calculates the register usage by measuring the highest number
  // of values that are alive at a single location. Obviously, this is a very
  // rough estimation. We scan the loop in a topological order in order and
  // assign a number to each instruction. We use RPO to ensure that defs are
  // met before their users. We assume that each instruction that has in-loop
  // users starts an interval. We record every time that an in-loop value is
  // used, so we have a list of the first and last occurrences of each
  // instruction. Next, we transpose this data structure into a multi map that
  // holds the list of intervals that *end* at a specific location. This multi
  // map allows us to perform a linear search. We scan the instructions linearly
  // and record each time that a new interval starts, by placing it in a set.
  // If we find this value in the multi-map then we remove it from the set.
  // The max register usage is the maximum size of the set.
  // We also search for instructions that are defined outside the loop, but are
  // used inside the loop. We need this number separately from the max-interval
  // usage number because when we unroll, loop-invariant values do not take
  // more register.
  LoopBlocksDFS DFS(TheLoop);
  DFS.perform(LI);

  RegisterUsage RU;

  // Each 'key' in the map opens a new interval. The values
  // of the map are the index of the 'last seen' usage of the
  // instruction that is the key.
  using IntervalMap = DenseMap<Instruction *, unsigned>;

  // Maps instruction to its index.
  SmallVector<Instruction *, 64> IdxToInstr;
  // Marks the end of each interval.
  IntervalMap EndPoint;
  // Saves the list of instruction indices that are used in the loop.
  SmallPtrSet<Instruction *, 8> Ends;
  // Saves the list of values that are used in the loop but are
  // defined outside the loop, such as arguments and constants.
  SmallPtrSet<Value *, 8> LoopInvariants;

  for (BasicBlock *BB : make_range(DFS.beginRPO(), DFS.endRPO())) {
    for (Instruction &I : BB->instructionsWithoutDebug()) {
      IdxToInstr.push_back(&I);

      // Save the end location of each USE.
      for (Value *U : I.operands()) {
        auto *Instr = dyn_cast<Instruction>(U);

        // Ignore non-instruction values such as arguments, constants, etc.
        if (!Instr)
          continue;

        // If this instruction is outside the loop then record it and continue.
        if (!TheLoop->contains(Instr)) {
          LoopInvariants.insert(Instr);
          continue;
        }

        // Overwrite previous end points.
        EndPoint[Instr] = IdxToInstr.size();
        Ends.insert(Instr);
      }
    }
  }

  // Saves the list of intervals that end with the index in 'key'.
  using InstrList = SmallVector<Instruction *, 2>;
  DenseMap<unsigned, InstrList> TransposeEnds;

  // Transpose the EndPoints to a list of values that end at each index.
  for (auto &Interval : EndPoint)
    TransposeEnds[Interval.second].push_back(Interval.first);

  SmallPtrSet<Instruction *, 8> OpenIntervals;

  // Get the size of the widest register.
  unsigned MaxSafeDepDist = -1U;
  if (Legal->getMaxSafeDepDistBytes() != -1U)
    MaxSafeDepDist = Legal->getMaxSafeDepDistBytes() * 8;
  const DataLayout &DL = TheFunction->getParent()->getDataLayout();
  // FIXME: This is wrong. Register grouping is not necessary if using scalable
  // vector type. We need another TTI method to indicate it.

  SmallVector<RegisterUsage, 8> RUs(VFs.size());
  SmallVector<SmallMapVector<unsigned, unsigned, 4>, 8> MaxUsages(VFs.size());

  LLVM_DEBUG(dbgs() << "LV(REG): Calculating max register usage:\n");

  // A lambda that gets the register usage for the given type and VF.
  auto GetRegUsage = [&DL, MaxSafeDepDist, this](Type *Ty, ElementCount VF) {
    if (Ty->isTokenTy())
      return 0U;
    unsigned TypeSize = DL.getTypeSizeInBits(Ty->getScalarType());
    return TTI.getVectorRegisterUsage(VF.getKnownMinValue(), TypeSize,
                                      MaxSafeDepDist);
  };

  for (unsigned int i = 0, s = IdxToInstr.size(); i < s; ++i) {
    Instruction *I = IdxToInstr[i];

    // Remove all of the instructions that end at this location.
    InstrList &List = TransposeEnds[i];
    for (Instruction *ToRemove : List)
      OpenIntervals.erase(ToRemove);

    // Ignore instructions that are never used within the loop.
    if (!Ends.count(I))
      continue;

    // Skip ignored values.
    if (ValuesToIgnore.count(I))
      continue;

    // For each VF find the maximum usage of registers.
    for (unsigned j = 0, e = VFs.size(); j < e; ++j) {
      // Count the number of live intervals.
      SmallMapVector<unsigned, unsigned, 4> RegUsage;

      if (VFs[j].isScalar()) {
        for (auto Inst : OpenIntervals) {
          unsigned ClassID = TTI.getRegisterClassForType(false, Inst->getType());
          if (RegUsage.find(ClassID) == RegUsage.end())
            RegUsage[ClassID] = 1;
          else
            RegUsage[ClassID] += 1;
        }
      } else {
        collectUniformsAndScalars(VFs[j]);
        for (auto Inst : OpenIntervals) {
          // Skip ignored values for VF > 1.
          if (VecValuesToIgnore.count(Inst))
            continue;
          if (isScalarAfterVectorization(Inst, VFs[j])) {
            unsigned ClassID = TTI.getRegisterClassForType(false, Inst->getType());
            if (RegUsage.find(ClassID) == RegUsage.end())
              RegUsage[ClassID] = 1;
            else
              RegUsage[ClassID] += 1;
          } else {
            unsigned ClassID = TTI.getRegisterClassForType(true, Inst->getType());
            if (RegUsage.find(ClassID) == RegUsage.end())
              RegUsage[ClassID] = GetRegUsage(Inst->getType(), VFs[j]);
            else
              RegUsage[ClassID] += GetRegUsage(Inst->getType(), VFs[j]);
          }
        }
      }

      for (auto& pair : RegUsage) {
        if (MaxUsages[j].find(pair.first) != MaxUsages[j].end())
          MaxUsages[j][pair.first] = std::max(MaxUsages[j][pair.first], pair.second);
        else
          MaxUsages[j][pair.first] = pair.second;
      }
    }

    LLVM_DEBUG(dbgs() << "LV(REG): At #" << i << " Interval # "
                      << OpenIntervals.size() << '\n');

    // Add the current instruction to the list of open intervals.
    OpenIntervals.insert(I);
  }

  for (unsigned i = 0, e = VFs.size(); i < e; ++i) {
    SmallMapVector<unsigned, unsigned, 4> Invariant;

    for (auto Inst : LoopInvariants) {
      unsigned Usage =
          VFs[i].isScalar() ? 1 : GetRegUsage(Inst->getType(), VFs[i]);
      unsigned ClassID =
          TTI.getRegisterClassForType(VFs[i].isVector(), Inst->getType());
      if (Invariant.find(ClassID) == Invariant.end())
        Invariant[ClassID] = Usage;
      else
        Invariant[ClassID] += Usage;
    }

    LLVM_DEBUG({
      dbgs() << "LV(REG): VF = " << VFs[i] << '\n';
      dbgs() << "LV(REG): Found max usage: " << MaxUsages[i].size()
             << " item\n";
      for (const auto &pair : MaxUsages[i]) {
        dbgs() << "LV(REG): RegisterClass: "
               << TTI.getRegisterClassName(pair.first) << ", " << pair.second
               << " registers\n";
      }
      dbgs() << "LV(REG): Found invariant usage: " << Invariant.size()
             << " item\n";
      for (const auto &pair : Invariant) {
        dbgs() << "LV(REG): RegisterClass: "
               << TTI.getRegisterClassName(pair.first) << ", " << pair.second
               << " registers\n";
      }
    });

    RU.LoopInvariantRegs = Invariant;
    RU.MaxLocalUsers = MaxUsages[i];
    RUs[i] = RU;
  }

  return RUs;
}

bool LoopVectorizationCostModel::useEmulatedMaskMemRefHack(Instruction *I) {
  // TODO: Cost model for emulated masked load/store is completely
  // broken. This hack guides the cost model to use an artificially
  // high enough value to practically disable vectorization with such
  // operations, except where previously deployed legality hack allowed
  // using very low cost values. This is to avoid regressions coming simply
  // from moving "masked load/store" check from legality to cost model.
  // Masked Load/Gather emulation was previously never allowed.
  // Limited number of Masked Store/Scatter emulation was allowed.
  assert(isPredicatedInst(I) && "Expecting a scalar emulated instruction");
  return isa<LoadInst>(I) ||
         (isa<StoreInst>(I) && NumPredStores > NumberOfStoresToPredicate);
}

void LoopVectorizationCostModel::collectInstsToScalarize(ElementCount VF) {
  // If we aren't vectorizing the loop, or if we've already collected the
  // instructions to scalarize, there's nothing to do. Collection may already
  // have occurred if we have a user-selected VF and are now computing the
  // expected cost for interleaving.
  if (VF.isScalar() || VF.isZero() ||
      InstsToScalarize.find(VF) != InstsToScalarize.end())
    return;

  // Initialize a mapping for VF in InstsToScalalarize. If we find that it's
  // not profitable to scalarize any instructions, the presence of VF in the
  // map will indicate that we've analyzed it already.
  ScalarCostsTy &ScalarCostsVF = InstsToScalarize[VF];

  // Find all the instructions that are scalar with predication in the loop and
  // determine if it would be better to not if-convert the blocks they are in.
  // If so, we also record the instructions to scalarize.
  for (BasicBlock *BB : TheLoop->blocks()) {
    if (!blockNeedsPredication(BB))
      continue;
    for (Instruction &I : *BB)
      if (isScalarWithPredication(&I)) {
        ScalarCostsTy ScalarCosts;
        // Do not apply discount logic if hacked cost is needed
        // for emulated masked memrefs.
        if (!useEmulatedMaskMemRefHack(&I) &&
            computePredInstDiscount(&I, ScalarCosts, VF) >= 0)
          ScalarCostsVF.insert(ScalarCosts.begin(), ScalarCosts.end());
        // Remember that BB will remain after vectorization.
        PredicatedBBsAfterVectorization.insert(BB);
      }
  }
}

int LoopVectorizationCostModel::computePredInstDiscount(
    Instruction *PredInst, DenseMap<Instruction *, unsigned> &ScalarCosts,
    ElementCount VF) {
  assert(!isUniformAfterVectorization(PredInst, VF) &&
         "Instruction marked uniform-after-vectorization will be predicated");

  // Initialize the discount to zero, meaning that the scalar version and the
  // vector version cost the same.
  int Discount = 0;

  // Holds instructions to analyze. The instructions we visit are mapped in
  // ScalarCosts. Those instructions are the ones that would be scalarized if
  // we find that the scalar version costs less.
  SmallVector<Instruction *, 8> Worklist;

  // Returns true if the given instruction can be scalarized.
  auto canBeScalarized = [&](Instruction *I) -> bool {
    // We only attempt to scalarize instructions forming a single-use chain
    // from the original predicated block that would otherwise be vectorized.
    // Although not strictly necessary, we give up on instructions we know will
    // already be scalar to avoid traversing chains that are unlikely to be
    // beneficial.
    if (!I->hasOneUse() || PredInst->getParent() != I->getParent() ||
        isScalarAfterVectorization(I, VF))
      return false;

    // If the instruction is scalar with predication, it will be analyzed
    // separately. We ignore it within the context of PredInst.
    if (isScalarWithPredication(I))
      return false;

    // If any of the instruction's operands are uniform after vectorization,
    // the instruction cannot be scalarized. This prevents, for example, a
    // masked load from being scalarized.
    //
    // We assume we will only emit a value for lane zero of an instruction
    // marked uniform after vectorization, rather than VF identical values.
    // Thus, if we scalarize an instruction that uses a uniform, we would
    // create uses of values corresponding to the lanes we aren't emitting code
    // for. This behavior can be changed by allowing getScalarValue to clone
    // the lane zero values for uniforms rather than asserting.
    for (Use &U : I->operands())
      if (auto *J = dyn_cast<Instruction>(U.get()))
        if (isUniformAfterVectorization(J, VF))
          return false;

    // Otherwise, we can scalarize the instruction.
    return true;
  };

  // Compute the expected cost discount from scalarizing the entire expression
  // feeding the predicated instruction. We currently only consider expressions
  // that are single-use instruction chains.
  Worklist.push_back(PredInst);
  while (!Worklist.empty()) {
    Instruction *I = Worklist.pop_back_val();

    // If we've already analyzed the instruction, there's nothing to do.
    if (ScalarCosts.find(I) != ScalarCosts.end())
      continue;

    // Compute the cost of the vector instruction. Note that this cost already
    // includes the scalarization overhead of the predicated instruction.
    unsigned VectorCost = getInstructionCost(I, VF).first;

    // Compute the cost of the scalarized instruction. This cost is the cost of
    // the instruction as if it wasn't if-converted and instead remained in the
    // predicated block. We will scale this cost by block probability after
    // computing the scalarization overhead.
    assert(!VF.isScalable() && "scalable vectors not yet supported.");
    unsigned ScalarCost =
        VF.getKnownMinValue() *
        getInstructionCost(I, ElementCount::getFixed(1)).first;

    // Compute the scalarization overhead of needed insertelement instructions
    // and phi nodes.
    if (isScalarWithPredication(I) && !I->getType()->isVoidTy()) {
      ScalarCost += TTI.getScalarizationOverhead(
          cast<VectorType>(ToVectorTy(I->getType(), VF)),
          APInt::getAllOnesValue(VF.getKnownMinValue()), true, false);
      assert(!VF.isScalable() && "scalable vectors not yet supported.");
      ScalarCost +=
          VF.getKnownMinValue() *
          TTI.getCFInstrCost(Instruction::PHI, TTI::TCK_RecipThroughput);
    }

    // Compute the scalarization overhead of needed extractelement
    // instructions. For each of the instruction's operands, if the operand can
    // be scalarized, add it to the worklist; otherwise, account for the
    // overhead.
    for (Use &U : I->operands())
      if (auto *J = dyn_cast<Instruction>(U.get())) {
        assert(VectorType::isValidElementType(J->getType()) &&
               "Instruction has non-scalar type");
        if (canBeScalarized(J))
          Worklist.push_back(J);
        else if (needsExtract(J, VF)) {
          assert(!VF.isScalable() && "scalable vectors not yet supported.");
          ScalarCost += TTI.getScalarizationOverhead(
              cast<VectorType>(ToVectorTy(J->getType(), VF)),
              APInt::getAllOnesValue(VF.getKnownMinValue()), false, true);
        }
      }

    // Scale the total scalar cost by block probability.
    ScalarCost /= getReciprocalPredBlockProb();

    // Compute the discount. A non-negative discount means the vector version
    // of the instruction costs more, and scalarizing would be beneficial.
    Discount += VectorCost - ScalarCost;
    ScalarCosts[I] = ScalarCost;
  }

  return Discount;
}

LoopVectorizationCostModel::VectorizationCostTy
LoopVectorizationCostModel::expectedCost(ElementCount VF) {
  // FIXME: Port Cost to be of PolySize. For scalable vectors, true cost of
  // vectorization is dependent on vscale.
  VectorizationCostTy Cost;

  // For each block.
  for (BasicBlock *BB : TheLoop->blocks()) {
    VectorizationCostTy BlockCost;

    // For each instruction in the old loop.
    for (Instruction &I : BB->instructionsWithoutDebug()) {
      // Skip ignored values.
      if (ValuesToIgnore.count(&I) ||
          (VF.isVector() && VecValuesToIgnore.count(&I)))
        continue;

      VectorizationCostTy C = getInstructionCost(&I, VF);

      // Check if we should override the cost.
      if (ForceTargetInstructionCost.getNumOccurrences() > 0)
        C.first = ForceTargetInstructionCost;

      BlockCost.first += C.first;
      BlockCost.second |= C.second;
      LLVM_DEBUG(dbgs() << "LV: Found an estimated cost of " << C.first
                        << " for VF " << VF << " For instruction: " << I
                        << '\n');
    }

    // If we are vectorizing a predicated block, it will have been
    // if-converted. This means that the block's instructions (aside from
    // stores and instructions that may divide by zero) will now be
    // unconditionally executed. For the scalar case, we may not always execute
    // the predicated block, if it is an if-else block. Thus, scale the block's
    // cost by the probability of executing it. blockNeedsPredication from
    // Legal is used so as to not include all blocks in tail folded loops.
    if (VF.isScalar() && Legal->blockNeedsPredication(BB))
      BlockCost.first /= getReciprocalPredBlockProb();

    Cost.first += BlockCost.first;
    Cost.second |= BlockCost.second;
  }

  // If tail folding is enabled, the cost model does not explicitly considers
  // the cost of inserting the mask instruction and the additional select
  // instruction for reductions. The mask is based on the induction variable
  // which is not taken into consideration when computing FeasibleMaxVF
  // (getSmallestAndWidestTypes is based on the original scalar loop and does
  // not consider induction PHI. The induction variable of the vector loop might
  // actually be different from the scalar loop's induction PHI). This allows
  // for a FeasibleMaxVF value to be considered which might result in an illegal
  // type to be used in the mask or select instructions based on the induction
  // PHI for a given target. For eg. a loop with 32-bit values might result in a
  // FeasibleMaxVF of 16, however the induction variable based on the 64-bit
  // trip count would be splat into a <vscale x 16 x i64> vector type to be used
  // for creating the mask, however, <vscale x 16 x i64> might be an illegal
  // type for the given target (eg. RISC-V).
  // FIXME: For now we add a rather inelegant hack after the cost computation to
  // check if there tail folding is enabled and computing the cost of mask based
  // on the induction variable type, expecting the TTI to result in an
  // "infinitely" high cost if the type is illegal. We also just enable for the
  // case when we are using VP instructions to avoid breaking existing tests.
  if (Legal->preferPredicatedVectorOps() && foldTailByMasking()) {
    // Add cost of generating a compare instruction to build mask.
    Type *VectorTy = ToVectorTy(Legal->getWidestInductionType(), VF);
    unsigned MaskCost = TTI.getCmpSelInstrCost(Instruction::ICmp, VectorTy);
    bool TypeNotScalarized =
        VF.isVector() && VectorTy->isVectorTy() &&
        (isa<ScalableVectorType>(VectorTy) ||
         TTI.getNumberOfParts(VectorTy) < VF.getKnownMinValue());
    Cost.first += MaskCost;
    Cost.second |= TypeNotScalarized;
  }

  return Cost;
}

/// Gets Address Access SCEV after verifying that the access pattern
/// is loop invariant except the induction variable dependence.
///
/// This SCEV can be sent to the Target in order to estimate the address
/// calculation cost.
static const SCEV *getAddressAccessSCEV(Value *Ptr,
                                        LoopVectorizationLegality *Legal,
                                        PredicatedScalarEvolution &PSE,
                                        const Loop *TheLoop) {

  auto *Gep = dyn_cast<GetElementPtrInst>(Ptr);
  if (!Gep)
    return nullptr;

  // We are looking for a gep with all loop invariant indices except for one
  // which should be an induction variable.
  auto SE = PSE.getSE();
  unsigned NumOperands = Gep->getNumOperands();
  for (unsigned i = 1; i < NumOperands; ++i) {
    Value *Opd = Gep->getOperand(i);
    if (!SE->isLoopInvariant(SE->getSCEV(Opd), TheLoop) &&
        !Legal->isInductionVariable(Opd))
      return nullptr;
  }

  // Now we know we have a GEP ptr, %inv, %ind, %inv. return the Ptr SCEV.
  return PSE.getSCEV(Ptr);
}

static bool isStrideMul(Instruction *I, LoopVectorizationLegality *Legal) {
  return Legal->hasStride(I->getOperand(0)) ||
         Legal->hasStride(I->getOperand(1));
}

unsigned
LoopVectorizationCostModel::getMemInstScalarizationCost(Instruction *I,
                                                        ElementCount VF) {
  assert(VF.isVector() &&
         "Scalarization cost of instruction implies vectorization.");
  Type *ValTy = getMemInstValueType(I);
  auto SE = PSE.getSE();

  unsigned AS = getLoadStoreAddressSpace(I);
  Value *Ptr = getLoadStorePointerOperand(I);
  Type *PtrTy = ToVectorTy(Ptr->getType(), VF);

  // Figure out whether the access is strided and get the stride value
  // if it's known in compile time
  const SCEV *PtrSCEV = getAddressAccessSCEV(Ptr, Legal, PSE, TheLoop);

  // Get the cost of the scalar memory instruction and address computation.
  unsigned Cost =
      VF.getKnownMinValue() * TTI.getAddressComputationCost(PtrTy, SE, PtrSCEV);

  // Don't pass *I here, since it is scalar but will actually be part of a
  // vectorized loop where the user of it is a vectorized instruction.
  const Align Alignment = getLoadStoreAlignment(I);
  Cost += VF.getKnownMinValue() *
          TTI.getMemoryOpCost(I->getOpcode(), ValTy->getScalarType(), Alignment,
                              AS, TTI::TCK_RecipThroughput);

  // Get the overhead of the extractelement and insertelement instructions
  // we might create due to scalarization.
  Cost += getScalarizationOverhead(I, VF);

  // If we have a predicated store, it may not be executed for each vector
  // lane. Scale the cost by the probability of executing the predicated
  // block.
  if (isPredicatedInst(I)) {
    Cost /= getReciprocalPredBlockProb();

    if (useEmulatedMaskMemRefHack(I))
      // Artificially setting to a high enough value to practically disable
      // vectorization with such operations.
      Cost = 3000000;
  }

  return Cost;
}

unsigned LoopVectorizationCostModel::getConsecutiveMemOpCost(Instruction *I,
                                                             ElementCount VF) {
  Type *ValTy = getMemInstValueType(I);
  auto *VectorTy = cast<VectorType>(ToVectorTy(ValTy, VF));
  Value *Ptr = getLoadStorePointerOperand(I);
  unsigned AS = getLoadStoreAddressSpace(I);
  int ConsecutiveStride = Legal->isConsecutivePtr(Ptr);
  enum TTI::TargetCostKind CostKind = TTI::TCK_RecipThroughput;

  assert((ConsecutiveStride == 1 || ConsecutiveStride == -1) &&
         "Stride should be 1 or -1 for consecutive memory access");
  const Align Alignment = getLoadStoreAlignment(I);
  unsigned Cost = 0;
  if (Legal->isMaskRequired(I))
    Cost += TTI.getMaskedMemoryOpCost(I->getOpcode(), VectorTy, Alignment, AS,
                                      CostKind);
  else
    Cost += TTI.getMemoryOpCost(I->getOpcode(), VectorTy, Alignment, AS,
                                CostKind, I);

  bool Reverse = ConsecutiveStride < 0;
  if (Reverse)
    Cost += TTI.getShuffleCost(TargetTransformInfo::SK_Reverse, VectorTy, 0);
  return Cost;
}

unsigned LoopVectorizationCostModel::getUniformMemOpCost(Instruction *I,
                                                         ElementCount VF) {
  assert(Legal->isUniformMemOp(*I));

  Type *ValTy = getMemInstValueType(I);
  auto *VectorTy = cast<VectorType>(ToVectorTy(ValTy, VF));
  const Align Alignment = getLoadStoreAlignment(I);
  unsigned AS = getLoadStoreAddressSpace(I);
  enum TTI::TargetCostKind CostKind = TTI::TCK_RecipThroughput;
  if (isa<LoadInst>(I)) {
    return TTI.getAddressComputationCost(ValTy) +
           TTI.getMemoryOpCost(Instruction::Load, ValTy, Alignment, AS,
                               CostKind) +
           TTI.getShuffleCost(TargetTransformInfo::SK_Broadcast, VectorTy);
  }
  StoreInst *SI = cast<StoreInst>(I);

  bool isLoopInvariantStoreValue = Legal->isUniform(SI->getValueOperand());
  return TTI.getAddressComputationCost(ValTy) +
         TTI.getMemoryOpCost(Instruction::Store, ValTy, Alignment, AS,
                             CostKind) +
         (isLoopInvariantStoreValue
              ? 0
              : TTI.getVectorInstrCost(Instruction::ExtractElement, VectorTy,
                                       VF.getKnownMinValue() - 1));
}

unsigned LoopVectorizationCostModel::getGatherScatterCost(Instruction *I,
                                                          ElementCount VF) {
  Type *ValTy = getMemInstValueType(I);
  auto *VectorTy = cast<VectorType>(ToVectorTy(ValTy, VF));
  const Align Alignment = getLoadStoreAlignment(I);
  const Value *Ptr = getLoadStorePointerOperand(I);

  return TTI.getAddressComputationCost(VectorTy) +
         TTI.getGatherScatterOpCost(
             I->getOpcode(), VectorTy, Ptr, Legal->isMaskRequired(I), Alignment,
             TargetTransformInfo::TCK_RecipThroughput, I);
}

unsigned LoopVectorizationCostModel::getInterleaveGroupCost(Instruction *I,
                                                            ElementCount VF) {
  Type *ValTy = getMemInstValueType(I);
  auto *VectorTy = cast<VectorType>(ToVectorTy(ValTy, VF));
  unsigned AS = getLoadStoreAddressSpace(I);

  auto Group = getInterleavedAccessGroup(I);
  assert(Group && "Fail to get an interleaved access group.");

  unsigned InterleaveFactor = Group->getFactor();
  assert(!VF.isScalable() && "scalable vectors not yet supported.");
  auto *WideVecTy = VectorType::get(ValTy, VF * InterleaveFactor);

  // Holds the indices of existing members in an interleaved load group.
  // An interleaved store group doesn't need this as it doesn't allow gaps.
  SmallVector<unsigned, 4> Indices;
  if (isa<LoadInst>(I)) {
    for (unsigned i = 0; i < InterleaveFactor; i++)
      if (Group->getMember(i))
        Indices.push_back(i);
  }

  // Calculate the cost of the whole interleaved group.
  bool UseMaskForGaps =
      Group->requiresScalarEpilogue() && !isScalarEpilogueAllowed();
  unsigned Cost = TTI.getInterleavedMemoryOpCost(
      I->getOpcode(), WideVecTy, Group->getFactor(), Indices, Group->getAlign(),
      AS, TTI::TCK_RecipThroughput, Legal->isMaskRequired(I), UseMaskForGaps);

  if (Group->isReverse()) {
    // TODO: Add support for reversed masked interleaved access.
    assert(!Legal->isMaskRequired(I) &&
           "Reverse masked interleaved access not supported.");
    Cost += Group->getNumMembers() *
            TTI.getShuffleCost(TargetTransformInfo::SK_Reverse, VectorTy, 0);
  }
  return Cost;
}

unsigned LoopVectorizationCostModel::getMemoryInstructionCost(Instruction *I,
                                                              ElementCount VF) {
  // Calculate scalar cost only. Vectorization cost should be ready at this
  // moment.
  if (VF.isScalar()) {
    Type *ValTy = getMemInstValueType(I);
    const Align Alignment = getLoadStoreAlignment(I);
    unsigned AS = getLoadStoreAddressSpace(I);

    return TTI.getAddressComputationCost(ValTy) +
           TTI.getMemoryOpCost(I->getOpcode(), ValTy, Alignment, AS,
                               TTI::TCK_RecipThroughput, I);
  }
  return getWideningCost(I, VF);
}

LoopVectorizationCostModel::VectorizationCostTy
LoopVectorizationCostModel::getInstructionCost(Instruction *I,
                                               ElementCount VF) {
  // If we know that this instruction will remain uniform, check the cost of
  // the scalar version.
  if (isUniformAfterVectorization(I, VF) && !VF.isScalable())
    VF = ElementCount::getFixed(1);

  if (VF.isVector() && isProfitableToScalarize(I, VF))
    return VectorizationCostTy(InstsToScalarize[VF][I], false);

  // Forced scalars do not have any scalarization overhead.
  auto ForcedScalar = ForcedScalars.find(VF);

  // Scalable VFs should not have been inserted in ForcedScalars.
  if (VF.isScalable())
    assert(ForcedScalar == ForcedScalars.end() &&
           "Forced scalarization not supported for scalable VFs");

  if (VF.isVector() && ForcedScalar != ForcedScalars.end()) {
    auto InstSet = ForcedScalar->second;
    if (InstSet.count(I))
      return VectorizationCostTy(
          (getInstructionCost(I, ElementCount::getFixed(1)).first *
           VF.getKnownMinValue()),
          false);
  }

  Type *VectorTy;

  // For scalable vectors, if an instruction is uniform, in the vectorized loop
  // will be widened into a corresponding scalar instruction, however it cannot
  // be scalarized. For instance, an instruction like %t1 = %t2 + 1 in the
  // original scalar loop will be widened into something like %t1 = %t2 +
  // vscale*VF but we will not replicate %t1 = %t2 + 1 vscale*VF times. Thus,
  // the vectorization cost of uniform instruction will be that of the scalar
  // instruction but the scalarization bit is false (i.e TypeNotScalarized =
  // true).
  if (VF.isVector() && VF.isScalable() && isUniformAfterVectorization(I, VF)) {
    unsigned C = getInstructionCost(I, ElementCount::getFixed(1), VectorTy);
    return VectorizationCostTy(C, true);
  }

  unsigned C = getInstructionCost(I, VF, VectorTy);

  // Comparing number of parts for scalable vectors with KnownMin VF does not
  // make sense, since the actual VF is unknown at compile time. We cannot
  // scalarize scalable vectors.
  bool TypeNotScalarized =
      VF.isVector() && VectorTy->isVectorTy() &&
      (isa<ScalableVectorType>(VectorTy) ||
       TTI.getNumberOfParts(VectorTy) < VF.getKnownMinValue());
  return VectorizationCostTy(C, TypeNotScalarized);
}

unsigned LoopVectorizationCostModel::getScalarizationOverhead(Instruction *I,
                                                              ElementCount VF) {

  if (VF.isScalar())
    return 0;

  // In some cases like predicated memory ops on scalable vector types of
  // <vscale x 1 x <T>>, cost model may compute a lower cost for scalarization
  // than masked gather/scatter and thus deciding to predicate and scalarize an
  // instruction (CM_Scalarize instead of CM_GatherScatter). Note that the TTI
  // reports scalarization overhead based on ElementCount.Min.
  // Scalarization would not work for scalable vectors since we do not know
  // vscale at compile time.
  // FIXME: The solution until there is a scalable vector type aware cost model
  // in place is to artificially inflate the scalarization overhead to force the
  // Cost Model to decide against scalarization.
  if (VF.isScalable())
    return 1048576;

  unsigned Cost = 0;
  Type *RetTy = ToVectorTy(I->getType(), VF);
  if (!RetTy->isVoidTy() &&
      (!isa<LoadInst>(I) || !TTI.supportsEfficientVectorElementLoadStore()))
    // FIXME: For scalable vectors DemandedElts for computing scalarization
    // overhead currently models ElementCount.Min number of elements. This would
    // be changed in the future.
    Cost += TTI.getScalarizationOverhead(
        cast<VectorType>(RetTy), APInt::getAllOnesValue(VF.getKnownMinValue()),
        true, false);

  // Some targets keep addresses scalar.
  if (isa<LoadInst>(I) && !TTI.prefersVectorizedAddressing())
    return Cost;

  // Some targets support efficient element stores.
  if (isa<StoreInst>(I) && TTI.supportsEfficientVectorElementLoadStore())
    return Cost;

  // Collect operands to consider.
  CallInst *CI = dyn_cast<CallInst>(I);
  Instruction::op_range Ops = CI ? CI->arg_operands() : I->operands();

  // Skip operands that do not require extraction/scalarization and do not incur
  // any overhead.
  // FIXME: For scalable vectors, VF here is the ElementCount.Min value.
  return Cost + TTI.getOperandsScalarizationOverhead(
                    filterExtractingOperands(Ops, VF), VF.getKnownMinValue());
}

void LoopVectorizationCostModel::setCostBasedWideningDecision(ElementCount VF) {
  if (VF.isScalar())
    return;
  NumPredStores = 0;
  for (BasicBlock *BB : TheLoop->blocks()) {
    // For each instruction in the old loop.
    for (Instruction &I : *BB) {
      Value *Ptr = getLoadStorePointerOperand(&I);
      if (!Ptr)
        continue;

      // TODO: We should generate better code and update the cost model for
      // predicated uniform stores. Today they are treated as any other
      // predicated store (see added test cases in
      // invariant-store-vectorization.ll).
      if (isa<StoreInst>(&I) && isScalarWithPredication(&I))
        NumPredStores++;

      if (Legal->isUniformMemOp(I)) {
        // TODO: Avoid replicating loads and stores instead of
        // relying on instcombine to remove them.
        // Load: Scalar load + broadcast
        // Store: Scalar store + isLoopInvariantStoreValue ? 0 : extract
        unsigned Cost = getUniformMemOpCost(&I, VF);
        setWideningDecision(&I, VF, CM_Scalarize, Cost);
        continue;
      }

      // We assume that widening is the best solution when possible.
      if (memoryInstructionCanBeWidened(&I, VF)) {
        unsigned Cost = getConsecutiveMemOpCost(&I, VF);
        int ConsecutiveStride =
            Legal->isConsecutivePtr(getLoadStorePointerOperand(&I));
        assert((ConsecutiveStride == 1 || ConsecutiveStride == -1) &&
               "Expected consecutive stride.");
        InstWidening Decision =
            ConsecutiveStride == 1 ? CM_Widen : CM_Widen_Reverse;
        setWideningDecision(&I, VF, Decision, Cost);
        continue;
      }

      // Choose between Interleaving, Gather/Scatter or Scalarization.
      unsigned InterleaveCost = std::numeric_limits<unsigned>::max();
      unsigned NumAccesses = 1;
      if (isAccessInterleaved(&I)) {
        auto Group = getInterleavedAccessGroup(&I);
        assert(Group && "Fail to get an interleaved access group.");

        // Make one decision for the whole group.
        if (getWideningDecision(&I, VF) != CM_Unknown)
          continue;

        NumAccesses = Group->getNumMembers();
        if (interleavedAccessCanBeWidened(&I, VF))
          InterleaveCost = getInterleaveGroupCost(&I, VF);
      }

      unsigned GatherScatterCost =
          isLegalGatherOrScatter(&I)
              ? getGatherScatterCost(&I, VF) * NumAccesses
              : std::numeric_limits<unsigned>::max();

      unsigned ScalarizationCost =
          getMemInstScalarizationCost(&I, VF) * NumAccesses;

      // Choose better solution for the current VF,
      // write down this decision and use it during vectorization.
      unsigned Cost;
      InstWidening Decision;
      if (InterleaveCost <= GatherScatterCost &&
          InterleaveCost < ScalarizationCost) {
        Decision = CM_Interleave;
        Cost = InterleaveCost;
      } else if (GatherScatterCost < ScalarizationCost) {
        Decision = CM_GatherScatter;
        Cost = GatherScatterCost;
      } else {
        Decision = CM_Scalarize;
        Cost = ScalarizationCost;
      }
      // If the instructions belongs to an interleave group, the whole group
      // receives the same decision. The whole group receives the cost, but
      // the cost will actually be assigned to one instruction.
      if (auto Group = getInterleavedAccessGroup(&I))
        setWideningDecision(Group, VF, Decision, Cost);
      else
        setWideningDecision(&I, VF, Decision, Cost);
    }
  }

  // Make sure that any load of address and any other address computation
  // remains scalar unless there is gather/scatter support. This avoids
  // inevitable extracts into address registers, and also has the benefit of
  // activating LSR more, since that pass can't optimize vectorized
  // addresses.
  if (TTI.prefersVectorizedAddressing())
    return;

  // Start with all scalar pointer uses.
  SmallPtrSet<Instruction *, 8> AddrDefs;
  for (BasicBlock *BB : TheLoop->blocks())
    for (Instruction &I : *BB) {
      Instruction *PtrDef =
          dyn_cast_or_null<Instruction>(getLoadStorePointerOperand(&I));
      if (PtrDef && TheLoop->contains(PtrDef) &&
          getWideningDecision(&I, VF) != CM_GatherScatter)
        AddrDefs.insert(PtrDef);
    }

  // Add all instructions used to generate the addresses.
  SmallVector<Instruction *, 4> Worklist;
  for (auto *I : AddrDefs)
    Worklist.push_back(I);
  while (!Worklist.empty()) {
    Instruction *I = Worklist.pop_back_val();
    for (auto &Op : I->operands())
      if (auto *InstOp = dyn_cast<Instruction>(Op))
        if ((InstOp->getParent() == I->getParent()) && !isa<PHINode>(InstOp) &&
            AddrDefs.insert(InstOp).second)
          Worklist.push_back(InstOp);
  }

  // For scalable vectors we do not support scalarization.
  assert(!VF.isScalable() &&
         "Scalarization not supported for scalable vectors");

  for (auto *I : AddrDefs) {
    if (isa<LoadInst>(I)) {
      // Setting the desired widening decision should ideally be handled in
      // by cost functions, but since this involves the task of finding out
      // if the loaded register is involved in an address computation, it is
      // instead changed here when we know this is the case.
      InstWidening Decision = getWideningDecision(I, VF);
      if (Decision == CM_Widen || Decision == CM_Widen_Reverse)
        // Scalarize a widened load of address.
        setWideningDecision(
            I, VF, CM_Scalarize,
            (VF.getKnownMinValue() *
             getMemoryInstructionCost(I, ElementCount::getFixed(1))));
      else if (auto Group = getInterleavedAccessGroup(I)) {
        // Scalarize an interleave group of address loads.
        for (unsigned I = 0; I < Group->getFactor(); ++I) {
          if (Instruction *Member = Group->getMember(I))
            setWideningDecision(
                Member, VF, CM_Scalarize,
                (VF.getKnownMinValue() *
                 getMemoryInstructionCost(Member, ElementCount::getFixed(1))));
        }
      }
    } else
      // Make sure I gets scalarized and a cost estimate without
      // scalarization overhead.
      ForcedScalars[VF].insert(I);
  }
}

unsigned LoopVectorizationCostModel::getInstructionCost(Instruction *I,
                                                        ElementCount VF,
                                                        Type *&VectorTy) {
  Type *RetTy = I->getType();
  if (canTruncateToMinimalBitwidth(I, VF))
    RetTy = IntegerType::get(RetTy->getContext(), MinBWs[I]);
  VectorTy = isScalarAfterVectorization(I, VF)
                 ? RetTy
                 : ToVectorTy(RetTy, VF);
  auto SE = PSE.getSE();
  TTI::TargetCostKind CostKind = TTI::TCK_RecipThroughput;

  // TODO: We need to estimate the cost of intrinsic calls.
  switch (I->getOpcode()) {
  case Instruction::GetElementPtr:
    // We mark this instruction as zero-cost because the cost of GEPs in
    // vectorized code depends on whether the corresponding memory instruction
    // is scalarized or not. Therefore, we handle GEPs with the memory
    // instruction cost.
    return 0;
  case Instruction::Br: {
    // In cases of scalarized and predicated instructions, there will be VF
    // predicated blocks in the vectorized loop. Each branch around these
    // blocks requires also an extract of its vector compare i1 element.
    bool ScalarPredicatedBB = false;
    BranchInst *BI = cast<BranchInst>(I);
    if (VF.isVector() && BI->isConditional() &&
        (PredicatedBBsAfterVectorization.count(BI->getSuccessor(0)) ||
         PredicatedBBsAfterVectorization.count(BI->getSuccessor(1))))
      ScalarPredicatedBB = true;

    if (ScalarPredicatedBB) {
      // Return cost for branches around scalarized and predicated blocks.
      assert(!VF.isScalable() && "scalable vectors not yet supported.");
      auto *Vec_i1Ty =
          VectorType::get(IntegerType::getInt1Ty(RetTy->getContext()), VF);
      return (TTI.getScalarizationOverhead(
                  Vec_i1Ty, APInt::getAllOnesValue(VF.getKnownMinValue()),
                  false, true) +
              (TTI.getCFInstrCost(Instruction::Br, CostKind) *
               VF.getKnownMinValue()));
    } else if (I->getParent() == TheLoop->getLoopLatch() || VF.isScalar())
      // The back-edge branch will remain, as will all scalar branches.
      return TTI.getCFInstrCost(Instruction::Br, CostKind);
    else
      // This branch will be eliminated by if-conversion.
      return 0;
    // Note: We currently assume zero cost for an unconditional branch inside
    // a predicated block since it will become a fall-through, although we
    // may decide in the future to call TTI for all branches.
  }
  case Instruction::PHI: {
    auto *Phi = cast<PHINode>(I);

    // First-order recurrences are replaced by vector shuffles inside the loop.
    // NOTE: Don't use ToVectorTy as SK_ExtractSubvector expects a vector type.
    if (VF.isVector() && Legal->isFirstOrderRecurrence(Phi))
      return TTI.getShuffleCost(
          TargetTransformInfo::SK_ExtractSubvector, cast<VectorType>(VectorTy),
          VF.getKnownMinValue() - 1,
          VectorType::get(RetTy, ElementCount::get(1, VF.isScalable())));

    // Phi nodes in non-header blocks (not inductions, reductions, etc.) are
    // converted into select instructions. We require N - 1 selects per phi
    // node, where N is the number of incoming values.
    if (VF.isVector() && Phi->getParent() != TheLoop->getHeader())
      return (Phi->getNumIncomingValues() - 1) *
             TTI.getCmpSelInstrCost(
                 Instruction::Select,
                 ToVectorTy(Phi->getType(), VF),
                 ToVectorTy(Type::getInt1Ty(Phi->getContext()), VF),
                 CmpInst::BAD_ICMP_PREDICATE, CostKind);

    return TTI.getCFInstrCost(Instruction::PHI, CostKind);
  }
  case Instruction::UDiv:
  case Instruction::SDiv:
  case Instruction::URem:
  case Instruction::SRem:
    // If we have a predicated instruction, it may not be executed for each
    // vector lane. Get the scalarization cost and scale this amount by the
    // probability of executing the predicated block. If the instruction is not
    // predicated, we fall through to the next case.
    if (VF.isVector() && isScalarWithPredication(I)) {
      unsigned Cost = 0;

      // These instructions have a non-void type, so account for the phi nodes
      // that we will create. This cost is likely to be zero. The phi node
      // cost, if any, should be scaled by the block probability because it
      // models a copy at the end of each predicated block.
      Cost += VF.getKnownMinValue() *
              TTI.getCFInstrCost(Instruction::PHI, CostKind);

      // The cost of the non-predicated instruction.
      Cost += VF.getKnownMinValue() *
              TTI.getArithmeticInstrCost(I->getOpcode(), RetTy, CostKind);

      // The cost of insertelement and extractelement instructions needed for
      // scalarization.
      Cost += getScalarizationOverhead(I, VF);

      // Scale the cost by the probability of executing the predicated blocks.
      // This assumes the predicated block for each vector lane is equally
      // likely.
      return Cost / getReciprocalPredBlockProb();
    }
    LLVM_FALLTHROUGH;
  case Instruction::Add:
  case Instruction::FAdd:
  case Instruction::Sub:
  case Instruction::FSub:
  case Instruction::Mul:
  case Instruction::FMul:
  case Instruction::FDiv:
  case Instruction::FRem:
  case Instruction::Shl:
  case Instruction::LShr:
  case Instruction::AShr:
  case Instruction::And:
  case Instruction::Or:
  case Instruction::Xor: {
    // Since we will replace the stride by 1 the multiplication should go away.
    if (I->getOpcode() == Instruction::Mul && isStrideMul(I, Legal))
      return 0;
    // Certain instructions can be cheaper to vectorize if they have a constant
    // second vector operand. One example of this are shifts on x86.
    Value *Op2 = I->getOperand(1);
    TargetTransformInfo::OperandValueProperties Op2VP;
    TargetTransformInfo::OperandValueKind Op2VK =
        TTI.getOperandInfo(Op2, Op2VP);
    if (Op2VK == TargetTransformInfo::OK_AnyValue && Legal->isUniform(Op2))
      Op2VK = TargetTransformInfo::OK_UniformValue;

    SmallVector<const Value *, 4> Operands(I->operand_values());
    unsigned N = isScalarAfterVectorization(I, VF) ? VF.getKnownMinValue() : 1;
    return N * TTI.getArithmeticInstrCost(
                   I->getOpcode(), VectorTy, CostKind,
                   TargetTransformInfo::OK_AnyValue,
                   Op2VK, TargetTransformInfo::OP_None, Op2VP, Operands, I);
  }
  case Instruction::FNeg: {
    unsigned N = isScalarAfterVectorization(I, VF) ? VF.getKnownMinValue() : 1;
    return N * TTI.getArithmeticInstrCost(
                   I->getOpcode(), VectorTy, CostKind,
                   TargetTransformInfo::OK_AnyValue,
                   TargetTransformInfo::OK_AnyValue,
                   TargetTransformInfo::OP_None, TargetTransformInfo::OP_None,
                   I->getOperand(0), I);
  }
  case Instruction::Select: {
    SelectInst *SI = cast<SelectInst>(I);
    const SCEV *CondSCEV = SE->getSCEV(SI->getCondition());
    bool ScalarCond = (SE->isLoopInvariant(CondSCEV, TheLoop));
    Type *CondTy = SI->getCondition()->getType();
    if (!ScalarCond) {
      CondTy = VectorType::get(CondTy, VF);
    }
    return TTI.getCmpSelInstrCost(I->getOpcode(), VectorTy, CondTy,
                                  CmpInst::BAD_ICMP_PREDICATE, CostKind, I);
  }
  case Instruction::ICmp:
  case Instruction::FCmp: {
    Type *ValTy = I->getOperand(0)->getType();
    Instruction *Op0AsInstruction = dyn_cast<Instruction>(I->getOperand(0));
    if (canTruncateToMinimalBitwidth(Op0AsInstruction, VF))
      ValTy = IntegerType::get(ValTy->getContext(), MinBWs[Op0AsInstruction]);
    VectorTy = ToVectorTy(ValTy, VF);
    return TTI.getCmpSelInstrCost(I->getOpcode(), VectorTy, nullptr,
                                  CmpInst::BAD_ICMP_PREDICATE, CostKind, I);
  }
  case Instruction::Store:
  case Instruction::Load: {
    ElementCount Width = VF;
    if (Width.isVector()) {
      InstWidening Decision = getWideningDecision(I, Width);
      assert(Decision != CM_Unknown &&
             "CM decision should be taken at this point");
      if (Decision == CM_Scalarize)
        Width = ElementCount::getFixed(1);
    }
    VectorTy = ToVectorTy(getMemInstValueType(I), Width);
    return getMemoryInstructionCost(I, VF);
  }
  case Instruction::ZExt:
  case Instruction::SExt:
  case Instruction::FPToUI:
  case Instruction::FPToSI:
  case Instruction::FPExt:
  case Instruction::PtrToInt:
  case Instruction::IntToPtr:
  case Instruction::SIToFP:
  case Instruction::UIToFP:
  case Instruction::Trunc:
  case Instruction::FPTrunc:
  case Instruction::BitCast: {
    // Computes the CastContextHint from a Load/Store instruction.
    auto ComputeCCH = [&](Instruction *I) -> TTI::CastContextHint {
      assert((isa<LoadInst>(I) || isa<StoreInst>(I)) &&
             "Expected a load or a store!");

      if (VF.isScalar() || !TheLoop->contains(I))
        return TTI::CastContextHint::Normal;

      switch (getWideningDecision(I, VF)) {
      case LoopVectorizationCostModel::CM_GatherScatter:
        return TTI::CastContextHint::GatherScatter;
      case LoopVectorizationCostModel::CM_Interleave:
        return TTI::CastContextHint::Interleave;
      case LoopVectorizationCostModel::CM_Scalarize:
      case LoopVectorizationCostModel::CM_Widen:
        return Legal->isMaskRequired(I) ? TTI::CastContextHint::Masked
                                        : TTI::CastContextHint::Normal;
      case LoopVectorizationCostModel::CM_Widen_Reverse:
        return TTI::CastContextHint::Reversed;
      case LoopVectorizationCostModel::CM_Unknown:
        llvm_unreachable("Instr did not go through cost modelling?");
      }

      llvm_unreachable("Unhandled case!");
    };

    unsigned Opcode = I->getOpcode();
    TTI::CastContextHint CCH = TTI::CastContextHint::None;
    // For Trunc, the context is the only user, which must be a StoreInst.
    if (Opcode == Instruction::Trunc || Opcode == Instruction::FPTrunc) {
      if (I->hasOneUse())
        if (StoreInst *Store = dyn_cast<StoreInst>(*I->user_begin()))
          CCH = ComputeCCH(Store);
    }
    // For Z/Sext, the context is the operand, which must be a LoadInst.
    else if (Opcode == Instruction::ZExt || Opcode == Instruction::SExt ||
             Opcode == Instruction::FPExt) {
      if (LoadInst *Load = dyn_cast<LoadInst>(I->getOperand(0)))
        CCH = ComputeCCH(Load);
    }

    // We optimize the truncation of induction variables having constant
    // integer steps. The cost of these truncations is the same as the scalar
    // operation.
    if (isOptimizableIVTruncate(I, VF)) {
      auto *Trunc = cast<TruncInst>(I);
      return TTI.getCastInstrCost(Instruction::Trunc, Trunc->getDestTy(),
                                  Trunc->getSrcTy(), CCH, CostKind, Trunc);
    }

    Type *SrcScalarTy = I->getOperand(0)->getType();
    Type *SrcVecTy = VectorTy->isVectorTy()
                         ? ToVectorTy(SrcScalarTy, VF)
                         : SrcScalarTy;
    if (canTruncateToMinimalBitwidth(I, VF)) {
      // This cast is going to be shrunk. This may remove the cast or it might
      // turn it into slightly different cast. For example, if MinBW == 16,
      // "zext i8 %1 to i32" becomes "zext i8 %1 to i16".
      //
      // Calculate the modified src and dest types.
      Type *MinVecTy = VectorTy;
      if (Opcode == Instruction::Trunc) {
        SrcVecTy = smallestIntegerVectorType(SrcVecTy, MinVecTy);
        VectorTy = largestIntegerVectorType(
            ToVectorTy(I->getType(), VF), MinVecTy);
      } else if (Opcode == Instruction::ZExt || Opcode == Instruction::SExt) {
        SrcVecTy = largestIntegerVectorType(SrcVecTy, MinVecTy);
        VectorTy = smallestIntegerVectorType(
            ToVectorTy(I->getType(), VF), MinVecTy);
      }
    }

    unsigned N = isScalarAfterVectorization(I, VF) ? VF.getKnownMinValue() : 1;
    return N *
           TTI.getCastInstrCost(Opcode, VectorTy, SrcVecTy, CCH, CostKind, I);
  }
  case Instruction::Call: {
    bool NeedToScalarize;
    CallInst *CI = cast<CallInst>(I);
    unsigned CallCost = getVectorCallCost(CI, VF, NeedToScalarize);
    if (getVectorIntrinsicIDForCall(CI, TLI))
      return std::min(CallCost, getVectorIntrinsicCost(CI, VF));
    return CallCost;
  }
  case Instruction::ExtractValue: {
    InstructionCost ExtractCost =
        TTI.getInstructionCost(I, TTI::TCK_RecipThroughput);
    assert(ExtractCost.isValid() && "Invalid cost for ExtractValue");
    return *(ExtractCost.getValue());
  }
  default:
    // The cost of executing VF copies of the scalar instruction. This opcode
    // is unknown. Assume that it is the same as 'mul'.
    return VF.getKnownMinValue() * TTI.getArithmeticInstrCost(
                                       Instruction::Mul, VectorTy, CostKind) +
           getScalarizationOverhead(I, VF);
  } // end of switch.
}

char LoopVectorize::ID = 0;

static const char lv_name[] = "Loop Vectorization";

INITIALIZE_PASS_BEGIN(LoopVectorize, LV_NAME, lv_name, false, false)
INITIALIZE_PASS_DEPENDENCY(TargetTransformInfoWrapperPass)
INITIALIZE_PASS_DEPENDENCY(BasicAAWrapperPass)
INITIALIZE_PASS_DEPENDENCY(AAResultsWrapperPass)
INITIALIZE_PASS_DEPENDENCY(GlobalsAAWrapperPass)
INITIALIZE_PASS_DEPENDENCY(AssumptionCacheTracker)
INITIALIZE_PASS_DEPENDENCY(BlockFrequencyInfoWrapperPass)
INITIALIZE_PASS_DEPENDENCY(DominatorTreeWrapperPass)
INITIALIZE_PASS_DEPENDENCY(ScalarEvolutionWrapperPass)
INITIALIZE_PASS_DEPENDENCY(LoopInfoWrapperPass)
INITIALIZE_PASS_DEPENDENCY(LoopAccessLegacyAnalysis)
INITIALIZE_PASS_DEPENDENCY(DemandedBitsWrapperPass)
INITIALIZE_PASS_DEPENDENCY(OptimizationRemarkEmitterWrapperPass)
INITIALIZE_PASS_DEPENDENCY(ProfileSummaryInfoWrapperPass)
INITIALIZE_PASS_DEPENDENCY(InjectTLIMappingsLegacy)
INITIALIZE_PASS_END(LoopVectorize, LV_NAME, lv_name, false, false)

namespace llvm {

Pass *createLoopVectorizePass() { return new LoopVectorize(); }

Pass *createLoopVectorizePass(bool InterleaveOnlyWhenForced,
                              bool VectorizeOnlyWhenForced) {
  return new LoopVectorize(InterleaveOnlyWhenForced, VectorizeOnlyWhenForced);
}

} // end namespace llvm

bool LoopVectorizationCostModel::isConsecutiveLoadOrStore(Instruction *Inst) {
  // Check if the pointer operand of a load or store instruction is
  // consecutive.
  if (auto *Ptr = getLoadStorePointerOperand(Inst))
    return Legal->isConsecutivePtr(Ptr);
  return false;
}

void LoopVectorizationCostModel::collectValuesToIgnore() {
  // Ignore ephemeral values.
  CodeMetrics::collectEphemeralValues(TheLoop, AC, ValuesToIgnore);

  // Ignore type-promoting instructions we identified during reduction
  // detection.
  for (auto &Reduction : Legal->getReductionVars()) {
    RecurrenceDescriptor &RedDes = Reduction.second;
    const SmallPtrSetImpl<Instruction *> &Casts = RedDes.getCastInsts();
    VecValuesToIgnore.insert(Casts.begin(), Casts.end());
  }
  // Ignore type-casting instructions we identified during induction
  // detection.
  for (auto &Induction : Legal->getInductionVars()) {
    InductionDescriptor &IndDes = Induction.second;
    const SmallVectorImpl<Instruction *> &Casts = IndDes.getCastInsts();
    VecValuesToIgnore.insert(Casts.begin(), Casts.end());
  }
}

void LoopVectorizationCostModel::collectInLoopReductions() {
  for (auto &Reduction : Legal->getReductionVars()) {
    PHINode *Phi = Reduction.first;
    RecurrenceDescriptor &RdxDesc = Reduction.second;

    // We don't collect reductions that are type promoted (yet).
    if (RdxDesc.getRecurrenceType() != Phi->getType())
      continue;

    // If the target would prefer this reduction to happen "in-loop", then we
    // want to record it as such.
    unsigned Opcode = RdxDesc.getOpcode();
    if (!PreferInLoopReductions &&
        !TTI.preferInLoopReduction(Opcode, Phi->getType(),
                                   TargetTransformInfo::ReductionFlags()))
      continue;

    // Check that we can correctly put the reductions into the loop, by
    // finding the chain of operations that leads from the phi to the loop
    // exit value.
    SmallVector<Instruction *, 4> ReductionOperations =
        RdxDesc.getReductionOpChain(Phi, TheLoop);
    bool InLoop = !ReductionOperations.empty();
    if (InLoop)
      InLoopReductionChains[Phi] = ReductionOperations;
    LLVM_DEBUG(dbgs() << "LV: Using " << (InLoop ? "inloop" : "out of loop")
                      << " reduction for phi: " << *Phi << "\n");
  }
}

// TODO: we could return a pair of values that specify the max VF and
// min VF, to be used in `buildVPlans(MinVF, MaxVF)` instead of
// `buildVPlans(VF, VF)`. We cannot do it because VPLAN at the moment
// doesn't have a cost model that can choose which plan to execute if
// more than one is generated.
static unsigned determineVPlanVF(const unsigned WidestVectorRegBits,
                                 LoopVectorizationCostModel &CM) {
  unsigned WidestType;
  std::tie(std::ignore, WidestType) = CM.getSmallestAndWidestTypes();
  return WidestVectorRegBits / WidestType;
}

VectorizationFactor
LoopVectorizationPlanner::planInVPlanNativePath(ElementCount UserVF) {
  assert(!UserVF.isScalable() && "scalable vectors not yet supported");
  ElementCount VF = UserVF;
  // Outer loop handling: They may require CFG and instruction level
  // transformations before even evaluating whether vectorization is profitable.
  // Since we cannot modify the incoming IR, we need to build VPlan upfront in
  // the vectorization pipeline.
  if (!OrigLoop->isInnermost()) {
    // If the user doesn't provide a vectorization factor, determine a
    // reasonable one.
    if (UserVF.isZero()) {
      VF = ElementCount::getFixed(
          determineVPlanVF(TTI->getRegisterBitWidth(true /* Vector*/), CM));
      LLVM_DEBUG(dbgs() << "LV: VPlan computed VF " << VF << ".\n");

      // Make sure we have a VF > 1 for stress testing.
      if (VPlanBuildStressTest && (VF.isScalar() || VF.isZero())) {
        LLVM_DEBUG(dbgs() << "LV: VPlan stress testing: "
                          << "overriding computed VF.\n");
        VF = ElementCount::getFixed(4);
      }
    }
    assert(EnableVPlanNativePath && "VPlan-native path is not enabled.");
    assert(isPowerOf2_32(VF.getKnownMinValue()) &&
           "VF needs to be a power of two");
    LLVM_DEBUG(dbgs() << "LV: Using " << (!UserVF.isZero() ? "user " : "")
                      << "VF " << VF << " to build VPlans.\n");
    buildVPlans(VF, VF);

    // For VPlan build stress testing, we bail out after VPlan construction.
    if (VPlanBuildStressTest)
      return VectorizationFactor::Disabled();

    return {VF, 0 /*Cost*/};
  }

  LLVM_DEBUG(
      dbgs() << "LV: Not vectorizing. Inner loops aren't supported in the "
                "VPlan-native path.\n");
  return VectorizationFactor::Disabled();
}

Optional<VectorizationFactor>
LoopVectorizationPlanner::plan(ElementCount UserVF, unsigned UserIC) {
  assert(OrigLoop->isInnermost() && "Inner loop expected.");
  Optional<ElementCount> MaybeMaxVF = CM.computeMaxVF(UserVF, UserIC);
  if (!MaybeMaxVF) // Cases that should not to be vectorized nor interleaved.
    return None;

  // Invalidate interleave groups if all blocks of loop will be predicated.
  if (CM.blockNeedsPredication(OrigLoop->getHeader()) &&
      !useMaskedInterleavedAccesses(*TTI)) {
    LLVM_DEBUG(
        dbgs()
        << "LV: Invalidate all interleaved groups due to fold-tail by masking "
           "which requires masked-interleaved support.\n");
    if (CM.InterleaveInfo.invalidateGroups())
      // Invalidating interleave groups also requires invalidating all decisions
      // based on them, which includes widening decisions and uniform and scalar
      // values.
      CM.invalidateCostModelingDecisions();
  }

  ElementCount MaxVF = MaybeMaxVF.getValue();
  assert(MaxVF.isNonZero() && "MaxVF is zero.");

  if (!UserVF.isZero() && ElementCount::isKnownLE(UserVF, MaxVF)) {
    LLVM_DEBUG(dbgs() << "LV: Using user VF " << UserVF << ".\n");
    assert(isPowerOf2_32(UserVF.getKnownMinValue()) &&
           "VF needs to be a power of two");
    // Collect the instructions (and their associated costs) that will be more
    // profitable to scalarize.
    CM.selectUserVectorizationFactor(UserVF);
    CM.collectInLoopReductions();
    buildVPlansWithVPRecipes(UserVF, UserVF);
    LLVM_DEBUG(printPlans(dbgs()));
    return {{UserVF, 0}};
  }

  ElementCount VF = ElementCount::get(1, MaxVF.isScalable());
  for (; ElementCount::isKnownLE(VF, MaxVF); VF *= 2) {
    // Collect Uniform and Scalar instructions after vectorization with VF.
    CM.collectUniformsAndScalars(VF);

    // Collect the instructions (and their associated costs) that will be more
    // profitable to scalarize.
    if (VF.isVector())
      CM.collectInstsToScalarize(VF);
  }

  // FIXME: Disabling for scalable vectors for now. Need to see if and how we
  // can use it with scalable (and predicated) vectors.
  if (!VF.isScalable())
    CM.collectInLoopReductions();

  buildVPlansWithVPRecipes(ElementCount::get(1, MaxVF.isScalable()), MaxVF);
  LLVM_DEBUG(printPlans(dbgs()));
  if (MaxVF.isScalar())
    // Do not return VectorizationFactor::Disabled() here, since that means a
    // width=0. For fixed vectors we want width=1, cost=0 here.
    return VectorizationFactor(MaxVF, 0);

  // Select the optimal vectorization factor.
  return CM.selectVectorizationFactor(MaxVF);
}

void LoopVectorizationPlanner::setBestPlan(ElementCount VF, unsigned UF) {
  LLVM_DEBUG(dbgs() << "Setting best plan to VF=" << VF << ", UF=" << UF
                    << '\n');
  BestVF = VF;
  BestUF = UF;

  erase_if(VPlans, [VF](const VPlanPtr &Plan) { return !Plan->hasVF(VF); });
  assert(VPlans.size() == 1 && "Best VF has not a single VPlan.");
}

void LoopVectorizationPlanner::executePlan(InnerLoopVectorizer &ILV,
                                           DominatorTree *DT) {
  // 1. Create a new empty loop. Unlink the old loop and connect the new one.
  VPCallbackILV CallbackILV(ILV);

  assert(BestVF.hasValue() && "Vectorization Factor is missing");

  VPTransformState State{*BestVF, BestUF,      LI,
                         DT,      ILV.Builder, ILV.VectorLoopValueMap,
                         &ILV,    CallbackILV};
  State.CFG.PrevBB = ILV.createVectorizedLoopSkeleton();
  State.TripCount = ILV.getOrCreateTripCount(nullptr);
  State.CanonicalIV = ILV.Induction;
  State.PreferPredicatedVectorOps = ILV.preferPredicatedVectorOps();

  ILV.printDebugTracesAtStart();

  //===------------------------------------------------===//
  //
  // Notice: any optimization or new instruction that go
  // into the code below should also be implemented in
  // the cost-model.
  //
  //===------------------------------------------------===//

  // 2. Copy and widen instructions from the old loop into the new loop.
  assert(VPlans.size() == 1 && "Not a single VPlan to execute.");
  VPlans.front()->execute(&State);

  // 3. Fix the vectorized code: take care of header phi's, live-outs,
  //    predication, updating analyses.
  ILV.fixVectorizedLoop(State);
  ILV.printDebugTracesAtEnd();
}

void LoopVectorizationPlanner::collectTriviallyDeadInstructions(
    SmallPtrSetImpl<Instruction *> &DeadInstructions) {

  // We create new control-flow for the vectorized loop, so the original exit
  // conditions will be dead after vectorization if it's only used by the
  // terminator
  SmallVector<BasicBlock*> ExitingBlocks;
  OrigLoop->getExitingBlocks(ExitingBlocks);
  for (auto *BB : ExitingBlocks) {
    auto *Cmp = dyn_cast<Instruction>(BB->getTerminator()->getOperand(0));
    if (!Cmp || !Cmp->hasOneUse())
      continue;

    // TODO: we should introduce a getUniqueExitingBlocks on Loop
    if (!DeadInstructions.insert(Cmp).second)
      continue;

    // The operands of the icmp is often a dead trunc, used by IndUpdate.
    // TODO: can recurse through operands in general
    for (Value *Op : Cmp->operands()) {
      if (isa<TruncInst>(Op) && Op->hasOneUse())
          DeadInstructions.insert(cast<Instruction>(Op));
    }
  }

  // We create new "steps" for induction variable updates to which the original
  // induction variables map. An original update instruction will be dead if
  // all its users except the induction variable are dead.
  auto *Latch = OrigLoop->getLoopLatch();
  for (auto &Induction : Legal->getInductionVars()) {
    PHINode *Ind = Induction.first;
    auto *IndUpdate = cast<Instruction>(Ind->getIncomingValueForBlock(Latch));

    // If the tail is to be folded by masking, the primary induction variable,
    // if exists, isn't dead: it will be used for masking. Don't kill it.
    if (CM.foldTailByMasking() && IndUpdate == Legal->getPrimaryInduction())
      continue;

    if (llvm::all_of(IndUpdate->users(), [&](User *U) -> bool {
          return U == Ind || DeadInstructions.count(cast<Instruction>(U));
        }))
      DeadInstructions.insert(IndUpdate);

    // We record as "Dead" also the type-casting instructions we had identified
    // during induction analysis. We don't need any handling for them in the
    // vectorized loop because we have proven that, under a proper runtime
    // test guarding the vectorized loop, the value of the phi, and the casted
    // value of the phi, are the same. The last instruction in this casting
    // chain will get its scalar/vector/widened def from the
    // scalar/vector/widened def of the respective phi node. Any other casts in
    // the induction def-use chain have no other uses outside the phi update
    // chain, and will be ignored.
    InductionDescriptor &IndDes = Induction.second;
    const SmallVectorImpl<Instruction *> &Casts = IndDes.getCastInsts();
    DeadInstructions.insert(Casts.begin(), Casts.end());
  }
}

Value *InnerLoopUnroller::reverseVector(Value *Vec) { return Vec; }

Value *InnerLoopUnroller::getBroadcastInstrs(Value *V) { return V; }

Value *InnerLoopUnroller::getStepVector(Value *Val, int StartIdx, Value *Step,
                                        Instruction::BinaryOps BinOp) {
  // When unrolling and the VF is 1, we only need to add a simple scalar.
  Type *Ty = Val->getType();
  assert(!Ty->isVectorTy() && "Val must be a scalar");

  if (Ty->isFloatingPointTy()) {
    Constant *C = ConstantFP::get(Ty, (double)StartIdx);

    // Floating point operations had to be 'fast' to enable the unrolling.
    Value *MulOp = addFastMathFlag(Builder.CreateFMul(C, Step));
    return addFastMathFlag(Builder.CreateBinOp(BinOp, Val, MulOp));
  }
  Constant *C = ConstantInt::get(Ty, StartIdx);
  return Builder.CreateAdd(Val, Builder.CreateMul(C, Step), "induction");
}

static void AddRuntimeUnrollDisableMetaData(Loop *L) {
  SmallVector<Metadata *, 4> MDs;
  // Reserve first location for self reference to the LoopID metadata node.
  MDs.push_back(nullptr);
  bool IsUnrollMetadata = false;
  MDNode *LoopID = L->getLoopID();
  if (LoopID) {
    // First find existing loop unrolling disable metadata.
    for (unsigned i = 1, ie = LoopID->getNumOperands(); i < ie; ++i) {
      auto *MD = dyn_cast<MDNode>(LoopID->getOperand(i));
      if (MD) {
        const auto *S = dyn_cast<MDString>(MD->getOperand(0));
        IsUnrollMetadata =
            S && S->getString().startswith("llvm.loop.unroll.disable");
      }
      MDs.push_back(LoopID->getOperand(i));
    }
  }

  if (!IsUnrollMetadata) {
    // Add runtime unroll disable metadata.
    LLVMContext &Context = L->getHeader()->getContext();
    SmallVector<Metadata *, 1> DisableOperands;
    DisableOperands.push_back(
        MDString::get(Context, "llvm.loop.unroll.runtime.disable"));
    MDNode *DisableNode = MDNode::get(Context, DisableOperands);
    MDs.push_back(DisableNode);
    MDNode *NewLoopID = MDNode::get(Context, MDs);
    // Set operand 0 to refer to the loop id itself.
    NewLoopID->replaceOperandWith(0, NewLoopID);
    L->setLoopID(NewLoopID);
  }
}

//===--------------------------------------------------------------------===//
// EpilogueVectorizerMainLoop
//===--------------------------------------------------------------------===//

/// This function is partially responsible for generating the control flow
/// depicted in https://llvm.org/docs/Vectorizers.html#epilogue-vectorization.
BasicBlock *EpilogueVectorizerMainLoop::createEpilogueVectorizedLoopSkeleton() {
  MDNode *OrigLoopID = OrigLoop->getLoopID();
  Loop *Lp = createVectorLoopSkeleton("");

  // Generate the code to check the minimum iteration count of the vector
  // epilogue (see below).
  EPI.EpilogueIterationCountCheck =
      emitMinimumIterationCountCheck(Lp, LoopScalarPreHeader, true);
  EPI.EpilogueIterationCountCheck->setName("iter.check");

  // Generate the code to check any assumptions that we've made for SCEV
  // expressions.
  BasicBlock *SavedPreHeader = LoopVectorPreHeader;
  emitSCEVChecks(Lp, LoopScalarPreHeader);

  // If a safety check was generated save it.
  if (SavedPreHeader != LoopVectorPreHeader)
    EPI.SCEVSafetyCheck = SavedPreHeader;

  // Generate the code that checks at runtime if arrays overlap. We put the
  // checks into a separate block to make the more common case of few elements
  // faster.
  SavedPreHeader = LoopVectorPreHeader;
  emitMemRuntimeChecks(Lp, LoopScalarPreHeader);

  // If a safety check was generated save/overwite it.
  if (SavedPreHeader != LoopVectorPreHeader)
    EPI.MemSafetyCheck = SavedPreHeader;

  // Generate the iteration count check for the main loop, *after* the check
  // for the epilogue loop, so that the path-length is shorter for the case
  // that goes directly through the vector epilogue. The longer-path length for
  // the main loop is compensated for, by the gain from vectorizing the larger
  // trip count. Note: the branch will get updated later on when we vectorize
  // the epilogue.
  EPI.MainLoopIterationCountCheck =
      emitMinimumIterationCountCheck(Lp, LoopScalarPreHeader, false);

  // Generate the induction variable.
  OldInduction = Legal->getPrimaryInduction();
  Type *IdxTy = Legal->getWidestInductionType();
  Value *StartIdx = ConstantInt::get(IdxTy, 0);
  Constant *Step = ConstantInt::get(IdxTy, VF.getKnownMinValue() * UF);
  Value *CountRoundDown = getOrCreateVectorTripCount(Lp);
  EPI.VectorTripCount = CountRoundDown;
  Induction =
      createInductionVariable(Lp, StartIdx, CountRoundDown, Step,
                              getDebugLocFromInstOrOperands(OldInduction));

  // Skip induction resume value creation here because they will be created in
  // the second pass. If we created them here, they wouldn't be used anyway,
  // because the vplan in the second pass still contains the inductions from the
  // original loop.

  return completeLoopSkeleton(Lp, OrigLoopID);
}

void EpilogueVectorizerMainLoop::printDebugTracesAtStart() {
  LLVM_DEBUG({
    dbgs() << "Create Skeleton for epilogue vectorized loop (first pass)\n"
           << "Main Loop VF:" << EPI.MainLoopVF.getKnownMinValue()
           << ", Main Loop UF:" << EPI.MainLoopUF
           << ", Epilogue Loop VF:" << EPI.EpilogueVF.getKnownMinValue()
           << ", Epilogue Loop UF:" << EPI.EpilogueUF << "\n";
  });
}

void EpilogueVectorizerMainLoop::printDebugTracesAtEnd() {
  DEBUG_WITH_TYPE(VerboseDebug, {
    dbgs() << "intermediate fn:\n" << *Induction->getFunction() << "\n";
  });
}

BasicBlock *EpilogueVectorizerMainLoop::emitMinimumIterationCountCheck(
    Loop *L, BasicBlock *Bypass, bool ForEpilogue) {
  assert(L && "Expected valid Loop.");
  assert(Bypass && "Expected valid bypass basic block.");
  unsigned VFactor =
      ForEpilogue ? EPI.EpilogueVF.getKnownMinValue() : VF.getKnownMinValue();
  unsigned UFactor = ForEpilogue ? EPI.EpilogueUF : UF;
  Value *Count = getOrCreateTripCount(L);
  // Reuse existing vector loop preheader for TC checks.
  // Note that new preheader block is generated for vector loop.
  BasicBlock *const TCCheckBlock = LoopVectorPreHeader;
  IRBuilder<> Builder(TCCheckBlock->getTerminator());

  // Generate code to check if the loop's trip count is less than VF * UF of the
  // main vector loop.
  auto P =
      Cost->requiresScalarEpilogue() ? ICmpInst::ICMP_ULE : ICmpInst::ICMP_ULT;

  Value *CheckMinIters = Builder.CreateICmp(
      P, Count, ConstantInt::get(Count->getType(), VFactor * UFactor),
      "min.iters.check");

  if (!ForEpilogue)
    TCCheckBlock->setName("vector.main.loop.iter.check");

  // Create new preheader for vector loop.
  LoopVectorPreHeader = SplitBlock(TCCheckBlock, TCCheckBlock->getTerminator(),
                                   DT, LI, nullptr, "vector.ph");

  if (ForEpilogue) {
    assert(DT->properlyDominates(DT->getNode(TCCheckBlock),
                                 DT->getNode(Bypass)->getIDom()) &&
           "TC check is expected to dominate Bypass");

    // Update dominator for Bypass & LoopExit.
    DT->changeImmediateDominator(Bypass, TCCheckBlock);
    DT->changeImmediateDominator(LoopExitBlock, TCCheckBlock);

    LoopBypassBlocks.push_back(TCCheckBlock);

    // Save the trip count so we don't have to regenerate it in the
    // vec.epilog.iter.check. This is safe to do because the trip count
    // generated here dominates the vector epilog iter check.
    EPI.TripCount = Count;
  }

  ReplaceInstWithInst(
      TCCheckBlock->getTerminator(),
      BranchInst::Create(Bypass, LoopVectorPreHeader, CheckMinIters));

  return TCCheckBlock;
}

//===--------------------------------------------------------------------===//
// EpilogueVectorizerEpilogueLoop
//===--------------------------------------------------------------------===//

/// This function is partially responsible for generating the control flow
/// depicted in https://llvm.org/docs/Vectorizers.html#epilogue-vectorization.
BasicBlock *
EpilogueVectorizerEpilogueLoop::createEpilogueVectorizedLoopSkeleton() {
  MDNode *OrigLoopID = OrigLoop->getLoopID();
  Loop *Lp = createVectorLoopSkeleton("vec.epilog.");

  // Now, compare the remaining count and if there aren't enough iterations to
  // execute the vectorized epilogue skip to the scalar part.
  BasicBlock *VecEpilogueIterationCountCheck = LoopVectorPreHeader;
  VecEpilogueIterationCountCheck->setName("vec.epilog.iter.check");
  LoopVectorPreHeader =
      SplitBlock(LoopVectorPreHeader, LoopVectorPreHeader->getTerminator(), DT,
                 LI, nullptr, "vec.epilog.ph");
  emitMinimumVectorEpilogueIterCountCheck(Lp, LoopScalarPreHeader,
                                          VecEpilogueIterationCountCheck);

  // Adjust the control flow taking the state info from the main loop
  // vectorization into account.
  assert(EPI.MainLoopIterationCountCheck && EPI.EpilogueIterationCountCheck &&
         "expected this to be saved from the previous pass.");
  EPI.MainLoopIterationCountCheck->getTerminator()->replaceUsesOfWith(
      VecEpilogueIterationCountCheck, LoopVectorPreHeader);

  DT->changeImmediateDominator(LoopVectorPreHeader,
                               EPI.MainLoopIterationCountCheck);

  EPI.EpilogueIterationCountCheck->getTerminator()->replaceUsesOfWith(
      VecEpilogueIterationCountCheck, LoopScalarPreHeader);

  if (EPI.SCEVSafetyCheck)
    EPI.SCEVSafetyCheck->getTerminator()->replaceUsesOfWith(
        VecEpilogueIterationCountCheck, LoopScalarPreHeader);
  if (EPI.MemSafetyCheck)
    EPI.MemSafetyCheck->getTerminator()->replaceUsesOfWith(
        VecEpilogueIterationCountCheck, LoopScalarPreHeader);

  DT->changeImmediateDominator(
      VecEpilogueIterationCountCheck,
      VecEpilogueIterationCountCheck->getSinglePredecessor());

  DT->changeImmediateDominator(LoopScalarPreHeader,
                               EPI.EpilogueIterationCountCheck);
  DT->changeImmediateDominator(LoopExitBlock, EPI.EpilogueIterationCountCheck);

  // Keep track of bypass blocks, as they feed start values to the induction
  // phis in the scalar loop preheader.
  if (EPI.SCEVSafetyCheck)
    LoopBypassBlocks.push_back(EPI.SCEVSafetyCheck);
  if (EPI.MemSafetyCheck)
    LoopBypassBlocks.push_back(EPI.MemSafetyCheck);
  LoopBypassBlocks.push_back(EPI.EpilogueIterationCountCheck);

  // Generate a resume induction for the vector epilogue and put it in the
  // vector epilogue preheader
  Type *IdxTy = Legal->getWidestInductionType();
  PHINode *EPResumeVal = PHINode::Create(IdxTy, 2, "vec.epilog.resume.val",
                                         LoopVectorPreHeader->getFirstNonPHI());
  EPResumeVal->addIncoming(EPI.VectorTripCount, VecEpilogueIterationCountCheck);
  EPResumeVal->addIncoming(ConstantInt::get(IdxTy, 0),
                           EPI.MainLoopIterationCountCheck);

  // Generate the induction variable.
  OldInduction = Legal->getPrimaryInduction();
  Value *CountRoundDown = getOrCreateVectorTripCount(Lp);
  Constant *Step = ConstantInt::get(IdxTy, VF.getKnownMinValue() * UF);
  Value *StartIdx = EPResumeVal;
  Induction =
      createInductionVariable(Lp, StartIdx, CountRoundDown, Step,
                              getDebugLocFromInstOrOperands(OldInduction));

  // Generate induction resume values. These variables save the new starting
  // indexes for the scalar loop. They are used to test if there are any tail
  // iterations left once the vector loop has completed.
  // Note that when the vectorized epilogue is skipped due to iteration count
  // check, then the resume value for the induction variable comes from
  // the trip count of the main vector loop, hence passing the AdditionalBypass
  // argument.
  createInductionResumeValues(Lp, CountRoundDown,
                              {VecEpilogueIterationCountCheck,
                               EPI.VectorTripCount} /* AdditionalBypass */);

  AddRuntimeUnrollDisableMetaData(Lp);
  return completeLoopSkeleton(Lp, OrigLoopID);
}

BasicBlock *
EpilogueVectorizerEpilogueLoop::emitMinimumVectorEpilogueIterCountCheck(
    Loop *L, BasicBlock *Bypass, BasicBlock *Insert) {

  assert(EPI.TripCount &&
         "Expected trip count to have been safed in the first pass.");
  assert(
      (!isa<Instruction>(EPI.TripCount) ||
       DT->dominates(cast<Instruction>(EPI.TripCount)->getParent(), Insert)) &&
      "saved trip count does not dominate insertion point.");
  Value *TC = EPI.TripCount;
  IRBuilder<> Builder(Insert->getTerminator());
  Value *Count = Builder.CreateSub(TC, EPI.VectorTripCount, "n.vec.remaining");

  // Generate code to check if the loop's trip count is less than VF * UF of the
  // vector epilogue loop.
  auto P =
      Cost->requiresScalarEpilogue() ? ICmpInst::ICMP_ULE : ICmpInst::ICMP_ULT;

  Value *CheckMinIters = Builder.CreateICmp(
      P, Count,
      ConstantInt::get(Count->getType(),
                       EPI.EpilogueVF.getKnownMinValue() * EPI.EpilogueUF),
      "min.epilog.iters.check");

  ReplaceInstWithInst(
      Insert->getTerminator(),
      BranchInst::Create(Bypass, LoopVectorPreHeader, CheckMinIters));

  LoopBypassBlocks.push_back(Insert);
  return Insert;
}

void EpilogueVectorizerEpilogueLoop::printDebugTracesAtStart() {
  LLVM_DEBUG({
    dbgs() << "Create Skeleton for epilogue vectorized loop (second pass)\n"
           << "Main Loop VF:" << EPI.MainLoopVF.getKnownMinValue()
           << ", Main Loop UF:" << EPI.MainLoopUF
           << ", Epilogue Loop VF:" << EPI.EpilogueVF.getKnownMinValue()
           << ", Epilogue Loop UF:" << EPI.EpilogueUF << "\n";
  });
}

void EpilogueVectorizerEpilogueLoop::printDebugTracesAtEnd() {
  DEBUG_WITH_TYPE(VerboseDebug, {
    dbgs() << "final fn:\n" << *Induction->getFunction() << "\n";
  });
}

bool LoopVectorizationPlanner::getDecisionAndClampRange(
    const std::function<bool(ElementCount)> &Predicate, VFRange &Range) {
  assert(!Range.isEmpty() && "Trying to test an empty VF range.");
  bool PredicateAtRangeStart = Predicate(Range.Start);

  for (ElementCount TmpVF = Range.Start * 2;
       ElementCount::isKnownLT(TmpVF, Range.End); TmpVF *= 2)
    if (Predicate(TmpVF) != PredicateAtRangeStart) {
      Range.End = TmpVF;
      break;
    }

  return PredicateAtRangeStart;
}

/// Build VPlans for the full range of feasible VF's = {\p MinVF, 2 * \p MinVF,
/// 4 * \p MinVF, ..., \p MaxVF} by repeatedly building a VPlan for a sub-range
/// of VF's starting at a given VF and extending it as much as possible. Each
/// vectorization decision can potentially shorten this sub-range during
/// buildVPlan().
void LoopVectorizationPlanner::buildVPlans(ElementCount MinVF,
                                           ElementCount MaxVF) {
  auto MaxVFPlusOne = MaxVF.getWithIncrement(1);
  for (ElementCount VF = MinVF; ElementCount::isKnownLT(VF, MaxVFPlusOne);) {
    VFRange SubRange = {VF, MaxVFPlusOne};
    VPlans.push_back(buildVPlan(SubRange));
    VF = SubRange.End;
  }
}

VPValue *VPRecipeBuilder::createEdgeMask(BasicBlock *Src, BasicBlock *Dst,
                                         VPlanPtr &Plan) {
  assert(is_contained(predecessors(Dst), Src) && "Invalid edge");

  // Look for cached value.
  std::pair<BasicBlock *, BasicBlock *> Edge(Src, Dst);
  EdgeMaskCacheTy::iterator ECEntryIt = EdgeMaskCache.find(Edge);
  if (ECEntryIt != EdgeMaskCache.end())
    return ECEntryIt->second;

  VPValue *SrcMask = createBlockInMask(Src, Plan);

  // The terminator has to be a branch inst!
  BranchInst *BI = dyn_cast<BranchInst>(Src->getTerminator());
  assert(BI && "Unexpected terminator found");

  if (!BI->isConditional() || BI->getSuccessor(0) == BI->getSuccessor(1))
    return EdgeMaskCache[Edge] = SrcMask;

  // If source is an exiting block, we know the exit edge is dynamically dead
  // in the vector loop, and thus we don't need to restrict the mask.  Avoid
  // adding uses of an otherwise potentially dead instruction.
  if (OrigLoop->isLoopExiting(Src))
    return EdgeMaskCache[Edge] = SrcMask;

  VPValue *EdgeMask = Plan->getOrAddVPValue(BI->getCondition());
  assert(EdgeMask && "No Edge Mask found for condition");

  if (BI->getSuccessor(0) != Dst)
    EdgeMask = Builder.createNot(EdgeMask);

  if (SrcMask) // Otherwise block in-mask is all-one, no need to AND.
    EdgeMask = Builder.createAnd(EdgeMask, SrcMask);

  return EdgeMaskCache[Edge] = EdgeMask;
}

VPValue *VPRecipeBuilder::createBlockInMask(BasicBlock *BB, VPlanPtr &Plan) {
  assert(OrigLoop->contains(BB) && "Block is not a part of a loop");

  // Look for cached value.
  BlockMaskCacheTy::iterator BCEntryIt = BlockMaskCache.find(BB);
  if (BCEntryIt != BlockMaskCache.end())
    return BCEntryIt->second;

  // All-one mask is modelled as no-mask following the convention for masked
  // load/store/gather/scatter. Initialize BlockMask to no-mask.
  VPValue *BlockMask = nullptr;

  if (OrigLoop->getHeader() == BB) {
    if (!CM.blockNeedsPredication(BB))
      return BlockMaskCache[BB] = BlockMask; // Loop incoming mask is all-one.

    // Create the block in mask as the first non-phi instruction in the block.
    VPBuilder::InsertPointGuard Guard(Builder);
    auto NewInsertionPoint = Builder.getInsertBlock()->getFirstNonPhi();
    Builder.setInsertPoint(Builder.getInsertBlock(), NewInsertionPoint);

    // Introduce the early-exit compare IV <= BTC to form header block mask.
    // This is used instead of IV < TC because TC may wrap, unlike BTC.
    // Start by constructing the desired canonical IV.
    VPValue *IV = nullptr;
    if (Legal->getPrimaryInduction())
      IV = Plan->getOrAddVPValue(Legal->getPrimaryInduction());
    else {
      auto IVRecipe = new VPWidenCanonicalIVRecipe();
      Builder.getInsertBlock()->insert(IVRecipe, NewInsertionPoint);
      IV = IVRecipe->getVPValue();
    }
    VPValue *BTC = Plan->getOrCreateBackedgeTakenCount();
    bool TailFolded = !CM.isScalarEpilogueAllowed();

    if (TailFolded && CM.TTI.emitGetActiveLaneMask()) {
      // While ActiveLaneMask is a binary op that consumes the loop tripcount
      // as a second argument, we only pass the IV here and extract the
      // tripcount from the transform state where codegen of the VP instructions
      // happen.
      BlockMask = Builder.createNaryOp(VPInstruction::ActiveLaneMask, {IV});
    } else {
      BlockMask = Builder.createNaryOp(VPInstruction::ICmpULE, {IV, BTC});
    }
    return BlockMaskCache[BB] = BlockMask;
  }

  // This is the block mask. We OR all incoming edges.
  for (auto *Predecessor : predecessors(BB)) {
    VPValue *EdgeMask = createEdgeMask(Predecessor, BB, Plan);
    if (!EdgeMask) // Mask of predecessor is all-one so mask of block is too.
      return BlockMaskCache[BB] = EdgeMask;

    if (!BlockMask) { // BlockMask has its initialized nullptr value.
      BlockMask = EdgeMask;
      continue;
    }

    BlockMask = Builder.createOr(BlockMask, EdgeMask);
  }

  return BlockMaskCache[BB] = BlockMask;
}

VPValue *VPRecipeBuilder::getOrCreateEVL(VPlanPtr &Plan) {
  if (!EVL) {
    auto *EVLRecipe = new VPWidenEVLRecipe();
    Builder.getInsertBlock()->appendRecipe(EVLRecipe);
    EVL = EVLRecipe->getEVL();
  }
  return EVL;
}

VPValue *VPRecipeBuilder::getOrCreateEVLMask(VPlanPtr &Plan) {
  if (!EVLMask) {
    assert(EVL && "Cannot create EVL Mask with null EVL value");
    auto *EVLMaskRecipe = new VPWidenEVLMaskRecipe(EVL);
    Builder.getInsertBlock()->appendRecipe(EVLMaskRecipe);
    EVLMask = EVLMaskRecipe->getEVLMask();
  }
  return EVLMask;
}

bool VPRecipeBuilder::validateWidenMemory(Instruction *I, VFRange &Range) {
  assert((isa<LoadInst>(I) || isa<StoreInst>(I)) &&
         "Must be called with either a load or store");

  auto willWiden = [&](ElementCount VF) -> bool {
    if (VF.isScalar())
      return false;
    LoopVectorizationCostModel::InstWidening Decision =
        CM.getWideningDecision(I, VF);
    assert(Decision != LoopVectorizationCostModel::CM_Unknown &&
           "CM decision should be taken at this point.");
    if (Decision == LoopVectorizationCostModel::CM_Interleave)
      return true;
    if (CM.isScalarAfterVectorization(I, VF) ||
        CM.isProfitableToScalarize(I, VF))
      return false;
    return Decision != LoopVectorizationCostModel::CM_Scalarize;
  };

  if (!LoopVectorizationPlanner::getDecisionAndClampRange(willWiden, Range))
    return false;

  return true;
}

VPRecipeBase *VPRecipeBuilder::tryToWidenMemory(Instruction *I, VFRange &Range,
                                                VPlanPtr &Plan) {
  if (!validateWidenMemory(I, Range))
    return nullptr;

  VPValue *Mask = nullptr;
  if (Legal->isMaskRequired(I))
    Mask = createBlockInMask(I->getParent(), Plan);

  VPValue *Addr = Plan->getOrAddVPValue(getLoadStorePointerOperand(I));
  if (LoadInst *Load = dyn_cast<LoadInst>(I))
    return new VPWidenMemoryInstructionRecipe(*Load, Addr, Mask);

  StoreInst *Store = cast<StoreInst>(I);
  VPValue *StoredValue = Plan->getOrAddVPValue(Store->getValueOperand());
  return new VPWidenMemoryInstructionRecipe(*Store, Addr, StoredValue, Mask);
}

VPRecipeBase *VPRecipeBuilder::tryToPredicatedWidenMemory(Instruction *I,
                                                          VFRange &Range,
                                                          VPlanPtr &Plan) {
  if (!validateWidenMemory(I, Range))
    return nullptr;

  VPValue *Mask = createBlockInMask(I->getParent(), Plan);

  // If tail folding by masking is enabled, memory instructions should be marked
  // as masked ops ( LoopVectorizationLegality::blockCanBePredicated()).
  // However, unlike general instructions (arithmetic, comparison, select,
  // etc.), presence of mask does not guarantee TTI's preference to use
  // predicated vector instructions.
  VPValue *EVL = getOrCreateEVL(Plan);
  VPValue *Addr = Plan->getOrAddVPValue(getLoadStorePointerOperand(I));
  if (LoadInst *Load = dyn_cast<LoadInst>(I))
    return new VPPredicatedWidenMemoryInstructionRecipe(*Load, Addr, Mask, EVL);

  StoreInst *Store = cast<StoreInst>(I);
  VPValue *StoredValue = Plan->getOrAddVPValue(Store->getValueOperand());
  return new VPPredicatedWidenMemoryInstructionRecipe(*Store, Addr, StoredValue,
                                                      Mask, EVL);
}

VPWidenIntOrFpInductionRecipe *
VPRecipeBuilder::tryToOptimizeInductionPHI(PHINode *Phi) const {
  // Check if this is an integer or fp induction. If so, build the recipe that
  // produces its scalar and vector values.
  InductionDescriptor II = Legal->getInductionVars().lookup(Phi);
  if (II.getKind() == InductionDescriptor::IK_IntInduction ||
      II.getKind() == InductionDescriptor::IK_FpInduction)
    return new VPWidenIntOrFpInductionRecipe(Phi);

  return nullptr;
}

VPWidenIntOrFpInductionRecipe *
VPRecipeBuilder::tryToOptimizeInductionTruncate(TruncInst *I,
                                                VFRange &Range) const {
  // Optimize the special case where the source is a constant integer
  // induction variable. Notice that we can only optimize the 'trunc' case
  // because (a) FP conversions lose precision, (b) sext/zext may wrap, and
  // (c) other casts depend on pointer size.

  // Determine whether \p K is a truncation based on an induction variable that
  // can be optimized.
  auto isOptimizableIVTruncate =
      [&](Instruction *K) -> std::function<bool(ElementCount)> {
    return [=](ElementCount VF) -> bool {
      return CM.isOptimizableIVTruncate(K, VF);
    };
  };

  if (LoopVectorizationPlanner::getDecisionAndClampRange(
          isOptimizableIVTruncate(I), Range))
    return new VPWidenIntOrFpInductionRecipe(cast<PHINode>(I->getOperand(0)),
                                             I);
  return nullptr;
}

VPBlendRecipe *VPRecipeBuilder::tryToBlend(PHINode *Phi, VPlanPtr &Plan) {
  // We know that all PHIs in non-header blocks are converted into selects, so
  // we don't have to worry about the insertion order and we can just use the
  // builder. At this point we generate the predication tree. There may be
  // duplications since this is a simple recursive scan, but future
  // optimizations will clean it up.

  SmallVector<VPValue *, 2> Operands;
  unsigned NumIncoming = Phi->getNumIncomingValues();
  for (unsigned In = 0; In < NumIncoming; In++) {
    VPValue *EdgeMask =
        createEdgeMask(Phi->getIncomingBlock(In), Phi->getParent(), Plan);
    assert((EdgeMask || NumIncoming == 1) &&
           "Multiple predecessors with one having a full mask");
    Operands.push_back(Plan->getOrAddVPValue(Phi->getIncomingValue(In)));
    if (EdgeMask)
      Operands.push_back(EdgeMask);
  }
  return new VPBlendRecipe(Phi, Operands);
}

VPWidenCallRecipe *VPRecipeBuilder::tryToWidenCall(CallInst *CI, VFRange &Range,
                                                   VPlan &Plan) const {

  bool IsPredicated = LoopVectorizationPlanner::getDecisionAndClampRange(
      [this, CI](ElementCount VF) {
        return CM.isScalarWithPredication(CI, VF);
      },
      Range);

  if (IsPredicated)
    return nullptr;

  Intrinsic::ID ID = getVectorIntrinsicIDForCall(CI, TLI);
  if (ID && (ID == Intrinsic::assume || ID == Intrinsic::lifetime_end ||
             ID == Intrinsic::lifetime_start || ID == Intrinsic::sideeffect ||
             ID == Intrinsic::pseudoprobe))
    return nullptr;

  auto willWiden = [&](ElementCount VF) -> bool {
    Intrinsic::ID ID = getVectorIntrinsicIDForCall(CI, TLI);
    // The following case may be scalarized depending on the VF.
    // The flag shows whether we use Intrinsic or a usual Call for vectorized
    // version of the instruction.
    // Is it beneficial to perform intrinsic call compared to lib call?
    bool NeedToScalarize = false;
    unsigned CallCost = CM.getVectorCallCost(CI, VF, NeedToScalarize);
    bool UseVectorIntrinsic =
        ID && CM.getVectorIntrinsicCost(CI, VF) <= CallCost;
    return UseVectorIntrinsic || !NeedToScalarize;
  };

  if (!LoopVectorizationPlanner::getDecisionAndClampRange(willWiden, Range))
    return nullptr;

  return new VPWidenCallRecipe(*CI, Plan.mapToVPValues(CI->arg_operands()));
}

bool VPRecipeBuilder::shouldWiden(Instruction *I, VFRange &Range) const {
  assert(!isa<BranchInst>(I) && !isa<PHINode>(I) && !isa<LoadInst>(I) &&
         !isa<StoreInst>(I) && "Instruction should have been handled earlier");
  // Instruction should be widened, unless it is scalar after vectorization,
  // scalarization is profitable or it is predicated.
  auto WillScalarize = [this, I](ElementCount VF) -> bool {
    return CM.isScalarAfterVectorization(I, VF) ||
           CM.isProfitableToScalarize(I, VF) ||
           CM.isScalarWithPredication(I, VF);
  };
  return !LoopVectorizationPlanner::getDecisionAndClampRange(WillScalarize,
                                                             Range);
}

bool VPRecipeBuilder::preferPredicatedWiden() {
  return CM.foldTailByMasking() && Legal->preferPredicatedVectorOps();
}

bool VPRecipeBuilder::validateWiden(Instruction *I) const {
  auto IsVectorizableOpcode = [](unsigned Opcode) {
    switch (Opcode) {
    case Instruction::Add:
    case Instruction::And:
    case Instruction::AShr:
    case Instruction::BitCast:
    case Instruction::FAdd:
    case Instruction::FCmp:
    case Instruction::FDiv:
    case Instruction::FMul:
    case Instruction::FNeg:
    case Instruction::FPExt:
    case Instruction::FPToSI:
    case Instruction::FPToUI:
    case Instruction::FPTrunc:
    case Instruction::FRem:
    case Instruction::FSub:
    case Instruction::ICmp:
    case Instruction::IntToPtr:
    case Instruction::LShr:
    case Instruction::Mul:
    case Instruction::Or:
    case Instruction::PtrToInt:
    case Instruction::SDiv:
    case Instruction::Select:
    case Instruction::SExt:
    case Instruction::Shl:
    case Instruction::SIToFP:
    case Instruction::SRem:
    case Instruction::Sub:
    case Instruction::Trunc:
    case Instruction::UDiv:
    case Instruction::UIToFP:
    case Instruction::URem:
    case Instruction::Xor:
    case Instruction::ZExt:
      return true;
    }
    return false;
  };

  if (!IsVectorizableOpcode(I->getOpcode()))
    return false;

  return true;
}

VPWidenRecipe *VPRecipeBuilder::tryToWiden(Instruction *I, VPlan &Plan) const {
  if (!validateWiden(I))
    return nullptr;

  return new VPWidenRecipe(*I, Plan.mapToVPValues(I->operands()));
}

VPPredicatedWidenRecipe *VPRecipeBuilder::tryToPredicatedWiden(Instruction *I,
                                                               VPlanPtr &Plan) {
  if (!validateWiden(I))
    return nullptr;

  VPValue *Mask = createBlockInMask(I->getParent(), Plan);
  return new VPPredicatedWidenRecipe(*I, Plan->mapToVPValues(I->operands()),
                                     Mask, getOrCreateEVL(Plan));
}

VPBasicBlock *VPRecipeBuilder::handleReplication(
    Instruction *I, VFRange &Range, VPBasicBlock *VPBB,
    DenseMap<Instruction *, VPReplicateRecipe *> &PredInst2Recipe,
    VPlanPtr &Plan) {
  bool IsUniform = LoopVectorizationPlanner::getDecisionAndClampRange(
      [&](ElementCount VF) { return CM.isUniformAfterVectorization(I, VF); },
      Range);

  bool IsPredicated = LoopVectorizationPlanner::getDecisionAndClampRange(
      [&](ElementCount VF) { return CM.isScalarWithPredication(I, VF); },
      Range);

  auto *Recipe = new VPReplicateRecipe(I, Plan->mapToVPValues(I->operands()),
                                       IsUniform, IsPredicated);
  setRecipe(I, Recipe);
  Plan->addVPValue(I, Recipe);

  // Find if I uses a predicated instruction. If so, it will use its scalar
  // value. Avoid hoisting the insert-element which packs the scalar value into
  // a vector value, as that happens iff all users use the vector value.
  for (auto &Op : I->operands())
    if (auto *PredInst = dyn_cast<Instruction>(Op))
      if (PredInst2Recipe.find(PredInst) != PredInst2Recipe.end())
        PredInst2Recipe[PredInst]->setAlsoPack(false);

  // Finalize the recipe for Instr, first if it is not predicated.
  if (!IsPredicated) {
    LLVM_DEBUG(dbgs() << "LV: Scalarizing:" << *I << "\n");
    VPBB->appendRecipe(Recipe);
    return VPBB;
  }
  LLVM_DEBUG(dbgs() << "LV: Scalarizing and predicating:" << *I << "\n");
  assert(VPBB->getSuccessors().empty() &&
         "VPBB has successors when handling predicated replication.");
  // Record predicated instructions for above packing optimizations.
  PredInst2Recipe[I] = Recipe;
  VPBlockBase *Region = createReplicateRegion(I, Recipe, Plan);
  VPBlockUtils::insertBlockAfter(Region, VPBB);
  auto *RegSucc = new VPBasicBlock();
  VPBlockUtils::insertBlockAfter(RegSucc, Region);
  return RegSucc;
}

VPRegionBlock *VPRecipeBuilder::createReplicateRegion(Instruction *Instr,
                                                      VPRecipeBase *PredRecipe,
                                                      VPlanPtr &Plan) {
  // Instructions marked for predication are replicated and placed under an
  // if-then construct to prevent side-effects.

  // Generate recipes to compute the block mask for this region.
  VPValue *BlockInMask = createBlockInMask(Instr->getParent(), Plan);

  // Build the triangular if-then region.
  std::string RegionName = (Twine("pred.") + Instr->getOpcodeName()).str();
  assert(Instr->getParent() && "Predicated instruction not in any basic block");
  auto *BOMRecipe = new VPBranchOnMaskRecipe(BlockInMask);
  auto *Entry = new VPBasicBlock(Twine(RegionName) + ".entry", BOMRecipe);
  auto *PHIRecipe = Instr->getType()->isVoidTy()
                        ? nullptr
                        : new VPPredInstPHIRecipe(Plan->getOrAddVPValue(Instr));
  auto *Exit = new VPBasicBlock(Twine(RegionName) + ".continue", PHIRecipe);
  auto *Pred = new VPBasicBlock(Twine(RegionName) + ".if", PredRecipe);
  VPRegionBlock *Region = new VPRegionBlock(Entry, Exit, RegionName, true);

  // Note: first set Entry as region entry and then connect successors starting
  // from it in order, to propagate the "parent" of each VPBasicBlock.
  VPBlockUtils::insertTwoBlocksAfter(Pred, Exit, BlockInMask, Entry);
  VPBlockUtils::connectBlocks(Pred, Exit);

  return Region;
}

VPRecipeBase *VPRecipeBuilder::tryToCreateWidenRecipe(Instruction *Instr,
                                                      VFRange &Range,
                                                      VPlanPtr &Plan) {
  // First, check for specific widening recipes that deal with calls, memory
  // operations, inductions and Phi nodes.
  if (auto *CI = dyn_cast<CallInst>(Instr))
    return tryToWidenCall(CI, Range, *Plan);

  if (isa<LoadInst>(Instr) || isa<StoreInst>(Instr)) {
    if (preferPredicatedWiden())
      return tryToPredicatedWidenMemory(Instr, Range, Plan);
    return tryToWidenMemory(Instr, Range, Plan);
  }

  VPRecipeBase *Recipe;
  if (auto Phi = dyn_cast<PHINode>(Instr)) {
    if (Phi->getParent() != OrigLoop->getHeader())
      return tryToBlend(Phi, Plan);
    if ((Recipe = tryToOptimizeInductionPHI(Phi)))
      return Recipe;
    return new VPWidenPHIRecipe(Phi);
  }

  if (isa<TruncInst>(Instr) &&
      (Recipe = tryToOptimizeInductionTruncate(cast<TruncInst>(Instr), Range)))
    return Recipe;

  if (!shouldWiden(Instr, Range))
    return nullptr;

  if (auto GEP = dyn_cast<GetElementPtrInst>(Instr))
    return new VPWidenGEPRecipe(GEP, Plan->mapToVPValues(GEP->operands()),
                                OrigLoop);

  if (auto *SI = dyn_cast<SelectInst>(Instr)) {
    bool InvariantCond =
        PSE.getSE()->isLoopInvariant(PSE.getSCEV(SI->getOperand(0)), OrigLoop);
    return new VPWidenSelectRecipe(*SI, Plan->mapToVPValues(SI->operands()),
                                   InvariantCond);
  }

  if (preferPredicatedWiden())
    return tryToPredicatedWiden(Instr, Plan);
  return tryToWiden(Instr, *Plan);
}

void LoopVectorizationPlanner::buildVPlansWithVPRecipes(ElementCount MinVF,
                                                        ElementCount MaxVF) {
  assert(OrigLoop->isInnermost() && "Inner loop expected.");

  // Collect instructions from the original loop that will become trivially dead
  // in the vectorized loop. We don't need to vectorize these instructions. For
  // example, original induction update instructions can become dead because we
  // separately emit induction "steps" when generating code for the new loop.
  // Similarly, we create a new latch condition when setting up the structure
  // of the new loop, so the old one can become dead.
  SmallPtrSet<Instruction *, 4> DeadInstructions;
  collectTriviallyDeadInstructions(DeadInstructions);

  // Add assume instructions we need to drop to DeadInstructions, to prevent
  // them from being added to the VPlan.
  // TODO: We only need to drop assumes in blocks that get flattend. If the
  // control flow is preserved, we should keep them.
  auto &ConditionalAssumes = Legal->getConditionalAssumes();
  DeadInstructions.insert(ConditionalAssumes.begin(), ConditionalAssumes.end());

  DenseMap<Instruction *, Instruction *> &SinkAfter = Legal->getSinkAfter();
  // Dead instructions do not need sinking. Remove them from SinkAfter.
  for (Instruction *I : DeadInstructions)
    SinkAfter.erase(I);

  auto MaxVFPlusOne = MaxVF.getWithIncrement(1);
  for (ElementCount VF = MinVF; ElementCount::isKnownLT(VF, MaxVFPlusOne);) {
    VFRange SubRange = {VF, MaxVFPlusOne};
    VPlans.push_back(
        buildVPlanWithVPRecipes(SubRange, DeadInstructions, SinkAfter));
    VF = SubRange.End;
  }
}

VPlanPtr LoopVectorizationPlanner::buildVPlanWithVPRecipes(
    VFRange &Range, SmallPtrSetImpl<Instruction *> &DeadInstructions,
    const DenseMap<Instruction *, Instruction *> &SinkAfter) {

  // Hold a mapping from predicated instructions to their recipes, in order to
  // fix their AlsoPack behavior if a user is determined to replicate and use a
  // scalar instead of vector value.
  DenseMap<Instruction *, VPReplicateRecipe *> PredInst2Recipe;

  SmallPtrSet<const InterleaveGroup<Instruction> *, 1> InterleaveGroups;

  VPRecipeBuilder RecipeBuilder(OrigLoop, TLI, Legal, CM, PSE, Builder);

  // ---------------------------------------------------------------------------
  // Pre-construction: record ingredients whose recipes we'll need to further
  // process after constructing the initial VPlan.
  // ---------------------------------------------------------------------------

  // Mark instructions we'll need to sink later and their targets as
  // ingredients whose recipe we'll need to record.
  for (auto &Entry : SinkAfter) {
    RecipeBuilder.recordRecipeOf(Entry.first);
    RecipeBuilder.recordRecipeOf(Entry.second);
  }
  for (auto &Reduction : CM.getInLoopReductionChains()) {
    PHINode *Phi = Reduction.first;
    RecurKind Kind = Legal->getReductionVars()[Phi].getRecurrenceKind();
    const SmallVector<Instruction *, 4> &ReductionOperations = Reduction.second;

    RecipeBuilder.recordRecipeOf(Phi);
    for (auto &R : ReductionOperations) {
      RecipeBuilder.recordRecipeOf(R);
      // For min/max reducitons, where we have a pair of icmp/select, we also
      // need to record the ICmp recipe, so it can be removed later.
      if (RecurrenceDescriptor::isMinMaxRecurrenceKind(Kind))
        RecipeBuilder.recordRecipeOf(cast<Instruction>(R->getOperand(0)));
    }
  }

  // For each interleave group which is relevant for this (possibly trimmed)
  // Range, add it to the set of groups to be later applied to the VPlan and add
  // placeholders for its members' Recipes which we'll be replacing with a
  // single VPInterleaveRecipe.
  for (InterleaveGroup<Instruction> *IG : IAI.getInterleaveGroups()) {
    auto applyIG = [IG, this](ElementCount VF) -> bool {
      return (VF.isVector() && // Query is illegal for VF == 1
              CM.getWideningDecision(IG->getInsertPos(), VF) ==
                  LoopVectorizationCostModel::CM_Interleave);
    };
    if (!getDecisionAndClampRange(applyIG, Range))
      continue;
    InterleaveGroups.insert(IG);
    for (unsigned i = 0; i < IG->getFactor(); i++)
      if (Instruction *Member = IG->getMember(i))
        RecipeBuilder.recordRecipeOf(Member);
  };

  // ---------------------------------------------------------------------------
  // Build initial VPlan: Scan the body of the loop in a topological order to
  // visit each basic block after having visited its predecessor basic blocks.
  // ---------------------------------------------------------------------------

  // Create a dummy pre-entry VPBasicBlock to start building the VPlan.
  auto Plan = std::make_unique<VPlan>();
  VPBasicBlock *VPBB = new VPBasicBlock("Pre-Entry");
  Plan->setEntry(VPBB);

  // Scan the body of the loop in a topological order to visit each basic block
  // after having visited its predecessor basic blocks.
  LoopBlocksDFS DFS(OrigLoop);
  DFS.perform(LI);

  for (BasicBlock *BB : make_range(DFS.beginRPO(), DFS.endRPO())) {
    // Relevant instructions from basic block BB will be grouped into VPRecipe
    // ingredients and fill a new VPBasicBlock.
    unsigned VPBBsForBB = 0;
    auto *FirstVPBBForBB = new VPBasicBlock(BB->getName());
    VPBlockUtils::insertBlockAfter(FirstVPBBForBB, VPBB);
    VPBB = FirstVPBBForBB;
    Builder.setInsertPoint(VPBB);

    // Introduce each ingredient into VPlan.
    // TODO: Model and preserve debug instrinsics in VPlan.
    for (Instruction &I : BB->instructionsWithoutDebug()) {
      Instruction *Instr = &I;

      // First filter out irrelevant instructions, to ensure no recipes are
      // built for them.
      if (isa<BranchInst>(Instr) || DeadInstructions.count(Instr))
        continue;

      if (auto Recipe =
              RecipeBuilder.tryToCreateWidenRecipe(Instr, Range, Plan)) {
        for (auto *Def : Recipe->definedValues()) {
          auto *UV = Def->getUnderlyingValue();
          Plan->addVPValue(UV, Def);
        }

        RecipeBuilder.setRecipe(Instr, Recipe);
        VPBB->appendRecipe(Recipe);
        continue;
      }

      // Otherwise, if all widening options failed, Instruction is to be
      // replicated. This may create a successor for VPBB.
      VPBasicBlock *NextVPBB = RecipeBuilder.handleReplication(
          Instr, Range, VPBB, PredInst2Recipe, Plan);
      if (NextVPBB != VPBB) {
        VPBB = NextVPBB;
        VPBB->setName(BB->hasName() ? BB->getName() + "." + Twine(VPBBsForBB++)
                                    : "");
      }
    }
  }

  // Discard empty dummy pre-entry VPBasicBlock. Note that other VPBasicBlocks
  // may also be empty, such as the last one VPBB, reflecting original
  // basic-blocks with no recipes.
  VPBasicBlock *PreEntry = cast<VPBasicBlock>(Plan->getEntry());
  assert(PreEntry->empty() && "Expecting empty pre-entry block.");
  VPBlockBase *Entry = Plan->setEntry(PreEntry->getSingleSuccessor());
  VPBlockUtils::disconnectBlocks(PreEntry, Entry);
  delete PreEntry;

  // ---------------------------------------------------------------------------
  // Transform initial VPlan: Apply previously taken decisions, in order, to
  // bring the VPlan to its final state.
  // ---------------------------------------------------------------------------

  // Apply Sink-After legal constraints.
  for (auto &Entry : SinkAfter) {
    VPRecipeBase *Sink = RecipeBuilder.getRecipe(Entry.first);
    VPRecipeBase *Target = RecipeBuilder.getRecipe(Entry.second);
    Sink->moveAfter(Target);
  }

  // Interleave memory: for each Interleave Group we marked earlier as relevant
  // for this VPlan, replace the Recipes widening its memory instructions with a
  // single VPInterleaveRecipe at its insertion point.
  for (auto IG : InterleaveGroups) {
    auto *Recipe = cast<VPWidenMemoryInstructionRecipe>(
        RecipeBuilder.getRecipe(IG->getInsertPos()));
    SmallVector<VPValue *, 4> StoredValues;
    for (unsigned i = 0; i < IG->getFactor(); ++i)
      if (auto *SI = dyn_cast_or_null<StoreInst>(IG->getMember(i)))
        StoredValues.push_back(Plan->getOrAddVPValue(SI->getOperand(0)));

    auto *VPIG = new VPInterleaveRecipe(IG, Recipe->getAddr(), StoredValues,
                                        Recipe->getMask());
    VPIG->insertBefore(Recipe);
    unsigned J = 0;
    for (unsigned i = 0; i < IG->getFactor(); ++i)
      if (Instruction *Member = IG->getMember(i)) {
        if (!Member->getType()->isVoidTy()) {
          VPValue *OriginalV = Plan->getVPValue(Member);
          Plan->removeVPValueFor(Member);
          Plan->addVPValue(Member, VPIG->getVPValue(J));
          OriginalV->replaceAllUsesWith(VPIG->getVPValue(J));
          J++;
        }
        RecipeBuilder.getRecipe(Member)->eraseFromParent();
      }
  }

  // Adjust the recipes for any inloop reductions.
  if (Range.Start.isVector())
    adjustRecipesForInLoopReductions(Plan, RecipeBuilder);

  // Finally, if tail is folded by masking, introduce selects between the phi
  // and the live-out instruction of each reduction, at the end of the latch.
  if (CM.foldTailByMasking() && !Legal->getReductionVars().empty()) {
    Builder.setInsertPoint(VPBB);
    auto *Cond =
        Legal->preferPredicatedVectorOps()
            ? RecipeBuilder.getOrCreateEVLMask(Plan)
            : RecipeBuilder.createBlockInMask(OrigLoop->getHeader(), Plan);
    for (auto &Reduction : Legal->getReductionVars()) {
      if (CM.isInLoopReduction(Reduction.first))
        continue;
      VPValue *Phi = Plan->getOrAddVPValue(Reduction.first);
      VPValue *Red = Plan->getOrAddVPValue(Reduction.second.getLoopExitInstr());
      Builder.createNaryOp(Instruction::Select, {Cond, Red, Phi});
    }
  }

  std::string PlanName;
  raw_string_ostream RSO(PlanName);
  ElementCount VF = Range.Start;
  Plan->addVF(VF);
  RSO << "Initial VPlan for VF={" << VF;
  for (VF *= 2; ElementCount::isKnownLT(VF, Range.End); VF *= 2) {
    Plan->addVF(VF);
    RSO << "," << VF;
  }
  RSO << "},UF>=1";
  RSO.flush();
  Plan->setName(PlanName);

  return Plan;
}

VPlanPtr LoopVectorizationPlanner::buildVPlan(VFRange &Range) {
  // Outer loop handling: They may require CFG and instruction level
  // transformations before even evaluating whether vectorization is profitable.
  // Since we cannot modify the incoming IR, we need to build VPlan upfront in
  // the vectorization pipeline.
  assert(!OrigLoop->isInnermost());
  assert(EnableVPlanNativePath && "VPlan-native path is not enabled.");

  // Create new empty VPlan
  auto Plan = std::make_unique<VPlan>();

  // Build hierarchical CFG
  VPlanHCFGBuilder HCFGBuilder(OrigLoop, LI, *Plan);
  HCFGBuilder.buildHierarchicalCFG();

  for (ElementCount VF = Range.Start; ElementCount::isKnownLT(VF, Range.End);
       VF *= 2)
    Plan->addVF(VF);

  if (EnableVPlanPredication) {
    VPlanPredicator VPP(*Plan);
    VPP.predicate();

    // Avoid running transformation to recipes until masked code generation in
    // VPlan-native path is in place.
    return Plan;
  }

  SmallPtrSet<Instruction *, 1> DeadInstructions;
  VPlanTransforms::VPInstructionsToVPRecipes(
      OrigLoop, Plan, Legal->getInductionVars(), DeadInstructions);
  return Plan;
}

// Adjust the recipes for any inloop reductions. The chain of instructions
// leading from the loop exit instr to the phi need to be converted to
// reductions, with one operand being vector and the other being the scalar
// reduction chain.
void LoopVectorizationPlanner::adjustRecipesForInLoopReductions(
    VPlanPtr &Plan, VPRecipeBuilder &RecipeBuilder) {
  for (auto &Reduction : CM.getInLoopReductionChains()) {
    PHINode *Phi = Reduction.first;
    RecurrenceDescriptor &RdxDesc = Legal->getReductionVars()[Phi];
    const SmallVector<Instruction *, 4> &ReductionOperations = Reduction.second;

    // ReductionOperations are orders top-down from the phi's use to the
    // LoopExitValue. We keep a track of the previous item (the Chain) to tell
    // which of the two operands will remain scalar and which will be reduced.
    // For minmax the chain will be the select instructions.
    Instruction *Chain = Phi;
    for (Instruction *R : ReductionOperations) {
      VPRecipeBase *WidenRecipe = RecipeBuilder.getRecipe(R);
      RecurKind Kind = RdxDesc.getRecurrenceKind();

      VPValue *ChainOp = Plan->getVPValue(Chain);
      unsigned FirstOpId;
      if (RecurrenceDescriptor::isMinMaxRecurrenceKind(Kind)) {
        assert(isa<VPWidenSelectRecipe>(WidenRecipe) &&
               "Expected to replace a VPWidenSelectSC");
        FirstOpId = 1;
      } else {
        assert(isa<VPWidenRecipe>(WidenRecipe) &&
               "Expected to replace a VPWidenSC");
        FirstOpId = 0;
      }
      unsigned VecOpId =
          R->getOperand(FirstOpId) == Chain ? FirstOpId + 1 : FirstOpId;
      VPValue *VecOp = Plan->getVPValue(R->getOperand(VecOpId));

      auto *CondOp = CM.foldTailByMasking()
                         ? RecipeBuilder.createBlockInMask(R->getParent(), Plan)
                         : nullptr;
      VPReductionRecipe *RedRecipe = new VPReductionRecipe(
          &RdxDesc, R, ChainOp, VecOp, CondOp, Legal->hasFunNoNaNAttr(), TTI);
      WidenRecipe->getVPValue()->replaceAllUsesWith(RedRecipe);
      Plan->removeVPValueFor(R);
      Plan->addVPValue(R, RedRecipe);
      WidenRecipe->getParent()->insert(RedRecipe, WidenRecipe->getIterator());
      WidenRecipe->getVPValue()->replaceAllUsesWith(RedRecipe);
      WidenRecipe->eraseFromParent();

      if (RecurrenceDescriptor::isMinMaxRecurrenceKind(Kind)) {
        VPRecipeBase *CompareRecipe =
            RecipeBuilder.getRecipe(cast<Instruction>(R->getOperand(0)));
        assert(isa<VPWidenRecipe>(CompareRecipe) &&
               "Expected to replace a VPWidenSC");
        assert(cast<VPWidenRecipe>(CompareRecipe)->getNumUsers() == 0 &&
               "Expected no remaining users");
        CompareRecipe->eraseFromParent();
      }
      Chain = R;
    }
  }
}

Value* LoopVectorizationPlanner::VPCallbackILV::
getOrCreateVectorValues(Value *V, unsigned Part) {
      return ILV.getOrCreateVectorValue(V, Part);
}

Value *LoopVectorizationPlanner::VPCallbackILV::getOrCreateScalarValue(
    Value *V, const VPIteration &Instance) {
  return ILV.getOrCreateScalarValue(V, Instance);
}

void VPInterleaveRecipe::print(raw_ostream &O, const Twine &Indent,
                               VPSlotTracker &SlotTracker) const {
  O << "\"INTERLEAVE-GROUP with factor " << IG->getFactor() << " at ";
  IG->getInsertPos()->printAsOperand(O, false);
  O << ", ";
  getAddr()->printAsOperand(O, SlotTracker);
  VPValue *Mask = getMask();
  if (Mask) {
    O << ", ";
    Mask->printAsOperand(O, SlotTracker);
  }
  for (unsigned i = 0; i < IG->getFactor(); ++i)
    if (Instruction *I = IG->getMember(i))
      O << "\\l\" +\n" << Indent << "\"  " << VPlanIngredient(I) << " " << i;
}

void VPWidenCallRecipe::execute(VPTransformState &State) {
  State.ILV->widenCallInstruction(*cast<CallInst>(getUnderlyingInstr()), this,
                                  *this, State);
}

void VPWidenSelectRecipe::execute(VPTransformState &State) {
  State.ILV->widenSelectInstruction(*cast<SelectInst>(getUnderlyingInstr()),
                                    this, *this, InvariantCond, State);
}

void VPWidenRecipe::execute(VPTransformState &State) {
  State.ILV->widenInstruction(*getUnderlyingInstr(), this, *this, State);
}

void VPPredicatedWidenRecipe::execute(VPTransformState &State) {
  State.ILV->widenPredicatedInstruction(*getUnderlyingInstr(), State, getMask(),
                                        getEVL());
}

void VPWidenEVLRecipe::execute(VPTransformState &State) {
  // FIXME: We do not support interleaved scalar vectorization yet. Fix EVL
  // computation when we do.
  for (unsigned Part = 0; Part < State.UF; Part++)
    State.set(getEVL(), State.ILV->createEVL(), Part);
  State.ILV->setEVL(getEVL());
}

void VPWidenEVLMaskRecipe::execute(VPTransformState &State) {
  Value *EVL = State.get(getEVL(), 0);
  for (unsigned Part = 0; Part < State.UF; Part++)
    State.set(getEVLMask(), State.ILV->createEVLMask(EVL), Part);
}

Value *InnerLoopVectorizer::createEVLMask(Value *EVL) {
  Value *EVLSplat = Builder.CreateVectorSplat(VF, EVL, "evl");
  Value *StepVec =
      Builder.CreateIntrinsic(Intrinsic::experimental_vector_stepvector,
                              EVLSplat->getType(), {}, nullptr, "step.vec");
  return Builder.CreateICmpULT(StepVec, EVLSplat, "evl.mask");
}

Value *InnerLoopVectorizer::getSetVL(Value *RVL, unsigned SEW, unsigned LMUL) {
  assert(RVL->getType()->isIntegerTy() &&
         "Requested vector length should be an integer.");
  Value *RVLArg =
      Builder.CreateZExtOrTrunc(RVL, Type::getInt64Ty(Builder.getContext()));
  unsigned SmallestType, WidestType;
  std::tie(SmallestType, WidestType) = Cost->getSmallestAndWidestTypes();
  const std::map<unsigned, unsigned> SEWArgMap = {
      {8, 0}, {16, 1}, {32, 2}, {64, 3}};
  const std::map<unsigned, unsigned> LMULArgMap = {
      {1, 0}, {2, 1}, {4, 2}, {8, 3}};
  assert(SEWArgMap.find(WidestType) != SEWArgMap.end() &&
         SEWArgMap.find(SmallestType) != SEWArgMap.end() &&
         "Cannot set vector length: Unsupported type");
  SEW = SEW ? SEW : SEWArgMap.at(WidestType);
  unsigned LMULVal =
      (WidestType * VF.getKnownMinValue()) / TTI->getMaxElementWidth();
  LMUL = LMUL ? LMUL : LMULArgMap.at(LMULVal);
  Constant *SEWArg =
      ConstantInt::get(IntegerType::get(Builder.getContext(), 64), SEW);
  Constant *LMULArg =
      ConstantInt::get(IntegerType::get(Builder.getContext(), 64), LMUL);

  Value *GVL = Builder.CreateIntrinsic(Intrinsic::EPIIntrinsics::epi_vsetvl, {},
                                       {RVLArg, SEWArg, LMULArg});
  return Builder.CreateZExtOrTrunc(GVL, RVL->getType());
}

Value *InnerLoopVectorizer::createEVL() {
  // Compute TC - IV as the RVL(requested vector length). vsetvl() returns a
  // GVL(granted vector length) that is the number of lanes processed for the
  // given vector iteration. At the end of the vector iteration increment the IV
  // by the GVL. This is guaranteed to exit since at some point RVL will be
  // equal to GVL and IV = TC.
  // FIXME: The caveat with this approach is that TC
  // may wrap. This should not be a big problem for EPI (or other 64-bit)
  // architectures.
  Value *RVL = Builder.CreateSub(TripCount, Induction);
  return getSetVL(RVL);
}

void VPWidenGEPRecipe::execute(VPTransformState &State) {
  State.ILV->widenGEP(cast<GetElementPtrInst>(getUnderlyingInstr()), this,
                      *this, State.UF, State.VF, IsPtrLoopInvariant,
                      IsIndexLoopInvariant, State);
}

void VPWidenIntOrFpInductionRecipe::execute(VPTransformState &State) {
  assert(!State.Instance && "Int or FP induction being replicated.");
  State.ILV->widenIntOrFpInduction(IV, Trunc);
}

void VPWidenPHIRecipe::execute(VPTransformState &State) {
  State.ILV->widenPHIInstruction(Phi, State.UF, State.VF);
}

void VPBlendRecipe::execute(VPTransformState &State) {
  State.ILV->setDebugLocFromInst(State.Builder, Phi);
  // We know that all PHIs in non-header blocks are converted into
  // selects, so we don't have to worry about the insertion order and we
  // can just use the builder.
  // At this point we generate the predication tree. There may be
  // duplications since this is a simple recursive scan, but future
  // optimizations will clean it up.

  unsigned NumIncoming = getNumIncomingValues();

  // Generate a sequence of selects of the form:
  // SELECT(Mask3, In3,
  //        SELECT(Mask2, In2,
  //               SELECT(Mask1, In1,
  //                      In0)))
  // Note that Mask0 is never used: lanes for which no path reaches this phi and
  // are essentially undef are taken from In0.
  InnerLoopVectorizer::VectorParts Entry(State.UF);
  for (unsigned In = 0; In < NumIncoming; ++In) {
    for (unsigned Part = 0; Part < State.UF; ++Part) {
      // We might have single edge PHIs (blocks) - use an identity
      // 'select' for the first PHI operand.
      Value *In0 = State.get(getIncomingValue(In), Part);
      if (In == 0)
        Entry[Part] = In0; // Initialize with the first incoming value.
      else {
        // Select between the current value and the previous incoming edge
        // based on the incoming mask.
        Value *Cond = State.get(getMask(In), Part);
        Entry[Part] =
            State.Builder.CreateSelect(Cond, In0, Entry[Part], "predphi");
      }
    }
  }
  for (unsigned Part = 0; Part < State.UF; ++Part)
    State.ValueMap.setVectorValue(Phi, Part, Entry[Part]);
}

void VPInterleaveRecipe::execute(VPTransformState &State) {
  assert(!State.Instance && "Interleave group being replicated.");
  State.ILV->vectorizeInterleaveGroup(IG, definedValues(), State, getAddr(),
                                      getStoredValues(), getMask());
}

void VPReductionRecipe::execute(VPTransformState &State) {
  assert(!State.Instance && "Reduction being replicated.");
  for (unsigned Part = 0; Part < State.UF; ++Part) {
    RecurKind Kind = RdxDesc->getRecurrenceKind();
    Value *NewVecOp = State.get(getVecOp(), Part);
    if (VPValue *Cond = getCondOp()) {
      Value *NewCond = State.get(Cond, Part);
      VectorType *VecTy = cast<VectorType>(NewVecOp->getType());
      Constant *Iden = RecurrenceDescriptor::getRecurrenceIdentity(
          Kind, VecTy->getElementType());
      Constant *IdenVec =
          ConstantVector::getSplat(VecTy->getElementCount(), Iden);
      Value *Select = State.Builder.CreateSelect(NewCond, NewVecOp, IdenVec);
      NewVecOp = Select;
    }
    Value *NewRed =
        createTargetReduction(State.Builder, TTI, *RdxDesc, NewVecOp);
    Value *PrevInChain = State.get(getChainOp(), Part);
    Value *NextInChain;
    if (RecurrenceDescriptor::isMinMaxRecurrenceKind(Kind)) {
      NextInChain =
          createMinMaxOp(State.Builder, RdxDesc->getRecurrenceKind(),
                         NewRed, PrevInChain);
    } else {
      NextInChain = State.Builder.CreateBinOp(
          (Instruction::BinaryOps)getUnderlyingInstr()->getOpcode(), NewRed,
          PrevInChain);
    }
    State.set(this, getUnderlyingInstr(), NextInChain, Part);
  }
}

void VPReplicateRecipe::execute(VPTransformState &State) {
  if (State.Instance) { // Generate a single instance.
    assert(!State.VF.isScalable() && "Can't scalarize a scalable vector");
    State.ILV->scalarizeInstruction(getUnderlyingInstr(), *this,
                                    *State.Instance, IsPredicated, State);
    // Insert scalar instance packing it into a vector.
    if (AlsoPack && State.VF.isVector()) {
      // If we're constructing lane 0, initialize to start from poison.
      if (State.Instance->Lane == 0) {
<<<<<<< HEAD
        Value *Undef = UndefValue::get(
=======
        assert(!State.VF.isScalable() && "VF is assumed to be non scalable.");
        Value *Poison = PoisonValue::get(
>>>>>>> e9d60e29
            VectorType::get(getUnderlyingValue()->getType(), State.VF));
        State.ValueMap.setVectorValue(getUnderlyingInstr(),
                                      State.Instance->Part, Poison);
      }
      State.ILV->packScalarIntoVectorValue(getUnderlyingInstr(),
                                           *State.Instance);
    }
    return;
  }

  // Generate scalar instances for all VF lanes of all UF parts, unless the
  // instruction is uniform inwhich case generate only the first lane for each
  // of the UF parts.
  unsigned EndLane = IsUniform ? 1 : State.VF.getKnownMinValue();
  assert((!State.VF.isScalable() || IsUniform) &&
         "Can't scalarize a scalable vector");
  for (unsigned Part = 0; Part < State.UF; ++Part)
    for (unsigned Lane = 0; Lane < EndLane; ++Lane)
      State.ILV->scalarizeInstruction(getUnderlyingInstr(), *this, {Part, Lane},
                                      IsPredicated, State);
}

void VPBranchOnMaskRecipe::execute(VPTransformState &State) {
  assert(State.Instance && "Branch on Mask works only on single instance.");

  unsigned Part = State.Instance->Part;
  unsigned Lane = State.Instance->Lane;

  Value *ConditionBit = nullptr;
  VPValue *BlockInMask = getMask();
  if (BlockInMask) {
    ConditionBit = State.get(BlockInMask, Part);
    if (ConditionBit->getType()->isVectorTy())
      ConditionBit = State.Builder.CreateExtractElement(
          ConditionBit, State.Builder.getInt32(Lane));
  } else // Block in mask is all-one.
    ConditionBit = State.Builder.getTrue();

  // Replace the temporary unreachable terminator with a new conditional branch,
  // whose two destinations will be set later when they are created.
  auto *CurrentTerminator = State.CFG.PrevBB->getTerminator();
  assert(isa<UnreachableInst>(CurrentTerminator) &&
         "Expected to replace unreachable terminator with conditional branch.");
  auto *CondBr = BranchInst::Create(State.CFG.PrevBB, nullptr, ConditionBit);
  CondBr->setSuccessor(0, nullptr);
  ReplaceInstWithInst(CurrentTerminator, CondBr);
}

void VPPredInstPHIRecipe::execute(VPTransformState &State) {
  assert(State.Instance && "Predicated instruction PHI works per instance.");
  Instruction *ScalarPredInst =
      cast<Instruction>(State.get(getOperand(0), *State.Instance));
  BasicBlock *PredicatedBB = ScalarPredInst->getParent();
  BasicBlock *PredicatingBB = PredicatedBB->getSinglePredecessor();
  assert(PredicatingBB && "Predicated block has no single predecessor.");

  // By current pack/unpack logic we need to generate only a single phi node: if
  // a vector value for the predicated instruction exists at this point it means
  // the instruction has vector users only, and a phi for the vector value is
  // needed. In this case the recipe of the predicated instruction is marked to
  // also do that packing, thereby "hoisting" the insert-element sequence.
  // Otherwise, a phi node for the scalar value is needed.
  unsigned Part = State.Instance->Part;
  Instruction *PredInst =
      cast<Instruction>(getOperand(0)->getUnderlyingValue());
  if (State.ValueMap.hasVectorValue(PredInst, Part)) {
    Value *VectorValue = State.ValueMap.getVectorValue(PredInst, Part);
    InsertElementInst *IEI = cast<InsertElementInst>(VectorValue);
    PHINode *VPhi = State.Builder.CreatePHI(IEI->getType(), 2);
    VPhi->addIncoming(IEI->getOperand(0), PredicatingBB); // Unmodified vector.
    VPhi->addIncoming(IEI, PredicatedBB); // New vector with inserted element.
    State.ValueMap.resetVectorValue(PredInst, Part, VPhi); // Update cache.
  } else {
    Type *PredInstType = PredInst->getType();
    PHINode *Phi = State.Builder.CreatePHI(PredInstType, 2);
    Phi->addIncoming(PoisonValue::get(ScalarPredInst->getType()), PredicatingBB);
    Phi->addIncoming(ScalarPredInst, PredicatedBB);
    State.ValueMap.resetScalarValue(PredInst, *State.Instance, Phi);
  }
}

void VPWidenMemoryInstructionRecipe::execute(VPTransformState &State) {
  VPValue *StoredValue = isStore() ? getStoredValue() : nullptr;
  State.ILV->vectorizeMemoryInstruction(
      &Ingredient, State, StoredValue ? nullptr : getVPValue(), getAddr(),
      StoredValue, getMask(), /* EVL */ nullptr);
}

void VPPredicatedWidenMemoryInstructionRecipe::execute(
    VPTransformState &State) {
  VPValue *StoredValue = isStore() ? getStoredValue() : nullptr;
  State.ILV->vectorizeMemoryInstruction(
      &Ingredient, State, StoredValue ? nullptr : getVPValue(), getAddr(),
      StoredValue, getMask(), getEVL());
}

// Determine how to lower the scalar epilogue, which depends on 1) optimising
// for minimum code-size, 2) predicate compiler options, 3) loop hints forcing
// predication, and 4) a TTI hook that analyses whether the loop is suitable
// for predication.
static ScalarEpilogueLowering getScalarEpilogueLowering(
    Function *F, Loop *L, LoopVectorizeHints &Hints, ProfileSummaryInfo *PSI,
    BlockFrequencyInfo *BFI, TargetTransformInfo *TTI, TargetLibraryInfo *TLI,
    AssumptionCache *AC, LoopInfo *LI, ScalarEvolution *SE, DominatorTree *DT,
    LoopVectorizationLegality &LVL) {
  // 1) OptSize takes precedence over all other options, i.e. if this is set,
  // don't look at hints or options, and don't request a scalar epilogue.
  // (For PGSO, as shouldOptimizeForSize isn't currently accessible from
  // LoopAccessInfo (due to code dependency and not being able to reliably get
  // PSI/BFI from a loop analysis under NPM), we cannot suppress the collection
  // of strides in LoopAccessInfo::analyzeLoop() and vectorize without
  // versioning when the vectorization is forced, unlike hasOptSize. So revert
  // back to the old way and vectorize with versioning when forced. See D81345.)
  if (F->hasOptSize() || (llvm::shouldOptimizeForSize(L->getHeader(), PSI, BFI,
                                                      PGSOQueryType::IRPass) &&
                          Hints.getForce() != LoopVectorizeHints::FK_Enabled))
    return CM_ScalarEpilogueNotAllowedOptSize;

  // 2) If set, obey the directives
  if (PreferPredicateOverEpilogue.getNumOccurrences()) {
    switch (PreferPredicateOverEpilogue) {
    case PreferPredicateTy::ScalarEpilogue:
      return CM_ScalarEpilogueAllowed;
    case PreferPredicateTy::PredicateElseScalarEpilogue:
      return CM_ScalarEpilogueNotNeededUsePredicate;
    case PreferPredicateTy::PredicateOrDontVectorize:
      return CM_ScalarEpilogueNotAllowedUsePredicate;
    };
  }

  // 3) If set, obey the hints
  switch (Hints.getPredicate()) {
  case LoopVectorizeHints::FK_Enabled:
    return CM_ScalarEpilogueNotNeededUsePredicate;
  case LoopVectorizeHints::FK_Disabled:
    return CM_ScalarEpilogueAllowed;
  };

  // 4) if the TTI hook indicates this is profitable, request predication.
  if (TTI->preferPredicateOverEpilogue(L, LI, *SE, *AC, TLI, DT,
                                       LVL.getLAI()))
    return CM_ScalarEpilogueNotNeededUsePredicate;

  return CM_ScalarEpilogueAllowed;
}

void VPTransformState::set(VPValue *Def, Value *IRDef, Value *V,
                           unsigned Part) {
  set(Def, V, Part);
  ILV->setVectorValue(IRDef, Part, V);
}

// Process the loop in the VPlan-native vectorization path. This path builds
// VPlan upfront in the vectorization pipeline, which allows to apply
// VPlan-to-VPlan transformations from the very beginning without modifying the
// input LLVM IR.
static bool processLoopInVPlanNativePath(
    Loop *L, PredicatedScalarEvolution &PSE, LoopInfo *LI, DominatorTree *DT,
    LoopVectorizationLegality *LVL, TargetTransformInfo *TTI,
    TargetLibraryInfo *TLI, DemandedBits *DB, AssumptionCache *AC,
    OptimizationRemarkEmitter *ORE, BlockFrequencyInfo *BFI,
    ProfileSummaryInfo *PSI, LoopVectorizeHints &Hints) {

  if (isa<SCEVCouldNotCompute>(PSE.getBackedgeTakenCount())) {
    LLVM_DEBUG(dbgs() << "LV: cannot compute the outer-loop trip count\n");
    return false;
  }
  assert(EnableVPlanNativePath && "VPlan-native path is disabled.");
  Function *F = L->getHeader()->getParent();
  InterleavedAccessInfo IAI(PSE, L, DT, LI, LVL->getLAI());

  ScalarEpilogueLowering SEL = getScalarEpilogueLowering(
      F, L, Hints, PSI, BFI, TTI, TLI, AC, LI, PSE.getSE(), DT, *LVL);

  LoopVectorizationCostModel CM(SEL, L, PSE, LI, LVL, *TTI, TLI, DB, AC, ORE, F,
                                &Hints, IAI);
  // Use the planner for outer loop vectorization.
  // TODO: CM is not used at this point inside the planner. Turn CM into an
  // optional argument if we don't need it in the future.
  LoopVectorizationPlanner LVP(L, LI, TLI, TTI, LVL, CM, IAI, PSE);

  // Get user vectorization factor.
  ElementCount UserVF = Hints.getWidth();

  // Plan how to best vectorize, return the best VF and its cost.
  VectorizationFactor VF =
      LVP.planInVPlanNativePath(UserVF);
  // Normalize the meaning of VF == 1 for fixed vectors.
  if (!TTI->useScalableVectorType() && VF != VectorizationFactor::Disabled() &&
      VF.getWidth().isScalar())
    VF = VectorizationFactor::Disabled();

  // If we are stress testing VPlan builds, do not attempt to generate vector
  // code. Masked vector code generation support will follow soon.
  // Also, do not attempt to vectorize if no vector code will be produced.
  if (VPlanBuildStressTest || EnableVPlanPredication ||
      VectorizationFactor::Disabled() == VF)
    return false;

  LVP.setBestPlan(VF.getWidth(), 1);

  InnerLoopVectorizer LB(L, PSE, LI, DT, TLI, TTI, AC, ORE, VF.getWidth(), 1,
                         LVL, &CM, BFI, PSI);
  LLVM_DEBUG(dbgs() << "Vectorizing outer loop in \""
                    << L->getHeader()->getParent()->getName() << "\"\n");
  LVP.executePlan(LB, DT);

  // Mark the loop as already vectorized to avoid vectorizing again.
  Hints.setAlreadyVectorized();

  assert(!verifyFunction(*L->getHeader()->getParent(), &dbgs()));
  return true;
}

LoopVectorizePass::LoopVectorizePass(LoopVectorizeOptions Opts)
    : InterleaveOnlyWhenForced(Opts.InterleaveOnlyWhenForced ||
                               !EnableLoopInterleaving),
      VectorizeOnlyWhenForced(Opts.VectorizeOnlyWhenForced ||
                              !EnableLoopVectorization) {}

bool LoopVectorizePass::processLoop(Loop *L) {
  assert((EnableVPlanNativePath || L->isInnermost()) &&
         "VPlan-native path is not enabled. Only process inner loops.");

#ifndef NDEBUG
  const std::string DebugLocStr = getDebugLocString(L);
#endif /* NDEBUG */

  LLVM_DEBUG(dbgs() << "\nLV: Checking a loop in \""
                    << L->getHeader()->getParent()->getName() << "\" from "
                    << DebugLocStr << "\n");

  LoopVectorizeHints Hints(L, InterleaveOnlyWhenForced, *ORE);

  LLVM_DEBUG(
      dbgs() << "LV: Loop hints:"
             << " force="
             << (Hints.getForce() == LoopVectorizeHints::FK_Disabled
                     ? "disabled"
                     : (Hints.getForce() == LoopVectorizeHints::FK_Enabled
                            ? "enabled"
                            : "?"))
             << " width=" << Hints.getWidth()
             << " unroll=" << Hints.getInterleave() << "\n");

  // Function containing loop
  Function *F = L->getHeader()->getParent();

  // Looking at the diagnostic output is the only way to determine if a loop
  // was vectorized (other than looking at the IR or machine code), so it
  // is important to generate an optimization remark for each loop. Most of
  // these messages are generated as OptimizationRemarkAnalysis. Remarks
  // generated as OptimizationRemark and OptimizationRemarkMissed are
  // less verbose reporting vectorized loops and unvectorized loops that may
  // benefit from vectorization, respectively.

  if (!Hints.allowVectorization(F, L, VectorizeOnlyWhenForced)) {
    LLVM_DEBUG(dbgs() << "LV: Loop hints prevent vectorization.\n");
    return false;
  }

  PredicatedScalarEvolution PSE(*SE, *L);

  // Check if it is legal to vectorize the loop.
  LoopVectorizationRequirements Requirements(*ORE);
  LoopVectorizationLegality LVL(L, PSE, DT, TTI, TLI, AA, F, GetLAA, LI, ORE,
                                &Requirements, &Hints, DB, AC, BFI, PSI);
  if (!LVL.canVectorize(EnableVPlanNativePath)) {
    LLVM_DEBUG(dbgs() << "LV: Not vectorizing: Cannot prove legality.\n");
    Hints.emitRemarkWithHints();
    return false;
  }

  // Check the function attributes and profiles to find out if this function
  // should be optimized for size.
  ScalarEpilogueLowering SEL = getScalarEpilogueLowering(
      F, L, Hints, PSI, BFI, TTI, TLI, AC, LI, PSE.getSE(), DT, LVL);

  // Entrance to the VPlan-native vectorization path. Outer loops are processed
  // here. They may require CFG and instruction level transformations before
  // even evaluating whether vectorization is profitable. Since we cannot modify
  // the incoming IR, we need to build VPlan upfront in the vectorization
  // pipeline.
  if (!L->isInnermost())
    return processLoopInVPlanNativePath(L, PSE, LI, DT, &LVL, TTI, TLI, DB, AC,
                                        ORE, BFI, PSI, Hints);

  assert(L->isInnermost() && "Inner loop expected.");

  // Check the loop for a trip count threshold: vectorize loops with a tiny trip
  // count by optimizing for size, to minimize overheads.
  auto ExpectedTC = getSmallBestKnownTC(*SE, L);
  if (ExpectedTC && *ExpectedTC < TinyTripCountVectorThreshold) {
    LLVM_DEBUG(dbgs() << "LV: Found a loop with a very small trip count. "
                      << "This loop is worth vectorizing only if no scalar "
                      << "iteration overheads are incurred.");
    if (Hints.getForce() == LoopVectorizeHints::FK_Enabled)
      LLVM_DEBUG(dbgs() << " But vectorizing was explicitly forced.\n");
    else {
      LLVM_DEBUG(dbgs() << "\n");
      SEL = CM_ScalarEpilogueNotAllowedLowTripLoop;
    }
  }

  // Check the function attributes to see if implicit floats are allowed.
  // FIXME: This check doesn't seem possibly correct -- what if the loop is
  // an integer loop and the vector instructions selected are purely integer
  // vector instructions?
  if (F->hasFnAttribute(Attribute::NoImplicitFloat)) {
    reportVectorizationFailure(
        "Can't vectorize when the NoImplicitFloat attribute is used",
        "loop not vectorized due to NoImplicitFloat attribute",
        "NoImplicitFloat", ORE, L);
    Hints.emitRemarkWithHints();
    return false;
  }

  // Check if the target supports potentially unsafe FP vectorization.
  // FIXME: Add a check for the type of safety issue (denormal, signaling)
  // for the target we're vectorizing for, to make sure none of the
  // additional fp-math flags can help.
  if (Hints.isPotentiallyUnsafe() &&
      TTI->isFPVectorizationPotentiallyUnsafe()) {
    reportVectorizationFailure(
        "Potentially unsafe FP op prevents vectorization",
        "loop not vectorized due to unsafe FP support.", "UnsafeFP", ORE, L);
    Hints.emitRemarkWithHints();
    return false;
  }

  bool UseInterleaved = TTI->enableInterleavedAccessVectorization();
  InterleavedAccessInfo IAI(PSE, L, DT, LI, LVL.getLAI());

  // If an override option has been passed in for interleaved accesses, use it.
  if (EnableInterleavedMemAccesses.getNumOccurrences() > 0)
    UseInterleaved = EnableInterleavedMemAccesses;

  // Analyze interleaved memory accesses.
  if (UseInterleaved) {
    IAI.analyzeInterleaving(useMaskedInterleavedAccesses(*TTI));
  }

  // Use the cost model.
  LoopVectorizationCostModel CM(SEL, L, PSE, LI, &LVL, *TTI, TLI, DB, AC, ORE,
                                F, &Hints, IAI);
  CM.collectValuesToIgnore();

  // Use the planner for vectorization.
  LoopVectorizationPlanner LVP(L, LI, TLI, TTI, &LVL, CM, IAI, PSE);

  // Get user vectorization factor and interleave count.
  ElementCount UserVF = Hints.getWidth();
  unsigned UserIC = Hints.getInterleave();

  // Plan how to best vectorize, return the best VF and its cost.
  Optional<VectorizationFactor> MaybeVF = LVP.plan(UserVF, UserIC);

  VectorizationFactor VF = VectorizationFactor::Disabled();
  unsigned IC = 1;

  if (MaybeVF && *MaybeVF != VectorizationFactor::Disabled()) {
    VF = *MaybeVF;
    // Select the interleave count.
    IC = CM.selectInterleaveCount(VF.getWidth(), VF.getCost());
  }

  // Identify the diagnostic messages that should be produced.
  std::pair<StringRef, std::string> VecDiagMsg, IntDiagMsg;
  bool VectorizeLoop = true, InterleaveLoop = true;
  if (Requirements.doesNotMeet(F, L, Hints)) {
    LLVM_DEBUG(dbgs() << "LV: Not vectorizing: loop did not meet vectorization "
                         "requirements.\n");
    Hints.emitRemarkWithHints();
    return false;
  }

  if (VF == VectorizationFactor::Disabled() ||
      (VF.getWidth().isScalar() && !TTI->useScalableVectorType())) {
    LLVM_DEBUG(dbgs() << "LV: Vectorization is possible but not beneficial.\n");
    VecDiagMsg = std::make_pair(
        "VectorizationNotBeneficial",
        "the cost-model indicates that vectorization is not beneficial");
    VectorizeLoop = false;
  }

  if (!MaybeVF && UserIC > 1) {
    // Tell the user interleaving was avoided up-front, despite being explicitly
    // requested.
    LLVM_DEBUG(dbgs() << "LV: Ignoring UserIC, because vectorization and "
                         "interleaving should be avoided up front\n");
    IntDiagMsg = std::make_pair(
        "InterleavingAvoided",
        "Ignoring UserIC, because interleaving was avoided up front");
    InterleaveLoop = false;
  } else if (IC == 1 && UserIC <= 1) {
    // Tell the user interleaving is not beneficial.
    LLVM_DEBUG(dbgs() << "LV: Interleaving is not beneficial.\n");
    IntDiagMsg = std::make_pair(
        "InterleavingNotBeneficial",
        "the cost-model indicates that interleaving is not beneficial");
    InterleaveLoop = false;
    if (UserIC == 1) {
      IntDiagMsg.first = "InterleavingNotBeneficialAndDisabled";
      IntDiagMsg.second +=
          " and is explicitly disabled or interleave count is set to 1";
    }
  } else if (IC > 1 && UserIC == 1) {
    // Tell the user interleaving is beneficial, but it explicitly disabled.
    LLVM_DEBUG(
        dbgs() << "LV: Interleaving is beneficial but is explicitly disabled.");
    IntDiagMsg = std::make_pair(
        "InterleavingBeneficialButDisabled",
        "the cost-model indicates that interleaving is beneficial "
        "but is explicitly disabled or interleave count is set to 1");
    InterleaveLoop = false;
  }

  // Override IC if user provided an interleave count.
  IC = UserIC > 0 ? UserIC : IC;

  // Emit diagnostic messages, if any.
  const char *VAPassName = Hints.vectorizeAnalysisPassName();
  if (!VectorizeLoop && !InterleaveLoop) {
    // Do not vectorize or interleaving the loop.
    ORE->emit([&]() {
      return OptimizationRemarkMissed(VAPassName, VecDiagMsg.first,
                                      L->getStartLoc(), L->getHeader())
             << VecDiagMsg.second;
    });
    ORE->emit([&]() {
      return OptimizationRemarkMissed(LV_NAME, IntDiagMsg.first,
                                      L->getStartLoc(), L->getHeader())
             << IntDiagMsg.second;
    });
    return false;
  } else if (!VectorizeLoop && InterleaveLoop) {
    LLVM_DEBUG(dbgs() << "LV: Interleave Count is " << IC << '\n');
    ORE->emit([&]() {
      return OptimizationRemarkAnalysis(VAPassName, VecDiagMsg.first,
                                        L->getStartLoc(), L->getHeader())
             << VecDiagMsg.second;
    });
  } else if (VectorizeLoop && !InterleaveLoop) {
    LLVM_DEBUG(dbgs() << "LV: Found a vectorizable loop (" << VF.getWidth()
                      << ") in " << DebugLocStr << '\n');
    ORE->emit([&]() {
      return OptimizationRemarkAnalysis(LV_NAME, IntDiagMsg.first,
                                        L->getStartLoc(), L->getHeader())
             << IntDiagMsg.second;
    });
  } else if (VectorizeLoop && InterleaveLoop) {
    LLVM_DEBUG(dbgs() << "LV: Found a vectorizable loop (" << VF.getWidth()
                      << ") in " << DebugLocStr << '\n');
    LLVM_DEBUG(dbgs() << "LV: Interleave Count is " << IC << '\n');
  }

  LVP.setBestPlan(VF.getWidth(), IC);

  using namespace ore;
  bool DisableRuntimeUnroll = false;
  MDNode *OrigLoopID = L->getLoopID();

  if (!VectorizeLoop) {
    assert(IC > 1 && "interleave count should not be 1 or 0");
    // If we decided that it is not legal to vectorize the loop, then
    // interleave it.
    InnerLoopUnroller Unroller(L, PSE, LI, DT, TLI, TTI, AC, ORE, IC, &LVL, &CM,
                               BFI, PSI);
    LVP.executePlan(Unroller, DT);

    ORE->emit([&]() {
      return OptimizationRemark(LV_NAME, "Interleaved", L->getStartLoc(),
                                L->getHeader())
             << "interleaved loop (interleaved count: "
             << NV("InterleaveCount", IC) << ")";
    });
  } else {
    // If we decided that it is *legal* to vectorize the loop, then do it.

    // Consider vectorizing the epilogue too if it's profitable.
    VectorizationFactor EpilogueVF =
      CM.selectEpilogueVectorizationFactor(VF.getWidth(), LVP);
    if (EpilogueVF != VectorizationFactor::Disabled() &&
        EpilogueVF.getWidth().isVector()) {

      // The first pass vectorizes the main loop and creates a scalar epilogue
      // to be vectorized by executing the plan (potentially with a different
      // factor) again shortly afterwards.
      EpilogueLoopVectorizationInfo EPI(
          VF.getWidth().getKnownMinValue(), IC,
          EpilogueVF.getWidth().getKnownMinValue(), 1);
      EpilogueVectorizerMainLoop MainILV(L, PSE, LI, DT, TLI, TTI, AC, ORE, EPI,
                                         &LVL, &CM, BFI, PSI);

      LVP.setBestPlan(EPI.MainLoopVF, EPI.MainLoopUF);
      LVP.executePlan(MainILV, DT);
      ++LoopsVectorized;

      simplifyLoop(L, DT, LI, SE, AC, nullptr, false /* PreserveLCSSA */);
      formLCSSARecursively(*L, *DT, LI, SE);

      // Second pass vectorizes the epilogue and adjusts the control flow
      // edges from the first pass.
      LVP.setBestPlan(EPI.EpilogueVF, EPI.EpilogueUF);
      EPI.MainLoopVF = EPI.EpilogueVF;
      EPI.MainLoopUF = EPI.EpilogueUF;
      EpilogueVectorizerEpilogueLoop EpilogILV(L, PSE, LI, DT, TLI, TTI, AC,
                                               ORE, EPI, &LVL, &CM, BFI, PSI);
      LVP.executePlan(EpilogILV, DT);
      ++LoopsEpilogueVectorized;

      if (!MainILV.areSafetyChecksAdded())
        DisableRuntimeUnroll = true;
    } else {
      InnerLoopVectorizer LB(L, PSE, LI, DT, TLI, TTI, AC, ORE, VF.getWidth(),
                             IC, &LVL, &CM, BFI, PSI);
      LVP.executePlan(LB, DT);
      ++LoopsVectorized;

      // Add metadata to disable runtime unrolling a scalar loop when there are
      // no runtime checks about strides and memory. A scalar loop that is
      // rarely used is not worth unrolling.
      if (!LB.areSafetyChecksAdded())
        DisableRuntimeUnroll = true;
    }

    // Report the vectorization decision.
    ORE->emit([&]() {
      return OptimizationRemark(LV_NAME, "Vectorized", L->getStartLoc(),
                                L->getHeader())
             << "vectorized loop (vectorization width: "
             << NV("VectorizationFactor", VF.getWidth())
             << ", interleaved count: " << NV("InterleaveCount", IC) << ")";
    });
  }

  Optional<MDNode *> RemainderLoopID =
      makeFollowupLoopID(OrigLoopID, {LLVMLoopVectorizeFollowupAll,
                                      LLVMLoopVectorizeFollowupEpilogue});
  if (RemainderLoopID.hasValue()) {
    L->setLoopID(RemainderLoopID.getValue());
  } else {
    if (DisableRuntimeUnroll)
      AddRuntimeUnrollDisableMetaData(L);

    // Mark the loop as already vectorized to avoid vectorizing again.
    Hints.setAlreadyVectorized();
  }

  assert(!verifyFunction(*L->getHeader()->getParent(), &dbgs()));
  return true;
}

LoopVectorizeResult LoopVectorizePass::runImpl(
    Function &F, ScalarEvolution &SE_, LoopInfo &LI_, TargetTransformInfo &TTI_,
    DominatorTree &DT_, BlockFrequencyInfo &BFI_, TargetLibraryInfo *TLI_,
    DemandedBits &DB_, AAResults &AA_, AssumptionCache &AC_,
    std::function<const LoopAccessInfo &(Loop &)> &GetLAA_,
    OptimizationRemarkEmitter &ORE_, ProfileSummaryInfo *PSI_) {
  SE = &SE_;
  LI = &LI_;
  TTI = &TTI_;
  DT = &DT_;
  BFI = &BFI_;
  TLI = TLI_;
  AA = &AA_;
  AC = &AC_;
  GetLAA = &GetLAA_;
  DB = &DB_;
  ORE = &ORE_;
  PSI = PSI_;

  // Don't attempt if
  // 1. the target claims to have no vector registers, and
  // 2. interleaving won't help ILP.
  //
  // The second condition is necessary because, even if the target has no
  // vector registers, loop vectorization may still enable scalar
  // interleaving.
  if (!TTI->getNumberOfRegisters(TTI->getRegisterClassForType(true)) &&
      TTI->getMaxInterleaveFactor(1) < 2)
    return LoopVectorizeResult(false, false);

  bool Changed = false, CFGChanged = false;

  // The vectorizer requires loops to be in simplified form.
  // Since simplification may add new inner loops, it has to run before the
  // legality and profitability checks. This means running the loop vectorizer
  // will simplify all loops, regardless of whether anything end up being
  // vectorized.
  for (auto &L : *LI)
    Changed |= CFGChanged |=
        simplifyLoop(L, DT, LI, SE, AC, nullptr, false /* PreserveLCSSA */);

  // Build up a worklist of inner-loops to vectorize. This is necessary as
  // the act of vectorizing or partially unrolling a loop creates new loops
  // and can invalidate iterators across the loops.
  SmallVector<Loop *, 8> Worklist;

  for (Loop *L : *LI)
    collectSupportedLoops(*L, LI, ORE, Worklist);

  LoopsAnalyzed += Worklist.size();

  // Now walk the identified inner loops.
  while (!Worklist.empty()) {
    Loop *L = Worklist.pop_back_val();

    // For the inner loops we actually process, form LCSSA to simplify the
    // transform.
    Changed |= formLCSSARecursively(*L, *DT, LI, SE);

    Changed |= CFGChanged |= processLoop(L);
  }

  // Process each loop nest in the function.
  return LoopVectorizeResult(Changed, CFGChanged);
}

PreservedAnalyses LoopVectorizePass::run(Function &F,
                                         FunctionAnalysisManager &AM) {
    auto &SE = AM.getResult<ScalarEvolutionAnalysis>(F);
    auto &LI = AM.getResult<LoopAnalysis>(F);
    auto &TTI = AM.getResult<TargetIRAnalysis>(F);
    auto &DT = AM.getResult<DominatorTreeAnalysis>(F);
    auto &BFI = AM.getResult<BlockFrequencyAnalysis>(F);
    auto &TLI = AM.getResult<TargetLibraryAnalysis>(F);
    auto &AA = AM.getResult<AAManager>(F);
    auto &AC = AM.getResult<AssumptionAnalysis>(F);
    auto &DB = AM.getResult<DemandedBitsAnalysis>(F);
    auto &ORE = AM.getResult<OptimizationRemarkEmitterAnalysis>(F);
    MemorySSA *MSSA = EnableMSSALoopDependency
                          ? &AM.getResult<MemorySSAAnalysis>(F).getMSSA()
                          : nullptr;

    auto &LAM = AM.getResult<LoopAnalysisManagerFunctionProxy>(F).getManager();
    std::function<const LoopAccessInfo &(Loop &)> GetLAA =
        [&](Loop &L) -> const LoopAccessInfo & {
      LoopStandardAnalysisResults AR = {AA,  AC,  DT,      LI,  SE,
                                        TLI, TTI, nullptr, MSSA};
      return LAM.getResult<LoopAccessAnalysis>(L, AR);
    };
    auto &MAMProxy = AM.getResult<ModuleAnalysisManagerFunctionProxy>(F);
    ProfileSummaryInfo *PSI =
        MAMProxy.getCachedResult<ProfileSummaryAnalysis>(*F.getParent());
    LoopVectorizeResult Result =
        runImpl(F, SE, LI, TTI, DT, BFI, &TLI, DB, AA, AC, GetLAA, ORE, PSI);
    if (!Result.MadeAnyChange)
      return PreservedAnalyses::all();
    PreservedAnalyses PA;

    // We currently do not preserve loopinfo/dominator analyses with outer loop
    // vectorization. Until this is addressed, mark these analyses as preserved
    // only for non-VPlan-native path.
    // TODO: Preserve Loop and Dominator analyses for VPlan-native path.
    if (!EnableVPlanNativePath) {
      PA.preserve<LoopAnalysis>();
      PA.preserve<DominatorTreeAnalysis>();
    }
    PA.preserve<BasicAA>();
    PA.preserve<GlobalsAA>();
    if (!Result.MadeCFGChange)
      PA.preserveSet<CFGAnalyses>();
    return PA;
}<|MERGE_RESOLUTION|>--- conflicted
+++ resolved
@@ -3053,7 +3053,6 @@
       }
     } else {
       auto *VecPtr = CreateVecPtr(Part, State.get(Addr, {0, 0}));
-<<<<<<< HEAD
       // if EVLPart is not null, we can vectorize using predicated
       // intrinsic.
       if (EVLPart) {
@@ -3074,15 +3073,9 @@
                                     BlockInMaskPart, EVLPartTrunc},
                                    "vp.op.load");
       } else if (isMaskRequired)
-          NewLI = Builder.CreateMaskedLoad(
-              VecPtr, Alignment, BlockInMaskParts[Part],
-              UndefValue::get(DataTy), "wide.masked.load");
-=======
-      if (isMaskRequired)
         NewLI = Builder.CreateMaskedLoad(
             VecPtr, Alignment, BlockInMaskParts[Part], PoisonValue::get(DataTy),
             "wide.masked.load");
->>>>>>> e9d60e29
       else
         NewLI =
             Builder.CreateAlignedLoad(DataTy, VecPtr, Alignment, "wide.load");
@@ -9876,12 +9869,7 @@
     if (AlsoPack && State.VF.isVector()) {
       // If we're constructing lane 0, initialize to start from poison.
       if (State.Instance->Lane == 0) {
-<<<<<<< HEAD
-        Value *Undef = UndefValue::get(
-=======
-        assert(!State.VF.isScalable() && "VF is assumed to be non scalable.");
         Value *Poison = PoisonValue::get(
->>>>>>> e9d60e29
             VectorType::get(getUnderlyingValue()->getType(), State.VF));
         State.ValueMap.setVectorValue(getUnderlyingInstr(),
                                       State.Instance->Part, Poison);

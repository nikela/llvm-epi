--- conflicted
+++ resolved
@@ -7619,17 +7619,9 @@
         // invalid scalarization costs.
         // Do not apply discount logic if hacked cost is needed
         // for emulated masked memrefs.
-<<<<<<< HEAD
-        if (!useEmulatedMaskMemRefHack(&I)) {
-          auto D = computePredInstDiscount(&I, ScalarCosts, VF);
-          if (D.isValid() && *D.getValue() >= 0)
-            ScalarCostsVF.insert(ScalarCosts.begin(), ScalarCosts.end());
-        }
-=======
         if (!VF.isScalable() && !useEmulatedMaskMemRefHack(&I) &&
             computePredInstDiscount(&I, ScalarCosts, VF) >= 0)
           ScalarCostsVF.insert(ScalarCosts.begin(), ScalarCosts.end());
->>>>>>> a8d6d74c
         // Remember that BB will remain after vectorization.
         PredicatedBBsAfterVectorization.insert(BB);
       }
@@ -8523,18 +8515,6 @@
       if (VF.isScalable())
         return InstructionCost::getInvalid();
       // Return cost for branches around scalarized and predicated blocks.
-<<<<<<< HEAD
-      if (!VF.isScalable()) {
-        auto *Vec_i1Ty =
-            VectorType::get(IntegerType::getInt1Ty(RetTy->getContext()), VF);
-        return (TTI.getScalarizationOverhead(
-                    Vec_i1Ty, APInt::getAllOnesValue(VF.getKnownMinValue()),
-                    false, true) +
-                (TTI.getCFInstrCost(Instruction::Br, CostKind) *
-                 VF.getKnownMinValue()));
-      } else
-        return InstructionCost::getInvalid();
-=======
       auto *Vec_i1Ty =
           VectorType::get(IntegerType::getInt1Ty(RetTy->getContext()), VF);
       return (
@@ -8542,7 +8522,6 @@
               Vec_i1Ty, APInt::getAllOnesValue(VF.getFixedValue()), false,
               true) +
           (TTI.getCFInstrCost(Instruction::Br, CostKind) * VF.getFixedValue()));
->>>>>>> a8d6d74c
     } else if (I->getParent() == TheLoop->getLoopLatch() || VF.isScalar())
       // The back-edge branch will remain, as will all scalar branches.
       return TTI.getCFInstrCost(Instruction::Br, CostKind);

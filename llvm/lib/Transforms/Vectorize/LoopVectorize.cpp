//===- LoopVectorize.cpp - A Loop Vectorizer ------------------------------===//
//
// Part of the LLVM Project, under the Apache License v2.0 with LLVM Exceptions.
// See https://llvm.org/LICENSE.txt for license information.
// SPDX-License-Identifier: Apache-2.0 WITH LLVM-exception
//
//===----------------------------------------------------------------------===//
//
// This is the LLVM loop vectorizer. This pass modifies 'vectorizable' loops
// and generates target-independent LLVM-IR.
// The vectorizer uses the TargetTransformInfo analysis to estimate the costs
// of instructions in order to estimate the profitability of vectorization.
//
// The loop vectorizer combines consecutive loop iterations into a single
// 'wide' iteration. After this transformation the index is incremented
// by the SIMD vector width, and not by one.
//
// This pass has three parts:
// 1. The main loop pass that drives the different parts.
// 2. LoopVectorizationLegality - A unit that checks for the legality
//    of the vectorization.
// 3. InnerLoopVectorizer - A unit that performs the actual
//    widening of instructions.
// 4. LoopVectorizationCostModel - A unit that checks for the profitability
//    of vectorization. It decides on the optimal vector width, which
//    can be one, if vectorization is not profitable.
//
// There is a development effort going on to migrate loop vectorizer to the
// VPlan infrastructure and to introduce outer loop vectorization support (see
// docs/Proposal/VectorizationPlan.rst and
// http://lists.llvm.org/pipermail/llvm-dev/2017-December/119523.html). For this
// purpose, we temporarily introduced the VPlan-native vectorization path: an
// alternative vectorization path that is natively implemented on top of the
// VPlan infrastructure. See EnableVPlanNativePath for enabling.
//
//===----------------------------------------------------------------------===//
//
// The reduction-variable vectorization is based on the paper:
//  D. Nuzman and R. Henderson. Multi-platform Auto-vectorization.
//
// Variable uniformity checks are inspired by:
//  Karrenberg, R. and Hack, S. Whole Function Vectorization.
//
// The interleaved access vectorization is based on the paper:
//  Dorit Nuzman, Ira Rosen and Ayal Zaks.  Auto-Vectorization of Interleaved
//  Data for SIMD
//
// Other ideas/concepts are from:
//  A. Zaks and D. Nuzman. Autovectorization in GCC-two years later.
//
//  S. Maleki, Y. Gao, M. Garzaran, T. Wong and D. Padua.  An Evaluation of
//  Vectorizing Compilers.
//
//===----------------------------------------------------------------------===//

#include "llvm/Transforms/Vectorize/LoopVectorize.h"
#include "LoopVectorizationPlanner.h"
#include "VPRecipeBuilder.h"
#include "VPlan.h"
#include "VPlanHCFGBuilder.h"
#include "VPlanPredicator.h"
#include "VPlanTransforms.h"
#include "VPlanValue.h"
#include "llvm/ADT/APInt.h"
#include "llvm/ADT/ArrayRef.h"
#include "llvm/ADT/DenseMap.h"
#include "llvm/ADT/DenseMapInfo.h"
#include "llvm/ADT/Hashing.h"
#include "llvm/ADT/MapVector.h"
#include "llvm/ADT/None.h"
#include "llvm/ADT/Optional.h"
#include "llvm/ADT/STLExtras.h"
#include "llvm/ADT/SetVector.h"
#include "llvm/ADT/SmallPtrSet.h"
#include "llvm/ADT/SmallVector.h"
#include "llvm/ADT/Statistic.h"
#include "llvm/ADT/StringRef.h"
#include "llvm/ADT/Twine.h"
#include "llvm/ADT/iterator_range.h"
#include "llvm/Analysis/AssumptionCache.h"
#include "llvm/Analysis/BasicAliasAnalysis.h"
#include "llvm/Analysis/BlockFrequencyInfo.h"
#include "llvm/Analysis/CFG.h"
#include "llvm/Analysis/CodeMetrics.h"
#include "llvm/Analysis/DemandedBits.h"
#include "llvm/Analysis/GlobalsModRef.h"
#include "llvm/Analysis/LoopAccessAnalysis.h"
#include "llvm/Analysis/LoopAnalysisManager.h"
#include "llvm/Analysis/LoopInfo.h"
#include "llvm/Analysis/LoopIterator.h"
#include "llvm/Analysis/MemorySSA.h"
#include "llvm/Analysis/OptimizationRemarkEmitter.h"
#include "llvm/Analysis/ProfileSummaryInfo.h"
#include "llvm/Analysis/ScalarEvolution.h"
#include "llvm/Analysis/ScalarEvolutionExpressions.h"
#include "llvm/Analysis/TargetLibraryInfo.h"
#include "llvm/Analysis/TargetTransformInfo.h"
#include "llvm/Analysis/VectorUtils.h"
#include "llvm/IR/Attributes.h"
#include "llvm/IR/BasicBlock.h"
#include "llvm/IR/CFG.h"
#include "llvm/IR/Constant.h"
#include "llvm/IR/Constants.h"
#include "llvm/IR/DataLayout.h"
#include "llvm/IR/DebugInfoMetadata.h"
#include "llvm/IR/DebugLoc.h"
#include "llvm/IR/DerivedTypes.h"
#include "llvm/IR/DiagnosticInfo.h"
#include "llvm/IR/Dominators.h"
#include "llvm/IR/FPEnv.h"
#include "llvm/IR/Function.h"
#include "llvm/IR/IRBuilder.h"
#include "llvm/IR/InstrTypes.h"
#include "llvm/IR/Instruction.h"
#include "llvm/IR/Instructions.h"
#include "llvm/IR/IntrinsicInst.h"
#include "llvm/IR/Intrinsics.h"
#include "llvm/IR/IntrinsicsEPI.h"
#include "llvm/IR/LLVMContext.h"
#include "llvm/IR/Metadata.h"
#include "llvm/IR/Module.h"
#include "llvm/IR/Operator.h"
#include "llvm/IR/Type.h"
#include "llvm/IR/Use.h"
#include "llvm/IR/User.h"
#include "llvm/IR/Value.h"
#include "llvm/IR/ValueHandle.h"
#include "llvm/IR/Verifier.h"
#include "llvm/InitializePasses.h"
#include "llvm/Pass.h"
#include "llvm/Support/Casting.h"
#include "llvm/Support/CommandLine.h"
#include "llvm/Support/Compiler.h"
#include "llvm/Support/Debug.h"
#include "llvm/Support/ErrorHandling.h"
#include "llvm/Support/MathExtras.h"
#include "llvm/Support/TypeSize.h"
#include "llvm/Support/raw_ostream.h"
#include "llvm/Transforms/Utils/BasicBlockUtils.h"
#include "llvm/Transforms/Utils/InjectTLIMappings.h"
#include "llvm/Transforms/Utils/LoopSimplify.h"
#include "llvm/Transforms/Utils/LoopUtils.h"
#include "llvm/Transforms/Utils/LoopVersioning.h"
#include "llvm/Transforms/Utils/ScalarEvolutionExpander.h"
#include "llvm/Transforms/Utils/SizeOpts.h"
#include "llvm/Transforms/Vectorize/LoopVectorizationLegality.h"
#include <algorithm>
#include <cassert>
#include <cstdint>
#include <cstdlib>
#include <functional>
#include <iterator>
#include <limits>
#include <memory>
#include <string>
#include <tuple>
#include <utility>

using namespace llvm;

#define LV_NAME "loop-vectorize"
#define DEBUG_TYPE LV_NAME

/// @{
/// Metadata attribute names
static const char *const LLVMLoopVectorizeFollowupAll =
    "llvm.loop.vectorize.followup_all";
static const char *const LLVMLoopVectorizeFollowupVectorized =
    "llvm.loop.vectorize.followup_vectorized";
static const char *const LLVMLoopVectorizeFollowupEpilogue =
    "llvm.loop.vectorize.followup_epilogue";
/// @}

STATISTIC(LoopsVectorized, "Number of loops vectorized");
STATISTIC(LoopsAnalyzed, "Number of loops analyzed for vectorization");

/// Loops with a known constant trip count below this number are vectorized only
/// if no scalar iteration overheads are incurred.
static cl::opt<unsigned> TinyTripCountVectorThreshold(
    "vectorizer-min-trip-count", cl::init(16), cl::Hidden,
    cl::desc("Loops with a constant trip count that is smaller than this "
             "value are vectorized only if no scalar iteration overheads "
             "are incurred."));

// Indicates that an epilogue is undesired, predication is preferred.
// This means that the vectorizer will try to fold the loop-tail (epilogue)
// into the loop and predicate the loop body accordingly.
static cl::opt<bool> PreferPredicateOverEpilog(
    "prefer-predicate-over-epilog", cl::init(false), cl::Hidden,
    cl::desc("Indicate that an epilogue is undesired, predication should be "
             "used instead."));

static cl::opt<bool> MaximizeBandwidth(
    "vectorizer-maximize-bandwidth", cl::init(false), cl::Hidden,
    cl::desc("Maximize bandwidth when selecting vectorization factor which "
             "will be determined by the smallest type in loop."));

static cl::opt<bool> EnableInterleavedMemAccesses(
    "enable-interleaved-mem-accesses", cl::init(false), cl::Hidden,
    cl::desc("Enable vectorization on interleaved memory accesses in a loop"));

/// An interleave-group may need masking if it resides in a block that needs
/// predication, or in order to mask away gaps.
static cl::opt<bool> EnableMaskedInterleavedMemAccesses(
    "enable-masked-interleaved-mem-accesses", cl::init(false), cl::Hidden,
    cl::desc("Enable vectorization on masked interleaved memory accesses in a "
             "loop"));

static cl::opt<unsigned> TinyTripCountInterleaveThreshold(
    "tiny-trip-count-interleave-threshold", cl::init(128), cl::Hidden,
    cl::desc("We don't interleave loops with a estimated constant trip count "
             "below this number"));

static cl::opt<unsigned> ForceTargetNumScalarRegs(
    "force-target-num-scalar-regs", cl::init(0), cl::Hidden,
    cl::desc("A flag that overrides the target's number of scalar registers."));

static cl::opt<unsigned> ForceTargetNumVectorRegs(
    "force-target-num-vector-regs", cl::init(0), cl::Hidden,
    cl::desc("A flag that overrides the target's number of vector registers."));

static cl::opt<unsigned> ForceTargetMaxScalarInterleaveFactor(
    "force-target-max-scalar-interleave", cl::init(0), cl::Hidden,
    cl::desc("A flag that overrides the target's max interleave factor for "
             "scalar loops."));

static cl::opt<unsigned> ForceTargetMaxVectorInterleaveFactor(
    "force-target-max-vector-interleave", cl::init(0), cl::Hidden,
    cl::desc("A flag that overrides the target's max interleave factor for "
             "vectorized loops."));

static cl::opt<unsigned> ForceTargetInstructionCost(
    "force-target-instruction-cost", cl::init(0), cl::Hidden,
    cl::desc("A flag that overrides the target's expected cost for "
             "an instruction to a single constant value. Mostly "
             "useful for getting consistent testing."));

static cl::opt<unsigned> SmallLoopCost(
    "small-loop-cost", cl::init(20), cl::Hidden,
    cl::desc(
        "The cost of a loop that is considered 'small' by the interleaver."));

static cl::opt<bool> LoopVectorizeWithBlockFrequency(
    "loop-vectorize-with-block-frequency", cl::init(true), cl::Hidden,
    cl::desc("Enable the use of the block frequency analysis to access PGO "
             "heuristics minimizing code growth in cold regions and being more "
             "aggressive in hot regions."));

// Runtime interleave loops for load/store throughput.
static cl::opt<bool> EnableLoadStoreRuntimeInterleave(
    "enable-loadstore-runtime-interleave", cl::init(true), cl::Hidden,
    cl::desc(
        "Enable runtime interleaving until load/store ports are saturated"));

/// The number of stores in a loop that are allowed to need predication.
static cl::opt<unsigned> NumberOfStoresToPredicate(
    "vectorize-num-stores-pred", cl::init(1), cl::Hidden,
    cl::desc("Max number of stores to be predicated behind an if."));

static cl::opt<bool> EnableIndVarRegisterHeur(
    "enable-ind-var-reg-heur", cl::init(true), cl::Hidden,
    cl::desc("Count the induction variable only once when interleaving"));

static cl::opt<bool> EnableCondStoresVectorization(
    "enable-cond-stores-vec", cl::init(true), cl::Hidden,
    cl::desc("Enable if predication of stores during vectorization."));

static cl::opt<unsigned> MaxNestedScalarReductionIC(
    "max-nested-scalar-reduction-interleave", cl::init(2), cl::Hidden,
    cl::desc("The maximum interleave count to use when interleaving a scalar "
             "reduction in a nested loop."));

cl::opt<bool> EnableVPlanNativePath(
    "enable-vplan-native-path", cl::init(false), cl::Hidden,
    cl::desc("Enable VPlan-native vectorization path with "
             "support for outer loop vectorization."));

// FIXME: Remove this switch once we have divergence analysis. Currently we
// assume divergent non-backedge branches when this switch is true.
cl::opt<bool> EnableVPlanPredication(
    "enable-vplan-predication", cl::init(false), cl::Hidden,
    cl::desc("Enable VPlan-native vectorization path predicator with "
             "support for outer loop vectorization."));

// This flag enables the stress testing of the VPlan H-CFG construction in the
// VPlan-native vectorization path. It must be used in conjuction with
// -enable-vplan-native-path. -vplan-verify-hcfg can also be used to enable the
// verification of the H-CFGs built.
static cl::opt<bool> VPlanBuildStressTest(
    "vplan-build-stress-test", cl::init(false), cl::Hidden,
    cl::desc(
        "Build VPlan for every supported loop nest in the function and bail "
        "out right after the build (stress test the VPlan H-CFG construction "
        "in the VPlan-native vectorization path)."));

cl::opt<bool> llvm::EnableLoopInterleaving(
    "interleave-loops", cl::init(true), cl::Hidden,
    cl::desc("Enable loop interleaving in Loop vectorization passes"));
cl::opt<bool> llvm::EnableLoopVectorization(
    "vectorize-loops", cl::init(true), cl::Hidden,
    cl::desc("Run the Loop vectorization passes"));

/// A helper function that returns the type of loaded or stored value.
static Type *getMemInstValueType(Value *I) {
  assert((isa<LoadInst>(I) || isa<StoreInst>(I)) &&
         "Expected Load or Store instruction");
  if (auto *LI = dyn_cast<LoadInst>(I))
    return LI->getType();
  return cast<StoreInst>(I)->getValueOperand()->getType();
}

/// A helper function that returns true if the given type is irregular. The
/// type is irregular if its allocated size doesn't equal the store size of an
/// element of the corresponding vector type at the given vectorization factor.
static bool hasIrregularType(Type *Ty, const DataLayout &DL, unsigned VF,
                             bool Scalable = false) {
  // Determine if an array of VF elements of type Ty is "bitcast compatible"
  // with a <VF x Ty> vector.
  if (VF > 1 || (VF == 1 && Scalable)) {
    auto *VectorTy = VectorType::get(Ty, VF, Scalable);
    return TypeSize(VF * DL.getTypeAllocSize(Ty), Scalable) !=
           DL.getTypeStoreSize(VectorTy);
  }

  // If the vectorization factor is one, we just check if an array of type Ty
  // requires padding between elements.
  return DL.getTypeAllocSizeInBits(Ty) != DL.getTypeSizeInBits(Ty);
}

/// A helper function that returns the reciprocal of the block probability of
/// predicated blocks. If we return X, we are assuming the predicated block
/// will execute once for every X iterations of the loop header.
///
/// TODO: We should use actual block probability here, if available. Currently,
///       we always assume predicated blocks have a 50% chance of executing.
static unsigned getReciprocalPredBlockProb() { return 2; }

/// A helper function that adds a 'fast' flag to floating-point operations.
static Value *addFastMathFlag(Value *V) {
  if (isa<FPMathOperator>(V))
    cast<Instruction>(V)->setFastMathFlags(FastMathFlags::getFast());
  return V;
}

static Value *addFastMathFlag(Value *V, FastMathFlags FMF) {
  if (isa<FPMathOperator>(V))
    cast<Instruction>(V)->setFastMathFlags(FMF);
  return V;
}

/// A helper function that returns an integer or floating-point constant with
/// value C.
static Constant *getSignedIntOrFpConstant(Type *Ty, int64_t C) {
  return Ty->isIntegerTy() ? ConstantInt::getSigned(Ty, C)
                           : ConstantFP::get(Ty, C);
}

/// Returns "best known" trip count for the specified loop \p L as defined by
/// the following procedure:
///   1) Returns exact trip count if it is known.
///   2) Returns expected trip count according to profile data if any.
///   3) Returns upper bound estimate if it is known.
///   4) Returns None if all of the above failed.
static Optional<unsigned> getSmallBestKnownTC(ScalarEvolution &SE, Loop *L) {
  // Check if exact trip count is known.
  if (unsigned ExpectedTC = SE.getSmallConstantTripCount(L))
    return ExpectedTC;

  // Check if there is an expected trip count available from profile data.
  if (LoopVectorizeWithBlockFrequency)
    if (auto EstimatedTC = getLoopEstimatedTripCount(L))
      return EstimatedTC;

  // Check if upper bound estimate is known.
  if (unsigned ExpectedTC = SE.getSmallConstantMaxTripCount(L))
    return ExpectedTC;

  return None;
}

namespace llvm {

/// InnerLoopVectorizer vectorizes loops which contain only one basic
/// block to a specified vectorization factor (VF).
/// This class performs the widening of scalars into vectors, or multiple
/// scalars. This class also implements the following features:
/// * It inserts an epilogue loop for handling loops that don't have iteration
///   counts that are known to be a multiple of the vectorization factor.
/// * It handles the code generation for reduction variables.
/// * Scalarization (implementation using scalars) of un-vectorizable
///   instructions.
/// InnerLoopVectorizer does not perform any vectorization-legality
/// checks, and relies on the caller to check for the different legality
/// aspects. The InnerLoopVectorizer relies on the
/// LoopVectorizationLegality class to provide information about the induction
/// and reduction variables that were found to a given vectorization factor.
class InnerLoopVectorizer {
public:
  InnerLoopVectorizer(Loop *OrigLoop, PredicatedScalarEvolution &PSE,
                      LoopInfo *LI, DominatorTree *DT,
                      const TargetLibraryInfo *TLI,
                      const TargetTransformInfo *TTI, AssumptionCache *AC,
                      OptimizationRemarkEmitter *ORE, unsigned VecWidth,
                      unsigned UnrollFactor, LoopVectorizationLegality *LVL,
                      LoopVectorizationCostModel *CM)
      : OrigLoop(OrigLoop), PSE(PSE), LI(LI), DT(DT), TLI(TLI), TTI(TTI),
        AC(AC), ORE(ORE), VF(VecWidth), UF(UnrollFactor),
        Builder(PSE.getSE()->getContext()),
        VectorLoopValueMap(UnrollFactor, VecWidth), Legal(LVL), Cost(CM) {}
  virtual ~InnerLoopVectorizer() = default;

  /// Create a new empty loop. Unlink the old loop and connect the new one.
  /// Return the pre-header block of the new loop.
  BasicBlock *createVectorizedLoopSkeleton();

  /// Widen a single instruction within the innermost loop.
  void widenInstruction(Instruction &I, VPUser &Operands,
                        VPTransformState &State);

  /// Widen a single instruction within the innermost loop using vector
  /// predicated intrinsics.
  void widenPredicatedInstruction(Instruction &I, VPTransformState &State,
                                  VPValue *BlockInMask, VPValue *EVL);

  /// Widen a single call instruction within the innermost loop.
  void widenCallInstruction(CallInst &I, VPUser &ArgOperands,
                            VPTransformState &State);

  /// Widen a single select instruction within the innermost loop.
  void widenSelectInstruction(SelectInst &I, VPUser &Operands,
                              bool InvariantCond, VPTransformState &State);

  /// Fix the vectorized code, taking care of header phi's, live-outs, and more.
  void fixVectorizedLoop(VPTransformState &State);

  // Return true if any runtime check is added.
  bool areSafetyChecksAdded() { return AddedSafetyChecks; }

  /// A type for vectorized values in the new loop. Each value from the
  /// original loop, when vectorized, is represented by UF vector values in the
  /// new unrolled loop, where UF is the unroll factor.
  using VectorParts = SmallVector<Value *, 2>;

  /// Vectorize a single GetElementPtrInst based on information gathered and
  /// decisions taken during planning.
  void widenGEP(GetElementPtrInst *GEP, VPUser &Indices, unsigned UF,
                unsigned VF, bool IsPtrLoopInvariant,
                SmallBitVector &IsIndexLoopInvariant, VPTransformState &State);

  /// Vectorize a single PHINode in a block. This method handles the induction
  /// variable canonicalization. It supports both VF = 1 for unrolled loops and
  /// arbitrary length vectors.
  void widenPHIInstruction(Instruction *PN, unsigned UF, unsigned VF);

  /// A helper function to scalarize a single Instruction in the innermost loop.
  /// Generates a sequence of scalar instances for each lane between \p MinLane
  /// and \p MaxLane, times each part between \p MinPart and \p MaxPart,
  /// inclusive. Uses the VPValue operands from \p Operands instead of \p
  /// Instr's operands.
  void scalarizeInstruction(Instruction *Instr, VPUser &Operands,
                            const VPIteration &Instance, bool IfPredicateInstr,
                            VPTransformState &State);

  /// Widen an integer or floating-point induction variable \p IV. If \p Trunc
  /// is provided, the integer induction variable will first be truncated to
  /// the corresponding type.
  void widenIntOrFpInduction(PHINode *IV, TruncInst *Trunc = nullptr);

  /// getOrCreateVectorValue and getOrCreateScalarValue coordinate to generate a
  /// vector or scalar value on-demand if one is not yet available. When
  /// vectorizing a loop, we visit the definition of an instruction before its
  /// uses. When visiting the definition, we either vectorize or scalarize the
  /// instruction, creating an entry for it in the corresponding map. (In some
  /// cases, such as induction variables, we will create both vector and scalar
  /// entries.) Then, as we encounter uses of the definition, we derive values
  /// for each scalar or vector use unless such a value is already available.
  /// For example, if we scalarize a definition and one of its uses is vector,
  /// we build the required vector on-demand with an insertelement sequence
  /// when visiting the use. Otherwise, if the use is scalar, we can use the
  /// existing scalar definition.
  ///
  /// Return a value in the new loop corresponding to \p V from the original
  /// loop at unroll index \p Part. If the value has already been vectorized,
  /// the corresponding vector entry in VectorLoopValueMap is returned. If,
  /// however, the value has a scalar entry in VectorLoopValueMap, we construct
  /// a new vector value on-demand by inserting the scalar values into a vector
  /// with an insertelement sequence. If the value has been neither vectorized
  /// nor scalarized, it must be loop invariant, so we simply broadcast the
  /// value into a vector.
  Value *getOrCreateVectorValue(Value *V, unsigned Part);

  /// Return a value in the new loop corresponding to \p V from the original
  /// loop at unroll and vector indices \p Instance. If the value has been
  /// vectorized but not scalarized, the necessary extractelement instruction
  /// will be generated.
  Value *getOrCreateScalarValue(Value *V, const VPIteration &Instance);

  /// Construct the vector value of a scalarized value \p V one lane at a time.
  void packScalarIntoVectorValue(Value *V, const VPIteration &Instance);

  /// Try to vectorize interleaved access group \p Group with the base address
  /// given in \p Addr, optionally masking the vector operations if \p
  /// BlockInMask is non-null. Use \p State to translate given VPValues to IR
  /// values in the vectorized loop.
  void vectorizeInterleaveGroup(const InterleaveGroup<Instruction> *Group,
                                VPTransformState &State, VPValue *Addr,
                                VPValue *BlockInMask = nullptr);

  /// Vectorize Load and Store instructions with the base address given in \p
  /// Addr, optionally masking the vector operations if \p BlockInMask is
  /// non-null or generate predicated intrinsic call if preferred. Use \p State
  /// to translate given VPValues to IR values in the vectorized loop.
  void vectorizeMemoryInstruction(Instruction *Instr, VPTransformState &State,
                                  VPValue *Addr, VPValue *StoredValue,
                                  VPValue *BlockInMask, VPValue *EVL = nullptr);

  /// Set the debug location in the builder using the debug location in
  /// the instruction.
  void setDebugLocFromInst(IRBuilder<> &B, const Value *Ptr);

  /// Fix the non-induction PHIs in the OrigPHIsToFix vector.
  void fixNonInductionPHIs(void);

  /// Generate instructions to compute EVL.
  Value *createEVL();

  /// Hold EVL VPValue.
  void setEVL(VPValue *VPEVL) { EVL = VPEVL; }

protected:
  friend class LoopVectorizationPlanner;

  /// A small list of PHINodes.
  using PhiVector = SmallVector<PHINode *, 4>;

  /// A type for scalarized values in the new loop. Each value from the
  /// original loop, when scalarized, is represented by UF x VF scalar values
  /// in the new unrolled loop, where UF is the unroll factor and VF is the
  /// vectorization factor.
  using ScalarParts = SmallVector<SmallVector<Value *, 4>, 2>;

  /// Set up the values of the IVs correctly when exiting the vector loop.
  void fixupIVUsers(PHINode *OrigPhi, const InductionDescriptor &II,
                    Value *CountRoundDown, Value *EndValue,
                    BasicBlock *MiddleBlock);

  /// Create a new induction variable inside L.
  PHINode *createInductionVariable(Loop *L, Value *Start, Value *End,
                                   Value *Step, Instruction *DL);

  /// increment induction by EVL if using predicated vectorization.
  void fixEVLInduction(VPTransformState &State);

  /// Handle all cross-iteration phis in the header.
  void fixCrossIterationPHIs();

  /// Fix a first-order recurrence. This is the second phase of vectorizing
  /// this phi node.
  void fixFirstOrderRecurrence(PHINode *Phi);

  /// Fix a reduction cross-iteration phi. This is the second phase of
  /// vectorizing this phi node.
  void fixReduction(PHINode *Phi);

  /// Clear NSW/NUW flags from reduction instructions if necessary.
  void clearReductionWrapFlags(RecurrenceDescriptor &RdxDesc);

  /// The Loop exit block may have single value PHI nodes with some
  /// incoming value. While vectorizing we only handled real values
  /// that were defined inside the loop and we should have one value for
  /// each predecessor of its parent basic block. See PR14725.
  void fixLCSSAPHIs();

  /// Iteratively sink the scalarized operands of a predicated instruction into
  /// the block that was created for it.
  void sinkScalarOperands(Instruction *PredInst);

  /// Shrinks vector element sizes to the smallest bitwidth they can be legally
  /// represented as.
  void truncateToMinimalBitwidths();

  /// Create a broadcast instruction. This method generates a broadcast
  /// instruction (shuffle) for loop invariant values and for the induction
  /// value. If this is the induction variable then we extend it to N, N+1, ...
  /// this is needed because each iteration in the loop corresponds to a SIMD
  /// element.
  virtual Value *getBroadcastInstrs(Value *V);

  /// This function adds (StartIdx, StartIdx + Step, StartIdx + 2*Step, ...)
  /// to each vector element of Val. The sequence starts at StartIndex.
  /// \p Opcode is relevant for FP induction variable.
  virtual Value *
  getStepVector(Value *Val, int StartIdx, Value *Step,
                Instruction::BinaryOps Opcode = Instruction::BinaryOpsEnd);

  /// Compute scalar induction steps. \p ScalarIV is the scalar induction
  /// variable on which to base the steps, \p Step is the size of the step, and
  /// \p EntryVal is the value from the original loop that maps to the steps.
  /// Note that \p EntryVal doesn't have to be an induction variable - it
  /// can also be a truncate instruction.
  void buildScalarSteps(Value *ScalarIV, Value *Step, Instruction *EntryVal,
                        const InductionDescriptor &ID);

  /// Create a vector induction phi node based on an existing scalar one. \p
  /// EntryVal is the value from the original loop that maps to the vector phi
  /// node, and \p Step is the loop-invariant step. If \p EntryVal is a
  /// truncate instruction, instead of widening the original IV, we widen a
  /// version of the IV truncated to \p EntryVal's type.
  void createVectorIntOrFpInductionPHI(const InductionDescriptor &II,
                                       Value *Step, Instruction *EntryVal);

  /// Returns true if an instruction \p I should be scalarized instead of
  /// vectorized for the chosen vectorization factor.
  bool shouldScalarizeInstruction(Instruction *I) const;

  /// Returns true if we should generate a scalar version of \p IV.
  bool needsScalarInduction(Instruction *IV) const;

  /// Returns true if the target uses scalable vector type.
  bool isScalable() const { return TTI->useScalableVectorType(); }

  /// Returns true if vectorization prefers using predicated vector intrinsics.
  bool preferPredicatedVectorOps() const;

  /// If there is a cast involved in the induction variable \p ID, which should
  /// be ignored in the vectorized loop body, this function records the
  /// VectorLoopValue of the respective Phi also as the VectorLoopValue of the
  /// cast. We had already proved that the casted Phi is equal to the uncasted
  /// Phi in the vectorized loop (under a runtime guard), and therefore
  /// there is no need to vectorize the cast - the same value can be used in the
  /// vector loop for both the Phi and the cast.
  /// If \p VectorLoopValue is a scalarized value, \p Lane is also specified,
  /// Otherwise, \p VectorLoopValue is a widened/vectorized value.
  ///
  /// \p EntryVal is the value from the original loop that maps to the vector
  /// phi node and is used to distinguish what is the IV currently being
  /// processed - original one (if \p EntryVal is a phi corresponding to the
  /// original IV) or the "newly-created" one based on the proof mentioned above
  /// (see also buildScalarSteps() and createVectorIntOrFPInductionPHI()). In
  /// the latter case \p EntryVal is a TruncInst and we must not record anything
  /// for that IV, but it's error-prone to expect callers of this routine to
  /// care about that, hence this explicit parameter.
  void recordVectorLoopValueForInductionCast(const InductionDescriptor &ID,
                                             const Instruction *EntryVal,
                                             Value *VectorLoopValue,
                                             unsigned Part,
                                             unsigned Lane = UINT_MAX);

  /// Generate a shuffle sequence that will reverse the vector Vec.
  virtual Value *reverseVector(Value *Vec);

  /// Returns (and creates if needed) the original loop trip count.
  Value *getOrCreateTripCount(Loop *NewLoop);

  /// Returns (and creates if needed) the trip count of the widened loop.
  Value *getOrCreateVectorTripCount(Loop *NewLoop);

  /// Returns a bitcasted value to the requested vector type.
  /// Also handles bitcasts of vector<float> <-> vector<pointer> types.
  Value *createBitOrPointerCast(Value *V, VectorType *DstVTy,
                                const DataLayout &DL);

  /// Emit a bypass check to see if the vector trip count is zero, including if
  /// it overflows.
  void emitMinimumIterationCountCheck(Loop *L, BasicBlock *Bypass);

  /// Emit a bypass check to see if all of the SCEV assumptions we've
  /// had to make are correct.
  void emitSCEVChecks(Loop *L, BasicBlock *Bypass);

  /// Emit bypass checks to check any memory assumptions we may have made.
  void emitMemRuntimeChecks(Loop *L, BasicBlock *Bypass);

  /// Compute the transformed value of Index at offset StartValue using step
  /// StepValue.
  /// For integer induction, returns StartValue + Index * StepValue.
  /// For pointer induction, returns StartValue[Index * StepValue].
  /// FIXME: The newly created binary instructions should contain nsw/nuw
  /// flags, which can be found from the original scalar operations.
  Value *emitTransformedIndex(IRBuilder<> &B, Value *Index, ScalarEvolution *SE,
                              const DataLayout &DL,
                              const InductionDescriptor &ID) const;

  /// Add additional metadata to \p To that was not present on \p Orig.
  ///
  /// Currently this is used to add the noalias annotations based on the
  /// inserted memchecks.  Use this for instructions that are *cloned* into the
  /// vector loop.
  void addNewMetadata(Instruction *To, const Instruction *Orig);

  /// Add metadata from one instruction to another.
  ///
  /// This includes both the original MDs from \p From and additional ones (\see
  /// addNewMetadata).  Use this for *newly created* instructions in the vector
  /// loop.
  void addMetadata(Instruction *To, Instruction *From);

  /// Similar to the previous function but it adds the metadata to a
  /// vector of instructions.
  void addMetadata(ArrayRef<Value *> To, Instruction *From);

  /// Create a call to Vscale intrinsic that returns the valuse of vscale at
  /// runtime. ALso insert declaration if required. jj
  CallInst *emitVscaleCall(IRBuilder<> &Builder, Module *M, Type *Ty);

  /// The original loop.
  Loop *OrigLoop;

  /// A wrapper around ScalarEvolution used to add runtime SCEV checks. Applies
  /// dynamic knowledge to simplify SCEV expressions and converts them to a
  /// more usable form.
  PredicatedScalarEvolution &PSE;

  /// Loop Info.
  LoopInfo *LI;

  /// Dominator Tree.
  DominatorTree *DT;

  /// Alias Analysis.
  AAResults *AA;

  /// Target Library Info.
  const TargetLibraryInfo *TLI;

  /// Target Transform Info.
  const TargetTransformInfo *TTI;

  /// Assumption Cache.
  AssumptionCache *AC;

  /// Interface to emit optimization remarks.
  OptimizationRemarkEmitter *ORE;

  /// LoopVersioning.  It's only set up (non-null) if memchecks were
  /// used.
  ///
  /// This is currently only used to add no-alias metadata based on the
  /// memchecks.  The actually versioning is performed manually.
  std::unique_ptr<LoopVersioning> LVer;

  /// The vectorization SIMD factor to use. Each vector will have this many
  /// vector elements.
  unsigned VF;

  /// The vectorization unroll factor to use. Each scalar is vectorized to this
  /// many different vector instructions.
  unsigned UF;

  /// The builder that we use
  IRBuilder<> Builder;

  // --- Vectorization state ---

  /// The vector-loop preheader.
  BasicBlock *LoopVectorPreHeader;

  /// The scalar-loop preheader.
  BasicBlock *LoopScalarPreHeader;

  /// Middle Block between the vector and the scalar.
  BasicBlock *LoopMiddleBlock;

  /// The ExitBlock of the scalar loop.
  BasicBlock *LoopExitBlock;

  /// The vector loop body.
  BasicBlock *LoopVectorBody;

  /// The scalar loop body.
  BasicBlock *LoopScalarBody;

  /// A list of all bypass blocks. The first block is the entry of the loop.
  SmallVector<BasicBlock *, 4> LoopBypassBlocks;

  /// The new Induction variable which was added to the new block.
  PHINode *Induction = nullptr;

  /// The induction variable of the old basic block.
  PHINode *OldInduction = nullptr;

  /// Index for the next iteration.
  Instruction *NextIndex;

  /// Maps values from the original loop to their corresponding values in the
  /// vectorized loop. A key value can map to either vector values, scalar
  /// values or both kinds of values, depending on whether the key was
  /// vectorized and scalarized.
  VectorizerValueMap VectorLoopValueMap;

  /// Store instructions that were predicated.
  SmallVector<Instruction *, 4> PredicatedInstructions;

  /// Trip count of the original loop.
  Value *TripCount = nullptr;

  /// Trip count of the widened loop (TripCount - TripCount % (VF*UF))
  Value *VectorTripCount = nullptr;

  /// EVL of the widened loop using vector predication (vsetvl())
  VPValue *EVL;

  /// The legality analysis.
  LoopVectorizationLegality *Legal;

  /// The profitablity analysis.
  LoopVectorizationCostModel *Cost;

  // Record whether runtime checks are added.
  bool AddedSafetyChecks = false;

  // Holds the end values for each induction variable. We save the end values
  // so we can later fix-up the external users of the induction variables.
  DenseMap<PHINode *, Value *> IVEndValues;

  // Vector of original scalar PHIs whose corresponding widened PHIs need to be
  // fixed up at the end of vector code generation.
  SmallVector<PHINode *, 8> OrigPHIsToFix;
};

class InnerLoopUnroller : public InnerLoopVectorizer {
public:
  InnerLoopUnroller(Loop *OrigLoop, PredicatedScalarEvolution &PSE,
                    LoopInfo *LI, DominatorTree *DT,
                    const TargetLibraryInfo *TLI,
                    const TargetTransformInfo *TTI, AssumptionCache *AC,
                    OptimizationRemarkEmitter *ORE, unsigned UnrollFactor,
                    LoopVectorizationLegality *LVL,
                    LoopVectorizationCostModel *CM)
      : InnerLoopVectorizer(OrigLoop, PSE, LI, DT, TLI, TTI, AC, ORE, 1,
                            UnrollFactor, LVL, CM) {}

private:
  Value *getBroadcastInstrs(Value *V) override;
  Value *getStepVector(
      Value *Val, int StartIdx, Value *Step,
      Instruction::BinaryOps Opcode = Instruction::BinaryOpsEnd) override;
  Value *reverseVector(Value *Vec) override;
};

} // end namespace llvm

/// Look for a meaningful debug location on the instruction or it's
/// operands.
static Instruction *getDebugLocFromInstOrOperands(Instruction *I) {
  if (!I)
    return I;

  DebugLoc Empty;
  if (I->getDebugLoc() != Empty)
    return I;

  for (User::op_iterator OI = I->op_begin(), OE = I->op_end(); OI != OE; ++OI) {
    if (Instruction *OpInst = dyn_cast<Instruction>(*OI))
      if (OpInst->getDebugLoc() != Empty)
        return OpInst;
  }

  return I;
}

void InnerLoopVectorizer::setDebugLocFromInst(IRBuilder<> &B,
                                              const Value *Ptr) {
  if (const Instruction *Inst = dyn_cast_or_null<Instruction>(Ptr)) {
    const DILocation *DIL = Inst->getDebugLoc();
    if (DIL && Inst->getFunction()->isDebugInfoForProfiling() &&
        !isa<DbgInfoIntrinsic>(Inst)) {
      auto NewDIL = DIL->cloneByMultiplyingDuplicationFactor(UF * VF);
      if (NewDIL)
        B.SetCurrentDebugLocation(NewDIL.getValue());
      else
        LLVM_DEBUG(dbgs() << "Failed to create new discriminator: "
                          << DIL->getFilename() << " Line: " << DIL->getLine());
    } else
      B.SetCurrentDebugLocation(DIL);
  } else
    B.SetCurrentDebugLocation(DebugLoc());
}

/// Write a record \p DebugMsg about vectorization failure to the debug
/// output stream. If \p I is passed, it is an instruction that prevents
/// vectorization.
#ifndef NDEBUG
static void debugVectorizationFailure(const StringRef DebugMsg,
                                      Instruction *I) {
  dbgs() << "LV: Not vectorizing: " << DebugMsg;
  if (I != nullptr)
    dbgs() << " " << *I;
  else
    dbgs() << '.';
  dbgs() << '\n';
}
#endif

/// Create an analysis remark that explains why vectorization failed
///
/// \p PassName is the name of the pass (e.g. can be AlwaysPrint).  \p
/// RemarkName is the identifier for the remark.  If \p I is passed it is an
/// instruction that prevents vectorization.  Otherwise \p TheLoop is used for
/// the location of the remark.  \return the remark object that can be
/// streamed to.
static OptimizationRemarkAnalysis createLVAnalysis(const char *PassName,
                                                   StringRef RemarkName,
                                                   Loop *TheLoop,
                                                   Instruction *I) {
  Value *CodeRegion = TheLoop->getHeader();
  DebugLoc DL = TheLoop->getStartLoc();

  if (I) {
    CodeRegion = I->getParent();
    // If there is no debug location attached to the instruction, revert back to
    // using the loop's.
    if (I->getDebugLoc())
      DL = I->getDebugLoc();
  }

  OptimizationRemarkAnalysis R(PassName, RemarkName, DL, CodeRegion);
  R << "loop not vectorized: ";
  return R;
}

namespace llvm {

void reportVectorizationFailure(const StringRef DebugMsg,
                                const StringRef OREMsg, const StringRef ORETag,
                                OptimizationRemarkEmitter *ORE, Loop *TheLoop,
                                Instruction *I) {
  LLVM_DEBUG(debugVectorizationFailure(DebugMsg, I));
  LoopVectorizeHints Hints(TheLoop, true /* doesn't matter */, *ORE);
  ORE->emit(
      createLVAnalysis(Hints.vectorizeAnalysisPassName(), ORETag, TheLoop, I)
      << OREMsg);
}

} // end namespace llvm

#ifndef NDEBUG
/// \return string containing a file name and a line # for the given loop.
static std::string getDebugLocString(const Loop *L) {
  std::string Result;
  if (L) {
    raw_string_ostream OS(Result);
    if (const DebugLoc LoopDbgLoc = L->getStartLoc())
      LoopDbgLoc.print(OS);
    else
      // Just print the module name.
      OS << L->getHeader()->getParent()->getParent()->getModuleIdentifier();
    OS.flush();
  }
  return Result;
}
#endif

void InnerLoopVectorizer::addNewMetadata(Instruction *To,
                                         const Instruction *Orig) {
  // If the loop was versioned with memchecks, add the corresponding no-alias
  // metadata.
  if (LVer && (isa<LoadInst>(Orig) || isa<StoreInst>(Orig)))
    LVer->annotateInstWithNoAlias(To, Orig);
}

void InnerLoopVectorizer::addMetadata(Instruction *To, Instruction *From) {
  propagateMetadata(To, From);
  addNewMetadata(To, From);
}

void InnerLoopVectorizer::addMetadata(ArrayRef<Value *> To, Instruction *From) {
  for (Value *V : To) {
    if (Instruction *I = dyn_cast<Instruction>(V))
      addMetadata(I, From);
  }
}

CallInst *InnerLoopVectorizer::emitVscaleCall(IRBuilder<> &Builder, Module *M,
                                              Type *Ty) {
  Function *VscaleFunc =
      Intrinsic::getDeclaration(M, Intrinsic::vscale, Ty);
  CallInst *VscaleFuncCall = Builder.CreateCall(VscaleFunc, {});
  return VscaleFuncCall;
}

namespace llvm {

// Loop vectorization cost-model hints how the scalar epilogue loop should be
// lowered.
enum ScalarEpilogueLowering {

  // The default: allowing scalar epilogues.
  CM_ScalarEpilogueAllowed,

  // Vectorization with OptForSize: don't allow epilogues.
  CM_ScalarEpilogueNotAllowedOptSize,

  // A special case of vectorisation with OptForSize: loops with a very small
  // trip count are considered for vectorization under OptForSize, thereby
  // making sure the cost of their loop body is dominant, free of runtime
  // guards and scalar iteration overheads.
  CM_ScalarEpilogueNotAllowedLowTripLoop,

  // Loop hint predicate indicating an epilogue is undesired.
  CM_ScalarEpilogueNotNeededUsePredicate
};

/// LoopVectorizationCostModel - estimates the expected speedups due to
/// vectorization.
/// In many cases vectorization is not profitable. This can happen because of
/// a number of reasons. In this class we mainly attempt to predict the
/// expected speedup/slowdowns due to the supported instruction set. We use the
/// TargetTransformInfo to query the different backends for the cost of
/// different operations.
class LoopVectorizationCostModel {
public:
  LoopVectorizationCostModel(ScalarEpilogueLowering SEL, Loop *L,
                             PredicatedScalarEvolution &PSE, LoopInfo *LI,
                             LoopVectorizationLegality *Legal,
                             const TargetTransformInfo &TTI,
                             const TargetLibraryInfo *TLI, DemandedBits *DB,
                             AssumptionCache *AC,
                             OptimizationRemarkEmitter *ORE, const Function *F,
                             const LoopVectorizeHints *Hints,
                             InterleavedAccessInfo &IAI)
      : ScalarEpilogueStatus(SEL), TheLoop(L), PSE(PSE), LI(LI), Legal(Legal),
        TTI(TTI), TLI(TLI), DB(DB), AC(AC), ORE(ORE), TheFunction(F),
        Hints(Hints), InterleaveInfo(IAI) {}

  /// \return An upper bound for the vectorization factor, or None if
  /// vectorization and interleaving should be avoided up front.
  Optional<unsigned> computeMaxVF(unsigned UserVF, unsigned UserIC);

  /// \return True if runtime checks are required for vectorization, and false
  /// otherwise.
  bool runtimeChecksRequired();

  /// \return The most profitable vectorization factor and the cost of that VF.
  /// This method checks every power of two up to MaxVF. If UserVF is not ZERO
  /// then this vectorization factor will be selected if vectorization is
  /// possible.
  VectorizationFactor selectVectorizationFactor(unsigned MaxVF);

  /// \return The vectorization factor for scalable vectors after processing the
  /// types.
  VectorizationFactor selectScalableVectorizationFactor(unsigned MaxVF);

  /// Setup cost-based decisions for user vectorization factor.
  void selectUserVectorizationFactor(unsigned UserVF) {
    collectUniformsAndScalars(UserVF);
    collectInstsToScalarize(UserVF);
  }

  /// \return The size (in bits) of the smallest and widest types in the code
  /// that needs to be vectorized. We ignore values that remain scalar such as
  /// 64 bit loop indices.
  std::pair<unsigned, unsigned> getSmallestAndWidestTypes();

  /// \return The desired interleave count.
  /// If interleave count has been specified by metadata it will be returned.
  /// Otherwise, the interleave count is computed and returned. VF and LoopCost
  /// are the selected vectorization factor and the cost of the selected VF.
  unsigned selectInterleaveCount(unsigned VF, unsigned LoopCost);

  /// Memory access instruction may be vectorized in more than one way.
  /// Form of instruction after vectorization depends on cost.
  /// This function takes cost-based decisions for Load/Store instructions
  /// and collects them in a map. This decisions map is used for building
  /// the lists of loop-uniform and loop-scalar instructions.
  /// The calculated cost is saved with widening decision in order to
  /// avoid redundant calculations.
  void setCostBasedWideningDecision(unsigned VF);

  /// A struct that represents some properties of the register usage
  /// of a loop.
  struct RegisterUsage {
    /// Holds the number of loop invariant values that are used in the loop.
    /// The key is ClassID of target-provided register class.
    SmallMapVector<unsigned, unsigned, 4> LoopInvariantRegs;
    /// Holds the maximum number of concurrent live intervals in the loop.
    /// The key is ClassID of target-provided register class.
    SmallMapVector<unsigned, unsigned, 4> MaxLocalUsers;
  };

  /// \return Returns information about the register usages of the loop for the
  /// given vectorization factors.
  SmallVector<RegisterUsage, 8> calculateRegisterUsage(ArrayRef<unsigned> VFs);

  /// Collect values we want to ignore in the cost model.
  void collectValuesToIgnore();

  /// \returns The smallest bitwidth each instruction can be represented with.
  /// The vector equivalents of these instructions should be truncated to this
  /// type.
  const MapVector<Instruction *, uint64_t> &getMinimalBitwidths() const {
    return MinBWs;
  }

  /// \returns True if it is more profitable to scalarize instruction \p I for
  /// vectorization factor \p VF.
  bool isProfitableToScalarize(Instruction *I, unsigned VF) const {
    bool ValidVF = VF > 1 || (isScalable() && VF == 1);
    assert(ValidVF && "Profitable to scalarize relevant only for VF > 1 or "
                      "when using scalable vectors");

    // Cost model is not run in the VPlan-native path - return conservative
    // result until this changes.
    if (EnableVPlanNativePath)
      return false;

    auto Scalars = InstsToScalarize.find(VF);
    assert(Scalars != InstsToScalarize.end() &&
           "VF not yet analyzed for scalarization profitability");
    return Scalars->second.find(I) != Scalars->second.end();
  }

  /// Returns true if \p I is known to be uniform after vectorization.
  bool isUniformAfterVectorization(Instruction *I, unsigned VF) const {
    if (VF == 1 && !isScalable())
      return true;

    // Cost model is not run in the VPlan-native path - return conservative
    // result until this changes.
    if (EnableVPlanNativePath)
      return false;

    auto UniformsPerVF = Uniforms.find(VF);
    assert(UniformsPerVF != Uniforms.end() &&
           "VF not yet analyzed for uniformity");
    return UniformsPerVF->second.count(I);
  }

  /// Returns true if \p I is known to be scalar after vectorization.
  bool isScalarAfterVectorization(Instruction *I, unsigned VF,
                                  bool ValidVF = true) const {
    if (!ValidVF || (VF == 1 && !isScalable()))
      return true;

    // Cost model is not run in the VPlan-native path - return conservative
    // result until this changes.
    if (EnableVPlanNativePath)
      return false;

    auto ScalarsPerVF = Scalars.find(VF);
    assert(ScalarsPerVF != Scalars.end() &&
           "Scalar values are not calculated for VF");
    return ScalarsPerVF->second.count(I);
  }

  /// \returns True if instruction \p I can be truncated to a smaller bitwidth
  /// for vectorization factor \p VF.
  bool canTruncateToMinimalBitwidth(Instruction *I, unsigned VF,
                                    bool ValidVF) const {
    return ValidVF && MinBWs.find(I) != MinBWs.end() &&
           !isProfitableToScalarize(I, VF) &&
           !isScalarAfterVectorization(I, VF, ValidVF);
  }

  /// Decision that was taken during cost calculation for memory instruction.
  enum InstWidening {
    CM_Unknown,
    CM_Widen,         // For consecutive accesses with stride +1.
    CM_Widen_Reverse, // For consecutive accesses with stride -1.
    CM_Interleave,
    CM_GatherScatter,
    CM_Scalarize
  };

  /// Save vectorization decision \p W and \p Cost taken by the cost model for
  /// instruction \p I and vector width \p VF.
  void setWideningDecision(Instruction *I, unsigned VF, InstWidening W,
                           unsigned Cost) {
    bool ValidVF = VF >= 2 || (VF == 1 && isScalable());
    assert(ValidVF && "Expected VF >=2 or VF = 1 for scalable vectors");
    WideningDecisions[std::make_pair(I, VF)] = std::make_pair(W, Cost);
  }

  /// Save vectorization decision \p W and \p Cost taken by the cost model for
  /// interleaving group \p Grp and vector width \p VF.
  void setWideningDecision(const InterleaveGroup<Instruction> *Grp, unsigned VF,
                           InstWidening W, unsigned Cost) {
    assert((VF >= 2 || isScalable()) && "Expected VF >=2");
    /// Broadcast this decicion to all instructions inside the group.
    /// But the cost will be assigned to one instruction only.
    for (unsigned i = 0; i < Grp->getFactor(); ++i) {
      if (auto *I = Grp->getMember(i)) {
        if (Grp->getInsertPos() == I)
          WideningDecisions[std::make_pair(I, VF)] = std::make_pair(W, Cost);
        else
          WideningDecisions[std::make_pair(I, VF)] = std::make_pair(W, 0);
      }
    }
  }

  /// Return the cost model decision for the given instruction \p I and vector
  /// width \p VF. Return CM_Unknown if this instruction did not pass
  /// through the cost modeling.
  InstWidening getWideningDecision(Instruction *I, unsigned VF) {
    bool ValidVF = VF >= 2 || (isScalable() && VF == 1);
    assert(ValidVF && "Expected VF >=2 or scalable vectors");

    // Cost model is not run in the VPlan-native path - return conservative
    // result until this changes.
    if (EnableVPlanNativePath)
      return CM_GatherScatter;

    std::pair<Instruction *, unsigned> InstOnVF = std::make_pair(I, VF);
    auto Itr = WideningDecisions.find(InstOnVF);
    if (Itr == WideningDecisions.end())
      return CM_Unknown;
    return Itr->second.first;
  }

  /// Return the vectorization cost for the given instruction \p I and vector
  /// width \p VF.
  unsigned getWideningCost(Instruction *I, unsigned VF) {
    bool ValidVF = VF > 1 || (VF == 1 && isScalable());
    assert(ValidVF && "Expected VF > 1 or scalable vectors");
    std::pair<Instruction *, unsigned> InstOnVF = std::make_pair(I, VF);
    assert(WideningDecisions.find(InstOnVF) != WideningDecisions.end() &&
           "The cost is not calculated");
    return WideningDecisions[InstOnVF].second;
  }

  /// Return True if instruction \p I is an optimizable truncate whose operand
  /// is an induction variable. Such a truncate will be removed by adding a new
  /// induction variable with the destination type.
  bool isOptimizableIVTruncate(Instruction *I, unsigned VF) {
    // If the instruction is not a truncate, return false.
    auto *Trunc = dyn_cast<TruncInst>(I);
    if (!Trunc)
      return false;

    // Get the source and destination types of the truncate.
    Type *SrcTy = ToVectorTy(cast<CastInst>(I)->getSrcTy(), VF, isScalable());
    Type *DestTy = ToVectorTy(cast<CastInst>(I)->getDestTy(), VF, isScalable());

    // If the truncate is free for the given types, return false. Replacing a
    // free truncate with an induction variable would add an induction variable
    // update instruction to each iteration of the loop. We exclude from this
    // check the primary induction variable since it will need an update
    // instruction regardless.
    Value *Op = Trunc->getOperand(0);
    if (Op != Legal->getPrimaryInduction() && TTI.isTruncateFree(SrcTy, DestTy))
      return false;

    // If the truncated value is not an induction variable, return false.
    return Legal->isInductionPhi(Op);
  }

  /// Collects the instructions to scalarize for each predicated instruction in
  /// the loop.
  void collectInstsToScalarize(unsigned VF);

  /// Collect Uniform and Scalar values for the given \p VF.
  /// The sets depend on CM decision for Load/Store instructions
  /// that may be vectorized as interleave, gather-scatter or scalarized.
  void collectUniformsAndScalars(unsigned VF) {
    // Do the analysis once.
    if ((!isScalable() && VF == 1) || Uniforms.find(VF) != Uniforms.end())
      return;
    setCostBasedWideningDecision(VF);
    collectLoopUniforms(VF);
    collectLoopScalars(VF);
  }

  /// Returns true if the target machine supports masked store operation
  /// for the given \p DataType and kind of access to \p Ptr.
  bool isLegalMaskedStore(Type *DataType, Value *Ptr, Align Alignment) {
    return Legal->isConsecutivePtr(Ptr) &&
           TTI.isLegalMaskedStore(DataType, Alignment);
  }

  /// Returns true if the target machine supports masked load operation
  /// for the given \p DataType and kind of access to \p Ptr.
  bool isLegalMaskedLoad(Type *DataType, Value *Ptr, Align Alignment) {
    return Legal->isConsecutivePtr(Ptr) &&
           TTI.isLegalMaskedLoad(DataType, Alignment);
  }

  /// Returns true if the target machine supports masked scatter operation
  /// for the given \p DataType.
  bool isLegalMaskedScatter(Type *DataType, Align Alignment) {
    return TTI.isLegalMaskedScatter(DataType, Alignment);
  }

  /// Returns true if the target machine supports masked gather operation
  /// for the given \p DataType.
  bool isLegalMaskedGather(Type *DataType, Align Alignment) {
    return TTI.isLegalMaskedGather(DataType, Alignment);
  }

  /// Returns true if the target machine can represent \p V as a masked gather
  /// or scatter operation.
  bool isLegalGatherOrScatter(Value *V) {
    bool LI = isa<LoadInst>(V);
    bool SI = isa<StoreInst>(V);
    if (!LI && !SI)
      return false;
    auto *Ty = getMemInstValueType(V);
    Align Align = getLoadStoreAlignment(V);
    return (LI && isLegalMaskedGather(Ty, Align)) ||
           (SI && isLegalMaskedScatter(Ty, Align));
  }

  /// Returns true if \p I is an instruction that will be scalarized with
  /// predication. Such instructions include conditional stores and
  /// instructions that may divide by zero.
  /// If a non-zero VF has been calculated, we check if I will be scalarized
  /// predication for that VF.
  bool isScalarWithPredication(Instruction *I, unsigned VF);
  bool isScalarWithPredication(Instruction *I ) { 
    // For scalable vectors use VF = 0 to mean no vectorization.
    return isScalable() ? isScalarWithPredication(I, 0)
                        : isScalarWithPredication(I, 1);
  }


  // Returns true if \p I is an instruction that will be predicated either
  // through scalar predication or masked load/store or masked gather/scatter.
  // Superset of instructions that return true for isScalarWithPredication.
  bool isPredicatedInst(Instruction *I) {
    if (!blockNeedsPredication(I->getParent()))
      return false;
    // Loads and stores that need some form of masked operation are predicated
    // instructions.
    if (isa<LoadInst>(I) || isa<StoreInst>(I))
      return Legal->isMaskRequired(I);
    return isScalarWithPredication(I);
  }

  /// Returns true if \p I is a memory instruction with consecutive memory
  /// access that can be widened.
  bool memoryInstructionCanBeWidened(Instruction *I, unsigned VF = 1);

  /// Returns true if \p I is a memory instruction in an interleaved-group
  /// of memory accesses that can be vectorized with wide vector loads/stores
  /// and shuffles.
  bool interleavedAccessCanBeWidened(Instruction *I, unsigned VF = 1);

  /// Check if \p Instr belongs to any interleaved access group.
  bool isAccessInterleaved(Instruction *Instr) {
    return InterleaveInfo.isInterleaved(Instr);
  }

  /// Get the interleaved access group that \p Instr belongs to.
  const InterleaveGroup<Instruction> *
  getInterleavedAccessGroup(Instruction *Instr) {
    return InterleaveInfo.getInterleaveGroup(Instr);
  }

  /// Returns true if an interleaved group requires a scalar iteration
  /// to handle accesses with gaps, and there is nothing preventing us from
  /// creating a scalar epilogue.
  bool requiresScalarEpilogue() const {
    return isScalarEpilogueAllowed() && InterleaveInfo.requiresScalarEpilogue();
  }

  /// Returns true if a scalar epilogue is not allowed due to optsize or a
  /// loop hint annotation.
  bool isScalarEpilogueAllowed() const {
    return ScalarEpilogueStatus == CM_ScalarEpilogueAllowed;
  }

  /// Returns true if all loop blocks should be masked to fold tail loop.
  bool foldTailByMasking() const { return FoldTailByMasking; }

  bool blockNeedsPredication(BasicBlock *BB) {
    return foldTailByMasking() || Legal->blockNeedsPredication(BB);
  }

  /// Estimate cost of an intrinsic call instruction CI if it were vectorized
  /// with factor VF.  Return the cost of the instruction, including
  /// scalarization overhead if it's needed.
  unsigned getVectorIntrinsicCost(CallInst *CI, unsigned VF);

  /// Estimate cost of a call instruction CI if it were vectorized with factor
  /// VF. Return the cost of the instruction, including scalarization overhead
  /// if it's needed. The flag NeedToScalarize shows if the call needs to be
  /// scalarized -
  /// i.e. either vector version isn't available, or is too expensive.
  unsigned getVectorCallCost(CallInst *CI, unsigned VF, bool &NeedToScalarize);

  /// Returns true if the target uses scalable vector type.
  bool isScalable() const { return TTI.useScalableVectorType(); }

  /// Invalidates decisions already taken by the cost model.
  void invalidateCostModelingDecisions() {
    WideningDecisions.clear();
    Uniforms.clear();
    Scalars.clear();
  }

private:
  unsigned NumPredStores = 0;

  /// \return An upper bound for the vectorization factor when using scalable
  /// vectors.
  Optional<unsigned> computeFeasibleScalableMaxVF();

  /// \return An upper bound for the vectorization factor, a power-of-2 larger
  /// than zero. One is returned if vectorization should best be avoided due
  /// to cost.
  unsigned computeFeasibleMaxVF(unsigned ConstTripCount);

  /// The vectorization cost is a combination of the cost itself and a boolean
  /// indicating whether any of the contributing operations will actually
  /// operate on
  /// vector values after type legalization in the backend. If this latter value
  /// is
  /// false, then all operations will be scalarized (i.e. no vectorization has
  /// actually taken place).
  using VectorizationCostTy = std::pair<unsigned, bool>;

  /// Returns the expected execution cost. The unit of the cost does
  /// not matter because we use the 'cost' units to compare different
  /// vector widths. The cost that is returned is *not* normalized by
  /// the factor width.
  VectorizationCostTy expectedCost(unsigned VF);

  /// Returns the execution time cost of an instruction for a given vector
  /// width. Vector width of one means scalar.
  VectorizationCostTy getInstructionCost(Instruction *I, unsigned VF);

  /// The cost-computation logic from getInstructionCost which provides
  /// the vector type as an output parameter.
  unsigned getInstructionCost(Instruction *I, unsigned VF, Type *&VectorTy,
                              bool ValidVF);

  /// Calculate vectorization cost of memory instruction \p I.
  unsigned getMemoryInstructionCost(Instruction *I, unsigned VF);

  /// The cost computation for scalarized memory instruction.
  unsigned getMemInstScalarizationCost(Instruction *I, unsigned VF);

  /// The cost computation for interleaving group of memory instructions.
  unsigned getInterleaveGroupCost(Instruction *I, unsigned VF);

  /// The cost computation for Gather/Scatter instruction.
  unsigned getGatherScatterCost(Instruction *I, unsigned VF);

  /// The cost computation for widening instruction \p I with consecutive
  /// memory access.
  unsigned getConsecutiveMemOpCost(Instruction *I, unsigned VF);

  /// The cost calculation for Load/Store instruction \p I with uniform pointer
  /// - Load: scalar load + broadcast. Store: scalar store + (loop invariant
  /// value stored? 0 : extract of last element)
  unsigned getUniformMemOpCost(Instruction *I, unsigned VF);

  /// Estimate the overhead of scalarizing an instruction. This is a
  /// convenience wrapper for the type-based getScalarizationOverhead API.
  unsigned getScalarizationOverhead(Instruction *I, unsigned VF);

  /// Returns whether the instruction is a load or store and will be a emitted
  /// as a vector operation.
  bool isConsecutiveLoadOrStore(Instruction *I);

  /// Returns true if an artificially high cost for emulated masked memrefs
  /// should be used.
  bool useEmulatedMaskMemRefHack(Instruction *I);

  /// Map of scalar integer values to the smallest bitwidth they can be legally
  /// represented as. The vector equivalents of these values should be truncated
  /// to this type.
  MapVector<Instruction *, uint64_t> MinBWs;

  /// A type representing the costs for instructions if they were to be
  /// scalarized rather than vectorized. The entries are Instruction-Cost
  /// pairs.
  using ScalarCostsTy = DenseMap<Instruction *, unsigned>;

  /// A set containing all BasicBlocks that are known to present after
  /// vectorization as a predicated block.
  SmallPtrSet<BasicBlock *, 4> PredicatedBBsAfterVectorization;

  /// Records whether it is allowed to have the original scalar loop execute at
  /// least once. This may be needed as a fallback loop in case runtime
  /// aliasing/dependence checks fail, or to handle the tail/remainder
  /// iterations when the trip count is unknown or doesn't divide by the VF,
  /// or as a peel-loop to handle gaps in interleave-groups.
  /// Under optsize and when the trip count is very small we don't allow any
  /// iterations to execute in the scalar loop.
  ScalarEpilogueLowering ScalarEpilogueStatus = CM_ScalarEpilogueAllowed;

  /// All blocks of loop are to be masked to fold tail of scalar iterations.
  bool FoldTailByMasking = false;

  /// A map holding scalar costs for different vectorization factors. The
  /// presence of a cost for an instruction in the mapping indicates that the
  /// instruction will be scalarized when vectorizing with the associated
  /// vectorization factor. The entries are VF-ScalarCostTy pairs.
  DenseMap<unsigned, ScalarCostsTy> InstsToScalarize;

  /// Holds the instructions known to be uniform after vectorization.
  /// The data is collected per VF.
  DenseMap<unsigned, SmallPtrSet<Instruction *, 4>> Uniforms;

  /// Holds the instructions known to be scalar after vectorization.
  /// The data is collected per VF.
  DenseMap<unsigned, SmallPtrSet<Instruction *, 4>> Scalars;

  /// Holds the instructions (address computations) that are forced to be
  /// scalarized.
  DenseMap<unsigned, SmallPtrSet<Instruction *, 4>> ForcedScalars;

  /// Returns the expected difference in cost from scalarizing the expression
  /// feeding a predicated instruction \p PredInst. The instructions to
  /// scalarize and their scalar costs are collected in \p ScalarCosts. A
  /// non-negative return value implies the expression will be scalarized.
  /// Currently, only single-use chains are considered for scalarization.
  int computePredInstDiscount(Instruction *PredInst, ScalarCostsTy &ScalarCosts,
                              unsigned VF);

  /// Collect the instructions that are uniform after vectorization. An
  /// instruction is uniform if we represent it with a single scalar value in
  /// the vectorized loop corresponding to each vector iteration. Examples of
  /// uniform instructions include pointer operands of consecutive or
  /// interleaved memory accesses. Note that although uniformity implies an
  /// instruction will be scalar, the reverse is not true. In general, a
  /// scalarized instruction will be represented by VF scalar values in the
  /// vectorized loop, each corresponding to an iteration of the original
  /// scalar loop.
  void collectLoopUniforms(unsigned VF);

  /// Collect the instructions that are scalar after vectorization. An
  /// instruction is scalar if it is known to be uniform or will be scalarized
  /// during vectorization. Non-uniform scalarized instructions will be
  /// represented by VF values in the vectorized loop, each corresponding to an
  /// iteration of the original scalar loop.
  void collectLoopScalars(unsigned VF);

  /// Keeps cost model vectorization decision and cost for instructions.
  /// Right now it is used for memory instructions only.
  using DecisionList = DenseMap<std::pair<Instruction *, unsigned>,
                                std::pair<InstWidening, unsigned>>;

  DecisionList WideningDecisions;

  /// Returns true if \p V is expected to be vectorized and it needs to be
  /// extracted.
  bool needsExtract(Value *V, unsigned VF) const {
    Instruction *I = dyn_cast<Instruction>(V);
    if ((VF == 1 && !isScalable()) || !I || !TheLoop->contains(I) ||
        TheLoop->isLoopInvariant(I))
      return false;

    // Assume we can vectorize V (and hence we need extraction) if the
    // scalars are not computed yet. This can happen, because it is called
    // via getScalarizationOverhead from setCostBasedWideningDecision, before
    // the scalars are collected. That should be a safe assumption in most
    // cases, because we check if the operands have vectorizable types
    // beforehand in LoopVectorizationLegality.
    return Scalars.find(VF) == Scalars.end() ||
           !isScalarAfterVectorization(I, VF, true);
  };

  /// Returns a range containing only operands needing to be extracted.
  SmallVector<Value *, 4> filterExtractingOperands(Instruction::op_range Ops,
                                                   unsigned VF) {
    return SmallVector<Value *, 4>(make_filter_range(
        Ops, [this, VF](Value *V) { return this->needsExtract(V, VF); }));
  }

public:
  /// The loop that we evaluate.
  Loop *TheLoop;

  /// Predicated scalar evolution analysis.
  PredicatedScalarEvolution &PSE;

  /// Loop Info analysis.
  LoopInfo *LI;

  /// Vectorization legality.
  LoopVectorizationLegality *Legal;

  /// Vector target information.
  const TargetTransformInfo &TTI;

  /// Target Library Info.
  const TargetLibraryInfo *TLI;

  /// Demanded bits analysis.
  DemandedBits *DB;

  /// Assumption cache.
  AssumptionCache *AC;

  /// Interface to emit optimization remarks.
  OptimizationRemarkEmitter *ORE;

  const Function *TheFunction;

  /// Loop Vectorize Hint.
  const LoopVectorizeHints *Hints;

  /// The interleave access information contains groups of interleaved accesses
  /// with the same stride and close to each other.
  InterleavedAccessInfo &InterleaveInfo;

  /// Values to ignore in the cost model.
  SmallPtrSet<const Value *, 16> ValuesToIgnore;

  /// Values to ignore in the cost model when VF > 1.
  SmallPtrSet<const Value *, 16> VecValuesToIgnore;
};

} // end namespace llvm

// Return true if \p OuterLp is an outer loop annotated with hints for explicit
// vectorization. The loop needs to be annotated with #pragma omp simd
// simdlen(#) or #pragma clang vectorize(enable) vectorize_width(#). If the
// vector length information is not provided, vectorization is not considered
// explicit. Interleave hints are not allowed either. These limitations will be
// relaxed in the future.
// Please, note that we are currently forced to abuse the pragma 'clang
// vectorize' semantics. This pragma provides *auto-vectorization hints*
// (i.e., LV must check that vectorization is legal) whereas pragma 'omp simd'
// provides *explicit vectorization hints* (LV can bypass legal checks and
// assume that vectorization is legal). However, both hints are implemented
// using the same metadata (llvm.loop.vectorize, processed by
// LoopVectorizeHints). This will be fixed in the future when the native IR
// representation for pragma 'omp simd' is introduced.
static bool isExplicitVecOuterLoop(Loop *OuterLp,
                                   OptimizationRemarkEmitter *ORE) {
  assert(!OuterLp->empty() && "This is not an outer loop");
  LoopVectorizeHints Hints(OuterLp, true /*DisableInterleaving*/, *ORE);

  // Only outer loops with an explicit vectorization hint are supported.
  // Unannotated outer loops are ignored.
  if (Hints.getForce() == LoopVectorizeHints::FK_Undefined)
    return false;

  Function *Fn = OuterLp->getHeader()->getParent();
  if (!Hints.allowVectorization(Fn, OuterLp,
                                true /*VectorizeOnlyWhenForced*/)) {
    LLVM_DEBUG(dbgs() << "LV: Loop hints prevent outer loop vectorization.\n");
    return false;
  }

  if (Hints.getInterleave() > 1) {
    // TODO: Interleave support is future work.
    LLVM_DEBUG(dbgs() << "LV: Not vectorizing: Interleave is not supported for "
                         "outer loops.\n");
    Hints.emitRemarkWithHints();
    return false;
  }

  return true;
}

static void collectSupportedLoops(Loop &L, LoopInfo *LI,
                                  OptimizationRemarkEmitter *ORE,
                                  SmallVectorImpl<Loop *> &V) {
  // Collect inner loops and outer loops without irreducible control flow. For
  // now, only collect outer loops that have explicit vectorization hints. If we
  // are stress testing the VPlan H-CFG construction, we collect the outermost
  // loop of every loop nest.
  if (L.empty() || VPlanBuildStressTest ||
      (EnableVPlanNativePath && isExplicitVecOuterLoop(&L, ORE))) {
    LoopBlocksRPO RPOT(&L);
    RPOT.perform(LI);
    if (!containsIrreducibleCFG<const BasicBlock *>(RPOT, *LI)) {
      V.push_back(&L);
      // TODO: Collect inner loops inside marked outer loops in case
      // vectorization fails for the outer loop. Do not invoke
      // 'containsIrreducibleCFG' again for inner loops when the outer loop is
      // already known to be reducible. We can use an inherited attribute for
      // that.
      return;
    }
  }
  for (Loop *InnerL : L)
    collectSupportedLoops(*InnerL, LI, ORE, V);
}

namespace {

/// The LoopVectorize Pass.
struct LoopVectorize : public FunctionPass {
  /// Pass identification, replacement for typeid
  static char ID;

  LoopVectorizePass Impl;

  explicit LoopVectorize(bool InterleaveOnlyWhenForced = false,
                         bool VectorizeOnlyWhenForced = false)
      : FunctionPass(ID),
        Impl({InterleaveOnlyWhenForced, VectorizeOnlyWhenForced}) {
    initializeLoopVectorizePass(*PassRegistry::getPassRegistry());
  }

  bool runOnFunction(Function &F) override {
    if (skipFunction(F))
      return false;

    auto *SE = &getAnalysis<ScalarEvolutionWrapperPass>().getSE();
    auto *LI = &getAnalysis<LoopInfoWrapperPass>().getLoopInfo();
    auto *TTI = &getAnalysis<TargetTransformInfoWrapperPass>().getTTI(F);
    auto *DT = &getAnalysis<DominatorTreeWrapperPass>().getDomTree();
    auto *BFI = &getAnalysis<BlockFrequencyInfoWrapperPass>().getBFI();
    auto *TLIP = getAnalysisIfAvailable<TargetLibraryInfoWrapperPass>();
    auto *TLI = TLIP ? &TLIP->getTLI(F) : nullptr;
    auto *AA = &getAnalysis<AAResultsWrapperPass>().getAAResults();
    auto *AC = &getAnalysis<AssumptionCacheTracker>().getAssumptionCache(F);
    auto *LAA = &getAnalysis<LoopAccessLegacyAnalysis>();
    auto *DB = &getAnalysis<DemandedBitsWrapperPass>().getDemandedBits();
    auto *ORE = &getAnalysis<OptimizationRemarkEmitterWrapperPass>().getORE();
    auto *PSI = &getAnalysis<ProfileSummaryInfoWrapperPass>().getPSI();

    std::function<const LoopAccessInfo &(Loop &)> GetLAA =
        [&](Loop &L) -> const LoopAccessInfo & { return LAA->getInfo(&L); };

    return Impl.runImpl(F, *SE, *LI, *TTI, *DT, *BFI, TLI, *DB, *AA, *AC,
                        GetLAA, *ORE, PSI).MadeAnyChange;
  }

  void getAnalysisUsage(AnalysisUsage &AU) const override {
    AU.addRequired<AssumptionCacheTracker>();
    AU.addRequired<BlockFrequencyInfoWrapperPass>();
    AU.addRequired<DominatorTreeWrapperPass>();
    AU.addRequired<LoopInfoWrapperPass>();
    AU.addRequired<ScalarEvolutionWrapperPass>();
    AU.addRequired<TargetTransformInfoWrapperPass>();
    AU.addRequired<AAResultsWrapperPass>();
    AU.addRequired<LoopAccessLegacyAnalysis>();
    AU.addRequired<DemandedBitsWrapperPass>();
    AU.addRequired<OptimizationRemarkEmitterWrapperPass>();
    AU.addRequired<InjectTLIMappingsLegacy>();

    // We currently do not preserve loopinfo/dominator analyses with outer loop
    // vectorization. Until this is addressed, mark these analyses as preserved
    // only for non-VPlan-native path.
    // TODO: Preserve Loop and Dominator analyses for VPlan-native path.
    if (!EnableVPlanNativePath) {
      AU.addPreserved<LoopInfoWrapperPass>();
      AU.addPreserved<DominatorTreeWrapperPass>();
    }

    AU.addPreserved<BasicAAWrapperPass>();
    AU.addPreserved<GlobalsAAWrapperPass>();
    AU.addRequired<ProfileSummaryInfoWrapperPass>();
  }
};

} // end anonymous namespace

//===----------------------------------------------------------------------===//
// Implementation of LoopVectorizationLegality, InnerLoopVectorizer and
// LoopVectorizationCostModel and LoopVectorizationPlanner.
//===----------------------------------------------------------------------===//

Value *InnerLoopVectorizer::getBroadcastInstrs(Value *V) {
  // We need to place the broadcast of invariant variables outside the loop,
  // but only if it's proven safe to do so. Else, broadcast will be inside
  // vector loop body.
  Instruction *Instr = dyn_cast<Instruction>(V);
  bool SafeToHoist =
      OrigLoop->isLoopInvariant(V) &&
      (!Instr || DT->dominates(Instr->getParent(), LoopVectorPreHeader));
  // Place the code for broadcasting invariant variables in the new preheader.
  IRBuilder<>::InsertPointGuard Guard(Builder);
  if (SafeToHoist)
    Builder.SetInsertPoint(LoopVectorPreHeader->getTerminator());

  // Broadcast the scalar into all locations in the vector.
  Value *Shuf = Builder.CreateVectorSplat({VF, isScalable()}, V, "broadcast");

  return Shuf;
}

void InnerLoopVectorizer::createVectorIntOrFpInductionPHI(
    const InductionDescriptor &II, Value *Step, Instruction *EntryVal) {
  assert((isa<PHINode>(EntryVal) || isa<TruncInst>(EntryVal)) &&
         "Expected either an induction phi-node or a truncate of it!");
  Value *Start = II.getStartValue();

  // Construct the initial value of the vector IV in the vector loop preheader
  auto CurrIP = Builder.saveIP();
  Builder.SetInsertPoint(LoopVectorPreHeader->getTerminator());
  if (isa<TruncInst>(EntryVal)) {
    assert(Start->getType()->isIntegerTy() &&
           "Truncation requires an integer type");
    auto *TruncType = cast<IntegerType>(EntryVal->getType());
    Step = Builder.CreateTrunc(Step, TruncType);
    Start = Builder.CreateCast(Instruction::Trunc, Start, TruncType);
  }
  Value *SplatStart = Builder.CreateVectorSplat({VF, isScalable()}, Start, "");
  Value *SteppedStart =
      getStepVector(SplatStart, 0, Step, II.getInductionOpcode());

  // We create vector phi nodes for both integer and floating-point induction
  // variables. Here, we determine the kind of arithmetic we will perform.
  Instruction::BinaryOps AddOp;
  Instruction::BinaryOps MulOp;
  if (Step->getType()->isIntegerTy()) {
    AddOp = Instruction::Add;
    MulOp = Instruction::Mul;
  } else {
    AddOp = II.getInductionOpcode();
    MulOp = Instruction::FMul;
  }

  // Multiply the vectorization factor by the step using integer or
  // floating-point arithmetic as appropriate.
  Value *ConstVF = getSignedIntOrFpConstant(Step->getType(), VF);
  Value *Mul = addFastMathFlag(Builder.CreateBinOp(MulOp, Step, ConstVF));

  // Create a vector splat to use in the induction update.
  //
  // FIXME: If the step is non-constant, we create the vector splat with
  //        IRBuilder. IRBuilder can constant-fold the multiply, but it doesn't
  //        handle a constant vector splat.
  Value *SplatVF;
  if (!isScalable()) {
    SplatVF = isa<Constant>(Mul)
                  ? ConstantVector::getSplat({VF, false}, cast<Constant>(Mul))
                  : Builder.CreateVectorSplat(VF, Mul);
  } else {
    SplatVF = Builder.CreateVectorSplat(
        {VF, isScalable()},
        Builder.CreateMul(
            Mul, emitVscaleCall(Builder, OrigLoop->getHeader()->getModule(),
                                Mul->getType())),
        "");
  }

  Builder.restoreIP(CurrIP);

  // We may need to add the step a number of times, depending on the unroll
  // factor. The last of those goes into the PHI.
  PHINode *VecInd = PHINode::Create(SteppedStart->getType(), 2, "vec.ind",
                                    &*LoopVectorBody->getFirstInsertionPt());
  VecInd->setDebugLoc(EntryVal->getDebugLoc());
  Instruction *LastInduction = VecInd;
  for (unsigned Part = 0; Part < UF; ++Part) {
    VectorLoopValueMap.setVectorValue(EntryVal, Part, LastInduction);

    if (isa<TruncInst>(EntryVal))
      addMetadata(LastInduction, EntryVal);
    recordVectorLoopValueForInductionCast(II, EntryVal, LastInduction, Part);

    LastInduction = cast<Instruction>(addFastMathFlag(
        Builder.CreateBinOp(AddOp, LastInduction, SplatVF, "step.add")));
    LastInduction->setDebugLoc(EntryVal->getDebugLoc());
  }

  // Move the last step to the end of the latch block. This ensures consistent
  // placement of all induction updates.
  auto *LoopVectorLatch = LI->getLoopFor(LoopVectorBody)->getLoopLatch();
  auto *Br = cast<BranchInst>(LoopVectorLatch->getTerminator());
  auto *ICmp = cast<Instruction>(Br->getCondition());
  LastInduction->moveBefore(ICmp);
  LastInduction->setName("vec.ind.next");

  VecInd->addIncoming(SteppedStart, LoopVectorPreHeader);
  VecInd->addIncoming(LastInduction, LoopVectorLatch);
}

bool InnerLoopVectorizer::shouldScalarizeInstruction(Instruction *I) const {
  return Cost->isScalarAfterVectorization(I, VF) ||
         Cost->isProfitableToScalarize(I, VF);
}

bool InnerLoopVectorizer::needsScalarInduction(Instruction *IV) const {
  if (shouldScalarizeInstruction(IV))
    return true;
  auto isScalarInst = [&](User *U) -> bool {
    auto *I = cast<Instruction>(U);
    return (OrigLoop->contains(I) && shouldScalarizeInstruction(I));
  };
  return llvm::any_of(IV->users(), isScalarInst);
}

void InnerLoopVectorizer::recordVectorLoopValueForInductionCast(
    const InductionDescriptor &ID, const Instruction *EntryVal,
    Value *VectorLoopVal, unsigned Part, unsigned Lane) {
  assert((isa<PHINode>(EntryVal) || isa<TruncInst>(EntryVal)) &&
         "Expected either an induction phi-node or a truncate of it!");

  // This induction variable is not the phi from the original loop but the
  // newly-created IV based on the proof that casted Phi is equal to the
  // uncasted Phi in the vectorized loop (under a runtime guard possibly). It
  // re-uses the same InductionDescriptor that original IV uses but we don't
  // have to do any recording in this case - that is done when original IV is
  // processed.
  if (isa<TruncInst>(EntryVal))
    return;

  const SmallVectorImpl<Instruction *> &Casts = ID.getCastInsts();
  if (Casts.empty())
    return;
  // Only the first Cast instruction in the Casts vector is of interest.
  // The rest of the Casts (if exist) have no uses outside the
  // induction update chain itself.
  Instruction *CastInst = *Casts.begin();
  if (Lane < UINT_MAX)
    VectorLoopValueMap.setScalarValue(CastInst, {Part, Lane}, VectorLoopVal);
  else
    VectorLoopValueMap.setVectorValue(CastInst, Part, VectorLoopVal);
}

void InnerLoopVectorizer::widenIntOrFpInduction(PHINode *IV, TruncInst *Trunc) {
  assert((IV->getType()->isIntegerTy() || IV != OldInduction) &&
         "Primary induction variable must have an integer type");

  auto II = Legal->getInductionVars().find(IV);
  assert(II != Legal->getInductionVars().end() && "IV is not an induction");

  auto ID = II->second;
  assert(IV->getType() == ID.getStartValue()->getType() && "Types must match");

  // The value from the original loop to which we are mapping the new induction
  // variable.
  Instruction *EntryVal = Trunc ? cast<Instruction>(Trunc) : IV;

  auto &DL = OrigLoop->getHeader()->getModule()->getDataLayout();

  // Generate code for the induction step. Note that induction steps are
  // required to be loop-invariant
  auto CreateStepValue = [&](const SCEV *Step) -> Value * {
    assert(PSE.getSE()->isLoopInvariant(Step, OrigLoop) &&
           "Induction step should be loop invariant");
    if (PSE.getSE()->isSCEVable(IV->getType())) {
      SCEVExpander Exp(*PSE.getSE(), DL, "induction");
      return Exp.expandCodeFor(Step, Step->getType(),
                               LoopVectorPreHeader->getTerminator());
    }
    return cast<SCEVUnknown>(Step)->getValue();
  };

  // The scalar value to broadcast. This is derived from the canonical
  // induction variable. If a truncation type is given, truncate the canonical
  // induction variable and step. Otherwise, derive these values from the
  // induction descriptor.
  auto CreateScalarIV = [&](Value *&Step) -> Value * {
    Value *ScalarIV = Induction;
    if (IV != OldInduction) {
      ScalarIV = IV->getType()->isIntegerTy()
                     ? Builder.CreateSExtOrTrunc(Induction, IV->getType())
                     : Builder.CreateCast(Instruction::SIToFP, Induction,
                                          IV->getType());
      ScalarIV = emitTransformedIndex(Builder, ScalarIV, PSE.getSE(), DL, ID);
      ScalarIV->setName("offset.idx");
    }
    if (Trunc) {
      auto *TruncType = cast<IntegerType>(Trunc->getType());
      assert(Step->getType()->isIntegerTy() &&
             "Truncation requires an integer step");
      ScalarIV = Builder.CreateTrunc(ScalarIV, TruncType);
      Step = Builder.CreateTrunc(Step, TruncType);
    }
    return ScalarIV;
  };

  // Create the vector values from the scalar IV, in the absence of creating a
  // vector IV.
  auto CreateSplatIV = [&](Value *ScalarIV, Value *Step) {
    Value *Broadcasted = getBroadcastInstrs(ScalarIV);
    for (unsigned Part = 0; Part < UF; ++Part) {
      Value *EntryPart =
          getStepVector(Broadcasted, VF * Part, Step, ID.getInductionOpcode());
      VectorLoopValueMap.setVectorValue(EntryVal, Part, EntryPart);
      if (Trunc)
        addMetadata(EntryPart, Trunc);
      recordVectorLoopValueForInductionCast(ID, EntryVal, EntryPart, Part);
    }
  };

  // Now do the actual transformations, and start with creating the step value.
  Value *Step = CreateStepValue(ID.getStep());
  if (VF <= 1 && !isScalable()) {
    Value *ScalarIV = CreateScalarIV(Step);
    CreateSplatIV(ScalarIV, Step);
    return;
  }

  // Determine if we want a scalar version of the induction variable. This is
  // true if the induction variable itself is not widened, or if it has at
  // least one user in the loop that is not widened.
  auto NeedsScalarIV = needsScalarInduction(EntryVal);
  if (!NeedsScalarIV) {
    createVectorIntOrFpInductionPHI(ID, Step, EntryVal);
    return;
  }

  // Try to create a new independent vector induction variable. If we can't
  // create the phi node, we will splat the scalar induction variable in each
  // loop iteration.
  if (!shouldScalarizeInstruction(EntryVal)) {
    createVectorIntOrFpInductionPHI(ID, Step, EntryVal);
    Value *ScalarIV = CreateScalarIV(Step);
    // Create scalar steps that can be used by instructions we will later
    // scalarize. Note that the addition of the scalar steps will not increase
    // the number of instructions in the loop in the common case prior to
    // InstCombine. We will be trading one vector extract for each scalar step.
    buildScalarSteps(ScalarIV, Step, EntryVal, ID);
    return;
  }

  // All IV users are scalar instructions, so only emit a scalar IV, not a
  // vectorised IV. Except when we tail-fold, then the splat IV feeds the
  // predicate used by the masked loads/stores.
  Value *ScalarIV = CreateScalarIV(Step);
  if (!Cost->isScalarEpilogueAllowed())
    CreateSplatIV(ScalarIV, Step);
  buildScalarSteps(ScalarIV, Step, EntryVal, ID);
}

Value *InnerLoopVectorizer::getStepVector(Value *Val, int StartIdx, Value *Step,
                                          Instruction::BinaryOps BinOp) {
  // Create and check the types.
  auto *ValVTy = cast<VectorType>(Val->getType());
  unsigned VLen = ValVTy->getNumElements();

  Type *STy = Val->getType()->getScalarType();
  assert((STy->isIntegerTy() || STy->isFloatingPointTy()) &&
         "Induction Step must be an integer or FP");
  assert(Step->getType() == STy && "Step has wrong type");

  if (STy->isIntegerTy()) {
    // Create a vector of consecutive numbers from zero to VF.
    if (isScalable()) {
      // Get the stepvector from intrinsic - <0, 1, 2 ... vscale*VF-1>
      Function *StepVector = Intrinsic::getDeclaration(
          LoopVectorPreHeader->getModule(),
          Intrinsic::experimental_vector_stepvector, Val->getType());
      Value *Indices = Builder.CreateCall(StepVector, {}, "stepvec.base");
      assert(Indices->getType() == Val->getType() && "Invalid consecutive vec");

      if (StartIdx) {
        // here VF = k in <vscale x k x type>. We need to scale StartIdx by
        // vscale, since StartIdx = VF * Part.
        CallInst *Vscale =
            emitVscaleCall(Builder, LoopVectorPreHeader->getModule(), STy);
        Value *ScaledStartIdx = Builder.CreateMul(
            Vscale, ConstantInt::get(STy, StartIdx), "startidx.vscale");
        Value *StartIdxSplat = Builder.CreateVectorSplat(
            {VLen, isScalable()}, ScaledStartIdx, "stepvec.start");
        Indices = Builder.CreateAdd(Indices, StartIdxSplat);
      }

      // FIXME: The newly created binary instructions should contain nsw/nuw
      // flags, which can be found from the original scalar operations.
      if (!isa<Constant>(Step) || !cast<Constant>(Step)->isOneValue()) {
        Step =
            Builder.CreateVectorSplat({VLen, isScalable()}, Step, "splat.step");
        assert(Step->getType() == Val->getType() && "Invalid step vec");
        Step = Builder.CreateMul(Indices, Step, "stepvec.scaled");
      } else {
        Step = Indices;
      }
    } else {
      SmallVector<Constant *, 8> Indices;
      for (unsigned i = 0; i < VLen; ++i)
        Indices.push_back(ConstantInt::get(STy, StartIdx + i));

      // Add the consecutive indices to the vector value.
      Constant *Cv = ConstantVector::get(Indices);
      assert(Cv->getType() == Val->getType() && "Invalid consecutive vec");
      Step = Builder.CreateVectorSplat({VLen, isScalable()}, Step, "");
      assert(Step->getType() == Val->getType() && "Invalid step vec");
      // FIXME: The newly created binary instructions should contain nsw/nuw
      // flags, which can be found from the original scalar operations.
      Step = Builder.CreateMul(Cv, Step);
    }
    // Vectorized induction variable is created by adding broadcasted index and
    // the step vector for each part.
    return Builder.CreateAdd(Val, Step, "induction");
  } else {
    assert(!isScalable() &&
           "Scalable floating induction variable not implemented yet");

    // Floating point induction.
    SmallVector<Constant *, 8> Indices;

    assert((BinOp == Instruction::FAdd || BinOp == Instruction::FSub) &&
           "Binary Opcode should be specified for FP induction");
    // Create a vector of consecutive numbers from zero to VF.
    for (unsigned i = 0; i < VLen; ++i)
      Indices.push_back(ConstantFP::get(STy, (double)(StartIdx + i)));

    // Add the consecutive indices to the vector value.
    Constant *Cv = ConstantVector::get(Indices);

    Step = Builder.CreateVectorSplat({VLen, isScalable()}, Step, "");

    // Floating point operations had to be 'fast' to enable the induction.
    FastMathFlags Flags;
    Flags.setFast();

    Value *MulOp = Builder.CreateFMul(Cv, Step);
    if (isa<Instruction>(MulOp))
      // Have to check, MulOp may be a constant
      cast<Instruction>(MulOp)->setFastMathFlags(Flags);

    Value *BOp = Builder.CreateBinOp(BinOp, Val, MulOp, "induction");
    if (isa<Instruction>(BOp))
      cast<Instruction>(BOp)->setFastMathFlags(Flags);
    return BOp;
  }
}

void InnerLoopVectorizer::buildScalarSteps(Value *ScalarIV, Value *Step,
                                           Instruction *EntryVal,
                                           const InductionDescriptor &ID) {
  // We shouldn't have to build scalar steps if we aren't vectorizing.
  bool ValidVF = VF > 1 || (VF == 1 && isScalable());
  assert(ValidVF && "VF should be greater than one");

  // Get the value type and ensure it and the step have the same integer type.
  Type *ScalarIVTy = ScalarIV->getType()->getScalarType();
  assert(ScalarIVTy == Step->getType() &&
         "Val and Step should have the same type");

  // We build scalar steps for both integer and floating-point induction
  // variables. Here, we determine the kind of arithmetic we will perform.
  Instruction::BinaryOps AddOp;
  Instruction::BinaryOps MulOp;
  if (ScalarIVTy->isIntegerTy()) {
    AddOp = Instruction::Add;
    MulOp = Instruction::Mul;
  } else {
    AddOp = ID.getInductionOpcode();
    MulOp = Instruction::FMul;
  }

  // Determine the number of scalars we need to generate for each unroll
  // iteration. If EntryVal is uniform, we only need to generate the first
  // lane. Otherwise, we generate all VF values.
  // If using scalable vectors, scalar can be generated only if EntryVal is
  // uniform. If it is not uniform, actual VF (VF * vscale) is unknown and we
  // cannot generate all VF scalar values.
  unsigned Lanes = 0;
  if (Cost->isUniformAfterVectorization(cast<Instruction>(EntryVal), VF)) {
    Lanes = 1;
  } else {
    if (!isScalable())
      Lanes = VF;
  }
  // Compute the scalar steps and save the results in VectorLoopValueMap.
  for (unsigned Part = 0; Part < UF; ++Part) {
    for (unsigned Lane = 0; Lane < Lanes; ++Lane) {
      auto *StartIdx = getSignedIntOrFpConstant(ScalarIVTy, VF * Part + Lane);
      auto *Mul = addFastMathFlag(Builder.CreateBinOp(MulOp, StartIdx, Step));
      auto *Add = addFastMathFlag(Builder.CreateBinOp(AddOp, ScalarIV, Mul));
      VectorLoopValueMap.setScalarValue(EntryVal, {Part, Lane}, Add);
      recordVectorLoopValueForInductionCast(ID, EntryVal, Add, Part, Lane);
    }
  }
}

Value *InnerLoopVectorizer::getOrCreateVectorValue(Value *V, unsigned Part) {
  assert(V != Induction && "The new induction variable should not be used.");
  assert(!V->getType()->isVectorTy() && "Can't widen a vector");
  assert(!V->getType()->isVoidTy() && "Type does not produce a value");

  // If we have a stride that is replaced by one, do it here. Defer this for
  // the VPlan-native path until we start running Legal checks in that path.
  if (!EnableVPlanNativePath && Legal->hasStride(V))
    V = ConstantInt::get(V->getType(), 1);

  // If we have a vector mapped to this value, return it.
  if (VectorLoopValueMap.hasVectorValue(V, Part))
    return VectorLoopValueMap.getVectorValue(V, Part);

  // If the value has not been vectorized, check if it has been scalarized
  // instead. If it has been scalarized, and we actually need the value in
  // vector form, we will construct the vector values on demand.
  if (VectorLoopValueMap.hasAnyScalarValue(V)) {
    Value *ScalarValue = VectorLoopValueMap.getScalarValue(V, {Part, 0});

    // If we've scalarized a value, that value should be an instruction.
    auto *I = cast<Instruction>(V);

    // If we aren't vectorizing, we can just copy the scalar map values over to
    // the vector map.
    if (VF == 1 && !isScalable()) {
      VectorLoopValueMap.setVectorValue(V, Part, ScalarValue);
      return ScalarValue;
    }

    // Get the last scalar instruction we generated for V and Part. If the value
    // is known to be uniform after vectorization, this corresponds to lane zero
    // of the Part unroll iteration. Otherwise, the last instruction is the one
    // we created for the last vector lane of the Part unroll iteration.
    unsigned LastLane = Cost->isUniformAfterVectorization(I, VF) ? 0 : VF - 1;
    auto *LastInst = cast<Instruction>(
        VectorLoopValueMap.getScalarValue(V, {Part, LastLane}));

    // Set the insert point after the last scalarized instruction. This ensures
    // the insertelement sequence will directly follow the scalar definitions.
    auto OldIP = Builder.saveIP();
    auto NewIP = std::next(BasicBlock::iterator(LastInst));
    Builder.SetInsertPoint(&*NewIP);

    // However, if we are vectorizing, we need to construct the vector values.
    // If the value is known to be uniform after vectorization, we can just
    // broadcast the scalar value corresponding to lane zero for each unroll
    // iteration. Otherwise, we construct the vector values using insertelement
    // instructions. Since the resulting vectors are stored in
    // VectorLoopValueMap, we will only generate the insertelements once.
    Value *VectorValue = nullptr;
    if (Cost->isUniformAfterVectorization(I, VF)) {
      VectorValue = getBroadcastInstrs(ScalarValue);
      VectorLoopValueMap.setVectorValue(V, Part, VectorValue);
    } else {
      // Initialize packing with insertelements to start from undef.
      Value *Undef = UndefValue::get(
          VectorType::get(V->getType(), VF, Cost->isScalable()));
      VectorLoopValueMap.setVectorValue(V, Part, Undef);
      for (unsigned Lane = 0; Lane < VF; ++Lane)
        packScalarIntoVectorValue(V, {Part, Lane});
      VectorValue = VectorLoopValueMap.getVectorValue(V, Part);
    }
    Builder.restoreIP(OldIP);
    return VectorValue;
  }

  // If this scalar is unknown, assume that it is a constant or that it is
  // loop invariant. Broadcast V and save the value for future uses.
  Value *B = getBroadcastInstrs(V);
  VectorLoopValueMap.setVectorValue(V, Part, B);
  return B;
}

Value *
InnerLoopVectorizer::getOrCreateScalarValue(Value *V,
                                            const VPIteration &Instance) {
  // If the value is not an instruction contained in the loop, it should
  // already be scalar.
  if (OrigLoop->isLoopInvariant(V))
    return V;

  assert(Instance.Lane > 0
             ? !Cost->isUniformAfterVectorization(cast<Instruction>(V), VF)
             : true && "Uniform values only have lane zero");

  // If the value from the original loop has not been vectorized, it is
  // represented by UF x VF scalar values in the new loop. Return the requested
  // scalar value.
  if (VectorLoopValueMap.hasScalarValue(V, Instance))
    return VectorLoopValueMap.getScalarValue(V, Instance);

  // If the value has not been scalarized, get its entry in VectorLoopValueMap
  // for the given unroll part. If this entry is not a vector type (i.e., the
  // vectorization factor is one), there is no need to generate an
  // extractelement instruction.
  auto *U = getOrCreateVectorValue(V, Instance.Part);
  if (!U->getType()->isVectorTy()) {
    assert(VF == 1 && !isScalable() &&
           "Value not scalarized has non-vector type");
    return U;
  }

  // Otherwise, the value from the original loop has been vectorized and is
  // represented by UF vector values. Extract and return the requested scalar
  // value from the appropriate vector lane.
  return Builder.CreateExtractElement(U, Builder.getInt32(Instance.Lane));
}

void InnerLoopVectorizer::packScalarIntoVectorValue(
    Value *V, const VPIteration &Instance) {
  assert(V != Induction && "The new induction variable should not be used.");
  assert(!V->getType()->isVectorTy() && "Can't pack a vector");
  assert(!V->getType()->isVoidTy() && "Type does not produce a value");

  Value *ScalarInst = VectorLoopValueMap.getScalarValue(V, Instance);
  Value *VectorValue = VectorLoopValueMap.getVectorValue(V, Instance.Part);
  VectorValue = Builder.CreateInsertElement(VectorValue, ScalarInst,
                                            Builder.getInt32(Instance.Lane));
  VectorLoopValueMap.resetVectorValue(V, Instance.Part, VectorValue);
}

Value *InnerLoopVectorizer::reverseVector(Value *Vec) {
  assert(Vec->getType()->isVectorTy() && "Invalid type");

  if (isa<ScalableVectorType>(Vec->getType())) {
    Function *ReverseFunc = Intrinsic::getDeclaration(
        LoopVectorPreHeader->getModule(),
        Intrinsic::experimental_vector_reverse, {Vec->getType()});
    return Builder.CreateCall(ReverseFunc, {Vec}, "reverse");
  }

  SmallVector<int, 8> ShuffleMask;
  for (unsigned i = 0; i < VF; ++i)
    ShuffleMask.push_back(VF - i - 1);

  return Builder.CreateShuffleVector(Vec, UndefValue::get(Vec->getType()),
                                     ShuffleMask, "reverse");
}

bool InnerLoopVectorizer::preferPredicatedVectorOps() const {
  return Cost->foldTailByMasking() && TTI->preferPredicatedVectorOps();
}

// Return whether we allow using masked interleave-groups (for dealing with
// strided loads/stores that reside in predicated blocks, or for dealing
// with gaps).
static bool useMaskedInterleavedAccesses(const TargetTransformInfo &TTI) {
  // If an override option has been passed in for interleaved accesses, use it.
  if (EnableMaskedInterleavedMemAccesses.getNumOccurrences() > 0)
    return EnableMaskedInterleavedMemAccesses;

  return TTI.enableMaskedInterleavedAccessVectorization();
}

// Try to vectorize the interleave group that \p Instr belongs to.
//
// E.g. Translate following interleaved load group (factor = 3):
//   for (i = 0; i < N; i+=3) {
//     R = Pic[i];             // Member of index 0
//     G = Pic[i+1];           // Member of index 1
//     B = Pic[i+2];           // Member of index 2
//     ... // do something to R, G, B
//   }
// To:
//   %wide.vec = load <12 x i32>                       ; Read 4 tuples of R,G,B
//   %R.vec = shuffle %wide.vec, undef, <0, 3, 6, 9>   ; R elements
//   %G.vec = shuffle %wide.vec, undef, <1, 4, 7, 10>  ; G elements
//   %B.vec = shuffle %wide.vec, undef, <2, 5, 8, 11>  ; B elements
//
// Or translate following interleaved store group (factor = 3):
//   for (i = 0; i < N; i+=3) {
//     ... do something to R, G, B
//     Pic[i]   = R;           // Member of index 0
//     Pic[i+1] = G;           // Member of index 1
//     Pic[i+2] = B;           // Member of index 2
//   }
// To:
//   %R_G.vec = shuffle %R.vec, %G.vec, <0, 1, 2, ..., 7>
//   %B_U.vec = shuffle %B.vec, undef, <0, 1, 2, 3, u, u, u, u>
//   %interleaved.vec = shuffle %R_G.vec, %B_U.vec,
//        <0, 4, 8, 1, 5, 9, 2, 6, 10, 3, 7, 11>    ; Interleave R,G,B elements
//   store <12 x i32> %interleaved.vec              ; Write 4 tuples of R,G,B
void InnerLoopVectorizer::vectorizeInterleaveGroup(
    const InterleaveGroup<Instruction> *Group, VPTransformState &State,
    VPValue *Addr, VPValue *BlockInMask) {
  Instruction *Instr = Group->getInsertPos();
  const DataLayout &DL = Instr->getModule()->getDataLayout();

  // Prepare for the vector type of the interleaved load/store.
  Type *ScalarTy = getMemInstValueType(Instr);
  unsigned InterleaveFactor = Group->getFactor();
  auto *VecTy =
      VectorType::get(ScalarTy, InterleaveFactor * VF, Cost->isScalable());

  // Prepare for the new pointers.
  SmallVector<Value *, 2> AddrParts;
  unsigned Index = Group->getIndex(Instr);

  // TODO: extend the masked interleaved-group support to reversed access.
  assert((!BlockInMask || !Group->isReverse()) &&
         "Reversed masked interleave-group not supported.");

  // If the group is reverse, adjust the index to refer to the last vector lane
  // instead of the first. We adjust the index from the first vector lane,
  // rather than directly getting the pointer for lane VF - 1, because the
  // pointer operand of the interleaved access is supposed to be uniform. For
  // uniform instructions, we're only required to generate a value for the
  // first vector lane in each unroll iteration.
  if (Group->isReverse())
    Index += (VF - 1) * Group->getFactor();

  for (unsigned Part = 0; Part < UF; Part++) {
    Value *AddrPart = State.get(Addr, {Part, 0});
    setDebugLocFromInst(Builder, AddrPart);

    // Notice current instruction could be any index. Need to adjust the address
    // to the member of index 0.
    //
    // E.g.  a = A[i+1];     // Member of index 1 (Current instruction)
    //       b = A[i];       // Member of index 0
    // Current pointer is pointed to A[i+1], adjust it to A[i].
    //
    // E.g.  A[i+1] = a;     // Member of index 1
    //       A[i]   = b;     // Member of index 0
    //       A[i+2] = c;     // Member of index 2 (Current instruction)
    // Current pointer is pointed to A[i+2], adjust it to A[i].

    bool InBounds = false;
    if (auto *gep = dyn_cast<GetElementPtrInst>(AddrPart->stripPointerCasts()))
      InBounds = gep->isInBounds();
    AddrPart = Builder.CreateGEP(ScalarTy, AddrPart, Builder.getInt32(-Index));
    cast<GetElementPtrInst>(AddrPart)->setIsInBounds(InBounds);

    // Cast to the vector pointer type.
    unsigned AddressSpace = AddrPart->getType()->getPointerAddressSpace();
    Type *PtrTy = VecTy->getPointerTo(AddressSpace);
    AddrParts.push_back(Builder.CreateBitCast(AddrPart, PtrTy));
  }

  setDebugLocFromInst(Builder, Instr);
  Value *UndefVec = UndefValue::get(VecTy);

  Value *MaskForGaps = nullptr;
  if (Group->requiresScalarEpilogue() && !Cost->isScalarEpilogueAllowed()) {
    MaskForGaps = createBitMaskForGaps(Builder, VF, *Group);
    assert(MaskForGaps && "Mask for Gaps is required but it is null");
  }

  // Vectorize the interleaved load group.
  if (isa<LoadInst>(Instr)) {
    // For each unroll part, create a wide load for the group.
    SmallVector<Value *, 2> NewLoads;
    for (unsigned Part = 0; Part < UF; Part++) {
      Instruction *NewLoad;
      if (BlockInMask || MaskForGaps) {
        assert(useMaskedInterleavedAccesses(*TTI) &&
               "masked interleaved groups are not allowed.");
        Value *GroupMask = MaskForGaps;
        if (BlockInMask) {
          Value *BlockInMaskPart = State.get(BlockInMask, Part);
          auto *Undefs = UndefValue::get(BlockInMaskPart->getType());
          Value *ShuffledMask = Builder.CreateShuffleVector(
              BlockInMaskPart, Undefs,
              createReplicatedMask(InterleaveFactor, VF), "interleaved.mask");
          GroupMask = MaskForGaps
                          ? Builder.CreateBinOp(Instruction::And, ShuffledMask,
                                                MaskForGaps)
                          : ShuffledMask;
        }
        NewLoad =
            Builder.CreateMaskedLoad(AddrParts[Part], Group->getAlign(),
                                     GroupMask, UndefVec, "wide.masked.vec");
      }
      else
        NewLoad = Builder.CreateAlignedLoad(VecTy, AddrParts[Part],
                                            Group->getAlign(), "wide.vec");
      Group->addMetadata(NewLoad);
      NewLoads.push_back(NewLoad);
    }

    // For each member in the group, shuffle out the appropriate data from the
    // wide loads.
    for (unsigned I = 0; I < InterleaveFactor; ++I) {
      Instruction *Member = Group->getMember(I);

      // Skip the gaps in the group.
      if (!Member)
        continue;

      auto StrideMask = createStrideMask(I, InterleaveFactor, VF);
      for (unsigned Part = 0; Part < UF; Part++) {
        Value *StridedVec = Builder.CreateShuffleVector(
            NewLoads[Part], UndefVec, StrideMask, "strided.vec");

        // If this member has different type, cast the result type.
        if (Member->getType() != ScalarTy) {
          VectorType *OtherVTy =
              VectorType::get(Member->getType(), VF, Cost->isScalable());
          StridedVec = createBitOrPointerCast(StridedVec, OtherVTy, DL);
        }

        if (Group->isReverse())
          StridedVec = reverseVector(StridedVec);

        VectorLoopValueMap.setVectorValue(Member, Part, StridedVec);
      }
    }
    return;
  }

  // The sub vector type for current instruction.
  auto *SubVT = VectorType::get(ScalarTy, VF, Cost->isScalable());

  // Vectorize the interleaved store group.
  for (unsigned Part = 0; Part < UF; Part++) {
    // Collect the stored vector from each member.
    SmallVector<Value *, 4> StoredVecs;
    for (unsigned i = 0; i < InterleaveFactor; i++) {
      // Interleaved store group doesn't allow a gap, so each index has a member
      Instruction *Member = Group->getMember(i);
      assert(Member && "Fail to get a member from an interleaved store group");

      Value *StoredVec = getOrCreateVectorValue(
          cast<StoreInst>(Member)->getValueOperand(), Part);
      if (Group->isReverse())
        StoredVec = reverseVector(StoredVec);

      // If this member has different type, cast it to a unified type.

      if (StoredVec->getType() != SubVT)
        StoredVec = createBitOrPointerCast(StoredVec, SubVT, DL);

      StoredVecs.push_back(StoredVec);
    }

    // Concatenate all vectors into a wide vector.
    Value *WideVec = concatenateVectors(Builder, StoredVecs);

    // Interleave the elements in the wide vector.
    Value *IVec = Builder.CreateShuffleVector(
        WideVec, UndefVec, createInterleaveMask(VF, InterleaveFactor),
        "interleaved.vec");

    Instruction *NewStoreInstr;
    if (BlockInMask) {
      Value *BlockInMaskPart = State.get(BlockInMask, Part);
      auto *Undefs = UndefValue::get(BlockInMaskPart->getType());
      Value *ShuffledMask = Builder.CreateShuffleVector(
          BlockInMaskPart, Undefs, createReplicatedMask(InterleaveFactor, VF),
          "interleaved.mask");
      NewStoreInstr = Builder.CreateMaskedStore(
          IVec, AddrParts[Part], Group->getAlign(), ShuffledMask);
    }
    else
      NewStoreInstr =
          Builder.CreateAlignedStore(IVec, AddrParts[Part], Group->getAlign());

    Group->addMetadata(NewStoreInstr);
  }
}

void InnerLoopVectorizer::vectorizeMemoryInstruction(Instruction *Instr,
                                                     VPTransformState &State,
                                                     VPValue *Addr,
                                                     VPValue *StoredValue,
                                                     VPValue *BlockInMask,
                                                     VPValue *EVL) {
  // Attempt to issue a wide load.
  LoadInst *LI = dyn_cast<LoadInst>(Instr);
  StoreInst *SI = dyn_cast<StoreInst>(Instr);

  assert((LI || SI) && "Invalid Load/Store instruction");
  assert((!SI || StoredValue) && "No stored value provided for widened store");
  assert((!LI || !StoredValue) && "Stored value provided for widened load");

  LoopVectorizationCostModel::InstWidening Decision =
      Cost->getWideningDecision(Instr, VF);
  assert((Decision == LoopVectorizationCostModel::CM_Widen ||
          Decision == LoopVectorizationCostModel::CM_Widen_Reverse ||
          Decision == LoopVectorizationCostModel::CM_GatherScatter) &&
         "CM decision is not to widen the memory instruction");

  Type *ScalarDataTy = getMemInstValueType(Instr);
  auto *DataTy = VectorType::get(ScalarDataTy, VF, isScalable());
  const Align Alignment = getLoadStoreAlignment(Instr);

  // Determine if the pointer operand of the access is either consecutive or
  // reverse consecutive.
  bool Reverse = (Decision == LoopVectorizationCostModel::CM_Widen_Reverse);
  bool ConsecutiveStride =
      Reverse || (Decision == LoopVectorizationCostModel::CM_Widen);
  bool CreateGatherScatter =
      (Decision == LoopVectorizationCostModel::CM_GatherScatter);

  // Either Ptr feeds a vector load/store, or a vector GEP should feed a vector
  // gather/scatter. Otherwise Decision should have been to Scalarize.
  assert((ConsecutiveStride || CreateGatherScatter) &&
         "The instruction should be scalarized");
  (void)ConsecutiveStride;

  VectorParts BlockInMaskParts(UF);
  bool isMaskRequired = BlockInMask;
  if (isMaskRequired)
    for (unsigned Part = 0; Part < UF; ++Part)
      BlockInMaskParts[Part] = State.get(BlockInMask, Part);

  const auto CreateVecPtr = [&](unsigned Part, Value *Ptr) -> Value * {
    // Calculate the pointer for the specific unroll-part.
    GetElementPtrInst *PartPtr = nullptr;

    bool InBounds = false;
    if (auto *gep = dyn_cast<GetElementPtrInst>(Ptr->stripPointerCasts()))
      InBounds = gep->isInBounds();

    if (Reverse) {
      // If the address is consecutive but reversed, then the
      // wide store needs to start at the last vector element.
      Value *ScaledVF = nullptr;
      if (isScalable()) {
        CallInst *Vscale =
            emitVscaleCall(Builder, Instr->getModule(),
                           Type::getInt32Ty(ScalarDataTy->getContext()));
        ScaledVF = Builder.CreateMul(Builder.getInt32(VF), Vscale);
      }
      Value *Index = isScalable()
                         ? Builder.CreateMul(ScaledVF, Builder.getInt32(-Part))
                         : Builder.getInt32(-Part * VF);
      PartPtr =
          cast<GetElementPtrInst>(Builder.CreateGEP(ScalarDataTy, Ptr, Index));
      PartPtr->setIsInBounds(InBounds);
      Value *RevIndex = isScalable()
                            ? Builder.CreateSub(Builder.getInt32(1), ScaledVF)
                            : Builder.getInt32(1 - VF);
      PartPtr = cast<GetElementPtrInst>(
          Builder.CreateGEP(ScalarDataTy, PartPtr, RevIndex));
      PartPtr->setIsInBounds(InBounds);
      if (isMaskRequired) // Reverse of a null all-one mask is a null mask.
        BlockInMaskParts[Part] = reverseVector(BlockInMaskParts[Part]);
    } else {
      PartPtr = cast<GetElementPtrInst>(
          Builder.CreateGEP(ScalarDataTy, Ptr, Builder.getInt32(Part * VF)));
      PartPtr->setIsInBounds(InBounds);
    }

    unsigned AddressSpace = Ptr->getType()->getPointerAddressSpace();
    return Builder.CreateBitCast(PartPtr, DataTy->getPointerTo(AddressSpace));
  };

  auto MaskValue = [&](unsigned Part, ElementCount EC) -> Value * {
    // The outermost mask can be lowered as an all ones mask when using
    // EVL.
    if (isa<VPInstruction>(BlockInMask) &&
        cast<VPInstruction>(BlockInMask)->getOpcode() == VPInstruction::ICmpULE)
      return Builder.getTrueVector(EC);
    else
      return BlockInMaskParts[Part];
  };

  // Handle Stores:
  if (SI) {
    setDebugLocFromInst(Builder, SI);

    for (unsigned Part = 0; Part < UF; ++Part) {
      Instruction *NewSI = nullptr;
      Value *StoredVal = State.get(StoredValue, Part);
      // If EVL is not nullptr, then EVL must be a valid value set during plan
      // creation, possibly default value = whole vector register length. EVL is
      // created only if TTI prefers predicated vectorization, thus if EVL is
      // not nullptr it also implies preference for predicated vectorization.
      Value *EVLPart = EVL ? State.get(EVL, Part) : nullptr;
      if (CreateGatherScatter) {
        if (EVLPart) {
          Value *VectorGep = State.get(Addr, Part);
          auto PtrsTy = cast<VectorType>(VectorGep->getType());
          auto DataTy = cast<VectorType>(StoredVal->getType());
          ElementCount NumElts = PtrsTy->getElementCount();
          // Conservatively use the mask emitted by VPlan instead of all-ones.
          Value *BlockInMaskPart = isMaskRequired
                                       ? BlockInMaskParts[Part]
                                       : Builder.getTrueVector(NumElts);
          Value *EVLPartTrunc = Builder.CreateTrunc(
              EVLPart, Type::getInt32Ty(VectorGep->getType()->getContext()));
          Value *Operands[] = {StoredVal, VectorGep,
                               Builder.getInt32(Alignment.value()),
                               BlockInMaskPart, EVLPartTrunc};
          NewSI = Builder.CreateIntrinsic(Intrinsic::vp_scatter,
                                          {DataTy, PtrsTy}, Operands);

        } else {
          Value *MaskPart = isMaskRequired ? BlockInMaskParts[Part] : nullptr;
          Value *VectorGep = State.get(Addr, Part);
          NewSI = Builder.CreateMaskedScatter(StoredVal, VectorGep, Alignment,
                                              MaskPart);
        }
      } else {
        if (Reverse) {
          // If we store to reverse consecutive memory locations, then we need
          // to reverse the order of elements in the stored value.
          StoredVal = reverseVector(StoredVal);
          // We don't want to update the value in the map as it might be used in
          // another expression. So don't call resetVectorValue(StoredVal).
        }
        auto *VecPtr = CreateVecPtr(Part, State.get(Addr, {0, 0}));
        // if EVLPart is not null, we can vectorize using predicated
        // intrinsic.
        if (EVLPart) {
          VectorType *StoredValTy = cast<VectorType>(StoredVal->getType());
          Function *VPIntr = Intrinsic::getDeclaration(
              LoopVectorPreHeader->getModule(), Intrinsic::vp_store,
              {StoredValTy, VecPtr->getType()});
          Value *BlockInMaskPart =
              isMaskRequired
                  ? MaskValue(Part, StoredValTy->getElementCount())
                  : Builder.getTrueVector(StoredValTy->getElementCount());

          Value *EVLPartTrunc = Builder.CreateTrunc(
              EVLPart, Type::getInt32Ty(VecPtr->getType()->getContext()));
          NewSI = Builder.CreateCall(
              VPIntr, {StoredVal, VecPtr, Builder.getInt32(Alignment.value()),
                       BlockInMaskPart, EVLPartTrunc});
        } else if (isMaskRequired)
          NewSI = Builder.CreateMaskedStore(StoredVal, VecPtr, Alignment,
                                            BlockInMaskParts[Part]);
        else
          NewSI = Builder.CreateAlignedStore(StoredVal, VecPtr, Alignment);
      }
      addMetadata(NewSI, SI);
    }
    return;
  }

  // Handle loads.
  assert(LI && "Must have a load instruction");
  setDebugLocFromInst(Builder, LI);
  for (unsigned Part = 0; Part < UF; ++Part) {
    Value *NewLI;
    Value *EVLPart = EVL ? State.get(EVL, Part) : nullptr;
    if (CreateGatherScatter) {
      if (EVLPart) {
        Value *VectorGep = State.get(Addr, Part);
        auto PtrsTy = cast<VectorType>(VectorGep->getType());
        auto PtrTy = cast<PointerType>(PtrsTy->getElementType());
        ElementCount NumElts = PtrsTy->getElementCount();
        Type *DataTy = VectorType::get(PtrTy->getElementType(), NumElts);
        // Conservatively use the mask emitted by VPlan instead of all-ones.
        Value *BlockInMaskPart = isMaskRequired
                                     ? BlockInMaskParts[Part]
                                     : Builder.getTrueVector(NumElts);
        Value *EVLPartTrunc = Builder.CreateTrunc(
            EVLPart, Type::getInt32Ty(DataTy->getContext()));
        Value *Operands[] = {VectorGep, Builder.getInt32(Alignment.value()),
                             BlockInMaskPart, EVLPartTrunc};
        NewLI = Builder.CreateIntrinsic(Intrinsic::vp_gather, {DataTy, PtrsTy},
                                        Operands, nullptr, "vp.gather");
      } else {
        Value *MaskPart = isMaskRequired ? BlockInMaskParts[Part] : nullptr;
        Value *VectorGep = State.get(Addr, Part);
        NewLI = Builder.CreateMaskedGather(VectorGep, Alignment, MaskPart,
                                           nullptr, "wide.masked.gather");
        addMetadata(NewLI, LI);
      }
    } else {
      auto *VecPtr = CreateVecPtr(Part, State.get(Addr, {0, 0}));
      // if EVLPart is not null, we can vectorize using predicated
      // intrinsic.
      if (EVLPart) {
        Function *VPIntr = Intrinsic::getDeclaration(
            LoopVectorPreHeader->getModule(), Intrinsic::vp_load,
            {VecPtr->getType()->getPointerElementType(), VecPtr->getType()});

        VectorType *VecTy =
            cast<VectorType>(VecPtr->getType()->getPointerElementType());
        Value *BlockInMaskPart =
            isMaskRequired ? MaskValue(Part, VecTy->getElementCount())
                           : Builder.getTrueVector(VecTy->getElementCount());

        Value *EVLPartTrunc = Builder.CreateTrunc(
            EVLPart, Type::getInt32Ty(VecPtr->getType()->getContext()));
        NewLI = Builder.CreateCall(VPIntr,
                                   {VecPtr, Builder.getInt32(Alignment.value()),
                                    BlockInMaskPart, EVLPartTrunc},
                                   "vp.op.load");
      } else if (isMaskRequired)
          NewLI = Builder.CreateMaskedLoad(
              VecPtr, Alignment, BlockInMaskParts[Part],
              UndefValue::get(DataTy), "wide.masked.load");
      else
        NewLI =
            Builder.CreateAlignedLoad(DataTy, VecPtr, Alignment, "wide.load");

      // Add metadata to the load, but setVectorValue to the reverse shuffle.
      addMetadata(NewLI, LI);
      if (Reverse)
        NewLI = reverseVector(NewLI);
    }
    VectorLoopValueMap.setVectorValue(Instr, Part, NewLI);
  }
}

void InnerLoopVectorizer::scalarizeInstruction(Instruction *Instr, VPUser &User,
                                               const VPIteration &Instance,
                                               bool IfPredicateInstr,
                                               VPTransformState &State) {
  assert(!Instr->getType()->isAggregateType() && "Can't handle vectors");

  setDebugLocFromInst(Builder, Instr);

  // Does this instruction return a value ?
  bool IsVoidRetTy = Instr->getType()->isVoidTy();

  Instruction *Cloned = Instr->clone();
  if (!IsVoidRetTy)
    Cloned->setName(Instr->getName() + ".cloned");

  // Replace the operands of the cloned instructions with their scalar
  // equivalents in the new loop.
  for (unsigned op = 0, e = User.getNumOperands(); op != e; ++op) {
    auto *NewOp = State.get(User.getOperand(op), Instance);
    Cloned->setOperand(op, NewOp);
  }
  addNewMetadata(Cloned, Instr);

  // Place the cloned scalar in the new loop.
  Builder.Insert(Cloned);

  // Add the cloned scalar to the scalar map entry.
  VectorLoopValueMap.setScalarValue(Instr, Instance, Cloned);

  // If we just cloned a new assumption, add it the assumption cache.
  if (auto *II = dyn_cast<IntrinsicInst>(Cloned))
    if (II->getIntrinsicID() == Intrinsic::assume)
      AC->registerAssumption(II);

  // End if-block.
  if (IfPredicateInstr)
    PredicatedInstructions.push_back(Cloned);
}

PHINode *InnerLoopVectorizer::createInductionVariable(Loop *L, Value *Start,
                                                      Value *End, Value *Step,
                                                      Instruction *DL) {
  BasicBlock *Header = L->getHeader();
  BasicBlock *Latch = L->getLoopLatch();
  // As we're just creating this loop, it's possible no latch exists
  // yet. If so, use the header as this will be a single block loop.
  if (!Latch)
    Latch = Header;

  IRBuilder<> Builder(&*Header->getFirstInsertionPt());
  Instruction *OldInst = getDebugLocFromInstOrOperands(OldInduction);
  setDebugLocFromInst(Builder, OldInst);
  auto *Induction = Builder.CreatePHI(Start->getType(), 2, "index");

  Builder.SetInsertPoint(Latch->getTerminator());
  setDebugLocFromInst(Builder, OldInst);

  // Create i+1 and fill the PHINode.
  // If using scalable vectors, multiply step size by vscale.
  // If using predicated vector ops, index.next will be later fixed to
  // index.next = index + EVL (EVL is the result from call to vsetvl)
  // At that point index.vscale def will be dead.
  Value *ScaleStep = Step;
  if (TTI->useScalableVectorType() && !preferPredicatedVectorOps()) {
    Function *VscaleFunc = Intrinsic::getDeclaration(
        Header->getModule(), Intrinsic::vscale,
        Step->getType());
    CallInst *VscaleFuncCall = Builder.CreateCall(VscaleFunc, {});
    ScaleStep = Builder.CreateMul(VscaleFuncCall, Step, "index.vscale");
  }
  NextIndex =
      cast<Instruction>(Builder.CreateAdd(Induction, ScaleStep, "index.next"));
  Induction->addIncoming(Start, L->getLoopPreheader());
  Induction->addIncoming(NextIndex, Latch);
  // Create the compare.
  Value *ICmp = Builder.CreateICmpEQ(NextIndex, End);
  Builder.CreateCondBr(ICmp, L->getExitBlock(), Header);

  // Now we have two terminators. Remove the old one from the block.
  Latch->getTerminator()->eraseFromParent();

  return Induction;
}

Value *InnerLoopVectorizer::getOrCreateTripCount(Loop *L) {
  if (TripCount)
    return TripCount;

  assert(L && "Create Trip Count for null loop.");
  IRBuilder<> Builder(L->getLoopPreheader()->getTerminator());
  // Find the loop boundaries.
  ScalarEvolution *SE = PSE.getSE();
  const SCEV *BackedgeTakenCount = PSE.getBackedgeTakenCount();
  assert(BackedgeTakenCount != SE->getCouldNotCompute() &&
         "Invalid loop count");

  Type *IdxTy = Legal->getWidestInductionType();
  assert(IdxTy && "No type for induction");

  // The exit count might have the type of i64 while the phi is i32. This can
  // happen if we have an induction variable that is sign extended before the
  // compare. The only way that we get a backedge taken count is that the
  // induction variable was signed and as such will not overflow. In such a case
  // truncation is legal.
  if (SE->getTypeSizeInBits(BackedgeTakenCount->getType()) >
      IdxTy->getPrimitiveSizeInBits())
    BackedgeTakenCount = SE->getTruncateOrNoop(BackedgeTakenCount, IdxTy);
  BackedgeTakenCount = SE->getNoopOrZeroExtend(BackedgeTakenCount, IdxTy);

  // Get the total trip count from the count by adding 1.
  const SCEV *ExitCount = SE->getAddExpr(
      BackedgeTakenCount, SE->getOne(BackedgeTakenCount->getType()));

  const DataLayout &DL = L->getHeader()->getModule()->getDataLayout();

  // Expand the trip count and place the new instructions in the preheader.
  // Notice that the pre-header does not change, only the loop body.
  SCEVExpander Exp(*SE, DL, "induction");

  // Count holds the overall loop count (N).
  TripCount = Exp.expandCodeFor(ExitCount, ExitCount->getType(),
                                L->getLoopPreheader()->getTerminator());

  if (TripCount->getType()->isPointerTy())
    TripCount =
        CastInst::CreatePointerCast(TripCount, IdxTy, "exitcount.ptrcnt.to.int",
                                    L->getLoopPreheader()->getTerminator());

  return TripCount;
}

Value *InnerLoopVectorizer::getOrCreateVectorTripCount(Loop *L) {
  if (VectorTripCount)
    return VectorTripCount;

  if (preferPredicatedVectorOps())
    return VectorTripCount = getOrCreateTripCount(L);

  Value *TC = getOrCreateTripCount(L);
  IRBuilder<> Builder(L->getLoopPreheader()->getTerminator());

  Type *Ty = TC->getType();
  Value *Step = ConstantInt::get(Ty, VF * UF);

  // If the tail is to be folded by masking, round the number of iterations N
  // up to a multiple of Step instead of rounding down. This is done by first
  // adding Step-1 and then rounding down. Note that it's ok if this addition
  // overflows: the vector induction variable will eventually wrap to zero given
  // that it starts at zero and its Step is a power of two; the loop will then
  // exit, with the last early-exit vector comparison also producing all-true.
  if (Cost->foldTailByMasking()) {
    // TODO: Fix for scalable vectors.
    assert(isPowerOf2_32(VF * UF) &&
           "VF*UF must be a power of 2 when folding tail by masking");
    if (isScalable()) {
      CallInst *VscaleFuncCall =
          emitVscaleCall(Builder, L->getLoopPreheader()->getModule(), Ty);
      Step = Builder.CreateMul(VscaleFuncCall, Step, "step.vscale");
    }
    Value *Stepm = Builder.CreateSub(Step, ConstantInt::get(Ty, 1));
    TC = Builder.CreateAdd(TC, Stepm, "n.rnd.up");
  }

  // Now we need to generate the expression for the part of the loop that the
  // vectorized body will execute. This is equal to N - (N % Step) if scalar
  // iterations are not required for correctness, or N - Step, otherwise. Step
  // is equal to the vectorization factor (number of SIMD elements) times the
  // unroll factor (number of SIMD instructions).
  if (isScalable()) {
    CallInst *VscaleFuncCall =
        emitVscaleCall(Builder, L->getHeader()->getModule(), Ty);
    Step = Builder.CreateMul(Step, VscaleFuncCall, "step.vscale");
  }
  Value *R = Builder.CreateURem(TC, Step, "n.mod.vf");

  // If there is a non-reversed interleaved group that may speculatively access
  // memory out-of-bounds, we need to ensure that there will be at least one
  // iteration of the scalar epilogue loop. Thus, if the step evenly divides
  // the trip count, we set the remainder to be equal to the step. If the step
  // does not evenly divide the trip count, no adjustment is necessary since
  // there will already be scalar iterations. Note that the minimum iterations
  // check ensures that N >= Step.
  bool ValidVF = VF > 1 || (VF == 1 && isScalable());
  if (ValidVF && Cost->requiresScalarEpilogue()) {
    auto *IsZero = Builder.CreateICmpEQ(R, ConstantInt::get(R->getType(), 0));
    R = Builder.CreateSelect(IsZero, Step, R);
  }

  VectorTripCount = Builder.CreateSub(TC, R, "n.vec");

  return VectorTripCount;
}

Value *InnerLoopVectorizer::createBitOrPointerCast(Value *V, VectorType *DstVTy,
                                                   const DataLayout &DL) {
  // Verify that V is a vector type with same number of elements as DstVTy.
  unsigned VF = DstVTy->getNumElements();
  VectorType *SrcVecTy = cast<VectorType>(V->getType());
  assert((VF == SrcVecTy->getNumElements()) &&
         "Vector dimensions do not match");
  Type *SrcElemTy = SrcVecTy->getElementType();
  Type *DstElemTy = DstVTy->getElementType();
  assert((DL.getTypeSizeInBits(SrcElemTy) == DL.getTypeSizeInBits(DstElemTy)) &&
         "Vector elements must have same size");

  // Do a direct cast if element types are castable.
  if (CastInst::isBitOrNoopPointerCastable(SrcElemTy, DstElemTy, DL)) {
    return Builder.CreateBitOrPointerCast(V, DstVTy);
  }
  // V cannot be directly casted to desired vector type.
  // May happen when V is a floating point vector but DstVTy is a vector of
  // pointers or vice-versa. Handle this using a two-step bitcast using an
  // intermediate Integer type for the bitcast i.e. Ptr <-> Int <-> Float.
  assert((DstElemTy->isPointerTy() != SrcElemTy->isPointerTy()) &&
         "Only one type should be a pointer type");
  assert((DstElemTy->isFloatingPointTy() != SrcElemTy->isFloatingPointTy()) &&
         "Only one type should be a floating point type");
  Type *IntTy =
      IntegerType::getIntNTy(V->getContext(), DL.getTypeSizeInBits(SrcElemTy));
  auto *VecIntTy = VectorType::get(IntTy, VF, Cost->isScalable());
  Value *CastVal = Builder.CreateBitOrPointerCast(V, VecIntTy);
  return Builder.CreateBitOrPointerCast(CastVal, DstVTy);
}

void InnerLoopVectorizer::emitMinimumIterationCountCheck(Loop *L,
                                                         BasicBlock *Bypass) {
  Value *Count = getOrCreateTripCount(L);
  // Reuse existing vector loop preheader for TC checks.
  // Note that new preheader block is generated for vector loop.
  BasicBlock *const TCCheckBlock = LoopVectorPreHeader;
  IRBuilder<> Builder(TCCheckBlock->getTerminator());

  // Generate code to check if the loop's trip count is less than VF * UF, or
  // equal to it in case a scalar epilogue is required; this implies that the
  // vector trip count is zero. This check also covers the case where adding one
  // to the backedge-taken count overflowed leading to an incorrect trip count
  // of zero. In this case we will also jump to the scalar loop.
  auto P =
      Cost->requiresScalarEpilogue() ? ICmpInst::ICMP_ULE : ICmpInst::ICMP_ULT;

  // If tail is to be folded, vector loop takes care of all iterations.
  Value *CheckMinIters = Builder.getFalse();
  if (!Cost->foldTailByMasking()) {
    Value *Step = ConstantInt::get(Count->getType(), VF * UF);
    if (isScalable()) {
      CallInst *VscaleFuncCall =
          emitVscaleCall(Builder, TCCheckBlock->getModule(), Count->getType());
      Step = Builder.CreateMul(VscaleFuncCall, Step, "step.vscale");
    }
    CheckMinIters = Builder.CreateICmp(P, Count, Step, "min.iters.check");
  }

  // Create new preheader for vector loop.
  LoopVectorPreHeader =
      SplitBlock(TCCheckBlock, TCCheckBlock->getTerminator(), DT, LI, nullptr,
                 "vector.ph");

  assert(DT->properlyDominates(DT->getNode(TCCheckBlock),
                               DT->getNode(Bypass)->getIDom()) &&
         "TC check is expected to dominate Bypass");

  // Update dominator for Bypass & LoopExit.
  DT->changeImmediateDominator(Bypass, TCCheckBlock);
  DT->changeImmediateDominator(LoopExitBlock, TCCheckBlock);

  ReplaceInstWithInst(
      TCCheckBlock->getTerminator(),
      BranchInst::Create(Bypass, LoopVectorPreHeader, CheckMinIters));
  LoopBypassBlocks.push_back(TCCheckBlock);
}

void InnerLoopVectorizer::emitSCEVChecks(Loop *L, BasicBlock *Bypass) {
  // Reuse existing vector loop preheader for SCEV checks.
  // Note that new preheader block is generated for vector loop.
  BasicBlock *const SCEVCheckBlock = LoopVectorPreHeader;

  // Generate the code to check that the SCEV assumptions that we made.
  // We want the new basic block to start at the first instruction in a
  // sequence of instructions that form a check.
  SCEVExpander Exp(*PSE.getSE(), Bypass->getModule()->getDataLayout(),
                   "scev.check");
  Value *SCEVCheck = Exp.expandCodeForPredicate(
      &PSE.getUnionPredicate(), SCEVCheckBlock->getTerminator());

  if (auto *C = dyn_cast<ConstantInt>(SCEVCheck))
    if (C->isZero())
      return;

  assert(!SCEVCheckBlock->getParent()->hasOptSize() &&
         "Cannot SCEV check stride or overflow when optimizing for size");

  SCEVCheckBlock->setName("vector.scevcheck");
  // Create new preheader for vector loop.
  LoopVectorPreHeader =
      SplitBlock(SCEVCheckBlock, SCEVCheckBlock->getTerminator(), DT, LI,
                 nullptr, "vector.ph");

  // Update dominator only if this is first RT check.
  if (LoopBypassBlocks.empty()) {
    DT->changeImmediateDominator(Bypass, SCEVCheckBlock);
    DT->changeImmediateDominator(LoopExitBlock, SCEVCheckBlock);
  }

  ReplaceInstWithInst(
      SCEVCheckBlock->getTerminator(),
      BranchInst::Create(Bypass, LoopVectorPreHeader, SCEVCheck));
  LoopBypassBlocks.push_back(SCEVCheckBlock);
  AddedSafetyChecks = true;
}

void InnerLoopVectorizer::emitMemRuntimeChecks(Loop *L, BasicBlock *Bypass) {
  // VPlan-native path does not do any analysis for runtime checks currently.
  if (EnableVPlanNativePath)
    return;

  // Reuse existing vector loop preheader for runtime memory checks.
  // Note that new preheader block is generated for vector loop.
  BasicBlock *const MemCheckBlock = L->getLoopPreheader();

  // Generate the code that checks in runtime if arrays overlap. We put the
  // checks into a separate block to make the more common case of few elements
  // faster.
  auto *LAI = Legal->getLAI();
  const auto &RtPtrChecking = *LAI->getRuntimePointerChecking();
  if (!RtPtrChecking.Need)
    return;
  Instruction *FirstCheckInst;
  Instruction *MemRuntimeCheck;
  std::tie(FirstCheckInst, MemRuntimeCheck) =
      addRuntimeChecks(MemCheckBlock->getTerminator(), OrigLoop,
                       RtPtrChecking.getChecks(), RtPtrChecking.getSE());
  assert(MemRuntimeCheck && "no RT checks generated although RtPtrChecking "
                            "claimed checks are required");

  if (MemCheckBlock->getParent()->hasOptSize()) {
    assert(Cost->Hints->getForce() == LoopVectorizeHints::FK_Enabled &&
           "Cannot emit memory checks when optimizing for size, unless forced "
           "to vectorize.");
    ORE->emit([&]() {
      return OptimizationRemarkAnalysis(DEBUG_TYPE, "VectorizationCodeSize",
                                        L->getStartLoc(), L->getHeader())
             << "Code-size may be reduced by not forcing "
                "vectorization, or by source-code modifications "
                "eliminating the need for runtime checks "
                "(e.g., adding 'restrict').";
    });
  }

  MemCheckBlock->setName("vector.memcheck");
  // Create new preheader for vector loop.
  LoopVectorPreHeader =
      SplitBlock(MemCheckBlock, MemCheckBlock->getTerminator(), DT, LI, nullptr,
                 "vector.ph");

  // Update dominator only if this is first RT check.
  if (LoopBypassBlocks.empty()) {
    DT->changeImmediateDominator(Bypass, MemCheckBlock);
    DT->changeImmediateDominator(LoopExitBlock, MemCheckBlock);
  }

  ReplaceInstWithInst(
      MemCheckBlock->getTerminator(),
      BranchInst::Create(Bypass, LoopVectorPreHeader, MemRuntimeCheck));
  LoopBypassBlocks.push_back(MemCheckBlock);
  AddedSafetyChecks = true;

  // We currently don't use LoopVersioning for the actual loop cloning but we
  // still use it to add the noalias metadata.
  LVer = std::make_unique<LoopVersioning>(*Legal->getLAI(), OrigLoop, LI, DT,
                                          PSE.getSE());
  LVer->prepareNoAliasMetadata();
}

Value *InnerLoopVectorizer::emitTransformedIndex(
    IRBuilder<> &B, Value *Index, ScalarEvolution *SE, const DataLayout &DL,
    const InductionDescriptor &ID) const {

  SCEVExpander Exp(*SE, DL, "induction");
  auto Step = ID.getStep();
  auto StartValue = ID.getStartValue();
  assert(Index->getType() == Step->getType() &&
         "Index type does not match StepValue type");

  // Note: the IR at this point is broken. We cannot use SE to create any new
  // SCEV and then expand it, hoping that SCEV's simplification will give us
  // a more optimal code. Unfortunately, attempt of doing so on invalid IR may
  // lead to various SCEV crashes. So all we can do is to use builder and rely
  // on InstCombine for future simplifications. Here we handle some trivial
  // cases only.
  auto CreateAdd = [&B](Value *X, Value *Y) {
    assert(X->getType() == Y->getType() && "Types don't match!");
    if (auto *CX = dyn_cast<ConstantInt>(X))
      if (CX->isZero())
        return Y;
    if (auto *CY = dyn_cast<ConstantInt>(Y))
      if (CY->isZero())
        return X;
    return B.CreateAdd(X, Y);
  };

  auto CreateMul = [&B](Value *X, Value *Y) {
    assert(X->getType() == Y->getType() && "Types don't match!");
    if (auto *CX = dyn_cast<ConstantInt>(X))
      if (CX->isOne())
        return Y;
    if (auto *CY = dyn_cast<ConstantInt>(Y))
      if (CY->isOne())
        return X;
    return B.CreateMul(X, Y);
  };

  switch (ID.getKind()) {
  case InductionDescriptor::IK_IntInduction: {
    assert(Index->getType() == StartValue->getType() &&
           "Index type does not match StartValue type");
    if (ID.getConstIntStepValue() && ID.getConstIntStepValue()->isMinusOne())
      return B.CreateSub(StartValue, Index);
    auto *Offset = CreateMul(
        Index, Exp.expandCodeFor(Step, Index->getType(), &*B.GetInsertPoint()));
    return CreateAdd(StartValue, Offset);
  }
  case InductionDescriptor::IK_PtrInduction: {
    assert(isa<SCEVConstant>(Step) &&
           "Expected constant step for pointer induction");
    return B.CreateGEP(
        StartValue->getType()->getPointerElementType(), StartValue,
        CreateMul(Index, Exp.expandCodeFor(Step, Index->getType(),
                                           &*B.GetInsertPoint())));
  }
  case InductionDescriptor::IK_FpInduction: {
    assert(Step->getType()->isFloatingPointTy() && "Expected FP Step value");
    auto InductionBinOp = ID.getInductionBinOp();
    assert(InductionBinOp &&
           (InductionBinOp->getOpcode() == Instruction::FAdd ||
            InductionBinOp->getOpcode() == Instruction::FSub) &&
           "Original bin op should be defined for FP induction");

    Value *StepValue = cast<SCEVUnknown>(Step)->getValue();

    // Floating point operations had to be 'fast' to enable the induction.
    FastMathFlags Flags;
    Flags.setFast();

    Value *MulExp = B.CreateFMul(StepValue, Index);
    if (isa<Instruction>(MulExp))
      // We have to check, the MulExp may be a constant.
      cast<Instruction>(MulExp)->setFastMathFlags(Flags);

    Value *BOp = B.CreateBinOp(InductionBinOp->getOpcode(), StartValue, MulExp,
                               "induction");
    if (isa<Instruction>(BOp))
      cast<Instruction>(BOp)->setFastMathFlags(Flags);

    return BOp;
  }
  case InductionDescriptor::IK_NoInduction:
    return nullptr;
  }
  llvm_unreachable("invalid enum");
}

BasicBlock *InnerLoopVectorizer::createVectorizedLoopSkeleton() {
  /*
   In this function we generate a new loop. The new loop will contain
   the vectorized instructions while the old loop will continue to run the
   scalar remainder.

       [ ] <-- loop iteration number check.
    /   |
   /    v
  |    [ ] <-- vector loop bypass (may consist of multiple blocks).
  |  /  |
  | /   v
  ||   [ ]     <-- vector pre header.
  |/    |
  |     v
  |    [  ] \
  |    [  ]_|   <-- vector loop.
  |     |
  |     v
  |   -[ ]   <--- middle-block.
  |  /  |
  | /   v
  -|- >[ ]     <--- new preheader.
   |    |
   |    v
   |   [ ] \
   |   [ ]_|   <-- old scalar loop to handle remainder.
    \   |
     \  v
      >[ ]     <-- exit block.
   ...
   */

  MDNode *OrigLoopID = OrigLoop->getLoopID();

  // Some loops have a single integer induction variable, while other loops
  // don't. One example is c++ iterators that often have multiple pointer
  // induction variables. In the code below we also support a case where we
  // don't have a single induction variable.
  //
  // We try to obtain an induction variable from the original loop as hard
  // as possible. However if we don't find one that:
  //   - is an integer
  //   - counts from zero, stepping by one
  //   - is the size of the widest induction variable type
  // then we create a new one.
  OldInduction = Legal->getPrimaryInduction();
  Type *IdxTy = Legal->getWidestInductionType();

  // Split the single block loop into the two loop structure described above.
  LoopScalarBody = OrigLoop->getHeader();
  LoopVectorPreHeader = OrigLoop->getLoopPreheader();
  LoopExitBlock = OrigLoop->getExitBlock();
  assert(LoopExitBlock && "Must have an exit block");
  assert(LoopVectorPreHeader && "Invalid loop structure");

  LoopMiddleBlock =
      SplitBlock(LoopVectorPreHeader, LoopVectorPreHeader->getTerminator(), DT,
                 LI, nullptr, "middle.block");
  LoopScalarPreHeader =
      SplitBlock(LoopMiddleBlock, LoopMiddleBlock->getTerminator(), DT, LI,
                 nullptr, "scalar.ph");
  // We intentionally don't let SplitBlock to update LoopInfo since
  // LoopVectorBody should belong to another loop than LoopVectorPreHeader.
  // LoopVectorBody is explicitly added to the correct place few lines later.
  LoopVectorBody =
      SplitBlock(LoopVectorPreHeader, LoopVectorPreHeader->getTerminator(), DT,
                 nullptr, nullptr, "vector.body");

  // Update dominator for loop exit.
  DT->changeImmediateDominator(LoopExitBlock, LoopMiddleBlock);

  // Create and register the new vector loop.
  Loop *Lp = LI->AllocateLoop();
  Loop *ParentLoop = OrigLoop->getParentLoop();

  // Insert the new loop into the loop nest and register the new basic blocks
  // before calling any utilities such as SCEV that require valid LoopInfo.
  if (ParentLoop) {
    ParentLoop->addChildLoop(Lp);
  } else {
    LI->addTopLevelLoop(Lp);
  }
  Lp->addBasicBlockToLoop(LoopVectorBody, *LI);

  // Find the loop boundaries.
  Value *Count = getOrCreateTripCount(Lp);

  Value *StartIdx = ConstantInt::get(IdxTy, 0);

  // Now, compare the new count to zero. If it is zero skip the vector loop and
  // jump to the scalar loop. This check also covers the case where the
  // backedge-taken count is uint##_max: adding one to it will overflow leading
  // to an incorrect trip count of zero. In this (rare) case we will also jump
  // to the scalar loop.
  emitMinimumIterationCountCheck(Lp, LoopScalarPreHeader);

  // Generate the code to check any assumptions that we've made for SCEV
  // expressions.
  emitSCEVChecks(Lp, LoopScalarPreHeader);

  // Generate the code that checks in runtime if arrays overlap. We put the
  // checks into a separate block to make the more common case of few elements
  // faster.
  emitMemRuntimeChecks(Lp, LoopScalarPreHeader);

  // Generate the induction variable.
  // The loop step is equal to the vectorization factor (num of SIMD elements)
  // times the unroll factor (num of SIMD instructions).
  Value *CountRoundDown = getOrCreateVectorTripCount(Lp);
  Constant *Step = ConstantInt::get(IdxTy, VF * UF);
  Induction =
      createInductionVariable(Lp, StartIdx, CountRoundDown, Step,
                              getDebugLocFromInstOrOperands(OldInduction));

  // We are going to resume the execution of the scalar loop.
  // Go over all of the induction variables that we found and fix the
  // PHIs that are left in the scalar version of the loop.
  // The starting values of PHI nodes depend on the counter of the last
  // iteration in the vectorized loop.
  // If we come from a bypass edge then we need to start from the original
  // start value.

  // This variable saves the new starting index for the scalar loop. It is used
  // to test if there are any tail iterations left once the vector loop has
  // completed.
  for (auto &InductionEntry : Legal->getInductionVars()) {
    PHINode *OrigPhi = InductionEntry.first;
    InductionDescriptor II = InductionEntry.second;

    // Create phi nodes to merge from the  backedge-taken check block.
    PHINode *BCResumeVal =
        PHINode::Create(OrigPhi->getType(), 3, "bc.resume.val",
                        LoopScalarPreHeader->getTerminator());
    // Copy original phi DL over to the new one.
    BCResumeVal->setDebugLoc(OrigPhi->getDebugLoc());
    Value *&EndValue = IVEndValues[OrigPhi];
    if (OrigPhi == OldInduction) {
      // We know what the end value is.
      EndValue = CountRoundDown;
    } else {
      IRBuilder<> B(Lp->getLoopPreheader()->getTerminator());
      Type *StepType = II.getStep()->getType();
      Instruction::CastOps CastOp =
          CastInst::getCastOpcode(CountRoundDown, true, StepType, true);
      Value *CRD = B.CreateCast(CastOp, CountRoundDown, StepType, "cast.crd");
      const DataLayout &DL = LoopScalarBody->getModule()->getDataLayout();
      EndValue = emitTransformedIndex(B, CRD, PSE.getSE(), DL, II);
      EndValue->setName("ind.end");
    }

    // The new PHI merges the original incoming value, in case of a bypass,
    // or the value at the end of the vectorized loop.
    BCResumeVal->addIncoming(EndValue, LoopMiddleBlock);

    // Fix the scalar body counter (PHI node).
    // The old induction's phi node in the scalar body needs the truncated
    // value.
    for (BasicBlock *BB : LoopBypassBlocks)
      BCResumeVal->addIncoming(II.getStartValue(), BB);
    OrigPhi->setIncomingValueForBlock(LoopScalarPreHeader, BCResumeVal);
  }

  // We need the OrigLoop (scalar loop part) latch terminator to help
  // produce correct debug info for the middle block BB instructions.
  // The legality check stage guarantees that the loop will have a single
  // latch.
  assert(isa<BranchInst>(OrigLoop->getLoopLatch()->getTerminator()) &&
         "Scalar loop latch terminator isn't a branch");
  BranchInst *ScalarLatchBr =
      cast<BranchInst>(OrigLoop->getLoopLatch()->getTerminator());

  // Add a check in the middle block to see if we have completed
  // all of the iterations in the first vector loop.
  // If (N - N%VF) == N, then we *don't* need to run the remainder.
  // If tail is to be folded, we know we don't need to run the remainder.
  Value *CmpN = Builder.getTrue();
  if (!Cost->foldTailByMasking()) {
    CmpN = CmpInst::Create(Instruction::ICmp, CmpInst::ICMP_EQ, Count,
                           CountRoundDown, "cmp.n",
                           LoopMiddleBlock->getTerminator());

    // Here we use the same DebugLoc as the scalar loop latch branch instead
    // of the corresponding compare because they may have ended up with
    // different line numbers and we want to avoid awkward line stepping while
    // debugging. Eg. if the compare has got a line number inside the loop.
    cast<Instruction>(CmpN)->setDebugLoc(ScalarLatchBr->getDebugLoc());
  }

  BranchInst *BrInst =
      BranchInst::Create(LoopExitBlock, LoopScalarPreHeader, CmpN);
  BrInst->setDebugLoc(ScalarLatchBr->getDebugLoc());
  ReplaceInstWithInst(LoopMiddleBlock->getTerminator(), BrInst);

  // Get ready to start creating new instructions into the vectorized body.
  assert(LoopVectorPreHeader == Lp->getLoopPreheader() &&
         "Inconsistent vector loop preheader");
  Builder.SetInsertPoint(&*LoopVectorBody->getFirstInsertionPt());

  Optional<MDNode *> VectorizedLoopID =
      makeFollowupLoopID(OrigLoopID, {LLVMLoopVectorizeFollowupAll,
                                      LLVMLoopVectorizeFollowupVectorized});
  if (VectorizedLoopID.hasValue()) {
    Lp->setLoopID(VectorizedLoopID.getValue());

    // Do not setAlreadyVectorized if loop attributes have been defined
    // explicitly.
    return LoopVectorPreHeader;
  }

  // Keep all loop hints from the original loop on the vector loop (we'll
  // replace the vectorizer-specific hints below).
  if (MDNode *LID = OrigLoop->getLoopID())
    Lp->setLoopID(LID);

  LoopVectorizeHints Hints(Lp, true, *ORE);
  Hints.setAlreadyVectorized();

#ifdef EXPENSIVE_CHECKS
  assert(DT->verify(DominatorTree::VerificationLevel::Fast));
  LI->verify(*DT);
#endif

  return LoopVectorPreHeader;
}

// Fix up external users of the induction variable. At this point, we are
// in LCSSA form, with all external PHIs that use the IV having one input value,
// coming from the remainder loop. We need those PHIs to also have a correct
// value for the IV when arriving directly from the middle block.
void InnerLoopVectorizer::fixupIVUsers(PHINode *OrigPhi,
                                       const InductionDescriptor &II,
                                       Value *CountRoundDown, Value *EndValue,
                                       BasicBlock *MiddleBlock) {
  // There are two kinds of external IV usages - those that use the value
  // computed in the last iteration (the PHI) and those that use the penultimate
  // value (the value that feeds into the phi from the loop latch).
  // We allow both, but they, obviously, have different values.

  assert(OrigLoop->getExitBlock() && "Expected a single exit block");

  DenseMap<Value *, Value *> MissingVals;

  // An external user of the last iteration's value should see the value that
  // the remainder loop uses to initialize its own IV.
  Value *PostInc = OrigPhi->getIncomingValueForBlock(OrigLoop->getLoopLatch());
  for (User *U : PostInc->users()) {
    Instruction *UI = cast<Instruction>(U);
    if (!OrigLoop->contains(UI)) {
      assert(isa<PHINode>(UI) && "Expected LCSSA form");
      MissingVals[UI] = EndValue;
    }
  }

  // An external user of the penultimate value need to see EndValue - Step.
  // The simplest way to get this is to recompute it from the constituent SCEVs,
  // that is Start + (Step * (CRD - 1)).
  for (User *U : OrigPhi->users()) {
    auto *UI = cast<Instruction>(U);
    if (!OrigLoop->contains(UI)) {
      const DataLayout &DL =
          OrigLoop->getHeader()->getModule()->getDataLayout();
      assert(isa<PHINode>(UI) && "Expected LCSSA form");

      IRBuilder<> B(MiddleBlock->getTerminator());
      Value *CountMinusOne = B.CreateSub(
          CountRoundDown, ConstantInt::get(CountRoundDown->getType(), 1));
      Value *CMO =
          !II.getStep()->getType()->isIntegerTy()
              ? B.CreateCast(Instruction::SIToFP, CountMinusOne,
                             II.getStep()->getType())
              : B.CreateSExtOrTrunc(CountMinusOne, II.getStep()->getType());
      CMO->setName("cast.cmo");
      Value *Escape = emitTransformedIndex(B, CMO, PSE.getSE(), DL, II);
      Escape->setName("ind.escape");
      MissingVals[UI] = Escape;
    }
  }

  for (auto &I : MissingVals) {
    PHINode *PHI = cast<PHINode>(I.first);
    // One corner case we have to handle is two IVs "chasing" each-other,
    // that is %IV2 = phi [...], [ %IV1, %latch ]
    // In this case, if IV1 has an external use, we need to avoid adding both
    // "last value of IV1" and "penultimate value of IV2". So, verify that we
    // don't already have an incoming value for the middle block.
    if (PHI->getBasicBlockIndex(MiddleBlock) == -1)
      PHI->addIncoming(I.second, MiddleBlock);
  }
}

namespace {

struct CSEDenseMapInfo {
  static bool canHandle(const Instruction *I) {
    return isa<InsertElementInst>(I) || isa<ExtractElementInst>(I) ||
           isa<ShuffleVectorInst>(I) || isa<GetElementPtrInst>(I);
  }

  static inline Instruction *getEmptyKey() {
    return DenseMapInfo<Instruction *>::getEmptyKey();
  }

  static inline Instruction *getTombstoneKey() {
    return DenseMapInfo<Instruction *>::getTombstoneKey();
  }

  static unsigned getHashValue(const Instruction *I) {
    assert(canHandle(I) && "Unknown instruction!");
    return hash_combine(I->getOpcode(), hash_combine_range(I->value_op_begin(),
                                                           I->value_op_end()));
  }

  static bool isEqual(const Instruction *LHS, const Instruction *RHS) {
    if (LHS == getEmptyKey() || RHS == getEmptyKey() ||
        LHS == getTombstoneKey() || RHS == getTombstoneKey())
      return LHS == RHS;
    return LHS->isIdenticalTo(RHS);
  }
};

} // end anonymous namespace

/// Perform cse of induction variable instructions.
static void cse(BasicBlock *BB) {
  // Perform simple cse.
  SmallDenseMap<Instruction *, Instruction *, 4, CSEDenseMapInfo> CSEMap;
  for (BasicBlock::iterator I = BB->begin(), E = BB->end(); I != E;) {
    Instruction *In = &*I++;

    if (!CSEDenseMapInfo::canHandle(In))
      continue;

    // Check if we can replace this instruction with any of the
    // visited instructions.
    if (Instruction *V = CSEMap.lookup(In)) {
      In->replaceAllUsesWith(V);
      In->eraseFromParent();
      continue;
    }

    CSEMap[In] = In;
  }
}

unsigned LoopVectorizationCostModel::getVectorCallCost(CallInst *CI,
                                                       unsigned VF,
                                                       bool &NeedToScalarize) {
  Function *F = CI->getCalledFunction();
  Type *ScalarRetTy = CI->getType();
  SmallVector<Type *, 4> Tys, ScalarTys;
  for (auto &ArgOp : CI->arg_operands())
    ScalarTys.push_back(ArgOp->getType());

  // Estimate cost of scalarized vector call. The source operands are assumed
  // to be vectors, so we need to extract individual elements from there,
  // execute VF scalar calls, and then gather the result into the vector return
  // value.
  unsigned ScalarCallCost = TTI.getCallInstrCost(F, ScalarRetTy, ScalarTys,
                                                 TTI::TCK_RecipThroughput);
  if (VF == 1)
    return ScalarCallCost;

  // Compute corresponding vector type for return value and arguments.
  Type *RetTy = ToVectorTy(ScalarRetTy, VF, isScalable());
  for (Type *ScalarTy : ScalarTys)
    Tys.push_back(ToVectorTy(ScalarTy, VF, isScalable()));

  // Compute costs of unpacking argument values for the scalar calls and
  // packing the return values to a vector.
  unsigned ScalarizationCost = getScalarizationOverhead(CI, VF);

  unsigned Cost = ScalarCallCost * VF + ScalarizationCost;

  // If we can't emit a vector call for this function, then the currently found
  // cost is the cost we need to return.
  NeedToScalarize = true;
  VFShape Shape = VFShape::get(*CI, {VF, false}, false /*HasGlobalPred*/);
  Function *VecFunc = VFDatabase(*CI).getVectorizedFunction(Shape);

  if (!TLI || CI->isNoBuiltin() || !VecFunc)
    return Cost;

  // If the corresponding vector cost is cheaper, return its cost.
  unsigned VectorCallCost = TTI.getCallInstrCost(nullptr, RetTy, Tys,
                                                 TTI::TCK_RecipThroughput);
  if (VectorCallCost < Cost) {
    NeedToScalarize = false;
    return VectorCallCost;
  }
  return Cost;
}

unsigned LoopVectorizationCostModel::getVectorIntrinsicCost(CallInst *CI,
                                                            unsigned VF) {
  Intrinsic::ID ID = getVectorIntrinsicIDForCall(CI, TLI);
  assert(ID && "Expected intrinsic call!");

  IntrinsicCostAttributes CostAttrs(ID, *CI, VF);
  return TTI.getIntrinsicInstrCost(CostAttrs,
                                   TargetTransformInfo::TCK_RecipThroughput);
}

static Type *smallestIntegerVectorType(Type *T1, Type *T2) {
  auto *I1 = cast<IntegerType>(cast<VectorType>(T1)->getElementType());
  auto *I2 = cast<IntegerType>(cast<VectorType>(T2)->getElementType());
  return I1->getBitWidth() < I2->getBitWidth() ? T1 : T2;
}

static Type *largestIntegerVectorType(Type *T1, Type *T2) {
  auto *I1 = cast<IntegerType>(cast<VectorType>(T1)->getElementType());
  auto *I2 = cast<IntegerType>(cast<VectorType>(T2)->getElementType());
  return I1->getBitWidth() > I2->getBitWidth() ? T1 : T2;
}

void InnerLoopVectorizer::truncateToMinimalBitwidths() {
  // For every instruction `I` in MinBWs, truncate the operands, create a
  // truncated version of `I` and reextend its result. InstCombine runs
  // later and will remove any ext/trunc pairs.
  SmallPtrSet<Value *, 4> Erased;
  for (const auto &KV : Cost->getMinimalBitwidths()) {
    // If the value wasn't vectorized, we must maintain the original scalar
    // type. The absence of the value from VectorLoopValueMap indicates that it
    // wasn't vectorized.
    if (!VectorLoopValueMap.hasAnyVectorValue(KV.first))
      continue;
    for (unsigned Part = 0; Part < UF; ++Part) {
      Value *I = getOrCreateVectorValue(KV.first, Part);
      if (Erased.count(I) || I->use_empty() || !isa<Instruction>(I))
        continue;
      Type *OriginalTy = I->getType();
      Type *ScalarTruncatedTy =
          IntegerType::get(OriginalTy->getContext(), KV.second);
      auto *TruncatedTy = VectorType::get(
          ScalarTruncatedTy, cast<VectorType>(OriginalTy)->getNumElements(),
          Cost->isScalable());
      if (TruncatedTy == OriginalTy)
        continue;

      IRBuilder<> B(cast<Instruction>(I));
      auto ShrinkOperand = [&](Value *V) -> Value * {
        if (auto *ZI = dyn_cast<ZExtInst>(V))
          if (ZI->getSrcTy() == TruncatedTy)
            return ZI->getOperand(0);
        return B.CreateZExtOrTrunc(V, TruncatedTy);
      };

      // The actual instruction modification depends on the instruction type,
      // unfortunately.
      Value *NewI = nullptr;
      if (auto *BO = dyn_cast<BinaryOperator>(I)) {
        NewI = B.CreateBinOp(BO->getOpcode(), ShrinkOperand(BO->getOperand(0)),
                             ShrinkOperand(BO->getOperand(1)));

        // Any wrapping introduced by shrinking this operation shouldn't be
        // considered undefined behavior. So, we can't unconditionally copy
        // arithmetic wrapping flags to NewI.
        cast<BinaryOperator>(NewI)->copyIRFlags(I, /*IncludeWrapFlags=*/false);
      } else if (auto *CI = dyn_cast<ICmpInst>(I)) {
        NewI =
            B.CreateICmp(CI->getPredicate(), ShrinkOperand(CI->getOperand(0)),
                         ShrinkOperand(CI->getOperand(1)));
      } else if (auto *SI = dyn_cast<SelectInst>(I)) {
        NewI = B.CreateSelect(SI->getCondition(),
                              ShrinkOperand(SI->getTrueValue()),
                              ShrinkOperand(SI->getFalseValue()));
      } else if (auto *CI = dyn_cast<CastInst>(I)) {
        switch (CI->getOpcode()) {
        default:
          llvm_unreachable("Unhandled cast!");
        case Instruction::Trunc:
          NewI = ShrinkOperand(CI->getOperand(0));
          break;
        case Instruction::SExt:
          NewI = B.CreateSExtOrTrunc(
              CI->getOperand(0),
              smallestIntegerVectorType(OriginalTy, TruncatedTy));
          break;
        case Instruction::ZExt:
          NewI = B.CreateZExtOrTrunc(
              CI->getOperand(0),
              smallestIntegerVectorType(OriginalTy, TruncatedTy));
          break;
        }
      } else if (auto *SI = dyn_cast<ShuffleVectorInst>(I)) {
        auto Elements0 =
            cast<VectorType>(SI->getOperand(0)->getType())->getNumElements();
        auto *O0 = B.CreateZExtOrTrunc(
            SI->getOperand(0),
            VectorType::get(ScalarTruncatedTy, Elements0, Cost->isScalable()));
        auto Elements1 =
            cast<VectorType>(SI->getOperand(1)->getType())->getNumElements();
        auto *O1 = B.CreateZExtOrTrunc(
            SI->getOperand(1),
            VectorType::get(ScalarTruncatedTy, Elements1, Cost->isScalable()));

        NewI = B.CreateShuffleVector(O0, O1, SI->getShuffleMask());
      } else if (isa<LoadInst>(I) || isa<PHINode>(I)) {
        // Don't do anything with the operands, just extend the result.
        continue;
      } else if (auto *IE = dyn_cast<InsertElementInst>(I)) {
        auto Elements =
            cast<VectorType>(IE->getOperand(0)->getType())->getNumElements();
        auto *O0 = B.CreateZExtOrTrunc(
            IE->getOperand(0),
            VectorType::get(ScalarTruncatedTy, Elements, Cost->isScalable()));
        auto *O1 = B.CreateZExtOrTrunc(IE->getOperand(1), ScalarTruncatedTy);
        NewI = B.CreateInsertElement(O0, O1, IE->getOperand(2));
      } else if (auto *EE = dyn_cast<ExtractElementInst>(I)) {
        auto Elements =
            cast<VectorType>(EE->getOperand(0)->getType())->getNumElements();
        auto *O0 = B.CreateZExtOrTrunc(
            EE->getOperand(0),
            VectorType::get(ScalarTruncatedTy, Elements, Cost->isScalable()));
        NewI = B.CreateExtractElement(O0, EE->getOperand(2));
      } else {
        // If we don't know what to do, be conservative and don't do anything.
        continue;
      }

      // Lastly, extend the result.
      NewI->takeName(cast<Instruction>(I));
      Value *Res = B.CreateZExtOrTrunc(NewI, OriginalTy);
      I->replaceAllUsesWith(Res);
      cast<Instruction>(I)->eraseFromParent();
      Erased.insert(I);
      VectorLoopValueMap.resetVectorValue(KV.first, Part, Res);
    }
  }

  // We'll have created a bunch of ZExts that are now parentless. Clean up.
  for (const auto &KV : Cost->getMinimalBitwidths()) {
    // If the value wasn't vectorized, we must maintain the original scalar
    // type. The absence of the value from VectorLoopValueMap indicates that it
    // wasn't vectorized.
    if (!VectorLoopValueMap.hasAnyVectorValue(KV.first))
      continue;
    for (unsigned Part = 0; Part < UF; ++Part) {
      Value *I = getOrCreateVectorValue(KV.first, Part);
      ZExtInst *Inst = dyn_cast<ZExtInst>(I);
      if (Inst && Inst->use_empty()) {
        Value *NewI = Inst->getOperand(0);
        Inst->eraseFromParent();
        VectorLoopValueMap.resetVectorValue(KV.first, Part, NewI);
      }
    }
  }
}

void InnerLoopVectorizer::fixVectorizedLoop(VPTransformState &State) {
  // Insert truncates and extends for any truncated instructions as hints to
  // InstCombine.
  if (VF > 1 || isScalable())
    truncateToMinimalBitwidths();

  // Fix widened non-induction PHIs by setting up the PHI operands.
  if (OrigPHIsToFix.size()) {
    assert(EnableVPlanNativePath &&
           "Unexpected non-induction PHIs for fixup in non VPlan-native path");
    fixNonInductionPHIs();
  }

  // At this point every instruction in the original loop is widened to a
  // vector form. Now we need to fix the recurrences in the loop. These PHI
  // nodes are currently empty because we did not want to introduce cycles.
  // This is the second stage of vectorizing recurrences.
  fixCrossIterationPHIs();

  // Forget the original basic block.
  PSE.getSE()->forgetLoop(OrigLoop);

  // Fix-up external users of the induction variables.
  for (auto &Entry : Legal->getInductionVars())
    fixupIVUsers(Entry.first, Entry.second,
                 getOrCreateVectorTripCount(LI->getLoopFor(LoopVectorBody)),
                 IVEndValues[Entry.first], LoopMiddleBlock);

  fixLCSSAPHIs();
  for (Instruction *PI : PredicatedInstructions)
    sinkScalarOperands(&*PI);

  // If using predicated vector ops, we need to increment index for the next
  // vector iteration by the EVL used in current iteration.
  if (preferPredicatedVectorOps())
    fixEVLInduction(State);

  // Remove redundant induction instructions.
  cse(LoopVectorBody);

  // Set/update profile weights for the vector and remainder loops as original
  // loop iterations are now distributed among them. Note that original loop
  // represented by LoopScalarBody becomes remainder loop after vectorization.
  //
  // For cases like foldTailByMasking() and requiresScalarEpiloque() we may
  // end up getting slightly roughened result but that should be OK since
  // profile is not inherently precise anyway. Note also possible bypass of
  // vector code caused by legality checks is ignored, assigning all the weight
  // to the vector loop, optimistically.
  setProfileInfoAfterUnrolling(LI->getLoopFor(LoopScalarBody),
                               LI->getLoopFor(LoopVectorBody),
                               LI->getLoopFor(LoopScalarBody), VF * UF);
}

void InnerLoopVectorizer::fixEVLInduction(VPTransformState &State) {
  // FIXME: Add support for interleaving.
  ReplaceInstWithInst(NextIndex, BinaryOperator::Create(
                                     Instruction::Add, NextIndex->getOperand(0),
                                     State.get(EVL, 0)));
}

void InnerLoopVectorizer::fixCrossIterationPHIs() {
  // In order to support recurrences we need to be able to vectorize Phi nodes.
  // Phi nodes have cycles, so we need to vectorize them in two stages. This is
  // stage #2: We now need to fix the recurrences by adding incoming edges to
  // the currently empty PHI nodes. At this point every instruction in the
  // original loop is widened to a vector form so we can use them to construct
  // the incoming edges.
  for (PHINode &Phi : OrigLoop->getHeader()->phis()) {
    // Handle first-order recurrences and reductions that need to be fixed.
    if (Legal->isFirstOrderRecurrence(&Phi))
      fixFirstOrderRecurrence(&Phi);
    else if (Legal->isReductionVariable(&Phi))
      fixReduction(&Phi);
  }
}

void InnerLoopVectorizer::fixFirstOrderRecurrence(PHINode *Phi) {
  // This is the second phase of vectorizing first-order recurrences. An
  // overview of the transformation is described below. Suppose we have the
  // following loop.
  //
  //   for (int i = 0; i < n; ++i)
  //     b[i] = a[i] - a[i - 1];
  //
  // There is a first-order recurrence on "a". For this loop, the shorthand
  // scalar IR looks like:
  //
  //   scalar.ph:
  //     s_init = a[-1]
  //     br scalar.body
  //
  //   scalar.body:
  //     i = phi [0, scalar.ph], [i+1, scalar.body]
  //     s1 = phi [s_init, scalar.ph], [s2, scalar.body]
  //     s2 = a[i]
  //     b[i] = s2 - s1
  //     br cond, scalar.body, ...
  //
  // In this example, s1 is a recurrence because it's value depends on the
  // previous iteration. In the first phase of vectorization, we created a
  // temporary value for s1. We now complete the vectorization and produce the
  // shorthand vector IR shown below (for VF = 4, UF = 1).
  //
  //   vector.ph:
  //     v_init = vector(..., ..., ..., a[-1])
  //     br vector.body
  //
  //   vector.body
  //     i = phi [0, vector.ph], [i+4, vector.body]
  //     v1 = phi [v_init, vector.ph], [v2, vector.body]
  //     v2 = a[i, i+1, i+2, i+3];
  //     v3 = vector(v1(3), v2(0, 1, 2))
  //     b[i, i+1, i+2, i+3] = v2 - v3
  //     br cond, vector.body, middle.block
  //
  //   middle.block:
  //     x = v2(3)
  //     br scalar.ph
  //
  //   scalar.ph:
  //     s_init = phi [x, middle.block], [a[-1], otherwise]
  //     br scalar.body
  //
  // After execution completes the vector loop, we extract the next value of
  // the recurrence (x) to use as the initial value in the scalar loop.

  // Get the original loop preheader and single loop latch.
  auto *Preheader = OrigLoop->getLoopPreheader();
  auto *Latch = OrigLoop->getLoopLatch();

  // Get the initial and previous values of the scalar recurrence.
  auto *ScalarInit = Phi->getIncomingValueForBlock(Preheader);
  auto *Previous = Phi->getIncomingValueForBlock(Latch);

  // Create a vector from the initial value.
  auto *VectorInit = ScalarInit;
  if (VF > 1 || isScalable()) {
    Builder.SetInsertPoint(LoopVectorPreHeader->getTerminator());
    VectorInit = Builder.CreateInsertElement(
        UndefValue::get(
            VectorType::get(VectorInit->getType(), VF, Cost->isScalable())),
        VectorInit, Builder.getInt32(VF - 1), "vector.recur.init");
  }

  // We constructed a temporary phi node in the first phase of vectorization.
  // This phi node will eventually be deleted.
  Builder.SetInsertPoint(
      cast<Instruction>(VectorLoopValueMap.getVectorValue(Phi, 0)));

  // Create a phi node for the new recurrence. The current value will either be
  // the initial value inserted into a vector or loop-varying vector value.
  auto *VecPhi = Builder.CreatePHI(VectorInit->getType(), 2, "vector.recur");
  VecPhi->addIncoming(VectorInit, LoopVectorPreHeader);

  // Get the vectorized previous value of the last part UF - 1. It appears last
  // among all unrolled iterations, due to the order of their construction.
  Value *PreviousLastPart = getOrCreateVectorValue(Previous, UF - 1);

  // Find and set the insertion point after the previous value if it is an
  // instruction.
  BasicBlock::iterator InsertPt;
  // Note that the previous value may have been constant-folded so it is not
  // guaranteed to be an instruction in the vector loop.
  // FIXME: Loop invariant values do not form recurrences. We should deal with
  //        them earlier.
  if (LI->getLoopFor(LoopVectorBody)->isLoopInvariant(PreviousLastPart))
    InsertPt = LoopVectorBody->getFirstInsertionPt();
  else {
    Instruction *PreviousInst = cast<Instruction>(PreviousLastPart);
    if (isa<PHINode>(PreviousLastPart))
      // If the previous value is a phi node, we should insert after all the phi
      // nodes in the block containing the PHI to avoid breaking basic block
      // verification. Note that the basic block may be different to
      // LoopVectorBody, in case we predicate the loop.
      InsertPt = PreviousInst->getParent()->getFirstInsertionPt();
    else
      InsertPt = ++PreviousInst->getIterator();
  }
  Builder.SetInsertPoint(&*InsertPt);

  // We will construct a vector for the recurrence by combining the values for
  // the current and previous iterations. This is the required shuffle mask.
  SmallVector<int, 8> ShuffleMask(VF);
  ShuffleMask[0] = VF - 1;
  for (unsigned I = 1; I < VF; ++I)
    ShuffleMask[I] = I + VF - 1;

  // The vector from which to take the initial value for the current iteration
  // (actual or unrolled). Initially, this is the vector phi node.
  Value *Incoming = VecPhi;

  // Shuffle the current and previous vector and update the vector parts.
  for (unsigned Part = 0; Part < UF; ++Part) {
    Value *PreviousPart = getOrCreateVectorValue(Previous, Part);
    Value *PhiPart = VectorLoopValueMap.getVectorValue(Phi, Part);
    Value *Shuffle;
    if (isScalable()) {
      Type *Int32Ty = Type::getInt32Ty(Phi->getContext());
      Module *M = OrigLoop->getHeader()->getModule();
      CallInst *Vscale = emitVscaleCall(Builder, M, Int32Ty);
      Value *Vlen = Builder.CreateMul(Vscale, ConstantInt::get(Int32Ty, VF));
      Value *Shift = Builder.CreateSub(Vlen, ConstantInt::get(Int32Ty, 1));
      Function *SlideLeftFill = Intrinsic::getDeclaration(
          M, Intrinsic::experimental_vector_slideleftfill,
          {VecPhi->getType(), Int32Ty});
      Shuffle =
          Builder.CreateCall(SlideLeftFill, {Incoming, PreviousPart, Shift});
    } else {
      Shuffle = VF > 1 ? Builder.CreateShuffleVector(Incoming, PreviousPart,
                                                     ShuffleMask)
                       : Incoming;
    }
    PhiPart->replaceAllUsesWith(Shuffle);
    cast<Instruction>(PhiPart)->eraseFromParent();
    VectorLoopValueMap.resetVectorValue(Phi, Part, Shuffle);
    Incoming = PreviousPart;
  }

  // Fix the latch value of the new recurrence in the vector loop.
  VecPhi->addIncoming(Incoming, LI->getLoopFor(LoopVectorBody)->getLoopLatch());

  // Extract the last vector element in the middle block. This will be the
  // initial value for the recurrence when jumping to the scalar loop.
  auto *ExtractForScalar = Incoming;
  if (VF > 1 || isScalable()) {
    Builder.SetInsertPoint(LoopMiddleBlock->getTerminator());
    ExtractForScalar = Builder.CreateExtractElement(
        ExtractForScalar, Builder.getInt32(VF - 1), "vector.recur.extract");
  }
  // Extract the second last element in the middle block if the
  // Phi is used outside the loop. We need to extract the phi itself
  // and not the last element (the phi update in the current iteration). This
  // will be the value when jumping to the exit block from the LoopMiddleBlock,
  // when the scalar loop is not run at all.
  Value *ExtractForPhiUsedOutsideLoop = nullptr;
  if (VF > 1 || isScalable())
    ExtractForPhiUsedOutsideLoop = Builder.CreateExtractElement(
        Incoming, Builder.getInt32(VF - 2), "vector.recur.extract.for.phi");
  // When loop is unrolled without vectorizing, initialize
  // ExtractForPhiUsedOutsideLoop with the value just prior to unrolled value of
  // `Incoming`. This is analogous to the vectorized case above: extracting the
  // second last element when VF > 1.
  else if (UF > 1)
    ExtractForPhiUsedOutsideLoop = getOrCreateVectorValue(Previous, UF - 2);

  // Fix the initial value of the original recurrence in the scalar loop.
  Builder.SetInsertPoint(&*LoopScalarPreHeader->begin());
  auto *Start = Builder.CreatePHI(Phi->getType(), 2, "scalar.recur.init");
  for (auto *BB : predecessors(LoopScalarPreHeader)) {
    auto *Incoming = BB == LoopMiddleBlock ? ExtractForScalar : ScalarInit;
    Start->addIncoming(Incoming, BB);
  }

  Phi->setIncomingValueForBlock(LoopScalarPreHeader, Start);
  Phi->setName("scalar.recur");

  // Finally, fix users of the recurrence outside the loop. The users will need
  // either the last value of the scalar recurrence or the last value of the
  // vector recurrence we extracted in the middle block. Since the loop is in
  // LCSSA form, we just need to find all the phi nodes for the original scalar
  // recurrence in the exit block, and then add an edge for the middle block.
  for (PHINode &LCSSAPhi : LoopExitBlock->phis()) {
    if (LCSSAPhi.getIncomingValue(0) == Phi) {
      LCSSAPhi.addIncoming(ExtractForPhiUsedOutsideLoop, LoopMiddleBlock);
    }
  }
}

void InnerLoopVectorizer::fixReduction(PHINode *Phi) {
  Constant *Zero = Builder.getInt32(0);

  // Get it's reduction variable descriptor.
  assert(Legal->isReductionVariable(Phi) &&
         "Unable to find the reduction variable");
  RecurrenceDescriptor RdxDesc = Legal->getReductionVars()[Phi];

  RecurrenceDescriptor::RecurrenceKind RK = RdxDesc.getRecurrenceKind();
  TrackingVH<Value> ReductionStartValue = RdxDesc.getRecurrenceStartValue();
  Instruction *LoopExitInst = RdxDesc.getLoopExitInstr();
  RecurrenceDescriptor::MinMaxRecurrenceKind MinMaxKind =
      RdxDesc.getMinMaxRecurrenceKind();
  setDebugLocFromInst(Builder, ReductionStartValue);

  // We need to generate a reduction vector from the incoming scalar.
  // To do so, we need to generate the 'identity' vector and override
  // one of the elements with the incoming scalar reduction. We need
  // to do it in the vector-loop preheader.
  Builder.SetInsertPoint(LoopVectorPreHeader->getTerminator());

  // This is the vector-clone of the value that leaves the loop.
  Type *VecTy = getOrCreateVectorValue(LoopExitInst, 0)->getType();

  // Find the reduction identity variable. Zero for addition, or, xor,
  // one for multiplication, -1 for And.
  Value *Identity;
  Value *VectorStart;
  if (RK == RecurrenceDescriptor::RK_IntegerMinMax ||
      RK == RecurrenceDescriptor::RK_FloatMinMax) {
    // MinMax reduction have the start value as their identify.
    if (VF == 1 && !isScalable()) {
      VectorStart = Identity = ReductionStartValue;
    } else {
      VectorStart = Identity = Builder.CreateVectorSplat(
          {VF, isScalable()}, ReductionStartValue, "minmax.ident");
    }
  } else {
    // Handle other reduction kinds:
    Constant *Iden =
        RecurrenceDescriptor::getRecurrenceIdentity(RK, VecTy->getScalarType());
    if (VF == 1 && !isScalable()) {
      Identity = Iden;
      // This vector is the Identity vector where the first element is the
      // incoming scalar reduction.
      VectorStart = ReductionStartValue;
    } else {
      Identity = ConstantVector::getSplat({VF, isScalable()}, Iden);

      // This vector is the Identity vector where the first element is the
      // incoming scalar reduction.
      VectorStart =
          Builder.CreateInsertElement(Identity, ReductionStartValue, Zero);
    }
  }

  // Wrap flags are in general invalid after vectorization, clear them.
  clearReductionWrapFlags(RdxDesc);

  // Fix the vector-loop phi.

  // Reductions do not have to start at zero. They can start with
  // any loop invariant values.
  BasicBlock *Latch = OrigLoop->getLoopLatch();
  Value *LoopVal = Phi->getIncomingValueForBlock(Latch);

  for (unsigned Part = 0; Part < UF; ++Part) {
    Value *VecRdxPhi = getOrCreateVectorValue(Phi, Part);
    Value *Val = getOrCreateVectorValue(LoopVal, Part);
    // Make sure to add the reduction start value only to the
    // first unroll part.
    Value *StartVal = (Part == 0) ? VectorStart : Identity;
    cast<PHINode>(VecRdxPhi)->addIncoming(StartVal, LoopVectorPreHeader);
    cast<PHINode>(VecRdxPhi)->addIncoming(
        Val, LI->getLoopFor(LoopVectorBody)->getLoopLatch());
  }

  // Before each round, move the insertion point right between
  // the PHIs and the values we are going to write.
  // This allows us to write both PHINodes and the extractelement
  // instructions.
  Builder.SetInsertPoint(&*LoopMiddleBlock->getFirstInsertionPt());

  setDebugLocFromInst(Builder, LoopExitInst);

  // If tail is folded by masking, the vector value to leave the loop should be
  // a Select choosing between the vectorized LoopExitInst and vectorized Phi,
  // instead of the former.
  if (Cost->foldTailByMasking()) {
    for (unsigned Part = 0; Part < UF; ++Part) {
      Value *VecLoopExitInst =
          VectorLoopValueMap.getVectorValue(LoopExitInst, Part);
      Value *Sel = nullptr;
      for (User *U : VecLoopExitInst->users()) {
        if (isa<SelectInst>(U)) {
          assert(!Sel && "Reduction exit feeding two selects");
          Sel = U;
        } else
          assert(isa<PHINode>(U) && "Reduction exit must feed Phi's or select");
      }
      assert(Sel && "Reduction exit feeds no select");
      VectorLoopValueMap.resetVectorValue(LoopExitInst, Part, Sel);
    }
  }

  // If the vector reduction can be performed in a smaller type, we truncate
  // then extend the loop exit value to enable InstCombine to evaluate the
  // entire expression in the smaller type.
  if ((VF > 1 || isScalable()) &&
      Phi->getType() != RdxDesc.getRecurrenceType()) {
    Type *RdxVecTy =
        VectorType::get(RdxDesc.getRecurrenceType(), VF, Cost->isScalable());
    Builder.SetInsertPoint(
        LI->getLoopFor(LoopVectorBody)->getLoopLatch()->getTerminator());
    VectorParts RdxParts(UF);
    for (unsigned Part = 0; Part < UF; ++Part) {
      RdxParts[Part] = VectorLoopValueMap.getVectorValue(LoopExitInst, Part);
      Value *Trunc = Builder.CreateTrunc(RdxParts[Part], RdxVecTy);
      Value *Extnd = RdxDesc.isSigned() ? Builder.CreateSExt(Trunc, VecTy)
                                        : Builder.CreateZExt(Trunc, VecTy);
      for (Value::user_iterator UI = RdxParts[Part]->user_begin();
           UI != RdxParts[Part]->user_end();)
        if (*UI != Trunc) {
          (*UI++)->replaceUsesOfWith(RdxParts[Part], Extnd);
          RdxParts[Part] = Extnd;
        } else {
          ++UI;
        }
    }
    Builder.SetInsertPoint(&*LoopMiddleBlock->getFirstInsertionPt());
    for (unsigned Part = 0; Part < UF; ++Part) {
      RdxParts[Part] = Builder.CreateTrunc(RdxParts[Part], RdxVecTy);
      VectorLoopValueMap.resetVectorValue(LoopExitInst, Part, RdxParts[Part]);
    }
  }

  // Reduce all of the unrolled parts into a single vector.
  Value *ReducedPartRdx = VectorLoopValueMap.getVectorValue(LoopExitInst, 0);
  unsigned Op = RecurrenceDescriptor::getRecurrenceBinOp(RK);

  // The middle block terminator has already been assigned a DebugLoc here (the
  // OrigLoop's single latch terminator). We want the whole middle block to
  // appear to execute on this line because: (a) it is all compiler generated,
  // (b) these instructions are always executed after evaluating the latch
  // conditional branch, and (c) other passes may add new predecessors which
  // terminate on this line. This is the easiest way to ensure we don't
  // accidentally cause an extra step back into the loop while debugging.
  setDebugLocFromInst(Builder, LoopMiddleBlock->getTerminator());
  for (unsigned Part = 1; Part < UF; ++Part) {
    Value *RdxPart = VectorLoopValueMap.getVectorValue(LoopExitInst, Part);
    if (Op != Instruction::ICmp && Op != Instruction::FCmp)
      // Floating point operations had to be 'fast' to enable the reduction.
      ReducedPartRdx = addFastMathFlag(
          Builder.CreateBinOp((Instruction::BinaryOps)Op, RdxPart,
                              ReducedPartRdx, "bin.rdx"),
          RdxDesc.getFastMathFlags());
    else
      ReducedPartRdx =
          createMinMaxOp(Builder, MinMaxKind, ReducedPartRdx, RdxPart);
  }

  if (VF > 1 || isScalable()) {
    bool NoNaN = Legal->hasFunNoNaNAttr();
    ReducedPartRdx =
        createTargetReduction(Builder, TTI, RdxDesc, ReducedPartRdx, NoNaN);
    // If the reduction can be performed in a smaller type, we need to extend
    // the reduction to the wider type before we branch to the original loop.
    if (Phi->getType() != RdxDesc.getRecurrenceType())
      ReducedPartRdx = RdxDesc.isSigned()
                           ? Builder.CreateSExt(ReducedPartRdx, Phi->getType())
                           : Builder.CreateZExt(ReducedPartRdx, Phi->getType());
  }

  // Create a phi node that merges control-flow from the backedge-taken check
  // block and the middle block.
  PHINode *BCBlockPhi = PHINode::Create(Phi->getType(), 2, "bc.merge.rdx",
                                        LoopScalarPreHeader->getTerminator());
  for (unsigned I = 0, E = LoopBypassBlocks.size(); I != E; ++I)
    BCBlockPhi->addIncoming(ReductionStartValue, LoopBypassBlocks[I]);
  BCBlockPhi->addIncoming(ReducedPartRdx, LoopMiddleBlock);

  // Now, we need to fix the users of the reduction variable
  // inside and outside of the scalar remainder loop.
  // We know that the loop is in LCSSA form. We need to update the
  // PHI nodes in the exit blocks.
  for (PHINode &LCSSAPhi : LoopExitBlock->phis()) {
    // All PHINodes need to have a single entry edge, or two if
    // we already fixed them.
    assert(LCSSAPhi.getNumIncomingValues() < 3 && "Invalid LCSSA PHI");

    // We found a reduction value exit-PHI. Update it with the
    // incoming bypass edge.
    if (LCSSAPhi.getIncomingValue(0) == LoopExitInst)
      LCSSAPhi.addIncoming(ReducedPartRdx, LoopMiddleBlock);
  } // end of the LCSSA phi scan.

  // Fix the scalar loop reduction variable with the incoming reduction sum
  // from the vector body and from the backedge value.
  int IncomingEdgeBlockIdx = Phi->getBasicBlockIndex(OrigLoop->getLoopLatch());
  assert(IncomingEdgeBlockIdx >= 0 && "Invalid block index");
  // Pick the other block.
  int SelfEdgeBlockIdx = (IncomingEdgeBlockIdx ? 0 : 1);
  Phi->setIncomingValue(SelfEdgeBlockIdx, BCBlockPhi);
  Phi->setIncomingValue(IncomingEdgeBlockIdx, LoopExitInst);
}

void InnerLoopVectorizer::clearReductionWrapFlags(
    RecurrenceDescriptor &RdxDesc) {
  RecurrenceDescriptor::RecurrenceKind RK = RdxDesc.getRecurrenceKind();
  if (RK != RecurrenceDescriptor::RK_IntegerAdd &&
      RK != RecurrenceDescriptor::RK_IntegerMult)
    return;

  Instruction *LoopExitInstr = RdxDesc.getLoopExitInstr();
  assert(LoopExitInstr && "null loop exit instruction");
  SmallVector<Instruction *, 8> Worklist;
  SmallPtrSet<Instruction *, 8> Visited;
  Worklist.push_back(LoopExitInstr);
  Visited.insert(LoopExitInstr);

  while (!Worklist.empty()) {
    Instruction *Cur = Worklist.pop_back_val();
    if (isa<OverflowingBinaryOperator>(Cur))
      for (unsigned Part = 0; Part < UF; ++Part) {
        Value *V = getOrCreateVectorValue(Cur, Part);
        cast<Instruction>(V)->dropPoisonGeneratingFlags();
      }

    for (User *U : Cur->users()) {
      Instruction *UI = cast<Instruction>(U);
      if ((Cur != LoopExitInstr || OrigLoop->contains(UI->getParent())) &&
          Visited.insert(UI).second)
        Worklist.push_back(UI);
    }
  }
}

void InnerLoopVectorizer::fixLCSSAPHIs() {
  for (PHINode &LCSSAPhi : LoopExitBlock->phis()) {
    if (LCSSAPhi.getNumIncomingValues() == 1) {
      auto *IncomingValue = LCSSAPhi.getIncomingValue(0);
      // Non-instruction incoming values will have only one value.
      unsigned LastLane = 0;
      if (isa<Instruction>(IncomingValue))
        LastLane = Cost->isUniformAfterVectorization(
                       cast<Instruction>(IncomingValue), VF)
                       ? 0
                       : VF - 1;
      // Can be a loop invariant incoming value or the last scalar value to be
      // extracted from the vectorized loop.
      Builder.SetInsertPoint(LoopMiddleBlock->getTerminator());
      Value *lastIncomingValue =
          getOrCreateScalarValue(IncomingValue, {UF - 1, LastLane});
      LCSSAPhi.addIncoming(lastIncomingValue, LoopMiddleBlock);
    }
  }
}

void InnerLoopVectorizer::sinkScalarOperands(Instruction *PredInst) {
  // The basic block and loop containing the predicated instruction.
  auto *PredBB = PredInst->getParent();
  auto *VectorLoop = LI->getLoopFor(PredBB);

  // Initialize a worklist with the operands of the predicated instruction.
  SetVector<Value *> Worklist(PredInst->op_begin(), PredInst->op_end());

  // Holds instructions that we need to analyze again. An instruction may be
  // reanalyzed if we don't yet know if we can sink it or not.
  SmallVector<Instruction *, 8> InstsToReanalyze;

  // Returns true if a given use occurs in the predicated block. Phi nodes use
  // their operands in their corresponding predecessor blocks.
  auto isBlockOfUsePredicated = [&](Use &U) -> bool {
    auto *I = cast<Instruction>(U.getUser());
    BasicBlock *BB = I->getParent();
    if (auto *Phi = dyn_cast<PHINode>(I))
      BB = Phi->getIncomingBlock(
          PHINode::getIncomingValueNumForOperand(U.getOperandNo()));
    return BB == PredBB;
  };

  // Iteratively sink the scalarized operands of the predicated instruction
  // into the block we created for it. When an instruction is sunk, it's
  // operands are then added to the worklist. The algorithm ends after one pass
  // through the worklist doesn't sink a single instruction.
  bool Changed;
  do {
    // Add the instructions that need to be reanalyzed to the worklist, and
    // reset the changed indicator.
    Worklist.insert(InstsToReanalyze.begin(), InstsToReanalyze.end());
    InstsToReanalyze.clear();
    Changed = false;

    while (!Worklist.empty()) {
      auto *I = dyn_cast<Instruction>(Worklist.pop_back_val());

      // We can't sink an instruction if it is a phi node, is already in the
      // predicated block, is not in the loop, or may have side effects.
      if (!I || isa<PHINode>(I) || I->getParent() == PredBB ||
          !VectorLoop->contains(I) || I->mayHaveSideEffects())
        continue;

      // It's legal to sink the instruction if all its uses occur in the
      // predicated block. Otherwise, there's nothing to do yet, and we may
      // need to reanalyze the instruction.
      if (!llvm::all_of(I->uses(), isBlockOfUsePredicated)) {
        InstsToReanalyze.push_back(I);
        continue;
      }

      // Move the instruction to the beginning of the predicated block, and add
      // it's operands to the worklist.
      I->moveBefore(&*PredBB->getFirstInsertionPt());
      Worklist.insert(I->op_begin(), I->op_end());

      // The sinking may have enabled other instructions to be sunk, so we will
      // need to iterate.
      Changed = true;
    }
  } while (Changed);
}

void InnerLoopVectorizer::fixNonInductionPHIs() {
  for (PHINode *OrigPhi : OrigPHIsToFix) {
    PHINode *NewPhi =
        cast<PHINode>(VectorLoopValueMap.getVectorValue(OrigPhi, 0));
    unsigned NumIncomingValues = OrigPhi->getNumIncomingValues();

    SmallVector<BasicBlock *, 2> ScalarBBPredecessors(
        predecessors(OrigPhi->getParent()));
    SmallVector<BasicBlock *, 2> VectorBBPredecessors(
        predecessors(NewPhi->getParent()));
    assert(ScalarBBPredecessors.size() == VectorBBPredecessors.size() &&
           "Scalar and Vector BB should have the same number of predecessors");

    // The insertion point in Builder may be invalidated by the time we get
    // here. Force the Builder insertion point to something valid so that we do
    // not run into issues during insertion point restore in
    // getOrCreateVectorValue calls below.
    Builder.SetInsertPoint(NewPhi);

    // The predecessor order is preserved and we can rely on mapping between
    // scalar and vector block predecessors.
    for (unsigned i = 0; i < NumIncomingValues; ++i) {
      BasicBlock *NewPredBB = VectorBBPredecessors[i];

      // When looking up the new scalar/vector values to fix up, use incoming
      // values from original phi.
      Value *ScIncV =
          OrigPhi->getIncomingValueForBlock(ScalarBBPredecessors[i]);

      // Scalar incoming value may need a broadcast
      Value *NewIncV = getOrCreateVectorValue(ScIncV, 0);
      NewPhi->addIncoming(NewIncV, NewPredBB);
    }
  }
}

void InnerLoopVectorizer::widenGEP(GetElementPtrInst *GEP, VPUser &Operands,
                                   unsigned UF, unsigned VF,
                                   bool IsPtrLoopInvariant,
                                   SmallBitVector &IsIndexLoopInvariant,
                                   VPTransformState &State) {
  // Construct a vector GEP by widening the operands of the scalar GEP as
  // necessary. We mark the vector GEP 'inbounds' if appropriate. A GEP
  // results in a vector of pointers when at least one operand of the GEP
  // is vector-typed. Thus, to keep the representation compact, we only use
  // vector-typed operands for loop-varying values.

  if ((VF > 1 || isScalable()) && IsPtrLoopInvariant &&
      IsIndexLoopInvariant.all()) {
    // If we are vectorizing, but the GEP has only loop-invariant operands,
    // the GEP we build (by only using vector-typed operands for
    // loop-varying values) would be a scalar pointer. Thus, to ensure we
    // produce a vector of pointers, we need to either arbitrarily pick an
    // operand to broadcast, or broadcast a clone of the original GEP.
    // Here, we broadcast a clone of the original.
    //
    // TODO: If at some point we decide to scalarize instructions having
    //       loop-invariant operands, this special case will no longer be
    //       required. We would add the scalarization decision to
    //       collectLoopScalars() and teach getVectorValue() to broadcast
    //       the lane-zero scalar value.
    auto *Clone = Builder.Insert(GEP->clone());
    for (unsigned Part = 0; Part < UF; ++Part) {
      Value *EntryPart = Builder.CreateVectorSplat({VF, isScalable()}, Clone);
      VectorLoopValueMap.setVectorValue(GEP, Part, EntryPart);
      addMetadata(EntryPart, GEP);
    }
  } else {
    // If the GEP has at least one loop-varying operand, we are sure to
    // produce a vector of pointers. But if we are only unrolling, we want
    // to produce a scalar GEP for each unroll part. Thus, the GEP we
    // produce with the code below will be scalar (if VF == 1) or vector
    // (otherwise). Note that for the unroll-only case, we still maintain
    // values in the vector mapping with initVector, as we do for other
    // instructions.
    for (unsigned Part = 0; Part < UF; ++Part) {
      // The pointer operand of the new GEP. If it's loop-invariant, we
      // won't broadcast it.
      auto *Ptr = IsPtrLoopInvariant ? State.get(Operands.getOperand(0), {0, 0})
                                     : State.get(Operands.getOperand(0), Part);

      // Collect all the indices for the new GEP. If any index is
      // loop-invariant, we won't broadcast it.
      SmallVector<Value *, 4> Indices;
      for (unsigned I = 1, E = Operands.getNumOperands(); I < E; I++) {
        VPValue *Operand = Operands.getOperand(I);
        if (IsIndexLoopInvariant[I - 1])
          Indices.push_back(State.get(Operand, {0, 0}));
        else
          Indices.push_back(State.get(Operand, Part));
      }

      // Create the new GEP. Note that this GEP may be a scalar if VF == 1,
      // but it should be a vector, otherwise.
      auto *NewGEP =
          GEP->isInBounds()
              ? Builder.CreateInBoundsGEP(GEP->getSourceElementType(), Ptr,
                                          Indices)
              : Builder.CreateGEP(GEP->getSourceElementType(), Ptr, Indices);
      assert((VF == 1 || NewGEP->getType()->isVectorTy()) &&
             "NewGEP is not a pointer vector");
      VectorLoopValueMap.setVectorValue(GEP, Part, NewGEP);
      addMetadata(NewGEP, GEP);
    }
  }
}

void InnerLoopVectorizer::widenPHIInstruction(Instruction *PN, unsigned UF,
                                              unsigned VF) {
  PHINode *P = cast<PHINode>(PN);
  if (EnableVPlanNativePath) {
    // Currently we enter here in the VPlan-native path for non-induction
    // PHIs where all control flow is uniform. We simply widen these PHIs.
    // Create a vector phi with no operands - the vector phi operands will be
    // set at the end of vector code generation.
    Type *VecTy = (VF == 1 && !Cost->isScalable())
                      ? PN->getType()
                      : VectorType::get(PN->getType(), VF, Cost->isScalable());
    Value *VecPhi = Builder.CreatePHI(VecTy, PN->getNumOperands(), "vec.phi");
    VectorLoopValueMap.setVectorValue(P, 0, VecPhi);
    OrigPHIsToFix.push_back(P);

    return;
  }

  assert(PN->getParent() == OrigLoop->getHeader() &&
         "Non-header phis should have been handled elsewhere");

  // In order to support recurrences we need to be able to vectorize Phi nodes.
  // Phi nodes have cycles, so we need to vectorize them in two stages. This is
  // stage #1: We create a new vector PHI node with no incoming edges. We'll use
  // this value when we vectorize all of the instructions that use the PHI.
  if (Legal->isReductionVariable(P) || Legal->isFirstOrderRecurrence(P)) {
    for (unsigned Part = 0; Part < UF; ++Part) {
      // This is phase one of vectorizing PHIs.
      Type *VecTy =
          (VF == 1 && !Cost->isScalable())
              ? PN->getType()
              : VectorType::get(PN->getType(), VF, Cost->isScalable());
      Value *EntryPart = PHINode::Create(
          VecTy, 2, "vec.phi", &*LoopVectorBody->getFirstInsertionPt());
      VectorLoopValueMap.setVectorValue(P, Part, EntryPart);
    }
    return;
  }

  setDebugLocFromInst(Builder, P);

  // This PHINode must be an induction variable.
  // Make sure that we know about it.
  assert(Legal->getInductionVars().count(P) && "Not an induction variable");

  InductionDescriptor II = Legal->getInductionVars().lookup(P);
  const DataLayout &DL = OrigLoop->getHeader()->getModule()->getDataLayout();

  // FIXME: The newly created binary instructions should contain nsw/nuw flags,
  // which can be found from the original scalar operations.
  switch (II.getKind()) {
  case InductionDescriptor::IK_NoInduction:
    llvm_unreachable("Unknown induction");
  case InductionDescriptor::IK_IntInduction:
  case InductionDescriptor::IK_FpInduction:
    llvm_unreachable("Integer/fp induction is handled elsewhere.");
  case InductionDescriptor::IK_PtrInduction: {
    // Handle the pointer induction variable case.
    assert(P->getType()->isPointerTy() && "Unexpected type.");
    // Handle the pointer induction variable case.
    assert(P->getType()->isPointerTy() && "Unexpected type.");
    // This is the normalized GEP that starts counting at zero.
    Value *PtrInd = Induction;
    PtrInd = Builder.CreateSExtOrTrunc(PtrInd, II.getStep()->getType());
    bool Uniform = Cost->isUniformAfterVectorization(P, VF);
    if (isScalable() && !Uniform) {
      // If using scalable vectors, we cannot scalarize the pointer induction.
      // Instead, we will vectorize it using a vector GEP instruction that
      // takes step vector for indices. However if the phi-node is uniform
      // after vectorization, we do not want to use a step vector and we also
      // do not need to generate a vector GEP.
      Value *PtrIndSplat = Builder.CreateVectorSplat({VF, true}, PtrInd);
      for (unsigned Part = 0; Part < UF; ++Part) {
        SCEVExpander Exp(*PSE.getSE(), DL, "induction");
        Value *Step = Exp.expandCodeFor(II.getStep(), II.getStep()->getType(),
                                        &*Builder.GetInsertPoint());
        Value *StepVec = getStepVector(PtrIndSplat, Part * VF, Step,
                                       II.getInductionOpcode());
        Value *VecGep = Builder.CreateGEP(
            II.getStartValue()->getType()->getPointerElementType(),
            II.getStartValue(), StepVec);
        VectorLoopValueMap.setVectorValue(P, Part, VecGep);
      }
      return;
    }
    // Determine the number of scalars we need to generate for each unroll
    // iteration. If the instruction is uniform, we only need to generate the
    // first lane. Otherwise, we generate all VF values.
    unsigned Lanes = Uniform ? 1 : VF;
    // These are the scalar results. Notice that we don't generate vector GEPs
    // because scalar GEPs result in better code.
    for (unsigned Part = 0; Part < UF; ++Part) {
      for (unsigned Lane = 0; Lane < Lanes; ++Lane) {
        Constant *Idx = ConstantInt::get(PtrInd->getType(), Lane + Part * VF);
        Value *GlobalIdx = Builder.CreateAdd(PtrInd, Idx);
        Value *SclrGep =
            emitTransformedIndex(Builder, GlobalIdx, PSE.getSE(), DL, II);
        SclrGep->setName("next.gep");
        VectorLoopValueMap.setScalarValue(P, {Part, Lane}, SclrGep);
      }
    }
    return;
  }
  }
}

/// A helper function for checking whether an integer division-related
/// instruction may divide by zero (in which case it must be predicated if
/// executed conditionally in the scalar code).
/// TODO: It may be worthwhile to generalize and check isKnownNonZero().
/// Non-zero divisors that are non compile-time constants will not be
/// converted into multiplication, so we will still end up scalarizing
/// the division, but can do so w/o predication.
static bool mayDivideByZero(Instruction &I) {
  assert((I.getOpcode() == Instruction::UDiv ||
          I.getOpcode() == Instruction::SDiv ||
          I.getOpcode() == Instruction::URem ||
          I.getOpcode() == Instruction::SRem) &&
         "Unexpected instruction");
  Value *Divisor = I.getOperand(1);
  auto *CInt = dyn_cast<ConstantInt>(Divisor);
  return !CInt || CInt->isZero();
}

void InnerLoopVectorizer::widenPredicatedInstruction(Instruction &I,
                                                     VPTransformState &State,
                                                     VPValue *BlockInMask,
                                                     VPValue *EVL) {
  struct VPIntrinsicAndKind {
    unsigned Intr;
    bool IsFP;
  };

  // TODO: Add support for other instructions as they are implemented by
  // predicated vector intrinsics.
  auto VPIntrInstr = [](unsigned Opcode) -> VPIntrinsicAndKind {
    switch (Opcode) {
    case Instruction::Add:
      return {Intrinsic::vp_add, false};
    case Instruction::FAdd:
      return {Intrinsic::vp_fadd, true};
    case Instruction::Sub:
      return {Intrinsic::vp_sub, false};
    case Instruction::FSub:
      return {Intrinsic::vp_fsub, true};
    case Instruction::Mul:
      return {Intrinsic::vp_mul, false};
    case Instruction::FMul:
      return {Intrinsic::vp_fmul, true};
    case Instruction::SDiv:
      return {Intrinsic::vp_sdiv, false};
    case Instruction::UDiv:
      return {Intrinsic::vp_udiv, false};
    case Instruction::FDiv:
      return {Intrinsic::vp_fdiv, true};
    case ::Instruction::SRem:
      return {Intrinsic::vp_srem, false};
    case Instruction::URem:
      return {Intrinsic::vp_urem, false};
    case Instruction::FRem:
      return {Intrinsic::vp_frem, true};
    case Instruction::AShr:
      return {Intrinsic::vp_ashr, false};
    case Instruction::LShr:
      return {Intrinsic::vp_lshr, false};
    case Instruction::Shl:
      return {Intrinsic::vp_shl, false};
    case Instruction::Or:
      return {Intrinsic::vp_or, false};
    case Instruction::And:
      return {Intrinsic::vp_and, false};
    case Instruction::Xor:
      return {Intrinsic::vp_xor, false};
    case Instruction::FNeg:
      return {Intrinsic::vp_fneg, true};
    case Intrinsic::fma:
      return {Intrinsic::vp_fma, true};
    case Instruction::SExt:
      return {Intrinsic::vp_sext, false};
    case Instruction::ZExt:
      return {Intrinsic::vp_zext, false};
    case Instruction::FPExt:
      return {Intrinsic::vp_fpext, true};
    case Instruction::Trunc:
      return {Intrinsic::vp_trunc, false};
    case Instruction::FPTrunc:
      return {Intrinsic::vp_fptrunc, true};
    case Instruction::FPToUI:
      return {Intrinsic::vp_fptoui, true};
    case Instruction::FPToSI:
      return {Intrinsic::vp_fptosi, true};
    case Instruction::UIToFP:
      return {Intrinsic::vp_uitofp, true};
    case Instruction::SIToFP:
      return {Intrinsic::vp_sitofp, true};
    case Instruction::IntToPtr:
      return {Intrinsic::vp_inttoptr, false};
    case Instruction::PtrToInt:
      return {Intrinsic::vp_ptrtoint, false};
    case Instruction::BitCast:
      return {Intrinsic::vp_bitcast, false};
    }
    return {Intrinsic::not_intrinsic, false};
  };

  auto MaskValue = [&](unsigned Part, ElementCount EC) -> Value * {
    // The outermost mask can be lowered as an all ones mask when using EVL.
    if (isa<VPInstruction>(BlockInMask) &&
        cast<VPInstruction>(BlockInMask)->getOpcode() == VPInstruction::ICmpULE)
      return Builder.getTrueVector(EC);
    else
      return State.get(BlockInMask, Part);
  };

  auto EVLValue = [&](unsigned Part) -> Value * {
    Value *EVLPart = State.get(EVL, Part);
    return Builder.CreateTrunc(EVLPart, Type::getInt32Ty(Builder.getContext()));
  };

  auto CreateCast = [&](CastInst *CI, Value *Round, Value *Except) {
    for (unsigned Part = 0; Part < UF; ++Part) {
      Value *SrcVal = getOrCreateVectorValue(CI->getOperand(0), Part);
      VectorType *SrcTy = cast<VectorType>(SrcVal->getType());
      VectorType *DestTy =
          VectorType::get(CI->getType(), SrcTy->getElementCount());
      SmallVector<Value *, 5> Ops;
      Ops.push_back(SrcVal);
      if (Round)
        Ops.push_back(Round);
      if (Except)
        Ops.push_back(Except);
      Ops.push_back(MaskValue(Part, DestTy->getElementCount()));
      Ops.push_back(EVLValue(Part));
      Value *V =
          Builder.CreateIntrinsic(VPIntrInstr(CI->getOpcode()).Intr,
                                  {DestTy, SrcTy}, Ops, nullptr, "vp.cast");
      VectorLoopValueMap.setVectorValue(&I, Part, V);
      addMetadata(V, &I);
    }

  };

  auto Opcode = I.getOpcode();

  //===------------------- compare instructions ---------------------------===//
  if (Opcode == Instruction::ICmp || Opcode == Instruction::FCmp) {
    // Widen compares. Generate vector compares.
    bool FCmp = (I.getOpcode() == Instruction::FCmp);
    auto *Cmp = cast<CmpInst>(&I);
    setDebugLocFromInst(Builder, Cmp);
    for (unsigned Part = 0; Part < UF; ++Part) {
      Value *A = getOrCreateVectorValue(Cmp->getOperand(0), Part);
      Value *B = getOrCreateVectorValue(Cmp->getOperand(1), Part);
      Value *C = nullptr;

      VectorType *OpTy = cast<VectorType>(A->getType());
      Value *MaskArg = MaskValue(Part, OpTy->getElementCount());
      Value *EVLArg = EVLValue(Part);
      Value *PredArg = Builder.getInt8(Cmp->getPredicate());

      if (FCmp) {
        IRBuilder<>::FastMathFlagGuard FMFG(Builder);
        Builder.setFastMathFlags(Cmp->getFastMathFlags());
        C = Builder.CreateIntrinsic(Intrinsic::vp_fcmp, {OpTy},
                                    {A, B, PredArg, MaskArg, EVLArg}, nullptr,
                                    "vp.op.fcmp");
      } else {
        C = Builder.CreateIntrinsic(Intrinsic::vp_icmp, {OpTy},
                                    {A, B, PredArg, MaskArg, EVLArg}, nullptr,
                                    "vp.op.icmp");
      }
      // The result of vp_icmp or vp_fcmp may contain lanes that are undef due
      // to the mask. We don't need undef boolean values.
      // Convert undef lanes to false by inserting a vp_select.
      // FIXME: For now we create a whole-register select to ensure correctness
      // for other whole-register instructions that use the compare as input
      // arg. See issue at
      // repo.hca.bsc.es/gitlab/EPI/System-Software/llvm-mono/-/issues/124
      // Value *V = Builder.CreateIntrinsic(
      //    Intrinsic::vp_select, {cast<VectorType>(C->getType())},
      //    {MaskArg, C, AllFalse, EVLArg}, nullptr, "vp.op.select");
      Value *AllFalse = Builder.getFalseVector(OpTy->getElementCount());
      Value *V = Builder.CreateSelect(MaskArg, C, AllFalse);

      VectorLoopValueMap.setVectorValue(&I, Part, V);
      addMetadata(V, &I);
    }
    return;
  }

  assert(VPIntrInstr(Opcode).Intr != Intrinsic::not_intrinsic &&
         "Opcode does not have predicated vector intrinsic support.");

  //===------------------- Int-to-Int cast instructions -------------------===//
  if (Opcode == Instruction::SExt || Opcode == Instruction::ZExt ||
      Opcode == Instruction::Trunc) {
    auto *CI = cast<CastInst>(&I);
    setDebugLocFromInst(Builder, CI);

    assert(isa<IntegerType>(CI->getType()) && "Invalid destination Int type.");
    IntegerType *DestElemTy = cast<IntegerType>(CI->getType());
    IntegerType *SrcElemTy = cast<IntegerType>(CI->getOperand(0)->getType());
    if (Opcode == Instruction::Trunc)
      assert(DestElemTy->getBitWidth() < SrcElemTy->getBitWidth() &&
             "Cannot truncate to a larger size.");
    else
      assert(DestElemTy->getBitWidth() > SrcElemTy->getBitWidth() &&
             "Cannot extend to a smaller size.");
    return CreateCast(CI, nullptr, nullptr);
  }

  //===------------------- Float-to-Float cast instructions ---------------===//
  if (Opcode == Instruction::FPExt || Opcode == Instruction::FPTrunc) {
    auto *CI = cast<CastInst>(&I);
    setDebugLocFromInst(Builder, CI);
    Type *DestElemTy = CI->getType();
    Type *SrcElemTy = CI->getOperand(0)->getType();
    assert(DestElemTy->isFloatingPointTy() && SrcElemTy->isFloatingPointTy() &&
           "Invalid destination/source type for float extension.");
    if (Opcode == Instruction::FPTrunc)
      assert(DestElemTy->getTypeID() < SrcElemTy->getTypeID() &&
             "Cannot extend to a larger size.");
    else
      assert(DestElemTy->getTypeID() > SrcElemTy->getTypeID() &&
             "Cannot extend to a smaller size.");
    Value *Except = getConstrainedFPExcept(Builder.getContext(),
                                           fp::ExceptionBehavior::ebIgnore);
    Value *Round =
        Opcode == Instruction::FPTrunc
            ? getConstrainedFPRounding(Builder.getContext(),
                                       RoundingMode::NearestTiesToEven)
            : nullptr;
    return CreateCast(CI, Round, Except);
  }

  //===------------------- Float-to-Int cast instructions -----------------===//
  if (Opcode == Instruction::FPToUI || Opcode == Instruction::FPToSI) {
    auto *CI = cast<CastInst>(&I);
    setDebugLocFromInst(Builder, CI);
    Type *DestElemTy = CI->getType();
    Type *SrcElemTy = CI->getOperand(0)->getType();
    assert(DestElemTy->isIntegerTy() && SrcElemTy->isFloatingPointTy() &&
           "Invalid destination/source type for float to int cast.");
    Value *Except = getConstrainedFPExcept(Builder.getContext(),
                                           fp::ExceptionBehavior::ebIgnore);
    return CreateCast(CI, nullptr, Except);
  }

  //===------------------- Int-to-Float cast instructions -----------------===//
  if (Opcode == Instruction::UIToFP || Opcode == Instruction::SIToFP) {
    auto *CI = cast<CastInst>(&I);
    setDebugLocFromInst(Builder, CI);
    Type *DestElemTy = CI->getType();
    Type *SrcElemTy = CI->getOperand(0)->getType();
    assert(SrcElemTy->isIntegerTy() && DestElemTy->isFloatingPointTy() &&
           "Invalid destination/source type for float to int cast.");
    Value *Except = getConstrainedFPExcept(Builder.getContext(),
                                           fp::ExceptionBehavior::ebIgnore);
    Value *Round = getConstrainedFPRounding(Builder.getContext(),
                                            RoundingMode::NearestTiesToEven);
    return CreateCast(CI, Round, Except);
  }

  //===------------------- Int-Ptr cast instructions ----------------------===//
  if (Opcode == Instruction::IntToPtr || Opcode == Instruction::PtrToInt) {
    auto *CI = cast<CastInst>(&I);
    setDebugLocFromInst(Builder, CI);
    Type *DestElemTy = CI->getType();
    Type *SrcElemTy = CI->getOperand(0)->getType();
    if (Opcode == Instruction::IntToPtr)
      assert(SrcElemTy->isIntegerTy() && DestElemTy->isPointerTy() &&
             "Invalid destination/source type for int to ptr cast.");
    else
      assert(DestElemTy->isIntegerTy() && SrcElemTy->isPointerTy() &&
             "Invalid destination/source type for ptr to int cast.");
    return CreateCast(CI, nullptr, nullptr);
  }

  //===------------------- bitcast cast instructions ----------------------===//
  if (Opcode == Instruction::BitCast) {
    auto *CI = cast<CastInst>(&I);
    setDebugLocFromInst(Builder, CI);
    Type *DestElemTy = CI->getType();
    Type *SrcElemTy = CI->getOperand(0)->getType();
    assert(SrcElemTy->getPrimitiveSizeInBits() ==
               DestElemTy->getPrimitiveSizeInBits() &&
           "Invalid destination/source type for bitcast.");
    return CreateCast(CI, nullptr, nullptr);
  }

  //===------------------- Other Binary and Unary Ops ---------------------===//
  assert(((Instruction::isBinaryOp(Opcode) && I.getNumOperands() == 2) ||
          (Instruction::isUnaryOp(Opcode) && I.getNumOperands() == 1)) &&
         "Invalid number of operands.");

  // Just widen unops and binops.
  setDebugLocFromInst(Builder, &I);

  for (unsigned Part = 0; Part < UF; ++Part) {
    SmallVector<Value *, 4> Ops;
    for (Value *Op : I.operands())
      Ops.push_back(getOrCreateVectorValue(Op, Part));

    // Add rounding mode and exception control args.
    // TODO: Add support for non-default values.
    if (VPIntrInstr(Opcode).IsFP) {
      if (Opcode != Instruction::FNeg)
        Ops.push_back(getConstrainedFPRounding(
            Builder.getContext(), RoundingMode::NearestTiesToEven));
      Ops.push_back(getConstrainedFPExcept(Builder.getContext(),
                                           fp::ExceptionBehavior::ebIgnore));
    }

    VectorType *OpTy = cast<VectorType>(Ops[0]->getType());
    Ops.push_back(MaskValue(Part, OpTy->getElementCount()));
    Ops.push_back(EVLValue(Part));

    Value *V = Builder.CreateIntrinsic(VPIntrInstr(Opcode).Intr, {OpTy}, Ops,
                                       nullptr, "vp.op");

    if (auto *VecOp = dyn_cast<Instruction>(V))
      VecOp->copyIRFlags(&I);

    // Use this vector value for all users of the original instruction.
    VectorLoopValueMap.setVectorValue(&I, Part, V);
    addMetadata(V, &I);
  }
}

void InnerLoopVectorizer::widenInstruction(Instruction &I, VPUser &User,
                                           VPTransformState &State) {
  switch (I.getOpcode()) {
  case Instruction::Call:
  case Instruction::Br:
  case Instruction::PHI:
  case Instruction::GetElementPtr:
  case Instruction::Select:
    llvm_unreachable("This instruction is handled by a different recipe.");
  case Instruction::UDiv:
  case Instruction::SDiv:
  case Instruction::SRem:
  case Instruction::URem:
  case Instruction::Add:
  case Instruction::FAdd:
  case Instruction::Sub:
  case Instruction::FSub:
  case Instruction::FNeg:
  case Instruction::Mul:
  case Instruction::FMul:
  case Instruction::FDiv:
  case Instruction::FRem:
  case Instruction::Shl:
  case Instruction::LShr:
  case Instruction::AShr:
  case Instruction::And:
  case Instruction::Or:
  case Instruction::Xor: {
    // Just widen unops and binops.
    setDebugLocFromInst(Builder, &I);

    for (unsigned Part = 0; Part < UF; ++Part) {
      SmallVector<Value *, 2> Ops;
      for (VPValue *VPOp : User.operands())
        Ops.push_back(State.get(VPOp, Part));

      Value *V = Builder.CreateNAryOp(I.getOpcode(), Ops);

      if (auto *VecOp = dyn_cast<Instruction>(V))
        VecOp->copyIRFlags(&I);

      // Use this vector value for all users of the original instruction.
      VectorLoopValueMap.setVectorValue(&I, Part, V);
      addMetadata(V, &I);
    }

    break;
  }
  case Instruction::ICmp:
  case Instruction::FCmp: {
    // Widen compares. Generate vector compares.
    bool FCmp = (I.getOpcode() == Instruction::FCmp);
    auto *Cmp = cast<CmpInst>(&I);
    setDebugLocFromInst(Builder, Cmp);
    for (unsigned Part = 0; Part < UF; ++Part) {
      Value *A = State.get(User.getOperand(0), Part);
      Value *B = State.get(User.getOperand(1), Part);
      Value *C = nullptr;
      if (FCmp) {
        // Propagate fast math flags.
        IRBuilder<>::FastMathFlagGuard FMFG(Builder);
        Builder.setFastMathFlags(Cmp->getFastMathFlags());
        C = Builder.CreateFCmp(Cmp->getPredicate(), A, B);
      } else {
        C = Builder.CreateICmp(Cmp->getPredicate(), A, B);
      }
      VectorLoopValueMap.setVectorValue(&I, Part, C);
      addMetadata(C, &I);
    }

    break;
  }

  case Instruction::ZExt:
  case Instruction::SExt:
  case Instruction::FPToUI:
  case Instruction::FPToSI:
  case Instruction::FPExt:
  case Instruction::PtrToInt:
  case Instruction::IntToPtr:
  case Instruction::SIToFP:
  case Instruction::UIToFP:
  case Instruction::Trunc:
  case Instruction::FPTrunc:
  case Instruction::BitCast: {
    auto *CI = cast<CastInst>(&I);
    setDebugLocFromInst(Builder, CI);

    /// Vectorize casts.
    Type *DestTy = (VF == 1 && !Cost->isScalable())
                       ? CI->getType()
                       : VectorType::get(CI->getType(), VF, Cost->isScalable());

    for (unsigned Part = 0; Part < UF; ++Part) {
      Value *A = State.get(User.getOperand(0), Part);
      Value *Cast = Builder.CreateCast(CI->getOpcode(), A, DestTy);
      VectorLoopValueMap.setVectorValue(&I, Part, Cast);
      addMetadata(Cast, &I);
    }
    break;
  }
  default:
    // This instruction is not vectorized by simple widening.
    LLVM_DEBUG(dbgs() << "LV: Found an unhandled instruction: " << I);
    llvm_unreachable("Unhandled instruction!");
  } // end of switch.
}

void InnerLoopVectorizer::widenCallInstruction(CallInst &I, VPUser &ArgOperands,
                                               VPTransformState &State) {
  assert(!isa<DbgInfoIntrinsic>(I) &&
         "DbgInfoIntrinsic should have been dropped during VPlan construction");
  setDebugLocFromInst(Builder, &I);

  Module *M = I.getParent()->getParent()->getParent();
  auto *CI = cast<CallInst>(&I);

  SmallVector<Type *, 4> Tys;
  for (Value *ArgOperand : CI->arg_operands())
    Tys.push_back(ToVectorTy(ArgOperand->getType(), VF, Cost->isScalable()));

  Intrinsic::ID ID = getVectorIntrinsicIDForCall(CI, TLI);

  // The flag shows whether we use Intrinsic or a usual Call for vectorized
  // version of the instruction.
  // Is it beneficial to perform intrinsic call compared to lib call?
  bool NeedToScalarize = false;
  unsigned CallCost = Cost->getVectorCallCost(CI, VF, NeedToScalarize);
  bool UseVectorIntrinsic =
      ID && Cost->getVectorIntrinsicCost(CI, VF) <= CallCost;
  assert((UseVectorIntrinsic || !NeedToScalarize) &&
         "Instruction should be scalarized elsewhere.");

  for (unsigned Part = 0; Part < UF; ++Part) {
    SmallVector<Value *, 4> Args;
    for (auto &I : enumerate(ArgOperands.operands())) {
      // Some intrinsics have a scalar argument - don't replace it with a
      // vector.
      Value *Arg;
      if (!UseVectorIntrinsic || !hasVectorInstrinsicScalarOpd(ID, I.index()))
        Arg = State.get(I.value(), Part);
      else
        Arg = State.get(I.value(), {0, 0});
      Args.push_back(Arg);
    }

    Function *VectorF;
    if (UseVectorIntrinsic) {
      // Use vector version of the intrinsic.
      Type *TysForDecl[] = {CI->getType()};
      if (VF > 1 || Cost->isScalable())
        TysForDecl[0] = VectorType::get(CI->getType()->getScalarType(), VF,
                                        Cost->isScalable());
      VectorF = Intrinsic::getDeclaration(M, ID, TysForDecl);
      assert(VectorF && "Can't retrieve vector intrinsic.");
    } else {
      // Use vector version of the function call.
      const VFShape Shape =
          VFShape::get(*CI, {VF, false} /*EC*/, false /*HasGlobalPred*/);
#ifndef NDEBUG
      assert(VFDatabase(*CI).getVectorizedFunction(Shape) != nullptr &&
             "Can't create vector function.");
#endif
        VectorF = VFDatabase(*CI).getVectorizedFunction(Shape);
    }
      SmallVector<OperandBundleDef, 1> OpBundles;
      CI->getOperandBundlesAsDefs(OpBundles);
      CallInst *V = Builder.CreateCall(VectorF, Args, OpBundles);

      if (isa<FPMathOperator>(V))
        V->copyFastMathFlags(CI);

      VectorLoopValueMap.setVectorValue(&I, Part, V);
      addMetadata(V, &I);
  }
}

void InnerLoopVectorizer::widenSelectInstruction(SelectInst &I,
                                                 VPUser &Operands,
                                                 bool InvariantCond,
                                                 VPTransformState &State) {
  setDebugLocFromInst(Builder, &I);

  // The condition can be loop invariant  but still defined inside the
  // loop. This means that we can't just use the original 'cond' value.
  // We have to take the 'vectorized' value and pick the first lane.
  // Instcombine will make this a no-op.
  auto *InvarCond =
      InvariantCond ? State.get(Operands.getOperand(0), {0, 0}) : nullptr;

  for (unsigned Part = 0; Part < UF; ++Part) {
    Value *Cond =
        InvarCond ? InvarCond : State.get(Operands.getOperand(0), Part);
    Value *Op0 = State.get(Operands.getOperand(1), Part);
    Value *Op1 = State.get(Operands.getOperand(2), Part);
    Value *Sel = Builder.CreateSelect(Cond, Op0, Op1);
    VectorLoopValueMap.setVectorValue(&I, Part, Sel);
    addMetadata(Sel, &I);
  }
}

void LoopVectorizationCostModel::collectLoopScalars(unsigned VF) {
  // We should not collect Scalars more than once per VF. Right now, this
  // function is called from collectUniformsAndScalars(), which already does
  // this check. Collecting Scalars for VF=1 does not make any sense.
  bool ValidVF = VF >= 2 || (isScalable() && VF == 1);
  assert(ValidVF && Scalars.find(VF) == Scalars.end() &&
         "This function should not be visited twice for the same VF");

  SmallSetVector<Instruction *, 8> Worklist;

  // These sets are used to seed the analysis with pointers used by memory
  // accesses that will remain scalar.
  SmallSetVector<Instruction *, 8> ScalarPtrs;
  SmallPtrSet<Instruction *, 8> PossibleNonScalarPtrs;

  // A helper that returns true if the use of Ptr by MemAccess will be scalar.
  // The pointer operands of loads and stores will be scalar as long as the
  // memory access is not a gather or scatter operation. The value operand of a
  // store will remain scalar if the store is scalarized.
  auto isScalarUse = [&](Instruction *MemAccess, Value *Ptr) {
    InstWidening WideningDecision = getWideningDecision(MemAccess, VF);
    assert(WideningDecision != CM_Unknown &&
           "Widening decision should be ready at this moment");
    if (auto *Store = dyn_cast<StoreInst>(MemAccess))
      if (Ptr == Store->getValueOperand())
        return WideningDecision == CM_Scalarize;
    assert(Ptr == getLoadStorePointerOperand(MemAccess) &&
           "Ptr is neither a value or pointer operand");
    return WideningDecision != CM_GatherScatter;
  };

  // A helper that returns true if the given value is a bitcast or
  // getelementptr instruction contained in the loop.
  auto isLoopVaryingBitCastOrGEP = [&](Value *V) {
    return ((isa<BitCastInst>(V) && V->getType()->isPointerTy()) ||
            isa<GetElementPtrInst>(V)) &&
           !TheLoop->isLoopInvariant(V);
  };

  // A helper that evaluates a memory access's use of a pointer. If the use
  // will be a scalar use, and the pointer is only used by memory accesses, we
  // place the pointer in ScalarPtrs. Otherwise, the pointer is placed in
  // PossibleNonScalarPtrs.
  auto evaluatePtrUse = [&](Instruction *MemAccess, Value *Ptr) {
    // We only care about bitcast and getelementptr instructions contained in
    // the loop.
    if (!isLoopVaryingBitCastOrGEP(Ptr))
      return;

    // If the pointer has already been identified as scalar (e.g., if it was
    // also identified as uniform), there's nothing to do.
    auto *I = cast<Instruction>(Ptr);
    if (Worklist.count(I))
      return;

    // If the use of the pointer will be a scalar use, and all users of the
    // pointer are memory accesses, place the pointer in ScalarPtrs. Otherwise,
    // place the pointer in PossibleNonScalarPtrs.
    if (isScalarUse(MemAccess, Ptr) && llvm::all_of(I->users(), [&](User *U) {
          return isa<LoadInst>(U) || isa<StoreInst>(U);
        }))
      ScalarPtrs.insert(I);
    else
      PossibleNonScalarPtrs.insert(I);
  };

  // We seed the scalars analysis with three classes of instructions: (1)
  // instructions marked uniform-after-vectorization, (2) bitcast and
  // getelementptr instructions used by memory accesses requiring a scalar use,
  // and (3) pointer induction variables and their update instructions (we
  // currently only scalarize these).
  //
  // (1) Add to the worklist all instructions that have been identified as
  // uniform-after-vectorization.
  Worklist.insert(Uniforms[VF].begin(), Uniforms[VF].end());

  // (2) Add to the worklist all bitcast and getelementptr instructions used by
  // memory accesses requiring a scalar use. The pointer operands of loads and
  // stores will be scalar as long as the memory accesses is not a gather or
  // scatter operation. The value operand of a store will remain scalar if the
  // store is scalarized.
  for (auto *BB : TheLoop->blocks())
    for (auto &I : *BB) {
      if (auto *Load = dyn_cast<LoadInst>(&I)) {
        evaluatePtrUse(Load, Load->getPointerOperand());
      } else if (auto *Store = dyn_cast<StoreInst>(&I)) {
        evaluatePtrUse(Store, Store->getPointerOperand());
        evaluatePtrUse(Store, Store->getValueOperand());
      }
    }
  for (auto *I : ScalarPtrs)
    if (!PossibleNonScalarPtrs.count(I)) {
      LLVM_DEBUG(dbgs() << "LV: Found scalar instruction: " << *I << "\n");
      Worklist.insert(I);
    }

  // (3) Add to the worklist all pointer induction variables and their update
  // instructions.
  //
  // TODO: Once we are able to vectorize pointer induction variables we should
  //       no longer insert them into the worklist here.
  auto *Latch = TheLoop->getLoopLatch();
  for (auto &Induction : Legal->getInductionVars()) {
    auto *Ind = Induction.first;
    auto *IndUpdate = cast<Instruction>(Ind->getIncomingValueForBlock(Latch));
    if (Induction.second.getKind() != InductionDescriptor::IK_PtrInduction)
      continue;
    Worklist.insert(Ind);
    Worklist.insert(IndUpdate);
    LLVM_DEBUG(dbgs() << "LV: Found scalar instruction: " << *Ind << "\n");
    LLVM_DEBUG(dbgs() << "LV: Found scalar instruction: " << *IndUpdate
                      << "\n");
  }

  // Insert the forced scalars.
  // FIXME: Currently widenPHIInstruction() often creates a dead vector
  // induction variable when the PHI user is scalarized.
  auto ForcedScalar = ForcedScalars.find(VF);
  if (ForcedScalar != ForcedScalars.end())
    for (auto *I : ForcedScalar->second)
      Worklist.insert(I);

  // Expand the worklist by looking through any bitcasts and getelementptr
  // instructions we've already identified as scalar. This is similar to the
  // expansion step in collectLoopUniforms(); however, here we're only
  // expanding to include additional bitcasts and getelementptr instructions.
  unsigned Idx = 0;
  while (Idx != Worklist.size()) {
    Instruction *Dst = Worklist[Idx++];
    if (!isLoopVaryingBitCastOrGEP(Dst->getOperand(0)))
      continue;
    auto *Src = cast<Instruction>(Dst->getOperand(0));
    if (llvm::all_of(Src->users(), [&](User *U) -> bool {
          auto *J = cast<Instruction>(U);
          return !TheLoop->contains(J) || Worklist.count(J) ||
                 ((isa<LoadInst>(J) || isa<StoreInst>(J)) &&
                  isScalarUse(J, Src));
        })) {
      Worklist.insert(Src);
      LLVM_DEBUG(dbgs() << "LV: Found scalar instruction: " << *Src << "\n");
    }
  }

  // An induction variable will remain scalar if all users of the induction
  // variable and induction variable update remain scalar.
  for (auto &Induction : Legal->getInductionVars()) {
    auto *Ind = Induction.first;
    auto *IndUpdate = cast<Instruction>(Ind->getIncomingValueForBlock(Latch));

    // We already considered pointer induction variables, so there's no reason
    // to look at their users again.
    //
    // TODO: Once we are able to vectorize pointer induction variables we
    //       should no longer skip over them here.
    if (Induction.second.getKind() == InductionDescriptor::IK_PtrInduction)
      continue;

    // If tail-folding is applied, the primary induction variable will be used
    // to feed a vector compare.
    if (Ind == Legal->getPrimaryInduction() && foldTailByMasking())
      continue;

    // Determine if all users of the induction variable are scalar after
    // vectorization.
    auto ScalarInd = llvm::all_of(Ind->users(), [&](User *U) -> bool {
      auto *I = cast<Instruction>(U);
      return I == IndUpdate || !TheLoop->contains(I) || Worklist.count(I);
    });
    if (!ScalarInd)
      continue;

    // Determine if all users of the induction variable update instruction are
    // scalar after vectorization.
    auto ScalarIndUpdate =
        llvm::all_of(IndUpdate->users(), [&](User *U) -> bool {
          auto *I = cast<Instruction>(U);
          return I == Ind || !TheLoop->contains(I) || Worklist.count(I);
        });
    if (!ScalarIndUpdate)
      continue;

    // The induction variable and its update instruction will remain scalar.
    Worklist.insert(Ind);
    Worklist.insert(IndUpdate);
    LLVM_DEBUG(dbgs() << "LV: Found scalar instruction: " << *Ind << "\n");
    LLVM_DEBUG(dbgs() << "LV: Found scalar instruction: " << *IndUpdate
                      << "\n");
  }

  Scalars[VF].insert(Worklist.begin(), Worklist.end());
}

bool LoopVectorizationCostModel::isScalarWithPredication(Instruction *I,
                                                         unsigned VF) {
  if (!blockNeedsPredication(I->getParent()))
    return false;
  switch (I->getOpcode()) {
  default:
    break;
  case Instruction::Load:
  case Instruction::Store: {
    if (!Legal->isMaskRequired(I))
      return false;
    auto *Ptr = getLoadStorePointerOperand(I);
    auto *Ty = getMemInstValueType(I);
    // We have already decided how to vectorize this instruction, get that
    // result.
    if (VF > (isScalable() ? 0 : 1)) {
      InstWidening WideningDecision = getWideningDecision(I, VF);
      assert(WideningDecision != CM_Unknown &&
             "Widening decision should be ready at this moment");
      return WideningDecision == CM_Scalarize;
    }
    const Align Alignment = getLoadStoreAlignment(I);
    return isa<LoadInst>(I) ? !(isLegalMaskedLoad(Ty, Ptr, Alignment) ||
                                isLegalMaskedGather(Ty, Alignment))
                            : !(isLegalMaskedStore(Ty, Ptr, Alignment) ||
                                isLegalMaskedScatter(Ty, Alignment));
  }
  case Instruction::UDiv:
  case Instruction::SDiv:
  case Instruction::SRem:
  case Instruction::URem:
    return mayDivideByZero(*I);
  }
  return false;
}

bool LoopVectorizationCostModel::interleavedAccessCanBeWidened(Instruction *I,
                                                               unsigned VF) {
  assert(isAccessInterleaved(I) && "Expecting interleaved access.");
  assert(getWideningDecision(I, VF) == CM_Unknown &&
         "Decision should not be set yet.");
  auto *Group = getInterleavedAccessGroup(I);
  assert(Group && "Must have a group.");

  // If the instruction's allocated size doesn't equal it's type size, it
  // requires padding and will be scalarized.
  auto &DL = I->getModule()->getDataLayout();
  auto *ScalarTy = getMemInstValueType(I);
  if (hasIrregularType(ScalarTy, DL, VF, TTI.useScalableVectorType()))
    return false;

  // Check if masking is required.
  // A Group may need masking for one of two reasons: it resides in a block that
  // needs predication, or it was decided to use masking to deal with gaps.
  bool PredicatedAccessRequiresMasking =
      Legal->blockNeedsPredication(I->getParent()) && Legal->isMaskRequired(I);
  bool AccessWithGapsRequiresMasking =
      Group->requiresScalarEpilogue() && !isScalarEpilogueAllowed();
  if (!PredicatedAccessRequiresMasking && !AccessWithGapsRequiresMasking)
    return true;

  // If masked interleaving is required, we expect that the user/target had
  // enabled it, because otherwise it either wouldn't have been created or
  // it should have been invalidated by the CostModel.
  assert(useMaskedInterleavedAccesses(TTI) &&
         "Masked interleave-groups for predicated accesses are not enabled.");

  auto *Ty = getMemInstValueType(I);
  const Align Alignment = getLoadStoreAlignment(I);
  return isa<LoadInst>(I) ? TTI.isLegalMaskedLoad(Ty, Alignment)
                          : TTI.isLegalMaskedStore(Ty, Alignment);
}

bool LoopVectorizationCostModel::memoryInstructionCanBeWidened(Instruction *I,
                                                               unsigned VF) {
  // Get and ensure we have a valid memory instruction.
  LoadInst *LI = dyn_cast<LoadInst>(I);
  StoreInst *SI = dyn_cast<StoreInst>(I);
  assert((LI || SI) && "Invalid memory instruction");

  auto *Ptr = getLoadStorePointerOperand(I);

  // In order to be widened, the pointer should be consecutive, first of all.
  if (!Legal->isConsecutivePtr(Ptr))
    return false;

  // If the instruction is a store located in a predicated block, it will be
  // scalarized.
  if (isScalarWithPredication(I))
    return false;

  // If the instruction's allocated size doesn't equal it's type size, it
  // requires padding and will be scalarized.
  auto &DL = I->getModule()->getDataLayout();
  auto *ScalarTy = LI ? LI->getType() : SI->getValueOperand()->getType();
  if (hasIrregularType(ScalarTy, DL, VF, TTI.useScalableVectorType()))
    return false;

  return true;
}

void LoopVectorizationCostModel::collectLoopUniforms(unsigned VF) {
  // We should not collect Uniforms more than once per VF. Right now,
  // this function is called from collectUniformsAndScalars(), which
  // already does this check. Collecting Uniforms for VF=1 does not make any
  // sense for non-scalable vectors.
  bool ValidVF = VF >= 2 || isScalable();
  assert(ValidVF && Uniforms.find(VF) == Uniforms.end() &&
         "This function should not be visited twice for the same VF");

  // Visit the list of Uniforms. If we'll not find any uniform value, we'll
  // not analyze again.  Uniforms.count(VF) will return 1.
  Uniforms[VF].clear();

  // We now know that the loop is vectorizable!
  // Collect instructions inside the loop that will remain uniform after
  // vectorization.

  // Global values, params and instructions outside of current loop are out of
  // scope.
  auto isOutOfScope = [&](Value *V) -> bool {
    Instruction *I = dyn_cast<Instruction>(V);
    return (!I || !TheLoop->contains(I));
  };

  SetVector<Instruction *> Worklist;
  BasicBlock *Latch = TheLoop->getLoopLatch();

  // Instructions that are scalar with predication must not be considered
  // uniform after vectorization, because that would create an erroneous
  // replicating region where only a single instance out of VF should be formed.
  // TODO: optimize such seldom cases if found important, see PR40816.
  auto addToWorklistIfAllowed = [&](Instruction *I) -> void {
    if (isScalarWithPredication(I, VF)) {
      LLVM_DEBUG(dbgs() << "LV: Found not uniform being ScalarWithPredication: "
                        << *I << "\n");
      return;
    }
    LLVM_DEBUG(dbgs() << "LV: Found uniform instruction: " << *I << "\n");
    Worklist.insert(I);
  };

  // Start with the conditional branch. If the branch condition is an
  // instruction contained in the loop that is only used by the branch, it is
  // uniform.
  auto *Cmp = dyn_cast<Instruction>(Latch->getTerminator()->getOperand(0));
  if (Cmp && TheLoop->contains(Cmp) && Cmp->hasOneUse())
    addToWorklistIfAllowed(Cmp);

  // Holds consecutive and consecutive-like pointers. Consecutive-like pointers
  // are pointers that are treated like consecutive pointers during
  // vectorization. The pointer operands of interleaved accesses are an
  // example.
  SmallSetVector<Instruction *, 8> ConsecutiveLikePtrs;

  // Holds pointer operands of instructions that are possibly non-uniform.
  SmallPtrSet<Instruction *, 8> PossibleNonUniformPtrs;

  auto isUniformDecision = [&](Instruction *I, unsigned VF) {
    InstWidening WideningDecision = getWideningDecision(I, VF);
    assert(WideningDecision != CM_Unknown &&
           "Widening decision should be ready at this moment");

    return (WideningDecision == CM_Widen ||
            WideningDecision == CM_Widen_Reverse ||
            WideningDecision == CM_Interleave);
  };
  // Iterate over the instructions in the loop, and collect all
  // consecutive-like pointer operands in ConsecutiveLikePtrs. If it's possible
  // that a consecutive-like pointer operand will be scalarized, we collect it
  // in PossibleNonUniformPtrs instead. We use two sets here because a single
  // getelementptr instruction can be used by both vectorized and scalarized
  // memory instructions. For example, if a loop loads and stores from the same
  // location, but the store is conditional, the store will be scalarized, and
  // the getelementptr won't remain uniform.
  for (auto *BB : TheLoop->blocks())
    for (auto &I : *BB) {
      // If there's no pointer operand, there's nothing to do.
      auto *Ptr = dyn_cast_or_null<Instruction>(getLoadStorePointerOperand(&I));
      if (!Ptr)
        continue;

      // True if all users of Ptr are memory accesses that have Ptr as their
      // pointer operand.
      auto UsersAreMemAccesses =
          llvm::all_of(Ptr->users(), [&](User *U) -> bool {
            return getLoadStorePointerOperand(U) == Ptr;
          });

      // Ensure the memory instruction will not be scalarized or used by
      // gather/scatter, making its pointer operand non-uniform. If the pointer
      // operand is used by any instruction other than a memory access, we
      // conservatively assume the pointer operand may be non-uniform.
      if (!UsersAreMemAccesses || !isUniformDecision(&I, VF))
        PossibleNonUniformPtrs.insert(Ptr);

      // If the memory instruction will be vectorized and its pointer operand
      // is consecutive-like, or interleaving - the pointer operand should
      // remain uniform.
      else
        ConsecutiveLikePtrs.insert(Ptr);
    }

  // Add to the Worklist all consecutive and consecutive-like pointers that
  // aren't also identified as possibly non-uniform.
  for (auto *V : ConsecutiveLikePtrs)
    if (!PossibleNonUniformPtrs.count(V))
      addToWorklistIfAllowed(V);

  // Expand Worklist in topological order: whenever a new instruction
  // is added , its users should be already inside Worklist.  It ensures
  // a uniform instruction will only be used by uniform instructions.
  unsigned idx = 0;
  while (idx != Worklist.size()) {
    Instruction *I = Worklist[idx++];

    for (auto OV : I->operand_values()) {
      // isOutOfScope operands cannot be uniform instructions.
      if (isOutOfScope(OV))
        continue;
      // First order recurrence Phi's should typically be considered
      // non-uniform.
      auto *OP = dyn_cast<PHINode>(OV);
      if (OP && Legal->isFirstOrderRecurrence(OP))
        continue;
      // If all the users of the operand are uniform, then add the
      // operand into the uniform worklist.
      auto *OI = cast<Instruction>(OV);
      if (llvm::all_of(OI->users(), [&](User *U) -> bool {
            auto *J = cast<Instruction>(U);
            return Worklist.count(J) ||
                   (OI == getLoadStorePointerOperand(J) &&
                    isUniformDecision(J, VF));
          }))
        addToWorklistIfAllowed(OI);
    }
  }

  // Returns true if Ptr is the pointer operand of a memory access instruction
  // I, and I is known to not require scalarization.
  auto isVectorizedMemAccessUse = [&](Instruction *I, Value *Ptr) -> bool {
    return getLoadStorePointerOperand(I) == Ptr && isUniformDecision(I, VF);
  };

  // For an instruction to be added into Worklist above, all its users inside
  // the loop should also be in Worklist. However, this condition cannot be
  // true for phi nodes that form a cyclic dependence. We must process phi
  // nodes separately. An induction variable will remain uniform if all users
  // of the induction variable and induction variable update remain uniform.
  // The code below handles both pointer and non-pointer induction variables.
  for (auto &Induction : Legal->getInductionVars()) {
    auto *Ind = Induction.first;
    auto *IndUpdate = cast<Instruction>(Ind->getIncomingValueForBlock(Latch));

    // Determine if all users of the induction variable are uniform after
    // vectorization.
    auto UniformInd = llvm::all_of(Ind->users(), [&](User *U) -> bool {
      auto *I = cast<Instruction>(U);
      return I == IndUpdate || !TheLoop->contains(I) || Worklist.count(I) ||
             isVectorizedMemAccessUse(I, Ind);
    });
    if (!UniformInd)
      continue;

    // Determine if all users of the induction variable update instruction are
    // uniform after vectorization.
    auto UniformIndUpdate =
        llvm::all_of(IndUpdate->users(), [&](User *U) -> bool {
          auto *I = cast<Instruction>(U);
          return I == Ind || !TheLoop->contains(I) || Worklist.count(I) ||
                 isVectorizedMemAccessUse(I, IndUpdate);
        });
    if (!UniformIndUpdate)
      continue;

    // The induction variable and its update instruction will remain uniform.
    addToWorklistIfAllowed(Ind);
    addToWorklistIfAllowed(IndUpdate);
  }

  Uniforms[VF].insert(Worklist.begin(), Worklist.end());
}

bool LoopVectorizationCostModel::runtimeChecksRequired() {
  LLVM_DEBUG(dbgs() << "LV: Performing code size checks.\n");

  if (Legal->getRuntimePointerChecking()->Need) {
    reportVectorizationFailure(
        "Runtime ptr check is required with -Os/-Oz",
        "runtime pointer checks needed. Enable vectorization of this "
        "loop with '#pragma clang loop vectorize(enable)' when "
        "compiling with -Os/-Oz",
        "CantVersionLoopWithOptForSize", ORE, TheLoop);
    return true;
  }

  if (!PSE.getUnionPredicate().getPredicates().empty()) {
    reportVectorizationFailure(
        "Runtime SCEV check is required with -Os/-Oz",
        "runtime SCEV checks needed. Enable vectorization of this "
        "loop with '#pragma clang loop vectorize(enable)' when "
        "compiling with -Os/-Oz",
        "CantVersionLoopWithOptForSize", ORE, TheLoop);
    return true;
  }

<<<<<<< HEAD
  // FIXME: Avoid specializing for stride==1 instead of bailing out.
  if (!Legal->getLAI()->getSymbolicStrides().empty()) {
    reportVectorizationFailure(
        "Runtime stride check is required with -Os/-Oz",
        "runtime stride == 1 checks needed. Enable vectorization of "
        "this loop with '#pragma clang loop vectorize(enable)' when "
        "compiling with -Os/-Oz",
        "CantVersionLoopWithOptForSize", ORE, TheLoop);
    return true;
  }
=======
  assert(Legal->getLAI()->getSymbolicStrides().empty() &&
         "Specializing for stride == 1 under -Os/-Oz");
>>>>>>> 8f50f46d

  return false;
}

Optional<unsigned> LoopVectorizationCostModel::computeMaxVF(unsigned UserVF,
                                                            unsigned UserIC) {
  if (Legal->getRuntimePointerChecking()->Need && TTI.hasBranchDivergence()) {
    // TODO: It may by useful to do since it's still likely to be dynamically
    // uniform if the target can skip.
    reportVectorizationFailure(
        "Not inserting runtime ptr check for divergent target",
        "runtime pointer checks needed. Not enabled for divergent target",
        "CantVersionLoopWithDivergentTarget", ORE, TheLoop);
    return None;
  }

  unsigned TC = PSE.getSE()->getSmallConstantTripCount(TheLoop);
  LLVM_DEBUG(dbgs() << "LV: Found trip count: " << TC << '\n');
  if (TC == 1) {
    reportVectorizationFailure(
        "Single iteration (non) loop",
        "loop trip count is one, irrelevant for vectorization",
        "SingleIterationLoop", ORE, TheLoop);
    return None;
  }

  switch (ScalarEpilogueStatus) {
  case CM_ScalarEpilogueAllowed: {
    if (UserVF) return UserVF;

    Optional<unsigned> MaxVF = isScalable() ? computeFeasibleScalableMaxVF()
                                            : computeFeasibleMaxVF(TC);
    if (!MaxVF)
      reportVectorizationFailure(
          "Cannot vectorize operations on unsupported scalable vector type",
          "Cannot vectorize operations on unsupported scalable vector type",
          "UnsupportedScalableVectorType", ORE, TheLoop);
    return MaxVF;
  }
  case CM_ScalarEpilogueNotNeededUsePredicate:
    LLVM_DEBUG(
        dbgs() << "LV: vector predicate hint/switch found.\n"
               << "LV: Not allowing scalar epilogue, creating predicated "
               << "vector loop.\n");
    break;
  case CM_ScalarEpilogueNotAllowedLowTripLoop:
    // fallthrough as a special case of OptForSize
  case CM_ScalarEpilogueNotAllowedOptSize:
    if (ScalarEpilogueStatus == CM_ScalarEpilogueNotAllowedOptSize)
      LLVM_DEBUG(
          dbgs() << "LV: Not allowing scalar epilogue due to -Os/-Oz.\n");
    else
      LLVM_DEBUG(dbgs() << "LV: Not allowing scalar epilogue due to low trip "
                        << "count.\n");

    // Bail if runtime checks are required, which are not good when optimising
    // for size.
    if (runtimeChecksRequired())
      return None;
    break;
  }

  // Now try the tail folding

  // Invalidate interleave groups that require an epilogue if we can't mask
  // the interleave-group.
  if (!useMaskedInterleavedAccesses(TTI)) {
    assert(WideningDecisions.empty() && Uniforms.empty() && Scalars.empty() &&
           "No decisions should have been taken at this point");
    // Note: There is no need to invalidate any cost modeling decisions here, as
    // non where taken so far.
    InterleaveInfo.invalidateGroupsRequiringScalarEpilogue();
  }

  unsigned MaxVF = UserVF;
  if (!MaxVF) {
    Optional<unsigned> FeasibleMaxVF = isScalable()
                                           ? computeFeasibleScalableMaxVF()
                                           : computeFeasibleMaxVF(TC);
    if (!FeasibleMaxVF) {
      reportVectorizationFailure(
          "Cannot vectorize operations on unsupported scalable vector type",
          "Cannot vectorize operations on unsupported scalable vector type",
          "UnsupportedScalableVectorType", ORE, TheLoop);
      return None;
    }
    MaxVF = FeasibleMaxVF.getValue();
  }

  assert((UserVF || isPowerOf2_32(MaxVF)) && "MaxVF must be a power of 2");
  unsigned MaxVFtimesIC = UserIC ? MaxVF * UserIC : MaxVF;
  if (TC > 0 && TC % MaxVFtimesIC == 0) {
    // Accept MaxVF if we do not have a tail.
    LLVM_DEBUG(dbgs() << "LV: No tail will remain for any chosen VF.\n");
    return MaxVF;
  }

  // If we don't know the precise trip count, or if the trip count that we
  // found modulo the vectorization factor is not zero, try to fold the tail
  // by masking.
  // FIXME: look for a smaller MaxVF that does divide TC rather than masking.
  if (Legal->prepareToFoldTailByMasking()) {
    FoldTailByMasking = true;
    return MaxVF;
  }

  if (TC == 0) {
    reportVectorizationFailure(
        "Unable to calculate the loop count due to complex control flow",
        "unable to calculate the loop count due to complex control flow",
        "UnknownLoopCountComplexCFG", ORE, TheLoop);
    return None;
  }

  reportVectorizationFailure(
      "Cannot optimize for size and vectorize at the same time.",
      "cannot optimize for size and vectorize at the same time. "
      "Enable vectorization of this loop with '#pragma clang loop "
      "vectorize(enable)' when compiling with -Os/-Oz",
      "NoTailLoopWithOptForSize", ORE, TheLoop);
  return None;
}

Optional<unsigned> LoopVectorizationCostModel::computeFeasibleScalableMaxVF() {
  // For scalable vectors, where vector register width is not fixed, vector
  // width is represented as `<vscale x k x simpleType>`, where k is a power of
  // 2 and is known at the compile time (k can range from 1 to 8 for current
  // RISC-V vector specification). vscale is not known at compile time (vscale =
  // VLEN / (k * ELEN)). simpleType is a scalr type like f64, f32, etc.
  //
  // For mixed width operations we can either use n registers for both wide and
  // narrow types, in which case the narrow type will waste half the register,
  // or we can use n*w registers for the wider type and n registers for the
  // narrow type, where wider type is wider by a factor of w. In the current
  // implementation we take the latter approach because of the backend
  // limitations.
  //
  // We make the following assumptions:
  // 1. Assuming f64 to be the largest type we would need, we use
  // <vscale x 1 x f64> as our base type.
  // 2. If the only involved scalar type is f64, we use MaxVectorSize to be
  // vscale x 1. (Eventually we will add support for higher values of k. That
  // would need further analysis to optimize for register pressure.)
  // 2a. If the only involved scalar type is f32, we use MaxVectorSize of
  // vscale x 2. Similar for other narrower types.
  // 3. For mixed width, we will use the full register for the narrower type
  // and register grouping for the wider type.
  MinBWs = computeMinimumValueSizes(TheLoop->getBlocks(), *DB, &TTI);
  unsigned SmallestType, WidestType;
  std::tie(SmallestType, WidestType) = getSmallestAndWidestTypes();
  unsigned TargetWidestType = TTI.getMaxElementWidth();
  if (SmallestType > WidestType)
    SmallestType = WidestType;
  unsigned MaxScaleFactor = TargetWidestType / SmallestType;
  if (!MaxScaleFactor || MaxScaleFactor > 8)
    return None;
  if (Legal->getMaxSafeRegisterWidth() < 256 * 8 * 8)
    return None;
  return MaxScaleFactor;
}

unsigned
LoopVectorizationCostModel::computeFeasibleMaxVF(unsigned ConstTripCount) {
  MinBWs = computeMinimumValueSizes(TheLoop->getBlocks(), *DB, &TTI);
  unsigned SmallestType, WidestType;
  std::tie(SmallestType, WidestType) = getSmallestAndWidestTypes();
  unsigned WidestRegister = TTI.getRegisterBitWidth(true);

  // Get the maximum safe dependence distance in bits computed by LAA.
  // It is computed by MaxVF * sizeOf(type) * 8, where type is taken from
  // the memory accesses that is most restrictive (involved in the smallest
  // dependence distance).
  unsigned MaxSafeRegisterWidth = Legal->getMaxSafeRegisterWidth();

  WidestRegister = std::min(WidestRegister, MaxSafeRegisterWidth);

  // Ensure MaxVF is a power of 2; the dependence distance bound may not be.
  // Note that both WidestRegister and WidestType may not be a powers of 2.
  unsigned MaxVectorSize = PowerOf2Floor(WidestRegister / WidestType);

  LLVM_DEBUG(dbgs() << "LV: The Smallest and Widest types: " << SmallestType
                    << " / " << WidestType << " bits.\n");
  LLVM_DEBUG(dbgs() << "LV: The Widest register safe to use is: "
                    << WidestRegister << " bits.\n");

  assert(MaxVectorSize <= 256 && "Did not expect to pack so many elements"
                                 " into one vector!");
  if (MaxVectorSize == 0) {
    LLVM_DEBUG(dbgs() << "LV: The target has no vector registers.\n");
    MaxVectorSize = 1;
    return MaxVectorSize;
  } else if (ConstTripCount && ConstTripCount < MaxVectorSize &&
             isPowerOf2_32(ConstTripCount)) {
    // We need to clamp the VF to be the ConstTripCount. There is no point in
    // choosing a higher viable VF as done in the loop below.
    LLVM_DEBUG(dbgs() << "LV: Clamping the MaxVF to the constant trip count: "
                      << ConstTripCount << "\n");
    MaxVectorSize = ConstTripCount;
    return MaxVectorSize;
  }

  unsigned MaxVF = MaxVectorSize;
  if (TTI.shouldMaximizeVectorBandwidth(!isScalarEpilogueAllowed()) ||
      (MaximizeBandwidth && isScalarEpilogueAllowed())) {
    // Collect all viable vectorization factors larger than the default MaxVF
    // (i.e. MaxVectorSize).
    SmallVector<unsigned, 8> VFs;
    unsigned NewMaxVectorSize = WidestRegister / SmallestType;
    for (unsigned VS = MaxVectorSize * 2; VS <= NewMaxVectorSize; VS *= 2)
      VFs.push_back(VS);

    // For each VF calculate its register usage.
    auto RUs = calculateRegisterUsage(VFs);

    // Select the largest VF which doesn't require more registers than existing
    // ones.
    for (int i = RUs.size() - 1; i >= 0; --i) {
      bool Selected = true;
      for (auto& pair : RUs[i].MaxLocalUsers) {
        unsigned TargetNumRegisters = TTI.getNumberOfRegisters(pair.first);
        if (pair.second > TargetNumRegisters)
          Selected = false;
      }
      if (Selected) {
        MaxVF = VFs[i];
        break;
      }
    }
    if (unsigned MinVF = TTI.getMinimumVF(SmallestType)) {
      if (MaxVF < MinVF) {
        LLVM_DEBUG(dbgs() << "LV: Overriding calculated MaxVF(" << MaxVF
                          << ") with target's minimum: " << MinVF << '\n');
        MaxVF = MinVF;
      }
    }
  }
  return MaxVF;
}

VectorizationFactor
LoopVectorizationCostModel::selectVectorizationFactor(unsigned MaxVF) {
  float Cost = expectedCost(1).first;
  const float ScalarCost = Cost;
  unsigned Width = 1;
  LLVM_DEBUG(dbgs() << "LV: Scalar loop costs: " << (int)ScalarCost << ".\n");

  bool ForceVectorization = Hints->getForce() == LoopVectorizeHints::FK_Enabled;
  if (ForceVectorization && (MaxVF > 1 || isScalable())) {
    // Ignore scalar width, because the user explicitly wants vectorization.
    // Initialize cost to max so that VF = 2 is, at least, chosen during cost
    // evaluation.
    Cost = std::numeric_limits<float>::max();
  }

  for (unsigned i = 2; i <= MaxVF; i *= 2) {
    // Notice that the vector loop needs to be executed less times, so
    // we need to divide the cost of the vector loops by the width of
    // the vector elements.
    VectorizationCostTy C = expectedCost(i);
    float VectorCost = C.first / (float)i;
    LLVM_DEBUG(dbgs() << "LV: Vector loop of width " << i
                      << " costs: " << (int)VectorCost << ".\n");
    if (!C.second && !ForceVectorization) {
      LLVM_DEBUG(
          dbgs() << "LV: Not considering vector loop of width " << i
                 << " because it will not generate any vector instructions.\n");
      continue;
    }
    if (VectorCost < Cost) {
      Cost = VectorCost;
      Width = i;
    }
  }

  if (!EnableCondStoresVectorization && NumPredStores) {
    reportVectorizationFailure(
        "There are conditional stores.",
        "store that is conditionally executed prevents vectorization",
        "ConditionalStore", ORE, TheLoop);
    Width = 1;
    Cost = ScalarCost;
  }

  LLVM_DEBUG(if (ForceVectorization && Width > 1 && Cost >= ScalarCost) dbgs()
             << "LV: Vectorization seems to be not beneficial, "
             << "but was forced by a user.\n");
  LLVM_DEBUG(dbgs() << "LV: Selecting VF: " << Width << ".\n");
  VectorizationFactor Factor = {Width, (unsigned)(Width * Cost)};
  return Factor;
}

VectorizationFactor
LoopVectorizationCostModel::selectScalableVectorizationFactor(unsigned VF) {
  // bool ForceVectorization = Hints->getForce() ==
  // LoopVectorizeHints::FK_Enabled; assert(!ForceVectorization &&
  //        "We do not support Forced Vectorization for scalable vectors");

  // Notice that the vector loop needs to be executed less times, so
  // we need to divide the cost of the vector loops by the width of
  // the vector elements.
  VectorizationCostTy C = expectedCost(VF);
  float Cost = C.first / (float)VF;
  LLVM_DEBUG(dbgs() << "LV: Vector loop of width " << VF
                    << " costs: " << (int)Cost << ".\n");

  if (!EnableCondStoresVectorization && NumPredStores) {
    reportVectorizationFailure(
        "There are conditional stores.",
        "store that is conditionally executed prevents vectorization",
        "ConditionalStore", ORE, TheLoop);
    assert(false && "Not supported for scalable vectors");
  }

  LLVM_DEBUG(dbgs() << "LV: Selecting VF: " << VF << ".\n");
  VectorizationFactor Factor = {VF, (unsigned)(VF * Cost)};
  return Factor;
}

std::pair<unsigned, unsigned>
LoopVectorizationCostModel::getSmallestAndWidestTypes() {
  unsigned MinWidth = -1U;
  unsigned MaxWidth = 8;
  const DataLayout &DL = TheFunction->getParent()->getDataLayout();

  // For each block.
  for (BasicBlock *BB : TheLoop->blocks()) {
    // For each instruction in the loop.
    for (Instruction &I : BB->instructionsWithoutDebug()) {
      Type *T = I.getType();

      // Skip ignored values.
      if (ValuesToIgnore.count(&I))
        continue;

      // Only examine Loads, Stores and PHINodes.
      if (!isa<LoadInst>(I) && !isa<StoreInst>(I) && !isa<PHINode>(I))
        continue;

      // Examine PHI nodes that are reduction variables. Update the type to
      // account for the recurrence type.
      if (auto *PN = dyn_cast<PHINode>(&I)) {
        if (!Legal->isReductionVariable(PN))
          continue;
        RecurrenceDescriptor RdxDesc = Legal->getReductionVars()[PN];
        T = RdxDesc.getRecurrenceType();
      }

      // Examine the stored values.
      if (auto *ST = dyn_cast<StoreInst>(&I))
        T = ST->getValueOperand()->getType();

      // Ignore loaded pointer types and stored pointer types that are not
      // vectorizable.
      //
      // FIXME: The check here attempts to predict whether a load or store will
      //        be vectorized. We only know this for certain after a VF has
      //        been selected. Here, we assume that if an access can be
      //        vectorized, it will be. We should also look at extending this
      //        optimization to non-pointer types.
      //
      if (T->isPointerTy() && !isConsecutiveLoadOrStore(&I) &&
          !isAccessInterleaved(&I) && !isLegalGatherOrScatter(&I))
        continue;

      MinWidth = std::min(MinWidth,
                          (unsigned)DL.getTypeSizeInBits(T->getScalarType()));
      MaxWidth = std::max(MaxWidth,
                          (unsigned)DL.getTypeSizeInBits(T->getScalarType()));
    }
  }

  return {MinWidth, MaxWidth};
}

unsigned LoopVectorizationCostModel::selectInterleaveCount(unsigned VF,
                                                           unsigned LoopCost) {
  // -- The interleave heuristics --
  // We interleave the loop in order to expose ILP and reduce the loop overhead.
  // There are many micro-architectural considerations that we can't predict
  // at this level. For example, frontend pressure (on decode or fetch) due to
  // code size, or the number and capabilities of the execution ports.
  //
  // We use the following heuristics to select the interleave count:
  // 1. If the code has reductions, then we interleave to break the cross
  // iteration dependency.
  // 2. If the loop is really small, then we interleave to reduce the loop
  // overhead.
  // 3. We don't interleave if we think that we will spill registers to memory
  // due to the increased register pressure.

  if (!isScalarEpilogueAllowed())
    return 1;

  // We used the distance for the interleave count.
  if (Legal->getMaxSafeDepDistBytes() != -1U)
    return 1;

  // Do not interleave loops with a relatively small known or estimated trip
  // count.
  auto BestKnownTC = getSmallBestKnownTC(*PSE.getSE(), TheLoop);
  if (BestKnownTC && *BestKnownTC < TinyTripCountInterleaveThreshold)
    return 1;

  RegisterUsage R = calculateRegisterUsage({VF})[0];
  // We divide by these constants so assume that we have at least one
  // instruction that uses at least one register.
  for (auto& pair : R.MaxLocalUsers) {
    pair.second = std::max(pair.second, 1U);
  }

  // We calculate the interleave count using the following formula.
  // Subtract the number of loop invariants from the number of available
  // registers. These registers are used by all of the interleaved instances.
  // Next, divide the remaining registers by the number of registers that is
  // required by the loop, in order to estimate how many parallel instances
  // fit without causing spills. All of this is rounded down if necessary to be
  // a power of two. We want power of two interleave count to simplify any
  // addressing operations or alignment considerations.
  // We also want power of two interleave counts to ensure that the induction
  // variable of the vector loop wraps to zero, when tail is folded by masking;
  // this currently happens when OptForSize, in which case IC is set to 1 above.
  unsigned IC = UINT_MAX;

  for (auto& pair : R.MaxLocalUsers) {
    unsigned TargetNumRegisters = TTI.getNumberOfRegisters(pair.first);
    LLVM_DEBUG(dbgs() << "LV: The target has " << TargetNumRegisters
                      << " registers of "
                      << TTI.getRegisterClassName(pair.first) << " register class\n");
    if (VF == 1) {
      if (ForceTargetNumScalarRegs.getNumOccurrences() > 0)
        TargetNumRegisters = ForceTargetNumScalarRegs;
    } else {
      if (ForceTargetNumVectorRegs.getNumOccurrences() > 0)
        TargetNumRegisters = ForceTargetNumVectorRegs;
    }
    unsigned MaxLocalUsers = pair.second;
    unsigned LoopInvariantRegs = 0;
    if (R.LoopInvariantRegs.find(pair.first) != R.LoopInvariantRegs.end())
      LoopInvariantRegs = R.LoopInvariantRegs[pair.first];

    unsigned TmpIC = PowerOf2Floor((TargetNumRegisters - LoopInvariantRegs) / MaxLocalUsers);
    // Don't count the induction variable as interleaved.
    if (EnableIndVarRegisterHeur) {
      TmpIC =
          PowerOf2Floor((TargetNumRegisters - LoopInvariantRegs - 1) /
                        std::max(1U, (MaxLocalUsers - 1)));
    }

    IC = std::min(IC, TmpIC);
  }

  // Clamp the interleave ranges to reasonable counts.
  unsigned MaxInterleaveCount = TTI.getMaxInterleaveFactor(VF);

  // Check if the user has overridden the max.
  if (VF == 1) {
    if (ForceTargetMaxScalarInterleaveFactor.getNumOccurrences() > 0)
      MaxInterleaveCount = ForceTargetMaxScalarInterleaveFactor;
  } else {
    if (ForceTargetMaxVectorInterleaveFactor.getNumOccurrences() > 0)
      MaxInterleaveCount = ForceTargetMaxVectorInterleaveFactor;
  }

  // If trip count is known or estimated compile time constant, limit the
  // interleave count to be less than the trip count divided by VF.
  if (BestKnownTC) {
    MaxInterleaveCount = std::min(*BestKnownTC / VF, MaxInterleaveCount);
  }

  // If we did not calculate the cost for VF (because the user selected the VF)
  // then we calculate the cost of VF here.
  if (LoopCost == 0)
    LoopCost = expectedCost(VF).first;

  assert(LoopCost && "Non-zero loop cost expected");

  // Clamp the calculated IC to be between the 1 and the max interleave count
  // that the target and trip count allows.
  if (IC > MaxInterleaveCount)
    IC = MaxInterleaveCount;
  else if (IC < 1)
    IC = 1;

  // Interleave if we vectorized this loop and there is a reduction that could
  // benefit from interleaving.
  if (VF > 1 && !Legal->getReductionVars().empty()) {
    LLVM_DEBUG(dbgs() << "LV: Interleaving because of reductions.\n");
    return IC;
  }

  // Note that if we've already vectorized the loop we will have done the
  // runtime check and so interleaving won't require further checks.
  bool InterleavingRequiresRuntimePointerCheck =
      (VF == 1 && Legal->getRuntimePointerChecking()->Need);

  // We want to interleave small loops in order to reduce the loop overhead and
  // potentially expose ILP opportunities.
  LLVM_DEBUG(dbgs() << "LV: Loop cost is " << LoopCost << '\n');
  if (!InterleavingRequiresRuntimePointerCheck && LoopCost < SmallLoopCost) {
    // We assume that the cost overhead is 1 and we use the cost model
    // to estimate the cost of the loop and interleave until the cost of the
    // loop overhead is about 5% of the cost of the loop.
    unsigned SmallIC =
        std::min(IC, (unsigned)PowerOf2Floor(SmallLoopCost / LoopCost));

    // Interleave until store/load ports (estimated by max interleave count) are
    // saturated.
    unsigned NumStores = Legal->getNumStores();
    unsigned NumLoads = Legal->getNumLoads();
    unsigned StoresIC = IC / (NumStores ? NumStores : 1);
    unsigned LoadsIC = IC / (NumLoads ? NumLoads : 1);

    // If we have a scalar reduction (vector reductions are already dealt with
    // by this point), we can increase the critical path length if the loop
    // we're interleaving is inside another loop. Limit, by default to 2, so the
    // critical path only gets increased by one reduction operation.
    if (!Legal->getReductionVars().empty() && TheLoop->getLoopDepth() > 1) {
      unsigned F = static_cast<unsigned>(MaxNestedScalarReductionIC);
      SmallIC = std::min(SmallIC, F);
      StoresIC = std::min(StoresIC, F);
      LoadsIC = std::min(LoadsIC, F);
    }

    if (EnableLoadStoreRuntimeInterleave &&
        std::max(StoresIC, LoadsIC) > SmallIC) {
      LLVM_DEBUG(
          dbgs() << "LV: Interleaving to saturate store or load ports.\n");
      return std::max(StoresIC, LoadsIC);
    }

    LLVM_DEBUG(dbgs() << "LV: Interleaving to reduce branch cost.\n");
    return SmallIC;
  }

  // Interleave if this is a large loop (small loops are already dealt with by
  // this point) that could benefit from interleaving.
  bool HasReductions = !Legal->getReductionVars().empty();
  if (TTI.enableAggressiveInterleaving(HasReductions)) {
    LLVM_DEBUG(dbgs() << "LV: Interleaving to expose ILP.\n");
    return IC;
  }

  LLVM_DEBUG(dbgs() << "LV: Not Interleaving.\n");
  return 1;
}

SmallVector<LoopVectorizationCostModel::RegisterUsage, 8>
LoopVectorizationCostModel::calculateRegisterUsage(ArrayRef<unsigned> VFs) {
  // This function calculates the register usage by measuring the highest number
  // of values that are alive at a single location. Obviously, this is a very
  // rough estimation. We scan the loop in a topological order in order and
  // assign a number to each instruction. We use RPO to ensure that defs are
  // met before their users. We assume that each instruction that has in-loop
  // users starts an interval. We record every time that an in-loop value is
  // used, so we have a list of the first and last occurrences of each
  // instruction. Next, we transpose this data structure into a multi map that
  // holds the list of intervals that *end* at a specific location. This multi
  // map allows us to perform a linear search. We scan the instructions linearly
  // and record each time that a new interval starts, by placing it in a set.
  // If we find this value in the multi-map then we remove it from the set.
  // The max register usage is the maximum size of the set.
  // We also search for instructions that are defined outside the loop, but are
  // used inside the loop. We need this number separately from the max-interval
  // usage number because when we unroll, loop-invariant values do not take
  // more register.
  LoopBlocksDFS DFS(TheLoop);
  DFS.perform(LI);

  RegisterUsage RU;

  // Each 'key' in the map opens a new interval. The values
  // of the map are the index of the 'last seen' usage of the
  // instruction that is the key.
  using IntervalMap = DenseMap<Instruction *, unsigned>;

  // Maps instruction to its index.
  SmallVector<Instruction *, 64> IdxToInstr;
  // Marks the end of each interval.
  IntervalMap EndPoint;
  // Saves the list of instruction indices that are used in the loop.
  SmallPtrSet<Instruction *, 8> Ends;
  // Saves the list of values that are used in the loop but are
  // defined outside the loop, such as arguments and constants.
  SmallPtrSet<Value *, 8> LoopInvariants;

  for (BasicBlock *BB : make_range(DFS.beginRPO(), DFS.endRPO())) {
    for (Instruction &I : BB->instructionsWithoutDebug()) {
      IdxToInstr.push_back(&I);

      // Save the end location of each USE.
      for (Value *U : I.operands()) {
        auto *Instr = dyn_cast<Instruction>(U);

        // Ignore non-instruction values such as arguments, constants, etc.
        if (!Instr)
          continue;

        // If this instruction is outside the loop then record it and continue.
        if (!TheLoop->contains(Instr)) {
          LoopInvariants.insert(Instr);
          continue;
        }

        // Overwrite previous end points.
        EndPoint[Instr] = IdxToInstr.size();
        Ends.insert(Instr);
      }
    }
  }

  // Saves the list of intervals that end with the index in 'key'.
  using InstrList = SmallVector<Instruction *, 2>;
  DenseMap<unsigned, InstrList> TransposeEnds;

  // Transpose the EndPoints to a list of values that end at each index.
  for (auto &Interval : EndPoint)
    TransposeEnds[Interval.second].push_back(Interval.first);

  SmallPtrSet<Instruction *, 8> OpenIntervals;

  // Get the size of the widest register.
  unsigned MaxSafeDepDist = -1U;
  if (Legal->getMaxSafeDepDistBytes() != -1U)
    MaxSafeDepDist = Legal->getMaxSafeDepDistBytes() * 8;
  unsigned WidestRegister =
      std::min(TTI.getRegisterBitWidth(true), MaxSafeDepDist);
  const DataLayout &DL = TheFunction->getParent()->getDataLayout();

  SmallVector<RegisterUsage, 8> RUs(VFs.size());
  SmallVector<SmallMapVector<unsigned, unsigned, 4>, 8> MaxUsages(VFs.size());

  LLVM_DEBUG(dbgs() << "LV(REG): Calculating max register usage:\n");

  // A lambda that gets the register usage for the given type and VF.
  auto GetRegUsage = [&DL, WidestRegister](Type *Ty, unsigned VF) {
    if (Ty->isTokenTy())
      return 0U;
    unsigned TypeSize = DL.getTypeSizeInBits(Ty->getScalarType());
    return std::max<unsigned>(1, VF * TypeSize / WidestRegister);
  };

  for (unsigned int i = 0, s = IdxToInstr.size(); i < s; ++i) {
    Instruction *I = IdxToInstr[i];

    // Remove all of the instructions that end at this location.
    InstrList &List = TransposeEnds[i];
    for (Instruction *ToRemove : List)
      OpenIntervals.erase(ToRemove);

    // Ignore instructions that are never used within the loop.
    if (!Ends.count(I))
      continue;

    // Skip ignored values.
    if (ValuesToIgnore.count(I))
      continue;

    // For each VF find the maximum usage of registers.
    for (unsigned j = 0, e = VFs.size(); j < e; ++j) {
      // Count the number of live intervals.
      SmallMapVector<unsigned, unsigned, 4> RegUsage;

      if (VFs[j] == 1) {
        for (auto Inst : OpenIntervals) {
          unsigned ClassID = TTI.getRegisterClassForType(false, Inst->getType());
          if (RegUsage.find(ClassID) == RegUsage.end())
            RegUsage[ClassID] = 1;
          else
            RegUsage[ClassID] += 1;
        }
      } else {
        collectUniformsAndScalars(VFs[j]);
        for (auto Inst : OpenIntervals) {
          // Skip ignored values for VF > 1.
          if (VecValuesToIgnore.count(Inst))
            continue;
          if (isScalarAfterVectorization(Inst, VFs[j])) {
            unsigned ClassID = TTI.getRegisterClassForType(false, Inst->getType());
            if (RegUsage.find(ClassID) == RegUsage.end())
              RegUsage[ClassID] = 1;
            else
              RegUsage[ClassID] += 1;
          } else {
            unsigned ClassID = TTI.getRegisterClassForType(true, Inst->getType());
            if (RegUsage.find(ClassID) == RegUsage.end())
              RegUsage[ClassID] = GetRegUsage(Inst->getType(), VFs[j]);
            else
              RegUsage[ClassID] += GetRegUsage(Inst->getType(), VFs[j]);
          }
        }
      }
    
      for (auto& pair : RegUsage) {
        if (MaxUsages[j].find(pair.first) != MaxUsages[j].end())
          MaxUsages[j][pair.first] = std::max(MaxUsages[j][pair.first], pair.second);
        else
          MaxUsages[j][pair.first] = pair.second;
      }
    }

    LLVM_DEBUG(dbgs() << "LV(REG): At #" << i << " Interval # "
                      << OpenIntervals.size() << '\n');

    // Add the current instruction to the list of open intervals.
    OpenIntervals.insert(I);
  }

  for (unsigned i = 0, e = VFs.size(); i < e; ++i) {
    SmallMapVector<unsigned, unsigned, 4> Invariant;
  
    for (auto Inst : LoopInvariants) {
      unsigned Usage = VFs[i] == 1 ? 1 : GetRegUsage(Inst->getType(), VFs[i]);
      unsigned ClassID = TTI.getRegisterClassForType(VFs[i] > 1, Inst->getType());
      if (Invariant.find(ClassID) == Invariant.end())
        Invariant[ClassID] = Usage;
      else
        Invariant[ClassID] += Usage;
    }

    LLVM_DEBUG({
      dbgs() << "LV(REG): VF = " << VFs[i] << '\n';
      dbgs() << "LV(REG): Found max usage: " << MaxUsages[i].size()
             << " item\n";
      for (const auto &pair : MaxUsages[i]) {
        dbgs() << "LV(REG): RegisterClass: "
               << TTI.getRegisterClassName(pair.first) << ", " << pair.second
               << " registers\n";
      }
      dbgs() << "LV(REG): Found invariant usage: " << Invariant.size()
             << " item\n";
      for (const auto &pair : Invariant) {
        dbgs() << "LV(REG): RegisterClass: "
               << TTI.getRegisterClassName(pair.first) << ", " << pair.second
               << " registers\n";
      }
    });

    RU.LoopInvariantRegs = Invariant;
    RU.MaxLocalUsers = MaxUsages[i];
    RUs[i] = RU;
  }

  return RUs;
}

bool LoopVectorizationCostModel::useEmulatedMaskMemRefHack(Instruction *I) {
  // TODO: Cost model for emulated masked load/store is completely
  // broken. This hack guides the cost model to use an artificially
  // high enough value to practically disable vectorization with such
  // operations, except where previously deployed legality hack allowed
  // using very low cost values. This is to avoid regressions coming simply
  // from moving "masked load/store" check from legality to cost model.
  // Masked Load/Gather emulation was previously never allowed.
  // Limited number of Masked Store/Scatter emulation was allowed.
  assert(isPredicatedInst(I) && "Expecting a scalar emulated instruction");
  return isa<LoadInst>(I) ||
         (isa<StoreInst>(I) && NumPredStores > NumberOfStoresToPredicate);
}

void LoopVectorizationCostModel::collectInstsToScalarize(unsigned VF) {
  // If we aren't vectorizing the loop, or if we've already collected the
  // instructions to scalarize, there's nothing to do. Collection may already
  // have occurred if we have a user-selected VF and are now computing the
  // expected cost for interleaving.
  bool InvalidVF = VF < 2 && !isScalable();
  if (InvalidVF || InstsToScalarize.find(VF) != InstsToScalarize.end())
    return;

  // Initialize a mapping for VF in InstsToScalalarize. If we find that it's
  // not profitable to scalarize any instructions, the presence of VF in the
  // map will indicate that we've analyzed it already.
  ScalarCostsTy &ScalarCostsVF = InstsToScalarize[VF];

  // Find all the instructions that are scalar with predication in the loop and
  // determine if it would be better to not if-convert the blocks they are in.
  // If so, we also record the instructions to scalarize.
  for (BasicBlock *BB : TheLoop->blocks()) {
    if (!blockNeedsPredication(BB))
      continue;
    for (Instruction &I : *BB)
      if (isScalarWithPredication(&I)) {
        ScalarCostsTy ScalarCosts;
        // Do not apply discount logic if hacked cost is needed
        // for emulated masked memrefs.
        if (!useEmulatedMaskMemRefHack(&I) &&
            computePredInstDiscount(&I, ScalarCosts, VF) >= 0)
          ScalarCostsVF.insert(ScalarCosts.begin(), ScalarCosts.end());
        // Remember that BB will remain after vectorization.
        PredicatedBBsAfterVectorization.insert(BB);
      }
  }
}

int LoopVectorizationCostModel::computePredInstDiscount(
    Instruction *PredInst, DenseMap<Instruction *, unsigned> &ScalarCosts,
    unsigned VF) {
  assert(!isUniformAfterVectorization(PredInst, VF) &&
         "Instruction marked uniform-after-vectorization will be predicated");

  // Initialize the discount to zero, meaning that the scalar version and the
  // vector version cost the same.
  int Discount = 0;

  // Holds instructions to analyze. The instructions we visit are mapped in
  // ScalarCosts. Those instructions are the ones that would be scalarized if
  // we find that the scalar version costs less.
  SmallVector<Instruction *, 8> Worklist;

  // Returns true if the given instruction can be scalarized.
  auto canBeScalarized = [&](Instruction *I) -> bool {
    // We only attempt to scalarize instructions forming a single-use chain
    // from the original predicated block that would otherwise be vectorized.
    // Although not strictly necessary, we give up on instructions we know will
    // already be scalar to avoid traversing chains that are unlikely to be
    // beneficial.
    if (!I->hasOneUse() || PredInst->getParent() != I->getParent() ||
        isScalarAfterVectorization(I, VF))
      return false;

    // If the instruction is scalar with predication, it will be analyzed
    // separately. We ignore it within the context of PredInst.
    if (isScalarWithPredication(I))
      return false;

    // If any of the instruction's operands are uniform after vectorization,
    // the instruction cannot be scalarized. This prevents, for example, a
    // masked load from being scalarized.
    //
    // We assume we will only emit a value for lane zero of an instruction
    // marked uniform after vectorization, rather than VF identical values.
    // Thus, if we scalarize an instruction that uses a uniform, we would
    // create uses of values corresponding to the lanes we aren't emitting code
    // for. This behavior can be changed by allowing getScalarValue to clone
    // the lane zero values for uniforms rather than asserting.
    for (Use &U : I->operands())
      if (auto *J = dyn_cast<Instruction>(U.get()))
        if (isUniformAfterVectorization(J, VF))
          return false;

    // Otherwise, we can scalarize the instruction.
    return true;
  };

  // Compute the expected cost discount from scalarizing the entire expression
  // feeding the predicated instruction. We currently only consider expressions
  // that are single-use instruction chains.
  Worklist.push_back(PredInst);
  while (!Worklist.empty()) {
    Instruction *I = Worklist.pop_back_val();

    // If we've already analyzed the instruction, there's nothing to do.
    if (ScalarCosts.find(I) != ScalarCosts.end())
      continue;

    // Compute the cost of the vector instruction. Note that this cost already
    // includes the scalarization overhead of the predicated instruction.
    unsigned VectorCost = getInstructionCost(I, VF).first;

    // Compute the cost of the scalarized instruction. This cost is the cost of
    // the instruction as if it wasn't if-converted and instead remained in the
    // predicated block. We will scale this cost by block probability after
    // computing the scalarization overhead.
    unsigned ScalarCost = VF * getInstructionCost(I, 1).first;

    // Compute the scalarization overhead of needed insertelement instructions
    // and phi nodes.
    if (isScalarWithPredication(I) && !I->getType()->isVoidTy()) {
      ScalarCost += TTI.getScalarizationOverhead(
          cast<VectorType>(ToVectorTy(I->getType(), VF, isScalable())),
          APInt::getAllOnesValue(VF), true, false);
      ScalarCost += VF * TTI.getCFInstrCost(Instruction::PHI,
                                            TTI::TCK_RecipThroughput);
    }

    // Compute the scalarization overhead of needed extractelement
    // instructions. For each of the instruction's operands, if the operand can
    // be scalarized, add it to the worklist; otherwise, account for the
    // overhead.
    for (Use &U : I->operands())
      if (auto *J = dyn_cast<Instruction>(U.get())) {
        assert(VectorType::isValidElementType(J->getType()) &&
               "Instruction has non-scalar type");
        if (canBeScalarized(J))
          Worklist.push_back(J);
        else if (needsExtract(J, VF))
          ScalarCost += TTI.getScalarizationOverhead(
              cast<VectorType>(ToVectorTy(J->getType(), VF, isScalable())),
              APInt::getAllOnesValue(VF), false, true);
      }

    // Scale the total scalar cost by block probability.
    ScalarCost /= getReciprocalPredBlockProb();

    // Compute the discount. A non-negative discount means the vector version
    // of the instruction costs more, and scalarizing would be beneficial.
    Discount += VectorCost - ScalarCost;
    ScalarCosts[I] = ScalarCost;
  }

  return Discount;
}

LoopVectorizationCostModel::VectorizationCostTy
LoopVectorizationCostModel::expectedCost(unsigned VF) {
  VectorizationCostTy Cost;

  bool ValidVF = VF > 1 || (isScalable() && VF == 1);
  // For each block.
  for (BasicBlock *BB : TheLoop->blocks()) {
    VectorizationCostTy BlockCost;

    // For each instruction in the old loop.
    for (Instruction &I : BB->instructionsWithoutDebug()) {
      // Skip ignored values.
      if (ValuesToIgnore.count(&I) || (ValidVF && VecValuesToIgnore.count(&I)))
        continue;

      VectorizationCostTy C = getInstructionCost(&I, VF);

      // Check if we should override the cost.
      if (ForceTargetInstructionCost.getNumOccurrences() > 0)
        C.first = ForceTargetInstructionCost;

      BlockCost.first += C.first;
      BlockCost.second |= C.second;
      LLVM_DEBUG(dbgs() << "LV: Found an estimated cost of " << C.first
                        << " for VF " << VF << " For instruction: " << I
                        << '\n');
    }

    // If we are vectorizing a predicated block, it will have been
    // if-converted. This means that the block's instructions (aside from
    // stores and instructions that may divide by zero) will now be
    // unconditionally executed. For the scalar case, we may not always execute
    // the predicated block. Thus, scale the block's cost by the probability of
    // executing it.
    if (VF == 1 && !isScalable() && blockNeedsPredication(BB))
      BlockCost.first /= getReciprocalPredBlockProb();

    Cost.first += BlockCost.first;
    Cost.second |= BlockCost.second;
  }

  return Cost;
}

/// Gets Address Access SCEV after verifying that the access pattern
/// is loop invariant except the induction variable dependence.
///
/// This SCEV can be sent to the Target in order to estimate the address
/// calculation cost.
static const SCEV *getAddressAccessSCEV(Value *Ptr,
                                        LoopVectorizationLegality *Legal,
                                        PredicatedScalarEvolution &PSE,
                                        const Loop *TheLoop) {

  auto *Gep = dyn_cast<GetElementPtrInst>(Ptr);
  if (!Gep)
    return nullptr;

  // We are looking for a gep with all loop invariant indices except for one
  // which should be an induction variable.
  auto SE = PSE.getSE();
  unsigned NumOperands = Gep->getNumOperands();
  for (unsigned i = 1; i < NumOperands; ++i) {
    Value *Opd = Gep->getOperand(i);
    if (!SE->isLoopInvariant(SE->getSCEV(Opd), TheLoop) &&
        !Legal->isInductionVariable(Opd))
      return nullptr;
  }

  // Now we know we have a GEP ptr, %inv, %ind, %inv. return the Ptr SCEV.
  return PSE.getSCEV(Ptr);
}

static bool isStrideMul(Instruction *I, LoopVectorizationLegality *Legal) {
  return Legal->hasStride(I->getOperand(0)) ||
         Legal->hasStride(I->getOperand(1));
}

unsigned LoopVectorizationCostModel::getMemInstScalarizationCost(Instruction *I,
                                                                 unsigned VF) {
  assert((VF > 1 || isScalable()) &&
         "Scalarization cost of instruction implies vectorization.");
  Type *ValTy = getMemInstValueType(I);
  auto SE = PSE.getSE();

  unsigned AS = getLoadStoreAddressSpace(I);
  Value *Ptr = getLoadStorePointerOperand(I);
  Type *PtrTy = ToVectorTy(Ptr->getType(), VF, isScalable());

  // Figure out whether the access is strided and get the stride value
  // if it's known in compile time
  const SCEV *PtrSCEV = getAddressAccessSCEV(Ptr, Legal, PSE, TheLoop);

  // Get the cost of the scalar memory instruction and address computation.
  unsigned Cost = VF * TTI.getAddressComputationCost(PtrTy, SE, PtrSCEV);

  // Don't pass *I here, since it is scalar but will actually be part of a
  // vectorized loop where the user of it is a vectorized instruction.
  const Align Alignment = getLoadStoreAlignment(I);
  Cost += VF * TTI.getMemoryOpCost(I->getOpcode(), ValTy->getScalarType(),
                                   Alignment, AS, 
                                   TTI::TCK_RecipThroughput);

  // Get the overhead of the extractelement and insertelement instructions
  // we might create due to scalarization.
  Cost += getScalarizationOverhead(I, VF);

  // If we have a predicated store, it may not be executed for each vector
  // lane. Scale the cost by the probability of executing the predicated
  // block.
  if (isPredicatedInst(I)) {
    Cost /= getReciprocalPredBlockProb();

    if (useEmulatedMaskMemRefHack(I))
      // Artificially setting to a high enough value to practically disable
      // vectorization with such operations.
      Cost = 3000000;
  }

  return Cost;
}

unsigned LoopVectorizationCostModel::getConsecutiveMemOpCost(Instruction *I,
                                                             unsigned VF) {
  Type *ValTy = getMemInstValueType(I);
  auto *VectorTy = cast<VectorType>(ToVectorTy(ValTy, VF, isScalable()));
  Value *Ptr = getLoadStorePointerOperand(I);
  unsigned AS = getLoadStoreAddressSpace(I);
  int ConsecutiveStride = Legal->isConsecutivePtr(Ptr);
  enum TTI::TargetCostKind CostKind = TTI::TCK_RecipThroughput;

  assert((ConsecutiveStride == 1 || ConsecutiveStride == -1) &&
         "Stride should be 1 or -1 for consecutive memory access");
  const Align Alignment = getLoadStoreAlignment(I);
  unsigned Cost = 0;
  if (Legal->isMaskRequired(I))
    Cost += TTI.getMaskedMemoryOpCost(I->getOpcode(), VectorTy, Alignment, AS,
                                      CostKind);
  else
    Cost += TTI.getMemoryOpCost(I->getOpcode(), VectorTy, Alignment, AS,
                                CostKind, I);

  bool Reverse = ConsecutiveStride < 0;
  if (Reverse)
    Cost += TTI.getShuffleCost(TargetTransformInfo::SK_Reverse, VectorTy, 0);
  return Cost;
}

unsigned LoopVectorizationCostModel::getUniformMemOpCost(Instruction *I,
                                                         unsigned VF) {
  Type *ValTy = getMemInstValueType(I);
  auto *VectorTy = cast<VectorType>(ToVectorTy(ValTy, VF, isScalable()));
  const Align Alignment = getLoadStoreAlignment(I);
  unsigned AS = getLoadStoreAddressSpace(I);
  enum TTI::TargetCostKind CostKind = TTI::TCK_RecipThroughput;
  if (isa<LoadInst>(I)) {
    return TTI.getAddressComputationCost(ValTy) +
           TTI.getMemoryOpCost(Instruction::Load, ValTy, Alignment, AS,
                               CostKind) +
           TTI.getShuffleCost(TargetTransformInfo::SK_Broadcast, VectorTy);
  }
  StoreInst *SI = cast<StoreInst>(I);

  bool isLoopInvariantStoreValue = Legal->isUniform(SI->getValueOperand());
  return TTI.getAddressComputationCost(ValTy) +
         TTI.getMemoryOpCost(Instruction::Store, ValTy, Alignment, AS,
                             CostKind) +
         (isLoopInvariantStoreValue
              ? 0
              : TTI.getVectorInstrCost(Instruction::ExtractElement, VectorTy,
                                       VF - 1));
}

unsigned LoopVectorizationCostModel::getGatherScatterCost(Instruction *I,
                                                          unsigned VF) {
  Type *ValTy = getMemInstValueType(I);
  auto *VectorTy = cast<VectorType>(ToVectorTy(ValTy, VF, isScalable()));
  const Align Alignment = getLoadStoreAlignment(I);
  const Value *Ptr = getLoadStorePointerOperand(I);

  return TTI.getAddressComputationCost(VectorTy) +
         TTI.getGatherScatterOpCost(
             I->getOpcode(), VectorTy, Ptr, Legal->isMaskRequired(I), Alignment,
             TargetTransformInfo::TCK_RecipThroughput, I);
}

unsigned LoopVectorizationCostModel::getInterleaveGroupCost(Instruction *I,
                                                            unsigned VF) {
  Type *ValTy = getMemInstValueType(I);
  auto *VectorTy = cast<VectorType>(ToVectorTy(ValTy, VF, isScalable()));
  unsigned AS = getLoadStoreAddressSpace(I);

  auto Group = getInterleavedAccessGroup(I);
  assert(Group && "Fail to get an interleaved access group.");

  unsigned InterleaveFactor = Group->getFactor();
  auto *WideVecTy = VectorType::get(ValTy, VF * InterleaveFactor, isScalable());

  // Holds the indices of existing members in an interleaved load group.
  // An interleaved store group doesn't need this as it doesn't allow gaps.
  SmallVector<unsigned, 4> Indices;
  if (isa<LoadInst>(I)) {
    for (unsigned i = 0; i < InterleaveFactor; i++)
      if (Group->getMember(i))
        Indices.push_back(i);
  }

  // Calculate the cost of the whole interleaved group.
  bool UseMaskForGaps =
      Group->requiresScalarEpilogue() && !isScalarEpilogueAllowed();
  unsigned Cost = TTI.getInterleavedMemoryOpCost(
      I->getOpcode(), WideVecTy, Group->getFactor(), Indices, Group->getAlign(),
      AS, TTI::TCK_RecipThroughput, Legal->isMaskRequired(I), UseMaskForGaps);

  if (Group->isReverse()) {
    // TODO: Add support for reversed masked interleaved access.
    assert(!Legal->isMaskRequired(I) &&
           "Reverse masked interleaved access not supported.");
    Cost += Group->getNumMembers() *
            TTI.getShuffleCost(TargetTransformInfo::SK_Reverse, VectorTy, 0);
  }
  return Cost;
}

unsigned LoopVectorizationCostModel::getMemoryInstructionCost(Instruction *I,
                                                              unsigned VF) {
  // Calculate scalar cost only. Vectorization cost should be ready at this
  // moment.
  if (VF == 1 && !isScalable()) {
    Type *ValTy = getMemInstValueType(I);
    const Align Alignment = getLoadStoreAlignment(I);
    unsigned AS = getLoadStoreAddressSpace(I);

    return TTI.getAddressComputationCost(ValTy) +
           TTI.getMemoryOpCost(I->getOpcode(), ValTy, Alignment, AS,
                               TTI::TCK_RecipThroughput, I);
  }
  return getWideningCost(I, VF);
}

LoopVectorizationCostModel::VectorizationCostTy
LoopVectorizationCostModel::getInstructionCost(Instruction *I, unsigned VF) {
  // If we know that this instruction will remain uniform, check the cost of
  // the scalar version.
  bool ValidVF = VF > 1 || (isScalable() && VF == 1);
  if (isUniformAfterVectorization(I, VF))
    ValidVF = false;
  // VF = 1;

  if (ValidVF && isProfitableToScalarize(I, VF))
    return VectorizationCostTy(InstsToScalarize[VF][I], false);

  // Forced scalars do not have any scalarization overhead.
  auto ForcedScalar = ForcedScalars.find(VF);
  if (ValidVF && ForcedScalar != ForcedScalars.end()) {
    auto InstSet = ForcedScalar->second;
    if (InstSet.count(I))
      return VectorizationCostTy((getInstructionCost(I, 1).first * VF), false);
  }

  Type *VectorTy;
  unsigned C = getInstructionCost(I, VF, VectorTy, ValidVF);

  // bool ValidNumParts = TTI.getNumberOfParts(VectorTy) < VF || (VF == 1 &&
  // isScalable() &&
  bool TypeNotScalarized = (VF > 1 && VectorTy->isVectorTy() &&
                            TTI.getNumberOfParts(VectorTy) < VF) ||
                           (VF == 1 && isScalable() && VectorTy->isVectorTy() &&
                            TTI.getNumberOfParts(VectorTy) == VF);
  return VectorizationCostTy(C, TypeNotScalarized);
}

unsigned LoopVectorizationCostModel::getScalarizationOverhead(Instruction *I,
                                                              unsigned VF) {

  if (VF == 1 && !isScalable())
    return 0;

  // In some cases like predicated memory ops on scalable vector types of
  // <vscale x 1 x <T>>, cost model may compute a lower cost for scalarization
  // than masked gather/scatter and thus deciding to predicate and scalarize an
  // instruction (CM_Scalarize instead of CM_GatherScatter). Note that the TTI
  // reports scalarization overhead based on ElementCount.Min.
  // Scalarization would not work for scalable vectors since we do not know
  // vscale at compile time.
  // FIXME: The solution until there is a scalable vector type aware cost model
  // in place is to artificially inflate the scalarization overhead to force the
  // Cost Model to decide against scalarization.
  if (isScalable())
    return 1048576;

  unsigned Cost = 0;
  Type *RetTy = ToVectorTy(I->getType(), VF, isScalable());
  if (!RetTy->isVoidTy() &&
      (!isa<LoadInst>(I) || !TTI.supportsEfficientVectorElementLoadStore()))
    // FIXME: For scalable vectors DemandedElts for computing scalarization
    // overhead currently models ElementCount.Min number of elements. This would
    // be changed in the future.
    Cost += TTI.getScalarizationOverhead(
        cast<VectorType>(RetTy), APInt::getAllOnesValue(VF), true, false);

  // Some targets keep addresses scalar.
  if (isa<LoadInst>(I) && !TTI.prefersVectorizedAddressing())
    return Cost;

  // Some targets support efficient element stores.
  if (isa<StoreInst>(I) && TTI.supportsEfficientVectorElementLoadStore())
    return Cost;

  // Collect operands to consider.
  CallInst *CI = dyn_cast<CallInst>(I);
  Instruction::op_range Ops = CI ? CI->arg_operands() : I->operands();

  // Skip operands that do not require extraction/scalarization and do not incur
  // any overhead.
  // FIXME: For scalable vectors, VF here is the ElementCount.Min value.
  return Cost + TTI.getOperandsScalarizationOverhead(
                    filterExtractingOperands(Ops, VF), VF);
}

void LoopVectorizationCostModel::setCostBasedWideningDecision(unsigned VF) {
  if (!isScalable() && VF == 1)
    return;
  NumPredStores = 0;
  for (BasicBlock *BB : TheLoop->blocks()) {
    // For each instruction in the old loop.
    for (Instruction &I : *BB) {
      Value *Ptr = getLoadStorePointerOperand(&I);
      if (!Ptr)
        continue;

      // TODO: We should generate better code and update the cost model for
      // predicated uniform stores. Today they are treated as any other
      // predicated store (see added test cases in
      // invariant-store-vectorization.ll).
      if (isa<StoreInst>(&I) && isScalarWithPredication(&I))
        NumPredStores++;

      if (Legal->isUniform(Ptr) &&
          // Conditional loads and stores should be scalarized and predicated.
          // isScalarWithPredication cannot be used here since masked
          // gather/scatters are not considered scalar with predication.
          !Legal->blockNeedsPredication(I.getParent())) {
        // TODO: Avoid replicating loads and stores instead of
        // relying on instcombine to remove them.
        // Load: Scalar load + broadcast
        // Store: Scalar store + isLoopInvariantStoreValue ? 0 : extract
        unsigned Cost = getUniformMemOpCost(&I, VF);
        setWideningDecision(&I, VF, CM_Scalarize, Cost);
        continue;
      }

      // We assume that widening is the best solution when possible.
      if (memoryInstructionCanBeWidened(&I, VF)) {
        unsigned Cost = getConsecutiveMemOpCost(&I, VF);
        int ConsecutiveStride =
            Legal->isConsecutivePtr(getLoadStorePointerOperand(&I));
        assert((ConsecutiveStride == 1 || ConsecutiveStride == -1) &&
               "Expected consecutive stride.");
        InstWidening Decision =
            ConsecutiveStride == 1 ? CM_Widen : CM_Widen_Reverse;
        setWideningDecision(&I, VF, Decision, Cost);
        continue;
      }

      // Choose between Interleaving, Gather/Scatter or Scalarization.
      unsigned InterleaveCost = std::numeric_limits<unsigned>::max();
      unsigned NumAccesses = 1;
      if (isAccessInterleaved(&I)) {
        auto Group = getInterleavedAccessGroup(&I);
        assert(Group && "Fail to get an interleaved access group.");

        // Make one decision for the whole group.
        if (getWideningDecision(&I, VF) != CM_Unknown)
          continue;

        NumAccesses = Group->getNumMembers();
        if (interleavedAccessCanBeWidened(&I, VF))
          InterleaveCost = getInterleaveGroupCost(&I, VF);
      }

      unsigned GatherScatterCost =
          isLegalGatherOrScatter(&I)
              ? getGatherScatterCost(&I, VF) * NumAccesses
              : std::numeric_limits<unsigned>::max();

      unsigned ScalarizationCost =
          getMemInstScalarizationCost(&I, VF) * NumAccesses;

      // Choose better solution for the current VF,
      // write down this decision and use it during vectorization.
      unsigned Cost;
      InstWidening Decision;
      if (InterleaveCost <= GatherScatterCost &&
          InterleaveCost < ScalarizationCost) {
        Decision = CM_Interleave;
        Cost = InterleaveCost;
      } else if (GatherScatterCost < ScalarizationCost) {
        Decision = CM_GatherScatter;
        Cost = GatherScatterCost;
      } else {
        Decision = CM_Scalarize;
        Cost = ScalarizationCost;
      }
      // If the instructions belongs to an interleave group, the whole group
      // receives the same decision. The whole group receives the cost, but
      // the cost will actually be assigned to one instruction.
      if (auto Group = getInterleavedAccessGroup(&I))
        setWideningDecision(Group, VF, Decision, Cost);
      else
        setWideningDecision(&I, VF, Decision, Cost);
    }
  }

  // Make sure that any load of address and any other address computation
  // remains scalar unless there is gather/scatter support. This avoids
  // inevitable extracts into address registers, and also has the benefit of
  // activating LSR more, since that pass can't optimize vectorized
  // addresses.
  if (TTI.prefersVectorizedAddressing())
    return;

  // Start with all scalar pointer uses.
  SmallPtrSet<Instruction *, 8> AddrDefs;
  for (BasicBlock *BB : TheLoop->blocks())
    for (Instruction &I : *BB) {
      Instruction *PtrDef =
          dyn_cast_or_null<Instruction>(getLoadStorePointerOperand(&I));
      if (PtrDef && TheLoop->contains(PtrDef) &&
          getWideningDecision(&I, VF) != CM_GatherScatter)
        AddrDefs.insert(PtrDef);
    }

  // Add all instructions used to generate the addresses.
  SmallVector<Instruction *, 4> Worklist;
  for (auto *I : AddrDefs)
    Worklist.push_back(I);
  while (!Worklist.empty()) {
    Instruction *I = Worklist.pop_back_val();
    for (auto &Op : I->operands())
      if (auto *InstOp = dyn_cast<Instruction>(Op))
        if ((InstOp->getParent() == I->getParent()) && !isa<PHINode>(InstOp) &&
            AddrDefs.insert(InstOp).second)
          Worklist.push_back(InstOp);
  }

  for (auto *I : AddrDefs) {
    if (isa<LoadInst>(I)) {
      // Setting the desired widening decision should ideally be handled in
      // by cost functions, but since this involves the task of finding out
      // if the loaded register is involved in an address computation, it is
      // instead changed here when we know this is the case.
      InstWidening Decision = getWideningDecision(I, VF);
      if (Decision == CM_Widen || Decision == CM_Widen_Reverse)
        // Scalarize a widened load of address.
        setWideningDecision(I, VF, CM_Scalarize,
                            (VF * getMemoryInstructionCost(I, 1)));
      else if (auto Group = getInterleavedAccessGroup(I)) {
        // Scalarize an interleave group of address loads.
        for (unsigned I = 0; I < Group->getFactor(); ++I) {
          if (Instruction *Member = Group->getMember(I))
            setWideningDecision(Member, VF, CM_Scalarize,
                                (VF * getMemoryInstructionCost(Member, 1)));
        }
      }
    } else
      // Make sure I gets scalarized and a cost estimate without
      // scalarization overhead.
      ForcedScalars[VF].insert(I);
  }
}

unsigned LoopVectorizationCostModel::getInstructionCost(Instruction *I,
                                                        unsigned VF,
                                                        Type *&VectorTy,
                                                        bool ValidVF) {
  Type *RetTy = I->getType();
  if (canTruncateToMinimalBitwidth(I, VF, ValidVF))
    RetTy = IntegerType::get(RetTy->getContext(), MinBWs[I]);
  VectorTy = isScalarAfterVectorization(I, VF, ValidVF)
                 ? RetTy
                 : ToVectorTy(RetTy, VF, isScalable());
  auto SE = PSE.getSE();
  TTI::TargetCostKind CostKind = TTI::TCK_RecipThroughput;

  // TODO: We need to estimate the cost of intrinsic calls.
  switch (I->getOpcode()) {
  case Instruction::GetElementPtr:
    // We mark this instruction as zero-cost because the cost of GEPs in
    // vectorized code depends on whether the corresponding memory instruction
    // is scalarized or not. Therefore, we handle GEPs with the memory
    // instruction cost.
    return 0;
  case Instruction::Br: {
    // In cases of scalarized and predicated instructions, there will be VF
    // predicated blocks in the vectorized loop. Each branch around these
    // blocks requires also an extract of its vector compare i1 element.
    bool ScalarPredicatedBB = false;
    BranchInst *BI = cast<BranchInst>(I);
    if (ValidVF && BI->isConditional() &&
        (PredicatedBBsAfterVectorization.count(BI->getSuccessor(0)) ||
         PredicatedBBsAfterVectorization.count(BI->getSuccessor(1))))
      ScalarPredicatedBB = true;

    if (ScalarPredicatedBB) {
      // Return cost for branches around scalarized and predicated blocks.
      auto *Vec_i1Ty = VectorType::get(
          IntegerType::getInt1Ty(RetTy->getContext()), VF, isScalable());
      return (TTI.getScalarizationOverhead(Vec_i1Ty, APInt::getAllOnesValue(VF),
                                           false, true) +
              (TTI.getCFInstrCost(Instruction::Br, CostKind) * VF));
    } else if (I->getParent() == TheLoop->getLoopLatch() || VF == 1)
      // The back-edge branch will remain, as will all scalar branches.
      return TTI.getCFInstrCost(Instruction::Br, CostKind);
    else
      // This branch will be eliminated by if-conversion.
      return 0;
    // Note: We currently assume zero cost for an unconditional branch inside
    // a predicated block since it will become a fall-through, although we
    // may decide in the future to call TTI for all branches.
  }
  case Instruction::PHI: {
    auto *Phi = cast<PHINode>(I);

    // First-order recurrences are replaced by vector shuffles inside the loop.
    // NOTE: Don't use ToVectorTy as SK_ExtractSubvector expects a vector type.
    if (ValidVF && Legal->isFirstOrderRecurrence(Phi))
      return TTI.getShuffleCost(TargetTransformInfo::SK_ExtractSubvector,
                                cast<VectorType>(VectorTy), VF - 1,
                                VectorType::get(RetTy, 1, isScalable()));

    // Phi nodes in non-header blocks (not inductions, reductions, etc.) are
    // converted into select instructions. We require N - 1 selects per phi
    // node, where N is the number of incoming values.
    if (ValidVF && Phi->getParent() != TheLoop->getHeader())
      return (Phi->getNumIncomingValues() - 1) *
             TTI.getCmpSelInstrCost(
                 Instruction::Select,
                 ToVectorTy(Phi->getType(), VF, isScalable()),
                 ToVectorTy(Type::getInt1Ty(Phi->getContext()), VF,
                            isScalable()),
                 CostKind);

    return TTI.getCFInstrCost(Instruction::PHI, CostKind);
  }
  case Instruction::UDiv:
  case Instruction::SDiv:
  case Instruction::URem:
  case Instruction::SRem:
    // If we have a predicated instruction, it may not be executed for each
    // vector lane. Get the scalarization cost and scale this amount by the
    // probability of executing the predicated block. If the instruction is not
    // predicated, we fall through to the next case.
    if (ValidVF && isScalarWithPredication(I)) {
      unsigned Cost = 0;

      // These instructions have a non-void type, so account for the phi nodes
      // that we will create. This cost is likely to be zero. The phi node
      // cost, if any, should be scaled by the block probability because it
      // models a copy at the end of each predicated block.
      Cost += VF * TTI.getCFInstrCost(Instruction::PHI, CostKind);

      // The cost of the non-predicated instruction.
      Cost += VF * TTI.getArithmeticInstrCost(I->getOpcode(), RetTy, CostKind);

      // The cost of insertelement and extractelement instructions needed for
      // scalarization.
      Cost += getScalarizationOverhead(I, VF);

      // Scale the cost by the probability of executing the predicated blocks.
      // This assumes the predicated block for each vector lane is equally
      // likely.
      return Cost / getReciprocalPredBlockProb();
    }
    LLVM_FALLTHROUGH;
  case Instruction::Add:
  case Instruction::FAdd:
  case Instruction::Sub:
  case Instruction::FSub:
  case Instruction::Mul:
  case Instruction::FMul:
  case Instruction::FDiv:
  case Instruction::FRem:
  case Instruction::Shl:
  case Instruction::LShr:
  case Instruction::AShr:
  case Instruction::And:
  case Instruction::Or:
  case Instruction::Xor: {
    // Since we will replace the stride by 1 the multiplication should go away.
    if (I->getOpcode() == Instruction::Mul && isStrideMul(I, Legal))
      return 0;
    // Certain instructions can be cheaper to vectorize if they have a constant
    // second vector operand. One example of this are shifts on x86.
    Value *Op2 = I->getOperand(1);
    TargetTransformInfo::OperandValueProperties Op2VP;
    TargetTransformInfo::OperandValueKind Op2VK =
        TTI.getOperandInfo(Op2, Op2VP);
    if (Op2VK == TargetTransformInfo::OK_AnyValue && Legal->isUniform(Op2))
      Op2VK = TargetTransformInfo::OK_UniformValue;

    SmallVector<const Value *, 4> Operands(I->operand_values());
    unsigned N = isScalarAfterVectorization(I, VF, ValidVF) && ValidVF ? VF : 1;
    return N * TTI.getArithmeticInstrCost(
                   I->getOpcode(), VectorTy, CostKind,
                   TargetTransformInfo::OK_AnyValue,
                   Op2VK, TargetTransformInfo::OP_None, Op2VP, Operands, I);
  }
  case Instruction::FNeg: {
    unsigned N = isScalarAfterVectorization(I, VF, ValidVF) && ValidVF ? VF : 1;
    return N * TTI.getArithmeticInstrCost(
                   I->getOpcode(), VectorTy, CostKind,
                   TargetTransformInfo::OK_AnyValue,
                   TargetTransformInfo::OK_AnyValue,
                   TargetTransformInfo::OP_None, TargetTransformInfo::OP_None,
                   I->getOperand(0), I);
  }
  case Instruction::Select: {
    SelectInst *SI = cast<SelectInst>(I);
    const SCEV *CondSCEV = SE->getSCEV(SI->getCondition());
    bool ScalarCond = (SE->isLoopInvariant(CondSCEV, TheLoop));
    Type *CondTy = SI->getCondition()->getType();
    if (!ScalarCond)
      CondTy = VectorType::get(CondTy, VF, isScalable());

    return TTI.getCmpSelInstrCost(I->getOpcode(), VectorTy, CondTy,
                                  CostKind, I);
  }
  case Instruction::ICmp:
  case Instruction::FCmp: {
    Type *ValTy = I->getOperand(0)->getType();
    Instruction *Op0AsInstruction = dyn_cast<Instruction>(I->getOperand(0));
    if (canTruncateToMinimalBitwidth(Op0AsInstruction, VF, ValidVF))
      ValTy = IntegerType::get(ValTy->getContext(), MinBWs[Op0AsInstruction]);
    VectorTy = ToVectorTy(ValTy, VF, isScalable(), ValidVF);
    return TTI.getCmpSelInstrCost(I->getOpcode(), VectorTy, nullptr, CostKind,
                                  I);
  }
  case Instruction::Store:
  case Instruction::Load: {
    unsigned Width = VF;
    if (Width > 1) {
      InstWidening Decision = getWideningDecision(I, Width);
      assert(Decision != CM_Unknown &&
             "CM decision should be taken at this point");
      if (Decision == CM_Scalarize)
        Width = 1;
    }
    VectorTy = ToVectorTy(getMemInstValueType(I), Width, isScalable(), ValidVF);
    return getMemoryInstructionCost(I, VF);
  }
  case Instruction::ZExt:
  case Instruction::SExt:
  case Instruction::FPToUI:
  case Instruction::FPToSI:
  case Instruction::FPExt:
  case Instruction::PtrToInt:
  case Instruction::IntToPtr:
  case Instruction::SIToFP:
  case Instruction::UIToFP:
  case Instruction::Trunc:
  case Instruction::FPTrunc:
  case Instruction::BitCast: {
    // We optimize the truncation of induction variables having constant
    // integer steps. The cost of these truncations is the same as the scalar
    // operation.
    if (isOptimizableIVTruncate(I, VF)) {
      auto *Trunc = cast<TruncInst>(I);
      return TTI.getCastInstrCost(Instruction::Trunc, Trunc->getDestTy(),
                                  Trunc->getSrcTy(), CostKind, Trunc);
    }

    Type *SrcScalarTy = I->getOperand(0)->getType();
    Type *SrcVecTy = VectorTy->isVectorTy()
                         ? ToVectorTy(SrcScalarTy, VF, isScalable())
                         : SrcScalarTy;
    if (canTruncateToMinimalBitwidth(I, VF, ValidVF)) {
      // This cast is going to be shrunk. This may remove the cast or it might
      // turn it into slightly different cast. For example, if MinBW == 16,
      // "zext i8 %1 to i32" becomes "zext i8 %1 to i16".
      //
      // Calculate the modified src and dest types.
      Type *MinVecTy = VectorTy;
      if (I->getOpcode() == Instruction::Trunc) {
        SrcVecTy = smallestIntegerVectorType(SrcVecTy, MinVecTy);
        VectorTy = largestIntegerVectorType(
            ToVectorTy(I->getType(), VF, isScalable()), MinVecTy);
      } else if (I->getOpcode() == Instruction::ZExt ||
                 I->getOpcode() == Instruction::SExt) {
        SrcVecTy = largestIntegerVectorType(SrcVecTy, MinVecTy);
        VectorTy = smallestIntegerVectorType(
            ToVectorTy(I->getType(), VF, isScalable(), ValidVF), MinVecTy);
      }
    }

    unsigned N = isScalarAfterVectorization(I, VF, ValidVF) ? VF : 1;
    return N * TTI.getCastInstrCost(I->getOpcode(), VectorTy, SrcVecTy,
                                    CostKind, I);
  }
  case Instruction::Call: {
    bool NeedToScalarize;
    CallInst *CI = cast<CallInst>(I);
    unsigned CallCost = getVectorCallCost(CI, VF, NeedToScalarize);
    if (getVectorIntrinsicIDForCall(CI, TLI))
      return std::min(CallCost, getVectorIntrinsicCost(CI, VF));
    return CallCost;
  }
  default:
    // The cost of executing VF copies of the scalar instruction. This opcode
    // is unknown. Assume that it is the same as 'mul'.
    return VF * TTI.getArithmeticInstrCost(Instruction::Mul, VectorTy,
                                           CostKind) +
           getScalarizationOverhead(I, VF);
  } // end of switch.
}

char LoopVectorize::ID = 0;

static const char lv_name[] = "Loop Vectorization";

INITIALIZE_PASS_BEGIN(LoopVectorize, LV_NAME, lv_name, false, false)
INITIALIZE_PASS_DEPENDENCY(TargetTransformInfoWrapperPass)
INITIALIZE_PASS_DEPENDENCY(BasicAAWrapperPass)
INITIALIZE_PASS_DEPENDENCY(AAResultsWrapperPass)
INITIALIZE_PASS_DEPENDENCY(GlobalsAAWrapperPass)
INITIALIZE_PASS_DEPENDENCY(AssumptionCacheTracker)
INITIALIZE_PASS_DEPENDENCY(BlockFrequencyInfoWrapperPass)
INITIALIZE_PASS_DEPENDENCY(DominatorTreeWrapperPass)
INITIALIZE_PASS_DEPENDENCY(ScalarEvolutionWrapperPass)
INITIALIZE_PASS_DEPENDENCY(LoopInfoWrapperPass)
INITIALIZE_PASS_DEPENDENCY(LoopAccessLegacyAnalysis)
INITIALIZE_PASS_DEPENDENCY(DemandedBitsWrapperPass)
INITIALIZE_PASS_DEPENDENCY(OptimizationRemarkEmitterWrapperPass)
INITIALIZE_PASS_DEPENDENCY(ProfileSummaryInfoWrapperPass)
INITIALIZE_PASS_DEPENDENCY(InjectTLIMappingsLegacy)
INITIALIZE_PASS_END(LoopVectorize, LV_NAME, lv_name, false, false)

namespace llvm {

Pass *createLoopVectorizePass() { return new LoopVectorize(); }

Pass *createLoopVectorizePass(bool InterleaveOnlyWhenForced,
                              bool VectorizeOnlyWhenForced) {
  return new LoopVectorize(InterleaveOnlyWhenForced, VectorizeOnlyWhenForced);
}

} // end namespace llvm

bool LoopVectorizationCostModel::isConsecutiveLoadOrStore(Instruction *Inst) {
  // Check if the pointer operand of a load or store instruction is
  // consecutive.
  if (auto *Ptr = getLoadStorePointerOperand(Inst))
    return Legal->isConsecutivePtr(Ptr);
  return false;
}

void LoopVectorizationCostModel::collectValuesToIgnore() {
  // Ignore ephemeral values.
  CodeMetrics::collectEphemeralValues(TheLoop, AC, ValuesToIgnore);

  // Ignore type-promoting instructions we identified during reduction
  // detection.
  for (auto &Reduction : Legal->getReductionVars()) {
    RecurrenceDescriptor &RedDes = Reduction.second;
    SmallPtrSetImpl<Instruction *> &Casts = RedDes.getCastInsts();
    VecValuesToIgnore.insert(Casts.begin(), Casts.end());
  }
  // Ignore type-casting instructions we identified during induction
  // detection.
  for (auto &Induction : Legal->getInductionVars()) {
    InductionDescriptor &IndDes = Induction.second;
    const SmallVectorImpl<Instruction *> &Casts = IndDes.getCastInsts();
    VecValuesToIgnore.insert(Casts.begin(), Casts.end());
  }
}

// TODO: we could return a pair of values that specify the max VF and
// min VF, to be used in `buildVPlans(MinVF, MaxVF)` instead of
// `buildVPlans(VF, VF)`. We cannot do it because VPLAN at the moment
// doesn't have a cost model that can choose which plan to execute if
// more than one is generated.
static unsigned determineVPlanVF(const unsigned WidestVectorRegBits,
                                 LoopVectorizationCostModel &CM) {
  unsigned WidestType;
  std::tie(std::ignore, WidestType) = CM.getSmallestAndWidestTypes();
  return WidestVectorRegBits / WidestType;
}

VectorizationFactor
LoopVectorizationPlanner::planInVPlanNativePath(unsigned UserVF) {
  unsigned VF = UserVF;
  // Outer loop handling: They may require CFG and instruction level
  // transformations before even evaluating whether vectorization is profitable.
  // Since we cannot modify the incoming IR, we need to build VPlan upfront in
  // the vectorization pipeline.
  if (!OrigLoop->empty()) {
    // If the user doesn't provide a vectorization factor, determine a
    // reasonable one.
    if (!UserVF) {
      VF = determineVPlanVF(TTI->getRegisterBitWidth(true /* Vector*/), CM);
      LLVM_DEBUG(dbgs() << "LV: VPlan computed VF " << VF << ".\n");

      // Make sure we have a VF > 1 for stress testing.
      if (VPlanBuildStressTest && VF < 2) {
        LLVM_DEBUG(dbgs() << "LV: VPlan stress testing: "
                          << "overriding computed VF.\n");
        VF = 4;
      }
    }
    assert(EnableVPlanNativePath && "VPlan-native path is not enabled.");
    assert(isPowerOf2_32(VF) && "VF needs to be a power of two");
    LLVM_DEBUG(dbgs() << "LV: Using " << (UserVF ? "user " : "") << "VF " << VF
                      << " to build VPlans.\n");
    buildVPlans(VF, VF);

    // For VPlan build stress testing, we bail out after VPlan construction.
    if (VPlanBuildStressTest)
      return VectorizationFactor::Disabled();

    return {VF, 0};
  }

  LLVM_DEBUG(
      dbgs() << "LV: Not vectorizing. Inner loops aren't supported in the "
                "VPlan-native path.\n");
  return VectorizationFactor::Disabled();
}

Optional<VectorizationFactor> LoopVectorizationPlanner::plan(unsigned UserVF,
                                                             unsigned UserIC) {
  assert(OrigLoop->empty() && "Inner loop expected.");
  Optional<unsigned> MaybeMaxVF = CM.computeMaxVF(UserVF, UserIC);
  if (!MaybeMaxVF) // Cases that should not to be vectorized nor interleaved.
    return None;

  // Invalidate interleave groups if all blocks of loop will be predicated.
  if (CM.blockNeedsPredication(OrigLoop->getHeader()) &&
      !useMaskedInterleavedAccesses(*TTI)) {
    LLVM_DEBUG(
        dbgs()
        << "LV: Invalidate all interleaved groups due to fold-tail by masking "
           "which requires masked-interleaved support.\n");
    if (CM.InterleaveInfo.invalidateGroups())
      // Invalidating interleave groups also requires invalidating all decisions
      // based on them, which includes widening decisions and uniform and scalar
      // values.
      CM.invalidateCostModelingDecisions();
  }

  if (UserVF) {
    LLVM_DEBUG(dbgs() << "LV: Using user VF " << UserVF << ".\n");
    assert(isPowerOf2_32(UserVF) && "VF needs to be a power of two");
    // Collect the instructions (and their associated costs) that will be more
    // profitable to scalarize.
    CM.selectUserVectorizationFactor(UserVF);
    buildVPlansWithVPRecipes(UserVF, UserVF);
    LLVM_DEBUG(printPlans(dbgs()));
    return {{UserVF, 0}};
  }

  // Most of the VF selection code for fixed length vectors does not make
  // sense for scalable vectors. So as a starting point we assume that if we
  // are using scalable vectors we are going to vectorize based on the
  // computed MaxVF (max K factor).
  if (TTI->useScalableVectorType()) {
    unsigned VF = MaybeMaxVF.getValue();
    assert(VF != 0 && "MaxVF is zero.");
    CM.collectUniformsAndScalars(VF);
    CM.collectInstsToScalarize(VF);
    buildVPlansWithVPRecipes(VF, VF);
    LLVM_DEBUG(printPlans(dbgs()));
    return CM.selectScalableVectorizationFactor(VF);
  }

  unsigned MaxVF = MaybeMaxVF.getValue();
  assert(MaxVF != 0 && "MaxVF is zero.");
  for (unsigned VF = 1; VF <= MaxVF; VF *= 2) {
    // Collect Uniform and Scalar instructions after vectorization with VF.
    CM.collectUniformsAndScalars(VF);

    // Collect the instructions (and their associated costs) that will be more
    // profitable to scalarize.
    if (VF > 1)
      CM.collectInstsToScalarize(VF);
  }

  buildVPlansWithVPRecipes(1, MaxVF);
  LLVM_DEBUG(printPlans(dbgs()));
  if (MaxVF == 1)
    // Do not return VectorizationFactor::Disabled() here, since that means a
    // width=0. For fixed vectors we want width=1, cost=0 here.
    return VectorizationFactor(1, 0);

  // Select the optimal vectorization factor.
  return CM.selectVectorizationFactor(MaxVF);
}

void LoopVectorizationPlanner::setBestPlan(unsigned VF, unsigned UF) {
  LLVM_DEBUG(dbgs() << "Setting best plan to VF=" << VF << ", UF=" << UF
                    << '\n');
  BestVF = VF;
  BestUF = UF;

  erase_if(VPlans, [VF](const VPlanPtr &Plan) { return !Plan->hasVF(VF); });
  assert(VPlans.size() == 1 && "Best VF has not a single VPlan.");
}

void LoopVectorizationPlanner::executePlan(InnerLoopVectorizer &ILV,
                                           DominatorTree *DT) {
  // FIXME: If UF > 1 and isScalable, bail out early.
  if (ILV.isScalable())
    assert(BestUF == 1 && "Interleaving not supported for scalable vectors.");

  // 1. Create a new empty loop. Unlink the old loop and connect the new one.
  VPCallbackILV CallbackILV(ILV);

  VPTransformState State{BestVF,     BestUF,      ILV.isScalable(),       LI,
                         DT,         ILV.Builder, ILV.VectorLoopValueMap, &ILV,
                         CallbackILV};
  State.CFG.PrevBB = ILV.createVectorizedLoopSkeleton();
  State.TripCount = ILV.getOrCreateTripCount(nullptr);
  State.CanonicalIV = ILV.Induction;
  State.PreferPredicatedVectorOps = ILV.preferPredicatedVectorOps();

  //===------------------------------------------------===//
  //
  // Notice: any optimization or new instruction that go
  // into the code below should also be implemented in
  // the cost-model.
  //
  //===------------------------------------------------===//

  // 2. Copy and widen instructions from the old loop into the new loop.
  assert(VPlans.size() == 1 && "Not a single VPlan to execute.");
  VPlans.front()->execute(&State);

  // 3. Fix the vectorized code: take care of header phi's, live-outs,
  //    predication, updating analyses.
  ILV.fixVectorizedLoop(State);
}

void LoopVectorizationPlanner::collectTriviallyDeadInstructions(
    SmallPtrSetImpl<Instruction *> &DeadInstructions) {
  BasicBlock *Latch = OrigLoop->getLoopLatch();

  // We create new control-flow for the vectorized loop, so the original
  // condition will be dead after vectorization if it's only used by the
  // branch.
  auto *Cmp = dyn_cast<Instruction>(Latch->getTerminator()->getOperand(0));
  if (Cmp && Cmp->hasOneUse())
    DeadInstructions.insert(Cmp);

  // We create new "steps" for induction variable updates to which the original
  // induction variables map. An original update instruction will be dead if
  // all its users except the induction variable are dead.
  for (auto &Induction : Legal->getInductionVars()) {
    PHINode *Ind = Induction.first;
    auto *IndUpdate = cast<Instruction>(Ind->getIncomingValueForBlock(Latch));
    if (llvm::all_of(IndUpdate->users(), [&](User *U) -> bool {
          return U == Ind || DeadInstructions.count(cast<Instruction>(U));
        }))
      DeadInstructions.insert(IndUpdate);

    // We record as "Dead" also the type-casting instructions we had identified
    // during induction analysis. We don't need any handling for them in the
    // vectorized loop because we have proven that, under a proper runtime
    // test guarding the vectorized loop, the value of the phi, and the casted
    // value of the phi, are the same. The last instruction in this casting
    // chain will get its scalar/vector/widened def from the
    // scalar/vector/widened def of the respective phi node. Any other casts in
    // the induction def-use chain have no other uses outside the phi update
    // chain, and will be ignored.
    InductionDescriptor &IndDes = Induction.second;
    const SmallVectorImpl<Instruction *> &Casts = IndDes.getCastInsts();
    DeadInstructions.insert(Casts.begin(), Casts.end());
  }
}

Value *InnerLoopUnroller::reverseVector(Value *Vec) { return Vec; }

Value *InnerLoopUnroller::getBroadcastInstrs(Value *V) { return V; }

Value *InnerLoopUnroller::getStepVector(Value *Val, int StartIdx, Value *Step,
                                        Instruction::BinaryOps BinOp) {
  // When unrolling and the VF is 1, we only need to add a simple scalar.
  Type *Ty = Val->getType();
  assert(!Ty->isVectorTy() && "Val must be a scalar");

  if (Ty->isFloatingPointTy()) {
    Constant *C = ConstantFP::get(Ty, (double)StartIdx);

    // Floating point operations had to be 'fast' to enable the unrolling.
    Value *MulOp = addFastMathFlag(Builder.CreateFMul(C, Step));
    return addFastMathFlag(Builder.CreateBinOp(BinOp, Val, MulOp));
  }
  Constant *C = ConstantInt::get(Ty, StartIdx);
  return Builder.CreateAdd(Val, Builder.CreateMul(C, Step), "induction");
}

static void AddRuntimeUnrollDisableMetaData(Loop *L) {
  SmallVector<Metadata *, 4> MDs;
  // Reserve first location for self reference to the LoopID metadata node.
  MDs.push_back(nullptr);
  bool IsUnrollMetadata = false;
  MDNode *LoopID = L->getLoopID();
  if (LoopID) {
    // First find existing loop unrolling disable metadata.
    for (unsigned i = 1, ie = LoopID->getNumOperands(); i < ie; ++i) {
      auto *MD = dyn_cast<MDNode>(LoopID->getOperand(i));
      if (MD) {
        const auto *S = dyn_cast<MDString>(MD->getOperand(0));
        IsUnrollMetadata =
            S && S->getString().startswith("llvm.loop.unroll.disable");
      }
      MDs.push_back(LoopID->getOperand(i));
    }
  }

  if (!IsUnrollMetadata) {
    // Add runtime unroll disable metadata.
    LLVMContext &Context = L->getHeader()->getContext();
    SmallVector<Metadata *, 1> DisableOperands;
    DisableOperands.push_back(
        MDString::get(Context, "llvm.loop.unroll.runtime.disable"));
    MDNode *DisableNode = MDNode::get(Context, DisableOperands);
    MDs.push_back(DisableNode);
    MDNode *NewLoopID = MDNode::get(Context, MDs);
    // Set operand 0 to refer to the loop id itself.
    NewLoopID->replaceOperandWith(0, NewLoopID);
    L->setLoopID(NewLoopID);
  }
}

bool LoopVectorizationPlanner::getDecisionAndClampRange(
    const std::function<bool(unsigned)> &Predicate, VFRange &Range) {
  assert(Range.End > Range.Start && "Trying to test an empty VF range.");
  bool PredicateAtRangeStart = Predicate(Range.Start);

  for (unsigned TmpVF = Range.Start * 2; TmpVF < Range.End; TmpVF *= 2)
    if (Predicate(TmpVF) != PredicateAtRangeStart) {
      Range.End = TmpVF;
      break;
    }

  return PredicateAtRangeStart;
}

/// Build VPlans for the full range of feasible VF's = {\p MinVF, 2 * \p MinVF,
/// 4 * \p MinVF, ..., \p MaxVF} by repeatedly building a VPlan for a sub-range
/// of VF's starting at a given VF and extending it as much as possible. Each
/// vectorization decision can potentially shorten this sub-range during
/// buildVPlan().
void LoopVectorizationPlanner::buildVPlans(unsigned MinVF, unsigned MaxVF) {
  for (unsigned VF = MinVF; VF < MaxVF + 1;) {
    VFRange SubRange = {VF, MaxVF + 1};
    VPlans.push_back(buildVPlan(SubRange));
    VF = SubRange.End;
  }
}

VPValue *VPRecipeBuilder::createEdgeMask(BasicBlock *Src, BasicBlock *Dst,
                                         VPlanPtr &Plan) {
  assert(is_contained(predecessors(Dst), Src) && "Invalid edge");

  // Look for cached value.
  std::pair<BasicBlock *, BasicBlock *> Edge(Src, Dst);
  EdgeMaskCacheTy::iterator ECEntryIt = EdgeMaskCache.find(Edge);
  if (ECEntryIt != EdgeMaskCache.end())
    return ECEntryIt->second;

  VPValue *SrcMask = createBlockInMask(Src, Plan);

  // The terminator has to be a branch inst!
  BranchInst *BI = dyn_cast<BranchInst>(Src->getTerminator());
  assert(BI && "Unexpected terminator found");

  if (!BI->isConditional() || BI->getSuccessor(0) == BI->getSuccessor(1))
    return EdgeMaskCache[Edge] = SrcMask;

  VPValue *EdgeMask = Plan->getVPValue(BI->getCondition());
  assert(EdgeMask && "No Edge Mask found for condition");

  if (BI->getSuccessor(0) != Dst)
    EdgeMask = Builder.createNot(EdgeMask);

  if (SrcMask) // Otherwise block in-mask is all-one, no need to AND.
    EdgeMask = Builder.createAnd(EdgeMask, SrcMask);

  return EdgeMaskCache[Edge] = EdgeMask;
}

VPValue *VPRecipeBuilder::createBlockInMask(BasicBlock *BB, VPlanPtr &Plan) {
  assert(OrigLoop->contains(BB) && "Block is not a part of a loop");

  // Look for cached value.
  BlockMaskCacheTy::iterator BCEntryIt = BlockMaskCache.find(BB);
  if (BCEntryIt != BlockMaskCache.end())
    return BCEntryIt->second;

  // All-one mask is modelled as no-mask following the convention for masked
  // load/store/gather/scatter. Initialize BlockMask to no-mask.
  VPValue *BlockMask = nullptr;

  if (OrigLoop->getHeader() == BB) {
    if (!CM.blockNeedsPredication(BB))
      return BlockMaskCache[BB] = BlockMask; // Loop incoming mask is all-one.

    // Introduce the early-exit compare IV <= BTC to form header block mask.
    // This is used instead of IV < TC because TC may wrap, unlike BTC.
    // Start by constructing the desired canonical IV.
    VPValue *IV = nullptr;
    if (Legal->getPrimaryInduction())
      IV = Plan->getVPValue(Legal->getPrimaryInduction());
    else {
      auto IVRecipe = new VPWidenCanonicalIVRecipe();
      Builder.getInsertBlock()->appendRecipe(IVRecipe);
      IV = IVRecipe->getVPValue();
    }
    VPValue *BTC = Plan->getOrCreateBackedgeTakenCount();
    bool TailFolded = !CM.isScalarEpilogueAllowed();
    if (TailFolded && CM.TTI.emitGetActiveLaneMask())
      BlockMask = Builder.createNaryOp(VPInstruction::ActiveLaneMask, {IV, BTC});
    else
      BlockMask = Builder.createNaryOp(VPInstruction::ICmpULE, {IV, BTC});
    return BlockMaskCache[BB] = BlockMask;
  }

  // This is the block mask. We OR all incoming edges.
  for (auto *Predecessor : predecessors(BB)) {
    VPValue *EdgeMask = createEdgeMask(Predecessor, BB, Plan);
    if (!EdgeMask) // Mask of predecessor is all-one so mask of block is too.
      return BlockMaskCache[BB] = EdgeMask;

    if (!BlockMask) { // BlockMask has its initialized nullptr value.
      BlockMask = EdgeMask;
      continue;
    }

    BlockMask = Builder.createOr(BlockMask, EdgeMask);
  }

  return BlockMaskCache[BB] = BlockMask;
}

VPValue *VPRecipeBuilder::getOrCreateEVL(VPlanPtr &Plan) {
  if (!EVL) {
    auto EVLRecipe = new VPWidenEVLRecipe();
    Builder.getInsertBlock()->appendRecipe(EVLRecipe);
    EVL = EVLRecipe->getEVL();
  }
  return EVL;
}

bool VPRecipeBuilder::validateWidenMemory(Instruction *I, VFRange &Range) {
  assert((isa<LoadInst>(I) || isa<StoreInst>(I)) &&
         "Must be called with either a load or store");

  auto willWiden = [&](unsigned VF) -> bool {
    if (VF == 1 && !CM.isScalable())
      return false;
    LoopVectorizationCostModel::InstWidening Decision =
        CM.getWideningDecision(I, VF);
    assert(Decision != LoopVectorizationCostModel::CM_Unknown &&
           "CM decision should be taken at this point.");
    if (Decision == LoopVectorizationCostModel::CM_Interleave)
      return true;
    if (CM.isScalarAfterVectorization(I, VF) ||
        CM.isProfitableToScalarize(I, VF))
      return false;
    return Decision != LoopVectorizationCostModel::CM_Scalarize;
  };

  if (!LoopVectorizationPlanner::getDecisionAndClampRange(willWiden, Range))
    return false;

  return true;
}

VPWidenMemoryInstructionRecipe *
VPRecipeBuilder::tryToWidenMemory(Instruction *I, VFRange &Range,
                                  VPlanPtr &Plan) {
  if (!validateWidenMemory(I, Range))
    return nullptr;

  VPValue *Mask = nullptr;
  if (Legal->isMaskRequired(I))
    Mask = createBlockInMask(I->getParent(), Plan);

  VPValue *Addr = Plan->getOrAddVPValue(getLoadStorePointerOperand(I));
  if (LoadInst *Load = dyn_cast<LoadInst>(I))
    return new VPWidenMemoryInstructionRecipe(*Load, Addr, Mask);

  StoreInst *Store = cast<StoreInst>(I);
  VPValue *StoredValue = Plan->getOrAddVPValue(Store->getValueOperand());
  return new VPWidenMemoryInstructionRecipe(*Store, Addr, StoredValue, Mask);
}

VPPredicatedWidenMemoryInstructionRecipe *
VPRecipeBuilder::tryToPredicatedWidenMemory(Instruction *I, VFRange &Range,
                                            VPlanPtr &Plan) {
  if (!validateWidenMemory(I, Range))
    return nullptr;

  VPValue *Mask = createBlockInMask(I->getParent(), Plan);

  // If tail folding by masking is enabled, memory instructions should be marked
  // as masked ops ( LoopVectorizationLegality::blockCanBePredicated()).
  // However, unlike general instructions (arithmetic, comparison, select,
  // etc.), presence of mask does not guarantee TTI's preference to use
  // predicated vector instructions.
  VPValue *EVL = getOrCreateEVL(Plan);
  VPValue *Addr = Plan->getOrAddVPValue(getLoadStorePointerOperand(I));
  if (LoadInst *Load = dyn_cast<LoadInst>(I))
    return new VPPredicatedWidenMemoryInstructionRecipe(*Load, Addr, Mask, EVL);

  StoreInst *Store = cast<StoreInst>(I);
  VPValue *StoredValue = Plan->getOrAddVPValue(Store->getValueOperand());
  return new VPPredicatedWidenMemoryInstructionRecipe(*Store, Addr, StoredValue,
                                                      Mask, EVL);
}

VPWidenIntOrFpInductionRecipe *
VPRecipeBuilder::tryToOptimizeInductionPHI(PHINode *Phi) const {
  // Check if this is an integer or fp induction. If so, build the recipe that
  // produces its scalar and vector values.
  InductionDescriptor II = Legal->getInductionVars().lookup(Phi);
  if (II.getKind() == InductionDescriptor::IK_IntInduction ||
      II.getKind() == InductionDescriptor::IK_FpInduction)
    return new VPWidenIntOrFpInductionRecipe(Phi);

  return nullptr;
}

VPWidenIntOrFpInductionRecipe *
VPRecipeBuilder::tryToOptimizeInductionTruncate(TruncInst *I,
                                                VFRange &Range) const {
  // Optimize the special case where the source is a constant integer
  // induction variable. Notice that we can only optimize the 'trunc' case
  // because (a) FP conversions lose precision, (b) sext/zext may wrap, and
  // (c) other casts depend on pointer size.

  // Determine whether \p K is a truncation based on an induction variable that
  // can be optimized.
  auto isOptimizableIVTruncate =
      [&](Instruction *K) -> std::function<bool(unsigned)> {
    return
        [=](unsigned VF) -> bool { return CM.isOptimizableIVTruncate(K, VF); };
  };

  if (LoopVectorizationPlanner::getDecisionAndClampRange(
          isOptimizableIVTruncate(I), Range))
    return new VPWidenIntOrFpInductionRecipe(cast<PHINode>(I->getOperand(0)),
                                             I);
  return nullptr;
}

VPBlendRecipe *VPRecipeBuilder::tryToBlend(PHINode *Phi, VPlanPtr &Plan) {
  // We know that all PHIs in non-header blocks are converted into selects, so
  // we don't have to worry about the insertion order and we can just use the
  // builder. At this point we generate the predication tree. There may be
  // duplications since this is a simple recursive scan, but future
  // optimizations will clean it up.

  SmallVector<VPValue *, 2> Operands;
  unsigned NumIncoming = Phi->getNumIncomingValues();
  for (unsigned In = 0; In < NumIncoming; In++) {
    VPValue *EdgeMask =
        createEdgeMask(Phi->getIncomingBlock(In), Phi->getParent(), Plan);
    assert((EdgeMask || NumIncoming == 1) &&
           "Multiple predecessors with one having a full mask");
    Operands.push_back(Plan->getOrAddVPValue(Phi->getIncomingValue(In)));
    if (EdgeMask)
      Operands.push_back(EdgeMask);
  }
  return new VPBlendRecipe(Phi, Operands);
}

VPWidenCallRecipe *VPRecipeBuilder::tryToWidenCall(CallInst *CI, VFRange &Range,
                                                   VPlan &Plan) const {

  bool IsPredicated = LoopVectorizationPlanner::getDecisionAndClampRange(
      [this, CI](unsigned VF) { return CM.isScalarWithPredication(CI, VF); },
      Range);

  if (IsPredicated)
    return nullptr;

  Intrinsic::ID ID = getVectorIntrinsicIDForCall(CI, TLI);
  if (ID && (ID == Intrinsic::assume || ID == Intrinsic::lifetime_end ||
             ID == Intrinsic::lifetime_start || ID == Intrinsic::sideeffect))
    return nullptr;

  auto willWiden = [&](unsigned VF) -> bool {
    Intrinsic::ID ID = getVectorIntrinsicIDForCall(CI, TLI);
    // The following case may be scalarized depending on the VF.
    // The flag shows whether we use Intrinsic or a usual Call for vectorized
    // version of the instruction.
    // Is it beneficial to perform intrinsic call compared to lib call?
    bool NeedToScalarize = false;
    unsigned CallCost = CM.getVectorCallCost(CI, VF, NeedToScalarize);
    bool UseVectorIntrinsic =
        ID && CM.getVectorIntrinsicCost(CI, VF) <= CallCost;
    return UseVectorIntrinsic || !NeedToScalarize;
  };

  if (!LoopVectorizationPlanner::getDecisionAndClampRange(willWiden, Range))
    return nullptr;

  return new VPWidenCallRecipe(*CI, Plan.mapToVPValues(CI->arg_operands()));
}

bool VPRecipeBuilder::shouldWiden(Instruction *I, VFRange &Range) const {
  assert(!isa<BranchInst>(I) && !isa<PHINode>(I) && !isa<LoadInst>(I) &&
         !isa<StoreInst>(I) && "Instruction should have been handled earlier");
  // Instruction should be widened, unless it is scalar after vectorization,
  // scalarization is profitable or it is predicated.
  auto WillScalarize = [this, I](unsigned VF) -> bool {
    return CM.isScalarAfterVectorization(I, VF) ||
           CM.isProfitableToScalarize(I, VF) ||
           CM.isScalarWithPredication(I, VF);
  };
  return !LoopVectorizationPlanner::getDecisionAndClampRange(WillScalarize,
                                                             Range);
}

bool VPRecipeBuilder::preferPredicatedWiden() {
  return CM.foldTailByMasking() && Legal->preferPredicatedVectorOps();
}

bool VPRecipeBuilder::validateWiden(Instruction *I) const {
  auto IsVectorizableOpcode = [](unsigned Opcode) {
    switch (Opcode) {
    case Instruction::Add:
    case Instruction::And:
    case Instruction::AShr:
    case Instruction::BitCast:
    case Instruction::FAdd:
    case Instruction::FCmp:
    case Instruction::FDiv:
    case Instruction::FMul:
    case Instruction::FNeg:
    case Instruction::FPExt:
    case Instruction::FPToSI:
    case Instruction::FPToUI:
    case Instruction::FPTrunc:
    case Instruction::FRem:
    case Instruction::FSub:
    case Instruction::ICmp:
    case Instruction::IntToPtr:
    case Instruction::LShr:
    case Instruction::Mul:
    case Instruction::Or:
    case Instruction::PtrToInt:
    case Instruction::SDiv:
    case Instruction::Select:
    case Instruction::SExt:
    case Instruction::Shl:
    case Instruction::SIToFP:
    case Instruction::SRem:
    case Instruction::Sub:
    case Instruction::Trunc:
    case Instruction::UDiv:
    case Instruction::UIToFP:
    case Instruction::URem:
    case Instruction::Xor:
    case Instruction::ZExt:
      return true;
    }
    return false;
  };

  if (!IsVectorizableOpcode(I->getOpcode()))
    return false;

  return true;
}

VPWidenRecipe *VPRecipeBuilder::tryToWiden(Instruction *I, VPlan &Plan) const {
  if (!validateWiden(I))
    return nullptr;

  return new VPWidenRecipe(*I, Plan.mapToVPValues(I->operands()));
}

VPPredicatedWidenRecipe *VPRecipeBuilder::tryToPredicatedWiden(Instruction *I,
                                                               VPlanPtr &Plan) {
  if (!validateWiden(I))
    return nullptr;

  VPValue *Mask = createBlockInMask(I->getParent(), Plan);
  return new VPPredicatedWidenRecipe(*I, Mask, getOrCreateEVL(Plan));
}

VPBasicBlock *VPRecipeBuilder::handleReplication(
    Instruction *I, VFRange &Range, VPBasicBlock *VPBB,
    DenseMap<Instruction *, VPReplicateRecipe *> &PredInst2Recipe,
    VPlanPtr &Plan) {
  bool IsUniform = LoopVectorizationPlanner::getDecisionAndClampRange(
      [&](unsigned VF) { return CM.isUniformAfterVectorization(I, VF); },
      Range);

  bool IsPredicated = LoopVectorizationPlanner::getDecisionAndClampRange(
      [&](unsigned VF) { return CM.isScalarWithPredication(I, VF); }, Range);

  auto *Recipe = new VPReplicateRecipe(I, Plan->mapToVPValues(I->operands()),
                                       IsUniform, IsPredicated);
  setRecipe(I, Recipe);

  // Find if I uses a predicated instruction. If so, it will use its scalar
  // value. Avoid hoisting the insert-element which packs the scalar value into
  // a vector value, as that happens iff all users use the vector value.
  for (auto &Op : I->operands())
    if (auto *PredInst = dyn_cast<Instruction>(Op))
      if (PredInst2Recipe.find(PredInst) != PredInst2Recipe.end())
        PredInst2Recipe[PredInst]->setAlsoPack(false);

  // Finalize the recipe for Instr, first if it is not predicated.
  if (!IsPredicated) {
    LLVM_DEBUG(dbgs() << "LV: Scalarizing:" << *I << "\n");
    VPBB->appendRecipe(Recipe);
    return VPBB;
  }
  LLVM_DEBUG(dbgs() << "LV: Scalarizing and predicating:" << *I << "\n");
  assert(VPBB->getSuccessors().empty() &&
         "VPBB has successors when handling predicated replication.");
  // Record predicated instructions for above packing optimizations.
  PredInst2Recipe[I] = Recipe;
  VPBlockBase *Region = createReplicateRegion(I, Recipe, Plan);
  VPBlockUtils::insertBlockAfter(Region, VPBB);
  auto *RegSucc = new VPBasicBlock();
  VPBlockUtils::insertBlockAfter(RegSucc, Region);
  return RegSucc;
}

VPRegionBlock *VPRecipeBuilder::createReplicateRegion(Instruction *Instr,
                                                      VPRecipeBase *PredRecipe,
                                                      VPlanPtr &Plan) {
  // Instructions marked for predication are replicated and placed under an
  // if-then construct to prevent side-effects.

  // Generate recipes to compute the block mask for this region.
  VPValue *BlockInMask = createBlockInMask(Instr->getParent(), Plan);

  // Build the triangular if-then region.
  std::string RegionName = (Twine("pred.") + Instr->getOpcodeName()).str();
  assert(Instr->getParent() && "Predicated instruction not in any basic block");
  auto *BOMRecipe = new VPBranchOnMaskRecipe(BlockInMask);
  auto *Entry = new VPBasicBlock(Twine(RegionName) + ".entry", BOMRecipe);
  auto *PHIRecipe =
      Instr->getType()->isVoidTy() ? nullptr : new VPPredInstPHIRecipe(Instr);
  auto *Exit = new VPBasicBlock(Twine(RegionName) + ".continue", PHIRecipe);
  auto *Pred = new VPBasicBlock(Twine(RegionName) + ".if", PredRecipe);
  VPRegionBlock *Region = new VPRegionBlock(Entry, Exit, RegionName, true);

  // Note: first set Entry as region entry and then connect successors starting
  // from it in order, to propagate the "parent" of each VPBasicBlock.
  VPBlockUtils::insertTwoBlocksAfter(Pred, Exit, BlockInMask, Entry);
  VPBlockUtils::connectBlocks(Pred, Exit);

  return Region;
}

VPRecipeBase *VPRecipeBuilder::tryToCreateWidenRecipe(Instruction *Instr,
                                                      VFRange &Range,
                                                      VPlanPtr &Plan) {
  // First, check for specific widening recipes that deal with calls, memory
  // operations, inductions and Phi nodes.
  if (auto *CI = dyn_cast<CallInst>(Instr))
    return tryToWidenCall(CI, Range, *Plan);

  if (isa<LoadInst>(Instr) || isa<StoreInst>(Instr)) {
    if (preferPredicatedWiden())
      return tryToPredicatedWidenMemory(Instr, Range, Plan);
    return tryToWidenMemory(Instr, Range, Plan);
  }

  VPRecipeBase *Recipe;
  if (auto Phi = dyn_cast<PHINode>(Instr)) {
    if (Phi->getParent() != OrigLoop->getHeader())
      return tryToBlend(Phi, Plan);
    if ((Recipe = tryToOptimizeInductionPHI(Phi)))
      return Recipe;
    return new VPWidenPHIRecipe(Phi);
  }

  if (isa<TruncInst>(Instr) &&
      (Recipe = tryToOptimizeInductionTruncate(cast<TruncInst>(Instr), Range)))
    return Recipe;

  if (!shouldWiden(Instr, Range))
    return nullptr;

  if (auto GEP = dyn_cast<GetElementPtrInst>(Instr))
    return new VPWidenGEPRecipe(GEP, Plan->mapToVPValues(GEP->operands()),
                                OrigLoop);

  if (auto *SI = dyn_cast<SelectInst>(Instr)) {
    bool InvariantCond =
        PSE.getSE()->isLoopInvariant(PSE.getSCEV(SI->getOperand(0)), OrigLoop);
    return new VPWidenSelectRecipe(*SI, Plan->mapToVPValues(SI->operands()),
                                   InvariantCond);
  }

  if (preferPredicatedWiden())
    return tryToPredicatedWiden(Instr, Plan);
  return tryToWiden(Instr, *Plan);
}

void LoopVectorizationPlanner::buildVPlansWithVPRecipes(unsigned MinVF,
                                                        unsigned MaxVF) {
  assert(OrigLoop->empty() && "Inner loop expected.");

  // Collect conditions feeding internal conditional branches; they need to be
  // represented in VPlan for it to model masking.
  SmallPtrSet<Value *, 1> NeedDef;

  auto *Latch = OrigLoop->getLoopLatch();
  for (BasicBlock *BB : OrigLoop->blocks()) {
    if (BB == Latch)
      continue;
    BranchInst *Branch = dyn_cast<BranchInst>(BB->getTerminator());
    if (Branch && Branch->isConditional())
      NeedDef.insert(Branch->getCondition());
  }

  // If the tail is to be folded by masking, the primary induction variable, if
  // exists needs to be represented in VPlan for it to model early-exit masking.
  // Also, both the Phi and the live-out instruction of each reduction are
  // required in order to introduce a select between them in VPlan.
  if (CM.foldTailByMasking()) {
    if (Legal->getPrimaryInduction())
      NeedDef.insert(Legal->getPrimaryInduction());
    for (auto &Reduction : Legal->getReductionVars()) {
      NeedDef.insert(Reduction.first);
      NeedDef.insert(Reduction.second.getLoopExitInstr());
    }
  }

  // Collect instructions from the original loop that will become trivially dead
  // in the vectorized loop. We don't need to vectorize these instructions. For
  // example, original induction update instructions can become dead because we
  // separately emit induction "steps" when generating code for the new loop.
  // Similarly, we create a new latch condition when setting up the structure
  // of the new loop, so the old one can become dead.
  SmallPtrSet<Instruction *, 4> DeadInstructions;
  collectTriviallyDeadInstructions(DeadInstructions);

  // Add assume instructions we need to drop to DeadInstructions, to prevent
  // them from being added to the VPlan.
  // TODO: We only need to drop assumes in blocks that get flattend. If the
  // control flow is preserved, we should keep them.
  auto &ConditionalAssumes = Legal->getConditionalAssumes();
  DeadInstructions.insert(ConditionalAssumes.begin(), ConditionalAssumes.end());

  DenseMap<Instruction *, Instruction *> &SinkAfter = Legal->getSinkAfter();
  // Dead instructions do not need sinking. Remove them from SinkAfter.
  for (Instruction *I : DeadInstructions)
    SinkAfter.erase(I);

  for (unsigned VF = MinVF; VF < MaxVF + 1;) {
    VFRange SubRange = {VF, MaxVF + 1};
    VPlans.push_back(buildVPlanWithVPRecipes(SubRange, NeedDef,
                                             DeadInstructions, SinkAfter));
    VF = SubRange.End;
  }
}

VPlanPtr LoopVectorizationPlanner::buildVPlanWithVPRecipes(
    VFRange &Range, SmallPtrSetImpl<Value *> &NeedDef,
    SmallPtrSetImpl<Instruction *> &DeadInstructions,
    const DenseMap<Instruction *, Instruction *> &SinkAfter) {

  // Hold a mapping from predicated instructions to their recipes, in order to
  // fix their AlsoPack behavior if a user is determined to replicate and use a
  // scalar instead of vector value.
  DenseMap<Instruction *, VPReplicateRecipe *> PredInst2Recipe;

  SmallPtrSet<const InterleaveGroup<Instruction> *, 1> InterleaveGroups;

  VPRecipeBuilder RecipeBuilder(OrigLoop, TLI, Legal, CM, PSE, Builder);

  // ---------------------------------------------------------------------------
  // Pre-construction: record ingredients whose recipes we'll need to further
  // process after constructing the initial VPlan.
  // ---------------------------------------------------------------------------

  // Mark instructions we'll need to sink later and their targets as
  // ingredients whose recipe we'll need to record.
  for (auto &Entry : SinkAfter) {
    RecipeBuilder.recordRecipeOf(Entry.first);
    RecipeBuilder.recordRecipeOf(Entry.second);
  }

  // For each interleave group which is relevant for this (possibly trimmed)
  // Range, add it to the set of groups to be later applied to the VPlan and add
  // placeholders for its members' Recipes which we'll be replacing with a
  // single VPInterleaveRecipe.
  for (InterleaveGroup<Instruction> *IG : IAI.getInterleaveGroups()) {
    auto applyIG = [IG, this](unsigned VF) -> bool {
      return (VF >= 2 && // Query is illegal for VF == 1
              CM.getWideningDecision(IG->getInsertPos(), VF) ==
                  LoopVectorizationCostModel::CM_Interleave);
    };
    if (!getDecisionAndClampRange(applyIG, Range))
      continue;
    InterleaveGroups.insert(IG);
    for (unsigned i = 0; i < IG->getFactor(); i++)
      if (Instruction *Member = IG->getMember(i))
        RecipeBuilder.recordRecipeOf(Member);
  };

  // ---------------------------------------------------------------------------
  // Build initial VPlan: Scan the body of the loop in a topological order to
  // visit each basic block after having visited its predecessor basic blocks.
  // ---------------------------------------------------------------------------

  // Create a dummy pre-entry VPBasicBlock to start building the VPlan.
  auto Plan = std::make_unique<VPlan>();
  VPBasicBlock *VPBB = new VPBasicBlock("Pre-Entry");
  Plan->setEntry(VPBB);

  // Represent values that will have defs inside VPlan.
  for (Value *V : NeedDef)
    Plan->addVPValue(V);

  // Scan the body of the loop in a topological order to visit each basic block
  // after having visited its predecessor basic blocks.
  LoopBlocksDFS DFS(OrigLoop);
  DFS.perform(LI);

  for (BasicBlock *BB : make_range(DFS.beginRPO(), DFS.endRPO())) {
    // Relevant instructions from basic block BB will be grouped into VPRecipe
    // ingredients and fill a new VPBasicBlock.
    unsigned VPBBsForBB = 0;
    auto *FirstVPBBForBB = new VPBasicBlock(BB->getName());
    VPBlockUtils::insertBlockAfter(FirstVPBBForBB, VPBB);
    VPBB = FirstVPBBForBB;
    Builder.setInsertPoint(VPBB);

    // Introduce each ingredient into VPlan.
    // TODO: Model and preserve debug instrinsics in VPlan.
    for (Instruction &I : BB->instructionsWithoutDebug()) {
      Instruction *Instr = &I;

      // First filter out irrelevant instructions, to ensure no recipes are
      // built for them.
      if (isa<BranchInst>(Instr) || DeadInstructions.count(Instr))
        continue;

      if (auto Recipe =
              RecipeBuilder.tryToCreateWidenRecipe(Instr, Range, Plan)) {
        RecipeBuilder.setRecipe(Instr, Recipe);
        VPBB->appendRecipe(Recipe);
        continue;
      }

      // Otherwise, if all widening options failed, Instruction is to be
      // replicated. This may create a successor for VPBB.
      VPBasicBlock *NextVPBB = RecipeBuilder.handleReplication(
          Instr, Range, VPBB, PredInst2Recipe, Plan);
      if (NextVPBB != VPBB) {
        VPBB = NextVPBB;
        VPBB->setName(BB->hasName() ? BB->getName() + "." + Twine(VPBBsForBB++)
                                    : "");
      }
    }
  }

  // Discard empty dummy pre-entry VPBasicBlock. Note that other VPBasicBlocks
  // may also be empty, such as the last one VPBB, reflecting original
  // basic-blocks with no recipes.
  VPBasicBlock *PreEntry = cast<VPBasicBlock>(Plan->getEntry());
  assert(PreEntry->empty() && "Expecting empty pre-entry block.");
  VPBlockBase *Entry = Plan->setEntry(PreEntry->getSingleSuccessor());
  VPBlockUtils::disconnectBlocks(PreEntry, Entry);
  delete PreEntry;

  // ---------------------------------------------------------------------------
  // Transform initial VPlan: Apply previously taken decisions, in order, to
  // bring the VPlan to its final state.
  // ---------------------------------------------------------------------------

  // Apply Sink-After legal constraints.
  for (auto &Entry : SinkAfter) {
    VPRecipeBase *Sink = RecipeBuilder.getRecipe(Entry.first);
    VPRecipeBase *Target = RecipeBuilder.getRecipe(Entry.second);
    Sink->moveAfter(Target);
  }

  // Interleave memory: for each Interleave Group we marked earlier as relevant
  // for this VPlan, replace the Recipes widening its memory instructions with a
  // single VPInterleaveRecipe at its insertion point.
  for (auto IG : InterleaveGroups) {
    auto *Recipe = cast<VPWidenMemoryInstructionRecipe>(
        RecipeBuilder.getRecipe(IG->getInsertPos()));
    (new VPInterleaveRecipe(IG, Recipe->getAddr(), Recipe->getMask()))
        ->insertBefore(Recipe);

    for (unsigned i = 0; i < IG->getFactor(); ++i)
      if (Instruction *Member = IG->getMember(i)) {
        RecipeBuilder.getRecipe(Member)->eraseFromParent();
      }
  }

  // Finally, if tail is folded by masking, introduce selects between the phi
  // and the live-out instruction of each reduction, at the end of the latch.
  if (CM.foldTailByMasking()) {
    Builder.setInsertPoint(VPBB);
    auto *Cond = RecipeBuilder.createBlockInMask(OrigLoop->getHeader(), Plan);
    for (auto &Reduction : Legal->getReductionVars()) {
      VPValue *Phi = Plan->getVPValue(Reduction.first);
      VPValue *Red = Plan->getVPValue(Reduction.second.getLoopExitInstr());
      Builder.createNaryOp(Instruction::Select, {Cond, Red, Phi});
    }
  }

  std::string PlanName;
  raw_string_ostream RSO(PlanName);
  unsigned VF = Range.Start;
  Plan->addVF(VF);
  RSO << "Initial VPlan for VF={" << VF;
  for (VF *= 2; VF < Range.End; VF *= 2) {
    Plan->addVF(VF);
    RSO << "," << VF;
  }
  RSO << "},UF>=1";
  RSO.flush();
  Plan->setName(PlanName);

  return Plan;
}

VPlanPtr LoopVectorizationPlanner::buildVPlan(VFRange &Range) {
  // Outer loop handling: They may require CFG and instruction level
  // transformations before even evaluating whether vectorization is profitable.
  // Since we cannot modify the incoming IR, we need to build VPlan upfront in
  // the vectorization pipeline.
  assert(!OrigLoop->empty());
  assert(EnableVPlanNativePath && "VPlan-native path is not enabled.");

  // Create new empty VPlan
  auto Plan = std::make_unique<VPlan>();

  // Build hierarchical CFG
  VPlanHCFGBuilder HCFGBuilder(OrigLoop, LI, *Plan);
  HCFGBuilder.buildHierarchicalCFG();

  for (unsigned VF = Range.Start; VF < Range.End; VF *= 2)
    Plan->addVF(VF);

  if (EnableVPlanPredication) {
    VPlanPredicator VPP(*Plan);
    VPP.predicate();

    // Avoid running transformation to recipes until masked code generation in
    // VPlan-native path is in place.
    return Plan;
  }

  SmallPtrSet<Instruction *, 1> DeadInstructions;
  VPlanTransforms::VPInstructionsToVPRecipes(
      OrigLoop, Plan, Legal->getInductionVars(), DeadInstructions);
  return Plan;
}

Value *LoopVectorizationPlanner::VPCallbackILV::getOrCreateVectorValues(
    Value *V, unsigned Part) {
  return ILV.getOrCreateVectorValue(V, Part);
}

Value *LoopVectorizationPlanner::VPCallbackILV::getOrCreateScalarValue(
    Value *V, const VPIteration &Instance) {
  return ILV.getOrCreateScalarValue(V, Instance);
}

void VPInterleaveRecipe::print(raw_ostream &O, const Twine &Indent,
                               VPSlotTracker &SlotTracker) const {
  O << "\"INTERLEAVE-GROUP with factor " << IG->getFactor() << " at ";
  IG->getInsertPos()->printAsOperand(O, false);
  O << ", ";
  getAddr()->printAsOperand(O, SlotTracker);
  VPValue *Mask = getMask();
  if (Mask) {
    O << ", ";
    Mask->printAsOperand(O, SlotTracker);
  }
  for (unsigned i = 0; i < IG->getFactor(); ++i)
    if (Instruction *I = IG->getMember(i))
      O << "\\l\" +\n" << Indent << "\"  " << VPlanIngredient(I) << " " << i;
}

void VPWidenCallRecipe::execute(VPTransformState &State) {
  State.ILV->widenCallInstruction(Ingredient, User, State);
}

void VPWidenSelectRecipe::execute(VPTransformState &State) {
  State.ILV->widenSelectInstruction(Ingredient, User, InvariantCond, State);
}

void VPWidenRecipe::execute(VPTransformState &State) {
  State.ILV->widenInstruction(Ingredient, User, State);
}

void VPPredicatedWidenRecipe::execute(VPTransformState &State) {
  State.ILV->widenPredicatedInstruction(Instr, State, getMask(), getEVL());
}

void VPWidenEVLRecipe::execute(VPTransformState &State) {
  // FIXME: We do not support interleaved scalar vectorization yet. Fix EVL
  // computation when we do.
  for (unsigned Part = 0; Part < State.UF; Part++)
    State.set(getEVL(), State.ILV->createEVL(), Part);
  State.ILV->setEVL(getEVL());
}

Value *InnerLoopVectorizer::createEVL() {
  Function *IntrDecl =
      Intrinsic::getDeclaration(LoopVectorPreHeader->getModule(),
                                Intrinsic::EPIIntrinsics::epi_vsetvl, {});
  unsigned SmallestType, WidestType;
  std::tie(SmallestType, WidestType) = Cost->getSmallestAndWidestTypes();
  const std::map<unsigned, unsigned> SEWArgMap = {
      {8, 0}, {16, 1}, {32, 2}, {64, 3}};
  const std::map<unsigned, unsigned> LMULArgMap = {
      {1, 0}, {2, 1}, {4, 2}, {8, 3}};
  assert(SEWArgMap.find(WidestType) != SEWArgMap.end() &&
         SEWArgMap.find(SmallestType) != SEWArgMap.end() &&
         "Cannot set vector length: Unsupported type");
  unsigned SEW = SEWArgMap.at(WidestType);
  unsigned LMUL = LMULArgMap.at(WidestType / SmallestType);
  Constant *SEWArg =
      ConstantInt::get(IntegerType::get(Builder.getContext(), 64), SEW);
  Constant *LMULArg =
      ConstantInt::get(IntegerType::get(Builder.getContext(), 64), LMUL);

  // Compute TC - IV as the RVL(requested vector length). vsetvl() returns a
  // GVL(granted vector length) that is the number of lanes processed for the
  // given vector iteration. At the end of the vector iteration increment the IV
  // by the GVL. This is guaranteed to exit since at some point RVL will be
  // equal to GVL and IV = TC.
  // FIXME: The caveat with this approach is that TC
  // may wrap. This should not be a big problem for EPI (or other 64-bit)
  // architectures.
  Value *RVLArg = Builder.CreateSub(TripCount, Induction);
  Value *EVL = Builder.CreateCall(IntrDecl, {RVLArg, SEWArg, LMULArg});
  return EVL;
}

void VPWidenGEPRecipe::execute(VPTransformState &State) {
  State.ILV->widenGEP(GEP, User, State.UF, State.VF, IsPtrLoopInvariant,
                      IsIndexLoopInvariant, State);
}

void VPWidenIntOrFpInductionRecipe::execute(VPTransformState &State) {
  assert(!State.Instance && "Int or FP induction being replicated.");
  State.ILV->widenIntOrFpInduction(IV, Trunc);
}

void VPWidenPHIRecipe::execute(VPTransformState &State) {
  State.ILV->widenPHIInstruction(Phi, State.UF, State.VF);
}

void VPBlendRecipe::execute(VPTransformState &State) {
  State.ILV->setDebugLocFromInst(State.Builder, Phi);
  // We know that all PHIs in non-header blocks are converted into
  // selects, so we don't have to worry about the insertion order and we
  // can just use the builder.
  // At this point we generate the predication tree. There may be
  // duplications since this is a simple recursive scan, but future
  // optimizations will clean it up.

  unsigned NumIncoming = getNumIncomingValues();

  // Generate a sequence of selects of the form:
  // SELECT(Mask3, In3,
  //        SELECT(Mask2, In2,
  //               SELECT(Mask1, In1,
  //                      In0)))
  // Note that Mask0 is never used: lanes for which no path reaches this phi and
  // are essentially undef are taken from In0.
  InnerLoopVectorizer::VectorParts Entry(State.UF);
  for (unsigned In = 0; In < NumIncoming; ++In) {
    for (unsigned Part = 0; Part < State.UF; ++Part) {
      // We might have single edge PHIs (blocks) - use an identity
      // 'select' for the first PHI operand.
      Value *In0 = State.get(getIncomingValue(In), Part);
      if (In == 0)
        Entry[Part] = In0; // Initialize with the first incoming value.
      else {
        // Select between the current value and the previous incoming edge
        // based on the incoming mask.
        Value *Cond = State.get(getMask(In), Part);
        Entry[Part] =
            State.Builder.CreateSelect(Cond, In0, Entry[Part], "predphi");
      }
    }
  }
  for (unsigned Part = 0; Part < State.UF; ++Part)
    State.ValueMap.setVectorValue(Phi, Part, Entry[Part]);
}

void VPInterleaveRecipe::execute(VPTransformState &State) {
  assert(!State.Instance && "Interleave group being replicated.");
  State.ILV->vectorizeInterleaveGroup(IG, State, getAddr(), getMask());
}

void VPReplicateRecipe::execute(VPTransformState &State) {
  if (State.Instance) { // Generate a single instance.
    State.ILV->scalarizeInstruction(Ingredient, User, *State.Instance,
                                    IsPredicated, State);
    // Insert scalar instance packing it into a vector.
    if (AlsoPack && State.VF > 1) {
      // If we're constructing lane 0, initialize to start from undef.
      if (State.Instance->Lane == 0) {
        Value *Undef = UndefValue::get(
            VectorType::get(Ingredient->getType(), State.VF, State.IsScalable));
        State.ValueMap.setVectorValue(Ingredient, State.Instance->Part, Undef);
      }
      State.ILV->packScalarIntoVectorValue(Ingredient, *State.Instance);
    }
    return;
  }

  // Generate scalar instances for all VF lanes of all UF parts, unless the
  // instruction is uniform inwhich case generate only the first lane for each
  // of the UF parts.
  unsigned EndLane = IsUniform ? 1 : State.VF;
  for (unsigned Part = 0; Part < State.UF; ++Part)
    for (unsigned Lane = 0; Lane < EndLane; ++Lane)
      State.ILV->scalarizeInstruction(Ingredient, User, {Part, Lane},
                                      IsPredicated, State);
}

void VPBranchOnMaskRecipe::execute(VPTransformState &State) {
  assert(State.Instance && "Branch on Mask works only on single instance.");

  unsigned Part = State.Instance->Part;
  unsigned Lane = State.Instance->Lane;

  Value *ConditionBit = nullptr;
  VPValue *BlockInMask = getMask();
  if (BlockInMask) {
    ConditionBit = State.get(BlockInMask, Part);
    if (ConditionBit->getType()->isVectorTy())
      ConditionBit = State.Builder.CreateExtractElement(
          ConditionBit, State.Builder.getInt32(Lane));
  } else // Block in mask is all-one.
    ConditionBit = State.Builder.getTrue();

  // Replace the temporary unreachable terminator with a new conditional branch,
  // whose two destinations will be set later when they are created.
  auto *CurrentTerminator = State.CFG.PrevBB->getTerminator();
  assert(isa<UnreachableInst>(CurrentTerminator) &&
         "Expected to replace unreachable terminator with conditional branch.");
  auto *CondBr = BranchInst::Create(State.CFG.PrevBB, nullptr, ConditionBit);
  CondBr->setSuccessor(0, nullptr);
  ReplaceInstWithInst(CurrentTerminator, CondBr);
}

void VPPredInstPHIRecipe::execute(VPTransformState &State) {
  assert(State.Instance && "Predicated instruction PHI works per instance.");
  Instruction *ScalarPredInst = cast<Instruction>(
      State.ValueMap.getScalarValue(PredInst, *State.Instance));
  BasicBlock *PredicatedBB = ScalarPredInst->getParent();
  BasicBlock *PredicatingBB = PredicatedBB->getSinglePredecessor();
  assert(PredicatingBB && "Predicated block has no single predecessor.");

  // By current pack/unpack logic we need to generate only a single phi node: if
  // a vector value for the predicated instruction exists at this point it means
  // the instruction has vector users only, and a phi for the vector value is
  // needed. In this case the recipe of the predicated instruction is marked to
  // also do that packing, thereby "hoisting" the insert-element sequence.
  // Otherwise, a phi node for the scalar value is needed.
  unsigned Part = State.Instance->Part;
  if (State.ValueMap.hasVectorValue(PredInst, Part)) {
    Value *VectorValue = State.ValueMap.getVectorValue(PredInst, Part);
    InsertElementInst *IEI = cast<InsertElementInst>(VectorValue);
    PHINode *VPhi = State.Builder.CreatePHI(IEI->getType(), 2);
    VPhi->addIncoming(IEI->getOperand(0), PredicatingBB); // Unmodified vector.
    VPhi->addIncoming(IEI, PredicatedBB); // New vector with inserted element.
    State.ValueMap.resetVectorValue(PredInst, Part, VPhi); // Update cache.
  } else {
    Type *PredInstType = PredInst->getType();
    PHINode *Phi = State.Builder.CreatePHI(PredInstType, 2);
    Phi->addIncoming(UndefValue::get(ScalarPredInst->getType()), PredicatingBB);
    Phi->addIncoming(ScalarPredInst, PredicatedBB);
    State.ValueMap.resetScalarValue(PredInst, *State.Instance, Phi);
  }
}

void VPWidenMemoryInstructionRecipe::execute(VPTransformState &State) {
  VPValue *StoredValue = isa<StoreInst>(Instr) ? getStoredValue() : nullptr;
  State.ILV->vectorizeMemoryInstruction(&Instr, State, getAddr(), StoredValue,
                                        getMask());
}

void VPPredicatedWidenMemoryInstructionRecipe::execute(
    VPTransformState &State) {
  VPValue *StoredValue = isa<StoreInst>(Instr) ? getStoredValue() : nullptr;
  State.ILV->vectorizeMemoryInstruction(&Instr, State, getAddr(), StoredValue,
                                        getMask(), getEVL());
}

// Determine how to lower the scalar epilogue, which depends on 1) optimising
// for minimum code-size, 2) predicate compiler options, 3) loop hints forcing
// predication, and 4) a TTI hook that analyses whether the loop is suitable
// for predication.
static ScalarEpilogueLowering getScalarEpilogueLowering(
    Function *F, Loop *L, LoopVectorizeHints &Hints, ProfileSummaryInfo *PSI,
    BlockFrequencyInfo *BFI, TargetTransformInfo *TTI, TargetLibraryInfo *TLI,
    AssumptionCache *AC, LoopInfo *LI, ScalarEvolution *SE, DominatorTree *DT,
    LoopVectorizationLegality &LVL) {
  bool OptSize =
      F->hasOptSize() || llvm::shouldOptimizeForSize(L->getHeader(), PSI, BFI,
                                                     PGSOQueryType::IRPass);
  // 1) OptSize takes precedence over all other options, i.e. if this is set,
  // don't look at hints or options, and don't request a scalar epilogue.
  if (OptSize)
    return CM_ScalarEpilogueNotAllowedOptSize;

  bool PredicateOptDisabled = PreferPredicateOverEpilog.getNumOccurrences() &&
                              !PreferPredicateOverEpilog;

  // 2) Next, if disabling predication is requested on the command line, honour
  // this and request a scalar epilogue.
  if (PredicateOptDisabled)
    return CM_ScalarEpilogueAllowed;

  // 3) and 4) look if enabling predication is requested on the command line,
  // with a loop hint, or if the TTI hook indicates this is profitable, request
  // predication .
  if (PreferPredicateOverEpilog ||
      Hints.getPredicate() == LoopVectorizeHints::FK_Enabled ||
      (TTI->preferPredicateOverEpilogue(L, LI, *SE, *AC, TLI, DT,
                                        LVL.getLAI()) &&
       Hints.getPredicate() != LoopVectorizeHints::FK_Disabled))
    return CM_ScalarEpilogueNotNeededUsePredicate;

  return CM_ScalarEpilogueAllowed;
}

// Process the loop in the VPlan-native vectorization path. This path builds
// VPlan upfront in the vectorization pipeline, which allows to apply
// VPlan-to-VPlan transformations from the very beginning without modifying the
// input LLVM IR.
static bool processLoopInVPlanNativePath(
    Loop *L, PredicatedScalarEvolution &PSE, LoopInfo *LI, DominatorTree *DT,
    LoopVectorizationLegality *LVL, TargetTransformInfo *TTI,
    TargetLibraryInfo *TLI, DemandedBits *DB, AssumptionCache *AC,
    OptimizationRemarkEmitter *ORE, BlockFrequencyInfo *BFI,
    ProfileSummaryInfo *PSI, LoopVectorizeHints &Hints) {

  if (PSE.getBackedgeTakenCount() == PSE.getSE()->getCouldNotCompute()) {
    LLVM_DEBUG(dbgs() << "LV: cannot compute the outer-loop trip count\n");
    return false;
  }
  assert(EnableVPlanNativePath && "VPlan-native path is disabled.");
  Function *F = L->getHeader()->getParent();
  InterleavedAccessInfo IAI(PSE, L, DT, LI, LVL->getLAI());

  ScalarEpilogueLowering SEL = getScalarEpilogueLowering(
      F, L, Hints, PSI, BFI, TTI, TLI, AC, LI, PSE.getSE(), DT, *LVL);

  LoopVectorizationCostModel CM(SEL, L, PSE, LI, LVL, *TTI, TLI, DB, AC, ORE, F,
                                &Hints, IAI);
  // Use the planner for outer loop vectorization.
  // TODO: CM is not used at this point inside the planner. Turn CM into an
  // optional argument if we don't need it in the future.
  LoopVectorizationPlanner LVP(L, LI, TLI, TTI, LVL, CM, IAI, PSE);

  // Get user vectorization factor.
  const unsigned UserVF = Hints.getWidth();

  // Plan how to best vectorize, return the best VF and its cost.
  VectorizationFactor VF = LVP.planInVPlanNativePath(UserVF);
  // Normalize the meaning of VF == 1 for fixed vectors.
  if (!TTI->useScalableVectorType() && VF != VectorizationFactor::Disabled() &&
      VF.getWidth() == 1)
    VF = VectorizationFactor::Disabled();

  // If we are stress testing VPlan builds, do not attempt to generate vector
  // code. Masked vector code generation support will follow soon.
  // Also, do not attempt to vectorize if no vector code will be produced.
  if (VPlanBuildStressTest || EnableVPlanPredication ||
      VectorizationFactor::Disabled() == VF)
    return false;

  LVP.setBestPlan(VF.getWidth(), 1);

  InnerLoopVectorizer LB(L, PSE, LI, DT, TLI, TTI, AC, ORE, VF.getWidth(), 1,
                         LVL, &CM);
  LLVM_DEBUG(dbgs() << "Vectorizing outer loop in \""
                    << L->getHeader()->getParent()->getName() << "\"\n");
  LVP.executePlan(LB, DT);

  // Mark the loop as already vectorized to avoid vectorizing again.
  Hints.setAlreadyVectorized();

  assert(!verifyFunction(*L->getHeader()->getParent(), &dbgs()));
  return true;
}

LoopVectorizePass::LoopVectorizePass(LoopVectorizeOptions Opts)
    : InterleaveOnlyWhenForced(Opts.InterleaveOnlyWhenForced ||
                               !EnableLoopInterleaving),
      VectorizeOnlyWhenForced(Opts.VectorizeOnlyWhenForced ||
                              !EnableLoopVectorization) {}

bool LoopVectorizePass::processLoop(Loop *L) {
  assert((EnableVPlanNativePath || L->empty()) &&
         "VPlan-native path is not enabled. Only process inner loops.");

#ifndef NDEBUG
  const std::string DebugLocStr = getDebugLocString(L);
#endif /* NDEBUG */

  LLVM_DEBUG(dbgs() << "\nLV: Checking a loop in \""
                    << L->getHeader()->getParent()->getName() << "\" from "
                    << DebugLocStr << "\n");

  LoopVectorizeHints Hints(L, InterleaveOnlyWhenForced, *ORE);

  LLVM_DEBUG(
      dbgs() << "LV: Loop hints:"
             << " force="
             << (Hints.getForce() == LoopVectorizeHints::FK_Disabled
                     ? "disabled"
                     : (Hints.getForce() == LoopVectorizeHints::FK_Enabled
                            ? "enabled"
                            : "?"))
             << " width=" << Hints.getWidth()
             << " unroll=" << Hints.getInterleave() << "\n");

  // Function containing loop
  Function *F = L->getHeader()->getParent();

  // Looking at the diagnostic output is the only way to determine if a loop
  // was vectorized (other than looking at the IR or machine code), so it
  // is important to generate an optimization remark for each loop. Most of
  // these messages are generated as OptimizationRemarkAnalysis. Remarks
  // generated as OptimizationRemark and OptimizationRemarkMissed are
  // less verbose reporting vectorized loops and unvectorized loops that may
  // benefit from vectorization, respectively.

  if (!Hints.allowVectorization(F, L, VectorizeOnlyWhenForced)) {
    LLVM_DEBUG(dbgs() << "LV: Loop hints prevent vectorization.\n");
    return false;
  }

  PredicatedScalarEvolution PSE(*SE, *L);

  // Check if it is legal to vectorize the loop.
  LoopVectorizationRequirements Requirements(*ORE);
  LoopVectorizationLegality LVL(L, PSE, DT, TTI, TLI, AA, F, GetLAA, LI, ORE,
                                &Requirements, &Hints, DB, AC);
  if (!LVL.canVectorize(EnableVPlanNativePath)) {
    LLVM_DEBUG(dbgs() << "LV: Not vectorizing: Cannot prove legality.\n");
    Hints.emitRemarkWithHints();
    return false;
  }

  // Check the function attributes and profiles to find out if this function
  // should be optimized for size.
  ScalarEpilogueLowering SEL = getScalarEpilogueLowering(
      F, L, Hints, PSI, BFI, TTI, TLI, AC, LI, PSE.getSE(), DT, LVL);

  // Entrance to the VPlan-native vectorization path. Outer loops are processed
  // here. They may require CFG and instruction level transformations before
  // even evaluating whether vectorization is profitable. Since we cannot modify
  // the incoming IR, we need to build VPlan upfront in the vectorization
  // pipeline.
  if (!L->empty())
    return processLoopInVPlanNativePath(L, PSE, LI, DT, &LVL, TTI, TLI, DB, AC,
                                        ORE, BFI, PSI, Hints);

  assert(L->empty() && "Inner loop expected.");

  // Check the loop for a trip count threshold: vectorize loops with a tiny trip
  // count by optimizing for size, to minimize overheads.
  auto ExpectedTC = getSmallBestKnownTC(*SE, L);
  if (ExpectedTC && *ExpectedTC < TinyTripCountVectorThreshold) {
    LLVM_DEBUG(dbgs() << "LV: Found a loop with a very small trip count. "
                      << "This loop is worth vectorizing only if no scalar "
                      << "iteration overheads are incurred.");
    if (Hints.getForce() == LoopVectorizeHints::FK_Enabled)
      LLVM_DEBUG(dbgs() << " But vectorizing was explicitly forced.\n");
    else {
      LLVM_DEBUG(dbgs() << "\n");
      SEL = CM_ScalarEpilogueNotAllowedLowTripLoop;
    }
  }

  // Check the function attributes to see if implicit floats are allowed.
  // FIXME: This check doesn't seem possibly correct -- what if the loop is
  // an integer loop and the vector instructions selected are purely integer
  // vector instructions?
  if (F->hasFnAttribute(Attribute::NoImplicitFloat)) {
    reportVectorizationFailure(
        "Can't vectorize when the NoImplicitFloat attribute is used",
        "loop not vectorized due to NoImplicitFloat attribute",
        "NoImplicitFloat", ORE, L);
    Hints.emitRemarkWithHints();
    return false;
  }

  // Check if the target supports potentially unsafe FP vectorization.
  // FIXME: Add a check for the type of safety issue (denormal, signaling)
  // for the target we're vectorizing for, to make sure none of the
  // additional fp-math flags can help.
  if (Hints.isPotentiallyUnsafe() &&
      TTI->isFPVectorizationPotentiallyUnsafe()) {
    reportVectorizationFailure(
        "Potentially unsafe FP op prevents vectorization",
        "loop not vectorized due to unsafe FP support.", "UnsafeFP", ORE, L);
    Hints.emitRemarkWithHints();
    return false;
  }

  bool UseInterleaved = TTI->enableInterleavedAccessVectorization();
  InterleavedAccessInfo IAI(PSE, L, DT, LI, LVL.getLAI());

  // If an override option has been passed in for interleaved accesses, use it.
  if (EnableInterleavedMemAccesses.getNumOccurrences() > 0)
    UseInterleaved = EnableInterleavedMemAccesses;

  // Analyze interleaved memory accesses.
  if (UseInterleaved) {
    IAI.analyzeInterleaving(useMaskedInterleavedAccesses(*TTI));
  }

  // Use the cost model.
  LoopVectorizationCostModel CM(SEL, L, PSE, LI, &LVL, *TTI, TLI, DB, AC, ORE,
                                F, &Hints, IAI);
  CM.collectValuesToIgnore();

  // Use the planner for vectorization.
  LoopVectorizationPlanner LVP(L, LI, TLI, TTI, &LVL, CM, IAI, PSE);

  // Get user vectorization factor and interleave count.
  unsigned UserVF = Hints.getWidth();
  unsigned UserIC = Hints.getInterleave();

  // Plan how to best vectorize, return the best VF and its cost.
  Optional<VectorizationFactor> MaybeVF = LVP.plan(UserVF, UserIC);

  VectorizationFactor VF = VectorizationFactor::Disabled();
  unsigned IC = 1;

  if (MaybeVF && *MaybeVF != VectorizationFactor::Disabled()) {
    VF = *MaybeVF;
    // Select the interleave count.
    IC = CM.selectInterleaveCount(VF.getWidth(), VF.getCost());
  }

  // Identify the diagnostic messages that should be produced.
  std::pair<StringRef, std::string> VecDiagMsg, IntDiagMsg;
  bool VectorizeLoop = true, InterleaveLoop = true;
  if (Requirements.doesNotMeet(F, L, Hints)) {
    LLVM_DEBUG(dbgs() << "LV: Not vectorizing: loop did not meet vectorization "
                         "requirements.\n");
    Hints.emitRemarkWithHints();
    return false;
  }

  if (VF == VectorizationFactor::Disabled() ||
      (VF.getWidth() == 1 && !TTI->useScalableVectorType())) {
    LLVM_DEBUG(dbgs() << "LV: Vectorization is possible but not beneficial.\n");
    VecDiagMsg = std::make_pair(
        "VectorizationNotBeneficial",
        "the cost-model indicates that vectorization is not beneficial");
    VectorizeLoop = false;
  }

  if (!MaybeVF && UserIC > 1) {
    // Tell the user interleaving was avoided up-front, despite being explicitly
    // requested.
    LLVM_DEBUG(dbgs() << "LV: Ignoring UserIC, because vectorization and "
                         "interleaving should be avoided up front\n");
    IntDiagMsg = std::make_pair(
        "InterleavingAvoided",
        "Ignoring UserIC, because interleaving was avoided up front");
    InterleaveLoop = false;
  } else if (IC == 1 && UserIC <= 1) {
    // Tell the user interleaving is not beneficial.
    LLVM_DEBUG(dbgs() << "LV: Interleaving is not beneficial.\n");
    IntDiagMsg = std::make_pair(
        "InterleavingNotBeneficial",
        "the cost-model indicates that interleaving is not beneficial");
    InterleaveLoop = false;
    if (UserIC == 1) {
      IntDiagMsg.first = "InterleavingNotBeneficialAndDisabled";
      IntDiagMsg.second +=
          " and is explicitly disabled or interleave count is set to 1";
    }
  } else if (IC > 1 && UserIC == 1) {
    // Tell the user interleaving is beneficial, but it explicitly disabled.
    LLVM_DEBUG(
        dbgs() << "LV: Interleaving is beneficial but is explicitly disabled.");
    IntDiagMsg = std::make_pair(
        "InterleavingBeneficialButDisabled",
        "the cost-model indicates that interleaving is beneficial "
        "but is explicitly disabled or interleave count is set to 1");
    InterleaveLoop = false;
  }

  // Override IC if user provided an interleave count.
  IC = UserIC > 0 ? UserIC : IC;

  // Emit diagnostic messages, if any.
  const char *VAPassName = Hints.vectorizeAnalysisPassName();
  if (!VectorizeLoop && !InterleaveLoop) {
    // Do not vectorize or interleaving the loop.
    ORE->emit([&]() {
      return OptimizationRemarkMissed(VAPassName, VecDiagMsg.first,
                                      L->getStartLoc(), L->getHeader())
             << VecDiagMsg.second;
    });
    ORE->emit([&]() {
      return OptimizationRemarkMissed(LV_NAME, IntDiagMsg.first,
                                      L->getStartLoc(), L->getHeader())
             << IntDiagMsg.second;
    });
    return false;
  } else if (!VectorizeLoop && InterleaveLoop) {
    LLVM_DEBUG(dbgs() << "LV: Interleave Count is " << IC << '\n');
    ORE->emit([&]() {
      return OptimizationRemarkAnalysis(VAPassName, VecDiagMsg.first,
                                        L->getStartLoc(), L->getHeader())
             << VecDiagMsg.second;
    });
  } else if (VectorizeLoop && !InterleaveLoop) {
    LLVM_DEBUG(dbgs() << "LV: Found a vectorizable loop (" << VF.getWidth()
                      << ") in " << DebugLocStr << '\n');
    ORE->emit([&]() {
      return OptimizationRemarkAnalysis(LV_NAME, IntDiagMsg.first,
                                        L->getStartLoc(), L->getHeader())
             << IntDiagMsg.second;
    });
  } else if (VectorizeLoop && InterleaveLoop) {
    LLVM_DEBUG(dbgs() << "LV: Found a vectorizable loop (" << VF.getWidth()
                      << ") in " << DebugLocStr << '\n');
    LLVM_DEBUG(dbgs() << "LV: Interleave Count is " << IC << '\n');
  }

  LVP.setBestPlan(VF.getWidth(), IC);

  using namespace ore;
  bool DisableRuntimeUnroll = false;
  MDNode *OrigLoopID = L->getLoopID();

  if (!VectorizeLoop) {
    assert(IC > 1 && "interleave count should not be 1 or 0");
    // If we decided that it is not legal to vectorize the loop, then
    // interleave it.
    InnerLoopUnroller Unroller(L, PSE, LI, DT, TLI, TTI, AC, ORE, IC, &LVL,
                               &CM);
    LVP.executePlan(Unroller, DT);

    ORE->emit([&]() {
      return OptimizationRemark(LV_NAME, "Interleaved", L->getStartLoc(),
                                L->getHeader())
             << "interleaved loop (interleaved count: "
             << NV("InterleaveCount", IC) << ")";
    });
  } else {
    // If we decided that it is *legal* to vectorize the loop, then do it.
    InnerLoopVectorizer LB(L, PSE, LI, DT, TLI, TTI, AC, ORE, VF.getWidth(), IC,
                           &LVL, &CM);
    LVP.executePlan(LB, DT);
    ++LoopsVectorized;

    // Add metadata to disable runtime unrolling a scalar loop when there are
    // no runtime checks about strides and memory. A scalar loop that is
    // rarely used is not worth unrolling.
    if (!LB.areSafetyChecksAdded())
      DisableRuntimeUnroll = true;

    // Report the vectorization decision.
    ORE->emit([&]() {
      return OptimizationRemark(LV_NAME, "Vectorized", L->getStartLoc(),
                                L->getHeader())
             << "vectorized loop (vectorization width: "
             << NV("VectorizationFactor", VF.getWidth())
             << ", interleaved count: " << NV("InterleaveCount", IC) << ")";
    });
  }

  Optional<MDNode *> RemainderLoopID =
      makeFollowupLoopID(OrigLoopID, {LLVMLoopVectorizeFollowupAll,
                                      LLVMLoopVectorizeFollowupEpilogue});
  if (RemainderLoopID.hasValue()) {
    L->setLoopID(RemainderLoopID.getValue());
  } else {
    if (DisableRuntimeUnroll)
      AddRuntimeUnrollDisableMetaData(L);

    // Mark the loop as already vectorized to avoid vectorizing again.
    Hints.setAlreadyVectorized();
  }

  assert(!verifyFunction(*L->getHeader()->getParent(), &dbgs()));
  return true;
}

LoopVectorizeResult LoopVectorizePass::runImpl(
    Function &F, ScalarEvolution &SE_, LoopInfo &LI_, TargetTransformInfo &TTI_,
    DominatorTree &DT_, BlockFrequencyInfo &BFI_, TargetLibraryInfo *TLI_,
    DemandedBits &DB_, AAResults &AA_, AssumptionCache &AC_,
    std::function<const LoopAccessInfo &(Loop &)> &GetLAA_,
    OptimizationRemarkEmitter &ORE_, ProfileSummaryInfo *PSI_) {
  SE = &SE_;
  LI = &LI_;
  TTI = &TTI_;
  DT = &DT_;
  BFI = &BFI_;
  TLI = TLI_;
  AA = &AA_;
  AC = &AC_;
  GetLAA = &GetLAA_;
  DB = &DB_;
  ORE = &ORE_;
  PSI = PSI_;

  // Don't attempt if
  // 1. the target claims to have no vector registers, and
  // 2. interleaving won't help ILP.
  //
  // The second condition is necessary because, even if the target has no
  // vector registers, loop vectorization may still enable scalar
  // interleaving.
  if (!TTI->getNumberOfRegisters(TTI->getRegisterClassForType(true)) &&
      TTI->getMaxInterleaveFactor(1) < 2)
    return LoopVectorizeResult(false, false);

  bool Changed = false, CFGChanged = false;

  // The vectorizer requires loops to be in simplified form.
  // Since simplification may add new inner loops, it has to run before the
  // legality and profitability checks. This means running the loop vectorizer
  // will simplify all loops, regardless of whether anything end up being
  // vectorized.
  for (auto &L : *LI)
    Changed |= CFGChanged |=
        simplifyLoop(L, DT, LI, SE, AC, nullptr, false /* PreserveLCSSA */);

  // Build up a worklist of inner-loops to vectorize. This is necessary as
  // the act of vectorizing or partially unrolling a loop creates new loops
  // and can invalidate iterators across the loops.
  SmallVector<Loop *, 8> Worklist;

  for (Loop *L : *LI)
    collectSupportedLoops(*L, LI, ORE, Worklist);

  LoopsAnalyzed += Worklist.size();

  // Now walk the identified inner loops.
  while (!Worklist.empty()) {
    Loop *L = Worklist.pop_back_val();

    // For the inner loops we actually process, form LCSSA to simplify the
    // transform.
    Changed |= formLCSSARecursively(*L, *DT, LI, SE);

    Changed |= CFGChanged |= processLoop(L);
  }

  // Process each loop nest in the function.
  return LoopVectorizeResult(Changed, CFGChanged);
}

PreservedAnalyses LoopVectorizePass::run(Function &F,
                                         FunctionAnalysisManager &AM) {
    auto &SE = AM.getResult<ScalarEvolutionAnalysis>(F);
    auto &LI = AM.getResult<LoopAnalysis>(F);
    auto &TTI = AM.getResult<TargetIRAnalysis>(F);
    auto &DT = AM.getResult<DominatorTreeAnalysis>(F);
    auto &BFI = AM.getResult<BlockFrequencyAnalysis>(F);
    auto &TLI = AM.getResult<TargetLibraryAnalysis>(F);
    auto &AA = AM.getResult<AAManager>(F);
    auto &AC = AM.getResult<AssumptionAnalysis>(F);
    auto &DB = AM.getResult<DemandedBitsAnalysis>(F);
    auto &ORE = AM.getResult<OptimizationRemarkEmitterAnalysis>(F);
    MemorySSA *MSSA = EnableMSSALoopDependency
                          ? &AM.getResult<MemorySSAAnalysis>(F).getMSSA()
                          : nullptr;

    auto &LAM = AM.getResult<LoopAnalysisManagerFunctionProxy>(F).getManager();
    std::function<const LoopAccessInfo &(Loop &)> GetLAA =
        [&](Loop &L) -> const LoopAccessInfo & {
      LoopStandardAnalysisResults AR = {AA, AC, DT, LI, SE, TLI, TTI, MSSA};
      return LAM.getResult<LoopAccessAnalysis>(L, AR);
    };
    auto &MAMProxy = AM.getResult<ModuleAnalysisManagerFunctionProxy>(F);
    ProfileSummaryInfo *PSI =
        MAMProxy.getCachedResult<ProfileSummaryAnalysis>(*F.getParent());
    LoopVectorizeResult Result =
        runImpl(F, SE, LI, TTI, DT, BFI, &TLI, DB, AA, AC, GetLAA, ORE, PSI);
    if (!Result.MadeAnyChange)
      return PreservedAnalyses::all();
    PreservedAnalyses PA;

    // We currently do not preserve loopinfo/dominator analyses with outer loop
    // vectorization. Until this is addressed, mark these analyses as preserved
    // only for non-VPlan-native path.
    // TODO: Preserve Loop and Dominator analyses for VPlan-native path.
    if (!EnableVPlanNativePath) {
      PA.preserve<LoopAnalysis>();
      PA.preserve<DominatorTreeAnalysis>();
    }
    PA.preserve<BasicAA>();
    PA.preserve<GlobalsAA>();
    if (!Result.MadeCFGChange)
      PA.preserveSet<CFGAnalyses>();
    return PA;
}<|MERGE_RESOLUTION|>--- conflicted
+++ resolved
@@ -5583,21 +5583,8 @@
     return true;
   }
 
-<<<<<<< HEAD
-  // FIXME: Avoid specializing for stride==1 instead of bailing out.
-  if (!Legal->getLAI()->getSymbolicStrides().empty()) {
-    reportVectorizationFailure(
-        "Runtime stride check is required with -Os/-Oz",
-        "runtime stride == 1 checks needed. Enable vectorization of "
-        "this loop with '#pragma clang loop vectorize(enable)' when "
-        "compiling with -Os/-Oz",
-        "CantVersionLoopWithOptForSize", ORE, TheLoop);
-    return true;
-  }
-=======
   assert(Legal->getLAI()->getSymbolicStrides().empty() &&
          "Specializing for stride == 1 under -Os/-Oz");
->>>>>>> 8f50f46d
 
   return false;
 }

--- conflicted
+++ resolved
@@ -6328,7 +6328,6 @@
     return None;
   }
 
-<<<<<<< HEAD
   Optional<ElementCount> MaxVFOpt = computeFeasibleMaxVF(TC, UserVF);
   switch (ScalarEpilogueStatus) {
   case CM_ScalarEpilogueAllowed: {
@@ -6340,11 +6339,6 @@
 
     return MaxVFOpt;
   }
-=======
-  switch (ScalarEpilogueStatus) {
-  case CM_ScalarEpilogueAllowed:
-    return computeFeasibleMaxVF(TC, UserVF);
->>>>>>> 49dfc954
   case CM_ScalarEpilogueNotAllowedUsePredicate:
     LLVM_FALLTHROUGH;
   case CM_ScalarEpilogueNotNeededUsePredicate:
@@ -6382,11 +6376,7 @@
       LLVM_DEBUG(dbgs() << "LV: Cannot fold tail by masking: vectorize with a "
                            "scalar epilogue instead.\n");
       ScalarEpilogueStatus = CM_ScalarEpilogueAllowed;
-<<<<<<< HEAD
       return MaxVFOpt;
-=======
-      return computeFeasibleMaxVF(TC, UserVF);
->>>>>>> 49dfc954
     }
     return None;
   }
@@ -6403,7 +6393,6 @@
     InterleaveInfo.invalidateGroupsRequiringScalarEpilogue();
   }
 
-<<<<<<< HEAD
   ElementCount MaxVF = UserVF;
   if (MaxVF.isZero()) {
     Optional<ElementCount> FeasibleMaxVF = computeFeasibleMaxVF(TC, UserVF);
@@ -6419,12 +6408,6 @@
   }
 
   assert((UserVF.isNonZero() || isPowerOf2_32(MaxVF.getKnownMinValue())) &&
-=======
-  ElementCount MaxVF = computeFeasibleMaxVF(TC, UserVF);
-  assert(!MaxVF.isScalable() &&
-         "Scalable vectors do not yet support tail folding");
-  assert((UserVF.isNonZero() || isPowerOf2_32(MaxVF.getFixedValue())) &&
->>>>>>> 49dfc954
          "MaxVF must be a power of 2");
   unsigned MaxVFtimesIC =
       UserIC ? MaxVF.getKnownMinValue() * UserIC : MaxVF.getKnownMinValue();
@@ -6435,14 +6418,8 @@
   const SCEV *ExitCount = SE->getAddExpr(
       BackedgeTakenCount, SE->getOne(BackedgeTakenCount->getType()));
   const SCEV *Rem = SE->getURemExpr(
-<<<<<<< HEAD
       ExitCount, SE->getConstant(BackedgeTakenCount->getType(), MaxVFtimesIC));
   if (Rem->isZero() && MaxVF.getKnownMinValue() > 1) {
-=======
-      SE->applyLoopGuards(ExitCount, TheLoop),
-      SE->getConstant(BackedgeTakenCount->getType(), MaxVFtimesIC));
-  if (Rem->isZero()) {
->>>>>>> 49dfc954
     // Accept MaxVF if we do not have a tail.
     LLVM_DEBUG(dbgs() << "LV: No tail will remain for any chosen VF.\n");
     return MaxVF;

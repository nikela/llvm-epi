--- conflicted
+++ resolved
@@ -357,15 +357,9 @@
   // with a <VF x Ty> vector.
   if (VF.isVector()) {
     auto *VectorTy = VectorType::get(Ty, VF);
-<<<<<<< HEAD
-    // FIXME: This seems weird.
-    return VF.getKnownMinValue() * DL.getTypeAllocSize(Ty).getKnownMinSize() !=
-           DL.getTypeStoreSize(VectorTy).getKnownMinSize();
-=======
     return TypeSize::get(VF.getKnownMinValue() *
                              DL.getTypeAllocSize(Ty).getFixedValue(),
                          VF.isScalable()) != DL.getTypeStoreSize(VectorTy);
->>>>>>> 556fec23
   }
 
   // If the vectorization factor is one, we just check if an array of type Ty
@@ -572,13 +566,9 @@
   /// non-null or generate predicated intrinsic call if preferred. Use \p State
   /// to translate given VPValues to IR values in the vectorized loop.
   void vectorizeMemoryInstruction(Instruction *Instr, VPTransformState &State,
-<<<<<<< HEAD
-                                  VPValue *Addr, VPValue *StoredValue,
-                                  VPValue *BlockInMask, VPValue *EVL = nullptr);
-=======
                                   VPValue *Def, VPValue *Addr,
-                                  VPValue *StoredValue, VPValue *BlockInMask);
->>>>>>> 556fec23
+                                  VPValue *StoredValue, VPValue *BlockInMask,
+                                  VPValue *EVL);
 
   /// Set the debug location in the builder using the debug location in
   /// the instruction.
@@ -2301,11 +2291,7 @@
 
     // If we aren't vectorizing, we can just copy the scalar map values over to
     // the vector map.
-<<<<<<< HEAD
-    if (!VF.isVector()) {
-=======
     if (VF.isScalar()) {
->>>>>>> 556fec23
       VectorLoopValueMap.setVectorValue(V, Part, ScalarValue);
       return ScalarValue;
     }
@@ -2652,18 +2638,9 @@
   }
 }
 
-<<<<<<< HEAD
-void InnerLoopVectorizer::vectorizeMemoryInstruction(Instruction *Instr,
-                                                     VPTransformState &State,
-                                                     VPValue *Addr,
-                                                     VPValue *StoredValue,
-                                                     VPValue *BlockInMask,
-                                                     VPValue *EVL) {
-=======
 void InnerLoopVectorizer::vectorizeMemoryInstruction(
     Instruction *Instr, VPTransformState &State, VPValue *Def, VPValue *Addr,
-    VPValue *StoredValue, VPValue *BlockInMask) {
->>>>>>> 556fec23
+    VPValue *StoredValue, VPValue *BlockInMask, VPValue *EVL) {
   // Attempt to issue a wide load.
   LoadInst *LI = dyn_cast<LoadInst>(Instr);
   StoreInst *SI = dyn_cast<StoreInst>(Instr);
@@ -4261,11 +4238,7 @@
   } else {
     // Handle other reduction kinds:
     Constant *Iden = RecurrenceDescriptor::getRecurrenceIdentity(
-<<<<<<< HEAD
-        RK, VecTy->getScalarType());
-=======
         RK, MinMaxKind, VecTy->getScalarType());
->>>>>>> 556fec23
     if (VF.isScalar() || IsInLoopReductionPhi) {
       Identity = Iden;
       // This vector is the Identity vector where the first element is the
@@ -6189,7 +6162,7 @@
     return None;
   if (Legal->getMaxSafeRegisterWidth() < 256 * 8 * 8)
     return None;
-  return ElementCount::getScalable(MaxScaleFactor);
+  return Optional<ElementCount>(ElementCount::getScalable(MaxScaleFactor));
 }
 
 ElementCount
@@ -9244,16 +9217,18 @@
 void VPWidenMemoryInstructionRecipe::execute(VPTransformState &State) {
   Instruction *Instr = getUnderlyingInstr();
   VPValue *StoredValue = isa<StoreInst>(Instr) ? getStoredValue() : nullptr;
-  State.ILV->vectorizeMemoryInstruction(Instr, State,
-                                        StoredValue ? nullptr : this, getAddr(),
-                                        StoredValue, getMask());
+  State.ILV->vectorizeMemoryInstruction(
+      Instr, State, StoredValue ? nullptr : this, getAddr(), StoredValue,
+      getMask(), /*EVL=*/nullptr);
 }
 
 void VPPredicatedWidenMemoryInstructionRecipe::execute(
     VPTransformState &State) {
+  Instruction *Instr = getUnderlyingInstr();
   VPValue *StoredValue = isa<StoreInst>(Instr) ? getStoredValue() : nullptr;
-  State.ILV->vectorizeMemoryInstruction(&Instr, State, getAddr(), StoredValue,
-                                        getMask(), getEVL());
+  State.ILV->vectorizeMemoryInstruction(
+      Instr, State, StoredValue ? nullptr : this, getAddr(), StoredValue,
+      getMask(), getEVL());
 }
 
 // Determine how to lower the scalar epilogue, which depends on 1) optimising
@@ -9342,7 +9317,7 @@
       LVP.planInVPlanNativePath(ElementCount::getFixed(UserVF));
   // Normalize the meaning of VF == 1 for fixed vectors.
   if (!TTI->useScalableVectorType() && VF != VectorizationFactor::Disabled() &&
-      VF.getWidth() == 1)
+      VF.getWidth().isScalar())
     VF = VectorizationFactor::Disabled();
 
   // If we are stress testing VPlan builds, do not attempt to generate vector
@@ -9530,12 +9505,8 @@
     return false;
   }
 
-<<<<<<< HEAD
   if (VF == VectorizationFactor::Disabled() ||
-      (VF.getWidth() == 1 && !TTI->useScalableVectorType())) {
-=======
-  if (VF.Width.isScalar()) {
->>>>>>> 556fec23
+      (VF.getWidth().isScalar() && !TTI->useScalableVectorType())) {
     LLVM_DEBUG(dbgs() << "LV: Vectorization is possible but not beneficial.\n");
     VecDiagMsg = std::make_pair(
         "VectorizationNotBeneficial",

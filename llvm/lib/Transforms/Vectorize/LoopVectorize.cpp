--- conflicted
+++ resolved
@@ -1386,18 +1386,13 @@
 private:
   unsigned NumPredStores = 0;
 
-<<<<<<< HEAD
   /// \return An upper bound for the vectorization factor when using scalable
   /// vectors.
   Optional<unsigned> computeFeasibleScalableMaxVF();
 
-  /// \return An upper bound for the vectorization factor, larger than zero.
-  /// One is returned if vectorization should best be avoided due to cost.
-=======
   /// \return An upper bound for the vectorization factor, a power-of-2 larger
   /// than zero. One is returned if vectorization should best be avoided due
   /// to cost.
->>>>>>> 43be548e
   unsigned computeFeasibleMaxVF(unsigned ConstTripCount);
 
   /// The vectorization cost is a combination of the cost itself and a boolean

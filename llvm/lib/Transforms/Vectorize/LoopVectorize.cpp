--- conflicted
+++ resolved
@@ -4672,12 +4672,8 @@
 
   // Fix the scalar loop reduction variable with the incoming reduction sum
   // from the vector body and from the backedge value.
-<<<<<<< HEAD
-  int IncomingEdgeBlockIdx = Phi->getBasicBlockIndex(OrigLoop->getLoopLatch());
-=======
   int IncomingEdgeBlockIdx =
     Phi->getBasicBlockIndex(OrigLoop->getLoopLatch());
->>>>>>> 7d24a323
   assert(IncomingEdgeBlockIdx >= 0 && "Invalid block index");
   // Pick the other block.
   int SelfEdgeBlockIdx = (IncomingEdgeBlockIdx ? 0 : 1);
@@ -4855,26 +4851,6 @@
 
 void InnerLoopVectorizer::fixLCSSAPHIs() {
   for (PHINode &LCSSAPhi : LoopExitBlock->phis()) {
-<<<<<<< HEAD
-    if (LCSSAPhi.getNumIncomingValues() == 1) {
-      auto *IncomingValue = LCSSAPhi.getIncomingValue(0);
-      // Non-instruction incoming values will have only one value.
-      unsigned LastLane = 0;
-      if (isa<Instruction>(IncomingValue))
-        LastLane = Cost->isUniformAfterVectorization(
-                       cast<Instruction>(IncomingValue), VF)
-                       ? 0
-                       : VF.getKnownMinValue() - 1;
-      assert((!VF.isScalable() || LastLane == 0) &&
-             "scalable vectors dont support non-uniform scalars yet");
-      // Can be a loop invariant incoming value or the last scalar value to be
-      // extracted from the vectorized loop.
-      Builder.SetInsertPoint(LoopMiddleBlock->getTerminator());
-      Value *lastIncomingValue =
-          getOrCreateScalarValue(IncomingValue, {UF - 1, LastLane});
-      LCSSAPhi.addIncoming(lastIncomingValue, LoopMiddleBlock);
-    }
-=======
     if (LCSSAPhi.getBasicBlockIndex(LoopMiddleBlock) != -1)
       // Some phis were already hand updated by the reduction and recurrence
       // code above, leave them alone.
@@ -4896,7 +4872,6 @@
     Value *lastIncomingValue =
       getOrCreateScalarValue(IncomingValue, { UF - 1, LastLane });
     LCSSAPhi.addIncoming(lastIncomingValue, LoopMiddleBlock);
->>>>>>> 7d24a323
   }
 }
 

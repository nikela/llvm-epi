--- conflicted
+++ resolved
@@ -354,9 +354,6 @@
     cl::desc("Enable VPlan-native vectorization path predicator with "
              "support for outer loop vectorization."));
 
-// FIXME: Remove this once InstructionCost has been properly updated.
-constexpr long HighCost = 1048576;
-
 // This flag enables the stress testing of the VPlan H-CFG construction in the
 // VPlan-native vectorization path. It must be used in conjuction with
 // -enable-vplan-native-path. -vplan-verify-hcfg can also be used to enable the
@@ -1821,8 +1818,9 @@
   /// scalarize and their scalar costs are collected in \p ScalarCosts. A
   /// non-negative return value implies the expression will be scalarized.
   /// Currently, only single-use chains are considered for scalarization.
-  int computePredInstDiscount(Instruction *PredInst, ScalarCostsTy &ScalarCosts,
-                              ElementCount VF);
+  InstructionCost computePredInstDiscount(Instruction *PredInst,
+                                          ScalarCostsTy &ScalarCosts,
+                                          ElementCount VF);
 
   /// Collect the instructions that are uniform after vectorization. An
   /// instruction is uniform if we represent it with a single scalar value in
@@ -3956,16 +3954,9 @@
   }
 }
 
-<<<<<<< HEAD
-unsigned LoopVectorizationCostModel::getVectorCallCost(CallInst *CI,
-                                                       ElementCount VF,
-                                                       bool &NeedToScalarize) {
-=======
 InstructionCost
 LoopVectorizationCostModel::getVectorCallCost(CallInst *CI, ElementCount VF,
                                               bool &NeedToScalarize) {
-  assert(!VF.isScalable() && "scalable vectors not yet supported.");
->>>>>>> 73d4a4da
   Function *F = CI->getCalledFunction();
   Type *ScalarRetTy = CI->getType();
   SmallVector<Type *, 4> Tys, ScalarTys;
@@ -5719,12 +5710,11 @@
   // Is it beneficial to perform intrinsic call compared to lib call?
   bool NeedToScalarize = false;
   InstructionCost CallCost = Cost->getVectorCallCost(CI, VF, NeedToScalarize);
-  InstructionCost IntrinsicCost = ID ? Cost->getVectorIntrinsicCost(CI, VF) : 0;
+  InstructionCost IntrinsicCost =
+      ID ? Cost->getVectorIntrinsicCost(CI, VF) : InstructionCost::getInvalid();
   bool UseVectorIntrinsic = ID && IntrinsicCost <= CallCost;
   assert((UseVectorIntrinsic || !NeedToScalarize) &&
          "Instruction should be scalarized elsewhere.");
-  assert(IntrinsicCost.isValid() && CallCost.isValid() &&
-         "Cannot have invalid costs while widening");
 
   for (unsigned Part = 0; Part < UF; ++Part) {
     SmallVector<Value *, 4> Args;
@@ -6681,7 +6671,11 @@
     // vectors we assume that vectorization is always more profitable than
     // scalar loop.
     VectorizationCostTy C = expectedCost(i);
-    assert(C.first.isValid() && "Unexpected invalid cost for vector loop");
+    if (!C.first.isValid()) {
+      LLVM_DEBUG(dbgs() << "LV: Vector loop of width " << i
+                        << " yields an invalid cost. Skipping\n");
+      continue;
+    }
     float VectorCost = *C.first.getValue() / (float)i.getKnownMinValue();
     LLVM_DEBUG(dbgs() << "LV: Vector loop of width " << i
                       << " costs: " << (int)VectorCost << ".\n");
@@ -6725,6 +6719,13 @@
           dbgs() << "LV: Scalable vectorization seems to be not beneficial, "
                  << "but was forced by a user.\n");
     }
+  }
+
+  if (TTI.useScalableVectorType() && Width.isScalar()) {
+    LLVM_DEBUG(
+        dbgs()
+        << "LV: Scalable vectorization could not select a viable factor\n");
+    return VectorizationFactor::Disabled();
   }
 
   LLVM_DEBUG(if (!Width.isScalable() && ForceVectorization &&
@@ -7367,16 +7368,18 @@
         ScalarCostsTy ScalarCosts;
         // Do not apply discount logic if hacked cost is needed
         // for emulated masked memrefs.
-        if (!useEmulatedMaskMemRefHack(&I) &&
-            computePredInstDiscount(&I, ScalarCosts, VF) >= 0)
-          ScalarCostsVF.insert(ScalarCosts.begin(), ScalarCosts.end());
+        if (!useEmulatedMaskMemRefHack(&I)) {
+          auto D = computePredInstDiscount(&I, ScalarCosts, VF);
+          if (D.isValid() && D.getValue() >= 0)
+            ScalarCostsVF.insert(ScalarCosts.begin(), ScalarCosts.end());
+        }
         // Remember that BB will remain after vectorization.
         PredicatedBBsAfterVectorization.insert(BB);
       }
   }
 }
 
-int LoopVectorizationCostModel::computePredInstDiscount(
+InstructionCost LoopVectorizationCostModel::computePredInstDiscount(
     Instruction *PredInst, ScalarCostsTy &ScalarCosts, ElementCount VF) {
   assert(!isUniformAfterVectorization(PredInst, VF) &&
          "Instruction marked uniform-after-vectorization will be predicated");
@@ -7442,9 +7445,8 @@
 
     if (VF.isScalable()) {
       // No discount for scalables yet.
-      // FIXME: Use InstructionCost.
-      Discount += -HighCost;
-      ScalarCosts[I] = HighCost;
+      Discount += 0 - InstructionCost::getInvalid();
+      ScalarCosts[I] = InstructionCost::getInvalid();
       continue;
     }
 
@@ -7496,7 +7498,7 @@
     ScalarCosts[I] = ScalarCost;
   }
 
-  return *Discount.getValue();
+  return Discount;
 }
 
 LoopVectorizationCostModel::VectorizationCostTy
@@ -7845,7 +7847,6 @@
   if (VF.isScalar())
     return 0;
 
-<<<<<<< HEAD
   // In some cases like predicated memory ops on scalable vector types of
   // <vscale x 1 x <T>>, cost model may compute a lower cost for scalarization
   // than masked gather/scatter and thus deciding to predicate and scalarize an
@@ -7853,16 +7854,10 @@
   // reports scalarization overhead based on ElementCount.Min.
   // Scalarization would not work for scalable vectors since we do not know
   // vscale at compile time.
-  // FIXME: The solution until there is a scalable vector type aware cost model
-  // in place is to artificially inflate the scalarization overhead to force the
-  // Cost Model to decide against scalarization.
   if (VF.isScalable())
-    return HighCost;
-
-  unsigned Cost = 0;
-=======
+    return InstructionCost::getInvalid();
+
   InstructionCost Cost = 0;
->>>>>>> 73d4a4da
   Type *RetTy = ToVectorTy(I->getType(), VF);
   if (!RetTy->isVoidTy() &&
       (!isa<LoadInst>(I) || !TTI.supportsEfficientVectorElementLoadStore()))
@@ -8089,10 +8084,8 @@
                     false, true) +
                 (TTI.getCFInstrCost(Instruction::Br, CostKind) *
                  VF.getKnownMinValue()));
-      } else {
-        // FIXME: Use InstructionCost.
-        return HighCost;
-      }
+      } else
+        return InstructionCost::getInvalid();
     } else if (I->getParent() == TheLoop->getLoopLatch() || VF.isScalar())
       // The back-edge branch will remain, as will all scalar branches.
       return TTI.getCFInstrCost(Instruction::Br, CostKind);
@@ -9296,10 +9289,9 @@
     // Is it beneficial to perform intrinsic call compared to lib call?
     bool NeedToScalarize = false;
     InstructionCost CallCost = CM.getVectorCallCost(CI, VF, NeedToScalarize);
-    InstructionCost IntrinsicCost = ID ? CM.getVectorIntrinsicCost(CI, VF) : 0;
+    InstructionCost IntrinsicCost =
+        ID ? CM.getVectorIntrinsicCost(CI, VF) : InstructionCost::getInvalid();
     bool UseVectorIntrinsic = ID && IntrinsicCost <= CallCost;
-    assert(IntrinsicCost.isValid() && CallCost.isValid() &&
-           "Cannot have invalid costs while widening");
     return UseVectorIntrinsic || !NeedToScalarize;
   };
 

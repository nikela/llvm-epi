--- conflicted
+++ resolved
@@ -573,7 +573,6 @@
   /// Fix the non-induction PHIs in the OrigPHIsToFix vector.
   void fixNonInductionPHIs(VPTransformState &State);
 
-<<<<<<< HEAD
   /// Generate instructions to compute EVL.
   Value *createEVL();
 
@@ -582,11 +581,10 @@
 
   /// Hold EVL VPValue.
   void setEVL(VPValue *VPEVL) { EVL = VPEVL; }
-=======
+
   /// Returns true if the reordering of FP operations is not allowed, but we are
   /// able to vectorize with strict in-order reductions for the given RdxDesc.
   bool useOrderedReductions(RecurrenceDescriptor &RdxDesc);
->>>>>>> ce6fd0ae
 
   /// Create a broadcast instruction. This method generates a broadcast
   /// instruction (shuffle) for loop invariant values and for the induction

--- conflicted
+++ resolved
@@ -4153,11 +4153,7 @@
   if (RK == RecurrenceDescriptor::RK_IntegerMinMax ||
       RK == RecurrenceDescriptor::RK_FloatMinMax) {
     // MinMax reduction have the start value as their identify.
-<<<<<<< HEAD
-    if (VF == 1 && !isScalable()) {
-=======
-    if (VF == 1 || IsInLoopReductionPhi) {
->>>>>>> 8630e31d
+    if ((VF == 1 && !isScalable()) || IsInLoopReductionPhi) {
       VectorStart = Identity = ReductionStartValue;
     } else {
       VectorStart = Identity = Builder.CreateVectorSplat(
@@ -4165,15 +4161,9 @@
     }
   } else {
     // Handle other reduction kinds:
-<<<<<<< HEAD
-    Constant *Iden =
-        RecurrenceDescriptor::getRecurrenceIdentity(RK, VecTy->getScalarType());
-    if (VF == 1 && !isScalable()) {
-=======
     Constant *Iden = RecurrenceDescriptor::getRecurrenceIdentity(
         RK, VecTy->getScalarType());
-    if (VF == 1 || IsInLoopReductionPhi) {
->>>>>>> 8630e31d
+    if ((VF == 1 && !isScalable()) || IsInLoopReductionPhi) {
       Identity = Iden;
       // This vector is the Identity vector where the first element is the
       // incoming scalar reduction.
@@ -4240,16 +4230,11 @@
   // If the vector reduction can be performed in a smaller type, we truncate
   // then extend the loop exit value to enable InstCombine to evaluate the
   // entire expression in the smaller type.
-<<<<<<< HEAD
   if ((VF > 1 || isScalable()) &&
       Phi->getType() != RdxDesc.getRecurrenceType()) {
+    assert(!IsInLoopReductionPhi && "Unexpected truncated inloop reduction!");
     Type *RdxVecTy =
         VectorType::get(RdxDesc.getRecurrenceType(), VF, Cost->isScalable());
-=======
-  if (VF > 1 && Phi->getType() != RdxDesc.getRecurrenceType()) {
-    assert(!IsInLoopReductionPhi && "Unexpected truncated inloop reduction!");
-    Type *RdxVecTy = FixedVectorType::get(RdxDesc.getRecurrenceType(), VF);
->>>>>>> 8630e31d
     Builder.SetInsertPoint(
         LI->getLoopFor(LoopVectorBody)->getLoopLatch()->getTerminator());
     VectorParts RdxParts(UF);
@@ -4299,13 +4284,9 @@
           createMinMaxOp(Builder, MinMaxKind, ReducedPartRdx, RdxPart);
   }
 
-<<<<<<< HEAD
-  if (VF > 1 || isScalable()) {
-=======
   // Create the reduction after the loop. Note that inloop reductions create the
   // target reduction in the loop using a Reduction recipe.
-  if (VF > 1 && !IsInLoopReductionPhi) {
->>>>>>> 8630e31d
+  if ((VF > 1 || isScalable()) && !IsInLoopReductionPhi) {
     bool NoNaN = Legal->hasFunNoNaNAttr();
     ReducedPartRdx =
         createTargetReduction(Builder, TTI, RdxDesc, ReducedPartRdx, NoNaN);
@@ -4601,15 +4582,11 @@
   if (Legal->isReductionVariable(P) || Legal->isFirstOrderRecurrence(P)) {
     for (unsigned Part = 0; Part < UF; ++Part) {
       // This is phase one of vectorizing PHIs.
-      bool ScalarPHI = (VF == 1) || Cost->isInLoopReduction(cast<PHINode>(PN));
+      bool ScalarPHI = (VF == 1 && !Cost->isScalable()) ||
+                       Cost->isInLoopReduction(cast<PHINode>(PN));
       Type *VecTy =
-<<<<<<< HEAD
-          (VF == 1 && !Cost->isScalable())
-              ? PN->getType()
-              : VectorType::get(PN->getType(), VF, Cost->isScalable());
-=======
-          ScalarPHI ? PN->getType() : FixedVectorType::get(PN->getType(), VF);
->>>>>>> 8630e31d
+          ScalarPHI ? PN->getType()
+                    : VectorType::get(PN->getType(), VF, Cost->isScalable());
       Value *EntryPart = PHINode::Create(
           VecTy, 2, "vec.phi", &*LoopVectorBody->getFirstInsertionPt());
       VectorLoopValueMap.setVectorValue(P, Part, EntryPart);
@@ -8513,11 +8490,6 @@
   return Plan;
 }
 
-<<<<<<< HEAD
-Value *LoopVectorizationPlanner::VPCallbackILV::getOrCreateVectorValues(
-    Value *V, unsigned Part) {
-  return ILV.getOrCreateVectorValue(V, Part);
-=======
 // Adjust the recipes for any inloop reductions. The chain of instructions
 // leading from the loop exit instr to the phi need to be converted to
 // reductions, with one operand being vector and the other being the scalar
@@ -8575,7 +8547,6 @@
 Value* LoopVectorizationPlanner::VPCallbackILV::
 getOrCreateVectorValues(Value *V, unsigned Part) {
       return ILV.getOrCreateVectorValue(V, Part);
->>>>>>> 8630e31d
 }
 
 Value *LoopVectorizationPlanner::VPCallbackILV::getOrCreateScalarValue(

//===- LoopVectorize.cpp - A Loop Vectorizer ------------------------------===//
//
// Part of the LLVM Project, under the Apache License v2.0 with LLVM Exceptions.
// See https://llvm.org/LICENSE.txt for license information.
// SPDX-License-Identifier: Apache-2.0 WITH LLVM-exception
//
//===----------------------------------------------------------------------===//
//
// This is the LLVM loop vectorizer. This pass modifies 'vectorizable' loops
// and generates target-independent LLVM-IR.
// The vectorizer uses the TargetTransformInfo analysis to estimate the costs
// of instructions in order to estimate the profitability of vectorization.
//
// The loop vectorizer combines consecutive loop iterations into a single
// 'wide' iteration. After this transformation the index is incremented
// by the SIMD vector width, and not by one.
//
// This pass has three parts:
// 1. The main loop pass that drives the different parts.
// 2. LoopVectorizationLegality - A unit that checks for the legality
//    of the vectorization.
// 3. InnerLoopVectorizer - A unit that performs the actual
//    widening of instructions.
// 4. LoopVectorizationCostModel - A unit that checks for the profitability
//    of vectorization. It decides on the optimal vector width, which
//    can be one, if vectorization is not profitable.
//
// There is a development effort going on to migrate loop vectorizer to the
// VPlan infrastructure and to introduce outer loop vectorization support (see
// docs/Proposal/VectorizationPlan.rst and
// http://lists.llvm.org/pipermail/llvm-dev/2017-December/119523.html). For this
// purpose, we temporarily introduced the VPlan-native vectorization path: an
// alternative vectorization path that is natively implemented on top of the
// VPlan infrastructure. See EnableVPlanNativePath for enabling.
//
//===----------------------------------------------------------------------===//
//
// The reduction-variable vectorization is based on the paper:
//  D. Nuzman and R. Henderson. Multi-platform Auto-vectorization.
//
// Variable uniformity checks are inspired by:
//  Karrenberg, R. and Hack, S. Whole Function Vectorization.
//
// The interleaved access vectorization is based on the paper:
//  Dorit Nuzman, Ira Rosen and Ayal Zaks.  Auto-Vectorization of Interleaved
//  Data for SIMD
//
// Other ideas/concepts are from:
//  A. Zaks and D. Nuzman. Autovectorization in GCC-two years later.
//
//  S. Maleki, Y. Gao, M. Garzaran, T. Wong and D. Padua.  An Evaluation of
//  Vectorizing Compilers.
//
//===----------------------------------------------------------------------===//

#include "llvm/Transforms/Vectorize/LoopVectorize.h"
#include "LoopVectorizationPlanner.h"
#include "VPRecipeBuilder.h"
#include "VPlan.h"
#include "VPlanHCFGBuilder.h"
#include "VPlanPredicator.h"
#include "VPlanTransforms.h"
#include "VPlanValue.h"
#include "llvm/ADT/APInt.h"
#include "llvm/ADT/ArrayRef.h"
#include "llvm/ADT/DenseMap.h"
#include "llvm/ADT/DenseMapInfo.h"
#include "llvm/ADT/Hashing.h"
#include "llvm/ADT/MapVector.h"
#include "llvm/ADT/None.h"
#include "llvm/ADT/Optional.h"
#include "llvm/ADT/STLExtras.h"
#include "llvm/ADT/SmallPtrSet.h"
#include "llvm/ADT/SmallVector.h"
#include "llvm/ADT/Statistic.h"
#include "llvm/ADT/StringRef.h"
#include "llvm/ADT/Twine.h"
#include "llvm/ADT/iterator_range.h"
#include "llvm/Analysis/AssumptionCache.h"
#include "llvm/Analysis/BasicAliasAnalysis.h"
#include "llvm/Analysis/BlockFrequencyInfo.h"
#include "llvm/Analysis/CFG.h"
#include "llvm/Analysis/CodeMetrics.h"
#include "llvm/Analysis/DemandedBits.h"
#include "llvm/Analysis/GlobalsModRef.h"
#include "llvm/Analysis/LoopAccessAnalysis.h"
#include "llvm/Analysis/LoopAnalysisManager.h"
#include "llvm/Analysis/LoopInfo.h"
#include "llvm/Analysis/LoopIterator.h"
#include "llvm/Analysis/MemorySSA.h"
#include "llvm/Analysis/OptimizationRemarkEmitter.h"
#include "llvm/Analysis/ProfileSummaryInfo.h"
#include "llvm/Analysis/ScalarEvolution.h"
#include "llvm/Analysis/ScalarEvolutionExpressions.h"
#include "llvm/Analysis/TargetLibraryInfo.h"
#include "llvm/Analysis/TargetTransformInfo.h"
#include "llvm/Analysis/VectorUtils.h"
#include "llvm/IR/Attributes.h"
#include "llvm/IR/BasicBlock.h"
#include "llvm/IR/CFG.h"
#include "llvm/IR/Constant.h"
#include "llvm/IR/Constants.h"
#include "llvm/IR/DataLayout.h"
#include "llvm/IR/DebugInfoMetadata.h"
#include "llvm/IR/DebugLoc.h"
#include "llvm/IR/DerivedTypes.h"
#include "llvm/IR/DiagnosticInfo.h"
#include "llvm/IR/Dominators.h"
#include "llvm/IR/FPEnv.h"
#include "llvm/IR/Function.h"
#include "llvm/IR/IRBuilder.h"
#include "llvm/IR/InstrTypes.h"
#include "llvm/IR/Instruction.h"
#include "llvm/IR/Instructions.h"
#include "llvm/IR/IntrinsicInst.h"
#include "llvm/IR/Intrinsics.h"
#include "llvm/IR/IntrinsicsEPI.h"
#include "llvm/IR/LLVMContext.h"
#include "llvm/IR/Metadata.h"
#include "llvm/IR/Module.h"
#include "llvm/IR/Operator.h"
#include "llvm/IR/PatternMatch.h"
#include "llvm/IR/Type.h"
#include "llvm/IR/Use.h"
#include "llvm/IR/User.h"
#include "llvm/IR/Value.h"
#include "llvm/IR/ValueHandle.h"
#include "llvm/IR/Verifier.h"
#include "llvm/InitializePasses.h"
#include "llvm/Pass.h"
#include "llvm/Support/Casting.h"
#include "llvm/Support/CommandLine.h"
#include "llvm/Support/Compiler.h"
#include "llvm/Support/Debug.h"
#include "llvm/Support/ErrorHandling.h"
#include "llvm/Support/InstructionCost.h"
#include "llvm/Support/MathExtras.h"
#include "llvm/Support/TypeSize.h"
#include "llvm/Support/raw_ostream.h"
#include "llvm/Transforms/Utils/BasicBlockUtils.h"
#include "llvm/Transforms/Utils/InjectTLIMappings.h"
#include "llvm/Transforms/Utils/Local.h"
#include "llvm/Transforms/Utils/LoopSimplify.h"
#include "llvm/Transforms/Utils/LoopUtils.h"
#include "llvm/Transforms/Utils/LoopVersioning.h"
#include "llvm/Transforms/Utils/ScalarEvolutionExpander.h"
#include "llvm/Transforms/Utils/SizeOpts.h"
#include "llvm/Transforms/Vectorize/LoopVectorizationLegality.h"
#include <algorithm>
#include <cassert>
#include <cstdint>
#include <cstdlib>
#include <functional>
#include <iterator>
#include <limits>
#include <memory>
#include <string>
#include <tuple>
#include <utility>

using namespace llvm;

#define LV_NAME "loop-vectorize"
#define DEBUG_TYPE LV_NAME

#ifndef NDEBUG
const char VerboseDebug[] = DEBUG_TYPE "-verbose";
#endif

/// @{
/// Metadata attribute names
const char LLVMLoopVectorizeFollowupAll[] = "llvm.loop.vectorize.followup_all";
const char LLVMLoopVectorizeFollowupVectorized[] =
    "llvm.loop.vectorize.followup_vectorized";
const char LLVMLoopVectorizeFollowupEpilogue[] =
    "llvm.loop.vectorize.followup_epilogue";
/// @}

STATISTIC(LoopsVectorized, "Number of loops vectorized");
STATISTIC(LoopsAnalyzed, "Number of loops analyzed for vectorization");
STATISTIC(LoopsEpilogueVectorized, "Number of epilogues vectorized");

static cl::opt<bool> EnableEpilogueVectorization(
    "enable-epilogue-vectorization", cl::init(true), cl::Hidden,
    cl::desc("Enable vectorization of epilogue loops."));

static cl::opt<unsigned> EpilogueVectorizationForceVF(
    "epilogue-vectorization-force-VF", cl::init(1), cl::Hidden,
    cl::desc("When epilogue vectorization is enabled, and a value greater than "
             "1 is specified, forces the given VF for all applicable epilogue "
             "loops."));

static cl::opt<unsigned> EpilogueVectorizationMinVF(
    "epilogue-vectorization-minimum-VF", cl::init(16), cl::Hidden,
    cl::desc("Only loops with vectorization factor equal to or larger than "
             "the specified value are considered for epilogue vectorization."));

/// Loops with a known constant trip count below this number are vectorized only
/// if no scalar iteration overheads are incurred.
static cl::opt<unsigned> TinyTripCountVectorThreshold(
    "vectorizer-min-trip-count", cl::init(16), cl::Hidden,
    cl::desc("Loops with a constant trip count that is smaller than this "
             "value are vectorized only if no scalar iteration overheads "
             "are incurred."));

static cl::opt<unsigned> PragmaVectorizeMemoryCheckThreshold(
    "pragma-vectorize-memory-check-threshold", cl::init(128), cl::Hidden,
    cl::desc("The maximum allowed number of runtime memory checks with a "
             "vectorize(enable) pragma."));

// Option prefer-predicate-over-epilogue indicates that an epilogue is undesired,
// that predication is preferred, and this lists all options. I.e., the
// vectorizer will try to fold the tail-loop (epilogue) into the vector body
// and predicate the instructions accordingly. If tail-folding fails, there are
// different fallback strategies depending on these values:
namespace PreferPredicateTy {
  enum Option {
    ScalarEpilogue = 0,
    PredicateElseScalarEpilogue,
    PredicateOrDontVectorize
  };
} // namespace PreferPredicateTy

static cl::opt<PreferPredicateTy::Option> PreferPredicateOverEpilogue(
    "prefer-predicate-over-epilogue",
    cl::init(PreferPredicateTy::ScalarEpilogue),
    cl::Hidden,
    cl::desc("Tail-folding and predication preferences over creating a scalar "
             "epilogue loop."),
    cl::values(clEnumValN(PreferPredicateTy::ScalarEpilogue,
                         "scalar-epilogue",
                         "Don't tail-predicate loops, create scalar epilogue"),
              clEnumValN(PreferPredicateTy::PredicateElseScalarEpilogue,
                         "predicate-else-scalar-epilogue",
                         "prefer tail-folding, create scalar epilogue if tail "
                         "folding fails."),
              clEnumValN(PreferPredicateTy::PredicateOrDontVectorize,
                         "predicate-dont-vectorize",
                         "prefers tail-folding, don't attempt vectorization if "
                         "tail-folding fails.")));

static cl::opt<unsigned> VectorRegisterWidthFactor(
    "vector-register-width-factor", cl::init(1), cl::Hidden,
    cl::desc("On targets that support variable width for vector registers, "
             "value by which the vector register width is a multiple of "
             "minimum vector register width."));

static cl::opt<bool> MaximizeBandwidth(
    "vectorizer-maximize-bandwidth", cl::init(false), cl::Hidden,
    cl::desc("Maximize bandwidth when selecting vectorization factor which "
             "will be determined by the smallest type in loop."));

static cl::opt<bool> EnableInterleavedMemAccesses(
    "enable-interleaved-mem-accesses", cl::init(false), cl::Hidden,
    cl::desc("Enable vectorization on interleaved memory accesses in a loop"));

/// An interleave-group may need masking if it resides in a block that needs
/// predication, or in order to mask away gaps.
static cl::opt<bool> EnableMaskedInterleavedMemAccesses(
    "enable-masked-interleaved-mem-accesses", cl::init(false), cl::Hidden,
    cl::desc("Enable vectorization on masked interleaved memory accesses in a "
             "loop"));

static cl::opt<unsigned> TinyTripCountInterleaveThreshold(
    "tiny-trip-count-interleave-threshold", cl::init(128), cl::Hidden,
    cl::desc("We don't interleave loops with a estimated constant trip count "
             "below this number"));

static cl::opt<unsigned> ForceTargetNumScalarRegs(
    "force-target-num-scalar-regs", cl::init(0), cl::Hidden,
    cl::desc("A flag that overrides the target's number of scalar registers."));

static cl::opt<unsigned> ForceTargetNumVectorRegs(
    "force-target-num-vector-regs", cl::init(0), cl::Hidden,
    cl::desc("A flag that overrides the target's number of vector registers."));

static cl::opt<unsigned> ForceTargetMaxScalarInterleaveFactor(
    "force-target-max-scalar-interleave", cl::init(0), cl::Hidden,
    cl::desc("A flag that overrides the target's max interleave factor for "
             "scalar loops."));

static cl::opt<unsigned> ForceTargetMaxVectorInterleaveFactor(
    "force-target-max-vector-interleave", cl::init(0), cl::Hidden,
    cl::desc("A flag that overrides the target's max interleave factor for "
             "vectorized loops."));

static cl::opt<unsigned> ForceTargetInstructionCost(
    "force-target-instruction-cost", cl::init(0), cl::Hidden,
    cl::desc("A flag that overrides the target's expected cost for "
             "an instruction to a single constant value. Mostly "
             "useful for getting consistent testing."));

static cl::opt<bool> ForceTargetSupportsScalableVectors(
    "force-target-supports-scalable-vectors", cl::init(false), cl::Hidden,
    cl::desc(
        "Pretend that scalable vectors are supported, even if the target does "
        "not support them. This flag should only be used for testing."));

static cl::opt<unsigned> SmallLoopCost(
    "small-loop-cost", cl::init(20), cl::Hidden,
    cl::desc(
        "The cost of a loop that is considered 'small' by the interleaver."));

static cl::opt<bool> LoopVectorizeWithBlockFrequency(
    "loop-vectorize-with-block-frequency", cl::init(true), cl::Hidden,
    cl::desc("Enable the use of the block frequency analysis to access PGO "
             "heuristics minimizing code growth in cold regions and being more "
             "aggressive in hot regions."));

// Runtime interleave loops for load/store throughput.
static cl::opt<bool> EnableLoadStoreRuntimeInterleave(
    "enable-loadstore-runtime-interleave", cl::init(true), cl::Hidden,
    cl::desc(
        "Enable runtime interleaving until load/store ports are saturated"));

/// Interleave small loops with scalar reductions.
static cl::opt<bool> InterleaveSmallLoopScalarReduction(
    "interleave-small-loop-scalar-reduction", cl::init(false), cl::Hidden,
    cl::desc("Enable interleaving for loops with small iteration counts that "
             "contain scalar reductions to expose ILP."));

/// The number of stores in a loop that are allowed to need predication.
static cl::opt<unsigned> NumberOfStoresToPredicate(
    "vectorize-num-stores-pred", cl::init(1), cl::Hidden,
    cl::desc("Max number of stores to be predicated behind an if."));

static cl::opt<bool> EnableIndVarRegisterHeur(
    "enable-ind-var-reg-heur", cl::init(true), cl::Hidden,
    cl::desc("Count the induction variable only once when interleaving"));

static cl::opt<bool> EnableCondStoresVectorization(
    "enable-cond-stores-vec", cl::init(true), cl::Hidden,
    cl::desc("Enable if predication of stores during vectorization."));

static cl::opt<unsigned> MaxNestedScalarReductionIC(
    "max-nested-scalar-reduction-interleave", cl::init(2), cl::Hidden,
    cl::desc("The maximum interleave count to use when interleaving a scalar "
             "reduction in a nested loop."));

static cl::opt<bool>
    PreferInLoopReductions("prefer-inloop-reductions", cl::init(false),
                           cl::Hidden,
                           cl::desc("Prefer in-loop vector reductions, "
                                    "overriding the targets preference."));

cl::opt<bool> EnableStrictReductions(
    "enable-strict-reductions", cl::init(false), cl::Hidden,
    cl::desc("Enable the vectorisation of loops with in-order (strict) "
             "FP reductions"));

static cl::opt<bool> PreferPredicatedReductionSelect(
    "prefer-predicated-reduction-select", cl::init(false), cl::Hidden,
    cl::desc(
        "Prefer predicating a reduction operation over an after loop select."));

cl::opt<bool> EnableVPlanNativePath(
    "enable-vplan-native-path", cl::init(false), cl::Hidden,
    cl::desc("Enable VPlan-native vectorization path with "
             "support for outer loop vectorization."));

// FIXME: Remove this switch once we have divergence analysis. Currently we
// assume divergent non-backedge branches when this switch is true.
cl::opt<bool> EnableVPlanPredication(
    "enable-vplan-predication", cl::init(false), cl::Hidden,
    cl::desc("Enable VPlan-native vectorization path predicator with "
             "support for outer loop vectorization."));

// This flag enables the stress testing of the VPlan H-CFG construction in the
// VPlan-native vectorization path. It must be used in conjuction with
// -enable-vplan-native-path. -vplan-verify-hcfg can also be used to enable the
// verification of the H-CFGs built.
static cl::opt<bool> VPlanBuildStressTest(
    "vplan-build-stress-test", cl::init(false), cl::Hidden,
    cl::desc(
        "Build VPlan for every supported loop nest in the function and bail "
        "out right after the build (stress test the VPlan H-CFG construction "
        "in the VPlan-native vectorization path)."));

cl::opt<bool> llvm::EnableLoopInterleaving(
    "interleave-loops", cl::init(true), cl::Hidden,
    cl::desc("Enable loop interleaving in Loop vectorization passes"));
cl::opt<bool> llvm::EnableLoopVectorization(
    "vectorize-loops", cl::init(true), cl::Hidden,
    cl::desc("Run the Loop vectorization passes"));

cl::opt<bool> PrintVPlansInDotFormat(
    "vplan-print-in-dot-format", cl::init(false), cl::Hidden,
    cl::desc("Use dot format instead of plain text when dumping VPlans"));

/// A helper function that returns the type of loaded or stored value.
static Type *getMemInstValueType(Value *I) {
  assert((isa<LoadInst>(I) || isa<StoreInst>(I)) &&
         "Expected Load or Store instruction");
  if (auto *LI = dyn_cast<LoadInst>(I))
    return LI->getType();
  return cast<StoreInst>(I)->getValueOperand()->getType();
}

/// A helper function that returns true if the given type is irregular. The
/// type is irregular if its allocated size doesn't equal the store size of an
/// element of the corresponding vector type.
static bool hasIrregularType(Type *Ty, const DataLayout &DL) {
  // Determine if an array of N elements of type Ty is "bitcast compatible"
  // with a <N x Ty> vector.
  // This is only true if there is no padding between the array elements.
  return DL.getTypeAllocSizeInBits(Ty) != DL.getTypeSizeInBits(Ty);
}

/// A helper function that returns the reciprocal of the block probability of
/// predicated blocks. If we return X, we are assuming the predicated block
/// will execute once for every X iterations of the loop header.
///
/// TODO: We should use actual block probability here, if available. Currently,
///       we always assume predicated blocks have a 50% chance of executing.
static unsigned getReciprocalPredBlockProb() { return 2; }

/// A helper function that returns an integer or floating-point constant with
/// value C.
static Constant *getSignedIntOrFpConstant(Type *Ty, int64_t C) {
  return Ty->isIntegerTy() ? ConstantInt::getSigned(Ty, C)
                           : ConstantFP::get(Ty, C);
}

/// Returns "best known" trip count for the specified loop \p L as defined by
/// the following procedure:
///   1) Returns exact trip count if it is known.
///   2) Returns expected trip count according to profile data if any.
///   3) Returns upper bound estimate if it is known.
///   4) Returns None if all of the above failed.
static Optional<unsigned> getSmallBestKnownTC(ScalarEvolution &SE, Loop *L) {
  // Check if exact trip count is known.
  if (unsigned ExpectedTC = SE.getSmallConstantTripCount(L))
    return ExpectedTC;

  // Check if there is an expected trip count available from profile data.
  if (LoopVectorizeWithBlockFrequency)
    if (auto EstimatedTC = getLoopEstimatedTripCount(L))
      return EstimatedTC;

  // Check if upper bound estimate is known.
  if (unsigned ExpectedTC = SE.getSmallConstantMaxTripCount(L))
    return ExpectedTC;

  return None;
}

// Forward declare GeneratedRTChecks.
class GeneratedRTChecks;

namespace llvm {

/// InnerLoopVectorizer vectorizes loops which contain only one basic
/// block to a specified vectorization factor (VF).
/// This class performs the widening of scalars into vectors, or multiple
/// scalars. This class also implements the following features:
/// * It inserts an epilogue loop for handling loops that don't have iteration
///   counts that are known to be a multiple of the vectorization factor.
/// * It handles the code generation for reduction variables.
/// * Scalarization (implementation using scalars) of un-vectorizable
///   instructions.
/// InnerLoopVectorizer does not perform any vectorization-legality
/// checks, and relies on the caller to check for the different legality
/// aspects. The InnerLoopVectorizer relies on the
/// LoopVectorizationLegality class to provide information about the induction
/// and reduction variables that were found to a given vectorization factor.
class InnerLoopVectorizer {
public:
  InnerLoopVectorizer(Loop *OrigLoop, PredicatedScalarEvolution &PSE,
                      LoopInfo *LI, DominatorTree *DT,
                      const TargetLibraryInfo *TLI,
                      const TargetTransformInfo *TTI, AssumptionCache *AC,
                      OptimizationRemarkEmitter *ORE, ElementCount VecWidth,
                      unsigned UnrollFactor, LoopVectorizationLegality *LVL,
                      LoopVectorizationCostModel *CM, BlockFrequencyInfo *BFI,
                      ProfileSummaryInfo *PSI, GeneratedRTChecks &RTChecks)
      : OrigLoop(OrigLoop), PSE(PSE), LI(LI), DT(DT), TLI(TLI), TTI(TTI),
        AC(AC), ORE(ORE), VF(VecWidth), UF(UnrollFactor),
        Builder(PSE.getSE()->getContext()), Legal(LVL), Cost(CM), BFI(BFI),
        PSI(PSI), RTChecks(RTChecks) {
    // Query this against the original loop and save it here because the profile
    // of the original loop header may change as the transformation happens.
    OptForSizeBasedOnProfile = llvm::shouldOptimizeForSize(
        OrigLoop->getHeader(), PSI, BFI, PGSOQueryType::IRPass);
  }

  virtual ~InnerLoopVectorizer() = default;

  /// Create a new empty loop that will contain vectorized instructions later
  /// on, while the old loop will be used as the scalar remainder. Control flow
  /// is generated around the vectorized (and scalar epilogue) loops consisting
  /// of various checks and bypasses. Return the pre-header block of the new
  /// loop.
  /// In the case of epilogue vectorization, this function is overriden to
  /// handle the more complex control flow around the loops.
  virtual BasicBlock *createVectorizedLoopSkeleton();

  /// Widen a single instruction within the innermost loop.
  void widenInstruction(Instruction &I, VPValue *Def, VPUser &Operands,
                        VPTransformState &State);

  /// Widen a single instruction within the innermost loop using vector
  /// predicated intrinsics.
  void widenPredicatedInstruction(Instruction &I, VPValue *Def,
                                  VPTransformState &State, VPValue *BlockInMask,
                                  VPValue *EVL);

  /// Widen a single call instruction within the innermost loop.
  void widenCallInstruction(CallInst &I, VPValue *Def, VPUser &ArgOperands,
                            VPTransformState &State);

  /// Widen a single select instruction within the innermost loop.
  void widenSelectInstruction(SelectInst &I, VPValue *VPDef, VPUser &Operands,
                              bool InvariantCond, VPTransformState &State);

  /// Fix the vectorized code, taking care of header phi's, live-outs, and more.
  void fixVectorizedLoop(VPTransformState &State);

  // Return true if any runtime check is added.
  bool areSafetyChecksAdded() { return AddedSafetyChecks; }

  /// A type for vectorized values in the new loop. Each value from the
  /// original loop, when vectorized, is represented by UF vector values in the
  /// new unrolled loop, where UF is the unroll factor.
  using VectorParts = SmallVector<Value *, 2>;

  /// Vectorize a single GetElementPtrInst based on information gathered and
  /// decisions taken during planning.
  void widenGEP(GetElementPtrInst *GEP, VPValue *VPDef, VPUser &Indices,
                unsigned UF, ElementCount VF, bool IsPtrLoopInvariant,
                SmallBitVector &IsIndexLoopInvariant, VPTransformState &State);

  /// Vectorize a single PHINode in a block. This method handles the induction
  /// variable canonicalization. It supports both VF = 1 for unrolled loops and
  /// arbitrary length vectors.
  void widenPHIInstruction(Instruction *PN, RecurrenceDescriptor *RdxDesc,
                           VPWidenPHIRecipe *PhiR, VPTransformState &State);

  /// A helper function to scalarize a single Instruction in the innermost loop.
  /// Generates a sequence of scalar instances for each lane between \p MinLane
  /// and \p MaxLane, times each part between \p MinPart and \p MaxPart,
  /// inclusive. Uses the VPValue operands from \p Operands instead of \p
  /// Instr's operands.
  void scalarizeInstruction(Instruction *Instr, VPValue *Def, VPUser &Operands,
                            const VPIteration &Instance, bool IfPredicateInstr,
                            VPTransformState &State);

  /// Widen an integer or floating-point induction variable \p IV. If \p Trunc
  /// is provided, the integer induction variable will first be truncated to
  /// the corresponding type.
  void widenIntOrFpInduction(PHINode *IV, Value *Start, TruncInst *Trunc,
                             VPValue *Def, VPValue *CastDef,
                             VPTransformState &State);

  /// Construct the vector value of a scalarized value \p V one lane at a time.
  void packScalarIntoVectorValue(VPValue *Def, const VPIteration &Instance,
                                 VPTransformState &State);

  /// Try to vectorize interleaved access group \p Group with the base address
  /// given in \p Addr, optionally masking the vector operations if \p
  /// BlockInMask is non-null. Use \p State to translate given VPValues to IR
  /// values in the vectorized loop.
  void vectorizeInterleaveGroup(const InterleaveGroup<Instruction> *Group,
                                ArrayRef<VPValue *> VPDefs,
                                VPTransformState &State, VPValue *Addr,
                                ArrayRef<VPValue *> StoredValues,
                                VPValue *BlockInMask = nullptr);

  /// Vectorize Load and Store instructions with the base address given in \p
  /// Addr, optionally masking the vector operations if \p BlockInMask is
  /// non-null or generate predicated intrinsic call if preferred. Use \p State
  /// to translate given VPValues to IR values in the vectorized loop.
  void vectorizeMemoryInstruction(Instruction *Instr, VPTransformState &State,
                                  VPValue *Def, VPValue *Addr,
                                  VPValue *StoredValue, VPValue *BlockInMask,
                                  VPValue *EVL);

  /// Set the debug location in the builder using the debug location in
  /// the instruction.
  void setDebugLocFromInst(IRBuilder<> &B, const Value *Ptr);

  /// Fix the non-induction PHIs in the OrigPHIsToFix vector.
  void fixNonInductionPHIs(VPTransformState &State);

  /// Generate instructions to compute EVL.
  Value *createEVL();

  /// Generate instructions to compute EVL mask.
  Value *createEVLMask(Value *EVL);

  /// Hold EVL VPValue.
  void setEVL(VPValue *VPEVL) { EVL = VPEVL; }

  /// Create a broadcast instruction. This method generates a broadcast
  /// instruction (shuffle) for loop invariant values and for the induction
  /// value. If this is the induction variable then we extend it to N, N+1, ...
  /// this is needed because each iteration in the loop corresponds to a SIMD
  /// element.
  virtual Value *getBroadcastInstrs(Value *V);

protected:
  friend class LoopVectorizationPlanner;

  /// A small list of PHINodes.
  using PhiVector = SmallVector<PHINode *, 4>;

  /// A type for scalarized values in the new loop. Each value from the
  /// original loop, when scalarized, is represented by UF x VF scalar values
  /// in the new unrolled loop, where UF is the unroll factor and VF is the
  /// vectorization factor.
  using ScalarParts = SmallVector<SmallVector<Value *, 4>, 2>;

  struct VPIntrinsicAndKind {
    unsigned Intr;
    bool IsFP;
  };

  InnerLoopVectorizer::VPIntrinsicAndKind getVPIntrInstr(unsigned Opcode);

  /// Set up the values of the IVs correctly when exiting the vector loop.
  void fixupIVUsers(PHINode *OrigPhi, const InductionDescriptor &II,
                    Value *CountRoundDown, Value *EndValue,
                    BasicBlock *MiddleBlock);

  /// Create a new induction variable inside L.
  PHINode *createInductionVariable(Loop *L, Value *Start, Value *End,
                                   Value *Step, Instruction *DL);

  /// Generate call to setvl intrinsic with requested vector lenght and optional
  /// SEW and LMUL.
  Value *getSetVL(Value *RVL, unsigned SEW = 0, unsigned LMUL = 0);

  /// increment induction by EVL if using predicated vectorization.
  void fixEVLInduction(VPTransformState &State);

  /// Handle all cross-iteration phis in the header.
  void fixCrossIterationPHIs(VPTransformState &State);

  /// Fix a first-order recurrence. This is the second phase of vectorizing
  /// this phi node.
  void fixFirstOrderRecurrence(PHINode *Phi, VPTransformState &State);

  /// Fix a reduction cross-iteration phi. This is the second phase of
  /// vectorizing this phi node.
  void fixReduction(VPWidenPHIRecipe *Phi, VPTransformState &State);

  /// Generate a reduction loop in the loop vectorizer for when the backend
  /// prefers not to lower the call to reduction intrinsic.
  Value *generateReductionLoop(Value *ReducedPartRdx, Value *Identity,
                               unsigned Op, FastMathFlags FMF);

  /// Clear NSW/NUW flags from reduction instructions if necessary.
  void clearReductionWrapFlags(RecurrenceDescriptor &RdxDesc,
                               VPTransformState &State);

  /// Fixup the LCSSA phi nodes in the unique exit block.  This simply
  /// means we need to add the appropriate incoming value from the middle
  /// block as exiting edges from the scalar epilogue loop (if present) are
  /// already in place, and we exit the vector loop exclusively to the middle
  /// block.
  void fixLCSSAPHIs(VPTransformState &State);

  /// Iteratively sink the scalarized operands of a predicated instruction into
  /// the block that was created for it.
  void sinkScalarOperands(Instruction *PredInst);

  /// Shrinks vector element sizes to the smallest bitwidth they can be legally
  /// represented as.
  void truncateToMinimalBitwidths(VPTransformState &State);

  /// This function adds
  /// (StartIdx * Step, (StartIdx + 1) * Step, (StartIdx + 2) * Step, ...)
  /// to each vector element of Val. The sequence starts at StartIndex.
  /// \p Opcode is relevant for FP induction variable.
  virtual Value *
  getStepVector(Value *Val, int StartIdx, Value *Step,
                Instruction::BinaryOps Opcode = Instruction::BinaryOpsEnd);

  /// Compute scalar induction steps. \p ScalarIV is the scalar induction
  /// variable on which to base the steps, \p Step is the size of the step, and
  /// \p EntryVal is the value from the original loop that maps to the steps.
  /// Note that \p EntryVal doesn't have to be an induction variable - it
  /// can also be a truncate instruction.
  void buildScalarSteps(Value *ScalarIV, Value *Step, Instruction *EntryVal,
                        const InductionDescriptor &ID, VPValue *Def,
                        VPValue *CastDef, VPTransformState &State);

  /// Create a vector induction phi node based on an existing scalar one. \p
  /// EntryVal is the value from the original loop that maps to the vector phi
  /// node, and \p Step is the loop-invariant step. If \p EntryVal is a
  /// truncate instruction, instead of widening the original IV, we widen a
  /// version of the IV truncated to \p EntryVal's type.
  void createVectorIntOrFpInductionPHI(const InductionDescriptor &II,
                                       Value *Step, Value *Start,
                                       Instruction *EntryVal, VPValue *Def,
                                       VPValue *CastDef,
                                       VPTransformState &State);

  /// Returns true if an instruction \p I should be scalarized instead of
  /// vectorized for the chosen vectorization factor.
  bool shouldScalarizeInstruction(Instruction *I) const;

  /// Returns true if we should generate a scalar version of \p IV.
  bool needsScalarInduction(Instruction *IV) const;

  /// Returns true if vectorization prefers using predicated vector intrinsics.
  bool preferPredicatedVectorOps() const;

  /// If there is a cast involved in the induction variable \p ID, which should
  /// be ignored in the vectorized loop body, this function records the
  /// VectorLoopValue of the respective Phi also as the VectorLoopValue of the
  /// cast. We had already proved that the casted Phi is equal to the uncasted
  /// Phi in the vectorized loop (under a runtime guard), and therefore
  /// there is no need to vectorize the cast - the same value can be used in the
  /// vector loop for both the Phi and the cast.
  /// If \p VectorLoopValue is a scalarized value, \p Lane is also specified,
  /// Otherwise, \p VectorLoopValue is a widened/vectorized value.
  ///
  /// \p EntryVal is the value from the original loop that maps to the vector
  /// phi node and is used to distinguish what is the IV currently being
  /// processed - original one (if \p EntryVal is a phi corresponding to the
  /// original IV) or the "newly-created" one based on the proof mentioned above
  /// (see also buildScalarSteps() and createVectorIntOrFPInductionPHI()). In the
  /// latter case \p EntryVal is a TruncInst and we must not record anything for
  /// that IV, but it's error-prone to expect callers of this routine to care
  /// about that, hence this explicit parameter.
  void recordVectorLoopValueForInductionCast(
      const InductionDescriptor &ID, const Instruction *EntryVal,
      Value *VectorLoopValue, VPValue *CastDef, VPTransformState &State,
      unsigned Part, unsigned Lane = UINT_MAX);

  /// Generate a shuffle sequence that will reverse the vector Vec.
  virtual Value *reverseVector(Value *Vec);

  /// Returns (and creates if needed) the original loop trip count.
  Value *getOrCreateTripCount(Loop *NewLoop);

  /// Returns (and creates if needed) the trip count of the widened loop.
  Value *getOrCreateVectorTripCount(Loop *NewLoop);

  /// Returns a bitcasted value to the requested vector type.
  /// Also handles bitcasts of vector<float> <-> vector<pointer> types.
  Value *createBitOrPointerCast(Value *V, VectorType *DstVTy,
                                const DataLayout &DL);

  /// Emit a bypass check to see if the vector trip count is zero, including if
  /// it overflows.
  void emitMinimumIterationCountCheck(Loop *L, BasicBlock *Bypass);

  /// Emit a bypass check to see if all of the SCEV assumptions we've
  /// had to make are correct. Returns the block containing the checks or
  /// nullptr if no checks have been added.
  BasicBlock *emitSCEVChecks(Loop *L, BasicBlock *Bypass);

  /// Emit bypass checks to check any memory assumptions we may have made.
  /// Returns the block containing the checks or nullptr if no checks have been
  /// added.
  BasicBlock *emitMemRuntimeChecks(Loop *L, BasicBlock *Bypass);

  /// Compute the transformed value of Index at offset StartValue using step
  /// StepValue.
  /// For integer induction, returns StartValue + Index * StepValue.
  /// For pointer induction, returns StartValue[Index * StepValue].
  /// FIXME: The newly created binary instructions should contain nsw/nuw
  /// flags, which can be found from the original scalar operations.
  Value *emitTransformedIndex(IRBuilder<> &B, Value *Index, ScalarEvolution *SE,
                              const DataLayout &DL,
                              const InductionDescriptor &ID) const;

  /// Emit basic blocks (prefixed with \p Prefix) for the iteration check,
  /// vector loop preheader, middle block and scalar preheader. Also
  /// allocate a loop object for the new vector loop and return it.
  Loop *createVectorLoopSkeleton(StringRef Prefix);

  /// Create new phi nodes for the induction variables to resume iteration count
  /// in the scalar epilogue, from where the vectorized loop left off (given by
  /// \p VectorTripCount).
  /// In cases where the loop skeleton is more complicated (eg. epilogue
  /// vectorization) and the resume values can come from an additional bypass
  /// block, the \p AdditionalBypass pair provides information about the bypass
  /// block and the end value on the edge from bypass to this loop.
  void createInductionResumeValues(
      Loop *L, Value *VectorTripCount,
      std::pair<BasicBlock *, Value *> AdditionalBypass = {nullptr, nullptr});

  /// Complete the loop skeleton by adding debug MDs, creating appropriate
  /// conditional branches in the middle block, preparing the builder and
  /// running the verifier. Take in the vector loop \p L as argument, and return
  /// the preheader of the completed vector loop.
  BasicBlock *completeLoopSkeleton(Loop *L, MDNode *OrigLoopID);

  /// Add additional metadata to \p To that was not present on \p Orig.
  ///
  /// Currently this is used to add the noalias annotations based on the
  /// inserted memchecks.  Use this for instructions that are *cloned* into the
  /// vector loop.
  void addNewMetadata(Instruction *To, const Instruction *Orig);

  /// Add metadata from one instruction to another.
  ///
  /// This includes both the original MDs from \p From and additional ones (\see
  /// addNewMetadata).  Use this for *newly created* instructions in the vector
  /// loop.
  void addMetadata(Instruction *To, Instruction *From);

  /// Similar to the previous function but it adds the metadata to a
  /// vector of instructions.
  void addMetadata(ArrayRef<Value *> To, Instruction *From);

  /// Allow subclasses to override and print debug traces before/after vplan
  /// execution, when trace information is requested.
  virtual void printDebugTracesAtStart(){};
  virtual void printDebugTracesAtEnd(){};

  /// The original loop.
  Loop *OrigLoop;

  /// A wrapper around ScalarEvolution used to add runtime SCEV checks. Applies
  /// dynamic knowledge to simplify SCEV expressions and converts them to a
  /// more usable form.
  PredicatedScalarEvolution &PSE;

  /// Loop Info.
  LoopInfo *LI;

  /// Dominator Tree.
  DominatorTree *DT;

  /// Alias Analysis.
  AAResults *AA;

  /// Target Library Info.
  const TargetLibraryInfo *TLI;

  /// Target Transform Info.
  const TargetTransformInfo *TTI;

  /// Assumption Cache.
  AssumptionCache *AC;

  /// Interface to emit optimization remarks.
  OptimizationRemarkEmitter *ORE;

  /// LoopVersioning.  It's only set up (non-null) if memchecks were
  /// used.
  ///
  /// This is currently only used to add no-alias metadata based on the
  /// memchecks.  The actually versioning is performed manually.
  std::unique_ptr<LoopVersioning> LVer;

  /// The vectorization SIMD factor to use. Each vector will have this many
  /// vector elements.
  ElementCount VF;

  /// The vectorization unroll factor to use. Each scalar is vectorized to this
  /// many different vector instructions.
  unsigned UF;

  /// The builder that we use
  IRBuilder<> Builder;

  // --- Vectorization state ---

  /// The vector-loop preheader.
  BasicBlock *LoopVectorPreHeader;

  /// The scalar-loop preheader.
  BasicBlock *LoopScalarPreHeader;

  /// Middle Block between the vector and the scalar.
  BasicBlock *LoopMiddleBlock;

  /// The (unique) ExitBlock of the scalar loop.  Note that
  /// there can be multiple exiting edges reaching this block.
  BasicBlock *LoopExitBlock;

  /// The vector loop body.
  BasicBlock *LoopVectorBody;

  /// The scalar loop body.
  BasicBlock *LoopScalarBody;

  /// A list of all bypass blocks. The first block is the entry of the loop.
  SmallVector<BasicBlock *, 4> LoopBypassBlocks;

  /// The new Induction variable which was added to the new block.
  PHINode *Induction = nullptr;

  /// The induction variable of the old basic block.
  PHINode *OldInduction = nullptr;

  /// Index for the next iteration.
  Instruction *NextIndex;

  /// Store instructions that were predicated.
  SmallVector<Instruction *, 4> PredicatedInstructions;

  /// Trip count of the original loop.
  Value *TripCount = nullptr;

  /// Trip count of the widened loop (TripCount - TripCount % (VF*UF))
  Value *VectorTripCount = nullptr;

  /// EVL of the widened loop using vector predication (vsetvl())
  VPValue *EVL = nullptr;

  /// A vector of pairs of value and part that should be replaced with EVL once
  /// the EVL is available
  struct {
    SmallVector<std::pair<Value *, unsigned>, 4> NextInduction;
    Value *Step;
    Instruction::BinaryOps MulOp;
    ElementCount VF;
  } NextInductionInfo;

  /// The legality analysis.
  LoopVectorizationLegality *Legal;

  /// The profitablity analysis.
  LoopVectorizationCostModel *Cost;

  // Record whether runtime checks are added.
  bool AddedSafetyChecks = false;

  // Holds the end values for each induction variable. We save the end values
  // so we can later fix-up the external users of the induction variables.
  DenseMap<PHINode *, Value *> IVEndValues;

  // Vector of original scalar PHIs whose corresponding widened PHIs need to be
  // fixed up at the end of vector code generation.
  SmallVector<PHINode *, 8> OrigPHIsToFix;

  /// BFI and PSI are used to check for profile guided size optimizations.
  BlockFrequencyInfo *BFI;
  ProfileSummaryInfo *PSI;

  // Whether this loop should be optimized for size based on profile guided size
  // optimizatios.
  bool OptForSizeBasedOnProfile;

  /// Structure to hold information about generated runtime checks, responsible
  /// for cleaning the checks, if vectorization turns out unprofitable.
  GeneratedRTChecks &RTChecks;
};

class InnerLoopUnroller : public InnerLoopVectorizer {
public:
  InnerLoopUnroller(Loop *OrigLoop, PredicatedScalarEvolution &PSE,
                    LoopInfo *LI, DominatorTree *DT,
                    const TargetLibraryInfo *TLI,
                    const TargetTransformInfo *TTI, AssumptionCache *AC,
                    OptimizationRemarkEmitter *ORE, unsigned UnrollFactor,
                    LoopVectorizationLegality *LVL,
                    LoopVectorizationCostModel *CM, BlockFrequencyInfo *BFI,
                    ProfileSummaryInfo *PSI, GeneratedRTChecks &Check)
      : InnerLoopVectorizer(OrigLoop, PSE, LI, DT, TLI, TTI, AC, ORE,
                            ElementCount::getFixed(1), UnrollFactor, LVL, CM,
                            BFI, PSI, Check) {}

private:
  Value *getBroadcastInstrs(Value *V) override;
  Value *getStepVector(
      Value *Val, int StartIdx, Value *Step,
      Instruction::BinaryOps Opcode = Instruction::BinaryOpsEnd) override;
  Value *reverseVector(Value *Vec) override;
};

/// Encapsulate information regarding vectorization of a loop and its epilogue.
/// This information is meant to be updated and used across two stages of
/// epilogue vectorization.
struct EpilogueLoopVectorizationInfo {
  ElementCount MainLoopVF = ElementCount::getFixed(0);
  unsigned MainLoopUF = 0;
  ElementCount EpilogueVF = ElementCount::getFixed(0);
  unsigned EpilogueUF = 0;
  BasicBlock *MainLoopIterationCountCheck = nullptr;
  BasicBlock *EpilogueIterationCountCheck = nullptr;
  BasicBlock *SCEVSafetyCheck = nullptr;
  BasicBlock *MemSafetyCheck = nullptr;
  Value *TripCount = nullptr;
  Value *VectorTripCount = nullptr;

  EpilogueLoopVectorizationInfo(unsigned MVF, unsigned MUF, unsigned EVF,
                                unsigned EUF)
      : MainLoopVF(ElementCount::getFixed(MVF)), MainLoopUF(MUF),
        EpilogueVF(ElementCount::getFixed(EVF)), EpilogueUF(EUF) {
    assert(EUF == 1 &&
           "A high UF for the epilogue loop is likely not beneficial.");
  }
};

/// An extension of the inner loop vectorizer that creates a skeleton for a
/// vectorized loop that has its epilogue (residual) also vectorized.
/// The idea is to run the vplan on a given loop twice, firstly to setup the
/// skeleton and vectorize the main loop, and secondly to complete the skeleton
/// from the first step and vectorize the epilogue.  This is achieved by
/// deriving two concrete strategy classes from this base class and invoking
/// them in succession from the loop vectorizer planner.
class InnerLoopAndEpilogueVectorizer : public InnerLoopVectorizer {
public:
  InnerLoopAndEpilogueVectorizer(
      Loop *OrigLoop, PredicatedScalarEvolution &PSE, LoopInfo *LI,
      DominatorTree *DT, const TargetLibraryInfo *TLI,
      const TargetTransformInfo *TTI, AssumptionCache *AC,
      OptimizationRemarkEmitter *ORE, EpilogueLoopVectorizationInfo &EPI,
      LoopVectorizationLegality *LVL, llvm::LoopVectorizationCostModel *CM,
      BlockFrequencyInfo *BFI, ProfileSummaryInfo *PSI,
      GeneratedRTChecks &Checks)
      : InnerLoopVectorizer(OrigLoop, PSE, LI, DT, TLI, TTI, AC, ORE,
                            EPI.MainLoopVF, EPI.MainLoopUF, LVL, CM, BFI, PSI,
                            Checks),
        EPI(EPI) {}

  // Override this function to handle the more complex control flow around the
  // three loops.
  BasicBlock *createVectorizedLoopSkeleton() final override {
    return createEpilogueVectorizedLoopSkeleton();
  }

  /// The interface for creating a vectorized skeleton using one of two
  /// different strategies, each corresponding to one execution of the vplan
  /// as described above.
  virtual BasicBlock *createEpilogueVectorizedLoopSkeleton() = 0;

  /// Holds and updates state information required to vectorize the main loop
  /// and its epilogue in two separate passes. This setup helps us avoid
  /// regenerating and recomputing runtime safety checks. It also helps us to
  /// shorten the iteration-count-check path length for the cases where the
  /// iteration count of the loop is so small that the main vector loop is
  /// completely skipped.
  EpilogueLoopVectorizationInfo &EPI;
};

/// A specialized derived class of inner loop vectorizer that performs
/// vectorization of *main* loops in the process of vectorizing loops and their
/// epilogues.
class EpilogueVectorizerMainLoop : public InnerLoopAndEpilogueVectorizer {
public:
  EpilogueVectorizerMainLoop(
      Loop *OrigLoop, PredicatedScalarEvolution &PSE, LoopInfo *LI,
      DominatorTree *DT, const TargetLibraryInfo *TLI,
      const TargetTransformInfo *TTI, AssumptionCache *AC,
      OptimizationRemarkEmitter *ORE, EpilogueLoopVectorizationInfo &EPI,
      LoopVectorizationLegality *LVL, llvm::LoopVectorizationCostModel *CM,
      BlockFrequencyInfo *BFI, ProfileSummaryInfo *PSI,
      GeneratedRTChecks &Check)
      : InnerLoopAndEpilogueVectorizer(OrigLoop, PSE, LI, DT, TLI, TTI, AC, ORE,
                                       EPI, LVL, CM, BFI, PSI, Check) {}
  /// Implements the interface for creating a vectorized skeleton using the
  /// *main loop* strategy (ie the first pass of vplan execution).
  BasicBlock *createEpilogueVectorizedLoopSkeleton() final override;

protected:
  /// Emits an iteration count bypass check once for the main loop (when \p
  /// ForEpilogue is false) and once for the epilogue loop (when \p
  /// ForEpilogue is true).
  BasicBlock *emitMinimumIterationCountCheck(Loop *L, BasicBlock *Bypass,
                                             bool ForEpilogue);
  void printDebugTracesAtStart() override;
  void printDebugTracesAtEnd() override;
};

// A specialized derived class of inner loop vectorizer that performs
// vectorization of *epilogue* loops in the process of vectorizing loops and
// their epilogues.
class EpilogueVectorizerEpilogueLoop : public InnerLoopAndEpilogueVectorizer {
public:
  EpilogueVectorizerEpilogueLoop(
      Loop *OrigLoop, PredicatedScalarEvolution &PSE, LoopInfo *LI,
      DominatorTree *DT, const TargetLibraryInfo *TLI,
      const TargetTransformInfo *TTI, AssumptionCache *AC,
      OptimizationRemarkEmitter *ORE, EpilogueLoopVectorizationInfo &EPI,
      LoopVectorizationLegality *LVL, llvm::LoopVectorizationCostModel *CM,
      BlockFrequencyInfo *BFI, ProfileSummaryInfo *PSI,
      GeneratedRTChecks &Checks)
      : InnerLoopAndEpilogueVectorizer(OrigLoop, PSE, LI, DT, TLI, TTI, AC, ORE,
                                       EPI, LVL, CM, BFI, PSI, Checks) {}
  /// Implements the interface for creating a vectorized skeleton using the
  /// *epilogue loop* strategy (ie the second pass of vplan execution).
  BasicBlock *createEpilogueVectorizedLoopSkeleton() final override;

protected:
  /// Emits an iteration count bypass check after the main vector loop has
  /// finished to see if there are any iterations left to execute by either
  /// the vector epilogue or the scalar epilogue.
  BasicBlock *emitMinimumVectorEpilogueIterCountCheck(Loop *L,
                                                      BasicBlock *Bypass,
                                                      BasicBlock *Insert);
  void printDebugTracesAtStart() override;
  void printDebugTracesAtEnd() override;
};
} // end namespace llvm

/// Look for a meaningful debug location on the instruction or it's
/// operands.
static Instruction *getDebugLocFromInstOrOperands(Instruction *I) {
  if (!I)
    return I;

  DebugLoc Empty;
  if (I->getDebugLoc() != Empty)
    return I;

  for (Use &Op : I->operands()) {
    if (Instruction *OpInst = dyn_cast<Instruction>(Op))
      if (OpInst->getDebugLoc() != Empty)
        return OpInst;
  }

  return I;
}

void InnerLoopVectorizer::setDebugLocFromInst(IRBuilder<> &B,
                                              const Value *Ptr) {
  if (const Instruction *Inst = dyn_cast_or_null<Instruction>(Ptr)) {
    const DILocation *DIL = Inst->getDebugLoc();
    if (DIL && Inst->getFunction()->isDebugInfoForProfiling() &&
        !isa<DbgInfoIntrinsic>(Inst)) {
      assert(!VF.isScalable() && "scalable vectors not yet supported.");
      auto NewDIL =
          DIL->cloneByMultiplyingDuplicationFactor(UF * VF.getKnownMinValue());
      if (NewDIL)
        B.SetCurrentDebugLocation(NewDIL.getValue());
      else
        LLVM_DEBUG(dbgs() << "Failed to create new discriminator: "
                          << DIL->getFilename() << " Line: " << DIL->getLine());
    } else
      B.SetCurrentDebugLocation(DIL);
  } else
    B.SetCurrentDebugLocation(DebugLoc());
}

/// Write a \p DebugMsg about vectorization to the debug output stream. If \p I
/// is passed, the message relates to that particular instruction.
#ifndef NDEBUG
<<<<<<< HEAD
static void debugVectorizationFailure(const StringRef DebugMsg,
                                      Instruction *I) {
  dbgs() << "LV: Not vectorizing: " << DebugMsg;
=======
static void debugVectorizationMessage(const StringRef Prefix,
                                      const StringRef DebugMsg,
                                      Instruction *I) {
  dbgs() << "LV: " << Prefix << DebugMsg;
>>>>>>> 9eed09e2
  if (I != nullptr)
    dbgs() << " " << *I;
  else
    dbgs() << '.';
  dbgs() << '\n';
}
#endif

/// Create an analysis remark that explains why vectorization failed
///
/// \p PassName is the name of the pass (e.g. can be AlwaysPrint).  \p
/// RemarkName is the identifier for the remark.  If \p I is passed it is an
/// instruction that prevents vectorization.  Otherwise \p TheLoop is used for
/// the location of the remark.  \return the remark object that can be
/// streamed to.
static OptimizationRemarkAnalysis createLVAnalysis(const char *PassName,
                                                   StringRef RemarkName,
                                                   Loop *TheLoop,
                                                   Instruction *I) {
  Value *CodeRegion = TheLoop->getHeader();
  DebugLoc DL = TheLoop->getStartLoc();

  if (I) {
    CodeRegion = I->getParent();
    // If there is no debug location attached to the instruction, revert back to
    // using the loop's.
    if (I->getDebugLoc())
      DL = I->getDebugLoc();
  }

  return OptimizationRemarkAnalysis(PassName, RemarkName, DL, CodeRegion);
}

/// Return a value for Step multiplied by VF.
static Value *createStepForVF(IRBuilder<> &B, Constant *Step, ElementCount VF) {
  assert(isa<ConstantInt>(Step) && "Expected an integer step");
  Constant *StepVal = ConstantInt::get(
      Step->getType(),
      cast<ConstantInt>(Step)->getSExtValue() * VF.getKnownMinValue());
  return VF.isScalable() ? B.CreateVScale(StepVal) : StepVal;
}

namespace llvm {

/// Return the runtime value for VF.
Value *getRuntimeVF(IRBuilder<> &B, Type *Ty, ElementCount VF) {
  Constant *EC = ConstantInt::get(Ty, VF.getKnownMinValue());
  return VF.isScalable() ? B.CreateVScale(EC) : EC;
}

void reportVectorizationFailure(const StringRef DebugMsg,
                                const StringRef OREMsg, const StringRef ORETag,
                                OptimizationRemarkEmitter *ORE, Loop *TheLoop,
                                Instruction *I) {
<<<<<<< HEAD
  LLVM_DEBUG(debugVectorizationFailure(DebugMsg, I));
  LoopVectorizeHints Hints(TheLoop, true /* doesn't matter */, *ORE);
  ORE->emit(
      createLVAnalysis(Hints.vectorizeAnalysisPassName(), ORETag, TheLoop, I)
      << OREMsg);
=======
  LLVM_DEBUG(debugVectorizationMessage("Not vectorizing: ", DebugMsg, I));
  LoopVectorizeHints Hints(TheLoop, true /* doesn't matter */, *ORE);
  ORE->emit(
      createLVAnalysis(Hints.vectorizeAnalysisPassName(), ORETag, TheLoop, I)
      << "loop not vectorized: " << OREMsg);
}

void reportVectorizationInfo(const StringRef Msg, const StringRef ORETag,
                             OptimizationRemarkEmitter *ORE, Loop *TheLoop,
                             Instruction *I) {
  LLVM_DEBUG(debugVectorizationMessage("", Msg, I));
  LoopVectorizeHints Hints(TheLoop, true /* doesn't matter */, *ORE);
  ORE->emit(
      createLVAnalysis(Hints.vectorizeAnalysisPassName(), ORETag, TheLoop, I)
      << Msg);
>>>>>>> 9eed09e2
}

} // end namespace llvm

#ifndef NDEBUG
/// \return string containing a file name and a line # for the given loop.
static std::string getDebugLocString(const Loop *L) {
  std::string Result;
  if (L) {
    raw_string_ostream OS(Result);
    if (const DebugLoc LoopDbgLoc = L->getStartLoc())
      LoopDbgLoc.print(OS);
    else
      // Just print the module name.
      OS << L->getHeader()->getParent()->getParent()->getModuleIdentifier();
    OS.flush();
  }
  return Result;
}
#endif

void InnerLoopVectorizer::addNewMetadata(Instruction *To,
                                         const Instruction *Orig) {
  // If the loop was versioned with memchecks, add the corresponding no-alias
  // metadata.
  if (LVer && (isa<LoadInst>(Orig) || isa<StoreInst>(Orig)))
    LVer->annotateInstWithNoAlias(To, Orig);
}

void InnerLoopVectorizer::addMetadata(Instruction *To, Instruction *From) {
  propagateMetadata(To, From);
  addNewMetadata(To, From);
}

void InnerLoopVectorizer::addMetadata(ArrayRef<Value *> To, Instruction *From) {
  for (Value *V : To) {
    if (Instruction *I = dyn_cast<Instruction>(V))
      addMetadata(I, From);
  }
}

namespace llvm {

// Loop vectorization cost-model hints how the scalar epilogue loop should be
// lowered.
enum ScalarEpilogueLowering {

  // The default: allowing scalar epilogues.
  CM_ScalarEpilogueAllowed,

  // Vectorization with OptForSize: don't allow epilogues.
  CM_ScalarEpilogueNotAllowedOptSize,

  // A special case of vectorisation with OptForSize: loops with a very small
  // trip count are considered for vectorization under OptForSize, thereby
  // making sure the cost of their loop body is dominant, free of runtime
  // guards and scalar iteration overheads.
  CM_ScalarEpilogueNotAllowedLowTripLoop,

  // Loop hint predicate indicating an epilogue is undesired.
  CM_ScalarEpilogueNotNeededUsePredicate,

  // Directive indicating we must either tail fold or not vectorize
  CM_ScalarEpilogueNotAllowedUsePredicate
};

/// LoopVectorizationCostModel - estimates the expected speedups due to
/// vectorization.
/// In many cases vectorization is not profitable. This can happen because of
/// a number of reasons. In this class we mainly attempt to predict the
/// expected speedup/slowdowns due to the supported instruction set. We use the
/// TargetTransformInfo to query the different backends for the cost of
/// different operations.
class LoopVectorizationCostModel {
public:
  LoopVectorizationCostModel(ScalarEpilogueLowering SEL, Loop *L,
                             PredicatedScalarEvolution &PSE, LoopInfo *LI,
                             LoopVectorizationLegality *Legal,
                             const TargetTransformInfo &TTI,
                             const TargetLibraryInfo *TLI, DemandedBits *DB,
                             AssumptionCache *AC,
                             OptimizationRemarkEmitter *ORE, const Function *F,
                             const LoopVectorizeHints *Hints,
                             InterleavedAccessInfo &IAI)
      : ScalarEpilogueStatus(SEL), TheLoop(L), PSE(PSE), LI(LI), Legal(Legal),
        TTI(TTI), TLI(TLI), DB(DB), AC(AC), ORE(ORE), TheFunction(F),
        Hints(Hints), InterleaveInfo(IAI) {}

  /// \return An upper bound for the vectorization factor, or None if
  /// vectorization and interleaving should be avoided up front.
  Optional<ElementCount> computeMaxVF(ElementCount UserVF, unsigned UserIC);

  /// \return True if runtime checks are required for vectorization, and false
  /// otherwise.
  bool runtimeChecksRequired();

  /// \return The most profitable vectorization factor and the cost of that VF.
  /// This method checks every power of two up to MaxVF. If UserVF is not ZERO
  /// then this vectorization factor will be selected if vectorization is
  /// possible.
  VectorizationFactor selectVectorizationFactor(ElementCount MaxVF);
  VectorizationFactor
  selectEpilogueVectorizationFactor(const ElementCount MaxVF,
                                    const LoopVectorizationPlanner &LVP);

  /// Setup cost-based decisions for user vectorization factor.
  void selectUserVectorizationFactor(ElementCount UserVF) {
    collectUniformsAndScalars(UserVF);
    collectInstsToScalarize(UserVF);
  }

  /// \return The size (in bits) of the smallest and widest types in the code
  /// that needs to be vectorized. We ignore values that remain scalar such as
  /// 64 bit loop indices.
  std::pair<unsigned, unsigned> getSmallestAndWidestTypes();

  std::pair<ElementCount, ElementCount> getFeasibleVFRange();

  /// \return The desired interleave count.
  /// If interleave count has been specified by metadata it will be returned.
  /// Otherwise, the interleave count is computed and returned. VF and LoopCost
  /// are the selected vectorization factor and the cost of the selected VF.
  unsigned selectInterleaveCount(ElementCount VF, unsigned LoopCost);

  /// Memory access instruction may be vectorized in more than one way.
  /// Form of instruction after vectorization depends on cost.
  /// This function takes cost-based decisions for Load/Store instructions
  /// and collects them in a map. This decisions map is used for building
  /// the lists of loop-uniform and loop-scalar instructions.
  /// The calculated cost is saved with widening decision in order to
  /// avoid redundant calculations.
  void setCostBasedWideningDecision(ElementCount VF);

  /// A struct that represents some properties of the register usage
  /// of a loop.
  struct RegisterUsage {
    /// Holds the number of loop invariant values that are used in the loop.
    /// The key is ClassID of target-provided register class.
    SmallMapVector<unsigned, unsigned, 4> LoopInvariantRegs;
    /// Holds the maximum number of concurrent live intervals in the loop.
    /// The key is ClassID of target-provided register class.
    SmallMapVector<unsigned, unsigned, 4> MaxLocalUsers;
  };

  /// \return Returns information about the register usages of the loop for the
  /// given vectorization factors.
  SmallVector<RegisterUsage, 8>
  calculateRegisterUsage(ArrayRef<ElementCount> VFs);

  /// Collect values we want to ignore in the cost model.
  void collectValuesToIgnore();

  /// Split reductions into those that happen in the loop, and those that happen
  /// outside. In loop reductions are collected into InLoopReductionChains.
  void collectInLoopReductions();

  /// \returns The smallest bitwidth each instruction can be represented with.
  /// The vector equivalents of these instructions should be truncated to this
  /// type.
  const MapVector<Instruction *, uint64_t> &getMinimalBitwidths() const {
    return MinBWs;
  }

  /// \returns True if it is more profitable to scalarize instruction \p I for
  /// vectorization factor \p VF.
  bool isProfitableToScalarize(Instruction *I, ElementCount VF) const {
    assert(VF.isVector() &&
           "Profitable to scalarize relevant only for VF > 1.");

    // For scalable vectors, since actual VF is unknown, we cannot scalarize any
    // instruction. We assume that if vectorization is possible, it is always
    // more beneficial.
    if (VF.isScalable())
      return false;

    // Cost model is not run in the VPlan-native path - return conservative
    // result until this changes.
    if (EnableVPlanNativePath)
      return false;

    auto Scalars = InstsToScalarize.find(VF);
    assert(Scalars != InstsToScalarize.end() &&
           "VF not yet analyzed for scalarization profitability");
    return Scalars->second.find(I) != Scalars->second.end();
  }

  /// Returns true if \p I is known to be uniform after vectorization.
  bool isUniformAfterVectorization(Instruction *I, ElementCount VF) const {
    if (VF.isScalar())
      return true;

    // Cost model is not run in the VPlan-native path - return conservative
    // result until this changes.
    if (EnableVPlanNativePath)
      return false;

    auto UniformsPerVF = Uniforms.find(VF);
    assert(UniformsPerVF != Uniforms.end() &&
           "VF not yet analyzed for uniformity");
    return UniformsPerVF->second.count(I);
  }

  /// Returns true if \p I is known to be scalar after vectorization.
  bool isScalarAfterVectorization(Instruction *I, ElementCount VF) const {
    if (VF.isScalar())
      return true;

    // Cost model is not run in the VPlan-native path - return conservative
    // result until this changes.
    if (EnableVPlanNativePath)
      return false;

    auto ScalarsPerVF = Scalars.find(VF);
    assert(ScalarsPerVF != Scalars.end() &&
           "Scalar values are not calculated for VF");
    return ScalarsPerVF->second.count(I);
  }

  /// \returns True if instruction \p I can be truncated to a smaller bitwidth
  /// for vectorization factor \p VF.
  bool canTruncateToMinimalBitwidth(Instruction *I, ElementCount VF) const {
    return VF.isVector() && MinBWs.find(I) != MinBWs.end() &&
           !isProfitableToScalarize(I, VF) &&
           !isScalarAfterVectorization(I, VF);
  }

  /// Decision that was taken during cost calculation for memory instruction.
  enum InstWidening {
    CM_Unknown,
    CM_Widen,         // For consecutive accesses with stride +1.
    CM_Widen_Reverse, // For consecutive accesses with stride -1.
    CM_Interleave,
    CM_GatherScatter,
    CM_Scalarize
  };

  /// Save vectorization decision \p W and \p Cost taken by the cost model for
  /// instruction \p I and vector width \p VF.
  void setWideningDecision(Instruction *I, ElementCount VF, InstWidening W,
                           InstructionCost Cost) {
    assert(VF.isVector() && "Expected VF >=2");
    WideningDecisions[std::make_pair(I, VF)] = std::make_pair(W, Cost);
  }

  /// Save vectorization decision \p W and \p Cost taken by the cost model for
  /// interleaving group \p Grp and vector width \p VF.
  void setWideningDecision(const InterleaveGroup<Instruction> *Grp,
                           ElementCount VF, InstWidening W,
                           InstructionCost Cost) {
    assert(VF.isVector() && "Expected VF >=2");
    /// Broadcast this decicion to all instructions inside the group.
    /// But the cost will be assigned to one instruction only.
    for (unsigned i = 0; i < Grp->getFactor(); ++i) {
      if (auto *I = Grp->getMember(i)) {
        if (Grp->getInsertPos() == I)
          WideningDecisions[std::make_pair(I, VF)] = std::make_pair(W, Cost);
        else
          WideningDecisions[std::make_pair(I, VF)] = std::make_pair(W, 0);
      }
    }
  }

  /// Return the cost model decision for the given instruction \p I and vector
  /// width \p VF. Return CM_Unknown if this instruction did not pass
  /// through the cost modeling.
  InstWidening getWideningDecision(Instruction *I, ElementCount VF) const {
    assert(VF.isVector() && "Expected VF to be a vector VF");
    // Cost model is not run in the VPlan-native path - return conservative
    // result until this changes.
    if (EnableVPlanNativePath)
      return CM_GatherScatter;

    std::pair<Instruction *, ElementCount> InstOnVF = std::make_pair(I, VF);
    auto Itr = WideningDecisions.find(InstOnVF);
    if (Itr == WideningDecisions.end())
      return CM_Unknown;
    return Itr->second.first;
  }

  /// Return the vectorization cost for the given instruction \p I and vector
  /// width \p VF.
  InstructionCost getWideningCost(Instruction *I, ElementCount VF) {
    assert(VF.isVector() && "Expected VF >=2");
    std::pair<Instruction *, ElementCount> InstOnVF = std::make_pair(I, VF);
    assert(WideningDecisions.find(InstOnVF) != WideningDecisions.end() &&
           "The cost is not calculated");
    return WideningDecisions[InstOnVF].second;
  }

  /// Return True if instruction \p I is an optimizable truncate whose operand
  /// is an induction variable. Such a truncate will be removed by adding a new
  /// induction variable with the destination type.
  bool isOptimizableIVTruncate(Instruction *I, ElementCount VF) {
    // If the instruction is not a truncate, return false.
    auto *Trunc = dyn_cast<TruncInst>(I);
    if (!Trunc)
      return false;

    // Get the source and destination types of the truncate.
    Type *SrcTy = ToVectorTy(cast<CastInst>(I)->getSrcTy(), VF);
    Type *DestTy = ToVectorTy(cast<CastInst>(I)->getDestTy(), VF);

    // If the truncate is free for the given types, return false. Replacing a
    // free truncate with an induction variable would add an induction variable
    // update instruction to each iteration of the loop. We exclude from this
    // check the primary induction variable since it will need an update
    // instruction regardless.
    Value *Op = Trunc->getOperand(0);
    if (Op != Legal->getPrimaryInduction() && TTI.isTruncateFree(SrcTy, DestTy))
      return false;

    // If the truncated value is not an induction variable, return false.
    return Legal->isInductionPhi(Op);
  }

  /// Collects the instructions to scalarize for each predicated instruction in
  /// the loop.
  void collectInstsToScalarize(ElementCount VF);

  /// Collect Uniform and Scalar values for the given \p VF.
  /// The sets depend on CM decision for Load/Store instructions
  /// that may be vectorized as interleave, gather-scatter or scalarized.
  void collectUniformsAndScalars(ElementCount VF) {
    // Do the analysis once.
    if (VF.isScalar() || Uniforms.find(VF) != Uniforms.end())
      return;
    setCostBasedWideningDecision(VF);
    collectLoopUniforms(VF);
    collectLoopScalars(VF);
  }

  /// Returns true if the target machine supports masked store operation
  /// for the given \p DataType and kind of access to \p Ptr.
  bool isLegalMaskedStore(Type *DataType, Value *Ptr, Align Alignment) const {
    return Legal->isConsecutivePtr(Ptr) &&
           TTI.isLegalMaskedStore(DataType, Alignment);
  }

  /// Returns true if the target machine supports masked load operation
  /// for the given \p DataType and kind of access to \p Ptr.
  bool isLegalMaskedLoad(Type *DataType, Value *Ptr, Align Alignment) const {
    return Legal->isConsecutivePtr(Ptr) &&
           TTI.isLegalMaskedLoad(DataType, Alignment);
  }

  /// Returns true if the target machine supports masked scatter operation
  /// for the given \p DataType.
  bool isLegalMaskedScatter(Type *DataType, Align Alignment) const {
    return TTI.isLegalMaskedScatter(DataType, Alignment);
  }

  /// Returns true if the target machine supports masked gather operation
  /// for the given \p DataType.
  bool isLegalMaskedGather(Type *DataType, Align Alignment) const {
    return TTI.isLegalMaskedGather(DataType, Alignment);
  }

  /// Returns true if the target machine can represent \p V as a masked gather
  /// or scatter operation.
  bool isLegalGatherOrScatter(Value *V) {
    bool LI = isa<LoadInst>(V);
    bool SI = isa<StoreInst>(V);
    if (!LI && !SI)
      return false;
    auto *Ty = getMemInstValueType(V);
    Align Align = getLoadStoreAlignment(V);
    return (LI && isLegalMaskedGather(Ty, Align)) ||
           (SI && isLegalMaskedScatter(Ty, Align));
  }

  /// Returns true if the target machine supports all of the reduction
  /// variables found for the given VF.
  bool canVectorizeReductions(ElementCount VF) {
    return (all_of(Legal->getReductionVars(), [&](auto &Reduction) -> bool {
      RecurrenceDescriptor RdxDesc = Reduction.second;
      return TTI.isLegalToVectorizeReduction(RdxDesc, VF);
    }));
  }

  /// Returns true if \p I is an instruction that will be scalarized with
  /// predication. Such instructions include conditional stores and
  /// instructions that may divide by zero.
  /// If a non-zero VF has been calculated, we check if I will be scalarized
  /// predication for that VF.
  bool
  isScalarWithPredication(Instruction *I,
                          ElementCount VF = ElementCount::getFixed(1)) const;

  // Returns true if \p I is an instruction that will be predicated either
  // through scalar predication or masked load/store or masked gather/scatter.
  // Superset of instructions that return true for isScalarWithPredication.
  bool isPredicatedInst(Instruction *I, ElementCount VF) {
    if (!blockNeedsPredication(I->getParent()))
      return false;
    // Loads and stores that need some form of masked operation are predicated
    // instructions.
    if (isa<LoadInst>(I) || isa<StoreInst>(I))
      return Legal->isMaskRequired(I);
    return isScalarWithPredication(I, VF);
  }

  /// Returns true if \p I is a memory instruction with consecutive memory
  /// access that can be widened.
  bool
  memoryInstructionCanBeWidened(Instruction *I,
                                ElementCount VF = ElementCount::getFixed(1));

  /// Returns true if \p I is a memory instruction in an interleaved-group
  /// of memory accesses that can be vectorized with wide vector loads/stores
  /// and shuffles.
  bool
  interleavedAccessCanBeWidened(Instruction *I,
                                ElementCount VF = ElementCount::getFixed(1));

  /// Check if \p Instr belongs to any interleaved access group.
  bool isAccessInterleaved(Instruction *Instr) {
    return InterleaveInfo.isInterleaved(Instr);
  }

  /// Get the interleaved access group that \p Instr belongs to.
  const InterleaveGroup<Instruction> *
  getInterleavedAccessGroup(Instruction *Instr) {
    return InterleaveInfo.getInterleaveGroup(Instr);
  }

  /// Returns true if we're required to use a scalar epilogue for at least
  /// the final iteration of the original loop.
  bool requiresScalarEpilogue() const {
    if (!isScalarEpilogueAllowed())
      return false;
    // If we might exit from anywhere but the latch, must run the exiting
    // iteration in scalar form.
    if (TheLoop->getExitingBlock() != TheLoop->getLoopLatch())
      return true;
    return InterleaveInfo.requiresScalarEpilogue();
  }

  /// Returns true if a scalar epilogue is not allowed due to optsize or a
  /// loop hint annotation.
  bool isScalarEpilogueAllowed() const {
    return ScalarEpilogueStatus == CM_ScalarEpilogueAllowed;
  }

  /// Returns true if all loop blocks should be masked to fold tail loop.
  bool foldTailByMasking() const { return FoldTailByMasking; }

  bool blockNeedsPredication(BasicBlock *BB) const {
    return foldTailByMasking() || Legal->blockNeedsPredication(BB);
  }

  /// A SmallMapVector to store the InLoop reduction op chains, mapping phi
  /// nodes to the chain of instructions representing the reductions. Uses a
  /// MapVector to ensure deterministic iteration order.
  using ReductionChainMap =
      SmallMapVector<PHINode *, SmallVector<Instruction *, 4>, 4>;

  /// Return the chain of instructions representing an inloop reduction.
  const ReductionChainMap &getInLoopReductionChains() const {
    return InLoopReductionChains;
  }

  /// Returns true if the Phi is part of an inloop reduction.
  bool isInLoopReduction(PHINode *Phi) const {
    return InLoopReductionChains.count(Phi);
  }

  /// Estimate cost of an intrinsic call instruction CI if it were vectorized
  /// with factor VF.  Return the cost of the instruction, including
  /// scalarization overhead if it's needed.
  InstructionCost getVectorIntrinsicCost(CallInst *CI, ElementCount VF) const;

  /// Estimate cost of a call instruction CI if it were vectorized with factor
  /// VF. Return the cost of the instruction, including scalarization overhead
  /// if it's needed. The flag NeedToScalarize shows if the call needs to be
  /// scalarized -
  /// i.e. either vector version isn't available, or is too expensive.
  InstructionCost getVectorCallCost(CallInst *CI, ElementCount VF,
                                    bool &NeedToScalarize) const;

  /// Returns true if the per-lane cost of VectorizationFactor A is lower than
  /// that of B.
  bool isMoreProfitable(const VectorizationFactor &A,
                        const VectorizationFactor &B) const;

  /// Invalidates decisions already taken by the cost model.
  void invalidateCostModelingDecisions() {
    WideningDecisions.clear();
    Uniforms.clear();
    Scalars.clear();
  }

private:
  unsigned NumPredStores = 0;

  /// \return An upper bound for the vectorization factor, a power-of-2 larger
  /// than zero. One is returned if vectorization should best be avoided due
  /// to cost.
  Optional<ElementCount> computeFeasibleMaxVF(unsigned ConstTripCount,
                                              ElementCount UserVF);

  /// \return the maximized element count based on the targets vector
  /// registers and the loop trip-count, but limited to a maximum safe VF.
  /// This is a helper function of computeFeasibleMaxVF.
  /// FIXME: MaxSafeVF is currently passed by reference to avoid some obscure
  /// issue that occurred on one of the buildbots which cannot be reproduced
  /// without having access to the properietary compiler (see comments on
  /// D98509). The issue is currently under investigation and this workaround
  /// will be removed as soon as possible.
  ElementCount getMaximizedVFForTarget(unsigned ConstTripCount,
                                       unsigned SmallestType,
                                       unsigned WidestType,
                                       const ElementCount &MaxSafeVF);

  /// \return the maximum legal scalable VF, based on the safe max number
  /// of elements.
  ElementCount getMaxLegalScalableVF(unsigned MaxSafeElements);

  /// The vectorization cost is a combination of the cost itself and a boolean
  /// indicating whether any of the contributing operations will actually
  /// operate on
  /// vector values after type legalization in the backend. If this latter value
  /// is
  /// false, then all operations will be scalarized (i.e. no vectorization has
  /// actually taken place).
  using VectorizationCostTy = std::pair<InstructionCost, bool>;

  /// Returns the expected execution cost. The unit of the cost does
  /// not matter because we use the 'cost' units to compare different
  /// vector widths. The cost that is returned is *not* normalized by
  /// the factor width.
  VectorizationCostTy expectedCost(ElementCount VF);

  /// Returns the execution time cost of an instruction for a given vector
  /// width. Vector width of one means scalar.
  VectorizationCostTy getInstructionCost(Instruction *I, ElementCount VF);

  /// The cost-computation logic from getInstructionCost which provides
  /// the vector type as an output parameter.
  InstructionCost getInstructionCost(Instruction *I, ElementCount VF,
                                     Type *&VectorTy);

  /// Return the cost of instructions in an inloop reduction pattern, if I is
  /// part of that pattern.
  InstructionCost getReductionPatternCost(Instruction *I, ElementCount VF,
                                          Type *VectorTy,
                                          TTI::TargetCostKind CostKind);

  /// Calculate vectorization cost of memory instruction \p I.
  InstructionCost getMemoryInstructionCost(Instruction *I, ElementCount VF);

  /// The cost computation for scalarized memory instruction.
  InstructionCost getMemInstScalarizationCost(Instruction *I, ElementCount VF);

  /// The cost computation for interleaving group of memory instructions.
  InstructionCost getInterleaveGroupCost(Instruction *I, ElementCount VF);

  /// The cost computation for Gather/Scatter instruction.
  InstructionCost getGatherScatterCost(Instruction *I, ElementCount VF);

  /// The cost computation for widening instruction \p I with consecutive
  /// memory access.
  InstructionCost getConsecutiveMemOpCost(Instruction *I, ElementCount VF);

  /// The cost calculation for Load/Store instruction \p I with uniform pointer -
  /// Load: scalar load + broadcast.
  /// Store: scalar store + (loop invariant value stored? 0 : extract of last
  /// element)
  InstructionCost getUniformMemOpCost(Instruction *I, ElementCount VF);

  /// Estimate the overhead of scalarizing an instruction. This is a
  /// convenience wrapper for the type-based getScalarizationOverhead API.
  InstructionCost getScalarizationOverhead(Instruction *I,
                                           ElementCount VF) const;

  /// Returns whether the instruction is a load or store and will be a emitted
  /// as a vector operation.
  bool isConsecutiveLoadOrStore(Instruction *I);

  /// Returns true if an artificially high cost for emulated masked memrefs
  /// should be used.
  bool useEmulatedMaskMemRefHack(Instruction *I);

  /// Map of scalar integer values to the smallest bitwidth they can be legally
  /// represented as. The vector equivalents of these values should be truncated
  /// to this type.
  MapVector<Instruction *, uint64_t> MinBWs;

  /// A type representing the costs for instructions if they were to be
  /// scalarized rather than vectorized. The entries are Instruction-Cost
  /// pairs.
  using ScalarCostsTy = DenseMap<Instruction *, InstructionCost>;

  /// A set containing all BasicBlocks that are known to present after
  /// vectorization as a predicated block.
  SmallPtrSet<BasicBlock *, 4> PredicatedBBsAfterVectorization;

  /// Records whether it is allowed to have the original scalar loop execute at
  /// least once. This may be needed as a fallback loop in case runtime
  /// aliasing/dependence checks fail, or to handle the tail/remainder
  /// iterations when the trip count is unknown or doesn't divide by the VF,
  /// or as a peel-loop to handle gaps in interleave-groups.
  /// Under optsize and when the trip count is very small we don't allow any
  /// iterations to execute in the scalar loop.
  ScalarEpilogueLowering ScalarEpilogueStatus = CM_ScalarEpilogueAllowed;

  /// All blocks of loop are to be masked to fold tail of scalar iterations.
  bool FoldTailByMasking = false;

  /// A map holding scalar costs for different vectorization factors. The
  /// presence of a cost for an instruction in the mapping indicates that the
  /// instruction will be scalarized when vectorizing with the associated
  /// vectorization factor. The entries are VF-ScalarCostTy pairs.
  DenseMap<ElementCount, ScalarCostsTy> InstsToScalarize;

  /// Holds the instructions known to be uniform after vectorization.
  /// The data is collected per VF.
  DenseMap<ElementCount, SmallPtrSet<Instruction *, 4>> Uniforms;

  /// Holds the instructions known to be scalar after vectorization.
  /// The data is collected per VF.
  DenseMap<ElementCount, SmallPtrSet<Instruction *, 4>> Scalars;

  /// Holds the instructions (address computations) that are forced to be
  /// scalarized.
  DenseMap<ElementCount, SmallPtrSet<Instruction *, 4>> ForcedScalars;

  /// PHINodes of the reductions that should be expanded in-loop along with
  /// their associated chains of reduction operations, in program order from top
  /// (PHI) to bottom
  ReductionChainMap InLoopReductionChains;

  /// A Map of inloop reduction operations and their immediate chain operand.
  /// FIXME: This can be removed once reductions can be costed correctly in
  /// vplan. This was added to allow quick lookup to the inloop operations,
  /// without having to loop through InLoopReductionChains.
  DenseMap<Instruction *, Instruction *> InLoopReductionImmediateChains;

  /// Returns the expected difference in cost from scalarizing the expression
  /// feeding a predicated instruction \p PredInst. The instructions to
  /// scalarize and their scalar costs are collected in \p ScalarCosts. A
  /// non-negative return value implies the expression will be scalarized.
  /// Currently, only single-use chains are considered for scalarization.
  InstructionCost computePredInstDiscount(Instruction *PredInst,
                                          ScalarCostsTy &ScalarCosts,
                                          ElementCount VF);

  /// Collect the instructions that are uniform after vectorization. An
  /// instruction is uniform if we represent it with a single scalar value in
  /// the vectorized loop corresponding to each vector iteration. Examples of
  /// uniform instructions include pointer operands of consecutive or
  /// interleaved memory accesses. Note that although uniformity implies an
  /// instruction will be scalar, the reverse is not true. In general, a
  /// scalarized instruction will be represented by VF scalar values in the
  /// vectorized loop, each corresponding to an iteration of the original
  /// scalar loop.
  void collectLoopUniforms(ElementCount VF);

  /// Collect the instructions that are scalar after vectorization. An
  /// instruction is scalar if it is known to be uniform or will be scalarized
  /// during vectorization. Non-uniform scalarized instructions will be
  /// represented by VF values in the vectorized loop, each corresponding to an
  /// iteration of the original scalar loop.
  void collectLoopScalars(ElementCount VF);

  /// Keeps cost model vectorization decision and cost for instructions.
  /// Right now it is used for memory instructions only.
  using DecisionList = DenseMap<std::pair<Instruction *, ElementCount>,
                                std::pair<InstWidening, InstructionCost>>;

  DecisionList WideningDecisions;

  /// Returns true if \p V is expected to be vectorized and it needs to be
  /// extracted.
  bool needsExtract(Value *V, ElementCount VF) const {
    Instruction *I = dyn_cast<Instruction>(V);
    if (VF.isScalar() || !I || !TheLoop->contains(I) ||
        TheLoop->isLoopInvariant(I))
      return false;

    // Assume we can vectorize V (and hence we need extraction) if the
    // scalars are not computed yet. This can happen, because it is called
    // via getScalarizationOverhead from setCostBasedWideningDecision, before
    // the scalars are collected. That should be a safe assumption in most
    // cases, because we check if the operands have vectorizable types
    // beforehand in LoopVectorizationLegality.
    return Scalars.find(VF) == Scalars.end() ||
           !isScalarAfterVectorization(I, VF);
  };

  /// Returns a range containing only operands needing to be extracted.
  SmallVector<Value *, 4> filterExtractingOperands(Instruction::op_range Ops,
                                                   ElementCount VF) const {
    return SmallVector<Value *, 4>(make_filter_range(
        Ops, [this, VF](Value *V) { return this->needsExtract(V, VF); }));
  }

  /// Determines if we have the infrastructure to vectorize loop \p L and its
  /// epilogue, assuming the main loop is vectorized by \p VF.
  bool isCandidateForEpilogueVectorization(const Loop &L,
                                           const ElementCount VF) const;

  /// Returns true if epilogue vectorization is considered profitable, and
  /// false otherwise.
  /// \p VF is the vectorization factor chosen for the original loop.
  bool isEpilogueVectorizationProfitable(const ElementCount VF) const;

public:
  /// The loop that we evaluate.
  Loop *TheLoop;

  /// Predicated scalar evolution analysis.
  PredicatedScalarEvolution &PSE;

  /// Loop Info analysis.
  LoopInfo *LI;

  /// Vectorization legality.
  LoopVectorizationLegality *Legal;

  /// Vector target information.
  const TargetTransformInfo &TTI;

  /// Target Library Info.
  const TargetLibraryInfo *TLI;

  /// Demanded bits analysis.
  DemandedBits *DB;

  /// Assumption cache.
  AssumptionCache *AC;

  /// Interface to emit optimization remarks.
  OptimizationRemarkEmitter *ORE;

  const Function *TheFunction;

  /// Loop Vectorize Hint.
  const LoopVectorizeHints *Hints;

  /// The interleave access information contains groups of interleaved accesses
  /// with the same stride and close to each other.
  InterleavedAccessInfo &InterleaveInfo;

  /// Values to ignore in the cost model.
  SmallPtrSet<const Value *, 16> ValuesToIgnore;

  /// Values to ignore in the cost model when VF > 1.
  SmallPtrSet<const Value *, 16> VecValuesToIgnore;

  /// Profitable vector factors.
  SmallVector<VectorizationFactor, 8> ProfitableVFs;
};
} // end namespace llvm

/// Helper struct to manage generating runtime checks for vectorization.
///
/// The runtime checks are created up-front in temporary blocks to allow better
/// estimating the cost and un-linked from the existing IR. After deciding to
/// vectorize, the checks are moved back. If deciding not to vectorize, the
/// temporary blocks are completely removed.
class GeneratedRTChecks {
  /// Basic block which contains the generated SCEV checks, if any.
  BasicBlock *SCEVCheckBlock = nullptr;

  /// The value representing the result of the generated SCEV checks. If it is
  /// nullptr, either no SCEV checks have been generated or they have been used.
  Value *SCEVCheckCond = nullptr;

  /// Basic block which contains the generated memory runtime checks, if any.
  BasicBlock *MemCheckBlock = nullptr;

  /// The value representing the result of the generated memory runtime checks.
  /// If it is nullptr, either no memory runtime checks have been generated or
  /// they have been used.
  Instruction *MemRuntimeCheckCond = nullptr;

  DominatorTree *DT;
  LoopInfo *LI;

  SCEVExpander SCEVExp;
  SCEVExpander MemCheckExp;

public:
  GeneratedRTChecks(ScalarEvolution &SE, DominatorTree *DT, LoopInfo *LI,
                    const DataLayout &DL)
      : DT(DT), LI(LI), SCEVExp(SE, DL, "scev.check"),
        MemCheckExp(SE, DL, "scev.check") {}

  /// Generate runtime checks in SCEVCheckBlock and MemCheckBlock, so we can
  /// accurately estimate the cost of the runtime checks. The blocks are
  /// un-linked from the IR and is added back during vector code generation. If
  /// there is no vector code generation, the check blocks are removed
  /// completely.
  void Create(Loop *L, const LoopAccessInfo &LAI,
              const SCEVUnionPredicate &UnionPred) {

    BasicBlock *LoopHeader = L->getHeader();
    BasicBlock *Preheader = L->getLoopPreheader();

    // Use SplitBlock to create blocks for SCEV & memory runtime checks to
    // ensure the blocks are properly added to LoopInfo & DominatorTree. Those
    // may be used by SCEVExpander. The blocks will be un-linked from their
    // predecessors and removed from LI & DT at the end of the function.
    if (!UnionPred.isAlwaysTrue()) {
      SCEVCheckBlock = SplitBlock(Preheader, Preheader->getTerminator(), DT, LI,
                                  nullptr, "vector.scevcheck");

      SCEVCheckCond = SCEVExp.expandCodeForPredicate(
          &UnionPred, SCEVCheckBlock->getTerminator());
    }

    const auto &RtPtrChecking = *LAI.getRuntimePointerChecking();
    if (RtPtrChecking.Need) {
      auto *Pred = SCEVCheckBlock ? SCEVCheckBlock : Preheader;
      MemCheckBlock = SplitBlock(Pred, Pred->getTerminator(), DT, LI, nullptr,
                                 "vector.memcheck");

      std::tie(std::ignore, MemRuntimeCheckCond) =
          addRuntimeChecks(MemCheckBlock->getTerminator(), L,
                           RtPtrChecking.getChecks(), MemCheckExp);
      assert(MemRuntimeCheckCond &&
             "no RT checks generated although RtPtrChecking "
             "claimed checks are required");
    }

    if (!MemCheckBlock && !SCEVCheckBlock)
      return;

    // Unhook the temporary block with the checks, update various places
    // accordingly.
    if (SCEVCheckBlock)
      SCEVCheckBlock->replaceAllUsesWith(Preheader);
    if (MemCheckBlock)
      MemCheckBlock->replaceAllUsesWith(Preheader);

    if (SCEVCheckBlock) {
      SCEVCheckBlock->getTerminator()->moveBefore(Preheader->getTerminator());
      new UnreachableInst(Preheader->getContext(), SCEVCheckBlock);
      Preheader->getTerminator()->eraseFromParent();
    }
    if (MemCheckBlock) {
      MemCheckBlock->getTerminator()->moveBefore(Preheader->getTerminator());
      new UnreachableInst(Preheader->getContext(), MemCheckBlock);
      Preheader->getTerminator()->eraseFromParent();
    }

    DT->changeImmediateDominator(LoopHeader, Preheader);
    if (MemCheckBlock) {
      DT->eraseNode(MemCheckBlock);
      LI->removeBlock(MemCheckBlock);
    }
    if (SCEVCheckBlock) {
      DT->eraseNode(SCEVCheckBlock);
      LI->removeBlock(SCEVCheckBlock);
    }
  }

  /// Remove the created SCEV & memory runtime check blocks & instructions, if
  /// unused.
  ~GeneratedRTChecks() {
    SCEVExpanderCleaner SCEVCleaner(SCEVExp, *DT);
    SCEVExpanderCleaner MemCheckCleaner(MemCheckExp, *DT);
    if (!SCEVCheckCond)
      SCEVCleaner.markResultUsed();

    if (!MemRuntimeCheckCond)
      MemCheckCleaner.markResultUsed();

    if (MemRuntimeCheckCond) {
      auto &SE = *MemCheckExp.getSE();
      // Memory runtime check generation creates compares that use expanded
      // values. Remove them before running the SCEVExpanderCleaners.
      for (auto &I : make_early_inc_range(reverse(*MemCheckBlock))) {
        if (MemCheckExp.isInsertedInstruction(&I))
          continue;
        SE.forgetValue(&I);
        SE.eraseValueFromMap(&I);
        I.eraseFromParent();
      }
    }
    MemCheckCleaner.cleanup();
    SCEVCleaner.cleanup();

    if (SCEVCheckCond)
      SCEVCheckBlock->eraseFromParent();
    if (MemRuntimeCheckCond)
      MemCheckBlock->eraseFromParent();
  }

  /// Adds the generated SCEVCheckBlock before \p LoopVectorPreHeader and
  /// adjusts the branches to branch to the vector preheader or \p Bypass,
  /// depending on the generated condition.
  BasicBlock *emitSCEVChecks(Loop *L, BasicBlock *Bypass,
                             BasicBlock *LoopVectorPreHeader,
                             BasicBlock *LoopExitBlock) {
    if (!SCEVCheckCond)
      return nullptr;
    if (auto *C = dyn_cast<ConstantInt>(SCEVCheckCond))
      if (C->isZero())
        return nullptr;

    auto *Pred = LoopVectorPreHeader->getSinglePredecessor();

    BranchInst::Create(LoopVectorPreHeader, SCEVCheckBlock);
    // Create new preheader for vector loop.
    if (auto *PL = LI->getLoopFor(LoopVectorPreHeader))
      PL->addBasicBlockToLoop(SCEVCheckBlock, *LI);

    SCEVCheckBlock->getTerminator()->eraseFromParent();
    SCEVCheckBlock->moveBefore(LoopVectorPreHeader);
    Pred->getTerminator()->replaceSuccessorWith(LoopVectorPreHeader,
                                                SCEVCheckBlock);

    DT->addNewBlock(SCEVCheckBlock, Pred);
    DT->changeImmediateDominator(LoopVectorPreHeader, SCEVCheckBlock);

    ReplaceInstWithInst(
        SCEVCheckBlock->getTerminator(),
        BranchInst::Create(Bypass, LoopVectorPreHeader, SCEVCheckCond));
    // Mark the check as used, to prevent it from being removed during cleanup.
    SCEVCheckCond = nullptr;
    return SCEVCheckBlock;
  }

  /// Adds the generated MemCheckBlock before \p LoopVectorPreHeader and adjusts
  /// the branches to branch to the vector preheader or \p Bypass, depending on
  /// the generated condition.
  BasicBlock *emitMemRuntimeChecks(Loop *L, BasicBlock *Bypass,
                                   BasicBlock *LoopVectorPreHeader) {
    // Check if we generated code that checks in runtime if arrays overlap.
    if (!MemRuntimeCheckCond)
      return nullptr;

    auto *Pred = LoopVectorPreHeader->getSinglePredecessor();
    Pred->getTerminator()->replaceSuccessorWith(LoopVectorPreHeader,
                                                MemCheckBlock);

    DT->addNewBlock(MemCheckBlock, Pred);
    DT->changeImmediateDominator(LoopVectorPreHeader, MemCheckBlock);
    MemCheckBlock->moveBefore(LoopVectorPreHeader);

    if (auto *PL = LI->getLoopFor(LoopVectorPreHeader))
      PL->addBasicBlockToLoop(MemCheckBlock, *LI);

    ReplaceInstWithInst(
        MemCheckBlock->getTerminator(),
        BranchInst::Create(Bypass, LoopVectorPreHeader, MemRuntimeCheckCond));
    MemCheckBlock->getTerminator()->setDebugLoc(
        Pred->getTerminator()->getDebugLoc());

    // Mark the check as used, to prevent it from being removed during cleanup.
    MemRuntimeCheckCond = nullptr;
    return MemCheckBlock;
  }
};

// Return true if \p OuterLp is an outer loop annotated with hints for explicit
// vectorization. The loop needs to be annotated with #pragma omp simd
// simdlen(#) or #pragma clang vectorize(enable) vectorize_width(#). If the
// vector length information is not provided, vectorization is not considered
// explicit. Interleave hints are not allowed either. These limitations will be
// relaxed in the future.
// Please, note that we are currently forced to abuse the pragma 'clang
// vectorize' semantics. This pragma provides *auto-vectorization hints*
// (i.e., LV must check that vectorization is legal) whereas pragma 'omp simd'
// provides *explicit vectorization hints* (LV can bypass legal checks and
// assume that vectorization is legal). However, both hints are implemented
// using the same metadata (llvm.loop.vectorize, processed by
// LoopVectorizeHints). This will be fixed in the future when the native IR
// representation for pragma 'omp simd' is introduced.
static bool isExplicitVecOuterLoop(Loop *OuterLp,
                                   OptimizationRemarkEmitter *ORE) {
  assert(!OuterLp->isInnermost() && "This is not an outer loop");
  LoopVectorizeHints Hints(OuterLp, true /*DisableInterleaving*/, *ORE);

  // Only outer loops with an explicit vectorization hint are supported.
  // Unannotated outer loops are ignored.
  if (Hints.getForce() == LoopVectorizeHints::FK_Undefined)
    return false;

  Function *Fn = OuterLp->getHeader()->getParent();
  if (!Hints.allowVectorization(Fn, OuterLp,
                                true /*VectorizeOnlyWhenForced*/)) {
    LLVM_DEBUG(dbgs() << "LV: Loop hints prevent outer loop vectorization.\n");
    return false;
  }

  if (Hints.getInterleave() > 1) {
    // TODO: Interleave support is future work.
    LLVM_DEBUG(dbgs() << "LV: Not vectorizing: Interleave is not supported for "
                         "outer loops.\n");
    Hints.emitRemarkWithHints();
    return false;
  }

  return true;
}

static void collectSupportedLoops(Loop &L, LoopInfo *LI,
                                  OptimizationRemarkEmitter *ORE,
                                  SmallVectorImpl<Loop *> &V) {
  // Collect inner loops and outer loops without irreducible control flow. For
  // now, only collect outer loops that have explicit vectorization hints. If we
  // are stress testing the VPlan H-CFG construction, we collect the outermost
  // loop of every loop nest.
  if (L.isInnermost() || VPlanBuildStressTest ||
      (EnableVPlanNativePath && isExplicitVecOuterLoop(&L, ORE))) {
    LoopBlocksRPO RPOT(&L);
    RPOT.perform(LI);
    if (!containsIrreducibleCFG<const BasicBlock *>(RPOT, *LI)) {
      V.push_back(&L);
      // TODO: Collect inner loops inside marked outer loops in case
      // vectorization fails for the outer loop. Do not invoke
      // 'containsIrreducibleCFG' again for inner loops when the outer loop is
      // already known to be reducible. We can use an inherited attribute for
      // that.
      return;
    }
  }
  for (Loop *InnerL : L)
    collectSupportedLoops(*InnerL, LI, ORE, V);
}

namespace {

/// The LoopVectorize Pass.
struct LoopVectorize : public FunctionPass {
  /// Pass identification, replacement for typeid
  static char ID;

  LoopVectorizePass Impl;

  explicit LoopVectorize(bool InterleaveOnlyWhenForced = false,
                         bool VectorizeOnlyWhenForced = false)
      : FunctionPass(ID),
        Impl({InterleaveOnlyWhenForced, VectorizeOnlyWhenForced}) {
    initializeLoopVectorizePass(*PassRegistry::getPassRegistry());
  }

  bool runOnFunction(Function &F) override {
    if (skipFunction(F))
      return false;

    auto *SE = &getAnalysis<ScalarEvolutionWrapperPass>().getSE();
    auto *LI = &getAnalysis<LoopInfoWrapperPass>().getLoopInfo();
    auto *TTI = &getAnalysis<TargetTransformInfoWrapperPass>().getTTI(F);
    auto *DT = &getAnalysis<DominatorTreeWrapperPass>().getDomTree();
    auto *BFI = &getAnalysis<BlockFrequencyInfoWrapperPass>().getBFI();
    auto *TLIP = getAnalysisIfAvailable<TargetLibraryInfoWrapperPass>();
    auto *TLI = TLIP ? &TLIP->getTLI(F) : nullptr;
    auto *AA = &getAnalysis<AAResultsWrapperPass>().getAAResults();
    auto *AC = &getAnalysis<AssumptionCacheTracker>().getAssumptionCache(F);
    auto *LAA = &getAnalysis<LoopAccessLegacyAnalysis>();
    auto *DB = &getAnalysis<DemandedBitsWrapperPass>().getDemandedBits();
    auto *ORE = &getAnalysis<OptimizationRemarkEmitterWrapperPass>().getORE();
    auto *PSI = &getAnalysis<ProfileSummaryInfoWrapperPass>().getPSI();

    std::function<const LoopAccessInfo &(Loop &)> GetLAA =
        [&](Loop &L) -> const LoopAccessInfo & { return LAA->getInfo(&L); };

    return Impl.runImpl(F, *SE, *LI, *TTI, *DT, *BFI, TLI, *DB, *AA, *AC,
                        GetLAA, *ORE, PSI).MadeAnyChange;
  }

  void getAnalysisUsage(AnalysisUsage &AU) const override {
    AU.addRequired<AssumptionCacheTracker>();
    AU.addRequired<BlockFrequencyInfoWrapperPass>();
    AU.addRequired<DominatorTreeWrapperPass>();
    AU.addRequired<LoopInfoWrapperPass>();
    AU.addRequired<ScalarEvolutionWrapperPass>();
    AU.addRequired<TargetTransformInfoWrapperPass>();
    AU.addRequired<AAResultsWrapperPass>();
    AU.addRequired<LoopAccessLegacyAnalysis>();
    AU.addRequired<DemandedBitsWrapperPass>();
    AU.addRequired<OptimizationRemarkEmitterWrapperPass>();
    AU.addRequired<InjectTLIMappingsLegacy>();

    // We currently do not preserve loopinfo/dominator analyses with outer loop
    // vectorization. Until this is addressed, mark these analyses as preserved
    // only for non-VPlan-native path.
    // TODO: Preserve Loop and Dominator analyses for VPlan-native path.
    if (!EnableVPlanNativePath) {
      AU.addPreserved<LoopInfoWrapperPass>();
      AU.addPreserved<DominatorTreeWrapperPass>();
    }

    AU.addPreserved<BasicAAWrapperPass>();
    AU.addPreserved<GlobalsAAWrapperPass>();
    AU.addRequired<ProfileSummaryInfoWrapperPass>();
  }
};

} // end anonymous namespace

//===----------------------------------------------------------------------===//
// Implementation of LoopVectorizationLegality, InnerLoopVectorizer and
// LoopVectorizationCostModel and LoopVectorizationPlanner.
//===----------------------------------------------------------------------===//

Value *InnerLoopVectorizer::getBroadcastInstrs(Value *V) {
  // We need to place the broadcast of invariant variables outside the loop,
  // but only if it's proven safe to do so. Else, broadcast will be inside
  // vector loop body.
  Instruction *Instr = dyn_cast<Instruction>(V);
  bool SafeToHoist =
      OrigLoop->isLoopInvariant(V) &&
      (!Instr || DT->dominates(Instr->getParent(), LoopVectorPreHeader));
  // Place the code for broadcasting invariant variables in the new preheader.
  IRBuilder<>::InsertPointGuard Guard(Builder);
  if (SafeToHoist)
    Builder.SetInsertPoint(LoopVectorPreHeader->getTerminator());

  // Broadcast the scalar into all locations in the vector.
  Value *Shuf = Builder.CreateVectorSplat(VF, V, "broadcast");

  return Shuf;
}

void InnerLoopVectorizer::createVectorIntOrFpInductionPHI(
    const InductionDescriptor &II, Value *Step, Value *Start,
    Instruction *EntryVal, VPValue *Def, VPValue *CastDef,
    VPTransformState &State) {
  assert((isa<PHINode>(EntryVal) || isa<TruncInst>(EntryVal)) &&
         "Expected either an induction phi-node or a truncate of it!");

  // Construct the initial value of the vector IV in the vector loop preheader
  auto CurrIP = Builder.saveIP();
  Builder.SetInsertPoint(LoopVectorPreHeader->getTerminator());
  if (isa<TruncInst>(EntryVal)) {
    assert(Start->getType()->isIntegerTy() &&
           "Truncation requires an integer type");
    auto *TruncType = cast<IntegerType>(EntryVal->getType());
    Step = Builder.CreateTrunc(Step, TruncType);
    Start = Builder.CreateCast(Instruction::Trunc, Start, TruncType);
  }
  Value *SplatStart = Builder.CreateVectorSplat(VF, Start, "");
  Value *SteppedStart =
      getStepVector(SplatStart, 0, Step, II.getInductionOpcode());

  // We create vector phi nodes for both integer and floating-point induction
  // variables. Here, we determine the kind of arithmetic we will perform.
  Instruction::BinaryOps AddOp;
  Instruction::BinaryOps MulOp;
  if (Step->getType()->isIntegerTy()) {
    AddOp = Instruction::Add;
    MulOp = Instruction::Mul;
  } else {
    AddOp = II.getInductionOpcode();
    MulOp = Instruction::FMul;
  }

  // Multiply the vectorization factor by the step using integer or
  // floating-point arithmetic as appropriate.
  Type *StepType = Step->getType();
  if (Step->getType()->isFloatingPointTy())
    StepType = IntegerType::get(StepType->getContext(),
                                StepType->getScalarSizeInBits());
  Value *RuntimeVF = getRuntimeVF(Builder, StepType, VF);
  if (Step->getType()->isFloatingPointTy())
    RuntimeVF = Builder.CreateSIToFP(RuntimeVF, Step->getType());
  Value *Mul = Builder.CreateBinOp(MulOp, Step, RuntimeVF);

  // Create a vector splat to use in the induction update.
  //
  // FIXME: If the step is non-constant, we create the vector splat with
  //        IRBuilder. IRBuilder can constant-fold the multiply, but it doesn't
  //        handle a constant vector splat.
  Value *SplatVF = isa<Constant>(Mul)
                       ? ConstantVector::getSplat(VF, cast<Constant>(Mul))
                       : Builder.CreateVectorSplat(VF, Mul);
  Builder.restoreIP(CurrIP);

  // We may need to add the step a number of times, depending on the unroll
  // factor. The last of those goes into the PHI.
  PHINode *VecInd = PHINode::Create(SteppedStart->getType(), 2, "vec.ind",
                                    &*LoopVectorBody->getFirstInsertionPt());
  VecInd->setDebugLoc(EntryVal->getDebugLoc());
  Instruction *LastInduction = VecInd;

  NextInductionInfo.NextInduction.clear();
  NextInductionInfo.Step = Step;
  NextInductionInfo.MulOp = MulOp;
  NextInductionInfo.VF = VF;
  for (unsigned Part = 0; Part < UF; ++Part) {
    State.set(Def, LastInduction, Part);

    if (isa<TruncInst>(EntryVal))
      addMetadata(LastInduction, EntryVal);
    recordVectorLoopValueForInductionCast(II, EntryVal, LastInduction, CastDef,
                                          State, Part);

    LastInduction = cast<Instruction>(
        Builder.CreateBinOp(AddOp, LastInduction, SplatVF, "step.add"));
    LastInduction->setDebugLoc(EntryVal->getDebugLoc());

    if (preferPredicatedVectorOps())
      NextInductionInfo.NextInduction.push_back(
          std::make_pair(LastInduction, Part));
  }

  // Move the last step to the end of the latch block. This ensures consistent
  // placement of all induction updates.
  auto *LoopVectorLatch = LI->getLoopFor(LoopVectorBody)->getLoopLatch();
  auto *Br = cast<BranchInst>(LoopVectorLatch->getTerminator());
  auto *ICmp = cast<Instruction>(Br->getCondition());
  LastInduction->moveBefore(ICmp);
  LastInduction->setName("vec.ind.next");

  VecInd->addIncoming(SteppedStart, LoopVectorPreHeader);
  VecInd->addIncoming(LastInduction, LoopVectorLatch);
}

bool InnerLoopVectorizer::shouldScalarizeInstruction(Instruction *I) const {
  return Cost->isScalarAfterVectorization(I, VF) ||
         Cost->isProfitableToScalarize(I, VF);
}

bool InnerLoopVectorizer::needsScalarInduction(Instruction *IV) const {
  if (shouldScalarizeInstruction(IV))
    return true;
  auto isScalarInst = [&](User *U) -> bool {
    auto *I = cast<Instruction>(U);
    return (OrigLoop->contains(I) && shouldScalarizeInstruction(I));
  };
  return llvm::any_of(IV->users(), isScalarInst);
}

void InnerLoopVectorizer::recordVectorLoopValueForInductionCast(
    const InductionDescriptor &ID, const Instruction *EntryVal,
    Value *VectorLoopVal, VPValue *CastDef, VPTransformState &State,
    unsigned Part, unsigned Lane) {
  assert((isa<PHINode>(EntryVal) || isa<TruncInst>(EntryVal)) &&
         "Expected either an induction phi-node or a truncate of it!");

  // This induction variable is not the phi from the original loop but the
  // newly-created IV based on the proof that casted Phi is equal to the
  // uncasted Phi in the vectorized loop (under a runtime guard possibly). It
  // re-uses the same InductionDescriptor that original IV uses but we don't
  // have to do any recording in this case - that is done when original IV is
  // processed.
  if (isa<TruncInst>(EntryVal))
    return;

  const SmallVectorImpl<Instruction *> &Casts = ID.getCastInsts();
  if (Casts.empty())
    return;
  // Only the first Cast instruction in the Casts vector is of interest.
  // The rest of the Casts (if exist) have no uses outside the
  // induction update chain itself.
  if (Lane < UINT_MAX)
    State.set(CastDef, VectorLoopVal, VPIteration(Part, Lane));
  else
    State.set(CastDef, VectorLoopVal, Part);
}

void InnerLoopVectorizer::widenIntOrFpInduction(PHINode *IV, Value *Start,
                                                TruncInst *Trunc, VPValue *Def,
                                                VPValue *CastDef,
                                                VPTransformState &State) {
  assert((IV->getType()->isIntegerTy() || IV != OldInduction) &&
         "Primary induction variable must have an integer type");

  auto II = Legal->getInductionVars().find(IV);
  assert(II != Legal->getInductionVars().end() && "IV is not an induction");

  auto ID = II->second;
  assert(IV->getType() == ID.getStartValue()->getType() && "Types must match");

  // The value from the original loop to which we are mapping the new induction
  // variable.
  Instruction *EntryVal = Trunc ? cast<Instruction>(Trunc) : IV;

  auto &DL = OrigLoop->getHeader()->getModule()->getDataLayout();

  // Generate code for the induction step. Note that induction steps are
  // required to be loop-invariant
  auto CreateStepValue = [&](const SCEV *Step) -> Value * {
    assert(PSE.getSE()->isLoopInvariant(Step, OrigLoop) &&
           "Induction step should be loop invariant");
    if (PSE.getSE()->isSCEVable(IV->getType())) {
      SCEVExpander Exp(*PSE.getSE(), DL, "induction");
      return Exp.expandCodeFor(Step, Step->getType(),
                               LoopVectorPreHeader->getTerminator());
    }
    return cast<SCEVUnknown>(Step)->getValue();
  };

  // The scalar value to broadcast. This is derived from the canonical
  // induction variable. If a truncation type is given, truncate the canonical
  // induction variable and step. Otherwise, derive these values from the
  // induction descriptor.
  auto CreateScalarIV = [&](Value *&Step) -> Value * {
    Value *ScalarIV = Induction;
    if (IV != OldInduction) {
      ScalarIV = IV->getType()->isIntegerTy()
                     ? Builder.CreateSExtOrTrunc(Induction, IV->getType())
                     : Builder.CreateCast(Instruction::SIToFP, Induction,
                                          IV->getType());
      ScalarIV = emitTransformedIndex(Builder, ScalarIV, PSE.getSE(), DL, ID);
      ScalarIV->setName("offset.idx");
    }
    if (Trunc) {
      auto *TruncType = cast<IntegerType>(Trunc->getType());
      assert(Step->getType()->isIntegerTy() &&
             "Truncation requires an integer step");
      ScalarIV = Builder.CreateTrunc(ScalarIV, TruncType);
      Step = Builder.CreateTrunc(Step, TruncType);
    }
    return ScalarIV;
  };

  // Create the vector values from the scalar IV, in the absence of creating a
  // vector IV.
  auto CreateSplatIV = [&](Value *ScalarIV, Value *Step) {
    Value *Broadcasted = getBroadcastInstrs(ScalarIV);
    for (unsigned Part = 0; Part < UF; ++Part) {
      Value *EntryPart =
          getStepVector(Broadcasted, VF.getKnownMinValue() * Part, Step,
                        ID.getInductionOpcode());
      State.set(Def, EntryPart, Part);
      if (Trunc)
        addMetadata(EntryPart, Trunc);
      recordVectorLoopValueForInductionCast(ID, EntryVal, EntryPart, CastDef,
                                            State, Part);
    }
  };

  // Fast-math-flags propagate from the original induction instruction.
  IRBuilder<>::FastMathFlagGuard FMFG(Builder);
  if (ID.getInductionBinOp() && isa<FPMathOperator>(ID.getInductionBinOp()))
    Builder.setFastMathFlags(ID.getInductionBinOp()->getFastMathFlags());

  // Now do the actual transformations, and start with creating the step value.
  Value *Step = CreateStepValue(ID.getStep());
  if (VF.isZero() || VF.isScalar()) {
    Value *ScalarIV = CreateScalarIV(Step);
    CreateSplatIV(ScalarIV, Step);
    return;
  }

  // Determine if we want a scalar version of the induction variable. This is
  // true if the induction variable itself is not widened, or if it has at
  // least one user in the loop that is not widened.
  auto NeedsScalarIV = needsScalarInduction(EntryVal);
  if (!NeedsScalarIV) {
    createVectorIntOrFpInductionPHI(ID, Step, Start, EntryVal, Def, CastDef,
                                    State);
    return;
  }

  // Try to create a new independent vector induction variable. If we can't
  // create the phi node, we will splat the scalar induction variable in each
  // loop iteration.
  if (!shouldScalarizeInstruction(EntryVal)) {
    createVectorIntOrFpInductionPHI(ID, Step, Start, EntryVal, Def, CastDef,
                                    State);
    Value *ScalarIV = CreateScalarIV(Step);
    // Create scalar steps that can be used by instructions we will later
    // scalarize. Note that the addition of the scalar steps will not increase
    // the number of instructions in the loop in the common case prior to
    // InstCombine. We will be trading one vector extract for each scalar step.
    buildScalarSteps(ScalarIV, Step, EntryVal, ID, Def, CastDef, State);
    return;
  }

  // All IV users are scalar instructions, so only emit a scalar IV, not a
  // vectorised IV. Except when we tail-fold, then the splat IV feeds the
  // predicate used by the masked loads/stores.
  Value *ScalarIV = CreateScalarIV(Step);
  if (!Cost->isScalarEpilogueAllowed())
    CreateSplatIV(ScalarIV, Step);
  buildScalarSteps(ScalarIV, Step, EntryVal, ID, Def, CastDef, State);
}

Value *InnerLoopVectorizer::getStepVector(Value *Val, int StartIdx, Value *Step,
                                          Instruction::BinaryOps BinOp) {
  // Create and check the types.
  auto *ValVTy = cast<VectorType>(Val->getType());
  ElementCount VLen = ValVTy->getElementCount();

  Type *STy = Val->getType()->getScalarType();
  assert((STy->isIntegerTy() || STy->isFloatingPointTy()) &&
         "Induction Step must be an integer or FP");
  assert(Step->getType() == STy && "Step has wrong type");

  // Create a vector of consecutive numbers from zero to VF.
  VectorType *InitVecValVTy = ValVTy;
  Type *InitVecValSTy = STy;
  if (STy->isFloatingPointTy()) {
    InitVecValSTy =
        IntegerType::get(STy->getContext(), STy->getScalarSizeInBits());
    InitVecValVTy = VectorType::get(InitVecValSTy, VLen);
  }
  Value *InitVec = Builder.CreateStepVector(InitVecValVTy);

  // Add on StartIdx
  Value *StartIdxSplat = Builder.CreateVectorSplat(
      VLen, ConstantInt::get(InitVecValSTy, StartIdx));
  InitVec = Builder.CreateAdd(InitVec, StartIdxSplat);

  if (STy->isIntegerTy()) {
    Step = Builder.CreateVectorSplat(VLen, Step);
    assert(Step->getType() == Val->getType() && "Invalid step vec");
    // FIXME: The newly created binary instructions should contain nsw/nuw flags,
    // which can be found from the original scalar operations.
    Step = Builder.CreateMul(InitVec, Step);
    return Builder.CreateAdd(Val, Step, "induction");
  }

  // Floating point induction.
  assert((BinOp == Instruction::FAdd || BinOp == Instruction::FSub) &&
         "Binary Opcode should be specified for FP induction");
  InitVec = Builder.CreateUIToFP(InitVec, ValVTy);
  Step = Builder.CreateVectorSplat(VLen, Step);
  Value *MulOp = Builder.CreateFMul(InitVec, Step);
  return Builder.CreateBinOp(BinOp, Val, MulOp, "induction");
}

void InnerLoopVectorizer::buildScalarSteps(Value *ScalarIV, Value *Step,
                                           Instruction *EntryVal,
                                           const InductionDescriptor &ID,
                                           VPValue *Def, VPValue *CastDef,
                                           VPTransformState &State) {
  // We shouldn't have to build scalar steps if we aren't vectorizing.
  assert(VF.isVector() && "VF should be greater than one");
  // Get the value type and ensure it and the step have the same integer type.
  Type *ScalarIVTy = ScalarIV->getType()->getScalarType();
  assert(ScalarIVTy == Step->getType() &&
         "Val and Step should have the same type");

  // We build scalar steps for both integer and floating-point induction
  // variables. Here, we determine the kind of arithmetic we will perform.
  Instruction::BinaryOps AddOp;
  Instruction::BinaryOps MulOp;
  if (ScalarIVTy->isIntegerTy()) {
    AddOp = Instruction::Add;
    MulOp = Instruction::Mul;
  } else {
    AddOp = ID.getInductionOpcode();
    MulOp = Instruction::FMul;
  }

  // Determine the number of scalars we need to generate for each unroll
  // iteration. If EntryVal is uniform, we only need to generate the first
  // lane. Otherwise, we generate all VF values.
  bool IsUniform =
      Cost->isUniformAfterVectorization(cast<Instruction>(EntryVal), VF);
  unsigned Lanes = IsUniform ? 1 : VF.getKnownMinValue();
  // Compute the scalar steps and save the results in State.
  Type *IntStepTy = IntegerType::get(ScalarIVTy->getContext(),
                                     ScalarIVTy->getScalarSizeInBits());
  Type *VecIVTy = nullptr;
  Value *UnitStepVec = nullptr, *SplatStep = nullptr, *SplatIV = nullptr;
  if (!IsUniform && VF.isScalable()) {
    VecIVTy = VectorType::get(ScalarIVTy, VF);
    UnitStepVec = Builder.CreateStepVector(VectorType::get(IntStepTy, VF));
    SplatStep = Builder.CreateVectorSplat(VF, Step);
    SplatIV = Builder.CreateVectorSplat(VF, ScalarIV);
  }

  for (unsigned Part = 0; Part < UF; ++Part) {
    Value *StartIdx0 =
        createStepForVF(Builder, ConstantInt::get(IntStepTy, Part), VF);

    if (!IsUniform && VF.isScalable()) {
      auto *SplatStartIdx = Builder.CreateVectorSplat(VF, StartIdx0);
      auto *InitVec = Builder.CreateAdd(SplatStartIdx, UnitStepVec);
      if (ScalarIVTy->isFloatingPointTy())
        InitVec = Builder.CreateSIToFP(InitVec, VecIVTy);
      auto *Mul = Builder.CreateBinOp(MulOp, InitVec, SplatStep);
      auto *Add = Builder.CreateBinOp(AddOp, SplatIV, Mul);
      State.set(Def, Add, Part);
      recordVectorLoopValueForInductionCast(ID, EntryVal, Add, CastDef, State,
                                            Part);
      // It's useful to record the lane values too for the known minimum number
      // of elements so we do those below. This improves the code quality when
      // trying to extract the first element, for example.
    }

    if (ScalarIVTy->isFloatingPointTy())
      StartIdx0 = Builder.CreateSIToFP(StartIdx0, ScalarIVTy);

    for (unsigned Lane = 0; Lane < Lanes; ++Lane) {
      Value *StartIdx = Builder.CreateBinOp(
          AddOp, StartIdx0, getSignedIntOrFpConstant(ScalarIVTy, Lane));
      // The step returned by `createStepForVF` is a runtime-evaluated value
      // when VF is scalable. Otherwise, it should be folded into a Constant.
      assert((VF.isScalable() || isa<Constant>(StartIdx)) &&
             "Expected StartIdx to be folded to a constant when VF is not "
             "scalable");
      auto *Mul = Builder.CreateBinOp(MulOp, StartIdx, Step);
      auto *Add = Builder.CreateBinOp(AddOp, ScalarIV, Mul);
      State.set(Def, Add, VPIteration(Part, Lane));
      recordVectorLoopValueForInductionCast(ID, EntryVal, Add, CastDef, State,
                                            Part, Lane);
    }
  }
}

void InnerLoopVectorizer::packScalarIntoVectorValue(VPValue *Def,
                                                    const VPIteration &Instance,
                                                    VPTransformState &State) {
  Value *ScalarInst = State.get(Def, Instance);
  Value *VectorValue = State.get(Def, Instance.Part);
  VectorValue = Builder.CreateInsertElement(
      VectorValue, ScalarInst,
      Instance.Lane.getAsRuntimeExpr(State.Builder, VF));
  State.set(Def, VectorValue, Instance.Part);
}

Value *InnerLoopVectorizer::reverseVector(Value *Vec) {
  assert(Vec->getType()->isVectorTy() && "Invalid type");
  return Builder.CreateVectorReverse(Vec, "reverse");
}

bool InnerLoopVectorizer::preferPredicatedVectorOps() const {
  return Cost->foldTailByMasking() && TTI->preferPredicatedVectorOps();
}

// Return whether we allow using masked interleave-groups (for dealing with
// strided loads/stores that reside in predicated blocks, or for dealing
// with gaps).
static bool useMaskedInterleavedAccesses(const TargetTransformInfo &TTI) {
  // If an override option has been passed in for interleaved accesses, use it.
  if (EnableMaskedInterleavedMemAccesses.getNumOccurrences() > 0)
    return EnableMaskedInterleavedMemAccesses;

  return TTI.enableMaskedInterleavedAccessVectorization();
}

// Try to vectorize the interleave group that \p Instr belongs to.
//
// E.g. Translate following interleaved load group (factor = 3):
//   for (i = 0; i < N; i+=3) {
//     R = Pic[i];             // Member of index 0
//     G = Pic[i+1];           // Member of index 1
//     B = Pic[i+2];           // Member of index 2
//     ... // do something to R, G, B
//   }
// To:
//   %wide.vec = load <12 x i32>                       ; Read 4 tuples of R,G,B
//   %R.vec = shuffle %wide.vec, poison, <0, 3, 6, 9>   ; R elements
//   %G.vec = shuffle %wide.vec, poison, <1, 4, 7, 10>  ; G elements
//   %B.vec = shuffle %wide.vec, poison, <2, 5, 8, 11>  ; B elements
//
// Or translate following interleaved store group (factor = 3):
//   for (i = 0; i < N; i+=3) {
//     ... do something to R, G, B
//     Pic[i]   = R;           // Member of index 0
//     Pic[i+1] = G;           // Member of index 1
//     Pic[i+2] = B;           // Member of index 2
//   }
// To:
//   %R_G.vec = shuffle %R.vec, %G.vec, <0, 1, 2, ..., 7>
//   %B_U.vec = shuffle %B.vec, poison, <0, 1, 2, 3, u, u, u, u>
//   %interleaved.vec = shuffle %R_G.vec, %B_U.vec,
//        <0, 4, 8, 1, 5, 9, 2, 6, 10, 3, 7, 11>    ; Interleave R,G,B elements
//   store <12 x i32> %interleaved.vec              ; Write 4 tuples of R,G,B
void InnerLoopVectorizer::vectorizeInterleaveGroup(
    const InterleaveGroup<Instruction> *Group, ArrayRef<VPValue *> VPDefs,
    VPTransformState &State, VPValue *Addr, ArrayRef<VPValue *> StoredValues,
    VPValue *BlockInMask) {
  Instruction *Instr = Group->getInsertPos();
  const DataLayout &DL = Instr->getModule()->getDataLayout();

  // Prepare for the vector type of the interleaved load/store.
  Type *ScalarTy = getMemInstValueType(Instr);
  unsigned InterleaveFactor = Group->getFactor();

  assert(!VF.isScalable() && "scalable vectors not yet supported.");
  auto *VecTy = VectorType::get(ScalarTy, VF * InterleaveFactor);

  // Prepare for the new pointers.
  SmallVector<Value *, 2> AddrParts;
  unsigned Index = Group->getIndex(Instr);

  // TODO: extend the masked interleaved-group support to reversed access.
  assert((!BlockInMask || !Group->isReverse()) &&
         "Reversed masked interleave-group not supported.");

  // If the group is reverse, adjust the index to refer to the last vector lane
  // instead of the first. We adjust the index from the first vector lane,
  // rather than directly getting the pointer for lane VF - 1, because the
  // pointer operand of the interleaved access is supposed to be uniform. For
  // uniform instructions, we're only required to generate a value for the
  // first vector lane in each unroll iteration.
  if (Group->isReverse())
    Index += (VF.getKnownMinValue() - 1) * Group->getFactor();

  for (unsigned Part = 0; Part < UF; Part++) {
    Value *AddrPart = State.get(Addr, VPIteration(Part, 0));
    setDebugLocFromInst(Builder, AddrPart);

    // Notice current instruction could be any index. Need to adjust the address
    // to the member of index 0.
    //
    // E.g.  a = A[i+1];     // Member of index 1 (Current instruction)
    //       b = A[i];       // Member of index 0
    // Current pointer is pointed to A[i+1], adjust it to A[i].
    //
    // E.g.  A[i+1] = a;     // Member of index 1
    //       A[i]   = b;     // Member of index 0
    //       A[i+2] = c;     // Member of index 2 (Current instruction)
    // Current pointer is pointed to A[i+2], adjust it to A[i].

    bool InBounds = false;
    if (auto *gep = dyn_cast<GetElementPtrInst>(AddrPart->stripPointerCasts()))
      InBounds = gep->isInBounds();
    AddrPart = Builder.CreateGEP(ScalarTy, AddrPart, Builder.getInt32(-Index));
    cast<GetElementPtrInst>(AddrPart)->setIsInBounds(InBounds);

    // Cast to the vector pointer type.
    unsigned AddressSpace = AddrPart->getType()->getPointerAddressSpace();
    Type *PtrTy = VecTy->getPointerTo(AddressSpace);
    AddrParts.push_back(Builder.CreateBitCast(AddrPart, PtrTy));
  }

  setDebugLocFromInst(Builder, Instr);
  Value *PoisonVec = PoisonValue::get(VecTy);

  Value *MaskForGaps = nullptr;
  if (Group->requiresScalarEpilogue() && !Cost->isScalarEpilogueAllowed()) {
    MaskForGaps = createBitMaskForGaps(Builder, VF.getKnownMinValue(), *Group);
    assert(MaskForGaps && "Mask for Gaps is required but it is null");
  }

  // Vectorize the interleaved load group.
  if (isa<LoadInst>(Instr)) {
    // For each unroll part, create a wide load for the group.
    SmallVector<Value *, 2> NewLoads;
    for (unsigned Part = 0; Part < UF; Part++) {
      Instruction *NewLoad;
      if (BlockInMask || MaskForGaps) {
        assert(useMaskedInterleavedAccesses(*TTI) &&
               "masked interleaved groups are not allowed.");
        Value *GroupMask = MaskForGaps;
        if (BlockInMask) {
          Value *BlockInMaskPart = State.get(BlockInMask, Part);
          Value *ShuffledMask = Builder.CreateShuffleVector(
              BlockInMaskPart,
              createReplicatedMask(InterleaveFactor, VF.getKnownMinValue()),
              "interleaved.mask");
          GroupMask = MaskForGaps
                          ? Builder.CreateBinOp(Instruction::And, ShuffledMask,
                                                MaskForGaps)
                          : ShuffledMask;
        }
        NewLoad =
            Builder.CreateMaskedLoad(AddrParts[Part], Group->getAlign(),
                                     GroupMask, PoisonVec, "wide.masked.vec");
      }
      else
        NewLoad = Builder.CreateAlignedLoad(VecTy, AddrParts[Part],
                                            Group->getAlign(), "wide.vec");
      Group->addMetadata(NewLoad);
      NewLoads.push_back(NewLoad);
    }

    // For each member in the group, shuffle out the appropriate data from the
    // wide loads.
    unsigned J = 0;
    for (unsigned I = 0; I < InterleaveFactor; ++I) {
      Instruction *Member = Group->getMember(I);

      // Skip the gaps in the group.
      if (!Member)
        continue;

      auto StrideMask =
          createStrideMask(I, InterleaveFactor, VF.getKnownMinValue());
      for (unsigned Part = 0; Part < UF; Part++) {
        Value *StridedVec = Builder.CreateShuffleVector(
            NewLoads[Part], StrideMask, "strided.vec");

        // If this member has different type, cast the result type.
        if (Member->getType() != ScalarTy) {
          assert(!VF.isScalable() && "VF is assumed to be non scalable.");
          VectorType *OtherVTy = VectorType::get(Member->getType(), VF);
          StridedVec = createBitOrPointerCast(StridedVec, OtherVTy, DL);
        }

        if (Group->isReverse())
          StridedVec = reverseVector(StridedVec);

        State.set(VPDefs[J], StridedVec, Part);
      }
      ++J;
    }
    return;
  }

  // The sub vector type for current instruction.
  auto *SubVT = VectorType::get(ScalarTy, VF);

  // Vectorize the interleaved store group.
  for (unsigned Part = 0; Part < UF; Part++) {
    // Collect the stored vector from each member.
    SmallVector<Value *, 4> StoredVecs;
    for (unsigned i = 0; i < InterleaveFactor; i++) {
      // Interleaved store group doesn't allow a gap, so each index has a member
      assert(Group->getMember(i) && "Fail to get a member from an interleaved store group");

      Value *StoredVec = State.get(StoredValues[i], Part);

      if (Group->isReverse())
        StoredVec = reverseVector(StoredVec);

      // If this member has different type, cast it to a unified type.

      if (StoredVec->getType() != SubVT)
        StoredVec = createBitOrPointerCast(StoredVec, SubVT, DL);

      StoredVecs.push_back(StoredVec);
    }

    // Concatenate all vectors into a wide vector.
    Value *WideVec = concatenateVectors(Builder, StoredVecs);

    // Interleave the elements in the wide vector.
    Value *IVec = Builder.CreateShuffleVector(
        WideVec, createInterleaveMask(VF.getKnownMinValue(), InterleaveFactor),
        "interleaved.vec");

    Instruction *NewStoreInstr;
    if (BlockInMask) {
      Value *BlockInMaskPart = State.get(BlockInMask, Part);
      Value *ShuffledMask = Builder.CreateShuffleVector(
          BlockInMaskPart,
          createReplicatedMask(InterleaveFactor, VF.getKnownMinValue()),
          "interleaved.mask");
      NewStoreInstr = Builder.CreateMaskedStore(
          IVec, AddrParts[Part], Group->getAlign(), ShuffledMask);
    }
    else
      NewStoreInstr =
          Builder.CreateAlignedStore(IVec, AddrParts[Part], Group->getAlign());

    Group->addMetadata(NewStoreInstr);
  }
}

void InnerLoopVectorizer::vectorizeMemoryInstruction(
    Instruction *Instr, VPTransformState &State, VPValue *Def, VPValue *Addr,
    VPValue *StoredValue, VPValue *BlockInMask, VPValue *EVL) {
  // Attempt to issue a wide load.
  LoadInst *LI = dyn_cast<LoadInst>(Instr);
  StoreInst *SI = dyn_cast<StoreInst>(Instr);

  assert((LI || SI) && "Invalid Load/Store instruction");
  assert((!SI || StoredValue) && "No stored value provided for widened store");
  assert((!LI || !StoredValue) && "Stored value provided for widened load");

  LoopVectorizationCostModel::InstWidening Decision =
      Cost->getWideningDecision(Instr, VF);
  assert((Decision == LoopVectorizationCostModel::CM_Widen ||
          Decision == LoopVectorizationCostModel::CM_Widen_Reverse ||
          Decision == LoopVectorizationCostModel::CM_GatherScatter) &&
         "CM decision is not to widen the memory instruction");

  Type *ScalarDataTy = getMemInstValueType(Instr);

  auto *DataTy = VectorType::get(ScalarDataTy, VF);
  const Align Alignment = getLoadStoreAlignment(Instr);

  // Determine if the pointer operand of the access is either consecutive or
  // reverse consecutive.
  bool Reverse = (Decision == LoopVectorizationCostModel::CM_Widen_Reverse);
  bool ConsecutiveStride =
      Reverse || (Decision == LoopVectorizationCostModel::CM_Widen);
  bool CreateGatherScatter =
      (Decision == LoopVectorizationCostModel::CM_GatherScatter);

  // Either Ptr feeds a vector load/store, or a vector GEP should feed a vector
  // gather/scatter. Otherwise Decision should have been to Scalarize.
  assert((ConsecutiveStride || CreateGatherScatter) &&
         "The instruction should be scalarized");
  (void)ConsecutiveStride;

  VectorParts BlockInMaskParts(UF);
  bool isMaskRequired = BlockInMask;
  if (isMaskRequired)
    for (unsigned Part = 0; Part < UF; ++Part)
      BlockInMaskParts[Part] = State.get(BlockInMask, Part);

  const auto CreateVecPtr = [&](unsigned Part, Value *Ptr) -> Value * {
    // Calculate the pointer for the specific unroll-part.
    GetElementPtrInst *PartPtr = nullptr;

    bool InBounds = false;
    if (auto *gep = dyn_cast<GetElementPtrInst>(Ptr->stripPointerCasts()))
      InBounds = gep->isInBounds();
    if (Reverse) {
      // If the address is consecutive but reversed, then the
      // wide store needs to start at the last vector element.
      // RunTimeVF =  VScale * VF.getKnownMinValue()
      // For fixed-width VScale is 1, then RunTimeVF = VF.getKnownMinValue()
      Value *RunTimeVF = getRuntimeVF(Builder, Builder.getInt32Ty(), VF);
      // NumElt = -Part * RunTimeVF
      Value *NumElt = Builder.CreateMul(Builder.getInt32(-Part), RunTimeVF);
      // LastLane = 1 - RunTimeVF
      Value *LastLane = Builder.CreateSub(Builder.getInt32(1), RunTimeVF);
      PartPtr =
          cast<GetElementPtrInst>(Builder.CreateGEP(ScalarDataTy, Ptr, NumElt));
      PartPtr->setIsInBounds(InBounds);
      PartPtr = cast<GetElementPtrInst>(
          Builder.CreateGEP(ScalarDataTy, PartPtr, LastLane));
      PartPtr->setIsInBounds(InBounds);
      if (isMaskRequired) // Reverse of a null all-one mask is a null mask.
        BlockInMaskParts[Part] = reverseVector(BlockInMaskParts[Part]);
    } else {
      Value *Increment = createStepForVF(Builder, Builder.getInt32(Part), VF);
      PartPtr = cast<GetElementPtrInst>(
          Builder.CreateGEP(ScalarDataTy, Ptr, Increment));
      PartPtr->setIsInBounds(InBounds);
    }

    unsigned AddressSpace = Ptr->getType()->getPointerAddressSpace();
    return Builder.CreateBitCast(PartPtr, DataTy->getPointerTo(AddressSpace));
  };

  auto MaskValue = [&](unsigned Part, ElementCount EC) -> Value * {
    // The outermost mask can be lowered as an all ones mask when using
    // EVL.
    if (isa<VPInstruction>(BlockInMask) &&
        cast<VPInstruction>(BlockInMask)->getOpcode() == VPInstruction::ICmpULE)
      return Builder.getTrueVector(EC);
    else
      return BlockInMaskParts[Part];
  };

  // Handle Stores:
  if (SI) {
    setDebugLocFromInst(Builder, SI);

    for (unsigned Part = 0; Part < UF; ++Part) {
      Instruction *NewSI = nullptr;
      Value *StoredVal = State.get(StoredValue, Part);
      // If EVL is not nullptr, then EVL must be a valid value set during plan
      // creation, possibly default value = whole vector register length. EVL is
      // created only if TTI prefers predicated vectorization, thus if EVL is
      // not nullptr it also implies preference for predicated vectorization.
      Value *EVLPart = EVL ? State.get(EVL, Part) : nullptr;
      if (CreateGatherScatter) {
        if (EVLPart) {
          Value *VectorGep = State.get(Addr, Part);
          auto PtrsTy = cast<VectorType>(VectorGep->getType());
          auto DataTy = cast<VectorType>(StoredVal->getType());
          ElementCount NumElts = PtrsTy->getElementCount();
          // Conservatively use the mask emitted by VPlan instead of all-ones.
          Value *BlockInMaskPart = isMaskRequired
                                       ? BlockInMaskParts[Part]
                                       : Builder.getTrueVector(NumElts);
          Value *EVLPartTrunc = Builder.CreateTrunc(
              EVLPart, Type::getInt32Ty(VectorGep->getType()->getContext()));
          Value *Operands[] = {StoredVal, VectorGep,
                               Builder.getInt32(Alignment.value()),
                               BlockInMaskPart, EVLPartTrunc};
          NewSI = Builder.CreateIntrinsic(Intrinsic::vp_scatter,
                                          {DataTy, PtrsTy}, Operands);

        } else {
          Value *MaskPart = isMaskRequired ? BlockInMaskParts[Part] : nullptr;
          Value *VectorGep = State.get(Addr, Part);
          NewSI = Builder.CreateMaskedScatter(StoredVal, VectorGep, Alignment,
                                              MaskPart);
        }
      } else {
        if (Reverse) {
          // If we store to reverse consecutive memory locations, then we need
          // to reverse the order of elements in the stored value.
          StoredVal = reverseVector(StoredVal);
          // We don't want to update the value in the map as it might be used in
          // another expression. So don't call resetVectorValue(StoredVal).
        }
        auto *VecPtr = CreateVecPtr(Part, State.get(Addr, VPIteration(0, 0)));
        // if EVLPart is not null, we can vectorize using predicated
        // intrinsic.
        if (EVLPart) {
          VectorType *StoredValTy = cast<VectorType>(StoredVal->getType());
          Function *VPIntr = Intrinsic::getDeclaration(
              LoopVectorPreHeader->getModule(), Intrinsic::vp_store,
              {StoredValTy, VecPtr->getType()});
          Value *BlockInMaskPart =
              isMaskRequired
                  ? MaskValue(Part, StoredValTy->getElementCount())
                  : Builder.getTrueVector(StoredValTy->getElementCount());

          Value *EVLPartTrunc = Builder.CreateTrunc(
              EVLPart, Type::getInt32Ty(VecPtr->getType()->getContext()));
          NewSI = Builder.CreateCall(
              VPIntr, {StoredVal, VecPtr, Builder.getInt32(Alignment.value()),
                       BlockInMaskPart, EVLPartTrunc});
        } else if (isMaskRequired)
          NewSI = Builder.CreateMaskedStore(StoredVal, VecPtr, Alignment,
                                            BlockInMaskParts[Part]);
        else
          NewSI = Builder.CreateAlignedStore(StoredVal, VecPtr, Alignment);
      }
      addMetadata(NewSI, SI);
    }
    return;
  }

  // Handle loads.
  assert(LI && "Must have a load instruction");
  setDebugLocFromInst(Builder, LI);
  for (unsigned Part = 0; Part < UF; ++Part) {
    Value *NewLI;
    Value *EVLPart = EVL ? State.get(EVL, Part) : nullptr;
    if (CreateGatherScatter) {
      if (EVLPart) {
        Value *VectorGep = State.get(Addr, Part);
        auto PtrsTy = cast<VectorType>(VectorGep->getType());
        auto PtrTy = cast<PointerType>(PtrsTy->getElementType());
        ElementCount NumElts = PtrsTy->getElementCount();
        Type *DataTy = VectorType::get(PtrTy->getElementType(), NumElts);
        // Conservatively use the mask emitted by VPlan instead of all-ones.
        Value *BlockInMaskPart = isMaskRequired
                                     ? BlockInMaskParts[Part]
                                     : Builder.getTrueVector(NumElts);
        Value *EVLPartTrunc = Builder.CreateTrunc(
            EVLPart, Type::getInt32Ty(DataTy->getContext()));
        Value *Operands[] = {VectorGep, Builder.getInt32(Alignment.value()),
                             BlockInMaskPart, EVLPartTrunc};
        NewLI = Builder.CreateIntrinsic(Intrinsic::vp_gather, {DataTy, PtrsTy},
                                        Operands, nullptr, "vp.gather");
      } else {
        Value *MaskPart = isMaskRequired ? BlockInMaskParts[Part] : nullptr;
        Value *VectorGep = State.get(Addr, Part);
        NewLI = Builder.CreateMaskedGather(VectorGep, Alignment, MaskPart,
                                           nullptr, "wide.masked.gather");
        addMetadata(NewLI, LI);
      }
    } else {
      auto *VecPtr = CreateVecPtr(Part, State.get(Addr, VPIteration(0, 0)));
      // if EVLPart is not null, we can vectorize using predicated
      // intrinsic.
      if (EVLPart) {
        Function *VPIntr = Intrinsic::getDeclaration(
            LoopVectorPreHeader->getModule(), Intrinsic::vp_load,
            {VecPtr->getType()->getPointerElementType(), VecPtr->getType()});

        VectorType *VecTy =
            cast<VectorType>(VecPtr->getType()->getPointerElementType());
        Value *BlockInMaskPart =
            isMaskRequired ? MaskValue(Part, VecTy->getElementCount())
                           : Builder.getTrueVector(VecTy->getElementCount());

        Value *EVLPartTrunc = Builder.CreateTrunc(
            EVLPart, Type::getInt32Ty(VecPtr->getType()->getContext()));
        NewLI = Builder.CreateCall(VPIntr,
                                   {VecPtr, Builder.getInt32(Alignment.value()),
                                    BlockInMaskPart, EVLPartTrunc},
                                   "vp.op.load");
      } else if (isMaskRequired)
        NewLI = Builder.CreateMaskedLoad(
            VecPtr, Alignment, BlockInMaskParts[Part], PoisonValue::get(DataTy),
            "wide.masked.load");
      else
        NewLI =
            Builder.CreateAlignedLoad(DataTy, VecPtr, Alignment, "wide.load");

      // Add metadata to the load, but setVectorValue to the reverse shuffle.
      addMetadata(NewLI, LI);
      if (Reverse)
        NewLI = reverseVector(NewLI);
    }

    State.set(Def, NewLI, Part);
  }
}

void InnerLoopVectorizer::scalarizeInstruction(Instruction *Instr, VPValue *Def,
                                               VPUser &User,
                                               const VPIteration &Instance,
                                               bool IfPredicateInstr,
                                               VPTransformState &State) {
  assert(!Instr->getType()->isAggregateType() && "Can't handle vectors");

  // llvm.experimental.noalias.scope.decl intrinsics must only be duplicated for
  // the first lane and part.
  if (isa<NoAliasScopeDeclInst>(Instr))
    if (!Instance.isFirstIteration())
      return;

  setDebugLocFromInst(Builder, Instr);

  // Does this instruction return a value ?
  bool IsVoidRetTy = Instr->getType()->isVoidTy();

  Instruction *Cloned = Instr->clone();
  if (!IsVoidRetTy)
    Cloned->setName(Instr->getName() + ".cloned");

  State.Builder.SetInsertPoint(Builder.GetInsertBlock(),
                               Builder.GetInsertPoint());
  // Replace the operands of the cloned instructions with their scalar
  // equivalents in the new loop.
  for (unsigned op = 0, e = User.getNumOperands(); op != e; ++op) {
    auto *Operand = dyn_cast<Instruction>(Instr->getOperand(op));
    auto InputInstance = Instance;
    if (!Operand || !OrigLoop->contains(Operand) ||
        (Cost->isUniformAfterVectorization(Operand, State.VF)))
      InputInstance.Lane = VPLane::getFirstLane();
    auto *NewOp = State.get(User.getOperand(op), InputInstance);
    Cloned->setOperand(op, NewOp);
  }
  addNewMetadata(Cloned, Instr);

  // Place the cloned scalar in the new loop.
  Builder.Insert(Cloned);

  State.set(Def, Cloned, Instance);

  // If we just cloned a new assumption, add it the assumption cache.
  if (auto *II = dyn_cast<AssumeInst>(Cloned))
    AC->registerAssumption(II);

  // End if-block.
  if (IfPredicateInstr)
    PredicatedInstructions.push_back(Cloned);
}

PHINode *InnerLoopVectorizer::createInductionVariable(Loop *L, Value *Start,
                                                      Value *End, Value *Step,
                                                      Instruction *DL) {
  BasicBlock *Header = L->getHeader();
  BasicBlock *Latch = L->getLoopLatch();
  // As we're just creating this loop, it's possible no latch exists
  // yet. If so, use the header as this will be a single block loop.
  if (!Latch)
    Latch = Header;

  IRBuilder<> Builder(&*Header->getFirstInsertionPt());
  Instruction *OldInst = getDebugLocFromInstOrOperands(OldInduction);
  setDebugLocFromInst(Builder, OldInst);
  auto *Induction = Builder.CreatePHI(Start->getType(), 2, "index");

  Builder.SetInsertPoint(Latch->getTerminator());
  setDebugLocFromInst(Builder, OldInst);

  // Create i+1 and fill the PHINode.
  NextIndex =
      cast<Instruction>(Builder.CreateAdd(Induction, Step, "index.next"));
  Induction->addIncoming(Start, L->getLoopPreheader());
  Induction->addIncoming(NextIndex, Latch);
  // Create the compare.
  Value *ICmp = Builder.CreateICmpEQ(NextIndex, End);
  Builder.CreateCondBr(ICmp, L->getUniqueExitBlock(), Header);

  // Now we have two terminators. Remove the old one from the block.
  Latch->getTerminator()->eraseFromParent();

  return Induction;
}

Value *InnerLoopVectorizer::getOrCreateTripCount(Loop *L) {
  if (TripCount)
    return TripCount;

  assert(L && "Create Trip Count for null loop.");
  IRBuilder<> Builder(L->getLoopPreheader()->getTerminator());
  // Find the loop boundaries.
  ScalarEvolution *SE = PSE.getSE();
  const SCEV *BackedgeTakenCount = PSE.getBackedgeTakenCount();
  assert(!isa<SCEVCouldNotCompute>(BackedgeTakenCount) &&
         "Invalid loop count");

  Type *IdxTy = Legal->getWidestInductionType();
  assert(IdxTy && "No type for induction");

  // The exit count might have the type of i64 while the phi is i32. This can
  // happen if we have an induction variable that is sign extended before the
  // compare. The only way that we get a backedge taken count is that the
  // induction variable was signed and as such will not overflow. In such a case
  // truncation is legal.
  if (SE->getTypeSizeInBits(BackedgeTakenCount->getType()) >
      IdxTy->getPrimitiveSizeInBits())
    BackedgeTakenCount = SE->getTruncateOrNoop(BackedgeTakenCount, IdxTy);
  BackedgeTakenCount = SE->getNoopOrZeroExtend(BackedgeTakenCount, IdxTy);

  // Get the total trip count from the count by adding 1.
  const SCEV *ExitCount = SE->getAddExpr(
      BackedgeTakenCount, SE->getOne(BackedgeTakenCount->getType()));

  const DataLayout &DL = L->getHeader()->getModule()->getDataLayout();

  // Expand the trip count and place the new instructions in the preheader.
  // Notice that the pre-header does not change, only the loop body.
  SCEVExpander Exp(*SE, DL, "induction");

  // Count holds the overall loop count (N).
  TripCount = Exp.expandCodeFor(ExitCount, ExitCount->getType(),
                                L->getLoopPreheader()->getTerminator());

  if (TripCount->getType()->isPointerTy())
    TripCount =
        CastInst::CreatePointerCast(TripCount, IdxTy, "exitcount.ptrcnt.to.int",
                                    L->getLoopPreheader()->getTerminator());

  return TripCount;
}

Value *InnerLoopVectorizer::getOrCreateVectorTripCount(Loop *L) {
  if (VectorTripCount)
    return VectorTripCount;

  if (preferPredicatedVectorOps())
    return VectorTripCount = getOrCreateTripCount(L);

  Value *TC = getOrCreateTripCount(L);
  IRBuilder<> Builder(L->getLoopPreheader()->getTerminator());

  Type *Ty = TC->getType();
  // This is where we can make the step a runtime constant.
  Value *Step = createStepForVF(Builder, ConstantInt::get(Ty, UF), VF);

  // If the tail is to be folded by masking, round the number of iterations N
  // up to a multiple of Step instead of rounding down. This is done by first
  // adding Step-1 and then rounding down. Note that it's ok if this addition
  // overflows: the vector induction variable will eventually wrap to zero given
  // that it starts at zero and its Step is a power of two; the loop will then
  // exit, with the last early-exit vector comparison also producing all-true.
  if (Cost->foldTailByMasking()) {
    // TODO: Fix for scalable vectors.
    assert(isPowerOf2_32(VF.getKnownMinValue() * UF) &&
           "VF*UF must be a power of 2 when folding tail by masking");
    Value *Stepm = Builder.CreateSub(Step, ConstantInt::get(Ty, 1));
    TC = Builder.CreateAdd(TC, Stepm, "n.rnd.up");
  }

  // Now we need to generate the expression for the part of the loop that the
  // vectorized body will execute. This is equal to N - (N % Step) if scalar
  // iterations are not required for correctness, or N - Step, otherwise. Step
  // is equal to the vectorization factor (number of SIMD elements) times the
  // unroll factor (number of SIMD instructions).
  Value *R = Builder.CreateURem(TC, Step, "n.mod.vf");

  // There are two cases where we need to ensure (at least) the last iteration
  // runs in the scalar remainder loop. Thus, if the step evenly divides
  // the trip count, we set the remainder to be equal to the step. If the step
  // does not evenly divide the trip count, no adjustment is necessary since
  // there will already be scalar iterations. Note that the minimum iterations
  // check ensures that N >= Step. The cases are:
  // 1) If there is a non-reversed interleaved group that may speculatively
  //    access memory out-of-bounds.
  // 2) If any instruction may follow a conditionally taken exit. That is, if
  //    the loop contains multiple exiting blocks, or a single exiting block
  //    which is not the latch.
  if (VF.isVector() && Cost->requiresScalarEpilogue()) {
    auto *IsZero = Builder.CreateICmpEQ(R, ConstantInt::get(R->getType(), 0));
    R = Builder.CreateSelect(IsZero, Step, R);
  }

  VectorTripCount = Builder.CreateSub(TC, R, "n.vec");

  return VectorTripCount;
}

Value *InnerLoopVectorizer::createBitOrPointerCast(Value *V, VectorType *DstVTy,
                                                   const DataLayout &DL) {
  // Verify that V is a vector type with same number of elements as DstVTy.
  ElementCount VF = DstVTy->getElementCount();
  VectorType *SrcVecTy = cast<VectorType>(V->getType());
  assert((VF == SrcVecTy->getElementCount()) &&
         "Vector dimensions do not match");
  Type *SrcElemTy = SrcVecTy->getElementType();
  Type *DstElemTy = DstVTy->getElementType();
  assert((DL.getTypeSizeInBits(SrcElemTy) == DL.getTypeSizeInBits(DstElemTy)) &&
         "Vector elements must have same size");

  // Do a direct cast if element types are castable.
  if (CastInst::isBitOrNoopPointerCastable(SrcElemTy, DstElemTy, DL)) {
    return Builder.CreateBitOrPointerCast(V, DstVTy);
  }
  // V cannot be directly casted to desired vector type.
  // May happen when V is a floating point vector but DstVTy is a vector of
  // pointers or vice-versa. Handle this using a two-step bitcast using an
  // intermediate Integer type for the bitcast i.e. Ptr <-> Int <-> Float.
  assert((DstElemTy->isPointerTy() != SrcElemTy->isPointerTy()) &&
         "Only one type should be a pointer type");
  assert((DstElemTy->isFloatingPointTy() != SrcElemTy->isFloatingPointTy()) &&
         "Only one type should be a floating point type");
  Type *IntTy =
      IntegerType::getIntNTy(V->getContext(), DL.getTypeSizeInBits(SrcElemTy));
  auto *VecIntTy = VectorType::get(IntTy, VF);
  Value *CastVal = Builder.CreateBitOrPointerCast(V, VecIntTy);
  return Builder.CreateBitOrPointerCast(CastVal, DstVTy);
}

void InnerLoopVectorizer::emitMinimumIterationCountCheck(Loop *L,
                                                         BasicBlock *Bypass) {
  Value *Count = getOrCreateTripCount(L);
  // Reuse existing vector loop preheader for TC checks.
  // Note that new preheader block is generated for vector loop.
  BasicBlock *const TCCheckBlock = LoopVectorPreHeader;
  IRBuilder<> Builder(TCCheckBlock->getTerminator());

  // Generate code to check if the loop's trip count is less than VF * UF, or
  // equal to it in case a scalar epilogue is required; this implies that the
  // vector trip count is zero. This check also covers the case where adding one
  // to the backedge-taken count overflowed leading to an incorrect trip count
  // of zero. In this case we will also jump to the scalar loop.
  auto P =
      Cost->requiresScalarEpilogue() ? ICmpInst::ICMP_ULE : ICmpInst::ICMP_ULT;

  // If tail is to be folded, vector loop takes care of all iterations.
  Value *CheckMinIters = Builder.getFalse();
  if (!Cost->foldTailByMasking()) {
    Value *Step =
        createStepForVF(Builder, ConstantInt::get(Count->getType(), UF), VF);
    CheckMinIters = Builder.CreateICmp(P, Count, Step, "min.iters.check");
  }

  // Create new preheader for vector loop.
  LoopVectorPreHeader =
      SplitBlock(TCCheckBlock, TCCheckBlock->getTerminator(), DT, LI, nullptr,
                 "vector.ph");

  assert(DT->properlyDominates(DT->getNode(TCCheckBlock),
                               DT->getNode(Bypass)->getIDom()) &&
         "TC check is expected to dominate Bypass");

  // Update dominator for Bypass & LoopExit.
  DT->changeImmediateDominator(Bypass, TCCheckBlock);
  DT->changeImmediateDominator(LoopExitBlock, TCCheckBlock);

  ReplaceInstWithInst(
      TCCheckBlock->getTerminator(),
      BranchInst::Create(Bypass, LoopVectorPreHeader, CheckMinIters));
  LoopBypassBlocks.push_back(TCCheckBlock);
}

BasicBlock *InnerLoopVectorizer::emitSCEVChecks(Loop *L, BasicBlock *Bypass) {

  BasicBlock *const SCEVCheckBlock =
      RTChecks.emitSCEVChecks(L, Bypass, LoopVectorPreHeader, LoopExitBlock);
  if (!SCEVCheckBlock)
    return nullptr;

  assert(!(SCEVCheckBlock->getParent()->hasOptSize() ||
           (OptForSizeBasedOnProfile &&
            Cost->Hints->getForce() != LoopVectorizeHints::FK_Enabled)) &&
         "Cannot SCEV check stride or overflow when optimizing for size");


  // Update dominator only if this is first RT check.
  if (LoopBypassBlocks.empty()) {
    DT->changeImmediateDominator(Bypass, SCEVCheckBlock);
    DT->changeImmediateDominator(LoopExitBlock, SCEVCheckBlock);
  }

  LoopBypassBlocks.push_back(SCEVCheckBlock);
  AddedSafetyChecks = true;
  return SCEVCheckBlock;
}

BasicBlock *InnerLoopVectorizer::emitMemRuntimeChecks(Loop *L,
                                                      BasicBlock *Bypass) {
  // VPlan-native path does not do any analysis for runtime checks currently.
  if (EnableVPlanNativePath)
    return nullptr;

  BasicBlock *const MemCheckBlock =
      RTChecks.emitMemRuntimeChecks(L, Bypass, LoopVectorPreHeader);

  // Check if we generated code that checks in runtime if arrays overlap. We put
  // the checks into a separate block to make the more common case of few
  // elements faster.
  if (!MemCheckBlock)
    return nullptr;

  if (MemCheckBlock->getParent()->hasOptSize() || OptForSizeBasedOnProfile) {
    assert(Cost->Hints->getForce() == LoopVectorizeHints::FK_Enabled &&
           "Cannot emit memory checks when optimizing for size, unless forced "
           "to vectorize.");
    ORE->emit([&]() {
      return OptimizationRemarkAnalysis(DEBUG_TYPE, "VectorizationCodeSize",
                                        L->getStartLoc(), L->getHeader())
             << "Code-size may be reduced by not forcing "
                "vectorization, or by source-code modifications "
                "eliminating the need for runtime checks "
                "(e.g., adding 'restrict').";
    });
  }

  LoopBypassBlocks.push_back(MemCheckBlock);

  AddedSafetyChecks = true;

  // We currently don't use LoopVersioning for the actual loop cloning but we
  // still use it to add the noalias metadata.
  LVer = std::make_unique<LoopVersioning>(
      *Legal->getLAI(),
      Legal->getLAI()->getRuntimePointerChecking()->getChecks(), OrigLoop, LI,
      DT, PSE.getSE());
  LVer->prepareNoAliasMetadata();
  return MemCheckBlock;
}

Value *InnerLoopVectorizer::emitTransformedIndex(
    IRBuilder<> &B, Value *Index, ScalarEvolution *SE, const DataLayout &DL,
    const InductionDescriptor &ID) const {

  SCEVExpander Exp(*SE, DL, "induction");
  auto Step = ID.getStep();
  auto StartValue = ID.getStartValue();
  assert(Index->getType() == Step->getType() &&
         "Index type does not match StepValue type");

  // Note: the IR at this point is broken. We cannot use SE to create any new
  // SCEV and then expand it, hoping that SCEV's simplification will give us
  // a more optimal code. Unfortunately, attempt of doing so on invalid IR may
  // lead to various SCEV crashes. So all we can do is to use builder and rely
  // on InstCombine for future simplifications. Here we handle some trivial
  // cases only.
  auto CreateAdd = [&B](Value *X, Value *Y) {
    assert(X->getType() == Y->getType() && "Types don't match!");
    if (auto *CX = dyn_cast<ConstantInt>(X))
      if (CX->isZero())
        return Y;
    if (auto *CY = dyn_cast<ConstantInt>(Y))
      if (CY->isZero())
        return X;
    return B.CreateAdd(X, Y);
  };

  auto CreateMul = [&B](Value *X, Value *Y) {
    assert(X->getType() == Y->getType() && "Types don't match!");
    if (auto *CX = dyn_cast<ConstantInt>(X))
      if (CX->isOne())
        return Y;
    if (auto *CY = dyn_cast<ConstantInt>(Y))
      if (CY->isOne())
        return X;
    return B.CreateMul(X, Y);
  };

  // Get a suitable insert point for SCEV expansion. For blocks in the vector
  // loop, choose the end of the vector loop header (=LoopVectorBody), because
  // the DomTree is not kept up-to-date for additional blocks generated in the
  // vector loop. By using the header as insertion point, we guarantee that the
  // expanded instructions dominate all their uses.
  auto GetInsertPoint = [this, &B]() {
    BasicBlock *InsertBB = B.GetInsertPoint()->getParent();
    if (InsertBB != LoopVectorBody &&
        LI->getLoopFor(LoopVectorBody) == LI->getLoopFor(InsertBB))
      return LoopVectorBody->getTerminator();
    return &*B.GetInsertPoint();
  };

  switch (ID.getKind()) {
  case InductionDescriptor::IK_IntInduction: {
    assert(Index->getType() == StartValue->getType() &&
           "Index type does not match StartValue type");
    if (ID.getConstIntStepValue() && ID.getConstIntStepValue()->isMinusOne())
      return B.CreateSub(StartValue, Index);
    auto *Offset = CreateMul(
        Index, Exp.expandCodeFor(Step, Index->getType(), GetInsertPoint()));
    return CreateAdd(StartValue, Offset);
  }
  case InductionDescriptor::IK_PtrInduction: {
    assert(isa<SCEVConstant>(Step) &&
           "Expected constant step for pointer induction");
    return B.CreateGEP(
        StartValue->getType()->getPointerElementType(), StartValue,
        CreateMul(Index,
                  Exp.expandCodeFor(Step, Index->getType(), GetInsertPoint())));
  }
  case InductionDescriptor::IK_FpInduction: {
    assert(Step->getType()->isFloatingPointTy() && "Expected FP Step value");
    auto InductionBinOp = ID.getInductionBinOp();
    assert(InductionBinOp &&
           (InductionBinOp->getOpcode() == Instruction::FAdd ||
            InductionBinOp->getOpcode() == Instruction::FSub) &&
           "Original bin op should be defined for FP induction");

    Value *StepValue = cast<SCEVUnknown>(Step)->getValue();
    Value *MulExp = B.CreateFMul(StepValue, Index);
    return B.CreateBinOp(InductionBinOp->getOpcode(), StartValue, MulExp,
                         "induction");
  }
  case InductionDescriptor::IK_NoInduction:
    return nullptr;
  }
  llvm_unreachable("invalid enum");
}

Loop *InnerLoopVectorizer::createVectorLoopSkeleton(StringRef Prefix) {
  LoopScalarBody = OrigLoop->getHeader();
  LoopVectorPreHeader = OrigLoop->getLoopPreheader();
  LoopExitBlock = OrigLoop->getUniqueExitBlock();
  assert(LoopExitBlock && "Must have an exit block");
  assert(LoopVectorPreHeader && "Invalid loop structure");

  LoopMiddleBlock =
      SplitBlock(LoopVectorPreHeader, LoopVectorPreHeader->getTerminator(), DT,
                 LI, nullptr, Twine(Prefix) + "middle.block");
  LoopScalarPreHeader =
      SplitBlock(LoopMiddleBlock, LoopMiddleBlock->getTerminator(), DT, LI,
                 nullptr, Twine(Prefix) + "scalar.ph");

  // Set up branch from middle block to the exit and scalar preheader blocks.
  // completeLoopSkeleton will update the condition to use an iteration check,
  // if required to decide whether to execute the remainder.
  BranchInst *BrInst =
      BranchInst::Create(LoopExitBlock, LoopScalarPreHeader, Builder.getTrue());
  auto *ScalarLatchTerm = OrigLoop->getLoopLatch()->getTerminator();
  BrInst->setDebugLoc(ScalarLatchTerm->getDebugLoc());
  ReplaceInstWithInst(LoopMiddleBlock->getTerminator(), BrInst);

  // We intentionally don't let SplitBlock to update LoopInfo since
  // LoopVectorBody should belong to another loop than LoopVectorPreHeader.
  // LoopVectorBody is explicitly added to the correct place few lines later.
  LoopVectorBody =
      SplitBlock(LoopVectorPreHeader, LoopVectorPreHeader->getTerminator(), DT,
                 nullptr, nullptr, Twine(Prefix) + "vector.body");

  // Update dominator for loop exit.
  DT->changeImmediateDominator(LoopExitBlock, LoopMiddleBlock);

  // Create and register the new vector loop.
  Loop *Lp = LI->AllocateLoop();
  Loop *ParentLoop = OrigLoop->getParentLoop();

  // Insert the new loop into the loop nest and register the new basic blocks
  // before calling any utilities such as SCEV that require valid LoopInfo.
  if (ParentLoop) {
    ParentLoop->addChildLoop(Lp);
  } else {
    LI->addTopLevelLoop(Lp);
  }
  Lp->addBasicBlockToLoop(LoopVectorBody, *LI);
  return Lp;
}

void InnerLoopVectorizer::createInductionResumeValues(
    Loop *L, Value *VectorTripCount,
    std::pair<BasicBlock *, Value *> AdditionalBypass) {
  assert(VectorTripCount && L && "Expected valid arguments");
  assert(((AdditionalBypass.first && AdditionalBypass.second) ||
          (!AdditionalBypass.first && !AdditionalBypass.second)) &&
         "Inconsistent information about additional bypass.");
  // We are going to resume the execution of the scalar loop.
  // Go over all of the induction variables that we found and fix the
  // PHIs that are left in the scalar version of the loop.
  // The starting values of PHI nodes depend on the counter of the last
  // iteration in the vectorized loop.
  // If we come from a bypass edge then we need to start from the original
  // start value.
  for (auto &InductionEntry : Legal->getInductionVars()) {
    PHINode *OrigPhi = InductionEntry.first;
    InductionDescriptor II = InductionEntry.second;

    // Create phi nodes to merge from the  backedge-taken check block.
    PHINode *BCResumeVal =
        PHINode::Create(OrigPhi->getType(), 3, "bc.resume.val",
                        LoopScalarPreHeader->getTerminator());
    // Copy original phi DL over to the new one.
    BCResumeVal->setDebugLoc(OrigPhi->getDebugLoc());
    Value *&EndValue = IVEndValues[OrigPhi];
    Value *EndValueFromAdditionalBypass = AdditionalBypass.second;
    if (OrigPhi == OldInduction) {
      // We know what the end value is.
      EndValue = VectorTripCount;
    } else {
      IRBuilder<> B(L->getLoopPreheader()->getTerminator());

      // Fast-math-flags propagate from the original induction instruction.
      if (II.getInductionBinOp() && isa<FPMathOperator>(II.getInductionBinOp()))
        B.setFastMathFlags(II.getInductionBinOp()->getFastMathFlags());

      Type *StepType = II.getStep()->getType();
      Instruction::CastOps CastOp =
          CastInst::getCastOpcode(VectorTripCount, true, StepType, true);
      Value *CRD = B.CreateCast(CastOp, VectorTripCount, StepType, "cast.crd");
      const DataLayout &DL = LoopScalarBody->getModule()->getDataLayout();
      EndValue = emitTransformedIndex(B, CRD, PSE.getSE(), DL, II);
      EndValue->setName("ind.end");

      // Compute the end value for the additional bypass (if applicable).
      if (AdditionalBypass.first) {
        B.SetInsertPoint(&(*AdditionalBypass.first->getFirstInsertionPt()));
        CastOp = CastInst::getCastOpcode(AdditionalBypass.second, true,
                                         StepType, true);
        CRD =
            B.CreateCast(CastOp, AdditionalBypass.second, StepType, "cast.crd");
        EndValueFromAdditionalBypass =
            emitTransformedIndex(B, CRD, PSE.getSE(), DL, II);
        EndValueFromAdditionalBypass->setName("ind.end");
      }
    }
    // The new PHI merges the original incoming value, in case of a bypass,
    // or the value at the end of the vectorized loop.
    BCResumeVal->addIncoming(EndValue, LoopMiddleBlock);

    // Fix the scalar body counter (PHI node).
    // The old induction's phi node in the scalar body needs the truncated
    // value.
    for (BasicBlock *BB : LoopBypassBlocks)
      BCResumeVal->addIncoming(II.getStartValue(), BB);

    if (AdditionalBypass.first)
      BCResumeVal->setIncomingValueForBlock(AdditionalBypass.first,
                                            EndValueFromAdditionalBypass);

    OrigPhi->setIncomingValueForBlock(LoopScalarPreHeader, BCResumeVal);
  }
}

BasicBlock *InnerLoopVectorizer::completeLoopSkeleton(Loop *L,
                                                      MDNode *OrigLoopID) {
  assert(L && "Expected valid loop.");

  // The trip counts should be cached by now.
  Value *Count = getOrCreateTripCount(L);
  Value *VectorTripCount = getOrCreateVectorTripCount(L);

  auto *ScalarLatchTerm = OrigLoop->getLoopLatch()->getTerminator();

  // Add a check in the middle block to see if we have completed
  // all of the iterations in the first vector loop.
  // If (N - N%VF) == N, then we *don't* need to run the remainder.
  // If tail is to be folded, we know we don't need to run the remainder.
  if (!Cost->foldTailByMasking()) {
    Instruction *CmpN = CmpInst::Create(Instruction::ICmp, CmpInst::ICMP_EQ,
                                        Count, VectorTripCount, "cmp.n",
                                        LoopMiddleBlock->getTerminator());

    // Here we use the same DebugLoc as the scalar loop latch terminator instead
    // of the corresponding compare because they may have ended up with
    // different line numbers and we want to avoid awkward line stepping while
    // debugging. Eg. if the compare has got a line number inside the loop.
    CmpN->setDebugLoc(ScalarLatchTerm->getDebugLoc());
    cast<BranchInst>(LoopMiddleBlock->getTerminator())->setCondition(CmpN);
  }

  // Get ready to start creating new instructions into the vectorized body.
  assert(LoopVectorPreHeader == L->getLoopPreheader() &&
         "Inconsistent vector loop preheader");
  Builder.SetInsertPoint(&*LoopVectorBody->getFirstInsertionPt());

  Optional<MDNode *> VectorizedLoopID =
      makeFollowupLoopID(OrigLoopID, {LLVMLoopVectorizeFollowupAll,
                                      LLVMLoopVectorizeFollowupVectorized});
  if (VectorizedLoopID.hasValue()) {
    L->setLoopID(VectorizedLoopID.getValue());

    // Do not setAlreadyVectorized if loop attributes have been defined
    // explicitly.
    return LoopVectorPreHeader;
  }

  // Keep all loop hints from the original loop on the vector loop (we'll
  // replace the vectorizer-specific hints below).
  if (MDNode *LID = OrigLoop->getLoopID())
    L->setLoopID(LID);

  LoopVectorizeHints Hints(L, true, *ORE);
  Hints.setAlreadyVectorized();

#ifdef EXPENSIVE_CHECKS
  assert(DT->verify(DominatorTree::VerificationLevel::Fast));
  LI->verify(*DT);
#endif

  return LoopVectorPreHeader;
}

BasicBlock *InnerLoopVectorizer::createVectorizedLoopSkeleton() {
  /*
   In this function we generate a new loop. The new loop will contain
   the vectorized instructions while the old loop will continue to run the
   scalar remainder.

       [ ] <-- loop iteration number check.
    /   |
   /    v
  |    [ ] <-- vector loop bypass (may consist of multiple blocks).
  |  /  |
  | /   v
  ||   [ ]     <-- vector pre header.
  |/    |
  |     v
  |    [  ] \
  |    [  ]_|   <-- vector loop.
  |     |
  |     v
  |   -[ ]   <--- middle-block.
  |  /  |
  | /   v
  -|- >[ ]     <--- new preheader.
   |    |
   |    v
   |   [ ] \
   |   [ ]_|   <-- old scalar loop to handle remainder.
    \   |
     \  v
      >[ ]     <-- exit block.
   ...
   */

  // Get the metadata of the original loop before it gets modified.
  MDNode *OrigLoopID = OrigLoop->getLoopID();

  // Create an empty vector loop, and prepare basic blocks for the runtime
  // checks.
  Loop *Lp = createVectorLoopSkeleton("");

  // Now, compare the new count to zero. If it is zero skip the vector loop and
  // jump to the scalar loop. This check also covers the case where the
  // backedge-taken count is uint##_max: adding one to it will overflow leading
  // to an incorrect trip count of zero. In this (rare) case we will also jump
  // to the scalar loop.
  emitMinimumIterationCountCheck(Lp, LoopScalarPreHeader);

  // Generate the code to check any assumptions that we've made for SCEV
  // expressions.
  emitSCEVChecks(Lp, LoopScalarPreHeader);

  // Generate the code that checks in runtime if arrays overlap. We put the
  // checks into a separate block to make the more common case of few elements
  // faster.
  emitMemRuntimeChecks(Lp, LoopScalarPreHeader);

  // Some loops have a single integer induction variable, while other loops
  // don't. One example is c++ iterators that often have multiple pointer
  // induction variables. In the code below we also support a case where we
  // don't have a single induction variable.
  //
  // We try to obtain an induction variable from the original loop as hard
  // as possible. However if we don't find one that:
  //   - is an integer
  //   - counts from zero, stepping by one
  //   - is the size of the widest induction variable type
  // then we create a new one.
  OldInduction = Legal->getPrimaryInduction();
  Type *IdxTy = Legal->getWidestInductionType();
  Value *StartIdx = ConstantInt::get(IdxTy, 0);
  // The loop step is equal to the vectorization factor (num of SIMD elements)
  // times the unroll factor (num of SIMD instructions).
  Builder.SetInsertPoint(&*Lp->getHeader()->getFirstInsertionPt());
  Value *Step = createStepForVF(Builder, ConstantInt::get(IdxTy, UF), VF);
  Value *CountRoundDown = getOrCreateVectorTripCount(Lp);
  Induction =
      createInductionVariable(Lp, StartIdx, CountRoundDown, Step,
                              getDebugLocFromInstOrOperands(OldInduction));

  // Emit phis for the new starting index of the scalar loop.
  createInductionResumeValues(Lp, CountRoundDown);

  return completeLoopSkeleton(Lp, OrigLoopID);
}

// Fix up external users of the induction variable. At this point, we are
// in LCSSA form, with all external PHIs that use the IV having one input value,
// coming from the remainder loop. We need those PHIs to also have a correct
// value for the IV when arriving directly from the middle block.
void InnerLoopVectorizer::fixupIVUsers(PHINode *OrigPhi,
                                       const InductionDescriptor &II,
                                       Value *CountRoundDown, Value *EndValue,
                                       BasicBlock *MiddleBlock) {
  // There are two kinds of external IV usages - those that use the value
  // computed in the last iteration (the PHI) and those that use the penultimate
  // value (the value that feeds into the phi from the loop latch).
  // We allow both, but they, obviously, have different values.

  assert(OrigLoop->getUniqueExitBlock() && "Expected a single exit block");

  DenseMap<Value *, Value *> MissingVals;

  // An external user of the last iteration's value should see the value that
  // the remainder loop uses to initialize its own IV.
  Value *PostInc = OrigPhi->getIncomingValueForBlock(OrigLoop->getLoopLatch());
  for (User *U : PostInc->users()) {
    Instruction *UI = cast<Instruction>(U);
    if (!OrigLoop->contains(UI)) {
      assert(isa<PHINode>(UI) && "Expected LCSSA form");
      MissingVals[UI] = EndValue;
    }
  }

  // An external user of the penultimate value need to see EndValue - Step.
  // The simplest way to get this is to recompute it from the constituent SCEVs,
  // that is Start + (Step * (CRD - 1)).
  for (User *U : OrigPhi->users()) {
    auto *UI = cast<Instruction>(U);
    if (!OrigLoop->contains(UI)) {
      const DataLayout &DL =
          OrigLoop->getHeader()->getModule()->getDataLayout();
      assert(isa<PHINode>(UI) && "Expected LCSSA form");

      IRBuilder<> B(MiddleBlock->getTerminator());

      // Fast-math-flags propagate from the original induction instruction.
      if (II.getInductionBinOp() && isa<FPMathOperator>(II.getInductionBinOp()))
        B.setFastMathFlags(II.getInductionBinOp()->getFastMathFlags());

      Value *CountMinusOne = B.CreateSub(
          CountRoundDown, ConstantInt::get(CountRoundDown->getType(), 1));
      Value *CMO =
          !II.getStep()->getType()->isIntegerTy()
              ? B.CreateCast(Instruction::SIToFP, CountMinusOne,
                             II.getStep()->getType())
              : B.CreateSExtOrTrunc(CountMinusOne, II.getStep()->getType());
      CMO->setName("cast.cmo");
      Value *Escape = emitTransformedIndex(B, CMO, PSE.getSE(), DL, II);
      Escape->setName("ind.escape");
      MissingVals[UI] = Escape;
    }
  }

  for (auto &I : MissingVals) {
    PHINode *PHI = cast<PHINode>(I.first);
    // One corner case we have to handle is two IVs "chasing" each-other,
    // that is %IV2 = phi [...], [ %IV1, %latch ]
    // In this case, if IV1 has an external use, we need to avoid adding both
    // "last value of IV1" and "penultimate value of IV2". So, verify that we
    // don't already have an incoming value for the middle block.
    if (PHI->getBasicBlockIndex(MiddleBlock) == -1)
      PHI->addIncoming(I.second, MiddleBlock);
  }
}

namespace {

struct CSEDenseMapInfo {
  static bool canHandle(const Instruction *I) {
    return isa<InsertElementInst>(I) || isa<ExtractElementInst>(I) ||
           isa<ShuffleVectorInst>(I) || isa<GetElementPtrInst>(I);
  }

  static inline Instruction *getEmptyKey() {
    return DenseMapInfo<Instruction *>::getEmptyKey();
  }

  static inline Instruction *getTombstoneKey() {
    return DenseMapInfo<Instruction *>::getTombstoneKey();
  }

  static unsigned getHashValue(const Instruction *I) {
    assert(canHandle(I) && "Unknown instruction!");
    return hash_combine(I->getOpcode(), hash_combine_range(I->value_op_begin(),
                                                           I->value_op_end()));
  }

  static bool isEqual(const Instruction *LHS, const Instruction *RHS) {
    if (LHS == getEmptyKey() || RHS == getEmptyKey() ||
        LHS == getTombstoneKey() || RHS == getTombstoneKey())
      return LHS == RHS;
    return LHS->isIdenticalTo(RHS);
  }
};

} // end anonymous namespace

/// Perform cse of induction variable instructions.
static void cse(BasicBlock *BB) {
  // Perform simple cse.
  SmallDenseMap<Instruction *, Instruction *, 4, CSEDenseMapInfo> CSEMap;
  for (BasicBlock::iterator I = BB->begin(), E = BB->end(); I != E;) {
    Instruction *In = &*I++;

    if (!CSEDenseMapInfo::canHandle(In))
      continue;

    // Check if we can replace this instruction with any of the
    // visited instructions.
    if (Instruction *V = CSEMap.lookup(In)) {
      In->replaceAllUsesWith(V);
      In->eraseFromParent();
      continue;
    }

    CSEMap[In] = In;
  }
}

InstructionCost
LoopVectorizationCostModel::getVectorCallCost(CallInst *CI, ElementCount VF,
                                              bool &NeedToScalarize) const {
  Function *F = CI->getCalledFunction();
  Type *ScalarRetTy = CI->getType();
  SmallVector<Type *, 4> Tys, ScalarTys;
  for (auto &ArgOp : CI->arg_operands())
    ScalarTys.push_back(ArgOp->getType());

  // Estimate cost of scalarized vector call. The source operands are assumed
  // to be vectors, so we need to extract individual elements from there,
  // execute VF scalar calls, and then gather the result into the vector return
  // value.
  InstructionCost ScalarCallCost =
      TTI.getCallInstrCost(F, ScalarRetTy, ScalarTys, TTI::TCK_RecipThroughput);
  if (VF.isScalar())
    return ScalarCallCost;

  // Compute corresponding vector type for return value and arguments.
  Type *RetTy = ToVectorTy(ScalarRetTy, VF);
  for (Type *ScalarTy : ScalarTys)
    Tys.push_back(ToVectorTy(ScalarTy, VF));

  // Compute costs of unpacking argument values for the scalar calls and
  // packing the return values to a vector.
  InstructionCost ScalarizationCost = getScalarizationOverhead(CI, VF);

  InstructionCost Cost =
      ScalarCallCost * VF.getKnownMinValue() + ScalarizationCost;

  // If we can't emit a vector call for this function, then the currently found
  // cost is the cost we need to return.
  NeedToScalarize = true;
  VFShape Shape = VFShape::get(*CI, VF, false /*HasGlobalPred*/);
  Function *VecFunc = VFDatabase(*CI).getVectorizedFunction(Shape);

  if (!TLI || CI->isNoBuiltin() || !VecFunc)
    return Cost;

  // If the corresponding vector cost is cheaper, return its cost.
  InstructionCost VectorCallCost =
      TTI.getCallInstrCost(nullptr, RetTy, Tys, TTI::TCK_RecipThroughput);
  if (VectorCallCost < Cost) {
    NeedToScalarize = false;
    Cost = VectorCallCost;
  }
  return Cost;
}

static Type *MaybeVectorizeType(Type *Elt, ElementCount VF) {
  if (VF.isScalar() || (!Elt->isIntOrPtrTy() && !Elt->isFloatingPointTy()))
    return Elt;
  return VectorType::get(Elt, VF);
}

InstructionCost
LoopVectorizationCostModel::getVectorIntrinsicCost(CallInst *CI,
                                                   ElementCount VF) const {
  Intrinsic::ID ID = getVectorIntrinsicIDForCall(CI, TLI);
  assert(ID && "Expected intrinsic call!");
  Type *RetTy = MaybeVectorizeType(CI->getType(), VF);
  FastMathFlags FMF;
  if (auto *FPMO = dyn_cast<FPMathOperator>(CI))
    FMF = FPMO->getFastMathFlags();

  SmallVector<const Value *> Arguments(CI->arg_begin(), CI->arg_end());
  FunctionType *FTy = CI->getCalledFunction()->getFunctionType();
  SmallVector<Type *> ParamTys;
  std::transform(FTy->param_begin(), FTy->param_end(),
                 std::back_inserter(ParamTys),
                 [&](Type *Ty) { return MaybeVectorizeType(Ty, VF); });

  IntrinsicCostAttributes CostAttrs(ID, RetTy, Arguments, ParamTys, FMF,
                                    dyn_cast<IntrinsicInst>(CI));
  return TTI.getIntrinsicInstrCost(CostAttrs,
                                   TargetTransformInfo::TCK_RecipThroughput);
}

static Type *smallestIntegerVectorType(Type *T1, Type *T2) {
  auto *I1 = cast<IntegerType>(cast<VectorType>(T1)->getElementType());
  auto *I2 = cast<IntegerType>(cast<VectorType>(T2)->getElementType());
  return I1->getBitWidth() < I2->getBitWidth() ? T1 : T2;
}

static Type *largestIntegerVectorType(Type *T1, Type *T2) {
  auto *I1 = cast<IntegerType>(cast<VectorType>(T1)->getElementType());
  auto *I2 = cast<IntegerType>(cast<VectorType>(T2)->getElementType());
  return I1->getBitWidth() > I2->getBitWidth() ? T1 : T2;
}

void InnerLoopVectorizer::truncateToMinimalBitwidths(VPTransformState &State) {
  // For every instruction `I` in MinBWs, truncate the operands, create a
  // truncated version of `I` and reextend its result. InstCombine runs
  // later and will remove any ext/trunc pairs.
  SmallPtrSet<Value *, 4> Erased;
  for (const auto &KV : Cost->getMinimalBitwidths()) {
    // If the value wasn't vectorized, we must maintain the original scalar
    // type. The absence of the value from State indicates that it
    // wasn't vectorized.
    VPValue *Def = State.Plan->getVPValue(KV.first);
    if (!State.hasAnyVectorValue(Def))
      continue;
    for (unsigned Part = 0; Part < UF; ++Part) {
      Value *I = State.get(Def, Part);
      if (Erased.count(I) || I->use_empty() || !isa<Instruction>(I))
        continue;
      Type *OriginalTy = I->getType();
      Type *ScalarTruncatedTy =
          IntegerType::get(OriginalTy->getContext(), KV.second);
      auto *TruncatedTy = VectorType::get(
          ScalarTruncatedTy, cast<VectorType>(OriginalTy)->getElementCount());
      if (TruncatedTy == OriginalTy)
        continue;

      IRBuilder<> B(cast<Instruction>(I));
      auto ShrinkOperand = [&](Value *V) -> Value * {
        if (auto *ZI = dyn_cast<ZExtInst>(V))
          if (ZI->getSrcTy() == TruncatedTy)
            return ZI->getOperand(0);
        return B.CreateZExtOrTrunc(V, TruncatedTy);
      };

      // The actual instruction modification depends on the instruction type,
      // unfortunately.
      Value *NewI = nullptr;
      if (auto *BO = dyn_cast<BinaryOperator>(I)) {
        NewI = B.CreateBinOp(BO->getOpcode(), ShrinkOperand(BO->getOperand(0)),
                             ShrinkOperand(BO->getOperand(1)));

        // Any wrapping introduced by shrinking this operation shouldn't be
        // considered undefined behavior. So, we can't unconditionally copy
        // arithmetic wrapping flags to NewI.
        cast<BinaryOperator>(NewI)->copyIRFlags(I, /*IncludeWrapFlags=*/false);
      } else if (auto *CI = dyn_cast<ICmpInst>(I)) {
        NewI =
            B.CreateICmp(CI->getPredicate(), ShrinkOperand(CI->getOperand(0)),
                         ShrinkOperand(CI->getOperand(1)));
      } else if (auto *SI = dyn_cast<SelectInst>(I)) {
        NewI = B.CreateSelect(SI->getCondition(),
                              ShrinkOperand(SI->getTrueValue()),
                              ShrinkOperand(SI->getFalseValue()));
      } else if (auto *CI = dyn_cast<CastInst>(I)) {
        switch (CI->getOpcode()) {
        default:
          llvm_unreachable("Unhandled cast!");
        case Instruction::Trunc:
          NewI = ShrinkOperand(CI->getOperand(0));
          break;
        case Instruction::SExt:
          NewI = B.CreateSExtOrTrunc(
              CI->getOperand(0),
              smallestIntegerVectorType(OriginalTy, TruncatedTy));
          break;
        case Instruction::ZExt:
          NewI = B.CreateZExtOrTrunc(
              CI->getOperand(0),
              smallestIntegerVectorType(OriginalTy, TruncatedTy));
          break;
        }
      } else if (auto *SI = dyn_cast<ShuffleVectorInst>(I)) {
        auto Elements0 = cast<FixedVectorType>(SI->getOperand(0)->getType())
                             ->getNumElements();
        auto *O0 = B.CreateZExtOrTrunc(
            SI->getOperand(0),
            VectorType::get(ScalarTruncatedTy,
                            ElementCount::getFixed(Elements0)));
        auto Elements1 =
            cast<VectorType>(SI->getOperand(1)->getType())->getElementCount();
        auto *O1 = B.CreateZExtOrTrunc(
            SI->getOperand(1), VectorType::get(ScalarTruncatedTy, Elements1));

        NewI = B.CreateShuffleVector(O0, O1, SI->getShuffleMask());
      } else if (isa<LoadInst>(I) || isa<PHINode>(I)) {
        // Don't do anything with the operands, just extend the result.
        continue;
      } else if (auto *IE = dyn_cast<InsertElementInst>(I)) {
        auto Elements = cast<FixedVectorType>(IE->getOperand(0)->getType())
                            ->getNumElements();
        auto *O0 = B.CreateZExtOrTrunc(
            IE->getOperand(0),
            VectorType::get(ScalarTruncatedTy,
                            ElementCount::getFixed(Elements)));
        auto *O1 = B.CreateZExtOrTrunc(IE->getOperand(1), ScalarTruncatedTy);
        NewI = B.CreateInsertElement(O0, O1, IE->getOperand(2));
      } else if (auto *EE = dyn_cast<ExtractElementInst>(I)) {
        auto Elements = cast<FixedVectorType>(EE->getOperand(0)->getType())
                            ->getNumElements();
        auto *O0 = B.CreateZExtOrTrunc(
            EE->getOperand(0),
            VectorType::get(ScalarTruncatedTy,
                            ElementCount::getFixed(Elements)));
        NewI = B.CreateExtractElement(O0, EE->getOperand(2));
      } else {
        // If we don't know what to do, be conservative and don't do anything.
        continue;
      }

      // Lastly, extend the result.
      NewI->takeName(cast<Instruction>(I));
      Value *Res = B.CreateZExtOrTrunc(NewI, OriginalTy);
      I->replaceAllUsesWith(Res);
      cast<Instruction>(I)->eraseFromParent();
      Erased.insert(I);
      State.reset(Def, Res, Part);
    }
  }

  // We'll have created a bunch of ZExts that are now parentless. Clean up.
  for (const auto &KV : Cost->getMinimalBitwidths()) {
    // If the value wasn't vectorized, we must maintain the original scalar
    // type. The absence of the value from State indicates that it
    // wasn't vectorized.
    VPValue *Def = State.Plan->getVPValue(KV.first);
    if (!State.hasAnyVectorValue(Def))
      continue;
    for (unsigned Part = 0; Part < UF; ++Part) {
      Value *I = State.get(Def, Part);
      ZExtInst *Inst = dyn_cast<ZExtInst>(I);
      if (Inst && Inst->use_empty()) {
        Value *NewI = Inst->getOperand(0);
        Inst->eraseFromParent();
        State.reset(Def, NewI, Part);
      }
    }
  }
}

void InnerLoopVectorizer::fixVectorizedLoop(VPTransformState &State) {
  // Insert truncates and extends for any truncated instructions as hints to
  // InstCombine.
  if (VF.isVector())
    truncateToMinimalBitwidths(State);

  // Fix widened non-induction PHIs by setting up the PHI operands.
  if (OrigPHIsToFix.size()) {
    assert(EnableVPlanNativePath &&
           "Unexpected non-induction PHIs for fixup in non VPlan-native path");
    fixNonInductionPHIs(State);
  }

  // At this point every instruction in the original loop is widened to a
  // vector form. Now we need to fix the recurrences in the loop. These PHI
  // nodes are currently empty because we did not want to introduce cycles.
  // This is the second stage of vectorizing recurrences.
  fixCrossIterationPHIs(State);

  // Forget the original basic block.
  PSE.getSE()->forgetLoop(OrigLoop);

  // Fix-up external users of the induction variables.
  for (auto &Entry : Legal->getInductionVars())
    fixupIVUsers(Entry.first, Entry.second,
                 getOrCreateVectorTripCount(LI->getLoopFor(LoopVectorBody)),
                 IVEndValues[Entry.first], LoopMiddleBlock);

  fixLCSSAPHIs(State);
  for (Instruction *PI : PredicatedInstructions)
    sinkScalarOperands(&*PI);

  // If using predicated vector ops, we need to increment index for the next
  // vector iteration by the EVL used in current iteration.
  if (preferPredicatedVectorOps())
    fixEVLInduction(State);

  // Remove redundant induction instructions.
  cse(LoopVectorBody);

  // Set/update profile weights for the vector and remainder loops as original
  // loop iterations are now distributed among them. Note that original loop
  // represented by LoopScalarBody becomes remainder loop after vectorization.
  //
  // For cases like foldTailByMasking() and requiresScalarEpiloque() we may
  // end up getting slightly roughened result but that should be OK since
  // profile is not inherently precise anyway. Note also possible bypass of
  // vector code caused by legality checks is ignored, assigning all the weight
  // to the vector loop, optimistically.
  //
  // For scalable vectorization we can't know at compile time how many iterations
  // of the loop are handled in one vector iteration, so instead assume a pessimistic
  // vscale of '1'.
  setProfileInfoAfterUnrolling(
      LI->getLoopFor(LoopScalarBody), LI->getLoopFor(LoopVectorBody),
      LI->getLoopFor(LoopScalarBody), VF.getKnownMinValue() * UF);
}

void InnerLoopVectorizer::fixEVLInduction(VPTransformState &State) {
  // FIXME: Add support for interleaving.
  ReplaceInstWithInst(NextIndex, BinaryOperator::Create(
                                     Instruction::Add, NextIndex->getOperand(0),
                                     State.get(EVL, 0)));

  // Fix instructions that need EVL value
  if (NextInductionInfo.NextInduction.size() > 0) {
    Type *StepTy = NextInductionInfo.Step->getType();
    for (auto InstToFix : NextInductionInfo.NextInduction) {
      Instruction *InstToReplace = cast<Instruction>(InstToFix.first);
      Builder.SetInsertPoint(InstToReplace);
      Value *EVLPart = State.get(EVL, InstToFix.second);
      Value *EVLPartCast = nullptr;
      if (StepTy->isIntegerTy())
        EVLPartCast = Builder.CreateSExtOrTrunc(EVLPart, StepTy);
      else
        EVLPartCast = Builder.CreateUIToFP(EVLPart, StepTy);
      Value *Mul = Builder.CreateBinOp(NextInductionInfo.MulOp,
                                       NextInductionInfo.Step, EVLPartCast);
      Value *MulSplat = Builder.CreateVectorSplat(NextInductionInfo.VF, Mul);
      InstToReplace->setOperand(1, MulSplat);
    }
  }
}

void InnerLoopVectorizer::fixCrossIterationPHIs(VPTransformState &State) {
  // In order to support recurrences we need to be able to vectorize Phi nodes.
  // Phi nodes have cycles, so we need to vectorize them in two stages. This is
  // stage #2: We now need to fix the recurrences by adding incoming edges to
  // the currently empty PHI nodes. At this point every instruction in the
  // original loop is widened to a vector form so we can use them to construct
  // the incoming edges.
  VPBasicBlock *Header = State.Plan->getEntry()->getEntryBasicBlock();
  for (VPRecipeBase &R : Header->phis()) {
    auto *PhiR = dyn_cast<VPWidenPHIRecipe>(&R);
    if (!PhiR)
      continue;
    auto *OrigPhi = cast<PHINode>(PhiR->getUnderlyingValue());
    if (PhiR->getRecurrenceDescriptor()) {
      fixReduction(PhiR, State);
    } else if (Legal->isFirstOrderRecurrence(OrigPhi))
      fixFirstOrderRecurrence(OrigPhi, State);
  }
}

void InnerLoopVectorizer::fixFirstOrderRecurrence(PHINode *Phi,
                                                  VPTransformState &State) {
  // This is the second phase of vectorizing first-order recurrences. An
  // overview of the transformation is described below. Suppose we have the
  // following loop.
  //
  //   for (int i = 0; i < n; ++i)
  //     b[i] = a[i] - a[i - 1];
  //
  // There is a first-order recurrence on "a". For this loop, the shorthand
  // scalar IR looks like:
  //
  //   scalar.ph:
  //     s_init = a[-1]
  //     br scalar.body
  //
  //   scalar.body:
  //     i = phi [0, scalar.ph], [i+1, scalar.body]
  //     s1 = phi [s_init, scalar.ph], [s2, scalar.body]
  //     s2 = a[i]
  //     b[i] = s2 - s1
  //     br cond, scalar.body, ...
  //
  // In this example, s1 is a recurrence because it's value depends on the
  // previous iteration. In the first phase of vectorization, we created a
  // temporary value for s1. We now complete the vectorization and produce the
  // shorthand vector IR shown below (for VF = 4, UF = 1).
  //
  //   vector.ph:
  //     v_init = vector(..., ..., ..., a[-1])
  //     br vector.body
  //
  //   vector.body
  //     i = phi [0, vector.ph], [i+4, vector.body]
  //     v1 = phi [v_init, vector.ph], [v2, vector.body]
  //     v2 = a[i, i+1, i+2, i+3];
  //     v3 = vector(v1(3), v2(0, 1, 2))
  //     b[i, i+1, i+2, i+3] = v2 - v3
  //     br cond, vector.body, middle.block
  //
  //   middle.block:
  //     x = v2(3)
  //     br scalar.ph
  //
  //   scalar.ph:
  //     s_init = phi [x, middle.block], [a[-1], otherwise]
  //     br scalar.body
  //
  // After execution completes the vector loop, we extract the next value of
  // the recurrence (x) to use as the initial value in the scalar loop.

  // Get the original loop preheader and single loop latch.
  auto *Preheader = OrigLoop->getLoopPreheader();
  auto *Latch = OrigLoop->getLoopLatch();

  // Get the initial and previous values of the scalar recurrence.
  auto *ScalarInit = Phi->getIncomingValueForBlock(Preheader);
  auto *Previous = Phi->getIncomingValueForBlock(Latch);

  // Create a vector from the initial value.
  auto *VectorInit = ScalarInit;
  Value *InitLen = Builder.getInt32(VF.getKnownMinValue());
  if (VF.isVector()) {
    Builder.SetInsertPoint(LoopVectorPreHeader->getTerminator());
    if (VF.isScalable() && preferPredicatedVectorOps()) {
      Value *EVLInstr = State.get(EVL, 0);
      InitLen = Builder.CreateVScale(
          ConstantInt::get(EVLInstr->getType(), VF.getKnownMinValue()),
          "vscale.x.vf");
      Value *LastIndex =
          Builder.CreateSub(InitLen, ConstantInt::get(EVLInstr->getType(), 1));
      VectorInit = Builder.CreateInsertElement(
          PoisonValue::get(VectorType::get(VectorInit->getType(), VF)),
          VectorInit, LastIndex, "vector.recur.init");
    } else
      VectorInit = Builder.CreateInsertElement(
          PoisonValue::get(VectorType::get(VectorInit->getType(), VF)), VectorInit,
          Builder.getInt32(VF.getKnownMinValue() - 1), "vector.recur.init");
  }

  VPValue *PhiDef = State.Plan->getVPValue(Phi);
  VPValue *PreviousDef = State.Plan->getVPValue(Previous);
  // We constructed a temporary phi node in the first phase of vectorization.
  // This phi node will eventually be deleted.
  Builder.SetInsertPoint(cast<Instruction>(State.get(PhiDef, 0)));

  // Create a phi node for the new recurrence. The current value will either be
  // the initial value inserted into a vector or loop-varying vector value.
  auto *VecPhi = Builder.CreatePHI(VectorInit->getType(), 2, "vector.recur");
  VecPhi->addIncoming(VectorInit, LoopVectorPreHeader);

  // If using tail folding with vector predication for scalable vectors, Add a
  // PHI node to select the EVL for the previous iteration or the initial value
  // vscale x VF.
  PHINode *EVLPhi = nullptr;
  if (VF.isScalable() && preferPredicatedVectorOps()) {
    Value *EVLInstr = State.get(EVL, 0);
    EVLPhi = Builder.CreatePHI(EVLInstr->getType(), 2, "prev.evl");
    EVLPhi->addIncoming(InitLen, LoopVectorPreHeader);
    EVLPhi->addIncoming(EVLInstr,
                        LI->getLoopFor(LoopVectorBody)->getLoopLatch());
  }

  // Get the vectorized previous value of the last part UF - 1. It appears last
  // among all unrolled iterations, due to the order of their construction.
  Value *PreviousLastPart = State.get(PreviousDef, UF - 1);

  // Find and set the insertion point after the previous value if it is an
  // instruction.
  BasicBlock::iterator InsertPt;
  // Note that the previous value may have been constant-folded so it is not
  // guaranteed to be an instruction in the vector loop.
  // FIXME: Loop invariant values do not form recurrences. We should deal with
  //        them earlier.
  if (LI->getLoopFor(LoopVectorBody)->isLoopInvariant(PreviousLastPart))
    InsertPt = LoopVectorBody->getFirstInsertionPt();
  else {
    Instruction *PreviousInst = cast<Instruction>(PreviousLastPart);
    if (isa<PHINode>(PreviousLastPart))
      // If the previous value is a phi node, we should insert after all the phi
      // nodes in the block containing the PHI to avoid breaking basic block
      // verification. Note that the basic block may be different to
      // LoopVectorBody, in case we predicate the loop.
      InsertPt = PreviousInst->getParent()->getFirstInsertionPt();
    else
      InsertPt = ++PreviousInst->getIterator();
  }
  Builder.SetInsertPoint(&*InsertPt);

  // We will construct a vector for the recurrence by combining the values for
  // the current and previous iterations. This is the required shuffle mask.
  SmallVector<int, 8> ShuffleMask(VF.getKnownMinValue());
  ShuffleMask[0] = VF.getKnownMinValue() - 1;
  for (unsigned I = 1; I < VF.getKnownMinValue(); ++I)
    ShuffleMask[I] = I + VF.getKnownMinValue() - 1;

  // The vector from which to take the initial value for the current iteration
  // (actual or unrolled). Initially, this is the vector phi node.
  Value *Incoming = VecPhi;

  // Shuffle the current and previous vector and update the vector parts.
  for (unsigned Part = 0; Part < UF; ++Part) {
    Value *PreviousPart = State.get(PreviousDef, Part);
    Value *PhiPart = State.get(PhiDef, Part);
    Value *Shuffle;
    if (VF.isScalable()) {
      Type *Int32Ty = Type::getInt32Ty(Phi->getContext());
      Value *Vlen = Builder.CreateVScale(
          ConstantInt::get(Int32Ty, VF.getKnownMinValue()));
      Value *Shift = Builder.CreateSub(Vlen, ConstantInt::get(Int32Ty, 1));
      if (preferPredicatedVectorOps())
        Shuffle = Builder.CreateIntrinsic(
            Intrinsic::experimental_vector_vp_slideleftfill,
            {VecPhi->getType()},
            {Incoming, PreviousPart, Shift,
             Builder.CreateTrunc(EVLPhi, Int32Ty),
             Builder.CreateTrunc(State.get(EVL, 0), Int32Ty)},
            nullptr);
      else
        Shuffle = Builder.CreateIntrinsic(
            Intrinsic::experimental_vector_slideleftfill, {VecPhi->getType()},
            {Incoming, PreviousPart, Shift}, nullptr);
    } else {
      Shuffle =
        VF.isVector()
              ? Builder.CreateShuffleVector(Incoming, PreviousPart, ShuffleMask)
              : Incoming;
    }
    PhiPart->replaceAllUsesWith(Shuffle);
    cast<Instruction>(PhiPart)->eraseFromParent();
    State.reset(PhiDef, Shuffle, Part);
    Incoming = PreviousPart;
  }

  // Fix the latch value of the new recurrence in the vector loop.
  VecPhi->addIncoming(Incoming, LI->getLoopFor(LoopVectorBody)->getLoopLatch());

  // Extract the last vector element in the middle block. This will be the
  // initial value for the recurrence when jumping to the scalar loop.
  auto *ExtractForScalar = Incoming;
  if (VF.isVector()) {
    Builder.SetInsertPoint(LoopMiddleBlock->getTerminator());
    ExtractForScalar = Builder.CreateExtractElement(
        ExtractForScalar, Builder.getInt32(VF.getKnownMinValue() - 1),
        "vector.recur.extract");
  }
  // Extract the second last element in the middle block if the
  // Phi is used outside the loop. We need to extract the phi itself
  // and not the last element (the phi update in the current iteration). This
  // will be the value when jumping to the exit block from the LoopMiddleBlock,
  // when the scalar loop is not run at all.
  Value *ExtractForPhiUsedOutsideLoop = nullptr;
  if (VF.isVector())
    ExtractForPhiUsedOutsideLoop = Builder.CreateExtractElement(
        Incoming, Builder.getInt32(VF.getKnownMinValue() - 2),
        "vector.recur.extract.for.phi");
  // When loop is unrolled without vectorizing, initialize
  // ExtractForPhiUsedOutsideLoop with the value just prior to unrolled value of
  // `Incoming`. This is analogous to the vectorized case above: extracting the
  // second last element when VF > 1.
  else if (UF > 1)
    ExtractForPhiUsedOutsideLoop = State.get(PreviousDef, UF - 2);

  // Fix the initial value of the original recurrence in the scalar loop.
  Builder.SetInsertPoint(&*LoopScalarPreHeader->begin());
  auto *Start = Builder.CreatePHI(Phi->getType(), 2, "scalar.recur.init");
  for (auto *BB : predecessors(LoopScalarPreHeader)) {
    auto *Incoming = BB == LoopMiddleBlock ? ExtractForScalar : ScalarInit;
    Start->addIncoming(Incoming, BB);
  }

  Phi->setIncomingValueForBlock(LoopScalarPreHeader, Start);
  Phi->setName("scalar.recur");

  // Finally, fix users of the recurrence outside the loop. The users will need
  // either the last value of the scalar recurrence or the last value of the
  // vector recurrence we extracted in the middle block. Since the loop is in
  // LCSSA form, we just need to find all the phi nodes for the original scalar
  // recurrence in the exit block, and then add an edge for the middle block.
  // Note that LCSSA does not imply single entry when the original scalar loop
  // had multiple exiting edges (as we always run the last iteration in the
  // scalar epilogue); in that case, the exiting path through middle will be
  // dynamically dead and the value picked for the phi doesn't matter.
  for (PHINode &LCSSAPhi : LoopExitBlock->phis())
    if (any_of(LCSSAPhi.incoming_values(),
               [Phi](Value *V) { return V == Phi; }))
      LCSSAPhi.addIncoming(ExtractForPhiUsedOutsideLoop, LoopMiddleBlock);
}

static bool useOrderedReductions(RecurrenceDescriptor &RdxDesc) {
  return EnableStrictReductions && RdxDesc.isOrdered();
}

void InnerLoopVectorizer::fixReduction(VPWidenPHIRecipe *PhiR,
                                       VPTransformState &State) {
  PHINode *OrigPhi = cast<PHINode>(PhiR->getUnderlyingValue());
  // Get it's reduction variable descriptor.
  assert(Legal->isReductionVariable(OrigPhi) &&
         "Unable to find the reduction variable");
  RecurrenceDescriptor RdxDesc = *PhiR->getRecurrenceDescriptor();

  RecurKind RK = RdxDesc.getRecurrenceKind();
  TrackingVH<Value> ReductionStartValue = RdxDesc.getRecurrenceStartValue();
  Instruction *LoopExitInst = RdxDesc.getLoopExitInstr();
  setDebugLocFromInst(Builder, ReductionStartValue);
  bool IsInLoopReductionPhi = Cost->isInLoopReduction(OrigPhi);

  VPValue *LoopExitInstDef = State.Plan->getVPValue(LoopExitInst);
  // This is the vector-clone of the value that leaves the loop.
  Type *VecTy = State.get(LoopExitInstDef, 0)->getType();

  // Wrap flags are in general invalid after vectorization, clear them.
  clearReductionWrapFlags(RdxDesc, State);

  // Fix the vector-loop phi.

  // Reductions do not have to start at zero. They can start with
  // any loop invariant values.
  BasicBlock *OrigLatch = OrigLoop->getLoopLatch();
  Value *OrigLoopVal = OrigPhi->getIncomingValueForBlock(OrigLatch);
  BasicBlock *VectorLoopLatch = LI->getLoopFor(LoopVectorBody)->getLoopLatch();

  bool IsOrdered = State.VF.isVector() && IsInLoopReductionPhi &&
                   useOrderedReductions(RdxDesc);

  for (unsigned Part = 0; Part < UF; ++Part) {
    if (IsOrdered && Part > 0)
      break;
    Value *VecRdxPhi = State.get(PhiR->getVPSingleValue(), Part);
    Value *Val = State.get(State.Plan->getVPValue(OrigLoopVal), Part);
    if (IsOrdered)
      Val = State.get(State.Plan->getVPValue(OrigLoopVal), UF - 1);
    cast<PHINode>(VecRdxPhi)->addIncoming(Val, VectorLoopLatch);
  }

  // Before each round, move the insertion point right between
  // the PHIs and the values we are going to write.
  // This allows us to write both PHINodes and the extractelement
  // instructions.
  Builder.SetInsertPoint(&*LoopMiddleBlock->getFirstInsertionPt());

  setDebugLocFromInst(Builder, LoopExitInst);

  Type *PhiTy = OrigPhi->getType();
  // If tail is folded by masking, the vector value to leave the loop should be
  // a Select choosing between the vectorized LoopExitInst and vectorized Phi,
  // instead of the former. For an inloop reduction the reduction will already
  // be predicated, and does not need to be handled here.
  if (Cost->foldTailByMasking() && !IsInLoopReductionPhi) {
    for (unsigned Part = 0; Part < UF; ++Part) {
      Value *VecLoopExitInst = State.get(LoopExitInstDef, Part);
      Value *Sel = nullptr;
      for (User *U : VecLoopExitInst->users()) {
        if (isa<SelectInst>(U)) {
          assert(!Sel && "Reduction exit feeding two selects");
          Sel = U;
        } else
          assert(isa<PHINode>(U) && "Reduction exit must feed Phi's or select");
      }
      assert(Sel && "Reduction exit feeds no select");
      State.reset(LoopExitInstDef, Sel, Part);

      // If the target can create a predicated operator for the reduction at no
      // extra cost in the loop (for example a predicated vadd), it can be
      // cheaper for the select to remain in the loop than be sunk out of it,
      // and so use the select value for the phi instead of the old
      // LoopExitValue.
      if (PreferPredicatedReductionSelect ||
          TTI->preferPredicatedReductionSelect(
              RdxDesc.getOpcode(), PhiTy,
              TargetTransformInfo::ReductionFlags())) {
        auto *VecRdxPhi =
            cast<PHINode>(State.get(PhiR->getVPSingleValue(), Part));
        VecRdxPhi->setIncomingValueForBlock(
            LI->getLoopFor(LoopVectorBody)->getLoopLatch(), Sel);
      }

      // If using preferPredicatedVectorOps, replace incoming value of the
      // reduction phi node for vector.body with the above select instruction.
      if (preferPredicatedVectorOps()) {
        auto *VecRdxPhi =
            cast<PHINode>(State.get(PhiR->getVPSingleValue(), Part));
        BasicBlock *VectorBodyLatch =
            LI->getLoopFor(LoopVectorBody)->getLoopLatch();
        Value *CurrIncoming =
            cast<PHINode>(VecRdxPhi)->getIncomingValueForBlock(VectorBodyLatch);
        // By definition of LoopVal above, it is not guaranteed to be the
        // LoopExitInst. Replace only if it is.
        if (CurrIncoming == VecLoopExitInst) {
          cast<PHINode>(VecRdxPhi)->setIncomingValueForBlock(
              VectorBodyLatch,
              State.get(State.Plan->getVPValue(LoopExitInst), Part));
        }
      }
    }
  }

  // If the vector reduction can be performed in a smaller type, we truncate
  // then extend the loop exit value to enable InstCombine to evaluate the
  // entire expression in the smaller type.
  if (VF.isVector() && PhiTy != RdxDesc.getRecurrenceType()) {
    assert(!IsInLoopReductionPhi && "Unexpected truncated inloop reduction!");
    assert(!VF.isScalable() && "scalable vectors not yet supported.");
    Type *RdxVecTy = VectorType::get(RdxDesc.getRecurrenceType(), VF);
    Builder.SetInsertPoint(
        LI->getLoopFor(LoopVectorBody)->getLoopLatch()->getTerminator());
    VectorParts RdxParts(UF);
    for (unsigned Part = 0; Part < UF; ++Part) {
      RdxParts[Part] = State.get(LoopExitInstDef, Part);
      Value *Trunc = Builder.CreateTrunc(RdxParts[Part], RdxVecTy);
      Value *Extnd = RdxDesc.isSigned() ? Builder.CreateSExt(Trunc, VecTy)
                                        : Builder.CreateZExt(Trunc, VecTy);
      for (Value::user_iterator UI = RdxParts[Part]->user_begin();
           UI != RdxParts[Part]->user_end();)
        if (*UI != Trunc) {
          (*UI++)->replaceUsesOfWith(RdxParts[Part], Extnd);
          RdxParts[Part] = Extnd;
        } else {
          ++UI;
        }
    }
    Builder.SetInsertPoint(&*LoopMiddleBlock->getFirstInsertionPt());
    for (unsigned Part = 0; Part < UF; ++Part) {
      RdxParts[Part] = Builder.CreateTrunc(RdxParts[Part], RdxVecTy);
      State.reset(LoopExitInstDef, RdxParts[Part], Part);
    }
  }

  // Reduce all of the unrolled parts into a single vector.
  Value *ReducedPartRdx = State.get(LoopExitInstDef, 0);
  unsigned Op = RecurrenceDescriptor::getOpcode(RK);

  // The middle block terminator has already been assigned a DebugLoc here (the
  // OrigLoop's single latch terminator). We want the whole middle block to
  // appear to execute on this line because: (a) it is all compiler generated,
  // (b) these instructions are always executed after evaluating the latch
  // conditional branch, and (c) other passes may add new predecessors which
  // terminate on this line. This is the easiest way to ensure we don't
  // accidentally cause an extra step back into the loop while debugging.
  setDebugLocFromInst(Builder, LoopMiddleBlock->getTerminator());
  if (IsOrdered)
    ReducedPartRdx = State.get(LoopExitInstDef, UF - 1);
  else {
    // Floating-point operations should have some FMF to enable the reduction.
    IRBuilderBase::FastMathFlagGuard FMFG(Builder);
    Builder.setFastMathFlags(RdxDesc.getFastMathFlags());
    for (unsigned Part = 1; Part < UF; ++Part) {
      Value *RdxPart = State.get(LoopExitInstDef, Part);
      if (Op != Instruction::ICmp && Op != Instruction::FCmp) {
        ReducedPartRdx = Builder.CreateBinOp(
            (Instruction::BinaryOps)Op, RdxPart, ReducedPartRdx, "bin.rdx");
      } else {
        ReducedPartRdx = createMinMaxOp(Builder, RK, ReducedPartRdx, RdxPart);
      }
    }
  }

  // Create the reduction after the loop. Note that inloop reductions create the
  // target reduction in the loop using a Reduction recipe.
  if (VF.isVector() && !IsInLoopReductionPhi) {
    ReducedPartRdx =
        createTargetReduction(Builder, TTI, RdxDesc, ReducedPartRdx);
    // If the reduction can be performed in a smaller type, we need to extend
    // the reduction to the wider type before we branch to the original loop.
    if (PhiTy != RdxDesc.getRecurrenceType())
      ReducedPartRdx = RdxDesc.isSigned()
                           ? Builder.CreateSExt(ReducedPartRdx, PhiTy)
                           : Builder.CreateZExt(ReducedPartRdx, PhiTy);
  }

  // Create a phi node that merges control-flow from the backedge-taken check
  // block and the middle block.
  PHINode *BCBlockPhi = PHINode::Create(PhiTy, 2, "bc.merge.rdx",
                                        LoopScalarPreHeader->getTerminator());
  for (unsigned I = 0, E = LoopBypassBlocks.size(); I != E; ++I)
    BCBlockPhi->addIncoming(ReductionStartValue, LoopBypassBlocks[I]);
  BCBlockPhi->addIncoming(ReducedPartRdx, LoopMiddleBlock);

  // Now, we need to fix the users of the reduction variable
  // inside and outside of the scalar remainder loop.

  // We know that the loop is in LCSSA form. We need to update the PHI nodes
  // in the exit blocks.  See comment on analogous loop in
  // fixFirstOrderRecurrence for a more complete explaination of the logic.
  for (PHINode &LCSSAPhi : LoopExitBlock->phis())
    if (any_of(LCSSAPhi.incoming_values(),
               [LoopExitInst](Value *V) { return V == LoopExitInst; }))
      LCSSAPhi.addIncoming(ReducedPartRdx, LoopMiddleBlock);

  // Fix the scalar loop reduction variable with the incoming reduction sum
  // from the vector body and from the backedge value.
  int IncomingEdgeBlockIdx =
      OrigPhi->getBasicBlockIndex(OrigLoop->getLoopLatch());
  assert(IncomingEdgeBlockIdx >= 0 && "Invalid block index");
  // Pick the other block.
  int SelfEdgeBlockIdx = (IncomingEdgeBlockIdx ? 0 : 1);
  OrigPhi->setIncomingValue(SelfEdgeBlockIdx, BCBlockPhi);
  OrigPhi->setIncomingValue(IncomingEdgeBlockIdx, LoopExitInst);
}


void InnerLoopVectorizer::clearReductionWrapFlags(RecurrenceDescriptor &RdxDesc,
                                                  VPTransformState &State) {
  RecurKind RK = RdxDesc.getRecurrenceKind();
  if (RK != RecurKind::Add && RK != RecurKind::Mul)
    return;

  Instruction *LoopExitInstr = RdxDesc.getLoopExitInstr();
  assert(LoopExitInstr && "null loop exit instruction");
  SmallVector<Instruction *, 8> Worklist;
  SmallPtrSet<Instruction *, 8> Visited;
  Worklist.push_back(LoopExitInstr);
  Visited.insert(LoopExitInstr);

  while (!Worklist.empty()) {
    Instruction *Cur = Worklist.pop_back_val();
    if (isa<OverflowingBinaryOperator>(Cur))
      for (unsigned Part = 0; Part < UF; ++Part) {
        Value *V = State.get(State.Plan->getVPValue(Cur), Part);
        cast<Instruction>(V)->dropPoisonGeneratingFlags();
      }

    for (User *U : Cur->users()) {
      Instruction *UI = cast<Instruction>(U);
      if ((Cur != LoopExitInstr || OrigLoop->contains(UI->getParent())) &&
          Visited.insert(UI).second)
        Worklist.push_back(UI);
    }
  }
}

void InnerLoopVectorizer::fixLCSSAPHIs(VPTransformState &State) {
  for (PHINode &LCSSAPhi : LoopExitBlock->phis()) {
    if (LCSSAPhi.getBasicBlockIndex(LoopMiddleBlock) != -1)
      // Some phis were already hand updated by the reduction and recurrence
      // code above, leave them alone.
      continue;

    auto *IncomingValue = LCSSAPhi.getIncomingValue(0);
    // Non-instruction incoming values will have only one value.

    VPLane Lane = VPLane::getFirstLane();
    if (isa<Instruction>(IncomingValue) &&
        !Cost->isUniformAfterVectorization(cast<Instruction>(IncomingValue),
                                           VF))
      Lane = VPLane::getLastLaneForVF(VF);

    // Can be a loop invariant incoming value or the last scalar value to be
    // extracted from the vectorized loop.
    Builder.SetInsertPoint(LoopMiddleBlock->getTerminator());
    Value *lastIncomingValue =
        OrigLoop->isLoopInvariant(IncomingValue)
            ? IncomingValue
            : State.get(State.Plan->getVPValue(IncomingValue),
                        VPIteration(UF - 1, Lane));
    LCSSAPhi.addIncoming(lastIncomingValue, LoopMiddleBlock);
  }
}

void InnerLoopVectorizer::sinkScalarOperands(Instruction *PredInst) {
  // The basic block and loop containing the predicated instruction.
  auto *PredBB = PredInst->getParent();
  auto *VectorLoop = LI->getLoopFor(PredBB);

  // Initialize a worklist with the operands of the predicated instruction.
  SetVector<Value *> Worklist(PredInst->op_begin(), PredInst->op_end());

  // Holds instructions that we need to analyze again. An instruction may be
  // reanalyzed if we don't yet know if we can sink it or not.
  SmallVector<Instruction *, 8> InstsToReanalyze;

  // Returns true if a given use occurs in the predicated block. Phi nodes use
  // their operands in their corresponding predecessor blocks.
  auto isBlockOfUsePredicated = [&](Use &U) -> bool {
    auto *I = cast<Instruction>(U.getUser());
    BasicBlock *BB = I->getParent();
    if (auto *Phi = dyn_cast<PHINode>(I))
      BB = Phi->getIncomingBlock(
          PHINode::getIncomingValueNumForOperand(U.getOperandNo()));
    return BB == PredBB;
  };

  // Iteratively sink the scalarized operands of the predicated instruction
  // into the block we created for it. When an instruction is sunk, it's
  // operands are then added to the worklist. The algorithm ends after one pass
  // through the worklist doesn't sink a single instruction.
  bool Changed;
  do {
    // Add the instructions that need to be reanalyzed to the worklist, and
    // reset the changed indicator.
    Worklist.insert(InstsToReanalyze.begin(), InstsToReanalyze.end());
    InstsToReanalyze.clear();
    Changed = false;

    while (!Worklist.empty()) {
      auto *I = dyn_cast<Instruction>(Worklist.pop_back_val());

      // We can't sink an instruction if it is a phi node, is already in the
      // predicated block, is not in the loop, or may have side effects.
      if (!I || isa<PHINode>(I) || I->getParent() == PredBB ||
          !VectorLoop->contains(I) || I->mayHaveSideEffects())
        continue;

      // It's legal to sink the instruction if all its uses occur in the
      // predicated block. Otherwise, there's nothing to do yet, and we may
      // need to reanalyze the instruction.
      if (!llvm::all_of(I->uses(), isBlockOfUsePredicated)) {
        InstsToReanalyze.push_back(I);
        continue;
      }

      // Move the instruction to the beginning of the predicated block, and add
      // it's operands to the worklist.
      I->moveBefore(&*PredBB->getFirstInsertionPt());
      Worklist.insert(I->op_begin(), I->op_end());

      // The sinking may have enabled other instructions to be sunk, so we will
      // need to iterate.
      Changed = true;
    }
  } while (Changed);
}

void InnerLoopVectorizer::fixNonInductionPHIs(VPTransformState &State) {
  for (PHINode *OrigPhi : OrigPHIsToFix) {
    VPWidenPHIRecipe *VPPhi =
        cast<VPWidenPHIRecipe>(State.Plan->getVPValue(OrigPhi));
    PHINode *NewPhi = cast<PHINode>(State.get(VPPhi, 0));
    // Make sure the builder has a valid insert point.
    Builder.SetInsertPoint(NewPhi);
    for (unsigned i = 0; i < VPPhi->getNumOperands(); ++i) {
      VPValue *Inc = VPPhi->getIncomingValue(i);
      VPBasicBlock *VPBB = VPPhi->getIncomingBlock(i);
      NewPhi->addIncoming(State.get(Inc, 0), State.CFG.VPBB2IRBB[VPBB]);
    }
  }
}

void InnerLoopVectorizer::widenGEP(GetElementPtrInst *GEP, VPValue *VPDef,
                                   VPUser &Operands, unsigned UF,
                                   ElementCount VF, bool IsPtrLoopInvariant,
                                   SmallBitVector &IsIndexLoopInvariant,
                                   VPTransformState &State) {
  // Construct a vector GEP by widening the operands of the scalar GEP as
  // necessary. We mark the vector GEP 'inbounds' if appropriate. A GEP
  // results in a vector of pointers when at least one operand of the GEP
  // is vector-typed. Thus, to keep the representation compact, we only use
  // vector-typed operands for loop-varying values.

  if (VF.isVector() && IsPtrLoopInvariant && IsIndexLoopInvariant.all()) {
    // If we are vectorizing, but the GEP has only loop-invariant operands,
    // the GEP we build (by only using vector-typed operands for
    // loop-varying values) would be a scalar pointer. Thus, to ensure we
    // produce a vector of pointers, we need to either arbitrarily pick an
    // operand to broadcast, or broadcast a clone of the original GEP.
    // Here, we broadcast a clone of the original.
    //
    // TODO: If at some point we decide to scalarize instructions having
    //       loop-invariant operands, this special case will no longer be
    //       required. We would add the scalarization decision to
    //       collectLoopScalars() and teach getVectorValue() to broadcast
    //       the lane-zero scalar value.
    auto *Clone = Builder.Insert(GEP->clone());
    for (unsigned Part = 0; Part < UF; ++Part) {
      Value *EntryPart = Builder.CreateVectorSplat(VF, Clone);
      State.set(VPDef, EntryPart, Part);
      addMetadata(EntryPart, GEP);
    }
  } else {
    // If the GEP has at least one loop-varying operand, we are sure to
    // produce a vector of pointers. But if we are only unrolling, we want
    // to produce a scalar GEP for each unroll part. Thus, the GEP we
    // produce with the code below will be scalar (if VF == 1) or vector
    // (otherwise). Note that for the unroll-only case, we still maintain
    // values in the vector mapping with initVector, as we do for other
    // instructions.
    for (unsigned Part = 0; Part < UF; ++Part) {
      // The pointer operand of the new GEP. If it's loop-invariant, we
      // won't broadcast it.
      auto *Ptr = IsPtrLoopInvariant
                      ? State.get(Operands.getOperand(0), VPIteration(0, 0))
                      : State.get(Operands.getOperand(0), Part);

      // Collect all the indices for the new GEP. If any index is
      // loop-invariant, we won't broadcast it.
      SmallVector<Value *, 4> Indices;
      for (unsigned I = 1, E = Operands.getNumOperands(); I < E; I++) {
        VPValue *Operand = Operands.getOperand(I);
        if (IsIndexLoopInvariant[I - 1])
          Indices.push_back(State.get(Operand, VPIteration(0, 0)));
        else
          Indices.push_back(State.get(Operand, Part));
      }

      // Create the new GEP. Note that this GEP may be a scalar if VF == 1,
      // but it should be a vector, otherwise.
      auto *NewGEP =
          GEP->isInBounds()
              ? Builder.CreateInBoundsGEP(GEP->getSourceElementType(), Ptr,
                                          Indices)
              : Builder.CreateGEP(GEP->getSourceElementType(), Ptr, Indices);
      assert((VF.isScalar() || NewGEP->getType()->isVectorTy()) &&
             "NewGEP is not a pointer vector");
      State.set(VPDef, NewGEP, Part);
      addMetadata(NewGEP, GEP);
    }
  }
}

void InnerLoopVectorizer::widenPHIInstruction(Instruction *PN,
                                              RecurrenceDescriptor *RdxDesc,
                                              VPWidenPHIRecipe *PhiR,
                                              VPTransformState &State) {
  PHINode *P = cast<PHINode>(PN);
  if (EnableVPlanNativePath) {
    // Currently we enter here in the VPlan-native path for non-induction
    // PHIs where all control flow is uniform. We simply widen these PHIs.
    // Create a vector phi with no operands - the vector phi operands will be
    // set at the end of vector code generation.
    Type *VecTy = (State.VF.isScalar())
                      ? PN->getType()
                      : VectorType::get(PN->getType(), State.VF);
    Value *VecPhi = Builder.CreatePHI(VecTy, PN->getNumOperands(), "vec.phi");
    State.set(PhiR, VecPhi, 0);
    OrigPHIsToFix.push_back(P);

    return;
  }

  assert(PN->getParent() == OrigLoop->getHeader() &&
         "Non-header phis should have been handled elsewhere");

  VPValue *StartVPV = PhiR->getStartValue();
  Value *StartV = StartVPV ? StartVPV->getLiveInIRValue() : nullptr;
  // In order to support recurrences we need to be able to vectorize Phi nodes.
  // Phi nodes have cycles, so we need to vectorize them in two stages. This is
  // stage #1: We create a new vector PHI node with no incoming edges. We'll use
  // this value when we vectorize all of the instructions that use the PHI.
  if (RdxDesc || Legal->isFirstOrderRecurrence(P)) {
    Value *Iden = nullptr;
    bool ScalarPHI =
        (State.VF.isScalar()) || Cost->isInLoopReduction(cast<PHINode>(PN));
    Type *VecTy =
        ScalarPHI ? PN->getType() : VectorType::get(PN->getType(), State.VF);

    if (RdxDesc) {
      assert(Legal->isReductionVariable(P) && StartV &&
             "RdxDesc should only be set for reduction variables; in that case "
             "a StartV is also required");
      RecurKind RK = RdxDesc->getRecurrenceKind();
      if (RecurrenceDescriptor::isMinMaxRecurrenceKind(RK)) {
        // MinMax reduction have the start value as their identify.
        if (ScalarPHI) {
          Iden = StartV;
        } else {
          IRBuilderBase::InsertPointGuard IPBuilder(Builder);
          Builder.SetInsertPoint(LoopVectorPreHeader->getTerminator());
          StartV = Iden =
              Builder.CreateVectorSplat(State.VF, StartV, "minmax.ident");
        }
      } else {
        Constant *IdenC = RecurrenceDescriptor::getRecurrenceIdentity(
            RK, VecTy->getScalarType(), RdxDesc->getFastMathFlags());
        Iden = IdenC;

        if (!ScalarPHI) {
          Iden = ConstantVector::getSplat(State.VF, IdenC);
          IRBuilderBase::InsertPointGuard IPBuilder(Builder);
          Builder.SetInsertPoint(LoopVectorPreHeader->getTerminator());
          Constant *Zero = Builder.getInt32(0);
          StartV = Builder.CreateInsertElement(Iden, StartV, Zero);
        }
      }
    }

    bool IsOrdered = State.VF.isVector() &&
                     Cost->isInLoopReduction(cast<PHINode>(PN)) &&
                     useOrderedReductions(*RdxDesc);

    for (unsigned Part = 0; Part < State.UF; ++Part) {
      // This is phase one of vectorizing PHIs.
      if (Part > 0 && IsOrdered)
        return;
      Value *EntryPart = PHINode::Create(
          VecTy, 2, "vec.phi", &*LoopVectorBody->getFirstInsertionPt());
      State.set(PhiR, EntryPart, Part);
      if (StartV) {
        // Make sure to add the reduction start value only to the
        // first unroll part.
        Value *StartVal = (Part == 0) ? StartV : Iden;
        cast<PHINode>(EntryPart)->addIncoming(StartVal, LoopVectorPreHeader);
      }
    }
    return;
  }

  assert(!Legal->isReductionVariable(P) &&
         "reductions should be handled above");

  setDebugLocFromInst(Builder, P);

  // This PHINode must be an induction variable.
  // Make sure that we know about it.
  assert(Legal->getInductionVars().count(P) && "Not an induction variable");

  InductionDescriptor II = Legal->getInductionVars().lookup(P);
  const DataLayout &DL = OrigLoop->getHeader()->getModule()->getDataLayout();

  // FIXME: The newly created binary instructions should contain nsw/nuw flags,
  // which can be found from the original scalar operations.
  switch (II.getKind()) {
  case InductionDescriptor::IK_NoInduction:
    llvm_unreachable("Unknown induction");
  case InductionDescriptor::IK_IntInduction:
  case InductionDescriptor::IK_FpInduction:
    llvm_unreachable("Integer/fp induction is handled elsewhere.");
  case InductionDescriptor::IK_PtrInduction: {
    // Handle the pointer induction variable case.
    assert(P->getType()->isPointerTy() && "Unexpected type.");

    if (Cost->isScalarAfterVectorization(P, State.VF)) {
      // This is the normalized GEP that starts counting at zero.
      Value *PtrInd =
          Builder.CreateSExtOrTrunc(Induction, II.getStep()->getType());

      bool Uniform = Cost->isUniformAfterVectorization(P, VF);
      if (VF.isScalable() && !Uniform) {
        // If using scalable vectors, we cannot scalarize the pointer induction.
        // Instead, we will vectorize it using a vector GEP instruction that
        // takes step vector for indices. However if the phi-node is uniform
        // after vectorization, we do not want to use a step vector and we also
        // do not need to generate a vector GEP.
        Value *PtrIndSplat = Builder.CreateVectorSplat(VF, PtrInd);
        for (unsigned Part = 0; Part < UF; ++Part) {
          SCEVExpander Exp(*PSE.getSE(), DL, "induction");
          Value *Step = Exp.expandCodeFor(II.getStep(), II.getStep()->getType(),
                                          &*Builder.GetInsertPoint());
          Value *StepVec =
              getStepVector(PtrIndSplat, Part * VF.getKnownMinValue(), Step,
                            II.getInductionOpcode());
          Value *VecGep = Builder.CreateGEP(
              II.getStartValue()->getType()->getPointerElementType(),
              II.getStartValue(), StepVec);
          State.set(PhiR, VecGep, Part);
        }
        return;
      }

      // Determine the number of scalars we need to generate for each unroll
      // iteration. If the instruction is uniform, we only need to generate the
      // first lane. Otherwise, we generate all VF values.
      bool IsUniform = Cost->isUniformAfterVectorization(P, State.VF);
      assert((IsUniform || !VF.isScalable()) &&
             "Currently unsupported for scalable vectors");
      unsigned Lanes = IsUniform ? 1 : State.VF.getFixedValue();

      for (unsigned Part = 0; Part < UF; ++Part) {
        Value *PartStart = createStepForVF(
            Builder, ConstantInt::get(PtrInd->getType(), Part), VF);
        for (unsigned Lane = 0; Lane < Lanes; ++Lane) {
          Value *Idx = Builder.CreateAdd(
              PartStart, ConstantInt::get(PtrInd->getType(), Lane));
          Value *GlobalIdx = Builder.CreateAdd(PtrInd, Idx);
          Value *SclrGep =
              emitTransformedIndex(Builder, GlobalIdx, PSE.getSE(), DL, II);
          SclrGep->setName("next.gep");
          State.set(PhiR, SclrGep, VPIteration(Part, Lane));
        }
      }
      return;
    }
    assert(isa<SCEVConstant>(II.getStep()) &&
           "Induction step not a SCEV constant!");
    Type *PhiType = II.getStep()->getType();

    // Build a pointer phi
    Value *ScalarStartValue = II.getStartValue();
    Type *ScStValueType = ScalarStartValue->getType();
    PHINode *NewPointerPhi =
        PHINode::Create(ScStValueType, 2, "pointer.phi", Induction);
    NewPointerPhi->addIncoming(ScalarStartValue, LoopVectorPreHeader);

    // A pointer induction, performed by using a gep
    BasicBlock *LoopLatch = LI->getLoopFor(LoopVectorBody)->getLoopLatch();
    Instruction *InductionLoc = LoopLatch->getTerminator();
    const SCEV *ScalarStep = II.getStep();
    SCEVExpander Exp(*PSE.getSE(), DL, "induction");
    Value *ScalarStepValue =
        Exp.expandCodeFor(ScalarStep, PhiType, InductionLoc);
    Value *RuntimeVF = getRuntimeVF(Builder, PhiType, VF);
    Value *NumUnrolledElems =
        Builder.CreateMul(RuntimeVF, ConstantInt::get(PhiType, State.UF));
    Value *InductionGEP = GetElementPtrInst::Create(
        ScStValueType->getPointerElementType(), NewPointerPhi,
        Builder.CreateMul(ScalarStepValue, NumUnrolledElems), "ptr.ind",
        InductionLoc);
    NewPointerPhi->addIncoming(InductionGEP, LoopLatch);

    // Create UF many actual address geps that use the pointer
    // phi as base and a vectorized version of the step value
    // (<step*0, ..., step*N>) as offset.
    for (unsigned Part = 0; Part < State.UF; ++Part) {
      Type *VecPhiType = VectorType::get(PhiType, State.VF);
      Value *StartOffsetScalar =
          Builder.CreateMul(RuntimeVF, ConstantInt::get(PhiType, Part));
      Value *StartOffset =
          Builder.CreateVectorSplat(State.VF, StartOffsetScalar);
      // Create a vector of consecutive numbers from zero to VF.
      StartOffset =
          Builder.CreateAdd(StartOffset, Builder.CreateStepVector(VecPhiType));

      Value *GEP = Builder.CreateGEP(
          ScStValueType->getPointerElementType(), NewPointerPhi,
          Builder.CreateMul(
              StartOffset, Builder.CreateVectorSplat(State.VF, ScalarStepValue),
              "vector.gep"));
      State.set(PhiR, GEP, Part);
    }
  }
  }
}

/// A helper function for checking whether an integer division-related
/// instruction may divide by zero (in which case it must be predicated if
/// executed conditionally in the scalar code).
/// TODO: It may be worthwhile to generalize and check isKnownNonZero().
/// Non-zero divisors that are non compile-time constants will not be
/// converted into multiplication, so we will still end up scalarizing
/// the division, but can do so w/o predication.
static bool mayDivideByZero(Instruction &I) {
  assert((I.getOpcode() == Instruction::UDiv ||
          I.getOpcode() == Instruction::SDiv ||
          I.getOpcode() == Instruction::URem ||
          I.getOpcode() == Instruction::SRem) &&
         "Unexpected instruction");
  Value *Divisor = I.getOperand(1);
  auto *CInt = dyn_cast<ConstantInt>(Divisor);
  return !CInt || CInt->isZero();
}

InnerLoopVectorizer::VPIntrinsicAndKind
InnerLoopVectorizer::getVPIntrInstr(unsigned Opcode) {
  switch (Opcode) {
  case Instruction::Add:
    return {Intrinsic::vp_add, false};
  case Instruction::FAdd:
    return {Intrinsic::vp_fadd, true};
  case Instruction::Sub:
    return {Intrinsic::vp_sub, false};
  case Instruction::FSub:
    return {Intrinsic::vp_fsub, true};
  case Instruction::Mul:
    return {Intrinsic::vp_mul, false};
  case Instruction::FMul:
    return {Intrinsic::vp_fmul, true};
  case Instruction::SDiv:
    return {Intrinsic::vp_sdiv, false};
  case Instruction::UDiv:
    return {Intrinsic::vp_udiv, false};
  case Instruction::FDiv:
    return {Intrinsic::vp_fdiv, true};
  case ::Instruction::SRem:
    return {Intrinsic::vp_srem, false};
  case Instruction::URem:
    return {Intrinsic::vp_urem, false};
  case Instruction::FRem:
    return {Intrinsic::vp_frem, true};
  case Instruction::AShr:
    return {Intrinsic::vp_ashr, false};
  case Instruction::LShr:
    return {Intrinsic::vp_lshr, false};
  case Instruction::Shl:
    return {Intrinsic::vp_shl, false};
  case Instruction::Or:
    return {Intrinsic::vp_or, false};
  case Instruction::And:
    return {Intrinsic::vp_and, false};
  case Instruction::Xor:
    return {Intrinsic::vp_xor, false};
  case Instruction::FNeg:
    return {Intrinsic::vp_fneg, true};
  case Intrinsic::fma:
    return {Intrinsic::vp_fma, true};
  case Instruction::SExt:
    return {Intrinsic::vp_sext, false};
  case Instruction::ZExt:
    return {Intrinsic::vp_zext, false};
  case Instruction::FPExt:
    return {Intrinsic::vp_fpext, true};
  case Instruction::Trunc:
    return {Intrinsic::vp_trunc, false};
  case Instruction::FPTrunc:
    return {Intrinsic::vp_fptrunc, true};
  case Instruction::FPToUI:
    return {Intrinsic::vp_fptoui, true};
  case Instruction::FPToSI:
    return {Intrinsic::vp_fptosi, true};
  case Instruction::UIToFP:
    return {Intrinsic::vp_uitofp, true};
  case Instruction::SIToFP:
    return {Intrinsic::vp_sitofp, true};
  case Instruction::IntToPtr:
    return {Intrinsic::vp_inttoptr, false};
  case Instruction::PtrToInt:
    return {Intrinsic::vp_ptrtoint, false};
  case Instruction::BitCast:
    return {Intrinsic::vp_bitcast, false};
  }
  return {Intrinsic::not_intrinsic, false};
}

void InnerLoopVectorizer::widenPredicatedInstruction(Instruction &I,
                                                     VPValue *Def,
                                                     VPTransformState &State,
                                                     VPValue *BlockInMask,
                                                     VPValue *EVL) {

  auto MaskValue = [&](unsigned Part, ElementCount EC) -> Value * {
    // The outermost mask can be lowered as an all ones mask when using EVL.
    if (isa<VPInstruction>(BlockInMask) &&
        cast<VPInstruction>(BlockInMask)->getOpcode() == VPInstruction::ICmpULE)
      return Builder.getTrueVector(EC);
    else
      return State.get(BlockInMask, Part);
  };

  auto EVLValue = [&](unsigned Part) -> Value * {
    Value *EVLPart = State.get(EVL, Part);
    return Builder.CreateTrunc(EVLPart, Type::getInt32Ty(Builder.getContext()));
  };

  auto CreateCast = [&](CastInst *CI, Value *Round, Value *Except) {
    for (unsigned Part = 0; Part < UF; ++Part) {
      Value *SrcVal =
          State.get(State.Plan->getOrAddVPValue(CI->getOperand(0)), Part);
      VectorType *SrcTy = cast<VectorType>(SrcVal->getType());
      VectorType *DestTy =
          VectorType::get(CI->getType(), SrcTy->getElementCount());
      SmallVector<Value *, 5> Ops;
      Ops.push_back(SrcVal);
      if (Round)
        Ops.push_back(Round);
      if (Except)
        Ops.push_back(Except);
      Ops.push_back(MaskValue(Part, DestTy->getElementCount()));
      Ops.push_back(EVLValue(Part));
      Value *V =
          Builder.CreateIntrinsic(getVPIntrInstr(CI->getOpcode()).Intr,
                                  {DestTy, SrcTy}, Ops, nullptr, "vp.cast");
      State.set(Def, V, Part);
      addMetadata(V, &I);
    }

  };

  auto Opcode = I.getOpcode();

  //===------------------- compare instructions ---------------------------===//
  if (Opcode == Instruction::ICmp || Opcode == Instruction::FCmp) {
    // Widen compares. Generate vector compares.
    bool FCmp = (I.getOpcode() == Instruction::FCmp);
    auto *Cmp = cast<CmpInst>(&I);
    setDebugLocFromInst(Builder, Cmp);
    for (unsigned Part = 0; Part < UF; ++Part) {
      Value *A = State.get(State.Plan->getOrAddVPValue(Cmp->getOperand(0)), Part);
      Value *B = State.get(State.Plan->getOrAddVPValue(Cmp->getOperand(1)), Part);
      Value *C = nullptr;

      VectorType *OpTy = cast<VectorType>(A->getType());
      Value *MaskArg = MaskValue(Part, OpTy->getElementCount());
      Value *EVLArg = EVLValue(Part);
      Value *PredArg = Builder.getInt8(Cmp->getPredicate());

      if (FCmp) {
        IRBuilder<>::FastMathFlagGuard FMFG(Builder);
        Builder.setFastMathFlags(Cmp->getFastMathFlags());
        C = Builder.CreateIntrinsic(Intrinsic::vp_fcmp, {OpTy},
                                    {A, B, PredArg, MaskArg, EVLArg}, nullptr,
                                    "vp.op.fcmp");
      } else {
        C = Builder.CreateIntrinsic(Intrinsic::vp_icmp, {OpTy},
                                    {A, B, PredArg, MaskArg, EVLArg}, nullptr,
                                    "vp.op.icmp");
      }
      // The result of vp_icmp or vp_fcmp may contain lanes that are undef due
      // to the mask. We don't need undef boolean values.
      // Convert undef lanes to false by inserting a vp_select.
      // FIXME: For now we create a whole-register select to ensure correctness
      // for other whole-register instructions that use the compare as input
      // arg. See issue at
      // repo.hca.bsc.es/gitlab/EPI/System-Software/llvm-mono/-/issues/124
      // Value *V = Builder.CreateIntrinsic(
      //    Intrinsic::vp_select, {cast<VectorType>(C->getType())},
      //    {MaskArg, C, AllFalse, EVLArg}, nullptr, "vp.op.select");
      Value *AllFalse = Builder.getFalseVector(OpTy->getElementCount());
      Value *V = Builder.CreateSelect(MaskArg, C, AllFalse);

      State.set(Def, V, Part);
      addMetadata(V, &I);
    }
    return;
  }

  assert(getVPIntrInstr(Opcode).Intr != Intrinsic::not_intrinsic &&
         "Opcode does not have predicated vector intrinsic support.");

  //===------------------- Int-to-Int cast instructions -------------------===//
  if (Opcode == Instruction::SExt || Opcode == Instruction::ZExt ||
      Opcode == Instruction::Trunc) {
    auto *CI = cast<CastInst>(&I);
    setDebugLocFromInst(Builder, CI);

    assert(isa<IntegerType>(CI->getType()) && "Invalid destination Int type.");
    IntegerType *DestElemTy = cast<IntegerType>(CI->getType());
    IntegerType *SrcElemTy = cast<IntegerType>(CI->getOperand(0)->getType());
    if (Opcode == Instruction::Trunc)
      assert(DestElemTy->getBitWidth() < SrcElemTy->getBitWidth() &&
             "Cannot truncate to a larger size.");
    else
      assert(DestElemTy->getBitWidth() > SrcElemTy->getBitWidth() &&
             "Cannot extend to a smaller size.");
    return CreateCast(CI, nullptr, nullptr);
  }

  //===------------------- Float-to-Float cast instructions ---------------===//
  if (Opcode == Instruction::FPExt || Opcode == Instruction::FPTrunc) {
    auto *CI = cast<CastInst>(&I);
    setDebugLocFromInst(Builder, CI);
    Type *DestElemTy = CI->getType();
    Type *SrcElemTy = CI->getOperand(0)->getType();
    assert(DestElemTy->isFloatingPointTy() && SrcElemTy->isFloatingPointTy() &&
           "Invalid destination/source type for float extension.");
    if (Opcode == Instruction::FPTrunc)
      assert(DestElemTy->getTypeID() < SrcElemTy->getTypeID() &&
             "Cannot extend to a larger size.");
    else
      assert(DestElemTy->getTypeID() > SrcElemTy->getTypeID() &&
             "Cannot extend to a smaller size.");
    Value *Except = getConstrainedFPExcept(Builder.getContext(),
                                           fp::ExceptionBehavior::ebIgnore);
    Value *Round =
        Opcode == Instruction::FPTrunc
            ? getConstrainedFPRounding(Builder.getContext(),
                                       RoundingMode::NearestTiesToEven)
            : nullptr;
    return CreateCast(CI, Round, Except);
  }

  //===------------------- Float-to-Int cast instructions -----------------===//
  if (Opcode == Instruction::FPToUI || Opcode == Instruction::FPToSI) {
    auto *CI = cast<CastInst>(&I);
    setDebugLocFromInst(Builder, CI);
    Type *DestElemTy = CI->getType();
    Type *SrcElemTy = CI->getOperand(0)->getType();
    assert(DestElemTy->isIntegerTy() && SrcElemTy->isFloatingPointTy() &&
           "Invalid destination/source type for float to int cast.");
    Value *Except = getConstrainedFPExcept(Builder.getContext(),
                                           fp::ExceptionBehavior::ebIgnore);
    return CreateCast(CI, nullptr, Except);
  }

  //===------------------- Int-to-Float cast instructions -----------------===//
  if (Opcode == Instruction::UIToFP || Opcode == Instruction::SIToFP) {
    auto *CI = cast<CastInst>(&I);
    setDebugLocFromInst(Builder, CI);
    Type *DestElemTy = CI->getType();
    Type *SrcElemTy = CI->getOperand(0)->getType();
    assert(SrcElemTy->isIntegerTy() && DestElemTy->isFloatingPointTy() &&
           "Invalid destination/source type for float to int cast.");
    Value *Except = getConstrainedFPExcept(Builder.getContext(),
                                           fp::ExceptionBehavior::ebIgnore);
    Value *Round = getConstrainedFPRounding(Builder.getContext(),
                                            RoundingMode::NearestTiesToEven);
    return CreateCast(CI, Round, Except);
  }

  //===------------------- Int-Ptr cast instructions ----------------------===//
  if (Opcode == Instruction::IntToPtr || Opcode == Instruction::PtrToInt) {
    auto *CI = cast<CastInst>(&I);
    setDebugLocFromInst(Builder, CI);
    Type *DestElemTy = CI->getType();
    Type *SrcElemTy = CI->getOperand(0)->getType();
    if (Opcode == Instruction::IntToPtr)
      assert(SrcElemTy->isIntegerTy() && DestElemTy->isPointerTy() &&
             "Invalid destination/source type for int to ptr cast.");
    else
      assert(DestElemTy->isIntegerTy() && SrcElemTy->isPointerTy() &&
             "Invalid destination/source type for ptr to int cast.");
    return CreateCast(CI, nullptr, nullptr);
  }

  //===------------------- bitcast cast instructions ----------------------===//
  if (Opcode == Instruction::BitCast) {
    auto *CI = cast<CastInst>(&I);
    setDebugLocFromInst(Builder, CI);
    Type *DestElemTy = CI->getType();
    Type *SrcElemTy = CI->getOperand(0)->getType();
    assert(SrcElemTy->getPrimitiveSizeInBits() ==
               DestElemTy->getPrimitiveSizeInBits() &&
           "Invalid destination/source type for bitcast.");
    return CreateCast(CI, nullptr, nullptr);
  }

  //===------------------- Other Binary and Unary Ops ---------------------===//
  assert(((Instruction::isBinaryOp(Opcode) && I.getNumOperands() == 2) ||
          (Instruction::isUnaryOp(Opcode) && I.getNumOperands() == 1)) &&
         "Invalid number of operands.");

  // Just widen unops and binops.
  setDebugLocFromInst(Builder, &I);

  for (unsigned Part = 0; Part < UF; ++Part) {
    SmallVector<Value *, 4> Ops;
    for (Value *Op : I.operands())
      Ops.push_back(State.get(State.Plan->getOrAddVPValue(Op), Part));

    // Add rounding mode and exception control args.
    // TODO: Add support for non-default values.
    if (getVPIntrInstr(Opcode).IsFP) {
      if (Opcode != Instruction::FNeg)
        Ops.push_back(getConstrainedFPRounding(
            Builder.getContext(), RoundingMode::NearestTiesToEven));
      Ops.push_back(getConstrainedFPExcept(Builder.getContext(),
                                           fp::ExceptionBehavior::ebIgnore));
    }

    VectorType *OpTy = cast<VectorType>(Ops[0]->getType());
    Ops.push_back(MaskValue(Part, OpTy->getElementCount()));
    Ops.push_back(EVLValue(Part));

    Value *V = Builder.CreateIntrinsic(getVPIntrInstr(Opcode).Intr, {OpTy}, Ops,
                                       nullptr, "vp.op");

    if (auto *VecOp = dyn_cast<Instruction>(V))
      VecOp->copyIRFlags(&I);

    // Use this vector value for all users of the original instruction.
    State.set(Def, V, Part);
    addMetadata(V, &I);
  }
}

void InnerLoopVectorizer::widenInstruction(Instruction &I, VPValue *Def,
                                           VPUser &User,
                                           VPTransformState &State) {
  switch (I.getOpcode()) {
  case Instruction::Call:
  case Instruction::Br:
  case Instruction::PHI:
  case Instruction::GetElementPtr:
  case Instruction::Select:
    llvm_unreachable("This instruction is handled by a different recipe.");
  case Instruction::UDiv:
  case Instruction::SDiv:
  case Instruction::SRem:
  case Instruction::URem:
  case Instruction::Add:
  case Instruction::FAdd:
  case Instruction::Sub:
  case Instruction::FSub:
  case Instruction::FNeg:
  case Instruction::Mul:
  case Instruction::FMul:
  case Instruction::FDiv:
  case Instruction::FRem:
  case Instruction::Shl:
  case Instruction::LShr:
  case Instruction::AShr:
  case Instruction::And:
  case Instruction::Or:
  case Instruction::Xor: {
    // Just widen unops and binops.
    setDebugLocFromInst(Builder, &I);

    for (unsigned Part = 0; Part < UF; ++Part) {
      SmallVector<Value *, 2> Ops;
      for (VPValue *VPOp : User.operands())
        Ops.push_back(State.get(VPOp, Part));

      Value *V = Builder.CreateNAryOp(I.getOpcode(), Ops);

      if (auto *VecOp = dyn_cast<Instruction>(V))
        VecOp->copyIRFlags(&I);

      // Use this vector value for all users of the original instruction.
      State.set(Def, V, Part);
      addMetadata(V, &I);
    }

    break;
  }
  case Instruction::ICmp:
  case Instruction::FCmp: {
    // Widen compares. Generate vector compares.
    bool FCmp = (I.getOpcode() == Instruction::FCmp);
    auto *Cmp = cast<CmpInst>(&I);
    setDebugLocFromInst(Builder, Cmp);
    for (unsigned Part = 0; Part < UF; ++Part) {
      Value *A = State.get(User.getOperand(0), Part);
      Value *B = State.get(User.getOperand(1), Part);
      Value *C = nullptr;
      if (FCmp) {
        // Propagate fast math flags.
        IRBuilder<>::FastMathFlagGuard FMFG(Builder);
        Builder.setFastMathFlags(Cmp->getFastMathFlags());
        C = Builder.CreateFCmp(Cmp->getPredicate(), A, B);
      } else {
        C = Builder.CreateICmp(Cmp->getPredicate(), A, B);
      }
      State.set(Def, C, Part);
      addMetadata(C, &I);
    }

    break;
  }

  case Instruction::ZExt:
  case Instruction::SExt:
  case Instruction::FPToUI:
  case Instruction::FPToSI:
  case Instruction::FPExt:
  case Instruction::PtrToInt:
  case Instruction::IntToPtr:
  case Instruction::SIToFP:
  case Instruction::UIToFP:
  case Instruction::Trunc:
  case Instruction::FPTrunc:
  case Instruction::BitCast: {
    auto *CI = cast<CastInst>(&I);
    setDebugLocFromInst(Builder, CI);

    /// Vectorize casts.
    Type *DestTy =
        (VF.isScalar()) ? CI->getType() : VectorType::get(CI->getType(), VF);

    for (unsigned Part = 0; Part < UF; ++Part) {
      Value *A = State.get(User.getOperand(0), Part);
      Value *Cast = Builder.CreateCast(CI->getOpcode(), A, DestTy);
      State.set(Def, Cast, Part);
      addMetadata(Cast, &I);
    }
    break;
  }
  default:
    // This instruction is not vectorized by simple widening.
    LLVM_DEBUG(dbgs() << "LV: Found an unhandled instruction: " << I);
    llvm_unreachable("Unhandled instruction!");
  } // end of switch.
}

void InnerLoopVectorizer::widenCallInstruction(CallInst &I, VPValue *Def,
                                               VPUser &ArgOperands,
                                               VPTransformState &State) {
  assert(!isa<DbgInfoIntrinsic>(I) &&
         "DbgInfoIntrinsic should have been dropped during VPlan construction");
  setDebugLocFromInst(Builder, &I);

  Module *M = I.getParent()->getParent()->getParent();
  auto *CI = cast<CallInst>(&I);

  SmallVector<Type *, 4> Tys;
  for (Value *ArgOperand : CI->arg_operands())
    Tys.push_back(ToVectorTy(ArgOperand->getType(), VF));

  Intrinsic::ID ID = getVectorIntrinsicIDForCall(CI, TLI);

  // The flag shows whether we use Intrinsic or a usual Call for vectorized
  // version of the instruction.
  // Is it beneficial to perform intrinsic call compared to lib call?
  bool NeedToScalarize = false;
  InstructionCost CallCost = Cost->getVectorCallCost(CI, VF, NeedToScalarize);
  InstructionCost IntrinsicCost =
      ID ? Cost->getVectorIntrinsicCost(CI, VF) : InstructionCost::getInvalid();
  bool UseVectorIntrinsic = ID && IntrinsicCost <= CallCost;
  assert((UseVectorIntrinsic || !NeedToScalarize) &&
         "Instruction should be scalarized elsewhere.");
  assert((IntrinsicCost.isValid() || CallCost.isValid()) &&
         "Either the intrinsic cost or vector call cost must be valid");

  for (unsigned Part = 0; Part < UF; ++Part) {
    SmallVector<Value *, 4> Args;
    for (auto &I : enumerate(ArgOperands.operands())) {
      // Some intrinsics have a scalar argument - don't replace it with a
      // vector.
      Value *Arg;
      if (!UseVectorIntrinsic || !hasVectorInstrinsicScalarOpd(ID, I.index()))
        Arg = State.get(I.value(), Part);
      else
        Arg = State.get(I.value(), VPIteration(0, 0));
      Args.push_back(Arg);
    }

    Function *VectorF;
    if (UseVectorIntrinsic) {
      // Use vector version of the intrinsic.
      Type *TysForDecl[] = {CI->getType()};
      if (VF.isVector())
        TysForDecl[0] = VectorType::get(CI->getType()->getScalarType(), VF);
      VectorF = Intrinsic::getDeclaration(M, ID, TysForDecl);
      assert(VectorF && "Can't retrieve vector intrinsic.");
    } else {
      // Use vector version of the function call.
      const VFShape Shape = VFShape::get(*CI, VF, false /*HasGlobalPred*/);
#ifndef NDEBUG
      assert(VFDatabase(*CI).getVectorizedFunction(Shape) != nullptr &&
             "Can't create vector function.");
#endif
        VectorF = VFDatabase(*CI).getVectorizedFunction(Shape);
    }
      SmallVector<OperandBundleDef, 1> OpBundles;
      CI->getOperandBundlesAsDefs(OpBundles);
      CallInst *V = Builder.CreateCall(VectorF, Args, OpBundles);

      if (isa<FPMathOperator>(V))
        V->copyFastMathFlags(CI);

      State.set(Def, V, Part);
      addMetadata(V, &I);
  }
}

void InnerLoopVectorizer::widenSelectInstruction(SelectInst &I, VPValue *VPDef,
                                                 VPUser &Operands,
                                                 bool InvariantCond,
                                                 VPTransformState &State) {
  setDebugLocFromInst(Builder, &I);

  // The condition can be loop invariant  but still defined inside the
  // loop. This means that we can't just use the original 'cond' value.
  // We have to take the 'vectorized' value and pick the first lane.
  // Instcombine will make this a no-op.
  auto *InvarCond = InvariantCond
                        ? State.get(Operands.getOperand(0), VPIteration(0, 0))
                        : nullptr;

  for (unsigned Part = 0; Part < UF; ++Part) {
    Value *Cond =
        InvarCond ? InvarCond : State.get(Operands.getOperand(0), Part);
    Value *Op0 = State.get(Operands.getOperand(1), Part);
    Value *Op1 = State.get(Operands.getOperand(2), Part);
    Value *Sel = Builder.CreateSelect(Cond, Op0, Op1);
    State.set(VPDef, Sel, Part);
    addMetadata(Sel, &I);
  }
}

void LoopVectorizationCostModel::collectLoopScalars(ElementCount VF) {
  // We should not collect Scalars more than once per VF. Right now, this
  // function is called from collectUniformsAndScalars(), which already does
  // this check. Collecting Scalars for VF=1 does not make any sense.
  assert(VF.isVector() && Scalars.find(VF) == Scalars.end() &&
         "This function should not be visited twice for the same VF");

  SmallSetVector<Instruction *, 8> Worklist;

  // These sets are used to seed the analysis with pointers used by memory
  // accesses that will remain scalar.
  SmallSetVector<Instruction *, 8> ScalarPtrs;
  SmallPtrSet<Instruction *, 8> PossibleNonScalarPtrs;
  auto *Latch = TheLoop->getLoopLatch();

  // A helper that returns true if the use of Ptr by MemAccess will be scalar.
  // The pointer operands of loads and stores will be scalar as long as the
  // memory access is not a gather or scatter operation. The value operand of a
  // store will remain scalar if the store is scalarized.
  auto isScalarUse = [&](Instruction *MemAccess, Value *Ptr) {
    InstWidening WideningDecision = getWideningDecision(MemAccess, VF);
    assert(WideningDecision != CM_Unknown &&
           "Widening decision should be ready at this moment");
    if (auto *Store = dyn_cast<StoreInst>(MemAccess))
      if (Ptr == Store->getValueOperand())
        return WideningDecision == CM_Scalarize;
    assert(Ptr == getLoadStorePointerOperand(MemAccess) &&
           "Ptr is neither a value or pointer operand");
    return WideningDecision != CM_GatherScatter;
  };

  // A helper that returns true if the given value is a bitcast or
  // getelementptr instruction contained in the loop.
  auto isLoopVaryingBitCastOrGEP = [&](Value *V) {
    return ((isa<BitCastInst>(V) && V->getType()->isPointerTy()) ||
            isa<GetElementPtrInst>(V)) &&
           !TheLoop->isLoopInvariant(V);
  };

  auto isScalarPtrInduction = [&](Instruction *MemAccess, Value *Ptr) {
    if (!isa<PHINode>(Ptr) ||
        !Legal->getInductionVars().count(cast<PHINode>(Ptr)))
      return false;
    auto &Induction = Legal->getInductionVars()[cast<PHINode>(Ptr)];
    if (Induction.getKind() != InductionDescriptor::IK_PtrInduction)
      return false;
    return isScalarUse(MemAccess, Ptr);
  };

  // A helper that evaluates a memory access's use of a pointer. If the
  // pointer is actually the pointer induction of a loop, it is being
  // inserted into Worklist. If the use will be a scalar use, and the
  // pointer is only used by memory accesses, we place the pointer in
  // ScalarPtrs. Otherwise, the pointer is placed in PossibleNonScalarPtrs.
  auto evaluatePtrUse = [&](Instruction *MemAccess, Value *Ptr) {
    if (isScalarPtrInduction(MemAccess, Ptr)) {
      Worklist.insert(cast<Instruction>(Ptr));
      Instruction *Update = cast<Instruction>(
          cast<PHINode>(Ptr)->getIncomingValueForBlock(Latch));
      Worklist.insert(Update);
      LLVM_DEBUG(dbgs() << "LV: Found new scalar instruction: " << *Ptr
                        << "\n");
      LLVM_DEBUG(dbgs() << "LV: Found new scalar instruction: " << *Update
                        << "\n");
      return;
    }
    // We only care about bitcast and getelementptr instructions contained in
    // the loop.
    if (!isLoopVaryingBitCastOrGEP(Ptr))
      return;

    // If the pointer has already been identified as scalar (e.g., if it was
    // also identified as uniform), there's nothing to do.
    auto *I = cast<Instruction>(Ptr);
    if (Worklist.count(I))
      return;

    // If the use of the pointer will be a scalar use, and all users of the
    // pointer are memory accesses, place the pointer in ScalarPtrs. Otherwise,
    // place the pointer in PossibleNonScalarPtrs.
    if (isScalarUse(MemAccess, Ptr) && llvm::all_of(I->users(), [&](User *U) {
          return isa<LoadInst>(U) || isa<StoreInst>(U);
        }))
      ScalarPtrs.insert(I);
    else
      PossibleNonScalarPtrs.insert(I);
  };

  // We seed the scalars analysis with three classes of instructions: (1)
  // instructions marked uniform-after-vectorization and (2) bitcast,
  // getelementptr and (pointer) phi instructions used by memory accesses
  // requiring a scalar use.
  //
  // (1) Add to the worklist all instructions that have been identified as
  // uniform-after-vectorization.
  Worklist.insert(Uniforms[VF].begin(), Uniforms[VF].end());

  // (2) Add to the worklist all bitcast and getelementptr instructions used by
  // memory accesses requiring a scalar use. The pointer operands of loads and
  // stores will be scalar as long as the memory accesses is not a gather or
  // scatter operation. The value operand of a store will remain scalar if the
  // store is scalarized.
  for (auto *BB : TheLoop->blocks())
    for (auto &I : *BB) {
      if (auto *Load = dyn_cast<LoadInst>(&I)) {
        evaluatePtrUse(Load, Load->getPointerOperand());
      } else if (auto *Store = dyn_cast<StoreInst>(&I)) {
        evaluatePtrUse(Store, Store->getPointerOperand());
        evaluatePtrUse(Store, Store->getValueOperand());
      }
    }
  for (auto *I : ScalarPtrs)
    if (!PossibleNonScalarPtrs.count(I)) {
      LLVM_DEBUG(dbgs() << "LV: Found scalar instruction: " << *I << "\n");
      Worklist.insert(I);
    }

  // Insert the forced scalars.
  // FIXME: Currently widenPHIInstruction() often creates a dead vector
  // induction variable when the PHI user is scalarized.
  auto ForcedScalar = ForcedScalars.find(VF);
  if (ForcedScalar != ForcedScalars.end())
    for (auto *I : ForcedScalar->second)
      Worklist.insert(I);

  // Expand the worklist by looking through any bitcasts and getelementptr
  // instructions we've already identified as scalar. This is similar to the
  // expansion step in collectLoopUniforms(); however, here we're only
  // expanding to include additional bitcasts and getelementptr instructions.
  unsigned Idx = 0;
  while (Idx != Worklist.size()) {
    Instruction *Dst = Worklist[Idx++];
    if (!isLoopVaryingBitCastOrGEP(Dst->getOperand(0)))
      continue;
    auto *Src = cast<Instruction>(Dst->getOperand(0));
    if (llvm::all_of(Src->users(), [&](User *U) -> bool {
          auto *J = cast<Instruction>(U);
          return !TheLoop->contains(J) || Worklist.count(J) ||
                 ((isa<LoadInst>(J) || isa<StoreInst>(J)) &&
                  isScalarUse(J, Src));
        })) {
      Worklist.insert(Src);
      LLVM_DEBUG(dbgs() << "LV: Found scalar instruction: " << *Src << "\n");
    }
  }

  // An induction variable will remain scalar if all users of the induction
  // variable and induction variable update remain scalar.
  for (auto &Induction : Legal->getInductionVars()) {
    auto *Ind = Induction.first;
    auto *IndUpdate = cast<Instruction>(Ind->getIncomingValueForBlock(Latch));

    // If tail-folding is applied, the primary induction variable will be used
    // to feed a vector compare.
    if (Ind == Legal->getPrimaryInduction() && foldTailByMasking())
      continue;

    // Determine if all users of the induction variable are scalar after
    // vectorization.
    auto ScalarInd = llvm::all_of(Ind->users(), [&](User *U) -> bool {
      auto *I = cast<Instruction>(U);
      return I == IndUpdate || !TheLoop->contains(I) || Worklist.count(I);
    });
    if (!ScalarInd)
      continue;

    // Determine if all users of the induction variable update instruction are
    // scalar after vectorization.
    auto ScalarIndUpdate =
        llvm::all_of(IndUpdate->users(), [&](User *U) -> bool {
          auto *I = cast<Instruction>(U);
          return I == Ind || !TheLoop->contains(I) || Worklist.count(I);
        });
    if (!ScalarIndUpdate)
      continue;

    // The induction variable and its update instruction will remain scalar.
    Worklist.insert(Ind);
    Worklist.insert(IndUpdate);
    LLVM_DEBUG(dbgs() << "LV: Found scalar instruction: " << *Ind << "\n");
    LLVM_DEBUG(dbgs() << "LV: Found scalar instruction: " << *IndUpdate
                      << "\n");
  }

  Scalars[VF].insert(Worklist.begin(), Worklist.end());
}

bool LoopVectorizationCostModel::isScalarWithPredication(
    Instruction *I, ElementCount VF) const {
  if (!blockNeedsPredication(I->getParent()))
    return false;
  switch (I->getOpcode()) {
  default:
    break;
  case Instruction::Load:
  case Instruction::Store: {
    if (!Legal->isMaskRequired(I))
      return false;
    auto *Ptr = getLoadStorePointerOperand(I);
    auto *Ty = getMemInstValueType(I);
    // We have already decided how to vectorize this instruction, get that
    // result.
    if (VF.isVector()) {
      InstWidening WideningDecision = getWideningDecision(I, VF);
      assert(WideningDecision != CM_Unknown &&
             "Widening decision should be ready at this moment");
      return WideningDecision == CM_Scalarize;
    }
    const Align Alignment = getLoadStoreAlignment(I);
    return isa<LoadInst>(I) ? !(isLegalMaskedLoad(Ty, Ptr, Alignment) ||
                                isLegalMaskedGather(Ty, Alignment))
                            : !(isLegalMaskedStore(Ty, Ptr, Alignment) ||
                                isLegalMaskedScatter(Ty, Alignment));
  }
  case Instruction::UDiv:
  case Instruction::SDiv:
  case Instruction::SRem:
  case Instruction::URem:
    return mayDivideByZero(*I);
  }
  return false;
}

bool LoopVectorizationCostModel::interleavedAccessCanBeWidened(
    Instruction *I, ElementCount VF) {
  assert(isAccessInterleaved(I) && "Expecting interleaved access.");
  assert(getWideningDecision(I, VF) == CM_Unknown &&
         "Decision should not be set yet.");
  auto *Group = getInterleavedAccessGroup(I);
  assert(Group && "Must have a group.");

  // If the instruction's allocated size doesn't equal it's type size, it
  // requires padding and will be scalarized.
  auto &DL = I->getModule()->getDataLayout();
  auto *ScalarTy = getMemInstValueType(I);
  if (hasIrregularType(ScalarTy, DL))
    return false;

  // Check if masking is required.
  // A Group may need masking for one of two reasons: it resides in a block that
  // needs predication, or it was decided to use masking to deal with gaps.
  bool PredicatedAccessRequiresMasking =
      Legal->blockNeedsPredication(I->getParent()) && Legal->isMaskRequired(I);
  bool AccessWithGapsRequiresMasking =
      Group->requiresScalarEpilogue() && !isScalarEpilogueAllowed();
  if (!PredicatedAccessRequiresMasking && !AccessWithGapsRequiresMasking)
    return true;

  // If masked interleaving is required, we expect that the user/target had
  // enabled it, because otherwise it either wouldn't have been created or
  // it should have been invalidated by the CostModel.
  assert(useMaskedInterleavedAccesses(TTI) &&
         "Masked interleave-groups for predicated accesses are not enabled.");

  auto *Ty = getMemInstValueType(I);
  const Align Alignment = getLoadStoreAlignment(I);
  return isa<LoadInst>(I) ? TTI.isLegalMaskedLoad(Ty, Alignment)
                          : TTI.isLegalMaskedStore(Ty, Alignment);
}

bool LoopVectorizationCostModel::memoryInstructionCanBeWidened(
    Instruction *I, ElementCount VF) {
  // Get and ensure we have a valid memory instruction.
  LoadInst *LI = dyn_cast<LoadInst>(I);
  StoreInst *SI = dyn_cast<StoreInst>(I);
  assert((LI || SI) && "Invalid memory instruction");

  auto *Ptr = getLoadStorePointerOperand(I);

  // In order to be widened, the pointer should be consecutive, first of all.
  if (!Legal->isConsecutivePtr(Ptr))
    return false;

  // If the instruction is a store located in a predicated block, it will be
  // scalarized.
  if (isScalarWithPredication(I))
    return false;

  // If the instruction's allocated size doesn't equal it's type size, it
  // requires padding and will be scalarized.
  auto &DL = I->getModule()->getDataLayout();
  auto *ScalarTy = LI ? LI->getType() : SI->getValueOperand()->getType();
  if (hasIrregularType(ScalarTy, DL))
    return false;

  return true;
}

void LoopVectorizationCostModel::collectLoopUniforms(ElementCount VF) {
  // We should not collect Uniforms more than once per VF. Right now,
  // this function is called from collectUniformsAndScalars(), which
  // already does this check. Collecting Uniforms for VF=1 does not make any
  // sense.

  assert(VF.isVector() && Uniforms.find(VF) == Uniforms.end() &&
         "This function should not be visited twice for the same VF");

  // Visit the list of Uniforms. If we'll not find any uniform value, we'll
  // not analyze again.  Uniforms.count(VF) will return 1.
  Uniforms[VF].clear();

  // We now know that the loop is vectorizable!
  // Collect instructions inside the loop that will remain uniform after
  // vectorization.

  // Global values, params and instructions outside of current loop are out of
  // scope.
  auto isOutOfScope = [&](Value *V) -> bool {
    Instruction *I = dyn_cast<Instruction>(V);
    return (!I || !TheLoop->contains(I));
  };

  SetVector<Instruction *> Worklist;
  BasicBlock *Latch = TheLoop->getLoopLatch();

  // Instructions that are scalar with predication must not be considered
  // uniform after vectorization, because that would create an erroneous
  // replicating region where only a single instance out of VF should be formed.
  // TODO: optimize such seldom cases if found important, see PR40816.
  auto addToWorklistIfAllowed = [&](Instruction *I) -> void {
    if (isOutOfScope(I)) {
      LLVM_DEBUG(dbgs() << "LV: Found not uniform due to scope: "
                        << *I << "\n");
      return;
    }
    if (isScalarWithPredication(I, VF)) {
      LLVM_DEBUG(dbgs() << "LV: Found not uniform being ScalarWithPredication: "
                        << *I << "\n");
      return;
    }
    LLVM_DEBUG(dbgs() << "LV: Found uniform instruction: " << *I << "\n");
    Worklist.insert(I);
  };

  // Start with the conditional branch. If the branch condition is an
  // instruction contained in the loop that is only used by the branch, it is
  // uniform.
  auto *Cmp = dyn_cast<Instruction>(Latch->getTerminator()->getOperand(0));
  if (Cmp && TheLoop->contains(Cmp) && Cmp->hasOneUse())
    addToWorklistIfAllowed(Cmp);

  auto isUniformDecision = [&](Instruction *I, ElementCount VF) {
    InstWidening WideningDecision = getWideningDecision(I, VF);
    assert(WideningDecision != CM_Unknown &&
           "Widening decision should be ready at this moment");

    // A uniform memory op is itself uniform.  We exclude uniform stores
    // here as they demand the last lane, not the first one.
    if (isa<LoadInst>(I) && Legal->isUniformMemOp(*I) &&
        !TTI.useScalableVectorType()) {
      assert(WideningDecision == CM_Scalarize);
      return true;
    }

    return (WideningDecision == CM_Widen ||
            WideningDecision == CM_Widen_Reverse ||
            WideningDecision == CM_Interleave);
  };


  // Returns true if Ptr is the pointer operand of a memory access instruction
  // I, and I is known to not require scalarization.
  auto isVectorizedMemAccessUse = [&](Instruction *I, Value *Ptr) -> bool {
    return getLoadStorePointerOperand(I) == Ptr && isUniformDecision(I, VF);
  };

  // Holds a list of values which are known to have at least one uniform use.
  // Note that there may be other uses which aren't uniform.  A "uniform use"
  // here is something which only demands lane 0 of the unrolled iterations;
  // it does not imply that all lanes produce the same value (e.g. this is not
  // the usual meaning of uniform)
  SetVector<Value *> HasUniformUse;

  // Scan the loop for instructions which are either a) known to have only
  // lane 0 demanded or b) are uses which demand only lane 0 of their operand.
  for (auto *BB : TheLoop->blocks())
    for (auto &I : *BB) {
      // If there's no pointer operand, there's nothing to do.
      auto *Ptr = getLoadStorePointerOperand(&I);
      if (!Ptr)
        continue;

      // A uniform memory op is itself uniform.  We exclude uniform stores
      // here as they demand the last lane, not the first one.
      if (isa<LoadInst>(I) && Legal->isUniformMemOp(I) &&
          !TTI.useScalableVectorType())
        addToWorklistIfAllowed(&I);

      if (isUniformDecision(&I, VF)) {
        assert(isVectorizedMemAccessUse(&I, Ptr) && "consistency check");
        HasUniformUse.insert(Ptr);
      }
    }

  // Add to the worklist any operands which have *only* uniform (e.g. lane 0
  // demanding) users.  Since loops are assumed to be in LCSSA form, this
  // disallows uses outside the loop as well.
  for (auto *V : HasUniformUse) {
    if (isOutOfScope(V))
      continue;
    auto *I = cast<Instruction>(V);
    auto UsersAreMemAccesses =
      llvm::all_of(I->users(), [&](User *U) -> bool {
        return isVectorizedMemAccessUse(cast<Instruction>(U), V);
      });
    if (UsersAreMemAccesses)
      addToWorklistIfAllowed(I);
  }

  // Expand Worklist in topological order: whenever a new instruction
  // is added , its users should be already inside Worklist.  It ensures
  // a uniform instruction will only be used by uniform instructions.
  unsigned idx = 0;
  while (idx != Worklist.size()) {
    Instruction *I = Worklist[idx++];

    for (auto OV : I->operand_values()) {
      // isOutOfScope operands cannot be uniform instructions.
      if (isOutOfScope(OV))
        continue;
      // First order recurrence Phi's should typically be considered
      // non-uniform.
      auto *OP = dyn_cast<PHINode>(OV);
      if (OP && Legal->isFirstOrderRecurrence(OP))
        continue;
      // If all the users of the operand are uniform, then add the
      // operand into the uniform worklist.
      auto *OI = cast<Instruction>(OV);
      if (llvm::all_of(OI->users(), [&](User *U) -> bool {
            auto *J = cast<Instruction>(U);
            return Worklist.count(J) || isVectorizedMemAccessUse(J, OI);
          }))
        addToWorklistIfAllowed(OI);
    }
  }

  // For an instruction to be added into Worklist above, all its users inside
  // the loop should also be in Worklist. However, this condition cannot be
  // true for phi nodes that form a cyclic dependence. We must process phi
  // nodes separately. An induction variable will remain uniform if all users
  // of the induction variable and induction variable update remain uniform.
  // The code below handles both pointer and non-pointer induction variables.
  for (auto &Induction : Legal->getInductionVars()) {
    auto *Ind = Induction.first;
    auto *IndUpdate = cast<Instruction>(Ind->getIncomingValueForBlock(Latch));

    // Determine if all users of the induction variable are uniform after
    // vectorization.
    auto UniformInd = llvm::all_of(Ind->users(), [&](User *U) -> bool {
      auto *I = cast<Instruction>(U);
      return I == IndUpdate || !TheLoop->contains(I) || Worklist.count(I) ||
             isVectorizedMemAccessUse(I, Ind);
    });
    if (!UniformInd)
      continue;

    // Determine if all users of the induction variable update instruction are
    // uniform after vectorization.
    auto UniformIndUpdate =
        llvm::all_of(IndUpdate->users(), [&](User *U) -> bool {
          auto *I = cast<Instruction>(U);
          return I == Ind || !TheLoop->contains(I) || Worklist.count(I) ||
                 isVectorizedMemAccessUse(I, IndUpdate);
        });
    if (!UniformIndUpdate)
      continue;

    // The induction variable and its update instruction will remain uniform.
    addToWorklistIfAllowed(Ind);
    addToWorklistIfAllowed(IndUpdate);
  }

  Uniforms[VF].insert(Worklist.begin(), Worklist.end());
}

bool LoopVectorizationCostModel::runtimeChecksRequired() {
  LLVM_DEBUG(dbgs() << "LV: Performing code size checks.\n");

  if (Legal->getRuntimePointerChecking()->Need) {
    reportVectorizationFailure(
        "Runtime ptr check is required with -Os/-Oz",
        "runtime pointer checks needed. Enable vectorization of this "
        "loop with '#pragma clang loop vectorize(enable)' when "
        "compiling with -Os/-Oz",
        "CantVersionLoopWithOptForSize", ORE, TheLoop);
    return true;
  }

  if (!PSE.getUnionPredicate().getPredicates().empty()) {
    reportVectorizationFailure(
        "Runtime SCEV check is required with -Os/-Oz",
        "runtime SCEV checks needed. Enable vectorization of this "
        "loop with '#pragma clang loop vectorize(enable)' when "
        "compiling with -Os/-Oz",
        "CantVersionLoopWithOptForSize", ORE, TheLoop);
    return true;
  }

  // FIXME: Avoid specializing for stride==1 instead of bailing out.
  if (!Legal->getLAI()->getSymbolicStrides().empty()) {
    reportVectorizationFailure("Runtime stride check for small trip count",
        "runtime stride == 1 checks needed. Enable vectorization of "
        "this loop without such check by compiling with -Os/-Oz",
        "CantVersionLoopWithOptForSize", ORE, TheLoop);
    return true;
  }

  return false;
}

ElementCount
LoopVectorizationCostModel::getMaxLegalScalableVF(unsigned MaxSafeElements) {
  if (!TTI.supportsScalableVectors() && !ForceTargetSupportsScalableVectors) {
    reportVectorizationInfo(
        "Disabling scalable vectorization, because target does not "
        "support scalable vectors.",
        "ScalableVectorsUnsupported", ORE, TheLoop);
    return ElementCount::getScalable(0);
  }

  auto MaxScalableVF = ElementCount::getScalable(
      std::numeric_limits<ElementCount::ScalarTy>::max());

  // Disable scalable vectorization if the loop contains unsupported reductions.
  // Test that the loop-vectorizer can legalize all operations for this MaxVF.
  // FIXME: While for scalable vectors this is currently sufficient, this should
  // be replaced by a more detailed mechanism that filters out specific VFs,
  // instead of invalidating vectorization for a whole set of VFs based on the
  // MaxVF.
  if (!canVectorizeReductions(MaxScalableVF)) {
    reportVectorizationInfo(
        "Scalable vectorization not supported for the reduction "
        "operations found in this loop.",
        "ScalableVFUnfeasible", ORE, TheLoop);
    return ElementCount::getScalable(0);
  }

  if (Legal->isSafeForAnyVectorWidth())
    return MaxScalableVF;

  // Limit MaxScalableVF by the maximum safe dependence distance.
  Optional<unsigned> MaxVScale = TTI.getMaxVScale();
  MaxScalableVF = ElementCount::getScalable(
      MaxVScale ? (MaxSafeElements / MaxVScale.getValue()) : 0);
  if (!MaxScalableVF)
    reportVectorizationInfo(
        "Max legal vector width too small, scalable vectorization "
        "unfeasible.",
        "ScalableVFUnfeasible", ORE, TheLoop);

  return MaxScalableVF;
}

ElementCount
LoopVectorizationCostModel::computeFeasibleMaxVF(unsigned ConstTripCount,
                                                 ElementCount UserVF) {
  MinBWs = computeMinimumValueSizes(TheLoop->getBlocks(), *DB, &TTI);
  unsigned SmallestType, WidestType;
  std::tie(SmallestType, WidestType) = getSmallestAndWidestTypes();

  // Get the maximum safe dependence distance in bits computed by LAA.
  // It is computed by MaxVF * sizeOf(type) * 8, where type is taken from
  // the memory accesses that is most restrictive (involved in the smallest
  // dependence distance).
  unsigned MaxSafeElements =
      PowerOf2Floor(Legal->getMaxSafeVectorWidthInBits() / WidestType);

  auto MaxSafeFixedVF = ElementCount::getFixed(MaxSafeElements);
  auto MaxSafeScalableVF = getMaxLegalScalableVF(MaxSafeElements);

  LLVM_DEBUG(dbgs() << "LV: The max safe fixed VF is: " << MaxSafeFixedVF
                    << ".\n");
  LLVM_DEBUG(dbgs() << "LV: The max safe scalable VF is: " << MaxSafeScalableVF
                    << ".\n");

  // First analyze the UserVF, fall back if the UserVF should be ignored.
  if (UserVF) {
    auto MaxSafeUserVF =
        UserVF.isScalable() ? MaxSafeScalableVF : MaxSafeFixedVF;

    if (ElementCount::isKnownLE(UserVF, MaxSafeUserVF))
      return UserVF;

    assert(ElementCount::isKnownGT(UserVF, MaxSafeUserVF));

    // Only clamp if the UserVF is not scalable. If the UserVF is scalable, it
    // is better to ignore the hint and let the compiler choose a suitable VF.
    if (!UserVF.isScalable()) {
      LLVM_DEBUG(dbgs() << "LV: User VF=" << UserVF
                        << " is unsafe, clamping to max safe VF="
                        << MaxSafeFixedVF << ".\n");
      ORE->emit([&]() {
        return OptimizationRemarkAnalysis(DEBUG_TYPE, "VectorizationFactor",
                                          TheLoop->getStartLoc(),
                                          TheLoop->getHeader())
               << "User-specified vectorization factor "
               << ore::NV("UserVectorizationFactor", UserVF)
               << " is unsafe, clamping to maximum safe vectorization factor "
               << ore::NV("VectorizationFactor", MaxSafeFixedVF);
      });
      return MaxSafeFixedVF;
    }

    LLVM_DEBUG(dbgs() << "LV: User VF=" << UserVF
                      << " is unsafe. Ignoring scalable UserVF.\n");
    ORE->emit([&]() {
      return OptimizationRemarkAnalysis(DEBUG_TYPE, "VectorizationFactor",
                                        TheLoop->getStartLoc(),
                                        TheLoop->getHeader())
             << "User-specified vectorization factor "
             << ore::NV("UserVectorizationFactor", UserVF)
             << " is unsafe. Ignoring the hint to let the compiler pick a "
                "suitable VF.";
    });
  }

  LLVM_DEBUG(dbgs() << "LV: The Smallest and Widest types: " << SmallestType
                    << " / " << WidestType << " bits.\n");

  ElementCount MaxFixedVF = ElementCount::getFixed(1);
  if (auto MaxVF = getMaximizedVFForTarget(ConstTripCount, SmallestType,
                                           WidestType, MaxSafeFixedVF))
    MaxFixedVF = MaxVF;

  if (auto MaxVF = getMaximizedVFForTarget(ConstTripCount, SmallestType,
                                           WidestType, MaxSafeScalableVF))
    // FIXME: Return scalable VF as well (to be added in future patch).
    if (MaxVF.isScalable())
      LLVM_DEBUG(dbgs() << "LV: Found feasible scalable VF = " << MaxVF
                        << "\n");

  return MaxFixedVF;
}

Optional<ElementCount>
LoopVectorizationCostModel::computeMaxVF(ElementCount UserVF, unsigned UserIC) {
  if (Legal->getRuntimePointerChecking()->Need && TTI.hasBranchDivergence()) {
    // TODO: It may by useful to do since it's still likely to be dynamically
    // uniform if the target can skip.
    reportVectorizationFailure(
        "Not inserting runtime ptr check for divergent target",
        "runtime pointer checks needed. Not enabled for divergent target",
        "CantVersionLoopWithDivergentTarget", ORE, TheLoop);
    return None;
  }

  unsigned TC = PSE.getSE()->getSmallConstantTripCount(TheLoop);
  LLVM_DEBUG(dbgs() << "LV: Found trip count: " << TC << '\n');
  if (TC == 1) {
    reportVectorizationFailure(
        "Single iteration (non) loop",
        "loop trip count is one, irrelevant for vectorization",
        "SingleIterationLoop", ORE, TheLoop);
    return None;
  }

  Optional<ElementCount> MaxVFOpt = computeFeasibleMaxVF(TC, UserVF);
  switch (ScalarEpilogueStatus) {
  case CM_ScalarEpilogueAllowed: {
    if (!MaxVFOpt)
      reportVectorizationFailure(
          "Cannot vectorize operations on unsupported scalable vector type",
          "Cannot vectorize operations on unsupported scalable vector type",
          "UnsupportedScalableVectorType", ORE, TheLoop);

    return MaxVFOpt;
  }
  case CM_ScalarEpilogueNotAllowedUsePredicate:
    LLVM_FALLTHROUGH;
  case CM_ScalarEpilogueNotNeededUsePredicate:
    LLVM_DEBUG(
        dbgs() << "LV: vector predicate hint/switch found.\n"
               << "LV: Not allowing scalar epilogue, creating predicated "
               << "vector loop.\n");
    break;
  case CM_ScalarEpilogueNotAllowedLowTripLoop:
    // fallthrough as a special case of OptForSize
  case CM_ScalarEpilogueNotAllowedOptSize:
    if (ScalarEpilogueStatus == CM_ScalarEpilogueNotAllowedOptSize)
      LLVM_DEBUG(
          dbgs() << "LV: Not allowing scalar epilogue due to -Os/-Oz.\n");
    else
      LLVM_DEBUG(dbgs() << "LV: Not allowing scalar epilogue due to low trip "
                        << "count.\n");

    // Bail if runtime checks are required, which are not good when optimising
    // for size.
    if (runtimeChecksRequired())
      return None;

    break;
  }

  // The only loops we can vectorize without a scalar epilogue, are loops with
  // a bottom-test and a single exiting block. We'd have to handle the fact
  // that not every instruction executes on the last iteration.  This will
  // require a lane mask which varies through the vector loop body.  (TODO)
  if (TheLoop->getExitingBlock() != TheLoop->getLoopLatch()) {
    // If there was a tail-folding hint/switch, but we can't fold the tail by
    // masking, fallback to a vectorization with a scalar epilogue.
    if (ScalarEpilogueStatus == CM_ScalarEpilogueNotNeededUsePredicate) {
      LLVM_DEBUG(dbgs() << "LV: Cannot fold tail by masking: vectorize with a "
                           "scalar epilogue instead.\n");
      ScalarEpilogueStatus = CM_ScalarEpilogueAllowed;
      return MaxVFOpt;
    }
    return None;
  }

  // Now try the tail folding

  // Invalidate interleave groups that require an epilogue if we can't mask
  // the interleave-group.
  if (!useMaskedInterleavedAccesses(TTI)) {
    assert(WideningDecisions.empty() && Uniforms.empty() && Scalars.empty() &&
           "No decisions should have been taken at this point");
    // Note: There is no need to invalidate any cost modeling decisions here, as
    // non where taken so far.
    InterleaveInfo.invalidateGroupsRequiringScalarEpilogue();
  }

  ElementCount MaxVF = UserVF;
  if (MaxVF.isZero()) {
    if (!MaxVFOpt) {
      reportVectorizationFailure(
          "Cannot vectorize operations on unsupported scalable vector type",
          "Cannot vectorize operations on unsupported scalable vector type",
          "UnsupportedScalableVectorType", ORE, TheLoop);
      return None;
    }

    MaxVF = MaxVFOpt.getValue();
  }

  assert(isPowerOf2_32(MaxVF.getKnownMinValue()) &&
         "MaxVF must be a power of 2");
  if (!MaxVF.isScalable()) {
    unsigned MaxVFtimesIC =
        UserIC ? MaxVF.getKnownMinValue() * UserIC : MaxVF.getKnownMinValue();
    // Avoid tail folding if the trip count is known to be a multiple of any VF
    // we chose.
    // However, if VF is scalable we cannot compute if TC is divisible by it. We
    // will always have a tail if it is not folded.
    ScalarEvolution *SE = PSE.getSE();
    const SCEV *BackedgeTakenCount = PSE.getBackedgeTakenCount();
    const SCEV *ExitCount = SE->getAddExpr(
        BackedgeTakenCount, SE->getOne(BackedgeTakenCount->getType()));
    const SCEV *Rem = SE->getURemExpr(
        ExitCount,
        SE->getConstant(BackedgeTakenCount->getType(), MaxVFtimesIC));
    if (Rem->isZero()) {
      // Accept MaxVF if we do not have a tail.
      LLVM_DEBUG(dbgs() << "LV: No tail will remain for any chosen VF.\n");
      return MaxVF;
    }
  }

  // If we don't know the precise trip count, or if the trip count that we
  // found modulo the vectorization factor is not zero, try to fold the tail
  // by masking.
  // FIXME: look for a smaller MaxVF that does divide TC rather than masking.
  if (Legal->prepareToFoldTailByMasking()) {
    FoldTailByMasking = true;
    return MaxVF;
  }

  // If there was a tail-folding hint/switch, but we can't fold the tail by
  // masking, fallback to a vectorization with a scalar epilogue.
  if (ScalarEpilogueStatus == CM_ScalarEpilogueNotNeededUsePredicate) {
    LLVM_DEBUG(dbgs() << "LV: Cannot fold tail by masking: vectorize with a "
                         "scalar epilogue instead.\n");
    ScalarEpilogueStatus = CM_ScalarEpilogueAllowed;
    return MaxVF;
  }

  if (ScalarEpilogueStatus == CM_ScalarEpilogueNotAllowedUsePredicate) {
    LLVM_DEBUG(dbgs() << "LV: Can't fold tail by masking: don't vectorize\n");
    return None;
  }

  if (TC == 0) {
    reportVectorizationFailure(
        "Unable to calculate the loop count due to complex control flow",
        "unable to calculate the loop count due to complex control flow",
        "UnknownLoopCountComplexCFG", ORE, TheLoop);
    return None;
  }

  reportVectorizationFailure(
      "Cannot optimize for size and vectorize at the same time.",
      "cannot optimize for size and vectorize at the same time. "
      "Enable vectorization of this loop with '#pragma clang loop "
      "vectorize(enable)' when compiling with -Os/-Oz",
      "NoTailLoopWithOptForSize", ORE, TheLoop);
  return None;
}

<<<<<<< HEAD
Optional<ElementCount>
LoopVectorizationCostModel::computeFeasibleMaxVF(unsigned ConstTripCount,
                                                 ElementCount UserVF) {
  bool IgnoreScalableUserVF = UserVF.isScalable() &&
                              !TTI.supportsScalableVectors() &&
                              !ForceTargetSupportsScalableVectors;
  if (IgnoreScalableUserVF) {
    LLVM_DEBUG(
        dbgs() << "LV: Ignoring VF=" << UserVF
               << " because target does not support scalable vectors.\n");
    ORE->emit([&]() {
      return OptimizationRemarkAnalysis(DEBUG_TYPE, "IgnoreScalableUserVF",
                                        TheLoop->getStartLoc(),
                                        TheLoop->getHeader())
             << "Ignoring VF=" << ore::NV("UserVF", UserVF)
             << " because target does not support scalable vectors.";
    });
  }

  // Beyond this point two scenarios are handled. If UserVF isn't specified
  // then a suitable VF is chosen. If UserVF is specified and there are
  // dependencies, check if it's legal. However, if a UserVF is specified and
  // there are no dependencies, then there's nothing to do.
  if (UserVF.isNonZero() && !IgnoreScalableUserVF) {
    if (!canVectorizeReductions(UserVF)) {
      reportVectorizationFailure(
          "LV: Scalable vectorization not supported for the reduction "
          "operations found in this loop. Using fixed-width "
          "vectorization instead.",
          "Scalable vectorization not supported for the reduction operations "
          "found in this loop. Using fixed-width vectorization instead.",
          "ScalableVFUnfeasible", ORE, TheLoop);
      return computeFeasibleMaxVF(
          ConstTripCount, ElementCount::getFixed(UserVF.getKnownMinValue()));
    }

    if (Legal->isSafeForAnyVectorWidth())
      return UserVF;
  }

  if (TTI.useScalableVectorType() &&
      !canVectorizeReductions(/* unused */ ElementCount::getScalable(1))) {
    reportVectorizationFailure(
        "LV: Scalable vectorization not supported for the reduction "
        "operations found in this loop.",
        "Scalable vectorization not supported for the reduction operations "
        "found in this loop.",
        "ScalableVFUnfeasible", ORE, TheLoop);
    return None;
  }

  MinBWs = computeMinimumValueSizes(TheLoop->getBlocks(), *DB, &TTI);
  unsigned SmallestType, WidestType;
  std::tie(SmallestType, WidestType) = getSmallestAndWidestTypes();
  unsigned WidestRegister =
      TTI.getRegisterBitWidth(TTI.useScalableVectorType() // FIXME
                                  ? TargetTransformInfo::RGK_ScalableVector
                                  : TargetTransformInfo::RGK_FixedWidthVector)
          .getKnownMinValue();
  WidestRegister *= VectorRegisterWidthFactor;

  // Get the maximum safe dependence distance in bits computed by LAA.
  // It is computed by MaxVF * sizeOf(type) * 8, where type is taken from
  // the memory accesses that is most restrictive (involved in the smallest
  // dependence distance).
  // FIXME: For scalable vectors for now we assume MaxSafeVectorWidthInBits is
  // -1U. See definition of Legal->getMaxSafeRegisterWidth().
  unsigned MaxSafeVectorWidthInBits = Legal->getMaxSafeRegisterWidth();

  // Make sure we do not attempt to vectorize loops that we can't vectorize yet:
  // it should be possible for us to clamp the EVL in this case, but this
  // impacts other things like reductions, so conservatively disable these
  // cases for now.
  if (MaxSafeVectorWidthInBits == -1U &&
      Legal->getMaxSafeDepDistBytes() != -1U && UserVF.isZero()) {
    reportVectorizationFailure(
        "LV: Scalable vectorization does not support non-infinite distance yet",
        "Scalable vectorization does not support vectorizing loops that are "
        "not parallel yet",
        "ScalableVFUnfeasible", ORE, TheLoop);
    return None;
  }

  ElementCount FeasibleMaxVFLowerBound = ElementCount::getNull();
  ElementCount FeasibleMaxVFUpperBound = ElementCount::getNull();
  std::tie(FeasibleMaxVFLowerBound, FeasibleMaxVFUpperBound) =
      TTI.getFeasibleMaxVFRange(TTI.useScalableVectorType() // FIXME
                                    ? TargetTransformInfo::RGK_ScalableVector
                                    : TargetTransformInfo::RGK_FixedWidthVector,
                                SmallestType, WidestType,
                                MaxSafeVectorWidthInBits,
                                VectorRegisterWidthFactor);

  // If the user vectorization factor is legally unsafe, clamp it to a safe
  // value. Otherwise, return as is.
  if (UserVF.isNonZero() && !IgnoreScalableUserVF) {
    unsigned MaxSafeElements =
        PowerOf2Floor(MaxSafeVectorWidthInBits / WidestType);
    ElementCount MaxSafeVF = ElementCount::getFixed(MaxSafeElements);

    if (UserVF.isScalable()) {
      Optional<unsigned> MaxVScale = TTI.getMaxVScale();

      // Scale VF by vscale before checking if it's safe.
      MaxSafeVF = ElementCount::getScalable(
          MaxVScale ? (MaxSafeElements / MaxVScale.getValue()) : 0);

      if (MaxSafeVF.isZero()) {
        // The dependence distance is too small to use scalable vectors,
        // fallback on fixed.
        LLVM_DEBUG(
            dbgs()
            << "LV: Max legal vector width too small, scalable vectorization "
               "unfeasible. Using fixed-width vectorization instead.\n");
        ORE->emit([&]() {
          return OptimizationRemarkAnalysis(DEBUG_TYPE, "ScalableVFUnfeasible",
                                            TheLoop->getStartLoc(),
                                            TheLoop->getHeader())
                 << "Max legal vector width too small, scalable vectorization "
                 << "unfeasible. Using fixed-width vectorization instead.";
        });
        return computeFeasibleMaxVF(
            ConstTripCount, ElementCount::getFixed(UserVF.getKnownMinValue()));
      }
    }

    LLVM_DEBUG(dbgs() << "LV: The max safe VF is: " << MaxSafeVF << ".\n");

    if (ElementCount::isKnownLE(UserVF, MaxSafeVF))
      return UserVF;

    LLVM_DEBUG(dbgs() << "LV: User VF=" << UserVF
                      << " is unsafe, clamping to max safe VF=" << MaxSafeVF
                      << ".\n");
    ORE->emit([&]() {
      return OptimizationRemarkAnalysis(DEBUG_TYPE, "VectorizationFactor",
                                        TheLoop->getStartLoc(),
                                        TheLoop->getHeader())
             << "User-specified vectorization factor "
             << ore::NV("UserVectorizationFactor", UserVF)
             << " is unsafe, clamping to maximum safe vectorization factor "
             << ore::NV("VectorizationFactor", MaxSafeVF);
    });
    return MaxSafeVF;
  }

  WidestRegister = std::min(WidestRegister, MaxSafeVectorWidthInBits);
=======
ElementCount LoopVectorizationCostModel::getMaximizedVFForTarget(
    unsigned ConstTripCount, unsigned SmallestType, unsigned WidestType,
    const ElementCount &MaxSafeVF) {
  bool ComputeScalableMaxVF = MaxSafeVF.isScalable();
  TypeSize WidestRegister = TTI.getRegisterBitWidth(
      ComputeScalableMaxVF ? TargetTransformInfo::RGK_ScalableVector
                           : TargetTransformInfo::RGK_FixedWidthVector);

  // Convenience function to return the minimum of two ElementCounts.
  auto MinVF = [](const ElementCount &LHS, const ElementCount &RHS) {
    assert((LHS.isScalable() == RHS.isScalable()) &&
           "Scalable flags must match");
    return ElementCount::isKnownLT(LHS, RHS) ? LHS : RHS;
  };
>>>>>>> 9eed09e2

  unsigned MaxVFKnownMinLowerBound = FeasibleMaxVFLowerBound.getKnownMinValue();
  bool MaxVFIsScalableLowerBound = FeasibleMaxVFLowerBound.isScalable();

  // Ensure MaxVF is a power of 2; the dependence distance bound may not be.
  // Note that both WidestRegister and WidestType may not be a powers of 2.
  auto MaxVectorElementCount = ElementCount::get(
      PowerOf2Floor(WidestRegister.getKnownMinSize() / WidestType),
      ComputeScalableMaxVF);
  MaxVectorElementCount = MinVF(MaxVectorElementCount, MaxSafeVF);
  LLVM_DEBUG(dbgs() << "LV: The Widest register safe to use is: "
                    << (MaxVectorElementCount * WidestType) << " bits.\n");

<<<<<<< HEAD
  assert(MaxVectorSize.getFixedValue() <= WidestRegister &&
         "Did not expect to pack so many elements"
         " into one vector!");

  if (MaxVFIsScalableLowerBound) {
    // TODO: Adjust scalable VF for register usage and bandwidth maximization.
    // FIXME: Remove optional return and use VF.Min=0.
    if (!MaxVFKnownMinLowerBound) {
      LLVM_DEBUG(dbgs() << "LV: The target has no vector registers.\n");
      return None;
    }
  } else {
    if (MaxVectorSize.getFixedValue() == 0) {
      LLVM_DEBUG(dbgs() << "LV: The target has no vector registers.\n");
      return ElementCount::getFixed(1);
    } else if (ConstTripCount &&
               ConstTripCount < MaxVectorSize.getFixedValue() &&
               isPowerOf2_32(ConstTripCount)) {
      // We need to clamp the VF to be the ConstTripCount. There is no point in
      // choosing a higher viable VF as done in the loop below.
      LLVM_DEBUG(dbgs() << "LV: Clamping the MaxVF to the constant trip count: "
                        << ConstTripCount << "\n");
      return ElementCount::getFixed(ConstTripCount);
    }
  }

  ElementCount MaxVF = FeasibleMaxVFLowerBound;
=======
  if (!MaxVectorElementCount) {
    LLVM_DEBUG(dbgs() << "LV: The target has no vector registers.\n");
    return ElementCount::getFixed(1);
  }

  const auto TripCountEC = ElementCount::getFixed(ConstTripCount);
  if (ConstTripCount &&
      ElementCount::isKnownLE(TripCountEC, MaxVectorElementCount) &&
      isPowerOf2_32(ConstTripCount)) {
    // We need to clamp the VF to be the ConstTripCount. There is no point in
    // choosing a higher viable VF as done in the loop below. If
    // MaxVectorElementCount is scalable, we only fall back on a fixed VF when
    // the TC is less than or equal to the known number of lanes.
    LLVM_DEBUG(dbgs() << "LV: Clamping the MaxVF to the constant trip count: "
                      << ConstTripCount << "\n");
    return TripCountEC;
  }

  ElementCount MaxVF = MaxVectorElementCount;
>>>>>>> 9eed09e2
  if (TTI.shouldMaximizeVectorBandwidth() ||
      (MaximizeBandwidth && isScalarEpilogueAllowed())) {
    auto MaxVectorElementCountMaxBW = ElementCount::get(
        PowerOf2Floor(WidestRegister.getKnownMinSize() / SmallestType),
        ComputeScalableMaxVF);
    MaxVectorElementCountMaxBW = MinVF(MaxVectorElementCountMaxBW, MaxSafeVF);

    // Collect all viable vectorization factors larger than the default MaxVF
<<<<<<< HEAD
    // (i.e. FeasibleMaxVFUpperBound).
    SmallVector<ElementCount, 8> VFs;
    unsigned MaxVFKnownMinUpperBound =
        FeasibleMaxVFUpperBound.getKnownMinValue();
    for (unsigned VS = MaxVFKnownMinLowerBound * 2;
         VS <= MaxVFKnownMinUpperBound; VS *= 2)
      VFs.push_back(ElementCount::get(VS, TTI.useScalableVectorType()));
=======
    // (i.e. MaxVectorElementCount).
    SmallVector<ElementCount, 8> VFs;
    for (ElementCount VS = MaxVectorElementCount * 2;
         ElementCount::isKnownLE(VS, MaxVectorElementCountMaxBW); VS *= 2)
      VFs.push_back(VS);
>>>>>>> 9eed09e2

    // For each VF calculate its register usage.
    auto RUs = calculateRegisterUsage(VFs);
    // FIXME: calculateRegisterUsage takes decisions because it calls
    // collectUniformsAndScalars.
    invalidateCostModelingDecisions();

    // Select the largest VF which doesn't require more registers than existing
    // ones.
    for (int i = RUs.size() - 1; i >= 0; --i) {
      bool Selected = true;
      for (auto &pair : RUs[i].MaxLocalUsers) {
        unsigned TargetNumRegisters = TTI.getNumberOfRegisters(pair.first);
        if (pair.second > TargetNumRegisters)
          Selected = false;
      }
      if (Selected) {
        MaxVF = VFs[i];
        break;
      }
    }
    if (ElementCount MinVF =
<<<<<<< HEAD
            TTI.getMinimumVF(SmallestType, TTI.useScalableVectorType())) {
=======
            TTI.getMinimumVF(SmallestType, ComputeScalableMaxVF)) {
>>>>>>> 9eed09e2
      if (ElementCount::isKnownLT(MaxVF, MinVF)) {
        LLVM_DEBUG(dbgs() << "LV: Overriding calculated MaxVF(" << MaxVF
                          << ") with target's minimum: " << MinVF << '\n');
        MaxVF = MinVF;
      }
    }
  }
  return MaxVF;
}

bool LoopVectorizationCostModel::isMoreProfitable(
    const VectorizationFactor &A, const VectorizationFactor &B) const {
  InstructionCost::CostType CostA = *A.Cost.getValue();
  InstructionCost::CostType CostB = *B.Cost.getValue();

  // To avoid the need for FP division:
  //      (CostA / A.Width) < (CostB / B.Width)
  // <=>  (CostA * B.Width) < (CostB * A.Width)
  return (CostA * B.Width.getKnownMinValue()) <
         (CostB * A.Width.getKnownMinValue());
}

VectorizationFactor
LoopVectorizationCostModel::selectVectorizationFactor(ElementCount MaxVF) {
  // Compute cost of scalar loop or no vectorization. This would be the same for
  // scalable and fixed vectors.

  InstructionCost ExpectedCost = expectedCost(ElementCount::getFixed(1)).first;
  LLVM_DEBUG(dbgs() << "LV: Scalar loop costs: " << ExpectedCost << ".\n");
  assert(ExpectedCost.isValid() && "Unexpected invalid cost for scalar loop");

  const VectorizationFactor ScalarCost(ElementCount::getFixed(1), ExpectedCost);
  VectorizationFactor ChosenFactor = ScalarCost;

  bool ForceVectorization = Hints->getForce() == LoopVectorizeHints::FK_Enabled;
  if ((ForceVectorization || MaxVF.isScalable()) && MaxVF.isVector()) {
    // Ignore scalar width, because the user explicitly wants vectorization.
    // Initialize cost to max so that VF = 2 is, at least, chosen during cost
    // evaluation.
    ChosenFactor.Cost = std::numeric_limits<InstructionCost::CostType>::max();
  }

  // FIXME: Move MinVF to TTI. A target may have a different MinVF than the
  // default 2 (1 scalable) based on legal types or other factors.
  unsigned MinVFKnownValue = MaxVF.isScalable() ? 1 : 2;
  ElementCount MinVF = ElementCount::get(MinVFKnownValue, MaxVF.isScalable());
  for (ElementCount i = MinVF; ElementCount::isKnownLE(i, MaxVF); i *= 2) {
    // Notice that the vector loop needs to be executed less times, so
    // we need to divide the cost of the vector loops by the width of
    // the vector elements.
    // TODO: Note that for scalable vectors, VectorCost is actually VectorCost /
    // vscale. While this is fine for comparing costs of different scalable VFs,
    // comparison to the scalar loop cost is flawed. For now, for scalable
    // vectors we assume that vectorization is always more profitable than
    // scalar loop.
    VectorizationCostTy C = expectedCost(i);
    if (!C.first.isValid()) {
      LLVM_DEBUG(dbgs() << "LV: Vector loop of width " << i
                        << " yields an invalid cost. Skipping\n");
      continue;
    }
    VectorizationFactor Candidate(i, C.first);
    LLVM_DEBUG(dbgs() << "LV: Vector loop of width " << i << " costs: "
                      << (*Candidate.Cost.getValue() /
                          Candidate.Width.getKnownMinValue())
                      << ".\n");

    if (!C.second && !ForceVectorization) {
      LLVM_DEBUG(
          dbgs() << "LV: Not considering vector loop of width " << i
                 << " because it will not generate any vector instructions.\n");
      continue;
    }

    // If profitable add it to ProfitableVF list.
    if (isMoreProfitable(Candidate, ScalarCost))
      ProfitableVFs.push_back(Candidate);

    if (isMoreProfitable(Candidate, ChosenFactor))
      ChosenFactor = Candidate;
  }

  if (!EnableCondStoresVectorization && NumPredStores) {
    reportVectorizationFailure(
        "There are conditional stores.",
        "store that is conditionally executed prevents vectorization",
        "ConditionalStore", ORE, TheLoop);
    ChosenFactor = ScalarCost;
  }

  if (TTI.useScalableVectorType() && ChosenFactor.Width.isScalar()) {
    LLVM_DEBUG(
        dbgs()
        << "LV: Scalable vectorization could not select a viable factor\n");
    return VectorizationFactor::Disabled();
  }

  LLVM_DEBUG(if (ForceVectorization && !ChosenFactor.Width.isScalar() &&
                 *ChosenFactor.Cost.getValue() >= *ScalarCost.Cost.getValue())
                 dbgs()
             << "LV: Vectorization seems to be not beneficial, "
             << "but was forced by a user.\n");
  LLVM_DEBUG(dbgs() << "LV: Selecting VF: " << ChosenFactor.Width << ".\n");
  return ChosenFactor;
}

bool LoopVectorizationCostModel::isCandidateForEpilogueVectorization(
    const Loop &L, ElementCount VF) const {
  // Cross iteration phis such as reductions need special handling and are
  // currently unsupported.
  if (any_of(L.getHeader()->phis(), [&](PHINode &Phi) {
        return Legal->isFirstOrderRecurrence(&Phi) ||
               Legal->isReductionVariable(&Phi);
      }))
    return false;

  // Phis with uses outside of the loop require special handling and are
  // currently unsupported.
  for (auto &Entry : Legal->getInductionVars()) {
    // Look for uses of the value of the induction at the last iteration.
    Value *PostInc = Entry.first->getIncomingValueForBlock(L.getLoopLatch());
    for (User *U : PostInc->users())
      if (!L.contains(cast<Instruction>(U)))
        return false;
    // Look for uses of penultimate value of the induction.
    for (User *U : Entry.first->users())
      if (!L.contains(cast<Instruction>(U)))
        return false;
  }

  // Induction variables that are widened require special handling that is
  // currently not supported.
  if (any_of(Legal->getInductionVars(), [&](auto &Entry) {
        return !(this->isScalarAfterVectorization(Entry.first, VF) ||
                 this->isProfitableToScalarize(Entry.first, VF));
      }))
    return false;

  return true;
}

bool LoopVectorizationCostModel::isEpilogueVectorizationProfitable(
    const ElementCount VF) const {
  // FIXME: We need a much better cost-model to take different parameters such
  // as register pressure, code size increase and cost of extra branches into
  // account. For now we apply a very crude heuristic and only consider loops
  // with vectorization factors larger than a certain value.
  // We also consider epilogue vectorization unprofitable for targets that don't
  // consider interleaving beneficial (eg. MVE).
  if (TTI.getMaxInterleaveFactor(VF.getKnownMinValue()) <= 1)
    return false;
  if (VF.getFixedValue() >= EpilogueVectorizationMinVF)
    return true;
  return false;
}

VectorizationFactor
LoopVectorizationCostModel::selectEpilogueVectorizationFactor(
    const ElementCount MainLoopVF, const LoopVectorizationPlanner &LVP) {
  VectorizationFactor Result = VectorizationFactor::Disabled();
  if (!EnableEpilogueVectorization) {
    LLVM_DEBUG(dbgs() << "LEV: Epilogue vectorization is disabled.\n";);
    return Result;
  }

  if (!isScalarEpilogueAllowed()) {
    LLVM_DEBUG(
        dbgs() << "LEV: Unable to vectorize epilogue because no epilogue is "
                  "allowed.\n";);
    return Result;
  }

  // FIXME: This can be fixed for scalable vectors later, because at this stage
  // the LoopVectorizer will only consider vectorizing a loop with scalable
  // vectors when the loop has a hint to enable vectorization for a given VF.
  if (MainLoopVF.isScalable()) {
    LLVM_DEBUG(dbgs() << "LEV: Epilogue vectorization for scalable vectors not "
                         "yet supported.\n");
    return Result;
  }

  // Not really a cost consideration, but check for unsupported cases here to
  // simplify the logic.
  if (!isCandidateForEpilogueVectorization(*TheLoop, MainLoopVF)) {
    LLVM_DEBUG(
        dbgs() << "LEV: Unable to vectorize epilogue because the loop is "
                  "not a supported candidate.\n";);
    return Result;
  }

  if (EpilogueVectorizationForceVF > 1) {
    LLVM_DEBUG(dbgs() << "LEV: Epilogue vectorization factor is forced.\n";);
    if (LVP.hasPlanWithVFs(
            {MainLoopVF, ElementCount::getFixed(EpilogueVectorizationForceVF)}))
      return {ElementCount::getFixed(EpilogueVectorizationForceVF), 0};
    else {
      LLVM_DEBUG(
          dbgs()
              << "LEV: Epilogue vectorization forced factor is not viable.\n";);
      return Result;
    }
  }

  if (TheLoop->getHeader()->getParent()->hasOptSize() ||
      TheLoop->getHeader()->getParent()->hasMinSize()) {
    LLVM_DEBUG(
        dbgs()
            << "LEV: Epilogue vectorization skipped due to opt for size.\n";);
    return Result;
  }

  if (!isEpilogueVectorizationProfitable(MainLoopVF))
    return Result;

  for (auto &NextVF : ProfitableVFs)
    if (ElementCount::isKnownLT(NextVF.Width, MainLoopVF) &&
        (Result == VectorizationFactor::Disabled() ||
         Result.Width.getFixedValue() == 1 ||
         isMoreProfitable(NextVF, Result)) &&
        LVP.hasPlanWithVFs({MainLoopVF, NextVF.Width}))
      Result = NextVF;

  if (Result != VectorizationFactor::Disabled())
    LLVM_DEBUG(dbgs() << "LEV: Vectorizing epilogue loop with VF = "
                      << Result.Width.getFixedValue() << "\n";);
  return Result;
}

std::pair<unsigned, unsigned>
LoopVectorizationCostModel::getSmallestAndWidestTypes() {
  unsigned MinWidth = -1U;
  unsigned MaxWidth = 8;
  const DataLayout &DL = TheFunction->getParent()->getDataLayout();

  // For each block.
  for (BasicBlock *BB : TheLoop->blocks()) {
    // For each instruction in the loop.
    for (Instruction &I : BB->instructionsWithoutDebug()) {
      Type *T = I.getType();

      // Skip ignored values.
      if (ValuesToIgnore.count(&I))
        continue;

      // Only examine Loads, Stores and PHINodes.
      if (!isa<LoadInst>(I) && !isa<StoreInst>(I) && !isa<PHINode>(I))
        continue;

      // Examine PHI nodes that are reduction variables. Update the type to
      // account for the recurrence type.
      if (auto *PN = dyn_cast<PHINode>(&I)) {
        if (!Legal->isReductionVariable(PN))
          continue;
        RecurrenceDescriptor RdxDesc = Legal->getReductionVars()[PN];
        if (PreferInLoopReductions || useOrderedReductions(RdxDesc) ||
            TTI.preferInLoopReduction(RdxDesc.getOpcode(),
                                      RdxDesc.getRecurrenceType(),
                                      TargetTransformInfo::ReductionFlags()))
          continue;
        T = RdxDesc.getRecurrenceType();
      }

      // Examine the stored values.
      if (auto *ST = dyn_cast<StoreInst>(&I))
        T = ST->getValueOperand()->getType();

      // Ignore loaded pointer types and stored pointer types that are not
      // vectorizable.
      //
      // FIXME: The check here attempts to predict whether a load or store will
      //        be vectorized. We only know this for certain after a VF has
      //        been selected. Here, we assume that if an access can be
      //        vectorized, it will be. We should also look at extending this
      //        optimization to non-pointer types.
      //
      if (T->isPointerTy() && !isConsecutiveLoadOrStore(&I) &&
          !isAccessInterleaved(&I) && !isLegalGatherOrScatter(&I))
        continue;

      MinWidth = std::min(MinWidth,
                          (unsigned)DL.getTypeSizeInBits(T->getScalarType()));
      MaxWidth = std::max(MaxWidth,
                          (unsigned)DL.getTypeSizeInBits(T->getScalarType()));
    }
  }

  return {MinWidth, MaxWidth};
}

unsigned LoopVectorizationCostModel::selectInterleaveCount(ElementCount VF,
                                                           unsigned LoopCost) {
  // -- The interleave heuristics --
  // We interleave the loop in order to expose ILP and reduce the loop overhead.
  // There are many micro-architectural considerations that we can't predict
  // at this level. For example, frontend pressure (on decode or fetch) due to
  // code size, or the number and capabilities of the execution ports.
  //
  // We use the following heuristics to select the interleave count:
  // 1. If the code has reductions, then we interleave to break the cross
  // iteration dependency.
  // 2. If the loop is really small, then we interleave to reduce the loop
  // overhead.
  // 3. We don't interleave if we think that we will spill registers to memory
  // due to the increased register pressure.

  if (!isScalarEpilogueAllowed())
    return 1;

  // We used the distance for the interleave count.
  if (Legal->getMaxSafeDepDistBytes() != -1U)
    return 1;

  auto BestKnownTC = getSmallBestKnownTC(*PSE.getSE(), TheLoop);
  const bool HasReductions = !Legal->getReductionVars().empty();
  // Do not interleave loops with a relatively small known or estimated trip
  // count. But we will interleave when InterleaveSmallLoopScalarReduction is
  // enabled, and the code has scalar reductions(HasReductions && VF = 1),
  // because with the above conditions interleaving can expose ILP and break
  // cross iteration dependences for reductions.
  if (BestKnownTC && (*BestKnownTC < TinyTripCountInterleaveThreshold) &&
      !(InterleaveSmallLoopScalarReduction && HasReductions && VF.isScalar()))
    return 1;

  RegisterUsage R = calculateRegisterUsage({VF})[0];
  // We divide by these constants so assume that we have at least one
  // instruction that uses at least one register.
  for (auto& pair : R.MaxLocalUsers) {
    pair.second = std::max(pair.second, 1U);
  }

  // We calculate the interleave count using the following formula.
  // Subtract the number of loop invariants from the number of available
  // registers. These registers are used by all of the interleaved instances.
  // Next, divide the remaining registers by the number of registers that is
  // required by the loop, in order to estimate how many parallel instances
  // fit without causing spills. All of this is rounded down if necessary to be
  // a power of two. We want power of two interleave count to simplify any
  // addressing operations or alignment considerations.
  // We also want power of two interleave counts to ensure that the induction
  // variable of the vector loop wraps to zero, when tail is folded by masking;
  // this currently happens when OptForSize, in which case IC is set to 1 above.
  unsigned IC = UINT_MAX;

  for (auto& pair : R.MaxLocalUsers) {
    unsigned TargetNumRegisters = TTI.getNumberOfRegisters(pair.first);
    LLVM_DEBUG(dbgs() << "LV: The target has " << TargetNumRegisters
                      << " registers of "
                      << TTI.getRegisterClassName(pair.first) << " register class\n");
    if (VF.isScalar()) {
      if (ForceTargetNumScalarRegs.getNumOccurrences() > 0)
        TargetNumRegisters = ForceTargetNumScalarRegs;
    } else {
      if (ForceTargetNumVectorRegs.getNumOccurrences() > 0)
        TargetNumRegisters = ForceTargetNumVectorRegs;
    }
    unsigned MaxLocalUsers = pair.second;
    unsigned LoopInvariantRegs = 0;
    if (R.LoopInvariantRegs.find(pair.first) != R.LoopInvariantRegs.end())
      LoopInvariantRegs = R.LoopInvariantRegs[pair.first];

    unsigned TmpIC = PowerOf2Floor((TargetNumRegisters - LoopInvariantRegs) / MaxLocalUsers);
    // Don't count the induction variable as interleaved.
    if (EnableIndVarRegisterHeur) {
      TmpIC =
          PowerOf2Floor((TargetNumRegisters - LoopInvariantRegs - 1) /
                        std::max(1U, (MaxLocalUsers - 1)));
    }

    IC = std::min(IC, TmpIC);
  }

  // Clamp the interleave ranges to reasonable counts.
  unsigned MaxInterleaveCount =
      TTI.getMaxInterleaveFactor(VF.getKnownMinValue());

  // Check if the user has overridden the max.
  if (VF.isScalar()) {
    if (ForceTargetMaxScalarInterleaveFactor.getNumOccurrences() > 0)
      MaxInterleaveCount = ForceTargetMaxScalarInterleaveFactor;
  } else {
    if (ForceTargetMaxVectorInterleaveFactor.getNumOccurrences() > 0)
      MaxInterleaveCount = ForceTargetMaxVectorInterleaveFactor;
  }

  // If trip count is known or estimated compile time constant, limit the
  // interleave count to be less than the trip count divided by VF, provided it
  // is at least 1.
  //
  // For scalable vectors we can't know if interleaving is beneficial. It may
  // not be beneficial for small loops if none of the lanes in the second vector
  // iterations is enabled. However, for larger loops, there is likely to be a
  // similar benefit as for fixed-width vectors. For now, we choose to leave
  // the InterleaveCount as if vscale is '1', although if some information about
  // the vector is known (e.g. min vector size), we can make a better decision.
  if (BestKnownTC) {
    MaxInterleaveCount =
        std::min(*BestKnownTC / VF.getKnownMinValue(), MaxInterleaveCount);
    // Make sure MaxInterleaveCount is greater than 0.
    MaxInterleaveCount = std::max(1u, MaxInterleaveCount);
  }

  assert(MaxInterleaveCount > 0 &&
         "Maximum interleave count must be greater than 0");

  // Clamp the calculated IC to be between the 1 and the max interleave count
  // that the target and trip count allows.
  if (IC > MaxInterleaveCount)
    IC = MaxInterleaveCount;
  else
    // Make sure IC is greater than 0.
    IC = std::max(1u, IC);

  assert(IC > 0 && "Interleave count must be greater than 0.");

  // If we did not calculate the cost for VF (because the user selected the VF)
  // then we calculate the cost of VF here.
  if (LoopCost == 0) {
    assert(expectedCost(VF).first.isValid() && "Expected a valid cost");
    LoopCost = *expectedCost(VF).first.getValue();
  }

  assert(LoopCost && "Non-zero loop cost expected");

  // Interleave if we vectorized this loop and there is a reduction that could
  // benefit from interleaving.
  if (VF.isVector() && HasReductions) {
    LLVM_DEBUG(dbgs() << "LV: Interleaving because of reductions.\n");
    return IC;
  }

  // Note that if we've already vectorized the loop we will have done the
  // runtime check and so interleaving won't require further checks.
  bool InterleavingRequiresRuntimePointerCheck =
      (VF.isScalar() && Legal->getRuntimePointerChecking()->Need);

  // We want to interleave small loops in order to reduce the loop overhead and
  // potentially expose ILP opportunities.
  LLVM_DEBUG(dbgs() << "LV: Loop cost is " << LoopCost << '\n'
                    << "LV: IC is " << IC << '\n'
                    << "LV: VF is " << VF << '\n');
  const bool AggressivelyInterleaveReductions =
      TTI.enableAggressiveInterleaving(HasReductions);
  if (!InterleavingRequiresRuntimePointerCheck && LoopCost < SmallLoopCost) {
    // We assume that the cost overhead is 1 and we use the cost model
    // to estimate the cost of the loop and interleave until the cost of the
    // loop overhead is about 5% of the cost of the loop.
    unsigned SmallIC =
        std::min(IC, (unsigned)PowerOf2Floor(SmallLoopCost / LoopCost));

    // Interleave until store/load ports (estimated by max interleave count) are
    // saturated.
    unsigned NumStores = Legal->getNumStores();
    unsigned NumLoads = Legal->getNumLoads();
    unsigned StoresIC = IC / (NumStores ? NumStores : 1);
    unsigned LoadsIC = IC / (NumLoads ? NumLoads : 1);

    // If we have a scalar reduction (vector reductions are already dealt with
    // by this point), we can increase the critical path length if the loop
    // we're interleaving is inside another loop. Limit, by default to 2, so the
    // critical path only gets increased by one reduction operation.
    if (HasReductions && TheLoop->getLoopDepth() > 1) {
      unsigned F = static_cast<unsigned>(MaxNestedScalarReductionIC);
      SmallIC = std::min(SmallIC, F);
      StoresIC = std::min(StoresIC, F);
      LoadsIC = std::min(LoadsIC, F);
    }

    if (EnableLoadStoreRuntimeInterleave &&
        std::max(StoresIC, LoadsIC) > SmallIC) {
      LLVM_DEBUG(
          dbgs() << "LV: Interleaving to saturate store or load ports.\n");
      return std::max(StoresIC, LoadsIC);
    }

    // If there are scalar reductions and TTI has enabled aggressive
    // interleaving for reductions, we will interleave to expose ILP.
    if (InterleaveSmallLoopScalarReduction && VF.isScalar() &&
        AggressivelyInterleaveReductions) {
      LLVM_DEBUG(dbgs() << "LV: Interleaving to expose ILP.\n");
      // Interleave no less than SmallIC but not as aggressive as the normal IC
      // to satisfy the rare situation when resources are too limited.
      return std::max(IC / 2, SmallIC);
    } else {
      LLVM_DEBUG(dbgs() << "LV: Interleaving to reduce branch cost.\n");
      return SmallIC;
    }
  }

  // Interleave if this is a large loop (small loops are already dealt with by
  // this point) that could benefit from interleaving.
  if (AggressivelyInterleaveReductions) {
    LLVM_DEBUG(dbgs() << "LV: Interleaving to expose ILP.\n");
    return IC;
  }

  LLVM_DEBUG(dbgs() << "LV: Not Interleaving.\n");
  return 1;
}

SmallVector<LoopVectorizationCostModel::RegisterUsage, 8>
LoopVectorizationCostModel::calculateRegisterUsage(ArrayRef<ElementCount> VFs) {
  // This function calculates the register usage by measuring the highest number
  // of values that are alive at a single location. Obviously, this is a very
  // rough estimation. We scan the loop in a topological order in order and
  // assign a number to each instruction. We use RPO to ensure that defs are
  // met before their users. We assume that each instruction that has in-loop
  // users starts an interval. We record every time that an in-loop value is
  // used, so we have a list of the first and last occurrences of each
  // instruction. Next, we transpose this data structure into a multi map that
  // holds the list of intervals that *end* at a specific location. This multi
  // map allows us to perform a linear search. We scan the instructions linearly
  // and record each time that a new interval starts, by placing it in a set.
  // If we find this value in the multi-map then we remove it from the set.
  // The max register usage is the maximum size of the set.
  // We also search for instructions that are defined outside the loop, but are
  // used inside the loop. We need this number separately from the max-interval
  // usage number because when we unroll, loop-invariant values do not take
  // more register.
  LoopBlocksDFS DFS(TheLoop);
  DFS.perform(LI);

  RegisterUsage RU;

  // Each 'key' in the map opens a new interval. The values
  // of the map are the index of the 'last seen' usage of the
  // instruction that is the key.
  using IntervalMap = DenseMap<Instruction *, unsigned>;

  // Maps instruction to its index.
  SmallVector<Instruction *, 64> IdxToInstr;
  // Marks the end of each interval.
  IntervalMap EndPoint;
  // Saves the list of instruction indices that are used in the loop.
  SmallPtrSet<Instruction *, 8> Ends;
  // Saves the list of values that are used in the loop but are
  // defined outside the loop, such as arguments and constants.
  SmallPtrSet<Value *, 8> LoopInvariants;

  for (BasicBlock *BB : make_range(DFS.beginRPO(), DFS.endRPO())) {
    for (Instruction &I : BB->instructionsWithoutDebug()) {
      IdxToInstr.push_back(&I);

      // Save the end location of each USE.
      for (Value *U : I.operands()) {
        auto *Instr = dyn_cast<Instruction>(U);

        // Ignore non-instruction values such as arguments, constants, etc.
        if (!Instr)
          continue;

        // If this instruction is outside the loop then record it and continue.
        if (!TheLoop->contains(Instr)) {
          LoopInvariants.insert(Instr);
          continue;
        }

        // Overwrite previous end points.
        EndPoint[Instr] = IdxToInstr.size();
        Ends.insert(Instr);
      }
    }
  }

  // Saves the list of intervals that end with the index in 'key'.
  using InstrList = SmallVector<Instruction *, 2>;
  DenseMap<unsigned, InstrList> TransposeEnds;

  // Transpose the EndPoints to a list of values that end at each index.
  for (auto &Interval : EndPoint)
    TransposeEnds[Interval.second].push_back(Interval.first);

  SmallPtrSet<Instruction *, 8> OpenIntervals;

  // Get the size of the widest register.
  unsigned MaxSafeDepDist = -1U;
  if (Legal->getMaxSafeDepDistBytes() != -1U)
    MaxSafeDepDist = Legal->getMaxSafeDepDistBytes() * 8;
  const DataLayout &DL = TheFunction->getParent()->getDataLayout();
  // FIXME: This is wrong. Register grouping is not necessary if using scalable
  // vector type. We need another TTI method to indicate it.

  SmallVector<RegisterUsage, 8> RUs(VFs.size());
  SmallVector<SmallMapVector<unsigned, unsigned, 4>, 8> MaxUsages(VFs.size());

  LLVM_DEBUG(dbgs() << "LV(REG): Calculating max register usage:\n");

  // A lambda that gets the register usage for the given type and VF.
  auto GetRegUsage = [&DL, MaxSafeDepDist, this](Type *Ty, ElementCount VF) {
    if (Ty->isTokenTy())
      return 0U;
    unsigned TypeSize = DL.getTypeSizeInBits(Ty->getScalarType());
    return TTI.getVectorRegisterUsage(
        TTI.useScalableVectorType() // FIXME
            ? TargetTransformInfo::RGK_ScalableVector
            : TargetTransformInfo::RGK_FixedWidthVector,
        VF.getKnownMinValue(), TypeSize, MaxSafeDepDist);
  };

  for (unsigned int i = 0, s = IdxToInstr.size(); i < s; ++i) {
    Instruction *I = IdxToInstr[i];

    // Remove all of the instructions that end at this location.
    InstrList &List = TransposeEnds[i];
    for (Instruction *ToRemove : List)
      OpenIntervals.erase(ToRemove);

    // Ignore instructions that are never used within the loop.
    if (!Ends.count(I))
      continue;

    // Skip ignored values.
    if (ValuesToIgnore.count(I))
      continue;

    // For each VF find the maximum usage of registers.
    for (unsigned j = 0, e = VFs.size(); j < e; ++j) {
      // Count the number of live intervals.
      SmallMapVector<unsigned, unsigned, 4> RegUsage;

      if (VFs[j].isScalar()) {
        for (auto Inst : OpenIntervals) {
          unsigned ClassID = TTI.getRegisterClassForType(false, Inst->getType());
          if (RegUsage.find(ClassID) == RegUsage.end())
            RegUsage[ClassID] = 1;
          else
            RegUsage[ClassID] += 1;
        }
      } else {
        collectUniformsAndScalars(VFs[j]);
        for (auto Inst : OpenIntervals) {
          // Skip ignored values for VF > 1.
          if (VecValuesToIgnore.count(Inst))
            continue;
          if (isScalarAfterVectorization(Inst, VFs[j])) {
            unsigned ClassID = TTI.getRegisterClassForType(false, Inst->getType());
            if (RegUsage.find(ClassID) == RegUsage.end())
              RegUsage[ClassID] = 1;
            else
              RegUsage[ClassID] += 1;
          } else {
            unsigned ClassID = TTI.getRegisterClassForType(true, Inst->getType());
            if (RegUsage.find(ClassID) == RegUsage.end())
              RegUsage[ClassID] = GetRegUsage(Inst->getType(), VFs[j]);
            else
              RegUsage[ClassID] += GetRegUsage(Inst->getType(), VFs[j]);
          }
        }
      }

      for (auto& pair : RegUsage) {
        if (MaxUsages[j].find(pair.first) != MaxUsages[j].end())
          MaxUsages[j][pair.first] = std::max(MaxUsages[j][pair.first], pair.second);
        else
          MaxUsages[j][pair.first] = pair.second;
      }
    }

    LLVM_DEBUG(dbgs() << "LV(REG): At #" << i << " Interval # "
                      << OpenIntervals.size() << '\n');

    // Add the current instruction to the list of open intervals.
    OpenIntervals.insert(I);
  }

  for (unsigned i = 0, e = VFs.size(); i < e; ++i) {
    SmallMapVector<unsigned, unsigned, 4> Invariant;

    for (auto Inst : LoopInvariants) {
      unsigned Usage =
          VFs[i].isScalar() ? 1 : GetRegUsage(Inst->getType(), VFs[i]);
      unsigned ClassID =
          TTI.getRegisterClassForType(VFs[i].isVector(), Inst->getType());
      if (Invariant.find(ClassID) == Invariant.end())
        Invariant[ClassID] = Usage;
      else
        Invariant[ClassID] += Usage;
    }

    LLVM_DEBUG({
      dbgs() << "LV(REG): VF = " << VFs[i] << '\n';
      dbgs() << "LV(REG): Found max usage: " << MaxUsages[i].size()
             << " item\n";
      for (const auto &pair : MaxUsages[i]) {
        dbgs() << "LV(REG): RegisterClass: "
               << TTI.getRegisterClassName(pair.first) << ", " << pair.second
               << " registers\n";
      }
      dbgs() << "LV(REG): Found invariant usage: " << Invariant.size()
             << " item\n";
      for (const auto &pair : Invariant) {
        dbgs() << "LV(REG): RegisterClass: "
               << TTI.getRegisterClassName(pair.first) << ", " << pair.second
               << " registers\n";
      }
    });

    RU.LoopInvariantRegs = Invariant;
    RU.MaxLocalUsers = MaxUsages[i];
    RUs[i] = RU;
  }

  return RUs;
}

bool LoopVectorizationCostModel::useEmulatedMaskMemRefHack(Instruction *I) {
  // TODO: Cost model for emulated masked load/store is completely
  // broken. This hack guides the cost model to use an artificially
  // high enough value to practically disable vectorization with such
  // operations, except where previously deployed legality hack allowed
  // using very low cost values. This is to avoid regressions coming simply
  // from moving "masked load/store" check from legality to cost model.
  // Masked Load/Gather emulation was previously never allowed.
  // Limited number of Masked Store/Scatter emulation was allowed.
  assert(isPredicatedInst(I, ElementCount::getFixed(1)) &&
         "Expecting a scalar emulated instruction");
  return isa<LoadInst>(I) ||
         (isa<StoreInst>(I) && NumPredStores > NumberOfStoresToPredicate);
}

void LoopVectorizationCostModel::collectInstsToScalarize(ElementCount VF) {
  // If we aren't vectorizing the loop, or if we've already collected the
  // instructions to scalarize, there's nothing to do. Collection may already
  // have occurred if we have a user-selected VF and are now computing the
  // expected cost for interleaving.
  if (VF.isScalar() || VF.isZero() ||
      InstsToScalarize.find(VF) != InstsToScalarize.end())
    return;

  // Initialize a mapping for VF in InstsToScalalarize. If we find that it's
  // not profitable to scalarize any instructions, the presence of VF in the
  // map will indicate that we've analyzed it already.
  ScalarCostsTy &ScalarCostsVF = InstsToScalarize[VF];

  // Find all the instructions that are scalar with predication in the loop and
  // determine if it would be better to not if-convert the blocks they are in.
  // If so, we also record the instructions to scalarize.
  for (BasicBlock *BB : TheLoop->blocks()) {
    if (!blockNeedsPredication(BB))
      continue;
    for (Instruction &I : *BB)
      if (isScalarWithPredication(&I)) {
        ScalarCostsTy ScalarCosts;
        // Do not apply discount logic if hacked cost is needed
        // for emulated masked memrefs.
        if (!useEmulatedMaskMemRefHack(&I)) {
          auto D = computePredInstDiscount(&I, ScalarCosts, VF);
          if (D.isValid() && D.getValue() >= 0)
            ScalarCostsVF.insert(ScalarCosts.begin(), ScalarCosts.end());
        }
        // Remember that BB will remain after vectorization.
        PredicatedBBsAfterVectorization.insert(BB);
      }
  }
}

InstructionCost LoopVectorizationCostModel::computePredInstDiscount(
    Instruction *PredInst, ScalarCostsTy &ScalarCosts, ElementCount VF) {
  assert(!isUniformAfterVectorization(PredInst, VF) &&
         "Instruction marked uniform-after-vectorization will be predicated");

  // Initialize the discount to zero, meaning that the scalar version and the
  // vector version cost the same.
  InstructionCost Discount = 0;

  // Holds instructions to analyze. The instructions we visit are mapped in
  // ScalarCosts. Those instructions are the ones that would be scalarized if
  // we find that the scalar version costs less.
  SmallVector<Instruction *, 8> Worklist;

  // Returns true if the given instruction can be scalarized.
  auto canBeScalarized = [&](Instruction *I) -> bool {
    // We only attempt to scalarize instructions forming a single-use chain
    // from the original predicated block that would otherwise be vectorized.
    // Although not strictly necessary, we give up on instructions we know will
    // already be scalar to avoid traversing chains that are unlikely to be
    // beneficial.
    if (!I->hasOneUse() || PredInst->getParent() != I->getParent() ||
        isScalarAfterVectorization(I, VF))
      return false;

    // If the instruction is scalar with predication, it will be analyzed
    // separately. We ignore it within the context of PredInst.
    if (isScalarWithPredication(I))
      return false;

    // If any of the instruction's operands are uniform after vectorization,
    // the instruction cannot be scalarized. This prevents, for example, a
    // masked load from being scalarized.
    //
    // We assume we will only emit a value for lane zero of an instruction
    // marked uniform after vectorization, rather than VF identical values.
    // Thus, if we scalarize an instruction that uses a uniform, we would
    // create uses of values corresponding to the lanes we aren't emitting code
    // for. This behavior can be changed by allowing getScalarValue to clone
    // the lane zero values for uniforms rather than asserting.
    for (Use &U : I->operands())
      if (auto *J = dyn_cast<Instruction>(U.get()))
        if (isUniformAfterVectorization(J, VF))
          return false;

    // Otherwise, we can scalarize the instruction.
    return true;
  };

  // Compute the expected cost discount from scalarizing the entire expression
  // feeding the predicated instruction. We currently only consider expressions
  // that are single-use instruction chains.
  Worklist.push_back(PredInst);
  while (!Worklist.empty()) {
    Instruction *I = Worklist.pop_back_val();

    // If we've already analyzed the instruction, there's nothing to do.
    if (ScalarCosts.find(I) != ScalarCosts.end())
      continue;

    // Compute the cost of the vector instruction. Note that this cost already
    // includes the scalarization overhead of the predicated instruction.
    InstructionCost VectorCost = getInstructionCost(I, VF).first;

    if (VF.isScalable()) {
      // No discount for scalables yet.
      Discount += 0 - InstructionCost::getInvalid();
      ScalarCosts[I] = InstructionCost::getInvalid();
      continue;
    }

    // Compute the cost of the scalarized instruction. This cost is the cost of
    // the instruction as if it wasn't if-converted and instead remained in the
    // predicated block. We will scale this cost by block probability after
    // computing the scalarization overhead.
    assert(!VF.isScalable() && "scalable vectors not yet supported.");
    InstructionCost ScalarCost =
        VF.getKnownMinValue() *
        getInstructionCost(I, ElementCount::getFixed(1)).first;

    // Compute the scalarization overhead of needed insertelement instructions
    // and phi nodes.
    if (isScalarWithPredication(I) && !I->getType()->isVoidTy()) {
      ScalarCost += TTI.getScalarizationOverhead(
          cast<VectorType>(ToVectorTy(I->getType(), VF)),
          APInt::getAllOnesValue(VF.getKnownMinValue()), true, false);
      assert(!VF.isScalable() && "scalable vectors not yet supported.");
      ScalarCost +=
          VF.getKnownMinValue() *
          TTI.getCFInstrCost(Instruction::PHI, TTI::TCK_RecipThroughput);
    }

    // Compute the scalarization overhead of needed extractelement
    // instructions. For each of the instruction's operands, if the operand can
    // be scalarized, add it to the worklist; otherwise, account for the
    // overhead.
    for (Use &U : I->operands())
      if (auto *J = dyn_cast<Instruction>(U.get())) {
        assert(VectorType::isValidElementType(J->getType()) &&
               "Instruction has non-scalar type");
        if (canBeScalarized(J))
          Worklist.push_back(J);
        else if (needsExtract(J, VF)) {
          assert(!VF.isScalable() && "scalable vectors not yet supported.");
          ScalarCost += TTI.getScalarizationOverhead(
              cast<VectorType>(ToVectorTy(J->getType(), VF)),
              APInt::getAllOnesValue(VF.getKnownMinValue()), false, true);
        }
      }

    // Scale the total scalar cost by block probability.
    ScalarCost /= getReciprocalPredBlockProb();

    // Compute the discount. A non-negative discount means the vector version
    // of the instruction costs more, and scalarizing would be beneficial.
    Discount += VectorCost - ScalarCost;
    ScalarCosts[I] = ScalarCost;
  }

  return Discount;
}

LoopVectorizationCostModel::VectorizationCostTy
LoopVectorizationCostModel::expectedCost(ElementCount VF) {
  // FIXME: Port Cost to be of PolySize. For scalable vectors, true cost of
  // vectorization is dependent on vscale.
  VectorizationCostTy Cost;

  // For each block.
  for (BasicBlock *BB : TheLoop->blocks()) {
    VectorizationCostTy BlockCost;

    // For each instruction in the old loop.
    for (Instruction &I : BB->instructionsWithoutDebug()) {
      // Skip ignored values.
      if (ValuesToIgnore.count(&I) ||
          (VF.isVector() && VecValuesToIgnore.count(&I)))
        continue;

      VectorizationCostTy C = getInstructionCost(&I, VF);

      // Check if we should override the cost.
      if (ForceTargetInstructionCost.getNumOccurrences() > 0)
        C.first = InstructionCost(ForceTargetInstructionCost);

      BlockCost.first += C.first;
      BlockCost.second |= C.second;
      LLVM_DEBUG(dbgs() << "LV: Found an estimated cost of " << C.first
                        << " for VF " << VF << " For instruction: " << I
                        << '\n');
    }

    // If we are vectorizing a predicated block, it will have been
    // if-converted. This means that the block's instructions (aside from
    // stores and instructions that may divide by zero) will now be
    // unconditionally executed. For the scalar case, we may not always execute
    // the predicated block, if it is an if-else block. Thus, scale the block's
    // cost by the probability of executing it. blockNeedsPredication from
    // Legal is used so as to not include all blocks in tail folded loops.
    if (VF.isScalar() && Legal->blockNeedsPredication(BB) &&
        !Legal->preferPredicatedVectorOps()) {
      auto Scale = getReciprocalPredBlockProb();
      // LLVM_DEBUG(dbgs() << "LV: Dividing cost of " << BlockCost.first << " by "
      //                   << Scale << " due to branch probability\n");
      BlockCost.first /= Scale;
    }

    // LLVM_DEBUG(dbgs() << "LV: Adding cost of " << BlockCost.first << " for VF "
    //                   << VF << " in block " << BB->getName() << "\n");
    Cost.first += BlockCost.first;
    Cost.second |= BlockCost.second;
  }

  // If tail folding is enabled, the cost model does not explicitly considers
  // the cost of inserting the mask instruction and the additional select
  // instruction for reductions. The mask is based on the induction variable
  // which is not taken into consideration when computing FeasibleMaxVF
  // (getSmallestAndWidestTypes is based on the original scalar loop and does
  // not consider induction PHI. The induction variable of the vector loop might
  // actually be different from the scalar loop's induction PHI). This allows
  // for a FeasibleMaxVF value to be considered which might result in an illegal
  // type to be used in the mask or select instructions based on the induction
  // PHI for a given target. For eg. a loop with 32-bit values might result in a
  // FeasibleMaxVF of 16, however the induction variable based on the 64-bit
  // trip count would be splat into a <vscale x 16 x i64> vector type to be used
  // for creating the mask, however, <vscale x 16 x i64> might be an illegal
  // type for the given target (eg. RISC-V).
  // FIXME: For now we add a rather inelegant hack after the cost computation to
  // check if there tail folding is enabled and computing the cost of mask based
  // on the induction variable type, expecting the TTI to result in an
  // "infinitely" high cost if the type is illegal. We also just enable for the
  // case when we are using VP instructions to avoid breaking existing tests.
  if (Legal->preferPredicatedVectorOps() && foldTailByMasking()) {
    // Add cost of generating a compare instruction to build mask.
    Type *VectorTy = ToVectorTy(Legal->getWidestInductionType(), VF);
    InstructionCost MaskCost =
        TTI.getCmpSelInstrCost(Instruction::ICmp, VectorTy);
    bool TypeNotScalarized =
        VF.isVector() && VectorTy->isVectorTy() &&
        (isa<ScalableVectorType>(VectorTy) ||
         TTI.getNumberOfParts(VectorTy) < VF.getKnownMinValue());
    Cost.first += MaskCost;
    Cost.second |= TypeNotScalarized;

    LLVM_DEBUG(dbgs() << "LV: Adding cost of predication by tail folding "
                      << MaskCost << " for VF " << VF << "\n");
  }

  return Cost;
}

/// Gets Address Access SCEV after verifying that the access pattern
/// is loop invariant except the induction variable dependence.
///
/// This SCEV can be sent to the Target in order to estimate the address
/// calculation cost.
static const SCEV *getAddressAccessSCEV(Value *Ptr,
                                        LoopVectorizationLegality *Legal,
                                        PredicatedScalarEvolution &PSE,
                                        const Loop *TheLoop) {

  auto *Gep = dyn_cast<GetElementPtrInst>(Ptr);
  if (!Gep)
    return nullptr;

  // We are looking for a gep with all loop invariant indices except for one
  // which should be an induction variable.
  auto SE = PSE.getSE();
  unsigned NumOperands = Gep->getNumOperands();
  for (unsigned i = 1; i < NumOperands; ++i) {
    Value *Opd = Gep->getOperand(i);
    if (!SE->isLoopInvariant(SE->getSCEV(Opd), TheLoop) &&
        !Legal->isInductionVariable(Opd))
      return nullptr;
  }

  // Now we know we have a GEP ptr, %inv, %ind, %inv. return the Ptr SCEV.
  return PSE.getSCEV(Ptr);
}

static bool isStrideMul(Instruction *I, LoopVectorizationLegality *Legal) {
  return Legal->hasStride(I->getOperand(0)) ||
         Legal->hasStride(I->getOperand(1));
}

InstructionCost
LoopVectorizationCostModel::getMemInstScalarizationCost(Instruction *I,
                                                        ElementCount VF) {
  assert(VF.isVector() &&
         "Scalarization cost of instruction implies vectorization.");
  if (VF.isScalable())
    return InstructionCost::getInvalid();

  Type *ValTy = getMemInstValueType(I);
  auto SE = PSE.getSE();

  unsigned AS = getLoadStoreAddressSpace(I);
  Value *Ptr = getLoadStorePointerOperand(I);
  Type *PtrTy = ToVectorTy(Ptr->getType(), VF);

  // Figure out whether the access is strided and get the stride value
  // if it's known in compile time
  const SCEV *PtrSCEV = getAddressAccessSCEV(Ptr, Legal, PSE, TheLoop);

  // Get the cost of the scalar memory instruction and address computation.
  InstructionCost Cost =
      VF.getKnownMinValue() * TTI.getAddressComputationCost(PtrTy, SE, PtrSCEV);

  // Don't pass *I here, since it is scalar but will actually be part of a
  // vectorized loop where the user of it is a vectorized instruction.
  const Align Alignment = getLoadStoreAlignment(I);
  Cost += VF.getKnownMinValue() *
          TTI.getMemoryOpCost(I->getOpcode(), ValTy->getScalarType(), Alignment,
                              AS, TTI::TCK_RecipThroughput);

  // Get the overhead of the extractelement and insertelement instructions
  // we might create due to scalarization.
  Cost += getScalarizationOverhead(I, VF);

  // If we have a predicated load/store, it will need extra i1 extracts and
  // conditional branches, but may not be executed for each vector lane. Scale
  // the cost by the probability of executing the predicated block.
  if (isPredicatedInst(I, ElementCount::getFixed(1))) {
    Cost /= getReciprocalPredBlockProb();

    // Add the cost of an i1 extract and a branch
    auto *Vec_i1Ty =
        VectorType::get(IntegerType::getInt1Ty(ValTy->getContext()), VF);
    Cost += TTI.getScalarizationOverhead(
        Vec_i1Ty, APInt::getAllOnesValue(VF.getKnownMinValue()),
        /*Insert=*/false, /*Extract=*/true);
    Cost += TTI.getCFInstrCost(Instruction::Br, TTI::TCK_RecipThroughput);

    if (useEmulatedMaskMemRefHack(I))
      // Artificially setting to a high enough value to practically disable
      // vectorization with such operations.
      Cost = 3000000;
  }

  return Cost;
}

InstructionCost
LoopVectorizationCostModel::getConsecutiveMemOpCost(Instruction *I,
                                                    ElementCount VF) {
  Type *ValTy = getMemInstValueType(I);
  auto *VectorTy = cast<VectorType>(ToVectorTy(ValTy, VF));
  Value *Ptr = getLoadStorePointerOperand(I);
  unsigned AS = getLoadStoreAddressSpace(I);
  int ConsecutiveStride = Legal->isConsecutivePtr(Ptr);
  enum TTI::TargetCostKind CostKind = TTI::TCK_RecipThroughput;

  assert((ConsecutiveStride == 1 || ConsecutiveStride == -1) &&
         "Stride should be 1 or -1 for consecutive memory access");
  const Align Alignment = getLoadStoreAlignment(I);
  InstructionCost Cost = 0;
  if (Legal->isMaskRequired(I))
    Cost += TTI.getMaskedMemoryOpCost(I->getOpcode(), VectorTy, Alignment, AS,
                                      CostKind);
  else
    Cost += TTI.getMemoryOpCost(I->getOpcode(), VectorTy, Alignment, AS,
                                CostKind, I);

  bool Reverse = ConsecutiveStride < 0;
  if (Reverse)
    Cost +=
        TTI.getShuffleCost(TargetTransformInfo::SK_Reverse, VectorTy, None, 0);
  return Cost;
}

InstructionCost
LoopVectorizationCostModel::getUniformMemOpCost(Instruction *I,
                                                ElementCount VF) {
  assert(Legal->isUniformMemOp(*I));

  Type *ValTy = getMemInstValueType(I);
  auto *VectorTy = cast<VectorType>(ToVectorTy(ValTy, VF));
  const Align Alignment = getLoadStoreAlignment(I);
  unsigned AS = getLoadStoreAddressSpace(I);
  enum TTI::TargetCostKind CostKind = TTI::TCK_RecipThroughput;
  if (isa<LoadInst>(I)) {
    return TTI.getAddressComputationCost(ValTy) +
           TTI.getMemoryOpCost(Instruction::Load, ValTy, Alignment, AS,
                               CostKind) +
           TTI.getShuffleCost(TargetTransformInfo::SK_Broadcast, VectorTy);
  }
  StoreInst *SI = cast<StoreInst>(I);

  bool isLoopInvariantStoreValue = Legal->isUniform(SI->getValueOperand());
  return TTI.getAddressComputationCost(ValTy) +
         TTI.getMemoryOpCost(Instruction::Store, ValTy, Alignment, AS,
                             CostKind) +
         (isLoopInvariantStoreValue
              ? 0
              : TTI.getVectorInstrCost(Instruction::ExtractElement, VectorTy,
                                       VF.getKnownMinValue() - 1));
}

InstructionCost
LoopVectorizationCostModel::getGatherScatterCost(Instruction *I,
                                                 ElementCount VF) {
  Type *ValTy = getMemInstValueType(I);
  auto *VectorTy = cast<VectorType>(ToVectorTy(ValTy, VF));
  const Align Alignment = getLoadStoreAlignment(I);
  const Value *Ptr = getLoadStorePointerOperand(I);

  return TTI.getAddressComputationCost(VectorTy) +
         TTI.getGatherScatterOpCost(
             I->getOpcode(), VectorTy, Ptr, Legal->isMaskRequired(I), Alignment,
             TargetTransformInfo::TCK_RecipThroughput, I);
}

InstructionCost
LoopVectorizationCostModel::getInterleaveGroupCost(Instruction *I,
                                                   ElementCount VF) {
  // TODO: Once we have support for interleaving with scalable vectors
  // we can calculate the cost properly here.
  if (VF.isScalable())
    return InstructionCost::getInvalid();

  Type *ValTy = getMemInstValueType(I);
  auto *VectorTy = cast<VectorType>(ToVectorTy(ValTy, VF));
  unsigned AS = getLoadStoreAddressSpace(I);

  auto Group = getInterleavedAccessGroup(I);
  assert(Group && "Fail to get an interleaved access group.");

  unsigned InterleaveFactor = Group->getFactor();
  auto *WideVecTy = VectorType::get(ValTy, VF * InterleaveFactor);

  // Holds the indices of existing members in an interleaved load group.
  // An interleaved store group doesn't need this as it doesn't allow gaps.
  SmallVector<unsigned, 4> Indices;
  if (isa<LoadInst>(I)) {
    for (unsigned i = 0; i < InterleaveFactor; i++)
      if (Group->getMember(i))
        Indices.push_back(i);
  }

  // Calculate the cost of the whole interleaved group.
  bool UseMaskForGaps =
      Group->requiresScalarEpilogue() && !isScalarEpilogueAllowed();
  InstructionCost Cost = TTI.getInterleavedMemoryOpCost(
      I->getOpcode(), WideVecTy, Group->getFactor(), Indices, Group->getAlign(),
      AS, TTI::TCK_RecipThroughput, Legal->isMaskRequired(I), UseMaskForGaps);

  if (Group->isReverse()) {
    // TODO: Add support for reversed masked interleaved access.
    assert(!Legal->isMaskRequired(I) &&
           "Reverse masked interleaved access not supported.");
    Cost +=
        Group->getNumMembers() *
        TTI.getShuffleCost(TargetTransformInfo::SK_Reverse, VectorTy, None, 0);
  }
  return Cost;
}

InstructionCost LoopVectorizationCostModel::getReductionPatternCost(
    Instruction *I, ElementCount VF, Type *Ty, TTI::TargetCostKind CostKind) {
  // Early exit for no inloop reductions
  if (InLoopReductionChains.empty() || VF.isScalar() || !isa<VectorType>(Ty))
    return InstructionCost::getInvalid();
  auto *VectorTy = cast<VectorType>(Ty);

  // We are looking for a pattern of, and finding the minimal acceptable cost:
  //  reduce(mul(ext(A), ext(B))) or
  //  reduce(mul(A, B)) or
  //  reduce(ext(A)) or
  //  reduce(A).
  // The basic idea is that we walk down the tree to do that, finding the root
  // reduction instruction in InLoopReductionImmediateChains. From there we find
  // the pattern of mul/ext and test the cost of the entire pattern vs the cost
  // of the components. If the reduction cost is lower then we return it for the
  // reduction instruction and 0 for the other instructions in the pattern. If
  // it is not we return an invalid cost specifying the orignal cost method
  // should be used.
  Instruction *RetI = I;
  if ((RetI->getOpcode() == Instruction::SExt ||
       RetI->getOpcode() == Instruction::ZExt)) {
    if (!RetI->hasOneUser())
      return InstructionCost::getInvalid();
    RetI = RetI->user_back();
  }
  if (RetI->getOpcode() == Instruction::Mul &&
      RetI->user_back()->getOpcode() == Instruction::Add) {
    if (!RetI->hasOneUser())
      return InstructionCost::getInvalid();
    RetI = RetI->user_back();
  }

  // Test if the found instruction is a reduction, and if not return an invalid
  // cost specifying the parent to use the original cost modelling.
  if (!InLoopReductionImmediateChains.count(RetI))
    return InstructionCost::getInvalid();

  // Find the reduction this chain is a part of and calculate the basic cost of
  // the reduction on its own.
  Instruction *LastChain = InLoopReductionImmediateChains[RetI];
  Instruction *ReductionPhi = LastChain;
  while (!isa<PHINode>(ReductionPhi))
    ReductionPhi = InLoopReductionImmediateChains[ReductionPhi];

  RecurrenceDescriptor RdxDesc =
      Legal->getReductionVars()[cast<PHINode>(ReductionPhi)];
  InstructionCost BaseCost = TTI.getArithmeticReductionCost(
      RdxDesc.getOpcode(), VectorTy, false, CostKind);

  // Get the operand that was not the reduction chain and match it to one of the
  // patterns, returning the better cost if it is found.
  Instruction *RedOp = RetI->getOperand(1) == LastChain
                           ? dyn_cast<Instruction>(RetI->getOperand(0))
                           : dyn_cast<Instruction>(RetI->getOperand(1));

  VectorTy = VectorType::get(I->getOperand(0)->getType(), VectorTy);

  if (RedOp && (isa<SExtInst>(RedOp) || isa<ZExtInst>(RedOp)) &&
      !TheLoop->isLoopInvariant(RedOp)) {
    bool IsUnsigned = isa<ZExtInst>(RedOp);
    auto *ExtType = VectorType::get(RedOp->getOperand(0)->getType(), VectorTy);
    InstructionCost RedCost = TTI.getExtendedAddReductionCost(
        /*IsMLA=*/false, IsUnsigned, RdxDesc.getRecurrenceType(), ExtType,
        CostKind);

    InstructionCost ExtCost =
        TTI.getCastInstrCost(RedOp->getOpcode(), VectorTy, ExtType,
                             TTI::CastContextHint::None, CostKind, RedOp);
    if (RedCost.isValid() && RedCost < BaseCost + ExtCost)
      return I == RetI ? *RedCost.getValue() : 0;
  } else if (RedOp && RedOp->getOpcode() == Instruction::Mul) {
    Instruction *Mul = RedOp;
    Instruction *Op0 = dyn_cast<Instruction>(Mul->getOperand(0));
    Instruction *Op1 = dyn_cast<Instruction>(Mul->getOperand(1));
    if (Op0 && Op1 && (isa<SExtInst>(Op0) || isa<ZExtInst>(Op0)) &&
        Op0->getOpcode() == Op1->getOpcode() &&
        Op0->getOperand(0)->getType() == Op1->getOperand(0)->getType() &&
        !TheLoop->isLoopInvariant(Op0) && !TheLoop->isLoopInvariant(Op1)) {
      bool IsUnsigned = isa<ZExtInst>(Op0);
      auto *ExtType = VectorType::get(Op0->getOperand(0)->getType(), VectorTy);
      // reduce(mul(ext, ext))
      InstructionCost ExtCost =
          TTI.getCastInstrCost(Op0->getOpcode(), VectorTy, ExtType,
                               TTI::CastContextHint::None, CostKind, Op0);
      InstructionCost MulCost =
          TTI.getArithmeticInstrCost(Mul->getOpcode(), VectorTy, CostKind);

      InstructionCost RedCost = TTI.getExtendedAddReductionCost(
          /*IsMLA=*/true, IsUnsigned, RdxDesc.getRecurrenceType(), ExtType,
          CostKind);

      if (RedCost.isValid() && RedCost < ExtCost * 2 + MulCost + BaseCost)
        return I == RetI ? *RedCost.getValue() : 0;
    } else {
      InstructionCost MulCost =
          TTI.getArithmeticInstrCost(Mul->getOpcode(), VectorTy, CostKind);

      InstructionCost RedCost = TTI.getExtendedAddReductionCost(
          /*IsMLA=*/true, true, RdxDesc.getRecurrenceType(), VectorTy,
          CostKind);

      if (RedCost.isValid() && RedCost < MulCost + BaseCost)
        return I == RetI ? *RedCost.getValue() : 0;
    }
  }

  return I == RetI ? BaseCost : InstructionCost::getInvalid();
}

InstructionCost
LoopVectorizationCostModel::getMemoryInstructionCost(Instruction *I,
                                                     ElementCount VF) {
  // Calculate scalar cost only. Vectorization cost should be ready at this
  // moment.
  if (VF.isScalar()) {
    Type *ValTy = getMemInstValueType(I);
    const Align Alignment = getLoadStoreAlignment(I);
    unsigned AS = getLoadStoreAddressSpace(I);

    return TTI.getAddressComputationCost(ValTy) +
           TTI.getMemoryOpCost(I->getOpcode(), ValTy, Alignment, AS,
                               TTI::TCK_RecipThroughput, I);
  }
  return getWideningCost(I, VF);
}

LoopVectorizationCostModel::VectorizationCostTy
LoopVectorizationCostModel::getInstructionCost(Instruction *I,
                                               ElementCount VF) {
  // If we know that this instruction will remain uniform, check the cost of
  // the scalar version.
  if (isUniformAfterVectorization(I, VF) && !VF.isScalable())
    VF = ElementCount::getFixed(1);

  if (VF.isVector() && isProfitableToScalarize(I, VF))
    return VectorizationCostTy(InstsToScalarize[VF][I], false);

  // Forced scalars do not have any scalarization overhead.
  auto ForcedScalar = ForcedScalars.find(VF);

  // Scalable VFs should not have been inserted in ForcedScalars.
  if (VF.isScalable())
    assert(ForcedScalar == ForcedScalars.end() &&
           "Forced scalarization not supported for scalable VFs");

  if (VF.isVector() && ForcedScalar != ForcedScalars.end()) {
    auto InstSet = ForcedScalar->second;
    if (InstSet.count(I))
      return VectorizationCostTy(
          (getInstructionCost(I, ElementCount::getFixed(1)).first *
           VF.getKnownMinValue()),
          false);
  }

  Type *VectorTy;

  // For scalable vectors, if an instruction is uniform, in the vectorized loop
  // will be widened into a corresponding scalar instruction, however it cannot
  // be scalarized. For instance, an instruction like %t1 = %t2 + 1 in the
  // original scalar loop will be widened into something like %t1 = %t2 +
  // vscale*VF but we will not replicate %t1 = %t2 + 1 vscale*VF times. Thus,
  // the vectorization cost of uniform instruction will be that of the scalar
  // instruction but the scalarization bit is false (i.e TypeNotScalarized =
  // true).
  if (VF.isVector() && VF.isScalable() && isUniformAfterVectorization(I, VF)) {
    InstructionCost C = getInstructionCost(I, ElementCount::getFixed(1), VectorTy);
    return VectorizationCostTy(C, true);
  }

  InstructionCost C = getInstructionCost(I, VF, VectorTy);

  // Comparing number of parts for scalable vectors with KnownMin VF does not
  // make sense, since the actual VF is unknown at compile time. We cannot
  // scalarize scalable vectors.
  bool TypeNotScalarized =
      VF.isVector() && VectorTy->isVectorTy() &&
      (isa<ScalableVectorType>(VectorTy) ||
       TTI.getNumberOfParts(VectorTy) < VF.getKnownMinValue());
  return VectorizationCostTy(C, TypeNotScalarized);
}

InstructionCost
LoopVectorizationCostModel::getScalarizationOverhead(Instruction *I,
                                                     ElementCount VF) const {

  if (VF.isScalable())
    return InstructionCost::getInvalid();

  if (VF.isScalar())
    return 0;

  // In some cases like predicated memory ops on scalable vector types of
  // <vscale x 1 x <T>>, cost model may compute a lower cost for scalarization
  // than masked gather/scatter and thus deciding to predicate and scalarize an
  // instruction (CM_Scalarize instead of CM_GatherScatter). Note that the TTI
  // reports scalarization overhead based on ElementCount.Min.
  // Scalarization would not work for scalable vectors since we do not know
  // vscale at compile time.
  if (VF.isScalable())
    return InstructionCost::getInvalid();

  InstructionCost Cost = 0;
  Type *RetTy = ToVectorTy(I->getType(), VF);
  if (!RetTy->isVoidTy() &&
      (!isa<LoadInst>(I) || !TTI.supportsEfficientVectorElementLoadStore()))
    // FIXME: For scalable vectors DemandedElts for computing scalarization
    // overhead currently models ElementCount.Min number of elements. This would
    // be changed in the future.
    Cost += TTI.getScalarizationOverhead(
        cast<VectorType>(RetTy), APInt::getAllOnesValue(VF.getKnownMinValue()),
        true, false);

  // Some targets keep addresses scalar.
  if (isa<LoadInst>(I) && !TTI.prefersVectorizedAddressing())
    return Cost;

  // Some targets support efficient element stores.
  if (isa<StoreInst>(I) && TTI.supportsEfficientVectorElementLoadStore())
    return Cost;

  // Collect operands to consider.
  CallInst *CI = dyn_cast<CallInst>(I);
  Instruction::op_range Ops = CI ? CI->arg_operands() : I->operands();

  // Skip operands that do not require extraction/scalarization and do not incur
  // any overhead.
  // FIXME: For scalable vectors, VF here is the ElementCount.Min value.
  SmallVector<Type *> Tys;
  for (auto *V : filterExtractingOperands(Ops, VF))
    Tys.push_back(MaybeVectorizeType(V->getType(), VF));
  return Cost + TTI.getOperandsScalarizationOverhead(
                    filterExtractingOperands(Ops, VF), Tys);
}

void LoopVectorizationCostModel::setCostBasedWideningDecision(ElementCount VF) {
  if (VF.isScalar())
    return;
  NumPredStores = 0;
  for (BasicBlock *BB : TheLoop->blocks()) {
    // For each instruction in the old loop.
    for (Instruction &I : *BB) {
      Value *Ptr = getLoadStorePointerOperand(&I);
      if (!Ptr)
        continue;

      // TODO: We should generate better code and update the cost model for
      // predicated uniform stores. Today they are treated as any other
      // predicated store (see added test cases in
      // invariant-store-vectorization.ll).
      if (isa<StoreInst>(&I) && isScalarWithPredication(&I))
        NumPredStores++;

      if (Legal->isUniformMemOp(I) && !TTI.useScalableVectorType()) {
        // TODO: Avoid replicating loads and stores instead of
        // relying on instcombine to remove them.
        // Load: Scalar load + broadcast
        // Store: Scalar store + isLoopInvariantStoreValue ? 0 : extract
        InstructionCost Cost = getUniformMemOpCost(&I, VF);
        setWideningDecision(&I, VF, CM_Scalarize, Cost);
        continue;
      }

      // We assume that widening is the best solution when possible.
      if (memoryInstructionCanBeWidened(&I, VF)) {
        InstructionCost Cost = getConsecutiveMemOpCost(&I, VF);
        int ConsecutiveStride =
            Legal->isConsecutivePtr(getLoadStorePointerOperand(&I));
        assert((ConsecutiveStride == 1 || ConsecutiveStride == -1) &&
               "Expected consecutive stride.");
        InstWidening Decision =
            ConsecutiveStride == 1 ? CM_Widen : CM_Widen_Reverse;
        setWideningDecision(&I, VF, Decision, Cost);
        continue;
      }

      // Choose between Interleaving, Gather/Scatter or Scalarization.
      InstructionCost InterleaveCost = InstructionCost::getInvalid();
      unsigned NumAccesses = 1;
      if (isAccessInterleaved(&I)) {
        auto Group = getInterleavedAccessGroup(&I);
        assert(Group && "Fail to get an interleaved access group.");

        // Make one decision for the whole group.
        if (getWideningDecision(&I, VF) != CM_Unknown)
          continue;

        NumAccesses = Group->getNumMembers();
        if (interleavedAccessCanBeWidened(&I, VF))
          InterleaveCost = getInterleaveGroupCost(&I, VF);
      }

      InstructionCost GatherScatterCost =
          isLegalGatherOrScatter(&I)
              ? getGatherScatterCost(&I, VF) * NumAccesses
              : InstructionCost::getInvalid();

      InstructionCost ScalarizationCost =
          getMemInstScalarizationCost(&I, VF) * NumAccesses;

      // Choose better solution for the current VF,
      // write down this decision and use it during vectorization.
      InstructionCost Cost;
      InstWidening Decision;
      if (InterleaveCost <= GatherScatterCost &&
          InterleaveCost < ScalarizationCost) {
        Decision = CM_Interleave;
        Cost = InterleaveCost;
      } else if (VF.isScalable() || GatherScatterCost < ScalarizationCost) {
        // We cannot scalarise (yet) with scalable vectors so default to
        // gather/scatter in those cases.
        Decision = CM_GatherScatter;
        Cost = GatherScatterCost;
      } else {
        assert(!VF.isScalable() &&
               "We cannot yet scalarise for scalable vectors");
        Decision = CM_Scalarize;
        Cost = ScalarizationCost;
      }
      // If the instructions belongs to an interleave group, the whole group
      // receives the same decision. The whole group receives the cost, but
      // the cost will actually be assigned to one instruction.
      if (auto Group = getInterleavedAccessGroup(&I))
        setWideningDecision(Group, VF, Decision, Cost);
      else
        setWideningDecision(&I, VF, Decision, Cost);
    }
  }

  // Make sure that any load of address and any other address computation
  // remains scalar unless there is gather/scatter support. This avoids
  // inevitable extracts into address registers, and also has the benefit of
  // activating LSR more, since that pass can't optimize vectorized
  // addresses.
  if (TTI.prefersVectorizedAddressing())
    return;

  // Start with all scalar pointer uses.
  SmallPtrSet<Instruction *, 8> AddrDefs;
  for (BasicBlock *BB : TheLoop->blocks())
    for (Instruction &I : *BB) {
      Instruction *PtrDef =
          dyn_cast_or_null<Instruction>(getLoadStorePointerOperand(&I));
      if (PtrDef && TheLoop->contains(PtrDef) &&
          getWideningDecision(&I, VF) != CM_GatherScatter)
        AddrDefs.insert(PtrDef);
    }

  // Add all instructions used to generate the addresses.
  SmallVector<Instruction *, 4> Worklist;
  append_range(Worklist, AddrDefs);
  while (!Worklist.empty()) {
    Instruction *I = Worklist.pop_back_val();
    for (auto &Op : I->operands())
      if (auto *InstOp = dyn_cast<Instruction>(Op))
        if ((InstOp->getParent() == I->getParent()) && !isa<PHINode>(InstOp) &&
            AddrDefs.insert(InstOp).second)
          Worklist.push_back(InstOp);
  }

  // For scalable vectors we do not support scalarization.
  assert(!VF.isScalable() &&
         "Scalarization not supported for scalable vectors");

  for (auto *I : AddrDefs) {
    if (isa<LoadInst>(I)) {
      // Setting the desired widening decision should ideally be handled in
      // by cost functions, but since this involves the task of finding out
      // if the loaded register is involved in an address computation, it is
      // instead changed here when we know this is the case.
      InstWidening Decision = getWideningDecision(I, VF);
      if (Decision == CM_Widen || Decision == CM_Widen_Reverse)
        // Scalarize a widened load of address.
        setWideningDecision(
            I, VF, CM_Scalarize,
            (VF.getKnownMinValue() *
             getMemoryInstructionCost(I, ElementCount::getFixed(1))));
      else if (auto Group = getInterleavedAccessGroup(I)) {
        // Scalarize an interleave group of address loads.
        for (unsigned I = 0; I < Group->getFactor(); ++I) {
          if (Instruction *Member = Group->getMember(I))
            setWideningDecision(
                Member, VF, CM_Scalarize,
                (VF.getKnownMinValue() *
                 getMemoryInstructionCost(Member, ElementCount::getFixed(1))));
        }
      }
    } else
      // Make sure I gets scalarized and a cost estimate without
      // scalarization overhead.
      ForcedScalars[VF].insert(I);
  }
}

InstructionCost
LoopVectorizationCostModel::getInstructionCost(Instruction *I, ElementCount VF,
                                               Type *&VectorTy) {
  Type *RetTy = I->getType();
  if (canTruncateToMinimalBitwidth(I, VF))
    RetTy = IntegerType::get(RetTy->getContext(), MinBWs[I]);
  auto SE = PSE.getSE();
  TTI::TargetCostKind CostKind = TTI::TCK_RecipThroughput;

  auto hasSingleCopyAfterVectorization = [this](Instruction *I,
                                                ElementCount VF) -> bool {
    if (VF.isScalar())
      return true;

    auto Scalarized = InstsToScalarize.find(VF);
    assert(Scalarized != InstsToScalarize.end() &&
           "VF not yet analyzed for scalarization profitability");
    return !Scalarized->second.count(I) &&
           llvm::all_of(I->users(), [&](User *U) {
             auto *UI = cast<Instruction>(U);
             return !Scalarized->second.count(UI);
           });
  };
  (void) hasSingleCopyAfterVectorization;

  if (isScalarAfterVectorization(I, VF)) {
    // With the exception of GEPs and PHIs, after scalarization there should
    // only be one copy of the instruction generated in the loop. This is
    // because the VF is either 1, or any instructions that need scalarizing
    // have already been dealt with by the the time we get here. As a result,
    // it means we don't have to multiply the instruction cost by VF.
    assert(I->getOpcode() == Instruction::GetElementPtr ||
           I->getOpcode() == Instruction::PHI ||
           (I->getOpcode() == Instruction::BitCast &&
            I->getType()->isPointerTy()) ||
           hasSingleCopyAfterVectorization(I, VF));
    VectorTy = RetTy;
  } else
    VectorTy = ToVectorTy(RetTy, VF);

  // TODO: We need to estimate the cost of intrinsic calls.
  switch (I->getOpcode()) {
  case Instruction::GetElementPtr:
    // We mark this instruction as zero-cost because the cost of GEPs in
    // vectorized code depends on whether the corresponding memory instruction
    // is scalarized or not. Therefore, we handle GEPs with the memory
    // instruction cost.
    return 0;
  case Instruction::Br: {
    // In cases of scalarized and predicated instructions, there will be VF
    // predicated blocks in the vectorized loop. Each branch around these
    // blocks requires also an extract of its vector compare i1 element.
    bool ScalarPredicatedBB = false;
    BranchInst *BI = cast<BranchInst>(I);
    if (VF.isVector() && BI->isConditional() &&
        (PredicatedBBsAfterVectorization.count(BI->getSuccessor(0)) ||
         PredicatedBBsAfterVectorization.count(BI->getSuccessor(1))))
      ScalarPredicatedBB = true;

    if (ScalarPredicatedBB) {
      // Return cost for branches around scalarized and predicated blocks.
      if (!VF.isScalable()) {
        auto *Vec_i1Ty =
            VectorType::get(IntegerType::getInt1Ty(RetTy->getContext()), VF);
        return (TTI.getScalarizationOverhead(
                    Vec_i1Ty, APInt::getAllOnesValue(VF.getKnownMinValue()),
                    false, true) +
                (TTI.getCFInstrCost(Instruction::Br, CostKind) *
                 VF.getKnownMinValue()));
      } else
        return InstructionCost::getInvalid();
    } else if (I->getParent() == TheLoop->getLoopLatch() || VF.isScalar())
      // The back-edge branch will remain, as will all scalar branches.
      return TTI.getCFInstrCost(Instruction::Br, CostKind);
    else
      // This branch will be eliminated by if-conversion.
      return 0;
    // Note: We currently assume zero cost for an unconditional branch inside
    // a predicated block since it will become a fall-through, although we
    // may decide in the future to call TTI for all branches.
  }
  case Instruction::PHI: {
    auto *Phi = cast<PHINode>(I);

    // First-order recurrences are replaced by vector shuffles inside the loop.
    // NOTE: Don't use ToVectorTy as SK_ExtractSubvector expects a vector type.
    if (VF.isVector() && Legal->isFirstOrderRecurrence(Phi))
      return TTI.getShuffleCost(
          TargetTransformInfo::SK_ExtractSubvector, cast<VectorType>(VectorTy),
          None, VF.getKnownMinValue() - 1,
          VectorType::get(RetTy, ElementCount::get(1, VF.isScalable())));

    // Phi nodes in non-header blocks (not inductions, reductions, etc.) are
    // converted into select instructions. We require N - 1 selects per phi
    // node, where N is the number of incoming values.
    if (VF.isVector() && Phi->getParent() != TheLoop->getHeader())
      return (Phi->getNumIncomingValues() - 1) *
             TTI.getCmpSelInstrCost(
                 Instruction::Select,
                 ToVectorTy(Phi->getType(), VF),
                 ToVectorTy(Type::getInt1Ty(Phi->getContext()), VF),
                 CmpInst::BAD_ICMP_PREDICATE, CostKind);

    return TTI.getCFInstrCost(Instruction::PHI, CostKind);
  }
  case Instruction::UDiv:
  case Instruction::SDiv:
  case Instruction::URem:
  case Instruction::SRem:
    // If we have a predicated instruction, it may not be executed for each
    // vector lane. Get the scalarization cost and scale this amount by the
    // probability of executing the predicated block. If the instruction is not
    // predicated, we fall through to the next case.
    if (VF.isVector() && isScalarWithPredication(I)) {
      InstructionCost Cost = 0;

      // These instructions have a non-void type, so account for the phi nodes
      // that we will create. This cost is likely to be zero. The phi node
      // cost, if any, should be scaled by the block probability because it
      // models a copy at the end of each predicated block.
      Cost += VF.getKnownMinValue() *
              TTI.getCFInstrCost(Instruction::PHI, CostKind);

      // The cost of the non-predicated instruction.
      Cost += VF.getKnownMinValue() *
              TTI.getArithmeticInstrCost(I->getOpcode(), RetTy, CostKind);

      // The cost of insertelement and extractelement instructions needed for
      // scalarization.
      Cost += getScalarizationOverhead(I, VF);

      // Scale the cost by the probability of executing the predicated blocks.
      // This assumes the predicated block for each vector lane is equally
      // likely.
      return Cost / getReciprocalPredBlockProb();
    }
    LLVM_FALLTHROUGH;
  case Instruction::Add:
  case Instruction::FAdd:
  case Instruction::Sub:
  case Instruction::FSub:
  case Instruction::Mul:
  case Instruction::FMul:
  case Instruction::FDiv:
  case Instruction::FRem:
  case Instruction::Shl:
  case Instruction::LShr:
  case Instruction::AShr:
  case Instruction::And:
  case Instruction::Or:
  case Instruction::Xor: {
    // Since we will replace the stride by 1 the multiplication should go away.
    if (I->getOpcode() == Instruction::Mul && isStrideMul(I, Legal))
      return 0;

    // Detect reduction patterns
    InstructionCost RedCost;
    if ((RedCost = getReductionPatternCost(I, VF, VectorTy, CostKind))
            .isValid())
      return RedCost;

    // Certain instructions can be cheaper to vectorize if they have a constant
    // second vector operand. One example of this are shifts on x86.
    Value *Op2 = I->getOperand(1);
    TargetTransformInfo::OperandValueProperties Op2VP;
    TargetTransformInfo::OperandValueKind Op2VK =
        TTI.getOperandInfo(Op2, Op2VP);
    if (Op2VK == TargetTransformInfo::OK_AnyValue && Legal->isUniform(Op2))
      Op2VK = TargetTransformInfo::OK_UniformValue;

    SmallVector<const Value *, 4> Operands(I->operand_values());
    return TTI.getArithmeticInstrCost(
        I->getOpcode(), VectorTy, CostKind, TargetTransformInfo::OK_AnyValue,
        Op2VK, TargetTransformInfo::OP_None, Op2VP, Operands, I);
  }
  case Instruction::FNeg: {
    return TTI.getArithmeticInstrCost(
        I->getOpcode(), VectorTy, CostKind, TargetTransformInfo::OK_AnyValue,
        TargetTransformInfo::OK_AnyValue, TargetTransformInfo::OP_None,
        TargetTransformInfo::OP_None, I->getOperand(0), I);
  }
  case Instruction::Select: {
    SelectInst *SI = cast<SelectInst>(I);
    const SCEV *CondSCEV = SE->getSCEV(SI->getCondition());
    bool ScalarCond = (SE->isLoopInvariant(CondSCEV, TheLoop));

    const Value *Op0, *Op1;
    using namespace llvm::PatternMatch;
    if (!ScalarCond && (match(I, m_LogicalAnd(m_Value(Op0), m_Value(Op1))) ||
                        match(I, m_LogicalOr(m_Value(Op0), m_Value(Op1))))) {
      // select x, y, false --> x & y
      // select x, true, y --> x | y
      TTI::OperandValueProperties Op1VP = TTI::OP_None;
      TTI::OperandValueProperties Op2VP = TTI::OP_None;
      TTI::OperandValueKind Op1VK = TTI::getOperandInfo(Op0, Op1VP);
      TTI::OperandValueKind Op2VK = TTI::getOperandInfo(Op1, Op2VP);
      assert(Op0->getType()->getScalarSizeInBits() == 1 &&
              Op1->getType()->getScalarSizeInBits() == 1);

      SmallVector<const Value *, 2> Operands{Op0, Op1};
      return TTI.getArithmeticInstrCost(
          match(I, m_LogicalOr()) ? Instruction::Or : Instruction::And, VectorTy,
          CostKind, Op1VK, Op2VK, Op1VP, Op2VP, Operands, I);
    }

    Type *CondTy = SI->getCondition()->getType();
    if (!ScalarCond)
      CondTy = VectorType::get(CondTy, VF);
    return TTI.getCmpSelInstrCost(I->getOpcode(), VectorTy, CondTy,
                                  CmpInst::BAD_ICMP_PREDICATE, CostKind, I);
  }
  case Instruction::ICmp:
  case Instruction::FCmp: {
    Type *ValTy = I->getOperand(0)->getType();
    Instruction *Op0AsInstruction = dyn_cast<Instruction>(I->getOperand(0));
    if (canTruncateToMinimalBitwidth(Op0AsInstruction, VF))
      ValTy = IntegerType::get(ValTy->getContext(), MinBWs[Op0AsInstruction]);
    VectorTy = ToVectorTy(ValTy, VF);
    return TTI.getCmpSelInstrCost(I->getOpcode(), VectorTy, nullptr,
                                  CmpInst::BAD_ICMP_PREDICATE, CostKind, I);
  }
  case Instruction::Store:
  case Instruction::Load: {
    ElementCount Width = VF;
    if (Width.isVector()) {
      InstWidening Decision = getWideningDecision(I, Width);
      assert(Decision != CM_Unknown &&
             "CM decision should be taken at this point");
      if (Decision == CM_Scalarize)
        Width = ElementCount::getFixed(1);
    }
    VectorTy = ToVectorTy(getMemInstValueType(I), Width);
    return getMemoryInstructionCost(I, VF);
  }
  case Instruction::BitCast:
    if (I->getType()->isPointerTy())
      return 0;
    LLVM_FALLTHROUGH;
  case Instruction::ZExt:
  case Instruction::SExt:
  case Instruction::FPToUI:
  case Instruction::FPToSI:
  case Instruction::FPExt:
  case Instruction::PtrToInt:
  case Instruction::IntToPtr:
  case Instruction::SIToFP:
  case Instruction::UIToFP:
  case Instruction::Trunc:
  case Instruction::FPTrunc: {
    // Computes the CastContextHint from a Load/Store instruction.
    auto ComputeCCH = [&](Instruction *I) -> TTI::CastContextHint {
      assert((isa<LoadInst>(I) || isa<StoreInst>(I)) &&
             "Expected a load or a store!");

      if (VF.isScalar() || !TheLoop->contains(I))
        return TTI::CastContextHint::Normal;

      switch (getWideningDecision(I, VF)) {
      case LoopVectorizationCostModel::CM_GatherScatter:
        return TTI::CastContextHint::GatherScatter;
      case LoopVectorizationCostModel::CM_Interleave:
        return TTI::CastContextHint::Interleave;
      case LoopVectorizationCostModel::CM_Scalarize:
      case LoopVectorizationCostModel::CM_Widen:
        return Legal->isMaskRequired(I) ? TTI::CastContextHint::Masked
                                        : TTI::CastContextHint::Normal;
      case LoopVectorizationCostModel::CM_Widen_Reverse:
        return TTI::CastContextHint::Reversed;
      case LoopVectorizationCostModel::CM_Unknown:
        llvm_unreachable("Instr did not go through cost modelling?");
      }

      llvm_unreachable("Unhandled case!");
    };

    unsigned Opcode = I->getOpcode();
    TTI::CastContextHint CCH = TTI::CastContextHint::None;
    // For Trunc, the context is the only user, which must be a StoreInst.
    if (Opcode == Instruction::Trunc || Opcode == Instruction::FPTrunc) {
      if (I->hasOneUse())
        if (StoreInst *Store = dyn_cast<StoreInst>(*I->user_begin()))
          CCH = ComputeCCH(Store);
    }
    // For Z/Sext, the context is the operand, which must be a LoadInst.
    else if (Opcode == Instruction::ZExt || Opcode == Instruction::SExt ||
             Opcode == Instruction::FPExt) {
      if (LoadInst *Load = dyn_cast<LoadInst>(I->getOperand(0)))
        CCH = ComputeCCH(Load);
    }

    // We optimize the truncation of induction variables having constant
    // integer steps. The cost of these truncations is the same as the scalar
    // operation.
    if (isOptimizableIVTruncate(I, VF)) {
      auto *Trunc = cast<TruncInst>(I);
      return TTI.getCastInstrCost(Instruction::Trunc, Trunc->getDestTy(),
                                  Trunc->getSrcTy(), CCH, CostKind, Trunc);
    }

    // Detect reduction patterns
    InstructionCost RedCost;
    if ((RedCost = getReductionPatternCost(I, VF, VectorTy, CostKind))
            .isValid())
      return RedCost;

    Type *SrcScalarTy = I->getOperand(0)->getType();
    Type *SrcVecTy = VectorTy->isVectorTy()
                         ? ToVectorTy(SrcScalarTy, VF)
                         : SrcScalarTy;
    if (canTruncateToMinimalBitwidth(I, VF)) {
      // This cast is going to be shrunk. This may remove the cast or it might
      // turn it into slightly different cast. For example, if MinBW == 16,
      // "zext i8 %1 to i32" becomes "zext i8 %1 to i16".
      //
      // Calculate the modified src and dest types.
      Type *MinVecTy = VectorTy;
      if (Opcode == Instruction::Trunc) {
        SrcVecTy = smallestIntegerVectorType(SrcVecTy, MinVecTy);
        VectorTy = largestIntegerVectorType(
            ToVectorTy(I->getType(), VF), MinVecTy);
      } else if (Opcode == Instruction::ZExt || Opcode == Instruction::SExt) {
        SrcVecTy = largestIntegerVectorType(SrcVecTy, MinVecTy);
        VectorTy = smallestIntegerVectorType(
            ToVectorTy(I->getType(), VF), MinVecTy);
      }
    }

    return TTI.getCastInstrCost(Opcode, VectorTy, SrcVecTy, CCH, CostKind, I);
  }
  case Instruction::Call: {
    bool NeedToScalarize;
    CallInst *CI = cast<CallInst>(I);
    InstructionCost CallCost = getVectorCallCost(CI, VF, NeedToScalarize);
    if (getVectorIntrinsicIDForCall(CI, TLI)) {
      InstructionCost IntrinsicCost = getVectorIntrinsicCost(CI, VF);
      return std::min(CallCost, IntrinsicCost);
    }
    return CallCost;
  }
  case Instruction::ExtractValue:
    return TTI.getInstructionCost(I, TTI::TCK_RecipThroughput);
  default:
    // This opcode is unknown. Assume that it is the same as 'mul'.
    return TTI.getArithmeticInstrCost(Instruction::Mul, VectorTy, CostKind);
  } // end of switch.
}

char LoopVectorize::ID = 0;

static const char lv_name[] = "Loop Vectorization";

INITIALIZE_PASS_BEGIN(LoopVectorize, LV_NAME, lv_name, false, false)
INITIALIZE_PASS_DEPENDENCY(TargetTransformInfoWrapperPass)
INITIALIZE_PASS_DEPENDENCY(BasicAAWrapperPass)
INITIALIZE_PASS_DEPENDENCY(AAResultsWrapperPass)
INITIALIZE_PASS_DEPENDENCY(GlobalsAAWrapperPass)
INITIALIZE_PASS_DEPENDENCY(AssumptionCacheTracker)
INITIALIZE_PASS_DEPENDENCY(BlockFrequencyInfoWrapperPass)
INITIALIZE_PASS_DEPENDENCY(DominatorTreeWrapperPass)
INITIALIZE_PASS_DEPENDENCY(ScalarEvolutionWrapperPass)
INITIALIZE_PASS_DEPENDENCY(LoopInfoWrapperPass)
INITIALIZE_PASS_DEPENDENCY(LoopAccessLegacyAnalysis)
INITIALIZE_PASS_DEPENDENCY(DemandedBitsWrapperPass)
INITIALIZE_PASS_DEPENDENCY(OptimizationRemarkEmitterWrapperPass)
INITIALIZE_PASS_DEPENDENCY(ProfileSummaryInfoWrapperPass)
INITIALIZE_PASS_DEPENDENCY(InjectTLIMappingsLegacy)
INITIALIZE_PASS_END(LoopVectorize, LV_NAME, lv_name, false, false)

namespace llvm {

Pass *createLoopVectorizePass() { return new LoopVectorize(); }

Pass *createLoopVectorizePass(bool InterleaveOnlyWhenForced,
                              bool VectorizeOnlyWhenForced) {
  return new LoopVectorize(InterleaveOnlyWhenForced, VectorizeOnlyWhenForced);
}

} // end namespace llvm

bool LoopVectorizationCostModel::isConsecutiveLoadOrStore(Instruction *Inst) {
  // Check if the pointer operand of a load or store instruction is
  // consecutive.
  if (auto *Ptr = getLoadStorePointerOperand(Inst))
    return Legal->isConsecutivePtr(Ptr);
  return false;
}

void LoopVectorizationCostModel::collectValuesToIgnore() {
  // Ignore ephemeral values.
  CodeMetrics::collectEphemeralValues(TheLoop, AC, ValuesToIgnore);

  // Ignore type-promoting instructions we identified during reduction
  // detection.
  for (auto &Reduction : Legal->getReductionVars()) {
    RecurrenceDescriptor &RedDes = Reduction.second;
    const SmallPtrSetImpl<Instruction *> &Casts = RedDes.getCastInsts();
    VecValuesToIgnore.insert(Casts.begin(), Casts.end());
  }
  // Ignore type-casting instructions we identified during induction
  // detection.
  for (auto &Induction : Legal->getInductionVars()) {
    InductionDescriptor &IndDes = Induction.second;
    const SmallVectorImpl<Instruction *> &Casts = IndDes.getCastInsts();
    VecValuesToIgnore.insert(Casts.begin(), Casts.end());
  }
}

void LoopVectorizationCostModel::collectInLoopReductions() {
  for (auto &Reduction : Legal->getReductionVars()) {
    PHINode *Phi = Reduction.first;
    RecurrenceDescriptor &RdxDesc = Reduction.second;

    // We don't collect reductions that are type promoted (yet).
    if (RdxDesc.getRecurrenceType() != Phi->getType())
      continue;

    // If the target would prefer this reduction to happen "in-loop", then we
    // want to record it as such.
    unsigned Opcode = RdxDesc.getOpcode();
    if (!PreferInLoopReductions && !useOrderedReductions(RdxDesc) &&
        !TTI.preferInLoopReduction(Opcode, Phi->getType(),
                                   TargetTransformInfo::ReductionFlags()))
      continue;

    // Check that we can correctly put the reductions into the loop, by
    // finding the chain of operations that leads from the phi to the loop
    // exit value.
    SmallVector<Instruction *, 4> ReductionOperations =
        RdxDesc.getReductionOpChain(Phi, TheLoop);
    bool InLoop = !ReductionOperations.empty();
    if (InLoop) {
      InLoopReductionChains[Phi] = ReductionOperations;
      // Add the elements to InLoopReductionImmediateChains for cost modelling.
      Instruction *LastChain = Phi;
      for (auto *I : ReductionOperations) {
        InLoopReductionImmediateChains[I] = LastChain;
        LastChain = I;
      }
    }
    LLVM_DEBUG(dbgs() << "LV: Using " << (InLoop ? "inloop" : "out of loop")
                      << " reduction for phi: " << *Phi << "\n");
  }
}

// TODO: we could return a pair of values that specify the max VF and
// min VF, to be used in `buildVPlans(MinVF, MaxVF)` instead of
// `buildVPlans(VF, VF)`. We cannot do it because VPLAN at the moment
// doesn't have a cost model that can choose which plan to execute if
// more than one is generated.
static unsigned determineVPlanVF(const unsigned WidestVectorRegBits,
                                 LoopVectorizationCostModel &CM) {
  unsigned WidestType;
  std::tie(std::ignore, WidestType) = CM.getSmallestAndWidestTypes();
  return WidestVectorRegBits / WidestType;
}

VectorizationFactor
LoopVectorizationPlanner::planInVPlanNativePath(ElementCount UserVF) {
  assert(!UserVF.isScalable() && "scalable vectors not yet supported");
  ElementCount VF = UserVF;
  // Outer loop handling: They may require CFG and instruction level
  // transformations before even evaluating whether vectorization is profitable.
  // Since we cannot modify the incoming IR, we need to build VPlan upfront in
  // the vectorization pipeline.
  if (!OrigLoop->isInnermost()) {
    // If the user doesn't provide a vectorization factor, determine a
    // reasonable one.
    if (UserVF.isZero()) {
      VF = ElementCount::getFixed(determineVPlanVF(
          TTI->getRegisterBitWidth(TargetTransformInfo::RGK_FixedWidthVector)
              .getFixedSize(),
          CM));
      LLVM_DEBUG(dbgs() << "LV: VPlan computed VF " << VF << ".\n");

      // Make sure we have a VF > 1 for stress testing.
      if (VPlanBuildStressTest && (VF.isScalar() || VF.isZero())) {
        LLVM_DEBUG(dbgs() << "LV: VPlan stress testing: "
                          << "overriding computed VF.\n");
        VF = ElementCount::getFixed(4);
      }
    }
    assert(EnableVPlanNativePath && "VPlan-native path is not enabled.");
    assert(isPowerOf2_32(VF.getKnownMinValue()) &&
           "VF needs to be a power of two");
    LLVM_DEBUG(dbgs() << "LV: Using " << (!UserVF.isZero() ? "user " : "")
                      << "VF " << VF << " to build VPlans.\n");
    buildVPlans(VF, VF);

    // For VPlan build stress testing, we bail out after VPlan construction.
    if (VPlanBuildStressTest)
      return VectorizationFactor::Disabled();

    return {VF, 0 /*Cost*/};
  }

  LLVM_DEBUG(
      dbgs() << "LV: Not vectorizing. Inner loops aren't supported in the "
                "VPlan-native path.\n");
  return VectorizationFactor::Disabled();
}

Optional<VectorizationFactor>
LoopVectorizationPlanner::plan(ElementCount UserVF, unsigned UserIC) {
  assert(OrigLoop->isInnermost() && "Inner loop expected.");
  Optional<ElementCount> MaybeMaxVF = CM.computeMaxVF(UserVF, UserIC);
  if (!MaybeMaxVF) // Cases that should not to be vectorized nor interleaved.
    return None;

  // Invalidate interleave groups if all blocks of loop will be predicated.
  if (CM.blockNeedsPredication(OrigLoop->getHeader()) &&
      !useMaskedInterleavedAccesses(*TTI)) {
    LLVM_DEBUG(
        dbgs()
        << "LV: Invalidate all interleaved groups due to fold-tail by masking "
           "which requires masked-interleaved support.\n");
    if (CM.InterleaveInfo.invalidateGroups())
      // Invalidating interleave groups also requires invalidating all decisions
      // based on them, which includes widening decisions and uniform and scalar
      // values.
      CM.invalidateCostModelingDecisions();
  }

  ElementCount MaxVF = MaybeMaxVF.getValue();
  assert(MaxVF.isNonZero() && "MaxVF is zero.");

  bool UserVFIsLegal = ElementCount::isKnownLE(UserVF, MaxVF);
  if (!UserVF.isZero() &&
      (UserVFIsLegal || (UserVF.isScalable() && MaxVF.isScalable()))) {
    // FIXME: MaxVF is temporarily used inplace of UserVF for illegal scalable
    // VFs here, this should be reverted to only use legal UserVFs once the
    // loop below supports scalable VFs.
    ElementCount VF = UserVFIsLegal ? UserVF : MaxVF;
    LLVM_DEBUG(dbgs() << "LV: Using " << (UserVFIsLegal ? "user" : "max")
                      << " VF " << VF << ".\n");
    assert(isPowerOf2_32(VF.getKnownMinValue()) &&
           "VF needs to be a power of two");
    // Collect the instructions (and their associated costs) that will be more
    // profitable to scalarize.
    CM.selectUserVectorizationFactor(VF);
    CM.collectInLoopReductions();
    buildVPlansWithVPRecipes(VF, VF);
    LLVM_DEBUG(printPlans(dbgs()));
    return {{VF, 0}};
  }

  ElementCount VF = ElementCount::get(1, MaxVF.isScalable());
  for (; ElementCount::isKnownLE(VF, MaxVF); VF *= 2) {
    // Collect Uniform and Scalar instructions after vectorization with VF.
    CM.collectUniformsAndScalars(VF);

    // Collect the instructions (and their associated costs) that will be more
    // profitable to scalarize.
    if (VF.isVector())
      CM.collectInstsToScalarize(VF);
  }

  // FIXME: Disabling for scalable vectors for now. Need to see if and how we
  // can use it with scalable (and predicated) vectors.
  if (!VF.isScalable())
    CM.collectInLoopReductions();

  buildVPlansWithVPRecipes(ElementCount::get(1, MaxVF.isScalable()), MaxVF);
  LLVM_DEBUG(printPlans(dbgs()));
  if (MaxVF.isScalar())
    // Do not return VectorizationFactor::Disabled() here, since that means a
    // width=0. For fixed vectors we want width=1, cost=0 here.
    return VectorizationFactor(MaxVF, 0);

  // Select the optimal vectorization factor.
  auto SelectedVF = CM.selectVectorizationFactor(MaxVF);

  // Check if it is profitable to vectorize with runtime checks.
  unsigned NumRuntimePointerChecks = Requirements.getNumRuntimePointerChecks();
  if (SelectedVF != VectorizationFactor::Disabled() &&
      SelectedVF.Width.isVector() && NumRuntimePointerChecks) {
    bool PragmaThresholdReached =
        NumRuntimePointerChecks > PragmaVectorizeMemoryCheckThreshold;
    bool ThresholdReached =
        NumRuntimePointerChecks > VectorizerParams::RuntimeMemoryCheckThreshold;
    if ((ThresholdReached && !Hints.allowReordering()) ||
        PragmaThresholdReached) {
      ORE->emit([&]() {
        return OptimizationRemarkAnalysisAliasing(
                   DEBUG_TYPE, "CantReorderMemOps", OrigLoop->getStartLoc(),
                   OrigLoop->getHeader())
               << "loop not vectorized: cannot prove it is safe to reorder "
                  "memory operations";
      });
      LLVM_DEBUG(dbgs() << "LV: Too many memory checks needed.\n");
      Hints.emitRemarkWithHints();
      return VectorizationFactor::Disabled();
    }
  }
  return SelectedVF;
}

void LoopVectorizationPlanner::setBestPlan(ElementCount VF, unsigned UF) {
  LLVM_DEBUG(dbgs() << "Setting best plan to VF=" << VF << ", UF=" << UF
                    << '\n');
  BestVF = VF;
  BestUF = UF;

  erase_if(VPlans, [VF](const VPlanPtr &Plan) { return !Plan->hasVF(VF); });
  assert(VPlans.size() == 1 && "Best VF has not a single VPlan.");
}

void LoopVectorizationPlanner::executePlan(InnerLoopVectorizer &ILV,
                                           DominatorTree *DT) {
  // 1. Create a new empty loop. Unlink the old loop and connect the new one.
  assert(BestVF.hasValue() && "Vectorization Factor is missing");
  assert(VPlans.size() == 1 && "Not a single VPlan to execute.");

  VPTransformState State{
      *BestVF, BestUF, LI, DT, ILV.Builder, &ILV, VPlans.front().get()};
  State.CFG.PrevBB = ILV.createVectorizedLoopSkeleton();
  State.TripCount = ILV.getOrCreateTripCount(nullptr);
  State.CanonicalIV = ILV.Induction;
  State.PreferPredicatedVectorOps = ILV.preferPredicatedVectorOps();

  ILV.printDebugTracesAtStart();

  //===------------------------------------------------===//
  //
  // Notice: any optimization or new instruction that go
  // into the code below should also be implemented in
  // the cost-model.
  //
  //===------------------------------------------------===//

  // 2. Copy and widen instructions from the old loop into the new loop.
  VPlans.front()->execute(&State);

  // 3. Fix the vectorized code: take care of header phi's, live-outs,
  //    predication, updating analyses.
  ILV.fixVectorizedLoop(State);

  ILV.printDebugTracesAtEnd();
}

#if !defined(NDEBUG) || defined(LLVM_ENABLE_DUMP)
void LoopVectorizationPlanner::printPlans(raw_ostream &O) {
  for (const auto &Plan : VPlans)
    if (PrintVPlansInDotFormat)
      Plan->printDOT(O);
    else
      Plan->print(O);
}
#endif

void LoopVectorizationPlanner::collectTriviallyDeadInstructions(
    SmallPtrSetImpl<Instruction *> &DeadInstructions) {

  // We create new control-flow for the vectorized loop, so the original exit
  // conditions will be dead after vectorization if it's only used by the
  // terminator
  SmallVector<BasicBlock*> ExitingBlocks;
  OrigLoop->getExitingBlocks(ExitingBlocks);
  for (auto *BB : ExitingBlocks) {
    auto *Cmp = dyn_cast<Instruction>(BB->getTerminator()->getOperand(0));
    if (!Cmp || !Cmp->hasOneUse())
      continue;

    // TODO: we should introduce a getUniqueExitingBlocks on Loop
    if (!DeadInstructions.insert(Cmp).second)
      continue;

    // The operands of the icmp is often a dead trunc, used by IndUpdate.
    // TODO: can recurse through operands in general
    for (Value *Op : Cmp->operands()) {
      if (isa<TruncInst>(Op) && Op->hasOneUse())
          DeadInstructions.insert(cast<Instruction>(Op));
    }
  }

  // We create new "steps" for induction variable updates to which the original
  // induction variables map. An original update instruction will be dead if
  // all its users except the induction variable are dead.
  auto *Latch = OrigLoop->getLoopLatch();
  for (auto &Induction : Legal->getInductionVars()) {
    PHINode *Ind = Induction.first;
    auto *IndUpdate = cast<Instruction>(Ind->getIncomingValueForBlock(Latch));

    // If the tail is to be folded by masking, the primary induction variable,
    // if exists, isn't dead: it will be used for masking. Don't kill it.
    if (CM.foldTailByMasking() && IndUpdate == Legal->getPrimaryInduction())
      continue;

    if (llvm::all_of(IndUpdate->users(), [&](User *U) -> bool {
          return U == Ind || DeadInstructions.count(cast<Instruction>(U));
        }))
      DeadInstructions.insert(IndUpdate);

    // We record as "Dead" also the type-casting instructions we had identified
    // during induction analysis. We don't need any handling for them in the
    // vectorized loop because we have proven that, under a proper runtime
    // test guarding the vectorized loop, the value of the phi, and the casted
    // value of the phi, are the same. The last instruction in this casting
    // chain will get its scalar/vector/widened def from the
    // scalar/vector/widened def of the respective phi node. Any other casts in
    // the induction def-use chain have no other uses outside the phi update
    // chain, and will be ignored.
    InductionDescriptor &IndDes = Induction.second;
    const SmallVectorImpl<Instruction *> &Casts = IndDes.getCastInsts();
    DeadInstructions.insert(Casts.begin(), Casts.end());
  }
}

Value *InnerLoopUnroller::reverseVector(Value *Vec) { return Vec; }

Value *InnerLoopUnroller::getBroadcastInstrs(Value *V) { return V; }

Value *InnerLoopUnroller::getStepVector(Value *Val, int StartIdx, Value *Step,
                                        Instruction::BinaryOps BinOp) {
  // When unrolling and the VF is 1, we only need to add a simple scalar.
  Type *Ty = Val->getType();
  assert(!Ty->isVectorTy() && "Val must be a scalar");

  if (Ty->isFloatingPointTy()) {
    Constant *C = ConstantFP::get(Ty, (double)StartIdx);

    // Floating-point operations inherit FMF via the builder's flags.
    Value *MulOp = Builder.CreateFMul(C, Step);
    return Builder.CreateBinOp(BinOp, Val, MulOp);
  }
  Constant *C = ConstantInt::get(Ty, StartIdx);
  return Builder.CreateAdd(Val, Builder.CreateMul(C, Step), "induction");
}

static void AddRuntimeUnrollDisableMetaData(Loop *L) {
  SmallVector<Metadata *, 4> MDs;
  // Reserve first location for self reference to the LoopID metadata node.
  MDs.push_back(nullptr);
  bool IsUnrollMetadata = false;
  MDNode *LoopID = L->getLoopID();
  if (LoopID) {
    // First find existing loop unrolling disable metadata.
    for (unsigned i = 1, ie = LoopID->getNumOperands(); i < ie; ++i) {
      auto *MD = dyn_cast<MDNode>(LoopID->getOperand(i));
      if (MD) {
        const auto *S = dyn_cast<MDString>(MD->getOperand(0));
        IsUnrollMetadata =
            S && S->getString().startswith("llvm.loop.unroll.disable");
      }
      MDs.push_back(LoopID->getOperand(i));
    }
  }

  if (!IsUnrollMetadata) {
    // Add runtime unroll disable metadata.
    LLVMContext &Context = L->getHeader()->getContext();
    SmallVector<Metadata *, 1> DisableOperands;
    DisableOperands.push_back(
        MDString::get(Context, "llvm.loop.unroll.runtime.disable"));
    MDNode *DisableNode = MDNode::get(Context, DisableOperands);
    MDs.push_back(DisableNode);
    MDNode *NewLoopID = MDNode::get(Context, MDs);
    // Set operand 0 to refer to the loop id itself.
    NewLoopID->replaceOperandWith(0, NewLoopID);
    L->setLoopID(NewLoopID);
  }
}

//===--------------------------------------------------------------------===//
// EpilogueVectorizerMainLoop
//===--------------------------------------------------------------------===//

/// This function is partially responsible for generating the control flow
/// depicted in https://llvm.org/docs/Vectorizers.html#epilogue-vectorization.
BasicBlock *EpilogueVectorizerMainLoop::createEpilogueVectorizedLoopSkeleton() {
  MDNode *OrigLoopID = OrigLoop->getLoopID();
  Loop *Lp = createVectorLoopSkeleton("");

  // Generate the code to check the minimum iteration count of the vector
  // epilogue (see below).
  EPI.EpilogueIterationCountCheck =
      emitMinimumIterationCountCheck(Lp, LoopScalarPreHeader, true);
  EPI.EpilogueIterationCountCheck->setName("iter.check");

  // Generate the code to check any assumptions that we've made for SCEV
  // expressions.
  EPI.SCEVSafetyCheck = emitSCEVChecks(Lp, LoopScalarPreHeader);

  // Generate the code that checks at runtime if arrays overlap. We put the
  // checks into a separate block to make the more common case of few elements
  // faster.
  EPI.MemSafetyCheck = emitMemRuntimeChecks(Lp, LoopScalarPreHeader);

  // Generate the iteration count check for the main loop, *after* the check
  // for the epilogue loop, so that the path-length is shorter for the case
  // that goes directly through the vector epilogue. The longer-path length for
  // the main loop is compensated for, by the gain from vectorizing the larger
  // trip count. Note: the branch will get updated later on when we vectorize
  // the epilogue.
  EPI.MainLoopIterationCountCheck =
      emitMinimumIterationCountCheck(Lp, LoopScalarPreHeader, false);

  // Generate the induction variable.
  OldInduction = Legal->getPrimaryInduction();
  Type *IdxTy = Legal->getWidestInductionType();
  Value *StartIdx = ConstantInt::get(IdxTy, 0);
  Constant *Step = ConstantInt::get(IdxTy, VF.getKnownMinValue() * UF);
  Value *CountRoundDown = getOrCreateVectorTripCount(Lp);
  EPI.VectorTripCount = CountRoundDown;
  Induction =
      createInductionVariable(Lp, StartIdx, CountRoundDown, Step,
                              getDebugLocFromInstOrOperands(OldInduction));

  // Skip induction resume value creation here because they will be created in
  // the second pass. If we created them here, they wouldn't be used anyway,
  // because the vplan in the second pass still contains the inductions from the
  // original loop.

  return completeLoopSkeleton(Lp, OrigLoopID);
}

void EpilogueVectorizerMainLoop::printDebugTracesAtStart() {
  LLVM_DEBUG({
    dbgs() << "Create Skeleton for epilogue vectorized loop (first pass)\n"
           << "Main Loop VF:" << EPI.MainLoopVF.getKnownMinValue()
           << ", Main Loop UF:" << EPI.MainLoopUF
           << ", Epilogue Loop VF:" << EPI.EpilogueVF.getKnownMinValue()
           << ", Epilogue Loop UF:" << EPI.EpilogueUF << "\n";
  });
}

void EpilogueVectorizerMainLoop::printDebugTracesAtEnd() {
  DEBUG_WITH_TYPE(VerboseDebug, {
    dbgs() << "intermediate fn:\n" << *Induction->getFunction() << "\n";
  });
}

BasicBlock *EpilogueVectorizerMainLoop::emitMinimumIterationCountCheck(
    Loop *L, BasicBlock *Bypass, bool ForEpilogue) {
  assert(L && "Expected valid Loop.");
  assert(Bypass && "Expected valid bypass basic block.");
  unsigned VFactor =
      ForEpilogue ? EPI.EpilogueVF.getKnownMinValue() : VF.getKnownMinValue();
  unsigned UFactor = ForEpilogue ? EPI.EpilogueUF : UF;
  Value *Count = getOrCreateTripCount(L);
  // Reuse existing vector loop preheader for TC checks.
  // Note that new preheader block is generated for vector loop.
  BasicBlock *const TCCheckBlock = LoopVectorPreHeader;
  IRBuilder<> Builder(TCCheckBlock->getTerminator());

  // Generate code to check if the loop's trip count is less than VF * UF of the
  // main vector loop.
  auto P =
      Cost->requiresScalarEpilogue() ? ICmpInst::ICMP_ULE : ICmpInst::ICMP_ULT;

  Value *CheckMinIters = Builder.CreateICmp(
      P, Count, ConstantInt::get(Count->getType(), VFactor * UFactor),
      "min.iters.check");

  if (!ForEpilogue)
    TCCheckBlock->setName("vector.main.loop.iter.check");

  // Create new preheader for vector loop.
  LoopVectorPreHeader = SplitBlock(TCCheckBlock, TCCheckBlock->getTerminator(),
                                   DT, LI, nullptr, "vector.ph");

  if (ForEpilogue) {
    assert(DT->properlyDominates(DT->getNode(TCCheckBlock),
                                 DT->getNode(Bypass)->getIDom()) &&
           "TC check is expected to dominate Bypass");

    // Update dominator for Bypass & LoopExit.
    DT->changeImmediateDominator(Bypass, TCCheckBlock);
    DT->changeImmediateDominator(LoopExitBlock, TCCheckBlock);

    LoopBypassBlocks.push_back(TCCheckBlock);

    // Save the trip count so we don't have to regenerate it in the
    // vec.epilog.iter.check. This is safe to do because the trip count
    // generated here dominates the vector epilog iter check.
    EPI.TripCount = Count;
  }

  ReplaceInstWithInst(
      TCCheckBlock->getTerminator(),
      BranchInst::Create(Bypass, LoopVectorPreHeader, CheckMinIters));

  return TCCheckBlock;
}

//===--------------------------------------------------------------------===//
// EpilogueVectorizerEpilogueLoop
//===--------------------------------------------------------------------===//

/// This function is partially responsible for generating the control flow
/// depicted in https://llvm.org/docs/Vectorizers.html#epilogue-vectorization.
BasicBlock *
EpilogueVectorizerEpilogueLoop::createEpilogueVectorizedLoopSkeleton() {
  MDNode *OrigLoopID = OrigLoop->getLoopID();
  Loop *Lp = createVectorLoopSkeleton("vec.epilog.");

  // Now, compare the remaining count and if there aren't enough iterations to
  // execute the vectorized epilogue skip to the scalar part.
  BasicBlock *VecEpilogueIterationCountCheck = LoopVectorPreHeader;
  VecEpilogueIterationCountCheck->setName("vec.epilog.iter.check");
  LoopVectorPreHeader =
      SplitBlock(LoopVectorPreHeader, LoopVectorPreHeader->getTerminator(), DT,
                 LI, nullptr, "vec.epilog.ph");
  emitMinimumVectorEpilogueIterCountCheck(Lp, LoopScalarPreHeader,
                                          VecEpilogueIterationCountCheck);

  // Adjust the control flow taking the state info from the main loop
  // vectorization into account.
  assert(EPI.MainLoopIterationCountCheck && EPI.EpilogueIterationCountCheck &&
         "expected this to be saved from the previous pass.");
  EPI.MainLoopIterationCountCheck->getTerminator()->replaceUsesOfWith(
      VecEpilogueIterationCountCheck, LoopVectorPreHeader);

  DT->changeImmediateDominator(LoopVectorPreHeader,
                               EPI.MainLoopIterationCountCheck);

  EPI.EpilogueIterationCountCheck->getTerminator()->replaceUsesOfWith(
      VecEpilogueIterationCountCheck, LoopScalarPreHeader);

  if (EPI.SCEVSafetyCheck)
    EPI.SCEVSafetyCheck->getTerminator()->replaceUsesOfWith(
        VecEpilogueIterationCountCheck, LoopScalarPreHeader);
  if (EPI.MemSafetyCheck)
    EPI.MemSafetyCheck->getTerminator()->replaceUsesOfWith(
        VecEpilogueIterationCountCheck, LoopScalarPreHeader);

  DT->changeImmediateDominator(
      VecEpilogueIterationCountCheck,
      VecEpilogueIterationCountCheck->getSinglePredecessor());

  DT->changeImmediateDominator(LoopScalarPreHeader,
                               EPI.EpilogueIterationCountCheck);
  DT->changeImmediateDominator(LoopExitBlock, EPI.EpilogueIterationCountCheck);

  // Keep track of bypass blocks, as they feed start values to the induction
  // phis in the scalar loop preheader.
  if (EPI.SCEVSafetyCheck)
    LoopBypassBlocks.push_back(EPI.SCEVSafetyCheck);
  if (EPI.MemSafetyCheck)
    LoopBypassBlocks.push_back(EPI.MemSafetyCheck);
  LoopBypassBlocks.push_back(EPI.EpilogueIterationCountCheck);

  // Generate a resume induction for the vector epilogue and put it in the
  // vector epilogue preheader
  Type *IdxTy = Legal->getWidestInductionType();
  PHINode *EPResumeVal = PHINode::Create(IdxTy, 2, "vec.epilog.resume.val",
                                         LoopVectorPreHeader->getFirstNonPHI());
  EPResumeVal->addIncoming(EPI.VectorTripCount, VecEpilogueIterationCountCheck);
  EPResumeVal->addIncoming(ConstantInt::get(IdxTy, 0),
                           EPI.MainLoopIterationCountCheck);

  // Generate the induction variable.
  OldInduction = Legal->getPrimaryInduction();
  Value *CountRoundDown = getOrCreateVectorTripCount(Lp);
  Constant *Step = ConstantInt::get(IdxTy, VF.getKnownMinValue() * UF);
  Value *StartIdx = EPResumeVal;
  Induction =
      createInductionVariable(Lp, StartIdx, CountRoundDown, Step,
                              getDebugLocFromInstOrOperands(OldInduction));

  // Generate induction resume values. These variables save the new starting
  // indexes for the scalar loop. They are used to test if there are any tail
  // iterations left once the vector loop has completed.
  // Note that when the vectorized epilogue is skipped due to iteration count
  // check, then the resume value for the induction variable comes from
  // the trip count of the main vector loop, hence passing the AdditionalBypass
  // argument.
  createInductionResumeValues(Lp, CountRoundDown,
                              {VecEpilogueIterationCountCheck,
                               EPI.VectorTripCount} /* AdditionalBypass */);

  AddRuntimeUnrollDisableMetaData(Lp);
  return completeLoopSkeleton(Lp, OrigLoopID);
}

BasicBlock *
EpilogueVectorizerEpilogueLoop::emitMinimumVectorEpilogueIterCountCheck(
    Loop *L, BasicBlock *Bypass, BasicBlock *Insert) {

  assert(EPI.TripCount &&
         "Expected trip count to have been safed in the first pass.");
  assert(
      (!isa<Instruction>(EPI.TripCount) ||
       DT->dominates(cast<Instruction>(EPI.TripCount)->getParent(), Insert)) &&
      "saved trip count does not dominate insertion point.");
  Value *TC = EPI.TripCount;
  IRBuilder<> Builder(Insert->getTerminator());
  Value *Count = Builder.CreateSub(TC, EPI.VectorTripCount, "n.vec.remaining");

  // Generate code to check if the loop's trip count is less than VF * UF of the
  // vector epilogue loop.
  auto P =
      Cost->requiresScalarEpilogue() ? ICmpInst::ICMP_ULE : ICmpInst::ICMP_ULT;

  Value *CheckMinIters = Builder.CreateICmp(
      P, Count,
      ConstantInt::get(Count->getType(),
                       EPI.EpilogueVF.getKnownMinValue() * EPI.EpilogueUF),
      "min.epilog.iters.check");

  ReplaceInstWithInst(
      Insert->getTerminator(),
      BranchInst::Create(Bypass, LoopVectorPreHeader, CheckMinIters));

  LoopBypassBlocks.push_back(Insert);
  return Insert;
}

void EpilogueVectorizerEpilogueLoop::printDebugTracesAtStart() {
  LLVM_DEBUG({
    dbgs() << "Create Skeleton for epilogue vectorized loop (second pass)\n"
           << "Main Loop VF:" << EPI.MainLoopVF.getKnownMinValue()
           << ", Main Loop UF:" << EPI.MainLoopUF
           << ", Epilogue Loop VF:" << EPI.EpilogueVF.getKnownMinValue()
           << ", Epilogue Loop UF:" << EPI.EpilogueUF << "\n";
  });
}

void EpilogueVectorizerEpilogueLoop::printDebugTracesAtEnd() {
  DEBUG_WITH_TYPE(VerboseDebug, {
    dbgs() << "final fn:\n" << *Induction->getFunction() << "\n";
  });
}

bool LoopVectorizationPlanner::getDecisionAndClampRange(
    const std::function<bool(ElementCount)> &Predicate, VFRange &Range) {
  assert(!Range.isEmpty() && "Trying to test an empty VF range.");
  bool PredicateAtRangeStart = Predicate(Range.Start);

  for (ElementCount TmpVF = Range.Start * 2;
       ElementCount::isKnownLT(TmpVF, Range.End); TmpVF *= 2)
    if (Predicate(TmpVF) != PredicateAtRangeStart) {
      Range.End = TmpVF;
      break;
    }

  return PredicateAtRangeStart;
}

/// Build VPlans for the full range of feasible VF's = {\p MinVF, 2 * \p MinVF,
/// 4 * \p MinVF, ..., \p MaxVF} by repeatedly building a VPlan for a sub-range
/// of VF's starting at a given VF and extending it as much as possible. Each
/// vectorization decision can potentially shorten this sub-range during
/// buildVPlan().
void LoopVectorizationPlanner::buildVPlans(ElementCount MinVF,
                                           ElementCount MaxVF) {
  auto MaxVFPlusOne = MaxVF.getWithIncrement(1);
  for (ElementCount VF = MinVF; ElementCount::isKnownLT(VF, MaxVFPlusOne);) {
    VFRange SubRange = {VF, MaxVFPlusOne};
    VPlans.push_back(buildVPlan(SubRange));
    VF = SubRange.End;
  }
}

VPValue *VPRecipeBuilder::createEdgeMask(BasicBlock *Src, BasicBlock *Dst,
                                         VPlanPtr &Plan) {
  assert(is_contained(predecessors(Dst), Src) && "Invalid edge");

  // Look for cached value.
  std::pair<BasicBlock *, BasicBlock *> Edge(Src, Dst);
  EdgeMaskCacheTy::iterator ECEntryIt = EdgeMaskCache.find(Edge);
  if (ECEntryIt != EdgeMaskCache.end())
    return ECEntryIt->second;

  VPValue *SrcMask = createBlockInMask(Src, Plan);

  // The terminator has to be a branch inst!
  BranchInst *BI = dyn_cast<BranchInst>(Src->getTerminator());
  assert(BI && "Unexpected terminator found");

  if (!BI->isConditional() || BI->getSuccessor(0) == BI->getSuccessor(1))
    return EdgeMaskCache[Edge] = SrcMask;

  // If source is an exiting block, we know the exit edge is dynamically dead
  // in the vector loop, and thus we don't need to restrict the mask.  Avoid
  // adding uses of an otherwise potentially dead instruction.
  if (OrigLoop->isLoopExiting(Src))
    return EdgeMaskCache[Edge] = SrcMask;

  VPValue *EdgeMask = Plan->getOrAddVPValue(BI->getCondition());
  assert(EdgeMask && "No Edge Mask found for condition");

  if (BI->getSuccessor(0) != Dst)
    EdgeMask = Builder.createNot(EdgeMask);

  if (SrcMask) { // Otherwise block in-mask is all-one, no need to AND.
    // The condition is 'SrcMask && EdgeMask', which is equivalent to
    // 'select i1 SrcMask, i1 EdgeMask, i1 false'.
    // The select version does not introduce new UB if SrcMask is false and
    // EdgeMask is poison. Using 'and' here introduces undefined behavior.
    VPValue *False = Plan->getOrAddVPValue(
        ConstantInt::getFalse(BI->getCondition()->getType()));
    EdgeMask = Builder.createSelect(SrcMask, EdgeMask, False);
  }

  return EdgeMaskCache[Edge] = EdgeMask;
}

VPValue *VPRecipeBuilder::createBlockInMask(BasicBlock *BB, VPlanPtr &Plan) {
  assert(OrigLoop->contains(BB) && "Block is not a part of a loop");

  // Look for cached value.
  BlockMaskCacheTy::iterator BCEntryIt = BlockMaskCache.find(BB);
  if (BCEntryIt != BlockMaskCache.end())
    return BCEntryIt->second;

  // All-one mask is modelled as no-mask following the convention for masked
  // load/store/gather/scatter. Initialize BlockMask to no-mask.
  VPValue *BlockMask = nullptr;

  if (OrigLoop->getHeader() == BB) {
    if (!CM.blockNeedsPredication(BB))
      return BlockMaskCache[BB] = BlockMask; // Loop incoming mask is all-one.

    // Create the block in mask as the first non-phi instruction in the block.
    VPBuilder::InsertPointGuard Guard(Builder);
    auto NewInsertionPoint = Builder.getInsertBlock()->getFirstNonPhi();
    Builder.setInsertPoint(Builder.getInsertBlock(), NewInsertionPoint);

    // Introduce the early-exit compare IV <= BTC to form header block mask.
    // This is used instead of IV < TC because TC may wrap, unlike BTC.
    // Start by constructing the desired canonical IV.
    VPValue *IV = nullptr;
    if (Legal->getPrimaryInduction())
      IV = Plan->getOrAddVPValue(Legal->getPrimaryInduction());
    else {
      auto IVRecipe = new VPWidenCanonicalIVRecipe();
      Builder.getInsertBlock()->insert(IVRecipe, NewInsertionPoint);
      IV = IVRecipe->getVPSingleValue();
    }
    VPValue *BTC = Plan->getOrCreateBackedgeTakenCount();
    bool TailFolded = !CM.isScalarEpilogueAllowed();

    if (TailFolded && CM.TTI.emitGetActiveLaneMask()) {
      // While ActiveLaneMask is a binary op that consumes the loop tripcount
      // as a second argument, we only pass the IV here and extract the
      // tripcount from the transform state where codegen of the VP instructions
      // happen.
      BlockMask = Builder.createNaryOp(VPInstruction::ActiveLaneMask, {IV});
    } else {
      BlockMask = Builder.createNaryOp(VPInstruction::ICmpULE, {IV, BTC});
    }
    return BlockMaskCache[BB] = BlockMask;
  }

  // This is the block mask. We OR all incoming edges.
  for (auto *Predecessor : predecessors(BB)) {
    VPValue *EdgeMask = createEdgeMask(Predecessor, BB, Plan);
    if (!EdgeMask) // Mask of predecessor is all-one so mask of block is too.
      return BlockMaskCache[BB] = EdgeMask;

    if (!BlockMask) { // BlockMask has its initialized nullptr value.
      BlockMask = EdgeMask;
      continue;
    }

    BlockMask = Builder.createOr(BlockMask, EdgeMask);
  }

  return BlockMaskCache[BB] = BlockMask;
}

VPValue *VPRecipeBuilder::getOrCreateEVL(VPlanPtr &Plan) {
  if (!EVL) {
    auto *EVLRecipe = new VPWidenEVLRecipe();
    Builder.getInsertBlock()->appendRecipe(EVLRecipe);
    EVL = EVLRecipe->getEVL();
  }
  return EVL;
}

VPValue *VPRecipeBuilder::getOrCreateEVLMask(VPlanPtr &Plan) {
  if (!EVLMask) {
    assert(EVL && "Cannot create EVL Mask with null EVL value");
    auto *EVLMaskRecipe = new VPWidenEVLMaskRecipe(EVL);
    Builder.getInsertBlock()->appendRecipe(EVLMaskRecipe);
    EVLMask = EVLMaskRecipe->getEVLMask();
  }
  return EVLMask;
}


bool VPRecipeBuilder::validateWidenMemory(Instruction *I, VFRange &Range) {
  assert((isa<LoadInst>(I) || isa<StoreInst>(I)) &&
         "Must be called with either a load or store");

  auto willWiden = [&](ElementCount VF) -> bool {
    if (VF.isScalar())
      return false;
    LoopVectorizationCostModel::InstWidening Decision =
        CM.getWideningDecision(I, VF);
    assert(Decision != LoopVectorizationCostModel::CM_Unknown &&
           "CM decision should be taken at this point.");
    if (Decision == LoopVectorizationCostModel::CM_Interleave)
      return true;
    if (CM.isScalarAfterVectorization(I, VF) ||
        CM.isProfitableToScalarize(I, VF))
      return false;
    return Decision != LoopVectorizationCostModel::CM_Scalarize;
  };

  if (!LoopVectorizationPlanner::getDecisionAndClampRange(willWiden, Range))
    return false;

  return true;
}

VPRecipeBase *VPRecipeBuilder::tryToWidenMemory(Instruction *I,
                                                ArrayRef<VPValue *> Operands,
                                                VFRange &Range,
                                                VPlanPtr &Plan) {
  assert((isa<LoadInst>(I) || isa<StoreInst>(I)) &&
         "Must be called with either a load or store");

  if (!validateWidenMemory(I, Range))
    return nullptr;

  VPValue *Mask = nullptr;
  if (Legal->isMaskRequired(I))
    Mask = createBlockInMask(I->getParent(), Plan);

  if (LoadInst *Load = dyn_cast<LoadInst>(I))
    return new VPWidenMemoryInstructionRecipe(*Load, Operands[0], Mask);

  StoreInst *Store = cast<StoreInst>(I);
  return new VPWidenMemoryInstructionRecipe(*Store, Operands[1], Operands[0],
                                            Mask);
}

VPRecipeBase *VPRecipeBuilder::tryToPredicatedWidenMemory(Instruction *I,
                                                          VFRange &Range,
                                                          VPlanPtr &Plan) {
  if (!validateWidenMemory(I, Range))
    return nullptr;

  VPValue *Mask = createBlockInMask(I->getParent(), Plan);

  // If tail folding by masking is enabled, memory instructions should be marked
  // as masked ops ( LoopVectorizationLegality::blockCanBePredicated()).
  // However, unlike general instructions (arithmetic, comparison, select,
  // etc.), presence of mask does not guarantee TTI's preference to use
  // predicated vector instructions.
  VPValue *EVL = getOrCreateEVL(Plan);
  VPValue *Addr = Plan->getOrAddVPValue(getLoadStorePointerOperand(I));
  if (LoadInst *Load = dyn_cast<LoadInst>(I))
    return new VPPredicatedWidenMemoryInstructionRecipe(*Load, Addr, Mask, EVL);

  StoreInst *Store = cast<StoreInst>(I);
  VPValue *StoredValue = Plan->getOrAddVPValue(Store->getValueOperand());
  return new VPPredicatedWidenMemoryInstructionRecipe(*Store, Addr, StoredValue,
                                                      Mask, EVL);
}

VPWidenIntOrFpInductionRecipe *
VPRecipeBuilder::tryToOptimizeInductionPHI(PHINode *Phi,
                                           ArrayRef<VPValue *> Operands) const {
  // Check if this is an integer or fp induction. If so, build the recipe that
  // produces its scalar and vector values.
  InductionDescriptor II = Legal->getInductionVars().lookup(Phi);
  if (II.getKind() == InductionDescriptor::IK_IntInduction ||
      II.getKind() == InductionDescriptor::IK_FpInduction) {
    assert(II.getStartValue() ==
           Phi->getIncomingValueForBlock(OrigLoop->getLoopPreheader()));
    const SmallVectorImpl<Instruction *> &Casts = II.getCastInsts();
    return new VPWidenIntOrFpInductionRecipe(
        Phi, Operands[0], Casts.empty() ? nullptr : Casts.front());
  }

  return nullptr;
}

VPWidenIntOrFpInductionRecipe *VPRecipeBuilder::tryToOptimizeInductionTruncate(
    TruncInst *I, ArrayRef<VPValue *> Operands, VFRange &Range,
    VPlan &Plan) const {
  // Optimize the special case where the source is a constant integer
  // induction variable. Notice that we can only optimize the 'trunc' case
  // because (a) FP conversions lose precision, (b) sext/zext may wrap, and
  // (c) other casts depend on pointer size.

  // Determine whether \p K is a truncation based on an induction variable that
  // can be optimized.
  auto isOptimizableIVTruncate =
      [&](Instruction *K) -> std::function<bool(ElementCount)> {
    return [=](ElementCount VF) -> bool {
      return CM.isOptimizableIVTruncate(K, VF);
    };
  };

  if (LoopVectorizationPlanner::getDecisionAndClampRange(
          isOptimizableIVTruncate(I), Range)) {

    InductionDescriptor II =
        Legal->getInductionVars().lookup(cast<PHINode>(I->getOperand(0)));
    VPValue *Start = Plan.getOrAddVPValue(II.getStartValue());
    return new VPWidenIntOrFpInductionRecipe(cast<PHINode>(I->getOperand(0)),
                                             Start, nullptr, I);
  }
  return nullptr;
}

VPRecipeOrVPValueTy VPRecipeBuilder::tryToBlend(PHINode *Phi,
                                                ArrayRef<VPValue *> Operands,
                                                VPlanPtr &Plan) {
  // If all incoming values are equal, the incoming VPValue can be used directly
  // instead of creating a new VPBlendRecipe.
  VPValue *FirstIncoming = Operands[0];
  if (all_of(Operands, [FirstIncoming](const VPValue *Inc) {
        return FirstIncoming == Inc;
      })) {
    return Operands[0];
  }

  // We know that all PHIs in non-header blocks are converted into selects, so
  // we don't have to worry about the insertion order and we can just use the
  // builder. At this point we generate the predication tree. There may be
  // duplications since this is a simple recursive scan, but future
  // optimizations will clean it up.
  SmallVector<VPValue *, 2> OperandsWithMask;
  unsigned NumIncoming = Phi->getNumIncomingValues();

  for (unsigned In = 0; In < NumIncoming; In++) {
    VPValue *EdgeMask =
        createEdgeMask(Phi->getIncomingBlock(In), Phi->getParent(), Plan);
    assert((EdgeMask || NumIncoming == 1) &&
           "Multiple predecessors with one having a full mask");
    OperandsWithMask.push_back(Operands[In]);
    if (EdgeMask)
      OperandsWithMask.push_back(EdgeMask);
  }
  return toVPRecipeResult(new VPBlendRecipe(Phi, OperandsWithMask));
}

VPWidenCallRecipe *VPRecipeBuilder::tryToWidenCall(CallInst *CI,
                                                   ArrayRef<VPValue *> Operands,
                                                   VFRange &Range) const {

  bool IsPredicated = LoopVectorizationPlanner::getDecisionAndClampRange(
      [this, CI](ElementCount VF) {
        return CM.isScalarWithPredication(CI, VF);
      },
      Range);

  if (IsPredicated)
    return nullptr;

  Intrinsic::ID ID = getVectorIntrinsicIDForCall(CI, TLI);
  if (ID && (ID == Intrinsic::assume || ID == Intrinsic::lifetime_end ||
             ID == Intrinsic::lifetime_start || ID == Intrinsic::sideeffect ||
             ID == Intrinsic::pseudoprobe ||
             ID == Intrinsic::experimental_noalias_scope_decl))
    return nullptr;

  auto willWiden = [&](ElementCount VF) -> bool {
    Intrinsic::ID ID = getVectorIntrinsicIDForCall(CI, TLI);
    // The following case may be scalarized depending on the VF.
    // The flag shows whether we use Intrinsic or a usual Call for vectorized
    // version of the instruction.
    // Is it beneficial to perform intrinsic call compared to lib call?
    bool NeedToScalarize = false;
    InstructionCost CallCost = CM.getVectorCallCost(CI, VF, NeedToScalarize);
    InstructionCost IntrinsicCost =
        ID ? CM.getVectorIntrinsicCost(CI, VF) : InstructionCost::getInvalid();
    bool UseVectorIntrinsic = ID && IntrinsicCost <= CallCost;
    assert((IntrinsicCost.isValid() || CallCost.isValid()) &&
           "Either the intrinsic cost or vector call cost must be valid");
    return UseVectorIntrinsic || !NeedToScalarize;
  };

  if (!LoopVectorizationPlanner::getDecisionAndClampRange(willWiden, Range))
    return nullptr;

  ArrayRef<VPValue *> Ops = Operands.take_front(CI->getNumArgOperands());
  return new VPWidenCallRecipe(*CI, make_range(Ops.begin(), Ops.end()));
}

bool VPRecipeBuilder::shouldWiden(Instruction *I, VFRange &Range) const {
  assert(!isa<BranchInst>(I) && !isa<PHINode>(I) && !isa<LoadInst>(I) &&
         !isa<StoreInst>(I) && "Instruction should have been handled earlier");
  // Instruction should be widened, unless it is scalar after vectorization,
  // scalarization is profitable or it is predicated.
  auto WillScalarize = [this, I](ElementCount VF) -> bool {
    return CM.isScalarAfterVectorization(I, VF) ||
           CM.isProfitableToScalarize(I, VF) ||
           CM.isScalarWithPredication(I, VF);
  };
  return !LoopVectorizationPlanner::getDecisionAndClampRange(WillScalarize,
                                                             Range);
}

bool VPRecipeBuilder::preferPredicatedWiden() {
  return CM.foldTailByMasking() && Legal->preferPredicatedVectorOps();
}

bool VPRecipeBuilder::validateWiden(Instruction *I) const {
  auto IsVectorizableOpcode = [](unsigned Opcode) {
    switch (Opcode) {
    case Instruction::Add:
    case Instruction::And:
    case Instruction::AShr:
    case Instruction::BitCast:
    case Instruction::FAdd:
    case Instruction::FCmp:
    case Instruction::FDiv:
    case Instruction::FMul:
    case Instruction::FNeg:
    case Instruction::FPExt:
    case Instruction::FPToSI:
    case Instruction::FPToUI:
    case Instruction::FPTrunc:
    case Instruction::FRem:
    case Instruction::FSub:
    case Instruction::ICmp:
    case Instruction::IntToPtr:
    case Instruction::LShr:
    case Instruction::Mul:
    case Instruction::Or:
    case Instruction::PtrToInt:
    case Instruction::SDiv:
    case Instruction::Select:
    case Instruction::SExt:
    case Instruction::Shl:
    case Instruction::SIToFP:
    case Instruction::SRem:
    case Instruction::Sub:
    case Instruction::Trunc:
    case Instruction::UDiv:
    case Instruction::UIToFP:
    case Instruction::URem:
    case Instruction::Xor:
    case Instruction::ZExt:
      return true;
    }
    return false;
  };

  if (!IsVectorizableOpcode(I->getOpcode()))
    return false;

  return true;
}

VPWidenRecipe *VPRecipeBuilder::tryToWiden(Instruction *I,
                                           ArrayRef<VPValue *> Operands) const {
  if (!validateWiden(I))
    return nullptr;

  // Success: widen this instruction.
  return new VPWidenRecipe(*I, make_range(Operands.begin(), Operands.end()));
}

VPPredicatedWidenRecipe *VPRecipeBuilder::tryToPredicatedWiden(Instruction *I,
                                                               VPlanPtr &Plan) {
  if (!validateWiden(I))
    return nullptr;

  VPValue *Mask = createBlockInMask(I->getParent(), Plan);
  return new VPPredicatedWidenRecipe(*I, Plan->mapToVPValues(I->operands()),
                                     Mask, getOrCreateEVL(Plan));
}

VPBasicBlock *VPRecipeBuilder::handleReplication(
    Instruction *I, VFRange &Range, VPBasicBlock *VPBB,
    VPlanPtr &Plan) {
  bool IsUniform = LoopVectorizationPlanner::getDecisionAndClampRange(
      [&](ElementCount VF) { return CM.isUniformAfterVectorization(I, VF); },
      Range);

  bool IsPredicated = LoopVectorizationPlanner::getDecisionAndClampRange(
      [&](ElementCount VF) { return CM.isPredicatedInst(I, VF); }, Range);

  auto *Recipe = new VPReplicateRecipe(I, Plan->mapToVPValues(I->operands()),
                                       IsUniform, IsPredicated);
  setRecipe(I, Recipe);
  Plan->addVPValue(I, Recipe);

  // Find if I uses a predicated instruction. If so, it will use its scalar
  // value. Avoid hoisting the insert-element which packs the scalar value into
  // a vector value, as that happens iff all users use the vector value.
  for (VPValue *Op : Recipe->operands()) {
    auto *PredR = dyn_cast_or_null<VPPredInstPHIRecipe>(Op->getDef());
    if (!PredR)
      continue;
    auto *RepR =
        cast_or_null<VPReplicateRecipe>(PredR->getOperand(0)->getDef());
    assert(RepR->isPredicated() &&
           "expected Replicate recipe to be predicated");
    RepR->setAlsoPack(false);
  }

  // Finalize the recipe for Instr, first if it is not predicated.
  if (!IsPredicated) {
    LLVM_DEBUG(dbgs() << "LV: Scalarizing:" << *I << "\n");
    VPBB->appendRecipe(Recipe);
    return VPBB;
  }
  LLVM_DEBUG(dbgs() << "LV: Scalarizing and predicating:" << *I << "\n");
  assert(VPBB->getSuccessors().empty() &&
         "VPBB has successors when handling predicated replication.");
  // Record predicated instructions for above packing optimizations.
  VPBlockBase *Region = createReplicateRegion(I, Recipe, Plan);
  VPBlockUtils::insertBlockAfter(Region, VPBB);
  auto *RegSucc = new VPBasicBlock();
  VPBlockUtils::insertBlockAfter(RegSucc, Region);
  return RegSucc;
}

VPRegionBlock *VPRecipeBuilder::createReplicateRegion(Instruction *Instr,
                                                      VPRecipeBase *PredRecipe,
                                                      VPlanPtr &Plan) {
  // Instructions marked for predication are replicated and placed under an
  // if-then construct to prevent side-effects.

  // Generate recipes to compute the block mask for this region.
  VPValue *BlockInMask = createBlockInMask(Instr->getParent(), Plan);

  // Build the triangular if-then region.
  std::string RegionName = (Twine("pred.") + Instr->getOpcodeName()).str();
  assert(Instr->getParent() && "Predicated instruction not in any basic block");
  auto *BOMRecipe = new VPBranchOnMaskRecipe(BlockInMask);
  auto *Entry = new VPBasicBlock(Twine(RegionName) + ".entry", BOMRecipe);
  auto *PHIRecipe = Instr->getType()->isVoidTy()
                        ? nullptr
                        : new VPPredInstPHIRecipe(Plan->getOrAddVPValue(Instr));
  if (PHIRecipe) {
    Plan->removeVPValueFor(Instr);
    Plan->addVPValue(Instr, PHIRecipe);
  }
  auto *Exit = new VPBasicBlock(Twine(RegionName) + ".continue", PHIRecipe);
  auto *Pred = new VPBasicBlock(Twine(RegionName) + ".if", PredRecipe);
  VPRegionBlock *Region = new VPRegionBlock(Entry, Exit, RegionName, true);

  // Note: first set Entry as region entry and then connect successors starting
  // from it in order, to propagate the "parent" of each VPBasicBlock.
  VPBlockUtils::insertTwoBlocksAfter(Pred, Exit, BlockInMask, Entry);
  VPBlockUtils::connectBlocks(Pred, Exit);

  return Region;
}

VPRecipeOrVPValueTy
VPRecipeBuilder::tryToCreateWidenRecipe(Instruction *Instr,
                                        ArrayRef<VPValue *> Operands,
                                        VFRange &Range, VPlanPtr &Plan) {
  // First, check for specific widening recipes that deal with calls, memory
  // operations, inductions and Phi nodes.
  if (auto *CI = dyn_cast<CallInst>(Instr))
    return toVPRecipeResult(tryToWidenCall(CI, Operands, Range));

  if (isa<LoadInst>(Instr) || isa<StoreInst>(Instr)) {
    if (preferPredicatedWiden())
      return toVPRecipeResult(
          tryToPredicatedWidenMemory(Instr, /* Operands, */ Range, Plan));
    return toVPRecipeResult(tryToWidenMemory(Instr, Operands, Range, Plan));
  }

  VPRecipeBase *Recipe;
  if (auto Phi = dyn_cast<PHINode>(Instr)) {
    if (Phi->getParent() != OrigLoop->getHeader())
      return tryToBlend(Phi, Operands, Plan);
    if ((Recipe = tryToOptimizeInductionPHI(Phi, Operands)))
      return toVPRecipeResult(Recipe);

    if (Legal->isReductionVariable(Phi)) {
      RecurrenceDescriptor &RdxDesc = Legal->getReductionVars()[Phi];
      assert(RdxDesc.getRecurrenceStartValue() ==
             Phi->getIncomingValueForBlock(OrigLoop->getLoopPreheader()));
      VPValue *StartV = Operands[0];
      return toVPRecipeResult(new VPWidenPHIRecipe(Phi, RdxDesc, *StartV));
    }

    return toVPRecipeResult(new VPWidenPHIRecipe(Phi));
  }

  if (isa<TruncInst>(Instr) &&
      (Recipe = tryToOptimizeInductionTruncate(cast<TruncInst>(Instr), Operands,
                                               Range, *Plan)))
    return toVPRecipeResult(Recipe);

  if (!shouldWiden(Instr, Range))
    return nullptr;

  if (auto GEP = dyn_cast<GetElementPtrInst>(Instr))
    return toVPRecipeResult(new VPWidenGEPRecipe(
        GEP, make_range(Operands.begin(), Operands.end()), OrigLoop));

  if (auto *SI = dyn_cast<SelectInst>(Instr)) {
    bool InvariantCond =
        PSE.getSE()->isLoopInvariant(PSE.getSCEV(SI->getOperand(0)), OrigLoop);
    return toVPRecipeResult(new VPWidenSelectRecipe(
        *SI, make_range(Operands.begin(), Operands.end()), InvariantCond));
  }

  if (preferPredicatedWiden())
    return toVPRecipeResult(tryToPredicatedWiden(Instr, /* Operands, */ Plan));
  return toVPRecipeResult(tryToWiden(Instr, Operands));
}

void LoopVectorizationPlanner::buildVPlansWithVPRecipes(ElementCount MinVF,
                                                        ElementCount MaxVF) {
  assert(OrigLoop->isInnermost() && "Inner loop expected.");

  // Collect instructions from the original loop that will become trivially dead
  // in the vectorized loop. We don't need to vectorize these instructions. For
  // example, original induction update instructions can become dead because we
  // separately emit induction "steps" when generating code for the new loop.
  // Similarly, we create a new latch condition when setting up the structure
  // of the new loop, so the old one can become dead.
  SmallPtrSet<Instruction *, 4> DeadInstructions;
  collectTriviallyDeadInstructions(DeadInstructions);

  // Add assume instructions we need to drop to DeadInstructions, to prevent
  // them from being added to the VPlan.
  // TODO: We only need to drop assumes in blocks that get flattend. If the
  // control flow is preserved, we should keep them.
  auto &ConditionalAssumes = Legal->getConditionalAssumes();
  DeadInstructions.insert(ConditionalAssumes.begin(), ConditionalAssumes.end());

  DenseMap<Instruction *, Instruction *> &SinkAfter = Legal->getSinkAfter();
  // Dead instructions do not need sinking. Remove them from SinkAfter.
  for (Instruction *I : DeadInstructions)
    SinkAfter.erase(I);

  auto MaxVFPlusOne = MaxVF.getWithIncrement(1);
  for (ElementCount VF = MinVF; ElementCount::isKnownLT(VF, MaxVFPlusOne);) {
    VFRange SubRange = {VF, MaxVFPlusOne};
    VPlans.push_back(
        buildVPlanWithVPRecipes(SubRange, DeadInstructions, SinkAfter));
    VF = SubRange.End;
  }
}

VPlanPtr LoopVectorizationPlanner::buildVPlanWithVPRecipes(
    VFRange &Range, SmallPtrSetImpl<Instruction *> &DeadInstructions,
    const DenseMap<Instruction *, Instruction *> &SinkAfter) {

  SmallPtrSet<const InterleaveGroup<Instruction> *, 1> InterleaveGroups;

  VPRecipeBuilder RecipeBuilder(OrigLoop, TLI, Legal, CM, PSE, Builder);

  // ---------------------------------------------------------------------------
  // Pre-construction: record ingredients whose recipes we'll need to further
  // process after constructing the initial VPlan.
  // ---------------------------------------------------------------------------

  // Mark instructions we'll need to sink later and their targets as
  // ingredients whose recipe we'll need to record.
  for (auto &Entry : SinkAfter) {
    RecipeBuilder.recordRecipeOf(Entry.first);
    RecipeBuilder.recordRecipeOf(Entry.second);
  }
  for (auto &Reduction : CM.getInLoopReductionChains()) {
    PHINode *Phi = Reduction.first;
    RecurKind Kind = Legal->getReductionVars()[Phi].getRecurrenceKind();
    const SmallVector<Instruction *, 4> &ReductionOperations = Reduction.second;

    RecipeBuilder.recordRecipeOf(Phi);
    for (auto &R : ReductionOperations) {
      RecipeBuilder.recordRecipeOf(R);
      // For min/max reducitons, where we have a pair of icmp/select, we also
      // need to record the ICmp recipe, so it can be removed later.
      if (RecurrenceDescriptor::isMinMaxRecurrenceKind(Kind))
        RecipeBuilder.recordRecipeOf(cast<Instruction>(R->getOperand(0)));
    }
  }

  // For each interleave group which is relevant for this (possibly trimmed)
  // Range, add it to the set of groups to be later applied to the VPlan and add
  // placeholders for its members' Recipes which we'll be replacing with a
  // single VPInterleaveRecipe.
  for (InterleaveGroup<Instruction> *IG : IAI.getInterleaveGroups()) {
    auto applyIG = [IG, this](ElementCount VF) -> bool {
      return (VF.isVector() && // Query is illegal for VF == 1
              CM.getWideningDecision(IG->getInsertPos(), VF) ==
                  LoopVectorizationCostModel::CM_Interleave);
    };
    if (!getDecisionAndClampRange(applyIG, Range))
      continue;
    InterleaveGroups.insert(IG);
    for (unsigned i = 0; i < IG->getFactor(); i++)
      if (Instruction *Member = IG->getMember(i))
        RecipeBuilder.recordRecipeOf(Member);
  };

  // ---------------------------------------------------------------------------
  // Build initial VPlan: Scan the body of the loop in a topological order to
  // visit each basic block after having visited its predecessor basic blocks.
  // ---------------------------------------------------------------------------

  // Create a dummy pre-entry VPBasicBlock to start building the VPlan.
  auto Plan = std::make_unique<VPlan>();
  VPBasicBlock *VPBB = new VPBasicBlock("Pre-Entry");
  Plan->setEntry(VPBB);

  // Scan the body of the loop in a topological order to visit each basic block
  // after having visited its predecessor basic blocks.
  LoopBlocksDFS DFS(OrigLoop);
  DFS.perform(LI);

  for (BasicBlock *BB : make_range(DFS.beginRPO(), DFS.endRPO())) {
    // Relevant instructions from basic block BB will be grouped into VPRecipe
    // ingredients and fill a new VPBasicBlock.
    unsigned VPBBsForBB = 0;
    auto *FirstVPBBForBB = new VPBasicBlock(BB->getName());
    VPBlockUtils::insertBlockAfter(FirstVPBBForBB, VPBB);
    VPBB = FirstVPBBForBB;
    Builder.setInsertPoint(VPBB);

    // Introduce each ingredient into VPlan.
    // TODO: Model and preserve debug instrinsics in VPlan.
    for (Instruction &I : BB->instructionsWithoutDebug()) {
      Instruction *Instr = &I;

      // First filter out irrelevant instructions, to ensure no recipes are
      // built for them.
      if (isa<BranchInst>(Instr) || DeadInstructions.count(Instr))
        continue;

      SmallVector<VPValue *, 4> Operands;
      auto *Phi = dyn_cast<PHINode>(Instr);
      if (Phi && Phi->getParent() == OrigLoop->getHeader()) {
        Operands.push_back(Plan->getOrAddVPValue(
            Phi->getIncomingValueForBlock(OrigLoop->getLoopPreheader())));
      } else {
        auto OpRange = Plan->mapToVPValues(Instr->operands());
        Operands = {OpRange.begin(), OpRange.end()};
      }
      if (auto RecipeOrValue = RecipeBuilder.tryToCreateWidenRecipe(
              Instr, Operands, Range, Plan)) {
        // If Instr can be simplified to an existing VPValue, use it.
        if (RecipeOrValue.is<VPValue *>()) {
          Plan->addVPValue(Instr, RecipeOrValue.get<VPValue *>());
          continue;
        }
        // Otherwise, add the new recipe.
        VPRecipeBase *Recipe = RecipeOrValue.get<VPRecipeBase *>();
        for (auto *Def : Recipe->definedValues()) {
          auto *UV = Def->getUnderlyingValue();
          Plan->addVPValue(UV, Def);
        }

        RecipeBuilder.setRecipe(Instr, Recipe);
        VPBB->appendRecipe(Recipe);
        continue;
      }

      // Otherwise, if all widening options failed, Instruction is to be
      // replicated. This may create a successor for VPBB.
      VPBasicBlock *NextVPBB =
          RecipeBuilder.handleReplication(Instr, Range, VPBB, Plan);
      if (NextVPBB != VPBB) {
        VPBB = NextVPBB;
        VPBB->setName(BB->hasName() ? BB->getName() + "." + Twine(VPBBsForBB++)
                                    : "");
      }
    }
  }

  // Discard empty dummy pre-entry VPBasicBlock. Note that other VPBasicBlocks
  // may also be empty, such as the last one VPBB, reflecting original
  // basic-blocks with no recipes.
  VPBasicBlock *PreEntry = cast<VPBasicBlock>(Plan->getEntry());
  assert(PreEntry->empty() && "Expecting empty pre-entry block.");
  VPBlockBase *Entry = Plan->setEntry(PreEntry->getSingleSuccessor());
  VPBlockUtils::disconnectBlocks(PreEntry, Entry);
  delete PreEntry;

  // ---------------------------------------------------------------------------
  // Transform initial VPlan: Apply previously taken decisions, in order, to
  // bring the VPlan to its final state.
  // ---------------------------------------------------------------------------

  // Apply Sink-After legal constraints.
  for (auto &Entry : SinkAfter) {
    VPRecipeBase *Sink = RecipeBuilder.getRecipe(Entry.first);
    VPRecipeBase *Target = RecipeBuilder.getRecipe(Entry.second);
    // If the target is in a replication region, make sure to move Sink to the
    // block after it, not into the replication region itself.
    if (auto *Region =
            dyn_cast_or_null<VPRegionBlock>(Target->getParent()->getParent())) {
      if (Region->isReplicator()) {
        assert(Region->getNumSuccessors() == 1 && "Expected SESE region!");
        VPBasicBlock *NextBlock =
            cast<VPBasicBlock>(Region->getSuccessors().front());
        Sink->moveBefore(*NextBlock, NextBlock->getFirstNonPhi());
        continue;
      }
    }
    Sink->moveAfter(Target);
  }

  // Interleave memory: for each Interleave Group we marked earlier as relevant
  // for this VPlan, replace the Recipes widening its memory instructions with a
  // single VPInterleaveRecipe at its insertion point.
  for (auto IG : InterleaveGroups) {
    auto *Recipe = cast<VPWidenMemoryInstructionRecipe>(
        RecipeBuilder.getRecipe(IG->getInsertPos()));
    SmallVector<VPValue *, 4> StoredValues;
    for (unsigned i = 0; i < IG->getFactor(); ++i)
      if (auto *SI = dyn_cast_or_null<StoreInst>(IG->getMember(i)))
        StoredValues.push_back(Plan->getOrAddVPValue(SI->getOperand(0)));

    auto *VPIG = new VPInterleaveRecipe(IG, Recipe->getAddr(), StoredValues,
                                        Recipe->getMask());
    VPIG->insertBefore(Recipe);
    unsigned J = 0;
    for (unsigned i = 0; i < IG->getFactor(); ++i)
      if (Instruction *Member = IG->getMember(i)) {
        if (!Member->getType()->isVoidTy()) {
          VPValue *OriginalV = Plan->getVPValue(Member);
          Plan->removeVPValueFor(Member);
          Plan->addVPValue(Member, VPIG->getVPValue(J));
          OriginalV->replaceAllUsesWith(VPIG->getVPValue(J));
          J++;
        }
        RecipeBuilder.getRecipe(Member)->eraseFromParent();
      }
  }

  // Adjust the recipes for any inloop reductions.
  if (Range.Start.isVector())
    adjustRecipesForInLoopReductions(Plan, RecipeBuilder);

  // Finally, if tail is folded by masking, introduce selects between the phi
  // and the live-out instruction of each reduction, at the end of the latch.
  if (CM.foldTailByMasking() && !Legal->getReductionVars().empty()) {
    Builder.setInsertPoint(VPBB);
    auto *Cond =
        Legal->preferPredicatedVectorOps()
            ? RecipeBuilder.getOrCreateEVLMask(Plan)
            : RecipeBuilder.createBlockInMask(OrigLoop->getHeader(), Plan);
    for (auto &Reduction : Legal->getReductionVars()) {
      if (CM.isInLoopReduction(Reduction.first))
        continue;
      VPValue *Phi = Plan->getOrAddVPValue(Reduction.first);
      VPValue *Red = Plan->getOrAddVPValue(Reduction.second.getLoopExitInstr());
      Builder.createNaryOp(Instruction::Select, {Cond, Red, Phi});
    }
  }

  std::string PlanName;
  raw_string_ostream RSO(PlanName);
  ElementCount VF = Range.Start;
  Plan->addVF(VF);
  RSO << "Initial VPlan for VF={" << VF;
  for (VF *= 2; ElementCount::isKnownLT(VF, Range.End); VF *= 2) {
    Plan->addVF(VF);
    RSO << "," << VF;
  }
  RSO << "},UF>=1";
  RSO.flush();
  Plan->setName(PlanName);

  return Plan;
}

VPlanPtr LoopVectorizationPlanner::buildVPlan(VFRange &Range) {
  // Outer loop handling: They may require CFG and instruction level
  // transformations before even evaluating whether vectorization is profitable.
  // Since we cannot modify the incoming IR, we need to build VPlan upfront in
  // the vectorization pipeline.
  assert(!OrigLoop->isInnermost());
  assert(EnableVPlanNativePath && "VPlan-native path is not enabled.");

  // Create new empty VPlan
  auto Plan = std::make_unique<VPlan>();

  // Build hierarchical CFG
  VPlanHCFGBuilder HCFGBuilder(OrigLoop, LI, *Plan);
  HCFGBuilder.buildHierarchicalCFG();

  for (ElementCount VF = Range.Start; ElementCount::isKnownLT(VF, Range.End);
       VF *= 2)
    Plan->addVF(VF);

  if (EnableVPlanPredication) {
    VPlanPredicator VPP(*Plan);
    VPP.predicate();

    // Avoid running transformation to recipes until masked code generation in
    // VPlan-native path is in place.
    return Plan;
  }

  SmallPtrSet<Instruction *, 1> DeadInstructions;
  VPlanTransforms::VPInstructionsToVPRecipes(OrigLoop, Plan,
                                             Legal->getInductionVars(),
                                             DeadInstructions, *PSE.getSE());
  return Plan;
}

// Adjust the recipes for any inloop reductions. The chain of instructions
// leading from the loop exit instr to the phi need to be converted to
// reductions, with one operand being vector and the other being the scalar
// reduction chain.
void LoopVectorizationPlanner::adjustRecipesForInLoopReductions(
    VPlanPtr &Plan, VPRecipeBuilder &RecipeBuilder) {
  for (auto &Reduction : CM.getInLoopReductionChains()) {
    PHINode *Phi = Reduction.first;
    RecurrenceDescriptor &RdxDesc = Legal->getReductionVars()[Phi];
    const SmallVector<Instruction *, 4> &ReductionOperations = Reduction.second;

    // ReductionOperations are orders top-down from the phi's use to the
    // LoopExitValue. We keep a track of the previous item (the Chain) to tell
    // which of the two operands will remain scalar and which will be reduced.
    // For minmax the chain will be the select instructions.
    Instruction *Chain = Phi;
    for (Instruction *R : ReductionOperations) {
      VPRecipeBase *WidenRecipe = RecipeBuilder.getRecipe(R);
      RecurKind Kind = RdxDesc.getRecurrenceKind();

      VPValue *ChainOp = Plan->getVPValue(Chain);
      unsigned FirstOpId;
      if (RecurrenceDescriptor::isMinMaxRecurrenceKind(Kind)) {
        assert(isa<VPWidenSelectRecipe>(WidenRecipe) &&
               "Expected to replace a VPWidenSelectSC");
        FirstOpId = 1;
      } else {
        assert(isa<VPWidenRecipe>(WidenRecipe) &&
               "Expected to replace a VPWidenSC");
        FirstOpId = 0;
      }
      unsigned VecOpId =
          R->getOperand(FirstOpId) == Chain ? FirstOpId + 1 : FirstOpId;
      VPValue *VecOp = Plan->getVPValue(R->getOperand(VecOpId));

      auto *CondOp = CM.foldTailByMasking()
                         ? RecipeBuilder.createBlockInMask(R->getParent(), Plan)
                         : nullptr;
      VPReductionRecipe *RedRecipe = new VPReductionRecipe(
          &RdxDesc, R, ChainOp, VecOp, CondOp, TTI);
      WidenRecipe->getVPSingleValue()->replaceAllUsesWith(RedRecipe);
      Plan->removeVPValueFor(R);
      Plan->addVPValue(R, RedRecipe);
      WidenRecipe->getParent()->insert(RedRecipe, WidenRecipe->getIterator());
      WidenRecipe->getVPSingleValue()->replaceAllUsesWith(RedRecipe);
      WidenRecipe->eraseFromParent();

      if (RecurrenceDescriptor::isMinMaxRecurrenceKind(Kind)) {
        VPRecipeBase *CompareRecipe =
            RecipeBuilder.getRecipe(cast<Instruction>(R->getOperand(0)));
        assert(isa<VPWidenRecipe>(CompareRecipe) &&
               "Expected to replace a VPWidenSC");
        assert(cast<VPWidenRecipe>(CompareRecipe)->getNumUsers() == 0 &&
               "Expected no remaining users");
        CompareRecipe->eraseFromParent();
      }
      Chain = R;
    }
  }
}

#if !defined(NDEBUG) || defined(LLVM_ENABLE_DUMP)
void VPInterleaveRecipe::print(raw_ostream &O, const Twine &Indent,
                               VPSlotTracker &SlotTracker) const {
  O << Indent << "INTERLEAVE-GROUP with factor " << IG->getFactor() << " at ";
  IG->getInsertPos()->printAsOperand(O, false);
  O << ", ";
  getAddr()->printAsOperand(O, SlotTracker);
  VPValue *Mask = getMask();
  if (Mask) {
    O << ", ";
    Mask->printAsOperand(O, SlotTracker);
  }
  for (unsigned i = 0; i < IG->getFactor(); ++i)
    if (Instruction *I = IG->getMember(i))
      O << "\n" << Indent << "  " << VPlanIngredient(I) << " " << i;
}
#endif

void VPWidenCallRecipe::execute(VPTransformState &State) {
  State.ILV->widenCallInstruction(*cast<CallInst>(getUnderlyingInstr()), this,
                                  *this, State);
}

void VPWidenSelectRecipe::execute(VPTransformState &State) {
  State.ILV->widenSelectInstruction(*cast<SelectInst>(getUnderlyingInstr()),
                                    this, *this, InvariantCond, State);
}

void VPWidenRecipe::execute(VPTransformState &State) {
  State.ILV->widenInstruction(*getUnderlyingInstr(), this, *this, State);
}

void VPPredicatedWidenRecipe::execute(VPTransformState &State) {
  State.ILV->widenPredicatedInstruction(*getUnderlyingInstr(), this, State,
                                        getMask(), getEVL());
}

void VPWidenEVLRecipe::execute(VPTransformState &State) {
  // FIXME: We do not support interleaved scalar vectorization yet. Fix EVL
  // computation when we do.
  for (unsigned Part = 0; Part < State.UF; Part++)
    State.set(getEVL(), State.ILV->createEVL(), Part);
  State.ILV->setEVL(getEVL());
}

void VPWidenEVLMaskRecipe::execute(VPTransformState &State) {
  Value *EVL = State.get(getEVL(), 0);
  for (unsigned Part = 0; Part < State.UF; Part++)
    State.set(getEVLMask(), State.ILV->createEVLMask(EVL), Part);
}

Value *InnerLoopVectorizer::createEVLMask(Value *EVL) {
  Value *EVLSplat = Builder.CreateVectorSplat(VF, EVL, "evl");
  Value *StepVec =
      Builder.CreateIntrinsic(Intrinsic::experimental_stepvector,
                              EVLSplat->getType(), {}, nullptr, "step.vec");
  return Builder.CreateICmpULT(StepVec, EVLSplat, "evl.mask");
}

Value *InnerLoopVectorizer::getSetVL(Value *RVL, unsigned SEW, unsigned LMUL) {
  assert(RVL->getType()->isIntegerTy() &&
         "Requested vector length should be an integer.");
  Value *RVLArg =
      Builder.CreateZExtOrTrunc(RVL, Type::getInt64Ty(Builder.getContext()));
  unsigned SmallestType, WidestType;
  std::tie(SmallestType, WidestType) = Cost->getSmallestAndWidestTypes();
  const std::map<unsigned, unsigned> SEWArgMap = {
      {8, 0}, {16, 1}, {32, 2}, {64, 3}};
  const std::map<unsigned, unsigned> LMULArgMap = {
      {1, 0}, {2, 1}, {4, 2}, {8, 3}};
  assert(SEWArgMap.find(WidestType) != SEWArgMap.end() &&
         SEWArgMap.find(SmallestType) != SEWArgMap.end() &&
         "Cannot set vector length: Unsupported type");
  SEW = SEW ? SEW : SEWArgMap.at(WidestType);
  unsigned LMULVal =
      (WidestType * VF.getKnownMinValue()) / TTI->getMaxElementWidth();
  LMUL = LMUL ? LMUL : LMULArgMap.at(LMULVal);
  Constant *SEWArg =
      ConstantInt::get(IntegerType::get(Builder.getContext(), 64), SEW);
  Constant *LMULArg =
      ConstantInt::get(IntegerType::get(Builder.getContext(), 64), LMUL);

  Value *GVL = Builder.CreateIntrinsic(Intrinsic::EPIIntrinsics::epi_vsetvl, {},
                                       {RVLArg, SEWArg, LMULArg});
  return Builder.CreateZExtOrTrunc(GVL, RVL->getType());
}

Value *InnerLoopVectorizer::createEVL() {
  // Compute TC - IV as the RVL(requested vector length). vsetvl() returns a
  // GVL(granted vector length) that is the number of lanes processed for the
  // given vector iteration. At the end of the vector iteration increment the IV
  // by the GVL. This is guaranteed to exit since at some point RVL will be
  // equal to GVL and IV = TC.
  // FIXME: The caveat with this approach is that TC
  // may wrap. This should not be a big problem for EPI (or other 64-bit)
  // architectures.
  Value *RVL = Builder.CreateSub(TripCount, Induction);
  return getSetVL(RVL);
}

void VPWidenGEPRecipe::execute(VPTransformState &State) {
  State.ILV->widenGEP(cast<GetElementPtrInst>(getUnderlyingInstr()), this,
                      *this, State.UF, State.VF, IsPtrLoopInvariant,
                      IsIndexLoopInvariant, State);
}

void VPWidenIntOrFpInductionRecipe::execute(VPTransformState &State) {
  assert(!State.Instance && "Int or FP induction being replicated.");
  State.ILV->widenIntOrFpInduction(IV, getStartValue()->getLiveInIRValue(),
                                   getTruncInst(), getVPValue(0),
                                   getCastValue(), State);
}

void VPWidenPHIRecipe::execute(VPTransformState &State) {
  State.ILV->widenPHIInstruction(cast<PHINode>(getUnderlyingValue()), RdxDesc,
                                 this, State);
}

void VPBlendRecipe::execute(VPTransformState &State) {
  State.ILV->setDebugLocFromInst(State.Builder, Phi);
  // We know that all PHIs in non-header blocks are converted into
  // selects, so we don't have to worry about the insertion order and we
  // can just use the builder.
  // At this point we generate the predication tree. There may be
  // duplications since this is a simple recursive scan, but future
  // optimizations will clean it up.

  unsigned NumIncoming = getNumIncomingValues();

  // Generate a sequence of selects of the form:
  // SELECT(Mask3, In3,
  //        SELECT(Mask2, In2,
  //               SELECT(Mask1, In1,
  //                      In0)))
  // Note that Mask0 is never used: lanes for which no path reaches this phi and
  // are essentially undef are taken from In0.
  InnerLoopVectorizer::VectorParts Entry(State.UF);
  for (unsigned In = 0; In < NumIncoming; ++In) {
    for (unsigned Part = 0; Part < State.UF; ++Part) {
      // We might have single edge PHIs (blocks) - use an identity
      // 'select' for the first PHI operand.
      Value *In0 = State.get(getIncomingValue(In), Part);
      if (In == 0)
        Entry[Part] = In0; // Initialize with the first incoming value.
      else {
        // Select between the current value and the previous incoming edge
        // based on the incoming mask.
        Value *Cond = State.get(getMask(In), Part);
        Entry[Part] =
            State.Builder.CreateSelect(Cond, In0, Entry[Part], "predphi");
      }
    }
  }
  for (unsigned Part = 0; Part < State.UF; ++Part)
    State.set(this, Entry[Part], Part);
}

void VPInterleaveRecipe::execute(VPTransformState &State) {
  assert(!State.Instance && "Interleave group being replicated.");
  State.ILV->vectorizeInterleaveGroup(IG, definedValues(), State, getAddr(),
                                      getStoredValues(), getMask());
}

void VPReductionRecipe::execute(VPTransformState &State) {
  assert(!State.Instance && "Reduction being replicated.");
  Value *PrevInChain = State.get(getChainOp(), 0);
  for (unsigned Part = 0; Part < State.UF; ++Part) {
    RecurKind Kind = RdxDesc->getRecurrenceKind();
    bool IsOrdered = useOrderedReductions(*RdxDesc);
    Value *NewVecOp = State.get(getVecOp(), Part);
    if (VPValue *Cond = getCondOp()) {
      Value *NewCond = State.get(Cond, Part);
      VectorType *VecTy = cast<VectorType>(NewVecOp->getType());
      Constant *Iden = RecurrenceDescriptor::getRecurrenceIdentity(
          Kind, VecTy->getElementType(), RdxDesc->getFastMathFlags());
      Constant *IdenVec =
          ConstantVector::getSplat(VecTy->getElementCount(), Iden);
      Value *Select = State.Builder.CreateSelect(NewCond, NewVecOp, IdenVec);
      NewVecOp = Select;
    }
    Value *NewRed;
    Value *NextInChain;
    if (IsOrdered) {
      NewRed = createOrderedReduction(State.Builder, *RdxDesc, NewVecOp,
                                      PrevInChain);
      PrevInChain = NewRed;
    } else {
      PrevInChain = State.get(getChainOp(), Part);
      NewRed = createTargetReduction(State.Builder, TTI, *RdxDesc, NewVecOp);
    }
    if (RecurrenceDescriptor::isMinMaxRecurrenceKind(Kind)) {
      NextInChain =
          createMinMaxOp(State.Builder, RdxDesc->getRecurrenceKind(),
                         NewRed, PrevInChain);
    } else if (IsOrdered)
      NextInChain = NewRed;
    else {
      NextInChain = State.Builder.CreateBinOp(
          (Instruction::BinaryOps)getUnderlyingInstr()->getOpcode(), NewRed,
          PrevInChain);
    }
    State.set(this, NextInChain, Part);
  }
}

void VPReplicateRecipe::execute(VPTransformState &State) {
  if (State.Instance) { // Generate a single instance.
    assert(!State.VF.isScalable() && "Can't scalarize a scalable vector");
    State.ILV->scalarizeInstruction(getUnderlyingInstr(), this, *this,
                                    *State.Instance, IsPredicated, State);
    // Insert scalar instance packing it into a vector.
    if (AlsoPack && State.VF.isVector()) {
      // If we're constructing lane 0, initialize to start from poison.
      if (State.Instance->Lane.isFirstLane()) {
        Value *Poison = PoisonValue::get(
            VectorType::get(getUnderlyingValue()->getType(), State.VF));
        State.set(this, Poison, State.Instance->Part);
      }
      State.ILV->packScalarIntoVectorValue(this, *State.Instance, State);
    }
    return;
  }

  // Generate scalar instances for all VF lanes of all UF parts, unless the
  // instruction is uniform inwhich case generate only the first lane for each
  // of the UF parts.
  unsigned EndLane = IsUniform ? 1 : State.VF.getKnownMinValue();
  assert((!State.VF.isScalable() || IsUniform) &&
         "Can't scalarize a scalable vector");
  for (unsigned Part = 0; Part < State.UF; ++Part)
    for (unsigned Lane = 0; Lane < EndLane; ++Lane)
      State.ILV->scalarizeInstruction(getUnderlyingInstr(), this, *this,
                                      VPIteration(Part, Lane), IsPredicated,
                                      State);
}

void VPBranchOnMaskRecipe::execute(VPTransformState &State) {
  assert(State.Instance && "Branch on Mask works only on single instance.");

  unsigned Part = State.Instance->Part;
  unsigned Lane = State.Instance->Lane.getKnownLane();

  Value *ConditionBit = nullptr;
  VPValue *BlockInMask = getMask();
  if (BlockInMask) {
    ConditionBit = State.get(BlockInMask, Part);
    if (ConditionBit->getType()->isVectorTy())
      ConditionBit = State.Builder.CreateExtractElement(
          ConditionBit, State.Builder.getInt32(Lane));
  } else // Block in mask is all-one.
    ConditionBit = State.Builder.getTrue();

  // Replace the temporary unreachable terminator with a new conditional branch,
  // whose two destinations will be set later when they are created.
  auto *CurrentTerminator = State.CFG.PrevBB->getTerminator();
  assert(isa<UnreachableInst>(CurrentTerminator) &&
         "Expected to replace unreachable terminator with conditional branch.");
  auto *CondBr = BranchInst::Create(State.CFG.PrevBB, nullptr, ConditionBit);
  CondBr->setSuccessor(0, nullptr);
  ReplaceInstWithInst(CurrentTerminator, CondBr);
}

void VPPredInstPHIRecipe::execute(VPTransformState &State) {
  assert(State.Instance && "Predicated instruction PHI works per instance.");
  Instruction *ScalarPredInst =
      cast<Instruction>(State.get(getOperand(0), *State.Instance));
  BasicBlock *PredicatedBB = ScalarPredInst->getParent();
  BasicBlock *PredicatingBB = PredicatedBB->getSinglePredecessor();
  assert(PredicatingBB && "Predicated block has no single predecessor.");
  assert(isa<VPReplicateRecipe>(getOperand(0)) &&
         "operand must be VPReplicateRecipe");

  // By current pack/unpack logic we need to generate only a single phi node: if
  // a vector value for the predicated instruction exists at this point it means
  // the instruction has vector users only, and a phi for the vector value is
  // needed. In this case the recipe of the predicated instruction is marked to
  // also do that packing, thereby "hoisting" the insert-element sequence.
  // Otherwise, a phi node for the scalar value is needed.
  unsigned Part = State.Instance->Part;
  if (State.hasVectorValue(getOperand(0), Part)) {
    Value *VectorValue = State.get(getOperand(0), Part);
    InsertElementInst *IEI = cast<InsertElementInst>(VectorValue);
    PHINode *VPhi = State.Builder.CreatePHI(IEI->getType(), 2);
    VPhi->addIncoming(IEI->getOperand(0), PredicatingBB); // Unmodified vector.
    VPhi->addIncoming(IEI, PredicatedBB); // New vector with inserted element.
    if (State.hasVectorValue(this, Part))
      State.reset(this, VPhi, Part);
    else
      State.set(this, VPhi, Part);
    // NOTE: Currently we need to update the value of the operand, so the next
    // predicated iteration inserts its generated value in the correct vector.
    State.reset(getOperand(0), VPhi, Part);
  } else {
    Type *PredInstType = getOperand(0)->getUnderlyingValue()->getType();
    PHINode *Phi = State.Builder.CreatePHI(PredInstType, 2);
    Phi->addIncoming(PoisonValue::get(ScalarPredInst->getType()),
                     PredicatingBB);
    Phi->addIncoming(ScalarPredInst, PredicatedBB);
    if (State.hasScalarValue(this, *State.Instance))
      State.reset(this, Phi, *State.Instance);
    else
      State.set(this, Phi, *State.Instance);
    // NOTE: Currently we need to update the value of the operand, so the next
    // predicated iteration inserts its generated value in the correct vector.
    State.reset(getOperand(0), Phi, *State.Instance);
  }
}

void VPWidenMemoryInstructionRecipe::execute(VPTransformState &State) {
  VPValue *StoredValue = isStore() ? getStoredValue() : nullptr;
  State.ILV->vectorizeMemoryInstruction(
      &Ingredient, State, StoredValue ? nullptr : getVPSingleValue(), getAddr(),
      StoredValue, getMask(), /* EVL */ nullptr);
}

void VPPredicatedWidenMemoryInstructionRecipe::execute(
    VPTransformState &State) {
  VPValue *StoredValue = isStore() ? getStoredValue() : nullptr;
  State.ILV->vectorizeMemoryInstruction(
      &Ingredient, State, StoredValue ? nullptr : getVPSingleValue(), getAddr(),
      StoredValue, getMask(), getEVL());
}

// Determine how to lower the scalar epilogue, which depends on 1) optimising
// for minimum code-size, 2) predicate compiler options, 3) loop hints forcing
// predication, and 4) a TTI hook that analyses whether the loop is suitable
// for predication.
static ScalarEpilogueLowering getScalarEpilogueLowering(
    Function *F, Loop *L, LoopVectorizeHints &Hints, ProfileSummaryInfo *PSI,
    BlockFrequencyInfo *BFI, TargetTransformInfo *TTI, TargetLibraryInfo *TLI,
    AssumptionCache *AC, LoopInfo *LI, ScalarEvolution *SE, DominatorTree *DT,
    LoopVectorizationLegality &LVL) {
  // 1) OptSize takes precedence over all other options, i.e. if this is set,
  // don't look at hints or options, and don't request a scalar epilogue.
  // (For PGSO, as shouldOptimizeForSize isn't currently accessible from
  // LoopAccessInfo (due to code dependency and not being able to reliably get
  // PSI/BFI from a loop analysis under NPM), we cannot suppress the collection
  // of strides in LoopAccessInfo::analyzeLoop() and vectorize without
  // versioning when the vectorization is forced, unlike hasOptSize. So revert
  // back to the old way and vectorize with versioning when forced. See D81345.)
  if (F->hasOptSize() || (llvm::shouldOptimizeForSize(L->getHeader(), PSI, BFI,
                                                      PGSOQueryType::IRPass) &&
                          Hints.getForce() != LoopVectorizeHints::FK_Enabled))
    return CM_ScalarEpilogueNotAllowedOptSize;

  // 2) If set, obey the directives
  if (PreferPredicateOverEpilogue.getNumOccurrences()) {
    switch (PreferPredicateOverEpilogue) {
    case PreferPredicateTy::ScalarEpilogue:
      return CM_ScalarEpilogueAllowed;
    case PreferPredicateTy::PredicateElseScalarEpilogue:
      return CM_ScalarEpilogueNotNeededUsePredicate;
    case PreferPredicateTy::PredicateOrDontVectorize:
      return CM_ScalarEpilogueNotAllowedUsePredicate;
    };
  }

  // 3) If set, obey the hints
  switch (Hints.getPredicate()) {
  case LoopVectorizeHints::FK_Enabled:
    return CM_ScalarEpilogueNotNeededUsePredicate;
  case LoopVectorizeHints::FK_Disabled:
    return CM_ScalarEpilogueAllowed;
  };

  // 4) if the TTI hook indicates this is profitable, request predication.
  if (TTI->preferPredicateOverEpilogue(L, LI, *SE, *AC, TLI, DT,
                                       LVL.getLAI()))
    return CM_ScalarEpilogueNotNeededUsePredicate;

  return CM_ScalarEpilogueAllowed;
}

Value *VPTransformState::get(VPValue *Def, unsigned Part) {
  // If Values have been set for this Def return the one relevant for \p Part.
  if (hasVectorValue(Def, Part))
    return Data.PerPartOutput[Def][Part];

  if (!hasScalarValue(Def, {Part, 0})) {
    Value *IRV = Def->getLiveInIRValue();
    Value *B = ILV->getBroadcastInstrs(IRV);
    set(Def, B, Part);
    return B;
  }

  Value *ScalarValue = get(Def, {Part, 0});
  // If we aren't vectorizing, we can just copy the scalar map values over
  // to the vector map.
  if (VF.isScalar()) {
    set(Def, ScalarValue, Part);
    return ScalarValue;
  }

  auto *RepR = dyn_cast<VPReplicateRecipe>(Def);
  bool IsUniform = RepR && RepR->isUniform();

  unsigned LastLane = IsUniform ? 0 : VF.getKnownMinValue() - 1;
  // Check if there is a scalar value for the selected lane.
  if (!hasScalarValue(Def, {Part, LastLane})) {
    // At the moment, VPWidenIntOrFpInductionRecipes can also be uniform.
    assert(isa<VPWidenIntOrFpInductionRecipe>(Def->getDef()) &&
           "unexpected recipe found to be invariant");
    IsUniform = true;
    LastLane = 0;
  }

  auto *LastInst = cast<Instruction>(get(Def, {Part, LastLane}));

  // Set the insert point after the last scalarized instruction. This
  // ensures the insertelement sequence will directly follow the scalar
  // definitions.
  auto OldIP = Builder.saveIP();
  auto NewIP = std::next(BasicBlock::iterator(LastInst));
  Builder.SetInsertPoint(&*NewIP);

  // However, if we are vectorizing, we need to construct the vector values.
  // If the value is known to be uniform after vectorization, we can just
  // broadcast the scalar value corresponding to lane zero for each unroll
  // iteration. Otherwise, we construct the vector values using
  // insertelement instructions. Since the resulting vectors are stored in
  // State, we will only generate the insertelements once.
  Value *VectorValue = nullptr;
  if (IsUniform) {
    VectorValue = ILV->getBroadcastInstrs(ScalarValue);
    set(Def, VectorValue, Part);
  } else {
    // Initialize packing with insertelements to start from undef.
    assert(!VF.isScalable() && "VF is assumed to be non scalable.");
    Value *Undef = PoisonValue::get(VectorType::get(LastInst->getType(), VF));
    set(Def, Undef, Part);
    for (unsigned Lane = 0; Lane < VF.getKnownMinValue(); ++Lane)
      ILV->packScalarIntoVectorValue(Def, {Part, Lane}, *this);
    VectorValue = get(Def, Part);
  }
  Builder.restoreIP(OldIP);
  return VectorValue;
}

// Process the loop in the VPlan-native vectorization path. This path builds
// VPlan upfront in the vectorization pipeline, which allows to apply
// VPlan-to-VPlan transformations from the very beginning without modifying the
// input LLVM IR.
static bool processLoopInVPlanNativePath(
    Loop *L, PredicatedScalarEvolution &PSE, LoopInfo *LI, DominatorTree *DT,
    LoopVectorizationLegality *LVL, TargetTransformInfo *TTI,
    TargetLibraryInfo *TLI, DemandedBits *DB, AssumptionCache *AC,
    OptimizationRemarkEmitter *ORE, BlockFrequencyInfo *BFI,
    ProfileSummaryInfo *PSI, LoopVectorizeHints &Hints,
    LoopVectorizationRequirements &Requirements) {

  if (isa<SCEVCouldNotCompute>(PSE.getBackedgeTakenCount())) {
    LLVM_DEBUG(dbgs() << "LV: cannot compute the outer-loop trip count\n");
    return false;
  }
  assert(EnableVPlanNativePath && "VPlan-native path is disabled.");
  Function *F = L->getHeader()->getParent();
  InterleavedAccessInfo IAI(PSE, L, DT, LI, LVL->getLAI());

  ScalarEpilogueLowering SEL = getScalarEpilogueLowering(
      F, L, Hints, PSI, BFI, TTI, TLI, AC, LI, PSE.getSE(), DT, *LVL);

  LoopVectorizationCostModel CM(SEL, L, PSE, LI, LVL, *TTI, TLI, DB, AC, ORE, F,
                                &Hints, IAI);
  // Use the planner for outer loop vectorization.
  // TODO: CM is not used at this point inside the planner. Turn CM into an
  // optional argument if we don't need it in the future.
  LoopVectorizationPlanner LVP(L, LI, TLI, TTI, LVL, CM, IAI, PSE, Hints,
                               Requirements, ORE);

  // Get user vectorization factor.
  ElementCount UserVF = Hints.getWidth();

  // Plan how to best vectorize, return the best VF and its cost.
  VectorizationFactor VF =
      LVP.planInVPlanNativePath(UserVF);
  // Normalize the meaning of VF == 1 for fixed vectors.
  if (!TTI->useScalableVectorType() && VF != VectorizationFactor::Disabled() &&
      VF.Width.isScalar())
    VF = VectorizationFactor::Disabled();

  // If we are stress testing VPlan builds, do not attempt to generate vector
  // code. Masked vector code generation support will follow soon.
  // Also, do not attempt to vectorize if no vector code will be produced.
  if (VPlanBuildStressTest || EnableVPlanPredication ||
      VectorizationFactor::Disabled() == VF)
    return false;

  LVP.setBestPlan(VF.Width, 1);

  {
    GeneratedRTChecks Checks(*PSE.getSE(), DT, LI,
                             F->getParent()->getDataLayout());
    InnerLoopVectorizer LB(L, PSE, LI, DT, TLI, TTI, AC, ORE, VF.Width, 1, LVL,
                           &CM, BFI, PSI, Checks);
    LLVM_DEBUG(dbgs() << "Vectorizing outer loop in \""
                      << L->getHeader()->getParent()->getName() << "\"\n");
    LVP.executePlan(LB, DT);
  }

  // Mark the loop as already vectorized to avoid vectorizing again.
  Hints.setAlreadyVectorized();
  assert(!verifyFunction(*L->getHeader()->getParent(), &dbgs()));
  return true;
}

// Emit a remark if there are stores to floats that required a floating point
// extension. If the vectorized loop was generated with floating point there
// will be a performance penalty from the conversion overhead and the change in
// the vector width.
static void checkMixedPrecision(Loop *L, OptimizationRemarkEmitter *ORE) {
  SmallVector<Instruction *, 4> Worklist;
  for (BasicBlock *BB : L->getBlocks()) {
    for (Instruction &Inst : *BB) {
      if (auto *S = dyn_cast<StoreInst>(&Inst)) {
        if (S->getValueOperand()->getType()->isFloatTy())
          Worklist.push_back(S);
      }
    }
  }

  // Traverse the floating point stores upwards searching, for floating point
  // conversions.
  SmallPtrSet<const Instruction *, 4> Visited;
  SmallPtrSet<const Instruction *, 4> EmittedRemark;
  while (!Worklist.empty()) {
    auto *I = Worklist.pop_back_val();
    if (!L->contains(I))
      continue;
    if (!Visited.insert(I).second)
      continue;

    // Emit a remark if the floating point store required a floating
    // point conversion.
    // TODO: More work could be done to identify the root cause such as a
    // constant or a function return type and point the user to it.
    if (isa<FPExtInst>(I) && EmittedRemark.insert(I).second)
      ORE->emit([&]() {
        return OptimizationRemarkAnalysis(LV_NAME, "VectorMixedPrecision",
                                          I->getDebugLoc(), L->getHeader())
               << "floating point conversion changes vector width. "
               << "Mixed floating point precision requires an up/down "
               << "cast that will negatively impact performance.";
      });

    for (Use &Op : I->operands())
      if (auto *OpI = dyn_cast<Instruction>(Op))
        Worklist.push_back(OpI);
  }
}

LoopVectorizePass::LoopVectorizePass(LoopVectorizeOptions Opts)
    : InterleaveOnlyWhenForced(Opts.InterleaveOnlyWhenForced ||
                               !EnableLoopInterleaving),
      VectorizeOnlyWhenForced(Opts.VectorizeOnlyWhenForced ||
                              !EnableLoopVectorization) {}

bool LoopVectorizePass::processLoop(Loop *L) {
  assert((EnableVPlanNativePath || L->isInnermost()) &&
         "VPlan-native path is not enabled. Only process inner loops.");

#ifndef NDEBUG
  const std::string DebugLocStr = getDebugLocString(L);
#endif /* NDEBUG */

  LLVM_DEBUG(dbgs() << "\nLV: Checking a loop in \""
                    << L->getHeader()->getParent()->getName() << "\" from "
                    << DebugLocStr << "\n");

  LoopVectorizeHints Hints(L, InterleaveOnlyWhenForced, *ORE);

  LLVM_DEBUG(
      dbgs() << "LV: Loop hints:"
             << " force="
             << (Hints.getForce() == LoopVectorizeHints::FK_Disabled
                     ? "disabled"
                     : (Hints.getForce() == LoopVectorizeHints::FK_Enabled
                            ? "enabled"
                            : "?"))
             << " width=" << Hints.getWidth()
             << " interleave=" << Hints.getInterleave() << "\n");

  // Function containing loop
  Function *F = L->getHeader()->getParent();

  // Looking at the diagnostic output is the only way to determine if a loop
  // was vectorized (other than looking at the IR or machine code), so it
  // is important to generate an optimization remark for each loop. Most of
  // these messages are generated as OptimizationRemarkAnalysis. Remarks
  // generated as OptimizationRemark and OptimizationRemarkMissed are
  // less verbose reporting vectorized loops and unvectorized loops that may
  // benefit from vectorization, respectively.

  if (!Hints.allowVectorization(F, L, VectorizeOnlyWhenForced)) {
    LLVM_DEBUG(dbgs() << "LV: Loop hints prevent vectorization.\n");
    return false;
  }

  PredicatedScalarEvolution PSE(*SE, *L);

  // Check if it is legal to vectorize the loop.
  LoopVectorizationRequirements Requirements;
  LoopVectorizationLegality LVL(L, PSE, DT, TTI, TLI, AA, F, GetLAA, LI, ORE,
                                &Requirements, &Hints, DB, AC, BFI, PSI);
  if (!LVL.canVectorize(EnableVPlanNativePath)) {
    LLVM_DEBUG(dbgs() << "LV: Not vectorizing: Cannot prove legality.\n");
    Hints.emitRemarkWithHints();
    return false;
  }

  // Check the function attributes and profiles to find out if this function
  // should be optimized for size.
  ScalarEpilogueLowering SEL = getScalarEpilogueLowering(
      F, L, Hints, PSI, BFI, TTI, TLI, AC, LI, PSE.getSE(), DT, LVL);

  // Entrance to the VPlan-native vectorization path. Outer loops are processed
  // here. They may require CFG and instruction level transformations before
  // even evaluating whether vectorization is profitable. Since we cannot modify
  // the incoming IR, we need to build VPlan upfront in the vectorization
  // pipeline.
  if (!L->isInnermost())
    return processLoopInVPlanNativePath(L, PSE, LI, DT, &LVL, TTI, TLI, DB, AC,
                                        ORE, BFI, PSI, Hints, Requirements);

  assert(L->isInnermost() && "Inner loop expected.");

  // Check the loop for a trip count threshold: vectorize loops with a tiny trip
  // count by optimizing for size, to minimize overheads.
  auto ExpectedTC = getSmallBestKnownTC(*SE, L);
  if (ExpectedTC && *ExpectedTC < TinyTripCountVectorThreshold) {
    LLVM_DEBUG(dbgs() << "LV: Found a loop with a very small trip count. "
                      << "This loop is worth vectorizing only if no scalar "
                      << "iteration overheads are incurred.");
    if (Hints.getForce() == LoopVectorizeHints::FK_Enabled)
      LLVM_DEBUG(dbgs() << " But vectorizing was explicitly forced.\n");
    else {
      LLVM_DEBUG(dbgs() << "\n");
      SEL = CM_ScalarEpilogueNotAllowedLowTripLoop;
    }
  }

  // Check the function attributes to see if implicit floats are allowed.
  // FIXME: This check doesn't seem possibly correct -- what if the loop is
  // an integer loop and the vector instructions selected are purely integer
  // vector instructions?
  if (F->hasFnAttribute(Attribute::NoImplicitFloat)) {
    reportVectorizationFailure(
        "Can't vectorize when the NoImplicitFloat attribute is used",
        "loop not vectorized due to NoImplicitFloat attribute",
        "NoImplicitFloat", ORE, L);
    Hints.emitRemarkWithHints();
    return false;
  }

  // Check if the target supports potentially unsafe FP vectorization.
  // FIXME: Add a check for the type of safety issue (denormal, signaling)
  // for the target we're vectorizing for, to make sure none of the
  // additional fp-math flags can help.
  if (Hints.isPotentiallyUnsafe() &&
      TTI->isFPVectorizationPotentiallyUnsafe()) {
    reportVectorizationFailure(
        "Potentially unsafe FP op prevents vectorization",
        "loop not vectorized due to unsafe FP support.", "UnsafeFP", ORE, L);
    Hints.emitRemarkWithHints();
    return false;
  }

  if (!Requirements.canVectorizeFPMath(Hints)) {
    ORE->emit([&]() {
      auto *ExactFPMathInst = Requirements.getExactFPInst();
      return OptimizationRemarkAnalysisFPCommute(DEBUG_TYPE, "CantReorderFPOps",
                                                 ExactFPMathInst->getDebugLoc(),
                                                 ExactFPMathInst->getParent())
             << "loop not vectorized: cannot prove it is safe to reorder "
                "floating-point operations";
    });
    LLVM_DEBUG(dbgs() << "LV: loop not vectorized: cannot prove it is safe to "
                         "reorder floating-point operations\n");
    Hints.emitRemarkWithHints();
    return false;
  }

  bool UseInterleaved = TTI->enableInterleavedAccessVectorization();
  InterleavedAccessInfo IAI(PSE, L, DT, LI, LVL.getLAI());

  // If an override option has been passed in for interleaved accesses, use it.
  if (EnableInterleavedMemAccesses.getNumOccurrences() > 0)
    UseInterleaved = EnableInterleavedMemAccesses;

  // Analyze interleaved memory accesses.
  if (UseInterleaved) {
    IAI.analyzeInterleaving(useMaskedInterleavedAccesses(*TTI));
  }

  // Use the cost model.
  LoopVectorizationCostModel CM(SEL, L, PSE, LI, &LVL, *TTI, TLI, DB, AC, ORE,
                                F, &Hints, IAI);
  CM.collectValuesToIgnore();

  // Use the planner for vectorization.
  LoopVectorizationPlanner LVP(L, LI, TLI, TTI, &LVL, CM, IAI, PSE, Hints,
                               Requirements, ORE);

  // Get user vectorization factor and interleave count.
  ElementCount UserVF = Hints.getWidth();
  unsigned UserIC = Hints.getInterleave();

  // Plan how to best vectorize, return the best VF and its cost.
  Optional<VectorizationFactor> MaybeVF = LVP.plan(UserVF, UserIC);

  VectorizationFactor VF = VectorizationFactor::Disabled();
  unsigned IC = 1;

  if (MaybeVF) {
    VF = *MaybeVF;
    // Select the interleave count.
    IC = CM.selectInterleaveCount(VF.Width, *VF.Cost.getValue());
  }

  // Identify the diagnostic messages that should be produced.
  std::pair<StringRef, std::string> VecDiagMsg, IntDiagMsg;
  bool VectorizeLoop = true, InterleaveLoop = true;
  if (VF == VectorizationFactor::Disabled() ||
      (VF.Width.isScalar() && !TTI->useScalableVectorType())) {
    LLVM_DEBUG(dbgs() << "LV: Vectorization is possible but not beneficial.\n");
    VecDiagMsg = std::make_pair(
        "VectorizationNotBeneficial",
        "the cost-model indicates that vectorization is not beneficial");
    VectorizeLoop = false;
  }

  if (!MaybeVF && UserIC > 1) {
    // Tell the user interleaving was avoided up-front, despite being explicitly
    // requested.
    LLVM_DEBUG(dbgs() << "LV: Ignoring UserIC, because vectorization and "
                         "interleaving should be avoided up front\n");
    IntDiagMsg = std::make_pair(
        "InterleavingAvoided",
        "Ignoring UserIC, because interleaving was avoided up front");
    InterleaveLoop = false;
  } else if (IC == 1 && UserIC <= 1) {
    // Tell the user interleaving is not beneficial.
    LLVM_DEBUG(dbgs() << "LV: Interleaving is not beneficial.\n");
    IntDiagMsg = std::make_pair(
        "InterleavingNotBeneficial",
        "the cost-model indicates that interleaving is not beneficial");
    InterleaveLoop = false;
    if (UserIC == 1) {
      IntDiagMsg.first = "InterleavingNotBeneficialAndDisabled";
      IntDiagMsg.second +=
          " and is explicitly disabled or interleave count is set to 1";
    }
  } else if (IC > 1 && UserIC == 1) {
    // Tell the user interleaving is beneficial, but it explicitly disabled.
    LLVM_DEBUG(
        dbgs() << "LV: Interleaving is beneficial but is explicitly disabled.");
    IntDiagMsg = std::make_pair(
        "InterleavingBeneficialButDisabled",
        "the cost-model indicates that interleaving is beneficial "
        "but is explicitly disabled or interleave count is set to 1");
    InterleaveLoop = false;
  }

  // Override IC if user provided an interleave count.
  IC = UserIC > 0 ? UserIC : IC;

  // Emit diagnostic messages, if any.
  const char *VAPassName = Hints.vectorizeAnalysisPassName();
  if (!VectorizeLoop && !InterleaveLoop) {
    // Do not vectorize or interleaving the loop.
    ORE->emit([&]() {
      return OptimizationRemarkMissed(VAPassName, VecDiagMsg.first,
                                      L->getStartLoc(), L->getHeader())
             << VecDiagMsg.second;
    });
    ORE->emit([&]() {
      return OptimizationRemarkMissed(LV_NAME, IntDiagMsg.first,
                                      L->getStartLoc(), L->getHeader())
             << IntDiagMsg.second;
    });
    return false;
  } else if (!VectorizeLoop && InterleaveLoop) {
    LLVM_DEBUG(dbgs() << "LV: Interleave Count is " << IC << '\n');
    ORE->emit([&]() {
      return OptimizationRemarkAnalysis(VAPassName, VecDiagMsg.first,
                                        L->getStartLoc(), L->getHeader())
             << VecDiagMsg.second;
    });
  } else if (VectorizeLoop && !InterleaveLoop) {
    LLVM_DEBUG(dbgs() << "LV: Found a vectorizable loop (" << VF.Width
                      << ") in " << DebugLocStr << '\n');
    ORE->emit([&]() {
      return OptimizationRemarkAnalysis(LV_NAME, IntDiagMsg.first,
                                        L->getStartLoc(), L->getHeader())
             << IntDiagMsg.second;
    });
  } else if (VectorizeLoop && InterleaveLoop) {
    LLVM_DEBUG(dbgs() << "LV: Found a vectorizable loop (" << VF.Width
                      << ") in " << DebugLocStr << '\n');
    LLVM_DEBUG(dbgs() << "LV: Interleave Count is " << IC << '\n');
  }

  bool DisableRuntimeUnroll = false;
  MDNode *OrigLoopID = L->getLoopID();
  {
    // Optimistically generate runtime checks. Drop them if they turn out to not
    // be profitable. Limit the scope of Checks, so the cleanup happens
    // immediately after vector codegeneration is done.
    GeneratedRTChecks Checks(*PSE.getSE(), DT, LI,
                             F->getParent()->getDataLayout());
    if (!VF.Width.isScalar() || IC > 1)
      Checks.Create(L, *LVL.getLAI(), PSE.getUnionPredicate());
    LVP.setBestPlan(VF.Width, IC);

    using namespace ore;
    if (!VectorizeLoop) {
      assert(IC > 1 && "interleave count should not be 1 or 0");
      // If we decided that it is not legal to vectorize the loop, then
      // interleave it.
      InnerLoopUnroller Unroller(L, PSE, LI, DT, TLI, TTI, AC, ORE, IC, &LVL,
                                 &CM, BFI, PSI, Checks);
      LVP.executePlan(Unroller, DT);

      ORE->emit([&]() {
        return OptimizationRemark(LV_NAME, "Interleaved", L->getStartLoc(),
                                  L->getHeader())
               << "interleaved loop (interleaved count: "
               << NV("InterleaveCount", IC) << ")";
      });
    } else {
      // If we decided that it is *legal* to vectorize the loop, then do it.

      // Consider vectorizing the epilogue too if it's profitable.
      VectorizationFactor EpilogueVF =
          CM.selectEpilogueVectorizationFactor(VF.Width, LVP);
      if (EpilogueVF != VectorizationFactor::Disabled() &&
          EpilogueVF.Width.isVector()) {

        // The first pass vectorizes the main loop and creates a scalar epilogue
        // to be vectorized by executing the plan (potentially with a different
        // factor) again shortly afterwards.
        EpilogueLoopVectorizationInfo EPI(VF.Width.getKnownMinValue(), IC,
                                          EpilogueVF.Width.getKnownMinValue(),
                                          1);
        EpilogueVectorizerMainLoop MainILV(L, PSE, LI, DT, TLI, TTI, AC, ORE,
                                           EPI, &LVL, &CM, BFI, PSI, Checks);

        LVP.setBestPlan(EPI.MainLoopVF, EPI.MainLoopUF);
        LVP.executePlan(MainILV, DT);
        ++LoopsVectorized;

        simplifyLoop(L, DT, LI, SE, AC, nullptr, false /* PreserveLCSSA */);
        formLCSSARecursively(*L, *DT, LI, SE);

        // Second pass vectorizes the epilogue and adjusts the control flow
        // edges from the first pass.
        LVP.setBestPlan(EPI.EpilogueVF, EPI.EpilogueUF);
        EPI.MainLoopVF = EPI.EpilogueVF;
        EPI.MainLoopUF = EPI.EpilogueUF;
        EpilogueVectorizerEpilogueLoop EpilogILV(L, PSE, LI, DT, TLI, TTI, AC,
                                                 ORE, EPI, &LVL, &CM, BFI, PSI,
                                                 Checks);
        LVP.executePlan(EpilogILV, DT);
        ++LoopsEpilogueVectorized;

        if (!MainILV.areSafetyChecksAdded())
          DisableRuntimeUnroll = true;
      } else {
        InnerLoopVectorizer LB(L, PSE, LI, DT, TLI, TTI, AC, ORE, VF.Width, IC,
                               &LVL, &CM, BFI, PSI, Checks);
        LVP.executePlan(LB, DT);
        ++LoopsVectorized;

        // Add metadata to disable runtime unrolling a scalar loop when there
        // are no runtime checks about strides and memory. A scalar loop that is
        // rarely used is not worth unrolling.
        if (!LB.areSafetyChecksAdded())
          DisableRuntimeUnroll = true;
      }
      // Report the vectorization decision.
      ORE->emit([&]() {
        return OptimizationRemark(LV_NAME, "Vectorized", L->getStartLoc(),
                                  L->getHeader())
               << "vectorized loop (vectorization width: "
               << NV("VectorizationFactor", VF.Width)
               << ", interleaved count: " << NV("InterleaveCount", IC) << ")";
      });
    }

    if (ORE->allowExtraAnalysis(LV_NAME))
      checkMixedPrecision(L, ORE);
  }

  Optional<MDNode *> RemainderLoopID =
      makeFollowupLoopID(OrigLoopID, {LLVMLoopVectorizeFollowupAll,
                                      LLVMLoopVectorizeFollowupEpilogue});
  if (RemainderLoopID.hasValue()) {
    L->setLoopID(RemainderLoopID.getValue());
  } else {
    if (DisableRuntimeUnroll)
      AddRuntimeUnrollDisableMetaData(L);

    // Mark the loop as already vectorized to avoid vectorizing again.
    Hints.setAlreadyVectorized();
  }

  assert(!verifyFunction(*L->getHeader()->getParent(), &dbgs()));
  return true;
}

LoopVectorizeResult LoopVectorizePass::runImpl(
    Function &F, ScalarEvolution &SE_, LoopInfo &LI_, TargetTransformInfo &TTI_,
    DominatorTree &DT_, BlockFrequencyInfo &BFI_, TargetLibraryInfo *TLI_,
    DemandedBits &DB_, AAResults &AA_, AssumptionCache &AC_,
    std::function<const LoopAccessInfo &(Loop &)> &GetLAA_,
    OptimizationRemarkEmitter &ORE_, ProfileSummaryInfo *PSI_) {
  SE = &SE_;
  LI = &LI_;
  TTI = &TTI_;
  DT = &DT_;
  BFI = &BFI_;
  TLI = TLI_;
  AA = &AA_;
  AC = &AC_;
  GetLAA = &GetLAA_;
  DB = &DB_;
  ORE = &ORE_;
  PSI = PSI_;

  // Don't attempt if
  // 1. the target claims to have no vector registers, and
  // 2. interleaving won't help ILP.
  //
  // The second condition is necessary because, even if the target has no
  // vector registers, loop vectorization may still enable scalar
  // interleaving.
  if (!TTI->getNumberOfRegisters(TTI->getRegisterClassForType(true)) &&
      TTI->getMaxInterleaveFactor(1) < 2)
    return LoopVectorizeResult(false, false);

  bool Changed = false, CFGChanged = false;

  // The vectorizer requires loops to be in simplified form.
  // Since simplification may add new inner loops, it has to run before the
  // legality and profitability checks. This means running the loop vectorizer
  // will simplify all loops, regardless of whether anything end up being
  // vectorized.
  for (auto &L : *LI)
    Changed |= CFGChanged |=
        simplifyLoop(L, DT, LI, SE, AC, nullptr, false /* PreserveLCSSA */);

  // Build up a worklist of inner-loops to vectorize. This is necessary as
  // the act of vectorizing or partially unrolling a loop creates new loops
  // and can invalidate iterators across the loops.
  SmallVector<Loop *, 8> Worklist;

  for (Loop *L : *LI)
    collectSupportedLoops(*L, LI, ORE, Worklist);

  LoopsAnalyzed += Worklist.size();

  // Now walk the identified inner loops.
  while (!Worklist.empty()) {
    Loop *L = Worklist.pop_back_val();

    // For the inner loops we actually process, form LCSSA to simplify the
    // transform.
    Changed |= formLCSSARecursively(*L, *DT, LI, SE);

    Changed |= CFGChanged |= processLoop(L);
  }

  // Process each loop nest in the function.
  return LoopVectorizeResult(Changed, CFGChanged);
}

PreservedAnalyses LoopVectorizePass::run(Function &F,
                                         FunctionAnalysisManager &AM) {
    auto &SE = AM.getResult<ScalarEvolutionAnalysis>(F);
    auto &LI = AM.getResult<LoopAnalysis>(F);
    auto &TTI = AM.getResult<TargetIRAnalysis>(F);
    auto &DT = AM.getResult<DominatorTreeAnalysis>(F);
    auto &BFI = AM.getResult<BlockFrequencyAnalysis>(F);
    auto &TLI = AM.getResult<TargetLibraryAnalysis>(F);
    auto &AA = AM.getResult<AAManager>(F);
    auto &AC = AM.getResult<AssumptionAnalysis>(F);
    auto &DB = AM.getResult<DemandedBitsAnalysis>(F);
    auto &ORE = AM.getResult<OptimizationRemarkEmitterAnalysis>(F);
    MemorySSA *MSSA = EnableMSSALoopDependency
                          ? &AM.getResult<MemorySSAAnalysis>(F).getMSSA()
                          : nullptr;

    auto &LAM = AM.getResult<LoopAnalysisManagerFunctionProxy>(F).getManager();
    std::function<const LoopAccessInfo &(Loop &)> GetLAA =
        [&](Loop &L) -> const LoopAccessInfo & {
      LoopStandardAnalysisResults AR = {AA,  AC,  DT,      LI,  SE,
                                        TLI, TTI, nullptr, MSSA};
      return LAM.getResult<LoopAccessAnalysis>(L, AR);
    };
    auto &MAMProxy = AM.getResult<ModuleAnalysisManagerFunctionProxy>(F);
    ProfileSummaryInfo *PSI =
        MAMProxy.getCachedResult<ProfileSummaryAnalysis>(*F.getParent());
    LoopVectorizeResult Result =
        runImpl(F, SE, LI, TTI, DT, BFI, &TLI, DB, AA, AC, GetLAA, ORE, PSI);
    if (!Result.MadeAnyChange)
      return PreservedAnalyses::all();
    PreservedAnalyses PA;

    // We currently do not preserve loopinfo/dominator analyses with outer loop
    // vectorization. Until this is addressed, mark these analyses as preserved
    // only for non-VPlan-native path.
    // TODO: Preserve Loop and Dominator analyses for VPlan-native path.
    if (!EnableVPlanNativePath) {
      PA.preserve<LoopAnalysis>();
      PA.preserve<DominatorTreeAnalysis>();
    }
    PA.preserve<BasicAA>();
    PA.preserve<GlobalsAA>();
    if (!Result.MadeCFGChange)
      PA.preserveSet<CFGAnalyses>();
    return PA;
}<|MERGE_RESOLUTION|>--- conflicted
+++ resolved
@@ -1132,16 +1132,10 @@
 /// Write a \p DebugMsg about vectorization to the debug output stream. If \p I
 /// is passed, the message relates to that particular instruction.
 #ifndef NDEBUG
-<<<<<<< HEAD
-static void debugVectorizationFailure(const StringRef DebugMsg,
-                                      Instruction *I) {
-  dbgs() << "LV: Not vectorizing: " << DebugMsg;
-=======
 static void debugVectorizationMessage(const StringRef Prefix,
                                       const StringRef DebugMsg,
                                       Instruction *I) {
   dbgs() << "LV: " << Prefix << DebugMsg;
->>>>>>> 9eed09e2
   if (I != nullptr)
     dbgs() << " " << *I;
   else
@@ -1196,13 +1190,6 @@
                                 const StringRef OREMsg, const StringRef ORETag,
                                 OptimizationRemarkEmitter *ORE, Loop *TheLoop,
                                 Instruction *I) {
-<<<<<<< HEAD
-  LLVM_DEBUG(debugVectorizationFailure(DebugMsg, I));
-  LoopVectorizeHints Hints(TheLoop, true /* doesn't matter */, *ORE);
-  ORE->emit(
-      createLVAnalysis(Hints.vectorizeAnalysisPassName(), ORETag, TheLoop, I)
-      << OREMsg);
-=======
   LLVM_DEBUG(debugVectorizationMessage("Not vectorizing: ", DebugMsg, I));
   LoopVectorizeHints Hints(TheLoop, true /* doesn't matter */, *ORE);
   ORE->emit(
@@ -1218,7 +1205,6 @@
   ORE->emit(
       createLVAnalysis(Hints.vectorizeAnalysisPassName(), ORETag, TheLoop, I)
       << Msg);
->>>>>>> 9eed09e2
 }
 
 } // end namespace llvm
@@ -1716,8 +1702,11 @@
   /// \return An upper bound for the vectorization factor, a power-of-2 larger
   /// than zero. One is returned if vectorization should best be avoided due
   /// to cost.
-  Optional<ElementCount> computeFeasibleMaxVF(unsigned ConstTripCount,
-                                              ElementCount UserVF);
+  ElementCount computeFeasibleMaxVF(unsigned ConstTripCount,
+                                    ElementCount UserVF);
+
+  Optional<ElementCount> computeFeasibleMaxScalableVF(unsigned ConstTripCount,
+                                                      ElementCount UserVF);
 
   /// \return the maximized element count based on the targets vector
   /// registers and the loop trip-count, but limited to a maximum safe VF.
@@ -6267,6 +6256,241 @@
   return MaxScalableVF;
 }
 
+Optional<ElementCount> LoopVectorizationCostModel::computeFeasibleMaxScalableVF(
+    unsigned ConstTripCount, ElementCount UserVF) {
+
+  // FIXIT - Merge with the new computeFeasibleMaxVF() method.
+  if (!TTI.useScalableVectorType())
+    return computeFeasibleMaxVF(ConstTripCount, UserVF);
+
+  bool IgnoreScalableUserVF = UserVF.isScalable() &&
+                              !TTI.supportsScalableVectors() &&
+                              !ForceTargetSupportsScalableVectors;
+  if (IgnoreScalableUserVF) {
+    LLVM_DEBUG(
+        dbgs() << "LV: Ignoring VF=" << UserVF
+               << " because target does not support scalable vectors.\n");
+    ORE->emit([&]() {
+      return OptimizationRemarkAnalysis(DEBUG_TYPE, "IgnoreScalableUserVF",
+                                        TheLoop->getStartLoc(),
+                                        TheLoop->getHeader())
+             << "Ignoring VF=" << ore::NV("UserVF", UserVF)
+             << " because target does not support scalable vectors.";
+    });
+  }
+
+  // Beyond this point two scenarios are handled. If UserVF isn't specified
+  // then a suitable VF is chosen. If UserVF is specified and there are
+  // dependencies, check if it's legal. However, if a UserVF is specified and
+  // there are no dependencies, then there's nothing to do.
+  if (UserVF.isNonZero() && !IgnoreScalableUserVF) {
+    if (!canVectorizeReductions(UserVF)) {
+      reportVectorizationFailure(
+          "LV: Scalable vectorization not supported for the reduction "
+          "operations found in this loop. Using fixed-width "
+          "vectorization instead.",
+          "Scalable vectorization not supported for the reduction operations "
+          "found in this loop. Using fixed-width vectorization instead.",
+          "ScalableVFUnfeasible", ORE, TheLoop);
+      return computeFeasibleMaxScalableVF(
+          ConstTripCount, ElementCount::getFixed(UserVF.getKnownMinValue()));
+    }
+
+    if (Legal->isSafeForAnyVectorWidth())
+      return UserVF;
+  }
+
+  if (TTI.useScalableVectorType() &&
+      !canVectorizeReductions(/* unused */ ElementCount::getScalable(1))) {
+    reportVectorizationFailure(
+        "LV: Scalable vectorization not supported for the reduction "
+        "operations found in this loop.",
+        "Scalable vectorization not supported for the reduction operations "
+        "found in this loop.",
+        "ScalableVFUnfeasible", ORE, TheLoop);
+    return None;
+  }
+
+  MinBWs = computeMinimumValueSizes(TheLoop->getBlocks(), *DB, &TTI);
+  unsigned SmallestType, WidestType;
+  std::tie(SmallestType, WidestType) = getSmallestAndWidestTypes();
+  unsigned WidestRegister =
+      TTI.getRegisterBitWidth(TTI.useScalableVectorType() // FIXME
+                                  ? TargetTransformInfo::RGK_ScalableVector
+                                  : TargetTransformInfo::RGK_FixedWidthVector)
+          .getKnownMinValue();
+  WidestRegister *= VectorRegisterWidthFactor;
+
+  // Get the maximum safe dependence distance in bits computed by LAA.
+  // It is computed by MaxVF * sizeOf(type) * 8, where type is taken from
+  // the memory accesses that is most restrictive (involved in the smallest
+  // dependence distance).
+  // FIXME: For scalable vectors for now we assume MaxSafeVectorWidthInBits is
+  // -1U. See definition of Legal->getMaxSafeVectorWidthInBits().
+  unsigned MaxSafeVectorWidthInBits = Legal->getMaxSafeVectorWidthInBits();
+
+  // Make sure we do not attempt to vectorize loops that we can't vectorize yet:
+  // it should be possible for us to clamp the EVL in this case, but this
+  // impacts other things like reductions, so conservatively disable these
+  // cases for now.
+  if (MaxSafeVectorWidthInBits == -1U &&
+      Legal->getMaxSafeDepDistBytes() != -1U && UserVF.isZero()) {
+    reportVectorizationFailure(
+        "LV: Scalable vectorization does not support non-infinite distance yet",
+        "Scalable vectorization does not support vectorizing loops that are "
+        "not parallel yet",
+        "ScalableVFUnfeasible", ORE, TheLoop);
+    return None;
+  }
+
+  ElementCount FeasibleMaxVFLowerBound = ElementCount::getNull();
+  ElementCount FeasibleMaxVFUpperBound = ElementCount::getNull();
+  std::tie(FeasibleMaxVFLowerBound, FeasibleMaxVFUpperBound) =
+      TTI.getFeasibleMaxVFRange(TTI.useScalableVectorType() // FIXME
+                                    ? TargetTransformInfo::RGK_ScalableVector
+                                    : TargetTransformInfo::RGK_FixedWidthVector,
+                                SmallestType, WidestType,
+                                MaxSafeVectorWidthInBits,
+                                VectorRegisterWidthFactor);
+
+  // If the user vectorization factor is legally unsafe, clamp it to a safe
+  // value. Otherwise, return as is.
+  if (UserVF.isNonZero() && !IgnoreScalableUserVF) {
+    unsigned MaxSafeElements =
+        PowerOf2Floor(MaxSafeVectorWidthInBits / WidestType);
+    ElementCount MaxSafeVF = ElementCount::getFixed(MaxSafeElements);
+
+    if (UserVF.isScalable()) {
+      Optional<unsigned> MaxVScale = TTI.getMaxVScale();
+
+      // Scale VF by vscale before checking if it's safe.
+      MaxSafeVF = ElementCount::getScalable(
+          MaxVScale ? (MaxSafeElements / MaxVScale.getValue()) : 0);
+
+      if (MaxSafeVF.isZero()) {
+        // The dependence distance is too small to use scalable vectors,
+        // fallback on fixed.
+        LLVM_DEBUG(
+            dbgs()
+            << "LV: Max legal vector width too small, scalable vectorization "
+               "unfeasible. Using fixed-width vectorization instead.\n");
+        ORE->emit([&]() {
+          return OptimizationRemarkAnalysis(DEBUG_TYPE, "ScalableVFUnfeasible",
+                                            TheLoop->getStartLoc(),
+                                            TheLoop->getHeader())
+                 << "Max legal vector width too small, scalable vectorization "
+                 << "unfeasible. Using fixed-width vectorization instead.";
+        });
+        return computeFeasibleMaxScalableVF(
+            ConstTripCount, ElementCount::getFixed(UserVF.getKnownMinValue()));
+      }
+    }
+
+    LLVM_DEBUG(dbgs() << "LV: The max safe VF is: " << MaxSafeVF << ".\n");
+
+    if (ElementCount::isKnownLE(UserVF, MaxSafeVF))
+      return UserVF;
+
+    LLVM_DEBUG(dbgs() << "LV: User VF=" << UserVF
+                      << " is unsafe, clamping to max safe VF=" << MaxSafeVF
+                      << ".\n");
+    ORE->emit([&]() {
+      return OptimizationRemarkAnalysis(DEBUG_TYPE, "VectorizationFactor",
+                                        TheLoop->getStartLoc(),
+                                        TheLoop->getHeader())
+             << "User-specified vectorization factor "
+             << ore::NV("UserVectorizationFactor", UserVF)
+             << " is unsafe, clamping to maximum safe vectorization factor "
+             << ore::NV("VectorizationFactor", MaxSafeVF);
+    });
+    return MaxSafeVF;
+  }
+
+  WidestRegister = std::min(WidestRegister, MaxSafeVectorWidthInBits);
+
+  unsigned MaxVFKnownMinLowerBound = FeasibleMaxVFLowerBound.getKnownMinValue();
+  bool MaxVFIsScalableLowerBound = FeasibleMaxVFLowerBound.isScalable();
+
+  // Ensure MaxVF is a power of 2; the dependence distance bound may not be.
+  // Note that both WidestRegister and WidestType may not be a powers of 2.
+  auto MaxVectorSize =
+      ElementCount::getFixed(PowerOf2Floor(WidestRegister / WidestType));
+
+  LLVM_DEBUG(dbgs() << "LV: The Smallest and Widest types: " << SmallestType
+                    << " / " << WidestType << " bits.\n");
+  LLVM_DEBUG(dbgs() << "LV: The Widest register safe to use is: "
+                    << WidestRegister << " bits.\n");
+
+  assert(MaxVectorSize.getFixedValue() <= WidestRegister &&
+         "Did not expect to pack so many elements"
+         " into one vector!");
+
+  if (MaxVFIsScalableLowerBound) {
+    // TODO: Adjust scalable VF for register usage and bandwidth maximization.
+    // FIXME: Remove optional return and use VF.Min=0.
+    if (!MaxVFKnownMinLowerBound) {
+      LLVM_DEBUG(dbgs() << "LV: The target has no vector registers.\n");
+      return None;
+    }
+  } else {
+    if (MaxVectorSize.getFixedValue() == 0) {
+      LLVM_DEBUG(dbgs() << "LV: The target has no vector registers.\n");
+      return ElementCount::getFixed(1);
+    } else if (ConstTripCount &&
+               ConstTripCount < MaxVectorSize.getFixedValue() &&
+               isPowerOf2_32(ConstTripCount)) {
+      // We need to clamp the VF to be the ConstTripCount. There is no point in
+      // choosing a higher viable VF as done in the loop below.
+      LLVM_DEBUG(dbgs() << "LV: Clamping the MaxVF to the constant trip count: "
+                        << ConstTripCount << "\n");
+      return ElementCount::getFixed(ConstTripCount);
+    }
+  }
+
+  ElementCount MaxVF = FeasibleMaxVFLowerBound;
+  if (TTI.shouldMaximizeVectorBandwidth() ||
+      (MaximizeBandwidth && isScalarEpilogueAllowed())) {
+    // Collect all viable vectorization factors larger than the default MaxVF
+    // (i.e. FeasibleMaxVFUpperBound).
+    SmallVector<ElementCount, 8> VFs;
+    unsigned MaxVFKnownMinUpperBound =
+        FeasibleMaxVFUpperBound.getKnownMinValue();
+    for (unsigned VS = MaxVFKnownMinLowerBound * 2;
+         VS <= MaxVFKnownMinUpperBound; VS *= 2)
+      VFs.push_back(ElementCount::get(VS, TTI.useScalableVectorType()));
+
+    // For each VF calculate its register usage.
+    auto RUs = calculateRegisterUsage(VFs);
+    // FIXME: calculateRegisterUsage takes decisions because it calls
+    // collectUniformsAndScalars.
+    invalidateCostModelingDecisions();
+
+    // Select the largest VF which doesn't require more registers than existing
+    // ones.
+    for (int i = RUs.size() - 1; i >= 0; --i) {
+      bool Selected = true;
+      for (auto &pair : RUs[i].MaxLocalUsers) {
+        unsigned TargetNumRegisters = TTI.getNumberOfRegisters(pair.first);
+        if (pair.second > TargetNumRegisters)
+          Selected = false;
+      }
+      if (Selected) {
+        MaxVF = VFs[i];
+        break;
+      }
+    }
+    if (ElementCount MinVF =
+            TTI.getMinimumVF(SmallestType, TTI.useScalableVectorType())) {
+      if (ElementCount::isKnownLT(MaxVF, MinVF)) {
+        LLVM_DEBUG(dbgs() << "LV: Overriding calculated MaxVF(" << MaxVF
+                          << ") with target's minimum: " << MinVF << '\n');
+        MaxVF = MinVF;
+      }
+    }
+  }
+  return MaxVF;
+}
+
 ElementCount
 LoopVectorizationCostModel::computeFeasibleMaxVF(unsigned ConstTripCount,
                                                  ElementCount UserVF) {
@@ -6370,7 +6594,7 @@
     return None;
   }
 
-  Optional<ElementCount> MaxVFOpt = computeFeasibleMaxVF(TC, UserVF);
+  Optional<ElementCount> MaxVFOpt = computeFeasibleMaxScalableVF(TC, UserVF);
   switch (ScalarEpilogueStatus) {
   case CM_ScalarEpilogueAllowed: {
     if (!MaxVFOpt)
@@ -6511,155 +6735,6 @@
   return None;
 }
 
-<<<<<<< HEAD
-Optional<ElementCount>
-LoopVectorizationCostModel::computeFeasibleMaxVF(unsigned ConstTripCount,
-                                                 ElementCount UserVF) {
-  bool IgnoreScalableUserVF = UserVF.isScalable() &&
-                              !TTI.supportsScalableVectors() &&
-                              !ForceTargetSupportsScalableVectors;
-  if (IgnoreScalableUserVF) {
-    LLVM_DEBUG(
-        dbgs() << "LV: Ignoring VF=" << UserVF
-               << " because target does not support scalable vectors.\n");
-    ORE->emit([&]() {
-      return OptimizationRemarkAnalysis(DEBUG_TYPE, "IgnoreScalableUserVF",
-                                        TheLoop->getStartLoc(),
-                                        TheLoop->getHeader())
-             << "Ignoring VF=" << ore::NV("UserVF", UserVF)
-             << " because target does not support scalable vectors.";
-    });
-  }
-
-  // Beyond this point two scenarios are handled. If UserVF isn't specified
-  // then a suitable VF is chosen. If UserVF is specified and there are
-  // dependencies, check if it's legal. However, if a UserVF is specified and
-  // there are no dependencies, then there's nothing to do.
-  if (UserVF.isNonZero() && !IgnoreScalableUserVF) {
-    if (!canVectorizeReductions(UserVF)) {
-      reportVectorizationFailure(
-          "LV: Scalable vectorization not supported for the reduction "
-          "operations found in this loop. Using fixed-width "
-          "vectorization instead.",
-          "Scalable vectorization not supported for the reduction operations "
-          "found in this loop. Using fixed-width vectorization instead.",
-          "ScalableVFUnfeasible", ORE, TheLoop);
-      return computeFeasibleMaxVF(
-          ConstTripCount, ElementCount::getFixed(UserVF.getKnownMinValue()));
-    }
-
-    if (Legal->isSafeForAnyVectorWidth())
-      return UserVF;
-  }
-
-  if (TTI.useScalableVectorType() &&
-      !canVectorizeReductions(/* unused */ ElementCount::getScalable(1))) {
-    reportVectorizationFailure(
-        "LV: Scalable vectorization not supported for the reduction "
-        "operations found in this loop.",
-        "Scalable vectorization not supported for the reduction operations "
-        "found in this loop.",
-        "ScalableVFUnfeasible", ORE, TheLoop);
-    return None;
-  }
-
-  MinBWs = computeMinimumValueSizes(TheLoop->getBlocks(), *DB, &TTI);
-  unsigned SmallestType, WidestType;
-  std::tie(SmallestType, WidestType) = getSmallestAndWidestTypes();
-  unsigned WidestRegister =
-      TTI.getRegisterBitWidth(TTI.useScalableVectorType() // FIXME
-                                  ? TargetTransformInfo::RGK_ScalableVector
-                                  : TargetTransformInfo::RGK_FixedWidthVector)
-          .getKnownMinValue();
-  WidestRegister *= VectorRegisterWidthFactor;
-
-  // Get the maximum safe dependence distance in bits computed by LAA.
-  // It is computed by MaxVF * sizeOf(type) * 8, where type is taken from
-  // the memory accesses that is most restrictive (involved in the smallest
-  // dependence distance).
-  // FIXME: For scalable vectors for now we assume MaxSafeVectorWidthInBits is
-  // -1U. See definition of Legal->getMaxSafeRegisterWidth().
-  unsigned MaxSafeVectorWidthInBits = Legal->getMaxSafeRegisterWidth();
-
-  // Make sure we do not attempt to vectorize loops that we can't vectorize yet:
-  // it should be possible for us to clamp the EVL in this case, but this
-  // impacts other things like reductions, so conservatively disable these
-  // cases for now.
-  if (MaxSafeVectorWidthInBits == -1U &&
-      Legal->getMaxSafeDepDistBytes() != -1U && UserVF.isZero()) {
-    reportVectorizationFailure(
-        "LV: Scalable vectorization does not support non-infinite distance yet",
-        "Scalable vectorization does not support vectorizing loops that are "
-        "not parallel yet",
-        "ScalableVFUnfeasible", ORE, TheLoop);
-    return None;
-  }
-
-  ElementCount FeasibleMaxVFLowerBound = ElementCount::getNull();
-  ElementCount FeasibleMaxVFUpperBound = ElementCount::getNull();
-  std::tie(FeasibleMaxVFLowerBound, FeasibleMaxVFUpperBound) =
-      TTI.getFeasibleMaxVFRange(TTI.useScalableVectorType() // FIXME
-                                    ? TargetTransformInfo::RGK_ScalableVector
-                                    : TargetTransformInfo::RGK_FixedWidthVector,
-                                SmallestType, WidestType,
-                                MaxSafeVectorWidthInBits,
-                                VectorRegisterWidthFactor);
-
-  // If the user vectorization factor is legally unsafe, clamp it to a safe
-  // value. Otherwise, return as is.
-  if (UserVF.isNonZero() && !IgnoreScalableUserVF) {
-    unsigned MaxSafeElements =
-        PowerOf2Floor(MaxSafeVectorWidthInBits / WidestType);
-    ElementCount MaxSafeVF = ElementCount::getFixed(MaxSafeElements);
-
-    if (UserVF.isScalable()) {
-      Optional<unsigned> MaxVScale = TTI.getMaxVScale();
-
-      // Scale VF by vscale before checking if it's safe.
-      MaxSafeVF = ElementCount::getScalable(
-          MaxVScale ? (MaxSafeElements / MaxVScale.getValue()) : 0);
-
-      if (MaxSafeVF.isZero()) {
-        // The dependence distance is too small to use scalable vectors,
-        // fallback on fixed.
-        LLVM_DEBUG(
-            dbgs()
-            << "LV: Max legal vector width too small, scalable vectorization "
-               "unfeasible. Using fixed-width vectorization instead.\n");
-        ORE->emit([&]() {
-          return OptimizationRemarkAnalysis(DEBUG_TYPE, "ScalableVFUnfeasible",
-                                            TheLoop->getStartLoc(),
-                                            TheLoop->getHeader())
-                 << "Max legal vector width too small, scalable vectorization "
-                 << "unfeasible. Using fixed-width vectorization instead.";
-        });
-        return computeFeasibleMaxVF(
-            ConstTripCount, ElementCount::getFixed(UserVF.getKnownMinValue()));
-      }
-    }
-
-    LLVM_DEBUG(dbgs() << "LV: The max safe VF is: " << MaxSafeVF << ".\n");
-
-    if (ElementCount::isKnownLE(UserVF, MaxSafeVF))
-      return UserVF;
-
-    LLVM_DEBUG(dbgs() << "LV: User VF=" << UserVF
-                      << " is unsafe, clamping to max safe VF=" << MaxSafeVF
-                      << ".\n");
-    ORE->emit([&]() {
-      return OptimizationRemarkAnalysis(DEBUG_TYPE, "VectorizationFactor",
-                                        TheLoop->getStartLoc(),
-                                        TheLoop->getHeader())
-             << "User-specified vectorization factor "
-             << ore::NV("UserVectorizationFactor", UserVF)
-             << " is unsafe, clamping to maximum safe vectorization factor "
-             << ore::NV("VectorizationFactor", MaxSafeVF);
-    });
-    return MaxSafeVF;
-  }
-
-  WidestRegister = std::min(WidestRegister, MaxSafeVectorWidthInBits);
-=======
 ElementCount LoopVectorizationCostModel::getMaximizedVFForTarget(
     unsigned ConstTripCount, unsigned SmallestType, unsigned WidestType,
     const ElementCount &MaxSafeVF) {
@@ -6674,10 +6749,6 @@
            "Scalable flags must match");
     return ElementCount::isKnownLT(LHS, RHS) ? LHS : RHS;
   };
->>>>>>> 9eed09e2
-
-  unsigned MaxVFKnownMinLowerBound = FeasibleMaxVFLowerBound.getKnownMinValue();
-  bool MaxVFIsScalableLowerBound = FeasibleMaxVFLowerBound.isScalable();
 
   // Ensure MaxVF is a power of 2; the dependence distance bound may not be.
   // Note that both WidestRegister and WidestType may not be a powers of 2.
@@ -6688,35 +6759,6 @@
   LLVM_DEBUG(dbgs() << "LV: The Widest register safe to use is: "
                     << (MaxVectorElementCount * WidestType) << " bits.\n");
 
-<<<<<<< HEAD
-  assert(MaxVectorSize.getFixedValue() <= WidestRegister &&
-         "Did not expect to pack so many elements"
-         " into one vector!");
-
-  if (MaxVFIsScalableLowerBound) {
-    // TODO: Adjust scalable VF for register usage and bandwidth maximization.
-    // FIXME: Remove optional return and use VF.Min=0.
-    if (!MaxVFKnownMinLowerBound) {
-      LLVM_DEBUG(dbgs() << "LV: The target has no vector registers.\n");
-      return None;
-    }
-  } else {
-    if (MaxVectorSize.getFixedValue() == 0) {
-      LLVM_DEBUG(dbgs() << "LV: The target has no vector registers.\n");
-      return ElementCount::getFixed(1);
-    } else if (ConstTripCount &&
-               ConstTripCount < MaxVectorSize.getFixedValue() &&
-               isPowerOf2_32(ConstTripCount)) {
-      // We need to clamp the VF to be the ConstTripCount. There is no point in
-      // choosing a higher viable VF as done in the loop below.
-      LLVM_DEBUG(dbgs() << "LV: Clamping the MaxVF to the constant trip count: "
-                        << ConstTripCount << "\n");
-      return ElementCount::getFixed(ConstTripCount);
-    }
-  }
-
-  ElementCount MaxVF = FeasibleMaxVFLowerBound;
-=======
   if (!MaxVectorElementCount) {
     LLVM_DEBUG(dbgs() << "LV: The target has no vector registers.\n");
     return ElementCount::getFixed(1);
@@ -6736,7 +6778,6 @@
   }
 
   ElementCount MaxVF = MaxVectorElementCount;
->>>>>>> 9eed09e2
   if (TTI.shouldMaximizeVectorBandwidth() ||
       (MaximizeBandwidth && isScalarEpilogueAllowed())) {
     auto MaxVectorElementCountMaxBW = ElementCount::get(
@@ -6745,21 +6786,11 @@
     MaxVectorElementCountMaxBW = MinVF(MaxVectorElementCountMaxBW, MaxSafeVF);
 
     // Collect all viable vectorization factors larger than the default MaxVF
-<<<<<<< HEAD
-    // (i.e. FeasibleMaxVFUpperBound).
-    SmallVector<ElementCount, 8> VFs;
-    unsigned MaxVFKnownMinUpperBound =
-        FeasibleMaxVFUpperBound.getKnownMinValue();
-    for (unsigned VS = MaxVFKnownMinLowerBound * 2;
-         VS <= MaxVFKnownMinUpperBound; VS *= 2)
-      VFs.push_back(ElementCount::get(VS, TTI.useScalableVectorType()));
-=======
     // (i.e. MaxVectorElementCount).
     SmallVector<ElementCount, 8> VFs;
     for (ElementCount VS = MaxVectorElementCount * 2;
          ElementCount::isKnownLE(VS, MaxVectorElementCountMaxBW); VS *= 2)
       VFs.push_back(VS);
->>>>>>> 9eed09e2
 
     // For each VF calculate its register usage.
     auto RUs = calculateRegisterUsage(VFs);
@@ -6782,11 +6813,7 @@
       }
     }
     if (ElementCount MinVF =
-<<<<<<< HEAD
-            TTI.getMinimumVF(SmallestType, TTI.useScalableVectorType())) {
-=======
             TTI.getMinimumVF(SmallestType, ComputeScalableMaxVF)) {
->>>>>>> 9eed09e2
       if (ElementCount::isKnownLT(MaxVF, MinVF)) {
         LLVM_DEBUG(dbgs() << "LV: Overriding calculated MaxVF(" << MaxVF
                           << ") with target's minimum: " << MinVF << '\n');
@@ -9674,7 +9701,7 @@
 
   for (unsigned In = 0; In < NumIncoming; In++) {
     VPValue *EdgeMask =
-        createEdgeMask(Phi->getIncomingBlock(In), Phi->getParent(), Plan);
+      createEdgeMask(Phi->getIncomingBlock(In), Phi->getParent(), Plan);
     assert((EdgeMask || NumIncoming == 1) &&
            "Multiple predecessors with one having a full mask");
     OperandsWithMask.push_back(Operands[In]);

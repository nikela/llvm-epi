--- conflicted
+++ resolved
@@ -8650,13 +8650,8 @@
 
   LVP.setBestPlan(VF.getWidth(), 1);
 
-<<<<<<< HEAD
   InnerLoopVectorizer LB(L, PSE, LI, DT, TLI, TTI, AC, ORE, VF.getWidth(), 1,
-                         LVL, &CM);
-=======
-  InnerLoopVectorizer LB(L, PSE, LI, DT, TLI, TTI, AC, ORE, VF.Width, 1, LVL,
-                         &CM, BFI, PSI);
->>>>>>> 87a4bdaa
+                         LVL, &CM, BFI, PSI);
   LLVM_DEBUG(dbgs() << "Vectorizing outer loop in \""
                     << L->getHeader()->getParent()->getName() << "\"\n");
   LVP.executePlan(LB, DT);
@@ -8932,13 +8927,8 @@
     });
   } else {
     // If we decided that it is *legal* to vectorize the loop, then do it.
-<<<<<<< HEAD
     InnerLoopVectorizer LB(L, PSE, LI, DT, TLI, TTI, AC, ORE, VF.getWidth(), IC,
-                           &LVL, &CM);
-=======
-    InnerLoopVectorizer LB(L, PSE, LI, DT, TLI, TTI, AC, ORE, VF.Width, IC,
                            &LVL, &CM, BFI, PSI);
->>>>>>> 87a4bdaa
     LVP.executePlan(LB, DT);
     ++LoopsVectorized;
 

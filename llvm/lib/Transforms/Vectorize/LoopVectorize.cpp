//===- LoopVectorize.cpp - A Loop Vectorizer ------------------------------===//
//
// Part of the LLVM Project, under the Apache License v2.0 with LLVM Exceptions.
// See https://llvm.org/LICENSE.txt for license information.
// SPDX-License-Identifier: Apache-2.0 WITH LLVM-exception
//
//===----------------------------------------------------------------------===//
//
// This is the LLVM loop vectorizer. This pass modifies 'vectorizable' loops
// and generates target-independent LLVM-IR.
// The vectorizer uses the TargetTransformInfo analysis to estimate the costs
// of instructions in order to estimate the profitability of vectorization.
//
// The loop vectorizer combines consecutive loop iterations into a single
// 'wide' iteration. After this transformation the index is incremented
// by the SIMD vector width, and not by one.
//
// This pass has three parts:
// 1. The main loop pass that drives the different parts.
// 2. LoopVectorizationLegality - A unit that checks for the legality
//    of the vectorization.
// 3. InnerLoopVectorizer - A unit that performs the actual
//    widening of instructions.
// 4. LoopVectorizationCostModel - A unit that checks for the profitability
//    of vectorization. It decides on the optimal vector width, which
//    can be one, if vectorization is not profitable.
//
// There is a development effort going on to migrate loop vectorizer to the
// VPlan infrastructure and to introduce outer loop vectorization support (see
// docs/Proposal/VectorizationPlan.rst and
// http://lists.llvm.org/pipermail/llvm-dev/2017-December/119523.html). For this
// purpose, we temporarily introduced the VPlan-native vectorization path: an
// alternative vectorization path that is natively implemented on top of the
// VPlan infrastructure. See EnableVPlanNativePath for enabling.
//
//===----------------------------------------------------------------------===//
//
// The reduction-variable vectorization is based on the paper:
//  D. Nuzman and R. Henderson. Multi-platform Auto-vectorization.
//
// Variable uniformity checks are inspired by:
//  Karrenberg, R. and Hack, S. Whole Function Vectorization.
//
// The interleaved access vectorization is based on the paper:
//  Dorit Nuzman, Ira Rosen and Ayal Zaks.  Auto-Vectorization of Interleaved
//  Data for SIMD
//
// Other ideas/concepts are from:
//  A. Zaks and D. Nuzman. Autovectorization in GCC-two years later.
//
//  S. Maleki, Y. Gao, M. Garzaran, T. Wong and D. Padua.  An Evaluation of
//  Vectorizing Compilers.
//
//===----------------------------------------------------------------------===//

#include "llvm/Transforms/Vectorize/LoopVectorize.h"
#include "LoopVectorizationPlanner.h"
#include "VPRecipeBuilder.h"
#include "VPlan.h"
#include "VPlanHCFGBuilder.h"
#include "VPlanPredicator.h"
#include "VPlanTransforms.h"
#include "VPlanValue.h"
#include "llvm/ADT/APInt.h"
#include "llvm/ADT/ArrayRef.h"
#include "llvm/ADT/DenseMap.h"
#include "llvm/ADT/DenseMapInfo.h"
#include "llvm/ADT/Hashing.h"
#include "llvm/ADT/MapVector.h"
#include "llvm/ADT/None.h"
#include "llvm/ADT/Optional.h"
#include "llvm/ADT/STLExtras.h"
#include "llvm/ADT/SmallPtrSet.h"
#include "llvm/ADT/SmallSet.h"
#include "llvm/ADT/SmallVector.h"
#include "llvm/ADT/Statistic.h"
#include "llvm/ADT/StringRef.h"
#include "llvm/ADT/Twine.h"
#include "llvm/ADT/iterator_range.h"
#include "llvm/Analysis/AssumptionCache.h"
#include "llvm/Analysis/BasicAliasAnalysis.h"
#include "llvm/Analysis/BlockFrequencyInfo.h"
#include "llvm/Analysis/CFG.h"
#include "llvm/Analysis/CodeMetrics.h"
#include "llvm/Analysis/DemandedBits.h"
#include "llvm/Analysis/GlobalsModRef.h"
#include "llvm/Analysis/LoopAccessAnalysis.h"
#include "llvm/Analysis/LoopAnalysisManager.h"
#include "llvm/Analysis/LoopInfo.h"
#include "llvm/Analysis/LoopIterator.h"
#include "llvm/Analysis/MemorySSA.h"
#include "llvm/Analysis/OptimizationRemarkEmitter.h"
#include "llvm/Analysis/ProfileSummaryInfo.h"
#include "llvm/Analysis/ScalarEvolution.h"
#include "llvm/Analysis/ScalarEvolutionExpressions.h"
#include "llvm/Analysis/TargetLibraryInfo.h"
#include "llvm/Analysis/TargetTransformInfo.h"
#include "llvm/Analysis/VectorUtils.h"
#include "llvm/IR/Attributes.h"
#include "llvm/IR/BasicBlock.h"
#include "llvm/IR/CFG.h"
#include "llvm/IR/Constant.h"
#include "llvm/IR/Constants.h"
#include "llvm/IR/DataLayout.h"
#include "llvm/IR/DebugInfoMetadata.h"
#include "llvm/IR/DebugLoc.h"
#include "llvm/IR/DerivedTypes.h"
#include "llvm/IR/DiagnosticInfo.h"
#include "llvm/IR/Dominators.h"
#include "llvm/IR/FPEnv.h"
#include "llvm/IR/Function.h"
#include "llvm/IR/IRBuilder.h"
#include "llvm/IR/InstrTypes.h"
#include "llvm/IR/Instruction.h"
#include "llvm/IR/Instructions.h"
#include "llvm/IR/IntrinsicInst.h"
#include "llvm/IR/Intrinsics.h"
#include "llvm/IR/IntrinsicsEPI.h"
#include "llvm/IR/LLVMContext.h"
#include "llvm/IR/Metadata.h"
#include "llvm/IR/Module.h"
#include "llvm/IR/Operator.h"
#include "llvm/IR/PatternMatch.h"
#include "llvm/IR/Type.h"
#include "llvm/IR/Use.h"
#include "llvm/IR/User.h"
#include "llvm/IR/Value.h"
#include "llvm/IR/ValueHandle.h"
#include "llvm/IR/Verifier.h"
#include "llvm/InitializePasses.h"
#include "llvm/Pass.h"
#include "llvm/Support/Casting.h"
#include "llvm/Support/CommandLine.h"
#include "llvm/Support/Compiler.h"
#include "llvm/Support/Debug.h"
#include "llvm/Support/ErrorHandling.h"
#include "llvm/Support/InstructionCost.h"
#include "llvm/Support/MathExtras.h"
#include "llvm/Support/TypeSize.h"
#include "llvm/Support/raw_ostream.h"
#include "llvm/Transforms/Utils/BasicBlockUtils.h"
#include "llvm/Transforms/Utils/InjectTLIMappings.h"
#include "llvm/Transforms/Utils/Local.h"
#include "llvm/Transforms/Utils/LoopSimplify.h"
#include "llvm/Transforms/Utils/LoopUtils.h"
#include "llvm/Transforms/Utils/LoopVersioning.h"
#include "llvm/Transforms/Utils/ScalarEvolutionExpander.h"
#include "llvm/Transforms/Utils/SizeOpts.h"
#include "llvm/Transforms/Vectorize/LoopVectorizationLegality.h"
#include <algorithm>
#include <cassert>
#include <cstdint>
#include <cstdlib>
#include <functional>
#include <iterator>
#include <limits>
#include <memory>
#include <string>
#include <tuple>
#include <utility>

using namespace llvm;

#define LV_NAME "loop-vectorize"
#define DEBUG_TYPE LV_NAME

#ifndef NDEBUG
const char VerboseDebug[] = DEBUG_TYPE "-verbose";
#endif

/// @{
/// Metadata attribute names
const char LLVMLoopVectorizeFollowupAll[] = "llvm.loop.vectorize.followup_all";
const char LLVMLoopVectorizeFollowupVectorized[] =
    "llvm.loop.vectorize.followup_vectorized";
const char LLVMLoopVectorizeFollowupEpilogue[] =
    "llvm.loop.vectorize.followup_epilogue";
/// @}

STATISTIC(LoopsVectorized, "Number of loops vectorized");
STATISTIC(LoopsAnalyzed, "Number of loops analyzed for vectorization");
STATISTIC(LoopsEpilogueVectorized, "Number of epilogues vectorized");

static cl::opt<bool> EnableEpilogueVectorization(
    "enable-epilogue-vectorization", cl::init(true), cl::Hidden,
    cl::desc("Enable vectorization of epilogue loops."));

static cl::opt<unsigned> EpilogueVectorizationForceVF(
    "epilogue-vectorization-force-VF", cl::init(1), cl::Hidden,
    cl::desc("When epilogue vectorization is enabled, and a value greater than "
             "1 is specified, forces the given VF for all applicable epilogue "
             "loops."));

static cl::opt<unsigned> EpilogueVectorizationMinVF(
    "epilogue-vectorization-minimum-VF", cl::init(16), cl::Hidden,
    cl::desc("Only loops with vectorization factor equal to or larger than "
             "the specified value are considered for epilogue vectorization."));

/// Loops with a known constant trip count below this number are vectorized only
/// if no scalar iteration overheads are incurred.
static cl::opt<unsigned> TinyTripCountVectorThreshold(
    "vectorizer-min-trip-count", cl::init(16), cl::Hidden,
    cl::desc("Loops with a constant trip count that is smaller than this "
             "value are vectorized only if no scalar iteration overheads "
             "are incurred."));

static cl::opt<unsigned> PragmaVectorizeMemoryCheckThreshold(
    "pragma-vectorize-memory-check-threshold", cl::init(128), cl::Hidden,
    cl::desc("The maximum allowed number of runtime memory checks with a "
             "vectorize(enable) pragma."));

// Option prefer-predicate-over-epilogue indicates that an epilogue is undesired,
// that predication is preferred, and this lists all options. I.e., the
// vectorizer will try to fold the tail-loop (epilogue) into the vector body
// and predicate the instructions accordingly. If tail-folding fails, there are
// different fallback strategies depending on these values:
namespace PreferPredicateTy {
  enum Option {
    ScalarEpilogue = 0,
    PredicateElseScalarEpilogue,
    PredicateOrDontVectorize
  };
} // namespace PreferPredicateTy

static cl::opt<PreferPredicateTy::Option> PreferPredicateOverEpilogue(
    "prefer-predicate-over-epilogue",
    cl::init(PreferPredicateTy::ScalarEpilogue),
    cl::Hidden,
    cl::desc("Tail-folding and predication preferences over creating a scalar "
             "epilogue loop."),
    cl::values(clEnumValN(PreferPredicateTy::ScalarEpilogue,
                         "scalar-epilogue",
                         "Don't tail-predicate loops, create scalar epilogue"),
              clEnumValN(PreferPredicateTy::PredicateElseScalarEpilogue,
                         "predicate-else-scalar-epilogue",
                         "prefer tail-folding, create scalar epilogue if tail "
                         "folding fails."),
              clEnumValN(PreferPredicateTy::PredicateOrDontVectorize,
                         "predicate-dont-vectorize",
                         "prefers tail-folding, don't attempt vectorization if "
                         "tail-folding fails.")));

static cl::opt<unsigned> VectorRegisterWidthFactor(
    "vector-register-width-factor", cl::init(1), cl::Hidden,
    cl::desc("On targets that support variable width for vector registers, "
             "value by which the vector register width is a multiple of "
             "minimum vector register width."));

static cl::opt<bool> MaximizeBandwidth(
    "vectorizer-maximize-bandwidth", cl::init(false), cl::Hidden,
    cl::desc("Maximize bandwidth when selecting vectorization factor which "
             "will be determined by the smallest type in loop."));

static cl::opt<bool> EnableInterleavedMemAccesses(
    "enable-interleaved-mem-accesses", cl::init(false), cl::Hidden,
    cl::desc("Enable vectorization on interleaved memory accesses in a loop"));

/// An interleave-group may need masking if it resides in a block that needs
/// predication, or in order to mask away gaps.
static cl::opt<bool> EnableMaskedInterleavedMemAccesses(
    "enable-masked-interleaved-mem-accesses", cl::init(false), cl::Hidden,
    cl::desc("Enable vectorization on masked interleaved memory accesses in a "
             "loop"));

static cl::opt<unsigned> TinyTripCountInterleaveThreshold(
    "tiny-trip-count-interleave-threshold", cl::init(128), cl::Hidden,
    cl::desc("We don't interleave loops with a estimated constant trip count "
             "below this number"));

static cl::opt<unsigned> ForceTargetNumScalarRegs(
    "force-target-num-scalar-regs", cl::init(0), cl::Hidden,
    cl::desc("A flag that overrides the target's number of scalar registers."));

static cl::opt<unsigned> ForceTargetNumVectorRegs(
    "force-target-num-vector-regs", cl::init(0), cl::Hidden,
    cl::desc("A flag that overrides the target's number of vector registers."));

static cl::opt<unsigned> ForceTargetMaxScalarInterleaveFactor(
    "force-target-max-scalar-interleave", cl::init(0), cl::Hidden,
    cl::desc("A flag that overrides the target's max interleave factor for "
             "scalar loops."));

static cl::opt<unsigned> ForceTargetMaxVectorInterleaveFactor(
    "force-target-max-vector-interleave", cl::init(0), cl::Hidden,
    cl::desc("A flag that overrides the target's max interleave factor for "
             "vectorized loops."));

static cl::opt<unsigned> ForceTargetInstructionCost(
    "force-target-instruction-cost", cl::init(0), cl::Hidden,
    cl::desc("A flag that overrides the target's expected cost for "
             "an instruction to a single constant value. Mostly "
             "useful for getting consistent testing."));

static cl::opt<bool> ForceTargetSupportsScalableVectors(
    "force-target-supports-scalable-vectors", cl::init(false), cl::Hidden,
    cl::desc(
        "Pretend that scalable vectors are supported, even if the target does "
        "not support them. This flag should only be used for testing."));

static cl::opt<unsigned> SmallLoopCost(
    "small-loop-cost", cl::init(20), cl::Hidden,
    cl::desc(
        "The cost of a loop that is considered 'small' by the interleaver."));

static cl::opt<bool> LoopVectorizeWithBlockFrequency(
    "loop-vectorize-with-block-frequency", cl::init(true), cl::Hidden,
    cl::desc("Enable the use of the block frequency analysis to access PGO "
             "heuristics minimizing code growth in cold regions and being more "
             "aggressive in hot regions."));

// Runtime interleave loops for load/store throughput.
static cl::opt<bool> EnableLoadStoreRuntimeInterleave(
    "enable-loadstore-runtime-interleave", cl::init(true), cl::Hidden,
    cl::desc(
        "Enable runtime interleaving until load/store ports are saturated"));

/// Interleave small loops with scalar reductions.
static cl::opt<bool> InterleaveSmallLoopScalarReduction(
    "interleave-small-loop-scalar-reduction", cl::init(false), cl::Hidden,
    cl::desc("Enable interleaving for loops with small iteration counts that "
             "contain scalar reductions to expose ILP."));

/// The number of stores in a loop that are allowed to need predication.
static cl::opt<unsigned> NumberOfStoresToPredicate(
    "vectorize-num-stores-pred", cl::init(1), cl::Hidden,
    cl::desc("Max number of stores to be predicated behind an if."));

static cl::opt<bool> EnableIndVarRegisterHeur(
    "enable-ind-var-reg-heur", cl::init(true), cl::Hidden,
    cl::desc("Count the induction variable only once when interleaving"));

static cl::opt<bool> EnableCondStoresVectorization(
    "enable-cond-stores-vec", cl::init(true), cl::Hidden,
    cl::desc("Enable if predication of stores during vectorization."));

static cl::opt<unsigned> MaxNestedScalarReductionIC(
    "max-nested-scalar-reduction-interleave", cl::init(2), cl::Hidden,
    cl::desc("The maximum interleave count to use when interleaving a scalar "
             "reduction in a nested loop."));

static cl::opt<bool>
    PreferInLoopReductions("prefer-inloop-reductions", cl::init(false),
                           cl::Hidden,
                           cl::desc("Prefer in-loop vector reductions, "
                                    "overriding the targets preference."));

cl::opt<bool> EnableStrictReductions(
    "enable-strict-reductions", cl::init(false), cl::Hidden,
    cl::desc("Enable the vectorisation of loops with in-order (strict) "
             "FP reductions"));

static cl::opt<bool> PreferPredicatedReductionSelect(
    "prefer-predicated-reduction-select", cl::init(false), cl::Hidden,
    cl::desc(
        "Prefer predicating a reduction operation over an after loop select."));

cl::opt<bool> EnableVPlanNativePath(
    "enable-vplan-native-path", cl::init(false), cl::Hidden,
    cl::desc("Enable VPlan-native vectorization path with "
             "support for outer loop vectorization."));

// FIXME: Remove this switch once we have divergence analysis. Currently we
// assume divergent non-backedge branches when this switch is true.
cl::opt<bool> EnableVPlanPredication(
    "enable-vplan-predication", cl::init(false), cl::Hidden,
    cl::desc("Enable VPlan-native vectorization path predicator with "
             "support for outer loop vectorization."));

// This flag enables the stress testing of the VPlan H-CFG construction in the
// VPlan-native vectorization path. It must be used in conjuction with
// -enable-vplan-native-path. -vplan-verify-hcfg can also be used to enable the
// verification of the H-CFGs built.
static cl::opt<bool> VPlanBuildStressTest(
    "vplan-build-stress-test", cl::init(false), cl::Hidden,
    cl::desc(
        "Build VPlan for every supported loop nest in the function and bail "
        "out right after the build (stress test the VPlan H-CFG construction "
        "in the VPlan-native vectorization path)."));

cl::opt<bool> llvm::EnableLoopInterleaving(
    "interleave-loops", cl::init(true), cl::Hidden,
    cl::desc("Enable loop interleaving in Loop vectorization passes"));
cl::opt<bool> llvm::EnableLoopVectorization(
    "vectorize-loops", cl::init(true), cl::Hidden,
    cl::desc("Run the Loop vectorization passes"));

cl::opt<bool> PrintVPlansInDotFormat(
    "vplan-print-in-dot-format", cl::init(false), cl::Hidden,
    cl::desc("Use dot format instead of plain text when dumping VPlans"));

/// A helper function that returns true if the given type is irregular. The
/// type is irregular if its allocated size doesn't equal the store size of an
/// element of the corresponding vector type.
static bool hasIrregularType(Type *Ty, const DataLayout &DL) {
  // Determine if an array of N elements of type Ty is "bitcast compatible"
  // with a <N x Ty> vector.
  // This is only true if there is no padding between the array elements.
  return DL.getTypeAllocSizeInBits(Ty) != DL.getTypeSizeInBits(Ty);
}

/// A helper function that returns the reciprocal of the block probability of
/// predicated blocks. If we return X, we are assuming the predicated block
/// will execute once for every X iterations of the loop header.
///
/// TODO: We should use actual block probability here, if available. Currently,
///       we always assume predicated blocks have a 50% chance of executing.
static unsigned getReciprocalPredBlockProb() { return 2; }

/// A helper function that returns an integer or floating-point constant with
/// value C.
static Constant *getSignedIntOrFpConstant(Type *Ty, int64_t C) {
  return Ty->isIntegerTy() ? ConstantInt::getSigned(Ty, C)
                           : ConstantFP::get(Ty, C);
}

/// Returns "best known" trip count for the specified loop \p L as defined by
/// the following procedure:
///   1) Returns exact trip count if it is known.
///   2) Returns expected trip count according to profile data if any.
///   3) Returns upper bound estimate if it is known.
///   4) Returns None if all of the above failed.
static Optional<unsigned> getSmallBestKnownTC(ScalarEvolution &SE, Loop *L) {
  // Check if exact trip count is known.
  if (unsigned ExpectedTC = SE.getSmallConstantTripCount(L))
    return ExpectedTC;

  // Check if there is an expected trip count available from profile data.
  if (LoopVectorizeWithBlockFrequency)
    if (auto EstimatedTC = getLoopEstimatedTripCount(L))
      return EstimatedTC;

  // Check if upper bound estimate is known.
  if (unsigned ExpectedTC = SE.getSmallConstantMaxTripCount(L))
    return ExpectedTC;

  return None;
}

// Forward declare GeneratedRTChecks.
class GeneratedRTChecks;

namespace llvm {

/// InnerLoopVectorizer vectorizes loops which contain only one basic
/// block to a specified vectorization factor (VF).
/// This class performs the widening of scalars into vectors, or multiple
/// scalars. This class also implements the following features:
/// * It inserts an epilogue loop for handling loops that don't have iteration
///   counts that are known to be a multiple of the vectorization factor.
/// * It handles the code generation for reduction variables.
/// * Scalarization (implementation using scalars) of un-vectorizable
///   instructions.
/// InnerLoopVectorizer does not perform any vectorization-legality
/// checks, and relies on the caller to check for the different legality
/// aspects. The InnerLoopVectorizer relies on the
/// LoopVectorizationLegality class to provide information about the induction
/// and reduction variables that were found to a given vectorization factor.
class InnerLoopVectorizer {
public:
  InnerLoopVectorizer(Loop *OrigLoop, PredicatedScalarEvolution &PSE,
                      LoopInfo *LI, DominatorTree *DT,
                      const TargetLibraryInfo *TLI,
                      const TargetTransformInfo *TTI, AssumptionCache *AC,
                      OptimizationRemarkEmitter *ORE, ElementCount VecWidth,
                      unsigned UnrollFactor, LoopVectorizationLegality *LVL,
                      LoopVectorizationCostModel *CM, BlockFrequencyInfo *BFI,
                      ProfileSummaryInfo *PSI, GeneratedRTChecks &RTChecks)
      : OrigLoop(OrigLoop), PSE(PSE), LI(LI), DT(DT), TLI(TLI), TTI(TTI),
        AC(AC), ORE(ORE), VF(VecWidth), UF(UnrollFactor),
        Builder(PSE.getSE()->getContext()), Legal(LVL), Cost(CM), BFI(BFI),
        PSI(PSI), RTChecks(RTChecks) {
    // Query this against the original loop and save it here because the profile
    // of the original loop header may change as the transformation happens.
    OptForSizeBasedOnProfile = llvm::shouldOptimizeForSize(
        OrigLoop->getHeader(), PSI, BFI, PGSOQueryType::IRPass);
  }

  virtual ~InnerLoopVectorizer() = default;

  /// Create a new empty loop that will contain vectorized instructions later
  /// on, while the old loop will be used as the scalar remainder. Control flow
  /// is generated around the vectorized (and scalar epilogue) loops consisting
  /// of various checks and bypasses. Return the pre-header block of the new
  /// loop.
  /// In the case of epilogue vectorization, this function is overriden to
  /// handle the more complex control flow around the loops.
  virtual BasicBlock *createVectorizedLoopSkeleton();

  /// Widen a single instruction within the innermost loop.
  void widenInstruction(Instruction &I, VPValue *Def, VPUser &Operands,
                        VPTransformState &State);

  /// Widen a single instruction within the innermost loop using vector
  /// predicated intrinsics.
  void widenPredicatedInstruction(Instruction &I, VPValue *Def,
                                  VPTransformState &State, VPValue *BlockInMask,
                                  VPValue *EVL);

  /// Widen a single call instruction within the innermost loop.
  void widenCallInstruction(CallInst &I, VPValue *Def, VPUser &ArgOperands,
                            VPTransformState &State);

  /// Widen a single select instruction within the innermost loop.
  void widenSelectInstruction(SelectInst &I, VPValue *VPDef, VPUser &Operands,
                              bool InvariantCond, VPTransformState &State);

  /// Fix the vectorized code, taking care of header phi's, live-outs, and more.
  void fixVectorizedLoop(VPTransformState &State);

  // Return true if any runtime check is added.
  bool areSafetyChecksAdded() { return AddedSafetyChecks; }

  /// A type for vectorized values in the new loop. Each value from the
  /// original loop, when vectorized, is represented by UF vector values in the
  /// new unrolled loop, where UF is the unroll factor.
  using VectorParts = SmallVector<Value *, 2>;

  /// Vectorize a single GetElementPtrInst based on information gathered and
  /// decisions taken during planning.
  void widenGEP(GetElementPtrInst *GEP, VPValue *VPDef, VPUser &Indices,
                unsigned UF, ElementCount VF, bool IsPtrLoopInvariant,
                SmallBitVector &IsIndexLoopInvariant, VPTransformState &State);

  /// Vectorize a single PHINode in a block. This method handles the induction
  /// variable canonicalization. It supports both VF = 1 for unrolled loops and
  /// arbitrary length vectors.
  void widenPHIInstruction(Instruction *PN, RecurrenceDescriptor *RdxDesc,
                           VPWidenPHIRecipe *PhiR, VPTransformState &State);

  /// A helper function to scalarize a single Instruction in the innermost loop.
  /// Generates a sequence of scalar instances for each lane between \p MinLane
  /// and \p MaxLane, times each part between \p MinPart and \p MaxPart,
  /// inclusive. Uses the VPValue operands from \p Operands instead of \p
  /// Instr's operands.
  void scalarizeInstruction(Instruction *Instr, VPValue *Def, VPUser &Operands,
                            const VPIteration &Instance, bool IfPredicateInstr,
                            VPTransformState &State);

  /// Widen an integer or floating-point induction variable \p IV. If \p Trunc
  /// is provided, the integer induction variable will first be truncated to
  /// the corresponding type.
  void widenIntOrFpInduction(PHINode *IV, Value *Start, TruncInst *Trunc,
                             VPValue *Def, VPValue *CastDef,
                             VPTransformState &State);

  /// Construct the vector value of a scalarized value \p V one lane at a time.
  void packScalarIntoVectorValue(VPValue *Def, const VPIteration &Instance,
                                 VPTransformState &State);

  /// Try to vectorize interleaved access group \p Group with the base address
  /// given in \p Addr, optionally masking the vector operations if \p
  /// BlockInMask is non-null. Use \p State to translate given VPValues to IR
  /// values in the vectorized loop.
  void vectorizeInterleaveGroup(const InterleaveGroup<Instruction> *Group,
                                ArrayRef<VPValue *> VPDefs,
                                VPTransformState &State, VPValue *Addr,
                                ArrayRef<VPValue *> StoredValues,
                                VPValue *BlockInMask = nullptr);

  /// Vectorize Load and Store instructions with the base address given in \p
  /// Addr, optionally masking the vector operations if \p BlockInMask is
  /// non-null or generate predicated intrinsic call if preferred. Use \p State
  /// to translate given VPValues to IR values in the vectorized loop.
  void vectorizeMemoryInstruction(Instruction *Instr, VPTransformState &State,
                                  VPValue *Def, VPValue *Addr,
                                  VPValue *StoredValue, VPValue *BlockInMask,
                                  VPValue *EVL);

  /// Set the debug location in the builder using the debug location in
  /// the instruction.
  void setDebugLocFromInst(IRBuilder<> &B, const Value *Ptr);

  /// Fix the non-induction PHIs in the OrigPHIsToFix vector.
  void fixNonInductionPHIs(VPTransformState &State);

  /// Generate instructions to compute EVL.
  Value *createEVL();

  /// Generate instructions to compute EVL mask.
  Value *createEVLMask(Value *EVL);

  /// Hold EVL VPValue.
  void setEVL(VPValue *VPEVL) { EVL = VPEVL; }

  /// Returns true if the reordering of FP operations is not allowed, but we are
  /// able to vectorize with strict in-order reductions for the given RdxDesc.
  bool useOrderedReductions(RecurrenceDescriptor &RdxDesc);

  /// Create a broadcast instruction. This method generates a broadcast
  /// instruction (shuffle) for loop invariant values and for the induction
  /// value. If this is the induction variable then we extend it to N, N+1, ...
  /// this is needed because each iteration in the loop corresponds to a SIMD
  /// element.
  virtual Value *getBroadcastInstrs(Value *V);

protected:
  friend class LoopVectorizationPlanner;

  /// A small list of PHINodes.
  using PhiVector = SmallVector<PHINode *, 4>;

  /// A type for scalarized values in the new loop. Each value from the
  /// original loop, when scalarized, is represented by UF x VF scalar values
  /// in the new unrolled loop, where UF is the unroll factor and VF is the
  /// vectorization factor.
  using ScalarParts = SmallVector<SmallVector<Value *, 4>, 2>;

  struct VPIntrinsicAndKind {
    unsigned Intr;
    bool IsFP;
  };

  InnerLoopVectorizer::VPIntrinsicAndKind getVPIntrInstr(unsigned Opcode);

  /// Set up the values of the IVs correctly when exiting the vector loop.
  void fixupIVUsers(PHINode *OrigPhi, const InductionDescriptor &II,
                    Value *CountRoundDown, Value *EndValue,
                    BasicBlock *MiddleBlock);

  /// Create a new induction variable inside L.
  PHINode *createInductionVariable(Loop *L, Value *Start, Value *End,
                                   Value *Step, Instruction *DL);

  /// Generate call to setvl intrinsic with requested vector lenght and optional
  /// SEW and LMUL.
  Value *getSetVL(Value *RVL, unsigned SEW = 0, unsigned LMUL = 0);

  /// increment induction by EVL if using predicated vectorization.
  void fixEVLInduction(VPTransformState &State);

  /// Handle all cross-iteration phis in the header.
  void fixCrossIterationPHIs(VPTransformState &State);

  /// Fix a first-order recurrence. This is the second phase of vectorizing
  /// this phi node.
  void fixFirstOrderRecurrence(VPWidenPHIRecipe *PhiR, VPTransformState &State);

  /// Fix a reduction cross-iteration phi. This is the second phase of
  /// vectorizing this phi node.
  void fixReduction(VPWidenPHIRecipe *Phi, VPTransformState &State);

  /// Generate a reduction loop in the loop vectorizer for when the backend
  /// prefers not to lower the call to reduction intrinsic.
  Value *generateReductionLoop(Value *ReducedPartRdx, Value *Identity,
                               unsigned Op, FastMathFlags FMF);

  /// Clear NSW/NUW flags from reduction instructions if necessary.
  void clearReductionWrapFlags(const RecurrenceDescriptor &RdxDesc,
                               VPTransformState &State);

  /// Fixup the LCSSA phi nodes in the unique exit block.  This simply
  /// means we need to add the appropriate incoming value from the middle
  /// block as exiting edges from the scalar epilogue loop (if present) are
  /// already in place, and we exit the vector loop exclusively to the middle
  /// block.
  void fixLCSSAPHIs(VPTransformState &State);

  /// Iteratively sink the scalarized operands of a predicated instruction into
  /// the block that was created for it.
  void sinkScalarOperands(Instruction *PredInst);

  /// Shrinks vector element sizes to the smallest bitwidth they can be legally
  /// represented as.
  void truncateToMinimalBitwidths(VPTransformState &State);

  /// This function adds
  /// (StartIdx * Step, (StartIdx + 1) * Step, (StartIdx + 2) * Step, ...)
  /// to each vector element of Val. The sequence starts at StartIndex.
  /// \p Opcode is relevant for FP induction variable.
  virtual Value *
  getStepVector(Value *Val, int StartIdx, Value *Step,
                Instruction::BinaryOps Opcode = Instruction::BinaryOpsEnd);

  /// Compute scalar induction steps. \p ScalarIV is the scalar induction
  /// variable on which to base the steps, \p Step is the size of the step, and
  /// \p EntryVal is the value from the original loop that maps to the steps.
  /// Note that \p EntryVal doesn't have to be an induction variable - it
  /// can also be a truncate instruction.
  void buildScalarSteps(Value *ScalarIV, Value *Step, Instruction *EntryVal,
                        const InductionDescriptor &ID, VPValue *Def,
                        VPValue *CastDef, VPTransformState &State);

  /// Create a vector induction phi node based on an existing scalar one. \p
  /// EntryVal is the value from the original loop that maps to the vector phi
  /// node, and \p Step is the loop-invariant step. If \p EntryVal is a
  /// truncate instruction, instead of widening the original IV, we widen a
  /// version of the IV truncated to \p EntryVal's type.
  void createVectorIntOrFpInductionPHI(const InductionDescriptor &II,
                                       Value *Step, Value *Start,
                                       Instruction *EntryVal, VPValue *Def,
                                       VPValue *CastDef,
                                       VPTransformState &State);

  /// Returns true if an instruction \p I should be scalarized instead of
  /// vectorized for the chosen vectorization factor.
  bool shouldScalarizeInstruction(Instruction *I) const;

  /// Returns true if we should generate a scalar version of \p IV.
  bool needsScalarInduction(Instruction *IV) const;

  /// Returns true if vectorization prefers using predicated vector intrinsics.
  bool preferPredicatedVectorOps() const;

  /// If there is a cast involved in the induction variable \p ID, which should
  /// be ignored in the vectorized loop body, this function records the
  /// VectorLoopValue of the respective Phi also as the VectorLoopValue of the
  /// cast. We had already proved that the casted Phi is equal to the uncasted
  /// Phi in the vectorized loop (under a runtime guard), and therefore
  /// there is no need to vectorize the cast - the same value can be used in the
  /// vector loop for both the Phi and the cast.
  /// If \p VectorLoopValue is a scalarized value, \p Lane is also specified,
  /// Otherwise, \p VectorLoopValue is a widened/vectorized value.
  ///
  /// \p EntryVal is the value from the original loop that maps to the vector
  /// phi node and is used to distinguish what is the IV currently being
  /// processed - original one (if \p EntryVal is a phi corresponding to the
  /// original IV) or the "newly-created" one based on the proof mentioned above
  /// (see also buildScalarSteps() and createVectorIntOrFPInductionPHI()). In the
  /// latter case \p EntryVal is a TruncInst and we must not record anything for
  /// that IV, but it's error-prone to expect callers of this routine to care
  /// about that, hence this explicit parameter.
  void recordVectorLoopValueForInductionCast(
      const InductionDescriptor &ID, const Instruction *EntryVal,
      Value *VectorLoopValue, VPValue *CastDef, VPTransformState &State,
      unsigned Part, unsigned Lane = UINT_MAX);

  /// Generate a shuffle sequence that will reverse the vector Vec.
  virtual Value *reverseVector(Value *Vec);

  /// Returns (and creates if needed) the original loop trip count.
  Value *getOrCreateTripCount(Loop *NewLoop);

  /// Returns (and creates if needed) the trip count of the widened loop.
  Value *getOrCreateVectorTripCount(Loop *NewLoop);

  /// Returns a bitcasted value to the requested vector type.
  /// Also handles bitcasts of vector<float> <-> vector<pointer> types.
  Value *createBitOrPointerCast(Value *V, VectorType *DstVTy,
                                const DataLayout &DL);

  /// Emit a bypass check to see if the vector trip count is zero, including if
  /// it overflows.
  void emitMinimumIterationCountCheck(Loop *L, BasicBlock *Bypass);

  /// Emit a bypass check to see if all of the SCEV assumptions we've
  /// had to make are correct. Returns the block containing the checks or
  /// nullptr if no checks have been added.
  BasicBlock *emitSCEVChecks(Loop *L, BasicBlock *Bypass);

  /// Emit bypass checks to check any memory assumptions we may have made.
  /// Returns the block containing the checks or nullptr if no checks have been
  /// added.
  BasicBlock *emitMemRuntimeChecks(Loop *L, BasicBlock *Bypass);

  /// Compute the transformed value of Index at offset StartValue using step
  /// StepValue.
  /// For integer induction, returns StartValue + Index * StepValue.
  /// For pointer induction, returns StartValue[Index * StepValue].
  /// FIXME: The newly created binary instructions should contain nsw/nuw
  /// flags, which can be found from the original scalar operations.
  Value *emitTransformedIndex(IRBuilder<> &B, Value *Index, ScalarEvolution *SE,
                              const DataLayout &DL,
                              const InductionDescriptor &ID) const;

  /// Emit basic blocks (prefixed with \p Prefix) for the iteration check,
  /// vector loop preheader, middle block and scalar preheader. Also
  /// allocate a loop object for the new vector loop and return it.
  Loop *createVectorLoopSkeleton(StringRef Prefix);

  /// Create new phi nodes for the induction variables to resume iteration count
  /// in the scalar epilogue, from where the vectorized loop left off (given by
  /// \p VectorTripCount).
  /// In cases where the loop skeleton is more complicated (eg. epilogue
  /// vectorization) and the resume values can come from an additional bypass
  /// block, the \p AdditionalBypass pair provides information about the bypass
  /// block and the end value on the edge from bypass to this loop.
  void createInductionResumeValues(
      Loop *L, Value *VectorTripCount,
      std::pair<BasicBlock *, Value *> AdditionalBypass = {nullptr, nullptr});

  /// Complete the loop skeleton by adding debug MDs, creating appropriate
  /// conditional branches in the middle block, preparing the builder and
  /// running the verifier. Take in the vector loop \p L as argument, and return
  /// the preheader of the completed vector loop.
  BasicBlock *completeLoopSkeleton(Loop *L, MDNode *OrigLoopID);

  /// Add additional metadata to \p To that was not present on \p Orig.
  ///
  /// Currently this is used to add the noalias annotations based on the
  /// inserted memchecks.  Use this for instructions that are *cloned* into the
  /// vector loop.
  void addNewMetadata(Instruction *To, const Instruction *Orig);

  /// Add metadata from one instruction to another.
  ///
  /// This includes both the original MDs from \p From and additional ones (\see
  /// addNewMetadata).  Use this for *newly created* instructions in the vector
  /// loop.
  void addMetadata(Instruction *To, Instruction *From);

  /// Similar to the previous function but it adds the metadata to a
  /// vector of instructions.
  void addMetadata(ArrayRef<Value *> To, Instruction *From);

  /// Allow subclasses to override and print debug traces before/after vplan
  /// execution, when trace information is requested.
  virtual void printDebugTracesAtStart(){};
  virtual void printDebugTracesAtEnd(){};

  /// The original loop.
  Loop *OrigLoop;

  /// A wrapper around ScalarEvolution used to add runtime SCEV checks. Applies
  /// dynamic knowledge to simplify SCEV expressions and converts them to a
  /// more usable form.
  PredicatedScalarEvolution &PSE;

  /// Loop Info.
  LoopInfo *LI;

  /// Dominator Tree.
  DominatorTree *DT;

  /// Alias Analysis.
  AAResults *AA;

  /// Target Library Info.
  const TargetLibraryInfo *TLI;

  /// Target Transform Info.
  const TargetTransformInfo *TTI;

  /// Assumption Cache.
  AssumptionCache *AC;

  /// Interface to emit optimization remarks.
  OptimizationRemarkEmitter *ORE;

  /// LoopVersioning.  It's only set up (non-null) if memchecks were
  /// used.
  ///
  /// This is currently only used to add no-alias metadata based on the
  /// memchecks.  The actually versioning is performed manually.
  std::unique_ptr<LoopVersioning> LVer;

  /// The vectorization SIMD factor to use. Each vector will have this many
  /// vector elements.
  ElementCount VF;

  /// The vectorization unroll factor to use. Each scalar is vectorized to this
  /// many different vector instructions.
  unsigned UF;

  /// The builder that we use
  IRBuilder<> Builder;

  // --- Vectorization state ---

  /// The vector-loop preheader.
  BasicBlock *LoopVectorPreHeader;

  /// The scalar-loop preheader.
  BasicBlock *LoopScalarPreHeader;

  /// Middle Block between the vector and the scalar.
  BasicBlock *LoopMiddleBlock;

  /// The (unique) ExitBlock of the scalar loop.  Note that
  /// there can be multiple exiting edges reaching this block.
  BasicBlock *LoopExitBlock;

  /// The vector loop body.
  BasicBlock *LoopVectorBody;

  /// The scalar loop body.
  BasicBlock *LoopScalarBody;

  /// A list of all bypass blocks. The first block is the entry of the loop.
  SmallVector<BasicBlock *, 4> LoopBypassBlocks;

  /// The new Induction variable which was added to the new block.
  PHINode *Induction = nullptr;

  /// The induction variable of the old basic block.
  PHINode *OldInduction = nullptr;

  /// Index for the next iteration.
  Instruction *NextIndex;

  /// Store instructions that were predicated.
  SmallVector<Instruction *, 4> PredicatedInstructions;

  /// Trip count of the original loop.
  Value *TripCount = nullptr;

  /// Trip count of the widened loop (TripCount - TripCount % (VF*UF))
  Value *VectorTripCount = nullptr;

  /// EVL of the widened loop using vector predication (vsetvl())
  VPValue *EVL = nullptr;

  /// A vector of pairs of value and part that should be replaced with EVL once
  /// the EVL is available
  struct {
    SmallVector<std::pair<Value *, unsigned>, 4> NextInduction;
    Value *Step;
    Instruction::BinaryOps MulOp;
    ElementCount VF;
  } NextInductionInfo;

  /// The legality analysis.
  LoopVectorizationLegality *Legal;

  /// The profitablity analysis.
  LoopVectorizationCostModel *Cost;

  // Record whether runtime checks are added.
  bool AddedSafetyChecks = false;

  // Holds the end values for each induction variable. We save the end values
  // so we can later fix-up the external users of the induction variables.
  DenseMap<PHINode *, Value *> IVEndValues;

  // Vector of original scalar PHIs whose corresponding widened PHIs need to be
  // fixed up at the end of vector code generation.
  SmallVector<PHINode *, 8> OrigPHIsToFix;

  /// BFI and PSI are used to check for profile guided size optimizations.
  BlockFrequencyInfo *BFI;
  ProfileSummaryInfo *PSI;

  // Whether this loop should be optimized for size based on profile guided size
  // optimizatios.
  bool OptForSizeBasedOnProfile;

  /// Structure to hold information about generated runtime checks, responsible
  /// for cleaning the checks, if vectorization turns out unprofitable.
  GeneratedRTChecks &RTChecks;
};

class InnerLoopUnroller : public InnerLoopVectorizer {
public:
  InnerLoopUnroller(Loop *OrigLoop, PredicatedScalarEvolution &PSE,
                    LoopInfo *LI, DominatorTree *DT,
                    const TargetLibraryInfo *TLI,
                    const TargetTransformInfo *TTI, AssumptionCache *AC,
                    OptimizationRemarkEmitter *ORE, unsigned UnrollFactor,
                    LoopVectorizationLegality *LVL,
                    LoopVectorizationCostModel *CM, BlockFrequencyInfo *BFI,
                    ProfileSummaryInfo *PSI, GeneratedRTChecks &Check)
      : InnerLoopVectorizer(OrigLoop, PSE, LI, DT, TLI, TTI, AC, ORE,
                            ElementCount::getFixed(1), UnrollFactor, LVL, CM,
                            BFI, PSI, Check) {}

private:
  Value *getBroadcastInstrs(Value *V) override;
  Value *getStepVector(
      Value *Val, int StartIdx, Value *Step,
      Instruction::BinaryOps Opcode = Instruction::BinaryOpsEnd) override;
  Value *reverseVector(Value *Vec) override;
};

/// Encapsulate information regarding vectorization of a loop and its epilogue.
/// This information is meant to be updated and used across two stages of
/// epilogue vectorization.
struct EpilogueLoopVectorizationInfo {
  ElementCount MainLoopVF = ElementCount::getFixed(0);
  unsigned MainLoopUF = 0;
  ElementCount EpilogueVF = ElementCount::getFixed(0);
  unsigned EpilogueUF = 0;
  BasicBlock *MainLoopIterationCountCheck = nullptr;
  BasicBlock *EpilogueIterationCountCheck = nullptr;
  BasicBlock *SCEVSafetyCheck = nullptr;
  BasicBlock *MemSafetyCheck = nullptr;
  Value *TripCount = nullptr;
  Value *VectorTripCount = nullptr;

  EpilogueLoopVectorizationInfo(unsigned MVF, unsigned MUF, unsigned EVF,
                                unsigned EUF)
      : MainLoopVF(ElementCount::getFixed(MVF)), MainLoopUF(MUF),
        EpilogueVF(ElementCount::getFixed(EVF)), EpilogueUF(EUF) {
    assert(EUF == 1 &&
           "A high UF for the epilogue loop is likely not beneficial.");
  }
};

/// An extension of the inner loop vectorizer that creates a skeleton for a
/// vectorized loop that has its epilogue (residual) also vectorized.
/// The idea is to run the vplan on a given loop twice, firstly to setup the
/// skeleton and vectorize the main loop, and secondly to complete the skeleton
/// from the first step and vectorize the epilogue.  This is achieved by
/// deriving two concrete strategy classes from this base class and invoking
/// them in succession from the loop vectorizer planner.
class InnerLoopAndEpilogueVectorizer : public InnerLoopVectorizer {
public:
  InnerLoopAndEpilogueVectorizer(
      Loop *OrigLoop, PredicatedScalarEvolution &PSE, LoopInfo *LI,
      DominatorTree *DT, const TargetLibraryInfo *TLI,
      const TargetTransformInfo *TTI, AssumptionCache *AC,
      OptimizationRemarkEmitter *ORE, EpilogueLoopVectorizationInfo &EPI,
      LoopVectorizationLegality *LVL, llvm::LoopVectorizationCostModel *CM,
      BlockFrequencyInfo *BFI, ProfileSummaryInfo *PSI,
      GeneratedRTChecks &Checks)
      : InnerLoopVectorizer(OrigLoop, PSE, LI, DT, TLI, TTI, AC, ORE,
                            EPI.MainLoopVF, EPI.MainLoopUF, LVL, CM, BFI, PSI,
                            Checks),
        EPI(EPI) {}

  // Override this function to handle the more complex control flow around the
  // three loops.
  BasicBlock *createVectorizedLoopSkeleton() final override {
    return createEpilogueVectorizedLoopSkeleton();
  }

  /// The interface for creating a vectorized skeleton using one of two
  /// different strategies, each corresponding to one execution of the vplan
  /// as described above.
  virtual BasicBlock *createEpilogueVectorizedLoopSkeleton() = 0;

  /// Holds and updates state information required to vectorize the main loop
  /// and its epilogue in two separate passes. This setup helps us avoid
  /// regenerating and recomputing runtime safety checks. It also helps us to
  /// shorten the iteration-count-check path length for the cases where the
  /// iteration count of the loop is so small that the main vector loop is
  /// completely skipped.
  EpilogueLoopVectorizationInfo &EPI;
};

/// A specialized derived class of inner loop vectorizer that performs
/// vectorization of *main* loops in the process of vectorizing loops and their
/// epilogues.
class EpilogueVectorizerMainLoop : public InnerLoopAndEpilogueVectorizer {
public:
  EpilogueVectorizerMainLoop(
      Loop *OrigLoop, PredicatedScalarEvolution &PSE, LoopInfo *LI,
      DominatorTree *DT, const TargetLibraryInfo *TLI,
      const TargetTransformInfo *TTI, AssumptionCache *AC,
      OptimizationRemarkEmitter *ORE, EpilogueLoopVectorizationInfo &EPI,
      LoopVectorizationLegality *LVL, llvm::LoopVectorizationCostModel *CM,
      BlockFrequencyInfo *BFI, ProfileSummaryInfo *PSI,
      GeneratedRTChecks &Check)
      : InnerLoopAndEpilogueVectorizer(OrigLoop, PSE, LI, DT, TLI, TTI, AC, ORE,
                                       EPI, LVL, CM, BFI, PSI, Check) {}
  /// Implements the interface for creating a vectorized skeleton using the
  /// *main loop* strategy (ie the first pass of vplan execution).
  BasicBlock *createEpilogueVectorizedLoopSkeleton() final override;

protected:
  /// Emits an iteration count bypass check once for the main loop (when \p
  /// ForEpilogue is false) and once for the epilogue loop (when \p
  /// ForEpilogue is true).
  BasicBlock *emitMinimumIterationCountCheck(Loop *L, BasicBlock *Bypass,
                                             bool ForEpilogue);
  void printDebugTracesAtStart() override;
  void printDebugTracesAtEnd() override;
};

// A specialized derived class of inner loop vectorizer that performs
// vectorization of *epilogue* loops in the process of vectorizing loops and
// their epilogues.
class EpilogueVectorizerEpilogueLoop : public InnerLoopAndEpilogueVectorizer {
public:
  EpilogueVectorizerEpilogueLoop(
      Loop *OrigLoop, PredicatedScalarEvolution &PSE, LoopInfo *LI,
      DominatorTree *DT, const TargetLibraryInfo *TLI,
      const TargetTransformInfo *TTI, AssumptionCache *AC,
      OptimizationRemarkEmitter *ORE, EpilogueLoopVectorizationInfo &EPI,
      LoopVectorizationLegality *LVL, llvm::LoopVectorizationCostModel *CM,
      BlockFrequencyInfo *BFI, ProfileSummaryInfo *PSI,
      GeneratedRTChecks &Checks)
      : InnerLoopAndEpilogueVectorizer(OrigLoop, PSE, LI, DT, TLI, TTI, AC, ORE,
                                       EPI, LVL, CM, BFI, PSI, Checks) {}
  /// Implements the interface for creating a vectorized skeleton using the
  /// *epilogue loop* strategy (ie the second pass of vplan execution).
  BasicBlock *createEpilogueVectorizedLoopSkeleton() final override;

protected:
  /// Emits an iteration count bypass check after the main vector loop has
  /// finished to see if there are any iterations left to execute by either
  /// the vector epilogue or the scalar epilogue.
  BasicBlock *emitMinimumVectorEpilogueIterCountCheck(Loop *L,
                                                      BasicBlock *Bypass,
                                                      BasicBlock *Insert);
  void printDebugTracesAtStart() override;
  void printDebugTracesAtEnd() override;
};
} // end namespace llvm

/// Look for a meaningful debug location on the instruction or it's
/// operands.
static Instruction *getDebugLocFromInstOrOperands(Instruction *I) {
  if (!I)
    return I;

  DebugLoc Empty;
  if (I->getDebugLoc() != Empty)
    return I;

  for (Use &Op : I->operands()) {
    if (Instruction *OpInst = dyn_cast<Instruction>(Op))
      if (OpInst->getDebugLoc() != Empty)
        return OpInst;
  }

  return I;
}

void InnerLoopVectorizer::setDebugLocFromInst(IRBuilder<> &B,
                                              const Value *Ptr) {
  if (const Instruction *Inst = dyn_cast_or_null<Instruction>(Ptr)) {
    const DILocation *DIL = Inst->getDebugLoc();

    // When a FSDiscriminator is enabled, we don't need to add the multiply
    // factors to the discriminators.
    if (DIL && Inst->getFunction()->isDebugInfoForProfiling() &&
        !isa<DbgInfoIntrinsic>(Inst) && !EnableFSDiscriminator) {
      // FIXME: For scalable vectors, assume vscale=1.
      auto NewDIL =
          DIL->cloneByMultiplyingDuplicationFactor(UF * VF.getKnownMinValue());
      if (NewDIL)
        B.SetCurrentDebugLocation(NewDIL.getValue());
      else
        LLVM_DEBUG(dbgs()
                   << "Failed to create new discriminator: "
                   << DIL->getFilename() << " Line: " << DIL->getLine());
    } else
      B.SetCurrentDebugLocation(DIL);
  } else
    B.SetCurrentDebugLocation(DebugLoc());
}

/// Write a \p DebugMsg about vectorization to the debug output stream. If \p I
/// is passed, the message relates to that particular instruction.
#ifndef NDEBUG
static void debugVectorizationMessage(const StringRef Prefix,
                                      const StringRef DebugMsg,
                                      Instruction *I) {
  dbgs() << "LV: " << Prefix << DebugMsg;
  if (I != nullptr)
    dbgs() << " " << *I;
  else
    dbgs() << '.';
  dbgs() << '\n';
}
#endif

/// Create an analysis remark that explains why vectorization failed
///
/// \p PassName is the name of the pass (e.g. can be AlwaysPrint).  \p
/// RemarkName is the identifier for the remark.  If \p I is passed it is an
/// instruction that prevents vectorization.  Otherwise \p TheLoop is used for
/// the location of the remark.  \return the remark object that can be
/// streamed to.
static OptimizationRemarkAnalysis createLVAnalysis(const char *PassName,
                                                   StringRef RemarkName,
                                                   Loop *TheLoop,
                                                   Instruction *I) {
  Value *CodeRegion = TheLoop->getHeader();
  DebugLoc DL = TheLoop->getStartLoc();

  if (I) {
    CodeRegion = I->getParent();
    // If there is no debug location attached to the instruction, revert back to
    // using the loop's.
    if (I->getDebugLoc())
      DL = I->getDebugLoc();
  }

  return OptimizationRemarkAnalysis(PassName, RemarkName, DL, CodeRegion);
}

/// Return a value for Step multiplied by VF.
static Value *createStepForVF(IRBuilder<> &B, Constant *Step, ElementCount VF) {
  assert(isa<ConstantInt>(Step) && "Expected an integer step");
  Constant *StepVal = ConstantInt::get(
      Step->getType(),
      cast<ConstantInt>(Step)->getSExtValue() * VF.getKnownMinValue());
  return VF.isScalable() ? B.CreateVScale(StepVal) : StepVal;
}

namespace llvm {

/// Return the runtime value for VF.
Value *getRuntimeVF(IRBuilder<> &B, Type *Ty, ElementCount VF) {
  Constant *EC = ConstantInt::get(Ty, VF.getKnownMinValue());
  return VF.isScalable() ? B.CreateVScale(EC) : EC;
}

void reportVectorizationFailure(const StringRef DebugMsg,
                                const StringRef OREMsg, const StringRef ORETag,
                                OptimizationRemarkEmitter *ORE, Loop *TheLoop,
                                Instruction *I) {
  LLVM_DEBUG(debugVectorizationMessage("Not vectorizing: ", DebugMsg, I));
  LoopVectorizeHints Hints(TheLoop, true /* doesn't matter */, *ORE);
  ORE->emit(
      createLVAnalysis(Hints.vectorizeAnalysisPassName(), ORETag, TheLoop, I)
      << "loop not vectorized: " << OREMsg);
}

void reportVectorizationInfo(const StringRef Msg, const StringRef ORETag,
                             OptimizationRemarkEmitter *ORE, Loop *TheLoop,
                             Instruction *I) {
  LLVM_DEBUG(debugVectorizationMessage("", Msg, I));
  LoopVectorizeHints Hints(TheLoop, true /* doesn't matter */, *ORE);
  ORE->emit(
      createLVAnalysis(Hints.vectorizeAnalysisPassName(), ORETag, TheLoop, I)
      << Msg);
}

} // end namespace llvm

#ifndef NDEBUG
/// \return string containing a file name and a line # for the given loop.
static std::string getDebugLocString(const Loop *L) {
  std::string Result;
  if (L) {
    raw_string_ostream OS(Result);
    if (const DebugLoc LoopDbgLoc = L->getStartLoc())
      LoopDbgLoc.print(OS);
    else
      // Just print the module name.
      OS << L->getHeader()->getParent()->getParent()->getModuleIdentifier();
    OS.flush();
  }
  return Result;
}
#endif

void InnerLoopVectorizer::addNewMetadata(Instruction *To,
                                         const Instruction *Orig) {
  // If the loop was versioned with memchecks, add the corresponding no-alias
  // metadata.
  if (LVer && (isa<LoadInst>(Orig) || isa<StoreInst>(Orig)))
    LVer->annotateInstWithNoAlias(To, Orig);
}

void InnerLoopVectorizer::addMetadata(Instruction *To, Instruction *From) {
  propagateMetadata(To, From);
  addNewMetadata(To, From);
}

void InnerLoopVectorizer::addMetadata(ArrayRef<Value *> To, Instruction *From) {
  for (Value *V : To) {
    if (Instruction *I = dyn_cast<Instruction>(V))
      addMetadata(I, From);
  }
}

namespace llvm {

// Loop vectorization cost-model hints how the scalar epilogue loop should be
// lowered.
enum ScalarEpilogueLowering {

  // The default: allowing scalar epilogues.
  CM_ScalarEpilogueAllowed,

  // Vectorization with OptForSize: don't allow epilogues.
  CM_ScalarEpilogueNotAllowedOptSize,

  // A special case of vectorisation with OptForSize: loops with a very small
  // trip count are considered for vectorization under OptForSize, thereby
  // making sure the cost of their loop body is dominant, free of runtime
  // guards and scalar iteration overheads.
  CM_ScalarEpilogueNotAllowedLowTripLoop,

  // Loop hint predicate indicating an epilogue is undesired.
  CM_ScalarEpilogueNotNeededUsePredicate,

  // Directive indicating we must either tail fold or not vectorize
  CM_ScalarEpilogueNotAllowedUsePredicate
};

/// ElementCountComparator creates a total ordering for ElementCount
/// for the purposes of using it in a set structure.
struct ElementCountComparator {
  bool operator()(const ElementCount &LHS, const ElementCount &RHS) const {
    return std::make_tuple(LHS.isScalable(), LHS.getKnownMinValue()) <
           std::make_tuple(RHS.isScalable(), RHS.getKnownMinValue());
  }
};
using ElementCountSet = SmallSet<ElementCount, 16, ElementCountComparator>;

/// LoopVectorizationCostModel - estimates the expected speedups due to
/// vectorization.
/// In many cases vectorization is not profitable. This can happen because of
/// a number of reasons. In this class we mainly attempt to predict the
/// expected speedup/slowdowns due to the supported instruction set. We use the
/// TargetTransformInfo to query the different backends for the cost of
/// different operations.
class LoopVectorizationCostModel {
public:
  LoopVectorizationCostModel(ScalarEpilogueLowering SEL, Loop *L,
                             PredicatedScalarEvolution &PSE, LoopInfo *LI,
                             LoopVectorizationLegality *Legal,
                             const TargetTransformInfo &TTI,
                             const TargetLibraryInfo *TLI, DemandedBits *DB,
                             AssumptionCache *AC,
                             OptimizationRemarkEmitter *ORE, const Function *F,
                             const LoopVectorizeHints *Hints,
                             InterleavedAccessInfo &IAI)
      : ScalarEpilogueStatus(SEL), TheLoop(L), PSE(PSE), LI(LI), Legal(Legal),
        TTI(TTI), TLI(TLI), DB(DB), AC(AC), ORE(ORE), TheFunction(F),
        Hints(Hints), InterleaveInfo(IAI) {}

  /// \return An upper bound for the vectorization factors (both fixed and
  /// scalable). If the factors are 0, vectorization and interleaving should be
  /// avoided up front.
  FixedScalableVFPair computeMaxVF(ElementCount UserVF, unsigned UserIC);

  /// \return True if runtime checks are required for vectorization, and false
  /// otherwise.
  bool runtimeChecksRequired();

  /// \return The most profitable vectorization factor and the cost of that VF.
  /// This method checks every VF in \p CandidateVFs. If UserVF is not ZERO
  /// then this vectorization factor will be selected if vectorization is
  /// possible.
  VectorizationFactor
  selectVectorizationFactor(const ElementCountSet &CandidateVFs);

  VectorizationFactor
  selectEpilogueVectorizationFactor(const ElementCount MaxVF,
                                    const LoopVectorizationPlanner &LVP);

  /// Setup cost-based decisions for user vectorization factor.
  void selectUserVectorizationFactor(ElementCount UserVF) {
    collectUniformsAndScalars(UserVF);
    collectInstsToScalarize(UserVF);
  }

  /// \return The size (in bits) of the smallest and widest types in the code
  /// that needs to be vectorized. We ignore values that remain scalar such as
  /// 64 bit loop indices.
  std::pair<unsigned, unsigned> getSmallestAndWidestTypes();

  std::pair<ElementCount, ElementCount> getFeasibleVFRange();

  /// \return The desired interleave count.
  /// If interleave count has been specified by metadata it will be returned.
  /// Otherwise, the interleave count is computed and returned. VF and LoopCost
  /// are the selected vectorization factor and the cost of the selected VF.
  unsigned selectInterleaveCount(ElementCount VF, unsigned LoopCost);

  /// Memory access instruction may be vectorized in more than one way.
  /// Form of instruction after vectorization depends on cost.
  /// This function takes cost-based decisions for Load/Store instructions
  /// and collects them in a map. This decisions map is used for building
  /// the lists of loop-uniform and loop-scalar instructions.
  /// The calculated cost is saved with widening decision in order to
  /// avoid redundant calculations.
  void setCostBasedWideningDecision(ElementCount VF);

  /// A struct that represents some properties of the register usage
  /// of a loop.
  struct RegisterUsage {
    /// Holds the number of loop invariant values that are used in the loop.
    /// The key is ClassID of target-provided register class.
    SmallMapVector<unsigned, unsigned, 4> LoopInvariantRegs;
    /// Holds the maximum number of concurrent live intervals in the loop.
    /// The key is ClassID of target-provided register class.
    SmallMapVector<unsigned, unsigned, 4> MaxLocalUsers;
  };

  /// \return Returns information about the register usages of the loop for the
  /// given vectorization factors.
  SmallVector<RegisterUsage, 8>
  calculateRegisterUsage(ArrayRef<ElementCount> VFs);

  /// Collect values we want to ignore in the cost model.
  void collectValuesToIgnore();

  /// Split reductions into those that happen in the loop, and those that happen
  /// outside. In loop reductions are collected into InLoopReductionChains.
  void collectInLoopReductions();

  /// Returns true if we should use strict in-order reductions for the given
  /// RdxDesc. This is true if the -enable-strict-reductions flag is passed,
  /// the IsOrdered flag of RdxDesc is set and we do not allow reordering
  /// of FP operations.
  bool useOrderedReductions(const RecurrenceDescriptor &RdxDesc) {
    return EnableStrictReductions && !Hints->allowReordering() &&
           RdxDesc.isOrdered();
  }

  /// \returns The smallest bitwidth each instruction can be represented with.
  /// The vector equivalents of these instructions should be truncated to this
  /// type.
  const MapVector<Instruction *, uint64_t> &getMinimalBitwidths() const {
    return MinBWs;
  }

  /// \returns True if it is more profitable to scalarize instruction \p I for
  /// vectorization factor \p VF.
  bool isProfitableToScalarize(Instruction *I, ElementCount VF) const {
    assert(VF.isVector() &&
           "Profitable to scalarize relevant only for VF > 1.");

    // For scalable vectors, since actual VF is unknown, we cannot scalarize any
    // instruction. We assume that if vectorization is possible, it is always
    // more beneficial.
    if (VF.isScalable())
      return false;

    // Cost model is not run in the VPlan-native path - return conservative
    // result until this changes.
    if (EnableVPlanNativePath)
      return false;

    auto Scalars = InstsToScalarize.find(VF);
    assert(Scalars != InstsToScalarize.end() &&
           "VF not yet analyzed for scalarization profitability");
    return Scalars->second.find(I) != Scalars->second.end();
  }

  /// Returns true if \p I is known to be uniform after vectorization.
  bool isUniformAfterVectorization(Instruction *I, ElementCount VF) const {
    if (VF.isScalar())
      return true;

    // Cost model is not run in the VPlan-native path - return conservative
    // result until this changes.
    if (EnableVPlanNativePath)
      return false;

    auto UniformsPerVF = Uniforms.find(VF);
    assert(UniformsPerVF != Uniforms.end() &&
           "VF not yet analyzed for uniformity");
    return UniformsPerVF->second.count(I);
  }

  /// Returns true if \p I is known to be scalar after vectorization.
  bool isScalarAfterVectorization(Instruction *I, ElementCount VF) const {
    if (VF.isScalar())
      return true;

    // Cost model is not run in the VPlan-native path - return conservative
    // result until this changes.
    if (EnableVPlanNativePath)
      return false;

    auto ScalarsPerVF = Scalars.find(VF);
    assert(ScalarsPerVF != Scalars.end() &&
           "Scalar values are not calculated for VF");
    return ScalarsPerVF->second.count(I);
  }

  /// \returns True if instruction \p I can be truncated to a smaller bitwidth
  /// for vectorization factor \p VF.
  bool canTruncateToMinimalBitwidth(Instruction *I, ElementCount VF) const {
    return VF.isVector() && MinBWs.find(I) != MinBWs.end() &&
           !isProfitableToScalarize(I, VF) &&
           !isScalarAfterVectorization(I, VF);
  }

  /// Decision that was taken during cost calculation for memory instruction.
  enum InstWidening {
    CM_Unknown,
    CM_Widen,         // For consecutive accesses with stride +1.
    CM_Widen_Reverse, // For consecutive accesses with stride -1.
    CM_Interleave,
    CM_GatherScatter,
    CM_Scalarize
  };

  /// Save vectorization decision \p W and \p Cost taken by the cost model for
  /// instruction \p I and vector width \p VF.
  void setWideningDecision(Instruction *I, ElementCount VF, InstWidening W,
                           InstructionCost Cost) {
    assert(VF.isVector() && "Expected VF >=2");
    WideningDecisions[std::make_pair(I, VF)] = std::make_pair(W, Cost);
  }

  /// Save vectorization decision \p W and \p Cost taken by the cost model for
  /// interleaving group \p Grp and vector width \p VF.
  void setWideningDecision(const InterleaveGroup<Instruction> *Grp,
                           ElementCount VF, InstWidening W,
                           InstructionCost Cost) {
    assert(VF.isVector() && "Expected VF >=2");
    /// Broadcast this decicion to all instructions inside the group.
    /// But the cost will be assigned to one instruction only.
    for (unsigned i = 0; i < Grp->getFactor(); ++i) {
      if (auto *I = Grp->getMember(i)) {
        if (Grp->getInsertPos() == I)
          WideningDecisions[std::make_pair(I, VF)] = std::make_pair(W, Cost);
        else
          WideningDecisions[std::make_pair(I, VF)] = std::make_pair(W, 0);
      }
    }
  }

  /// Return the cost model decision for the given instruction \p I and vector
  /// width \p VF. Return CM_Unknown if this instruction did not pass
  /// through the cost modeling.
  InstWidening getWideningDecision(Instruction *I, ElementCount VF) const {
    assert(VF.isVector() && "Expected VF to be a vector VF");
    // Cost model is not run in the VPlan-native path - return conservative
    // result until this changes.
    if (EnableVPlanNativePath)
      return CM_GatherScatter;

    std::pair<Instruction *, ElementCount> InstOnVF = std::make_pair(I, VF);
    auto Itr = WideningDecisions.find(InstOnVF);
    if (Itr == WideningDecisions.end())
      return CM_Unknown;
    return Itr->second.first;
  }

  /// Return the vectorization cost for the given instruction \p I and vector
  /// width \p VF.
  InstructionCost getWideningCost(Instruction *I, ElementCount VF) {
    assert(VF.isVector() && "Expected VF >=2");
    std::pair<Instruction *, ElementCount> InstOnVF = std::make_pair(I, VF);
    assert(WideningDecisions.find(InstOnVF) != WideningDecisions.end() &&
           "The cost is not calculated");
    return WideningDecisions[InstOnVF].second;
  }

  /// Return True if instruction \p I is an optimizable truncate whose operand
  /// is an induction variable. Such a truncate will be removed by adding a new
  /// induction variable with the destination type.
  bool isOptimizableIVTruncate(Instruction *I, ElementCount VF) {
    // If the instruction is not a truncate, return false.
    auto *Trunc = dyn_cast<TruncInst>(I);
    if (!Trunc)
      return false;

    // Get the source and destination types of the truncate.
    Type *SrcTy = ToVectorTy(cast<CastInst>(I)->getSrcTy(), VF);
    Type *DestTy = ToVectorTy(cast<CastInst>(I)->getDestTy(), VF);

    // If the truncate is free for the given types, return false. Replacing a
    // free truncate with an induction variable would add an induction variable
    // update instruction to each iteration of the loop. We exclude from this
    // check the primary induction variable since it will need an update
    // instruction regardless.
    Value *Op = Trunc->getOperand(0);
    if (Op != Legal->getPrimaryInduction() && TTI.isTruncateFree(SrcTy, DestTy))
      return false;

    // If the truncated value is not an induction variable, return false.
    return Legal->isInductionPhi(Op);
  }

  /// Collects the instructions to scalarize for each predicated instruction in
  /// the loop.
  void collectInstsToScalarize(ElementCount VF);

  /// Collect Uniform and Scalar values for the given \p VF.
  /// The sets depend on CM decision for Load/Store instructions
  /// that may be vectorized as interleave, gather-scatter or scalarized.
  void collectUniformsAndScalars(ElementCount VF) {
    // Do the analysis once.
    if (VF.isScalar() || Uniforms.find(VF) != Uniforms.end())
      return;
    setCostBasedWideningDecision(VF);
    collectLoopUniforms(VF);
    collectLoopScalars(VF);
  }

  /// Returns true if the target machine supports masked store operation
  /// for the given \p DataType and kind of access to \p Ptr.
  bool isLegalMaskedStore(Type *DataType, Value *Ptr, Align Alignment) const {
    return Legal->isConsecutivePtr(Ptr) &&
           TTI.isLegalMaskedStore(DataType, Alignment);
  }

  /// Returns true if the target machine supports masked load operation
  /// for the given \p DataType and kind of access to \p Ptr.
  bool isLegalMaskedLoad(Type *DataType, Value *Ptr, Align Alignment) const {
    return Legal->isConsecutivePtr(Ptr) &&
           TTI.isLegalMaskedLoad(DataType, Alignment);
  }

  /// Returns true if the target machine can represent \p V as a masked gather
  /// or scatter operation.
  bool isLegalGatherOrScatter(Value *V) {
    bool LI = isa<LoadInst>(V);
    bool SI = isa<StoreInst>(V);
    if (!LI && !SI)
      return false;
    auto *Ty = getLoadStoreType(V);
    Align Align = getLoadStoreAlignment(V);
    return (LI && TTI.isLegalMaskedGather(Ty, Align)) ||
           (SI && TTI.isLegalMaskedScatter(Ty, Align));
  }

  /// Returns true if the target machine supports all of the reduction
  /// variables found for the given VF.
  bool canVectorizeReductions(ElementCount VF) {
    return (all_of(Legal->getReductionVars(), [&](auto &Reduction) -> bool {
      const RecurrenceDescriptor &RdxDesc = Reduction.second;
      return TTI.isLegalToVectorizeReduction(RdxDesc, VF);
    }));
  }

  /// Returns true if \p I is an instruction that will be scalarized with
  /// predication. Such instructions include conditional stores and
  /// instructions that may divide by zero.
  /// If a non-zero VF has been calculated, we check if I will be scalarized
  /// predication for that VF.
  bool isScalarWithPredication(Instruction *I) const;

  // Returns true if \p I is an instruction that will be predicated either
  // through scalar predication or masked load/store or masked gather/scatter.
  // Superset of instructions that return true for isScalarWithPredication.
  bool isPredicatedInst(Instruction *I) {
    if (!blockNeedsPredication(I->getParent()))
      return false;
    // Loads and stores that need some form of masked operation are predicated
    // instructions.
    if (isa<LoadInst>(I) || isa<StoreInst>(I))
      return Legal->isMaskRequired(I);
    return isScalarWithPredication(I);
  }

  /// Returns true if \p I is a memory instruction with consecutive memory
  /// access that can be widened.
  bool
  memoryInstructionCanBeWidened(Instruction *I,
                                ElementCount VF = ElementCount::getFixed(1));

  /// Returns true if \p I is a memory instruction in an interleaved-group
  /// of memory accesses that can be vectorized with wide vector loads/stores
  /// and shuffles.
  bool
  interleavedAccessCanBeWidened(Instruction *I,
                                ElementCount VF = ElementCount::getFixed(1));

  /// Check if \p Instr belongs to any interleaved access group.
  bool isAccessInterleaved(Instruction *Instr) {
    return InterleaveInfo.isInterleaved(Instr);
  }

  /// Get the interleaved access group that \p Instr belongs to.
  const InterleaveGroup<Instruction> *
  getInterleavedAccessGroup(Instruction *Instr) {
    return InterleaveInfo.getInterleaveGroup(Instr);
  }

  /// Returns true if we're required to use a scalar epilogue for at least
  /// the final iteration of the original loop.
  bool requiresScalarEpilogue(ElementCount VF) const {
    if (!isScalarEpilogueAllowed())
      return false;
    // If we might exit from anywhere but the latch, must run the exiting
    // iteration in scalar form.
    if (TheLoop->getExitingBlock() != TheLoop->getLoopLatch())
      return true;
    return VF.isVector() && InterleaveInfo.requiresScalarEpilogue();
  }

  /// Returns true if a scalar epilogue is not allowed due to optsize or a
  /// loop hint annotation.
  bool isScalarEpilogueAllowed() const {
    return ScalarEpilogueStatus == CM_ScalarEpilogueAllowed;
  }

  /// Returns true if all loop blocks should be masked to fold tail loop.
  bool foldTailByMasking() const { return FoldTailByMasking; }

  bool blockNeedsPredication(BasicBlock *BB) const {
    return foldTailByMasking() || Legal->blockNeedsPredication(BB);
  }

  /// A SmallMapVector to store the InLoop reduction op chains, mapping phi
  /// nodes to the chain of instructions representing the reductions. Uses a
  /// MapVector to ensure deterministic iteration order.
  using ReductionChainMap =
      SmallMapVector<PHINode *, SmallVector<Instruction *, 4>, 4>;

  /// Return the chain of instructions representing an inloop reduction.
  const ReductionChainMap &getInLoopReductionChains() const {
    return InLoopReductionChains;
  }

  /// Returns true if the Phi is part of an inloop reduction.
  bool isInLoopReduction(PHINode *Phi) const {
    return InLoopReductionChains.count(Phi);
  }

  /// Estimate cost of an intrinsic call instruction CI if it were vectorized
  /// with factor VF.  Return the cost of the instruction, including
  /// scalarization overhead if it's needed.
  InstructionCost getVectorIntrinsicCost(CallInst *CI, ElementCount VF) const;

  /// Estimate cost of a call instruction CI if it were vectorized with factor
  /// VF. Return the cost of the instruction, including scalarization overhead
  /// if it's needed. The flag NeedToScalarize shows if the call needs to be
  /// scalarized -
  /// i.e. either vector version isn't available, or is too expensive.
  InstructionCost getVectorCallCost(CallInst *CI, ElementCount VF,
                                    bool &NeedToScalarize) const;

  /// Returns true if the per-lane cost of VectorizationFactor A is lower than
  /// that of B.
  bool isMoreProfitable(const VectorizationFactor &A,
                        const VectorizationFactor &B) const;

  /// Invalidates decisions already taken by the cost model.
  void invalidateCostModelingDecisions() {
    WideningDecisions.clear();
    Uniforms.clear();
    Scalars.clear();
  }

private:
  unsigned NumPredStores = 0;

  /// \return An upper bound for the vectorization factors for both
  /// fixed and scalable vectorization, where the minimum-known number of
  /// elements is a power-of-2 larger than zero. If scalable vectorization is
  /// disabled or unsupported, then the scalable part will be equal to
  /// ElementCount::getScalable(0).
  FixedScalableVFPair computeFeasibleMaxVF(unsigned ConstTripCount,
                                           ElementCount UserVF);

  FixedScalableVFPair computeFeasibleMaxScalableVF(unsigned ConstTripCount,
                                                   ElementCount UserVF);

  /// \return the maximized element count based on the targets vector
  /// registers and the loop trip-count, but limited to a maximum safe VF.
  /// This is a helper function of computeFeasibleMaxVF.
  /// FIXME: MaxSafeVF is currently passed by reference to avoid some obscure
  /// issue that occurred on one of the buildbots which cannot be reproduced
  /// without having access to the properietary compiler (see comments on
  /// D98509). The issue is currently under investigation and this workaround
  /// will be removed as soon as possible.
  ElementCount getMaximizedVFForTarget(unsigned ConstTripCount,
                                       unsigned SmallestType,
                                       unsigned WidestType,
                                       const ElementCount &MaxSafeVF);

  /// \return the maximum legal scalable VF, based on the safe max number
  /// of elements.
  ElementCount getMaxLegalScalableVF(unsigned MaxSafeElements);

  /// The vectorization cost is a combination of the cost itself and a boolean
  /// indicating whether any of the contributing operations will actually
  /// operate on vector values after type legalization in the backend. If this
  /// latter value is false, then all operations will be scalarized (i.e. no
  /// vectorization has actually taken place).
  using VectorizationCostTy = std::pair<InstructionCost, bool>;

  /// Returns the expected execution cost. The unit of the cost does
  /// not matter because we use the 'cost' units to compare different
  /// vector widths. The cost that is returned is *not* normalized by
  /// the factor width.
  VectorizationCostTy expectedCost(ElementCount VF);

  /// Returns the execution time cost of an instruction for a given vector
  /// width. Vector width of one means scalar.
  VectorizationCostTy getInstructionCost(Instruction *I, ElementCount VF);

  /// The cost-computation logic from getInstructionCost which provides
  /// the vector type as an output parameter.
  InstructionCost getInstructionCost(Instruction *I, ElementCount VF,
                                     Type *&VectorTy);

  /// Return the cost of instructions in an inloop reduction pattern, if I is
  /// part of that pattern.
  InstructionCost getReductionPatternCost(Instruction *I, ElementCount VF,
                                          Type *VectorTy,
                                          TTI::TargetCostKind CostKind);

  /// Calculate vectorization cost of memory instruction \p I.
  InstructionCost getMemoryInstructionCost(Instruction *I, ElementCount VF);

  /// The cost computation for scalarized memory instruction.
  InstructionCost getMemInstScalarizationCost(Instruction *I, ElementCount VF);

  /// The cost computation for interleaving group of memory instructions.
  InstructionCost getInterleaveGroupCost(Instruction *I, ElementCount VF);

  /// The cost computation for Gather/Scatter instruction.
  InstructionCost getGatherScatterCost(Instruction *I, ElementCount VF);

  /// The cost computation for widening instruction \p I with consecutive
  /// memory access.
  InstructionCost getConsecutiveMemOpCost(Instruction *I, ElementCount VF);

  /// The cost calculation for Load/Store instruction \p I with uniform pointer -
  /// Load: scalar load + broadcast.
  /// Store: scalar store + (loop invariant value stored? 0 : extract of last
  /// element)
  InstructionCost getUniformMemOpCost(Instruction *I, ElementCount VF);

  /// Estimate the overhead of scalarizing an instruction. This is a
  /// convenience wrapper for the type-based getScalarizationOverhead API.
  InstructionCost getScalarizationOverhead(Instruction *I,
                                           ElementCount VF) const;

  /// Returns whether the instruction is a load or store and will be a emitted
  /// as a vector operation.
  bool isConsecutiveLoadOrStore(Instruction *I);

  /// Returns true if an artificially high cost for emulated masked memrefs
  /// should be used.
  bool useEmulatedMaskMemRefHack(Instruction *I);

  /// Map of scalar integer values to the smallest bitwidth they can be legally
  /// represented as. The vector equivalents of these values should be truncated
  /// to this type.
  MapVector<Instruction *, uint64_t> MinBWs;

  /// A type representing the costs for instructions if they were to be
  /// scalarized rather than vectorized. The entries are Instruction-Cost
  /// pairs.
  using ScalarCostsTy = DenseMap<Instruction *, InstructionCost>;

  /// A set containing all BasicBlocks that are known to present after
  /// vectorization as a predicated block.
  SmallPtrSet<BasicBlock *, 4> PredicatedBBsAfterVectorization;

  /// Records whether it is allowed to have the original scalar loop execute at
  /// least once. This may be needed as a fallback loop in case runtime
  /// aliasing/dependence checks fail, or to handle the tail/remainder
  /// iterations when the trip count is unknown or doesn't divide by the VF,
  /// or as a peel-loop to handle gaps in interleave-groups.
  /// Under optsize and when the trip count is very small we don't allow any
  /// iterations to execute in the scalar loop.
  ScalarEpilogueLowering ScalarEpilogueStatus = CM_ScalarEpilogueAllowed;

  /// All blocks of loop are to be masked to fold tail of scalar iterations.
  bool FoldTailByMasking = false;

  /// A map holding scalar costs for different vectorization factors. The
  /// presence of a cost for an instruction in the mapping indicates that the
  /// instruction will be scalarized when vectorizing with the associated
  /// vectorization factor. The entries are VF-ScalarCostTy pairs.
  DenseMap<ElementCount, ScalarCostsTy> InstsToScalarize;

  /// Holds the instructions known to be uniform after vectorization.
  /// The data is collected per VF.
  DenseMap<ElementCount, SmallPtrSet<Instruction *, 4>> Uniforms;

  /// Holds the instructions known to be scalar after vectorization.
  /// The data is collected per VF.
  DenseMap<ElementCount, SmallPtrSet<Instruction *, 4>> Scalars;

  /// Holds the instructions (address computations) that are forced to be
  /// scalarized.
  DenseMap<ElementCount, SmallPtrSet<Instruction *, 4>> ForcedScalars;

  /// PHINodes of the reductions that should be expanded in-loop along with
  /// their associated chains of reduction operations, in program order from top
  /// (PHI) to bottom
  ReductionChainMap InLoopReductionChains;

  /// A Map of inloop reduction operations and their immediate chain operand.
  /// FIXME: This can be removed once reductions can be costed correctly in
  /// vplan. This was added to allow quick lookup to the inloop operations,
  /// without having to loop through InLoopReductionChains.
  DenseMap<Instruction *, Instruction *> InLoopReductionImmediateChains;

  /// Returns the expected difference in cost from scalarizing the expression
  /// feeding a predicated instruction \p PredInst. The instructions to
  /// scalarize and their scalar costs are collected in \p ScalarCosts. A
  /// non-negative return value implies the expression will be scalarized.
  /// Currently, only single-use chains are considered for scalarization.
  InstructionCost computePredInstDiscount(Instruction *PredInst,
                                          ScalarCostsTy &ScalarCosts,
                                          ElementCount VF);

  /// Collect the instructions that are uniform after vectorization. An
  /// instruction is uniform if we represent it with a single scalar value in
  /// the vectorized loop corresponding to each vector iteration. Examples of
  /// uniform instructions include pointer operands of consecutive or
  /// interleaved memory accesses. Note that although uniformity implies an
  /// instruction will be scalar, the reverse is not true. In general, a
  /// scalarized instruction will be represented by VF scalar values in the
  /// vectorized loop, each corresponding to an iteration of the original
  /// scalar loop.
  void collectLoopUniforms(ElementCount VF);

  /// Collect the instructions that are scalar after vectorization. An
  /// instruction is scalar if it is known to be uniform or will be scalarized
  /// during vectorization. Non-uniform scalarized instructions will be
  /// represented by VF values in the vectorized loop, each corresponding to an
  /// iteration of the original scalar loop.
  void collectLoopScalars(ElementCount VF);

  /// Keeps cost model vectorization decision and cost for instructions.
  /// Right now it is used for memory instructions only.
  using DecisionList = DenseMap<std::pair<Instruction *, ElementCount>,
                                std::pair<InstWidening, InstructionCost>>;

  DecisionList WideningDecisions;

  /// Returns true if \p V is expected to be vectorized and it needs to be
  /// extracted.
  bool needsExtract(Value *V, ElementCount VF) const {
    Instruction *I = dyn_cast<Instruction>(V);
    if (VF.isScalar() || !I || !TheLoop->contains(I) ||
        TheLoop->isLoopInvariant(I))
      return false;

    // Assume we can vectorize V (and hence we need extraction) if the
    // scalars are not computed yet. This can happen, because it is called
    // via getScalarizationOverhead from setCostBasedWideningDecision, before
    // the scalars are collected. That should be a safe assumption in most
    // cases, because we check if the operands have vectorizable types
    // beforehand in LoopVectorizationLegality.
    return Scalars.find(VF) == Scalars.end() ||
           !isScalarAfterVectorization(I, VF);
  };

  /// Returns a range containing only operands needing to be extracted.
  SmallVector<Value *, 4> filterExtractingOperands(Instruction::op_range Ops,
                                                   ElementCount VF) const {
    return SmallVector<Value *, 4>(make_filter_range(
        Ops, [this, VF](Value *V) { return this->needsExtract(V, VF); }));
  }

  /// Determines if we have the infrastructure to vectorize loop \p L and its
  /// epilogue, assuming the main loop is vectorized by \p VF.
  bool isCandidateForEpilogueVectorization(const Loop &L,
                                           const ElementCount VF) const;

  /// Returns true if epilogue vectorization is considered profitable, and
  /// false otherwise.
  /// \p VF is the vectorization factor chosen for the original loop.
  bool isEpilogueVectorizationProfitable(const ElementCount VF) const;

public:
  /// The loop that we evaluate.
  Loop *TheLoop;

  /// Predicated scalar evolution analysis.
  PredicatedScalarEvolution &PSE;

  /// Loop Info analysis.
  LoopInfo *LI;

  /// Vectorization legality.
  LoopVectorizationLegality *Legal;

  /// Vector target information.
  const TargetTransformInfo &TTI;

  /// Target Library Info.
  const TargetLibraryInfo *TLI;

  /// Demanded bits analysis.
  DemandedBits *DB;

  /// Assumption cache.
  AssumptionCache *AC;

  /// Interface to emit optimization remarks.
  OptimizationRemarkEmitter *ORE;

  const Function *TheFunction;

  /// Loop Vectorize Hint.
  const LoopVectorizeHints *Hints;

  /// The interleave access information contains groups of interleaved accesses
  /// with the same stride and close to each other.
  InterleavedAccessInfo &InterleaveInfo;

  /// Values to ignore in the cost model.
  SmallPtrSet<const Value *, 16> ValuesToIgnore;

  /// Values to ignore in the cost model when VF > 1.
  SmallPtrSet<const Value *, 16> VecValuesToIgnore;

  /// Profitable vector factors.
  SmallVector<VectorizationFactor, 8> ProfitableVFs;
};
} // end namespace llvm

/// Helper struct to manage generating runtime checks for vectorization.
///
/// The runtime checks are created up-front in temporary blocks to allow better
/// estimating the cost and un-linked from the existing IR. After deciding to
/// vectorize, the checks are moved back. If deciding not to vectorize, the
/// temporary blocks are completely removed.
class GeneratedRTChecks {
  /// Basic block which contains the generated SCEV checks, if any.
  BasicBlock *SCEVCheckBlock = nullptr;

  /// The value representing the result of the generated SCEV checks. If it is
  /// nullptr, either no SCEV checks have been generated or they have been used.
  Value *SCEVCheckCond = nullptr;

  /// Basic block which contains the generated memory runtime checks, if any.
  BasicBlock *MemCheckBlock = nullptr;

  /// The value representing the result of the generated memory runtime checks.
  /// If it is nullptr, either no memory runtime checks have been generated or
  /// they have been used.
  Instruction *MemRuntimeCheckCond = nullptr;

  DominatorTree *DT;
  LoopInfo *LI;

  SCEVExpander SCEVExp;
  SCEVExpander MemCheckExp;

public:
  GeneratedRTChecks(ScalarEvolution &SE, DominatorTree *DT, LoopInfo *LI,
                    const DataLayout &DL)
      : DT(DT), LI(LI), SCEVExp(SE, DL, "scev.check"),
        MemCheckExp(SE, DL, "scev.check") {}

  /// Generate runtime checks in SCEVCheckBlock and MemCheckBlock, so we can
  /// accurately estimate the cost of the runtime checks. The blocks are
  /// un-linked from the IR and is added back during vector code generation. If
  /// there is no vector code generation, the check blocks are removed
  /// completely.
  void Create(Loop *L, const LoopAccessInfo &LAI,
              const SCEVUnionPredicate &UnionPred) {

    BasicBlock *LoopHeader = L->getHeader();
    BasicBlock *Preheader = L->getLoopPreheader();

    // Use SplitBlock to create blocks for SCEV & memory runtime checks to
    // ensure the blocks are properly added to LoopInfo & DominatorTree. Those
    // may be used by SCEVExpander. The blocks will be un-linked from their
    // predecessors and removed from LI & DT at the end of the function.
    if (!UnionPred.isAlwaysTrue()) {
      SCEVCheckBlock = SplitBlock(Preheader, Preheader->getTerminator(), DT, LI,
                                  nullptr, "vector.scevcheck");

      SCEVCheckCond = SCEVExp.expandCodeForPredicate(
          &UnionPred, SCEVCheckBlock->getTerminator());
    }

    const auto &RtPtrChecking = *LAI.getRuntimePointerChecking();
    if (RtPtrChecking.Need) {
      auto *Pred = SCEVCheckBlock ? SCEVCheckBlock : Preheader;
      MemCheckBlock = SplitBlock(Pred, Pred->getTerminator(), DT, LI, nullptr,
                                 "vector.memcheck");

      std::tie(std::ignore, MemRuntimeCheckCond) =
          addRuntimeChecks(MemCheckBlock->getTerminator(), L,
                           RtPtrChecking.getChecks(), MemCheckExp);
      assert(MemRuntimeCheckCond &&
             "no RT checks generated although RtPtrChecking "
             "claimed checks are required");
    }

    if (!MemCheckBlock && !SCEVCheckBlock)
      return;

    // Unhook the temporary block with the checks, update various places
    // accordingly.
    if (SCEVCheckBlock)
      SCEVCheckBlock->replaceAllUsesWith(Preheader);
    if (MemCheckBlock)
      MemCheckBlock->replaceAllUsesWith(Preheader);

    if (SCEVCheckBlock) {
      SCEVCheckBlock->getTerminator()->moveBefore(Preheader->getTerminator());
      new UnreachableInst(Preheader->getContext(), SCEVCheckBlock);
      Preheader->getTerminator()->eraseFromParent();
    }
    if (MemCheckBlock) {
      MemCheckBlock->getTerminator()->moveBefore(Preheader->getTerminator());
      new UnreachableInst(Preheader->getContext(), MemCheckBlock);
      Preheader->getTerminator()->eraseFromParent();
    }

    DT->changeImmediateDominator(LoopHeader, Preheader);
    if (MemCheckBlock) {
      DT->eraseNode(MemCheckBlock);
      LI->removeBlock(MemCheckBlock);
    }
    if (SCEVCheckBlock) {
      DT->eraseNode(SCEVCheckBlock);
      LI->removeBlock(SCEVCheckBlock);
    }
  }

  /// Remove the created SCEV & memory runtime check blocks & instructions, if
  /// unused.
  ~GeneratedRTChecks() {
    SCEVExpanderCleaner SCEVCleaner(SCEVExp, *DT);
    SCEVExpanderCleaner MemCheckCleaner(MemCheckExp, *DT);
    if (!SCEVCheckCond)
      SCEVCleaner.markResultUsed();

    if (!MemRuntimeCheckCond)
      MemCheckCleaner.markResultUsed();

    if (MemRuntimeCheckCond) {
      auto &SE = *MemCheckExp.getSE();
      // Memory runtime check generation creates compares that use expanded
      // values. Remove them before running the SCEVExpanderCleaners.
      for (auto &I : make_early_inc_range(reverse(*MemCheckBlock))) {
        if (MemCheckExp.isInsertedInstruction(&I))
          continue;
        SE.forgetValue(&I);
        SE.eraseValueFromMap(&I);
        I.eraseFromParent();
      }
    }
    MemCheckCleaner.cleanup();
    SCEVCleaner.cleanup();

    if (SCEVCheckCond)
      SCEVCheckBlock->eraseFromParent();
    if (MemRuntimeCheckCond)
      MemCheckBlock->eraseFromParent();
  }

  /// Adds the generated SCEVCheckBlock before \p LoopVectorPreHeader and
  /// adjusts the branches to branch to the vector preheader or \p Bypass,
  /// depending on the generated condition.
  BasicBlock *emitSCEVChecks(Loop *L, BasicBlock *Bypass,
                             BasicBlock *LoopVectorPreHeader,
                             BasicBlock *LoopExitBlock) {
    if (!SCEVCheckCond)
      return nullptr;
    if (auto *C = dyn_cast<ConstantInt>(SCEVCheckCond))
      if (C->isZero())
        return nullptr;

    auto *Pred = LoopVectorPreHeader->getSinglePredecessor();

    BranchInst::Create(LoopVectorPreHeader, SCEVCheckBlock);
    // Create new preheader for vector loop.
    if (auto *PL = LI->getLoopFor(LoopVectorPreHeader))
      PL->addBasicBlockToLoop(SCEVCheckBlock, *LI);

    SCEVCheckBlock->getTerminator()->eraseFromParent();
    SCEVCheckBlock->moveBefore(LoopVectorPreHeader);
    Pred->getTerminator()->replaceSuccessorWith(LoopVectorPreHeader,
                                                SCEVCheckBlock);

    DT->addNewBlock(SCEVCheckBlock, Pred);
    DT->changeImmediateDominator(LoopVectorPreHeader, SCEVCheckBlock);

    ReplaceInstWithInst(
        SCEVCheckBlock->getTerminator(),
        BranchInst::Create(Bypass, LoopVectorPreHeader, SCEVCheckCond));
    // Mark the check as used, to prevent it from being removed during cleanup.
    SCEVCheckCond = nullptr;
    return SCEVCheckBlock;
  }

  /// Adds the generated MemCheckBlock before \p LoopVectorPreHeader and adjusts
  /// the branches to branch to the vector preheader or \p Bypass, depending on
  /// the generated condition.
  BasicBlock *emitMemRuntimeChecks(Loop *L, BasicBlock *Bypass,
                                   BasicBlock *LoopVectorPreHeader) {
    // Check if we generated code that checks in runtime if arrays overlap.
    if (!MemRuntimeCheckCond)
      return nullptr;

    auto *Pred = LoopVectorPreHeader->getSinglePredecessor();
    Pred->getTerminator()->replaceSuccessorWith(LoopVectorPreHeader,
                                                MemCheckBlock);

    DT->addNewBlock(MemCheckBlock, Pred);
    DT->changeImmediateDominator(LoopVectorPreHeader, MemCheckBlock);
    MemCheckBlock->moveBefore(LoopVectorPreHeader);

    if (auto *PL = LI->getLoopFor(LoopVectorPreHeader))
      PL->addBasicBlockToLoop(MemCheckBlock, *LI);

    ReplaceInstWithInst(
        MemCheckBlock->getTerminator(),
        BranchInst::Create(Bypass, LoopVectorPreHeader, MemRuntimeCheckCond));
    MemCheckBlock->getTerminator()->setDebugLoc(
        Pred->getTerminator()->getDebugLoc());

    // Mark the check as used, to prevent it from being removed during cleanup.
    MemRuntimeCheckCond = nullptr;
    return MemCheckBlock;
  }
};

// Return true if \p OuterLp is an outer loop annotated with hints for explicit
// vectorization. The loop needs to be annotated with #pragma omp simd
// simdlen(#) or #pragma clang vectorize(enable) vectorize_width(#). If the
// vector length information is not provided, vectorization is not considered
// explicit. Interleave hints are not allowed either. These limitations will be
// relaxed in the future.
// Please, note that we are currently forced to abuse the pragma 'clang
// vectorize' semantics. This pragma provides *auto-vectorization hints*
// (i.e., LV must check that vectorization is legal) whereas pragma 'omp simd'
// provides *explicit vectorization hints* (LV can bypass legal checks and
// assume that vectorization is legal). However, both hints are implemented
// using the same metadata (llvm.loop.vectorize, processed by
// LoopVectorizeHints). This will be fixed in the future when the native IR
// representation for pragma 'omp simd' is introduced.
static bool isExplicitVecOuterLoop(Loop *OuterLp,
                                   OptimizationRemarkEmitter *ORE) {
  assert(!OuterLp->isInnermost() && "This is not an outer loop");
  LoopVectorizeHints Hints(OuterLp, true /*DisableInterleaving*/, *ORE);

  // Only outer loops with an explicit vectorization hint are supported.
  // Unannotated outer loops are ignored.
  if (Hints.getForce() == LoopVectorizeHints::FK_Undefined)
    return false;

  Function *Fn = OuterLp->getHeader()->getParent();
  if (!Hints.allowVectorization(Fn, OuterLp,
                                true /*VectorizeOnlyWhenForced*/)) {
    LLVM_DEBUG(dbgs() << "LV: Loop hints prevent outer loop vectorization.\n");
    return false;
  }

  if (Hints.getInterleave() > 1) {
    // TODO: Interleave support is future work.
    LLVM_DEBUG(dbgs() << "LV: Not vectorizing: Interleave is not supported for "
                         "outer loops.\n");
    Hints.emitRemarkWithHints();
    return false;
  }

  return true;
}

static void collectSupportedLoops(Loop &L, LoopInfo *LI,
                                  OptimizationRemarkEmitter *ORE,
                                  SmallVectorImpl<Loop *> &V) {
  // Collect inner loops and outer loops without irreducible control flow. For
  // now, only collect outer loops that have explicit vectorization hints. If we
  // are stress testing the VPlan H-CFG construction, we collect the outermost
  // loop of every loop nest.
  if (L.isInnermost() || VPlanBuildStressTest ||
      (EnableVPlanNativePath && isExplicitVecOuterLoop(&L, ORE))) {
    LoopBlocksRPO RPOT(&L);
    RPOT.perform(LI);
    if (!containsIrreducibleCFG<const BasicBlock *>(RPOT, *LI)) {
      V.push_back(&L);
      // TODO: Collect inner loops inside marked outer loops in case
      // vectorization fails for the outer loop. Do not invoke
      // 'containsIrreducibleCFG' again for inner loops when the outer loop is
      // already known to be reducible. We can use an inherited attribute for
      // that.
      return;
    }
  }
  for (Loop *InnerL : L)
    collectSupportedLoops(*InnerL, LI, ORE, V);
}

namespace {

/// The LoopVectorize Pass.
struct LoopVectorize : public FunctionPass {
  /// Pass identification, replacement for typeid
  static char ID;

  LoopVectorizePass Impl;

  explicit LoopVectorize(bool InterleaveOnlyWhenForced = false,
                         bool VectorizeOnlyWhenForced = false)
      : FunctionPass(ID),
        Impl({InterleaveOnlyWhenForced, VectorizeOnlyWhenForced}) {
    initializeLoopVectorizePass(*PassRegistry::getPassRegistry());
  }

  bool runOnFunction(Function &F) override {
    if (skipFunction(F))
      return false;

    auto *SE = &getAnalysis<ScalarEvolutionWrapperPass>().getSE();
    auto *LI = &getAnalysis<LoopInfoWrapperPass>().getLoopInfo();
    auto *TTI = &getAnalysis<TargetTransformInfoWrapperPass>().getTTI(F);
    auto *DT = &getAnalysis<DominatorTreeWrapperPass>().getDomTree();
    auto *BFI = &getAnalysis<BlockFrequencyInfoWrapperPass>().getBFI();
    auto *TLIP = getAnalysisIfAvailable<TargetLibraryInfoWrapperPass>();
    auto *TLI = TLIP ? &TLIP->getTLI(F) : nullptr;
    auto *AA = &getAnalysis<AAResultsWrapperPass>().getAAResults();
    auto *AC = &getAnalysis<AssumptionCacheTracker>().getAssumptionCache(F);
    auto *LAA = &getAnalysis<LoopAccessLegacyAnalysis>();
    auto *DB = &getAnalysis<DemandedBitsWrapperPass>().getDemandedBits();
    auto *ORE = &getAnalysis<OptimizationRemarkEmitterWrapperPass>().getORE();
    auto *PSI = &getAnalysis<ProfileSummaryInfoWrapperPass>().getPSI();

    std::function<const LoopAccessInfo &(Loop &)> GetLAA =
        [&](Loop &L) -> const LoopAccessInfo & { return LAA->getInfo(&L); };

    return Impl.runImpl(F, *SE, *LI, *TTI, *DT, *BFI, TLI, *DB, *AA, *AC,
                        GetLAA, *ORE, PSI).MadeAnyChange;
  }

  void getAnalysisUsage(AnalysisUsage &AU) const override {
    AU.addRequired<AssumptionCacheTracker>();
    AU.addRequired<BlockFrequencyInfoWrapperPass>();
    AU.addRequired<DominatorTreeWrapperPass>();
    AU.addRequired<LoopInfoWrapperPass>();
    AU.addRequired<ScalarEvolutionWrapperPass>();
    AU.addRequired<TargetTransformInfoWrapperPass>();
    AU.addRequired<AAResultsWrapperPass>();
    AU.addRequired<LoopAccessLegacyAnalysis>();
    AU.addRequired<DemandedBitsWrapperPass>();
    AU.addRequired<OptimizationRemarkEmitterWrapperPass>();
    AU.addRequired<InjectTLIMappingsLegacy>();

    // We currently do not preserve loopinfo/dominator analyses with outer loop
    // vectorization. Until this is addressed, mark these analyses as preserved
    // only for non-VPlan-native path.
    // TODO: Preserve Loop and Dominator analyses for VPlan-native path.
    if (!EnableVPlanNativePath) {
      AU.addPreserved<LoopInfoWrapperPass>();
      AU.addPreserved<DominatorTreeWrapperPass>();
    }

    AU.addPreserved<BasicAAWrapperPass>();
    AU.addPreserved<GlobalsAAWrapperPass>();
    AU.addRequired<ProfileSummaryInfoWrapperPass>();
  }
};

} // end anonymous namespace

//===----------------------------------------------------------------------===//
// Implementation of LoopVectorizationLegality, InnerLoopVectorizer and
// LoopVectorizationCostModel and LoopVectorizationPlanner.
//===----------------------------------------------------------------------===//

Value *InnerLoopVectorizer::getBroadcastInstrs(Value *V) {
  // We need to place the broadcast of invariant variables outside the loop,
  // but only if it's proven safe to do so. Else, broadcast will be inside
  // vector loop body.
  Instruction *Instr = dyn_cast<Instruction>(V);
  bool SafeToHoist =
      OrigLoop->isLoopInvariant(V) &&
      (!Instr || DT->dominates(Instr->getParent(), LoopVectorPreHeader));
  // Place the code for broadcasting invariant variables in the new preheader.
  IRBuilder<>::InsertPointGuard Guard(Builder);
  if (SafeToHoist)
    Builder.SetInsertPoint(LoopVectorPreHeader->getTerminator());

  // Broadcast the scalar into all locations in the vector.
  Value *Shuf = Builder.CreateVectorSplat(VF, V, "broadcast");

  return Shuf;
}

void InnerLoopVectorizer::createVectorIntOrFpInductionPHI(
    const InductionDescriptor &II, Value *Step, Value *Start,
    Instruction *EntryVal, VPValue *Def, VPValue *CastDef,
    VPTransformState &State) {
  assert((isa<PHINode>(EntryVal) || isa<TruncInst>(EntryVal)) &&
         "Expected either an induction phi-node or a truncate of it!");

  // Construct the initial value of the vector IV in the vector loop preheader
  auto CurrIP = Builder.saveIP();
  Builder.SetInsertPoint(LoopVectorPreHeader->getTerminator());
  if (isa<TruncInst>(EntryVal)) {
    assert(Start->getType()->isIntegerTy() &&
           "Truncation requires an integer type");
    auto *TruncType = cast<IntegerType>(EntryVal->getType());
    Step = Builder.CreateTrunc(Step, TruncType);
    Start = Builder.CreateCast(Instruction::Trunc, Start, TruncType);
  }
  Value *SplatStart = Builder.CreateVectorSplat(VF, Start, "");
  Value *SteppedStart =
      getStepVector(SplatStart, 0, Step, II.getInductionOpcode());

  // We create vector phi nodes for both integer and floating-point induction
  // variables. Here, we determine the kind of arithmetic we will perform.
  Instruction::BinaryOps AddOp;
  Instruction::BinaryOps MulOp;
  if (Step->getType()->isIntegerTy()) {
    AddOp = Instruction::Add;
    MulOp = Instruction::Mul;
  } else {
    AddOp = II.getInductionOpcode();
    MulOp = Instruction::FMul;
  }

  // Multiply the vectorization factor by the step using integer or
  // floating-point arithmetic as appropriate.
  Type *StepType = Step->getType();
  if (Step->getType()->isFloatingPointTy())
    StepType = IntegerType::get(StepType->getContext(),
                                StepType->getScalarSizeInBits());
  Value *RuntimeVF = getRuntimeVF(Builder, StepType, VF);
  if (Step->getType()->isFloatingPointTy())
    RuntimeVF = Builder.CreateSIToFP(RuntimeVF, Step->getType());
  Value *Mul = Builder.CreateBinOp(MulOp, Step, RuntimeVF);

  // Create a vector splat to use in the induction update.
  //
  // FIXME: If the step is non-constant, we create the vector splat with
  //        IRBuilder. IRBuilder can constant-fold the multiply, but it doesn't
  //        handle a constant vector splat.
  Value *SplatVF = isa<Constant>(Mul)
                       ? ConstantVector::getSplat(VF, cast<Constant>(Mul))
                       : Builder.CreateVectorSplat(VF, Mul);
  Builder.restoreIP(CurrIP);

  // We may need to add the step a number of times, depending on the unroll
  // factor. The last of those goes into the PHI.
  PHINode *VecInd = PHINode::Create(SteppedStart->getType(), 2, "vec.ind",
                                    &*LoopVectorBody->getFirstInsertionPt());
  VecInd->setDebugLoc(EntryVal->getDebugLoc());
  Instruction *LastInduction = VecInd;

  NextInductionInfo.NextInduction.clear();
  NextInductionInfo.Step = Step;
  NextInductionInfo.MulOp = MulOp;
  NextInductionInfo.VF = VF;
  for (unsigned Part = 0; Part < UF; ++Part) {
    State.set(Def, LastInduction, Part);

    if (isa<TruncInst>(EntryVal))
      addMetadata(LastInduction, EntryVal);
    recordVectorLoopValueForInductionCast(II, EntryVal, LastInduction, CastDef,
                                          State, Part);

    LastInduction = cast<Instruction>(
        Builder.CreateBinOp(AddOp, LastInduction, SplatVF, "step.add"));
    LastInduction->setDebugLoc(EntryVal->getDebugLoc());

    if (preferPredicatedVectorOps())
      NextInductionInfo.NextInduction.push_back(
          std::make_pair(LastInduction, Part));
  }

  // Move the last step to the end of the latch block. This ensures consistent
  // placement of all induction updates.
  auto *LoopVectorLatch = LI->getLoopFor(LoopVectorBody)->getLoopLatch();
  auto *Br = cast<BranchInst>(LoopVectorLatch->getTerminator());
  auto *ICmp = cast<Instruction>(Br->getCondition());
  LastInduction->moveBefore(ICmp);
  LastInduction->setName("vec.ind.next");

  VecInd->addIncoming(SteppedStart, LoopVectorPreHeader);
  VecInd->addIncoming(LastInduction, LoopVectorLatch);
}

bool InnerLoopVectorizer::shouldScalarizeInstruction(Instruction *I) const {
  return Cost->isScalarAfterVectorization(I, VF) ||
         Cost->isProfitableToScalarize(I, VF);
}

bool InnerLoopVectorizer::needsScalarInduction(Instruction *IV) const {
  if (shouldScalarizeInstruction(IV))
    return true;
  auto isScalarInst = [&](User *U) -> bool {
    auto *I = cast<Instruction>(U);
    return (OrigLoop->contains(I) && shouldScalarizeInstruction(I));
  };
  return llvm::any_of(IV->users(), isScalarInst);
}

void InnerLoopVectorizer::recordVectorLoopValueForInductionCast(
    const InductionDescriptor &ID, const Instruction *EntryVal,
    Value *VectorLoopVal, VPValue *CastDef, VPTransformState &State,
    unsigned Part, unsigned Lane) {
  assert((isa<PHINode>(EntryVal) || isa<TruncInst>(EntryVal)) &&
         "Expected either an induction phi-node or a truncate of it!");

  // This induction variable is not the phi from the original loop but the
  // newly-created IV based on the proof that casted Phi is equal to the
  // uncasted Phi in the vectorized loop (under a runtime guard possibly). It
  // re-uses the same InductionDescriptor that original IV uses but we don't
  // have to do any recording in this case - that is done when original IV is
  // processed.
  if (isa<TruncInst>(EntryVal))
    return;

  const SmallVectorImpl<Instruction *> &Casts = ID.getCastInsts();
  if (Casts.empty())
    return;
  // Only the first Cast instruction in the Casts vector is of interest.
  // The rest of the Casts (if exist) have no uses outside the
  // induction update chain itself.
  if (Lane < UINT_MAX)
    State.set(CastDef, VectorLoopVal, VPIteration(Part, Lane));
  else
    State.set(CastDef, VectorLoopVal, Part);
}

void InnerLoopVectorizer::widenIntOrFpInduction(PHINode *IV, Value *Start,
                                                TruncInst *Trunc, VPValue *Def,
                                                VPValue *CastDef,
                                                VPTransformState &State) {
  assert((IV->getType()->isIntegerTy() || IV != OldInduction) &&
         "Primary induction variable must have an integer type");

  auto II = Legal->getInductionVars().find(IV);
  assert(II != Legal->getInductionVars().end() && "IV is not an induction");

  auto ID = II->second;
  assert(IV->getType() == ID.getStartValue()->getType() && "Types must match");

  // The value from the original loop to which we are mapping the new induction
  // variable.
  Instruction *EntryVal = Trunc ? cast<Instruction>(Trunc) : IV;

  auto &DL = OrigLoop->getHeader()->getModule()->getDataLayout();

  // Generate code for the induction step. Note that induction steps are
  // required to be loop-invariant
  auto CreateStepValue = [&](const SCEV *Step) -> Value * {
    assert(PSE.getSE()->isLoopInvariant(Step, OrigLoop) &&
           "Induction step should be loop invariant");
    if (PSE.getSE()->isSCEVable(IV->getType())) {
      SCEVExpander Exp(*PSE.getSE(), DL, "induction");
      return Exp.expandCodeFor(Step, Step->getType(),
                               LoopVectorPreHeader->getTerminator());
    }
    return cast<SCEVUnknown>(Step)->getValue();
  };

  // The scalar value to broadcast. This is derived from the canonical
  // induction variable. If a truncation type is given, truncate the canonical
  // induction variable and step. Otherwise, derive these values from the
  // induction descriptor.
  auto CreateScalarIV = [&](Value *&Step) -> Value * {
    Value *ScalarIV = Induction;
    if (IV != OldInduction) {
      ScalarIV = IV->getType()->isIntegerTy()
                     ? Builder.CreateSExtOrTrunc(Induction, IV->getType())
                     : Builder.CreateCast(Instruction::SIToFP, Induction,
                                          IV->getType());
      ScalarIV = emitTransformedIndex(Builder, ScalarIV, PSE.getSE(), DL, ID);
      ScalarIV->setName("offset.idx");
    }
    if (Trunc) {
      auto *TruncType = cast<IntegerType>(Trunc->getType());
      assert(Step->getType()->isIntegerTy() &&
             "Truncation requires an integer step");
      ScalarIV = Builder.CreateTrunc(ScalarIV, TruncType);
      Step = Builder.CreateTrunc(Step, TruncType);
    }
    return ScalarIV;
  };

  // Create the vector values from the scalar IV, in the absence of creating a
  // vector IV.
  auto CreateSplatIV = [&](Value *ScalarIV, Value *Step) {
    Value *Broadcasted = getBroadcastInstrs(ScalarIV);
    for (unsigned Part = 0; Part < UF; ++Part) {
      Value *EntryPart =
          getStepVector(Broadcasted, VF.getKnownMinValue() * Part, Step,
                        ID.getInductionOpcode());
      State.set(Def, EntryPart, Part);
      if (Trunc)
        addMetadata(EntryPart, Trunc);
      recordVectorLoopValueForInductionCast(ID, EntryVal, EntryPart, CastDef,
                                            State, Part);
    }
  };

  // Fast-math-flags propagate from the original induction instruction.
  IRBuilder<>::FastMathFlagGuard FMFG(Builder);
  if (ID.getInductionBinOp() && isa<FPMathOperator>(ID.getInductionBinOp()))
    Builder.setFastMathFlags(ID.getInductionBinOp()->getFastMathFlags());

  // Now do the actual transformations, and start with creating the step value.
  Value *Step = CreateStepValue(ID.getStep());
  if (VF.isZero() || VF.isScalar()) {
    Value *ScalarIV = CreateScalarIV(Step);
    CreateSplatIV(ScalarIV, Step);
    return;
  }

  // Determine if we want a scalar version of the induction variable. This is
  // true if the induction variable itself is not widened, or if it has at
  // least one user in the loop that is not widened.
  auto NeedsScalarIV = needsScalarInduction(EntryVal);
  if (!NeedsScalarIV) {
    createVectorIntOrFpInductionPHI(ID, Step, Start, EntryVal, Def, CastDef,
                                    State);
    return;
  }

  // Try to create a new independent vector induction variable. If we can't
  // create the phi node, we will splat the scalar induction variable in each
  // loop iteration.
  if (!shouldScalarizeInstruction(EntryVal)) {
    createVectorIntOrFpInductionPHI(ID, Step, Start, EntryVal, Def, CastDef,
                                    State);
    Value *ScalarIV = CreateScalarIV(Step);
    // Create scalar steps that can be used by instructions we will later
    // scalarize. Note that the addition of the scalar steps will not increase
    // the number of instructions in the loop in the common case prior to
    // InstCombine. We will be trading one vector extract for each scalar step.
    buildScalarSteps(ScalarIV, Step, EntryVal, ID, Def, CastDef, State);
    return;
  }

  // All IV users are scalar instructions, so only emit a scalar IV, not a
  // vectorised IV. Except when we tail-fold, then the splat IV feeds the
  // predicate used by the masked loads/stores.
  Value *ScalarIV = CreateScalarIV(Step);
  if (!Cost->isScalarEpilogueAllowed())
    CreateSplatIV(ScalarIV, Step);
  buildScalarSteps(ScalarIV, Step, EntryVal, ID, Def, CastDef, State);
}

Value *InnerLoopVectorizer::getStepVector(Value *Val, int StartIdx, Value *Step,
                                          Instruction::BinaryOps BinOp) {
  // Create and check the types.
  auto *ValVTy = cast<VectorType>(Val->getType());
  ElementCount VLen = ValVTy->getElementCount();

  Type *STy = Val->getType()->getScalarType();
  assert((STy->isIntegerTy() || STy->isFloatingPointTy()) &&
         "Induction Step must be an integer or FP");
  assert(Step->getType() == STy && "Step has wrong type");

  // Create a vector of consecutive numbers from zero to VF.
  VectorType *InitVecValVTy = ValVTy;
  Type *InitVecValSTy = STy;
  if (STy->isFloatingPointTy()) {
    InitVecValSTy =
        IntegerType::get(STy->getContext(), STy->getScalarSizeInBits());
    InitVecValVTy = VectorType::get(InitVecValSTy, VLen);
  }
  Value *InitVec = Builder.CreateStepVector(InitVecValVTy);

  // Add on StartIdx
  Value *StartIdxSplat = Builder.CreateVectorSplat(
      VLen, ConstantInt::get(InitVecValSTy, StartIdx));
  InitVec = Builder.CreateAdd(InitVec, StartIdxSplat);

  if (STy->isIntegerTy()) {
    Step = Builder.CreateVectorSplat(VLen, Step);
    assert(Step->getType() == Val->getType() && "Invalid step vec");
    // FIXME: The newly created binary instructions should contain nsw/nuw flags,
    // which can be found from the original scalar operations.
    Step = Builder.CreateMul(InitVec, Step);
    return Builder.CreateAdd(Val, Step, "induction");
  }

  // Floating point induction.
  assert((BinOp == Instruction::FAdd || BinOp == Instruction::FSub) &&
         "Binary Opcode should be specified for FP induction");
  InitVec = Builder.CreateUIToFP(InitVec, ValVTy);
  Step = Builder.CreateVectorSplat(VLen, Step);
  Value *MulOp = Builder.CreateFMul(InitVec, Step);
  return Builder.CreateBinOp(BinOp, Val, MulOp, "induction");
}

void InnerLoopVectorizer::buildScalarSteps(Value *ScalarIV, Value *Step,
                                           Instruction *EntryVal,
                                           const InductionDescriptor &ID,
                                           VPValue *Def, VPValue *CastDef,
                                           VPTransformState &State) {
  // We shouldn't have to build scalar steps if we aren't vectorizing.
  assert(VF.isVector() && "VF should be greater than one");
  // Get the value type and ensure it and the step have the same integer type.
  Type *ScalarIVTy = ScalarIV->getType()->getScalarType();
  assert(ScalarIVTy == Step->getType() &&
         "Val and Step should have the same type");

  // We build scalar steps for both integer and floating-point induction
  // variables. Here, we determine the kind of arithmetic we will perform.
  Instruction::BinaryOps AddOp;
  Instruction::BinaryOps MulOp;
  if (ScalarIVTy->isIntegerTy()) {
    AddOp = Instruction::Add;
    MulOp = Instruction::Mul;
  } else {
    AddOp = ID.getInductionOpcode();
    MulOp = Instruction::FMul;
  }

  // Determine the number of scalars we need to generate for each unroll
  // iteration. If EntryVal is uniform, we only need to generate the first
  // lane. Otherwise, we generate all VF values.
  bool IsUniform =
      Cost->isUniformAfterVectorization(cast<Instruction>(EntryVal), VF);
  unsigned Lanes = IsUniform ? 1 : VF.getKnownMinValue();
  // Compute the scalar steps and save the results in State.
  Type *IntStepTy = IntegerType::get(ScalarIVTy->getContext(),
                                     ScalarIVTy->getScalarSizeInBits());
  Type *VecIVTy = nullptr;
  Value *UnitStepVec = nullptr, *SplatStep = nullptr, *SplatIV = nullptr;
  if (!IsUniform && VF.isScalable()) {
    VecIVTy = VectorType::get(ScalarIVTy, VF);
    UnitStepVec = Builder.CreateStepVector(VectorType::get(IntStepTy, VF));
    SplatStep = Builder.CreateVectorSplat(VF, Step);
    SplatIV = Builder.CreateVectorSplat(VF, ScalarIV);
  }

  for (unsigned Part = 0; Part < UF; ++Part) {
    Value *StartIdx0 =
        createStepForVF(Builder, ConstantInt::get(IntStepTy, Part), VF);

    if (!IsUniform && VF.isScalable()) {
      auto *SplatStartIdx = Builder.CreateVectorSplat(VF, StartIdx0);
      auto *InitVec = Builder.CreateAdd(SplatStartIdx, UnitStepVec);
      if (ScalarIVTy->isFloatingPointTy())
        InitVec = Builder.CreateSIToFP(InitVec, VecIVTy);
      auto *Mul = Builder.CreateBinOp(MulOp, InitVec, SplatStep);
      auto *Add = Builder.CreateBinOp(AddOp, SplatIV, Mul);
      State.set(Def, Add, Part);
      recordVectorLoopValueForInductionCast(ID, EntryVal, Add, CastDef, State,
                                            Part);
      // It's useful to record the lane values too for the known minimum number
      // of elements so we do those below. This improves the code quality when
      // trying to extract the first element, for example.
    }

    if (ScalarIVTy->isFloatingPointTy())
      StartIdx0 = Builder.CreateSIToFP(StartIdx0, ScalarIVTy);

    for (unsigned Lane = 0; Lane < Lanes; ++Lane) {
      Value *StartIdx = Builder.CreateBinOp(
          AddOp, StartIdx0, getSignedIntOrFpConstant(ScalarIVTy, Lane));
      // The step returned by `createStepForVF` is a runtime-evaluated value
      // when VF is scalable. Otherwise, it should be folded into a Constant.
      assert((VF.isScalable() || isa<Constant>(StartIdx)) &&
             "Expected StartIdx to be folded to a constant when VF is not "
             "scalable");
      auto *Mul = Builder.CreateBinOp(MulOp, StartIdx, Step);
      auto *Add = Builder.CreateBinOp(AddOp, ScalarIV, Mul);
      State.set(Def, Add, VPIteration(Part, Lane));
      recordVectorLoopValueForInductionCast(ID, EntryVal, Add, CastDef, State,
                                            Part, Lane);
    }
  }
}

void InnerLoopVectorizer::packScalarIntoVectorValue(VPValue *Def,
                                                    const VPIteration &Instance,
                                                    VPTransformState &State) {
  Value *ScalarInst = State.get(Def, Instance);
  Value *VectorValue = State.get(Def, Instance.Part);
  VectorValue = Builder.CreateInsertElement(
      VectorValue, ScalarInst,
      Instance.Lane.getAsRuntimeExpr(State.Builder, VF));
  State.set(Def, VectorValue, Instance.Part);
}

Value *InnerLoopVectorizer::reverseVector(Value *Vec) {
  assert(Vec->getType()->isVectorTy() && "Invalid type");
  return Builder.CreateVectorReverse(Vec, "reverse");
}

bool InnerLoopVectorizer::preferPredicatedVectorOps() const {
  return Cost->foldTailByMasking() && TTI->preferPredicatedVectorOps();
}

// Return whether we allow using masked interleave-groups (for dealing with
// strided loads/stores that reside in predicated blocks, or for dealing
// with gaps).
static bool useMaskedInterleavedAccesses(const TargetTransformInfo &TTI) {
  // If an override option has been passed in for interleaved accesses, use it.
  if (EnableMaskedInterleavedMemAccesses.getNumOccurrences() > 0)
    return EnableMaskedInterleavedMemAccesses;

  return TTI.enableMaskedInterleavedAccessVectorization();
}

// Try to vectorize the interleave group that \p Instr belongs to.
//
// E.g. Translate following interleaved load group (factor = 3):
//   for (i = 0; i < N; i+=3) {
//     R = Pic[i];             // Member of index 0
//     G = Pic[i+1];           // Member of index 1
//     B = Pic[i+2];           // Member of index 2
//     ... // do something to R, G, B
//   }
// To:
//   %wide.vec = load <12 x i32>                       ; Read 4 tuples of R,G,B
//   %R.vec = shuffle %wide.vec, poison, <0, 3, 6, 9>   ; R elements
//   %G.vec = shuffle %wide.vec, poison, <1, 4, 7, 10>  ; G elements
//   %B.vec = shuffle %wide.vec, poison, <2, 5, 8, 11>  ; B elements
//
// Or translate following interleaved store group (factor = 3):
//   for (i = 0; i < N; i+=3) {
//     ... do something to R, G, B
//     Pic[i]   = R;           // Member of index 0
//     Pic[i+1] = G;           // Member of index 1
//     Pic[i+2] = B;           // Member of index 2
//   }
// To:
//   %R_G.vec = shuffle %R.vec, %G.vec, <0, 1, 2, ..., 7>
//   %B_U.vec = shuffle %B.vec, poison, <0, 1, 2, 3, u, u, u, u>
//   %interleaved.vec = shuffle %R_G.vec, %B_U.vec,
//        <0, 4, 8, 1, 5, 9, 2, 6, 10, 3, 7, 11>    ; Interleave R,G,B elements
//   store <12 x i32> %interleaved.vec              ; Write 4 tuples of R,G,B
void InnerLoopVectorizer::vectorizeInterleaveGroup(
    const InterleaveGroup<Instruction> *Group, ArrayRef<VPValue *> VPDefs,
    VPTransformState &State, VPValue *Addr, ArrayRef<VPValue *> StoredValues,
    VPValue *BlockInMask) {
  Instruction *Instr = Group->getInsertPos();
  const DataLayout &DL = Instr->getModule()->getDataLayout();

  // Prepare for the vector type of the interleaved load/store.
  Type *ScalarTy = getLoadStoreType(Instr);
  unsigned InterleaveFactor = Group->getFactor();

  assert(!VF.isScalable() && "scalable vectors not yet supported.");
  auto *VecTy = VectorType::get(ScalarTy, VF * InterleaveFactor);

  // Prepare for the new pointers.
  SmallVector<Value *, 2> AddrParts;
  unsigned Index = Group->getIndex(Instr);

  // TODO: extend the masked interleaved-group support to reversed access.
  assert((!BlockInMask || !Group->isReverse()) &&
         "Reversed masked interleave-group not supported.");

  // If the group is reverse, adjust the index to refer to the last vector lane
  // instead of the first. We adjust the index from the first vector lane,
  // rather than directly getting the pointer for lane VF - 1, because the
  // pointer operand of the interleaved access is supposed to be uniform. For
  // uniform instructions, we're only required to generate a value for the
  // first vector lane in each unroll iteration.
  if (Group->isReverse())
    Index += (VF.getKnownMinValue() - 1) * Group->getFactor();

  for (unsigned Part = 0; Part < UF; Part++) {
    Value *AddrPart = State.get(Addr, VPIteration(Part, 0));
    setDebugLocFromInst(Builder, AddrPart);

    // Notice current instruction could be any index. Need to adjust the address
    // to the member of index 0.
    //
    // E.g.  a = A[i+1];     // Member of index 1 (Current instruction)
    //       b = A[i];       // Member of index 0
    // Current pointer is pointed to A[i+1], adjust it to A[i].
    //
    // E.g.  A[i+1] = a;     // Member of index 1
    //       A[i]   = b;     // Member of index 0
    //       A[i+2] = c;     // Member of index 2 (Current instruction)
    // Current pointer is pointed to A[i+2], adjust it to A[i].

    bool InBounds = false;
    if (auto *gep = dyn_cast<GetElementPtrInst>(AddrPart->stripPointerCasts()))
      InBounds = gep->isInBounds();
    AddrPart = Builder.CreateGEP(ScalarTy, AddrPart, Builder.getInt32(-Index));
    cast<GetElementPtrInst>(AddrPart)->setIsInBounds(InBounds);

    // Cast to the vector pointer type.
    unsigned AddressSpace = AddrPart->getType()->getPointerAddressSpace();
    Type *PtrTy = VecTy->getPointerTo(AddressSpace);
    AddrParts.push_back(Builder.CreateBitCast(AddrPart, PtrTy));
  }

  setDebugLocFromInst(Builder, Instr);
  Value *PoisonVec = PoisonValue::get(VecTy);

  Value *MaskForGaps = nullptr;
  if (Group->requiresScalarEpilogue() && !Cost->isScalarEpilogueAllowed()) {
    MaskForGaps = createBitMaskForGaps(Builder, VF.getKnownMinValue(), *Group);
    assert(MaskForGaps && "Mask for Gaps is required but it is null");
  }

  // Vectorize the interleaved load group.
  if (isa<LoadInst>(Instr)) {
    // For each unroll part, create a wide load for the group.
    SmallVector<Value *, 2> NewLoads;
    for (unsigned Part = 0; Part < UF; Part++) {
      Instruction *NewLoad;
      if (BlockInMask || MaskForGaps) {
        assert(useMaskedInterleavedAccesses(*TTI) &&
               "masked interleaved groups are not allowed.");
        Value *GroupMask = MaskForGaps;
        if (BlockInMask) {
          Value *BlockInMaskPart = State.get(BlockInMask, Part);
          Value *ShuffledMask = Builder.CreateShuffleVector(
              BlockInMaskPart,
              createReplicatedMask(InterleaveFactor, VF.getKnownMinValue()),
              "interleaved.mask");
          GroupMask = MaskForGaps
                          ? Builder.CreateBinOp(Instruction::And, ShuffledMask,
                                                MaskForGaps)
                          : ShuffledMask;
        }
        NewLoad =
            Builder.CreateMaskedLoad(AddrParts[Part], Group->getAlign(),
                                     GroupMask, PoisonVec, "wide.masked.vec");
      }
      else
        NewLoad = Builder.CreateAlignedLoad(VecTy, AddrParts[Part],
                                            Group->getAlign(), "wide.vec");
      Group->addMetadata(NewLoad);
      NewLoads.push_back(NewLoad);
    }

    // For each member in the group, shuffle out the appropriate data from the
    // wide loads.
    unsigned J = 0;
    for (unsigned I = 0; I < InterleaveFactor; ++I) {
      Instruction *Member = Group->getMember(I);

      // Skip the gaps in the group.
      if (!Member)
        continue;

      auto StrideMask =
          createStrideMask(I, InterleaveFactor, VF.getKnownMinValue());
      for (unsigned Part = 0; Part < UF; Part++) {
        Value *StridedVec = Builder.CreateShuffleVector(
            NewLoads[Part], StrideMask, "strided.vec");

        // If this member has different type, cast the result type.
        if (Member->getType() != ScalarTy) {
          assert(!VF.isScalable() && "VF is assumed to be non scalable.");
          VectorType *OtherVTy = VectorType::get(Member->getType(), VF);
          StridedVec = createBitOrPointerCast(StridedVec, OtherVTy, DL);
        }

        if (Group->isReverse())
          StridedVec = reverseVector(StridedVec);

        State.set(VPDefs[J], StridedVec, Part);
      }
      ++J;
    }
    return;
  }

  // The sub vector type for current instruction.
  auto *SubVT = VectorType::get(ScalarTy, VF);

  // Vectorize the interleaved store group.
  for (unsigned Part = 0; Part < UF; Part++) {
    // Collect the stored vector from each member.
    SmallVector<Value *, 4> StoredVecs;
    for (unsigned i = 0; i < InterleaveFactor; i++) {
      // Interleaved store group doesn't allow a gap, so each index has a member
      assert(Group->getMember(i) && "Fail to get a member from an interleaved store group");

      Value *StoredVec = State.get(StoredValues[i], Part);

      if (Group->isReverse())
        StoredVec = reverseVector(StoredVec);

      // If this member has different type, cast it to a unified type.

      if (StoredVec->getType() != SubVT)
        StoredVec = createBitOrPointerCast(StoredVec, SubVT, DL);

      StoredVecs.push_back(StoredVec);
    }

    // Concatenate all vectors into a wide vector.
    Value *WideVec = concatenateVectors(Builder, StoredVecs);

    // Interleave the elements in the wide vector.
    Value *IVec = Builder.CreateShuffleVector(
        WideVec, createInterleaveMask(VF.getKnownMinValue(), InterleaveFactor),
        "interleaved.vec");

    Instruction *NewStoreInstr;
    if (BlockInMask) {
      Value *BlockInMaskPart = State.get(BlockInMask, Part);
      Value *ShuffledMask = Builder.CreateShuffleVector(
          BlockInMaskPart,
          createReplicatedMask(InterleaveFactor, VF.getKnownMinValue()),
          "interleaved.mask");
      NewStoreInstr = Builder.CreateMaskedStore(
          IVec, AddrParts[Part], Group->getAlign(), ShuffledMask);
    }
    else
      NewStoreInstr =
          Builder.CreateAlignedStore(IVec, AddrParts[Part], Group->getAlign());

    Group->addMetadata(NewStoreInstr);
  }
}

void InnerLoopVectorizer::vectorizeMemoryInstruction(
    Instruction *Instr, VPTransformState &State, VPValue *Def, VPValue *Addr,
    VPValue *StoredValue, VPValue *BlockInMask, VPValue *EVL) {
  // Attempt to issue a wide load.
  LoadInst *LI = dyn_cast<LoadInst>(Instr);
  StoreInst *SI = dyn_cast<StoreInst>(Instr);

  assert((LI || SI) && "Invalid Load/Store instruction");
  assert((!SI || StoredValue) && "No stored value provided for widened store");
  assert((!LI || !StoredValue) && "Stored value provided for widened load");

  LoopVectorizationCostModel::InstWidening Decision =
      Cost->getWideningDecision(Instr, VF);
  assert((Decision == LoopVectorizationCostModel::CM_Widen ||
          Decision == LoopVectorizationCostModel::CM_Widen_Reverse ||
          Decision == LoopVectorizationCostModel::CM_GatherScatter) &&
         "CM decision is not to widen the memory instruction");

  Type *ScalarDataTy = getLoadStoreType(Instr);

  auto *DataTy = VectorType::get(ScalarDataTy, VF);
  const Align Alignment = getLoadStoreAlignment(Instr);

  // Determine if the pointer operand of the access is either consecutive or
  // reverse consecutive.
  bool Reverse = (Decision == LoopVectorizationCostModel::CM_Widen_Reverse);
  bool ConsecutiveStride =
      Reverse || (Decision == LoopVectorizationCostModel::CM_Widen);
  bool CreateGatherScatter =
      (Decision == LoopVectorizationCostModel::CM_GatherScatter);

  // Either Ptr feeds a vector load/store, or a vector GEP should feed a vector
  // gather/scatter. Otherwise Decision should have been to Scalarize.
  assert((ConsecutiveStride || CreateGatherScatter) &&
         "The instruction should be scalarized");
  (void)ConsecutiveStride;

  VectorParts BlockInMaskParts(UF);
  bool isMaskRequired = BlockInMask;
  if (isMaskRequired)
    for (unsigned Part = 0; Part < UF; ++Part)
      BlockInMaskParts[Part] = State.get(BlockInMask, Part);

  const auto CreateVecPtr = [&](unsigned Part, Value *Ptr) -> Value * {
    // Calculate the pointer for the specific unroll-part.
    GetElementPtrInst *PartPtr = nullptr;

    bool InBounds = false;
    if (auto *gep = dyn_cast<GetElementPtrInst>(Ptr->stripPointerCasts()))
      InBounds = gep->isInBounds();
    if (Reverse) {
      // If the address is consecutive but reversed, then the
      // wide store needs to start at the last vector element.
      // RunTimeVF =  VScale * VF.getKnownMinValue()
      // For fixed-width VScale is 1, then RunTimeVF = VF.getKnownMinValue()
      Value *RunTimeVF = getRuntimeVF(Builder, Builder.getInt32Ty(), VF);
      // NumElt = -Part * RunTimeVF
      Value *NumElt = Builder.CreateMul(Builder.getInt32(-Part), RunTimeVF);
      // LastLane = 1 - RunTimeVF
      Value *LastLane = Builder.CreateSub(Builder.getInt32(1), RunTimeVF);
      PartPtr =
          cast<GetElementPtrInst>(Builder.CreateGEP(ScalarDataTy, Ptr, NumElt));
      PartPtr->setIsInBounds(InBounds);
      PartPtr = cast<GetElementPtrInst>(
          Builder.CreateGEP(ScalarDataTy, PartPtr, LastLane));
      PartPtr->setIsInBounds(InBounds);
      if (isMaskRequired) // Reverse of a null all-one mask is a null mask.
        BlockInMaskParts[Part] = reverseVector(BlockInMaskParts[Part]);
    } else {
      Value *Increment = createStepForVF(Builder, Builder.getInt32(Part), VF);
      PartPtr = cast<GetElementPtrInst>(
          Builder.CreateGEP(ScalarDataTy, Ptr, Increment));
      PartPtr->setIsInBounds(InBounds);
    }

    unsigned AddressSpace = Ptr->getType()->getPointerAddressSpace();
    return Builder.CreateBitCast(PartPtr, DataTy->getPointerTo(AddressSpace));
  };

  auto MaskValue = [&](unsigned Part, ElementCount EC) -> Value * {
    // The outermost mask can be lowered as an all ones mask when using
    // EVL.
    if (isa<VPInstruction>(BlockInMask) &&
        cast<VPInstruction>(BlockInMask)->getOpcode() == VPInstruction::ICmpULE)
      return Builder.getTrueVector(EC);
    else
      return BlockInMaskParts[Part];
  };

  // Handle Stores:
  if (SI) {
    setDebugLocFromInst(Builder, SI);

    for (unsigned Part = 0; Part < UF; ++Part) {
      Instruction *NewSI = nullptr;
      Value *StoredVal = State.get(StoredValue, Part);
      // If EVL is not nullptr, then EVL must be a valid value set during plan
      // creation, possibly default value = whole vector register length. EVL is
      // created only if TTI prefers predicated vectorization, thus if EVL is
      // not nullptr it also implies preference for predicated vectorization.
      Value *EVLPart = EVL ? State.get(EVL, Part) : nullptr;
      if (CreateGatherScatter) {
        if (EVLPart) {
          Value *VectorGep = State.get(Addr, Part);
          auto PtrsTy = cast<VectorType>(VectorGep->getType());
          auto DataTy = cast<VectorType>(StoredVal->getType());
          ElementCount NumElts = PtrsTy->getElementCount();
          // Conservatively use the mask emitted by VPlan instead of all-ones.
          Value *BlockInMaskPart = isMaskRequired
                                       ? BlockInMaskParts[Part]
                                       : Builder.getTrueVector(NumElts);
          Value *Operands[] = {StoredVal, VectorGep,
                               Builder.getInt32(Alignment.value()),
                               BlockInMaskPart, EVLPart};
          NewSI = Builder.CreateIntrinsic(Intrinsic::vp_scatter,
                                          {DataTy, PtrsTy}, Operands);

        } else {
          Value *MaskPart = isMaskRequired ? BlockInMaskParts[Part] : nullptr;
          Value *VectorGep = State.get(Addr, Part);
          NewSI = Builder.CreateMaskedScatter(StoredVal, VectorGep, Alignment,
                                              MaskPart);
        }
      } else {
        if (Reverse) {
          // If we store to reverse consecutive memory locations, then we need
          // to reverse the order of elements in the stored value.
          StoredVal = reverseVector(StoredVal);
          // We don't want to update the value in the map as it might be used in
          // another expression. So don't call resetVectorValue(StoredVal).
        }
        auto *VecPtr = CreateVecPtr(Part, State.get(Addr, VPIteration(0, 0)));
        // if EVLPart is not null, we can vectorize using predicated
        // intrinsic.
        if (EVLPart) {
          VectorType *StoredValTy = cast<VectorType>(StoredVal->getType());
          Function *VPIntr = Intrinsic::getDeclaration(
              LoopVectorPreHeader->getModule(), Intrinsic::vp_store,
              {StoredValTy, VecPtr->getType()});
          Value *BlockInMaskPart =
              isMaskRequired
                  ? MaskValue(Part, StoredValTy->getElementCount())
                  : Builder.getTrueVector(StoredValTy->getElementCount());

          NewSI = Builder.CreateCall(
              VPIntr, {StoredVal, VecPtr, Builder.getInt32(Alignment.value()),
                       BlockInMaskPart, EVLPart});
        } else if (isMaskRequired)
          NewSI = Builder.CreateMaskedStore(StoredVal, VecPtr, Alignment,
                                            BlockInMaskParts[Part]);
        else
          NewSI = Builder.CreateAlignedStore(StoredVal, VecPtr, Alignment);
      }
      addMetadata(NewSI, SI);
    }
    return;
  }

  // Handle loads.
  assert(LI && "Must have a load instruction");
  setDebugLocFromInst(Builder, LI);
  for (unsigned Part = 0; Part < UF; ++Part) {
    Value *NewLI;
    Value *EVLPart = EVL ? State.get(EVL, Part) : nullptr;
    if (CreateGatherScatter) {
      if (EVLPart) {
        Value *VectorGep = State.get(Addr, Part);
        auto PtrsTy = cast<VectorType>(VectorGep->getType());
        auto PtrTy = cast<PointerType>(PtrsTy->getElementType());
        ElementCount NumElts = PtrsTy->getElementCount();
        Type *DataTy = VectorType::get(PtrTy->getElementType(), NumElts);
        // Conservatively use the mask emitted by VPlan instead of all-ones.
        Value *BlockInMaskPart = isMaskRequired
                                     ? BlockInMaskParts[Part]
                                     : Builder.getTrueVector(NumElts);
        Value *Operands[] = {VectorGep, Builder.getInt32(Alignment.value()),
                             BlockInMaskPart, EVLPart};
        NewLI = Builder.CreateIntrinsic(Intrinsic::vp_gather, {DataTy, PtrsTy},
                                        Operands, nullptr, "vp.gather");
      } else {
        Value *MaskPart = isMaskRequired ? BlockInMaskParts[Part] : nullptr;
        Value *VectorGep = State.get(Addr, Part);
        NewLI = Builder.CreateMaskedGather(VectorGep, Alignment, MaskPart,
                                           nullptr, "wide.masked.gather");
        addMetadata(NewLI, LI);
      }
    } else {
      auto *VecPtr = CreateVecPtr(Part, State.get(Addr, VPIteration(0, 0)));
      // if EVLPart is not null, we can vectorize using predicated
      // intrinsic.
      if (EVLPart) {
        Function *VPIntr = Intrinsic::getDeclaration(
            LoopVectorPreHeader->getModule(), Intrinsic::vp_load,
            {VecPtr->getType()->getPointerElementType(), VecPtr->getType()});

        VectorType *VecTy =
            cast<VectorType>(VecPtr->getType()->getPointerElementType());
        Value *BlockInMaskPart =
            isMaskRequired ? MaskValue(Part, VecTy->getElementCount())
                           : Builder.getTrueVector(VecTy->getElementCount());

        NewLI = Builder.CreateCall(VPIntr,
                                   {VecPtr, Builder.getInt32(Alignment.value()),
                                    BlockInMaskPart, EVLPart},
                                   "vp.op.load");
      } else if (isMaskRequired)
        NewLI = Builder.CreateMaskedLoad(
            VecPtr, Alignment, BlockInMaskParts[Part], PoisonValue::get(DataTy),
            "wide.masked.load");
      else
        NewLI =
            Builder.CreateAlignedLoad(DataTy, VecPtr, Alignment, "wide.load");

      // Add metadata to the load, but setVectorValue to the reverse shuffle.
      addMetadata(NewLI, LI);
      if (Reverse)
        NewLI = reverseVector(NewLI);
    }

    State.set(Def, NewLI, Part);
  }
}

void InnerLoopVectorizer::scalarizeInstruction(Instruction *Instr, VPValue *Def,
                                               VPUser &User,
                                               const VPIteration &Instance,
                                               bool IfPredicateInstr,
                                               VPTransformState &State) {
  assert(!Instr->getType()->isAggregateType() && "Can't handle vectors");

  // llvm.experimental.noalias.scope.decl intrinsics must only be duplicated for
  // the first lane and part.
  if (isa<NoAliasScopeDeclInst>(Instr))
    if (!Instance.isFirstIteration())
      return;

  setDebugLocFromInst(Builder, Instr);

  // Does this instruction return a value ?
  bool IsVoidRetTy = Instr->getType()->isVoidTy();

  Instruction *Cloned = Instr->clone();
  if (!IsVoidRetTy)
    Cloned->setName(Instr->getName() + ".cloned");

  State.Builder.SetInsertPoint(Builder.GetInsertBlock(),
                               Builder.GetInsertPoint());
  // Replace the operands of the cloned instructions with their scalar
  // equivalents in the new loop.
  for (unsigned op = 0, e = User.getNumOperands(); op != e; ++op) {
    auto *Operand = dyn_cast<Instruction>(Instr->getOperand(op));
    auto InputInstance = Instance;
    if (!Operand || !OrigLoop->contains(Operand) ||
        (Cost->isUniformAfterVectorization(Operand, State.VF)))
      InputInstance.Lane = VPLane::getFirstLane();
    auto *NewOp = State.get(User.getOperand(op), InputInstance);
    Cloned->setOperand(op, NewOp);
  }
  addNewMetadata(Cloned, Instr);

  // Place the cloned scalar in the new loop.
  Builder.Insert(Cloned);

  State.set(Def, Cloned, Instance);

  // If we just cloned a new assumption, add it the assumption cache.
  if (auto *II = dyn_cast<AssumeInst>(Cloned))
    AC->registerAssumption(II);

  // End if-block.
  if (IfPredicateInstr)
    PredicatedInstructions.push_back(Cloned);
}

PHINode *InnerLoopVectorizer::createInductionVariable(Loop *L, Value *Start,
                                                      Value *End, Value *Step,
                                                      Instruction *DL) {
  BasicBlock *Header = L->getHeader();
  BasicBlock *Latch = L->getLoopLatch();
  // As we're just creating this loop, it's possible no latch exists
  // yet. If so, use the header as this will be a single block loop.
  if (!Latch)
    Latch = Header;

  IRBuilder<> Builder(&*Header->getFirstInsertionPt());
  Instruction *OldInst = getDebugLocFromInstOrOperands(OldInduction);
  setDebugLocFromInst(Builder, OldInst);
  auto *Induction = Builder.CreatePHI(Start->getType(), 2, "index");

  Builder.SetInsertPoint(Latch->getTerminator());
  setDebugLocFromInst(Builder, OldInst);

  // Create i+1 and fill the PHINode.
  //
  // If the tail is not folded, we know that End - Start >= Step (either
  // statically or through the minimum iteration checks). We also know that both
  // Start % Step == 0 and End % Step == 0. We exit the vector loop if %IV +
  // %Step == %End. Hence we must exit the loop before %IV + %Step unsigned
  // overflows and we can mark the induction increment as NUW.
  NextIndex = cast<Instruction>(
      Builder.CreateAdd(Induction, Step, "index.next",
                        /*NUW=*/!Cost->foldTailByMasking(), /*NSW=*/false));
  Induction->addIncoming(Start, L->getLoopPreheader());
  Induction->addIncoming(NextIndex, Latch);
  // Create the compare.
  Value *ICmp = Builder.CreateICmpEQ(NextIndex, End);
  Builder.CreateCondBr(ICmp, L->getUniqueExitBlock(), Header);

  // Now we have two terminators. Remove the old one from the block.
  Latch->getTerminator()->eraseFromParent();

  return Induction;
}

Value *InnerLoopVectorizer::getOrCreateTripCount(Loop *L) {
  if (TripCount)
    return TripCount;

  assert(L && "Create Trip Count for null loop.");
  IRBuilder<> Builder(L->getLoopPreheader()->getTerminator());
  // Find the loop boundaries.
  ScalarEvolution *SE = PSE.getSE();
  const SCEV *BackedgeTakenCount = PSE.getBackedgeTakenCount();
  assert(!isa<SCEVCouldNotCompute>(BackedgeTakenCount) &&
         "Invalid loop count");

  Type *IdxTy = Legal->getWidestInductionType();
  assert(IdxTy && "No type for induction");

  // The exit count might have the type of i64 while the phi is i32. This can
  // happen if we have an induction variable that is sign extended before the
  // compare. The only way that we get a backedge taken count is that the
  // induction variable was signed and as such will not overflow. In such a case
  // truncation is legal.
  if (SE->getTypeSizeInBits(BackedgeTakenCount->getType()) >
      IdxTy->getPrimitiveSizeInBits())
    BackedgeTakenCount = SE->getTruncateOrNoop(BackedgeTakenCount, IdxTy);
  BackedgeTakenCount = SE->getNoopOrZeroExtend(BackedgeTakenCount, IdxTy);

  // Get the total trip count from the count by adding 1.
  const SCEV *ExitCount = SE->getAddExpr(
      BackedgeTakenCount, SE->getOne(BackedgeTakenCount->getType()));

  const DataLayout &DL = L->getHeader()->getModule()->getDataLayout();

  // Expand the trip count and place the new instructions in the preheader.
  // Notice that the pre-header does not change, only the loop body.
  SCEVExpander Exp(*SE, DL, "induction");

  // Count holds the overall loop count (N).
  TripCount = Exp.expandCodeFor(ExitCount, ExitCount->getType(),
                                L->getLoopPreheader()->getTerminator());

  if (TripCount->getType()->isPointerTy())
    TripCount =
        CastInst::CreatePointerCast(TripCount, IdxTy, "exitcount.ptrcnt.to.int",
                                    L->getLoopPreheader()->getTerminator());

  return TripCount;
}

Value *InnerLoopVectorizer::getOrCreateVectorTripCount(Loop *L) {
  if (VectorTripCount)
    return VectorTripCount;

  if (preferPredicatedVectorOps())
    return VectorTripCount = getOrCreateTripCount(L);

  Value *TC = getOrCreateTripCount(L);
  IRBuilder<> Builder(L->getLoopPreheader()->getTerminator());

  Type *Ty = TC->getType();
  // This is where we can make the step a runtime constant.
  Value *Step = createStepForVF(Builder, ConstantInt::get(Ty, UF), VF);

  // If the tail is to be folded by masking, round the number of iterations N
  // up to a multiple of Step instead of rounding down. This is done by first
  // adding Step-1 and then rounding down. Note that it's ok if this addition
  // overflows: the vector induction variable will eventually wrap to zero given
  // that it starts at zero and its Step is a power of two; the loop will then
  // exit, with the last early-exit vector comparison also producing all-true.
  if (Cost->foldTailByMasking()) {
    // TODO: Fix for scalable vectors.
    assert(isPowerOf2_32(VF.getKnownMinValue() * UF) &&
           "VF*UF must be a power of 2 when folding tail by masking");
    Value *Stepm = Builder.CreateSub(Step, ConstantInt::get(Ty, 1));
    TC = Builder.CreateAdd(TC, Stepm, "n.rnd.up");
  }

  // Now we need to generate the expression for the part of the loop that the
  // vectorized body will execute. This is equal to N - (N % Step) if scalar
  // iterations are not required for correctness, or N - Step, otherwise. Step
  // is equal to the vectorization factor (number of SIMD elements) times the
  // unroll factor (number of SIMD instructions).
  Value *R = Builder.CreateURem(TC, Step, "n.mod.vf");

  // There are cases where we *must* run at least one iteration in the remainder
  // loop.  See the cost model for when this can happen.  If the step evenly
  // divides the trip count, we set the remainder to be equal to the step. If
  // the step does not evenly divide the trip count, no adjustment is necessary
  // since there will already be scalar iterations. Note that the minimum
  // iterations check ensures that N >= Step.
  if (Cost->requiresScalarEpilogue(VF)) {
    auto *IsZero = Builder.CreateICmpEQ(R, ConstantInt::get(R->getType(), 0));
    R = Builder.CreateSelect(IsZero, Step, R);
  }

  VectorTripCount = Builder.CreateSub(TC, R, "n.vec");

  return VectorTripCount;
}

Value *InnerLoopVectorizer::createBitOrPointerCast(Value *V, VectorType *DstVTy,
                                                   const DataLayout &DL) {
  // Verify that V is a vector type with same number of elements as DstVTy.
  ElementCount VF = DstVTy->getElementCount();
  VectorType *SrcVecTy = cast<VectorType>(V->getType());
  assert((VF == SrcVecTy->getElementCount()) &&
         "Vector dimensions do not match");
  Type *SrcElemTy = SrcVecTy->getElementType();
  Type *DstElemTy = DstVTy->getElementType();
  assert((DL.getTypeSizeInBits(SrcElemTy) == DL.getTypeSizeInBits(DstElemTy)) &&
         "Vector elements must have same size");

  // Do a direct cast if element types are castable.
  if (CastInst::isBitOrNoopPointerCastable(SrcElemTy, DstElemTy, DL)) {
    return Builder.CreateBitOrPointerCast(V, DstVTy);
  }
  // V cannot be directly casted to desired vector type.
  // May happen when V is a floating point vector but DstVTy is a vector of
  // pointers or vice-versa. Handle this using a two-step bitcast using an
  // intermediate Integer type for the bitcast i.e. Ptr <-> Int <-> Float.
  assert((DstElemTy->isPointerTy() != SrcElemTy->isPointerTy()) &&
         "Only one type should be a pointer type");
  assert((DstElemTy->isFloatingPointTy() != SrcElemTy->isFloatingPointTy()) &&
         "Only one type should be a floating point type");
  Type *IntTy =
      IntegerType::getIntNTy(V->getContext(), DL.getTypeSizeInBits(SrcElemTy));
  auto *VecIntTy = VectorType::get(IntTy, VF);
  Value *CastVal = Builder.CreateBitOrPointerCast(V, VecIntTy);
  return Builder.CreateBitOrPointerCast(CastVal, DstVTy);
}

void InnerLoopVectorizer::emitMinimumIterationCountCheck(Loop *L,
                                                         BasicBlock *Bypass) {
  Value *Count = getOrCreateTripCount(L);
  // Reuse existing vector loop preheader for TC checks.
  // Note that new preheader block is generated for vector loop.
  BasicBlock *const TCCheckBlock = LoopVectorPreHeader;
  IRBuilder<> Builder(TCCheckBlock->getTerminator());

  // Generate code to check if the loop's trip count is less than VF * UF, or
  // equal to it in case a scalar epilogue is required; this implies that the
  // vector trip count is zero. This check also covers the case where adding one
  // to the backedge-taken count overflowed leading to an incorrect trip count
  // of zero. In this case we will also jump to the scalar loop.
<<<<<<< HEAD
  auto P =
      Cost->requiresScalarEpilogue() ? ICmpInst::ICMP_ULE : ICmpInst::ICMP_ULT;
=======
  auto P = Cost->requiresScalarEpilogue(VF) ? ICmpInst::ICMP_ULE
                                            : ICmpInst::ICMP_ULT;
>>>>>>> e621e134

  // If tail is to be folded, vector loop takes care of all iterations.
  Value *CheckMinIters = Builder.getFalse();
  if (!Cost->foldTailByMasking()) {
    Value *Step =
        createStepForVF(Builder, ConstantInt::get(Count->getType(), UF), VF);
    CheckMinIters = Builder.CreateICmp(P, Count, Step, "min.iters.check");
  }

  // Create new preheader for vector loop.
  LoopVectorPreHeader =
      SplitBlock(TCCheckBlock, TCCheckBlock->getTerminator(), DT, LI, nullptr,
                 "vector.ph");

  assert(DT->properlyDominates(DT->getNode(TCCheckBlock),
                               DT->getNode(Bypass)->getIDom()) &&
         "TC check is expected to dominate Bypass");

  // Update dominator for Bypass & LoopExit.
  DT->changeImmediateDominator(Bypass, TCCheckBlock);
  DT->changeImmediateDominator(LoopExitBlock, TCCheckBlock);

  ReplaceInstWithInst(
      TCCheckBlock->getTerminator(),
      BranchInst::Create(Bypass, LoopVectorPreHeader, CheckMinIters));
  LoopBypassBlocks.push_back(TCCheckBlock);
}

BasicBlock *InnerLoopVectorizer::emitSCEVChecks(Loop *L, BasicBlock *Bypass) {

  BasicBlock *const SCEVCheckBlock =
      RTChecks.emitSCEVChecks(L, Bypass, LoopVectorPreHeader, LoopExitBlock);
  if (!SCEVCheckBlock)
    return nullptr;

  assert(!(SCEVCheckBlock->getParent()->hasOptSize() ||
           (OptForSizeBasedOnProfile &&
            Cost->Hints->getForce() != LoopVectorizeHints::FK_Enabled)) &&
         "Cannot SCEV check stride or overflow when optimizing for size");


  // Update dominator only if this is first RT check.
  if (LoopBypassBlocks.empty()) {
    DT->changeImmediateDominator(Bypass, SCEVCheckBlock);
    DT->changeImmediateDominator(LoopExitBlock, SCEVCheckBlock);
  }

  LoopBypassBlocks.push_back(SCEVCheckBlock);
  AddedSafetyChecks = true;
  return SCEVCheckBlock;
}

BasicBlock *InnerLoopVectorizer::emitMemRuntimeChecks(Loop *L,
                                                      BasicBlock *Bypass) {
  // VPlan-native path does not do any analysis for runtime checks currently.
  if (EnableVPlanNativePath)
    return nullptr;

  BasicBlock *const MemCheckBlock =
      RTChecks.emitMemRuntimeChecks(L, Bypass, LoopVectorPreHeader);

  // Check if we generated code that checks in runtime if arrays overlap. We put
  // the checks into a separate block to make the more common case of few
  // elements faster.
  if (!MemCheckBlock)
    return nullptr;

  if (MemCheckBlock->getParent()->hasOptSize() || OptForSizeBasedOnProfile) {
    assert(Cost->Hints->getForce() == LoopVectorizeHints::FK_Enabled &&
           "Cannot emit memory checks when optimizing for size, unless forced "
           "to vectorize.");
    ORE->emit([&]() {
      return OptimizationRemarkAnalysis(DEBUG_TYPE, "VectorizationCodeSize",
                                        L->getStartLoc(), L->getHeader())
             << "Code-size may be reduced by not forcing "
                "vectorization, or by source-code modifications "
                "eliminating the need for runtime checks "
                "(e.g., adding 'restrict').";
    });
  }

  LoopBypassBlocks.push_back(MemCheckBlock);

  AddedSafetyChecks = true;

  // We currently don't use LoopVersioning for the actual loop cloning but we
  // still use it to add the noalias metadata.
  LVer = std::make_unique<LoopVersioning>(
      *Legal->getLAI(),
      Legal->getLAI()->getRuntimePointerChecking()->getChecks(), OrigLoop, LI,
      DT, PSE.getSE());
  LVer->prepareNoAliasMetadata();
  return MemCheckBlock;
}

Value *InnerLoopVectorizer::emitTransformedIndex(
    IRBuilder<> &B, Value *Index, ScalarEvolution *SE, const DataLayout &DL,
    const InductionDescriptor &ID) const {

  SCEVExpander Exp(*SE, DL, "induction");
  auto Step = ID.getStep();
  auto StartValue = ID.getStartValue();
  assert(Index->getType()->getScalarType() == Step->getType() &&
         "Index scalar type does not match StepValue type");

  // Note: the IR at this point is broken. We cannot use SE to create any new
  // SCEV and then expand it, hoping that SCEV's simplification will give us
  // a more optimal code. Unfortunately, attempt of doing so on invalid IR may
  // lead to various SCEV crashes. So all we can do is to use builder and rely
  // on InstCombine for future simplifications. Here we handle some trivial
  // cases only.
  auto CreateAdd = [&B](Value *X, Value *Y) {
    assert(X->getType() == Y->getType() && "Types don't match!");
    if (auto *CX = dyn_cast<ConstantInt>(X))
      if (CX->isZero())
        return Y;
    if (auto *CY = dyn_cast<ConstantInt>(Y))
      if (CY->isZero())
        return X;
    return B.CreateAdd(X, Y);
  };

  // We allow X to be a vector type, in which case Y will potentially be
  // splatted into a vector with the same element count.
  auto CreateMul = [&B](Value *X, Value *Y) {
    assert(X->getType()->getScalarType() == Y->getType() &&
           "Types don't match!");
    if (auto *CX = dyn_cast<ConstantInt>(X))
      if (CX->isOne())
        return Y;
    if (auto *CY = dyn_cast<ConstantInt>(Y))
      if (CY->isOne())
        return X;
    VectorType *XVTy = dyn_cast<VectorType>(X->getType());
    if (XVTy && !isa<VectorType>(Y->getType()))
      Y = B.CreateVectorSplat(XVTy->getElementCount(), Y);
    return B.CreateMul(X, Y);
  };

  // Get a suitable insert point for SCEV expansion. For blocks in the vector
  // loop, choose the end of the vector loop header (=LoopVectorBody), because
  // the DomTree is not kept up-to-date for additional blocks generated in the
  // vector loop. By using the header as insertion point, we guarantee that the
  // expanded instructions dominate all their uses.
  auto GetInsertPoint = [this, &B]() {
    BasicBlock *InsertBB = B.GetInsertPoint()->getParent();
    if (InsertBB != LoopVectorBody &&
        LI->getLoopFor(LoopVectorBody) == LI->getLoopFor(InsertBB))
      return LoopVectorBody->getTerminator();
    return &*B.GetInsertPoint();
  };

  switch (ID.getKind()) {
  case InductionDescriptor::IK_IntInduction: {
    assert(!isa<VectorType>(Index->getType()) &&
           "Vector indices not supported for integer inductions yet");
    assert(Index->getType() == StartValue->getType() &&
           "Index type does not match StartValue type");
    if (ID.getConstIntStepValue() && ID.getConstIntStepValue()->isMinusOne())
      return B.CreateSub(StartValue, Index);
    auto *Offset = CreateMul(
        Index, Exp.expandCodeFor(Step, Index->getType(), GetInsertPoint()));
    return CreateAdd(StartValue, Offset);
  }
  case InductionDescriptor::IK_PtrInduction: {
    assert(isa<SCEVConstant>(Step) &&
           "Expected constant step for pointer induction");
    return B.CreateGEP(
        StartValue->getType()->getPointerElementType(), StartValue,
        CreateMul(Index,
                  Exp.expandCodeFor(Step, Index->getType()->getScalarType(),
                                    GetInsertPoint())));
  }
  case InductionDescriptor::IK_FpInduction: {
    assert(!isa<VectorType>(Index->getType()) &&
           "Vector indices not supported for FP inductions yet");
    assert(Step->getType()->isFloatingPointTy() && "Expected FP Step value");
    auto InductionBinOp = ID.getInductionBinOp();
    assert(InductionBinOp &&
           (InductionBinOp->getOpcode() == Instruction::FAdd ||
            InductionBinOp->getOpcode() == Instruction::FSub) &&
           "Original bin op should be defined for FP induction");

    Value *StepValue = cast<SCEVUnknown>(Step)->getValue();
    Value *MulExp = B.CreateFMul(StepValue, Index);
    return B.CreateBinOp(InductionBinOp->getOpcode(), StartValue, MulExp,
                         "induction");
  }
  case InductionDescriptor::IK_NoInduction:
    return nullptr;
  }
  llvm_unreachable("invalid enum");
}

Loop *InnerLoopVectorizer::createVectorLoopSkeleton(StringRef Prefix) {
  LoopScalarBody = OrigLoop->getHeader();
  LoopVectorPreHeader = OrigLoop->getLoopPreheader();
  LoopExitBlock = OrigLoop->getUniqueExitBlock();
  assert(LoopExitBlock && "Must have an exit block");
  assert(LoopVectorPreHeader && "Invalid loop structure");

  LoopMiddleBlock =
      SplitBlock(LoopVectorPreHeader, LoopVectorPreHeader->getTerminator(), DT,
                 LI, nullptr, Twine(Prefix) + "middle.block");
  LoopScalarPreHeader =
      SplitBlock(LoopMiddleBlock, LoopMiddleBlock->getTerminator(), DT, LI,
                 nullptr, Twine(Prefix) + "scalar.ph");

  // Set up branch from middle block to the exit and scalar preheader blocks.
  // completeLoopSkeleton will update the condition to use an iteration check,
  // if required to decide whether to execute the remainder.
  BranchInst *BrInst =
      BranchInst::Create(LoopExitBlock, LoopScalarPreHeader, Builder.getTrue());
  auto *ScalarLatchTerm = OrigLoop->getLoopLatch()->getTerminator();
  BrInst->setDebugLoc(ScalarLatchTerm->getDebugLoc());
  ReplaceInstWithInst(LoopMiddleBlock->getTerminator(), BrInst);

  // We intentionally don't let SplitBlock to update LoopInfo since
  // LoopVectorBody should belong to another loop than LoopVectorPreHeader.
  // LoopVectorBody is explicitly added to the correct place few lines later.
  LoopVectorBody =
      SplitBlock(LoopVectorPreHeader, LoopVectorPreHeader->getTerminator(), DT,
                 nullptr, nullptr, Twine(Prefix) + "vector.body");

  // Update dominator for loop exit.
  DT->changeImmediateDominator(LoopExitBlock, LoopMiddleBlock);

  // Create and register the new vector loop.
  Loop *Lp = LI->AllocateLoop();
  Loop *ParentLoop = OrigLoop->getParentLoop();

  // Insert the new loop into the loop nest and register the new basic blocks
  // before calling any utilities such as SCEV that require valid LoopInfo.
  if (ParentLoop) {
    ParentLoop->addChildLoop(Lp);
  } else {
    LI->addTopLevelLoop(Lp);
  }
  Lp->addBasicBlockToLoop(LoopVectorBody, *LI);
  return Lp;
}

void InnerLoopVectorizer::createInductionResumeValues(
    Loop *L, Value *VectorTripCount,
    std::pair<BasicBlock *, Value *> AdditionalBypass) {
  assert(VectorTripCount && L && "Expected valid arguments");
  assert(((AdditionalBypass.first && AdditionalBypass.second) ||
          (!AdditionalBypass.first && !AdditionalBypass.second)) &&
         "Inconsistent information about additional bypass.");
  // We are going to resume the execution of the scalar loop.
  // Go over all of the induction variables that we found and fix the
  // PHIs that are left in the scalar version of the loop.
  // The starting values of PHI nodes depend on the counter of the last
  // iteration in the vectorized loop.
  // If we come from a bypass edge then we need to start from the original
  // start value.
  for (auto &InductionEntry : Legal->getInductionVars()) {
    PHINode *OrigPhi = InductionEntry.first;
    InductionDescriptor II = InductionEntry.second;

    // Create phi nodes to merge from the  backedge-taken check block.
    PHINode *BCResumeVal =
        PHINode::Create(OrigPhi->getType(), 3, "bc.resume.val",
                        LoopScalarPreHeader->getTerminator());
    // Copy original phi DL over to the new one.
    BCResumeVal->setDebugLoc(OrigPhi->getDebugLoc());
    Value *&EndValue = IVEndValues[OrigPhi];
    Value *EndValueFromAdditionalBypass = AdditionalBypass.second;
    if (OrigPhi == OldInduction) {
      // We know what the end value is.
      EndValue = VectorTripCount;
    } else {
      IRBuilder<> B(L->getLoopPreheader()->getTerminator());

      // Fast-math-flags propagate from the original induction instruction.
      if (II.getInductionBinOp() && isa<FPMathOperator>(II.getInductionBinOp()))
        B.setFastMathFlags(II.getInductionBinOp()->getFastMathFlags());

      Type *StepType = II.getStep()->getType();
      Instruction::CastOps CastOp =
          CastInst::getCastOpcode(VectorTripCount, true, StepType, true);
      Value *CRD = B.CreateCast(CastOp, VectorTripCount, StepType, "cast.crd");
      const DataLayout &DL = LoopScalarBody->getModule()->getDataLayout();
      EndValue = emitTransformedIndex(B, CRD, PSE.getSE(), DL, II);
      EndValue->setName("ind.end");

      // Compute the end value for the additional bypass (if applicable).
      if (AdditionalBypass.first) {
        B.SetInsertPoint(&(*AdditionalBypass.first->getFirstInsertionPt()));
        CastOp = CastInst::getCastOpcode(AdditionalBypass.second, true,
                                         StepType, true);
        CRD =
            B.CreateCast(CastOp, AdditionalBypass.second, StepType, "cast.crd");
        EndValueFromAdditionalBypass =
            emitTransformedIndex(B, CRD, PSE.getSE(), DL, II);
        EndValueFromAdditionalBypass->setName("ind.end");
      }
    }
    // The new PHI merges the original incoming value, in case of a bypass,
    // or the value at the end of the vectorized loop.
    BCResumeVal->addIncoming(EndValue, LoopMiddleBlock);

    // Fix the scalar body counter (PHI node).
    // The old induction's phi node in the scalar body needs the truncated
    // value.
    for (BasicBlock *BB : LoopBypassBlocks)
      BCResumeVal->addIncoming(II.getStartValue(), BB);

    if (AdditionalBypass.first)
      BCResumeVal->setIncomingValueForBlock(AdditionalBypass.first,
                                            EndValueFromAdditionalBypass);

    OrigPhi->setIncomingValueForBlock(LoopScalarPreHeader, BCResumeVal);
  }
}

BasicBlock *InnerLoopVectorizer::completeLoopSkeleton(Loop *L,
                                                      MDNode *OrigLoopID) {
  assert(L && "Expected valid loop.");

  // The trip counts should be cached by now.
  Value *Count = getOrCreateTripCount(L);
  Value *VectorTripCount = getOrCreateVectorTripCount(L);

  auto *ScalarLatchTerm = OrigLoop->getLoopLatch()->getTerminator();

  // Add a check in the middle block to see if we have completed
  // all of the iterations in the first vector loop.
  // If (N - N%VF) == N, then we *don't* need to run the remainder.
  // If tail is to be folded, we know we don't need to run the remainder.
  if (!Cost->foldTailByMasking()) {
    Instruction *CmpN = CmpInst::Create(Instruction::ICmp, CmpInst::ICMP_EQ,
                                        Count, VectorTripCount, "cmp.n",
                                        LoopMiddleBlock->getTerminator());

    // Here we use the same DebugLoc as the scalar loop latch terminator instead
    // of the corresponding compare because they may have ended up with
    // different line numbers and we want to avoid awkward line stepping while
    // debugging. Eg. if the compare has got a line number inside the loop.
    CmpN->setDebugLoc(ScalarLatchTerm->getDebugLoc());
    cast<BranchInst>(LoopMiddleBlock->getTerminator())->setCondition(CmpN);
  }

  // Get ready to start creating new instructions into the vectorized body.
  assert(LoopVectorPreHeader == L->getLoopPreheader() &&
         "Inconsistent vector loop preheader");
  Builder.SetInsertPoint(&*LoopVectorBody->getFirstInsertionPt());

  Optional<MDNode *> VectorizedLoopID =
      makeFollowupLoopID(OrigLoopID, {LLVMLoopVectorizeFollowupAll,
                                      LLVMLoopVectorizeFollowupVectorized});
  if (VectorizedLoopID.hasValue()) {
    L->setLoopID(VectorizedLoopID.getValue());

    // Do not setAlreadyVectorized if loop attributes have been defined
    // explicitly.
    return LoopVectorPreHeader;
  }

  // Keep all loop hints from the original loop on the vector loop (we'll
  // replace the vectorizer-specific hints below).
  if (MDNode *LID = OrigLoop->getLoopID())
    L->setLoopID(LID);

  LoopVectorizeHints Hints(L, true, *ORE);
  Hints.setAlreadyVectorized();

#ifdef EXPENSIVE_CHECKS
  assert(DT->verify(DominatorTree::VerificationLevel::Fast));
  LI->verify(*DT);
#endif

  return LoopVectorPreHeader;
}

BasicBlock *InnerLoopVectorizer::createVectorizedLoopSkeleton() {
  /*
   In this function we generate a new loop. The new loop will contain
   the vectorized instructions while the old loop will continue to run the
   scalar remainder.

       [ ] <-- loop iteration number check.
    /   |
   /    v
  |    [ ] <-- vector loop bypass (may consist of multiple blocks).
  |  /  |
  | /   v
  ||   [ ]     <-- vector pre header.
  |/    |
  |     v
  |    [  ] \
  |    [  ]_|   <-- vector loop.
  |     |
  |     v
  |   -[ ]   <--- middle-block.
  |  /  |
  | /   v
  -|- >[ ]     <--- new preheader.
   |    |
   |    v
   |   [ ] \
   |   [ ]_|   <-- old scalar loop to handle remainder.
    \   |
     \  v
      >[ ]     <-- exit block.
   ...
   */

  // Get the metadata of the original loop before it gets modified.
  MDNode *OrigLoopID = OrigLoop->getLoopID();

  // Workaround!  Compute the trip count of the original loop and cache it
  // before we start modifying the CFG.  This code has a systemic problem
  // wherein it tries to run analysis over partially constructed IR; this is
  // wrong, and not simply for SCEV.  The trip count of the original loop
  // simply happens to be prone to hitting this in practice.  In theory, we
  // can hit the same issue for any SCEV, or ValueTracking query done during
  // mutation.  See PR49900.
  getOrCreateTripCount(OrigLoop);

  // Create an empty vector loop, and prepare basic blocks for the runtime
  // checks.
  Loop *Lp = createVectorLoopSkeleton("");

  // Now, compare the new count to zero. If it is zero skip the vector loop and
  // jump to the scalar loop. This check also covers the case where the
  // backedge-taken count is uint##_max: adding one to it will overflow leading
  // to an incorrect trip count of zero. In this (rare) case we will also jump
  // to the scalar loop.
  emitMinimumIterationCountCheck(Lp, LoopScalarPreHeader);

  // Generate the code to check any assumptions that we've made for SCEV
  // expressions.
  emitSCEVChecks(Lp, LoopScalarPreHeader);

  // Generate the code that checks in runtime if arrays overlap. We put the
  // checks into a separate block to make the more common case of few elements
  // faster.
  emitMemRuntimeChecks(Lp, LoopScalarPreHeader);

  // Some loops have a single integer induction variable, while other loops
  // don't. One example is c++ iterators that often have multiple pointer
  // induction variables. In the code below we also support a case where we
  // don't have a single induction variable.
  //
  // We try to obtain an induction variable from the original loop as hard
  // as possible. However if we don't find one that:
  //   - is an integer
  //   - counts from zero, stepping by one
  //   - is the size of the widest induction variable type
  // then we create a new one.
  OldInduction = Legal->getPrimaryInduction();
  Type *IdxTy = Legal->getWidestInductionType();
  Value *StartIdx = ConstantInt::get(IdxTy, 0);
  // The loop step is equal to the vectorization factor (num of SIMD elements)
  // times the unroll factor (num of SIMD instructions).
  Builder.SetInsertPoint(&*Lp->getHeader()->getFirstInsertionPt());
  Value *Step = createStepForVF(Builder, ConstantInt::get(IdxTy, UF), VF);
  Value *CountRoundDown = getOrCreateVectorTripCount(Lp);
  Induction =
      createInductionVariable(Lp, StartIdx, CountRoundDown, Step,
                              getDebugLocFromInstOrOperands(OldInduction));

  // Emit phis for the new starting index of the scalar loop.
  createInductionResumeValues(Lp, CountRoundDown);

  return completeLoopSkeleton(Lp, OrigLoopID);
}

// Fix up external users of the induction variable. At this point, we are
// in LCSSA form, with all external PHIs that use the IV having one input value,
// coming from the remainder loop. We need those PHIs to also have a correct
// value for the IV when arriving directly from the middle block.
void InnerLoopVectorizer::fixupIVUsers(PHINode *OrigPhi,
                                       const InductionDescriptor &II,
                                       Value *CountRoundDown, Value *EndValue,
                                       BasicBlock *MiddleBlock) {
  // There are two kinds of external IV usages - those that use the value
  // computed in the last iteration (the PHI) and those that use the penultimate
  // value (the value that feeds into the phi from the loop latch).
  // We allow both, but they, obviously, have different values.

  assert(OrigLoop->getUniqueExitBlock() && "Expected a single exit block");

  DenseMap<Value *, Value *> MissingVals;

  // An external user of the last iteration's value should see the value that
  // the remainder loop uses to initialize its own IV.
  Value *PostInc = OrigPhi->getIncomingValueForBlock(OrigLoop->getLoopLatch());
  for (User *U : PostInc->users()) {
    Instruction *UI = cast<Instruction>(U);
    if (!OrigLoop->contains(UI)) {
      assert(isa<PHINode>(UI) && "Expected LCSSA form");
      MissingVals[UI] = EndValue;
    }
  }

  // An external user of the penultimate value need to see EndValue - Step.
  // The simplest way to get this is to recompute it from the constituent SCEVs,
  // that is Start + (Step * (CRD - 1)).
  for (User *U : OrigPhi->users()) {
    auto *UI = cast<Instruction>(U);
    if (!OrigLoop->contains(UI)) {
      const DataLayout &DL =
          OrigLoop->getHeader()->getModule()->getDataLayout();
      assert(isa<PHINode>(UI) && "Expected LCSSA form");

      IRBuilder<> B(MiddleBlock->getTerminator());

      // Fast-math-flags propagate from the original induction instruction.
      if (II.getInductionBinOp() && isa<FPMathOperator>(II.getInductionBinOp()))
        B.setFastMathFlags(II.getInductionBinOp()->getFastMathFlags());

      Value *CountMinusOne = B.CreateSub(
          CountRoundDown, ConstantInt::get(CountRoundDown->getType(), 1));
      Value *CMO =
          !II.getStep()->getType()->isIntegerTy()
              ? B.CreateCast(Instruction::SIToFP, CountMinusOne,
                             II.getStep()->getType())
              : B.CreateSExtOrTrunc(CountMinusOne, II.getStep()->getType());
      CMO->setName("cast.cmo");
      Value *Escape = emitTransformedIndex(B, CMO, PSE.getSE(), DL, II);
      Escape->setName("ind.escape");
      MissingVals[UI] = Escape;
    }
  }

  for (auto &I : MissingVals) {
    PHINode *PHI = cast<PHINode>(I.first);
    // One corner case we have to handle is two IVs "chasing" each-other,
    // that is %IV2 = phi [...], [ %IV1, %latch ]
    // In this case, if IV1 has an external use, we need to avoid adding both
    // "last value of IV1" and "penultimate value of IV2". So, verify that we
    // don't already have an incoming value for the middle block.
    if (PHI->getBasicBlockIndex(MiddleBlock) == -1)
      PHI->addIncoming(I.second, MiddleBlock);
  }
}

namespace {

struct CSEDenseMapInfo {
  static bool canHandle(const Instruction *I) {
    return isa<InsertElementInst>(I) || isa<ExtractElementInst>(I) ||
           isa<ShuffleVectorInst>(I) || isa<GetElementPtrInst>(I);
  }

  static inline Instruction *getEmptyKey() {
    return DenseMapInfo<Instruction *>::getEmptyKey();
  }

  static inline Instruction *getTombstoneKey() {
    return DenseMapInfo<Instruction *>::getTombstoneKey();
  }

  static unsigned getHashValue(const Instruction *I) {
    assert(canHandle(I) && "Unknown instruction!");
    return hash_combine(I->getOpcode(), hash_combine_range(I->value_op_begin(),
                                                           I->value_op_end()));
  }

  static bool isEqual(const Instruction *LHS, const Instruction *RHS) {
    if (LHS == getEmptyKey() || RHS == getEmptyKey() ||
        LHS == getTombstoneKey() || RHS == getTombstoneKey())
      return LHS == RHS;
    return LHS->isIdenticalTo(RHS);
  }
};

} // end anonymous namespace

/// Perform cse of induction variable instructions.
static void cse(BasicBlock *BB) {
  // Perform simple cse.
  SmallDenseMap<Instruction *, Instruction *, 4, CSEDenseMapInfo> CSEMap;
  for (BasicBlock::iterator I = BB->begin(), E = BB->end(); I != E;) {
    Instruction *In = &*I++;

    if (!CSEDenseMapInfo::canHandle(In))
      continue;

    // Check if we can replace this instruction with any of the
    // visited instructions.
    if (Instruction *V = CSEMap.lookup(In)) {
      In->replaceAllUsesWith(V);
      In->eraseFromParent();
      continue;
    }

    CSEMap[In] = In;
  }
}

InstructionCost
LoopVectorizationCostModel::getVectorCallCost(CallInst *CI, ElementCount VF,
                                              bool &NeedToScalarize) const {
  Function *F = CI->getCalledFunction();
  Type *ScalarRetTy = CI->getType();
  SmallVector<Type *, 4> Tys, ScalarTys;
  for (auto &ArgOp : CI->arg_operands())
    ScalarTys.push_back(ArgOp->getType());

  // Estimate cost of scalarized vector call. The source operands are assumed
  // to be vectors, so we need to extract individual elements from there,
  // execute VF scalar calls, and then gather the result into the vector return
  // value.
  InstructionCost ScalarCallCost =
      TTI.getCallInstrCost(F, ScalarRetTy, ScalarTys, TTI::TCK_RecipThroughput);
  if (VF.isScalar())
    return ScalarCallCost;

  // Compute corresponding vector type for return value and arguments.
  Type *RetTy = ToVectorTy(ScalarRetTy, VF);
  for (Type *ScalarTy : ScalarTys)
    Tys.push_back(ToVectorTy(ScalarTy, VF));

  // Compute costs of unpacking argument values for the scalar calls and
  // packing the return values to a vector.
  InstructionCost ScalarizationCost = getScalarizationOverhead(CI, VF);

  InstructionCost Cost =
      ScalarCallCost * VF.getKnownMinValue() + ScalarizationCost;

  // If we can't emit a vector call for this function, then the currently found
  // cost is the cost we need to return.
  NeedToScalarize = true;
  VFShape Shape = VFShape::get(*CI, VF, false /*HasGlobalPred*/);
  Function *VecFunc = VFDatabase(*CI).getVectorizedFunction(Shape);

  if (!TLI || CI->isNoBuiltin() || !VecFunc)
    return Cost;

  // If the corresponding vector cost is cheaper, return its cost.
  InstructionCost VectorCallCost =
      TTI.getCallInstrCost(nullptr, RetTy, Tys, TTI::TCK_RecipThroughput);
  if (VectorCallCost < Cost) {
    NeedToScalarize = false;
    Cost = VectorCallCost;
  }
  return Cost;
}

static Type *MaybeVectorizeType(Type *Elt, ElementCount VF) {
  if (VF.isScalar() || (!Elt->isIntOrPtrTy() && !Elt->isFloatingPointTy()))
    return Elt;
  return VectorType::get(Elt, VF);
}

InstructionCost
LoopVectorizationCostModel::getVectorIntrinsicCost(CallInst *CI,
                                                   ElementCount VF) const {
  Intrinsic::ID ID = getVectorIntrinsicIDForCall(CI, TLI);
  assert(ID && "Expected intrinsic call!");
  Type *RetTy = MaybeVectorizeType(CI->getType(), VF);
  FastMathFlags FMF;
  if (auto *FPMO = dyn_cast<FPMathOperator>(CI))
    FMF = FPMO->getFastMathFlags();

  SmallVector<const Value *> Arguments(CI->arg_begin(), CI->arg_end());
  FunctionType *FTy = CI->getCalledFunction()->getFunctionType();
  SmallVector<Type *> ParamTys;
  std::transform(FTy->param_begin(), FTy->param_end(),
                 std::back_inserter(ParamTys),
                 [&](Type *Ty) { return MaybeVectorizeType(Ty, VF); });

  IntrinsicCostAttributes CostAttrs(ID, RetTy, Arguments, ParamTys, FMF,
                                    dyn_cast<IntrinsicInst>(CI));
  return TTI.getIntrinsicInstrCost(CostAttrs,
                                   TargetTransformInfo::TCK_RecipThroughput);
}

static Type *smallestIntegerVectorType(Type *T1, Type *T2) {
  auto *I1 = cast<IntegerType>(cast<VectorType>(T1)->getElementType());
  auto *I2 = cast<IntegerType>(cast<VectorType>(T2)->getElementType());
  return I1->getBitWidth() < I2->getBitWidth() ? T1 : T2;
}

static Type *largestIntegerVectorType(Type *T1, Type *T2) {
  auto *I1 = cast<IntegerType>(cast<VectorType>(T1)->getElementType());
  auto *I2 = cast<IntegerType>(cast<VectorType>(T2)->getElementType());
  return I1->getBitWidth() > I2->getBitWidth() ? T1 : T2;
}

void InnerLoopVectorizer::truncateToMinimalBitwidths(VPTransformState &State) {
  // For every instruction `I` in MinBWs, truncate the operands, create a
  // truncated version of `I` and reextend its result. InstCombine runs
  // later and will remove any ext/trunc pairs.
  SmallPtrSet<Value *, 4> Erased;
  for (const auto &KV : Cost->getMinimalBitwidths()) {
    // If the value wasn't vectorized, we must maintain the original scalar
    // type. The absence of the value from State indicates that it
    // wasn't vectorized.
    VPValue *Def = State.Plan->getVPValue(KV.first);
    if (!State.hasAnyVectorValue(Def))
      continue;
    for (unsigned Part = 0; Part < UF; ++Part) {
      Value *I = State.get(Def, Part);
      if (Erased.count(I) || I->use_empty() || !isa<Instruction>(I))
        continue;
      Type *OriginalTy = I->getType();
      Type *ScalarTruncatedTy =
          IntegerType::get(OriginalTy->getContext(), KV.second);
      auto *TruncatedTy = VectorType::get(
          ScalarTruncatedTy, cast<VectorType>(OriginalTy)->getElementCount());
      if (TruncatedTy == OriginalTy)
        continue;

      IRBuilder<> B(cast<Instruction>(I));
      auto ShrinkOperand = [&](Value *V) -> Value * {
        if (auto *ZI = dyn_cast<ZExtInst>(V))
          if (ZI->getSrcTy() == TruncatedTy)
            return ZI->getOperand(0);
        return B.CreateZExtOrTrunc(V, TruncatedTy);
      };

      // The actual instruction modification depends on the instruction type,
      // unfortunately.
      Value *NewI = nullptr;
      if (auto *BO = dyn_cast<BinaryOperator>(I)) {
        NewI = B.CreateBinOp(BO->getOpcode(), ShrinkOperand(BO->getOperand(0)),
                             ShrinkOperand(BO->getOperand(1)));

        // Any wrapping introduced by shrinking this operation shouldn't be
        // considered undefined behavior. So, we can't unconditionally copy
        // arithmetic wrapping flags to NewI.
        cast<BinaryOperator>(NewI)->copyIRFlags(I, /*IncludeWrapFlags=*/false);
      } else if (auto *CI = dyn_cast<ICmpInst>(I)) {
        NewI =
            B.CreateICmp(CI->getPredicate(), ShrinkOperand(CI->getOperand(0)),
                         ShrinkOperand(CI->getOperand(1)));
      } else if (auto *SI = dyn_cast<SelectInst>(I)) {
        NewI = B.CreateSelect(SI->getCondition(),
                              ShrinkOperand(SI->getTrueValue()),
                              ShrinkOperand(SI->getFalseValue()));
      } else if (auto *CI = dyn_cast<CastInst>(I)) {
        switch (CI->getOpcode()) {
        default:
          llvm_unreachable("Unhandled cast!");
        case Instruction::Trunc:
          NewI = ShrinkOperand(CI->getOperand(0));
          break;
        case Instruction::SExt:
          NewI = B.CreateSExtOrTrunc(
              CI->getOperand(0),
              smallestIntegerVectorType(OriginalTy, TruncatedTy));
          break;
        case Instruction::ZExt:
          NewI = B.CreateZExtOrTrunc(
              CI->getOperand(0),
              smallestIntegerVectorType(OriginalTy, TruncatedTy));
          break;
        }
      } else if (auto *SI = dyn_cast<ShuffleVectorInst>(I)) {
        auto Elements0 = cast<FixedVectorType>(SI->getOperand(0)->getType())
                             ->getNumElements();
        auto *O0 = B.CreateZExtOrTrunc(
            SI->getOperand(0),
            VectorType::get(ScalarTruncatedTy,
                            ElementCount::getFixed(Elements0)));
        auto Elements1 =
            cast<VectorType>(SI->getOperand(1)->getType())->getElementCount();
        auto *O1 = B.CreateZExtOrTrunc(
            SI->getOperand(1), VectorType::get(ScalarTruncatedTy, Elements1));

        NewI = B.CreateShuffleVector(O0, O1, SI->getShuffleMask());
      } else if (isa<LoadInst>(I) || isa<PHINode>(I)) {
        // Don't do anything with the operands, just extend the result.
        continue;
      } else if (auto *IE = dyn_cast<InsertElementInst>(I)) {
        auto Elements = cast<FixedVectorType>(IE->getOperand(0)->getType())
                            ->getNumElements();
        auto *O0 = B.CreateZExtOrTrunc(
            IE->getOperand(0),
            VectorType::get(ScalarTruncatedTy,
                            ElementCount::getFixed(Elements)));
        auto *O1 = B.CreateZExtOrTrunc(IE->getOperand(1), ScalarTruncatedTy);
        NewI = B.CreateInsertElement(O0, O1, IE->getOperand(2));
      } else if (auto *EE = dyn_cast<ExtractElementInst>(I)) {
        auto Elements = cast<FixedVectorType>(EE->getOperand(0)->getType())
                            ->getNumElements();
        auto *O0 = B.CreateZExtOrTrunc(
            EE->getOperand(0),
            VectorType::get(ScalarTruncatedTy,
                            ElementCount::getFixed(Elements)));
        NewI = B.CreateExtractElement(O0, EE->getOperand(2));
      } else {
        // If we don't know what to do, be conservative and don't do anything.
        continue;
      }

      // Lastly, extend the result.
      NewI->takeName(cast<Instruction>(I));
      Value *Res = B.CreateZExtOrTrunc(NewI, OriginalTy);
      I->replaceAllUsesWith(Res);
      cast<Instruction>(I)->eraseFromParent();
      Erased.insert(I);
      State.reset(Def, Res, Part);
    }
  }

  // We'll have created a bunch of ZExts that are now parentless. Clean up.
  for (const auto &KV : Cost->getMinimalBitwidths()) {
    // If the value wasn't vectorized, we must maintain the original scalar
    // type. The absence of the value from State indicates that it
    // wasn't vectorized.
    VPValue *Def = State.Plan->getVPValue(KV.first);
    if (!State.hasAnyVectorValue(Def))
      continue;
    for (unsigned Part = 0; Part < UF; ++Part) {
      Value *I = State.get(Def, Part);
      ZExtInst *Inst = dyn_cast<ZExtInst>(I);
      if (Inst && Inst->use_empty()) {
        Value *NewI = Inst->getOperand(0);
        Inst->eraseFromParent();
        State.reset(Def, NewI, Part);
      }
    }
  }
}

void InnerLoopVectorizer::fixVectorizedLoop(VPTransformState &State) {
  // Insert truncates and extends for any truncated instructions as hints to
  // InstCombine.
  if (VF.isVector())
    truncateToMinimalBitwidths(State);

  // Fix widened non-induction PHIs by setting up the PHI operands.
  if (OrigPHIsToFix.size()) {
    assert(EnableVPlanNativePath &&
           "Unexpected non-induction PHIs for fixup in non VPlan-native path");
    fixNonInductionPHIs(State);
  }

  // At this point every instruction in the original loop is widened to a
  // vector form. Now we need to fix the recurrences in the loop. These PHI
  // nodes are currently empty because we did not want to introduce cycles.
  // This is the second stage of vectorizing recurrences.
  fixCrossIterationPHIs(State);

  // Forget the original basic block.
  PSE.getSE()->forgetLoop(OrigLoop);

  // Fix-up external users of the induction variables.
  for (auto &Entry : Legal->getInductionVars())
    fixupIVUsers(Entry.first, Entry.second,
                 getOrCreateVectorTripCount(LI->getLoopFor(LoopVectorBody)),
                 IVEndValues[Entry.first], LoopMiddleBlock);

  fixLCSSAPHIs(State);
  for (Instruction *PI : PredicatedInstructions)
    sinkScalarOperands(&*PI);

  // If using predicated vector ops, we need to increment index for the next
  // vector iteration by the EVL used in current iteration.
  if (preferPredicatedVectorOps())
    fixEVLInduction(State);

  // Remove redundant induction instructions.
  cse(LoopVectorBody);

  // Set/update profile weights for the vector and remainder loops as original
  // loop iterations are now distributed among them. Note that original loop
  // represented by LoopScalarBody becomes remainder loop after vectorization.
  //
  // For cases like foldTailByMasking() and requiresScalarEpiloque() we may
  // end up getting slightly roughened result but that should be OK since
  // profile is not inherently precise anyway. Note also possible bypass of
  // vector code caused by legality checks is ignored, assigning all the weight
  // to the vector loop, optimistically.
  //
  // For scalable vectorization we can't know at compile time how many iterations
  // of the loop are handled in one vector iteration, so instead assume a pessimistic
  // vscale of '1'.
  setProfileInfoAfterUnrolling(
      LI->getLoopFor(LoopScalarBody), LI->getLoopFor(LoopVectorBody),
      LI->getLoopFor(LoopScalarBody), VF.getKnownMinValue() * UF);
}

void InnerLoopVectorizer::fixEVLInduction(VPTransformState &State) {
  // FIXME: Add support for interleaving.
  Builder.SetInsertPoint(NextIndex);
  auto *NextIndexOp0 = NextIndex->getOperand(0);
  auto *CurrEVL =
      Builder.CreateZExtOrTrunc(State.get(EVL, 0), NextIndexOp0->getType());
  ReplaceInstWithInst(NextIndex, BinaryOperator::Create(Instruction::Add,
                                                        NextIndexOp0, CurrEVL));

  // Fix instructions that need EVL value
  if (NextInductionInfo.NextInduction.size() > 0) {
    Type *StepTy = NextInductionInfo.Step->getType();
    for (auto InstToFix : NextInductionInfo.NextInduction) {
      Instruction *InstToReplace = cast<Instruction>(InstToFix.first);
      Builder.SetInsertPoint(InstToReplace);
      Value *EVLPart = State.get(EVL, InstToFix.second);
      Value *EVLPartCast = nullptr;
      if (StepTy->isIntegerTy())
        EVLPartCast = Builder.CreateSExtOrTrunc(EVLPart, StepTy);
      else
        EVLPartCast = Builder.CreateUIToFP(EVLPart, StepTy);
      Value *Mul = Builder.CreateBinOp(NextInductionInfo.MulOp,
                                       NextInductionInfo.Step, EVLPartCast);
      Value *MulSplat = Builder.CreateVectorSplat(NextInductionInfo.VF, Mul);
      InstToReplace->setOperand(1, MulSplat);
    }
  }
}

void InnerLoopVectorizer::fixCrossIterationPHIs(VPTransformState &State) {
  // In order to support recurrences we need to be able to vectorize Phi nodes.
  // Phi nodes have cycles, so we need to vectorize them in two stages. This is
  // stage #2: We now need to fix the recurrences by adding incoming edges to
  // the currently empty PHI nodes. At this point every instruction in the
  // original loop is widened to a vector form so we can use them to construct
  // the incoming edges.
  VPBasicBlock *Header = State.Plan->getEntry()->getEntryBasicBlock();
  for (VPRecipeBase &R : Header->phis()) {
    auto *PhiR = dyn_cast<VPWidenPHIRecipe>(&R);
    if (!PhiR)
      continue;
    auto *OrigPhi = cast<PHINode>(PhiR->getUnderlyingValue());
    if (PhiR->getRecurrenceDescriptor()) {
      fixReduction(PhiR, State);
    } else if (Legal->isFirstOrderRecurrence(OrigPhi))
      fixFirstOrderRecurrence(PhiR, State);
  }
}

void InnerLoopVectorizer::fixFirstOrderRecurrence(VPWidenPHIRecipe *PhiR,
                                                  VPTransformState &State) {
  // This is the second phase of vectorizing first-order recurrences. An
  // overview of the transformation is described below. Suppose we have the
  // following loop.
  //
  //   for (int i = 0; i < n; ++i)
  //     b[i] = a[i] - a[i - 1];
  //
  // There is a first-order recurrence on "a". For this loop, the shorthand
  // scalar IR looks like:
  //
  //   scalar.ph:
  //     s_init = a[-1]
  //     br scalar.body
  //
  //   scalar.body:
  //     i = phi [0, scalar.ph], [i+1, scalar.body]
  //     s1 = phi [s_init, scalar.ph], [s2, scalar.body]
  //     s2 = a[i]
  //     b[i] = s2 - s1
  //     br cond, scalar.body, ...
  //
  // In this example, s1 is a recurrence because it's value depends on the
  // previous iteration. In the first phase of vectorization, we created a
  // temporary value for s1. We now complete the vectorization and produce the
  // shorthand vector IR shown below (for VF = 4, UF = 1).
  //
  //   vector.ph:
  //     v_init = vector(..., ..., ..., a[-1])
  //     br vector.body
  //
  //   vector.body
  //     i = phi [0, vector.ph], [i+4, vector.body]
  //     v1 = phi [v_init, vector.ph], [v2, vector.body]
  //     v2 = a[i, i+1, i+2, i+3];
  //     v3 = vector(v1(3), v2(0, 1, 2))
  //     b[i, i+1, i+2, i+3] = v2 - v3
  //     br cond, vector.body, middle.block
  //
  //   middle.block:
  //     x = v2(3)
  //     br scalar.ph
  //
  //   scalar.ph:
  //     s_init = phi [x, middle.block], [a[-1], otherwise]
  //     br scalar.body
  //
  // After execution completes the vector loop, we extract the next value of
  // the recurrence (x) to use as the initial value in the scalar loop.

  auto *ScalarInit = PhiR->getStartValue()->getLiveInIRValue();

  auto *IdxTy = Builder.getInt32Ty();
  auto *One = ConstantInt::get(IdxTy, 1);

  // Create a vector from the initial value.
  auto *VectorInit = ScalarInit;
  Value *RuntimeVF = nullptr;
  if (VF.isVector()) {
    Builder.SetInsertPoint(LoopVectorPreHeader->getTerminator());
    RuntimeVF = getRuntimeVF(Builder, IdxTy, VF);
    auto *LastIdx = Builder.CreateSub(RuntimeVF, One);
    VectorInit = Builder.CreateInsertElement(
        PoisonValue::get(VectorType::get(VectorInit->getType(), VF)),
        VectorInit, LastIdx, "vector.recur.init");
  }

  VPValue *PreviousDef = PhiR->getBackedgeValue();
  // We constructed a temporary phi node in the first phase of vectorization.
  // This phi node will eventually be deleted.
  Builder.SetInsertPoint(cast<Instruction>(State.get(PhiR, 0)));

  // Create a phi node for the new recurrence. The current value will either be
  // the initial value inserted into a vector or loop-varying vector value.
  auto *VecPhi = Builder.CreatePHI(VectorInit->getType(), 2, "vector.recur");
  VecPhi->addIncoming(VectorInit, LoopVectorPreHeader);

  // If using tail folding with vector predication for scalable vectors, Add a
  // PHI node to select the EVL for the previous iteration or the initial value
  // vscale x VF.
  PHINode *EVLPhi = nullptr;
  if (VF.isScalable() && preferPredicatedVectorOps()) {
    Value *EVLInstr = State.get(EVL, 0);
    EVLPhi = Builder.CreatePHI(EVLInstr->getType(), 2, "prev.evl");
    EVLPhi->addIncoming(RuntimeVF, LoopVectorPreHeader);
    EVLPhi->addIncoming(EVLInstr,
                        LI->getLoopFor(LoopVectorBody)->getLoopLatch());
  }

  // Get the vectorized previous value of the last part UF - 1. It appears last
  // among all unrolled iterations, due to the order of their construction.
  Value *PreviousLastPart = State.get(PreviousDef, UF - 1);

  // Find and set the insertion point after the previous value if it is an
  // instruction.
  BasicBlock::iterator InsertPt;
  // Note that the previous value may have been constant-folded so it is not
  // guaranteed to be an instruction in the vector loop.
  // FIXME: Loop invariant values do not form recurrences. We should deal with
  //        them earlier.
  if (LI->getLoopFor(LoopVectorBody)->isLoopInvariant(PreviousLastPart))
    InsertPt = LoopVectorBody->getFirstInsertionPt();
  else {
    Instruction *PreviousInst = cast<Instruction>(PreviousLastPart);
    if (isa<PHINode>(PreviousLastPart))
      // If the previous value is a phi node, we should insert after all the phi
      // nodes in the block containing the PHI to avoid breaking basic block
      // verification. Note that the basic block may be different to
      // LoopVectorBody, in case we predicate the loop.
      InsertPt = PreviousInst->getParent()->getFirstInsertionPt();
    else
      InsertPt = ++PreviousInst->getIterator();
  }
  Builder.SetInsertPoint(&*InsertPt);

  // The vector from which to take the initial value for the current iteration
  // (actual or unrolled). Initially, this is the vector phi node.
  Value *Incoming = VecPhi;

  // Shuffle the current and previous vector and update the vector parts.
  for (unsigned Part = 0; Part < UF; ++Part) {
    Value *PreviousPart = State.get(PreviousDef, Part);
    Value *PhiPart = State.get(PhiR, Part);
    Value *Shuffle;
    if (VF.isScalable() && preferPredicatedVectorOps()) {
      Type *Int32Ty = Type::getInt32Ty(VectorInit->getType()->getContext());
      Value *Vlen = Builder.CreateVScale(
          ConstantInt::get(Int32Ty, VF.getKnownMinValue()));
      Value *Shift = Builder.CreateSub(Vlen, ConstantInt::get(Int32Ty, 1));
        Shuffle = Builder.CreateIntrinsic(
            Intrinsic::experimental_vector_vp_slideleftfill,
            {VecPhi->getType()},
            {Incoming, PreviousPart, Shift,
             Builder.CreateTrunc(EVLPhi, Int32Ty),
             Builder.CreateTrunc(State.get(EVL, 0), Int32Ty)},
            nullptr);
    } else {
      Shuffle = VF.isVector()
                      ? Builder.CreateVectorSplice(Incoming, PreviousPart, -1)
                      : Incoming;
    }
    PhiPart->replaceAllUsesWith(Shuffle);
    cast<Instruction>(PhiPart)->eraseFromParent();
    State.reset(PhiR, Shuffle, Part);
    Incoming = PreviousPart;
  }

  // Fix the latch value of the new recurrence in the vector loop.
  VecPhi->addIncoming(Incoming, LI->getLoopFor(LoopVectorBody)->getLoopLatch());

  // Extract the last vector element in the middle block. This will be the
  // initial value for the recurrence when jumping to the scalar loop.
  auto *ExtractForScalar = Incoming;
  if (VF.isVector()) {
    Builder.SetInsertPoint(LoopMiddleBlock->getTerminator());
    auto *RuntimeVF = getRuntimeVF(Builder, IdxTy, VF);
    auto *LastIdx = Builder.CreateSub(RuntimeVF, One);
    ExtractForScalar = Builder.CreateExtractElement(ExtractForScalar, LastIdx,
                                                    "vector.recur.extract");
  }
  // Extract the second last element in the middle block if the
  // Phi is used outside the loop. We need to extract the phi itself
  // and not the last element (the phi update in the current iteration). This
  // will be the value when jumping to the exit block from the LoopMiddleBlock,
  // when the scalar loop is not run at all.
  Value *ExtractForPhiUsedOutsideLoop = nullptr;
  if (VF.isVector()) {
    auto *RuntimeVF = getRuntimeVF(Builder, IdxTy, VF);
    auto *Idx = Builder.CreateSub(RuntimeVF, ConstantInt::get(IdxTy, 2));
    ExtractForPhiUsedOutsideLoop = Builder.CreateExtractElement(
        Incoming, Idx, "vector.recur.extract.for.phi");
  } else if (UF > 1)
    // When loop is unrolled without vectorizing, initialize
    // ExtractForPhiUsedOutsideLoop with the value just prior to unrolled value
    // of `Incoming`. This is analogous to the vectorized case above: extracting
    // the second last element when VF > 1.
    ExtractForPhiUsedOutsideLoop = State.get(PreviousDef, UF - 2);

  // Fix the initial value of the original recurrence in the scalar loop.
  Builder.SetInsertPoint(&*LoopScalarPreHeader->begin());
  PHINode *Phi = cast<PHINode>(PhiR->getUnderlyingValue());
  auto *Start = Builder.CreatePHI(Phi->getType(), 2, "scalar.recur.init");
  for (auto *BB : predecessors(LoopScalarPreHeader)) {
    auto *Incoming = BB == LoopMiddleBlock ? ExtractForScalar : ScalarInit;
    Start->addIncoming(Incoming, BB);
  }

  Phi->setIncomingValueForBlock(LoopScalarPreHeader, Start);
  Phi->setName("scalar.recur");

  // Finally, fix users of the recurrence outside the loop. The users will need
  // either the last value of the scalar recurrence or the last value of the
  // vector recurrence we extracted in the middle block. Since the loop is in
  // LCSSA form, we just need to find all the phi nodes for the original scalar
  // recurrence in the exit block, and then add an edge for the middle block.
  // Note that LCSSA does not imply single entry when the original scalar loop
  // had multiple exiting edges (as we always run the last iteration in the
  // scalar epilogue); in that case, the exiting path through middle will be
  // dynamically dead and the value picked for the phi doesn't matter.
  for (PHINode &LCSSAPhi : LoopExitBlock->phis())
    if (any_of(LCSSAPhi.incoming_values(),
               [Phi](Value *V) { return V == Phi; }))
      LCSSAPhi.addIncoming(ExtractForPhiUsedOutsideLoop, LoopMiddleBlock);
}

void InnerLoopVectorizer::fixReduction(VPWidenPHIRecipe *PhiR,
                                       VPTransformState &State) {
  PHINode *OrigPhi = cast<PHINode>(PhiR->getUnderlyingValue());
  // Get it's reduction variable descriptor.
  assert(Legal->isReductionVariable(OrigPhi) &&
         "Unable to find the reduction variable");
  const RecurrenceDescriptor &RdxDesc = *PhiR->getRecurrenceDescriptor();

  RecurKind RK = RdxDesc.getRecurrenceKind();
  TrackingVH<Value> ReductionStartValue = RdxDesc.getRecurrenceStartValue();
  Instruction *LoopExitInst = RdxDesc.getLoopExitInstr();
  setDebugLocFromInst(Builder, ReductionStartValue);
  bool IsInLoopReductionPhi = Cost->isInLoopReduction(OrigPhi);

  VPValue *LoopExitInstDef = State.Plan->getVPValue(LoopExitInst);
  // This is the vector-clone of the value that leaves the loop.
  Type *VecTy = State.get(LoopExitInstDef, 0)->getType();

  // Wrap flags are in general invalid after vectorization, clear them.
  clearReductionWrapFlags(RdxDesc, State);

  // Fix the vector-loop phi.

  // Reductions do not have to start at zero. They can start with
  // any loop invariant values.
  BasicBlock *VectorLoopLatch = LI->getLoopFor(LoopVectorBody)->getLoopLatch();

  bool IsOrdered = IsInLoopReductionPhi && Cost->useOrderedReductions(RdxDesc);

  for (unsigned Part = 0; Part < UF; ++Part) {
    if (IsOrdered && Part > 0)
      break;
    Value *VecRdxPhi = State.get(PhiR->getVPSingleValue(), Part);
    Value *Val = State.get(PhiR->getBackedgeValue(), Part);
    if (IsOrdered)
      Val = State.get(PhiR->getBackedgeValue(), UF - 1);

    cast<PHINode>(VecRdxPhi)->addIncoming(Val, VectorLoopLatch);
  }

  // Before each round, move the insertion point right between
  // the PHIs and the values we are going to write.
  // This allows us to write both PHINodes and the extractelement
  // instructions.
  Builder.SetInsertPoint(&*LoopMiddleBlock->getFirstInsertionPt());

  setDebugLocFromInst(Builder, LoopExitInst);

  Type *PhiTy = OrigPhi->getType();
  // If tail is folded by masking, the vector value to leave the loop should be
  // a Select choosing between the vectorized LoopExitInst and vectorized Phi,
  // instead of the former. For an inloop reduction the reduction will already
  // be predicated, and does not need to be handled here.
  if (Cost->foldTailByMasking() && !IsInLoopReductionPhi) {
    for (unsigned Part = 0; Part < UF; ++Part) {
      Value *VecLoopExitInst = State.get(LoopExitInstDef, Part);
      Value *Sel = nullptr;
      for (User *U : VecLoopExitInst->users()) {
        if (isa<SelectInst>(U)) {
          assert(!Sel && "Reduction exit feeding two selects");
          Sel = U;
        } else
          assert(isa<PHINode>(U) && "Reduction exit must feed Phi's or select");
      }
      assert(Sel && "Reduction exit feeds no select");
      State.reset(LoopExitInstDef, Sel, Part);

      // If the target can create a predicated operator for the reduction at no
      // extra cost in the loop (for example a predicated vadd), it can be
      // cheaper for the select to remain in the loop than be sunk out of it,
      // and so use the select value for the phi instead of the old
      // LoopExitValue.
      if (PreferPredicatedReductionSelect ||
          TTI->preferPredicatedReductionSelect(
              RdxDesc.getOpcode(), PhiTy,
              TargetTransformInfo::ReductionFlags())) {
        auto *VecRdxPhi =
            cast<PHINode>(State.get(PhiR->getVPSingleValue(), Part));
        VecRdxPhi->setIncomingValueForBlock(
            LI->getLoopFor(LoopVectorBody)->getLoopLatch(), Sel);
      }

      // If using preferPredicatedVectorOps, replace incoming value of the
      // reduction phi node for vector.body with the above select instruction.
      if (preferPredicatedVectorOps()) {
        auto *VecRdxPhi =
            cast<PHINode>(State.get(PhiR->getVPSingleValue(), Part));
        BasicBlock *VectorBodyLatch =
            LI->getLoopFor(LoopVectorBody)->getLoopLatch();
        Value *CurrIncoming =
            cast<PHINode>(VecRdxPhi)->getIncomingValueForBlock(VectorBodyLatch);
        // By definition of LoopVal above, it is not guaranteed to be the
        // LoopExitInst. Replace only if it is.
        if (CurrIncoming == VecLoopExitInst) {
          cast<PHINode>(VecRdxPhi)->setIncomingValueForBlock(
              VectorBodyLatch,
              State.get(State.Plan->getVPValue(LoopExitInst), Part));
        }
      }
    }
  }

  // If the vector reduction can be performed in a smaller type, we truncate
  // then extend the loop exit value to enable InstCombine to evaluate the
  // entire expression in the smaller type.
  if (VF.isVector() && PhiTy != RdxDesc.getRecurrenceType()) {
    assert(!IsInLoopReductionPhi && "Unexpected truncated inloop reduction!");
    Type *RdxVecTy = VectorType::get(RdxDesc.getRecurrenceType(), VF);
    Builder.SetInsertPoint(
        LI->getLoopFor(LoopVectorBody)->getLoopLatch()->getTerminator());
    VectorParts RdxParts(UF);
    for (unsigned Part = 0; Part < UF; ++Part) {
      RdxParts[Part] = State.get(LoopExitInstDef, Part);
      Value *Trunc = Builder.CreateTrunc(RdxParts[Part], RdxVecTy);
      Value *Extnd = RdxDesc.isSigned() ? Builder.CreateSExt(Trunc, VecTy)
                                        : Builder.CreateZExt(Trunc, VecTy);
      for (Value::user_iterator UI = RdxParts[Part]->user_begin();
           UI != RdxParts[Part]->user_end();)
        if (*UI != Trunc) {
          (*UI++)->replaceUsesOfWith(RdxParts[Part], Extnd);
          RdxParts[Part] = Extnd;
        } else {
          ++UI;
        }
    }
    Builder.SetInsertPoint(&*LoopMiddleBlock->getFirstInsertionPt());
    for (unsigned Part = 0; Part < UF; ++Part) {
      RdxParts[Part] = Builder.CreateTrunc(RdxParts[Part], RdxVecTy);
      State.reset(LoopExitInstDef, RdxParts[Part], Part);
    }
  }

  // Reduce all of the unrolled parts into a single vector.
  Value *ReducedPartRdx = State.get(LoopExitInstDef, 0);
  unsigned Op = RecurrenceDescriptor::getOpcode(RK);

  // The middle block terminator has already been assigned a DebugLoc here (the
  // OrigLoop's single latch terminator). We want the whole middle block to
  // appear to execute on this line because: (a) it is all compiler generated,
  // (b) these instructions are always executed after evaluating the latch
  // conditional branch, and (c) other passes may add new predecessors which
  // terminate on this line. This is the easiest way to ensure we don't
  // accidentally cause an extra step back into the loop while debugging.
  setDebugLocFromInst(Builder, LoopMiddleBlock->getTerminator());
  if (IsOrdered)
    ReducedPartRdx = State.get(LoopExitInstDef, UF - 1);
  else {
    // Floating-point operations should have some FMF to enable the reduction.
    IRBuilderBase::FastMathFlagGuard FMFG(Builder);
    Builder.setFastMathFlags(RdxDesc.getFastMathFlags());
    for (unsigned Part = 1; Part < UF; ++Part) {
      Value *RdxPart = State.get(LoopExitInstDef, Part);
      if (Op != Instruction::ICmp && Op != Instruction::FCmp) {
        ReducedPartRdx = Builder.CreateBinOp(
            (Instruction::BinaryOps)Op, RdxPart, ReducedPartRdx, "bin.rdx");
      } else {
        ReducedPartRdx = createMinMaxOp(Builder, RK, ReducedPartRdx, RdxPart);
      }
    }
  }

  // Create the reduction after the loop. Note that inloop reductions create the
  // target reduction in the loop using a Reduction recipe.
  if (VF.isVector() && !IsInLoopReductionPhi) {
    ReducedPartRdx =
        createTargetReduction(Builder, TTI, RdxDesc, ReducedPartRdx);
    // If the reduction can be performed in a smaller type, we need to extend
    // the reduction to the wider type before we branch to the original loop.
    if (PhiTy != RdxDesc.getRecurrenceType())
      ReducedPartRdx = RdxDesc.isSigned()
                           ? Builder.CreateSExt(ReducedPartRdx, PhiTy)
                           : Builder.CreateZExt(ReducedPartRdx, PhiTy);
  }

  // Create a phi node that merges control-flow from the backedge-taken check
  // block and the middle block.
  PHINode *BCBlockPhi = PHINode::Create(PhiTy, 2, "bc.merge.rdx",
                                        LoopScalarPreHeader->getTerminator());
  for (unsigned I = 0, E = LoopBypassBlocks.size(); I != E; ++I)
    BCBlockPhi->addIncoming(ReductionStartValue, LoopBypassBlocks[I]);
  BCBlockPhi->addIncoming(ReducedPartRdx, LoopMiddleBlock);

  // Now, we need to fix the users of the reduction variable
  // inside and outside of the scalar remainder loop.

  // We know that the loop is in LCSSA form. We need to update the PHI nodes
  // in the exit blocks.  See comment on analogous loop in
  // fixFirstOrderRecurrence for a more complete explaination of the logic.
  for (PHINode &LCSSAPhi : LoopExitBlock->phis())
    if (any_of(LCSSAPhi.incoming_values(),
               [LoopExitInst](Value *V) { return V == LoopExitInst; }))
      LCSSAPhi.addIncoming(ReducedPartRdx, LoopMiddleBlock);

  // Fix the scalar loop reduction variable with the incoming reduction sum
  // from the vector body and from the backedge value.
  int IncomingEdgeBlockIdx =
      OrigPhi->getBasicBlockIndex(OrigLoop->getLoopLatch());
  assert(IncomingEdgeBlockIdx >= 0 && "Invalid block index");
  // Pick the other block.
  int SelfEdgeBlockIdx = (IncomingEdgeBlockIdx ? 0 : 1);
  OrigPhi->setIncomingValue(SelfEdgeBlockIdx, BCBlockPhi);
  OrigPhi->setIncomingValue(IncomingEdgeBlockIdx, LoopExitInst);
}

void InnerLoopVectorizer::clearReductionWrapFlags(const RecurrenceDescriptor &RdxDesc,
                                                  VPTransformState &State) {
  RecurKind RK = RdxDesc.getRecurrenceKind();
  if (RK != RecurKind::Add && RK != RecurKind::Mul)
    return;

  Instruction *LoopExitInstr = RdxDesc.getLoopExitInstr();
  assert(LoopExitInstr && "null loop exit instruction");
  SmallVector<Instruction *, 8> Worklist;
  SmallPtrSet<Instruction *, 8> Visited;
  Worklist.push_back(LoopExitInstr);
  Visited.insert(LoopExitInstr);

  while (!Worklist.empty()) {
    Instruction *Cur = Worklist.pop_back_val();
    if (isa<OverflowingBinaryOperator>(Cur))
      for (unsigned Part = 0; Part < UF; ++Part) {
        Value *V = State.get(State.Plan->getVPValue(Cur), Part);
        cast<Instruction>(V)->dropPoisonGeneratingFlags();
      }

    for (User *U : Cur->users()) {
      Instruction *UI = cast<Instruction>(U);
      if ((Cur != LoopExitInstr || OrigLoop->contains(UI->getParent())) &&
          Visited.insert(UI).second)
        Worklist.push_back(UI);
    }
  }
}

void InnerLoopVectorizer::fixLCSSAPHIs(VPTransformState &State) {
  for (PHINode &LCSSAPhi : LoopExitBlock->phis()) {
    if (LCSSAPhi.getBasicBlockIndex(LoopMiddleBlock) != -1)
      // Some phis were already hand updated by the reduction and recurrence
      // code above, leave them alone.
      continue;

    auto *IncomingValue = LCSSAPhi.getIncomingValue(0);
    // Non-instruction incoming values will have only one value.

    VPLane Lane = VPLane::getFirstLane();
    if (isa<Instruction>(IncomingValue) &&
        !Cost->isUniformAfterVectorization(cast<Instruction>(IncomingValue),
                                           VF))
      Lane = VPLane::getLastLaneForVF(VF);

    // Can be a loop invariant incoming value or the last scalar value to be
    // extracted from the vectorized loop.
    Builder.SetInsertPoint(LoopMiddleBlock->getTerminator());
    Value *lastIncomingValue =
        OrigLoop->isLoopInvariant(IncomingValue)
            ? IncomingValue
            : State.get(State.Plan->getVPValue(IncomingValue),
                        VPIteration(UF - 1, Lane));
    LCSSAPhi.addIncoming(lastIncomingValue, LoopMiddleBlock);
  }
}

void InnerLoopVectorizer::sinkScalarOperands(Instruction *PredInst) {
  // The basic block and loop containing the predicated instruction.
  auto *PredBB = PredInst->getParent();
  auto *VectorLoop = LI->getLoopFor(PredBB);

  // Initialize a worklist with the operands of the predicated instruction.
  SetVector<Value *> Worklist(PredInst->op_begin(), PredInst->op_end());

  // Holds instructions that we need to analyze again. An instruction may be
  // reanalyzed if we don't yet know if we can sink it or not.
  SmallVector<Instruction *, 8> InstsToReanalyze;

  // Returns true if a given use occurs in the predicated block. Phi nodes use
  // their operands in their corresponding predecessor blocks.
  auto isBlockOfUsePredicated = [&](Use &U) -> bool {
    auto *I = cast<Instruction>(U.getUser());
    BasicBlock *BB = I->getParent();
    if (auto *Phi = dyn_cast<PHINode>(I))
      BB = Phi->getIncomingBlock(
          PHINode::getIncomingValueNumForOperand(U.getOperandNo()));
    return BB == PredBB;
  };

  // Iteratively sink the scalarized operands of the predicated instruction
  // into the block we created for it. When an instruction is sunk, it's
  // operands are then added to the worklist. The algorithm ends after one pass
  // through the worklist doesn't sink a single instruction.
  bool Changed;
  do {
    // Add the instructions that need to be reanalyzed to the worklist, and
    // reset the changed indicator.
    Worklist.insert(InstsToReanalyze.begin(), InstsToReanalyze.end());
    InstsToReanalyze.clear();
    Changed = false;

    while (!Worklist.empty()) {
      auto *I = dyn_cast<Instruction>(Worklist.pop_back_val());

      // We can't sink an instruction if it is a phi node, is not in the loop,
      // or may have side effects.
      if (!I || isa<PHINode>(I) || !VectorLoop->contains(I) ||
          I->mayHaveSideEffects())
        continue;

      // If the instruction is already in PredBB, check if we can sink its
      // operands. In that case, VPlan's sinkScalarOperands() succeeded in
      // sinking the scalar instruction I, hence it appears in PredBB; but it
      // may have failed to sink I's operands (recursively), which we try
      // (again) here.
      if (I->getParent() == PredBB) {
        Worklist.insert(I->op_begin(), I->op_end());
        continue;
      }

      // It's legal to sink the instruction if all its uses occur in the
      // predicated block. Otherwise, there's nothing to do yet, and we may
      // need to reanalyze the instruction.
      if (!llvm::all_of(I->uses(), isBlockOfUsePredicated)) {
        InstsToReanalyze.push_back(I);
        continue;
      }

      // Move the instruction to the beginning of the predicated block, and add
      // it's operands to the worklist.
      I->moveBefore(&*PredBB->getFirstInsertionPt());
      Worklist.insert(I->op_begin(), I->op_end());

      // The sinking may have enabled other instructions to be sunk, so we will
      // need to iterate.
      Changed = true;
    }
  } while (Changed);
}

void InnerLoopVectorizer::fixNonInductionPHIs(VPTransformState &State) {
  for (PHINode *OrigPhi : OrigPHIsToFix) {
    VPWidenPHIRecipe *VPPhi =
        cast<VPWidenPHIRecipe>(State.Plan->getVPValue(OrigPhi));
    PHINode *NewPhi = cast<PHINode>(State.get(VPPhi, 0));
    // Make sure the builder has a valid insert point.
    Builder.SetInsertPoint(NewPhi);
    for (unsigned i = 0; i < VPPhi->getNumOperands(); ++i) {
      VPValue *Inc = VPPhi->getIncomingValue(i);
      VPBasicBlock *VPBB = VPPhi->getIncomingBlock(i);
      NewPhi->addIncoming(State.get(Inc, 0), State.CFG.VPBB2IRBB[VPBB]);
    }
  }
}

bool InnerLoopVectorizer::useOrderedReductions(RecurrenceDescriptor &RdxDesc) {
  return Cost->useOrderedReductions(RdxDesc);
}

void InnerLoopVectorizer::widenGEP(GetElementPtrInst *GEP, VPValue *VPDef,
                                   VPUser &Operands, unsigned UF,
                                   ElementCount VF, bool IsPtrLoopInvariant,
                                   SmallBitVector &IsIndexLoopInvariant,
                                   VPTransformState &State) {
  // Construct a vector GEP by widening the operands of the scalar GEP as
  // necessary. We mark the vector GEP 'inbounds' if appropriate. A GEP
  // results in a vector of pointers when at least one operand of the GEP
  // is vector-typed. Thus, to keep the representation compact, we only use
  // vector-typed operands for loop-varying values.

  if (VF.isVector() && IsPtrLoopInvariant && IsIndexLoopInvariant.all()) {
    // If we are vectorizing, but the GEP has only loop-invariant operands,
    // the GEP we build (by only using vector-typed operands for
    // loop-varying values) would be a scalar pointer. Thus, to ensure we
    // produce a vector of pointers, we need to either arbitrarily pick an
    // operand to broadcast, or broadcast a clone of the original GEP.
    // Here, we broadcast a clone of the original.
    //
    // TODO: If at some point we decide to scalarize instructions having
    //       loop-invariant operands, this special case will no longer be
    //       required. We would add the scalarization decision to
    //       collectLoopScalars() and teach getVectorValue() to broadcast
    //       the lane-zero scalar value.
    auto *Clone = Builder.Insert(GEP->clone());
    for (unsigned Part = 0; Part < UF; ++Part) {
      Value *EntryPart = Builder.CreateVectorSplat(VF, Clone);
      State.set(VPDef, EntryPart, Part);
      addMetadata(EntryPart, GEP);
    }
  } else {
    // If the GEP has at least one loop-varying operand, we are sure to
    // produce a vector of pointers. But if we are only unrolling, we want
    // to produce a scalar GEP for each unroll part. Thus, the GEP we
    // produce with the code below will be scalar (if VF == 1) or vector
    // (otherwise). Note that for the unroll-only case, we still maintain
    // values in the vector mapping with initVector, as we do for other
    // instructions.
    for (unsigned Part = 0; Part < UF; ++Part) {
      // The pointer operand of the new GEP. If it's loop-invariant, we
      // won't broadcast it.
      auto *Ptr = IsPtrLoopInvariant
                      ? State.get(Operands.getOperand(0), VPIteration(0, 0))
                      : State.get(Operands.getOperand(0), Part);

      // Collect all the indices for the new GEP. If any index is
      // loop-invariant, we won't broadcast it.
      SmallVector<Value *, 4> Indices;
      for (unsigned I = 1, E = Operands.getNumOperands(); I < E; I++) {
        VPValue *Operand = Operands.getOperand(I);
        if (IsIndexLoopInvariant[I - 1])
          Indices.push_back(State.get(Operand, VPIteration(0, 0)));
        else
          Indices.push_back(State.get(Operand, Part));
      }

      // Create the new GEP. Note that this GEP may be a scalar if VF == 1,
      // but it should be a vector, otherwise.
      auto *NewGEP =
          GEP->isInBounds()
              ? Builder.CreateInBoundsGEP(GEP->getSourceElementType(), Ptr,
                                          Indices)
              : Builder.CreateGEP(GEP->getSourceElementType(), Ptr, Indices);
      assert((VF.isScalar() || NewGEP->getType()->isVectorTy()) &&
             "NewGEP is not a pointer vector");
      State.set(VPDef, NewGEP, Part);
      addMetadata(NewGEP, GEP);
    }
  }
}

void InnerLoopVectorizer::widenPHIInstruction(Instruction *PN,
                                              RecurrenceDescriptor *RdxDesc,
                                              VPWidenPHIRecipe *PhiR,
                                              VPTransformState &State) {
  PHINode *P = cast<PHINode>(PN);
  if (EnableVPlanNativePath) {
    // Currently we enter here in the VPlan-native path for non-induction
    // PHIs where all control flow is uniform. We simply widen these PHIs.
    // Create a vector phi with no operands - the vector phi operands will be
    // set at the end of vector code generation.
    Type *VecTy = (State.VF.isScalar())
                      ? PN->getType()
                      : VectorType::get(PN->getType(), State.VF);
    Value *VecPhi = Builder.CreatePHI(VecTy, PN->getNumOperands(), "vec.phi");
    State.set(PhiR, VecPhi, 0);
    OrigPHIsToFix.push_back(P);

    return;
  }

  assert(PN->getParent() == OrigLoop->getHeader() &&
         "Non-header phis should have been handled elsewhere");

  // In order to support recurrences we need to be able to vectorize Phi nodes.
  // Phi nodes have cycles, so we need to vectorize them in two stages. This is
  // stage #1: We create a new vector PHI node with no incoming edges. We'll use
  // this value when we vectorize all of the instructions that use the PHI.
  if (RdxDesc || Legal->isFirstOrderRecurrence(P)) {
    bool ScalarPHI =
        (State.VF.isScalar()) || Cost->isInLoopReduction(cast<PHINode>(PN));
    Type *VecTy =
        ScalarPHI ? PN->getType() : VectorType::get(PN->getType(), State.VF);

    bool IsOrdered = Cost->isInLoopReduction(cast<PHINode>(PN)) &&
                     Cost->useOrderedReductions(*RdxDesc);
    unsigned LastPartForNewPhi = IsOrdered ? 1 : State.UF;
    for (unsigned Part = 0; Part < LastPartForNewPhi; ++Part) {
      Value *EntryPart = PHINode::Create(
          VecTy, 2, "vec.phi", &*LoopVectorBody->getFirstInsertionPt());
      State.set(PhiR, EntryPart, Part);
    }
    if (Legal->isFirstOrderRecurrence(P))
      return;
    VPValue *StartVPV = PhiR->getStartValue();
    Value *StartV = StartVPV->getLiveInIRValue();

    Value *Iden = nullptr;

    assert(Legal->isReductionVariable(P) && StartV &&
           "RdxDesc should only be set for reduction variables; in that case "
           "a StartV is also required");
    RecurKind RK = RdxDesc->getRecurrenceKind();
    if (RecurrenceDescriptor::isMinMaxRecurrenceKind(RK)) {
      // MinMax reduction have the start value as their identify.
      if (ScalarPHI) {
        Iden = StartV;
      } else {
        IRBuilderBase::InsertPointGuard IPBuilder(Builder);
        Builder.SetInsertPoint(LoopVectorPreHeader->getTerminator());
        StartV = Iden =
            Builder.CreateVectorSplat(State.VF, StartV, "minmax.ident");
      }
    } else {
      Constant *IdenC = RecurrenceDescriptor::getRecurrenceIdentity(
          RK, VecTy->getScalarType(), RdxDesc->getFastMathFlags());
      Iden = IdenC;

      if (!ScalarPHI) {
        Iden = ConstantVector::getSplat(State.VF, IdenC);
        IRBuilderBase::InsertPointGuard IPBuilder(Builder);
        Builder.SetInsertPoint(LoopVectorPreHeader->getTerminator());
        Constant *Zero = Builder.getInt32(0);
        StartV = Builder.CreateInsertElement(Iden, StartV, Zero);
      }
    }

    for (unsigned Part = 0; Part < LastPartForNewPhi; ++Part) {
      Value *EntryPart = State.get(PhiR, Part);
      // Make sure to add the reduction start value only to the
      // first unroll part.
      Value *StartVal = (Part == 0) ? StartV : Iden;
      cast<PHINode>(EntryPart)->addIncoming(StartVal, LoopVectorPreHeader);
    }

    return;
  }

  assert(!Legal->isReductionVariable(P) &&
         "reductions should be handled above");

  setDebugLocFromInst(Builder, P);

  // This PHINode must be an induction variable.
  // Make sure that we know about it.
  assert(Legal->getInductionVars().count(P) && "Not an induction variable");

  InductionDescriptor II = Legal->getInductionVars().lookup(P);
  const DataLayout &DL = OrigLoop->getHeader()->getModule()->getDataLayout();

  // FIXME: The newly created binary instructions should contain nsw/nuw flags,
  // which can be found from the original scalar operations.
  switch (II.getKind()) {
  case InductionDescriptor::IK_NoInduction:
    llvm_unreachable("Unknown induction");
  case InductionDescriptor::IK_IntInduction:
  case InductionDescriptor::IK_FpInduction:
    llvm_unreachable("Integer/fp induction is handled elsewhere.");
  case InductionDescriptor::IK_PtrInduction: {
    // Handle the pointer induction variable case.
    assert(P->getType()->isPointerTy() && "Unexpected type.");

    if (Cost->isScalarAfterVectorization(P, State.VF)) {
      // This is the normalized GEP that starts counting at zero.
      Value *PtrInd =
          Builder.CreateSExtOrTrunc(Induction, II.getStep()->getType());
      // Determine the number of scalars we need to generate for each unroll
      // iteration. If the instruction is uniform, we only need to generate the
      // first lane. Otherwise, we generate all VF values.
      bool IsUniform = Cost->isUniformAfterVectorization(P, State.VF);
      unsigned Lanes = IsUniform ? 1 : State.VF.getKnownMinValue();

      bool NeedsVectorIndex = !IsUniform && VF.isScalable();
      Value *UnitStepVec = nullptr, *PtrIndSplat = nullptr;
      if (NeedsVectorIndex) {
        Type *VecIVTy = VectorType::get(PtrInd->getType(), VF);
        UnitStepVec = Builder.CreateStepVector(VecIVTy);
        PtrIndSplat = Builder.CreateVectorSplat(VF, PtrInd);
      }

      for (unsigned Part = 0; Part < UF; ++Part) {
        Value *PartStart = createStepForVF(
            Builder, ConstantInt::get(PtrInd->getType(), Part), VF);

        if (NeedsVectorIndex) {
          Value *PartStartSplat = Builder.CreateVectorSplat(VF, PartStart);
          Value *Indices = Builder.CreateAdd(PartStartSplat, UnitStepVec);
          Value *GlobalIndices = Builder.CreateAdd(PtrIndSplat, Indices);
          Value *SclrGep =
              emitTransformedIndex(Builder, GlobalIndices, PSE.getSE(), DL, II);
          SclrGep->setName("next.gep");
          State.set(PhiR, SclrGep, Part);
          // We've cached the whole vector, which means we can support the
          // extraction of any lane.
          continue;
        }

        for (unsigned Lane = 0; Lane < Lanes; ++Lane) {
          Value *Idx = Builder.CreateAdd(
              PartStart, ConstantInt::get(PtrInd->getType(), Lane));
          Value *GlobalIdx = Builder.CreateAdd(PtrInd, Idx);
          Value *SclrGep =
              emitTransformedIndex(Builder, GlobalIdx, PSE.getSE(), DL, II);
          SclrGep->setName("next.gep");
          State.set(PhiR, SclrGep, VPIteration(Part, Lane));
        }
      }
      return;
    }
    assert(isa<SCEVConstant>(II.getStep()) &&
           "Induction step not a SCEV constant!");
    Type *PhiType = II.getStep()->getType();

    // Build a pointer phi
    Value *ScalarStartValue = II.getStartValue();
    Type *ScStValueType = ScalarStartValue->getType();
    PHINode *NewPointerPhi =
        PHINode::Create(ScStValueType, 2, "pointer.phi", Induction);
    NewPointerPhi->addIncoming(ScalarStartValue, LoopVectorPreHeader);

    // A pointer induction, performed by using a gep
    BasicBlock *LoopLatch = LI->getLoopFor(LoopVectorBody)->getLoopLatch();
    Instruction *InductionLoc = LoopLatch->getTerminator();
    const SCEV *ScalarStep = II.getStep();
    SCEVExpander Exp(*PSE.getSE(), DL, "induction");
    Value *ScalarStepValue =
        Exp.expandCodeFor(ScalarStep, PhiType, InductionLoc);
    Value *RuntimeVF = getRuntimeVF(Builder, PhiType, VF);
    Value *NumUnrolledElems =
        Builder.CreateMul(RuntimeVF, ConstantInt::get(PhiType, State.UF));
    Value *InductionGEP = GetElementPtrInst::Create(
        ScStValueType->getPointerElementType(), NewPointerPhi,
        Builder.CreateMul(ScalarStepValue, NumUnrolledElems), "ptr.ind",
        InductionLoc);
    NewPointerPhi->addIncoming(InductionGEP, LoopLatch);

    // Create UF many actual address geps that use the pointer
    // phi as base and a vectorized version of the step value
    // (<step*0, ..., step*N>) as offset.
    for (unsigned Part = 0; Part < State.UF; ++Part) {
      Type *VecPhiType = VectorType::get(PhiType, State.VF);
      Value *StartOffsetScalar =
          Builder.CreateMul(RuntimeVF, ConstantInt::get(PhiType, Part));
      Value *StartOffset =
          Builder.CreateVectorSplat(State.VF, StartOffsetScalar);
      // Create a vector of consecutive numbers from zero to VF.
      StartOffset =
          Builder.CreateAdd(StartOffset, Builder.CreateStepVector(VecPhiType));

      Value *GEP = Builder.CreateGEP(
          ScStValueType->getPointerElementType(), NewPointerPhi,
          Builder.CreateMul(
              StartOffset, Builder.CreateVectorSplat(State.VF, ScalarStepValue),
              "vector.gep"));
      State.set(PhiR, GEP, Part);
    }
  }
  }
}

/// A helper function for checking whether an integer division-related
/// instruction may divide by zero (in which case it must be predicated if
/// executed conditionally in the scalar code).
/// TODO: It may be worthwhile to generalize and check isKnownNonZero().
/// Non-zero divisors that are non compile-time constants will not be
/// converted into multiplication, so we will still end up scalarizing
/// the division, but can do so w/o predication.
static bool mayDivideByZero(Instruction &I) {
  assert((I.getOpcode() == Instruction::UDiv ||
          I.getOpcode() == Instruction::SDiv ||
          I.getOpcode() == Instruction::URem ||
          I.getOpcode() == Instruction::SRem) &&
         "Unexpected instruction");
  Value *Divisor = I.getOperand(1);
  auto *CInt = dyn_cast<ConstantInt>(Divisor);
  return !CInt || CInt->isZero();
}

InnerLoopVectorizer::VPIntrinsicAndKind
InnerLoopVectorizer::getVPIntrInstr(unsigned Opcode) {
  switch (Opcode) {
  case Instruction::Add:
    return {Intrinsic::vp_add, false};
  case Instruction::FAdd:
    return {Intrinsic::vp_fadd, true};
  case Instruction::Sub:
    return {Intrinsic::vp_sub, false};
  case Instruction::FSub:
    return {Intrinsic::vp_fsub, true};
  case Instruction::Mul:
    return {Intrinsic::vp_mul, false};
  case Instruction::FMul:
    return {Intrinsic::vp_fmul, true};
  case Instruction::SDiv:
    return {Intrinsic::vp_sdiv, false};
  case Instruction::UDiv:
    return {Intrinsic::vp_udiv, false};
  case Instruction::FDiv:
    return {Intrinsic::vp_fdiv, true};
  case ::Instruction::SRem:
    return {Intrinsic::vp_srem, false};
  case Instruction::URem:
    return {Intrinsic::vp_urem, false};
  case Instruction::FRem:
    return {Intrinsic::vp_frem, true};
  case Instruction::AShr:
    return {Intrinsic::vp_ashr, false};
  case Instruction::LShr:
    return {Intrinsic::vp_lshr, false};
  case Instruction::Shl:
    return {Intrinsic::vp_shl, false};
  case Instruction::Or:
    return {Intrinsic::vp_or, false};
  case Instruction::And:
    return {Intrinsic::vp_and, false};
  case Instruction::Xor:
    return {Intrinsic::vp_xor, false};
  case Instruction::FNeg:
    return {Intrinsic::vp_fneg, true};
  case Intrinsic::fma:
    return {Intrinsic::vp_fma, true};
  case Instruction::SExt:
    return {Intrinsic::vp_sext, false};
  case Instruction::ZExt:
    return {Intrinsic::vp_zext, false};
  case Instruction::FPExt:
    return {Intrinsic::vp_fpext, true};
  case Instruction::Trunc:
    return {Intrinsic::vp_trunc, false};
  case Instruction::FPTrunc:
    return {Intrinsic::vp_fptrunc, true};
  case Instruction::FPToUI:
    return {Intrinsic::vp_fptoui, true};
  case Instruction::FPToSI:
    return {Intrinsic::vp_fptosi, true};
  case Instruction::UIToFP:
    return {Intrinsic::vp_uitofp, true};
  case Instruction::SIToFP:
    return {Intrinsic::vp_sitofp, true};
  case Instruction::IntToPtr:
    return {Intrinsic::vp_inttoptr, false};
  case Instruction::PtrToInt:
    return {Intrinsic::vp_ptrtoint, false};
  case Instruction::BitCast:
    return {Intrinsic::vp_bitcast, false};
  }
  return {Intrinsic::not_intrinsic, false};
}

void InnerLoopVectorizer::widenPredicatedInstruction(Instruction &I,
                                                     VPValue *Def,
                                                     VPTransformState &State,
                                                     VPValue *BlockInMask,
                                                     VPValue *EVL) {

  auto MaskValue = [&](unsigned Part, ElementCount EC) -> Value * {
    // The outermost mask can be lowered as an all ones mask when using EVL.
    if (isa<VPInstruction>(BlockInMask) &&
        cast<VPInstruction>(BlockInMask)->getOpcode() == VPInstruction::ICmpULE)
      return Builder.getTrueVector(EC);
    else
      return State.get(BlockInMask, Part);
  };

  auto CreateCast = [&](CastInst *CI) {
    for (unsigned Part = 0; Part < UF; ++Part) {
      Value *SrcVal =
          State.get(State.Plan->getOrAddVPValue(CI->getOperand(0)), Part);
      VectorType *SrcTy = cast<VectorType>(SrcVal->getType());
      VectorType *DestTy =
          VectorType::get(CI->getType(), SrcTy->getElementCount());
      SmallVector<Value *, 5> Ops;
      Ops.push_back(SrcVal);
      Ops.push_back(MaskValue(Part, DestTy->getElementCount()));
      Ops.push_back(State.get(EVL, Part));
      Value *V =
          Builder.CreateIntrinsic(getVPIntrInstr(CI->getOpcode()).Intr,
                                  {DestTy, SrcTy}, Ops, nullptr, "vp.cast");
      State.set(Def, V, Part);
      addMetadata(V, &I);
    }

  };

  auto Opcode = I.getOpcode();

  //===------------------- compare instructions ---------------------------===//
  if (Opcode == Instruction::ICmp || Opcode == Instruction::FCmp) {
    // Widen compares. Generate vector compares.
    bool FCmp = (I.getOpcode() == Instruction::FCmp);
    auto *Cmp = cast<CmpInst>(&I);
    setDebugLocFromInst(Builder, Cmp);
    for (unsigned Part = 0; Part < UF; ++Part) {
      Value *A = State.get(State.Plan->getOrAddVPValue(Cmp->getOperand(0)), Part);
      Value *B = State.get(State.Plan->getOrAddVPValue(Cmp->getOperand(1)), Part);
      Value *C = nullptr;

      VectorType *OpTy = cast<VectorType>(A->getType());
      Value *MaskArg = MaskValue(Part, OpTy->getElementCount());
      Value *EVLArg = State.get(EVL, Part);
      Value *PredArg = Builder.getInt8(Cmp->getPredicate());

      if (FCmp) {
        IRBuilder<>::FastMathFlagGuard FMFG(Builder);
        Builder.setFastMathFlags(Cmp->getFastMathFlags());
        C = Builder.CreateIntrinsic(Intrinsic::vp_fcmp, {OpTy},
                                    {A, B, PredArg, MaskArg, EVLArg}, nullptr,
                                    "vp.op.fcmp");
      } else {
        C = Builder.CreateIntrinsic(Intrinsic::vp_icmp, {OpTy},
                                    {A, B, PredArg, MaskArg, EVLArg}, nullptr,
                                    "vp.op.icmp");
      }
      // The result of vp_icmp or vp_fcmp may contain lanes that are undef due
      // to the mask. We don't need undef boolean values.
      // Convert undef lanes to false by inserting a vp_select.
      // FIXME: For now we create a whole-register select to ensure correctness
      // for other whole-register instructions that use the compare as input
      // arg. See issue at
      // repo.hca.bsc.es/gitlab/EPI/System-Software/llvm-mono/-/issues/124
      // Value *V = Builder.CreateIntrinsic(
      //    Intrinsic::vp_select, {cast<VectorType>(C->getType())},
      //    {MaskArg, C, AllFalse, EVLArg}, nullptr, "vp.op.select");
      Value *AllFalse = Builder.getFalseVector(OpTy->getElementCount());
      Value *V = Builder.CreateSelect(MaskArg, C, AllFalse);

      State.set(Def, V, Part);
      addMetadata(V, &I);
    }
    return;
  }

  assert(getVPIntrInstr(Opcode).Intr != Intrinsic::not_intrinsic &&
         "Opcode does not have predicated vector intrinsic support.");

  //===------------------- Int-to-Int cast instructions -------------------===//
  if (Opcode == Instruction::SExt || Opcode == Instruction::ZExt ||
      Opcode == Instruction::Trunc) {
    auto *CI = cast<CastInst>(&I);
    setDebugLocFromInst(Builder, CI);

    assert(isa<IntegerType>(CI->getType()) && "Invalid destination Int type.");
    IntegerType *DestElemTy = cast<IntegerType>(CI->getType());
    IntegerType *SrcElemTy = cast<IntegerType>(CI->getOperand(0)->getType());
    if (Opcode == Instruction::Trunc)
      assert(DestElemTy->getBitWidth() < SrcElemTy->getBitWidth() &&
             "Cannot truncate to a larger size.");
    else
      assert(DestElemTy->getBitWidth() > SrcElemTy->getBitWidth() &&
             "Cannot extend to a smaller size.");
    return CreateCast(CI);
  }

  //===------------------- Float-to-Float cast instructions ---------------===//
  if (Opcode == Instruction::FPExt || Opcode == Instruction::FPTrunc) {
    auto *CI = cast<CastInst>(&I);
    setDebugLocFromInst(Builder, CI);
    Type *DestElemTy = CI->getType();
    Type *SrcElemTy = CI->getOperand(0)->getType();
    assert(DestElemTy->isFloatingPointTy() && SrcElemTy->isFloatingPointTy() &&
           "Invalid destination/source type for float extension.");
    if (Opcode == Instruction::FPTrunc)
      assert(DestElemTy->getTypeID() < SrcElemTy->getTypeID() &&
             "Cannot extend to a larger size.");
    else
      assert(DestElemTy->getTypeID() > SrcElemTy->getTypeID() &&
             "Cannot extend to a smaller size.");
    return CreateCast(CI);
  }

  //===------------------- Float-to-Int cast instructions -----------------===//
  if (Opcode == Instruction::FPToUI || Opcode == Instruction::FPToSI) {
    auto *CI = cast<CastInst>(&I);
    setDebugLocFromInst(Builder, CI);
    Type *DestElemTy = CI->getType();
    Type *SrcElemTy = CI->getOperand(0)->getType();
    assert(DestElemTy->isIntegerTy() && SrcElemTy->isFloatingPointTy() &&
           "Invalid destination/source type for float to int cast.");
    return CreateCast(CI);
  }

  //===------------------- Int-to-Float cast instructions -----------------===//
  if (Opcode == Instruction::UIToFP || Opcode == Instruction::SIToFP) {
    auto *CI = cast<CastInst>(&I);
    setDebugLocFromInst(Builder, CI);
    Type *DestElemTy = CI->getType();
    Type *SrcElemTy = CI->getOperand(0)->getType();
    assert(SrcElemTy->isIntegerTy() && DestElemTy->isFloatingPointTy() &&
           "Invalid destination/source type for float to int cast.");
    return CreateCast(CI);
  }

  //===------------------- Int-Ptr cast instructions ----------------------===//
  if (Opcode == Instruction::IntToPtr || Opcode == Instruction::PtrToInt) {
    auto *CI = cast<CastInst>(&I);
    setDebugLocFromInst(Builder, CI);
    Type *DestElemTy = CI->getType();
    Type *SrcElemTy = CI->getOperand(0)->getType();
    if (Opcode == Instruction::IntToPtr)
      assert(SrcElemTy->isIntegerTy() && DestElemTy->isPointerTy() &&
             "Invalid destination/source type for int to ptr cast.");
    else
      assert(DestElemTy->isIntegerTy() && SrcElemTy->isPointerTy() &&
             "Invalid destination/source type for ptr to int cast.");
    return CreateCast(CI);
  }

  //===------------------- bitcast cast instructions ----------------------===//
  if (Opcode == Instruction::BitCast) {
    auto *CI = cast<CastInst>(&I);
    setDebugLocFromInst(Builder, CI);
    Type *DestElemTy = CI->getType();
    Type *SrcElemTy = CI->getOperand(0)->getType();
    assert(SrcElemTy->getPrimitiveSizeInBits() ==
               DestElemTy->getPrimitiveSizeInBits() &&
           "Invalid destination/source type for bitcast.");
    return CreateCast(CI);
  }

  //===------------------- Other Binary and Unary Ops ---------------------===//
  assert(((Instruction::isBinaryOp(Opcode) && I.getNumOperands() == 2) ||
          (Instruction::isUnaryOp(Opcode) && I.getNumOperands() == 1)) &&
         "Invalid number of operands.");

  // Just widen unops and binops.
  setDebugLocFromInst(Builder, &I);

  for (unsigned Part = 0; Part < UF; ++Part) {
    SmallVector<Value *, 4> Ops;
    for (Value *Op : I.operands())
      Ops.push_back(State.get(State.Plan->getOrAddVPValue(Op), Part));

    VectorType *OpTy = cast<VectorType>(Ops[0]->getType());
    Ops.push_back(MaskValue(Part, OpTy->getElementCount()));
    Ops.push_back(State.get(EVL, Part));

    Value *V = Builder.CreateIntrinsic(getVPIntrInstr(Opcode).Intr, {OpTy}, Ops,
                                       nullptr, "vp.op");

    if (auto *VecOp = dyn_cast<Instruction>(V))
      VecOp->copyIRFlags(&I);

    // Use this vector value for all users of the original instruction.
    State.set(Def, V, Part);
    addMetadata(V, &I);
  }
}

void InnerLoopVectorizer::widenInstruction(Instruction &I, VPValue *Def,
                                           VPUser &User,
                                           VPTransformState &State) {
  switch (I.getOpcode()) {
  case Instruction::Call:
  case Instruction::Br:
  case Instruction::PHI:
  case Instruction::GetElementPtr:
  case Instruction::Select:
    llvm_unreachable("This instruction is handled by a different recipe.");
  case Instruction::UDiv:
  case Instruction::SDiv:
  case Instruction::SRem:
  case Instruction::URem:
  case Instruction::Add:
  case Instruction::FAdd:
  case Instruction::Sub:
  case Instruction::FSub:
  case Instruction::FNeg:
  case Instruction::Mul:
  case Instruction::FMul:
  case Instruction::FDiv:
  case Instruction::FRem:
  case Instruction::Shl:
  case Instruction::LShr:
  case Instruction::AShr:
  case Instruction::And:
  case Instruction::Or:
  case Instruction::Xor: {
    // Just widen unops and binops.
    setDebugLocFromInst(Builder, &I);

    for (unsigned Part = 0; Part < UF; ++Part) {
      SmallVector<Value *, 2> Ops;
      for (VPValue *VPOp : User.operands())
        Ops.push_back(State.get(VPOp, Part));

      Value *V = Builder.CreateNAryOp(I.getOpcode(), Ops);

      if (auto *VecOp = dyn_cast<Instruction>(V))
        VecOp->copyIRFlags(&I);

      // Use this vector value for all users of the original instruction.
      State.set(Def, V, Part);
      addMetadata(V, &I);
    }

    break;
  }
  case Instruction::ICmp:
  case Instruction::FCmp: {
    // Widen compares. Generate vector compares.
    bool FCmp = (I.getOpcode() == Instruction::FCmp);
    auto *Cmp = cast<CmpInst>(&I);
    setDebugLocFromInst(Builder, Cmp);
    for (unsigned Part = 0; Part < UF; ++Part) {
      Value *A = State.get(User.getOperand(0), Part);
      Value *B = State.get(User.getOperand(1), Part);
      Value *C = nullptr;
      if (FCmp) {
        // Propagate fast math flags.
        IRBuilder<>::FastMathFlagGuard FMFG(Builder);
        Builder.setFastMathFlags(Cmp->getFastMathFlags());
        C = Builder.CreateFCmp(Cmp->getPredicate(), A, B);
      } else {
        C = Builder.CreateICmp(Cmp->getPredicate(), A, B);
      }
      State.set(Def, C, Part);
      addMetadata(C, &I);
    }

    break;
  }

  case Instruction::ZExt:
  case Instruction::SExt:
  case Instruction::FPToUI:
  case Instruction::FPToSI:
  case Instruction::FPExt:
  case Instruction::PtrToInt:
  case Instruction::IntToPtr:
  case Instruction::SIToFP:
  case Instruction::UIToFP:
  case Instruction::Trunc:
  case Instruction::FPTrunc:
  case Instruction::BitCast: {
    auto *CI = cast<CastInst>(&I);
    setDebugLocFromInst(Builder, CI);

    /// Vectorize casts.
    Type *DestTy =
        (VF.isScalar()) ? CI->getType() : VectorType::get(CI->getType(), VF);

    for (unsigned Part = 0; Part < UF; ++Part) {
      Value *A = State.get(User.getOperand(0), Part);
      Value *Cast = Builder.CreateCast(CI->getOpcode(), A, DestTy);
      State.set(Def, Cast, Part);
      addMetadata(Cast, &I);
    }
    break;
  }
  default:
    // This instruction is not vectorized by simple widening.
    LLVM_DEBUG(dbgs() << "LV: Found an unhandled instruction: " << I);
    llvm_unreachable("Unhandled instruction!");
  } // end of switch.
}

void InnerLoopVectorizer::widenCallInstruction(CallInst &I, VPValue *Def,
                                               VPUser &ArgOperands,
                                               VPTransformState &State) {
  assert(!isa<DbgInfoIntrinsic>(I) &&
         "DbgInfoIntrinsic should have been dropped during VPlan construction");
  setDebugLocFromInst(Builder, &I);

  Module *M = I.getParent()->getParent()->getParent();
  auto *CI = cast<CallInst>(&I);

  SmallVector<Type *, 4> Tys;
  for (Value *ArgOperand : CI->arg_operands())
    Tys.push_back(ToVectorTy(ArgOperand->getType(), VF));

  Intrinsic::ID ID = getVectorIntrinsicIDForCall(CI, TLI);

  // The flag shows whether we use Intrinsic or a usual Call for vectorized
  // version of the instruction.
  // Is it beneficial to perform intrinsic call compared to lib call?
  bool NeedToScalarize = false;
  InstructionCost CallCost = Cost->getVectorCallCost(CI, VF, NeedToScalarize);
  InstructionCost IntrinsicCost =
      ID ? Cost->getVectorIntrinsicCost(CI, VF) : InstructionCost::getInvalid();
  bool UseVectorIntrinsic = ID && IntrinsicCost <= CallCost;
  assert((UseVectorIntrinsic || !NeedToScalarize) &&
         "Instruction should be scalarized elsewhere.");
  assert((IntrinsicCost.isValid() || CallCost.isValid()) &&
         "Either the intrinsic cost or vector call cost must be valid");

  for (unsigned Part = 0; Part < UF; ++Part) {
    SmallVector<Type *, 2> TysForDecl = {CI->getType()};
    SmallVector<Value *, 4> Args;
    for (auto &I : enumerate(ArgOperands.operands())) {
      // Some intrinsics have a scalar argument - don't replace it with a
      // vector.
      Value *Arg;
      if (!UseVectorIntrinsic || !hasVectorInstrinsicScalarOpd(ID, I.index()))
        Arg = State.get(I.value(), Part);
      else {
        Arg = State.get(I.value(), VPIteration(0, 0));
        if (hasVectorInstrinsicOverloadedScalarOpd(ID, I.index()))
          TysForDecl.push_back(Arg->getType());
      }
      Args.push_back(Arg);
    }

    Function *VectorF;
    if (UseVectorIntrinsic) {
      // Use vector version of the intrinsic.
      if (VF.isVector())
        TysForDecl[0] = VectorType::get(CI->getType()->getScalarType(), VF);
      VectorF = Intrinsic::getDeclaration(M, ID, TysForDecl);
      assert(VectorF && "Can't retrieve vector intrinsic.");
    } else {
      // Use vector version of the function call.
      const VFShape Shape = VFShape::get(*CI, VF, false /*HasGlobalPred*/);
#ifndef NDEBUG
      assert(VFDatabase(*CI).getVectorizedFunction(Shape) != nullptr &&
             "Can't create vector function.");
#endif
        VectorF = VFDatabase(*CI).getVectorizedFunction(Shape);
    }
      SmallVector<OperandBundleDef, 1> OpBundles;
      CI->getOperandBundlesAsDefs(OpBundles);
      CallInst *V = Builder.CreateCall(VectorF, Args, OpBundles);

      if (isa<FPMathOperator>(V))
        V->copyFastMathFlags(CI);

      State.set(Def, V, Part);
      addMetadata(V, &I);
  }
}

void InnerLoopVectorizer::widenSelectInstruction(SelectInst &I, VPValue *VPDef,
                                                 VPUser &Operands,
                                                 bool InvariantCond,
                                                 VPTransformState &State) {
  setDebugLocFromInst(Builder, &I);

  // The condition can be loop invariant  but still defined inside the
  // loop. This means that we can't just use the original 'cond' value.
  // We have to take the 'vectorized' value and pick the first lane.
  // Instcombine will make this a no-op.
  auto *InvarCond = InvariantCond
                        ? State.get(Operands.getOperand(0), VPIteration(0, 0))
                        : nullptr;

  for (unsigned Part = 0; Part < UF; ++Part) {
    Value *Cond =
        InvarCond ? InvarCond : State.get(Operands.getOperand(0), Part);
    Value *Op0 = State.get(Operands.getOperand(1), Part);
    Value *Op1 = State.get(Operands.getOperand(2), Part);
    Value *Sel = Builder.CreateSelect(Cond, Op0, Op1);
    State.set(VPDef, Sel, Part);
    addMetadata(Sel, &I);
  }
}

void LoopVectorizationCostModel::collectLoopScalars(ElementCount VF) {
  // We should not collect Scalars more than once per VF. Right now, this
  // function is called from collectUniformsAndScalars(), which already does
  // this check. Collecting Scalars for VF=1 does not make any sense.
  assert(VF.isVector() && Scalars.find(VF) == Scalars.end() &&
         "This function should not be visited twice for the same VF");

  SmallSetVector<Instruction *, 8> Worklist;

  // These sets are used to seed the analysis with pointers used by memory
  // accesses that will remain scalar.
  SmallSetVector<Instruction *, 8> ScalarPtrs;
  SmallPtrSet<Instruction *, 8> PossibleNonScalarPtrs;
  auto *Latch = TheLoop->getLoopLatch();

  // A helper that returns true if the use of Ptr by MemAccess will be scalar.
  // The pointer operands of loads and stores will be scalar as long as the
  // memory access is not a gather or scatter operation. The value operand of a
  // store will remain scalar if the store is scalarized.
  auto isScalarUse = [&](Instruction *MemAccess, Value *Ptr) {
    InstWidening WideningDecision = getWideningDecision(MemAccess, VF);
    assert(WideningDecision != CM_Unknown &&
           "Widening decision should be ready at this moment");
    if (auto *Store = dyn_cast<StoreInst>(MemAccess))
      if (Ptr == Store->getValueOperand())
        return WideningDecision == CM_Scalarize;
    assert(Ptr == getLoadStorePointerOperand(MemAccess) &&
           "Ptr is neither a value or pointer operand");
    return WideningDecision != CM_GatherScatter;
  };

  // A helper that returns true if the given value is a bitcast or
  // getelementptr instruction contained in the loop.
  auto isLoopVaryingBitCastOrGEP = [&](Value *V) {
    return ((isa<BitCastInst>(V) && V->getType()->isPointerTy()) ||
            isa<GetElementPtrInst>(V)) &&
           !TheLoop->isLoopInvariant(V);
  };

  auto isScalarPtrInduction = [&](Instruction *MemAccess, Value *Ptr) {
    if (!isa<PHINode>(Ptr) ||
        !Legal->getInductionVars().count(cast<PHINode>(Ptr)))
      return false;
    auto &Induction = Legal->getInductionVars()[cast<PHINode>(Ptr)];
    if (Induction.getKind() != InductionDescriptor::IK_PtrInduction)
      return false;
    return isScalarUse(MemAccess, Ptr);
  };

  // A helper that evaluates a memory access's use of a pointer. If the
  // pointer is actually the pointer induction of a loop, it is being
  // inserted into Worklist. If the use will be a scalar use, and the
  // pointer is only used by memory accesses, we place the pointer in
  // ScalarPtrs. Otherwise, the pointer is placed in PossibleNonScalarPtrs.
  auto evaluatePtrUse = [&](Instruction *MemAccess, Value *Ptr) {
    if (isScalarPtrInduction(MemAccess, Ptr)) {
      Worklist.insert(cast<Instruction>(Ptr));
      Instruction *Update = cast<Instruction>(
          cast<PHINode>(Ptr)->getIncomingValueForBlock(Latch));
      Worklist.insert(Update);
      LLVM_DEBUG(dbgs() << "LV: Found new scalar instruction: " << *Ptr
                        << "\n");
      LLVM_DEBUG(dbgs() << "LV: Found new scalar instruction: " << *Update
                        << "\n");
      return;
    }
    // We only care about bitcast and getelementptr instructions contained in
    // the loop.
    if (!isLoopVaryingBitCastOrGEP(Ptr))
      return;

    // If the pointer has already been identified as scalar (e.g., if it was
    // also identified as uniform), there's nothing to do.
    auto *I = cast<Instruction>(Ptr);
    if (Worklist.count(I))
      return;

    // If the use of the pointer will be a scalar use, and all users of the
    // pointer are memory accesses, place the pointer in ScalarPtrs. Otherwise,
    // place the pointer in PossibleNonScalarPtrs.
    if (isScalarUse(MemAccess, Ptr) && llvm::all_of(I->users(), [&](User *U) {
          return isa<LoadInst>(U) || isa<StoreInst>(U);
        }))
      ScalarPtrs.insert(I);
    else
      PossibleNonScalarPtrs.insert(I);
  };

  // We seed the scalars analysis with three classes of instructions: (1)
  // instructions marked uniform-after-vectorization and (2) bitcast,
  // getelementptr and (pointer) phi instructions used by memory accesses
  // requiring a scalar use.
  //
  // (1) Add to the worklist all instructions that have been identified as
  // uniform-after-vectorization.
  Worklist.insert(Uniforms[VF].begin(), Uniforms[VF].end());

  // (2) Add to the worklist all bitcast and getelementptr instructions used by
  // memory accesses requiring a scalar use. The pointer operands of loads and
  // stores will be scalar as long as the memory accesses is not a gather or
  // scatter operation. The value operand of a store will remain scalar if the
  // store is scalarized.
  for (auto *BB : TheLoop->blocks())
    for (auto &I : *BB) {
      if (auto *Load = dyn_cast<LoadInst>(&I)) {
        evaluatePtrUse(Load, Load->getPointerOperand());
      } else if (auto *Store = dyn_cast<StoreInst>(&I)) {
        evaluatePtrUse(Store, Store->getPointerOperand());
        evaluatePtrUse(Store, Store->getValueOperand());
      }
    }
  for (auto *I : ScalarPtrs)
    if (!PossibleNonScalarPtrs.count(I)) {
      LLVM_DEBUG(dbgs() << "LV: Found scalar instruction: " << *I << "\n");
      Worklist.insert(I);
    }

  // Insert the forced scalars.
  // FIXME: Currently widenPHIInstruction() often creates a dead vector
  // induction variable when the PHI user is scalarized.
  auto ForcedScalar = ForcedScalars.find(VF);
  if (ForcedScalar != ForcedScalars.end())
    for (auto *I : ForcedScalar->second)
      Worklist.insert(I);

  // Expand the worklist by looking through any bitcasts and getelementptr
  // instructions we've already identified as scalar. This is similar to the
  // expansion step in collectLoopUniforms(); however, here we're only
  // expanding to include additional bitcasts and getelementptr instructions.
  unsigned Idx = 0;
  while (Idx != Worklist.size()) {
    Instruction *Dst = Worklist[Idx++];
    if (!isLoopVaryingBitCastOrGEP(Dst->getOperand(0)))
      continue;
    auto *Src = cast<Instruction>(Dst->getOperand(0));
    if (llvm::all_of(Src->users(), [&](User *U) -> bool {
          auto *J = cast<Instruction>(U);
          return !TheLoop->contains(J) || Worklist.count(J) ||
                 ((isa<LoadInst>(J) || isa<StoreInst>(J)) &&
                  isScalarUse(J, Src));
        })) {
      Worklist.insert(Src);
      LLVM_DEBUG(dbgs() << "LV: Found scalar instruction: " << *Src << "\n");
    }
  }

  // An induction variable will remain scalar if all users of the induction
  // variable and induction variable update remain scalar.
  for (auto &Induction : Legal->getInductionVars()) {
    auto *Ind = Induction.first;
    auto *IndUpdate = cast<Instruction>(Ind->getIncomingValueForBlock(Latch));

    // If tail-folding is applied, the primary induction variable will be used
    // to feed a vector compare.
    if (Ind == Legal->getPrimaryInduction() && foldTailByMasking())
      continue;

    // Determine if all users of the induction variable are scalar after
    // vectorization.
    auto ScalarInd = llvm::all_of(Ind->users(), [&](User *U) -> bool {
      auto *I = cast<Instruction>(U);
      return I == IndUpdate || !TheLoop->contains(I) || Worklist.count(I);
    });
    if (!ScalarInd)
      continue;

    // Determine if all users of the induction variable update instruction are
    // scalar after vectorization.
    auto ScalarIndUpdate =
        llvm::all_of(IndUpdate->users(), [&](User *U) -> bool {
          auto *I = cast<Instruction>(U);
          return I == Ind || !TheLoop->contains(I) || Worklist.count(I);
        });
    if (!ScalarIndUpdate)
      continue;

    // The induction variable and its update instruction will remain scalar.
    Worklist.insert(Ind);
    Worklist.insert(IndUpdate);
    LLVM_DEBUG(dbgs() << "LV: Found scalar instruction: " << *Ind << "\n");
    LLVM_DEBUG(dbgs() << "LV: Found scalar instruction: " << *IndUpdate
                      << "\n");
  }

  Scalars[VF].insert(Worklist.begin(), Worklist.end());
}

bool LoopVectorizationCostModel::isScalarWithPredication(Instruction *I) const {
  if (!blockNeedsPredication(I->getParent()))
    return false;
  switch (I->getOpcode()) {
  default:
    break;
  case Instruction::Load:
  case Instruction::Store: {
    if (!Legal->isMaskRequired(I))
      return false;
    auto *Ptr = getLoadStorePointerOperand(I);
    auto *Ty = getLoadStoreType(I);
    const Align Alignment = getLoadStoreAlignment(I);
    return isa<LoadInst>(I) ? !(isLegalMaskedLoad(Ty, Ptr, Alignment) ||
                                TTI.isLegalMaskedGather(Ty, Alignment))
                            : !(isLegalMaskedStore(Ty, Ptr, Alignment) ||
                                TTI.isLegalMaskedScatter(Ty, Alignment));
  }
  case Instruction::UDiv:
  case Instruction::SDiv:
  case Instruction::SRem:
  case Instruction::URem:
    return mayDivideByZero(*I);
  }
  return false;
}

bool LoopVectorizationCostModel::interleavedAccessCanBeWidened(
    Instruction *I, ElementCount VF) {
  assert(isAccessInterleaved(I) && "Expecting interleaved access.");
  assert(getWideningDecision(I, VF) == CM_Unknown &&
         "Decision should not be set yet.");
  auto *Group = getInterleavedAccessGroup(I);
  assert(Group && "Must have a group.");

  // If the instruction's allocated size doesn't equal it's type size, it
  // requires padding and will be scalarized.
  auto &DL = I->getModule()->getDataLayout();
  auto *ScalarTy = getLoadStoreType(I);
  if (hasIrregularType(ScalarTy, DL))
    return false;

  // Check if masking is required.
  // A Group may need masking for one of two reasons: it resides in a block that
  // needs predication, or it was decided to use masking to deal with gaps.
  bool PredicatedAccessRequiresMasking =
      Legal->blockNeedsPredication(I->getParent()) && Legal->isMaskRequired(I);
  bool AccessWithGapsRequiresMasking =
      Group->requiresScalarEpilogue() && !isScalarEpilogueAllowed();
  if (!PredicatedAccessRequiresMasking && !AccessWithGapsRequiresMasking)
    return true;

  // If masked interleaving is required, we expect that the user/target had
  // enabled it, because otherwise it either wouldn't have been created or
  // it should have been invalidated by the CostModel.
  assert(useMaskedInterleavedAccesses(TTI) &&
         "Masked interleave-groups for predicated accesses are not enabled.");

  auto *Ty = getLoadStoreType(I);
  const Align Alignment = getLoadStoreAlignment(I);
  return isa<LoadInst>(I) ? TTI.isLegalMaskedLoad(Ty, Alignment)
                          : TTI.isLegalMaskedStore(Ty, Alignment);
}

bool LoopVectorizationCostModel::memoryInstructionCanBeWidened(
    Instruction *I, ElementCount VF) {
  // Get and ensure we have a valid memory instruction.
  LoadInst *LI = dyn_cast<LoadInst>(I);
  StoreInst *SI = dyn_cast<StoreInst>(I);
  assert((LI || SI) && "Invalid memory instruction");

  auto *Ptr = getLoadStorePointerOperand(I);

  // In order to be widened, the pointer should be consecutive, first of all.
  if (!Legal->isConsecutivePtr(Ptr))
    return false;

  // If the instruction is a store located in a predicated block, it will be
  // scalarized.
  if (isScalarWithPredication(I))
    return false;

  // If the instruction's allocated size doesn't equal it's type size, it
  // requires padding and will be scalarized.
  auto &DL = I->getModule()->getDataLayout();
  auto *ScalarTy = LI ? LI->getType() : SI->getValueOperand()->getType();
  if (hasIrregularType(ScalarTy, DL))
    return false;

  return true;
}

void LoopVectorizationCostModel::collectLoopUniforms(ElementCount VF) {
  // We should not collect Uniforms more than once per VF. Right now,
  // this function is called from collectUniformsAndScalars(), which
  // already does this check. Collecting Uniforms for VF=1 does not make any
  // sense.

  assert(VF.isVector() && Uniforms.find(VF) == Uniforms.end() &&
         "This function should not be visited twice for the same VF");

  // Visit the list of Uniforms. If we'll not find any uniform value, we'll
  // not analyze again.  Uniforms.count(VF) will return 1.
  Uniforms[VF].clear();

  // We now know that the loop is vectorizable!
  // Collect instructions inside the loop that will remain uniform after
  // vectorization.

  // Global values, params and instructions outside of current loop are out of
  // scope.
  auto isOutOfScope = [&](Value *V) -> bool {
    Instruction *I = dyn_cast<Instruction>(V);
    return (!I || !TheLoop->contains(I));
  };

  SetVector<Instruction *> Worklist;
  BasicBlock *Latch = TheLoop->getLoopLatch();

  // Instructions that are scalar with predication must not be considered
  // uniform after vectorization, because that would create an erroneous
  // replicating region where only a single instance out of VF should be formed.
  // TODO: optimize such seldom cases if found important, see PR40816.
  auto addToWorklistIfAllowed = [&](Instruction *I) -> void {
    if (isOutOfScope(I)) {
      LLVM_DEBUG(dbgs() << "LV: Found not uniform due to scope: "
                        << *I << "\n");
      return;
    }
    if (isScalarWithPredication(I)) {
      LLVM_DEBUG(dbgs() << "LV: Found not uniform being ScalarWithPredication: "
                        << *I << "\n");
      return;
    }
    LLVM_DEBUG(dbgs() << "LV: Found uniform instruction: " << *I << "\n");
    Worklist.insert(I);
  };

  // Start with the conditional branch. If the branch condition is an
  // instruction contained in the loop that is only used by the branch, it is
  // uniform.
  auto *Cmp = dyn_cast<Instruction>(Latch->getTerminator()->getOperand(0));
  if (Cmp && TheLoop->contains(Cmp) && Cmp->hasOneUse())
    addToWorklistIfAllowed(Cmp);

  auto isUniformDecision = [&](Instruction *I, ElementCount VF) {
    InstWidening WideningDecision = getWideningDecision(I, VF);
    assert(WideningDecision != CM_Unknown &&
           "Widening decision should be ready at this moment");

    // A uniform memory op is itself uniform.  We exclude uniform stores
    // here as they demand the last lane, not the first one.
    if (isa<LoadInst>(I) && Legal->isUniformMemOp(*I) &&
        !TTI.useScalableVectorType()) {
      assert(WideningDecision == CM_Scalarize);
      return true;
    }

    return (WideningDecision == CM_Widen ||
            WideningDecision == CM_Widen_Reverse ||
            WideningDecision == CM_Interleave);
  };


  // Returns true if Ptr is the pointer operand of a memory access instruction
  // I, and I is known to not require scalarization.
  auto isVectorizedMemAccessUse = [&](Instruction *I, Value *Ptr) -> bool {
    return getLoadStorePointerOperand(I) == Ptr && isUniformDecision(I, VF);
  };

  // Holds a list of values which are known to have at least one uniform use.
  // Note that there may be other uses which aren't uniform.  A "uniform use"
  // here is something which only demands lane 0 of the unrolled iterations;
  // it does not imply that all lanes produce the same value (e.g. this is not
  // the usual meaning of uniform)
  SetVector<Value *> HasUniformUse;

  // Scan the loop for instructions which are either a) known to have only
  // lane 0 demanded or b) are uses which demand only lane 0 of their operand.
  for (auto *BB : TheLoop->blocks())
    for (auto &I : *BB) {
      // If there's no pointer operand, there's nothing to do.
      auto *Ptr = getLoadStorePointerOperand(&I);
      if (!Ptr)
        continue;

      // A uniform memory op is itself uniform.  We exclude uniform stores
      // here as they demand the last lane, not the first one.
      if (isa<LoadInst>(I) && Legal->isUniformMemOp(I) &&
          !TTI.useScalableVectorType())
        addToWorklistIfAllowed(&I);

      if (isUniformDecision(&I, VF)) {
        assert(isVectorizedMemAccessUse(&I, Ptr) && "consistency check");
        HasUniformUse.insert(Ptr);
      }
    }

  // Add to the worklist any operands which have *only* uniform (e.g. lane 0
  // demanding) users.  Since loops are assumed to be in LCSSA form, this
  // disallows uses outside the loop as well.
  for (auto *V : HasUniformUse) {
    if (isOutOfScope(V))
      continue;
    auto *I = cast<Instruction>(V);
    auto UsersAreMemAccesses =
      llvm::all_of(I->users(), [&](User *U) -> bool {
        return isVectorizedMemAccessUse(cast<Instruction>(U), V);
      });
    if (UsersAreMemAccesses)
      addToWorklistIfAllowed(I);
  }

  // Expand Worklist in topological order: whenever a new instruction
  // is added , its users should be already inside Worklist.  It ensures
  // a uniform instruction will only be used by uniform instructions.
  unsigned idx = 0;
  while (idx != Worklist.size()) {
    Instruction *I = Worklist[idx++];

    for (auto OV : I->operand_values()) {
      // isOutOfScope operands cannot be uniform instructions.
      if (isOutOfScope(OV))
        continue;
      // First order recurrence Phi's should typically be considered
      // non-uniform.
      auto *OP = dyn_cast<PHINode>(OV);
      if (OP && Legal->isFirstOrderRecurrence(OP))
        continue;
      // If all the users of the operand are uniform, then add the
      // operand into the uniform worklist.
      auto *OI = cast<Instruction>(OV);
      if (llvm::all_of(OI->users(), [&](User *U) -> bool {
            auto *J = cast<Instruction>(U);
            return Worklist.count(J) || isVectorizedMemAccessUse(J, OI);
          }))
        addToWorklistIfAllowed(OI);
    }
  }

  // For an instruction to be added into Worklist above, all its users inside
  // the loop should also be in Worklist. However, this condition cannot be
  // true for phi nodes that form a cyclic dependence. We must process phi
  // nodes separately. An induction variable will remain uniform if all users
  // of the induction variable and induction variable update remain uniform.
  // The code below handles both pointer and non-pointer induction variables.
  for (auto &Induction : Legal->getInductionVars()) {
    auto *Ind = Induction.first;
    auto *IndUpdate = cast<Instruction>(Ind->getIncomingValueForBlock(Latch));

    // Determine if all users of the induction variable are uniform after
    // vectorization.
    auto UniformInd = llvm::all_of(Ind->users(), [&](User *U) -> bool {
      auto *I = cast<Instruction>(U);
      return I == IndUpdate || !TheLoop->contains(I) || Worklist.count(I) ||
             isVectorizedMemAccessUse(I, Ind);
    });
    if (!UniformInd)
      continue;

    // Determine if all users of the induction variable update instruction are
    // uniform after vectorization.
    auto UniformIndUpdate =
        llvm::all_of(IndUpdate->users(), [&](User *U) -> bool {
          auto *I = cast<Instruction>(U);
          return I == Ind || !TheLoop->contains(I) || Worklist.count(I) ||
                 isVectorizedMemAccessUse(I, IndUpdate);
        });
    if (!UniformIndUpdate)
      continue;

    // The induction variable and its update instruction will remain uniform.
    addToWorklistIfAllowed(Ind);
    addToWorklistIfAllowed(IndUpdate);
  }

  Uniforms[VF].insert(Worklist.begin(), Worklist.end());
}

bool LoopVectorizationCostModel::runtimeChecksRequired() {
  LLVM_DEBUG(dbgs() << "LV: Performing code size checks.\n");

  if (Legal->getRuntimePointerChecking()->Need) {
    reportVectorizationFailure(
        "Runtime ptr check is required with -Os/-Oz",
        "runtime pointer checks needed. Enable vectorization of this "
        "loop with '#pragma clang loop vectorize(enable)' when "
        "compiling with -Os/-Oz",
        "CantVersionLoopWithOptForSize", ORE, TheLoop);
    return true;
  }

  if (!PSE.getUnionPredicate().getPredicates().empty()) {
    reportVectorizationFailure(
        "Runtime SCEV check is required with -Os/-Oz",
        "runtime SCEV checks needed. Enable vectorization of this "
        "loop with '#pragma clang loop vectorize(enable)' when "
        "compiling with -Os/-Oz",
        "CantVersionLoopWithOptForSize", ORE, TheLoop);
    return true;
  }

  // FIXME: Avoid specializing for stride==1 instead of bailing out.
  if (!Legal->getLAI()->getSymbolicStrides().empty()) {
    reportVectorizationFailure("Runtime stride check for small trip count",
        "runtime stride == 1 checks needed. Enable vectorization of "
        "this loop without such check by compiling with -Os/-Oz",
        "CantVersionLoopWithOptForSize", ORE, TheLoop);
    return true;
  }

  return false;
}

ElementCount
LoopVectorizationCostModel::getMaxLegalScalableVF(unsigned MaxSafeElements) {
  if (!TTI.supportsScalableVectors() && !ForceTargetSupportsScalableVectors) {
    reportVectorizationInfo(
        "Disabling scalable vectorization, because target does not "
        "support scalable vectors.",
        "ScalableVectorsUnsupported", ORE, TheLoop);
    return ElementCount::getScalable(0);
  }

  if (Hints->isScalableVectorizationDisabled()) {
    reportVectorizationInfo("Scalable vectorization is explicitly disabled",
                            "ScalableVectorizationDisabled", ORE, TheLoop);
    return ElementCount::getScalable(0);
  }

  auto MaxScalableVF = ElementCount::getScalable(
      std::numeric_limits<ElementCount::ScalarTy>::max());

  // Disable scalable vectorization if the loop contains unsupported reductions.
  // Test that the loop-vectorizer can legalize all operations for this MaxVF.
  // FIXME: While for scalable vectors this is currently sufficient, this should
  // be replaced by a more detailed mechanism that filters out specific VFs,
  // instead of invalidating vectorization for a whole set of VFs based on the
  // MaxVF.
  if (!canVectorizeReductions(MaxScalableVF)) {
    reportVectorizationInfo(
        "Scalable vectorization not supported for the reduction "
        "operations found in this loop.",
        "ScalableVFUnfeasible", ORE, TheLoop);
    return ElementCount::getScalable(0);
  }

  if (Legal->isSafeForAnyVectorWidth())
    return MaxScalableVF;

  // Limit MaxScalableVF by the maximum safe dependence distance.
  Optional<unsigned> MaxVScale = TTI.getMaxVScale();
  MaxScalableVF = ElementCount::getScalable(
      MaxVScale ? (MaxSafeElements / MaxVScale.getValue()) : 0);
  if (!MaxScalableVF)
    reportVectorizationInfo(
        "Max legal vector width too small, scalable vectorization "
        "unfeasible.",
        "ScalableVFUnfeasible", ORE, TheLoop);

  return MaxScalableVF;
}

FixedScalableVFPair LoopVectorizationCostModel::computeFeasibleMaxScalableVF(
    unsigned ConstTripCount, ElementCount UserVF) {

  // FIXIT - Merge with the new computeFeasibleMaxVF() method.
  if (!TTI.useScalableVectorType())
    return computeFeasibleMaxVF(ConstTripCount, UserVF);

  bool IgnoreScalableUserVF = UserVF.isScalable() &&
                              !TTI.supportsScalableVectors() &&
                              !ForceTargetSupportsScalableVectors;
  if (IgnoreScalableUserVF) {
    LLVM_DEBUG(
        dbgs() << "LV: Ignoring VF=" << UserVF
               << " because target does not support scalable vectors.\n");
    ORE->emit([&]() {
      return OptimizationRemarkAnalysis(DEBUG_TYPE, "IgnoreScalableUserVF",
                                        TheLoop->getStartLoc(),
                                        TheLoop->getHeader())
             << "Ignoring VF=" << ore::NV("UserVF", UserVF)
             << " because target does not support scalable vectors.";
    });
  }

  // Beyond this point two scenarios are handled. If UserVF isn't specified
  // then a suitable VF is chosen. If UserVF is specified and there are
  // dependencies, check if it's legal. However, if a UserVF is specified and
  // there are no dependencies, then there's nothing to do.
  if (UserVF.isNonZero() && !IgnoreScalableUserVF) {
    if (!canVectorizeReductions(UserVF))
      return computeFeasibleMaxVF(ConstTripCount, UserVF);

    if (Legal->isSafeForAnyVectorWidth())
      return UserVF;
  }

  if (TTI.useScalableVectorType() &&
      !canVectorizeReductions(/* unused */ ElementCount::getScalable(1))) {
    reportVectorizationFailure(
        "LV: Scalable vectorization not supported for the reduction "
        "operations found in this loop.",
        "Scalable vectorization not supported for the reduction operations "
        "found in this loop.",
        "ScalableVFUnfeasible", ORE, TheLoop);
    return FixedScalableVFPair::getNone();
    ;
  }

  MinBWs = computeMinimumValueSizes(TheLoop->getBlocks(), *DB, &TTI);
  unsigned SmallestType, WidestType;
  std::tie(SmallestType, WidestType) = getSmallestAndWidestTypes();
  unsigned WidestRegister =
      TTI.getRegisterBitWidth(TTI.useScalableVectorType() // FIXME
                                  ? TargetTransformInfo::RGK_ScalableVector
                                  : TargetTransformInfo::RGK_FixedWidthVector)
          .getKnownMinValue();
  WidestRegister *= VectorRegisterWidthFactor;

  // Get the maximum safe dependence distance in bits computed by LAA.
  // It is computed by MaxVF * sizeOf(type) * 8, where type is taken from
  // the memory accesses that is most restrictive (involved in the smallest
  // dependence distance).
  unsigned MaxSafeVectorWidthInBits = Legal->getMaxSafeVectorWidthInBits();

  // Make sure we do not attempt to vectorize loops that we can't vectorize yet:
  // it should be possible for us to clamp the EVL in this case, but this
  // impacts other things like reductions, so conservatively disable these
  // cases for now.
  if (TTI.useScalableVectorType() && Legal->getMaxSafeDepDistBytes() != -1U &&
      UserVF.isZero()) {
    reportVectorizationFailure(
        "LV: Scalable vectorization does not support non-infinite distance yet",
        "Scalable vectorization does not support vectorizing loops that are "
        "not parallel yet",
        "ScalableVFUnfeasible", ORE, TheLoop);
    return FixedScalableVFPair::getNone();
  }

  ElementCount FeasibleMaxVFLowerBound = ElementCount::getNull();
  ElementCount FeasibleMaxVFUpperBound = ElementCount::getNull();
  std::tie(FeasibleMaxVFLowerBound, FeasibleMaxVFUpperBound) =
      TTI.getFeasibleMaxVFRange(TTI.useScalableVectorType() // FIXME
                                    ? TargetTransformInfo::RGK_ScalableVector
                                    : TargetTransformInfo::RGK_FixedWidthVector,
                                SmallestType, WidestType,
                                MaxSafeVectorWidthInBits,
                                VectorRegisterWidthFactor);

  // If the user vectorization factor is legally unsafe, clamp it to a safe
  // value. Otherwise, return as is.
  if (UserVF.isNonZero() && !IgnoreScalableUserVF) {
    unsigned MaxSafeElements =
        PowerOf2Floor(MaxSafeVectorWidthInBits / WidestType);
    ElementCount MaxSafeVF = ElementCount::getFixed(MaxSafeElements);

    if (UserVF.isScalable()) {
      Optional<unsigned> MaxVScale = TTI.getMaxVScale();

      // Scale VF by vscale before checking if it's safe.
      MaxSafeVF = ElementCount::getScalable(
          MaxVScale ? (MaxSafeElements / MaxVScale.getValue()) : 0);

      if (MaxSafeVF.isZero()) {
        // The dependence distance is too small to use scalable vectors,
        // fallback on fixed.
        LLVM_DEBUG(
            dbgs()
            << "LV: Max legal vector width too small, scalable vectorization "
               "unfeasible. Using fixed-width vectorization instead.\n");
        ORE->emit([&]() {
          return OptimizationRemarkAnalysis(DEBUG_TYPE, "ScalableVFUnfeasible",
                                            TheLoop->getStartLoc(),
                                            TheLoop->getHeader())
                 << "Max legal vector width too small, scalable vectorization "
                 << "unfeasible. Using fixed-width vectorization instead.";
        });
        return computeFeasibleMaxScalableVF(
            ConstTripCount, ElementCount::getFixed(UserVF.getKnownMinValue()));
      }
    }

    LLVM_DEBUG(dbgs() << "LV: The max safe VF is: " << MaxSafeVF << ".\n");

    if (ElementCount::isKnownLE(UserVF, MaxSafeVF))
      return UserVF;

    LLVM_DEBUG(dbgs() << "LV: User VF=" << UserVF
                      << " is unsafe, clamping to max safe VF=" << MaxSafeVF
                      << ".\n");
    ORE->emit([&]() {
      return OptimizationRemarkAnalysis(DEBUG_TYPE, "VectorizationFactor",
                                        TheLoop->getStartLoc(),
                                        TheLoop->getHeader())
             << "User-specified vectorization factor "
             << ore::NV("UserVectorizationFactor", UserVF)
             << " is unsafe, clamping to maximum safe vectorization factor "
             << ore::NV("VectorizationFactor", MaxSafeVF);
    });
    return MaxSafeVF;
  }

  WidestRegister = std::min(WidestRegister, MaxSafeVectorWidthInBits);

  unsigned MaxVFKnownMinLowerBound = FeasibleMaxVFLowerBound.getKnownMinValue();
  bool MaxVFIsScalableLowerBound = FeasibleMaxVFLowerBound.isScalable();

  // Ensure MaxVF is a power of 2; the dependence distance bound may not be.
  // Note that both WidestRegister and WidestType may not be a powers of 2.
  auto MaxVectorSize =
      ElementCount::getFixed(PowerOf2Floor(WidestRegister / WidestType));

  LLVM_DEBUG(dbgs() << "LV: The Smallest and Widest types: " << SmallestType
                    << " / " << WidestType << " bits.\n");
  LLVM_DEBUG(dbgs() << "LV: The Widest register safe to use is: "
                    << WidestRegister << " bits.\n");

  assert(MaxVectorSize.getFixedValue() <= WidestRegister &&
         "Did not expect to pack so many elements"
         " into one vector!");

  if (MaxVFIsScalableLowerBound) {
    // TODO: Adjust scalable VF for register usage and bandwidth maximization.
    // FIXME: Remove optional return and use VF.Min=0.
    if (!MaxVFKnownMinLowerBound) {
      LLVM_DEBUG(dbgs() << "LV: The target has no vector registers.\n");
      return FixedScalableVFPair::getNone();
    }
  } else {
    if (MaxVectorSize.getFixedValue() == 0) {
      LLVM_DEBUG(dbgs() << "LV: The target has no vector registers.\n");
      return ElementCount::getFixed(1);
    } else if (ConstTripCount &&
               ConstTripCount < MaxVectorSize.getFixedValue() &&
               isPowerOf2_32(ConstTripCount)) {
      // We need to clamp the VF to be the ConstTripCount. There is no point in
      // choosing a higher viable VF as done in the loop below.
      LLVM_DEBUG(dbgs() << "LV: Clamping the MaxVF to the constant trip count: "
                        << ConstTripCount << "\n");
      return ElementCount::getFixed(ConstTripCount);
    }
  }

  ElementCount MaxVF = FeasibleMaxVFLowerBound;
  if (TTI.shouldMaximizeVectorBandwidth() ||
      (MaximizeBandwidth && isScalarEpilogueAllowed())) {
    // Collect all viable vectorization factors larger than the default MaxVF
    // (i.e. FeasibleMaxVFUpperBound).
    SmallVector<ElementCount, 8> VFs;
    unsigned MaxVFKnownMinUpperBound =
        FeasibleMaxVFUpperBound.getKnownMinValue();
    for (unsigned VS = MaxVFKnownMinLowerBound * 2;
         VS <= MaxVFKnownMinUpperBound; VS *= 2)
      VFs.push_back(ElementCount::get(VS, TTI.useScalableVectorType()));

    // For each VF calculate its register usage.
    auto RUs = calculateRegisterUsage(VFs);
    // FIXME: calculateRegisterUsage takes decisions because it calls
    // collectUniformsAndScalars.
    invalidateCostModelingDecisions();

    // Select the largest VF which doesn't require more registers than existing
    // ones.
    for (int i = RUs.size() - 1; i >= 0; --i) {
      bool Selected = true;
      for (auto &pair : RUs[i].MaxLocalUsers) {
        unsigned TargetNumRegisters = TTI.getNumberOfRegisters(pair.first);
        if (pair.second > TargetNumRegisters)
          Selected = false;
      }
      if (Selected) {
        MaxVF = VFs[i];
        break;
      }
    }
    if (ElementCount MinVF =
            TTI.getMinimumVF(SmallestType, TTI.useScalableVectorType())) {
      if (ElementCount::isKnownLT(MaxVF, MinVF)) {
        LLVM_DEBUG(dbgs() << "LV: Overriding calculated MaxVF(" << MaxVF
                          << ") with target's minimum: " << MinVF << '\n');
        MaxVF = MinVF;
      }
    }
  }
  return MaxVF;
}

FixedScalableVFPair
LoopVectorizationCostModel::computeFeasibleMaxVF(unsigned ConstTripCount,
                                                 ElementCount UserVF) {
  MinBWs = computeMinimumValueSizes(TheLoop->getBlocks(), *DB, &TTI);
  unsigned SmallestType, WidestType;
  std::tie(SmallestType, WidestType) = getSmallestAndWidestTypes();

  // Get the maximum safe dependence distance in bits computed by LAA.
  // It is computed by MaxVF * sizeOf(type) * 8, where type is taken from
  // the memory accesses that is most restrictive (involved in the smallest
  // dependence distance).
  unsigned MaxSafeElements =
      PowerOf2Floor(Legal->getMaxSafeVectorWidthInBits() / WidestType);

  auto MaxSafeFixedVF = ElementCount::getFixed(MaxSafeElements);
  auto MaxSafeScalableVF = getMaxLegalScalableVF(MaxSafeElements);

  LLVM_DEBUG(dbgs() << "LV: The max safe fixed VF is: " << MaxSafeFixedVF
                    << ".\n");
  LLVM_DEBUG(dbgs() << "LV: The max safe scalable VF is: " << MaxSafeScalableVF
                    << ".\n");

  // First analyze the UserVF, fall back if the UserVF should be ignored.
  if (UserVF) {
    auto MaxSafeUserVF =
        UserVF.isScalable() ? MaxSafeScalableVF : MaxSafeFixedVF;

    if (ElementCount::isKnownLE(UserVF, MaxSafeUserVF))
      return UserVF;

    assert(ElementCount::isKnownGT(UserVF, MaxSafeUserVF));

    // Only clamp if the UserVF is not scalable. If the UserVF is scalable, it
    // is better to ignore the hint and let the compiler choose a suitable VF.
    if (!UserVF.isScalable()) {
      LLVM_DEBUG(dbgs() << "LV: User VF=" << UserVF
                        << " is unsafe, clamping to max safe VF="
                        << MaxSafeFixedVF << ".\n");
      ORE->emit([&]() {
        return OptimizationRemarkAnalysis(DEBUG_TYPE, "VectorizationFactor",
                                          TheLoop->getStartLoc(),
                                          TheLoop->getHeader())
               << "User-specified vectorization factor "
               << ore::NV("UserVectorizationFactor", UserVF)
               << " is unsafe, clamping to maximum safe vectorization factor "
               << ore::NV("VectorizationFactor", MaxSafeFixedVF);
      });
      return MaxSafeFixedVF;
    }

    LLVM_DEBUG(dbgs() << "LV: User VF=" << UserVF
                      << " is unsafe. Ignoring scalable UserVF.\n");
    ORE->emit([&]() {
      return OptimizationRemarkAnalysis(DEBUG_TYPE, "VectorizationFactor",
                                        TheLoop->getStartLoc(),
                                        TheLoop->getHeader())
             << "User-specified vectorization factor "
             << ore::NV("UserVectorizationFactor", UserVF)
             << " is unsafe. Ignoring the hint to let the compiler pick a "
                "suitable VF.";
    });
  }

  LLVM_DEBUG(dbgs() << "LV: The Smallest and Widest types: " << SmallestType
                    << " / " << WidestType << " bits.\n");

  FixedScalableVFPair Result(ElementCount::getFixed(1),
                             ElementCount::getScalable(0));
  if (auto MaxVF = getMaximizedVFForTarget(ConstTripCount, SmallestType,
                                           WidestType, MaxSafeFixedVF))
    Result.FixedVF = MaxVF;

  if (auto MaxVF = getMaximizedVFForTarget(ConstTripCount, SmallestType,
                                           WidestType, MaxSafeScalableVF))
    if (MaxVF.isScalable()) {
      Result.ScalableVF = MaxVF;
      LLVM_DEBUG(dbgs() << "LV: Found feasible scalable VF = " << MaxVF
                        << "\n");
    }

  return Result;
}

FixedScalableVFPair
LoopVectorizationCostModel::computeMaxVF(ElementCount UserVF, unsigned UserIC) {
  if (Legal->getRuntimePointerChecking()->Need && TTI.hasBranchDivergence()) {
    // TODO: It may by useful to do since it's still likely to be dynamically
    // uniform if the target can skip.
    reportVectorizationFailure(
        "Not inserting runtime ptr check for divergent target",
        "runtime pointer checks needed. Not enabled for divergent target",
        "CantVersionLoopWithDivergentTarget", ORE, TheLoop);
    return FixedScalableVFPair::getNone();
  }

  unsigned TC = PSE.getSE()->getSmallConstantTripCount(TheLoop);
  LLVM_DEBUG(dbgs() << "LV: Found trip count: " << TC << '\n');
  if (TC == 1) {
    reportVectorizationFailure(
        "Single iteration (non) loop",
        "loop trip count is one, irrelevant for vectorization",
        "SingleIterationLoop", ORE, TheLoop);
    return FixedScalableVFPair::getNone();
  }

  switch (ScalarEpilogueStatus) {
  case CM_ScalarEpilogueAllowed: {
    FixedScalableVFPair MaxVF = computeFeasibleMaxScalableVF(TC, UserVF);
    if (TTI.useScalableVectorType() && !MaxVF)
      reportVectorizationFailure(
          "Cannot vectorize operations on unsupported scalable vector type",
          "Cannot vectorize operations on unsupported scalable vector type",
          "UnsupportedScalableVectorType", ORE, TheLoop);

    return MaxVF;
  }
  case CM_ScalarEpilogueNotAllowedUsePredicate:
    LLVM_FALLTHROUGH;
  case CM_ScalarEpilogueNotNeededUsePredicate:
    LLVM_DEBUG(
        dbgs() << "LV: vector predicate hint/switch found.\n"
               << "LV: Not allowing scalar epilogue, creating predicated "
               << "vector loop.\n");
    break;
  case CM_ScalarEpilogueNotAllowedLowTripLoop:
    // fallthrough as a special case of OptForSize
  case CM_ScalarEpilogueNotAllowedOptSize:
    if (ScalarEpilogueStatus == CM_ScalarEpilogueNotAllowedOptSize)
      LLVM_DEBUG(
          dbgs() << "LV: Not allowing scalar epilogue due to -Os/-Oz.\n");
    else
      LLVM_DEBUG(dbgs() << "LV: Not allowing scalar epilogue due to low trip "
                        << "count.\n");

    // Bail if runtime checks are required, which are not good when optimising
    // for size.
    if (runtimeChecksRequired())
      return FixedScalableVFPair::getNone();

    break;
  }

  // The only loops we can vectorize without a scalar epilogue, are loops with
  // a bottom-test and a single exiting block. We'd have to handle the fact
  // that not every instruction executes on the last iteration.  This will
  // require a lane mask which varies through the vector loop body.  (TODO)
  if (TheLoop->getExitingBlock() != TheLoop->getLoopLatch()) {
    // If there was a tail-folding hint/switch, but we can't fold the tail by
    // masking, fallback to a vectorization with a scalar epilogue.
    if (ScalarEpilogueStatus == CM_ScalarEpilogueNotNeededUsePredicate) {
      LLVM_DEBUG(dbgs() << "LV: Cannot fold tail by masking: vectorize with a "
                           "scalar epilogue instead.\n");
      ScalarEpilogueStatus = CM_ScalarEpilogueAllowed;
      return computeFeasibleMaxScalableVF(TC, UserVF);
    }
    return FixedScalableVFPair::getNone();
  }

  // Now try the tail folding

  // Invalidate interleave groups that require an epilogue if we can't mask
  // the interleave-group.
  if (!useMaskedInterleavedAccesses(TTI)) {
    assert(WideningDecisions.empty() && Uniforms.empty() && Scalars.empty() &&
           "No decisions should have been taken at this point");
    // Note: There is no need to invalidate any cost modeling decisions here, as
    // non where taken so far.
    InterleaveInfo.invalidateGroupsRequiringScalarEpilogue();
  }

  FixedScalableVFPair MaxFactors = computeFeasibleMaxScalableVF(TC, UserVF);
  // Avoid tail folding if the trip count is known to be a multiple of any VF
  // we chose.
  // FIXME: The condition below pessimises the case for fixed-width vectors,
  // when scalable VFs are also candidates for vectorization.
  if (MaxFactors.FixedVF.isVector() && !MaxFactors.ScalableVF) {
    ElementCount MaxFixedVF = MaxFactors.FixedVF;
    assert((UserVF.isNonZero() || isPowerOf2_32(MaxFixedVF.getFixedValue())) &&
           "MaxFixedVF must be a power of 2");
    unsigned MaxVFtimesIC = UserIC ? MaxFixedVF.getFixedValue() * UserIC
                                   : MaxFixedVF.getFixedValue();
    ScalarEvolution *SE = PSE.getSE();
    const SCEV *BackedgeTakenCount = PSE.getBackedgeTakenCount();
    const SCEV *ExitCount = SE->getAddExpr(
        BackedgeTakenCount, SE->getOne(BackedgeTakenCount->getType()));
    const SCEV *Rem = SE->getURemExpr(
        SE->applyLoopGuards(ExitCount, TheLoop),
        SE->getConstant(BackedgeTakenCount->getType(), MaxVFtimesIC));
    if (Rem->isZero()) {
      // Accept MaxFixedVF if we do not have a tail.
      LLVM_DEBUG(dbgs() << "LV: No tail will remain for any chosen VF.\n");
      return MaxFactors;
    }
  }

  // If we don't know the precise trip count, or if the trip count that we
  // found modulo the vectorization factor is not zero, try to fold the tail
  // by masking.
  // FIXME: look for a smaller MaxVF that does divide TC rather than masking.
  if (Legal->prepareToFoldTailByMasking()) {
    FoldTailByMasking = true;
    return MaxFactors;
  }

  // If there was a tail-folding hint/switch, but we can't fold the tail by
  // masking, fallback to a vectorization with a scalar epilogue.
  if (ScalarEpilogueStatus == CM_ScalarEpilogueNotNeededUsePredicate) {
    LLVM_DEBUG(dbgs() << "LV: Cannot fold tail by masking: vectorize with a "
                         "scalar epilogue instead.\n");
    ScalarEpilogueStatus = CM_ScalarEpilogueAllowed;
    return MaxFactors;
  }

  if (ScalarEpilogueStatus == CM_ScalarEpilogueNotAllowedUsePredicate) {
    LLVM_DEBUG(dbgs() << "LV: Can't fold tail by masking: don't vectorize\n");
    return FixedScalableVFPair::getNone();
  }

  if (TC == 0) {
    reportVectorizationFailure(
        "Unable to calculate the loop count due to complex control flow",
        "unable to calculate the loop count due to complex control flow",
        "UnknownLoopCountComplexCFG", ORE, TheLoop);
    return FixedScalableVFPair::getNone();
  }

  reportVectorizationFailure(
      "Cannot optimize for size and vectorize at the same time.",
      "cannot optimize for size and vectorize at the same time. "
      "Enable vectorization of this loop with '#pragma clang loop "
      "vectorize(enable)' when compiling with -Os/-Oz",
      "NoTailLoopWithOptForSize", ORE, TheLoop);
  return FixedScalableVFPair::getNone();
}

ElementCount LoopVectorizationCostModel::getMaximizedVFForTarget(
    unsigned ConstTripCount, unsigned SmallestType, unsigned WidestType,
    const ElementCount &MaxSafeVF) {
  bool ComputeScalableMaxVF = MaxSafeVF.isScalable();
  TypeSize WidestRegister = TTI.getRegisterBitWidth(
      ComputeScalableMaxVF ? TargetTransformInfo::RGK_ScalableVector
                           : TargetTransformInfo::RGK_FixedWidthVector);

  // Convenience function to return the minimum of two ElementCounts.
  auto MinVF = [](const ElementCount &LHS, const ElementCount &RHS) {
    assert((LHS.isScalable() == RHS.isScalable()) &&
           "Scalable flags must match");
    return ElementCount::isKnownLT(LHS, RHS) ? LHS : RHS;
  };

  // Ensure MaxVF is a power of 2; the dependence distance bound may not be.
  // Note that both WidestRegister and WidestType may not be a powers of 2.
  auto MaxVectorElementCount = ElementCount::get(
      PowerOf2Floor(WidestRegister.getKnownMinSize() / WidestType),
      ComputeScalableMaxVF);
  MaxVectorElementCount = MinVF(MaxVectorElementCount, MaxSafeVF);
  LLVM_DEBUG(dbgs() << "LV: The Widest register safe to use is: "
                    << (MaxVectorElementCount * WidestType) << " bits.\n");

  if (!MaxVectorElementCount) {
    LLVM_DEBUG(dbgs() << "LV: The target has no "
                      << (ComputeScalableMaxVF ? "scalable" : "fixed")
                      << " vector registers.\n");
    return ElementCount::getFixed(1);
  }

  const auto TripCountEC = ElementCount::getFixed(ConstTripCount);
  if (ConstTripCount &&
      ElementCount::isKnownLE(TripCountEC, MaxVectorElementCount) &&
      isPowerOf2_32(ConstTripCount)) {
    // We need to clamp the VF to be the ConstTripCount. There is no point in
    // choosing a higher viable VF as done in the loop below. If
    // MaxVectorElementCount is scalable, we only fall back on a fixed VF when
    // the TC is less than or equal to the known number of lanes.
    LLVM_DEBUG(dbgs() << "LV: Clamping the MaxVF to the constant trip count: "
                      << ConstTripCount << "\n");
    return TripCountEC;
  }

  ElementCount MaxVF = MaxVectorElementCount;
  if (TTI.shouldMaximizeVectorBandwidth() ||
      (MaximizeBandwidth && isScalarEpilogueAllowed())) {
    auto MaxVectorElementCountMaxBW = ElementCount::get(
        PowerOf2Floor(WidestRegister.getKnownMinSize() / SmallestType),
        ComputeScalableMaxVF);
    MaxVectorElementCountMaxBW = MinVF(MaxVectorElementCountMaxBW, MaxSafeVF);

    // Collect all viable vectorization factors larger than the default MaxVF
    // (i.e. MaxVectorElementCount).
    SmallVector<ElementCount, 8> VFs;
    for (ElementCount VS = MaxVectorElementCount * 2;
         ElementCount::isKnownLE(VS, MaxVectorElementCountMaxBW); VS *= 2)
      VFs.push_back(VS);

    // For each VF calculate its register usage.
    auto RUs = calculateRegisterUsage(VFs);
    // FIXME: calculateRegisterUsage takes decisions because it calls
    // collectUniformsAndScalars.
    invalidateCostModelingDecisions();

    // Select the largest VF which doesn't require more registers than existing
    // ones.
    for (int i = RUs.size() - 1; i >= 0; --i) {
      bool Selected = true;
      for (auto &pair : RUs[i].MaxLocalUsers) {
        unsigned TargetNumRegisters = TTI.getNumberOfRegisters(pair.first);
        if (pair.second > TargetNumRegisters)
          Selected = false;
      }
      if (Selected) {
        MaxVF = VFs[i];
        break;
      }
    }
    if (ElementCount MinVF =
            TTI.getMinimumVF(SmallestType, ComputeScalableMaxVF)) {
      if (ElementCount::isKnownLT(MaxVF, MinVF)) {
        LLVM_DEBUG(dbgs() << "LV: Overriding calculated MaxVF(" << MaxVF
                          << ") with target's minimum: " << MinVF << '\n');
        MaxVF = MinVF;
      }
    }
  }
  return MaxVF;
}

bool LoopVectorizationCostModel::isMoreProfitable(
    const VectorizationFactor &A, const VectorizationFactor &B) const {
  InstructionCost::CostType CostA = *A.Cost.getValue();
  InstructionCost::CostType CostB = *B.Cost.getValue();

  unsigned MaxTripCount = PSE.getSE()->getSmallConstantMaxTripCount(TheLoop);

  if (!A.Width.isScalable() && !B.Width.isScalable() && FoldTailByMasking &&
      MaxTripCount) {
    // If we are folding the tail and the trip count is a known (possibly small)
    // constant, the trip count will be rounded up to an integer number of
    // iterations. The total cost will be PerIterationCost*ceil(TripCount/VF),
    // which we compare directly. When not folding the tail, the total cost will
    // be PerIterationCost*floor(TC/VF) + Scalar remainder cost, and so is
    // approximated with the per-lane cost below instead of using the tripcount
    // as here.
    int64_t RTCostA = CostA * divideCeil(MaxTripCount, A.Width.getFixedValue());
    int64_t RTCostB = CostB * divideCeil(MaxTripCount, B.Width.getFixedValue());
    return RTCostA < RTCostB;
  }

  // When set to preferred, for now assume vscale may be larger than 1, so
  // that scalable vectorization is slightly favorable over fixed-width
  // vectorization.
  if (Hints->isScalableVectorizationPreferred() || TTI.useScalableVectorType())
    if (A.Width.isScalable() && !B.Width.isScalable())
      return (CostA * B.Width.getKnownMinValue()) <=
             (CostB * A.Width.getKnownMinValue());

  // To avoid the need for FP division:
  //      (CostA / A.Width) < (CostB / B.Width)
  // <=>  (CostA * B.Width) < (CostB * A.Width)
  return (CostA * B.Width.getKnownMinValue()) <
         (CostB * A.Width.getKnownMinValue());
}

VectorizationFactor LoopVectorizationCostModel::selectVectorizationFactor(
    const ElementCountSet &VFCandidates) {
  InstructionCost ExpectedCost = expectedCost(ElementCount::getFixed(1)).first;
  LLVM_DEBUG(dbgs() << "LV: Scalar loop costs: " << ExpectedCost << ".\n");
  assert(ExpectedCost.isValid() && "Unexpected invalid cost for scalar loop");
  assert((TTI.useScalableVectorType() ||
          VFCandidates.count(ElementCount::getFixed(1))) &&
         "Expected Scalar VF to be a candidate");

  const VectorizationFactor ScalarCost(ElementCount::getFixed(1), ExpectedCost);
  VectorizationFactor ChosenFactor = ScalarCost;

  bool ForceVectorization = Hints->getForce() == LoopVectorizeHints::FK_Enabled;
  if (ForceVectorization && VFCandidates.size() > 1) {
    // Ignore scalar width, because the user explicitly wants vectorization.
    // Initialize cost to max so that VF = 2 is, at least, chosen during cost
    // evaluation.
    ChosenFactor.Cost = std::numeric_limits<InstructionCost::CostType>::max();
  }

  for (const auto &i : VFCandidates) {
    // The cost for scalar VF=1 is already calculated, so ignore it.
    if (i.isScalar())
      continue;

    // Notice that the vector loop needs to be executed less times, so
    // we need to divide the cost of the vector loops by the width of
    // the vector elements.
    // TODO: Note that for scalable vectors, VectorCost is actually VectorCost /
    // vscale. While this is fine for comparing costs of different scalable VFs,
    // comparison to the scalar loop cost is flawed. For now, for scalable
    // vectors we assume that vectorization is always more profitable than
    // scalar loop.
    VectorizationCostTy C = expectedCost(i);
    if (!C.first.isValid()) {
      LLVM_DEBUG(dbgs() << "LV: Vector loop of width " << i
                        << " yields an invalid cost. Skipping\n");
      continue;
    }
    VectorizationFactor Candidate(i, C.first);
    LLVM_DEBUG(
        dbgs() << "LV: Vector loop of width " << i << " costs: "
               << (*Candidate.Cost.getValue() /
                   Candidate.Width.getKnownMinValue())
               << (i.isScalable() ? " (assuming a minimum vscale of 1)" : "")
               << ".\n");

    if (!C.second && !ForceVectorization) {
      LLVM_DEBUG(
          dbgs() << "LV: Not considering vector loop of width " << i
                 << " because it will not generate any vector instructions.\n");
      continue;
    }

    // If profitable add it to ProfitableVF list.
    if (isMoreProfitable(Candidate, ScalarCost))
      ProfitableVFs.push_back(Candidate);

    if (isMoreProfitable(Candidate, ChosenFactor))
      ChosenFactor = Candidate;
  }

  if (!EnableCondStoresVectorization && NumPredStores) {
    reportVectorizationFailure(
        "There are conditional stores.",
        "store that is conditionally executed prevents vectorization",
        "ConditionalStore", ORE, TheLoop);
    ChosenFactor = ScalarCost;
  }

  if (TTI.useScalableVectorType() && ChosenFactor.Width.isScalar()) {
    LLVM_DEBUG(
        dbgs()
        << "LV: Scalable vectorization could not select a viable factor\n");
    return VectorizationFactor::Disabled();
  }

  LLVM_DEBUG(if (ForceVectorization && !ChosenFactor.Width.isScalar() &&
                 *ChosenFactor.Cost.getValue() >= *ScalarCost.Cost.getValue())
                 dbgs()
             << "LV: Vectorization seems to be not beneficial, "
             << "but was forced by a user.\n");
  LLVM_DEBUG(dbgs() << "LV: Selecting VF: " << ChosenFactor.Width << ".\n");
  return ChosenFactor;
}

bool LoopVectorizationCostModel::isCandidateForEpilogueVectorization(
    const Loop &L, ElementCount VF) const {
  // Cross iteration phis such as reductions need special handling and are
  // currently unsupported.
  if (any_of(L.getHeader()->phis(), [&](PHINode &Phi) {
        return Legal->isFirstOrderRecurrence(&Phi) ||
               Legal->isReductionVariable(&Phi);
      }))
    return false;

  // Phis with uses outside of the loop require special handling and are
  // currently unsupported.
  for (auto &Entry : Legal->getInductionVars()) {
    // Look for uses of the value of the induction at the last iteration.
    Value *PostInc = Entry.first->getIncomingValueForBlock(L.getLoopLatch());
    for (User *U : PostInc->users())
      if (!L.contains(cast<Instruction>(U)))
        return false;
    // Look for uses of penultimate value of the induction.
    for (User *U : Entry.first->users())
      if (!L.contains(cast<Instruction>(U)))
        return false;
  }

  // Induction variables that are widened require special handling that is
  // currently not supported.
  if (any_of(Legal->getInductionVars(), [&](auto &Entry) {
        return !(this->isScalarAfterVectorization(Entry.first, VF) ||
                 this->isProfitableToScalarize(Entry.first, VF));
      }))
    return false;

  return true;
}

bool LoopVectorizationCostModel::isEpilogueVectorizationProfitable(
    const ElementCount VF) const {
  // FIXME: We need a much better cost-model to take different parameters such
  // as register pressure, code size increase and cost of extra branches into
  // account. For now we apply a very crude heuristic and only consider loops
  // with vectorization factors larger than a certain value.
  // We also consider epilogue vectorization unprofitable for targets that don't
  // consider interleaving beneficial (eg. MVE).
  if (TTI.getMaxInterleaveFactor(VF.getKnownMinValue()) <= 1)
    return false;
  if (VF.getFixedValue() >= EpilogueVectorizationMinVF)
    return true;
  return false;
}

VectorizationFactor
LoopVectorizationCostModel::selectEpilogueVectorizationFactor(
    const ElementCount MainLoopVF, const LoopVectorizationPlanner &LVP) {
  VectorizationFactor Result = VectorizationFactor::Disabled();
  if (!EnableEpilogueVectorization) {
    LLVM_DEBUG(dbgs() << "LEV: Epilogue vectorization is disabled.\n";);
    return Result;
  }

  if (!isScalarEpilogueAllowed()) {
    LLVM_DEBUG(
        dbgs() << "LEV: Unable to vectorize epilogue because no epilogue is "
                  "allowed.\n";);
    return Result;
  }

  // FIXME: This can be fixed for scalable vectors later, because at this stage
  // the LoopVectorizer will only consider vectorizing a loop with scalable
  // vectors when the loop has a hint to enable vectorization for a given VF.
  if (MainLoopVF.isScalable()) {
    LLVM_DEBUG(dbgs() << "LEV: Epilogue vectorization for scalable vectors not "
                         "yet supported.\n");
    return Result;
  }

  // Not really a cost consideration, but check for unsupported cases here to
  // simplify the logic.
  if (!isCandidateForEpilogueVectorization(*TheLoop, MainLoopVF)) {
    LLVM_DEBUG(
        dbgs() << "LEV: Unable to vectorize epilogue because the loop is "
                  "not a supported candidate.\n";);
    return Result;
  }

  if (EpilogueVectorizationForceVF > 1) {
    LLVM_DEBUG(dbgs() << "LEV: Epilogue vectorization factor is forced.\n";);
    if (LVP.hasPlanWithVFs(
            {MainLoopVF, ElementCount::getFixed(EpilogueVectorizationForceVF)}))
      return {ElementCount::getFixed(EpilogueVectorizationForceVF), 0};
    else {
      LLVM_DEBUG(
          dbgs()
              << "LEV: Epilogue vectorization forced factor is not viable.\n";);
      return Result;
    }
  }

  if (TheLoop->getHeader()->getParent()->hasOptSize() ||
      TheLoop->getHeader()->getParent()->hasMinSize()) {
    LLVM_DEBUG(
        dbgs()
            << "LEV: Epilogue vectorization skipped due to opt for size.\n";);
    return Result;
  }

  if (!isEpilogueVectorizationProfitable(MainLoopVF))
    return Result;

  for (auto &NextVF : ProfitableVFs)
    if (ElementCount::isKnownLT(NextVF.Width, MainLoopVF) &&
        (Result == VectorizationFactor::Disabled() ||
         Result.Width.getFixedValue() == 1 ||
         isMoreProfitable(NextVF, Result)) &&
        LVP.hasPlanWithVFs({MainLoopVF, NextVF.Width}))
      Result = NextVF;

  if (Result != VectorizationFactor::Disabled())
    LLVM_DEBUG(dbgs() << "LEV: Vectorizing epilogue loop with VF = "
                      << Result.Width.getFixedValue() << "\n";);
  return Result;
}

std::pair<unsigned, unsigned>
LoopVectorizationCostModel::getSmallestAndWidestTypes() {
  unsigned MinWidth = -1U;
  unsigned MaxWidth = 8;
  const DataLayout &DL = TheFunction->getParent()->getDataLayout();

  // For each block.
  for (BasicBlock *BB : TheLoop->blocks()) {
    // For each instruction in the loop.
    for (Instruction &I : BB->instructionsWithoutDebug()) {
      Type *T = I.getType();

      // Skip ignored values.
      if (ValuesToIgnore.count(&I))
        continue;

      // Only examine Loads, Stores and PHINodes.
      if (!isa<LoadInst>(I) && !isa<StoreInst>(I) && !isa<PHINode>(I))
        continue;

      // Examine PHI nodes that are reduction variables. Update the type to
      // account for the recurrence type.
      if (auto *PN = dyn_cast<PHINode>(&I)) {
        if (!Legal->isReductionVariable(PN))
          continue;
        const RecurrenceDescriptor &RdxDesc = Legal->getReductionVars()[PN];
        if (PreferInLoopReductions || useOrderedReductions(RdxDesc) ||
            TTI.preferInLoopReduction(RdxDesc.getOpcode(),
                                      RdxDesc.getRecurrenceType(),
                                      TargetTransformInfo::ReductionFlags()))
          continue;
        T = RdxDesc.getRecurrenceType();
      }

      // Examine the stored values.
      if (auto *ST = dyn_cast<StoreInst>(&I))
        T = ST->getValueOperand()->getType();

      // Ignore loaded pointer types and stored pointer types that are not
      // vectorizable.
      //
      // FIXME: The check here attempts to predict whether a load or store will
      //        be vectorized. We only know this for certain after a VF has
      //        been selected. Here, we assume that if an access can be
      //        vectorized, it will be. We should also look at extending this
      //        optimization to non-pointer types.
      //
      if (T->isPointerTy() && !isConsecutiveLoadOrStore(&I) &&
          !isAccessInterleaved(&I) && !isLegalGatherOrScatter(&I))
        continue;

      MinWidth = std::min(MinWidth,
                          (unsigned)DL.getTypeSizeInBits(T->getScalarType()));
      MaxWidth = std::max(MaxWidth,
                          (unsigned)DL.getTypeSizeInBits(T->getScalarType()));
    }
  }

  return {MinWidth, MaxWidth};
}

unsigned LoopVectorizationCostModel::selectInterleaveCount(ElementCount VF,
                                                           unsigned LoopCost) {
  // -- The interleave heuristics --
  // We interleave the loop in order to expose ILP and reduce the loop overhead.
  // There are many micro-architectural considerations that we can't predict
  // at this level. For example, frontend pressure (on decode or fetch) due to
  // code size, or the number and capabilities of the execution ports.
  //
  // We use the following heuristics to select the interleave count:
  // 1. If the code has reductions, then we interleave to break the cross
  // iteration dependency.
  // 2. If the loop is really small, then we interleave to reduce the loop
  // overhead.
  // 3. We don't interleave if we think that we will spill registers to memory
  // due to the increased register pressure.

  if (!isScalarEpilogueAllowed())
    return 1;

  // We used the distance for the interleave count.
  if (Legal->getMaxSafeDepDistBytes() != -1U)
    return 1;

  auto BestKnownTC = getSmallBestKnownTC(*PSE.getSE(), TheLoop);
  const bool HasReductions = !Legal->getReductionVars().empty();
  // Do not interleave loops with a relatively small known or estimated trip
  // count. But we will interleave when InterleaveSmallLoopScalarReduction is
  // enabled, and the code has scalar reductions(HasReductions && VF = 1),
  // because with the above conditions interleaving can expose ILP and break
  // cross iteration dependences for reductions.
  if (BestKnownTC && (*BestKnownTC < TinyTripCountInterleaveThreshold) &&
      !(InterleaveSmallLoopScalarReduction && HasReductions && VF.isScalar()))
    return 1;

  RegisterUsage R = calculateRegisterUsage({VF})[0];
  // We divide by these constants so assume that we have at least one
  // instruction that uses at least one register.
  for (auto& pair : R.MaxLocalUsers) {
    pair.second = std::max(pair.second, 1U);
  }

  // We calculate the interleave count using the following formula.
  // Subtract the number of loop invariants from the number of available
  // registers. These registers are used by all of the interleaved instances.
  // Next, divide the remaining registers by the number of registers that is
  // required by the loop, in order to estimate how many parallel instances
  // fit without causing spills. All of this is rounded down if necessary to be
  // a power of two. We want power of two interleave count to simplify any
  // addressing operations or alignment considerations.
  // We also want power of two interleave counts to ensure that the induction
  // variable of the vector loop wraps to zero, when tail is folded by masking;
  // this currently happens when OptForSize, in which case IC is set to 1 above.
  unsigned IC = UINT_MAX;

  for (auto& pair : R.MaxLocalUsers) {
    unsigned TargetNumRegisters = TTI.getNumberOfRegisters(pair.first);
    LLVM_DEBUG(dbgs() << "LV: The target has " << TargetNumRegisters
                      << " registers of "
                      << TTI.getRegisterClassName(pair.first) << " register class\n");
    if (VF.isScalar()) {
      if (ForceTargetNumScalarRegs.getNumOccurrences() > 0)
        TargetNumRegisters = ForceTargetNumScalarRegs;
    } else {
      if (ForceTargetNumVectorRegs.getNumOccurrences() > 0)
        TargetNumRegisters = ForceTargetNumVectorRegs;
    }
    unsigned MaxLocalUsers = pair.second;
    unsigned LoopInvariantRegs = 0;
    if (R.LoopInvariantRegs.find(pair.first) != R.LoopInvariantRegs.end())
      LoopInvariantRegs = R.LoopInvariantRegs[pair.first];

    unsigned TmpIC = PowerOf2Floor((TargetNumRegisters - LoopInvariantRegs) / MaxLocalUsers);
    // Don't count the induction variable as interleaved.
    if (EnableIndVarRegisterHeur) {
      TmpIC =
          PowerOf2Floor((TargetNumRegisters - LoopInvariantRegs - 1) /
                        std::max(1U, (MaxLocalUsers - 1)));
    }

    IC = std::min(IC, TmpIC);
  }

  // Clamp the interleave ranges to reasonable counts.
  unsigned MaxInterleaveCount =
      TTI.getMaxInterleaveFactor(VF.getKnownMinValue());

  // Check if the user has overridden the max.
  if (VF.isScalar()) {
    if (ForceTargetMaxScalarInterleaveFactor.getNumOccurrences() > 0)
      MaxInterleaveCount = ForceTargetMaxScalarInterleaveFactor;
  } else {
    if (ForceTargetMaxVectorInterleaveFactor.getNumOccurrences() > 0)
      MaxInterleaveCount = ForceTargetMaxVectorInterleaveFactor;
  }

  // If trip count is known or estimated compile time constant, limit the
  // interleave count to be less than the trip count divided by VF, provided it
  // is at least 1.
  //
  // For scalable vectors we can't know if interleaving is beneficial. It may
  // not be beneficial for small loops if none of the lanes in the second vector
  // iterations is enabled. However, for larger loops, there is likely to be a
  // similar benefit as for fixed-width vectors. For now, we choose to leave
  // the InterleaveCount as if vscale is '1', although if some information about
  // the vector is known (e.g. min vector size), we can make a better decision.
  if (BestKnownTC) {
    MaxInterleaveCount =
        std::min(*BestKnownTC / VF.getKnownMinValue(), MaxInterleaveCount);
    // Make sure MaxInterleaveCount is greater than 0.
    MaxInterleaveCount = std::max(1u, MaxInterleaveCount);
  }

  assert(MaxInterleaveCount > 0 &&
         "Maximum interleave count must be greater than 0");

  // Clamp the calculated IC to be between the 1 and the max interleave count
  // that the target and trip count allows.
  if (IC > MaxInterleaveCount)
    IC = MaxInterleaveCount;
  else
    // Make sure IC is greater than 0.
    IC = std::max(1u, IC);

  assert(IC > 0 && "Interleave count must be greater than 0.");

  // If we did not calculate the cost for VF (because the user selected the VF)
  // then we calculate the cost of VF here.
  if (LoopCost == 0) {
    assert(expectedCost(VF).first.isValid() && "Expected a valid cost");
    LoopCost = *expectedCost(VF).first.getValue();
  }

  assert(LoopCost && "Non-zero loop cost expected");

  // Interleave if we vectorized this loop and there is a reduction that could
  // benefit from interleaving.
  if (VF.isVector() && HasReductions) {
    LLVM_DEBUG(dbgs() << "LV: Interleaving because of reductions.\n");
    return IC;
  }

  // Note that if we've already vectorized the loop we will have done the
  // runtime check and so interleaving won't require further checks.
  bool InterleavingRequiresRuntimePointerCheck =
      (VF.isScalar() && Legal->getRuntimePointerChecking()->Need);

  // We want to interleave small loops in order to reduce the loop overhead and
  // potentially expose ILP opportunities.
  LLVM_DEBUG(dbgs() << "LV: Loop cost is " << LoopCost << '\n'
                    << "LV: IC is " << IC << '\n'
                    << "LV: VF is " << VF << '\n');
  const bool AggressivelyInterleaveReductions =
      TTI.enableAggressiveInterleaving(HasReductions);
  if (!InterleavingRequiresRuntimePointerCheck && LoopCost < SmallLoopCost) {
    // We assume that the cost overhead is 1 and we use the cost model
    // to estimate the cost of the loop and interleave until the cost of the
    // loop overhead is about 5% of the cost of the loop.
    unsigned SmallIC =
        std::min(IC, (unsigned)PowerOf2Floor(SmallLoopCost / LoopCost));

    // Interleave until store/load ports (estimated by max interleave count) are
    // saturated.
    unsigned NumStores = Legal->getNumStores();
    unsigned NumLoads = Legal->getNumLoads();
    unsigned StoresIC = IC / (NumStores ? NumStores : 1);
    unsigned LoadsIC = IC / (NumLoads ? NumLoads : 1);

    // If we have a scalar reduction (vector reductions are already dealt with
    // by this point), we can increase the critical path length if the loop
    // we're interleaving is inside another loop. Limit, by default to 2, so the
    // critical path only gets increased by one reduction operation.
    if (HasReductions && TheLoop->getLoopDepth() > 1) {
      unsigned F = static_cast<unsigned>(MaxNestedScalarReductionIC);
      SmallIC = std::min(SmallIC, F);
      StoresIC = std::min(StoresIC, F);
      LoadsIC = std::min(LoadsIC, F);
    }

    if (EnableLoadStoreRuntimeInterleave &&
        std::max(StoresIC, LoadsIC) > SmallIC) {
      LLVM_DEBUG(
          dbgs() << "LV: Interleaving to saturate store or load ports.\n");
      return std::max(StoresIC, LoadsIC);
    }

    // If there are scalar reductions and TTI has enabled aggressive
    // interleaving for reductions, we will interleave to expose ILP.
    if (InterleaveSmallLoopScalarReduction && VF.isScalar() &&
        AggressivelyInterleaveReductions) {
      LLVM_DEBUG(dbgs() << "LV: Interleaving to expose ILP.\n");
      // Interleave no less than SmallIC but not as aggressive as the normal IC
      // to satisfy the rare situation when resources are too limited.
      return std::max(IC / 2, SmallIC);
    } else {
      LLVM_DEBUG(dbgs() << "LV: Interleaving to reduce branch cost.\n");
      return SmallIC;
    }
  }

  // Interleave if this is a large loop (small loops are already dealt with by
  // this point) that could benefit from interleaving.
  if (AggressivelyInterleaveReductions) {
    LLVM_DEBUG(dbgs() << "LV: Interleaving to expose ILP.\n");
    return IC;
  }

  LLVM_DEBUG(dbgs() << "LV: Not Interleaving.\n");
  return 1;
}

SmallVector<LoopVectorizationCostModel::RegisterUsage, 8>
LoopVectorizationCostModel::calculateRegisterUsage(ArrayRef<ElementCount> VFs) {
  // This function calculates the register usage by measuring the highest number
  // of values that are alive at a single location. Obviously, this is a very
  // rough estimation. We scan the loop in a topological order in order and
  // assign a number to each instruction. We use RPO to ensure that defs are
  // met before their users. We assume that each instruction that has in-loop
  // users starts an interval. We record every time that an in-loop value is
  // used, so we have a list of the first and last occurrences of each
  // instruction. Next, we transpose this data structure into a multi map that
  // holds the list of intervals that *end* at a specific location. This multi
  // map allows us to perform a linear search. We scan the instructions linearly
  // and record each time that a new interval starts, by placing it in a set.
  // If we find this value in the multi-map then we remove it from the set.
  // The max register usage is the maximum size of the set.
  // We also search for instructions that are defined outside the loop, but are
  // used inside the loop. We need this number separately from the max-interval
  // usage number because when we unroll, loop-invariant values do not take
  // more register.
  LoopBlocksDFS DFS(TheLoop);
  DFS.perform(LI);

  RegisterUsage RU;

  // Each 'key' in the map opens a new interval. The values
  // of the map are the index of the 'last seen' usage of the
  // instruction that is the key.
  using IntervalMap = DenseMap<Instruction *, unsigned>;

  // Maps instruction to its index.
  SmallVector<Instruction *, 64> IdxToInstr;
  // Marks the end of each interval.
  IntervalMap EndPoint;
  // Saves the list of instruction indices that are used in the loop.
  SmallPtrSet<Instruction *, 8> Ends;
  // Saves the list of values that are used in the loop but are
  // defined outside the loop, such as arguments and constants.
  SmallPtrSet<Value *, 8> LoopInvariants;

  for (BasicBlock *BB : make_range(DFS.beginRPO(), DFS.endRPO())) {
    for (Instruction &I : BB->instructionsWithoutDebug()) {
      IdxToInstr.push_back(&I);

      // Save the end location of each USE.
      for (Value *U : I.operands()) {
        auto *Instr = dyn_cast<Instruction>(U);

        // Ignore non-instruction values such as arguments, constants, etc.
        if (!Instr)
          continue;

        // If this instruction is outside the loop then record it and continue.
        if (!TheLoop->contains(Instr)) {
          LoopInvariants.insert(Instr);
          continue;
        }

        // Overwrite previous end points.
        EndPoint[Instr] = IdxToInstr.size();
        Ends.insert(Instr);
      }
    }
  }

  // Saves the list of intervals that end with the index in 'key'.
  using InstrList = SmallVector<Instruction *, 2>;
  DenseMap<unsigned, InstrList> TransposeEnds;

  // Transpose the EndPoints to a list of values that end at each index.
  for (auto &Interval : EndPoint)
    TransposeEnds[Interval.second].push_back(Interval.first);

  SmallPtrSet<Instruction *, 8> OpenIntervals;

  // Get the size of the widest register.
  unsigned MaxSafeDepDist = -1U;
  if (Legal->getMaxSafeDepDistBytes() != -1U)
    MaxSafeDepDist = Legal->getMaxSafeDepDistBytes() * 8;
  const DataLayout &DL = TheFunction->getParent()->getDataLayout();
  // FIXME: This is wrong. Register grouping is not necessary if using scalable
  // vector type. We need another TTI method to indicate it.

  SmallVector<RegisterUsage, 8> RUs(VFs.size());
  SmallVector<SmallMapVector<unsigned, unsigned, 4>, 8> MaxUsages(VFs.size());

  LLVM_DEBUG(dbgs() << "LV(REG): Calculating max register usage:\n");

  // A lambda that gets the register usage for the given type and VF.
  auto GetRegUsage = [&DL, MaxSafeDepDist, this](Type *Ty, ElementCount VF) {
    if (Ty->isTokenTy())
      return 0U;
    unsigned TypeSize = DL.getTypeSizeInBits(Ty->getScalarType());
    return TTI.getVectorRegisterUsage(
        TTI.useScalableVectorType() // FIXME
            ? TargetTransformInfo::RGK_ScalableVector
            : TargetTransformInfo::RGK_FixedWidthVector,
        VF.getKnownMinValue(), TypeSize, MaxSafeDepDist);
  };


  for (unsigned int i = 0, s = IdxToInstr.size(); i < s; ++i) {
    Instruction *I = IdxToInstr[i];

    // Remove all of the instructions that end at this location.
    InstrList &List = TransposeEnds[i];
    for (Instruction *ToRemove : List)
      OpenIntervals.erase(ToRemove);

    // Ignore instructions that are never used within the loop.
    if (!Ends.count(I))
      continue;

    // Skip ignored values.
    if (ValuesToIgnore.count(I))
      continue;

    // For each VF find the maximum usage of registers.
    for (unsigned j = 0, e = VFs.size(); j < e; ++j) {
      // Count the number of live intervals.
      SmallMapVector<unsigned, unsigned, 4> RegUsage;

      if (VFs[j].isScalar()) {
        for (auto Inst : OpenIntervals) {
          unsigned ClassID = TTI.getRegisterClassForType(false, Inst->getType());
          if (RegUsage.find(ClassID) == RegUsage.end())
            RegUsage[ClassID] = 1;
          else
            RegUsage[ClassID] += 1;
        }
      } else {
        collectUniformsAndScalars(VFs[j]);
        for (auto Inst : OpenIntervals) {
          // Skip ignored values for VF > 1.
          if (VecValuesToIgnore.count(Inst))
            continue;
          if (isScalarAfterVectorization(Inst, VFs[j])) {
            unsigned ClassID = TTI.getRegisterClassForType(false, Inst->getType());
            if (RegUsage.find(ClassID) == RegUsage.end())
              RegUsage[ClassID] = 1;
            else
              RegUsage[ClassID] += 1;
          } else {
            unsigned ClassID = TTI.getRegisterClassForType(true, Inst->getType());
            if (RegUsage.find(ClassID) == RegUsage.end())
              RegUsage[ClassID] = GetRegUsage(Inst->getType(), VFs[j]);
            else
              RegUsage[ClassID] += GetRegUsage(Inst->getType(), VFs[j]);
          }
        }
      }

      for (auto& pair : RegUsage) {
        if (MaxUsages[j].find(pair.first) != MaxUsages[j].end())
          MaxUsages[j][pair.first] = std::max(MaxUsages[j][pair.first], pair.second);
        else
          MaxUsages[j][pair.first] = pair.second;
      }
    }

    LLVM_DEBUG(dbgs() << "LV(REG): At #" << i << " Interval # "
                      << OpenIntervals.size() << '\n');

    // Add the current instruction to the list of open intervals.
    OpenIntervals.insert(I);
  }

  for (unsigned i = 0, e = VFs.size(); i < e; ++i) {
    SmallMapVector<unsigned, unsigned, 4> Invariant;

    for (auto Inst : LoopInvariants) {
      unsigned Usage =
          VFs[i].isScalar() ? 1 : GetRegUsage(Inst->getType(), VFs[i]);
      unsigned ClassID =
          TTI.getRegisterClassForType(VFs[i].isVector(), Inst->getType());
      if (Invariant.find(ClassID) == Invariant.end())
        Invariant[ClassID] = Usage;
      else
        Invariant[ClassID] += Usage;
    }

    LLVM_DEBUG({
      dbgs() << "LV(REG): VF = " << VFs[i] << '\n';
      dbgs() << "LV(REG): Found max usage: " << MaxUsages[i].size()
             << " item\n";
      for (const auto &pair : MaxUsages[i]) {
        dbgs() << "LV(REG): RegisterClass: "
               << TTI.getRegisterClassName(pair.first) << ", " << pair.second
               << " registers\n";
      }
      dbgs() << "LV(REG): Found invariant usage: " << Invariant.size()
             << " item\n";
      for (const auto &pair : Invariant) {
        dbgs() << "LV(REG): RegisterClass: "
               << TTI.getRegisterClassName(pair.first) << ", " << pair.second
               << " registers\n";
      }
    });

    RU.LoopInvariantRegs = Invariant;
    RU.MaxLocalUsers = MaxUsages[i];
    RUs[i] = RU;
  }

  return RUs;
}

bool LoopVectorizationCostModel::useEmulatedMaskMemRefHack(Instruction *I) {
  // TODO: Cost model for emulated masked load/store is completely
  // broken. This hack guides the cost model to use an artificially
  // high enough value to practically disable vectorization with such
  // operations, except where previously deployed legality hack allowed
  // using very low cost values. This is to avoid regressions coming simply
  // from moving "masked load/store" check from legality to cost model.
  // Masked Load/Gather emulation was previously never allowed.
  // Limited number of Masked Store/Scatter emulation was allowed.
  assert(isPredicatedInst(I) &&
         "Expecting a scalar emulated instruction");
  return isa<LoadInst>(I) ||
         (isa<StoreInst>(I) && NumPredStores > NumberOfStoresToPredicate);
}

void LoopVectorizationCostModel::collectInstsToScalarize(ElementCount VF) {
  // If we aren't vectorizing the loop, or if we've already collected the
  // instructions to scalarize, there's nothing to do. Collection may already
  // have occurred if we have a user-selected VF and are now computing the
  // expected cost for interleaving.
  if (VF.isScalar() || VF.isZero() ||
      InstsToScalarize.find(VF) != InstsToScalarize.end())
    return;

  // Initialize a mapping for VF in InstsToScalalarize. If we find that it's
  // not profitable to scalarize any instructions, the presence of VF in the
  // map will indicate that we've analyzed it already.
  ScalarCostsTy &ScalarCostsVF = InstsToScalarize[VF];

  // Find all the instructions that are scalar with predication in the loop and
  // determine if it would be better to not if-convert the blocks they are in.
  // If so, we also record the instructions to scalarize.
  for (BasicBlock *BB : TheLoop->blocks()) {
    if (!blockNeedsPredication(BB))
      continue;
    for (Instruction &I : *BB)
      if (isScalarWithPredication(&I)) {
        ScalarCostsTy ScalarCosts;
        // Do not apply discount logic if hacked cost is needed
        // for emulated masked memrefs.
        if (!useEmulatedMaskMemRefHack(&I)) {
          auto D = computePredInstDiscount(&I, ScalarCosts, VF);
          if (D.isValid() && D.getValue() >= 0)
            ScalarCostsVF.insert(ScalarCosts.begin(), ScalarCosts.end());
        }
        // Remember that BB will remain after vectorization.
        PredicatedBBsAfterVectorization.insert(BB);
      }
  }
}

InstructionCost LoopVectorizationCostModel::computePredInstDiscount(
    Instruction *PredInst, ScalarCostsTy &ScalarCosts, ElementCount VF) {
  assert(!isUniformAfterVectorization(PredInst, VF) &&
         "Instruction marked uniform-after-vectorization will be predicated");

  // Initialize the discount to zero, meaning that the scalar version and the
  // vector version cost the same.
  InstructionCost Discount = 0;

  // Holds instructions to analyze. The instructions we visit are mapped in
  // ScalarCosts. Those instructions are the ones that would be scalarized if
  // we find that the scalar version costs less.
  SmallVector<Instruction *, 8> Worklist;

  // Returns true if the given instruction can be scalarized.
  auto canBeScalarized = [&](Instruction *I) -> bool {
    // We only attempt to scalarize instructions forming a single-use chain
    // from the original predicated block that would otherwise be vectorized.
    // Although not strictly necessary, we give up on instructions we know will
    // already be scalar to avoid traversing chains that are unlikely to be
    // beneficial.
    if (!I->hasOneUse() || PredInst->getParent() != I->getParent() ||
        isScalarAfterVectorization(I, VF))
      return false;

    // If the instruction is scalar with predication, it will be analyzed
    // separately. We ignore it within the context of PredInst.
    if (isScalarWithPredication(I))
      return false;

    // If any of the instruction's operands are uniform after vectorization,
    // the instruction cannot be scalarized. This prevents, for example, a
    // masked load from being scalarized.
    //
    // We assume we will only emit a value for lane zero of an instruction
    // marked uniform after vectorization, rather than VF identical values.
    // Thus, if we scalarize an instruction that uses a uniform, we would
    // create uses of values corresponding to the lanes we aren't emitting code
    // for. This behavior can be changed by allowing getScalarValue to clone
    // the lane zero values for uniforms rather than asserting.
    for (Use &U : I->operands())
      if (auto *J = dyn_cast<Instruction>(U.get()))
        if (isUniformAfterVectorization(J, VF))
          return false;

    // Otherwise, we can scalarize the instruction.
    return true;
  };

  // Compute the expected cost discount from scalarizing the entire expression
  // feeding the predicated instruction. We currently only consider expressions
  // that are single-use instruction chains.
  Worklist.push_back(PredInst);
  while (!Worklist.empty()) {
    Instruction *I = Worklist.pop_back_val();

    // If we've already analyzed the instruction, there's nothing to do.
    if (ScalarCosts.find(I) != ScalarCosts.end())
      continue;

    // Compute the cost of the vector instruction. Note that this cost already
    // includes the scalarization overhead of the predicated instruction.
    InstructionCost VectorCost = getInstructionCost(I, VF).first;

    if (VF.isScalable()) {
      // No discount for scalables yet.
      Discount += 0 - InstructionCost::getInvalid();
      ScalarCosts[I] = InstructionCost::getInvalid();
      continue;
    }

    // Compute the cost of the scalarized instruction. This cost is the cost of
    // the instruction as if it wasn't if-converted and instead remained in the
    // predicated block. We will scale this cost by block probability after
    // computing the scalarization overhead.
    assert(!VF.isScalable() && "scalable vectors not yet supported.");
    InstructionCost ScalarCost =
        VF.getKnownMinValue() *
        getInstructionCost(I, ElementCount::getFixed(1)).first;

    // Compute the scalarization overhead of needed insertelement instructions
    // and phi nodes.
    if (isScalarWithPredication(I) && !I->getType()->isVoidTy()) {
      ScalarCost += TTI.getScalarizationOverhead(
          cast<VectorType>(ToVectorTy(I->getType(), VF)),
          APInt::getAllOnesValue(VF.getKnownMinValue()), true, false);
      assert(!VF.isScalable() && "scalable vectors not yet supported.");
      ScalarCost +=
          VF.getKnownMinValue() *
          TTI.getCFInstrCost(Instruction::PHI, TTI::TCK_RecipThroughput);
    }

    // Compute the scalarization overhead of needed extractelement
    // instructions. For each of the instruction's operands, if the operand can
    // be scalarized, add it to the worklist; otherwise, account for the
    // overhead.
    for (Use &U : I->operands())
      if (auto *J = dyn_cast<Instruction>(U.get())) {
        assert(VectorType::isValidElementType(J->getType()) &&
               "Instruction has non-scalar type");
        if (canBeScalarized(J))
          Worklist.push_back(J);
        else if (needsExtract(J, VF)) {
          assert(!VF.isScalable() && "scalable vectors not yet supported.");
          ScalarCost += TTI.getScalarizationOverhead(
              cast<VectorType>(ToVectorTy(J->getType(), VF)),
              APInt::getAllOnesValue(VF.getKnownMinValue()), false, true);
        }
      }

    // Scale the total scalar cost by block probability.
    ScalarCost /= getReciprocalPredBlockProb();

    // Compute the discount. A non-negative discount means the vector version
    // of the instruction costs more, and scalarizing would be beneficial.
    Discount += VectorCost - ScalarCost;
    ScalarCosts[I] = ScalarCost;
  }

  return Discount;
}

LoopVectorizationCostModel::VectorizationCostTy
LoopVectorizationCostModel::expectedCost(ElementCount VF) {
  // FIXME: Port Cost to be of PolySize. For scalable vectors, true cost of
  // vectorization is dependent on vscale.
  VectorizationCostTy Cost;

  // For each block.
  for (BasicBlock *BB : TheLoop->blocks()) {
    VectorizationCostTy BlockCost;

    // For each instruction in the old loop.
    for (Instruction &I : BB->instructionsWithoutDebug()) {
      // Skip ignored values.
      if (ValuesToIgnore.count(&I) ||
          (VF.isVector() && VecValuesToIgnore.count(&I)))
        continue;

      VectorizationCostTy C = getInstructionCost(&I, VF);

      // Check if we should override the cost.
      if (ForceTargetInstructionCost.getNumOccurrences() > 0)
        C.first = InstructionCost(ForceTargetInstructionCost);

      BlockCost.first += C.first;
      BlockCost.second |= C.second;
      LLVM_DEBUG(dbgs() << "LV: Found an estimated cost of " << C.first
                        << " for VF " << VF << " For instruction: " << I
                        << '\n');
    }

    // If we are vectorizing a predicated block, it will have been
    // if-converted. This means that the block's instructions (aside from
    // stores and instructions that may divide by zero) will now be
    // unconditionally executed. For the scalar case, we may not always execute
    // the predicated block, if it is an if-else block. Thus, scale the block's
    // cost by the probability of executing it. blockNeedsPredication from
    // Legal is used so as to not include all blocks in tail folded loops.
    if (VF.isScalar() && Legal->blockNeedsPredication(BB) &&
        !Legal->preferPredicatedVectorOps()) {
      auto Scale = getReciprocalPredBlockProb();
      // LLVM_DEBUG(dbgs() << "LV: Dividing cost of " << BlockCost.first << " by "
      //                   << Scale << " due to branch probability\n");
      BlockCost.first /= Scale;
    }

    // LLVM_DEBUG(dbgs() << "LV: Adding cost of " << BlockCost.first << " for VF "
    //                   << VF << " in block " << BB->getName() << "\n");
    Cost.first += BlockCost.first;
    Cost.second |= BlockCost.second;
  }

  // If tail folding is enabled, the cost model does not explicitly considers
  // the cost of inserting the mask instruction and the additional select
  // instruction for reductions. The mask is based on the induction variable
  // which is not taken into consideration when computing FeasibleMaxVF
  // (getSmallestAndWidestTypes is based on the original scalar loop and does
  // not consider induction PHI. The induction variable of the vector loop might
  // actually be different from the scalar loop's induction PHI). This allows
  // for a FeasibleMaxVF value to be considered which might result in an illegal
  // type to be used in the mask or select instructions based on the induction
  // PHI for a given target. For eg. a loop with 32-bit values might result in a
  // FeasibleMaxVF of 16, however the induction variable based on the 64-bit
  // trip count would be splat into a <vscale x 16 x i64> vector type to be used
  // for creating the mask, however, <vscale x 16 x i64> might be an illegal
  // type for the given target (eg. RISC-V).
  // FIXME: For now we add a rather inelegant hack after the cost computation to
  // check if there tail folding is enabled and computing the cost of mask based
  // on the induction variable type, expecting the TTI to result in an
  // "infinitely" high cost if the type is illegal. We also just enable for the
  // case when we are using VP instructions to avoid breaking existing tests.
  if (Legal->preferPredicatedVectorOps() && foldTailByMasking()) {
    // Add cost of generating a compare instruction to build mask.
    Type *VectorTy = ToVectorTy(Legal->getWidestInductionType(), VF);
    InstructionCost MaskCost =
        TTI.getCmpSelInstrCost(Instruction::ICmp, VectorTy);
    bool TypeNotScalarized =
        VF.isVector() && VectorTy->isVectorTy() &&
        (isa<ScalableVectorType>(VectorTy) ||
         TTI.getNumberOfParts(VectorTy) < VF.getKnownMinValue());
    Cost.first += MaskCost;
    Cost.second |= TypeNotScalarized;

    LLVM_DEBUG(dbgs() << "LV: Adding cost of predication by tail folding "
                      << MaskCost << " for VF " << VF << "\n");
  }

  return Cost;
}

/// Gets Address Access SCEV after verifying that the access pattern
/// is loop invariant except the induction variable dependence.
///
/// This SCEV can be sent to the Target in order to estimate the address
/// calculation cost.
static const SCEV *getAddressAccessSCEV(Value *Ptr,
                                        LoopVectorizationLegality *Legal,
                                        PredicatedScalarEvolution &PSE,
                                        const Loop *TheLoop) {

  auto *Gep = dyn_cast<GetElementPtrInst>(Ptr);
  if (!Gep)
    return nullptr;

  // We are looking for a gep with all loop invariant indices except for one
  // which should be an induction variable.
  auto SE = PSE.getSE();
  unsigned NumOperands = Gep->getNumOperands();
  for (unsigned i = 1; i < NumOperands; ++i) {
    Value *Opd = Gep->getOperand(i);
    if (!SE->isLoopInvariant(SE->getSCEV(Opd), TheLoop) &&
        !Legal->isInductionVariable(Opd))
      return nullptr;
  }

  // Now we know we have a GEP ptr, %inv, %ind, %inv. return the Ptr SCEV.
  return PSE.getSCEV(Ptr);
}

static bool isStrideMul(Instruction *I, LoopVectorizationLegality *Legal) {
  return Legal->hasStride(I->getOperand(0)) ||
         Legal->hasStride(I->getOperand(1));
}

InstructionCost
LoopVectorizationCostModel::getMemInstScalarizationCost(Instruction *I,
                                                        ElementCount VF) {
  assert(VF.isVector() &&
         "Scalarization cost of instruction implies vectorization.");
  if (VF.isScalable())
    return InstructionCost::getInvalid();

  Type *ValTy = getLoadStoreType(I);
  auto SE = PSE.getSE();

  unsigned AS = getLoadStoreAddressSpace(I);
  Value *Ptr = getLoadStorePointerOperand(I);
  Type *PtrTy = ToVectorTy(Ptr->getType(), VF);

  // Figure out whether the access is strided and get the stride value
  // if it's known in compile time
  const SCEV *PtrSCEV = getAddressAccessSCEV(Ptr, Legal, PSE, TheLoop);

  // Get the cost of the scalar memory instruction and address computation.
  InstructionCost Cost =
      VF.getKnownMinValue() * TTI.getAddressComputationCost(PtrTy, SE, PtrSCEV);

  // Don't pass *I here, since it is scalar but will actually be part of a
  // vectorized loop where the user of it is a vectorized instruction.
  const Align Alignment = getLoadStoreAlignment(I);
  Cost += VF.getKnownMinValue() *
          TTI.getMemoryOpCost(I->getOpcode(), ValTy->getScalarType(), Alignment,
                              AS, TTI::TCK_RecipThroughput);

  // Get the overhead of the extractelement and insertelement instructions
  // we might create due to scalarization.
  Cost += getScalarizationOverhead(I, VF);

  // If we have a predicated load/store, it will need extra i1 extracts and
  // conditional branches, but may not be executed for each vector lane. Scale
  // the cost by the probability of executing the predicated block.
  if (isPredicatedInst(I)) {
    Cost /= getReciprocalPredBlockProb();

    // Add the cost of an i1 extract and a branch
    auto *Vec_i1Ty =
        VectorType::get(IntegerType::getInt1Ty(ValTy->getContext()), VF);
    Cost += TTI.getScalarizationOverhead(
        Vec_i1Ty, APInt::getAllOnesValue(VF.getKnownMinValue()),
        /*Insert=*/false, /*Extract=*/true);
    Cost += TTI.getCFInstrCost(Instruction::Br, TTI::TCK_RecipThroughput);

    if (useEmulatedMaskMemRefHack(I))
      // Artificially setting to a high enough value to practically disable
      // vectorization with such operations.
      Cost = 3000000;
  }

  return Cost;
}

InstructionCost
LoopVectorizationCostModel::getConsecutiveMemOpCost(Instruction *I,
                                                    ElementCount VF) {
  Type *ValTy = getLoadStoreType(I);
  auto *VectorTy = cast<VectorType>(ToVectorTy(ValTy, VF));
  Value *Ptr = getLoadStorePointerOperand(I);
  unsigned AS = getLoadStoreAddressSpace(I);
  int ConsecutiveStride = Legal->isConsecutivePtr(Ptr);
  enum TTI::TargetCostKind CostKind = TTI::TCK_RecipThroughput;

  assert((ConsecutiveStride == 1 || ConsecutiveStride == -1) &&
         "Stride should be 1 or -1 for consecutive memory access");
  const Align Alignment = getLoadStoreAlignment(I);
  InstructionCost Cost = 0;
  if (Legal->isMaskRequired(I))
    Cost += TTI.getMaskedMemoryOpCost(I->getOpcode(), VectorTy, Alignment, AS,
                                      CostKind);
  else
    Cost += TTI.getMemoryOpCost(I->getOpcode(), VectorTy, Alignment, AS,
                                CostKind, I);

  bool Reverse = ConsecutiveStride < 0;
  if (Reverse)
    Cost +=
        TTI.getShuffleCost(TargetTransformInfo::SK_Reverse, VectorTy, None, 0);
  return Cost;
}

InstructionCost
LoopVectorizationCostModel::getUniformMemOpCost(Instruction *I,
                                                ElementCount VF) {
  assert(Legal->isUniformMemOp(*I));

  Type *ValTy = getLoadStoreType(I);
  auto *VectorTy = cast<VectorType>(ToVectorTy(ValTy, VF));
  const Align Alignment = getLoadStoreAlignment(I);
  unsigned AS = getLoadStoreAddressSpace(I);
  enum TTI::TargetCostKind CostKind = TTI::TCK_RecipThroughput;
  if (isa<LoadInst>(I)) {
    return TTI.getAddressComputationCost(ValTy) +
           TTI.getMemoryOpCost(Instruction::Load, ValTy, Alignment, AS,
                               CostKind) +
           TTI.getShuffleCost(TargetTransformInfo::SK_Broadcast, VectorTy);
  }
  StoreInst *SI = cast<StoreInst>(I);

  bool isLoopInvariantStoreValue = Legal->isUniform(SI->getValueOperand());
  return TTI.getAddressComputationCost(ValTy) +
         TTI.getMemoryOpCost(Instruction::Store, ValTy, Alignment, AS,
                             CostKind) +
         (isLoopInvariantStoreValue
              ? 0
              : TTI.getVectorInstrCost(Instruction::ExtractElement, VectorTy,
                                       VF.getKnownMinValue() - 1));
}

InstructionCost
LoopVectorizationCostModel::getGatherScatterCost(Instruction *I,
                                                 ElementCount VF) {
  Type *ValTy = getLoadStoreType(I);
  auto *VectorTy = cast<VectorType>(ToVectorTy(ValTy, VF));
  const Align Alignment = getLoadStoreAlignment(I);
  const Value *Ptr = getLoadStorePointerOperand(I);

  return TTI.getAddressComputationCost(VectorTy) +
         TTI.getGatherScatterOpCost(
             I->getOpcode(), VectorTy, Ptr, Legal->isMaskRequired(I), Alignment,
             TargetTransformInfo::TCK_RecipThroughput, I);
}

InstructionCost
LoopVectorizationCostModel::getInterleaveGroupCost(Instruction *I,
                                                   ElementCount VF) {
  // TODO: Once we have support for interleaving with scalable vectors
  // we can calculate the cost properly here.
  if (VF.isScalable())
    return InstructionCost::getInvalid();

  Type *ValTy = getLoadStoreType(I);
  auto *VectorTy = cast<VectorType>(ToVectorTy(ValTy, VF));
  unsigned AS = getLoadStoreAddressSpace(I);

  auto Group = getInterleavedAccessGroup(I);
  assert(Group && "Fail to get an interleaved access group.");

  unsigned InterleaveFactor = Group->getFactor();
  auto *WideVecTy = VectorType::get(ValTy, VF * InterleaveFactor);

  // Holds the indices of existing members in an interleaved load group.
  // An interleaved store group doesn't need this as it doesn't allow gaps.
  SmallVector<unsigned, 4> Indices;
  if (isa<LoadInst>(I)) {
    for (unsigned i = 0; i < InterleaveFactor; i++)
      if (Group->getMember(i))
        Indices.push_back(i);
  }

  // Calculate the cost of the whole interleaved group.
  bool UseMaskForGaps =
      Group->requiresScalarEpilogue() && !isScalarEpilogueAllowed();
  InstructionCost Cost = TTI.getInterleavedMemoryOpCost(
      I->getOpcode(), WideVecTy, Group->getFactor(), Indices, Group->getAlign(),
      AS, TTI::TCK_RecipThroughput, Legal->isMaskRequired(I), UseMaskForGaps);

  if (Group->isReverse()) {
    // TODO: Add support for reversed masked interleaved access.
    assert(!Legal->isMaskRequired(I) &&
           "Reverse masked interleaved access not supported.");
    Cost +=
        Group->getNumMembers() *
        TTI.getShuffleCost(TargetTransformInfo::SK_Reverse, VectorTy, None, 0);
  }
  return Cost;
}

InstructionCost LoopVectorizationCostModel::getReductionPatternCost(
    Instruction *I, ElementCount VF, Type *Ty, TTI::TargetCostKind CostKind) {
  // Early exit for no inloop reductions
  if (InLoopReductionChains.empty() || VF.isScalar() || !isa<VectorType>(Ty))
    return InstructionCost::getInvalid();
  auto *VectorTy = cast<VectorType>(Ty);

  // We are looking for a pattern of, and finding the minimal acceptable cost:
  //  reduce(mul(ext(A), ext(B))) or
  //  reduce(mul(A, B)) or
  //  reduce(ext(A)) or
  //  reduce(A).
  // The basic idea is that we walk down the tree to do that, finding the root
  // reduction instruction in InLoopReductionImmediateChains. From there we find
  // the pattern of mul/ext and test the cost of the entire pattern vs the cost
  // of the components. If the reduction cost is lower then we return it for the
  // reduction instruction and 0 for the other instructions in the pattern. If
  // it is not we return an invalid cost specifying the orignal cost method
  // should be used.
  Instruction *RetI = I;
  if ((RetI->getOpcode() == Instruction::SExt ||
       RetI->getOpcode() == Instruction::ZExt)) {
    if (!RetI->hasOneUser())
      return InstructionCost::getInvalid();
    RetI = RetI->user_back();
  }
  if (RetI->getOpcode() == Instruction::Mul &&
      RetI->user_back()->getOpcode() == Instruction::Add) {
    if (!RetI->hasOneUser())
      return InstructionCost::getInvalid();
    RetI = RetI->user_back();
  }

  // Test if the found instruction is a reduction, and if not return an invalid
  // cost specifying the parent to use the original cost modelling.
  if (!InLoopReductionImmediateChains.count(RetI))
    return InstructionCost::getInvalid();

  // Find the reduction this chain is a part of and calculate the basic cost of
  // the reduction on its own.
  Instruction *LastChain = InLoopReductionImmediateChains[RetI];
  Instruction *ReductionPhi = LastChain;
  while (!isa<PHINode>(ReductionPhi))
    ReductionPhi = InLoopReductionImmediateChains[ReductionPhi];

  const RecurrenceDescriptor &RdxDesc =
      Legal->getReductionVars()[cast<PHINode>(ReductionPhi)];
  InstructionCost BaseCost = TTI.getArithmeticReductionCost(
      RdxDesc.getOpcode(), VectorTy, false, CostKind);

  // Get the operand that was not the reduction chain and match it to one of the
  // patterns, returning the better cost if it is found.
  Instruction *RedOp = RetI->getOperand(1) == LastChain
                           ? dyn_cast<Instruction>(RetI->getOperand(0))
                           : dyn_cast<Instruction>(RetI->getOperand(1));

  VectorTy = VectorType::get(I->getOperand(0)->getType(), VectorTy);

  if (RedOp && (isa<SExtInst>(RedOp) || isa<ZExtInst>(RedOp)) &&
      !TheLoop->isLoopInvariant(RedOp)) {
    bool IsUnsigned = isa<ZExtInst>(RedOp);
    auto *ExtType = VectorType::get(RedOp->getOperand(0)->getType(), VectorTy);
    InstructionCost RedCost = TTI.getExtendedAddReductionCost(
        /*IsMLA=*/false, IsUnsigned, RdxDesc.getRecurrenceType(), ExtType,
        CostKind);

    InstructionCost ExtCost =
        TTI.getCastInstrCost(RedOp->getOpcode(), VectorTy, ExtType,
                             TTI::CastContextHint::None, CostKind, RedOp);
    if (RedCost.isValid() && RedCost < BaseCost + ExtCost)
      return I == RetI ? *RedCost.getValue() : 0;
  } else if (RedOp && RedOp->getOpcode() == Instruction::Mul) {
    Instruction *Mul = RedOp;
    Instruction *Op0 = dyn_cast<Instruction>(Mul->getOperand(0));
    Instruction *Op1 = dyn_cast<Instruction>(Mul->getOperand(1));
    if (Op0 && Op1 && (isa<SExtInst>(Op0) || isa<ZExtInst>(Op0)) &&
        Op0->getOpcode() == Op1->getOpcode() &&
        Op0->getOperand(0)->getType() == Op1->getOperand(0)->getType() &&
        !TheLoop->isLoopInvariant(Op0) && !TheLoop->isLoopInvariant(Op1)) {
      bool IsUnsigned = isa<ZExtInst>(Op0);
      auto *ExtType = VectorType::get(Op0->getOperand(0)->getType(), VectorTy);
      // reduce(mul(ext, ext))
      InstructionCost ExtCost =
          TTI.getCastInstrCost(Op0->getOpcode(), VectorTy, ExtType,
                               TTI::CastContextHint::None, CostKind, Op0);
      InstructionCost MulCost =
          TTI.getArithmeticInstrCost(Mul->getOpcode(), VectorTy, CostKind);

      InstructionCost RedCost = TTI.getExtendedAddReductionCost(
          /*IsMLA=*/true, IsUnsigned, RdxDesc.getRecurrenceType(), ExtType,
          CostKind);

      if (RedCost.isValid() && RedCost < ExtCost * 2 + MulCost + BaseCost)
        return I == RetI ? *RedCost.getValue() : 0;
    } else {
      InstructionCost MulCost =
          TTI.getArithmeticInstrCost(Mul->getOpcode(), VectorTy, CostKind);

      InstructionCost RedCost = TTI.getExtendedAddReductionCost(
          /*IsMLA=*/true, true, RdxDesc.getRecurrenceType(), VectorTy,
          CostKind);

      if (RedCost.isValid() && RedCost < MulCost + BaseCost)
        return I == RetI ? *RedCost.getValue() : 0;
    }
  }

  return I == RetI ? BaseCost : InstructionCost::getInvalid();
}

InstructionCost
LoopVectorizationCostModel::getMemoryInstructionCost(Instruction *I,
                                                     ElementCount VF) {
  // Calculate scalar cost only. Vectorization cost should be ready at this
  // moment.
  if (VF.isScalar()) {
    Type *ValTy = getLoadStoreType(I);
    const Align Alignment = getLoadStoreAlignment(I);
    unsigned AS = getLoadStoreAddressSpace(I);

    return TTI.getAddressComputationCost(ValTy) +
           TTI.getMemoryOpCost(I->getOpcode(), ValTy, Alignment, AS,
                               TTI::TCK_RecipThroughput, I);
  }
  return getWideningCost(I, VF);
}

LoopVectorizationCostModel::VectorizationCostTy
LoopVectorizationCostModel::getInstructionCost(Instruction *I,
                                               ElementCount VF) {
  // If we know that this instruction will remain uniform, check the cost of
  // the scalar version.
  if (isUniformAfterVectorization(I, VF) && !VF.isScalable())
    VF = ElementCount::getFixed(1);

  if (VF.isVector() && isProfitableToScalarize(I, VF))
    return VectorizationCostTy(InstsToScalarize[VF][I], false);

  // Forced scalars do not have any scalarization overhead.
  auto ForcedScalar = ForcedScalars.find(VF);

  // Scalable VFs should not have been inserted in ForcedScalars.
  if (VF.isScalable())
    assert(ForcedScalar == ForcedScalars.end() &&
           "Forced scalarization not supported for scalable VFs");

  if (VF.isVector() && ForcedScalar != ForcedScalars.end()) {
    auto InstSet = ForcedScalar->second;
    if (InstSet.count(I))
      return VectorizationCostTy(
          (getInstructionCost(I, ElementCount::getFixed(1)).first *
           VF.getKnownMinValue()),
          false);
  }

  Type *VectorTy;

  // For scalable vectors, if an instruction is uniform, in the vectorized loop
  // will be widened into a corresponding scalar instruction, however it cannot
  // be scalarized. For instance, an instruction like %t1 = %t2 + 1 in the
  // original scalar loop will be widened into something like %t1 = %t2 +
  // vscale*VF but we will not replicate %t1 = %t2 + 1 vscale*VF times. Thus,
  // the vectorization cost of uniform instruction will be that of the scalar
  // instruction but the scalarization bit is false (i.e TypeNotScalarized =
  // true).
  if (VF.isVector() && VF.isScalable() && isUniformAfterVectorization(I, VF)) {
    InstructionCost C = getInstructionCost(I, ElementCount::getFixed(1), VectorTy);
    return VectorizationCostTy(C, true);
  }

  InstructionCost C = getInstructionCost(I, VF, VectorTy);

  // Comparing number of parts for scalable vectors with KnownMin VF does not
  // make sense, since the actual VF is unknown at compile time. We cannot
  // scalarize scalable vectors.
  bool TypeNotScalarized =
      VF.isVector() && VectorTy->isVectorTy() &&
      (isa<ScalableVectorType>(VectorTy) ||
       TTI.getNumberOfParts(VectorTy) < VF.getKnownMinValue());
  return VectorizationCostTy(C, TypeNotScalarized);
}

InstructionCost
LoopVectorizationCostModel::getScalarizationOverhead(Instruction *I,
                                                     ElementCount VF) const {

  if (VF.isScalable())
    return InstructionCost::getInvalid();

  if (VF.isScalar())
    return 0;

  // In some cases like predicated memory ops on scalable vector types of
  // <vscale x 1 x <T>>, cost model may compute a lower cost for scalarization
  // than masked gather/scatter and thus deciding to predicate and scalarize an
  // instruction (CM_Scalarize instead of CM_GatherScatter). Note that the TTI
  // reports scalarization overhead based on ElementCount.Min.
  // Scalarization would not work for scalable vectors since we do not know
  // vscale at compile time.
  if (VF.isScalable())
    return InstructionCost::getInvalid();

  InstructionCost Cost = 0;
  Type *RetTy = ToVectorTy(I->getType(), VF);
  if (!RetTy->isVoidTy() &&
      (!isa<LoadInst>(I) || !TTI.supportsEfficientVectorElementLoadStore()))
    // FIXME: For scalable vectors DemandedElts for computing scalarization
    // overhead currently models ElementCount.Min number of elements. This would
    // be changed in the future.
    Cost += TTI.getScalarizationOverhead(
        cast<VectorType>(RetTy), APInt::getAllOnesValue(VF.getKnownMinValue()),
        true, false);

  // Some targets keep addresses scalar.
  if (isa<LoadInst>(I) && !TTI.prefersVectorizedAddressing())
    return Cost;

  // Some targets support efficient element stores.
  if (isa<StoreInst>(I) && TTI.supportsEfficientVectorElementLoadStore())
    return Cost;

  // Collect operands to consider.
  CallInst *CI = dyn_cast<CallInst>(I);
  Instruction::op_range Ops = CI ? CI->arg_operands() : I->operands();

  // Skip operands that do not require extraction/scalarization and do not incur
  // any overhead.
  // FIXME: For scalable vectors, VF here is the ElementCount.Min value.
  SmallVector<Type *> Tys;
  for (auto *V : filterExtractingOperands(Ops, VF))
    Tys.push_back(MaybeVectorizeType(V->getType(), VF));
  return Cost + TTI.getOperandsScalarizationOverhead(
                    filterExtractingOperands(Ops, VF), Tys);
}

void LoopVectorizationCostModel::setCostBasedWideningDecision(ElementCount VF) {
  if (VF.isScalar())
    return;
  NumPredStores = 0;
  for (BasicBlock *BB : TheLoop->blocks()) {
    // For each instruction in the old loop.
    for (Instruction &I : *BB) {
      Value *Ptr = getLoadStorePointerOperand(&I);
      if (!Ptr)
        continue;

      // TODO: We should generate better code and update the cost model for
      // predicated uniform stores. Today they are treated as any other
      // predicated store (see added test cases in
      // invariant-store-vectorization.ll).
      if (isa<StoreInst>(&I) && isScalarWithPredication(&I))
        NumPredStores++;

      if (Legal->isUniformMemOp(I) && !TTI.useScalableVectorType()) {
        // TODO: Avoid replicating loads and stores instead of
        // relying on instcombine to remove them.
        // Load: Scalar load + broadcast
        // Store: Scalar store + isLoopInvariantStoreValue ? 0 : extract
        InstructionCost Cost;
        if (isa<StoreInst>(&I) && VF.isScalable() &&
            isLegalGatherOrScatter(&I)) {
          Cost = getGatherScatterCost(&I, VF);
          setWideningDecision(&I, VF, CM_GatherScatter, Cost);
        } else {
          assert((isa<LoadInst>(&I) || !VF.isScalable()) &&
                 "Cannot yet scalarize uniform stores");
          Cost = getUniformMemOpCost(&I, VF);
          setWideningDecision(&I, VF, CM_Scalarize, Cost);
        }
        continue;
      }

      // We assume that widening is the best solution when possible.
      if (memoryInstructionCanBeWidened(&I, VF)) {
        InstructionCost Cost = getConsecutiveMemOpCost(&I, VF);
        int ConsecutiveStride =
            Legal->isConsecutivePtr(getLoadStorePointerOperand(&I));
        assert((ConsecutiveStride == 1 || ConsecutiveStride == -1) &&
               "Expected consecutive stride.");
        InstWidening Decision =
            ConsecutiveStride == 1 ? CM_Widen : CM_Widen_Reverse;
        setWideningDecision(&I, VF, Decision, Cost);
        continue;
      }

      // Choose between Interleaving, Gather/Scatter or Scalarization.
      InstructionCost InterleaveCost = InstructionCost::getInvalid();
      unsigned NumAccesses = 1;
      if (isAccessInterleaved(&I)) {
        auto Group = getInterleavedAccessGroup(&I);
        assert(Group && "Fail to get an interleaved access group.");

        // Make one decision for the whole group.
        if (getWideningDecision(&I, VF) != CM_Unknown)
          continue;

        NumAccesses = Group->getNumMembers();
        if (interleavedAccessCanBeWidened(&I, VF))
          InterleaveCost = getInterleaveGroupCost(&I, VF);
      }

      InstructionCost GatherScatterCost =
          isLegalGatherOrScatter(&I)
              ? getGatherScatterCost(&I, VF) * NumAccesses
              : InstructionCost::getInvalid();

      InstructionCost ScalarizationCost =
          getMemInstScalarizationCost(&I, VF) * NumAccesses;

      // Choose better solution for the current VF,
      // write down this decision and use it during vectorization.
      InstructionCost Cost;
      InstWidening Decision;
      if (InterleaveCost <= GatherScatterCost &&
          InterleaveCost < ScalarizationCost) {
        Decision = CM_Interleave;
        Cost = InterleaveCost;
      } else if (VF.isScalable() || GatherScatterCost < ScalarizationCost) {
        // We cannot scalarise (yet) with scalable vectors so default to
        // gather/scatter in those cases.
        Decision = CM_GatherScatter;
        Cost = GatherScatterCost;
      } else {
        assert(!VF.isScalable() &&
               "We cannot yet scalarise for scalable vectors");
        Decision = CM_Scalarize;
        Cost = ScalarizationCost;
      }
      // If the instructions belongs to an interleave group, the whole group
      // receives the same decision. The whole group receives the cost, but
      // the cost will actually be assigned to one instruction.
      if (auto Group = getInterleavedAccessGroup(&I))
        setWideningDecision(Group, VF, Decision, Cost);
      else
        setWideningDecision(&I, VF, Decision, Cost);
    }
  }

  // Make sure that any load of address and any other address computation
  // remains scalar unless there is gather/scatter support. This avoids
  // inevitable extracts into address registers, and also has the benefit of
  // activating LSR more, since that pass can't optimize vectorized
  // addresses.
  if (TTI.prefersVectorizedAddressing())
    return;

  // Start with all scalar pointer uses.
  SmallPtrSet<Instruction *, 8> AddrDefs;
  for (BasicBlock *BB : TheLoop->blocks())
    for (Instruction &I : *BB) {
      Instruction *PtrDef =
          dyn_cast_or_null<Instruction>(getLoadStorePointerOperand(&I));
      if (PtrDef && TheLoop->contains(PtrDef) &&
          getWideningDecision(&I, VF) != CM_GatherScatter)
        AddrDefs.insert(PtrDef);
    }

  // Add all instructions used to generate the addresses.
  SmallVector<Instruction *, 4> Worklist;
  append_range(Worklist, AddrDefs);
  while (!Worklist.empty()) {
    Instruction *I = Worklist.pop_back_val();
    for (auto &Op : I->operands())
      if (auto *InstOp = dyn_cast<Instruction>(Op))
        if ((InstOp->getParent() == I->getParent()) && !isa<PHINode>(InstOp) &&
            AddrDefs.insert(InstOp).second)
          Worklist.push_back(InstOp);
  }

  // For scalable vectors we do not support scalarization.
  assert(!VF.isScalable() &&
         "Scalarization not supported for scalable vectors");

  for (auto *I : AddrDefs) {
    if (isa<LoadInst>(I)) {
      // Setting the desired widening decision should ideally be handled in
      // by cost functions, but since this involves the task of finding out
      // if the loaded register is involved in an address computation, it is
      // instead changed here when we know this is the case.
      InstWidening Decision = getWideningDecision(I, VF);
      if (Decision == CM_Widen || Decision == CM_Widen_Reverse)
        // Scalarize a widened load of address.
        setWideningDecision(
            I, VF, CM_Scalarize,
            (VF.getKnownMinValue() *
             getMemoryInstructionCost(I, ElementCount::getFixed(1))));
      else if (auto Group = getInterleavedAccessGroup(I)) {
        // Scalarize an interleave group of address loads.
        for (unsigned I = 0; I < Group->getFactor(); ++I) {
          if (Instruction *Member = Group->getMember(I))
            setWideningDecision(
                Member, VF, CM_Scalarize,
                (VF.getKnownMinValue() *
                 getMemoryInstructionCost(Member, ElementCount::getFixed(1))));
        }
      }
    } else
      // Make sure I gets scalarized and a cost estimate without
      // scalarization overhead.
      ForcedScalars[VF].insert(I);
  }
}

InstructionCost
LoopVectorizationCostModel::getInstructionCost(Instruction *I, ElementCount VF,
                                               Type *&VectorTy) {
  Type *RetTy = I->getType();
  if (canTruncateToMinimalBitwidth(I, VF))
    RetTy = IntegerType::get(RetTy->getContext(), MinBWs[I]);
  auto SE = PSE.getSE();
  TTI::TargetCostKind CostKind = TTI::TCK_RecipThroughput;

  auto hasSingleCopyAfterVectorization = [this](Instruction *I,
                                                ElementCount VF) -> bool {
    if (VF.isScalar())
      return true;

    auto Scalarized = InstsToScalarize.find(VF);
    assert(Scalarized != InstsToScalarize.end() &&
           "VF not yet analyzed for scalarization profitability");
    return !Scalarized->second.count(I) &&
           llvm::all_of(I->users(), [&](User *U) {
             auto *UI = cast<Instruction>(U);
             return !Scalarized->second.count(UI);
           });
  };
  (void) hasSingleCopyAfterVectorization;

  if (isScalarAfterVectorization(I, VF)) {
    // With the exception of GEPs and PHIs, after scalarization there should
    // only be one copy of the instruction generated in the loop. This is
    // because the VF is either 1, or any instructions that need scalarizing
    // have already been dealt with by the the time we get here. As a result,
    // it means we don't have to multiply the instruction cost by VF.
    assert(I->getOpcode() == Instruction::GetElementPtr ||
           I->getOpcode() == Instruction::PHI ||
           (I->getOpcode() == Instruction::BitCast &&
            I->getType()->isPointerTy()) ||
           hasSingleCopyAfterVectorization(I, VF));
    VectorTy = RetTy;
  } else
    VectorTy = ToVectorTy(RetTy, VF);

  // TODO: We need to estimate the cost of intrinsic calls.
  switch (I->getOpcode()) {
  case Instruction::GetElementPtr:
    // We mark this instruction as zero-cost because the cost of GEPs in
    // vectorized code depends on whether the corresponding memory instruction
    // is scalarized or not. Therefore, we handle GEPs with the memory
    // instruction cost.
    return 0;
  case Instruction::Br: {
    // In cases of scalarized and predicated instructions, there will be VF
    // predicated blocks in the vectorized loop. Each branch around these
    // blocks requires also an extract of its vector compare i1 element.
    bool ScalarPredicatedBB = false;
    BranchInst *BI = cast<BranchInst>(I);
    if (VF.isVector() && BI->isConditional() &&
        (PredicatedBBsAfterVectorization.count(BI->getSuccessor(0)) ||
         PredicatedBBsAfterVectorization.count(BI->getSuccessor(1))))
      ScalarPredicatedBB = true;

    if (ScalarPredicatedBB) {
      // Return cost for branches around scalarized and predicated blocks.
      if (!VF.isScalable()) {
        auto *Vec_i1Ty =
            VectorType::get(IntegerType::getInt1Ty(RetTy->getContext()), VF);
        return (TTI.getScalarizationOverhead(
                    Vec_i1Ty, APInt::getAllOnesValue(VF.getKnownMinValue()),
                    false, true) +
                (TTI.getCFInstrCost(Instruction::Br, CostKind) *
                 VF.getKnownMinValue()));
      } else
        return InstructionCost::getInvalid();
    } else if (I->getParent() == TheLoop->getLoopLatch() || VF.isScalar())
      // The back-edge branch will remain, as will all scalar branches.
      return TTI.getCFInstrCost(Instruction::Br, CostKind);
    else
      // This branch will be eliminated by if-conversion.
      return 0;
    // Note: We currently assume zero cost for an unconditional branch inside
    // a predicated block since it will become a fall-through, although we
    // may decide in the future to call TTI for all branches.
  }
  case Instruction::PHI: {
    auto *Phi = cast<PHINode>(I);

    // First-order recurrences are replaced by vector shuffles inside the loop.
    // NOTE: Don't use ToVectorTy as SK_ExtractSubvector expects a vector type.
    if (VF.isVector() && Legal->isFirstOrderRecurrence(Phi))
      return TTI.getShuffleCost(
          TargetTransformInfo::SK_ExtractSubvector, cast<VectorType>(VectorTy),
          None, VF.getKnownMinValue() - 1, FixedVectorType::get(RetTy, 1));

    // Phi nodes in non-header blocks (not inductions, reductions, etc.) are
    // converted into select instructions. We require N - 1 selects per phi
    // node, where N is the number of incoming values.
    if (VF.isVector() && Phi->getParent() != TheLoop->getHeader())
      return (Phi->getNumIncomingValues() - 1) *
             TTI.getCmpSelInstrCost(
                 Instruction::Select,
                 ToVectorTy(Phi->getType(), VF),
                 ToVectorTy(Type::getInt1Ty(Phi->getContext()), VF),
                 CmpInst::BAD_ICMP_PREDICATE, CostKind);

    return TTI.getCFInstrCost(Instruction::PHI, CostKind);
  }
  case Instruction::UDiv:
  case Instruction::SDiv:
  case Instruction::URem:
  case Instruction::SRem:
    // If we have a predicated instruction, it may not be executed for each
    // vector lane. Get the scalarization cost and scale this amount by the
    // probability of executing the predicated block. If the instruction is not
    // predicated, we fall through to the next case.
    if (VF.isVector() && isScalarWithPredication(I)) {
      InstructionCost Cost = 0;

      // These instructions have a non-void type, so account for the phi nodes
      // that we will create. This cost is likely to be zero. The phi node
      // cost, if any, should be scaled by the block probability because it
      // models a copy at the end of each predicated block.
      Cost += VF.getKnownMinValue() *
              TTI.getCFInstrCost(Instruction::PHI, CostKind);

      // The cost of the non-predicated instruction.
      Cost += VF.getKnownMinValue() *
              TTI.getArithmeticInstrCost(I->getOpcode(), RetTy, CostKind);

      // The cost of insertelement and extractelement instructions needed for
      // scalarization.
      Cost += getScalarizationOverhead(I, VF);

      // Scale the cost by the probability of executing the predicated blocks.
      // This assumes the predicated block for each vector lane is equally
      // likely.
      return Cost / getReciprocalPredBlockProb();
    }
    LLVM_FALLTHROUGH;
  case Instruction::Add:
  case Instruction::FAdd:
  case Instruction::Sub:
  case Instruction::FSub:
  case Instruction::Mul:
  case Instruction::FMul:
  case Instruction::FDiv:
  case Instruction::FRem:
  case Instruction::Shl:
  case Instruction::LShr:
  case Instruction::AShr:
  case Instruction::And:
  case Instruction::Or:
  case Instruction::Xor: {
    // Since we will replace the stride by 1 the multiplication should go away.
    if (I->getOpcode() == Instruction::Mul && isStrideMul(I, Legal))
      return 0;

    // Detect reduction patterns
    InstructionCost RedCost;
    if ((RedCost = getReductionPatternCost(I, VF, VectorTy, CostKind))
            .isValid())
      return RedCost;

    // Certain instructions can be cheaper to vectorize if they have a constant
    // second vector operand. One example of this are shifts on x86.
    Value *Op2 = I->getOperand(1);
    TargetTransformInfo::OperandValueProperties Op2VP;
    TargetTransformInfo::OperandValueKind Op2VK =
        TTI.getOperandInfo(Op2, Op2VP);
    if (Op2VK == TargetTransformInfo::OK_AnyValue && Legal->isUniform(Op2))
      Op2VK = TargetTransformInfo::OK_UniformValue;

    SmallVector<const Value *, 4> Operands(I->operand_values());
    return TTI.getArithmeticInstrCost(
        I->getOpcode(), VectorTy, CostKind, TargetTransformInfo::OK_AnyValue,
        Op2VK, TargetTransformInfo::OP_None, Op2VP, Operands, I);
  }
  case Instruction::FNeg: {
    return TTI.getArithmeticInstrCost(
        I->getOpcode(), VectorTy, CostKind, TargetTransformInfo::OK_AnyValue,
        TargetTransformInfo::OK_AnyValue, TargetTransformInfo::OP_None,
        TargetTransformInfo::OP_None, I->getOperand(0), I);
  }
  case Instruction::Select: {
    SelectInst *SI = cast<SelectInst>(I);
    const SCEV *CondSCEV = SE->getSCEV(SI->getCondition());
    bool ScalarCond = (SE->isLoopInvariant(CondSCEV, TheLoop));

    const Value *Op0, *Op1;
    using namespace llvm::PatternMatch;
    if (!ScalarCond && (match(I, m_LogicalAnd(m_Value(Op0), m_Value(Op1))) ||
                        match(I, m_LogicalOr(m_Value(Op0), m_Value(Op1))))) {
      // select x, y, false --> x & y
      // select x, true, y --> x | y
      TTI::OperandValueProperties Op1VP = TTI::OP_None;
      TTI::OperandValueProperties Op2VP = TTI::OP_None;
      TTI::OperandValueKind Op1VK = TTI::getOperandInfo(Op0, Op1VP);
      TTI::OperandValueKind Op2VK = TTI::getOperandInfo(Op1, Op2VP);
      assert(Op0->getType()->getScalarSizeInBits() == 1 &&
              Op1->getType()->getScalarSizeInBits() == 1);

      SmallVector<const Value *, 2> Operands{Op0, Op1};
      return TTI.getArithmeticInstrCost(
          match(I, m_LogicalOr()) ? Instruction::Or : Instruction::And, VectorTy,
          CostKind, Op1VK, Op2VK, Op1VP, Op2VP, Operands, I);
    }

    Type *CondTy = SI->getCondition()->getType();
    if (!ScalarCond)
      CondTy = VectorType::get(CondTy, VF);
    return TTI.getCmpSelInstrCost(I->getOpcode(), VectorTy, CondTy,
                                  CmpInst::BAD_ICMP_PREDICATE, CostKind, I);
  }
  case Instruction::ICmp:
  case Instruction::FCmp: {
    Type *ValTy = I->getOperand(0)->getType();
    Instruction *Op0AsInstruction = dyn_cast<Instruction>(I->getOperand(0));
    if (canTruncateToMinimalBitwidth(Op0AsInstruction, VF))
      ValTy = IntegerType::get(ValTy->getContext(), MinBWs[Op0AsInstruction]);
    VectorTy = ToVectorTy(ValTy, VF);
    return TTI.getCmpSelInstrCost(I->getOpcode(), VectorTy, nullptr,
                                  CmpInst::BAD_ICMP_PREDICATE, CostKind, I);
  }
  case Instruction::Store:
  case Instruction::Load: {
    ElementCount Width = VF;
    if (Width.isVector()) {
      InstWidening Decision = getWideningDecision(I, Width);
      assert(Decision != CM_Unknown &&
             "CM decision should be taken at this point");
      if (Decision == CM_Scalarize)
        Width = ElementCount::getFixed(1);
    }
    VectorTy = ToVectorTy(getLoadStoreType(I), Width);
    return getMemoryInstructionCost(I, VF);
  }
  case Instruction::BitCast:
    if (I->getType()->isPointerTy())
      return 0;
    LLVM_FALLTHROUGH;
  case Instruction::ZExt:
  case Instruction::SExt:
  case Instruction::FPToUI:
  case Instruction::FPToSI:
  case Instruction::FPExt:
  case Instruction::PtrToInt:
  case Instruction::IntToPtr:
  case Instruction::SIToFP:
  case Instruction::UIToFP:
  case Instruction::Trunc:
  case Instruction::FPTrunc: {
    // Computes the CastContextHint from a Load/Store instruction.
    auto ComputeCCH = [&](Instruction *I) -> TTI::CastContextHint {
      assert((isa<LoadInst>(I) || isa<StoreInst>(I)) &&
             "Expected a load or a store!");

      if (VF.isScalar() || !TheLoop->contains(I))
        return TTI::CastContextHint::Normal;

      switch (getWideningDecision(I, VF)) {
      case LoopVectorizationCostModel::CM_GatherScatter:
        return TTI::CastContextHint::GatherScatter;
      case LoopVectorizationCostModel::CM_Interleave:
        return TTI::CastContextHint::Interleave;
      case LoopVectorizationCostModel::CM_Scalarize:
      case LoopVectorizationCostModel::CM_Widen:
        return Legal->isMaskRequired(I) ? TTI::CastContextHint::Masked
                                        : TTI::CastContextHint::Normal;
      case LoopVectorizationCostModel::CM_Widen_Reverse:
        return TTI::CastContextHint::Reversed;
      case LoopVectorizationCostModel::CM_Unknown:
        llvm_unreachable("Instr did not go through cost modelling?");
      }

      llvm_unreachable("Unhandled case!");
    };

    unsigned Opcode = I->getOpcode();
    TTI::CastContextHint CCH = TTI::CastContextHint::None;
    // For Trunc, the context is the only user, which must be a StoreInst.
    if (Opcode == Instruction::Trunc || Opcode == Instruction::FPTrunc) {
      if (I->hasOneUse())
        if (StoreInst *Store = dyn_cast<StoreInst>(*I->user_begin()))
          CCH = ComputeCCH(Store);
    }
    // For Z/Sext, the context is the operand, which must be a LoadInst.
    else if (Opcode == Instruction::ZExt || Opcode == Instruction::SExt ||
             Opcode == Instruction::FPExt) {
      if (LoadInst *Load = dyn_cast<LoadInst>(I->getOperand(0)))
        CCH = ComputeCCH(Load);
    }

    // We optimize the truncation of induction variables having constant
    // integer steps. The cost of these truncations is the same as the scalar
    // operation.
    if (isOptimizableIVTruncate(I, VF)) {
      auto *Trunc = cast<TruncInst>(I);
      return TTI.getCastInstrCost(Instruction::Trunc, Trunc->getDestTy(),
                                  Trunc->getSrcTy(), CCH, CostKind, Trunc);
    }

    // Detect reduction patterns
    InstructionCost RedCost;
    if ((RedCost = getReductionPatternCost(I, VF, VectorTy, CostKind))
            .isValid())
      return RedCost;

    Type *SrcScalarTy = I->getOperand(0)->getType();
    Type *SrcVecTy = VectorTy->isVectorTy()
                         ? ToVectorTy(SrcScalarTy, VF)
                         : SrcScalarTy;
    if (canTruncateToMinimalBitwidth(I, VF)) {
      // This cast is going to be shrunk. This may remove the cast or it might
      // turn it into slightly different cast. For example, if MinBW == 16,
      // "zext i8 %1 to i32" becomes "zext i8 %1 to i16".
      //
      // Calculate the modified src and dest types.
      Type *MinVecTy = VectorTy;
      if (Opcode == Instruction::Trunc) {
        SrcVecTy = smallestIntegerVectorType(SrcVecTy, MinVecTy);
        VectorTy = largestIntegerVectorType(
            ToVectorTy(I->getType(), VF), MinVecTy);
      } else if (Opcode == Instruction::ZExt || Opcode == Instruction::SExt) {
        SrcVecTy = largestIntegerVectorType(SrcVecTy, MinVecTy);
        VectorTy = smallestIntegerVectorType(
            ToVectorTy(I->getType(), VF), MinVecTy);
      }
    }

    return TTI.getCastInstrCost(Opcode, VectorTy, SrcVecTy, CCH, CostKind, I);
  }
  case Instruction::Call: {
    bool NeedToScalarize;
    CallInst *CI = cast<CallInst>(I);
    InstructionCost CallCost = getVectorCallCost(CI, VF, NeedToScalarize);
    if (getVectorIntrinsicIDForCall(CI, TLI)) {
      InstructionCost IntrinsicCost = getVectorIntrinsicCost(CI, VF);
      return std::min(CallCost, IntrinsicCost);
    }
    return CallCost;
  }
  case Instruction::ExtractValue:
    return TTI.getInstructionCost(I, TTI::TCK_RecipThroughput);
  default:
    // This opcode is unknown. Assume that it is the same as 'mul'.
    return TTI.getArithmeticInstrCost(Instruction::Mul, VectorTy, CostKind);
  } // end of switch.
}

char LoopVectorize::ID = 0;

static const char lv_name[] = "Loop Vectorization";

INITIALIZE_PASS_BEGIN(LoopVectorize, LV_NAME, lv_name, false, false)
INITIALIZE_PASS_DEPENDENCY(TargetTransformInfoWrapperPass)
INITIALIZE_PASS_DEPENDENCY(BasicAAWrapperPass)
INITIALIZE_PASS_DEPENDENCY(AAResultsWrapperPass)
INITIALIZE_PASS_DEPENDENCY(GlobalsAAWrapperPass)
INITIALIZE_PASS_DEPENDENCY(AssumptionCacheTracker)
INITIALIZE_PASS_DEPENDENCY(BlockFrequencyInfoWrapperPass)
INITIALIZE_PASS_DEPENDENCY(DominatorTreeWrapperPass)
INITIALIZE_PASS_DEPENDENCY(ScalarEvolutionWrapperPass)
INITIALIZE_PASS_DEPENDENCY(LoopInfoWrapperPass)
INITIALIZE_PASS_DEPENDENCY(LoopAccessLegacyAnalysis)
INITIALIZE_PASS_DEPENDENCY(DemandedBitsWrapperPass)
INITIALIZE_PASS_DEPENDENCY(OptimizationRemarkEmitterWrapperPass)
INITIALIZE_PASS_DEPENDENCY(ProfileSummaryInfoWrapperPass)
INITIALIZE_PASS_DEPENDENCY(InjectTLIMappingsLegacy)
INITIALIZE_PASS_END(LoopVectorize, LV_NAME, lv_name, false, false)

namespace llvm {

Pass *createLoopVectorizePass() { return new LoopVectorize(); }

Pass *createLoopVectorizePass(bool InterleaveOnlyWhenForced,
                              bool VectorizeOnlyWhenForced) {
  return new LoopVectorize(InterleaveOnlyWhenForced, VectorizeOnlyWhenForced);
}

} // end namespace llvm

bool LoopVectorizationCostModel::isConsecutiveLoadOrStore(Instruction *Inst) {
  // Check if the pointer operand of a load or store instruction is
  // consecutive.
  if (auto *Ptr = getLoadStorePointerOperand(Inst))
    return Legal->isConsecutivePtr(Ptr);
  return false;
}

void LoopVectorizationCostModel::collectValuesToIgnore() {
  // Ignore ephemeral values.
  CodeMetrics::collectEphemeralValues(TheLoop, AC, ValuesToIgnore);

  // Ignore type-promoting instructions we identified during reduction
  // detection.
  for (auto &Reduction : Legal->getReductionVars()) {
    RecurrenceDescriptor &RedDes = Reduction.second;
    const SmallPtrSetImpl<Instruction *> &Casts = RedDes.getCastInsts();
    VecValuesToIgnore.insert(Casts.begin(), Casts.end());
  }
  // Ignore type-casting instructions we identified during induction
  // detection.
  for (auto &Induction : Legal->getInductionVars()) {
    InductionDescriptor &IndDes = Induction.second;
    const SmallVectorImpl<Instruction *> &Casts = IndDes.getCastInsts();
    VecValuesToIgnore.insert(Casts.begin(), Casts.end());
  }
}

void LoopVectorizationCostModel::collectInLoopReductions() {
  for (auto &Reduction : Legal->getReductionVars()) {
    PHINode *Phi = Reduction.first;
    RecurrenceDescriptor &RdxDesc = Reduction.second;

    // We don't collect reductions that are type promoted (yet).
    if (RdxDesc.getRecurrenceType() != Phi->getType())
      continue;

    // If the target would prefer this reduction to happen "in-loop", then we
    // want to record it as such.
    unsigned Opcode = RdxDesc.getOpcode();
    if (!PreferInLoopReductions && !useOrderedReductions(RdxDesc) &&
        !TTI.preferInLoopReduction(Opcode, Phi->getType(),
                                   TargetTransformInfo::ReductionFlags()))
      continue;

    // Check that we can correctly put the reductions into the loop, by
    // finding the chain of operations that leads from the phi to the loop
    // exit value.
    SmallVector<Instruction *, 4> ReductionOperations =
        RdxDesc.getReductionOpChain(Phi, TheLoop);
    bool InLoop = !ReductionOperations.empty();
    if (InLoop) {
      InLoopReductionChains[Phi] = ReductionOperations;
      // Add the elements to InLoopReductionImmediateChains for cost modelling.
      Instruction *LastChain = Phi;
      for (auto *I : ReductionOperations) {
        InLoopReductionImmediateChains[I] = LastChain;
        LastChain = I;
      }
    }
    LLVM_DEBUG(dbgs() << "LV: Using " << (InLoop ? "inloop" : "out of loop")
                      << " reduction for phi: " << *Phi << "\n");
  }
}

// TODO: we could return a pair of values that specify the max VF and
// min VF, to be used in `buildVPlans(MinVF, MaxVF)` instead of
// `buildVPlans(VF, VF)`. We cannot do it because VPLAN at the moment
// doesn't have a cost model that can choose which plan to execute if
// more than one is generated.
static unsigned determineVPlanVF(const unsigned WidestVectorRegBits,
                                 LoopVectorizationCostModel &CM) {
  unsigned WidestType;
  std::tie(std::ignore, WidestType) = CM.getSmallestAndWidestTypes();
  return WidestVectorRegBits / WidestType;
}

VectorizationFactor
LoopVectorizationPlanner::planInVPlanNativePath(ElementCount UserVF) {
  assert(!UserVF.isScalable() && "scalable vectors not yet supported");
  ElementCount VF = UserVF;
  // Outer loop handling: They may require CFG and instruction level
  // transformations before even evaluating whether vectorization is profitable.
  // Since we cannot modify the incoming IR, we need to build VPlan upfront in
  // the vectorization pipeline.
  if (!OrigLoop->isInnermost()) {
    // If the user doesn't provide a vectorization factor, determine a
    // reasonable one.
    if (UserVF.isZero()) {
      VF = ElementCount::getFixed(determineVPlanVF(
          TTI->getRegisterBitWidth(TargetTransformInfo::RGK_FixedWidthVector)
              .getFixedSize(),
          CM));
      LLVM_DEBUG(dbgs() << "LV: VPlan computed VF " << VF << ".\n");

      // Make sure we have a VF > 1 for stress testing.
      if (VPlanBuildStressTest && (VF.isScalar() || VF.isZero())) {
        LLVM_DEBUG(dbgs() << "LV: VPlan stress testing: "
                          << "overriding computed VF.\n");
        VF = ElementCount::getFixed(4);
      }
    }
    assert(EnableVPlanNativePath && "VPlan-native path is not enabled.");
    assert(isPowerOf2_32(VF.getKnownMinValue()) &&
           "VF needs to be a power of two");
    LLVM_DEBUG(dbgs() << "LV: Using " << (!UserVF.isZero() ? "user " : "")
                      << "VF " << VF << " to build VPlans.\n");
    buildVPlans(VF, VF);

    // For VPlan build stress testing, we bail out after VPlan construction.
    if (VPlanBuildStressTest)
      return VectorizationFactor::Disabled();

    return {VF, 0 /*Cost*/};
  }

  LLVM_DEBUG(
      dbgs() << "LV: Not vectorizing. Inner loops aren't supported in the "
                "VPlan-native path.\n");
  return VectorizationFactor::Disabled();
}

Optional<VectorizationFactor>
LoopVectorizationPlanner::plan(ElementCount UserVF, unsigned UserIC) {
  assert(OrigLoop->isInnermost() && "Inner loop expected.");
  FixedScalableVFPair MaxFactors = CM.computeMaxVF(UserVF, UserIC);
  if (!MaxFactors) // Cases that should not to be vectorized nor interleaved.
    return None;

  // Invalidate interleave groups if all blocks of loop will be predicated.
  if (CM.blockNeedsPredication(OrigLoop->getHeader()) &&
      !useMaskedInterleavedAccesses(*TTI)) {
    LLVM_DEBUG(
        dbgs()
        << "LV: Invalidate all interleaved groups due to fold-tail by masking "
           "which requires masked-interleaved support.\n");
    if (CM.InterleaveInfo.invalidateGroups())
      // Invalidating interleave groups also requires invalidating all decisions
      // based on them, which includes widening decisions and uniform and scalar
      // values.
      CM.invalidateCostModelingDecisions();
  }

  ElementCount MaxUserVF =
      UserVF.isScalable() ? MaxFactors.ScalableVF : MaxFactors.FixedVF;
  bool UserVFIsLegal = ElementCount::isKnownLE(UserVF, MaxUserVF);
  if (!UserVF.isZero() && UserVFIsLegal) {
    LLVM_DEBUG(dbgs() << "LV: Using " << (UserVFIsLegal ? "user" : "max")
                      << " VF " << UserVF << ".\n");
    assert(isPowerOf2_32(UserVF.getKnownMinValue()) &&
           "VF needs to be a power of two");
    // Collect the instructions (and their associated costs) that will be more
    // profitable to scalarize.
    CM.selectUserVectorizationFactor(UserVF);
    CM.collectInLoopReductions();
    buildVPlansWithVPRecipes(UserVF, UserVF);
    LLVM_DEBUG(printPlans(dbgs()));
    return {{UserVF, 0}};
  }

  // Populate the set of Vectorization Factor Candidates.
  ElementCountSet VFCandidates;
  for (auto VF = ElementCount::getFixed(1);
       ElementCount::isKnownLE(VF, MaxFactors.FixedVF); VF *= 2)
    VFCandidates.insert(VF);
  for (auto VF = ElementCount::getScalable(1);
       ElementCount::isKnownLE(VF, MaxFactors.ScalableVF); VF *= 2)
    VFCandidates.insert(VF);

  for (const auto &VF : VFCandidates) {
    // Collect Uniform and Scalar instructions after vectorization with VF.
    CM.collectUniformsAndScalars(VF);

    // Collect the instructions (and their associated costs) that will be more
    // profitable to scalarize.
    if (VF.isVector())
      CM.collectInstsToScalarize(VF);
  }

  CM.collectInLoopReductions();
  buildVPlansWithVPRecipes(ElementCount::getFixed(1), MaxFactors.FixedVF);
  buildVPlansWithVPRecipes(ElementCount::getScalable(1), MaxFactors.ScalableVF);

  LLVM_DEBUG(printPlans(dbgs()));
  if (!MaxFactors.hasVector())
    return VectorizationFactor::Disabled();

  // Select the optimal vectorization factor.
  auto SelectedVF = CM.selectVectorizationFactor(VFCandidates);

  // Check if it is profitable to vectorize with runtime checks.
  unsigned NumRuntimePointerChecks = Requirements.getNumRuntimePointerChecks();
  if (SelectedVF != VectorizationFactor::Disabled() &&
      SelectedVF.Width.isVector() && NumRuntimePointerChecks) {
    bool PragmaThresholdReached =
        NumRuntimePointerChecks > PragmaVectorizeMemoryCheckThreshold;
    bool ThresholdReached =
        NumRuntimePointerChecks > VectorizerParams::RuntimeMemoryCheckThreshold;
    if ((ThresholdReached && !Hints.allowReordering()) ||
        PragmaThresholdReached) {
      ORE->emit([&]() {
        return OptimizationRemarkAnalysisAliasing(
                   DEBUG_TYPE, "CantReorderMemOps", OrigLoop->getStartLoc(),
                   OrigLoop->getHeader())
               << "loop not vectorized: cannot prove it is safe to reorder "
                  "memory operations";
      });
      LLVM_DEBUG(dbgs() << "LV: Too many memory checks needed.\n");
      Hints.emitRemarkWithHints();
      return VectorizationFactor::Disabled();
    }
  }
  return SelectedVF;
}

void LoopVectorizationPlanner::setBestPlan(ElementCount VF, unsigned UF) {
  LLVM_DEBUG(dbgs() << "Setting best plan to VF=" << VF << ", UF=" << UF
                    << '\n');
  BestVF = VF;
  BestUF = UF;

  erase_if(VPlans, [VF](const VPlanPtr &Plan) { return !Plan->hasVF(VF); });
  assert(VPlans.size() == 1 && "Best VF has not a single VPlan.");
}

void LoopVectorizationPlanner::executePlan(InnerLoopVectorizer &ILV,
                                           DominatorTree *DT) {
  // 1. Create a new empty loop. Unlink the old loop and connect the new one.
  assert(BestVF.hasValue() && "Vectorization Factor is missing");
  assert(VPlans.size() == 1 && "Not a single VPlan to execute.");

  VPTransformState State{
      *BestVF, BestUF, LI, DT, ILV.Builder, &ILV, VPlans.front().get()};
  State.CFG.PrevBB = ILV.createVectorizedLoopSkeleton();
  State.TripCount = ILV.getOrCreateTripCount(nullptr);
  State.CanonicalIV = ILV.Induction;
  State.PreferPredicatedVectorOps = ILV.preferPredicatedVectorOps();

  ILV.printDebugTracesAtStart();

  //===------------------------------------------------===//
  //
  // Notice: any optimization or new instruction that go
  // into the code below should also be implemented in
  // the cost-model.
  //
  //===------------------------------------------------===//

  // 2. Copy and widen instructions from the old loop into the new loop.
  VPlans.front()->execute(&State);

  // 3. Fix the vectorized code: take care of header phi's, live-outs,
  //    predication, updating analyses.
  ILV.fixVectorizedLoop(State);

  ILV.printDebugTracesAtEnd();
}

#if !defined(NDEBUG) || defined(LLVM_ENABLE_DUMP)
void LoopVectorizationPlanner::printPlans(raw_ostream &O) {
  for (const auto &Plan : VPlans)
    if (PrintVPlansInDotFormat)
      Plan->printDOT(O);
    else
      Plan->print(O);
}
#endif

void LoopVectorizationPlanner::collectTriviallyDeadInstructions(
    SmallPtrSetImpl<Instruction *> &DeadInstructions) {

  // We create new control-flow for the vectorized loop, so the original exit
  // conditions will be dead after vectorization if it's only used by the
  // terminator
  SmallVector<BasicBlock*> ExitingBlocks;
  OrigLoop->getExitingBlocks(ExitingBlocks);
  for (auto *BB : ExitingBlocks) {
    auto *Cmp = dyn_cast<Instruction>(BB->getTerminator()->getOperand(0));
    if (!Cmp || !Cmp->hasOneUse())
      continue;

    // TODO: we should introduce a getUniqueExitingBlocks on Loop
    if (!DeadInstructions.insert(Cmp).second)
      continue;

    // The operands of the icmp is often a dead trunc, used by IndUpdate.
    // TODO: can recurse through operands in general
    for (Value *Op : Cmp->operands()) {
      if (isa<TruncInst>(Op) && Op->hasOneUse())
          DeadInstructions.insert(cast<Instruction>(Op));
    }
  }

  // We create new "steps" for induction variable updates to which the original
  // induction variables map. An original update instruction will be dead if
  // all its users except the induction variable are dead.
  auto *Latch = OrigLoop->getLoopLatch();
  for (auto &Induction : Legal->getInductionVars()) {
    PHINode *Ind = Induction.first;
    auto *IndUpdate = cast<Instruction>(Ind->getIncomingValueForBlock(Latch));

    // If the tail is to be folded by masking, the primary induction variable,
    // if exists, isn't dead: it will be used for masking. Don't kill it.
    if (CM.foldTailByMasking() && IndUpdate == Legal->getPrimaryInduction())
      continue;

    if (llvm::all_of(IndUpdate->users(), [&](User *U) -> bool {
          return U == Ind || DeadInstructions.count(cast<Instruction>(U));
        }))
      DeadInstructions.insert(IndUpdate);

    // We record as "Dead" also the type-casting instructions we had identified
    // during induction analysis. We don't need any handling for them in the
    // vectorized loop because we have proven that, under a proper runtime
    // test guarding the vectorized loop, the value of the phi, and the casted
    // value of the phi, are the same. The last instruction in this casting
    // chain will get its scalar/vector/widened def from the
    // scalar/vector/widened def of the respective phi node. Any other casts in
    // the induction def-use chain have no other uses outside the phi update
    // chain, and will be ignored.
    InductionDescriptor &IndDes = Induction.second;
    const SmallVectorImpl<Instruction *> &Casts = IndDes.getCastInsts();
    DeadInstructions.insert(Casts.begin(), Casts.end());
  }
}

Value *InnerLoopUnroller::reverseVector(Value *Vec) { return Vec; }

Value *InnerLoopUnroller::getBroadcastInstrs(Value *V) { return V; }

Value *InnerLoopUnroller::getStepVector(Value *Val, int StartIdx, Value *Step,
                                        Instruction::BinaryOps BinOp) {
  // When unrolling and the VF is 1, we only need to add a simple scalar.
  Type *Ty = Val->getType();
  assert(!Ty->isVectorTy() && "Val must be a scalar");

  if (Ty->isFloatingPointTy()) {
    Constant *C = ConstantFP::get(Ty, (double)StartIdx);

    // Floating-point operations inherit FMF via the builder's flags.
    Value *MulOp = Builder.CreateFMul(C, Step);
    return Builder.CreateBinOp(BinOp, Val, MulOp);
  }
  Constant *C = ConstantInt::get(Ty, StartIdx);
  return Builder.CreateAdd(Val, Builder.CreateMul(C, Step), "induction");
}

static void AddRuntimeUnrollDisableMetaData(Loop *L) {
  SmallVector<Metadata *, 4> MDs;
  // Reserve first location for self reference to the LoopID metadata node.
  MDs.push_back(nullptr);
  bool IsUnrollMetadata = false;
  MDNode *LoopID = L->getLoopID();
  if (LoopID) {
    // First find existing loop unrolling disable metadata.
    for (unsigned i = 1, ie = LoopID->getNumOperands(); i < ie; ++i) {
      auto *MD = dyn_cast<MDNode>(LoopID->getOperand(i));
      if (MD) {
        const auto *S = dyn_cast<MDString>(MD->getOperand(0));
        IsUnrollMetadata =
            S && S->getString().startswith("llvm.loop.unroll.disable");
      }
      MDs.push_back(LoopID->getOperand(i));
    }
  }

  if (!IsUnrollMetadata) {
    // Add runtime unroll disable metadata.
    LLVMContext &Context = L->getHeader()->getContext();
    SmallVector<Metadata *, 1> DisableOperands;
    DisableOperands.push_back(
        MDString::get(Context, "llvm.loop.unroll.runtime.disable"));
    MDNode *DisableNode = MDNode::get(Context, DisableOperands);
    MDs.push_back(DisableNode);
    MDNode *NewLoopID = MDNode::get(Context, MDs);
    // Set operand 0 to refer to the loop id itself.
    NewLoopID->replaceOperandWith(0, NewLoopID);
    L->setLoopID(NewLoopID);
  }
}

//===--------------------------------------------------------------------===//
// EpilogueVectorizerMainLoop
//===--------------------------------------------------------------------===//

/// This function is partially responsible for generating the control flow
/// depicted in https://llvm.org/docs/Vectorizers.html#epilogue-vectorization.
BasicBlock *EpilogueVectorizerMainLoop::createEpilogueVectorizedLoopSkeleton() {
  MDNode *OrigLoopID = OrigLoop->getLoopID();
  Loop *Lp = createVectorLoopSkeleton("");

  // Generate the code to check the minimum iteration count of the vector
  // epilogue (see below).
  EPI.EpilogueIterationCountCheck =
      emitMinimumIterationCountCheck(Lp, LoopScalarPreHeader, true);
  EPI.EpilogueIterationCountCheck->setName("iter.check");

  // Generate the code to check any assumptions that we've made for SCEV
  // expressions.
  EPI.SCEVSafetyCheck = emitSCEVChecks(Lp, LoopScalarPreHeader);

  // Generate the code that checks at runtime if arrays overlap. We put the
  // checks into a separate block to make the more common case of few elements
  // faster.
  EPI.MemSafetyCheck = emitMemRuntimeChecks(Lp, LoopScalarPreHeader);

  // Generate the iteration count check for the main loop, *after* the check
  // for the epilogue loop, so that the path-length is shorter for the case
  // that goes directly through the vector epilogue. The longer-path length for
  // the main loop is compensated for, by the gain from vectorizing the larger
  // trip count. Note: the branch will get updated later on when we vectorize
  // the epilogue.
  EPI.MainLoopIterationCountCheck =
      emitMinimumIterationCountCheck(Lp, LoopScalarPreHeader, false);

  // Generate the induction variable.
  OldInduction = Legal->getPrimaryInduction();
  Type *IdxTy = Legal->getWidestInductionType();
  Value *StartIdx = ConstantInt::get(IdxTy, 0);
  Constant *Step = ConstantInt::get(IdxTy, VF.getKnownMinValue() * UF);
  Value *CountRoundDown = getOrCreateVectorTripCount(Lp);
  EPI.VectorTripCount = CountRoundDown;
  Induction =
      createInductionVariable(Lp, StartIdx, CountRoundDown, Step,
                              getDebugLocFromInstOrOperands(OldInduction));

  // Skip induction resume value creation here because they will be created in
  // the second pass. If we created them here, they wouldn't be used anyway,
  // because the vplan in the second pass still contains the inductions from the
  // original loop.

  return completeLoopSkeleton(Lp, OrigLoopID);
}

void EpilogueVectorizerMainLoop::printDebugTracesAtStart() {
  LLVM_DEBUG({
    dbgs() << "Create Skeleton for epilogue vectorized loop (first pass)\n"
           << "Main Loop VF:" << EPI.MainLoopVF.getKnownMinValue()
           << ", Main Loop UF:" << EPI.MainLoopUF
           << ", Epilogue Loop VF:" << EPI.EpilogueVF.getKnownMinValue()
           << ", Epilogue Loop UF:" << EPI.EpilogueUF << "\n";
  });
}

void EpilogueVectorizerMainLoop::printDebugTracesAtEnd() {
  DEBUG_WITH_TYPE(VerboseDebug, {
    dbgs() << "intermediate fn:\n" << *Induction->getFunction() << "\n";
  });
}

BasicBlock *EpilogueVectorizerMainLoop::emitMinimumIterationCountCheck(
    Loop *L, BasicBlock *Bypass, bool ForEpilogue) {
  assert(L && "Expected valid Loop.");
  assert(Bypass && "Expected valid bypass basic block.");
  unsigned VFactor =
      ForEpilogue ? EPI.EpilogueVF.getKnownMinValue() : VF.getKnownMinValue();
  unsigned UFactor = ForEpilogue ? EPI.EpilogueUF : UF;
  Value *Count = getOrCreateTripCount(L);
  // Reuse existing vector loop preheader for TC checks.
  // Note that new preheader block is generated for vector loop.
  BasicBlock *const TCCheckBlock = LoopVectorPreHeader;
  IRBuilder<> Builder(TCCheckBlock->getTerminator());

  // Generate code to check if the loop's trip count is less than VF * UF of the
  // main vector loop.
  auto P = Cost->requiresScalarEpilogue(ForEpilogue ? EPI.EpilogueVF : VF) ?
      ICmpInst::ICMP_ULE : ICmpInst::ICMP_ULT;

  Value *CheckMinIters = Builder.CreateICmp(
      P, Count, ConstantInt::get(Count->getType(), VFactor * UFactor),
      "min.iters.check");

  if (!ForEpilogue)
    TCCheckBlock->setName("vector.main.loop.iter.check");

  // Create new preheader for vector loop.
  LoopVectorPreHeader = SplitBlock(TCCheckBlock, TCCheckBlock->getTerminator(),
                                   DT, LI, nullptr, "vector.ph");

  if (ForEpilogue) {
    assert(DT->properlyDominates(DT->getNode(TCCheckBlock),
                                 DT->getNode(Bypass)->getIDom()) &&
           "TC check is expected to dominate Bypass");

    // Update dominator for Bypass & LoopExit.
    DT->changeImmediateDominator(Bypass, TCCheckBlock);
    DT->changeImmediateDominator(LoopExitBlock, TCCheckBlock);

    LoopBypassBlocks.push_back(TCCheckBlock);

    // Save the trip count so we don't have to regenerate it in the
    // vec.epilog.iter.check. This is safe to do because the trip count
    // generated here dominates the vector epilog iter check.
    EPI.TripCount = Count;
  }

  ReplaceInstWithInst(
      TCCheckBlock->getTerminator(),
      BranchInst::Create(Bypass, LoopVectorPreHeader, CheckMinIters));

  return TCCheckBlock;
}

//===--------------------------------------------------------------------===//
// EpilogueVectorizerEpilogueLoop
//===--------------------------------------------------------------------===//

/// This function is partially responsible for generating the control flow
/// depicted in https://llvm.org/docs/Vectorizers.html#epilogue-vectorization.
BasicBlock *
EpilogueVectorizerEpilogueLoop::createEpilogueVectorizedLoopSkeleton() {
  MDNode *OrigLoopID = OrigLoop->getLoopID();
  Loop *Lp = createVectorLoopSkeleton("vec.epilog.");

  // Now, compare the remaining count and if there aren't enough iterations to
  // execute the vectorized epilogue skip to the scalar part.
  BasicBlock *VecEpilogueIterationCountCheck = LoopVectorPreHeader;
  VecEpilogueIterationCountCheck->setName("vec.epilog.iter.check");
  LoopVectorPreHeader =
      SplitBlock(LoopVectorPreHeader, LoopVectorPreHeader->getTerminator(), DT,
                 LI, nullptr, "vec.epilog.ph");
  emitMinimumVectorEpilogueIterCountCheck(Lp, LoopScalarPreHeader,
                                          VecEpilogueIterationCountCheck);

  // Adjust the control flow taking the state info from the main loop
  // vectorization into account.
  assert(EPI.MainLoopIterationCountCheck && EPI.EpilogueIterationCountCheck &&
         "expected this to be saved from the previous pass.");
  EPI.MainLoopIterationCountCheck->getTerminator()->replaceUsesOfWith(
      VecEpilogueIterationCountCheck, LoopVectorPreHeader);

  DT->changeImmediateDominator(LoopVectorPreHeader,
                               EPI.MainLoopIterationCountCheck);

  EPI.EpilogueIterationCountCheck->getTerminator()->replaceUsesOfWith(
      VecEpilogueIterationCountCheck, LoopScalarPreHeader);

  if (EPI.SCEVSafetyCheck)
    EPI.SCEVSafetyCheck->getTerminator()->replaceUsesOfWith(
        VecEpilogueIterationCountCheck, LoopScalarPreHeader);
  if (EPI.MemSafetyCheck)
    EPI.MemSafetyCheck->getTerminator()->replaceUsesOfWith(
        VecEpilogueIterationCountCheck, LoopScalarPreHeader);

  DT->changeImmediateDominator(
      VecEpilogueIterationCountCheck,
      VecEpilogueIterationCountCheck->getSinglePredecessor());

  DT->changeImmediateDominator(LoopScalarPreHeader,
                               EPI.EpilogueIterationCountCheck);
  DT->changeImmediateDominator(LoopExitBlock, EPI.EpilogueIterationCountCheck);

  // Keep track of bypass blocks, as they feed start values to the induction
  // phis in the scalar loop preheader.
  if (EPI.SCEVSafetyCheck)
    LoopBypassBlocks.push_back(EPI.SCEVSafetyCheck);
  if (EPI.MemSafetyCheck)
    LoopBypassBlocks.push_back(EPI.MemSafetyCheck);
  LoopBypassBlocks.push_back(EPI.EpilogueIterationCountCheck);

  // Generate a resume induction for the vector epilogue and put it in the
  // vector epilogue preheader
  Type *IdxTy = Legal->getWidestInductionType();
  PHINode *EPResumeVal = PHINode::Create(IdxTy, 2, "vec.epilog.resume.val",
                                         LoopVectorPreHeader->getFirstNonPHI());
  EPResumeVal->addIncoming(EPI.VectorTripCount, VecEpilogueIterationCountCheck);
  EPResumeVal->addIncoming(ConstantInt::get(IdxTy, 0),
                           EPI.MainLoopIterationCountCheck);

  // Generate the induction variable.
  OldInduction = Legal->getPrimaryInduction();
  Value *CountRoundDown = getOrCreateVectorTripCount(Lp);
  Constant *Step = ConstantInt::get(IdxTy, VF.getKnownMinValue() * UF);
  Value *StartIdx = EPResumeVal;
  Induction =
      createInductionVariable(Lp, StartIdx, CountRoundDown, Step,
                              getDebugLocFromInstOrOperands(OldInduction));

  // Generate induction resume values. These variables save the new starting
  // indexes for the scalar loop. They are used to test if there are any tail
  // iterations left once the vector loop has completed.
  // Note that when the vectorized epilogue is skipped due to iteration count
  // check, then the resume value for the induction variable comes from
  // the trip count of the main vector loop, hence passing the AdditionalBypass
  // argument.
  createInductionResumeValues(Lp, CountRoundDown,
                              {VecEpilogueIterationCountCheck,
                               EPI.VectorTripCount} /* AdditionalBypass */);

  AddRuntimeUnrollDisableMetaData(Lp);
  return completeLoopSkeleton(Lp, OrigLoopID);
}

BasicBlock *
EpilogueVectorizerEpilogueLoop::emitMinimumVectorEpilogueIterCountCheck(
    Loop *L, BasicBlock *Bypass, BasicBlock *Insert) {

  assert(EPI.TripCount &&
         "Expected trip count to have been safed in the first pass.");
  assert(
      (!isa<Instruction>(EPI.TripCount) ||
       DT->dominates(cast<Instruction>(EPI.TripCount)->getParent(), Insert)) &&
      "saved trip count does not dominate insertion point.");
  Value *TC = EPI.TripCount;
  IRBuilder<> Builder(Insert->getTerminator());
  Value *Count = Builder.CreateSub(TC, EPI.VectorTripCount, "n.vec.remaining");

  // Generate code to check if the loop's trip count is less than VF * UF of the
  // vector epilogue loop.
  auto P = Cost->requiresScalarEpilogue(EPI.EpilogueVF) ?
      ICmpInst::ICMP_ULE : ICmpInst::ICMP_ULT;

  Value *CheckMinIters = Builder.CreateICmp(
      P, Count,
      ConstantInt::get(Count->getType(),
                       EPI.EpilogueVF.getKnownMinValue() * EPI.EpilogueUF),
      "min.epilog.iters.check");

  ReplaceInstWithInst(
      Insert->getTerminator(),
      BranchInst::Create(Bypass, LoopVectorPreHeader, CheckMinIters));

  LoopBypassBlocks.push_back(Insert);
  return Insert;
}

void EpilogueVectorizerEpilogueLoop::printDebugTracesAtStart() {
  LLVM_DEBUG({
    dbgs() << "Create Skeleton for epilogue vectorized loop (second pass)\n"
           << "Epilogue Loop VF:" << EPI.EpilogueVF.getKnownMinValue()
           << ", Epilogue Loop UF:" << EPI.EpilogueUF << "\n";
  });
}

void EpilogueVectorizerEpilogueLoop::printDebugTracesAtEnd() {
  DEBUG_WITH_TYPE(VerboseDebug, {
    dbgs() << "final fn:\n" << *Induction->getFunction() << "\n";
  });
}

bool LoopVectorizationPlanner::getDecisionAndClampRange(
    const std::function<bool(ElementCount)> &Predicate, VFRange &Range) {
  assert(!Range.isEmpty() && "Trying to test an empty VF range.");
  bool PredicateAtRangeStart = Predicate(Range.Start);

  for (ElementCount TmpVF = Range.Start * 2;
       ElementCount::isKnownLT(TmpVF, Range.End); TmpVF *= 2)
    if (Predicate(TmpVF) != PredicateAtRangeStart) {
      Range.End = TmpVF;
      break;
    }

  return PredicateAtRangeStart;
}

/// Build VPlans for the full range of feasible VF's = {\p MinVF, 2 * \p MinVF,
/// 4 * \p MinVF, ..., \p MaxVF} by repeatedly building a VPlan for a sub-range
/// of VF's starting at a given VF and extending it as much as possible. Each
/// vectorization decision can potentially shorten this sub-range during
/// buildVPlan().
void LoopVectorizationPlanner::buildVPlans(ElementCount MinVF,
                                           ElementCount MaxVF) {
  auto MaxVFPlusOne = MaxVF.getWithIncrement(1);
  for (ElementCount VF = MinVF; ElementCount::isKnownLT(VF, MaxVFPlusOne);) {
    VFRange SubRange = {VF, MaxVFPlusOne};
    VPlans.push_back(buildVPlan(SubRange));
    VF = SubRange.End;
  }
}

VPValue *VPRecipeBuilder::createEdgeMask(BasicBlock *Src, BasicBlock *Dst,
                                         VPlanPtr &Plan) {
  assert(is_contained(predecessors(Dst), Src) && "Invalid edge");

  // Look for cached value.
  std::pair<BasicBlock *, BasicBlock *> Edge(Src, Dst);
  EdgeMaskCacheTy::iterator ECEntryIt = EdgeMaskCache.find(Edge);
  if (ECEntryIt != EdgeMaskCache.end())
    return ECEntryIt->second;

  VPValue *SrcMask = createBlockInMask(Src, Plan);

  // The terminator has to be a branch inst!
  BranchInst *BI = dyn_cast<BranchInst>(Src->getTerminator());
  assert(BI && "Unexpected terminator found");

  if (!BI->isConditional() || BI->getSuccessor(0) == BI->getSuccessor(1))
    return EdgeMaskCache[Edge] = SrcMask;

  // If source is an exiting block, we know the exit edge is dynamically dead
  // in the vector loop, and thus we don't need to restrict the mask.  Avoid
  // adding uses of an otherwise potentially dead instruction.
  if (OrigLoop->isLoopExiting(Src))
    return EdgeMaskCache[Edge] = SrcMask;

  VPValue *EdgeMask = Plan->getOrAddVPValue(BI->getCondition());
  assert(EdgeMask && "No Edge Mask found for condition");

  if (BI->getSuccessor(0) != Dst)
    EdgeMask = Builder.createNot(EdgeMask);

  if (SrcMask) { // Otherwise block in-mask is all-one, no need to AND.
    // The condition is 'SrcMask && EdgeMask', which is equivalent to
    // 'select i1 SrcMask, i1 EdgeMask, i1 false'.
    // The select version does not introduce new UB if SrcMask is false and
    // EdgeMask is poison. Using 'and' here introduces undefined behavior.
    VPValue *False = Plan->getOrAddVPValue(
        ConstantInt::getFalse(BI->getCondition()->getType()));
    EdgeMask = Builder.createSelect(SrcMask, EdgeMask, False);
  }

  return EdgeMaskCache[Edge] = EdgeMask;
}

VPValue *VPRecipeBuilder::createBlockInMask(BasicBlock *BB, VPlanPtr &Plan) {
  assert(OrigLoop->contains(BB) && "Block is not a part of a loop");

  // Look for cached value.
  BlockMaskCacheTy::iterator BCEntryIt = BlockMaskCache.find(BB);
  if (BCEntryIt != BlockMaskCache.end())
    return BCEntryIt->second;

  // All-one mask is modelled as no-mask following the convention for masked
  // load/store/gather/scatter. Initialize BlockMask to no-mask.
  VPValue *BlockMask = nullptr;

  if (OrigLoop->getHeader() == BB) {
    if (!CM.blockNeedsPredication(BB))
      return BlockMaskCache[BB] = BlockMask; // Loop incoming mask is all-one.

    // Create the block in mask as the first non-phi instruction in the block.
    VPBuilder::InsertPointGuard Guard(Builder);
    auto NewInsertionPoint = Builder.getInsertBlock()->getFirstNonPhi();
    Builder.setInsertPoint(Builder.getInsertBlock(), NewInsertionPoint);

    // Introduce the early-exit compare IV <= BTC to form header block mask.
    // This is used instead of IV < TC because TC may wrap, unlike BTC.
    // Start by constructing the desired canonical IV.
    VPValue *IV = nullptr;
    if (Legal->getPrimaryInduction())
      IV = Plan->getOrAddVPValue(Legal->getPrimaryInduction());
    else {
      auto IVRecipe = new VPWidenCanonicalIVRecipe();
      Builder.getInsertBlock()->insert(IVRecipe, NewInsertionPoint);
      IV = IVRecipe->getVPSingleValue();
    }
    VPValue *BTC = Plan->getOrCreateBackedgeTakenCount();
    bool TailFolded = !CM.isScalarEpilogueAllowed();

    if (TailFolded && CM.TTI.emitGetActiveLaneMask()) {
      // While ActiveLaneMask is a binary op that consumes the loop tripcount
      // as a second argument, we only pass the IV here and extract the
      // tripcount from the transform state where codegen of the VP instructions
      // happen.
      BlockMask = Builder.createNaryOp(VPInstruction::ActiveLaneMask, {IV});
    } else {
      BlockMask = Builder.createNaryOp(VPInstruction::ICmpULE, {IV, BTC});
    }
    return BlockMaskCache[BB] = BlockMask;
  }

  // This is the block mask. We OR all incoming edges.
  for (auto *Predecessor : predecessors(BB)) {
    VPValue *EdgeMask = createEdgeMask(Predecessor, BB, Plan);
    if (!EdgeMask) // Mask of predecessor is all-one so mask of block is too.
      return BlockMaskCache[BB] = EdgeMask;

    if (!BlockMask) { // BlockMask has its initialized nullptr value.
      BlockMask = EdgeMask;
      continue;
    }

    BlockMask = Builder.createOr(BlockMask, EdgeMask);
  }

  return BlockMaskCache[BB] = BlockMask;
}

VPValue *VPRecipeBuilder::getOrCreateEVL(VPlanPtr &Plan) {
  if (!EVL) {
    auto *EVLRecipe = new VPWidenEVLRecipe();
    Builder.getInsertBlock()->appendRecipe(EVLRecipe);
    EVL = EVLRecipe->getEVL();
  }
  return EVL;
}

VPValue *VPRecipeBuilder::getOrCreateEVLMask(VPlanPtr &Plan) {
  if (!EVLMask) {
    assert(EVL && "Cannot create EVL Mask with null EVL value");
    auto *EVLMaskRecipe = new VPWidenEVLMaskRecipe(EVL);
    Builder.getInsertBlock()->appendRecipe(EVLMaskRecipe);
    EVLMask = EVLMaskRecipe->getEVLMask();
  }
  return EVLMask;
}


bool VPRecipeBuilder::validateWidenMemory(Instruction *I, VFRange &Range) {
  assert((isa<LoadInst>(I) || isa<StoreInst>(I)) &&
         "Must be called with either a load or store");

  auto willWiden = [&](ElementCount VF) -> bool {
    if (VF.isScalar())
      return false;
    LoopVectorizationCostModel::InstWidening Decision =
        CM.getWideningDecision(I, VF);
    assert(Decision != LoopVectorizationCostModel::CM_Unknown &&
           "CM decision should be taken at this point.");
    if (Decision == LoopVectorizationCostModel::CM_Interleave)
      return true;
    if (CM.isScalarAfterVectorization(I, VF) ||
        CM.isProfitableToScalarize(I, VF))
      return false;
    return Decision != LoopVectorizationCostModel::CM_Scalarize;
  };

  if (!LoopVectorizationPlanner::getDecisionAndClampRange(willWiden, Range))
    return false;

  return true;
}

VPRecipeBase *VPRecipeBuilder::tryToWidenMemory(Instruction *I,
                                                ArrayRef<VPValue *> Operands,
                                                VFRange &Range,
                                                VPlanPtr &Plan) {
  assert((isa<LoadInst>(I) || isa<StoreInst>(I)) &&
         "Must be called with either a load or store");

  if (!validateWidenMemory(I, Range))
    return nullptr;

  VPValue *Mask = nullptr;
  if (Legal->isMaskRequired(I))
    Mask = createBlockInMask(I->getParent(), Plan);

  if (LoadInst *Load = dyn_cast<LoadInst>(I))
    return new VPWidenMemoryInstructionRecipe(*Load, Operands[0], Mask);

  StoreInst *Store = cast<StoreInst>(I);
  return new VPWidenMemoryInstructionRecipe(*Store, Operands[1], Operands[0],
                                            Mask);
}

VPRecipeBase *VPRecipeBuilder::tryToPredicatedWidenMemory(Instruction *I,
                                                          VFRange &Range,
                                                          VPlanPtr &Plan) {
  if (!validateWidenMemory(I, Range))
    return nullptr;

  VPValue *Mask = createBlockInMask(I->getParent(), Plan);

  // If tail folding by masking is enabled, memory instructions should be marked
  // as masked ops ( LoopVectorizationLegality::blockCanBePredicated()).
  // However, unlike general instructions (arithmetic, comparison, select,
  // etc.), presence of mask does not guarantee TTI's preference to use
  // predicated vector instructions.
  VPValue *EVL = getOrCreateEVL(Plan);
  VPValue *Addr = Plan->getOrAddVPValue(getLoadStorePointerOperand(I));
  if (LoadInst *Load = dyn_cast<LoadInst>(I))
    return new VPPredicatedWidenMemoryInstructionRecipe(*Load, Addr, Mask, EVL);

  StoreInst *Store = cast<StoreInst>(I);
  VPValue *StoredValue = Plan->getOrAddVPValue(Store->getValueOperand());
  return new VPPredicatedWidenMemoryInstructionRecipe(*Store, Addr, StoredValue,
                                                      Mask, EVL);
}

VPWidenIntOrFpInductionRecipe *
VPRecipeBuilder::tryToOptimizeInductionPHI(PHINode *Phi,
                                           ArrayRef<VPValue *> Operands) const {
  // Check if this is an integer or fp induction. If so, build the recipe that
  // produces its scalar and vector values.
  InductionDescriptor II = Legal->getInductionVars().lookup(Phi);
  if (II.getKind() == InductionDescriptor::IK_IntInduction ||
      II.getKind() == InductionDescriptor::IK_FpInduction) {
    assert(II.getStartValue() ==
           Phi->getIncomingValueForBlock(OrigLoop->getLoopPreheader()));
    const SmallVectorImpl<Instruction *> &Casts = II.getCastInsts();
    return new VPWidenIntOrFpInductionRecipe(
        Phi, Operands[0], Casts.empty() ? nullptr : Casts.front());
  }

  return nullptr;
}

VPWidenIntOrFpInductionRecipe *VPRecipeBuilder::tryToOptimizeInductionTruncate(
    TruncInst *I, ArrayRef<VPValue *> Operands, VFRange &Range,
    VPlan &Plan) const {
  // Optimize the special case where the source is a constant integer
  // induction variable. Notice that we can only optimize the 'trunc' case
  // because (a) FP conversions lose precision, (b) sext/zext may wrap, and
  // (c) other casts depend on pointer size.

  // Determine whether \p K is a truncation based on an induction variable that
  // can be optimized.
  auto isOptimizableIVTruncate =
      [&](Instruction *K) -> std::function<bool(ElementCount)> {
    return [=](ElementCount VF) -> bool {
      return CM.isOptimizableIVTruncate(K, VF);
    };
  };

  if (LoopVectorizationPlanner::getDecisionAndClampRange(
          isOptimizableIVTruncate(I), Range)) {

    InductionDescriptor II =
        Legal->getInductionVars().lookup(cast<PHINode>(I->getOperand(0)));
    VPValue *Start = Plan.getOrAddVPValue(II.getStartValue());
    return new VPWidenIntOrFpInductionRecipe(cast<PHINode>(I->getOperand(0)),
                                             Start, nullptr, I);
  }
  return nullptr;
}

VPRecipeOrVPValueTy VPRecipeBuilder::tryToBlend(PHINode *Phi,
                                                ArrayRef<VPValue *> Operands,
                                                VPlanPtr &Plan) {
  // If all incoming values are equal, the incoming VPValue can be used directly
  // instead of creating a new VPBlendRecipe.
  VPValue *FirstIncoming = Operands[0];
  if (all_of(Operands, [FirstIncoming](const VPValue *Inc) {
        return FirstIncoming == Inc;
      })) {
    return Operands[0];
  }

  // We know that all PHIs in non-header blocks are converted into selects, so
  // we don't have to worry about the insertion order and we can just use the
  // builder. At this point we generate the predication tree. There may be
  // duplications since this is a simple recursive scan, but future
  // optimizations will clean it up.
  SmallVector<VPValue *, 2> OperandsWithMask;
  unsigned NumIncoming = Phi->getNumIncomingValues();

  for (unsigned In = 0; In < NumIncoming; In++) {
    VPValue *EdgeMask =
      createEdgeMask(Phi->getIncomingBlock(In), Phi->getParent(), Plan);
    assert((EdgeMask || NumIncoming == 1) &&
           "Multiple predecessors with one having a full mask");
    OperandsWithMask.push_back(Operands[In]);
    if (EdgeMask)
      OperandsWithMask.push_back(EdgeMask);
  }
  return toVPRecipeResult(new VPBlendRecipe(Phi, OperandsWithMask));
}

VPWidenCallRecipe *VPRecipeBuilder::tryToWidenCall(CallInst *CI,
                                                   ArrayRef<VPValue *> Operands,
                                                   VFRange &Range) const {

  bool IsPredicated = LoopVectorizationPlanner::getDecisionAndClampRange(
      [this, CI](ElementCount VF) { return CM.isScalarWithPredication(CI); },
      Range);

  if (IsPredicated)
    return nullptr;

  Intrinsic::ID ID = getVectorIntrinsicIDForCall(CI, TLI);
  if (ID && (ID == Intrinsic::assume || ID == Intrinsic::lifetime_end ||
             ID == Intrinsic::lifetime_start || ID == Intrinsic::sideeffect ||
             ID == Intrinsic::pseudoprobe ||
             ID == Intrinsic::experimental_noalias_scope_decl))
    return nullptr;

  auto willWiden = [&](ElementCount VF) -> bool {
    Intrinsic::ID ID = getVectorIntrinsicIDForCall(CI, TLI);
    // The following case may be scalarized depending on the VF.
    // The flag shows whether we use Intrinsic or a usual Call for vectorized
    // version of the instruction.
    // Is it beneficial to perform intrinsic call compared to lib call?
    bool NeedToScalarize = false;
    InstructionCost CallCost = CM.getVectorCallCost(CI, VF, NeedToScalarize);
    InstructionCost IntrinsicCost =
        ID ? CM.getVectorIntrinsicCost(CI, VF) : InstructionCost::getInvalid();
    bool UseVectorIntrinsic = ID && IntrinsicCost <= CallCost;
    assert((IntrinsicCost.isValid() || CallCost.isValid()) &&
           "Either the intrinsic cost or vector call cost must be valid");
    return UseVectorIntrinsic || !NeedToScalarize;
  };

  if (!LoopVectorizationPlanner::getDecisionAndClampRange(willWiden, Range))
    return nullptr;

  ArrayRef<VPValue *> Ops = Operands.take_front(CI->getNumArgOperands());
  return new VPWidenCallRecipe(*CI, make_range(Ops.begin(), Ops.end()));
}

bool VPRecipeBuilder::shouldWiden(Instruction *I, VFRange &Range) const {
  assert(!isa<BranchInst>(I) && !isa<PHINode>(I) && !isa<LoadInst>(I) &&
         !isa<StoreInst>(I) && "Instruction should have been handled earlier");
  // Instruction should be widened, unless it is scalar after vectorization,
  // scalarization is profitable or it is predicated.
  auto WillScalarize = [this, I](ElementCount VF) -> bool {
    return CM.isScalarAfterVectorization(I, VF) ||
           CM.isProfitableToScalarize(I, VF) || CM.isScalarWithPredication(I);
  };
  return !LoopVectorizationPlanner::getDecisionAndClampRange(WillScalarize,
                                                             Range);
}

bool VPRecipeBuilder::preferPredicatedWiden() {
  return CM.foldTailByMasking() && Legal->preferPredicatedVectorOps();
}

bool VPRecipeBuilder::validateWiden(Instruction *I) const {
  auto IsVectorizableOpcode = [](unsigned Opcode) {
    switch (Opcode) {
    case Instruction::Add:
    case Instruction::And:
    case Instruction::AShr:
    case Instruction::BitCast:
    case Instruction::FAdd:
    case Instruction::FCmp:
    case Instruction::FDiv:
    case Instruction::FMul:
    case Instruction::FNeg:
    case Instruction::FPExt:
    case Instruction::FPToSI:
    case Instruction::FPToUI:
    case Instruction::FPTrunc:
    case Instruction::FRem:
    case Instruction::FSub:
    case Instruction::ICmp:
    case Instruction::IntToPtr:
    case Instruction::LShr:
    case Instruction::Mul:
    case Instruction::Or:
    case Instruction::PtrToInt:
    case Instruction::SDiv:
    case Instruction::Select:
    case Instruction::SExt:
    case Instruction::Shl:
    case Instruction::SIToFP:
    case Instruction::SRem:
    case Instruction::Sub:
    case Instruction::Trunc:
    case Instruction::UDiv:
    case Instruction::UIToFP:
    case Instruction::URem:
    case Instruction::Xor:
    case Instruction::ZExt:
      return true;
    }
    return false;
  };

  if (!IsVectorizableOpcode(I->getOpcode()))
    return false;

  return true;
}

VPWidenRecipe *VPRecipeBuilder::tryToWiden(Instruction *I,
                                           ArrayRef<VPValue *> Operands) const {
  if (!validateWiden(I))
    return nullptr;

  // Success: widen this instruction.
  return new VPWidenRecipe(*I, make_range(Operands.begin(), Operands.end()));
}

VPPredicatedWidenRecipe *VPRecipeBuilder::tryToPredicatedWiden(Instruction *I,
                                                               VPlanPtr &Plan) {
  if (!validateWiden(I))
    return nullptr;

  VPValue *Mask = createBlockInMask(I->getParent(), Plan);
  return new VPPredicatedWidenRecipe(*I, Plan->mapToVPValues(I->operands()),
                                     Mask, getOrCreateEVL(Plan));
}

void VPRecipeBuilder::fixHeaderPhis() {
  BasicBlock *OrigLatch = OrigLoop->getLoopLatch();
  for (VPWidenPHIRecipe *R : PhisToFix) {
    auto *PN = cast<PHINode>(R->getUnderlyingValue());
    VPRecipeBase *IncR =
        getRecipe(cast<Instruction>(PN->getIncomingValueForBlock(OrigLatch)));
    R->addOperand(IncR->getVPSingleValue());
  }
}

VPBasicBlock *VPRecipeBuilder::handleReplication(
    Instruction *I, VFRange &Range, VPBasicBlock *VPBB,
    VPlanPtr &Plan) {
  bool IsUniform = LoopVectorizationPlanner::getDecisionAndClampRange(
      [&](ElementCount VF) { return CM.isUniformAfterVectorization(I, VF); },
      Range);

  bool IsPredicated = LoopVectorizationPlanner::getDecisionAndClampRange(
      [&](ElementCount VF) { return CM.isPredicatedInst(I); }, Range);

  auto *Recipe = new VPReplicateRecipe(I, Plan->mapToVPValues(I->operands()),
                                       IsUniform, IsPredicated);
  setRecipe(I, Recipe);
  Plan->addVPValue(I, Recipe);

  // Find if I uses a predicated instruction. If so, it will use its scalar
  // value. Avoid hoisting the insert-element which packs the scalar value into
  // a vector value, as that happens iff all users use the vector value.
  for (VPValue *Op : Recipe->operands()) {
    auto *PredR = dyn_cast_or_null<VPPredInstPHIRecipe>(Op->getDef());
    if (!PredR)
      continue;
    auto *RepR =
        cast_or_null<VPReplicateRecipe>(PredR->getOperand(0)->getDef());
    assert(RepR->isPredicated() &&
           "expected Replicate recipe to be predicated");
    RepR->setAlsoPack(false);
  }

  // Finalize the recipe for Instr, first if it is not predicated.
  if (!IsPredicated) {
    LLVM_DEBUG(dbgs() << "LV: Scalarizing:" << *I << "\n");
    VPBB->appendRecipe(Recipe);
    return VPBB;
  }
  LLVM_DEBUG(dbgs() << "LV: Scalarizing and predicating:" << *I << "\n");
  assert(VPBB->getSuccessors().empty() &&
         "VPBB has successors when handling predicated replication.");
  // Record predicated instructions for above packing optimizations.
  VPBlockBase *Region = createReplicateRegion(I, Recipe, Plan);
  VPBlockUtils::insertBlockAfter(Region, VPBB);
  auto *RegSucc = new VPBasicBlock();
  VPBlockUtils::insertBlockAfter(RegSucc, Region);
  return RegSucc;
}

VPRegionBlock *VPRecipeBuilder::createReplicateRegion(Instruction *Instr,
                                                      VPRecipeBase *PredRecipe,
                                                      VPlanPtr &Plan) {
  // Instructions marked for predication are replicated and placed under an
  // if-then construct to prevent side-effects.

  // Generate recipes to compute the block mask for this region.
  VPValue *BlockInMask = createBlockInMask(Instr->getParent(), Plan);

  // Build the triangular if-then region.
  std::string RegionName = (Twine("pred.") + Instr->getOpcodeName()).str();
  assert(Instr->getParent() && "Predicated instruction not in any basic block");
  auto *BOMRecipe = new VPBranchOnMaskRecipe(BlockInMask);
  auto *Entry = new VPBasicBlock(Twine(RegionName) + ".entry", BOMRecipe);
  auto *PHIRecipe = Instr->getType()->isVoidTy()
                        ? nullptr
                        : new VPPredInstPHIRecipe(Plan->getOrAddVPValue(Instr));
  if (PHIRecipe) {
    Plan->removeVPValueFor(Instr);
    Plan->addVPValue(Instr, PHIRecipe);
  }
  auto *Exit = new VPBasicBlock(Twine(RegionName) + ".continue", PHIRecipe);
  auto *Pred = new VPBasicBlock(Twine(RegionName) + ".if", PredRecipe);
  VPRegionBlock *Region = new VPRegionBlock(Entry, Exit, RegionName, true);

  // Note: first set Entry as region entry and then connect successors starting
  // from it in order, to propagate the "parent" of each VPBasicBlock.
  VPBlockUtils::insertTwoBlocksAfter(Pred, Exit, BlockInMask, Entry);
  VPBlockUtils::connectBlocks(Pred, Exit);

  return Region;
}

VPRecipeOrVPValueTy
VPRecipeBuilder::tryToCreateWidenRecipe(Instruction *Instr,
                                        ArrayRef<VPValue *> Operands,
                                        VFRange &Range, VPlanPtr &Plan) {
  // First, check for specific widening recipes that deal with calls, memory
  // operations, inductions and Phi nodes.
  if (auto *CI = dyn_cast<CallInst>(Instr))
    return toVPRecipeResult(tryToWidenCall(CI, Operands, Range));

  if (isa<LoadInst>(Instr) || isa<StoreInst>(Instr)) {
    if (preferPredicatedWiden())
      return toVPRecipeResult(
          tryToPredicatedWidenMemory(Instr, /* Operands, */ Range, Plan));
    return toVPRecipeResult(tryToWidenMemory(Instr, Operands, Range, Plan));
  }

  VPRecipeBase *Recipe;
  if (auto Phi = dyn_cast<PHINode>(Instr)) {
    if (Phi->getParent() != OrigLoop->getHeader())
      return tryToBlend(Phi, Operands, Plan);
    if ((Recipe = tryToOptimizeInductionPHI(Phi, Operands)))
      return toVPRecipeResult(Recipe);

    VPWidenPHIRecipe *PhiRecipe = nullptr;
    if (Legal->isReductionVariable(Phi) || Legal->isFirstOrderRecurrence(Phi)) {
      VPValue *StartV = Operands[0];
      if (Legal->isReductionVariable(Phi)) {
        RecurrenceDescriptor &RdxDesc = Legal->getReductionVars()[Phi];
        assert(RdxDesc.getRecurrenceStartValue() ==
               Phi->getIncomingValueForBlock(OrigLoop->getLoopPreheader()));
        PhiRecipe = new VPWidenPHIRecipe(Phi, RdxDesc, *StartV);
      } else {
        PhiRecipe = new VPWidenPHIRecipe(Phi, *StartV);
      }

      // Record the incoming value from the backedge, so we can add the incoming
      // value from the backedge after all recipes have been created.
      recordRecipeOf(cast<Instruction>(
          Phi->getIncomingValueForBlock(OrigLoop->getLoopLatch())));
      PhisToFix.push_back(PhiRecipe);
    } else {
      // TODO: record start and backedge value for remaining pointer induction
      // phis.
      assert(Phi->getType()->isPointerTy() &&
             "only pointer phis should be handled here");
      PhiRecipe = new VPWidenPHIRecipe(Phi);
    }

    return toVPRecipeResult(PhiRecipe);
  }

  if (isa<TruncInst>(Instr) &&
      (Recipe = tryToOptimizeInductionTruncate(cast<TruncInst>(Instr), Operands,
                                               Range, *Plan)))
    return toVPRecipeResult(Recipe);

  if (!shouldWiden(Instr, Range))
    return nullptr;

  if (auto GEP = dyn_cast<GetElementPtrInst>(Instr))
    return toVPRecipeResult(new VPWidenGEPRecipe(
        GEP, make_range(Operands.begin(), Operands.end()), OrigLoop));

  if (auto *SI = dyn_cast<SelectInst>(Instr)) {
    bool InvariantCond =
        PSE.getSE()->isLoopInvariant(PSE.getSCEV(SI->getOperand(0)), OrigLoop);
    return toVPRecipeResult(new VPWidenSelectRecipe(
        *SI, make_range(Operands.begin(), Operands.end()), InvariantCond));
  }

  if (preferPredicatedWiden())
    return toVPRecipeResult(tryToPredicatedWiden(Instr, /* Operands, */ Plan));
  return toVPRecipeResult(tryToWiden(Instr, Operands));
}

void LoopVectorizationPlanner::buildVPlansWithVPRecipes(ElementCount MinVF,
                                                        ElementCount MaxVF) {
  assert(OrigLoop->isInnermost() && "Inner loop expected.");

  // Collect instructions from the original loop that will become trivially dead
  // in the vectorized loop. We don't need to vectorize these instructions. For
  // example, original induction update instructions can become dead because we
  // separately emit induction "steps" when generating code for the new loop.
  // Similarly, we create a new latch condition when setting up the structure
  // of the new loop, so the old one can become dead.
  SmallPtrSet<Instruction *, 4> DeadInstructions;
  collectTriviallyDeadInstructions(DeadInstructions);

  // Add assume instructions we need to drop to DeadInstructions, to prevent
  // them from being added to the VPlan.
  // TODO: We only need to drop assumes in blocks that get flattend. If the
  // control flow is preserved, we should keep them.
  auto &ConditionalAssumes = Legal->getConditionalAssumes();
  DeadInstructions.insert(ConditionalAssumes.begin(), ConditionalAssumes.end());

  MapVector<Instruction *, Instruction *> &SinkAfter = Legal->getSinkAfter();
  // Dead instructions do not need sinking. Remove them from SinkAfter.
  for (Instruction *I : DeadInstructions)
    SinkAfter.erase(I);

  // Cannot sink instructions after dead instructions (there won't be any
  // recipes for them). Instead, find the first non-dead previous instruction.
  for (auto &P : Legal->getSinkAfter()) {
    Instruction *SinkTarget = P.second;
    Instruction *FirstInst = &*SinkTarget->getParent()->begin();
    (void)FirstInst;
    while (DeadInstructions.contains(SinkTarget)) {
      assert(
          SinkTarget != FirstInst &&
          "Must find a live instruction (at least the one feeding the "
          "first-order recurrence PHI) before reaching beginning of the block");
      SinkTarget = SinkTarget->getPrevNode();
      assert(SinkTarget != P.first &&
             "sink source equals target, no sinking required");
    }
    P.second = SinkTarget;
  }

  auto MaxVFPlusOne = MaxVF.getWithIncrement(1);
  for (ElementCount VF = MinVF; ElementCount::isKnownLT(VF, MaxVFPlusOne);) {
    VFRange SubRange = {VF, MaxVFPlusOne};
    VPlans.push_back(
        buildVPlanWithVPRecipes(SubRange, DeadInstructions, SinkAfter));
    VF = SubRange.End;
  }
}

VPlanPtr LoopVectorizationPlanner::buildVPlanWithVPRecipes(
    VFRange &Range, SmallPtrSetImpl<Instruction *> &DeadInstructions,
    const MapVector<Instruction *, Instruction *> &SinkAfter) {

  SmallPtrSet<const InterleaveGroup<Instruction> *, 1> InterleaveGroups;

  VPRecipeBuilder RecipeBuilder(OrigLoop, TLI, Legal, CM, PSE, Builder);

  // ---------------------------------------------------------------------------
  // Pre-construction: record ingredients whose recipes we'll need to further
  // process after constructing the initial VPlan.
  // ---------------------------------------------------------------------------

  // Mark instructions we'll need to sink later and their targets as
  // ingredients whose recipe we'll need to record.
  for (auto &Entry : SinkAfter) {
    RecipeBuilder.recordRecipeOf(Entry.first);
    RecipeBuilder.recordRecipeOf(Entry.second);
  }
  for (auto &Reduction : CM.getInLoopReductionChains()) {
    PHINode *Phi = Reduction.first;
    RecurKind Kind = Legal->getReductionVars()[Phi].getRecurrenceKind();
    const SmallVector<Instruction *, 4> &ReductionOperations = Reduction.second;

    RecipeBuilder.recordRecipeOf(Phi);
    for (auto &R : ReductionOperations) {
      RecipeBuilder.recordRecipeOf(R);
      // For min/max reducitons, where we have a pair of icmp/select, we also
      // need to record the ICmp recipe, so it can be removed later.
      if (RecurrenceDescriptor::isMinMaxRecurrenceKind(Kind))
        RecipeBuilder.recordRecipeOf(cast<Instruction>(R->getOperand(0)));
    }
  }

  // For each interleave group which is relevant for this (possibly trimmed)
  // Range, add it to the set of groups to be later applied to the VPlan and add
  // placeholders for its members' Recipes which we'll be replacing with a
  // single VPInterleaveRecipe.
  for (InterleaveGroup<Instruction> *IG : IAI.getInterleaveGroups()) {
    auto applyIG = [IG, this](ElementCount VF) -> bool {
      return (VF.isVector() && // Query is illegal for VF == 1
              CM.getWideningDecision(IG->getInsertPos(), VF) ==
                  LoopVectorizationCostModel::CM_Interleave);
    };
    if (!getDecisionAndClampRange(applyIG, Range))
      continue;
    InterleaveGroups.insert(IG);
    for (unsigned i = 0; i < IG->getFactor(); i++)
      if (Instruction *Member = IG->getMember(i))
        RecipeBuilder.recordRecipeOf(Member);
  };

  // ---------------------------------------------------------------------------
  // Build initial VPlan: Scan the body of the loop in a topological order to
  // visit each basic block after having visited its predecessor basic blocks.
  // ---------------------------------------------------------------------------

  // Create a dummy pre-entry VPBasicBlock to start building the VPlan.
  auto Plan = std::make_unique<VPlan>();
  VPBasicBlock *VPBB = new VPBasicBlock("Pre-Entry");
  Plan->setEntry(VPBB);

  // Scan the body of the loop in a topological order to visit each basic block
  // after having visited its predecessor basic blocks.
  LoopBlocksDFS DFS(OrigLoop);
  DFS.perform(LI);

  for (BasicBlock *BB : make_range(DFS.beginRPO(), DFS.endRPO())) {
    // Relevant instructions from basic block BB will be grouped into VPRecipe
    // ingredients and fill a new VPBasicBlock.
    unsigned VPBBsForBB = 0;
    auto *FirstVPBBForBB = new VPBasicBlock(BB->getName());
    VPBlockUtils::insertBlockAfter(FirstVPBBForBB, VPBB);
    VPBB = FirstVPBBForBB;
    Builder.setInsertPoint(VPBB);

    // Introduce each ingredient into VPlan.
    // TODO: Model and preserve debug instrinsics in VPlan.
    for (Instruction &I : BB->instructionsWithoutDebug()) {
      Instruction *Instr = &I;

      // First filter out irrelevant instructions, to ensure no recipes are
      // built for them.
      if (isa<BranchInst>(Instr) || DeadInstructions.count(Instr))
        continue;

      SmallVector<VPValue *, 4> Operands;
      auto *Phi = dyn_cast<PHINode>(Instr);
      if (Phi && Phi->getParent() == OrigLoop->getHeader()) {
        Operands.push_back(Plan->getOrAddVPValue(
            Phi->getIncomingValueForBlock(OrigLoop->getLoopPreheader())));
      } else {
        auto OpRange = Plan->mapToVPValues(Instr->operands());
        Operands = {OpRange.begin(), OpRange.end()};
      }
      if (auto RecipeOrValue = RecipeBuilder.tryToCreateWidenRecipe(
              Instr, Operands, Range, Plan)) {
        // If Instr can be simplified to an existing VPValue, use it.
        if (RecipeOrValue.is<VPValue *>()) {
          auto *VPV = RecipeOrValue.get<VPValue *>();
          Plan->addVPValue(Instr, VPV);
          // If the re-used value is a recipe, register the recipe for the
          // instruction, in case the recipe for Instr needs to be recorded.
          if (auto *R = dyn_cast_or_null<VPRecipeBase>(VPV->getDef()))
            RecipeBuilder.setRecipe(Instr, R);
          continue;
        }
        // Otherwise, add the new recipe.
        VPRecipeBase *Recipe = RecipeOrValue.get<VPRecipeBase *>();
        for (auto *Def : Recipe->definedValues()) {
          auto *UV = Def->getUnderlyingValue();
          Plan->addVPValue(UV, Def);
        }

        RecipeBuilder.setRecipe(Instr, Recipe);
        VPBB->appendRecipe(Recipe);
        continue;
      }

      // Otherwise, if all widening options failed, Instruction is to be
      // replicated. This may create a successor for VPBB.
      VPBasicBlock *NextVPBB =
          RecipeBuilder.handleReplication(Instr, Range, VPBB, Plan);
      if (NextVPBB != VPBB) {
        VPBB = NextVPBB;
        VPBB->setName(BB->hasName() ? BB->getName() + "." + Twine(VPBBsForBB++)
                                    : "");
      }
    }
  }

  RecipeBuilder.fixHeaderPhis();

  // Discard empty dummy pre-entry VPBasicBlock. Note that other VPBasicBlocks
  // may also be empty, such as the last one VPBB, reflecting original
  // basic-blocks with no recipes.
  VPBasicBlock *PreEntry = cast<VPBasicBlock>(Plan->getEntry());
  assert(PreEntry->empty() && "Expecting empty pre-entry block.");
  VPBlockBase *Entry = Plan->setEntry(PreEntry->getSingleSuccessor());
  VPBlockUtils::disconnectBlocks(PreEntry, Entry);
  delete PreEntry;

  // ---------------------------------------------------------------------------
  // Transform initial VPlan: Apply previously taken decisions, in order, to
  // bring the VPlan to its final state.
  // ---------------------------------------------------------------------------

  // Apply Sink-After legal constraints.
  for (auto &Entry : SinkAfter) {
    VPRecipeBase *Sink = RecipeBuilder.getRecipe(Entry.first);
    VPRecipeBase *Target = RecipeBuilder.getRecipe(Entry.second);

    auto GetReplicateRegion = [](VPRecipeBase *R) -> VPRegionBlock * {
      auto *Region =
          dyn_cast_or_null<VPRegionBlock>(R->getParent()->getParent());
      if (Region && Region->isReplicator()) {
        assert(Region->getNumSuccessors() == 1 &&
               Region->getNumPredecessors() == 1 && "Expected SESE region!");
        assert(R->getParent()->size() == 1 &&
               "A recipe in an original replicator region must be the only "
               "recipe in its block");
        return Region;
      }
      return nullptr;
    };
    auto *TargetRegion = GetReplicateRegion(Target);
    auto *SinkRegion = GetReplicateRegion(Sink);
    if (!SinkRegion) {
      // If the sink source is not a replicate region, sink the recipe directly.
      if (TargetRegion) {
        // The target is in a replication region, make sure to move Sink to
        // the block after it, not into the replication region itself.
        VPBasicBlock *NextBlock =
            cast<VPBasicBlock>(TargetRegion->getSuccessors().front());
        Sink->moveBefore(*NextBlock, NextBlock->getFirstNonPhi());
      } else
        Sink->moveAfter(Target);
      continue;
    }

    // The sink source is in a replicate region. Unhook the region from the CFG.
    auto *SinkPred = SinkRegion->getSinglePredecessor();
    auto *SinkSucc = SinkRegion->getSingleSuccessor();
    VPBlockUtils::disconnectBlocks(SinkPred, SinkRegion);
    VPBlockUtils::disconnectBlocks(SinkRegion, SinkSucc);
    VPBlockUtils::connectBlocks(SinkPred, SinkSucc);

    if (TargetRegion) {
      // The target recipe is also in a replicate region, move the sink region
      // after the target region.
      auto *TargetSucc = TargetRegion->getSingleSuccessor();
      VPBlockUtils::disconnectBlocks(TargetRegion, TargetSucc);
      VPBlockUtils::connectBlocks(TargetRegion, SinkRegion);
      VPBlockUtils::connectBlocks(SinkRegion, TargetSucc);
    } else {
      // The sink source is in a replicate region, we need to move the whole
      // replicate region, which should only contain a single recipe in the main
      // block.
      auto *SplitBlock =
          Target->getParent()->splitAt(std::next(Target->getIterator()));

      auto *SplitPred = SplitBlock->getSinglePredecessor();

      VPBlockUtils::disconnectBlocks(SplitPred, SplitBlock);
      VPBlockUtils::connectBlocks(SplitPred, SinkRegion);
      VPBlockUtils::connectBlocks(SinkRegion, SplitBlock);
      if (VPBB == SplitPred)
        VPBB = SplitBlock;
    }
  }

  // Interleave memory: for each Interleave Group we marked earlier as relevant
  // for this VPlan, replace the Recipes widening its memory instructions with a
  // single VPInterleaveRecipe at its insertion point.
  for (auto IG : InterleaveGroups) {
    auto *Recipe = cast<VPWidenMemoryInstructionRecipe>(
        RecipeBuilder.getRecipe(IG->getInsertPos()));
    SmallVector<VPValue *, 4> StoredValues;
    for (unsigned i = 0; i < IG->getFactor(); ++i)
      if (auto *SI = dyn_cast_or_null<StoreInst>(IG->getMember(i)))
        StoredValues.push_back(Plan->getOrAddVPValue(SI->getOperand(0)));

    auto *VPIG = new VPInterleaveRecipe(IG, Recipe->getAddr(), StoredValues,
                                        Recipe->getMask());
    VPIG->insertBefore(Recipe);
    unsigned J = 0;
    for (unsigned i = 0; i < IG->getFactor(); ++i)
      if (Instruction *Member = IG->getMember(i)) {
        if (!Member->getType()->isVoidTy()) {
          VPValue *OriginalV = Plan->getVPValue(Member);
          Plan->removeVPValueFor(Member);
          Plan->addVPValue(Member, VPIG->getVPValue(J));
          OriginalV->replaceAllUsesWith(VPIG->getVPValue(J));
          J++;
        }
        RecipeBuilder.getRecipe(Member)->eraseFromParent();
      }
  }

  // Adjust the recipes for any inloop reductions.
  adjustRecipesForInLoopReductions(Plan, RecipeBuilder, Range.Start);

  // Finally, if tail is folded by masking, introduce selects between the phi
  // and the live-out instruction of each reduction, at the end of the latch.
  if (CM.foldTailByMasking() && !Legal->getReductionVars().empty()) {
    Builder.setInsertPoint(VPBB);
    auto *Cond =
        Legal->preferPredicatedVectorOps()
            ? RecipeBuilder.getOrCreateEVLMask(Plan)
            : RecipeBuilder.createBlockInMask(OrigLoop->getHeader(), Plan);
    for (auto &Reduction : Legal->getReductionVars()) {
      if (CM.isInLoopReduction(Reduction.first))
        continue;
      VPValue *Phi = Plan->getOrAddVPValue(Reduction.first);
      VPValue *Red = Plan->getOrAddVPValue(Reduction.second.getLoopExitInstr());
      Builder.createNaryOp(Instruction::Select, {Cond, Red, Phi});
    }
  }

  VPlanTransforms::sinkScalarOperands(*Plan);
  VPlanTransforms::mergeReplicateRegions(*Plan);

  std::string PlanName;
  raw_string_ostream RSO(PlanName);
  ElementCount VF = Range.Start;
  Plan->addVF(VF);
  RSO << "Initial VPlan for VF={" << VF;
  for (VF *= 2; ElementCount::isKnownLT(VF, Range.End); VF *= 2) {
    Plan->addVF(VF);
    RSO << "," << VF;
  }
  RSO << "},UF>=1";
  RSO.flush();
  Plan->setName(PlanName);

  return Plan;
}

VPlanPtr LoopVectorizationPlanner::buildVPlan(VFRange &Range) {
  // Outer loop handling: They may require CFG and instruction level
  // transformations before even evaluating whether vectorization is profitable.
  // Since we cannot modify the incoming IR, we need to build VPlan upfront in
  // the vectorization pipeline.
  assert(!OrigLoop->isInnermost());
  assert(EnableVPlanNativePath && "VPlan-native path is not enabled.");

  // Create new empty VPlan
  auto Plan = std::make_unique<VPlan>();

  // Build hierarchical CFG
  VPlanHCFGBuilder HCFGBuilder(OrigLoop, LI, *Plan);
  HCFGBuilder.buildHierarchicalCFG();

  for (ElementCount VF = Range.Start; ElementCount::isKnownLT(VF, Range.End);
       VF *= 2)
    Plan->addVF(VF);

  if (EnableVPlanPredication) {
    VPlanPredicator VPP(*Plan);
    VPP.predicate();

    // Avoid running transformation to recipes until masked code generation in
    // VPlan-native path is in place.
    return Plan;
  }

  SmallPtrSet<Instruction *, 1> DeadInstructions;
  VPlanTransforms::VPInstructionsToVPRecipes(OrigLoop, Plan,
                                             Legal->getInductionVars(),
                                             DeadInstructions, *PSE.getSE());
  return Plan;
}

// Adjust the recipes for any inloop reductions. The chain of instructions
// leading from the loop exit instr to the phi need to be converted to
// reductions, with one operand being vector and the other being the scalar
// reduction chain.
void LoopVectorizationPlanner::adjustRecipesForInLoopReductions(
    VPlanPtr &Plan, VPRecipeBuilder &RecipeBuilder, ElementCount MinVF) {
  for (auto &Reduction : CM.getInLoopReductionChains()) {
    PHINode *Phi = Reduction.first;
    RecurrenceDescriptor &RdxDesc = Legal->getReductionVars()[Phi];
    const SmallVector<Instruction *, 4> &ReductionOperations = Reduction.second;

    if (MinVF.isScalar() && !CM.useOrderedReductions(RdxDesc))
      continue;

    // ReductionOperations are orders top-down from the phi's use to the
    // LoopExitValue. We keep a track of the previous item (the Chain) to tell
    // which of the two operands will remain scalar and which will be reduced.
    // For minmax the chain will be the select instructions.
    Instruction *Chain = Phi;
    for (Instruction *R : ReductionOperations) {
      VPRecipeBase *WidenRecipe = RecipeBuilder.getRecipe(R);
      RecurKind Kind = RdxDesc.getRecurrenceKind();

      VPValue *ChainOp = Plan->getVPValue(Chain);
      unsigned FirstOpId;
      if (RecurrenceDescriptor::isMinMaxRecurrenceKind(Kind)) {
        assert(isa<VPWidenSelectRecipe>(WidenRecipe) &&
               "Expected to replace a VPWidenSelectSC");
        FirstOpId = 1;
      } else {
        assert((MinVF.isScalar() || isa<VPWidenRecipe>(WidenRecipe)) &&
               "Expected to replace a VPWidenSC");
        FirstOpId = 0;
      }
      unsigned VecOpId =
          R->getOperand(FirstOpId) == Chain ? FirstOpId + 1 : FirstOpId;
      VPValue *VecOp = Plan->getVPValue(R->getOperand(VecOpId));

      auto *CondOp = CM.foldTailByMasking()
                         ? RecipeBuilder.createBlockInMask(R->getParent(), Plan)
                         : nullptr;
      VPReductionRecipe *RedRecipe = new VPReductionRecipe(
          &RdxDesc, R, ChainOp, VecOp, CondOp, TTI);
      WidenRecipe->getVPSingleValue()->replaceAllUsesWith(RedRecipe);
      Plan->removeVPValueFor(R);
      Plan->addVPValue(R, RedRecipe);
      WidenRecipe->getParent()->insert(RedRecipe, WidenRecipe->getIterator());
      WidenRecipe->getVPSingleValue()->replaceAllUsesWith(RedRecipe);
      WidenRecipe->eraseFromParent();

      if (RecurrenceDescriptor::isMinMaxRecurrenceKind(Kind)) {
        VPRecipeBase *CompareRecipe =
            RecipeBuilder.getRecipe(cast<Instruction>(R->getOperand(0)));
        assert(isa<VPWidenRecipe>(CompareRecipe) &&
               "Expected to replace a VPWidenSC");
        assert(cast<VPWidenRecipe>(CompareRecipe)->getNumUsers() == 0 &&
               "Expected no remaining users");
        CompareRecipe->eraseFromParent();
      }
      Chain = R;
    }
  }
}

#if !defined(NDEBUG) || defined(LLVM_ENABLE_DUMP)
void VPInterleaveRecipe::print(raw_ostream &O, const Twine &Indent,
                               VPSlotTracker &SlotTracker) const {
  O << Indent << "INTERLEAVE-GROUP with factor " << IG->getFactor() << " at ";
  IG->getInsertPos()->printAsOperand(O, false);
  O << ", ";
  getAddr()->printAsOperand(O, SlotTracker);
  VPValue *Mask = getMask();
  if (Mask) {
    O << ", ";
    Mask->printAsOperand(O, SlotTracker);
  }
  for (unsigned i = 0; i < IG->getFactor(); ++i)
    if (Instruction *I = IG->getMember(i))
      O << "\n" << Indent << "  " << VPlanIngredient(I) << " " << i;
}
#endif

void VPWidenCallRecipe::execute(VPTransformState &State) {
  State.ILV->widenCallInstruction(*cast<CallInst>(getUnderlyingInstr()), this,
                                  *this, State);
}

void VPWidenSelectRecipe::execute(VPTransformState &State) {
  State.ILV->widenSelectInstruction(*cast<SelectInst>(getUnderlyingInstr()),
                                    this, *this, InvariantCond, State);
}

void VPWidenRecipe::execute(VPTransformState &State) {
  State.ILV->widenInstruction(*getUnderlyingInstr(), this, *this, State);
}

void VPPredicatedWidenRecipe::execute(VPTransformState &State) {
  State.ILV->widenPredicatedInstruction(*getUnderlyingInstr(), this, State,
                                        getMask(), getEVL());
}

void VPWidenEVLRecipe::execute(VPTransformState &State) {
  // FIXME: We do not support interleaved scalar vectorization yet. Fix EVL
  // computation when we do.
  for (unsigned Part = 0; Part < State.UF; Part++)
    State.set(getEVL(), State.ILV->createEVL(), Part);
  State.ILV->setEVL(getEVL());
}

void VPWidenEVLMaskRecipe::execute(VPTransformState &State) {
  Value *EVL = State.get(getEVL(), 0);
  for (unsigned Part = 0; Part < State.UF; Part++)
    State.set(getEVLMask(), State.ILV->createEVLMask(EVL), Part);
}

Value *InnerLoopVectorizer::createEVLMask(Value *EVL) {
  Value *EVLSplat = Builder.CreateVectorSplat(VF, EVL, "evl");
  Value *StepVec =
      Builder.CreateIntrinsic(Intrinsic::experimental_stepvector,
                              EVLSplat->getType(), {}, nullptr, "step.vec");
  return Builder.CreateICmpULT(StepVec, EVLSplat, "evl.mask");
}

Value *InnerLoopVectorizer::getSetVL(Value *RVL, unsigned SEW, unsigned LMUL) {
  assert(RVL->getType()->isIntegerTy() &&
         "Requested vector length should be an integer.");
  Value *RVLArg =
      Builder.CreateZExtOrTrunc(RVL, Type::getInt64Ty(Builder.getContext()));
  unsigned SmallestType, WidestType;
  std::tie(SmallestType, WidestType) = Cost->getSmallestAndWidestTypes();
  const std::map<unsigned, unsigned> SEWArgMap = {
      {8, 0}, {16, 1}, {32, 2}, {64, 3}};
  const std::map<unsigned, unsigned> LMULArgMap = {
      {1, 0}, {2, 1}, {4, 2}, {8, 3}};
  assert(SEWArgMap.find(WidestType) != SEWArgMap.end() &&
         SEWArgMap.find(SmallestType) != SEWArgMap.end() &&
         "Cannot set vector length: Unsupported type");
  SEW = SEW ? SEW : SEWArgMap.at(WidestType);
  unsigned LMULVal =
      (WidestType * VF.getKnownMinValue()) / TTI->getMaxElementWidth();
  LMUL = LMUL ? LMUL : LMULArgMap.at(LMULVal);
  Constant *SEWArg =
      ConstantInt::get(IntegerType::get(Builder.getContext(), 64), SEW);
  Constant *LMULArg =
      ConstantInt::get(IntegerType::get(Builder.getContext(), 64), LMUL);

  Value *GVL = Builder.CreateIntrinsic(Intrinsic::EPIIntrinsics::epi_vsetvl, {},
                                       {RVLArg, SEWArg, LMULArg});
  return Builder.CreateZExtOrTrunc(GVL, RVL->getType());
}

Value *InnerLoopVectorizer::createEVL() {
  // Compute TC - IV as the RVL(requested vector length). vsetvl() returns a
  // GVL(granted vector length) that is the number of lanes processed for the
  // given vector iteration. At the end of the vector iteration increment the IV
  // by the GVL. This is guaranteed to exit since at some point RVL will be
  // equal to GVL and IV = TC.
  // FIXME: The caveat with this approach is that TC
  // may wrap. This should not be a big problem for EPI (or other 64-bit)
  // architectures.
  Value *RVL = Builder.CreateSub(TripCount, Induction);
  Value *SetVL = getSetVL(RVL);
  return Builder.CreateTrunc(SetVL, Builder.getInt32Ty());
}

void VPWidenGEPRecipe::execute(VPTransformState &State) {
  State.ILV->widenGEP(cast<GetElementPtrInst>(getUnderlyingInstr()), this,
                      *this, State.UF, State.VF, IsPtrLoopInvariant,
                      IsIndexLoopInvariant, State);
}

void VPWidenIntOrFpInductionRecipe::execute(VPTransformState &State) {
  assert(!State.Instance && "Int or FP induction being replicated.");
  State.ILV->widenIntOrFpInduction(IV, getStartValue()->getLiveInIRValue(),
                                   getTruncInst(), getVPValue(0),
                                   getCastValue(), State);
}

void VPWidenPHIRecipe::execute(VPTransformState &State) {
  State.ILV->widenPHIInstruction(cast<PHINode>(getUnderlyingValue()), RdxDesc,
                                 this, State);
}

void VPBlendRecipe::execute(VPTransformState &State) {
  State.ILV->setDebugLocFromInst(State.Builder, Phi);
  // We know that all PHIs in non-header blocks are converted into
  // selects, so we don't have to worry about the insertion order and we
  // can just use the builder.
  // At this point we generate the predication tree. There may be
  // duplications since this is a simple recursive scan, but future
  // optimizations will clean it up.

  unsigned NumIncoming = getNumIncomingValues();

  // Generate a sequence of selects of the form:
  // SELECT(Mask3, In3,
  //        SELECT(Mask2, In2,
  //               SELECT(Mask1, In1,
  //                      In0)))
  // Note that Mask0 is never used: lanes for which no path reaches this phi and
  // are essentially undef are taken from In0.
  InnerLoopVectorizer::VectorParts Entry(State.UF);
  for (unsigned In = 0; In < NumIncoming; ++In) {
    for (unsigned Part = 0; Part < State.UF; ++Part) {
      // We might have single edge PHIs (blocks) - use an identity
      // 'select' for the first PHI operand.
      Value *In0 = State.get(getIncomingValue(In), Part);
      if (In == 0)
        Entry[Part] = In0; // Initialize with the first incoming value.
      else {
        // Select between the current value and the previous incoming edge
        // based on the incoming mask.
        Value *Cond = State.get(getMask(In), Part);
        Entry[Part] =
            State.Builder.CreateSelect(Cond, In0, Entry[Part], "predphi");
      }
    }
  }
  for (unsigned Part = 0; Part < State.UF; ++Part)
    State.set(this, Entry[Part], Part);
}

void VPInterleaveRecipe::execute(VPTransformState &State) {
  assert(!State.Instance && "Interleave group being replicated.");
  State.ILV->vectorizeInterleaveGroup(IG, definedValues(), State, getAddr(),
                                      getStoredValues(), getMask());
}

void VPReductionRecipe::execute(VPTransformState &State) {
  assert(!State.Instance && "Reduction being replicated.");
  Value *PrevInChain = State.get(getChainOp(), 0);
  for (unsigned Part = 0; Part < State.UF; ++Part) {
    RecurKind Kind = RdxDesc->getRecurrenceKind();
    bool IsOrdered = State.ILV->useOrderedReductions(*RdxDesc);
    Value *NewVecOp = State.get(getVecOp(), Part);
    if (VPValue *Cond = getCondOp()) {
      Value *NewCond = State.get(Cond, Part);
      VectorType *VecTy = cast<VectorType>(NewVecOp->getType());
      Constant *Iden = RecurrenceDescriptor::getRecurrenceIdentity(
          Kind, VecTy->getElementType(), RdxDesc->getFastMathFlags());
      Constant *IdenVec =
          ConstantVector::getSplat(VecTy->getElementCount(), Iden);
      Value *Select = State.Builder.CreateSelect(NewCond, NewVecOp, IdenVec);
      NewVecOp = Select;
    }
    Value *NewRed;
    Value *NextInChain;
    if (IsOrdered) {
      if (State.VF.isVector())
        NewRed = createOrderedReduction(State.Builder, *RdxDesc, NewVecOp,
                                        PrevInChain);
      else
        NewRed = State.Builder.CreateBinOp(
            (Instruction::BinaryOps)getUnderlyingInstr()->getOpcode(),
            PrevInChain, NewVecOp);
      PrevInChain = NewRed;
    } else {
      PrevInChain = State.get(getChainOp(), Part);
      NewRed = createTargetReduction(State.Builder, TTI, *RdxDesc, NewVecOp);
    }
    if (RecurrenceDescriptor::isMinMaxRecurrenceKind(Kind)) {
      NextInChain =
          createMinMaxOp(State.Builder, RdxDesc->getRecurrenceKind(),
                         NewRed, PrevInChain);
    } else if (IsOrdered)
      NextInChain = NewRed;
    else {
      NextInChain = State.Builder.CreateBinOp(
          (Instruction::BinaryOps)getUnderlyingInstr()->getOpcode(), NewRed,
          PrevInChain);
    }
    State.set(this, NextInChain, Part);
  }
}

void VPReplicateRecipe::execute(VPTransformState &State) {
  if (State.Instance) { // Generate a single instance.
    assert(!State.VF.isScalable() && "Can't scalarize a scalable vector");
    State.ILV->scalarizeInstruction(getUnderlyingInstr(), this, *this,
                                    *State.Instance, IsPredicated, State);
    // Insert scalar instance packing it into a vector.
    if (AlsoPack && State.VF.isVector()) {
      // If we're constructing lane 0, initialize to start from poison.
      if (State.Instance->Lane.isFirstLane()) {
        Value *Poison = PoisonValue::get(
            VectorType::get(getUnderlyingValue()->getType(), State.VF));
        State.set(this, Poison, State.Instance->Part);
      }
      State.ILV->packScalarIntoVectorValue(this, *State.Instance, State);
    }
    return;
  }

  // Generate scalar instances for all VF lanes of all UF parts, unless the
  // instruction is uniform inwhich case generate only the first lane for each
  // of the UF parts.
  unsigned EndLane = IsUniform ? 1 : State.VF.getKnownMinValue();
  assert((!State.VF.isScalable() || IsUniform) &&
         "Can't scalarize a scalable vector");
  for (unsigned Part = 0; Part < State.UF; ++Part)
    for (unsigned Lane = 0; Lane < EndLane; ++Lane)
      State.ILV->scalarizeInstruction(getUnderlyingInstr(), this, *this,
                                      VPIteration(Part, Lane), IsPredicated,
                                      State);
}

void VPBranchOnMaskRecipe::execute(VPTransformState &State) {
  assert(State.Instance && "Branch on Mask works only on single instance.");

  unsigned Part = State.Instance->Part;
  unsigned Lane = State.Instance->Lane.getKnownLane();

  Value *ConditionBit = nullptr;
  VPValue *BlockInMask = getMask();
  if (BlockInMask) {
    ConditionBit = State.get(BlockInMask, Part);
    if (ConditionBit->getType()->isVectorTy())
      ConditionBit = State.Builder.CreateExtractElement(
          ConditionBit, State.Builder.getInt32(Lane));
  } else // Block in mask is all-one.
    ConditionBit = State.Builder.getTrue();

  // Replace the temporary unreachable terminator with a new conditional branch,
  // whose two destinations will be set later when they are created.
  auto *CurrentTerminator = State.CFG.PrevBB->getTerminator();
  assert(isa<UnreachableInst>(CurrentTerminator) &&
         "Expected to replace unreachable terminator with conditional branch.");
  auto *CondBr = BranchInst::Create(State.CFG.PrevBB, nullptr, ConditionBit);
  CondBr->setSuccessor(0, nullptr);
  ReplaceInstWithInst(CurrentTerminator, CondBr);
}

void VPPredInstPHIRecipe::execute(VPTransformState &State) {
  assert(State.Instance && "Predicated instruction PHI works per instance.");
  Instruction *ScalarPredInst =
      cast<Instruction>(State.get(getOperand(0), *State.Instance));
  BasicBlock *PredicatedBB = ScalarPredInst->getParent();
  BasicBlock *PredicatingBB = PredicatedBB->getSinglePredecessor();
  assert(PredicatingBB && "Predicated block has no single predecessor.");
  assert(isa<VPReplicateRecipe>(getOperand(0)) &&
         "operand must be VPReplicateRecipe");

  // By current pack/unpack logic we need to generate only a single phi node: if
  // a vector value for the predicated instruction exists at this point it means
  // the instruction has vector users only, and a phi for the vector value is
  // needed. In this case the recipe of the predicated instruction is marked to
  // also do that packing, thereby "hoisting" the insert-element sequence.
  // Otherwise, a phi node for the scalar value is needed.
  unsigned Part = State.Instance->Part;
  if (State.hasVectorValue(getOperand(0), Part)) {
    Value *VectorValue = State.get(getOperand(0), Part);
    InsertElementInst *IEI = cast<InsertElementInst>(VectorValue);
    PHINode *VPhi = State.Builder.CreatePHI(IEI->getType(), 2);
    VPhi->addIncoming(IEI->getOperand(0), PredicatingBB); // Unmodified vector.
    VPhi->addIncoming(IEI, PredicatedBB); // New vector with inserted element.
    if (State.hasVectorValue(this, Part))
      State.reset(this, VPhi, Part);
    else
      State.set(this, VPhi, Part);
    // NOTE: Currently we need to update the value of the operand, so the next
    // predicated iteration inserts its generated value in the correct vector.
    State.reset(getOperand(0), VPhi, Part);
  } else {
    Type *PredInstType = getOperand(0)->getUnderlyingValue()->getType();
    PHINode *Phi = State.Builder.CreatePHI(PredInstType, 2);
    Phi->addIncoming(PoisonValue::get(ScalarPredInst->getType()),
                     PredicatingBB);
    Phi->addIncoming(ScalarPredInst, PredicatedBB);
    if (State.hasScalarValue(this, *State.Instance))
      State.reset(this, Phi, *State.Instance);
    else
      State.set(this, Phi, *State.Instance);
    // NOTE: Currently we need to update the value of the operand, so the next
    // predicated iteration inserts its generated value in the correct vector.
    State.reset(getOperand(0), Phi, *State.Instance);
  }
}

void VPWidenMemoryInstructionRecipe::execute(VPTransformState &State) {
  VPValue *StoredValue = isStore() ? getStoredValue() : nullptr;
  State.ILV->vectorizeMemoryInstruction(
      &Ingredient, State, StoredValue ? nullptr : getVPSingleValue(), getAddr(),
      StoredValue, getMask(), /* EVL */ nullptr);
}

void VPPredicatedWidenMemoryInstructionRecipe::execute(
    VPTransformState &State) {
  VPValue *StoredValue = isStore() ? getStoredValue() : nullptr;
  State.ILV->vectorizeMemoryInstruction(
      &Ingredient, State, StoredValue ? nullptr : getVPSingleValue(), getAddr(),
      StoredValue, getMask(), getEVL());
}

// Determine how to lower the scalar epilogue, which depends on 1) optimising
// for minimum code-size, 2) predicate compiler options, 3) loop hints forcing
// predication, and 4) a TTI hook that analyses whether the loop is suitable
// for predication.
static ScalarEpilogueLowering getScalarEpilogueLowering(
    Function *F, Loop *L, LoopVectorizeHints &Hints, ProfileSummaryInfo *PSI,
    BlockFrequencyInfo *BFI, TargetTransformInfo *TTI, TargetLibraryInfo *TLI,
    AssumptionCache *AC, LoopInfo *LI, ScalarEvolution *SE, DominatorTree *DT,
    LoopVectorizationLegality &LVL) {
  // 1) OptSize takes precedence over all other options, i.e. if this is set,
  // don't look at hints or options, and don't request a scalar epilogue.
  // (For PGSO, as shouldOptimizeForSize isn't currently accessible from
  // LoopAccessInfo (due to code dependency and not being able to reliably get
  // PSI/BFI from a loop analysis under NPM), we cannot suppress the collection
  // of strides in LoopAccessInfo::analyzeLoop() and vectorize without
  // versioning when the vectorization is forced, unlike hasOptSize. So revert
  // back to the old way and vectorize with versioning when forced. See D81345.)
  if (F->hasOptSize() || (llvm::shouldOptimizeForSize(L->getHeader(), PSI, BFI,
                                                      PGSOQueryType::IRPass) &&
                          Hints.getForce() != LoopVectorizeHints::FK_Enabled))
    return CM_ScalarEpilogueNotAllowedOptSize;

  // 2) If set, obey the directives
  if (PreferPredicateOverEpilogue.getNumOccurrences()) {
    switch (PreferPredicateOverEpilogue) {
    case PreferPredicateTy::ScalarEpilogue:
      return CM_ScalarEpilogueAllowed;
    case PreferPredicateTy::PredicateElseScalarEpilogue:
      return CM_ScalarEpilogueNotNeededUsePredicate;
    case PreferPredicateTy::PredicateOrDontVectorize:
      return CM_ScalarEpilogueNotAllowedUsePredicate;
    };
  }

  // 3) If set, obey the hints
  switch (Hints.getPredicate()) {
  case LoopVectorizeHints::FK_Enabled:
    return CM_ScalarEpilogueNotNeededUsePredicate;
  case LoopVectorizeHints::FK_Disabled:
    return CM_ScalarEpilogueAllowed;
  };

  // 4) if the TTI hook indicates this is profitable, request predication.
  if (TTI->preferPredicateOverEpilogue(L, LI, *SE, *AC, TLI, DT,
                                       LVL.getLAI()))
    return CM_ScalarEpilogueNotNeededUsePredicate;

  return CM_ScalarEpilogueAllowed;
}

Value *VPTransformState::get(VPValue *Def, unsigned Part) {
  // If Values have been set for this Def return the one relevant for \p Part.
  if (hasVectorValue(Def, Part))
    return Data.PerPartOutput[Def][Part];

  if (!hasScalarValue(Def, {Part, 0})) {
    Value *IRV = Def->getLiveInIRValue();
    Value *B = ILV->getBroadcastInstrs(IRV);
    set(Def, B, Part);
    return B;
  }

  Value *ScalarValue = get(Def, {Part, 0});
  // If we aren't vectorizing, we can just copy the scalar map values over
  // to the vector map.
  if (VF.isScalar()) {
    set(Def, ScalarValue, Part);
    return ScalarValue;
  }

  auto *RepR = dyn_cast<VPReplicateRecipe>(Def);
  bool IsUniform = RepR && RepR->isUniform();

  unsigned LastLane = IsUniform ? 0 : VF.getKnownMinValue() - 1;
  // Check if there is a scalar value for the selected lane.
  if (!hasScalarValue(Def, {Part, LastLane})) {
    // At the moment, VPWidenIntOrFpInductionRecipes can also be uniform.
    assert(isa<VPWidenIntOrFpInductionRecipe>(Def->getDef()) &&
           "unexpected recipe found to be invariant");
    IsUniform = true;
    LastLane = 0;
  }

  auto *LastInst = cast<Instruction>(get(Def, {Part, LastLane}));
  // Set the insert point after the last scalarized instruction or after the
  // last PHI, if LastInst is a PHI. This ensures the insertelement sequence
  // will directly follow the scalar definitions.
  auto OldIP = Builder.saveIP();
  auto NewIP =
      isa<PHINode>(LastInst)
          ? BasicBlock::iterator(LastInst->getParent()->getFirstNonPHI())
          : std::next(BasicBlock::iterator(LastInst));
  Builder.SetInsertPoint(&*NewIP);

  // However, if we are vectorizing, we need to construct the vector values.
  // If the value is known to be uniform after vectorization, we can just
  // broadcast the scalar value corresponding to lane zero for each unroll
  // iteration. Otherwise, we construct the vector values using
  // insertelement instructions. Since the resulting vectors are stored in
  // State, we will only generate the insertelements once.
  Value *VectorValue = nullptr;
  if (IsUniform) {
    VectorValue = ILV->getBroadcastInstrs(ScalarValue);
    set(Def, VectorValue, Part);
  } else {
    // Initialize packing with insertelements to start from undef.
    assert(!VF.isScalable() && "VF is assumed to be non scalable.");
    Value *Undef = PoisonValue::get(VectorType::get(LastInst->getType(), VF));
    set(Def, Undef, Part);
    for (unsigned Lane = 0; Lane < VF.getKnownMinValue(); ++Lane)
      ILV->packScalarIntoVectorValue(Def, {Part, Lane}, *this);
    VectorValue = get(Def, Part);
  }
  Builder.restoreIP(OldIP);
  return VectorValue;
}

// Process the loop in the VPlan-native vectorization path. This path builds
// VPlan upfront in the vectorization pipeline, which allows to apply
// VPlan-to-VPlan transformations from the very beginning without modifying the
// input LLVM IR.
static bool processLoopInVPlanNativePath(
    Loop *L, PredicatedScalarEvolution &PSE, LoopInfo *LI, DominatorTree *DT,
    LoopVectorizationLegality *LVL, TargetTransformInfo *TTI,
    TargetLibraryInfo *TLI, DemandedBits *DB, AssumptionCache *AC,
    OptimizationRemarkEmitter *ORE, BlockFrequencyInfo *BFI,
    ProfileSummaryInfo *PSI, LoopVectorizeHints &Hints,
    LoopVectorizationRequirements &Requirements) {

  if (isa<SCEVCouldNotCompute>(PSE.getBackedgeTakenCount())) {
    LLVM_DEBUG(dbgs() << "LV: cannot compute the outer-loop trip count\n");
    return false;
  }
  assert(EnableVPlanNativePath && "VPlan-native path is disabled.");
  Function *F = L->getHeader()->getParent();
  InterleavedAccessInfo IAI(PSE, L, DT, LI, LVL->getLAI());

  ScalarEpilogueLowering SEL = getScalarEpilogueLowering(
      F, L, Hints, PSI, BFI, TTI, TLI, AC, LI, PSE.getSE(), DT, *LVL);

  LoopVectorizationCostModel CM(SEL, L, PSE, LI, LVL, *TTI, TLI, DB, AC, ORE, F,
                                &Hints, IAI);
  // Use the planner for outer loop vectorization.
  // TODO: CM is not used at this point inside the planner. Turn CM into an
  // optional argument if we don't need it in the future.
  LoopVectorizationPlanner LVP(L, LI, TLI, TTI, LVL, CM, IAI, PSE, Hints,
                               Requirements, ORE);

  // Get user vectorization factor.
  ElementCount UserVF = Hints.getWidth();

  // Plan how to best vectorize, return the best VF and its cost.
  VectorizationFactor VF =
      LVP.planInVPlanNativePath(UserVF);
  // Normalize the meaning of VF == 1 for fixed vectors.
  if (!TTI->useScalableVectorType() && VF != VectorizationFactor::Disabled() &&
      VF.Width.isScalar())
    VF = VectorizationFactor::Disabled();

  // If we are stress testing VPlan builds, do not attempt to generate vector
  // code. Masked vector code generation support will follow soon.
  // Also, do not attempt to vectorize if no vector code will be produced.
  if (VPlanBuildStressTest || EnableVPlanPredication ||
      VectorizationFactor::Disabled() == VF)
    return false;

  LVP.setBestPlan(VF.Width, 1);

  {
    GeneratedRTChecks Checks(*PSE.getSE(), DT, LI,
                             F->getParent()->getDataLayout());
    InnerLoopVectorizer LB(L, PSE, LI, DT, TLI, TTI, AC, ORE, VF.Width, 1, LVL,
                           &CM, BFI, PSI, Checks);
    LLVM_DEBUG(dbgs() << "Vectorizing outer loop in \""
                      << L->getHeader()->getParent()->getName() << "\"\n");
    LVP.executePlan(LB, DT);
  }

  // Mark the loop as already vectorized to avoid vectorizing again.
  Hints.setAlreadyVectorized();
  assert(!verifyFunction(*L->getHeader()->getParent(), &dbgs()));
  return true;
}

// Emit a remark if there are stores to floats that required a floating point
// extension. If the vectorized loop was generated with floating point there
// will be a performance penalty from the conversion overhead and the change in
// the vector width.
static void checkMixedPrecision(Loop *L, OptimizationRemarkEmitter *ORE) {
  SmallVector<Instruction *, 4> Worklist;
  for (BasicBlock *BB : L->getBlocks()) {
    for (Instruction &Inst : *BB) {
      if (auto *S = dyn_cast<StoreInst>(&Inst)) {
        if (S->getValueOperand()->getType()->isFloatTy())
          Worklist.push_back(S);
      }
    }
  }

  // Traverse the floating point stores upwards searching, for floating point
  // conversions.
  SmallPtrSet<const Instruction *, 4> Visited;
  SmallPtrSet<const Instruction *, 4> EmittedRemark;
  while (!Worklist.empty()) {
    auto *I = Worklist.pop_back_val();
    if (!L->contains(I))
      continue;
    if (!Visited.insert(I).second)
      continue;

    // Emit a remark if the floating point store required a floating
    // point conversion.
    // TODO: More work could be done to identify the root cause such as a
    // constant or a function return type and point the user to it.
    if (isa<FPExtInst>(I) && EmittedRemark.insert(I).second)
      ORE->emit([&]() {
        return OptimizationRemarkAnalysis(LV_NAME, "VectorMixedPrecision",
                                          I->getDebugLoc(), L->getHeader())
               << "floating point conversion changes vector width. "
               << "Mixed floating point precision requires an up/down "
               << "cast that will negatively impact performance.";
      });

    for (Use &Op : I->operands())
      if (auto *OpI = dyn_cast<Instruction>(Op))
        Worklist.push_back(OpI);
  }
}

LoopVectorizePass::LoopVectorizePass(LoopVectorizeOptions Opts)
    : InterleaveOnlyWhenForced(Opts.InterleaveOnlyWhenForced ||
                               !EnableLoopInterleaving),
      VectorizeOnlyWhenForced(Opts.VectorizeOnlyWhenForced ||
                              !EnableLoopVectorization) {}

bool LoopVectorizePass::processLoop(Loop *L) {
  assert((EnableVPlanNativePath || L->isInnermost()) &&
         "VPlan-native path is not enabled. Only process inner loops.");

#ifndef NDEBUG
  const std::string DebugLocStr = getDebugLocString(L);
#endif /* NDEBUG */

  LLVM_DEBUG(dbgs() << "\nLV: Checking a loop in \""
                    << L->getHeader()->getParent()->getName() << "\" from "
                    << DebugLocStr << "\n");

  LoopVectorizeHints Hints(L, InterleaveOnlyWhenForced, *ORE);

  LLVM_DEBUG(
      dbgs() << "LV: Loop hints:"
             << " force="
             << (Hints.getForce() == LoopVectorizeHints::FK_Disabled
                     ? "disabled"
                     : (Hints.getForce() == LoopVectorizeHints::FK_Enabled
                            ? "enabled"
                            : "?"))
             << " width=" << Hints.getWidth()
             << " interleave=" << Hints.getInterleave() << "\n");

  // Function containing loop
  Function *F = L->getHeader()->getParent();

  // Looking at the diagnostic output is the only way to determine if a loop
  // was vectorized (other than looking at the IR or machine code), so it
  // is important to generate an optimization remark for each loop. Most of
  // these messages are generated as OptimizationRemarkAnalysis. Remarks
  // generated as OptimizationRemark and OptimizationRemarkMissed are
  // less verbose reporting vectorized loops and unvectorized loops that may
  // benefit from vectorization, respectively.

  if (!Hints.allowVectorization(F, L, VectorizeOnlyWhenForced)) {
    LLVM_DEBUG(dbgs() << "LV: Loop hints prevent vectorization.\n");
    return false;
  }

  PredicatedScalarEvolution PSE(*SE, *L);

  // Check if it is legal to vectorize the loop.
  LoopVectorizationRequirements Requirements;
  LoopVectorizationLegality LVL(L, PSE, DT, TTI, TLI, AA, F, GetLAA, LI, ORE,
                                &Requirements, &Hints, DB, AC, BFI, PSI);
  if (!LVL.canVectorize(EnableVPlanNativePath)) {
    LLVM_DEBUG(dbgs() << "LV: Not vectorizing: Cannot prove legality.\n");
    Hints.emitRemarkWithHints();
    return false;
  }

  // Check the function attributes and profiles to find out if this function
  // should be optimized for size.
  ScalarEpilogueLowering SEL = getScalarEpilogueLowering(
      F, L, Hints, PSI, BFI, TTI, TLI, AC, LI, PSE.getSE(), DT, LVL);

  // Entrance to the VPlan-native vectorization path. Outer loops are processed
  // here. They may require CFG and instruction level transformations before
  // even evaluating whether vectorization is profitable. Since we cannot modify
  // the incoming IR, we need to build VPlan upfront in the vectorization
  // pipeline.
  if (!L->isInnermost())
    return processLoopInVPlanNativePath(L, PSE, LI, DT, &LVL, TTI, TLI, DB, AC,
                                        ORE, BFI, PSI, Hints, Requirements);

  assert(L->isInnermost() && "Inner loop expected.");

  // Check the loop for a trip count threshold: vectorize loops with a tiny trip
  // count by optimizing for size, to minimize overheads.
  auto ExpectedTC = getSmallBestKnownTC(*SE, L);
  if (ExpectedTC && *ExpectedTC < TinyTripCountVectorThreshold) {
    LLVM_DEBUG(dbgs() << "LV: Found a loop with a very small trip count. "
                      << "This loop is worth vectorizing only if no scalar "
                      << "iteration overheads are incurred.");
    if (Hints.getForce() == LoopVectorizeHints::FK_Enabled)
      LLVM_DEBUG(dbgs() << " But vectorizing was explicitly forced.\n");
    else {
      LLVM_DEBUG(dbgs() << "\n");
      SEL = CM_ScalarEpilogueNotAllowedLowTripLoop;
    }
  }

  // Check the function attributes to see if implicit floats are allowed.
  // FIXME: This check doesn't seem possibly correct -- what if the loop is
  // an integer loop and the vector instructions selected are purely integer
  // vector instructions?
  if (F->hasFnAttribute(Attribute::NoImplicitFloat)) {
    reportVectorizationFailure(
        "Can't vectorize when the NoImplicitFloat attribute is used",
        "loop not vectorized due to NoImplicitFloat attribute",
        "NoImplicitFloat", ORE, L);
    Hints.emitRemarkWithHints();
    return false;
  }

  // Check if the target supports potentially unsafe FP vectorization.
  // FIXME: Add a check for the type of safety issue (denormal, signaling)
  // for the target we're vectorizing for, to make sure none of the
  // additional fp-math flags can help.
  if (Hints.isPotentiallyUnsafe() &&
      TTI->isFPVectorizationPotentiallyUnsafe()) {
    reportVectorizationFailure(
        "Potentially unsafe FP op prevents vectorization",
        "loop not vectorized due to unsafe FP support.", "UnsafeFP", ORE, L);
    Hints.emitRemarkWithHints();
    return false;
  }

  if (!LVL.canVectorizeFPMath(EnableStrictReductions)) {
    ORE->emit([&]() {
      auto *ExactFPMathInst = Requirements.getExactFPInst();
      return OptimizationRemarkAnalysisFPCommute(DEBUG_TYPE, "CantReorderFPOps",
                                                 ExactFPMathInst->getDebugLoc(),
                                                 ExactFPMathInst->getParent())
             << "loop not vectorized: cannot prove it is safe to reorder "
                "floating-point operations";
    });
    LLVM_DEBUG(dbgs() << "LV: loop not vectorized: cannot prove it is safe to "
                         "reorder floating-point operations\n");
    Hints.emitRemarkWithHints();
    return false;
  }

  bool UseInterleaved = TTI->enableInterleavedAccessVectorization();
  InterleavedAccessInfo IAI(PSE, L, DT, LI, LVL.getLAI());

  // If an override option has been passed in for interleaved accesses, use it.
  if (EnableInterleavedMemAccesses.getNumOccurrences() > 0)
    UseInterleaved = EnableInterleavedMemAccesses;

  // Analyze interleaved memory accesses.
  if (UseInterleaved) {
    IAI.analyzeInterleaving(useMaskedInterleavedAccesses(*TTI));
  }

  // Use the cost model.
  LoopVectorizationCostModel CM(SEL, L, PSE, LI, &LVL, *TTI, TLI, DB, AC, ORE,
                                F, &Hints, IAI);
  CM.collectValuesToIgnore();

  // Use the planner for vectorization.
  LoopVectorizationPlanner LVP(L, LI, TLI, TTI, &LVL, CM, IAI, PSE, Hints,
                               Requirements, ORE);

  // Get user vectorization factor and interleave count.
  ElementCount UserVF = Hints.getWidth();
  unsigned UserIC = Hints.getInterleave();

  // Plan how to best vectorize, return the best VF and its cost.
  Optional<VectorizationFactor> MaybeVF = LVP.plan(UserVF, UserIC);

  VectorizationFactor VF = VectorizationFactor::Disabled();
  unsigned IC = 1;

  if (MaybeVF) {
    VF = *MaybeVF;
    // Select the interleave count.
    IC = CM.selectInterleaveCount(VF.Width, *VF.Cost.getValue());
  }

  // Identify the diagnostic messages that should be produced.
  std::pair<StringRef, std::string> VecDiagMsg, IntDiagMsg;
  bool VectorizeLoop = true, InterleaveLoop = true;
  if (VF == VectorizationFactor::Disabled() ||
      (VF.Width.isScalar() && !TTI->useScalableVectorType())) {
    LLVM_DEBUG(dbgs() << "LV: Vectorization is possible but not beneficial.\n");
    VecDiagMsg = std::make_pair(
        "VectorizationNotBeneficial",
        "the cost-model indicates that vectorization is not beneficial");
    VectorizeLoop = false;
  }

  if (!MaybeVF && UserIC > 1) {
    // Tell the user interleaving was avoided up-front, despite being explicitly
    // requested.
    LLVM_DEBUG(dbgs() << "LV: Ignoring UserIC, because vectorization and "
                         "interleaving should be avoided up front\n");
    IntDiagMsg = std::make_pair(
        "InterleavingAvoided",
        "Ignoring UserIC, because interleaving was avoided up front");
    InterleaveLoop = false;
  } else if (IC == 1 && UserIC <= 1) {
    // Tell the user interleaving is not beneficial.
    LLVM_DEBUG(dbgs() << "LV: Interleaving is not beneficial.\n");
    IntDiagMsg = std::make_pair(
        "InterleavingNotBeneficial",
        "the cost-model indicates that interleaving is not beneficial");
    InterleaveLoop = false;
    if (UserIC == 1) {
      IntDiagMsg.first = "InterleavingNotBeneficialAndDisabled";
      IntDiagMsg.second +=
          " and is explicitly disabled or interleave count is set to 1";
    }
  } else if (IC > 1 && UserIC == 1) {
    // Tell the user interleaving is beneficial, but it explicitly disabled.
    LLVM_DEBUG(
        dbgs() << "LV: Interleaving is beneficial but is explicitly disabled.");
    IntDiagMsg = std::make_pair(
        "InterleavingBeneficialButDisabled",
        "the cost-model indicates that interleaving is beneficial "
        "but is explicitly disabled or interleave count is set to 1");
    InterleaveLoop = false;
  }

  // Override IC if user provided an interleave count.
  IC = UserIC > 0 ? UserIC : IC;

  // Emit diagnostic messages, if any.
  const char *VAPassName = Hints.vectorizeAnalysisPassName();
  if (!VectorizeLoop && !InterleaveLoop) {
    // Do not vectorize or interleaving the loop.
    ORE->emit([&]() {
      return OptimizationRemarkMissed(VAPassName, VecDiagMsg.first,
                                      L->getStartLoc(), L->getHeader())
             << VecDiagMsg.second;
    });
    ORE->emit([&]() {
      return OptimizationRemarkMissed(LV_NAME, IntDiagMsg.first,
                                      L->getStartLoc(), L->getHeader())
             << IntDiagMsg.second;
    });
    return false;
  } else if (!VectorizeLoop && InterleaveLoop) {
    LLVM_DEBUG(dbgs() << "LV: Interleave Count is " << IC << '\n');
    ORE->emit([&]() {
      return OptimizationRemarkAnalysis(VAPassName, VecDiagMsg.first,
                                        L->getStartLoc(), L->getHeader())
             << VecDiagMsg.second;
    });
  } else if (VectorizeLoop && !InterleaveLoop) {
    LLVM_DEBUG(dbgs() << "LV: Found a vectorizable loop (" << VF.Width
                      << ") in " << DebugLocStr << '\n');
    ORE->emit([&]() {
      return OptimizationRemarkAnalysis(LV_NAME, IntDiagMsg.first,
                                        L->getStartLoc(), L->getHeader())
             << IntDiagMsg.second;
    });
  } else if (VectorizeLoop && InterleaveLoop) {
    LLVM_DEBUG(dbgs() << "LV: Found a vectorizable loop (" << VF.Width
                      << ") in " << DebugLocStr << '\n');
    LLVM_DEBUG(dbgs() << "LV: Interleave Count is " << IC << '\n');
  }

  bool DisableRuntimeUnroll = false;
  MDNode *OrigLoopID = L->getLoopID();
  {
    // Optimistically generate runtime checks. Drop them if they turn out to not
    // be profitable. Limit the scope of Checks, so the cleanup happens
    // immediately after vector codegeneration is done.
    GeneratedRTChecks Checks(*PSE.getSE(), DT, LI,
                             F->getParent()->getDataLayout());
    if (!VF.Width.isScalar() || IC > 1)
      Checks.Create(L, *LVL.getLAI(), PSE.getUnionPredicate());
    LVP.setBestPlan(VF.Width, IC);

    using namespace ore;
    if (!VectorizeLoop) {
      assert(IC > 1 && "interleave count should not be 1 or 0");
      // If we decided that it is not legal to vectorize the loop, then
      // interleave it.
      InnerLoopUnroller Unroller(L, PSE, LI, DT, TLI, TTI, AC, ORE, IC, &LVL,
                                 &CM, BFI, PSI, Checks);
      LVP.executePlan(Unroller, DT);

      ORE->emit([&]() {
        return OptimizationRemark(LV_NAME, "Interleaved", L->getStartLoc(),
                                  L->getHeader())
               << "interleaved loop (interleaved count: "
               << NV("InterleaveCount", IC) << ")";
      });
    } else {
      // If we decided that it is *legal* to vectorize the loop, then do it.

      // Consider vectorizing the epilogue too if it's profitable.
      VectorizationFactor EpilogueVF =
          CM.selectEpilogueVectorizationFactor(VF.Width, LVP);
      if (EpilogueVF != VectorizationFactor::Disabled() &&
          EpilogueVF.Width.isVector()) {

        // The first pass vectorizes the main loop and creates a scalar epilogue
        // to be vectorized by executing the plan (potentially with a different
        // factor) again shortly afterwards.
        EpilogueLoopVectorizationInfo EPI(VF.Width.getKnownMinValue(), IC,
                                          EpilogueVF.Width.getKnownMinValue(),
                                          1);
        EpilogueVectorizerMainLoop MainILV(L, PSE, LI, DT, TLI, TTI, AC, ORE,
                                           EPI, &LVL, &CM, BFI, PSI, Checks);

        LVP.setBestPlan(EPI.MainLoopVF, EPI.MainLoopUF);
        LVP.executePlan(MainILV, DT);
        ++LoopsVectorized;

        simplifyLoop(L, DT, LI, SE, AC, nullptr, false /* PreserveLCSSA */);
        formLCSSARecursively(*L, *DT, LI, SE);

        // Second pass vectorizes the epilogue and adjusts the control flow
        // edges from the first pass.
        LVP.setBestPlan(EPI.EpilogueVF, EPI.EpilogueUF);
        EPI.MainLoopVF = EPI.EpilogueVF;
        EPI.MainLoopUF = EPI.EpilogueUF;
        EpilogueVectorizerEpilogueLoop EpilogILV(L, PSE, LI, DT, TLI, TTI, AC,
                                                 ORE, EPI, &LVL, &CM, BFI, PSI,
                                                 Checks);
        LVP.executePlan(EpilogILV, DT);
        ++LoopsEpilogueVectorized;

        if (!MainILV.areSafetyChecksAdded())
          DisableRuntimeUnroll = true;
      } else {
        InnerLoopVectorizer LB(L, PSE, LI, DT, TLI, TTI, AC, ORE, VF.Width, IC,
                               &LVL, &CM, BFI, PSI, Checks);
        LVP.executePlan(LB, DT);
        ++LoopsVectorized;

        // Add metadata to disable runtime unrolling a scalar loop when there
        // are no runtime checks about strides and memory. A scalar loop that is
        // rarely used is not worth unrolling.
        if (!LB.areSafetyChecksAdded())
          DisableRuntimeUnroll = true;
      }
      // Report the vectorization decision.
      ORE->emit([&]() {
        return OptimizationRemark(LV_NAME, "Vectorized", L->getStartLoc(),
                                  L->getHeader())
               << "vectorized loop (vectorization width: "
               << NV("VectorizationFactor", VF.Width)
               << ", interleaved count: " << NV("InterleaveCount", IC) << ")";
      });
    }

    if (ORE->allowExtraAnalysis(LV_NAME))
      checkMixedPrecision(L, ORE);
  }

  Optional<MDNode *> RemainderLoopID =
      makeFollowupLoopID(OrigLoopID, {LLVMLoopVectorizeFollowupAll,
                                      LLVMLoopVectorizeFollowupEpilogue});
  if (RemainderLoopID.hasValue()) {
    L->setLoopID(RemainderLoopID.getValue());
  } else {
    if (DisableRuntimeUnroll)
      AddRuntimeUnrollDisableMetaData(L);

    // Mark the loop as already vectorized to avoid vectorizing again.
    Hints.setAlreadyVectorized();
  }

  assert(!verifyFunction(*L->getHeader()->getParent(), &dbgs()));
  return true;
}

LoopVectorizeResult LoopVectorizePass::runImpl(
    Function &F, ScalarEvolution &SE_, LoopInfo &LI_, TargetTransformInfo &TTI_,
    DominatorTree &DT_, BlockFrequencyInfo &BFI_, TargetLibraryInfo *TLI_,
    DemandedBits &DB_, AAResults &AA_, AssumptionCache &AC_,
    std::function<const LoopAccessInfo &(Loop &)> &GetLAA_,
    OptimizationRemarkEmitter &ORE_, ProfileSummaryInfo *PSI_) {
  SE = &SE_;
  LI = &LI_;
  TTI = &TTI_;
  DT = &DT_;
  BFI = &BFI_;
  TLI = TLI_;
  AA = &AA_;
  AC = &AC_;
  GetLAA = &GetLAA_;
  DB = &DB_;
  ORE = &ORE_;
  PSI = PSI_;

  // Don't attempt if
  // 1. the target claims to have no vector registers, and
  // 2. interleaving won't help ILP.
  //
  // The second condition is necessary because, even if the target has no
  // vector registers, loop vectorization may still enable scalar
  // interleaving.
  if (!TTI->getNumberOfRegisters(TTI->getRegisterClassForType(true)) &&
      TTI->getMaxInterleaveFactor(1) < 2)
    return LoopVectorizeResult(false, false);

  bool Changed = false, CFGChanged = false;

  // The vectorizer requires loops to be in simplified form.
  // Since simplification may add new inner loops, it has to run before the
  // legality and profitability checks. This means running the loop vectorizer
  // will simplify all loops, regardless of whether anything end up being
  // vectorized.
  for (auto &L : *LI)
    Changed |= CFGChanged |=
        simplifyLoop(L, DT, LI, SE, AC, nullptr, false /* PreserveLCSSA */);

  // Build up a worklist of inner-loops to vectorize. This is necessary as
  // the act of vectorizing or partially unrolling a loop creates new loops
  // and can invalidate iterators across the loops.
  SmallVector<Loop *, 8> Worklist;

  for (Loop *L : *LI)
    collectSupportedLoops(*L, LI, ORE, Worklist);

  LoopsAnalyzed += Worklist.size();

  // Now walk the identified inner loops.
  while (!Worklist.empty()) {
    Loop *L = Worklist.pop_back_val();

    // For the inner loops we actually process, form LCSSA to simplify the
    // transform.
    Changed |= formLCSSARecursively(*L, *DT, LI, SE);

    Changed |= CFGChanged |= processLoop(L);
  }

  // Process each loop nest in the function.
  return LoopVectorizeResult(Changed, CFGChanged);
}

PreservedAnalyses LoopVectorizePass::run(Function &F,
                                         FunctionAnalysisManager &AM) {
    auto &SE = AM.getResult<ScalarEvolutionAnalysis>(F);
    auto &LI = AM.getResult<LoopAnalysis>(F);
    auto &TTI = AM.getResult<TargetIRAnalysis>(F);
    auto &DT = AM.getResult<DominatorTreeAnalysis>(F);
    auto &BFI = AM.getResult<BlockFrequencyAnalysis>(F);
    auto &TLI = AM.getResult<TargetLibraryAnalysis>(F);
    auto &AA = AM.getResult<AAManager>(F);
    auto &AC = AM.getResult<AssumptionAnalysis>(F);
    auto &DB = AM.getResult<DemandedBitsAnalysis>(F);
    auto &ORE = AM.getResult<OptimizationRemarkEmitterAnalysis>(F);
    MemorySSA *MSSA = EnableMSSALoopDependency
                          ? &AM.getResult<MemorySSAAnalysis>(F).getMSSA()
                          : nullptr;

    auto &LAM = AM.getResult<LoopAnalysisManagerFunctionProxy>(F).getManager();
    std::function<const LoopAccessInfo &(Loop &)> GetLAA =
        [&](Loop &L) -> const LoopAccessInfo & {
      LoopStandardAnalysisResults AR = {AA,  AC,  DT,      LI,  SE,
                                        TLI, TTI, nullptr, MSSA};
      return LAM.getResult<LoopAccessAnalysis>(L, AR);
    };
    auto &MAMProxy = AM.getResult<ModuleAnalysisManagerFunctionProxy>(F);
    ProfileSummaryInfo *PSI =
        MAMProxy.getCachedResult<ProfileSummaryAnalysis>(*F.getParent());
    LoopVectorizeResult Result =
        runImpl(F, SE, LI, TTI, DT, BFI, &TLI, DB, AA, AC, GetLAA, ORE, PSI);
    if (!Result.MadeAnyChange)
      return PreservedAnalyses::all();
    PreservedAnalyses PA;

    // We currently do not preserve loopinfo/dominator analyses with outer loop
    // vectorization. Until this is addressed, mark these analyses as preserved
    // only for non-VPlan-native path.
    // TODO: Preserve Loop and Dominator analyses for VPlan-native path.
    if (!EnableVPlanNativePath) {
      PA.preserve<LoopAnalysis>();
      PA.preserve<DominatorTreeAnalysis>();
    }
    if (!Result.MadeCFGChange)
      PA.preserveSet<CFGAnalyses>();
    return PA;
}<|MERGE_RESOLUTION|>--- conflicted
+++ resolved
@@ -3413,13 +3413,8 @@
   // vector trip count is zero. This check also covers the case where adding one
   // to the backedge-taken count overflowed leading to an incorrect trip count
   // of zero. In this case we will also jump to the scalar loop.
-<<<<<<< HEAD
-  auto P =
-      Cost->requiresScalarEpilogue() ? ICmpInst::ICMP_ULE : ICmpInst::ICMP_ULT;
-=======
   auto P = Cost->requiresScalarEpilogue(VF) ? ICmpInst::ICMP_ULE
                                             : ICmpInst::ICMP_ULT;
->>>>>>> e621e134
 
   // If tail is to be folded, vector loop takes care of all iterations.
   Value *CheckMinIters = Builder.getFalse();

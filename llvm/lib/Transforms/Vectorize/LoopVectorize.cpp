--- conflicted
+++ resolved
@@ -8132,12 +8132,6 @@
   Type *RetTy = I->getType();
   if (canTruncateToMinimalBitwidth(I, VF))
     RetTy = IntegerType::get(RetTy->getContext(), MinBWs[I]);
-<<<<<<< HEAD
-  VectorTy = isScalarAfterVectorization(I, VF)
-                 ? RetTy
-                 : ToVectorTy(RetTy, VF);
-=======
->>>>>>> a71a508b
   auto SE = PSE.getSE();
   TTI::TargetCostKind CostKind = TTI::TCK_RecipThroughput;
 
@@ -8308,20 +8302,10 @@
         Op2VK, TargetTransformInfo::OP_None, Op2VP, Operands, I);
   }
   case Instruction::FNeg: {
-<<<<<<< HEAD
-    unsigned N = isScalarAfterVectorization(I, VF) ? VF.getKnownMinValue() : 1;
-    return N * TTI.getArithmeticInstrCost(
-                   I->getOpcode(), VectorTy, CostKind,
-                   TargetTransformInfo::OK_AnyValue,
-                   TargetTransformInfo::OK_AnyValue,
-                   TargetTransformInfo::OP_None, TargetTransformInfo::OP_None,
-                   I->getOperand(0), I);
-=======
     return TTI.getArithmeticInstrCost(
         I->getOpcode(), VectorTy, CostKind, TargetTransformInfo::OK_AnyValue,
         TargetTransformInfo::OK_AnyValue, TargetTransformInfo::OP_None,
         TargetTransformInfo::OP_None, I->getOperand(0), I);
->>>>>>> a71a508b
   }
   case Instruction::Select: {
     SelectInst *SI = cast<SelectInst>(I);
@@ -8469,18 +8453,7 @@
       }
     }
 
-<<<<<<< HEAD
-    unsigned N;
-    if (isScalarAfterVectorization(I, VF)) {
-      N = VF.getKnownMinValue();
-    } else
-      N = 1;
-
-    return N *
-           TTI.getCastInstrCost(Opcode, VectorTy, SrcVecTy, CCH, CostKind, I);
-=======
     return TTI.getCastInstrCost(Opcode, VectorTy, SrcVecTy, CCH, CostKind, I);
->>>>>>> a71a508b
   }
   case Instruction::Call: {
     bool NeedToScalarize;
@@ -10414,8 +10387,7 @@
 void VPWidenMemoryInstructionRecipe::execute(VPTransformState &State) {
   VPValue *StoredValue = isStore() ? getStoredValue() : nullptr;
   State.ILV->vectorizeMemoryInstruction(
-<<<<<<< HEAD
-      &Ingredient, State, StoredValue ? nullptr : getVPValue(), getAddr(),
+      &Ingredient, State, StoredValue ? nullptr : getVPSingleValue(), getAddr(),
       StoredValue, getMask(), /* EVL */ nullptr);
 }
 
@@ -10423,12 +10395,8 @@
     VPTransformState &State) {
   VPValue *StoredValue = isStore() ? getStoredValue() : nullptr;
   State.ILV->vectorizeMemoryInstruction(
-      &Ingredient, State, StoredValue ? nullptr : getVPValue(), getAddr(),
+      &Ingredient, State, StoredValue ? nullptr : getVPSingleValue(), getAddr(),
       StoredValue, getMask(), getEVL());
-=======
-      &Ingredient, State, StoredValue ? nullptr : getVPSingleValue(), getAddr(),
-      StoredValue, getMask());
->>>>>>> a71a508b
 }
 
 // Determine how to lower the scalar epilogue, which depends on 1) optimising

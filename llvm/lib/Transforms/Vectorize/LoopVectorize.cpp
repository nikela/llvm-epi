--- conflicted
+++ resolved
@@ -1967,14 +1967,8 @@
 Value *InnerLoopVectorizer::getStepVector(Value *Val, int StartIdx, Value *Step,
                                           Instruction::BinaryOps BinOp) {
   // Create and check the types.
-<<<<<<< HEAD
-  assert(Val->getType()->isVectorTy() && "Must be a vector");
-
-  int VLen = Val->getType()->getVectorNumElements();
-=======
   auto *ValVTy = cast<VectorType>(Val->getType());
   int VLen = ValVTy->getNumElements();
->>>>>>> 18a9a85c
 
   Type *STy = Val->getType()->getScalarType();
   assert((STy->isIntegerTy() || STy->isFloatingPointTy()) &&
@@ -3517,14 +3511,9 @@
       Type *OriginalTy = I->getType();
       Type *ScalarTruncatedTy =
           IntegerType::get(OriginalTy->getContext(), KV.second);
-<<<<<<< HEAD
-      Type *TruncatedTy =
-          VectorType::get(ScalarTruncatedTy, OriginalTy->getVectorNumElements(),
-                          Cost->isScalable());
-=======
       Type *TruncatedTy = VectorType::get(
-          ScalarTruncatedTy, cast<VectorType>(OriginalTy)->getNumElements());
->>>>>>> 18a9a85c
+          ScalarTruncatedTy, cast<VectorType>(OriginalTy)->getNumElements(),
+          Cost->isScalable());
       if (TruncatedTy == OriginalTy)
         continue;
 
@@ -3577,15 +3566,10 @@
         auto Elements0 =
             cast<VectorType>(SI->getOperand(0)->getType())->getNumElements();
         auto *O0 = B.CreateZExtOrTrunc(
-<<<<<<< HEAD
             SI->getOperand(0),
             VectorType::get(ScalarTruncatedTy, Elements0, Cost->isScalable()));
-        auto Elements1 = SI->getOperand(1)->getType()->getVectorNumElements();
-=======
-            SI->getOperand(0), VectorType::get(ScalarTruncatedTy, Elements0));
         auto Elements1 =
             cast<VectorType>(SI->getOperand(1)->getType())->getNumElements();
->>>>>>> 18a9a85c
         auto *O1 = B.CreateZExtOrTrunc(
             SI->getOperand(1),
             VectorType::get(ScalarTruncatedTy, Elements1, Cost->isScalable()));

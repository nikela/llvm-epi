--- conflicted
+++ resolved
@@ -5628,7 +5628,6 @@
     InterleaveInfo.invalidateGroupsRequiringScalarEpilogue();
   }
 
-<<<<<<< HEAD
   unsigned MaxVF = UserVF;
   if (!MaxVF) {
     Optional<unsigned> FeasibleMaxVF = isScalable()
@@ -5644,10 +5643,7 @@
     MaxVF = FeasibleMaxVF.getValue();
   }
 
-=======
-  unsigned MaxVF = UserVF ? UserVF : computeFeasibleMaxVF(TC);
   assert((UserVF || isPowerOf2_32(MaxVF)) && "MaxVF must be a power of 2");
->>>>>>> d60a2e5d
   unsigned MaxVFtimesIC = UserIC ? MaxVF * UserIC : MaxVF;
   if (TC > 0 && TC % MaxVFtimesIC == 0) {
     // Accept MaxVF if we do not have a tail.

//===- LoopVectorize.cpp - A Loop Vectorizer ------------------------------===//
//
// Part of the LLVM Project, under the Apache License v2.0 with LLVM Exceptions.
// See https://llvm.org/LICENSE.txt for license information.
// SPDX-License-Identifier: Apache-2.0 WITH LLVM-exception
//
//===----------------------------------------------------------------------===//
//
// This is the LLVM loop vectorizer. This pass modifies 'vectorizable' loops
// and generates target-independent LLVM-IR.
// The vectorizer uses the TargetTransformInfo analysis to estimate the costs
// of instructions in order to estimate the profitability of vectorization.
//
// The loop vectorizer combines consecutive loop iterations into a single
// 'wide' iteration. After this transformation the index is incremented
// by the SIMD vector width, and not by one.
//
// This pass has three parts:
// 1. The main loop pass that drives the different parts.
// 2. LoopVectorizationLegality - A unit that checks for the legality
//    of the vectorization.
// 3. InnerLoopVectorizer - A unit that performs the actual
//    widening of instructions.
// 4. LoopVectorizationCostModel - A unit that checks for the profitability
//    of vectorization. It decides on the optimal vector width, which
//    can be one, if vectorization is not profitable.
//
// There is a development effort going on to migrate loop vectorizer to the
// VPlan infrastructure and to introduce outer loop vectorization support (see
// docs/Proposal/VectorizationPlan.rst and
// http://lists.llvm.org/pipermail/llvm-dev/2017-December/119523.html). For this
// purpose, we temporarily introduced the VPlan-native vectorization path: an
// alternative vectorization path that is natively implemented on top of the
// VPlan infrastructure. See EnableVPlanNativePath for enabling.
//
//===----------------------------------------------------------------------===//
//
// The reduction-variable vectorization is based on the paper:
//  D. Nuzman and R. Henderson. Multi-platform Auto-vectorization.
//
// Variable uniformity checks are inspired by:
//  Karrenberg, R. and Hack, S. Whole Function Vectorization.
//
// The interleaved access vectorization is based on the paper:
//  Dorit Nuzman, Ira Rosen and Ayal Zaks.  Auto-Vectorization of Interleaved
//  Data for SIMD
//
// Other ideas/concepts are from:
//  A. Zaks and D. Nuzman. Autovectorization in GCC-two years later.
//
//  S. Maleki, Y. Gao, M. Garzaran, T. Wong and D. Padua.  An Evaluation of
//  Vectorizing Compilers.
//
//===----------------------------------------------------------------------===//

#include "llvm/Transforms/Vectorize/LoopVectorize.h"
#include "LoopVectorizationPlanner.h"
#include "VPRecipeBuilder.h"
#include "VPlan.h"
#include "VPlanHCFGBuilder.h"
#include "VPlanPredicator.h"
#include "VPlanTransforms.h"
#include "VPlanValue.h"
#include "llvm/ADT/APInt.h"
#include "llvm/ADT/ArrayRef.h"
#include "llvm/ADT/DenseMap.h"
#include "llvm/ADT/DenseMapInfo.h"
#include "llvm/ADT/Hashing.h"
#include "llvm/ADT/MapVector.h"
#include "llvm/ADT/None.h"
#include "llvm/ADT/Optional.h"
#include "llvm/ADT/STLExtras.h"
#include "llvm/ADT/SetVector.h"
#include "llvm/ADT/SmallPtrSet.h"
#include "llvm/ADT/SmallVector.h"
#include "llvm/ADT/Statistic.h"
#include "llvm/ADT/StringRef.h"
#include "llvm/ADT/Twine.h"
#include "llvm/ADT/iterator_range.h"
#include "llvm/Analysis/AssumptionCache.h"
#include "llvm/Analysis/BasicAliasAnalysis.h"
#include "llvm/Analysis/BlockFrequencyInfo.h"
#include "llvm/Analysis/CFG.h"
#include "llvm/Analysis/CodeMetrics.h"
#include "llvm/Analysis/DemandedBits.h"
#include "llvm/Analysis/GlobalsModRef.h"
#include "llvm/Analysis/LoopAccessAnalysis.h"
#include "llvm/Analysis/LoopAnalysisManager.h"
#include "llvm/Analysis/LoopInfo.h"
#include "llvm/Analysis/LoopIterator.h"
#include "llvm/Analysis/MemorySSA.h"
#include "llvm/Analysis/OptimizationRemarkEmitter.h"
#include "llvm/Analysis/ProfileSummaryInfo.h"
#include "llvm/Analysis/ScalarEvolution.h"
#include "llvm/Analysis/ScalarEvolutionExpressions.h"
#include "llvm/Analysis/TargetLibraryInfo.h"
#include "llvm/Analysis/TargetTransformInfo.h"
#include "llvm/Analysis/VectorUtils.h"
#include "llvm/IR/Attributes.h"
#include "llvm/IR/BasicBlock.h"
#include "llvm/IR/CFG.h"
#include "llvm/IR/Constant.h"
#include "llvm/IR/Constants.h"
#include "llvm/IR/DataLayout.h"
#include "llvm/IR/DebugInfoMetadata.h"
#include "llvm/IR/DebugLoc.h"
#include "llvm/IR/DerivedTypes.h"
#include "llvm/IR/DiagnosticInfo.h"
#include "llvm/IR/Dominators.h"
#include "llvm/IR/FPEnv.h"
#include "llvm/IR/Function.h"
#include "llvm/IR/IRBuilder.h"
#include "llvm/IR/InstrTypes.h"
#include "llvm/IR/Instruction.h"
#include "llvm/IR/Instructions.h"
#include "llvm/IR/IntrinsicInst.h"
#include "llvm/IR/Intrinsics.h"
#include "llvm/IR/IntrinsicsEPI.h"
#include "llvm/IR/LLVMContext.h"
#include "llvm/IR/Metadata.h"
#include "llvm/IR/Module.h"
#include "llvm/IR/Operator.h"
#include "llvm/IR/Type.h"
#include "llvm/IR/Use.h"
#include "llvm/IR/User.h"
#include "llvm/IR/Value.h"
#include "llvm/IR/ValueHandle.h"
#include "llvm/IR/Verifier.h"
#include "llvm/InitializePasses.h"
#include "llvm/Pass.h"
#include "llvm/Support/Casting.h"
#include "llvm/Support/CommandLine.h"
#include "llvm/Support/Compiler.h"
#include "llvm/Support/Debug.h"
#include "llvm/Support/ErrorHandling.h"
#include "llvm/Support/MathExtras.h"
#include "llvm/Support/TypeSize.h"
#include "llvm/Support/raw_ostream.h"
#include "llvm/Transforms/Utils/BasicBlockUtils.h"
#include "llvm/Transforms/Utils/InjectTLIMappings.h"
#include "llvm/Transforms/Utils/LoopSimplify.h"
#include "llvm/Transforms/Utils/LoopUtils.h"
#include "llvm/Transforms/Utils/LoopVersioning.h"
#include "llvm/Transforms/Utils/ScalarEvolutionExpander.h"
#include "llvm/Transforms/Utils/SizeOpts.h"
#include "llvm/Transforms/Vectorize/LoopVectorizationLegality.h"
#include <algorithm>
#include <cassert>
#include <cstdint>
#include <cstdlib>
#include <functional>
#include <iterator>
#include <limits>
#include <memory>
#include <string>
#include <tuple>
#include <utility>

using namespace llvm;

#define LV_NAME "loop-vectorize"
#define DEBUG_TYPE LV_NAME

/// @{
/// Metadata attribute names
static const char *const LLVMLoopVectorizeFollowupAll =
    "llvm.loop.vectorize.followup_all";
static const char *const LLVMLoopVectorizeFollowupVectorized =
    "llvm.loop.vectorize.followup_vectorized";
static const char *const LLVMLoopVectorizeFollowupEpilogue =
    "llvm.loop.vectorize.followup_epilogue";
/// @}

STATISTIC(LoopsVectorized, "Number of loops vectorized");
STATISTIC(LoopsAnalyzed, "Number of loops analyzed for vectorization");

/// Loops with a known constant trip count below this number are vectorized only
/// if no scalar iteration overheads are incurred.
static cl::opt<unsigned> TinyTripCountVectorThreshold(
    "vectorizer-min-trip-count", cl::init(16), cl::Hidden,
    cl::desc("Loops with a constant trip count that is smaller than this "
             "value are vectorized only if no scalar iteration overheads "
             "are incurred."));

// Option prefer-predicate-over-epilogue indicates that an epilogue is undesired,
// that predication is preferred, and this lists all options. I.e., the
// vectorizer will try to fold the tail-loop (epilogue) into the vector body
// and predicate the instructions accordingly. If tail-folding fails, there are
// different fallback strategies depending on these values:
namespace PreferPredicateTy {
  enum Option {
    ScalarEpilogue = 0,
    PredicateElseScalarEpilogue,
    PredicateOrDontVectorize
  };
} // namespace PreferPredicateTy

static cl::opt<PreferPredicateTy::Option> PreferPredicateOverEpilogue(
    "prefer-predicate-over-epilogue",
    cl::init(PreferPredicateTy::ScalarEpilogue),
    cl::Hidden,
    cl::desc("Tail-folding and predication preferences over creating a scalar "
             "epilogue loop."),
    cl::values(clEnumValN(PreferPredicateTy::ScalarEpilogue,
                         "scalar-epilogue",
                         "Don't tail-predicate loops, create scalar epilogue"),
              clEnumValN(PreferPredicateTy::PredicateElseScalarEpilogue,
                         "predicate-else-scalar-epilogue",
                         "prefer tail-folding, create scalar epilogue if tail "
                         "folding fails."),
              clEnumValN(PreferPredicateTy::PredicateOrDontVectorize,
                         "predicate-dont-vectorize",
                         "prefers tail-folding, don't attempt vectorization if "
                         "tail-folding fails.")));

static cl::opt<bool> MaximizeBandwidth(
    "vectorizer-maximize-bandwidth", cl::init(false), cl::Hidden,
    cl::desc("Maximize bandwidth when selecting vectorization factor which "
             "will be determined by the smallest type in loop."));

static cl::opt<bool> EnableInterleavedMemAccesses(
    "enable-interleaved-mem-accesses", cl::init(false), cl::Hidden,
    cl::desc("Enable vectorization on interleaved memory accesses in a loop"));

/// An interleave-group may need masking if it resides in a block that needs
/// predication, or in order to mask away gaps.
static cl::opt<bool> EnableMaskedInterleavedMemAccesses(
    "enable-masked-interleaved-mem-accesses", cl::init(false), cl::Hidden,
    cl::desc("Enable vectorization on masked interleaved memory accesses in a "
             "loop"));

static cl::opt<unsigned> TinyTripCountInterleaveThreshold(
    "tiny-trip-count-interleave-threshold", cl::init(128), cl::Hidden,
    cl::desc("We don't interleave loops with a estimated constant trip count "
             "below this number"));

static cl::opt<unsigned> ForceTargetNumScalarRegs(
    "force-target-num-scalar-regs", cl::init(0), cl::Hidden,
    cl::desc("A flag that overrides the target's number of scalar registers."));

static cl::opt<unsigned> ForceTargetNumVectorRegs(
    "force-target-num-vector-regs", cl::init(0), cl::Hidden,
    cl::desc("A flag that overrides the target's number of vector registers."));

static cl::opt<unsigned> ForceTargetMaxScalarInterleaveFactor(
    "force-target-max-scalar-interleave", cl::init(0), cl::Hidden,
    cl::desc("A flag that overrides the target's max interleave factor for "
             "scalar loops."));

static cl::opt<unsigned> ForceTargetMaxVectorInterleaveFactor(
    "force-target-max-vector-interleave", cl::init(0), cl::Hidden,
    cl::desc("A flag that overrides the target's max interleave factor for "
             "vectorized loops."));

static cl::opt<unsigned> ForceTargetInstructionCost(
    "force-target-instruction-cost", cl::init(0), cl::Hidden,
    cl::desc("A flag that overrides the target's expected cost for "
             "an instruction to a single constant value. Mostly "
             "useful for getting consistent testing."));

static cl::opt<unsigned> SmallLoopCost(
    "small-loop-cost", cl::init(20), cl::Hidden,
    cl::desc(
        "The cost of a loop that is considered 'small' by the interleaver."));

static cl::opt<bool> LoopVectorizeWithBlockFrequency(
    "loop-vectorize-with-block-frequency", cl::init(true), cl::Hidden,
    cl::desc("Enable the use of the block frequency analysis to access PGO "
             "heuristics minimizing code growth in cold regions and being more "
             "aggressive in hot regions."));

// Runtime interleave loops for load/store throughput.
static cl::opt<bool> EnableLoadStoreRuntimeInterleave(
    "enable-loadstore-runtime-interleave", cl::init(true), cl::Hidden,
    cl::desc(
        "Enable runtime interleaving until load/store ports are saturated"));

/// Interleave small loops with scalar reductions.
static cl::opt<bool> InterleaveSmallLoopScalarReduction(
    "interleave-small-loop-scalar-reduction", cl::init(false), cl::Hidden,
    cl::desc("Enable interleaving for loops with small iteration counts that "
             "contain scalar reductions to expose ILP."));

/// The number of stores in a loop that are allowed to need predication.
static cl::opt<unsigned> NumberOfStoresToPredicate(
    "vectorize-num-stores-pred", cl::init(1), cl::Hidden,
    cl::desc("Max number of stores to be predicated behind an if."));

static cl::opt<bool> EnableIndVarRegisterHeur(
    "enable-ind-var-reg-heur", cl::init(true), cl::Hidden,
    cl::desc("Count the induction variable only once when interleaving"));

static cl::opt<bool> EnableCondStoresVectorization(
    "enable-cond-stores-vec", cl::init(true), cl::Hidden,
    cl::desc("Enable if predication of stores during vectorization."));

static cl::opt<unsigned> MaxNestedScalarReductionIC(
    "max-nested-scalar-reduction-interleave", cl::init(2), cl::Hidden,
    cl::desc("The maximum interleave count to use when interleaving a scalar "
             "reduction in a nested loop."));

static cl::opt<bool>
    PreferInLoopReductions("prefer-inloop-reductions", cl::init(false),
                           cl::Hidden,
                           cl::desc("Prefer in-loop vector reductions, "
                                    "overriding the targets preference."));

static cl::opt<bool> PreferPredicatedReductionSelect(
    "prefer-predicated-reduction-select", cl::init(false), cl::Hidden,
    cl::desc(
        "Prefer predicating a reduction operation over an after loop select."));

cl::opt<bool> EnableVPlanNativePath(
    "enable-vplan-native-path", cl::init(false), cl::Hidden,
    cl::desc("Enable VPlan-native vectorization path with "
             "support for outer loop vectorization."));

// FIXME: Remove this switch once we have divergence analysis. Currently we
// assume divergent non-backedge branches when this switch is true.
cl::opt<bool> EnableVPlanPredication(
    "enable-vplan-predication", cl::init(false), cl::Hidden,
    cl::desc("Enable VPlan-native vectorization path predicator with "
             "support for outer loop vectorization."));

// This flag enables the stress testing of the VPlan H-CFG construction in the
// VPlan-native vectorization path. It must be used in conjuction with
// -enable-vplan-native-path. -vplan-verify-hcfg can also be used to enable the
// verification of the H-CFGs built.
static cl::opt<bool> VPlanBuildStressTest(
    "vplan-build-stress-test", cl::init(false), cl::Hidden,
    cl::desc(
        "Build VPlan for every supported loop nest in the function and bail "
        "out right after the build (stress test the VPlan H-CFG construction "
        "in the VPlan-native vectorization path)."));

cl::opt<bool> llvm::EnableLoopInterleaving(
    "interleave-loops", cl::init(true), cl::Hidden,
    cl::desc("Enable loop interleaving in Loop vectorization passes"));
cl::opt<bool> llvm::EnableLoopVectorization(
    "vectorize-loops", cl::init(true), cl::Hidden,
    cl::desc("Run the Loop vectorization passes"));

/// A helper function that returns the type of loaded or stored value.
static Type *getMemInstValueType(Value *I) {
  assert((isa<LoadInst>(I) || isa<StoreInst>(I)) &&
         "Expected Load or Store instruction");
  if (auto *LI = dyn_cast<LoadInst>(I))
    return LI->getType();
  return cast<StoreInst>(I)->getValueOperand()->getType();
}

/// A helper function that returns true if the given type is irregular. The
/// type is irregular if its allocated size doesn't equal the store size of an
/// element of the corresponding vector type at the given vectorization factor.
static bool hasIrregularType(Type *Ty, const DataLayout &DL, ElementCount VF) {
  // Determine if an array of VF elements of type Ty is "bitcast compatible"
  // with a <VF x Ty> vector.
  if (VF.isVector()) {
    auto *VectorTy = VectorType::get(Ty, VF);
    // FIXME: This seems weird.
    return VF.getKnownMinValue() * DL.getTypeAllocSize(Ty).getKnownMinSize() !=
           DL.getTypeStoreSize(VectorTy).getKnownMinSize();
  }

  // If the vectorization factor is one, we just check if an array of type Ty
  // requires padding between elements.
  return DL.getTypeAllocSizeInBits(Ty) != DL.getTypeSizeInBits(Ty);
}

/// A helper function that returns the reciprocal of the block probability of
/// predicated blocks. If we return X, we are assuming the predicated block
/// will execute once for every X iterations of the loop header.
///
/// TODO: We should use actual block probability here, if available. Currently,
///       we always assume predicated blocks have a 50% chance of executing.
static unsigned getReciprocalPredBlockProb() { return 2; }

/// A helper function that adds a 'fast' flag to floating-point operations.
static Value *addFastMathFlag(Value *V) {
  if (isa<FPMathOperator>(V))
    cast<Instruction>(V)->setFastMathFlags(FastMathFlags::getFast());
  return V;
}

static Value *addFastMathFlag(Value *V, FastMathFlags FMF) {
  if (isa<FPMathOperator>(V))
    cast<Instruction>(V)->setFastMathFlags(FMF);
  return V;
}

/// A helper function that returns an integer or floating-point constant with
/// value C.
static Constant *getSignedIntOrFpConstant(Type *Ty, int64_t C) {
  return Ty->isIntegerTy() ? ConstantInt::getSigned(Ty, C)
                           : ConstantFP::get(Ty, C);
}

/// Returns "best known" trip count for the specified loop \p L as defined by
/// the following procedure:
///   1) Returns exact trip count if it is known.
///   2) Returns expected trip count according to profile data if any.
///   3) Returns upper bound estimate if it is known.
///   4) Returns None if all of the above failed.
static Optional<unsigned> getSmallBestKnownTC(ScalarEvolution &SE, Loop *L) {
  // Check if exact trip count is known.
  if (unsigned ExpectedTC = SE.getSmallConstantTripCount(L))
    return ExpectedTC;

  // Check if there is an expected trip count available from profile data.
  if (LoopVectorizeWithBlockFrequency)
    if (auto EstimatedTC = getLoopEstimatedTripCount(L))
      return EstimatedTC;

  // Check if upper bound estimate is known.
  if (unsigned ExpectedTC = SE.getSmallConstantMaxTripCount(L))
    return ExpectedTC;

  return None;
}

namespace llvm {

/// InnerLoopVectorizer vectorizes loops which contain only one basic
/// block to a specified vectorization factor (VF).
/// This class performs the widening of scalars into vectors, or multiple
/// scalars. This class also implements the following features:
/// * It inserts an epilogue loop for handling loops that don't have iteration
///   counts that are known to be a multiple of the vectorization factor.
/// * It handles the code generation for reduction variables.
/// * Scalarization (implementation using scalars) of un-vectorizable
///   instructions.
/// InnerLoopVectorizer does not perform any vectorization-legality
/// checks, and relies on the caller to check for the different legality
/// aspects. The InnerLoopVectorizer relies on the
/// LoopVectorizationLegality class to provide information about the induction
/// and reduction variables that were found to a given vectorization factor.
class InnerLoopVectorizer {
public:
  InnerLoopVectorizer(Loop *OrigLoop, PredicatedScalarEvolution &PSE,
                      LoopInfo *LI, DominatorTree *DT,
                      const TargetLibraryInfo *TLI,
                      const TargetTransformInfo *TTI, AssumptionCache *AC,
                      OptimizationRemarkEmitter *ORE, ElementCount VecWidth,
                      unsigned UnrollFactor, LoopVectorizationLegality *LVL,
                      LoopVectorizationCostModel *CM, BlockFrequencyInfo *BFI,
                      ProfileSummaryInfo *PSI)
      : OrigLoop(OrigLoop), PSE(PSE), LI(LI), DT(DT), TLI(TLI), TTI(TTI),
        AC(AC), ORE(ORE), VF(VecWidth), UF(UnrollFactor),
        Builder(PSE.getSE()->getContext()),
        VectorLoopValueMap(UnrollFactor, VecWidth), Legal(LVL), Cost(CM),
        BFI(BFI), PSI(PSI) {
    // Query this against the original loop and save it here because the profile
    // of the original loop header may change as the transformation happens.
    OptForSizeBasedOnProfile = llvm::shouldOptimizeForSize(
        OrigLoop->getHeader(), PSI, BFI, PGSOQueryType::IRPass);
  }

  virtual ~InnerLoopVectorizer() = default;

  /// Create a new empty loop that will contain vectorized instructions later
  /// on, while the old loop will be used as the scalar remainder. Control flow
  /// is generated around the vectorized (and scalar epilogue) loops consisting
  /// of various checks and bypasses. Return the pre-header block of the new
  /// loop.
  BasicBlock *createVectorizedLoopSkeleton();

  /// Widen a single instruction within the innermost loop.
  void widenInstruction(Instruction &I, VPUser &Operands,
                        VPTransformState &State);

  /// Widen a single instruction within the innermost loop using vector
  /// predicated intrinsics.
  void widenPredicatedInstruction(Instruction &I, VPTransformState &State,
                                  VPValue *BlockInMask, VPValue *EVL);

  /// Widen a single call instruction within the innermost loop.
  void widenCallInstruction(CallInst &I, VPUser &ArgOperands,
                            VPTransformState &State);

  /// Widen a single select instruction within the innermost loop.
  void widenSelectInstruction(SelectInst &I, VPUser &Operands,
                              bool InvariantCond, VPTransformState &State);

  /// Fix the vectorized code, taking care of header phi's, live-outs, and more.
  void fixVectorizedLoop(VPTransformState &State);

  // Return true if any runtime check is added.
  bool areSafetyChecksAdded() { return AddedSafetyChecks; }

  /// A type for vectorized values in the new loop. Each value from the
  /// original loop, when vectorized, is represented by UF vector values in the
  /// new unrolled loop, where UF is the unroll factor.
  using VectorParts = SmallVector<Value *, 2>;

  /// Vectorize a single GetElementPtrInst based on information gathered and
  /// decisions taken during planning.
  void widenGEP(GetElementPtrInst *GEP, VPUser &Indices, unsigned UF,
                ElementCount VF, bool IsPtrLoopInvariant,
                SmallBitVector &IsIndexLoopInvariant, VPTransformState &State);

  /// Vectorize a single PHINode in a block. This method handles the induction
  /// variable canonicalization. It supports both VF = 1 for unrolled loops and
  /// arbitrary length vectors.
  void widenPHIInstruction(Instruction *PN, unsigned UF, ElementCount VF);

  /// A helper function to scalarize a single Instruction in the innermost loop.
  /// Generates a sequence of scalar instances for each lane between \p MinLane
  /// and \p MaxLane, times each part between \p MinPart and \p MaxPart,
  /// inclusive. Uses the VPValue operands from \p Operands instead of \p
  /// Instr's operands.
  void scalarizeInstruction(Instruction *Instr, VPUser &Operands,
                            const VPIteration &Instance, bool IfPredicateInstr,
                            VPTransformState &State);

  /// Widen an integer or floating-point induction variable \p IV. If \p Trunc
  /// is provided, the integer induction variable will first be truncated to
  /// the corresponding type.
  void widenIntOrFpInduction(PHINode *IV, TruncInst *Trunc = nullptr);

  /// getOrCreateVectorValue and getOrCreateScalarValue coordinate to generate a
  /// vector or scalar value on-demand if one is not yet available. When
  /// vectorizing a loop, we visit the definition of an instruction before its
  /// uses. When visiting the definition, we either vectorize or scalarize the
  /// instruction, creating an entry for it in the corresponding map. (In some
  /// cases, such as induction variables, we will create both vector and scalar
  /// entries.) Then, as we encounter uses of the definition, we derive values
  /// for each scalar or vector use unless such a value is already available.
  /// For example, if we scalarize a definition and one of its uses is vector,
  /// we build the required vector on-demand with an insertelement sequence
  /// when visiting the use. Otherwise, if the use is scalar, we can use the
  /// existing scalar definition.
  ///
  /// Return a value in the new loop corresponding to \p V from the original
  /// loop at unroll index \p Part. If the value has already been vectorized,
  /// the corresponding vector entry in VectorLoopValueMap is returned. If,
  /// however, the value has a scalar entry in VectorLoopValueMap, we construct
  /// a new vector value on-demand by inserting the scalar values into a vector
  /// with an insertelement sequence. If the value has been neither vectorized
  /// nor scalarized, it must be loop invariant, so we simply broadcast the
  /// value into a vector.
  Value *getOrCreateVectorValue(Value *V, unsigned Part);

  /// Return a value in the new loop corresponding to \p V from the original
  /// loop at unroll and vector indices \p Instance. If the value has been
  /// vectorized but not scalarized, the necessary extractelement instruction
  /// will be generated.
  Value *getOrCreateScalarValue(Value *V, const VPIteration &Instance);

  /// Construct the vector value of a scalarized value \p V one lane at a time.
  void packScalarIntoVectorValue(Value *V, const VPIteration &Instance);

  /// Try to vectorize interleaved access group \p Group with the base address
  /// given in \p Addr, optionally masking the vector operations if \p
  /// BlockInMask is non-null. Use \p State to translate given VPValues to IR
  /// values in the vectorized loop.
  void vectorizeInterleaveGroup(const InterleaveGroup<Instruction> *Group,
                                VPTransformState &State, VPValue *Addr,
                                VPValue *BlockInMask = nullptr);

  /// Vectorize Load and Store instructions with the base address given in \p
  /// Addr, optionally masking the vector operations if \p BlockInMask is
  /// non-null or generate predicated intrinsic call if preferred. Use \p State
  /// to translate given VPValues to IR values in the vectorized loop.
  void vectorizeMemoryInstruction(Instruction *Instr, VPTransformState &State,
                                  VPValue *Addr, VPValue *StoredValue,
                                  VPValue *BlockInMask, VPValue *EVL = nullptr);

  /// Set the debug location in the builder using the debug location in
  /// the instruction.
  void setDebugLocFromInst(IRBuilder<> &B, const Value *Ptr);

  /// Fix the non-induction PHIs in the OrigPHIsToFix vector.
  void fixNonInductionPHIs(void);

  /// Generate instructions to compute EVL.
  Value *createEVL();

  /// Generate instructions to compute EVL mask.
  Value *createEVLMask(Value *EVL);

  /// Hold EVL VPValue.
  void setEVL(VPValue *VPEVL) { EVL = VPEVL; }

protected:
  friend class LoopVectorizationPlanner;

  /// A small list of PHINodes.
  using PhiVector = SmallVector<PHINode *, 4>;

  /// A type for scalarized values in the new loop. Each value from the
  /// original loop, when scalarized, is represented by UF x VF scalar values
  /// in the new unrolled loop, where UF is the unroll factor and VF is the
  /// vectorization factor.
  using ScalarParts = SmallVector<SmallVector<Value *, 4>, 2>;

  struct VPIntrinsicAndKind {
    unsigned Intr;
    bool IsFP;
  };

  InnerLoopVectorizer::VPIntrinsicAndKind getVPIntrInstr(unsigned Opcode);

  /// Set up the values of the IVs correctly when exiting the vector loop.
  void fixupIVUsers(PHINode *OrigPhi, const InductionDescriptor &II,
                    Value *CountRoundDown, Value *EndValue,
                    BasicBlock *MiddleBlock);

  /// Create a new induction variable inside L.
  PHINode *createInductionVariable(Loop *L, Value *Start, Value *End,
                                   Value *Step, Instruction *DL);

  /// Generate call to setvl intrinsic with requested vector lenght and optional
  /// SEW and LMUL.
  Value *getSetVL(Value *RVL, unsigned SEW = 0, unsigned LMUL = 0);

  /// increment induction by EVL if using predicated vectorization.
  void fixEVLInduction(VPTransformState &State);

  /// Handle all cross-iteration phis in the header.
  void fixCrossIterationPHIs();

  /// Fix a first-order recurrence. This is the second phase of vectorizing
  /// this phi node.
  void fixFirstOrderRecurrence(PHINode *Phi);

  /// Fix a reduction cross-iteration phi. This is the second phase of
  /// vectorizing this phi node.
  void fixReduction(PHINode *Phi);

  /// Generate a reduction loop in the loop vectorizer for when the backend
  /// prefers not to lower the call to reduction intrinsic.
  Value *generateReductionLoop(Value *ReducedPartRdx, Value *Identity,
                               unsigned Op, FastMathFlags FMF);

  /// Clear NSW/NUW flags from reduction instructions if necessary.
  void clearReductionWrapFlags(RecurrenceDescriptor &RdxDesc);

  /// The Loop exit block may have single value PHI nodes with some
  /// incoming value. While vectorizing we only handled real values
  /// that were defined inside the loop and we should have one value for
  /// each predecessor of its parent basic block. See PR14725.
  void fixLCSSAPHIs();

  /// Iteratively sink the scalarized operands of a predicated instruction into
  /// the block that was created for it.
  void sinkScalarOperands(Instruction *PredInst);

  /// Shrinks vector element sizes to the smallest bitwidth they can be legally
  /// represented as.
  void truncateToMinimalBitwidths();

  /// Create a broadcast instruction. This method generates a broadcast
  /// instruction (shuffle) for loop invariant values and for the induction
  /// value. If this is the induction variable then we extend it to N, N+1, ...
  /// this is needed because each iteration in the loop corresponds to a SIMD
  /// element.
  virtual Value *getBroadcastInstrs(Value *V);

  /// This function adds (StartIdx, StartIdx + Step, StartIdx + 2*Step, ...)
  /// to each vector element of Val. The sequence starts at StartIndex.
  /// \p Opcode is relevant for FP induction variable.
  virtual Value *
  getStepVector(Value *Val, int StartIdx, Value *Step,
                Instruction::BinaryOps Opcode = Instruction::BinaryOpsEnd);

  /// Compute scalar induction steps. \p ScalarIV is the scalar induction
  /// variable on which to base the steps, \p Step is the size of the step, and
  /// \p EntryVal is the value from the original loop that maps to the steps.
  /// Note that \p EntryVal doesn't have to be an induction variable - it
  /// can also be a truncate instruction.
  void buildScalarSteps(Value *ScalarIV, Value *Step, Instruction *EntryVal,
                        const InductionDescriptor &ID);

  /// Create a vector induction phi node based on an existing scalar one. \p
  /// EntryVal is the value from the original loop that maps to the vector phi
  /// node, and \p Step is the loop-invariant step. If \p EntryVal is a
  /// truncate instruction, instead of widening the original IV, we widen a
  /// version of the IV truncated to \p EntryVal's type.
  void createVectorIntOrFpInductionPHI(const InductionDescriptor &II,
                                       Value *Step, Instruction *EntryVal);

  /// Returns true if an instruction \p I should be scalarized instead of
  /// vectorized for the chosen vectorization factor.
  bool shouldScalarizeInstruction(Instruction *I) const;

  /// Returns true if we should generate a scalar version of \p IV.
  bool needsScalarInduction(Instruction *IV) const;

  /// Returns true if vectorization prefers using predicated vector intrinsics.
  bool preferPredicatedVectorOps() const;

  /// If there is a cast involved in the induction variable \p ID, which should
  /// be ignored in the vectorized loop body, this function records the
  /// VectorLoopValue of the respective Phi also as the VectorLoopValue of the
  /// cast. We had already proved that the casted Phi is equal to the uncasted
  /// Phi in the vectorized loop (under a runtime guard), and therefore
  /// there is no need to vectorize the cast - the same value can be used in the
  /// vector loop for both the Phi and the cast.
  /// If \p VectorLoopValue is a scalarized value, \p Lane is also specified,
  /// Otherwise, \p VectorLoopValue is a widened/vectorized value.
  ///
  /// \p EntryVal is the value from the original loop that maps to the vector
  /// phi node and is used to distinguish what is the IV currently being
  /// processed - original one (if \p EntryVal is a phi corresponding to the
  /// original IV) or the "newly-created" one based on the proof mentioned above
  /// (see also buildScalarSteps() and createVectorIntOrFPInductionPHI()). In
  /// the latter case \p EntryVal is a TruncInst and we must not record anything
  /// for that IV, but it's error-prone to expect callers of this routine to
  /// care about that, hence this explicit parameter.
  void recordVectorLoopValueForInductionCast(const InductionDescriptor &ID,
                                             const Instruction *EntryVal,
                                             Value *VectorLoopValue,
                                             unsigned Part,
                                             unsigned Lane = UINT_MAX);

  /// Generate a shuffle sequence that will reverse the vector Vec.
  virtual Value *reverseVector(Value *Vec);

  /// Returns (and creates if needed) the original loop trip count.
  Value *getOrCreateTripCount(Loop *NewLoop);

  /// Returns (and creates if needed) the trip count of the widened loop.
  Value *getOrCreateVectorTripCount(Loop *NewLoop);

  /// Returns a bitcasted value to the requested vector type.
  /// Also handles bitcasts of vector<float> <-> vector<pointer> types.
  Value *createBitOrPointerCast(Value *V, VectorType *DstVTy,
                                const DataLayout &DL);

  /// Emit a bypass check to see if the vector trip count is zero, including if
  /// it overflows.
  void emitMinimumIterationCountCheck(Loop *L, BasicBlock *Bypass);

  /// Emit a bypass check to see if all of the SCEV assumptions we've
  /// had to make are correct.
  void emitSCEVChecks(Loop *L, BasicBlock *Bypass);

  /// Emit bypass checks to check any memory assumptions we may have made.
  void emitMemRuntimeChecks(Loop *L, BasicBlock *Bypass);

  /// Compute the transformed value of Index at offset StartValue using step
  /// StepValue.
  /// For integer induction, returns StartValue + Index * StepValue.
  /// For pointer induction, returns StartValue[Index * StepValue].
  /// FIXME: The newly created binary instructions should contain nsw/nuw
  /// flags, which can be found from the original scalar operations.
  Value *emitTransformedIndex(IRBuilder<> &B, Value *Index, ScalarEvolution *SE,
                              const DataLayout &DL,
                              const InductionDescriptor &ID) const;

  /// Emit basic blocks (prefixed with \p Prefix) for the iteration check,
  /// vector loop preheader, middle block and scalar preheader. Also
  /// allocate a loop object for the new vector loop and return it.
  Loop *createVectorLoopSkeleton(StringRef Prefix);

  /// Create new phi nodes for the induction variables to resume iteration count
  /// in the scalar epilogue, from where the vectorized loop left off (given by
  /// \p VectorTripCount).
  void createInductionResumeValues(Loop *L, Value *VectorTripCount);

  /// Complete the loop skeleton by adding debug MDs, creating appropriate
  /// conditional branches in the middle block, preparing the builder and
  /// running the verifier. Take in the vector loop \p L as argument, and return
  /// the preheader of the completed vector loop.
  BasicBlock *completeLoopSkeleton(Loop *L, MDNode *OrigLoopID);

  /// Add additional metadata to \p To that was not present on \p Orig.
  ///
  /// Currently this is used to add the noalias annotations based on the
  /// inserted memchecks.  Use this for instructions that are *cloned* into the
  /// vector loop.
  void addNewMetadata(Instruction *To, const Instruction *Orig);

  /// Add metadata from one instruction to another.
  ///
  /// This includes both the original MDs from \p From and additional ones (\see
  /// addNewMetadata).  Use this for *newly created* instructions in the vector
  /// loop.
  void addMetadata(Instruction *To, Instruction *From);

  /// Similar to the previous function but it adds the metadata to a
  /// vector of instructions.
  void addMetadata(ArrayRef<Value *> To, Instruction *From);

  /// Create a call to Vscale intrinsic that returns the valuse of vscale at
  /// runtime. ALso insert declaration if required. jj
  CallInst *emitVscaleCall(IRBuilder<> &Builder, Module *M, Type *Ty);

  /// The original loop.
  Loop *OrigLoop;

  /// A wrapper around ScalarEvolution used to add runtime SCEV checks. Applies
  /// dynamic knowledge to simplify SCEV expressions and converts them to a
  /// more usable form.
  PredicatedScalarEvolution &PSE;

  /// Loop Info.
  LoopInfo *LI;

  /// Dominator Tree.
  DominatorTree *DT;

  /// Alias Analysis.
  AAResults *AA;

  /// Target Library Info.
  const TargetLibraryInfo *TLI;

  /// Target Transform Info.
  const TargetTransformInfo *TTI;

  /// Assumption Cache.
  AssumptionCache *AC;

  /// Interface to emit optimization remarks.
  OptimizationRemarkEmitter *ORE;

  /// LoopVersioning.  It's only set up (non-null) if memchecks were
  /// used.
  ///
  /// This is currently only used to add no-alias metadata based on the
  /// memchecks.  The actually versioning is performed manually.
  std::unique_ptr<LoopVersioning> LVer;

  /// The vectorization SIMD factor to use. Each vector will have this many
  /// vector elements.
  ElementCount VF;

  /// The vectorization unroll factor to use. Each scalar is vectorized to this
  /// many different vector instructions.
  unsigned UF;

  /// The builder that we use
  IRBuilder<> Builder;

  // --- Vectorization state ---

  /// The vector-loop preheader.
  BasicBlock *LoopVectorPreHeader;

  /// The scalar-loop preheader.
  BasicBlock *LoopScalarPreHeader;

  /// Middle Block between the vector and the scalar.
  BasicBlock *LoopMiddleBlock;

  /// The ExitBlock of the scalar loop.
  BasicBlock *LoopExitBlock;

  /// The vector loop body.
  BasicBlock *LoopVectorBody;

  /// The scalar loop body.
  BasicBlock *LoopScalarBody;

  /// A list of all bypass blocks. The first block is the entry of the loop.
  SmallVector<BasicBlock *, 4> LoopBypassBlocks;

  /// The new Induction variable which was added to the new block.
  PHINode *Induction = nullptr;

  /// The induction variable of the old basic block.
  PHINode *OldInduction = nullptr;

  /// Index for the next iteration.
  Instruction *NextIndex;

  /// Maps values from the original loop to their corresponding values in the
  /// vectorized loop. A key value can map to either vector values, scalar
  /// values or both kinds of values, depending on whether the key was
  /// vectorized and scalarized.
  VectorizerValueMap VectorLoopValueMap;

  /// Store instructions that were predicated.
  SmallVector<Instruction *, 4> PredicatedInstructions;

  /// Trip count of the original loop.
  Value *TripCount = nullptr;

  /// Trip count of the widened loop (TripCount - TripCount % (VF*UF))
  Value *VectorTripCount = nullptr;

  /// EVL of the widened loop using vector predication (vsetvl())
  VPValue *EVL = nullptr;

  /// The legality analysis.
  LoopVectorizationLegality *Legal;

  /// The profitablity analysis.
  LoopVectorizationCostModel *Cost;

  // Record whether runtime checks are added.
  bool AddedSafetyChecks = false;

  // Holds the end values for each induction variable. We save the end values
  // so we can later fix-up the external users of the induction variables.
  DenseMap<PHINode *, Value *> IVEndValues;

  // Vector of original scalar PHIs whose corresponding widened PHIs need to be
  // fixed up at the end of vector code generation.
  SmallVector<PHINode *, 8> OrigPHIsToFix;

  /// BFI and PSI are used to check for profile guided size optimizations.
  BlockFrequencyInfo *BFI;
  ProfileSummaryInfo *PSI;

  // Whether this loop should be optimized for size based on profile guided size
  // optimizatios.
  bool OptForSizeBasedOnProfile;
};

class InnerLoopUnroller : public InnerLoopVectorizer {
public:
  InnerLoopUnroller(Loop *OrigLoop, PredicatedScalarEvolution &PSE,
                    LoopInfo *LI, DominatorTree *DT,
                    const TargetLibraryInfo *TLI,
                    const TargetTransformInfo *TTI, AssumptionCache *AC,
                    OptimizationRemarkEmitter *ORE, unsigned UnrollFactor,
                    LoopVectorizationLegality *LVL,
                    LoopVectorizationCostModel *CM, BlockFrequencyInfo *BFI,
                    ProfileSummaryInfo *PSI)
      : InnerLoopVectorizer(OrigLoop, PSE, LI, DT, TLI, TTI, AC, ORE,
                            ElementCount::getFixed(1), UnrollFactor, LVL, CM,
                            BFI, PSI) {}

private:
  Value *getBroadcastInstrs(Value *V) override;
  Value *getStepVector(
      Value *Val, int StartIdx, Value *Step,
      Instruction::BinaryOps Opcode = Instruction::BinaryOpsEnd) override;
  Value *reverseVector(Value *Vec) override;
};

} // end namespace llvm

/// Look for a meaningful debug location on the instruction or it's
/// operands.
static Instruction *getDebugLocFromInstOrOperands(Instruction *I) {
  if (!I)
    return I;

  DebugLoc Empty;
  if (I->getDebugLoc() != Empty)
    return I;

  for (User::op_iterator OI = I->op_begin(), OE = I->op_end(); OI != OE; ++OI) {
    if (Instruction *OpInst = dyn_cast<Instruction>(*OI))
      if (OpInst->getDebugLoc() != Empty)
        return OpInst;
  }

  return I;
}

void InnerLoopVectorizer::setDebugLocFromInst(IRBuilder<> &B,
                                              const Value *Ptr) {
  if (const Instruction *Inst = dyn_cast_or_null<Instruction>(Ptr)) {
    const DILocation *DIL = Inst->getDebugLoc();
    if (DIL && Inst->getFunction()->isDebugInfoForProfiling() &&
        !isa<DbgInfoIntrinsic>(Inst)) {
      assert(!VF.isScalable() && "scalable vectors not yet supported.");
      auto NewDIL =
          DIL->cloneByMultiplyingDuplicationFactor(UF * VF.getKnownMinValue());
      if (NewDIL)
        B.SetCurrentDebugLocation(NewDIL.getValue());
      else
        LLVM_DEBUG(dbgs() << "Failed to create new discriminator: "
                          << DIL->getFilename() << " Line: " << DIL->getLine());
    } else
      B.SetCurrentDebugLocation(DIL);
  } else
    B.SetCurrentDebugLocation(DebugLoc());
}

/// Write a record \p DebugMsg about vectorization failure to the debug
/// output stream. If \p I is passed, it is an instruction that prevents
/// vectorization.
#ifndef NDEBUG
static void debugVectorizationFailure(const StringRef DebugMsg,
                                      Instruction *I) {
  dbgs() << "LV: Not vectorizing: " << DebugMsg;
  if (I != nullptr)
    dbgs() << " " << *I;
  else
    dbgs() << '.';
  dbgs() << '\n';
}
#endif

/// Create an analysis remark that explains why vectorization failed
///
/// \p PassName is the name of the pass (e.g. can be AlwaysPrint).  \p
/// RemarkName is the identifier for the remark.  If \p I is passed it is an
/// instruction that prevents vectorization.  Otherwise \p TheLoop is used for
/// the location of the remark.  \return the remark object that can be
/// streamed to.
static OptimizationRemarkAnalysis createLVAnalysis(const char *PassName,
                                                   StringRef RemarkName,
                                                   Loop *TheLoop,
                                                   Instruction *I) {
  Value *CodeRegion = TheLoop->getHeader();
  DebugLoc DL = TheLoop->getStartLoc();

  if (I) {
    CodeRegion = I->getParent();
    // If there is no debug location attached to the instruction, revert back to
    // using the loop's.
    if (I->getDebugLoc())
      DL = I->getDebugLoc();
  }

  OptimizationRemarkAnalysis R(PassName, RemarkName, DL, CodeRegion);
  R << "loop not vectorized: ";
  return R;
}

namespace llvm {

void reportVectorizationFailure(const StringRef DebugMsg,
                                const StringRef OREMsg, const StringRef ORETag,
                                OptimizationRemarkEmitter *ORE, Loop *TheLoop,
                                Instruction *I) {
  LLVM_DEBUG(debugVectorizationFailure(DebugMsg, I));
  LoopVectorizeHints Hints(TheLoop, true /* doesn't matter */, *ORE);
  ORE->emit(
      createLVAnalysis(Hints.vectorizeAnalysisPassName(), ORETag, TheLoop, I)
      << OREMsg);
}

} // end namespace llvm

#ifndef NDEBUG
/// \return string containing a file name and a line # for the given loop.
static std::string getDebugLocString(const Loop *L) {
  std::string Result;
  if (L) {
    raw_string_ostream OS(Result);
    if (const DebugLoc LoopDbgLoc = L->getStartLoc())
      LoopDbgLoc.print(OS);
    else
      // Just print the module name.
      OS << L->getHeader()->getParent()->getParent()->getModuleIdentifier();
    OS.flush();
  }
  return Result;
}
#endif

void InnerLoopVectorizer::addNewMetadata(Instruction *To,
                                         const Instruction *Orig) {
  // If the loop was versioned with memchecks, add the corresponding no-alias
  // metadata.
  if (LVer && (isa<LoadInst>(Orig) || isa<StoreInst>(Orig)))
    LVer->annotateInstWithNoAlias(To, Orig);
}

void InnerLoopVectorizer::addMetadata(Instruction *To, Instruction *From) {
  propagateMetadata(To, From);
  addNewMetadata(To, From);
}

void InnerLoopVectorizer::addMetadata(ArrayRef<Value *> To, Instruction *From) {
  for (Value *V : To) {
    if (Instruction *I = dyn_cast<Instruction>(V))
      addMetadata(I, From);
  }
}

CallInst *InnerLoopVectorizer::emitVscaleCall(IRBuilder<> &Builder, Module *M,
                                              Type *Ty) {
  Function *VscaleFunc =
      Intrinsic::getDeclaration(M, Intrinsic::vscale, Ty);
  CallInst *VscaleFuncCall = Builder.CreateCall(VscaleFunc, {});
  return VscaleFuncCall;
}

namespace llvm {

// Loop vectorization cost-model hints how the scalar epilogue loop should be
// lowered.
enum ScalarEpilogueLowering {

  // The default: allowing scalar epilogues.
  CM_ScalarEpilogueAllowed,

  // Vectorization with OptForSize: don't allow epilogues.
  CM_ScalarEpilogueNotAllowedOptSize,

  // A special case of vectorisation with OptForSize: loops with a very small
  // trip count are considered for vectorization under OptForSize, thereby
  // making sure the cost of their loop body is dominant, free of runtime
  // guards and scalar iteration overheads.
  CM_ScalarEpilogueNotAllowedLowTripLoop,

  // Loop hint predicate indicating an epilogue is undesired.
  CM_ScalarEpilogueNotNeededUsePredicate
};

/// LoopVectorizationCostModel - estimates the expected speedups due to
/// vectorization.
/// In many cases vectorization is not profitable. This can happen because of
/// a number of reasons. In this class we mainly attempt to predict the
/// expected speedup/slowdowns due to the supported instruction set. We use the
/// TargetTransformInfo to query the different backends for the cost of
/// different operations.
class LoopVectorizationCostModel {
public:
  LoopVectorizationCostModel(ScalarEpilogueLowering SEL, Loop *L,
                             PredicatedScalarEvolution &PSE, LoopInfo *LI,
                             LoopVectorizationLegality *Legal,
                             const TargetTransformInfo &TTI,
                             const TargetLibraryInfo *TLI, DemandedBits *DB,
                             AssumptionCache *AC,
                             OptimizationRemarkEmitter *ORE, const Function *F,
                             const LoopVectorizeHints *Hints,
                             InterleavedAccessInfo &IAI)
      : ScalarEpilogueStatus(SEL), TheLoop(L), PSE(PSE), LI(LI), Legal(Legal),
        TTI(TTI), TLI(TLI), DB(DB), AC(AC), ORE(ORE), TheFunction(F),
        Hints(Hints), InterleaveInfo(IAI) {}

  /// \return An upper bound for the vectorization factor, or None if
  /// vectorization and interleaving should be avoided up front.
  Optional<unsigned> computeMaxVF(unsigned UserVF, unsigned UserIC);

  /// \return True if runtime checks are required for vectorization, and false
  /// otherwise.
  bool runtimeChecksRequired();

  /// \return The most profitable vectorization factor and the cost of that VF.
  /// This method checks every power of two up to MaxVF. If UserVF is not ZERO
  /// then this vectorization factor will be selected if vectorization is
  /// possible.
  VectorizationFactor selectVectorizationFactor(unsigned MaxVF);

  /// \return The vectorization factor for scalable vectors after processing the
  /// types.
  VectorizationFactor selectScalableVectorizationFactor(ElementCount MaxVF);

  /// Setup cost-based decisions for user vectorization factor.
  void selectUserVectorizationFactor(ElementCount UserVF) {
    collectUniformsAndScalars(UserVF);
    collectInstsToScalarize(UserVF);
  }

  /// \return The size (in bits) of the smallest and widest types in the code
  /// that needs to be vectorized. We ignore values that remain scalar such as
  /// 64 bit loop indices.
  std::pair<unsigned, unsigned> getSmallestAndWidestTypes();

  /// \return The desired interleave count.
  /// If interleave count has been specified by metadata it will be returned.
  /// Otherwise, the interleave count is computed and returned. VF and LoopCost
  /// are the selected vectorization factor and the cost of the selected VF.
  unsigned selectInterleaveCount(ElementCount VF, unsigned LoopCost);

  /// Memory access instruction may be vectorized in more than one way.
  /// Form of instruction after vectorization depends on cost.
  /// This function takes cost-based decisions for Load/Store instructions
  /// and collects them in a map. This decisions map is used for building
  /// the lists of loop-uniform and loop-scalar instructions.
  /// The calculated cost is saved with widening decision in order to
  /// avoid redundant calculations.
  void setCostBasedWideningDecision(ElementCount VF);

  /// A struct that represents some properties of the register usage
  /// of a loop.
  struct RegisterUsage {
    /// Holds the number of loop invariant values that are used in the loop.
    /// The key is ClassID of target-provided register class.
    SmallMapVector<unsigned, unsigned, 4> LoopInvariantRegs;
    /// Holds the maximum number of concurrent live intervals in the loop.
    /// The key is ClassID of target-provided register class.
    SmallMapVector<unsigned, unsigned, 4> MaxLocalUsers;
  };

  /// \return Returns information about the register usages of the loop for the
  /// given vectorization factors.
  SmallVector<RegisterUsage, 8>
  calculateRegisterUsage(ArrayRef<ElementCount> VFs);

  /// Collect values we want to ignore in the cost model.
  void collectValuesToIgnore();

  /// Split reductions into those that happen in the loop, and those that happen
  /// outside. In loop reductions are collected into InLoopReductionChains.
  void collectInLoopReductions();

  /// \returns The smallest bitwidth each instruction can be represented with.
  /// The vector equivalents of these instructions should be truncated to this
  /// type.
  const MapVector<Instruction *, uint64_t> &getMinimalBitwidths() const {
    return MinBWs;
  }

  /// \returns True if it is more profitable to scalarize instruction \p I for
  /// vectorization factor \p VF.
  bool isProfitableToScalarize(Instruction *I, ElementCount VF) const {
    assert(VF.isVector() &&
           "Profitable to scalarize relevant only for VF > 1.");

    // Cost model is not run in the VPlan-native path - return conservative
    // result until this changes.
    if (EnableVPlanNativePath)
      return false;

    auto Scalars = InstsToScalarize.find(VF);
    assert(Scalars != InstsToScalarize.end() &&
           "VF not yet analyzed for scalarization profitability");
    return Scalars->second.find(I) != Scalars->second.end();
  }

  /// Returns true if \p I is known to be uniform after vectorization.
  bool isUniformAfterVectorization(Instruction *I, ElementCount VF) const {
    if (VF.isScalar())
      return true;

    // Cost model is not run in the VPlan-native path - return conservative
    // result until this changes.
    if (EnableVPlanNativePath)
      return false;

    auto UniformsPerVF = Uniforms.find(VF);
    assert(UniformsPerVF != Uniforms.end() &&
           "VF not yet analyzed for uniformity");
    return UniformsPerVF->second.count(I);
  }

  /// Returns true if \p I is known to be scalar after vectorization.
  bool isScalarAfterVectorization(Instruction *I, ElementCount VF) const {
    if (VF.isScalar())
      return true;

    // Cost model is not run in the VPlan-native path - return conservative
    // result until this changes.
    if (EnableVPlanNativePath)
      return false;

    auto ScalarsPerVF = Scalars.find(VF);
    assert(ScalarsPerVF != Scalars.end() &&
           "Scalar values are not calculated for VF");
    return ScalarsPerVF->second.count(I);
  }

  /// \returns True if instruction \p I can be truncated to a smaller bitwidth
  /// for vectorization factor \p VF.
  bool canTruncateToMinimalBitwidth(Instruction *I, ElementCount VF) const {
    return VF.isVector() && MinBWs.find(I) != MinBWs.end() &&
           !isProfitableToScalarize(I, VF) &&
           !isScalarAfterVectorization(I, VF);
  }

  /// Decision that was taken during cost calculation for memory instruction.
  enum InstWidening {
    CM_Unknown,
    CM_Widen,         // For consecutive accesses with stride +1.
    CM_Widen_Reverse, // For consecutive accesses with stride -1.
    CM_Interleave,
    CM_GatherScatter,
    CM_Scalarize
  };

  /// Save vectorization decision \p W and \p Cost taken by the cost model for
  /// instruction \p I and vector width \p VF.
  void setWideningDecision(Instruction *I, ElementCount VF, InstWidening W,
                           unsigned Cost) {
    assert(VF.isVector() && "Expected VF >=2");
    WideningDecisions[std::make_pair(I, VF)] = std::make_pair(W, Cost);
  }

  /// Save vectorization decision \p W and \p Cost taken by the cost model for
  /// interleaving group \p Grp and vector width \p VF.
  void setWideningDecision(const InterleaveGroup<Instruction> *Grp,
                           ElementCount VF, InstWidening W, unsigned Cost) {
    assert(VF.isVector() && "Expected VF >=2");
    /// Broadcast this decicion to all instructions inside the group.
    /// But the cost will be assigned to one instruction only.
    for (unsigned i = 0; i < Grp->getFactor(); ++i) {
      if (auto *I = Grp->getMember(i)) {
        if (Grp->getInsertPos() == I)
          WideningDecisions[std::make_pair(I, VF)] = std::make_pair(W, Cost);
        else
          WideningDecisions[std::make_pair(I, VF)] = std::make_pair(W, 0);
      }
    }
  }

  /// Return the cost model decision for the given instruction \p I and vector
  /// width \p VF. Return CM_Unknown if this instruction did not pass
  /// through the cost modeling.
  InstWidening getWideningDecision(Instruction *I, ElementCount VF) {
    assert(VF.isVector() && "Expected VF >=2");

    // Cost model is not run in the VPlan-native path - return conservative
    // result until this changes.
    if (EnableVPlanNativePath)
      return CM_GatherScatter;

    std::pair<Instruction *, ElementCount> InstOnVF = std::make_pair(I, VF);
    auto Itr = WideningDecisions.find(InstOnVF);
    if (Itr == WideningDecisions.end())
      return CM_Unknown;
    return Itr->second.first;
  }

  /// Return the vectorization cost for the given instruction \p I and vector
  /// width \p VF.
  unsigned getWideningCost(Instruction *I, ElementCount VF) {
    assert(VF.isVector() && "Expected VF >=2");
    std::pair<Instruction *, ElementCount> InstOnVF = std::make_pair(I, VF);
    assert(WideningDecisions.find(InstOnVF) != WideningDecisions.end() &&
           "The cost is not calculated");
    return WideningDecisions[InstOnVF].second;
  }

  /// Return True if instruction \p I is an optimizable truncate whose operand
  /// is an induction variable. Such a truncate will be removed by adding a new
  /// induction variable with the destination type.
  bool isOptimizableIVTruncate(Instruction *I, ElementCount VF) {
    // If the instruction is not a truncate, return false.
    auto *Trunc = dyn_cast<TruncInst>(I);
    if (!Trunc)
      return false;

    // Get the source and destination types of the truncate.
    Type *SrcTy = ToVectorTy(cast<CastInst>(I)->getSrcTy(), VF);
    Type *DestTy = ToVectorTy(cast<CastInst>(I)->getDestTy(), VF);

    // If the truncate is free for the given types, return false. Replacing a
    // free truncate with an induction variable would add an induction variable
    // update instruction to each iteration of the loop. We exclude from this
    // check the primary induction variable since it will need an update
    // instruction regardless.
    Value *Op = Trunc->getOperand(0);
    if (Op != Legal->getPrimaryInduction() && TTI.isTruncateFree(SrcTy, DestTy))
      return false;

    // If the truncated value is not an induction variable, return false.
    return Legal->isInductionPhi(Op);
  }

  /// Collects the instructions to scalarize for each predicated instruction in
  /// the loop.
  void collectInstsToScalarize(ElementCount VF);

  /// Collect Uniform and Scalar values for the given \p VF.
  /// The sets depend on CM decision for Load/Store instructions
  /// that may be vectorized as interleave, gather-scatter or scalarized.
  void collectUniformsAndScalars(ElementCount VF) {
    // Do the analysis once.
    if (VF.isScalar() || Uniforms.find(VF) != Uniforms.end())
      return;
    setCostBasedWideningDecision(VF);
    collectLoopUniforms(VF);
    collectLoopScalars(VF);
  }

  /// Returns true if the target machine supports masked store operation
  /// for the given \p DataType and kind of access to \p Ptr.
  bool isLegalMaskedStore(Type *DataType, Value *Ptr, Align Alignment) {
    return Legal->isConsecutivePtr(Ptr) &&
           TTI.isLegalMaskedStore(DataType, Alignment);
  }

  /// Returns true if the target machine supports masked load operation
  /// for the given \p DataType and kind of access to \p Ptr.
  bool isLegalMaskedLoad(Type *DataType, Value *Ptr, Align Alignment) {
    return Legal->isConsecutivePtr(Ptr) &&
           TTI.isLegalMaskedLoad(DataType, Alignment);
  }

  /// Returns true if the target machine supports masked scatter operation
  /// for the given \p DataType.
  bool isLegalMaskedScatter(Type *DataType, Align Alignment) {
    return TTI.isLegalMaskedScatter(DataType, Alignment);
  }

  /// Returns true if the target machine supports masked gather operation
  /// for the given \p DataType.
  bool isLegalMaskedGather(Type *DataType, Align Alignment) {
    return TTI.isLegalMaskedGather(DataType, Alignment);
  }

  /// Returns true if the target machine can represent \p V as a masked gather
  /// or scatter operation.
  bool isLegalGatherOrScatter(Value *V) {
    bool LI = isa<LoadInst>(V);
    bool SI = isa<StoreInst>(V);
    if (!LI && !SI)
      return false;
    auto *Ty = getMemInstValueType(V);
    Align Align = getLoadStoreAlignment(V);
    return (LI && isLegalMaskedGather(Ty, Align)) ||
           (SI && isLegalMaskedScatter(Ty, Align));
  }

  /// Returns true if \p I is an instruction that will be scalarized with
  /// predication. Such instructions include conditional stores and
  /// instructions that may divide by zero.
  /// If a non-zero VF has been calculated, we check if I will be scalarized
  /// predication for that VF.
  bool isScalarWithPredication(Instruction *I,
                               ElementCount VF = ElementCount::getFixed(1));

  // Returns true if \p I is an instruction that will be predicated either
  // through scalar predication or masked load/store or masked gather/scatter.
  // Superset of instructions that return true for isScalarWithPredication.
  bool isPredicatedInst(Instruction *I) {
    if (!blockNeedsPredication(I->getParent()))
      return false;
    // Loads and stores that need some form of masked operation are predicated
    // instructions.
    if (isa<LoadInst>(I) || isa<StoreInst>(I))
      return Legal->isMaskRequired(I);
    return isScalarWithPredication(I);
  }

  /// Returns true if \p I is a memory instruction with consecutive memory
  /// access that can be widened.
  bool
  memoryInstructionCanBeWidened(Instruction *I,
                                ElementCount VF = ElementCount::getFixed(1));

  /// Returns true if \p I is a memory instruction in an interleaved-group
  /// of memory accesses that can be vectorized with wide vector loads/stores
  /// and shuffles.
  bool
  interleavedAccessCanBeWidened(Instruction *I,
                                ElementCount VF = ElementCount::getFixed(1));

  /// Check if \p Instr belongs to any interleaved access group.
  bool isAccessInterleaved(Instruction *Instr) {
    return InterleaveInfo.isInterleaved(Instr);
  }

  /// Get the interleaved access group that \p Instr belongs to.
  const InterleaveGroup<Instruction> *
  getInterleavedAccessGroup(Instruction *Instr) {
    return InterleaveInfo.getInterleaveGroup(Instr);
  }

  /// Returns true if an interleaved group requires a scalar iteration
  /// to handle accesses with gaps, and there is nothing preventing us from
  /// creating a scalar epilogue.
  bool requiresScalarEpilogue() const {
    return isScalarEpilogueAllowed() && InterleaveInfo.requiresScalarEpilogue();
  }

  /// Returns true if a scalar epilogue is not allowed due to optsize or a
  /// loop hint annotation.
  bool isScalarEpilogueAllowed() const {
    return ScalarEpilogueStatus == CM_ScalarEpilogueAllowed;
  }

  /// Returns true if all loop blocks should be masked to fold tail loop.
  bool foldTailByMasking() const { return FoldTailByMasking; }

  bool blockNeedsPredication(BasicBlock *BB) {
    return foldTailByMasking() || Legal->blockNeedsPredication(BB);
  }

  /// A SmallMapVector to store the InLoop reduction op chains, mapping phi
  /// nodes to the chain of instructions representing the reductions. Uses a
  /// MapVector to ensure deterministic iteration order.
  using ReductionChainMap =
      SmallMapVector<PHINode *, SmallVector<Instruction *, 4>, 4>;

  /// Return the chain of instructions representing an inloop reduction.
  const ReductionChainMap &getInLoopReductionChains() const {
    return InLoopReductionChains;
  }

  /// Returns true if the Phi is part of an inloop reduction.
  bool isInLoopReduction(PHINode *Phi) const {
    return InLoopReductionChains.count(Phi);
  }

  /// Estimate cost of an intrinsic call instruction CI if it were vectorized
  /// with factor VF.  Return the cost of the instruction, including
  /// scalarization overhead if it's needed.
  unsigned getVectorIntrinsicCost(CallInst *CI, ElementCount VF);

  /// Estimate cost of a call instruction CI if it were vectorized with factor
  /// VF. Return the cost of the instruction, including scalarization overhead
  /// if it's needed. The flag NeedToScalarize shows if the call needs to be
  /// scalarized -
  /// i.e. either vector version isn't available, or is too expensive.
  unsigned getVectorCallCost(CallInst *CI, ElementCount VF,
                             bool &NeedToScalarize);

  /// Invalidates decisions already taken by the cost model.
  void invalidateCostModelingDecisions() {
    WideningDecisions.clear();
    Uniforms.clear();
    Scalars.clear();
  }

private:
  unsigned NumPredStores = 0;

  /// \return An upper bound for the vectorization factor when using scalable
  /// vectors.
  Optional<unsigned> computeFeasibleScalableMaxVF();

  /// \return An upper bound for the vectorization factor, a power-of-2 larger
  /// than zero. One is returned if vectorization should best be avoided due
  /// to cost.
  unsigned computeFeasibleMaxVF(unsigned ConstTripCount);

  /// The vectorization cost is a combination of the cost itself and a boolean
  /// indicating whether any of the contributing operations will actually
  /// operate on
  /// vector values after type legalization in the backend. If this latter value
  /// is
  /// false, then all operations will be scalarized (i.e. no vectorization has
  /// actually taken place).
  using VectorizationCostTy = std::pair<unsigned, bool>;

  /// Returns the expected execution cost. The unit of the cost does
  /// not matter because we use the 'cost' units to compare different
  /// vector widths. The cost that is returned is *not* normalized by
  /// the factor width.
  VectorizationCostTy expectedCost(ElementCount VF);

  /// Returns the execution time cost of an instruction for a given vector
  /// width. Vector width of one means scalar.
  VectorizationCostTy getInstructionCost(Instruction *I, ElementCount VF);

  /// The cost-computation logic from getInstructionCost which provides
  /// the vector type as an output parameter.
  unsigned getInstructionCost(Instruction *I, ElementCount VF, Type *&VectorTy);

  /// Calculate vectorization cost of memory instruction \p I.
  unsigned getMemoryInstructionCost(Instruction *I, ElementCount VF);

  /// The cost computation for scalarized memory instruction.
  unsigned getMemInstScalarizationCost(Instruction *I, ElementCount VF);

  /// The cost computation for interleaving group of memory instructions.
  unsigned getInterleaveGroupCost(Instruction *I, ElementCount VF);

  /// The cost computation for Gather/Scatter instruction.
  unsigned getGatherScatterCost(Instruction *I, ElementCount VF);

  /// The cost computation for widening instruction \p I with consecutive
  /// memory access.
  unsigned getConsecutiveMemOpCost(Instruction *I, ElementCount VF);

  /// The cost calculation for Load/Store instruction \p I with uniform pointer -
  /// Load: scalar load + broadcast.
  /// Store: scalar store + (loop invariant value stored? 0 : extract of last
  /// element)
  unsigned getUniformMemOpCost(Instruction *I, ElementCount VF);

  /// Estimate the overhead of scalarizing an instruction. This is a
  /// convenience wrapper for the type-based getScalarizationOverhead API.
  unsigned getScalarizationOverhead(Instruction *I, ElementCount VF);

  /// Returns whether the instruction is a load or store and will be a emitted
  /// as a vector operation.
  bool isConsecutiveLoadOrStore(Instruction *I);

  /// Returns true if an artificially high cost for emulated masked memrefs
  /// should be used.
  bool useEmulatedMaskMemRefHack(Instruction *I);

  /// Map of scalar integer values to the smallest bitwidth they can be legally
  /// represented as. The vector equivalents of these values should be truncated
  /// to this type.
  MapVector<Instruction *, uint64_t> MinBWs;

  /// A type representing the costs for instructions if they were to be
  /// scalarized rather than vectorized. The entries are Instruction-Cost
  /// pairs.
  using ScalarCostsTy = DenseMap<Instruction *, unsigned>;

  /// A set containing all BasicBlocks that are known to present after
  /// vectorization as a predicated block.
  SmallPtrSet<BasicBlock *, 4> PredicatedBBsAfterVectorization;

  /// Records whether it is allowed to have the original scalar loop execute at
  /// least once. This may be needed as a fallback loop in case runtime
  /// aliasing/dependence checks fail, or to handle the tail/remainder
  /// iterations when the trip count is unknown or doesn't divide by the VF,
  /// or as a peel-loop to handle gaps in interleave-groups.
  /// Under optsize and when the trip count is very small we don't allow any
  /// iterations to execute in the scalar loop.
  ScalarEpilogueLowering ScalarEpilogueStatus = CM_ScalarEpilogueAllowed;

  /// All blocks of loop are to be masked to fold tail of scalar iterations.
  bool FoldTailByMasking = false;

  /// A map holding scalar costs for different vectorization factors. The
  /// presence of a cost for an instruction in the mapping indicates that the
  /// instruction will be scalarized when vectorizing with the associated
  /// vectorization factor. The entries are VF-ScalarCostTy pairs.
  DenseMap<ElementCount, ScalarCostsTy> InstsToScalarize;

  /// Holds the instructions known to be uniform after vectorization.
  /// The data is collected per VF.
  DenseMap<ElementCount, SmallPtrSet<Instruction *, 4>> Uniforms;

  /// Holds the instructions known to be scalar after vectorization.
  /// The data is collected per VF.
  DenseMap<ElementCount, SmallPtrSet<Instruction *, 4>> Scalars;

  /// Holds the instructions (address computations) that are forced to be
  /// scalarized.
  DenseMap<ElementCount, SmallPtrSet<Instruction *, 4>> ForcedScalars;

  /// PHINodes of the reductions that should be expanded in-loop along with
  /// their associated chains of reduction operations, in program order from top
  /// (PHI) to bottom
  ReductionChainMap InLoopReductionChains;

  /// Returns the expected difference in cost from scalarizing the expression
  /// feeding a predicated instruction \p PredInst. The instructions to
  /// scalarize and their scalar costs are collected in \p ScalarCosts. A
  /// non-negative return value implies the expression will be scalarized.
  /// Currently, only single-use chains are considered for scalarization.
  int computePredInstDiscount(Instruction *PredInst, ScalarCostsTy &ScalarCosts,
                              ElementCount VF);

  /// Collect the instructions that are uniform after vectorization. An
  /// instruction is uniform if we represent it with a single scalar value in
  /// the vectorized loop corresponding to each vector iteration. Examples of
  /// uniform instructions include pointer operands of consecutive or
  /// interleaved memory accesses. Note that although uniformity implies an
  /// instruction will be scalar, the reverse is not true. In general, a
  /// scalarized instruction will be represented by VF scalar values in the
  /// vectorized loop, each corresponding to an iteration of the original
  /// scalar loop.
  void collectLoopUniforms(ElementCount VF);

  /// Collect the instructions that are scalar after vectorization. An
  /// instruction is scalar if it is known to be uniform or will be scalarized
  /// during vectorization. Non-uniform scalarized instructions will be
  /// represented by VF values in the vectorized loop, each corresponding to an
  /// iteration of the original scalar loop.
  void collectLoopScalars(ElementCount VF);

  /// Keeps cost model vectorization decision and cost for instructions.
  /// Right now it is used for memory instructions only.
  using DecisionList = DenseMap<std::pair<Instruction *, ElementCount>,
                                std::pair<InstWidening, unsigned>>;

  DecisionList WideningDecisions;

  /// Returns true if \p V is expected to be vectorized and it needs to be
  /// extracted.
  bool needsExtract(Value *V, ElementCount VF) const {
    Instruction *I = dyn_cast<Instruction>(V);
    if (VF.isScalar() || !I || !TheLoop->contains(I) ||
        TheLoop->isLoopInvariant(I))
      return false;

    // Assume we can vectorize V (and hence we need extraction) if the
    // scalars are not computed yet. This can happen, because it is called
    // via getScalarizationOverhead from setCostBasedWideningDecision, before
    // the scalars are collected. That should be a safe assumption in most
    // cases, because we check if the operands have vectorizable types
    // beforehand in LoopVectorizationLegality.
    return Scalars.find(VF) == Scalars.end() ||
           !isScalarAfterVectorization(I, VF);
  };

  /// Returns a range containing only operands needing to be extracted.
  SmallVector<Value *, 4> filterExtractingOperands(Instruction::op_range Ops,
                                                   ElementCount VF) {
    return SmallVector<Value *, 4>(make_filter_range(
        Ops, [this, VF](Value *V) { return this->needsExtract(V, VF); }));
  }

public:
  /// The loop that we evaluate.
  Loop *TheLoop;

  /// Predicated scalar evolution analysis.
  PredicatedScalarEvolution &PSE;

  /// Loop Info analysis.
  LoopInfo *LI;

  /// Vectorization legality.
  LoopVectorizationLegality *Legal;

  /// Vector target information.
  const TargetTransformInfo &TTI;

  /// Target Library Info.
  const TargetLibraryInfo *TLI;

  /// Demanded bits analysis.
  DemandedBits *DB;

  /// Assumption cache.
  AssumptionCache *AC;

  /// Interface to emit optimization remarks.
  OptimizationRemarkEmitter *ORE;

  const Function *TheFunction;

  /// Loop Vectorize Hint.
  const LoopVectorizeHints *Hints;

  /// The interleave access information contains groups of interleaved accesses
  /// with the same stride and close to each other.
  InterleavedAccessInfo &InterleaveInfo;

  /// Values to ignore in the cost model.
  SmallPtrSet<const Value *, 16> ValuesToIgnore;

  /// Values to ignore in the cost model when VF > 1.
  SmallPtrSet<const Value *, 16> VecValuesToIgnore;
};

} // end namespace llvm

// Return true if \p OuterLp is an outer loop annotated with hints for explicit
// vectorization. The loop needs to be annotated with #pragma omp simd
// simdlen(#) or #pragma clang vectorize(enable) vectorize_width(#). If the
// vector length information is not provided, vectorization is not considered
// explicit. Interleave hints are not allowed either. These limitations will be
// relaxed in the future.
// Please, note that we are currently forced to abuse the pragma 'clang
// vectorize' semantics. This pragma provides *auto-vectorization hints*
// (i.e., LV must check that vectorization is legal) whereas pragma 'omp simd'
// provides *explicit vectorization hints* (LV can bypass legal checks and
// assume that vectorization is legal). However, both hints are implemented
// using the same metadata (llvm.loop.vectorize, processed by
// LoopVectorizeHints). This will be fixed in the future when the native IR
// representation for pragma 'omp simd' is introduced.
static bool isExplicitVecOuterLoop(Loop *OuterLp,
                                   OptimizationRemarkEmitter *ORE) {
  assert(!OuterLp->isInnermost() && "This is not an outer loop");
  LoopVectorizeHints Hints(OuterLp, true /*DisableInterleaving*/, *ORE);

  // Only outer loops with an explicit vectorization hint are supported.
  // Unannotated outer loops are ignored.
  if (Hints.getForce() == LoopVectorizeHints::FK_Undefined)
    return false;

  Function *Fn = OuterLp->getHeader()->getParent();
  if (!Hints.allowVectorization(Fn, OuterLp,
                                true /*VectorizeOnlyWhenForced*/)) {
    LLVM_DEBUG(dbgs() << "LV: Loop hints prevent outer loop vectorization.\n");
    return false;
  }

  if (Hints.getInterleave() > 1) {
    // TODO: Interleave support is future work.
    LLVM_DEBUG(dbgs() << "LV: Not vectorizing: Interleave is not supported for "
                         "outer loops.\n");
    Hints.emitRemarkWithHints();
    return false;
  }

  return true;
}

static void collectSupportedLoops(Loop &L, LoopInfo *LI,
                                  OptimizationRemarkEmitter *ORE,
                                  SmallVectorImpl<Loop *> &V) {
  // Collect inner loops and outer loops without irreducible control flow. For
  // now, only collect outer loops that have explicit vectorization hints. If we
  // are stress testing the VPlan H-CFG construction, we collect the outermost
  // loop of every loop nest.
  if (L.isInnermost() || VPlanBuildStressTest ||
      (EnableVPlanNativePath && isExplicitVecOuterLoop(&L, ORE))) {
    LoopBlocksRPO RPOT(&L);
    RPOT.perform(LI);
    if (!containsIrreducibleCFG<const BasicBlock *>(RPOT, *LI)) {
      V.push_back(&L);
      // TODO: Collect inner loops inside marked outer loops in case
      // vectorization fails for the outer loop. Do not invoke
      // 'containsIrreducibleCFG' again for inner loops when the outer loop is
      // already known to be reducible. We can use an inherited attribute for
      // that.
      return;
    }
  }
  for (Loop *InnerL : L)
    collectSupportedLoops(*InnerL, LI, ORE, V);
}

namespace {

/// The LoopVectorize Pass.
struct LoopVectorize : public FunctionPass {
  /// Pass identification, replacement for typeid
  static char ID;

  LoopVectorizePass Impl;

  explicit LoopVectorize(bool InterleaveOnlyWhenForced = false,
                         bool VectorizeOnlyWhenForced = false)
      : FunctionPass(ID),
        Impl({InterleaveOnlyWhenForced, VectorizeOnlyWhenForced}) {
    initializeLoopVectorizePass(*PassRegistry::getPassRegistry());
  }

  bool runOnFunction(Function &F) override {
    if (skipFunction(F))
      return false;

    auto *SE = &getAnalysis<ScalarEvolutionWrapperPass>().getSE();
    auto *LI = &getAnalysis<LoopInfoWrapperPass>().getLoopInfo();
    auto *TTI = &getAnalysis<TargetTransformInfoWrapperPass>().getTTI(F);
    auto *DT = &getAnalysis<DominatorTreeWrapperPass>().getDomTree();
    auto *BFI = &getAnalysis<BlockFrequencyInfoWrapperPass>().getBFI();
    auto *TLIP = getAnalysisIfAvailable<TargetLibraryInfoWrapperPass>();
    auto *TLI = TLIP ? &TLIP->getTLI(F) : nullptr;
    auto *AA = &getAnalysis<AAResultsWrapperPass>().getAAResults();
    auto *AC = &getAnalysis<AssumptionCacheTracker>().getAssumptionCache(F);
    auto *LAA = &getAnalysis<LoopAccessLegacyAnalysis>();
    auto *DB = &getAnalysis<DemandedBitsWrapperPass>().getDemandedBits();
    auto *ORE = &getAnalysis<OptimizationRemarkEmitterWrapperPass>().getORE();
    auto *PSI = &getAnalysis<ProfileSummaryInfoWrapperPass>().getPSI();

    std::function<const LoopAccessInfo &(Loop &)> GetLAA =
        [&](Loop &L) -> const LoopAccessInfo & { return LAA->getInfo(&L); };

    return Impl.runImpl(F, *SE, *LI, *TTI, *DT, *BFI, TLI, *DB, *AA, *AC,
                        GetLAA, *ORE, PSI).MadeAnyChange;
  }

  void getAnalysisUsage(AnalysisUsage &AU) const override {
    AU.addRequired<AssumptionCacheTracker>();
    AU.addRequired<BlockFrequencyInfoWrapperPass>();
    AU.addRequired<DominatorTreeWrapperPass>();
    AU.addRequired<LoopInfoWrapperPass>();
    AU.addRequired<ScalarEvolutionWrapperPass>();
    AU.addRequired<TargetTransformInfoWrapperPass>();
    AU.addRequired<AAResultsWrapperPass>();
    AU.addRequired<LoopAccessLegacyAnalysis>();
    AU.addRequired<DemandedBitsWrapperPass>();
    AU.addRequired<OptimizationRemarkEmitterWrapperPass>();
    AU.addRequired<InjectTLIMappingsLegacy>();

    // We currently do not preserve loopinfo/dominator analyses with outer loop
    // vectorization. Until this is addressed, mark these analyses as preserved
    // only for non-VPlan-native path.
    // TODO: Preserve Loop and Dominator analyses for VPlan-native path.
    if (!EnableVPlanNativePath) {
      AU.addPreserved<LoopInfoWrapperPass>();
      AU.addPreserved<DominatorTreeWrapperPass>();
    }

    AU.addPreserved<BasicAAWrapperPass>();
    AU.addPreserved<GlobalsAAWrapperPass>();
    AU.addRequired<ProfileSummaryInfoWrapperPass>();
  }
};

} // end anonymous namespace

//===----------------------------------------------------------------------===//
// Implementation of LoopVectorizationLegality, InnerLoopVectorizer and
// LoopVectorizationCostModel and LoopVectorizationPlanner.
//===----------------------------------------------------------------------===//

Value *InnerLoopVectorizer::getBroadcastInstrs(Value *V) {
  // We need to place the broadcast of invariant variables outside the loop,
  // but only if it's proven safe to do so. Else, broadcast will be inside
  // vector loop body.
  Instruction *Instr = dyn_cast<Instruction>(V);
  bool SafeToHoist =
      OrigLoop->isLoopInvariant(V) &&
      (!Instr || DT->dominates(Instr->getParent(), LoopVectorPreHeader));
  // Place the code for broadcasting invariant variables in the new preheader.
  IRBuilder<>::InsertPointGuard Guard(Builder);
  if (SafeToHoist)
    Builder.SetInsertPoint(LoopVectorPreHeader->getTerminator());

  // Broadcast the scalar into all locations in the vector.
  Value *Shuf = Builder.CreateVectorSplat(VF, V, "broadcast");

  return Shuf;
}

void InnerLoopVectorizer::createVectorIntOrFpInductionPHI(
    const InductionDescriptor &II, Value *Step, Instruction *EntryVal) {
  assert((isa<PHINode>(EntryVal) || isa<TruncInst>(EntryVal)) &&
         "Expected either an induction phi-node or a truncate of it!");
  Value *Start = II.getStartValue();

  // Construct the initial value of the vector IV in the vector loop preheader
  auto CurrIP = Builder.saveIP();
  Builder.SetInsertPoint(LoopVectorPreHeader->getTerminator());
  if (isa<TruncInst>(EntryVal)) {
    assert(Start->getType()->isIntegerTy() &&
           "Truncation requires an integer type");
    auto *TruncType = cast<IntegerType>(EntryVal->getType());
    Step = Builder.CreateTrunc(Step, TruncType);
    Start = Builder.CreateCast(Instruction::Trunc, Start, TruncType);
  }
  Value *SplatStart = Builder.CreateVectorSplat(VF, Start, "");
  Value *SteppedStart =
      getStepVector(SplatStart, 0, Step, II.getInductionOpcode());

  // We create vector phi nodes for both integer and floating-point induction
  // variables. Here, we determine the kind of arithmetic we will perform.
  Instruction::BinaryOps AddOp;
  Instruction::BinaryOps MulOp;
  if (Step->getType()->isIntegerTy()) {
    AddOp = Instruction::Add;
    MulOp = Instruction::Mul;
  } else {
    AddOp = II.getInductionOpcode();
    MulOp = Instruction::FMul;
  }

  // Multiply the vectorization factor by the step using integer or
  // floating-point arithmetic as appropriate.
  Value *ConstVF =
      getSignedIntOrFpConstant(Step->getType(), VF.getKnownMinValue());
  Value *Mul = addFastMathFlag(Builder.CreateBinOp(MulOp, Step, ConstVF));

  // Create a vector splat to use in the induction update.
  //
  // FIXME: If the step is non-constant, we create the vector splat with
  //        IRBuilder. IRBuilder can constant-fold the multiply, but it doesn't
  //        handle a constant vector splat.
  Value *SplatVF;
  if (!VF.isScalable()) {
    SplatVF = isa<Constant>(Mul)
                  ? ConstantVector::getSplat(VF, cast<Constant>(Mul))
                  : Builder.CreateVectorSplat(VF, Mul);
  } else {
    SplatVF = Builder.CreateVectorSplat(
        VF,
        Builder.CreateMul(
            Mul, emitVscaleCall(Builder, OrigLoop->getHeader()->getModule(),
                                Mul->getType())),
        "");
  }
  Builder.restoreIP(CurrIP);

  // We may need to add the step a number of times, depending on the unroll
  // factor. The last of those goes into the PHI.
  PHINode *VecInd = PHINode::Create(SteppedStart->getType(), 2, "vec.ind",
                                    &*LoopVectorBody->getFirstInsertionPt());
  VecInd->setDebugLoc(EntryVal->getDebugLoc());
  Instruction *LastInduction = VecInd;
  for (unsigned Part = 0; Part < UF; ++Part) {
    VectorLoopValueMap.setVectorValue(EntryVal, Part, LastInduction);

    if (isa<TruncInst>(EntryVal))
      addMetadata(LastInduction, EntryVal);
    recordVectorLoopValueForInductionCast(II, EntryVal, LastInduction, Part);

    LastInduction = cast<Instruction>(addFastMathFlag(
        Builder.CreateBinOp(AddOp, LastInduction, SplatVF, "step.add")));
    LastInduction->setDebugLoc(EntryVal->getDebugLoc());
  }

  // Move the last step to the end of the latch block. This ensures consistent
  // placement of all induction updates.
  auto *LoopVectorLatch = LI->getLoopFor(LoopVectorBody)->getLoopLatch();
  auto *Br = cast<BranchInst>(LoopVectorLatch->getTerminator());
  auto *ICmp = cast<Instruction>(Br->getCondition());
  LastInduction->moveBefore(ICmp);
  LastInduction->setName("vec.ind.next");

  VecInd->addIncoming(SteppedStart, LoopVectorPreHeader);
  VecInd->addIncoming(LastInduction, LoopVectorLatch);
}

bool InnerLoopVectorizer::shouldScalarizeInstruction(Instruction *I) const {
  return Cost->isScalarAfterVectorization(I, VF) ||
         Cost->isProfitableToScalarize(I, VF);
}

bool InnerLoopVectorizer::needsScalarInduction(Instruction *IV) const {
  if (shouldScalarizeInstruction(IV))
    return true;
  auto isScalarInst = [&](User *U) -> bool {
    auto *I = cast<Instruction>(U);
    return (OrigLoop->contains(I) && shouldScalarizeInstruction(I));
  };
  return llvm::any_of(IV->users(), isScalarInst);
}

void InnerLoopVectorizer::recordVectorLoopValueForInductionCast(
    const InductionDescriptor &ID, const Instruction *EntryVal,
    Value *VectorLoopVal, unsigned Part, unsigned Lane) {
  assert((isa<PHINode>(EntryVal) || isa<TruncInst>(EntryVal)) &&
         "Expected either an induction phi-node or a truncate of it!");

  // This induction variable is not the phi from the original loop but the
  // newly-created IV based on the proof that casted Phi is equal to the
  // uncasted Phi in the vectorized loop (under a runtime guard possibly). It
  // re-uses the same InductionDescriptor that original IV uses but we don't
  // have to do any recording in this case - that is done when original IV is
  // processed.
  if (isa<TruncInst>(EntryVal))
    return;

  const SmallVectorImpl<Instruction *> &Casts = ID.getCastInsts();
  if (Casts.empty())
    return;
  // Only the first Cast instruction in the Casts vector is of interest.
  // The rest of the Casts (if exist) have no uses outside the
  // induction update chain itself.
  Instruction *CastInst = *Casts.begin();
  if (Lane < UINT_MAX)
    VectorLoopValueMap.setScalarValue(CastInst, {Part, Lane}, VectorLoopVal);
  else
    VectorLoopValueMap.setVectorValue(CastInst, Part, VectorLoopVal);
}

void InnerLoopVectorizer::widenIntOrFpInduction(PHINode *IV, TruncInst *Trunc) {
  assert((IV->getType()->isIntegerTy() || IV != OldInduction) &&
         "Primary induction variable must have an integer type");

  auto II = Legal->getInductionVars().find(IV);
  assert(II != Legal->getInductionVars().end() && "IV is not an induction");

  auto ID = II->second;
  assert(IV->getType() == ID.getStartValue()->getType() && "Types must match");

  // The value from the original loop to which we are mapping the new induction
  // variable.
  Instruction *EntryVal = Trunc ? cast<Instruction>(Trunc) : IV;

  auto &DL = OrigLoop->getHeader()->getModule()->getDataLayout();

  // Generate code for the induction step. Note that induction steps are
  // required to be loop-invariant
  auto CreateStepValue = [&](const SCEV *Step) -> Value * {
    assert(PSE.getSE()->isLoopInvariant(Step, OrigLoop) &&
           "Induction step should be loop invariant");
    if (PSE.getSE()->isSCEVable(IV->getType())) {
      SCEVExpander Exp(*PSE.getSE(), DL, "induction");
      return Exp.expandCodeFor(Step, Step->getType(),
                               LoopVectorPreHeader->getTerminator());
    }
    return cast<SCEVUnknown>(Step)->getValue();
  };

  // The scalar value to broadcast. This is derived from the canonical
  // induction variable. If a truncation type is given, truncate the canonical
  // induction variable and step. Otherwise, derive these values from the
  // induction descriptor.
  auto CreateScalarIV = [&](Value *&Step) -> Value * {
    Value *ScalarIV = Induction;
    if (IV != OldInduction) {
      ScalarIV = IV->getType()->isIntegerTy()
                     ? Builder.CreateSExtOrTrunc(Induction, IV->getType())
                     : Builder.CreateCast(Instruction::SIToFP, Induction,
                                          IV->getType());
      ScalarIV = emitTransformedIndex(Builder, ScalarIV, PSE.getSE(), DL, ID);
      ScalarIV->setName("offset.idx");
    }
    if (Trunc) {
      auto *TruncType = cast<IntegerType>(Trunc->getType());
      assert(Step->getType()->isIntegerTy() &&
             "Truncation requires an integer step");
      ScalarIV = Builder.CreateTrunc(ScalarIV, TruncType);
      Step = Builder.CreateTrunc(Step, TruncType);
    }
    return ScalarIV;
  };

  // Create the vector values from the scalar IV, in the absence of creating a
  // vector IV.
  auto CreateSplatIV = [&](Value *ScalarIV, Value *Step) {
    Value *Broadcasted = getBroadcastInstrs(ScalarIV);
    for (unsigned Part = 0; Part < UF; ++Part) {
      Value *EntryPart =
          getStepVector(Broadcasted, VF.getKnownMinValue() * Part, Step,
                        ID.getInductionOpcode());
      VectorLoopValueMap.setVectorValue(EntryVal, Part, EntryPart);
      if (Trunc)
        addMetadata(EntryPart, Trunc);
      recordVectorLoopValueForInductionCast(ID, EntryVal, EntryPart, Part);
    }
  };

  // Now do the actual transformations, and start with creating the step value.
  Value *Step = CreateStepValue(ID.getStep());
  if (VF.isZero() || VF.isScalar()) {
    Value *ScalarIV = CreateScalarIV(Step);
    CreateSplatIV(ScalarIV, Step);
    return;
  }

  // Determine if we want a scalar version of the induction variable. This is
  // true if the induction variable itself is not widened, or if it has at
  // least one user in the loop that is not widened.
  auto NeedsScalarIV = needsScalarInduction(EntryVal);
  if (!NeedsScalarIV) {
    createVectorIntOrFpInductionPHI(ID, Step, EntryVal);
    return;
  }

  // Try to create a new independent vector induction variable. If we can't
  // create the phi node, we will splat the scalar induction variable in each
  // loop iteration.
  if (!shouldScalarizeInstruction(EntryVal)) {
    createVectorIntOrFpInductionPHI(ID, Step, EntryVal);
    Value *ScalarIV = CreateScalarIV(Step);
    // Create scalar steps that can be used by instructions we will later
    // scalarize. Note that the addition of the scalar steps will not increase
    // the number of instructions in the loop in the common case prior to
    // InstCombine. We will be trading one vector extract for each scalar step.
    buildScalarSteps(ScalarIV, Step, EntryVal, ID);
    return;
  }

  // All IV users are scalar instructions, so only emit a scalar IV, not a
  // vectorised IV. Except when we tail-fold, then the splat IV feeds the
  // predicate used by the masked loads/stores.
  Value *ScalarIV = CreateScalarIV(Step);
  if (!Cost->isScalarEpilogueAllowed())
    CreateSplatIV(ScalarIV, Step);
  buildScalarSteps(ScalarIV, Step, EntryVal, ID);
}

Value *InnerLoopVectorizer::getStepVector(Value *Val, int StartIdx, Value *Step,
                                          Instruction::BinaryOps BinOp) {
  // Create and check the types.
  auto *ValVTy = cast<VectorType>(Val->getType());
  ElementCount VLen = ValVTy->getElementCount();

  Type *STy = Val->getType()->getScalarType();
  assert((STy->isIntegerTy() || STy->isFloatingPointTy()) &&
         "Induction Step must be an integer or FP");
  assert(Step->getType() == STy && "Step has wrong type");

  if (STy->isIntegerTy()) {
    // Create a vector of consecutive numbers from zero to VF.
    if (VF.isScalable()) {
      // Get the stepvector from intrinsic - <0, 1, 2 ... vscale*VF-1>
      Function *StepVector = Intrinsic::getDeclaration(
          LoopVectorPreHeader->getModule(),
          Intrinsic::experimental_vector_stepvector, Val->getType());
      Value *Indices = Builder.CreateCall(StepVector, {}, "stepvec.base");
      assert(Indices->getType() == Val->getType() && "Invalid consecutive vec");

      if (StartIdx) {
        // here VF = k in <vscale x k x type>. We need to scale StartIdx by
        // vscale, since StartIdx = VF * Part.
        CallInst *Vscale =
            emitVscaleCall(Builder, LoopVectorPreHeader->getModule(), STy);
        Value *ScaledStartIdx = Builder.CreateMul(
            Vscale, ConstantInt::get(STy, StartIdx), "startidx.vscale");
        Value *StartIdxSplat = Builder.CreateVectorSplat(
            VLen, ScaledStartIdx, "stepvec.start");
        Indices = Builder.CreateAdd(Indices, StartIdxSplat);
      }

      // FIXME: The newly created binary instructions should contain nsw/nuw
      // flags, which can be found from the original scalar operations.
      if (!isa<Constant>(Step) || !cast<Constant>(Step)->isOneValue()) {
        Step =
            Builder.CreateVectorSplat(VLen, Step, "splat.step");
        assert(Step->getType() == Val->getType() && "Invalid step vec");
        Step = Builder.CreateMul(Indices, Step, "stepvec.scaled");
      } else {
        Step = Indices;
      }
    } else {
      SmallVector<Constant *, 8> Indices;
      for (unsigned i = 0; i < VLen.getKnownMinValue(); ++i)
        Indices.push_back(ConstantInt::get(STy, StartIdx + i));

      // Add the consecutive indices to the vector value.
      Constant *Cv = ConstantVector::get(Indices);
      assert(Cv->getType() == Val->getType() && "Invalid consecutive vec");
      Step = Builder.CreateVectorSplat(VLen, Step, "");
      assert(Step->getType() == Val->getType() && "Invalid step vec");
      // FIXME: The newly created binary instructions should contain nsw/nuw
      // flags, which can be found from the original scalar operations.
      Step = Builder.CreateMul(Cv, Step);
    }
    // Vectorized induction variable is created by adding broadcasted index and
    // the step vector for each part.
    return Builder.CreateAdd(Val, Step, "induction");
  } else {
    assert(!VF.isScalable() &&
           "Scalable floating induction variable not implemented yet");

    // Floating point induction.
    SmallVector<Constant *, 8> Indices;

    assert((BinOp == Instruction::FAdd || BinOp == Instruction::FSub) &&
           "Binary Opcode should be specified for FP induction");
    // Create a vector of consecutive numbers from zero to VF.
    for (unsigned i = 0; i < VLen.getKnownMinValue(); ++i)
      Indices.push_back(ConstantFP::get(STy, (double)(StartIdx + i)));

    // Add the consecutive indices to the vector value.
    Constant *Cv = ConstantVector::get(Indices);

    Step = Builder.CreateVectorSplat(VLen, Step, "");

    // Floating point operations had to be 'fast' to enable the induction.
    FastMathFlags Flags;
    Flags.setFast();

    Value *MulOp = Builder.CreateFMul(Cv, Step);
    if (isa<Instruction>(MulOp))
      // Have to check, MulOp may be a constant
      cast<Instruction>(MulOp)->setFastMathFlags(Flags);

    Value *BOp = Builder.CreateBinOp(BinOp, Val, MulOp, "induction");
    if (isa<Instruction>(BOp))
      cast<Instruction>(BOp)->setFastMathFlags(Flags);
    return BOp;
  }
}

void InnerLoopVectorizer::buildScalarSteps(Value *ScalarIV, Value *Step,
                                           Instruction *EntryVal,
                                           const InductionDescriptor &ID) {
  // We shouldn't have to build scalar steps if we aren't vectorizing.
  assert(VF.isVector() && "VF should be greater than one");
  // Get the value type and ensure it and the step have the same integer type.
  Type *ScalarIVTy = ScalarIV->getType()->getScalarType();
  assert(ScalarIVTy == Step->getType() &&
         "Val and Step should have the same type");

  // We build scalar steps for both integer and floating-point induction
  // variables. Here, we determine the kind of arithmetic we will perform.
  Instruction::BinaryOps AddOp;
  Instruction::BinaryOps MulOp;
  if (ScalarIVTy->isIntegerTy()) {
    AddOp = Instruction::Add;
    MulOp = Instruction::Mul;
  } else {
    AddOp = ID.getInductionOpcode();
    MulOp = Instruction::FMul;
  }

  // Determine the number of scalars we need to generate for each unroll
  // iteration. If EntryVal is uniform, we only need to generate the first
  // lane. Otherwise, we generate all VF values.
  //
  // If using scalable vectors, scalar can be generated only if EntryVal is
  // uniform. If it is not uniform, actual VF (VF * vscale) is unknown and we
  // cannot generate all VF scalar values.
  unsigned Lanes = 0;
  if (Cost->isUniformAfterVectorization(cast<Instruction>(EntryVal), VF)) {
    Lanes = 1;
  } else {
    if (!VF.isScalable())
      Lanes = VF.getKnownMinValue();
  }

  // Compute the scalar steps and save the results in VectorLoopValueMap.
  for (unsigned Part = 0; Part < UF; ++Part) {
    for (unsigned Lane = 0; Lane < Lanes; ++Lane) {
      auto *StartIdx = getSignedIntOrFpConstant(
          ScalarIVTy, VF.getKnownMinValue() * Part + Lane);
      auto *Mul = addFastMathFlag(Builder.CreateBinOp(MulOp, StartIdx, Step));
      auto *Add = addFastMathFlag(Builder.CreateBinOp(AddOp, ScalarIV, Mul));
      VectorLoopValueMap.setScalarValue(EntryVal, {Part, Lane}, Add);
      recordVectorLoopValueForInductionCast(ID, EntryVal, Add, Part, Lane);
    }
  }
}

Value *InnerLoopVectorizer::getOrCreateVectorValue(Value *V, unsigned Part) {
  assert(V != Induction && "The new induction variable should not be used.");
  assert(!V->getType()->isVectorTy() && "Can't widen a vector");
  assert(!V->getType()->isVoidTy() && "Type does not produce a value");

  // If we have a stride that is replaced by one, do it here. Defer this for
  // the VPlan-native path until we start running Legal checks in that path.
  if (!EnableVPlanNativePath && Legal->hasStride(V))
    V = ConstantInt::get(V->getType(), 1);

  // If we have a vector mapped to this value, return it.
  if (VectorLoopValueMap.hasVectorValue(V, Part))
    return VectorLoopValueMap.getVectorValue(V, Part);

  // If the value has not been vectorized, check if it has been scalarized
  // instead. If it has been scalarized, and we actually need the value in
  // vector form, we will construct the vector values on demand.
  if (VectorLoopValueMap.hasAnyScalarValue(V)) {
    Value *ScalarValue = VectorLoopValueMap.getScalarValue(V, {Part, 0});

    // If we've scalarized a value, that value should be an instruction.
    auto *I = cast<Instruction>(V);

    // If we aren't vectorizing, we can just copy the scalar map values over to
    // the vector map.
    if (!VF.isVector()) {
      VectorLoopValueMap.setVectorValue(V, Part, ScalarValue);
      return ScalarValue;
    }

    // Get the last scalar instruction we generated for V and Part. If the value
    // is known to be uniform after vectorization, this corresponds to lane zero
    // of the Part unroll iteration. Otherwise, the last instruction is the one
    // we created for the last vector lane of the Part unroll iteration.
    assert(!VF.isScalable() && "scalable vectors not yet supported.");
    unsigned LastLane = Cost->isUniformAfterVectorization(I, VF)
                            ? 0
                            : VF.getKnownMinValue() - 1;
    auto *LastInst = cast<Instruction>(
        VectorLoopValueMap.getScalarValue(V, {Part, LastLane}));

    // Set the insert point after the last scalarized instruction. This ensures
    // the insertelement sequence will directly follow the scalar definitions.
    auto OldIP = Builder.saveIP();
    auto NewIP = std::next(BasicBlock::iterator(LastInst));
    Builder.SetInsertPoint(&*NewIP);

    // However, if we are vectorizing, we need to construct the vector values.
    // If the value is known to be uniform after vectorization, we can just
    // broadcast the scalar value corresponding to lane zero for each unroll
    // iteration. Otherwise, we construct the vector values using insertelement
    // instructions. Since the resulting vectors are stored in
    // VectorLoopValueMap, we will only generate the insertelements once.
    Value *VectorValue = nullptr;
    if (Cost->isUniformAfterVectorization(I, VF)) {
      VectorValue = getBroadcastInstrs(ScalarValue);
      VectorLoopValueMap.setVectorValue(V, Part, VectorValue);
    } else {
      // Initialize packing with insertelements to start from undef.
      assert(!VF.isScalable() && "VF is assumed to be non scalable.");
      Value *Undef = UndefValue::get(VectorType::get(V->getType(), VF));
      VectorLoopValueMap.setVectorValue(V, Part, Undef);
      for (unsigned Lane = 0; Lane < VF.getKnownMinValue(); ++Lane)
        packScalarIntoVectorValue(V, {Part, Lane});
      VectorValue = VectorLoopValueMap.getVectorValue(V, Part);
    }
    Builder.restoreIP(OldIP);
    return VectorValue;
  }

  // If this scalar is unknown, assume that it is a constant or that it is
  // loop invariant. Broadcast V and save the value for future uses.
  Value *B = getBroadcastInstrs(V);
  VectorLoopValueMap.setVectorValue(V, Part, B);
  return B;
}

Value *
InnerLoopVectorizer::getOrCreateScalarValue(Value *V,
                                            const VPIteration &Instance) {
  // If the value is not an instruction contained in the loop, it should
  // already be scalar.
  if (OrigLoop->isLoopInvariant(V))
    return V;

  assert(Instance.Lane > 0
             ? !Cost->isUniformAfterVectorization(cast<Instruction>(V), VF)
             : true && "Uniform values only have lane zero");

  // If the value from the original loop has not been vectorized, it is
  // represented by UF x VF scalar values in the new loop. Return the requested
  // scalar value.
  if (VectorLoopValueMap.hasScalarValue(V, Instance))
    return VectorLoopValueMap.getScalarValue(V, Instance);

  // If the value has not been scalarized, get its entry in VectorLoopValueMap
  // for the given unroll part. If this entry is not a vector type (i.e., the
  // vectorization factor is one), there is no need to generate an
  // extractelement instruction.
  auto *U = getOrCreateVectorValue(V, Instance.Part);
  if (!U->getType()->isVectorTy()) {
    assert(VF.isScalar() && "Value not scalarized has non-vector type");
    return U;
  }

  // Otherwise, the value from the original loop has been vectorized and is
  // represented by UF vector values. Extract and return the requested scalar
  // value from the appropriate vector lane.
  return Builder.CreateExtractElement(U, Builder.getInt32(Instance.Lane));
}

void InnerLoopVectorizer::packScalarIntoVectorValue(
    Value *V, const VPIteration &Instance) {
  assert(V != Induction && "The new induction variable should not be used.");
  assert(!V->getType()->isVectorTy() && "Can't pack a vector");
  assert(!V->getType()->isVoidTy() && "Type does not produce a value");

  Value *ScalarInst = VectorLoopValueMap.getScalarValue(V, Instance);
  Value *VectorValue = VectorLoopValueMap.getVectorValue(V, Instance.Part);
  VectorValue = Builder.CreateInsertElement(VectorValue, ScalarInst,
                                            Builder.getInt32(Instance.Lane));
  VectorLoopValueMap.resetVectorValue(V, Instance.Part, VectorValue);
}

Value *InnerLoopVectorizer::reverseVector(Value *Vec) {
  assert(Vec->getType()->isVectorTy() && "Invalid type");

  if (isa<ScalableVectorType>(Vec->getType())) {
    Function *ReverseFunc = Intrinsic::getDeclaration(
        LoopVectorPreHeader->getModule(),
        Intrinsic::experimental_vector_reverse, {Vec->getType()});
    return Builder.CreateCall(ReverseFunc, {Vec}, "reverse");
  }

  SmallVector<int, 8> ShuffleMask;
  for (unsigned i = 0; i < VF.getKnownMinValue(); ++i)
    ShuffleMask.push_back(VF.getKnownMinValue() - i - 1);

  return Builder.CreateShuffleVector(Vec, ShuffleMask, "reverse");
}

bool InnerLoopVectorizer::preferPredicatedVectorOps() const {
  return Cost->foldTailByMasking() && TTI->preferPredicatedVectorOps();
}

// Return whether we allow using masked interleave-groups (for dealing with
// strided loads/stores that reside in predicated blocks, or for dealing
// with gaps).
static bool useMaskedInterleavedAccesses(const TargetTransformInfo &TTI) {
  // If an override option has been passed in for interleaved accesses, use it.
  if (EnableMaskedInterleavedMemAccesses.getNumOccurrences() > 0)
    return EnableMaskedInterleavedMemAccesses;

  return TTI.enableMaskedInterleavedAccessVectorization();
}

// Try to vectorize the interleave group that \p Instr belongs to.
//
// E.g. Translate following interleaved load group (factor = 3):
//   for (i = 0; i < N; i+=3) {
//     R = Pic[i];             // Member of index 0
//     G = Pic[i+1];           // Member of index 1
//     B = Pic[i+2];           // Member of index 2
//     ... // do something to R, G, B
//   }
// To:
//   %wide.vec = load <12 x i32>                       ; Read 4 tuples of R,G,B
//   %R.vec = shuffle %wide.vec, undef, <0, 3, 6, 9>   ; R elements
//   %G.vec = shuffle %wide.vec, undef, <1, 4, 7, 10>  ; G elements
//   %B.vec = shuffle %wide.vec, undef, <2, 5, 8, 11>  ; B elements
//
// Or translate following interleaved store group (factor = 3):
//   for (i = 0; i < N; i+=3) {
//     ... do something to R, G, B
//     Pic[i]   = R;           // Member of index 0
//     Pic[i+1] = G;           // Member of index 1
//     Pic[i+2] = B;           // Member of index 2
//   }
// To:
//   %R_G.vec = shuffle %R.vec, %G.vec, <0, 1, 2, ..., 7>
//   %B_U.vec = shuffle %B.vec, undef, <0, 1, 2, 3, u, u, u, u>
//   %interleaved.vec = shuffle %R_G.vec, %B_U.vec,
//        <0, 4, 8, 1, 5, 9, 2, 6, 10, 3, 7, 11>    ; Interleave R,G,B elements
//   store <12 x i32> %interleaved.vec              ; Write 4 tuples of R,G,B
void InnerLoopVectorizer::vectorizeInterleaveGroup(
    const InterleaveGroup<Instruction> *Group, VPTransformState &State,
    VPValue *Addr, VPValue *BlockInMask) {
  Instruction *Instr = Group->getInsertPos();
  const DataLayout &DL = Instr->getModule()->getDataLayout();

  // Prepare for the vector type of the interleaved load/store.
  Type *ScalarTy = getMemInstValueType(Instr);
  unsigned InterleaveFactor = Group->getFactor();

  assert(!VF.isScalable() && "scalable vectors not yet supported.");
  auto *VecTy = VectorType::get(ScalarTy, VF * InterleaveFactor);

  // Prepare for the new pointers.
  SmallVector<Value *, 2> AddrParts;
  unsigned Index = Group->getIndex(Instr);

  // TODO: extend the masked interleaved-group support to reversed access.
  assert((!BlockInMask || !Group->isReverse()) &&
         "Reversed masked interleave-group not supported.");

  // If the group is reverse, adjust the index to refer to the last vector lane
  // instead of the first. We adjust the index from the first vector lane,
  // rather than directly getting the pointer for lane VF - 1, because the
  // pointer operand of the interleaved access is supposed to be uniform. For
  // uniform instructions, we're only required to generate a value for the
  // first vector lane in each unroll iteration.
  assert(!VF.isScalable() &&
         "scalable vector reverse operation is not implemented");
  if (Group->isReverse())
    Index += (VF.getKnownMinValue() - 1) * Group->getFactor();

  for (unsigned Part = 0; Part < UF; Part++) {
    Value *AddrPart = State.get(Addr, {Part, 0});
    setDebugLocFromInst(Builder, AddrPart);

    // Notice current instruction could be any index. Need to adjust the address
    // to the member of index 0.
    //
    // E.g.  a = A[i+1];     // Member of index 1 (Current instruction)
    //       b = A[i];       // Member of index 0
    // Current pointer is pointed to A[i+1], adjust it to A[i].
    //
    // E.g.  A[i+1] = a;     // Member of index 1
    //       A[i]   = b;     // Member of index 0
    //       A[i+2] = c;     // Member of index 2 (Current instruction)
    // Current pointer is pointed to A[i+2], adjust it to A[i].

    bool InBounds = false;
    if (auto *gep = dyn_cast<GetElementPtrInst>(AddrPart->stripPointerCasts()))
      InBounds = gep->isInBounds();
    AddrPart = Builder.CreateGEP(ScalarTy, AddrPart, Builder.getInt32(-Index));
    cast<GetElementPtrInst>(AddrPart)->setIsInBounds(InBounds);

    // Cast to the vector pointer type.
    unsigned AddressSpace = AddrPart->getType()->getPointerAddressSpace();
    Type *PtrTy = VecTy->getPointerTo(AddressSpace);
    AddrParts.push_back(Builder.CreateBitCast(AddrPart, PtrTy));
  }

  setDebugLocFromInst(Builder, Instr);
  Value *UndefVec = UndefValue::get(VecTy);

  Value *MaskForGaps = nullptr;
  if (Group->requiresScalarEpilogue() && !Cost->isScalarEpilogueAllowed()) {
    assert(!VF.isScalable() && "scalable vectors not yet supported.");
    MaskForGaps = createBitMaskForGaps(Builder, VF.getKnownMinValue(), *Group);
    assert(MaskForGaps && "Mask for Gaps is required but it is null");
  }

  // Vectorize the interleaved load group.
  if (isa<LoadInst>(Instr)) {
    // For each unroll part, create a wide load for the group.
    SmallVector<Value *, 2> NewLoads;
    for (unsigned Part = 0; Part < UF; Part++) {
      Instruction *NewLoad;
      if (BlockInMask || MaskForGaps) {
        assert(useMaskedInterleavedAccesses(*TTI) &&
               "masked interleaved groups are not allowed.");
        Value *GroupMask = MaskForGaps;
        if (BlockInMask) {
          Value *BlockInMaskPart = State.get(BlockInMask, Part);
          assert(!VF.isScalable() && "scalable vectors not yet supported.");
          Value *ShuffledMask = Builder.CreateShuffleVector(
              BlockInMaskPart,
              createReplicatedMask(InterleaveFactor, VF.getKnownMinValue()),
              "interleaved.mask");
          GroupMask = MaskForGaps
                          ? Builder.CreateBinOp(Instruction::And, ShuffledMask,
                                                MaskForGaps)
                          : ShuffledMask;
        }
        NewLoad =
            Builder.CreateMaskedLoad(AddrParts[Part], Group->getAlign(),
                                     GroupMask, UndefVec, "wide.masked.vec");
      }
      else
        NewLoad = Builder.CreateAlignedLoad(VecTy, AddrParts[Part],
                                            Group->getAlign(), "wide.vec");
      Group->addMetadata(NewLoad);
      NewLoads.push_back(NewLoad);
    }

    // For each member in the group, shuffle out the appropriate data from the
    // wide loads.
    for (unsigned I = 0; I < InterleaveFactor; ++I) {
      Instruction *Member = Group->getMember(I);

      // Skip the gaps in the group.
      if (!Member)
        continue;

      assert(!VF.isScalable() && "scalable vectors not yet supported.");
      auto StrideMask =
          createStrideMask(I, InterleaveFactor, VF.getKnownMinValue());
      for (unsigned Part = 0; Part < UF; Part++) {
        Value *StridedVec = Builder.CreateShuffleVector(
            NewLoads[Part], StrideMask, "strided.vec");

        // If this member has different type, cast the result type.
        if (Member->getType() != ScalarTy) {
          assert(!VF.isScalable() && "VF is assumed to be non scalable.");
          VectorType *OtherVTy = VectorType::get(Member->getType(), VF);
          StridedVec = createBitOrPointerCast(StridedVec, OtherVTy, DL);
        }

        if (Group->isReverse())
          StridedVec = reverseVector(StridedVec);

        VectorLoopValueMap.setVectorValue(Member, Part, StridedVec);
      }
    }
    return;
  }

  // The sub vector type for current instruction.
  assert(!VF.isScalable() && "VF is assumed to be non scalable.");
  auto *SubVT = VectorType::get(ScalarTy, VF);

  // Vectorize the interleaved store group.
  for (unsigned Part = 0; Part < UF; Part++) {
    // Collect the stored vector from each member.
    SmallVector<Value *, 4> StoredVecs;
    for (unsigned i = 0; i < InterleaveFactor; i++) {
      // Interleaved store group doesn't allow a gap, so each index has a member
      Instruction *Member = Group->getMember(i);
      assert(Member && "Fail to get a member from an interleaved store group");

      Value *StoredVec = getOrCreateVectorValue(
          cast<StoreInst>(Member)->getValueOperand(), Part);
      if (Group->isReverse())
        StoredVec = reverseVector(StoredVec);

      // If this member has different type, cast it to a unified type.

      if (StoredVec->getType() != SubVT)
        StoredVec = createBitOrPointerCast(StoredVec, SubVT, DL);

      StoredVecs.push_back(StoredVec);
    }

    // Concatenate all vectors into a wide vector.
    Value *WideVec = concatenateVectors(Builder, StoredVecs);

    // Interleave the elements in the wide vector.
    assert(!VF.isScalable() && "scalable vectors not yet supported.");
    Value *IVec = Builder.CreateShuffleVector(
        WideVec, createInterleaveMask(VF.getKnownMinValue(), InterleaveFactor),
        "interleaved.vec");

    Instruction *NewStoreInstr;
    if (BlockInMask) {
      Value *BlockInMaskPart = State.get(BlockInMask, Part);
      Value *ShuffledMask = Builder.CreateShuffleVector(
          BlockInMaskPart,
          createReplicatedMask(InterleaveFactor, VF.getKnownMinValue()),
          "interleaved.mask");
      NewStoreInstr = Builder.CreateMaskedStore(
          IVec, AddrParts[Part], Group->getAlign(), ShuffledMask);
    }
    else
      NewStoreInstr =
          Builder.CreateAlignedStore(IVec, AddrParts[Part], Group->getAlign());

    Group->addMetadata(NewStoreInstr);
  }
}

void InnerLoopVectorizer::vectorizeMemoryInstruction(Instruction *Instr,
                                                     VPTransformState &State,
                                                     VPValue *Addr,
                                                     VPValue *StoredValue,
                                                     VPValue *BlockInMask,
                                                     VPValue *EVL) {
  // Attempt to issue a wide load.
  LoadInst *LI = dyn_cast<LoadInst>(Instr);
  StoreInst *SI = dyn_cast<StoreInst>(Instr);

  assert((LI || SI) && "Invalid Load/Store instruction");
  assert((!SI || StoredValue) && "No stored value provided for widened store");
  assert((!LI || !StoredValue) && "Stored value provided for widened load");

  LoopVectorizationCostModel::InstWidening Decision =
      Cost->getWideningDecision(Instr, VF);
  assert((Decision == LoopVectorizationCostModel::CM_Widen ||
          Decision == LoopVectorizationCostModel::CM_Widen_Reverse ||
          Decision == LoopVectorizationCostModel::CM_GatherScatter) &&
         "CM decision is not to widen the memory instruction");

  Type *ScalarDataTy = getMemInstValueType(Instr);
  auto *DataTy = VectorType::get(ScalarDataTy, VF);
  const Align Alignment = getLoadStoreAlignment(Instr);

  // Determine if the pointer operand of the access is either consecutive or
  // reverse consecutive.
  bool Reverse = (Decision == LoopVectorizationCostModel::CM_Widen_Reverse);
  bool ConsecutiveStride =
      Reverse || (Decision == LoopVectorizationCostModel::CM_Widen);
  bool CreateGatherScatter =
      (Decision == LoopVectorizationCostModel::CM_GatherScatter);

  // Either Ptr feeds a vector load/store, or a vector GEP should feed a vector
  // gather/scatter. Otherwise Decision should have been to Scalarize.
  assert((ConsecutiveStride || CreateGatherScatter) &&
         "The instruction should be scalarized");
  (void)ConsecutiveStride;

  VectorParts BlockInMaskParts(UF);
  bool isMaskRequired = BlockInMask;
  if (isMaskRequired)
    for (unsigned Part = 0; Part < UF; ++Part)
      BlockInMaskParts[Part] = State.get(BlockInMask, Part);

  const auto CreateVecPtr = [&](unsigned Part, Value *Ptr) -> Value * {
    // Calculate the pointer for the specific unroll-part.
    GetElementPtrInst *PartPtr = nullptr;

    bool InBounds = false;
    if (auto *gep = dyn_cast<GetElementPtrInst>(Ptr->stripPointerCasts()))
      InBounds = gep->isInBounds();

    if (Reverse) {
      // If the address is consecutive but reversed, then the
      // wide store needs to start at the last vector element.

      // If the address is consecutive but reversed, then the
      // wide store needs to start at the last vector element.
      Value *ScaledVF = nullptr;
      if (VF.isScalable()) {
        CallInst *Vscale =
            emitVscaleCall(Builder, Instr->getModule(),
                           Type::getInt32Ty(ScalarDataTy->getContext()));
        ScaledVF = Builder.CreateMul(Builder.getInt32(VF.getKnownMinValue()), Vscale);
      }

      Value *Index = VF.isScalable()
                         ? Builder.CreateMul(ScaledVF, Builder.getInt32(-Part))
                         : Builder.getInt32(-Part * VF.getKnownMinValue());
      PartPtr =
          cast<GetElementPtrInst>(Builder.CreateGEP(ScalarDataTy, Ptr, Index));
      PartPtr->setIsInBounds(InBounds);
      Value *RevIndex = VF.isScalable()
                            ? Builder.CreateSub(Builder.getInt32(1), ScaledVF)
                            : Builder.getInt32(1 - VF.getKnownMinValue());
      PartPtr = cast<GetElementPtrInst>(
          Builder.CreateGEP(ScalarDataTy, PartPtr, RevIndex));
      PartPtr->setIsInBounds(InBounds);
      if (isMaskRequired) // Reverse of a null all-one mask is a null mask.
        BlockInMaskParts[Part] = reverseVector(BlockInMaskParts[Part]);
    } else {
      PartPtr = cast<GetElementPtrInst>(Builder.CreateGEP(
          ScalarDataTy, Ptr, Builder.getInt32(Part * VF.getKnownMinValue())));
      PartPtr->setIsInBounds(InBounds);
    }

    unsigned AddressSpace = Ptr->getType()->getPointerAddressSpace();
    return Builder.CreateBitCast(PartPtr, DataTy->getPointerTo(AddressSpace));
  };

  auto MaskValue = [&](unsigned Part, ElementCount EC) -> Value * {
    // The outermost mask can be lowered as an all ones mask when using
    // EVL.
    if (isa<VPInstruction>(BlockInMask) &&
        cast<VPInstruction>(BlockInMask)->getOpcode() == VPInstruction::ICmpULE)
      return Builder.getTrueVector(EC);
    else
      return BlockInMaskParts[Part];
  };

  // Handle Stores:
  if (SI) {
    setDebugLocFromInst(Builder, SI);

    for (unsigned Part = 0; Part < UF; ++Part) {
      Instruction *NewSI = nullptr;
      Value *StoredVal = State.get(StoredValue, Part);
      // If EVL is not nullptr, then EVL must be a valid value set during plan
      // creation, possibly default value = whole vector register length. EVL is
      // created only if TTI prefers predicated vectorization, thus if EVL is
      // not nullptr it also implies preference for predicated vectorization.
      Value *EVLPart = EVL ? State.get(EVL, Part) : nullptr;
      if (CreateGatherScatter) {
        if (EVLPart) {
          Value *VectorGep = State.get(Addr, Part);
          auto PtrsTy = cast<VectorType>(VectorGep->getType());
          auto DataTy = cast<VectorType>(StoredVal->getType());
          ElementCount NumElts = PtrsTy->getElementCount();
          // Conservatively use the mask emitted by VPlan instead of all-ones.
          Value *BlockInMaskPart = isMaskRequired
                                       ? BlockInMaskParts[Part]
                                       : Builder.getTrueVector(NumElts);
          Value *EVLPartTrunc = Builder.CreateTrunc(
              EVLPart, Type::getInt32Ty(VectorGep->getType()->getContext()));
          Value *Operands[] = {StoredVal, VectorGep,
                               Builder.getInt32(Alignment.value()),
                               BlockInMaskPart, EVLPartTrunc};
          NewSI = Builder.CreateIntrinsic(Intrinsic::vp_scatter,
                                          {DataTy, PtrsTy}, Operands);

        } else {
          Value *MaskPart = isMaskRequired ? BlockInMaskParts[Part] : nullptr;
          Value *VectorGep = State.get(Addr, Part);
          NewSI = Builder.CreateMaskedScatter(StoredVal, VectorGep, Alignment,
                                              MaskPart);
        }
      } else {
        if (Reverse) {
          // If we store to reverse consecutive memory locations, then we need
          // to reverse the order of elements in the stored value.
          StoredVal = reverseVector(StoredVal);
          // We don't want to update the value in the map as it might be used in
          // another expression. So don't call resetVectorValue(StoredVal).
        }
        auto *VecPtr = CreateVecPtr(Part, State.get(Addr, {0, 0}));
        // if EVLPart is not null, we can vectorize using predicated
        // intrinsic.
        if (EVLPart) {
          VectorType *StoredValTy = cast<VectorType>(StoredVal->getType());
          Function *VPIntr = Intrinsic::getDeclaration(
              LoopVectorPreHeader->getModule(), Intrinsic::vp_store,
              {StoredValTy, VecPtr->getType()});
          Value *BlockInMaskPart =
              isMaskRequired
                  ? MaskValue(Part, StoredValTy->getElementCount())
                  : Builder.getTrueVector(StoredValTy->getElementCount());

          Value *EVLPartTrunc = Builder.CreateTrunc(
              EVLPart, Type::getInt32Ty(VecPtr->getType()->getContext()));
          NewSI = Builder.CreateCall(
              VPIntr, {StoredVal, VecPtr, Builder.getInt32(Alignment.value()),
                       BlockInMaskPart, EVLPartTrunc});
        } else if (isMaskRequired)
          NewSI = Builder.CreateMaskedStore(StoredVal, VecPtr, Alignment,
                                            BlockInMaskParts[Part]);
        else
          NewSI = Builder.CreateAlignedStore(StoredVal, VecPtr, Alignment);
      }
      addMetadata(NewSI, SI);
    }
    return;
  }

  // Handle loads.
  assert(LI && "Must have a load instruction");
  setDebugLocFromInst(Builder, LI);
  for (unsigned Part = 0; Part < UF; ++Part) {
    Value *NewLI;
    Value *EVLPart = EVL ? State.get(EVL, Part) : nullptr;
    if (CreateGatherScatter) {
      if (EVLPart) {
        Value *VectorGep = State.get(Addr, Part);
        auto PtrsTy = cast<VectorType>(VectorGep->getType());
        auto PtrTy = cast<PointerType>(PtrsTy->getElementType());
        ElementCount NumElts = PtrsTy->getElementCount();
        Type *DataTy = VectorType::get(PtrTy->getElementType(), NumElts);
        // Conservatively use the mask emitted by VPlan instead of all-ones.
        Value *BlockInMaskPart = isMaskRequired
                                     ? BlockInMaskParts[Part]
                                     : Builder.getTrueVector(NumElts);
        Value *EVLPartTrunc = Builder.CreateTrunc(
            EVLPart, Type::getInt32Ty(DataTy->getContext()));
        Value *Operands[] = {VectorGep, Builder.getInt32(Alignment.value()),
                             BlockInMaskPart, EVLPartTrunc};
        NewLI = Builder.CreateIntrinsic(Intrinsic::vp_gather, {DataTy, PtrsTy},
                                        Operands, nullptr, "vp.gather");
      } else {
        Value *MaskPart = isMaskRequired ? BlockInMaskParts[Part] : nullptr;
        Value *VectorGep = State.get(Addr, Part);
        NewLI = Builder.CreateMaskedGather(VectorGep, Alignment, MaskPart,
                                           nullptr, "wide.masked.gather");
        addMetadata(NewLI, LI);
      }
    } else {
      auto *VecPtr = CreateVecPtr(Part, State.get(Addr, {0, 0}));
      // if EVLPart is not null, we can vectorize using predicated
      // intrinsic.
      if (EVLPart) {
        Function *VPIntr = Intrinsic::getDeclaration(
            LoopVectorPreHeader->getModule(), Intrinsic::vp_load,
            {VecPtr->getType()->getPointerElementType(), VecPtr->getType()});

        VectorType *VecTy =
            cast<VectorType>(VecPtr->getType()->getPointerElementType());
        Value *BlockInMaskPart =
            isMaskRequired ? MaskValue(Part, VecTy->getElementCount())
                           : Builder.getTrueVector(VecTy->getElementCount());

        Value *EVLPartTrunc = Builder.CreateTrunc(
            EVLPart, Type::getInt32Ty(VecPtr->getType()->getContext()));
        NewLI = Builder.CreateCall(VPIntr,
                                   {VecPtr, Builder.getInt32(Alignment.value()),
                                    BlockInMaskPart, EVLPartTrunc},
                                   "vp.op.load");
      } else if (isMaskRequired)
          NewLI = Builder.CreateMaskedLoad(
              VecPtr, Alignment, BlockInMaskParts[Part],
              UndefValue::get(DataTy), "wide.masked.load");
      else
        NewLI =
            Builder.CreateAlignedLoad(DataTy, VecPtr, Alignment, "wide.load");

      // Add metadata to the load, but setVectorValue to the reverse shuffle.
      addMetadata(NewLI, LI);
      if (Reverse)
        NewLI = reverseVector(NewLI);
    }
    VectorLoopValueMap.setVectorValue(Instr, Part, NewLI);
  }
}

void InnerLoopVectorizer::scalarizeInstruction(Instruction *Instr, VPUser &User,
                                               const VPIteration &Instance,
                                               bool IfPredicateInstr,
                                               VPTransformState &State) {
  assert(!Instr->getType()->isAggregateType() && "Can't handle vectors");

  setDebugLocFromInst(Builder, Instr);

  // Does this instruction return a value ?
  bool IsVoidRetTy = Instr->getType()->isVoidTy();

  Instruction *Cloned = Instr->clone();
  if (!IsVoidRetTy)
    Cloned->setName(Instr->getName() + ".cloned");

  // Replace the operands of the cloned instructions with their scalar
  // equivalents in the new loop.
  for (unsigned op = 0, e = User.getNumOperands(); op != e; ++op) {
    auto *NewOp = State.get(User.getOperand(op), Instance);
    Cloned->setOperand(op, NewOp);
  }
  addNewMetadata(Cloned, Instr);

  // Place the cloned scalar in the new loop.
  Builder.Insert(Cloned);

  // Add the cloned scalar to the scalar map entry.
  VectorLoopValueMap.setScalarValue(Instr, Instance, Cloned);

  // If we just cloned a new assumption, add it the assumption cache.
  if (auto *II = dyn_cast<IntrinsicInst>(Cloned))
    if (II->getIntrinsicID() == Intrinsic::assume)
      AC->registerAssumption(II);

  // End if-block.
  if (IfPredicateInstr)
    PredicatedInstructions.push_back(Cloned);
}

PHINode *InnerLoopVectorizer::createInductionVariable(Loop *L, Value *Start,
                                                      Value *End, Value *Step,
                                                      Instruction *DL) {
  BasicBlock *Header = L->getHeader();
  BasicBlock *Latch = L->getLoopLatch();
  // As we're just creating this loop, it's possible no latch exists
  // yet. If so, use the header as this will be a single block loop.
  if (!Latch)
    Latch = Header;

  IRBuilder<> Builder(&*Header->getFirstInsertionPt());
  Instruction *OldInst = getDebugLocFromInstOrOperands(OldInduction);
  setDebugLocFromInst(Builder, OldInst);
  auto *Induction = Builder.CreatePHI(Start->getType(), 2, "index");

  Builder.SetInsertPoint(Latch->getTerminator());
  setDebugLocFromInst(Builder, OldInst);

  // Create i+1 and fill the PHINode.
  // If using scalable vectors, multiply step size by vscale.
  // If using predicated vector ops, index.next will be later fixed to
  // index.next = index + EVL (EVL is the result from call to vsetvl)
  // At that point index.vscale def will be dead.
  Value *ScaleStep = Step;
  if (TTI->useScalableVectorType() && !preferPredicatedVectorOps()) {
    Function *VscaleFunc = Intrinsic::getDeclaration(
        Header->getModule(), Intrinsic::vscale,
        Step->getType());
    CallInst *VscaleFuncCall = Builder.CreateCall(VscaleFunc, {});
    ScaleStep = Builder.CreateMul(VscaleFuncCall, Step, "index.vscale");
  }
  NextIndex =
      cast<Instruction>(Builder.CreateAdd(Induction, ScaleStep, "index.next"));
  Induction->addIncoming(Start, L->getLoopPreheader());
  Induction->addIncoming(NextIndex, Latch);
  // Create the compare.
  Value *ICmp = Builder.CreateICmpEQ(NextIndex, End);
  Builder.CreateCondBr(ICmp, L->getExitBlock(), Header);

  // Now we have two terminators. Remove the old one from the block.
  Latch->getTerminator()->eraseFromParent();

  return Induction;
}

Value *InnerLoopVectorizer::getOrCreateTripCount(Loop *L) {
  if (TripCount)
    return TripCount;

  assert(L && "Create Trip Count for null loop.");
  IRBuilder<> Builder(L->getLoopPreheader()->getTerminator());
  // Find the loop boundaries.
  ScalarEvolution *SE = PSE.getSE();
  const SCEV *BackedgeTakenCount = PSE.getBackedgeTakenCount();
  assert(BackedgeTakenCount != SE->getCouldNotCompute() &&
         "Invalid loop count");

  Type *IdxTy = Legal->getWidestInductionType();
  assert(IdxTy && "No type for induction");

  // The exit count might have the type of i64 while the phi is i32. This can
  // happen if we have an induction variable that is sign extended before the
  // compare. The only way that we get a backedge taken count is that the
  // induction variable was signed and as such will not overflow. In such a case
  // truncation is legal.
  if (SE->getTypeSizeInBits(BackedgeTakenCount->getType()) >
      IdxTy->getPrimitiveSizeInBits())
    BackedgeTakenCount = SE->getTruncateOrNoop(BackedgeTakenCount, IdxTy);
  BackedgeTakenCount = SE->getNoopOrZeroExtend(BackedgeTakenCount, IdxTy);

  // Get the total trip count from the count by adding 1.
  const SCEV *ExitCount = SE->getAddExpr(
      BackedgeTakenCount, SE->getOne(BackedgeTakenCount->getType()));

  const DataLayout &DL = L->getHeader()->getModule()->getDataLayout();

  // Expand the trip count and place the new instructions in the preheader.
  // Notice that the pre-header does not change, only the loop body.
  SCEVExpander Exp(*SE, DL, "induction");

  // Count holds the overall loop count (N).
  TripCount = Exp.expandCodeFor(ExitCount, ExitCount->getType(),
                                L->getLoopPreheader()->getTerminator());

  if (TripCount->getType()->isPointerTy())
    TripCount =
        CastInst::CreatePointerCast(TripCount, IdxTy, "exitcount.ptrcnt.to.int",
                                    L->getLoopPreheader()->getTerminator());

  return TripCount;
}

Value *InnerLoopVectorizer::getOrCreateVectorTripCount(Loop *L) {
  if (VectorTripCount)
    return VectorTripCount;

  if (preferPredicatedVectorOps())
    return VectorTripCount = getOrCreateTripCount(L);

  Value *TC = getOrCreateTripCount(L);
  IRBuilder<> Builder(L->getLoopPreheader()->getTerminator());

  Type *Ty = TC->getType();
  // This is where we can make the step a runtime constant.
  Value *Step = ConstantInt::get(Ty, VF.getKnownMinValue() * UF);

  // If the tail is to be folded by masking, round the number of iterations N
  // up to a multiple of Step instead of rounding down. This is done by first
  // adding Step-1 and then rounding down. Note that it's ok if this addition
  // overflows: the vector induction variable will eventually wrap to zero given
  // that it starts at zero and its Step is a power of two; the loop will then
  // exit, with the last early-exit vector comparison also producing all-true.
  if (Cost->foldTailByMasking()) {
    // TODO: Fix for scalable vectors.
    assert(isPowerOf2_32(VF.getKnownMinValue() * UF) &&
           "VF*UF must be a power of 2 when folding tail by masking");
    if (VF.isScalable()) {
      CallInst *VscaleFuncCall =
          emitVscaleCall(Builder, L->getLoopPreheader()->getModule(), Ty);
      Step = Builder.CreateMul(VscaleFuncCall, Step, "step.vscale");
    }
    Value *Stepm = Builder.CreateSub(Step, ConstantInt::get(Ty, 1));
    TC = Builder.CreateAdd(TC, Stepm, "n.rnd.up");
  }

  // Now we need to generate the expression for the part of the loop that the
  // vectorized body will execute. This is equal to N - (N % Step) if scalar
  // iterations are not required for correctness, or N - Step, otherwise. Step
  // is equal to the vectorization factor (number of SIMD elements) times the
  // unroll factor (number of SIMD instructions).
  if (VF.isScalable()) {
    CallInst *VscaleFuncCall =
        emitVscaleCall(Builder, L->getHeader()->getModule(), Ty);
    Step = Builder.CreateMul(Step, VscaleFuncCall, "step.vscale");
  }
  Value *R = Builder.CreateURem(TC, Step, "n.mod.vf");

  // If there is a non-reversed interleaved group that may speculatively access
  // memory out-of-bounds, we need to ensure that there will be at least one
  // iteration of the scalar epilogue loop. Thus, if the step evenly divides
  // the trip count, we set the remainder to be equal to the step. If the step
  // does not evenly divide the trip count, no adjustment is necessary since
  // there will already be scalar iterations. Note that the minimum iterations
  // check ensures that N >= Step.
  if (VF.isVector() && Cost->requiresScalarEpilogue()) {
    auto *IsZero = Builder.CreateICmpEQ(R, ConstantInt::get(R->getType(), 0));
    R = Builder.CreateSelect(IsZero, Step, R);
  }

  VectorTripCount = Builder.CreateSub(TC, R, "n.vec");

  return VectorTripCount;
}

Value *InnerLoopVectorizer::createBitOrPointerCast(Value *V, VectorType *DstVTy,
                                                   const DataLayout &DL) {
  // Verify that V is a vector type with same number of elements as DstVTy.
  ElementCount VF = DstVTy->getElementCount();
  VectorType *SrcVecTy = cast<VectorType>(V->getType());
  assert((VF == SrcVecTy->getElementCount()) &&
         "Vector dimensions do not match");
  Type *SrcElemTy = SrcVecTy->getElementType();
  Type *DstElemTy = DstVTy->getElementType();
  assert((DL.getTypeSizeInBits(SrcElemTy) == DL.getTypeSizeInBits(DstElemTy)) &&
         "Vector elements must have same size");

  // Do a direct cast if element types are castable.
  if (CastInst::isBitOrNoopPointerCastable(SrcElemTy, DstElemTy, DL)) {
    return Builder.CreateBitOrPointerCast(V, DstVTy);
  }
  // V cannot be directly casted to desired vector type.
  // May happen when V is a floating point vector but DstVTy is a vector of
  // pointers or vice-versa. Handle this using a two-step bitcast using an
  // intermediate Integer type for the bitcast i.e. Ptr <-> Int <-> Float.
  assert((DstElemTy->isPointerTy() != SrcElemTy->isPointerTy()) &&
         "Only one type should be a pointer type");
  assert((DstElemTy->isFloatingPointTy() != SrcElemTy->isFloatingPointTy()) &&
         "Only one type should be a floating point type");
  Type *IntTy =
      IntegerType::getIntNTy(V->getContext(), DL.getTypeSizeInBits(SrcElemTy));
  auto *VecIntTy = VectorType::get(IntTy, VF);
  Value *CastVal = Builder.CreateBitOrPointerCast(V, VecIntTy);
  return Builder.CreateBitOrPointerCast(CastVal, DstVTy);
}

void InnerLoopVectorizer::emitMinimumIterationCountCheck(Loop *L,
                                                         BasicBlock *Bypass) {
  Value *Count = getOrCreateTripCount(L);
  // Reuse existing vector loop preheader for TC checks.
  // Note that new preheader block is generated for vector loop.
  BasicBlock *const TCCheckBlock = LoopVectorPreHeader;
  IRBuilder<> Builder(TCCheckBlock->getTerminator());

  // Generate code to check if the loop's trip count is less than VF * UF, or
  // equal to it in case a scalar epilogue is required; this implies that the
  // vector trip count is zero. This check also covers the case where adding one
  // to the backedge-taken count overflowed leading to an incorrect trip count
  // of zero. In this case we will also jump to the scalar loop.
  auto P =
      Cost->requiresScalarEpilogue() ? ICmpInst::ICMP_ULE : ICmpInst::ICMP_ULT;

  // If tail is to be folded, vector loop takes care of all iterations.
  Value *CheckMinIters = Builder.getFalse();
  if (!Cost->foldTailByMasking()) {
    Value *Step = ConstantInt::get(Count->getType(), VF.getKnownMinValue() * UF);
    if (VF.isScalable()) {
      CallInst *VscaleFuncCall =
          emitVscaleCall(Builder, TCCheckBlock->getModule(), Count->getType());
      Step = Builder.CreateMul(VscaleFuncCall, Step, "step.vscale");
    }
    CheckMinIters = Builder.CreateICmp(P, Count, Step, "min.iters.check");
  }

  // Create new preheader for vector loop.
  LoopVectorPreHeader =
      SplitBlock(TCCheckBlock, TCCheckBlock->getTerminator(), DT, LI, nullptr,
                 "vector.ph");

  assert(DT->properlyDominates(DT->getNode(TCCheckBlock),
                               DT->getNode(Bypass)->getIDom()) &&
         "TC check is expected to dominate Bypass");

  // Update dominator for Bypass & LoopExit.
  DT->changeImmediateDominator(Bypass, TCCheckBlock);
  DT->changeImmediateDominator(LoopExitBlock, TCCheckBlock);

  ReplaceInstWithInst(
      TCCheckBlock->getTerminator(),
      BranchInst::Create(Bypass, LoopVectorPreHeader, CheckMinIters));
  LoopBypassBlocks.push_back(TCCheckBlock);
}

void InnerLoopVectorizer::emitSCEVChecks(Loop *L, BasicBlock *Bypass) {
  // Reuse existing vector loop preheader for SCEV checks.
  // Note that new preheader block is generated for vector loop.
  BasicBlock *const SCEVCheckBlock = LoopVectorPreHeader;

  // Generate the code to check that the SCEV assumptions that we made.
  // We want the new basic block to start at the first instruction in a
  // sequence of instructions that form a check.
  SCEVExpander Exp(*PSE.getSE(), Bypass->getModule()->getDataLayout(),
                   "scev.check");
  Value *SCEVCheck = Exp.expandCodeForPredicate(
      &PSE.getUnionPredicate(), SCEVCheckBlock->getTerminator());

  if (auto *C = dyn_cast<ConstantInt>(SCEVCheck))
    if (C->isZero())
      return;

  assert(!(SCEVCheckBlock->getParent()->hasOptSize() ||
           (OptForSizeBasedOnProfile &&
            Cost->Hints->getForce() != LoopVectorizeHints::FK_Enabled)) &&
         "Cannot SCEV check stride or overflow when optimizing for size");

  SCEVCheckBlock->setName("vector.scevcheck");
  // Create new preheader for vector loop.
  LoopVectorPreHeader =
      SplitBlock(SCEVCheckBlock, SCEVCheckBlock->getTerminator(), DT, LI,
                 nullptr, "vector.ph");

  // Update dominator only if this is first RT check.
  if (LoopBypassBlocks.empty()) {
    DT->changeImmediateDominator(Bypass, SCEVCheckBlock);
    DT->changeImmediateDominator(LoopExitBlock, SCEVCheckBlock);
  }

  ReplaceInstWithInst(
      SCEVCheckBlock->getTerminator(),
      BranchInst::Create(Bypass, LoopVectorPreHeader, SCEVCheck));
  LoopBypassBlocks.push_back(SCEVCheckBlock);
  AddedSafetyChecks = true;
}

void InnerLoopVectorizer::emitMemRuntimeChecks(Loop *L, BasicBlock *Bypass) {
  // VPlan-native path does not do any analysis for runtime checks currently.
  if (EnableVPlanNativePath)
    return;

  // Reuse existing vector loop preheader for runtime memory checks.
  // Note that new preheader block is generated for vector loop.
  BasicBlock *const MemCheckBlock = L->getLoopPreheader();

  // Generate the code that checks in runtime if arrays overlap. We put the
  // checks into a separate block to make the more common case of few elements
  // faster.
  auto *LAI = Legal->getLAI();
  const auto &RtPtrChecking = *LAI->getRuntimePointerChecking();
  if (!RtPtrChecking.Need)
    return;

  if (MemCheckBlock->getParent()->hasOptSize() || OptForSizeBasedOnProfile) {
    assert(Cost->Hints->getForce() == LoopVectorizeHints::FK_Enabled &&
           "Cannot emit memory checks when optimizing for size, unless forced "
           "to vectorize.");
    ORE->emit([&]() {
      return OptimizationRemarkAnalysis(DEBUG_TYPE, "VectorizationCodeSize",
                                        L->getStartLoc(), L->getHeader())
             << "Code-size may be reduced by not forcing "
                "vectorization, or by source-code modifications "
                "eliminating the need for runtime checks "
                "(e.g., adding 'restrict').";
    });
  }

  MemCheckBlock->setName("vector.memcheck");
  // Create new preheader for vector loop.
  LoopVectorPreHeader =
      SplitBlock(MemCheckBlock, MemCheckBlock->getTerminator(), DT, LI, nullptr,
                 "vector.ph");

  auto *CondBranch = cast<BranchInst>(
      Builder.CreateCondBr(Builder.getTrue(), Bypass, LoopVectorPreHeader));
  ReplaceInstWithInst(MemCheckBlock->getTerminator(), CondBranch);
  LoopBypassBlocks.push_back(MemCheckBlock);
  AddedSafetyChecks = true;

  // Update dominator only if this is first RT check.
  if (LoopBypassBlocks.empty()) {
    DT->changeImmediateDominator(Bypass, MemCheckBlock);
    DT->changeImmediateDominator(LoopExitBlock, MemCheckBlock);
  }

  Instruction *FirstCheckInst;
  Instruction *MemRuntimeCheck;
  std::tie(FirstCheckInst, MemRuntimeCheck) =
      addRuntimeChecks(MemCheckBlock->getTerminator(), OrigLoop,
                       RtPtrChecking.getChecks(), RtPtrChecking.getSE());
  assert(MemRuntimeCheck && "no RT checks generated although RtPtrChecking "
                            "claimed checks are required");
  CondBranch->setCondition(MemRuntimeCheck);

  // We currently don't use LoopVersioning for the actual loop cloning but we
  // still use it to add the noalias metadata.
  LVer = std::make_unique<LoopVersioning>(*Legal->getLAI(), OrigLoop, LI, DT,
                                          PSE.getSE());
  LVer->prepareNoAliasMetadata();
}

Value *InnerLoopVectorizer::emitTransformedIndex(
    IRBuilder<> &B, Value *Index, ScalarEvolution *SE, const DataLayout &DL,
    const InductionDescriptor &ID) const {

  SCEVExpander Exp(*SE, DL, "induction");
  auto Step = ID.getStep();
  auto StartValue = ID.getStartValue();
  assert(Index->getType() == Step->getType() &&
         "Index type does not match StepValue type");

  // Note: the IR at this point is broken. We cannot use SE to create any new
  // SCEV and then expand it, hoping that SCEV's simplification will give us
  // a more optimal code. Unfortunately, attempt of doing so on invalid IR may
  // lead to various SCEV crashes. So all we can do is to use builder and rely
  // on InstCombine for future simplifications. Here we handle some trivial
  // cases only.
  auto CreateAdd = [&B](Value *X, Value *Y) {
    assert(X->getType() == Y->getType() && "Types don't match!");
    if (auto *CX = dyn_cast<ConstantInt>(X))
      if (CX->isZero())
        return Y;
    if (auto *CY = dyn_cast<ConstantInt>(Y))
      if (CY->isZero())
        return X;
    return B.CreateAdd(X, Y);
  };

  auto CreateMul = [&B](Value *X, Value *Y) {
    assert(X->getType() == Y->getType() && "Types don't match!");
    if (auto *CX = dyn_cast<ConstantInt>(X))
      if (CX->isOne())
        return Y;
    if (auto *CY = dyn_cast<ConstantInt>(Y))
      if (CY->isOne())
        return X;
    return B.CreateMul(X, Y);
  };

  // Get a suitable insert point for SCEV expansion. For blocks in the vector
  // loop, choose the end of the vector loop header (=LoopVectorBody), because
  // the DomTree is not kept up-to-date for additional blocks generated in the
  // vector loop. By using the header as insertion point, we guarantee that the
  // expanded instructions dominate all their uses.
  auto GetInsertPoint = [this, &B]() {
    BasicBlock *InsertBB = B.GetInsertPoint()->getParent();
    if (InsertBB != LoopVectorBody &&
        LI->getLoopFor(LoopVectorBody) == LI->getLoopFor(InsertBB))
      return LoopVectorBody->getTerminator();
    return &*B.GetInsertPoint();
  };
  switch (ID.getKind()) {
  case InductionDescriptor::IK_IntInduction: {
    assert(Index->getType() == StartValue->getType() &&
           "Index type does not match StartValue type");
    if (ID.getConstIntStepValue() && ID.getConstIntStepValue()->isMinusOne())
      return B.CreateSub(StartValue, Index);
    auto *Offset = CreateMul(
        Index, Exp.expandCodeFor(Step, Index->getType(), GetInsertPoint()));
    return CreateAdd(StartValue, Offset);
  }
  case InductionDescriptor::IK_PtrInduction: {
    assert(isa<SCEVConstant>(Step) &&
           "Expected constant step for pointer induction");
    return B.CreateGEP(
        StartValue->getType()->getPointerElementType(), StartValue,
        CreateMul(Index,
                  Exp.expandCodeFor(Step, Index->getType(), GetInsertPoint())));
  }
  case InductionDescriptor::IK_FpInduction: {
    assert(Step->getType()->isFloatingPointTy() && "Expected FP Step value");
    auto InductionBinOp = ID.getInductionBinOp();
    assert(InductionBinOp &&
           (InductionBinOp->getOpcode() == Instruction::FAdd ||
            InductionBinOp->getOpcode() == Instruction::FSub) &&
           "Original bin op should be defined for FP induction");

    Value *StepValue = cast<SCEVUnknown>(Step)->getValue();

    // Floating point operations had to be 'fast' to enable the induction.
    FastMathFlags Flags;
    Flags.setFast();

    Value *MulExp = B.CreateFMul(StepValue, Index);
    if (isa<Instruction>(MulExp))
      // We have to check, the MulExp may be a constant.
      cast<Instruction>(MulExp)->setFastMathFlags(Flags);

    Value *BOp = B.CreateBinOp(InductionBinOp->getOpcode(), StartValue, MulExp,
                               "induction");
    if (isa<Instruction>(BOp))
      cast<Instruction>(BOp)->setFastMathFlags(Flags);

    return BOp;
  }
  case InductionDescriptor::IK_NoInduction:
    return nullptr;
  }
  llvm_unreachable("invalid enum");
}

Loop *InnerLoopVectorizer::createVectorLoopSkeleton(StringRef Prefix) {
  LoopScalarBody = OrigLoop->getHeader();
  LoopVectorPreHeader = OrigLoop->getLoopPreheader();
  LoopExitBlock = OrigLoop->getExitBlock();
  assert(LoopExitBlock && "Must have an exit block");
  assert(LoopVectorPreHeader && "Invalid loop structure");

  LoopMiddleBlock =
      SplitBlock(LoopVectorPreHeader, LoopVectorPreHeader->getTerminator(), DT,
                 LI, nullptr, Twine(Prefix) + "middle.block");
  LoopScalarPreHeader =
      SplitBlock(LoopMiddleBlock, LoopMiddleBlock->getTerminator(), DT, LI,
                 nullptr, Twine(Prefix) + "scalar.ph");
  // We intentionally don't let SplitBlock to update LoopInfo since
  // LoopVectorBody should belong to another loop than LoopVectorPreHeader.
  // LoopVectorBody is explicitly added to the correct place few lines later.
  LoopVectorBody =
      SplitBlock(LoopVectorPreHeader, LoopVectorPreHeader->getTerminator(), DT,
                 nullptr, nullptr, Twine(Prefix) + "vector.body");

  // Update dominator for loop exit.
  DT->changeImmediateDominator(LoopExitBlock, LoopMiddleBlock);

  // Create and register the new vector loop.
  Loop *Lp = LI->AllocateLoop();
  Loop *ParentLoop = OrigLoop->getParentLoop();

  // Insert the new loop into the loop nest and register the new basic blocks
  // before calling any utilities such as SCEV that require valid LoopInfo.
  if (ParentLoop) {
    ParentLoop->addChildLoop(Lp);
  } else {
    LI->addTopLevelLoop(Lp);
  }
  Lp->addBasicBlockToLoop(LoopVectorBody, *LI);
  return Lp;
}

void InnerLoopVectorizer::createInductionResumeValues(Loop *L,
                                                      Value *VectorTripCount) {
  assert(VectorTripCount && L && "Expected valid arguments");
  // We are going to resume the execution of the scalar loop.
  // Go over all of the induction variables that we found and fix the
  // PHIs that are left in the scalar version of the loop.
  // The starting values of PHI nodes depend on the counter of the last
  // iteration in the vectorized loop.
  // If we come from a bypass edge then we need to start from the original
  // start value.
  for (auto &InductionEntry : Legal->getInductionVars()) {
    PHINode *OrigPhi = InductionEntry.first;
    InductionDescriptor II = InductionEntry.second;

    // Create phi nodes to merge from the  backedge-taken check block.
    PHINode *BCResumeVal =
        PHINode::Create(OrigPhi->getType(), 3, "bc.resume.val",
                        LoopScalarPreHeader->getTerminator());
    // Copy original phi DL over to the new one.
    BCResumeVal->setDebugLoc(OrigPhi->getDebugLoc());
    Value *&EndValue = IVEndValues[OrigPhi];
    if (OrigPhi == OldInduction) {
      // We know what the end value is.
      EndValue = VectorTripCount;
    } else {
      IRBuilder<> B(L->getLoopPreheader()->getTerminator());
      Type *StepType = II.getStep()->getType();
      Instruction::CastOps CastOp =
          CastInst::getCastOpcode(VectorTripCount, true, StepType, true);
      Value *CRD = B.CreateCast(CastOp, VectorTripCount, StepType, "cast.crd");
      const DataLayout &DL = LoopScalarBody->getModule()->getDataLayout();
      EndValue = emitTransformedIndex(B, CRD, PSE.getSE(), DL, II);
      EndValue->setName("ind.end");
    }

    // The new PHI merges the original incoming value, in case of a bypass,
    // or the value at the end of the vectorized loop.
    BCResumeVal->addIncoming(EndValue, LoopMiddleBlock);

    // Fix the scalar body counter (PHI node).
    // The old induction's phi node in the scalar body needs the truncated
    // value.
    for (BasicBlock *BB : LoopBypassBlocks)
      BCResumeVal->addIncoming(II.getStartValue(), BB);
    OrigPhi->setIncomingValueForBlock(LoopScalarPreHeader, BCResumeVal);
  }
}

BasicBlock *InnerLoopVectorizer::completeLoopSkeleton(Loop *L,
                                                      MDNode *OrigLoopID) {
  assert(L && "Expected valid loop.");

  // The trip counts should be cached by now.
  Value *Count = getOrCreateTripCount(L);
  Value *VectorTripCount = getOrCreateVectorTripCount(L);

  // We need the OrigLoop (scalar loop part) latch terminator to help
  // produce correct debug info for the middle block BB instructions.
  // The legality check stage guarantees that the loop will have a single
  // latch.
  assert(isa<BranchInst>(OrigLoop->getLoopLatch()->getTerminator()) &&
         "Scalar loop latch terminator isn't a branch");
  BranchInst *ScalarLatchBr =
      cast<BranchInst>(OrigLoop->getLoopLatch()->getTerminator());

  // Add a check in the middle block to see if we have completed
  // all of the iterations in the first vector loop.
  // If (N - N%VF) == N, then we *don't* need to run the remainder.
  // If tail is to be folded, we know we don't need to run the remainder.
  Value *CmpN = Builder.getTrue();
  if (!Cost->foldTailByMasking()) {
    CmpN = CmpInst::Create(Instruction::ICmp, CmpInst::ICMP_EQ, Count,
                           VectorTripCount, "cmp.n",
                           LoopMiddleBlock->getTerminator());

    // Here we use the same DebugLoc as the scalar loop latch branch instead
    // of the corresponding compare because they may have ended up with
    // different line numbers and we want to avoid awkward line stepping while
    // debugging. Eg. if the compare has got a line number inside the loop.
    cast<Instruction>(CmpN)->setDebugLoc(ScalarLatchBr->getDebugLoc());
  }

  BranchInst *BrInst =
      BranchInst::Create(LoopExitBlock, LoopScalarPreHeader, CmpN);
  BrInst->setDebugLoc(ScalarLatchBr->getDebugLoc());
  ReplaceInstWithInst(LoopMiddleBlock->getTerminator(), BrInst);

  // Get ready to start creating new instructions into the vectorized body.
  assert(LoopVectorPreHeader == L->getLoopPreheader() &&
         "Inconsistent vector loop preheader");
  Builder.SetInsertPoint(&*LoopVectorBody->getFirstInsertionPt());

  Optional<MDNode *> VectorizedLoopID =
      makeFollowupLoopID(OrigLoopID, {LLVMLoopVectorizeFollowupAll,
                                      LLVMLoopVectorizeFollowupVectorized});
  if (VectorizedLoopID.hasValue()) {
    L->setLoopID(VectorizedLoopID.getValue());

    // Do not setAlreadyVectorized if loop attributes have been defined
    // explicitly.
    return LoopVectorPreHeader;
  }

  // Keep all loop hints from the original loop on the vector loop (we'll
  // replace the vectorizer-specific hints below).
  if (MDNode *LID = OrigLoop->getLoopID())
    L->setLoopID(LID);

  LoopVectorizeHints Hints(L, true, *ORE);
  Hints.setAlreadyVectorized();

#ifdef EXPENSIVE_CHECKS
  assert(DT->verify(DominatorTree::VerificationLevel::Fast));
  LI->verify(*DT);
#endif

  return LoopVectorPreHeader;
}

BasicBlock *InnerLoopVectorizer::createVectorizedLoopSkeleton() {
  /*
   In this function we generate a new loop. The new loop will contain
   the vectorized instructions while the old loop will continue to run the
   scalar remainder.

       [ ] <-- loop iteration number check.
    /   |
   /    v
  |    [ ] <-- vector loop bypass (may consist of multiple blocks).
  |  /  |
  | /   v
  ||   [ ]     <-- vector pre header.
  |/    |
  |     v
  |    [  ] \
  |    [  ]_|   <-- vector loop.
  |     |
  |     v
  |   -[ ]   <--- middle-block.
  |  /  |
  | /   v
  -|- >[ ]     <--- new preheader.
   |    |
   |    v
   |   [ ] \
   |   [ ]_|   <-- old scalar loop to handle remainder.
    \   |
     \  v
      >[ ]     <-- exit block.
   ...
   */

  // Get the metadata of the original loop before it gets modified.
  MDNode *OrigLoopID = OrigLoop->getLoopID();

  // Create an empty vector loop, and prepare basic blocks for the runtime
  // checks.
  Loop *Lp = createVectorLoopSkeleton("");

  // Now, compare the new count to zero. If it is zero skip the vector loop and
  // jump to the scalar loop. This check also covers the case where the
  // backedge-taken count is uint##_max: adding one to it will overflow leading
  // to an incorrect trip count of zero. In this (rare) case we will also jump
  // to the scalar loop.
  emitMinimumIterationCountCheck(Lp, LoopScalarPreHeader);

  // Generate the code to check any assumptions that we've made for SCEV
  // expressions.
  emitSCEVChecks(Lp, LoopScalarPreHeader);

  // Generate the code that checks in runtime if arrays overlap. We put the
  // checks into a separate block to make the more common case of few elements
  // faster.
  emitMemRuntimeChecks(Lp, LoopScalarPreHeader);

  // Some loops have a single integer induction variable, while other loops
  // don't. One example is c++ iterators that often have multiple pointer
  // induction variables. In the code below we also support a case where we
  // don't have a single induction variable.
  //
  // We try to obtain an induction variable from the original loop as hard
  // as possible. However if we don't find one that:
  //   - is an integer
  //   - counts from zero, stepping by one
  //   - is the size of the widest induction variable type
  // then we create a new one.
  OldInduction = Legal->getPrimaryInduction();
  Type *IdxTy = Legal->getWidestInductionType();
  Value *StartIdx = ConstantInt::get(IdxTy, 0);
  // The loop step is equal to the vectorization factor (num of SIMD elements)
  // times the unroll factor (num of SIMD instructions).
  Constant *Step = ConstantInt::get(IdxTy, VF.getKnownMinValue() * UF);
  Value *CountRoundDown = getOrCreateVectorTripCount(Lp);
  Induction =
      createInductionVariable(Lp, StartIdx, CountRoundDown, Step,
                              getDebugLocFromInstOrOperands(OldInduction));

  // Emit phis for the new starting index of the scalar loop.
  createInductionResumeValues(Lp, CountRoundDown);

  return completeLoopSkeleton(Lp, OrigLoopID);
}

// Fix up external users of the induction variable. At this point, we are
// in LCSSA form, with all external PHIs that use the IV having one input value,
// coming from the remainder loop. We need those PHIs to also have a correct
// value for the IV when arriving directly from the middle block.
void InnerLoopVectorizer::fixupIVUsers(PHINode *OrigPhi,
                                       const InductionDescriptor &II,
                                       Value *CountRoundDown, Value *EndValue,
                                       BasicBlock *MiddleBlock) {
  // There are two kinds of external IV usages - those that use the value
  // computed in the last iteration (the PHI) and those that use the penultimate
  // value (the value that feeds into the phi from the loop latch).
  // We allow both, but they, obviously, have different values.

  assert(OrigLoop->getExitBlock() && "Expected a single exit block");

  DenseMap<Value *, Value *> MissingVals;

  // An external user of the last iteration's value should see the value that
  // the remainder loop uses to initialize its own IV.
  Value *PostInc = OrigPhi->getIncomingValueForBlock(OrigLoop->getLoopLatch());
  for (User *U : PostInc->users()) {
    Instruction *UI = cast<Instruction>(U);
    if (!OrigLoop->contains(UI)) {
      assert(isa<PHINode>(UI) && "Expected LCSSA form");
      MissingVals[UI] = EndValue;
    }
  }

  // An external user of the penultimate value need to see EndValue - Step.
  // The simplest way to get this is to recompute it from the constituent SCEVs,
  // that is Start + (Step * (CRD - 1)).
  for (User *U : OrigPhi->users()) {
    auto *UI = cast<Instruction>(U);
    if (!OrigLoop->contains(UI)) {
      const DataLayout &DL =
          OrigLoop->getHeader()->getModule()->getDataLayout();
      assert(isa<PHINode>(UI) && "Expected LCSSA form");

      IRBuilder<> B(MiddleBlock->getTerminator());
      Value *CountMinusOne = B.CreateSub(
          CountRoundDown, ConstantInt::get(CountRoundDown->getType(), 1));
      Value *CMO =
          !II.getStep()->getType()->isIntegerTy()
              ? B.CreateCast(Instruction::SIToFP, CountMinusOne,
                             II.getStep()->getType())
              : B.CreateSExtOrTrunc(CountMinusOne, II.getStep()->getType());
      CMO->setName("cast.cmo");
      Value *Escape = emitTransformedIndex(B, CMO, PSE.getSE(), DL, II);
      Escape->setName("ind.escape");
      MissingVals[UI] = Escape;
    }
  }

  for (auto &I : MissingVals) {
    PHINode *PHI = cast<PHINode>(I.first);
    // One corner case we have to handle is two IVs "chasing" each-other,
    // that is %IV2 = phi [...], [ %IV1, %latch ]
    // In this case, if IV1 has an external use, we need to avoid adding both
    // "last value of IV1" and "penultimate value of IV2". So, verify that we
    // don't already have an incoming value for the middle block.
    if (PHI->getBasicBlockIndex(MiddleBlock) == -1)
      PHI->addIncoming(I.second, MiddleBlock);
  }
}

namespace {

struct CSEDenseMapInfo {
  static bool canHandle(const Instruction *I) {
    return isa<InsertElementInst>(I) || isa<ExtractElementInst>(I) ||
           isa<ShuffleVectorInst>(I) || isa<GetElementPtrInst>(I);
  }

  static inline Instruction *getEmptyKey() {
    return DenseMapInfo<Instruction *>::getEmptyKey();
  }

  static inline Instruction *getTombstoneKey() {
    return DenseMapInfo<Instruction *>::getTombstoneKey();
  }

  static unsigned getHashValue(const Instruction *I) {
    assert(canHandle(I) && "Unknown instruction!");
    return hash_combine(I->getOpcode(), hash_combine_range(I->value_op_begin(),
                                                           I->value_op_end()));
  }

  static bool isEqual(const Instruction *LHS, const Instruction *RHS) {
    if (LHS == getEmptyKey() || RHS == getEmptyKey() ||
        LHS == getTombstoneKey() || RHS == getTombstoneKey())
      return LHS == RHS;
    return LHS->isIdenticalTo(RHS);
  }
};

} // end anonymous namespace

/// Perform cse of induction variable instructions.
static void cse(BasicBlock *BB) {
  // Perform simple cse.
  SmallDenseMap<Instruction *, Instruction *, 4, CSEDenseMapInfo> CSEMap;
  for (BasicBlock::iterator I = BB->begin(), E = BB->end(); I != E;) {
    Instruction *In = &*I++;

    if (!CSEDenseMapInfo::canHandle(In))
      continue;

    // Check if we can replace this instruction with any of the
    // visited instructions.
    if (Instruction *V = CSEMap.lookup(In)) {
      In->replaceAllUsesWith(V);
      In->eraseFromParent();
      continue;
    }

    CSEMap[In] = In;
  }
}

unsigned LoopVectorizationCostModel::getVectorCallCost(CallInst *CI,
                                                       ElementCount VF,
                                                       bool &NeedToScalarize) {
  Function *F = CI->getCalledFunction();
  Type *ScalarRetTy = CI->getType();
  SmallVector<Type *, 4> Tys, ScalarTys;
  for (auto &ArgOp : CI->arg_operands())
    ScalarTys.push_back(ArgOp->getType());

  // Estimate cost of scalarized vector call. The source operands are assumed
  // to be vectors, so we need to extract individual elements from there,
  // execute VF scalar calls, and then gather the result into the vector return
  // value.
  unsigned ScalarCallCost = TTI.getCallInstrCost(F, ScalarRetTy, ScalarTys,
                                                 TTI::TCK_RecipThroughput);
  if (VF.isScalar())
    return ScalarCallCost;

  // Compute corresponding vector type for return value and arguments.
  Type *RetTy = ToVectorTy(ScalarRetTy, VF);
  for (Type *ScalarTy : ScalarTys)
    Tys.push_back(ToVectorTy(ScalarTy, VF));

  // Compute costs of unpacking argument values for the scalar calls and
  // packing the return values to a vector.
  unsigned ScalarizationCost = getScalarizationOverhead(CI, VF);

  unsigned Cost = ScalarCallCost * VF.getKnownMinValue() + ScalarizationCost;

  // If we can't emit a vector call for this function, then the currently found
  // cost is the cost we need to return.
  NeedToScalarize = true;
  VFShape Shape = VFShape::get(*CI, VF, false /*HasGlobalPred*/);
  Function *VecFunc = VFDatabase(*CI).getVectorizedFunction(Shape);

  if (!TLI || CI->isNoBuiltin() || !VecFunc)
    return Cost;

  // If the corresponding vector cost is cheaper, return its cost.
  unsigned VectorCallCost = TTI.getCallInstrCost(nullptr, RetTy, Tys,
                                                 TTI::TCK_RecipThroughput);
  if (VectorCallCost < Cost) {
    NeedToScalarize = false;
    return VectorCallCost;
  }
  return Cost;
}

unsigned LoopVectorizationCostModel::getVectorIntrinsicCost(CallInst *CI,
                                                            ElementCount VF) {
  Intrinsic::ID ID = getVectorIntrinsicIDForCall(CI, TLI);
  assert(ID && "Expected intrinsic call!");

  IntrinsicCostAttributes CostAttrs(ID, *CI, VF);
  return TTI.getIntrinsicInstrCost(CostAttrs,
                                   TargetTransformInfo::TCK_RecipThroughput);
}

static Type *smallestIntegerVectorType(Type *T1, Type *T2) {
  auto *I1 = cast<IntegerType>(cast<VectorType>(T1)->getElementType());
  auto *I2 = cast<IntegerType>(cast<VectorType>(T2)->getElementType());
  return I1->getBitWidth() < I2->getBitWidth() ? T1 : T2;
}

static Type *largestIntegerVectorType(Type *T1, Type *T2) {
  auto *I1 = cast<IntegerType>(cast<VectorType>(T1)->getElementType());
  auto *I2 = cast<IntegerType>(cast<VectorType>(T2)->getElementType());
  return I1->getBitWidth() > I2->getBitWidth() ? T1 : T2;
}

void InnerLoopVectorizer::truncateToMinimalBitwidths() {
  // For every instruction `I` in MinBWs, truncate the operands, create a
  // truncated version of `I` and reextend its result. InstCombine runs
  // later and will remove any ext/trunc pairs.
  SmallPtrSet<Value *, 4> Erased;
  for (const auto &KV : Cost->getMinimalBitwidths()) {
    // If the value wasn't vectorized, we must maintain the original scalar
    // type. The absence of the value from VectorLoopValueMap indicates that it
    // wasn't vectorized.
    if (!VectorLoopValueMap.hasAnyVectorValue(KV.first))
      continue;
    for (unsigned Part = 0; Part < UF; ++Part) {
      Value *I = getOrCreateVectorValue(KV.first, Part);
      if (Erased.count(I) || I->use_empty() || !isa<Instruction>(I))
        continue;
      Type *OriginalTy = I->getType();
      Type *ScalarTruncatedTy =
          IntegerType::get(OriginalTy->getContext(), KV.second);
      auto *TruncatedTy = VectorType::get(
          ScalarTruncatedTy, cast<VectorType>(OriginalTy)->getElementCount());
      if (TruncatedTy == OriginalTy)
        continue;

      IRBuilder<> B(cast<Instruction>(I));
      auto ShrinkOperand = [&](Value *V) -> Value * {
        if (auto *ZI = dyn_cast<ZExtInst>(V))
          if (ZI->getSrcTy() == TruncatedTy)
            return ZI->getOperand(0);
        return B.CreateZExtOrTrunc(V, TruncatedTy);
      };

      // The actual instruction modification depends on the instruction type,
      // unfortunately.
      Value *NewI = nullptr;
      if (auto *BO = dyn_cast<BinaryOperator>(I)) {
        NewI = B.CreateBinOp(BO->getOpcode(), ShrinkOperand(BO->getOperand(0)),
                             ShrinkOperand(BO->getOperand(1)));

        // Any wrapping introduced by shrinking this operation shouldn't be
        // considered undefined behavior. So, we can't unconditionally copy
        // arithmetic wrapping flags to NewI.
        cast<BinaryOperator>(NewI)->copyIRFlags(I, /*IncludeWrapFlags=*/false);
      } else if (auto *CI = dyn_cast<ICmpInst>(I)) {
        NewI =
            B.CreateICmp(CI->getPredicate(), ShrinkOperand(CI->getOperand(0)),
                         ShrinkOperand(CI->getOperand(1)));
      } else if (auto *SI = dyn_cast<SelectInst>(I)) {
        NewI = B.CreateSelect(SI->getCondition(),
                              ShrinkOperand(SI->getTrueValue()),
                              ShrinkOperand(SI->getFalseValue()));
      } else if (auto *CI = dyn_cast<CastInst>(I)) {
        switch (CI->getOpcode()) {
        default:
          llvm_unreachable("Unhandled cast!");
        case Instruction::Trunc:
          NewI = ShrinkOperand(CI->getOperand(0));
          break;
        case Instruction::SExt:
          NewI = B.CreateSExtOrTrunc(
              CI->getOperand(0),
              smallestIntegerVectorType(OriginalTy, TruncatedTy));
          break;
        case Instruction::ZExt:
          NewI = B.CreateZExtOrTrunc(
              CI->getOperand(0),
              smallestIntegerVectorType(OriginalTy, TruncatedTy));
          break;
        }
      } else if (auto *SI = dyn_cast<ShuffleVectorInst>(I)) {
        auto Elements0 = cast<FixedVectorType>(SI->getOperand(0)->getType())
                             ->getNumElements();
        auto *O0 = B.CreateZExtOrTrunc(
            SI->getOperand(0),
            VectorType::get(ScalarTruncatedTy,
                            ElementCount::getFixed(Elements0)));
        auto Elements1 =
            cast<VectorType>(SI->getOperand(1)->getType())->getElementCount();
        auto *O1 = B.CreateZExtOrTrunc(
            SI->getOperand(1), VectorType::get(ScalarTruncatedTy, Elements1));

        NewI = B.CreateShuffleVector(O0, O1, SI->getShuffleMask());
      } else if (isa<LoadInst>(I) || isa<PHINode>(I)) {
        // Don't do anything with the operands, just extend the result.
        continue;
      } else if (auto *IE = dyn_cast<InsertElementInst>(I)) {
        auto Elements = cast<FixedVectorType>(IE->getOperand(0)->getType())
                            ->getNumElements();
        auto *O0 = B.CreateZExtOrTrunc(
            IE->getOperand(0),
            VectorType::get(ScalarTruncatedTy,
                            ElementCount::getFixed(Elements)));
        auto *O1 = B.CreateZExtOrTrunc(IE->getOperand(1), ScalarTruncatedTy);
        NewI = B.CreateInsertElement(O0, O1, IE->getOperand(2));
      } else if (auto *EE = dyn_cast<ExtractElementInst>(I)) {
        auto Elements = cast<FixedVectorType>(EE->getOperand(0)->getType())
                            ->getNumElements();
        auto *O0 = B.CreateZExtOrTrunc(
            EE->getOperand(0),
            VectorType::get(ScalarTruncatedTy,
                            ElementCount::getFixed(Elements)));
        NewI = B.CreateExtractElement(O0, EE->getOperand(2));
      } else {
        // If we don't know what to do, be conservative and don't do anything.
        continue;
      }

      // Lastly, extend the result.
      NewI->takeName(cast<Instruction>(I));
      Value *Res = B.CreateZExtOrTrunc(NewI, OriginalTy);
      I->replaceAllUsesWith(Res);
      cast<Instruction>(I)->eraseFromParent();
      Erased.insert(I);
      VectorLoopValueMap.resetVectorValue(KV.first, Part, Res);
    }
  }

  // We'll have created a bunch of ZExts that are now parentless. Clean up.
  for (const auto &KV : Cost->getMinimalBitwidths()) {
    // If the value wasn't vectorized, we must maintain the original scalar
    // type. The absence of the value from VectorLoopValueMap indicates that it
    // wasn't vectorized.
    if (!VectorLoopValueMap.hasAnyVectorValue(KV.first))
      continue;
    for (unsigned Part = 0; Part < UF; ++Part) {
      Value *I = getOrCreateVectorValue(KV.first, Part);
      ZExtInst *Inst = dyn_cast<ZExtInst>(I);
      if (Inst && Inst->use_empty()) {
        Value *NewI = Inst->getOperand(0);
        Inst->eraseFromParent();
        VectorLoopValueMap.resetVectorValue(KV.first, Part, NewI);
      }
    }
  }
}

void InnerLoopVectorizer::fixVectorizedLoop(VPTransformState &State) {
  // Insert truncates and extends for any truncated instructions as hints to
  // InstCombine.
  if (VF.isVector())
    truncateToMinimalBitwidths();

  // Fix widened non-induction PHIs by setting up the PHI operands.
  if (OrigPHIsToFix.size()) {
    assert(EnableVPlanNativePath &&
           "Unexpected non-induction PHIs for fixup in non VPlan-native path");
    fixNonInductionPHIs();
  }

  // At this point every instruction in the original loop is widened to a
  // vector form. Now we need to fix the recurrences in the loop. These PHI
  // nodes are currently empty because we did not want to introduce cycles.
  // This is the second stage of vectorizing recurrences.
  fixCrossIterationPHIs();

  // Forget the original basic block.
  PSE.getSE()->forgetLoop(OrigLoop);

  // Fix-up external users of the induction variables.
  for (auto &Entry : Legal->getInductionVars())
    fixupIVUsers(Entry.first, Entry.second,
                 getOrCreateVectorTripCount(LI->getLoopFor(LoopVectorBody)),
                 IVEndValues[Entry.first], LoopMiddleBlock);

  fixLCSSAPHIs();
  for (Instruction *PI : PredicatedInstructions)
    sinkScalarOperands(&*PI);

  // If using predicated vector ops, we need to increment index for the next
  // vector iteration by the EVL used in current iteration.
  if (preferPredicatedVectorOps())
    fixEVLInduction(State);

  // Remove redundant induction instructions.
  cse(LoopVectorBody);

  // Set/update profile weights for the vector and remainder loops as original
  // loop iterations are now distributed among them. Note that original loop
  // represented by LoopScalarBody becomes remainder loop after vectorization.
  //
  // For cases like foldTailByMasking() and requiresScalarEpiloque() we may
  // end up getting slightly roughened result but that should be OK since
  // profile is not inherently precise anyway. Note also possible bypass of
  // vector code caused by legality checks is ignored, assigning all the weight
  // to the vector loop, optimistically.
  setProfileInfoAfterUnrolling(
      LI->getLoopFor(LoopScalarBody), LI->getLoopFor(LoopVectorBody),
      LI->getLoopFor(LoopScalarBody), VF.getKnownMinValue() * UF);
}

void InnerLoopVectorizer::fixEVLInduction(VPTransformState &State) {
  // FIXME: Add support for interleaving.
  ReplaceInstWithInst(NextIndex, BinaryOperator::Create(
                                     Instruction::Add, NextIndex->getOperand(0),
                                     State.get(EVL, 0)));
}

void InnerLoopVectorizer::fixCrossIterationPHIs() {
  // In order to support recurrences we need to be able to vectorize Phi nodes.
  // Phi nodes have cycles, so we need to vectorize them in two stages. This is
  // stage #2: We now need to fix the recurrences by adding incoming edges to
  // the currently empty PHI nodes. At this point every instruction in the
  // original loop is widened to a vector form so we can use them to construct
  // the incoming edges.
  for (PHINode &Phi : OrigLoop->getHeader()->phis()) {
    // Handle first-order recurrences and reductions that need to be fixed.
    if (Legal->isFirstOrderRecurrence(&Phi))
      fixFirstOrderRecurrence(&Phi);
    else if (Legal->isReductionVariable(&Phi))
      fixReduction(&Phi);
  }
}

void InnerLoopVectorizer::fixFirstOrderRecurrence(PHINode *Phi) {
  // This is the second phase of vectorizing first-order recurrences. An
  // overview of the transformation is described below. Suppose we have the
  // following loop.
  //
  //   for (int i = 0; i < n; ++i)
  //     b[i] = a[i] - a[i - 1];
  //
  // There is a first-order recurrence on "a". For this loop, the shorthand
  // scalar IR looks like:
  //
  //   scalar.ph:
  //     s_init = a[-1]
  //     br scalar.body
  //
  //   scalar.body:
  //     i = phi [0, scalar.ph], [i+1, scalar.body]
  //     s1 = phi [s_init, scalar.ph], [s2, scalar.body]
  //     s2 = a[i]
  //     b[i] = s2 - s1
  //     br cond, scalar.body, ...
  //
  // In this example, s1 is a recurrence because it's value depends on the
  // previous iteration. In the first phase of vectorization, we created a
  // temporary value for s1. We now complete the vectorization and produce the
  // shorthand vector IR shown below (for VF = 4, UF = 1).
  //
  //   vector.ph:
  //     v_init = vector(..., ..., ..., a[-1])
  //     br vector.body
  //
  //   vector.body
  //     i = phi [0, vector.ph], [i+4, vector.body]
  //     v1 = phi [v_init, vector.ph], [v2, vector.body]
  //     v2 = a[i, i+1, i+2, i+3];
  //     v3 = vector(v1(3), v2(0, 1, 2))
  //     b[i, i+1, i+2, i+3] = v2 - v3
  //     br cond, vector.body, middle.block
  //
  //   middle.block:
  //     x = v2(3)
  //     br scalar.ph
  //
  //   scalar.ph:
  //     s_init = phi [x, middle.block], [a[-1], otherwise]
  //     br scalar.body
  //
  // After execution completes the vector loop, we extract the next value of
  // the recurrence (x) to use as the initial value in the scalar loop.

  // Get the original loop preheader and single loop latch.
  auto *Preheader = OrigLoop->getLoopPreheader();
  auto *Latch = OrigLoop->getLoopLatch();

  // Get the initial and previous values of the scalar recurrence.
  auto *ScalarInit = Phi->getIncomingValueForBlock(Preheader);
  auto *Previous = Phi->getIncomingValueForBlock(Latch);

  // Create a vector from the initial value.
  auto *VectorInit = ScalarInit;
  if (VF.isVector()) {
    Builder.SetInsertPoint(LoopVectorPreHeader->getTerminator());
    VectorInit = Builder.CreateInsertElement(
        UndefValue::get(VectorType::get(VectorInit->getType(), VF)), VectorInit,
        Builder.getInt32(VF.getKnownMinValue() - 1), "vector.recur.init");
  }

  // We constructed a temporary phi node in the first phase of vectorization.
  // This phi node will eventually be deleted.
  Builder.SetInsertPoint(
      cast<Instruction>(VectorLoopValueMap.getVectorValue(Phi, 0)));

  // Create a phi node for the new recurrence. The current value will either be
  // the initial value inserted into a vector or loop-varying vector value.
  auto *VecPhi = Builder.CreatePHI(VectorInit->getType(), 2, "vector.recur");
  VecPhi->addIncoming(VectorInit, LoopVectorPreHeader);

  // Get the vectorized previous value of the last part UF - 1. It appears last
  // among all unrolled iterations, due to the order of their construction.
  Value *PreviousLastPart = getOrCreateVectorValue(Previous, UF - 1);

  // Find and set the insertion point after the previous value if it is an
  // instruction.
  BasicBlock::iterator InsertPt;
  // Note that the previous value may have been constant-folded so it is not
  // guaranteed to be an instruction in the vector loop.
  // FIXME: Loop invariant values do not form recurrences. We should deal with
  //        them earlier.
  if (LI->getLoopFor(LoopVectorBody)->isLoopInvariant(PreviousLastPart))
    InsertPt = LoopVectorBody->getFirstInsertionPt();
  else {
    Instruction *PreviousInst = cast<Instruction>(PreviousLastPart);
    if (isa<PHINode>(PreviousLastPart))
      // If the previous value is a phi node, we should insert after all the phi
      // nodes in the block containing the PHI to avoid breaking basic block
      // verification. Note that the basic block may be different to
      // LoopVectorBody, in case we predicate the loop.
      InsertPt = PreviousInst->getParent()->getFirstInsertionPt();
    else
      InsertPt = ++PreviousInst->getIterator();
  }
  Builder.SetInsertPoint(&*InsertPt);

  // We will construct a vector for the recurrence by combining the values for
  // the current and previous iterations. This is the required shuffle mask.
  SmallVector<int, 8> ShuffleMask(VF.getKnownMinValue());
  ShuffleMask[0] = VF.getKnownMinValue() - 1;
  for (unsigned I = 1; I < VF.getKnownMinValue(); ++I)
    ShuffleMask[I] = I + VF.getKnownMinValue() - 1;

  // The vector from which to take the initial value for the current iteration
  // (actual or unrolled). Initially, this is the vector phi node.
  Value *Incoming = VecPhi;

  // Shuffle the current and previous vector and update the vector parts.
  for (unsigned Part = 0; Part < UF; ++Part) {
    Value *PreviousPart = getOrCreateVectorValue(Previous, Part);
    Value *PhiPart = VectorLoopValueMap.getVectorValue(Phi, Part);
    Value *Shuffle;
    if (VF.isScalable()) {
      // FIXME: Add support for first order recurrence operations using VP
      // intrinsics. We will need to keep track of the vector length used in the
      // previous iteration to be able to correctly shift the vector from the
      // previous iteration.
      assert(!preferPredicatedVectorOps() &&
             "First order recurrence operations not currently supported by "
             "predicated vector operations.");
      Type *Int32Ty = Type::getInt32Ty(Phi->getContext());
      Module *M = OrigLoop->getHeader()->getModule();
      CallInst *Vscale = emitVscaleCall(Builder, M, Int32Ty);
      Value *Vlen = Builder.CreateMul(
          Vscale, ConstantInt::get(Int32Ty, VF.getKnownMinValue()));
      Value *Shift = Builder.CreateSub(Vlen, ConstantInt::get(Int32Ty, 1));
      Shuffle = Builder.CreateIntrinsic(
          Intrinsic::experimental_vector_slideleftfill, {VecPhi->getType()},
          {Incoming, PreviousPart, Shift}, nullptr);
    } else {
      Shuffle =
          VF.getKnownMinValue() > 1
              ? Builder.CreateShuffleVector(Incoming, PreviousPart, ShuffleMask)
              : Incoming;
    }
    PhiPart->replaceAllUsesWith(Shuffle);
    cast<Instruction>(PhiPart)->eraseFromParent();
    VectorLoopValueMap.resetVectorValue(Phi, Part, Shuffle);
    Incoming = PreviousPart;
  }

  // Fix the latch value of the new recurrence in the vector loop.
  VecPhi->addIncoming(Incoming, LI->getLoopFor(LoopVectorBody)->getLoopLatch());

  // Extract the last vector element in the middle block. This will be the
  // initial value for the recurrence when jumping to the scalar loop.
  auto *ExtractForScalar = Incoming;
  if (VF.isVector()) {
    Builder.SetInsertPoint(LoopMiddleBlock->getTerminator());
    ExtractForScalar = Builder.CreateExtractElement(
        ExtractForScalar, Builder.getInt32(VF.getKnownMinValue() - 1),
        "vector.recur.extract");
  }
  // Extract the second last element in the middle block if the
  // Phi is used outside the loop. We need to extract the phi itself
  // and not the last element (the phi update in the current iteration). This
  // will be the value when jumping to the exit block from the LoopMiddleBlock,
  // when the scalar loop is not run at all.
  Value *ExtractForPhiUsedOutsideLoop = nullptr;
  if (VF.isVector())
    ExtractForPhiUsedOutsideLoop = Builder.CreateExtractElement(
        Incoming, Builder.getInt32(VF.getKnownMinValue() - 2),
        "vector.recur.extract.for.phi");
  // When loop is unrolled without vectorizing, initialize
  // ExtractForPhiUsedOutsideLoop with the value just prior to unrolled value of
  // `Incoming`. This is analogous to the vectorized case above: extracting the
  // second last element when VF > 1.
  else if (UF > 1)
    ExtractForPhiUsedOutsideLoop = getOrCreateVectorValue(Previous, UF - 2);

  // Fix the initial value of the original recurrence in the scalar loop.
  Builder.SetInsertPoint(&*LoopScalarPreHeader->begin());
  auto *Start = Builder.CreatePHI(Phi->getType(), 2, "scalar.recur.init");
  for (auto *BB : predecessors(LoopScalarPreHeader)) {
    auto *Incoming = BB == LoopMiddleBlock ? ExtractForScalar : ScalarInit;
    Start->addIncoming(Incoming, BB);
  }

  Phi->setIncomingValueForBlock(LoopScalarPreHeader, Start);
  Phi->setName("scalar.recur");

  // Finally, fix users of the recurrence outside the loop. The users will need
  // either the last value of the scalar recurrence or the last value of the
  // vector recurrence we extracted in the middle block. Since the loop is in
  // LCSSA form, we just need to find all the phi nodes for the original scalar
  // recurrence in the exit block, and then add an edge for the middle block.
  for (PHINode &LCSSAPhi : LoopExitBlock->phis()) {
    if (LCSSAPhi.getIncomingValue(0) == Phi) {
      LCSSAPhi.addIncoming(ExtractForPhiUsedOutsideLoop, LoopMiddleBlock);
    }
  }
}

void InnerLoopVectorizer::fixReduction(PHINode *Phi) {
  Constant *Zero = Builder.getInt32(0);

  // Get it's reduction variable descriptor.
  assert(Legal->isReductionVariable(Phi) &&
         "Unable to find the reduction variable");
  RecurrenceDescriptor RdxDesc = Legal->getReductionVars()[Phi];

  RecurrenceDescriptor::RecurrenceKind RK = RdxDesc.getRecurrenceKind();
  TrackingVH<Value> ReductionStartValue = RdxDesc.getRecurrenceStartValue();
  Instruction *LoopExitInst = RdxDesc.getLoopExitInstr();
  RecurrenceDescriptor::MinMaxRecurrenceKind MinMaxKind =
      RdxDesc.getMinMaxRecurrenceKind();
  setDebugLocFromInst(Builder, ReductionStartValue);
  bool IsInLoopReductionPhi = Cost->isInLoopReduction(Phi);

  // We need to generate a reduction vector from the incoming scalar.
  // To do so, we need to generate the 'identity' vector and override
  // one of the elements with the incoming scalar reduction. We need
  // to do it in the vector-loop preheader.
  Builder.SetInsertPoint(LoopVectorPreHeader->getTerminator());

  // This is the vector-clone of the value that leaves the loop.
  Type *VecTy = getOrCreateVectorValue(LoopExitInst, 0)->getType();

  // Find the reduction identity variable. Zero for addition, or, xor,
  // one for multiplication, -1 for And.
  Value *Identity;
  Value *VectorStart;
  if (RK == RecurrenceDescriptor::RK_IntegerMinMax ||
      RK == RecurrenceDescriptor::RK_FloatMinMax) {
    // MinMax reduction have the start value as their identify.
    if (VF.isScalar() || IsInLoopReductionPhi) {
      VectorStart = Identity = ReductionStartValue;
    } else {
      VectorStart = Identity = Builder.CreateVectorSplat(
          VF, ReductionStartValue, "minmax.ident");
    }
  } else {
    // Handle other reduction kinds:
    Constant *Iden = RecurrenceDescriptor::getRecurrenceIdentity(
        RK, VecTy->getScalarType());
    if (VF.isScalar() || IsInLoopReductionPhi) {
      Identity = Iden;
      // This vector is the Identity vector where the first element is the
      // incoming scalar reduction.
      VectorStart = ReductionStartValue;
    } else {
      Identity = ConstantVector::getSplat(VF, Iden);

      // This vector is the Identity vector where the first element is the
      // incoming scalar reduction.
      VectorStart =
          Builder.CreateInsertElement(Identity, ReductionStartValue, Zero);
    }
  }

  // Wrap flags are in general invalid after vectorization, clear them.
  clearReductionWrapFlags(RdxDesc);

  // Fix the vector-loop phi.

  // Reductions do not have to start at zero. They can start with
  // any loop invariant values.
  BasicBlock *Latch = OrigLoop->getLoopLatch();
  Value *LoopVal = Phi->getIncomingValueForBlock(Latch);

  for (unsigned Part = 0; Part < UF; ++Part) {
    Value *VecRdxPhi = getOrCreateVectorValue(Phi, Part);
    Value *Val = getOrCreateVectorValue(LoopVal, Part);
    // Make sure to add the reduction start value only to the
    // first unroll part.
    Value *StartVal = (Part == 0) ? VectorStart : Identity;
    cast<PHINode>(VecRdxPhi)->addIncoming(StartVal, LoopVectorPreHeader);
    cast<PHINode>(VecRdxPhi)->addIncoming(
        Val, LI->getLoopFor(LoopVectorBody)->getLoopLatch());
  }

  // Before each round, move the insertion point right between
  // the PHIs and the values we are going to write.
  // This allows us to write both PHINodes and the extractelement
  // instructions.
  Builder.SetInsertPoint(&*LoopMiddleBlock->getFirstInsertionPt());

  setDebugLocFromInst(Builder, LoopExitInst);

  // If tail is folded by masking, the vector value to leave the loop should be
  // a Select choosing between the vectorized LoopExitInst and vectorized Phi,
  // instead of the former.
  if (Cost->foldTailByMasking()) {
    for (unsigned Part = 0; Part < UF; ++Part) {
      Value *VecLoopExitInst =
          VectorLoopValueMap.getVectorValue(LoopExitInst, Part);
      Value *Sel = nullptr;
      for (User *U : VecLoopExitInst->users()) {
        if (isa<SelectInst>(U)) {
          assert(!Sel && "Reduction exit feeding two selects");
          Sel = U;
        } else
          assert(isa<PHINode>(U) && "Reduction exit must feed Phi's or select");
      }
      assert(Sel && "Reduction exit feeds no select");
      VectorLoopValueMap.resetVectorValue(LoopExitInst, Part, Sel);

      // If the target can create a predicated operator for the reduction at no
      // extra cost in the loop (for example a predicated vadd), it can be
      // cheaper for the select to remain in the loop than be sunk out of it,
      // and so use the select value for the phi instead of the old
      // LoopExitValue.
      RecurrenceDescriptor RdxDesc = Legal->getReductionVars()[Phi];
      if (PreferPredicatedReductionSelect ||
          TTI->preferPredicatedReductionSelect(
              RdxDesc.getRecurrenceBinOp(RdxDesc.getRecurrenceKind()),
              Phi->getType(), TargetTransformInfo::ReductionFlags())) {
        auto *VecRdxPhi = cast<PHINode>(getOrCreateVectorValue(Phi, Part));
        VecRdxPhi->setIncomingValueForBlock(
            LI->getLoopFor(LoopVectorBody)->getLoopLatch(), Sel);
      }

      // If using preferPredicatedVectorOps, replace incoming value of the
      // reduction phi node for vector.body with the above select instruction.
      if (preferPredicatedVectorOps()) {
        Value *VecRdxPhi = getOrCreateVectorValue(Phi, Part);
        BasicBlock *VectorBodyLatch =
            LI->getLoopFor(LoopVectorBody)->getLoopLatch();
        Value *CurrIncoming =
            cast<PHINode>(VecRdxPhi)->getIncomingValueForBlock(VectorBodyLatch);
        // By definition of LoopVal above, it is not guaranteed to be the
        // LoopExitInst. Replace only if it is.
        if (CurrIncoming == VecLoopExitInst) {
          cast<PHINode>(VecRdxPhi)->setIncomingValueForBlock(
              VectorBodyLatch,
              VectorLoopValueMap.getVectorValue(LoopExitInst, Part));
        }
      }
    }
  }

  // If the vector reduction can be performed in a smaller type, we truncate
  // then extend the loop exit value to enable InstCombine to evaluate the
  // entire expression in the smaller type.
  if (VF.isVector() && Phi->getType() != RdxDesc.getRecurrenceType()) {
    assert(!IsInLoopReductionPhi && "Unexpected truncated inloop reduction!");
    assert(!VF.isScalable() && "scalable vectors not yet supported.");
    Type *RdxVecTy = VectorType::get(RdxDesc.getRecurrenceType(), VF);
    Builder.SetInsertPoint(
        LI->getLoopFor(LoopVectorBody)->getLoopLatch()->getTerminator());
    VectorParts RdxParts(UF);
    for (unsigned Part = 0; Part < UF; ++Part) {
      RdxParts[Part] = VectorLoopValueMap.getVectorValue(LoopExitInst, Part);
      Value *Trunc = Builder.CreateTrunc(RdxParts[Part], RdxVecTy);
      Value *Extnd = RdxDesc.isSigned() ? Builder.CreateSExt(Trunc, VecTy)
                                        : Builder.CreateZExt(Trunc, VecTy);
      for (Value::user_iterator UI = RdxParts[Part]->user_begin();
           UI != RdxParts[Part]->user_end();)
        if (*UI != Trunc) {
          (*UI++)->replaceUsesOfWith(RdxParts[Part], Extnd);
          RdxParts[Part] = Extnd;
        } else {
          ++UI;
        }
    }
    Builder.SetInsertPoint(&*LoopMiddleBlock->getFirstInsertionPt());
    for (unsigned Part = 0; Part < UF; ++Part) {
      RdxParts[Part] = Builder.CreateTrunc(RdxParts[Part], RdxVecTy);
      VectorLoopValueMap.resetVectorValue(LoopExitInst, Part, RdxParts[Part]);
    }
  }

  // Reduce all of the unrolled parts into a single vector.
  Value *ReducedPartRdx = VectorLoopValueMap.getVectorValue(LoopExitInst, 0);
  unsigned Op = RecurrenceDescriptor::getRecurrenceBinOp(RK);

  // The middle block terminator has already been assigned a DebugLoc here (the
  // OrigLoop's single latch terminator). We want the whole middle block to
  // appear to execute on this line because: (a) it is all compiler generated,
  // (b) these instructions are always executed after evaluating the latch
  // conditional branch, and (c) other passes may add new predecessors which
  // terminate on this line. This is the easiest way to ensure we don't
  // accidentally cause an extra step back into the loop while debugging.
  setDebugLocFromInst(Builder, LoopMiddleBlock->getTerminator());
  for (unsigned Part = 1; Part < UF; ++Part) {
    Value *RdxPart = VectorLoopValueMap.getVectorValue(LoopExitInst, Part);
    if (Op != Instruction::ICmp && Op != Instruction::FCmp)
      // Floating point operations had to be 'fast' to enable the reduction.
      ReducedPartRdx = addFastMathFlag(
          Builder.CreateBinOp((Instruction::BinaryOps)Op, RdxPart,
                              ReducedPartRdx, "bin.rdx"),
          RdxDesc.getFastMathFlags());
    else
      ReducedPartRdx =
          createMinMaxOp(Builder, MinMaxKind, ReducedPartRdx, RdxPart);
  }

  // Create the reduction after the loop. Note that inloop reductions create the
  // target reduction in the loop using a Reduction recipe.
  if (VF.isVector() && !IsInLoopReductionPhi) {
    bool NoNaN = Legal->hasFunNoNaNAttr();

    // For certain backends like RISC-V it is hard to lower some reduction
    // operations like multiply effectively. In such cases we can generate a
    // reduction loop in the loop vectorizer.
    TargetTransformInfo::ReductionFlags Flags;
    Flags.NoNaN = NoNaN;
    if (VF.isScalable() &&
        !TTI->useReductionIntrinsic(Op, ReducedPartRdx->getType(), Flags))
      ReducedPartRdx = generateReductionLoop(ReducedPartRdx, Identity, Op,
                                             RdxDesc.getFastMathFlags());
    else
      ReducedPartRdx =
          createTargetReduction(Builder, TTI, RdxDesc, ReducedPartRdx, NoNaN);

    // If the reduction can be performed in a smaller type, we need to extend
    // the reduction to the wider type before we branch to the original loop.
    if (Phi->getType() != RdxDesc.getRecurrenceType())
      ReducedPartRdx = RdxDesc.isSigned()
                           ? Builder.CreateSExt(ReducedPartRdx, Phi->getType())
                           : Builder.CreateZExt(ReducedPartRdx, Phi->getType());
  }

  // Create a phi node that merges control-flow from the backedge-taken check
  // block and the middle block.
  PHINode *BCBlockPhi = PHINode::Create(Phi->getType(), 2, "bc.merge.rdx",
                                        LoopScalarPreHeader->getTerminator());
  for (unsigned I = 0, E = LoopBypassBlocks.size(); I != E; ++I)
    BCBlockPhi->addIncoming(ReductionStartValue, LoopBypassBlocks[I]);
  BCBlockPhi->addIncoming(ReducedPartRdx, LoopMiddleBlock);

  // Now, we need to fix the users of the reduction variable
  // inside and outside of the scalar remainder loop.
  // We know that the loop is in LCSSA form. We need to update the
  // PHI nodes in the exit blocks.
  for (PHINode &LCSSAPhi : LoopExitBlock->phis()) {
    // All PHINodes need to have a single entry edge, or two if
    // we already fixed them.
    assert(LCSSAPhi.getNumIncomingValues() < 3 && "Invalid LCSSA PHI");

    // We found a reduction value exit-PHI. Update it with the
    // incoming bypass edge.
    if (LCSSAPhi.getIncomingValue(0) == LoopExitInst)
      LCSSAPhi.addIncoming(ReducedPartRdx, LoopMiddleBlock);
  } // end of the LCSSA phi scan.

  // Fix the scalar loop reduction variable with the incoming reduction sum
  // from the vector body and from the backedge value.
  int IncomingEdgeBlockIdx = Phi->getBasicBlockIndex(OrigLoop->getLoopLatch());
  assert(IncomingEdgeBlockIdx >= 0 && "Invalid block index");
  // Pick the other block.
  int SelfEdgeBlockIdx = (IncomingEdgeBlockIdx ? 0 : 1);
  Phi->setIncomingValue(SelfEdgeBlockIdx, BCBlockPhi);
  Phi->setIncomingValue(IncomingEdgeBlockIdx, LoopExitInst);
}

Value *InnerLoopVectorizer::generateReductionLoop(Value *ReducedPartRdx,
                                                  Value *Identity, unsigned Op,
                                                  FastMathFlags FMF) {
  // TODO: Generate ordered reduction loop if reassociation not allowed.
  assert(FMF.allowReassoc() && "Reassociation transformations not allowed. "
                               "Cannot generate log reduction loop.");
  VectorType *RdxTy = cast<VectorType>(ReducedPartRdx->getType());
  VectorType *IdenTy = cast<VectorType>(Identity->getType());
  assert(RdxTy->getElementCount() == IdenTy->getElementCount() &&
         "Identity vector does not have same length as reduction vector");

  BasicBlock *RdxBlockPH = LoopMiddleBlock;
  LoopMiddleBlock->setName("reduction.loop.ph");
  LoopMiddleBlock = SplitBlock(LoopMiddleBlock, &LoopMiddleBlock->front(), DT,
                               LI, nullptr, "middle.block");
  // Reset Debug Location to stay at the terminator of Middle Block. See
  // explanation at the previous call to setDebugLocFromInst.
  setDebugLocFromInst(Builder, LoopMiddleBlock->getTerminator());

  // Create reduction loop body
  BasicBlock *RdxBlock = SplitBlock(RdxBlockPH, &RdxBlockPH->front(), DT, LI,
                                    nullptr, "reduction.loop.body");

  // Insert instruction to get runtime vector length in reduction preheader.
  Builder.SetInsertPoint(&*RdxBlockPH->getFirstInsertionPt());
  CallInst *Vscale = emitVscaleCall(Builder, RdxBlockPH->getModule(),
                                    Type::getInt32Ty(RdxBlockPH->getContext()));
  Value *InitLen = Builder.CreateMul(Builder.getInt32(VF.getKnownMinValue()),
                                     Vscale, "vscale.x.vf");

  // Insert loop in the reduction loop body.
  Builder.SetInsertPoint(&*RdxBlock->getFirstInsertionPt());

  // Insert Phis for operating vector length and reduced vector.
  PHINode *CurrLen = Builder.CreatePHI(InitLen->getType(), 2, "current.len");
  CurrLen->addIncoming(InitLen, RdxBlockPH);
  PHINode *CurrVec = Builder.CreatePHI(RdxTy, 2, "current.vec");
  CurrVec->addIncoming(ReducedPartRdx, RdxBlockPH);

  // Compute half of vector len.
  Constant *Two = ConstantInt::get(InitLen->getType(), 2);
  auto *HalfLenQuotient = Builder.CreateUDiv(CurrLen, Two);
  auto *HalfLenRemainder = Builder.CreateURem(CurrLen, Two);
  Value *HalfLen =
      Builder.CreateAdd(HalfLenQuotient, HalfLenRemainder, "halflen");

  // If using vpred multiply, we do not need to create a merge between identity
  // and current vector for the second half of the elements.
  Value *FirstHalf = CurrVec;
  if (!preferPredicatedVectorOps()) {
    // Create a vector with first half of the current vector.
    Value *StepVec = Builder.CreateIntrinsic(
        Intrinsic::experimental_vector_stepvector,
        VectorType::get(HalfLen->getType(), RdxTy->getElementCount()), {},
        nullptr, "index.vec");
    Value *HalfLenSplat =
        Builder.CreateVectorSplat(RdxTy->getElementCount(), HalfLen, "halflen");
    Value *HalfMask = Builder.CreateICmpULT(StepVec, HalfLenSplat);
    FirstHalf = Builder.CreateSelect(HalfMask, CurrVec, Identity, "first.half");
  }

  // Create a vector with the second half of the current vector.
  // If we are using vpred ops with EVL = HalfLen, the SecondHalf vector will
  // contain the last HalfLenQuotient elements of the CurrVec followed by
  // (HalfLen - HalfLenQuotient) identity elements.
  // Note that CurrLen = HalfLen + HalfLenQuotient
  Value *SecondHalf =
      preferPredicatedVectorOps()
          ? Builder.CreateIntrinsic(
                Intrinsic::experimental_vector_vp_slideleftfill, RdxTy,
                {CurrVec, Identity, HalfLen, getSetVL(CurrLen)}, nullptr,
                "second.half")
          : Builder.CreateIntrinsic(
                Intrinsic::experimental_vector_slideleftfill, RdxTy,
                {CurrVec, Identity, HalfLen}, nullptr, "second.half");

  // All ops in the reduction inherit fast-math-flags from the recurrence
  // descriptor.
  IRBuilderBase::FastMathFlagGuard FMFGuard(Builder);
  Builder.setFastMathFlags(FMF);

  // Finally multiply the two half vectors to create the reduction vector that
  // will be used as the current vector for the next iteration or be the final
  // result if HalfLen is 1.
  // Since HalfLenQuotient is always <= HalfLen, it is safe to use EVL = HalfLen
  // irrespective of the number of elements in CurrVec.
  auto BuildRedxVec = [&]() -> Value * {
    switch (Op) {
    case Instruction::Mul:
    case Instruction::FMul:
    case Instruction::Add:
    case Instruction::FAdd:
      if (preferPredicatedVectorOps()) {
        // set vector length to HalfLen.
        Value *EVLHalf = getSetVL(HalfLen);
        // create call to vpred intrinsic.
        Value *PredMask = Builder.getTrueVector(RdxTy->getElementCount());
        VPIntrinsicAndKind OpIntr = getVPIntrInstr(Op);
        SmallVector<Value *, 6> IntrArgs;
        IntrArgs.push_back(FirstHalf);
        IntrArgs.push_back(SecondHalf);
        if (OpIntr.IsFP) {
          IntrArgs.push_back(getConstrainedFPRounding(
              Builder.getContext(), RoundingMode::NearestTiesToEven));
          IntrArgs.push_back(getConstrainedFPExcept(
              Builder.getContext(), fp::ExceptionBehavior::ebIgnore));
        }
        IntrArgs.push_back(PredMask);
        IntrArgs.push_back(EVLHalf);
        return Builder.CreateIntrinsic(OpIntr.Intr, RdxTy, IntrArgs, nullptr,
                                       "reduction.vec");
      } else
        return Builder.CreateBinOp((Instruction::BinaryOps)Op, FirstHalf,
                                   SecondHalf, "reduction.vec");
      break;
    default:
      llvm_unreachable(
          "Unsupported instruction for reduction loop for scalable vectors.");
    }
  };

  Value *RdxVec = BuildRedxVec();
  // Create new terminator for the reduction loop.
  Value *ExitCond =
      Builder.CreateICmpEQ(HalfLen, ConstantInt::get(HalfLen->getType(), 1));
  BranchInst *CurrTerminator = cast<BranchInst>(RdxBlock->getTerminator());
  Builder.CreateCondBr(ExitCond, CurrTerminator->getSuccessor(0), RdxBlock);
  CurrTerminator->eraseFromParent();

  // Fix the Phis for the current vector and current length.
  CurrLen->addIncoming(HalfLen, RdxBlock);
  CurrVec->addIncoming(RdxVec, RdxBlock);

  // Reset Insertion Point.
  Builder.SetInsertPoint(&*LoopMiddleBlock->getFirstInsertionPt());
  return Builder.CreateExtractElement(RdxVec, Builder.getInt32(0), "reduced");
}

void InnerLoopVectorizer::clearReductionWrapFlags(
    RecurrenceDescriptor &RdxDesc) {
  RecurrenceDescriptor::RecurrenceKind RK = RdxDesc.getRecurrenceKind();
  if (RK != RecurrenceDescriptor::RK_IntegerAdd &&
      RK != RecurrenceDescriptor::RK_IntegerMult)
    return;

  Instruction *LoopExitInstr = RdxDesc.getLoopExitInstr();
  assert(LoopExitInstr && "null loop exit instruction");
  SmallVector<Instruction *, 8> Worklist;
  SmallPtrSet<Instruction *, 8> Visited;
  Worklist.push_back(LoopExitInstr);
  Visited.insert(LoopExitInstr);

  while (!Worklist.empty()) {
    Instruction *Cur = Worklist.pop_back_val();
    if (isa<OverflowingBinaryOperator>(Cur))
      for (unsigned Part = 0; Part < UF; ++Part) {
        Value *V = getOrCreateVectorValue(Cur, Part);
        cast<Instruction>(V)->dropPoisonGeneratingFlags();
      }

    for (User *U : Cur->users()) {
      Instruction *UI = cast<Instruction>(U);
      if ((Cur != LoopExitInstr || OrigLoop->contains(UI->getParent())) &&
          Visited.insert(UI).second)
        Worklist.push_back(UI);
    }
  }
}

void InnerLoopVectorizer::fixLCSSAPHIs() {
  for (PHINode &LCSSAPhi : LoopExitBlock->phis()) {
    if (LCSSAPhi.getNumIncomingValues() == 1) {
      auto *IncomingValue = LCSSAPhi.getIncomingValue(0);
      // Non-instruction incoming values will have only one value.
      unsigned LastLane = 0;
      if (isa<Instruction>(IncomingValue))
        LastLane = Cost->isUniformAfterVectorization(
                       cast<Instruction>(IncomingValue), VF)
                       ? 0
                       : VF.getKnownMinValue() - 1;
      // Can be a loop invariant incoming value or the last scalar value to be
      // extracted from the vectorized loop.
      Builder.SetInsertPoint(LoopMiddleBlock->getTerminator());
      Value *lastIncomingValue =
          getOrCreateScalarValue(IncomingValue, {UF - 1, LastLane});
      LCSSAPhi.addIncoming(lastIncomingValue, LoopMiddleBlock);
    }
  }
}

void InnerLoopVectorizer::sinkScalarOperands(Instruction *PredInst) {
  // The basic block and loop containing the predicated instruction.
  auto *PredBB = PredInst->getParent();
  auto *VectorLoop = LI->getLoopFor(PredBB);

  // Initialize a worklist with the operands of the predicated instruction.
  SetVector<Value *> Worklist(PredInst->op_begin(), PredInst->op_end());

  // Holds instructions that we need to analyze again. An instruction may be
  // reanalyzed if we don't yet know if we can sink it or not.
  SmallVector<Instruction *, 8> InstsToReanalyze;

  // Returns true if a given use occurs in the predicated block. Phi nodes use
  // their operands in their corresponding predecessor blocks.
  auto isBlockOfUsePredicated = [&](Use &U) -> bool {
    auto *I = cast<Instruction>(U.getUser());
    BasicBlock *BB = I->getParent();
    if (auto *Phi = dyn_cast<PHINode>(I))
      BB = Phi->getIncomingBlock(
          PHINode::getIncomingValueNumForOperand(U.getOperandNo()));
    return BB == PredBB;
  };

  // Iteratively sink the scalarized operands of the predicated instruction
  // into the block we created for it. When an instruction is sunk, it's
  // operands are then added to the worklist. The algorithm ends after one pass
  // through the worklist doesn't sink a single instruction.
  bool Changed;
  do {
    // Add the instructions that need to be reanalyzed to the worklist, and
    // reset the changed indicator.
    Worklist.insert(InstsToReanalyze.begin(), InstsToReanalyze.end());
    InstsToReanalyze.clear();
    Changed = false;

    while (!Worklist.empty()) {
      auto *I = dyn_cast<Instruction>(Worklist.pop_back_val());

      // We can't sink an instruction if it is a phi node, is already in the
      // predicated block, is not in the loop, or may have side effects.
      if (!I || isa<PHINode>(I) || I->getParent() == PredBB ||
          !VectorLoop->contains(I) || I->mayHaveSideEffects())
        continue;

      // It's legal to sink the instruction if all its uses occur in the
      // predicated block. Otherwise, there's nothing to do yet, and we may
      // need to reanalyze the instruction.
      if (!llvm::all_of(I->uses(), isBlockOfUsePredicated)) {
        InstsToReanalyze.push_back(I);
        continue;
      }

      // Move the instruction to the beginning of the predicated block, and add
      // it's operands to the worklist.
      I->moveBefore(&*PredBB->getFirstInsertionPt());
      Worklist.insert(I->op_begin(), I->op_end());

      // The sinking may have enabled other instructions to be sunk, so we will
      // need to iterate.
      Changed = true;
    }
  } while (Changed);
}

void InnerLoopVectorizer::fixNonInductionPHIs() {
  for (PHINode *OrigPhi : OrigPHIsToFix) {
    PHINode *NewPhi =
        cast<PHINode>(VectorLoopValueMap.getVectorValue(OrigPhi, 0));
    unsigned NumIncomingValues = OrigPhi->getNumIncomingValues();

    SmallVector<BasicBlock *, 2> ScalarBBPredecessors(
        predecessors(OrigPhi->getParent()));
    SmallVector<BasicBlock *, 2> VectorBBPredecessors(
        predecessors(NewPhi->getParent()));
    assert(ScalarBBPredecessors.size() == VectorBBPredecessors.size() &&
           "Scalar and Vector BB should have the same number of predecessors");

    // The insertion point in Builder may be invalidated by the time we get
    // here. Force the Builder insertion point to something valid so that we do
    // not run into issues during insertion point restore in
    // getOrCreateVectorValue calls below.
    Builder.SetInsertPoint(NewPhi);

    // The predecessor order is preserved and we can rely on mapping between
    // scalar and vector block predecessors.
    for (unsigned i = 0; i < NumIncomingValues; ++i) {
      BasicBlock *NewPredBB = VectorBBPredecessors[i];

      // When looking up the new scalar/vector values to fix up, use incoming
      // values from original phi.
      Value *ScIncV =
          OrigPhi->getIncomingValueForBlock(ScalarBBPredecessors[i]);

      // Scalar incoming value may need a broadcast
      Value *NewIncV = getOrCreateVectorValue(ScIncV, 0);
      NewPhi->addIncoming(NewIncV, NewPredBB);
    }
  }
}

void InnerLoopVectorizer::widenGEP(GetElementPtrInst *GEP, VPUser &Operands,
                                   unsigned UF, ElementCount VF,
                                   bool IsPtrLoopInvariant,
                                   SmallBitVector &IsIndexLoopInvariant,
                                   VPTransformState &State) {
  // Construct a vector GEP by widening the operands of the scalar GEP as
  // necessary. We mark the vector GEP 'inbounds' if appropriate. A GEP
  // results in a vector of pointers when at least one operand of the GEP
  // is vector-typed. Thus, to keep the representation compact, we only use
  // vector-typed operands for loop-varying values.

  if (VF.isVector() && IsPtrLoopInvariant && IsIndexLoopInvariant.all()) {
    // If we are vectorizing, but the GEP has only loop-invariant operands,
    // the GEP we build (by only using vector-typed operands for
    // loop-varying values) would be a scalar pointer. Thus, to ensure we
    // produce a vector of pointers, we need to either arbitrarily pick an
    // operand to broadcast, or broadcast a clone of the original GEP.
    // Here, we broadcast a clone of the original.
    //
    // TODO: If at some point we decide to scalarize instructions having
    //       loop-invariant operands, this special case will no longer be
    //       required. We would add the scalarization decision to
    //       collectLoopScalars() and teach getVectorValue() to broadcast
    //       the lane-zero scalar value.
    auto *Clone = Builder.Insert(GEP->clone());
    for (unsigned Part = 0; Part < UF; ++Part) {
      Value *EntryPart = Builder.CreateVectorSplat(VF, Clone);
      VectorLoopValueMap.setVectorValue(GEP, Part, EntryPart);
      addMetadata(EntryPart, GEP);
    }
  } else {
    // If the GEP has at least one loop-varying operand, we are sure to
    // produce a vector of pointers. But if we are only unrolling, we want
    // to produce a scalar GEP for each unroll part. Thus, the GEP we
    // produce with the code below will be scalar (if VF == 1) or vector
    // (otherwise). Note that for the unroll-only case, we still maintain
    // values in the vector mapping with initVector, as we do for other
    // instructions.
    for (unsigned Part = 0; Part < UF; ++Part) {
      // The pointer operand of the new GEP. If it's loop-invariant, we
      // won't broadcast it.
      auto *Ptr = IsPtrLoopInvariant ? State.get(Operands.getOperand(0), {0, 0})
                                     : State.get(Operands.getOperand(0), Part);

      // Collect all the indices for the new GEP. If any index is
      // loop-invariant, we won't broadcast it.
      SmallVector<Value *, 4> Indices;
      for (unsigned I = 1, E = Operands.getNumOperands(); I < E; I++) {
        VPValue *Operand = Operands.getOperand(I);
        if (IsIndexLoopInvariant[I - 1])
          Indices.push_back(State.get(Operand, {0, 0}));
        else
          Indices.push_back(State.get(Operand, Part));
      }

      // Create the new GEP. Note that this GEP may be a scalar if VF == 1,
      // but it should be a vector, otherwise.
      auto *NewGEP =
          GEP->isInBounds()
              ? Builder.CreateInBoundsGEP(GEP->getSourceElementType(), Ptr,
                                          Indices)
              : Builder.CreateGEP(GEP->getSourceElementType(), Ptr, Indices);
      assert((VF == 1 || NewGEP->getType()->isVectorTy()) &&
             "NewGEP is not a pointer vector");
      VectorLoopValueMap.setVectorValue(GEP, Part, NewGEP);
      addMetadata(NewGEP, GEP);
    }
  }
}

void InnerLoopVectorizer::widenPHIInstruction(Instruction *PN, unsigned UF,
                                              ElementCount VF) {
  PHINode *P = cast<PHINode>(PN);
  if (EnableVPlanNativePath) {
    // Currently we enter here in the VPlan-native path for non-induction
    // PHIs where all control flow is uniform. We simply widen these PHIs.
    // Create a vector phi with no operands - the vector phi operands will be
    // set at the end of vector code generation.
    Type *VecTy =
        (VF.isScalar()) ? PN->getType() : VectorType::get(PN->getType(), VF);
    Value *VecPhi = Builder.CreatePHI(VecTy, PN->getNumOperands(), "vec.phi");
    VectorLoopValueMap.setVectorValue(P, 0, VecPhi);
    OrigPHIsToFix.push_back(P);

    return;
  }

  assert(PN->getParent() == OrigLoop->getHeader() &&
         "Non-header phis should have been handled elsewhere");

  // In order to support recurrences we need to be able to vectorize Phi nodes.
  // Phi nodes have cycles, so we need to vectorize them in two stages. This is
  // stage #1: We create a new vector PHI node with no incoming edges. We'll use
  // this value when we vectorize all of the instructions that use the PHI.
  if (Legal->isReductionVariable(P) || Legal->isFirstOrderRecurrence(P)) {
    for (unsigned Part = 0; Part < UF; ++Part) {
      // This is phase one of vectorizing PHIs.
      bool ScalarPHI =
          (VF.isScalar()) || Cost->isInLoopReduction(cast<PHINode>(PN));
      Type *VecTy =
          ScalarPHI ? PN->getType() : VectorType::get(PN->getType(), VF);
      Value *EntryPart = PHINode::Create(
          VecTy, 2, "vec.phi", &*LoopVectorBody->getFirstInsertionPt());
      VectorLoopValueMap.setVectorValue(P, Part, EntryPart);
    }
    return;
  }

  setDebugLocFromInst(Builder, P);

  // This PHINode must be an induction variable.
  // Make sure that we know about it.
  assert(Legal->getInductionVars().count(P) && "Not an induction variable");

  InductionDescriptor II = Legal->getInductionVars().lookup(P);
  const DataLayout &DL = OrigLoop->getHeader()->getModule()->getDataLayout();

  // FIXME: The newly created binary instructions should contain nsw/nuw flags,
  // which can be found from the original scalar operations.
  switch (II.getKind()) {
  case InductionDescriptor::IK_NoInduction:
    llvm_unreachable("Unknown induction");
  case InductionDescriptor::IK_IntInduction:
  case InductionDescriptor::IK_FpInduction:
    llvm_unreachable("Integer/fp induction is handled elsewhere.");
  case InductionDescriptor::IK_PtrInduction: {
    // Handle the pointer induction variable case.
    assert(P->getType()->isPointerTy() && "Unexpected type.");

    if (Cost->isScalarAfterVectorization(P, VF)) {
      // This is the normalized GEP that starts counting at zero.
      Value *PtrInd =
          Builder.CreateSExtOrTrunc(Induction, II.getStep()->getType());

      bool Uniform = Cost->isUniformAfterVectorization(P, VF);
      if (VF.isScalable() && !Uniform) {
        // If using scalable vectors, we cannot scalarize the pointer induction.
        // Instead, we will vectorize it using a vector GEP instruction that
        // takes step vector for indices. However if the phi-node is uniform
        // after vectorization, we do not want to use a step vector and we also
        // do not need to generate a vector GEP.
        Value *PtrIndSplat = Builder.CreateVectorSplat(VF, PtrInd);
        for (unsigned Part = 0; Part < UF; ++Part) {
          SCEVExpander Exp(*PSE.getSE(), DL, "induction");
          Value *Step = Exp.expandCodeFor(II.getStep(), II.getStep()->getType(),
                                          &*Builder.GetInsertPoint());
          Value *StepVec =
              getStepVector(PtrIndSplat, Part * VF.getKnownMinValue(), Step,
                            II.getInductionOpcode());
          Value *VecGep = Builder.CreateGEP(
              II.getStartValue()->getType()->getPointerElementType(),
              II.getStartValue(), StepVec);
          VectorLoopValueMap.setVectorValue(P, Part, VecGep);
        }
        return;
      }

      // Determine the number of scalars we need to generate for each unroll
      // iteration. If the instruction is uniform, we only need to generate the
      // first lane. Otherwise, we generate all VF values.
      unsigned Lanes =
          Cost->isUniformAfterVectorization(P, VF) ? 1 : VF.getKnownMinValue();
      for (unsigned Part = 0; Part < UF; ++Part) {
        for (unsigned Lane = 0; Lane < Lanes; ++Lane) {
          Constant *Idx = ConstantInt::get(PtrInd->getType(),
                                           Lane + Part * VF.getKnownMinValue());
          Value *GlobalIdx = Builder.CreateAdd(PtrInd, Idx);
          Value *SclrGep =
              emitTransformedIndex(Builder, GlobalIdx, PSE.getSE(), DL, II);
          SclrGep->setName("next.gep");
          VectorLoopValueMap.setScalarValue(P, {Part, Lane}, SclrGep);
        }
      }
      return;
    }
    assert(isa<SCEVConstant>(II.getStep()) &&
           "Induction step not a SCEV constant!");
    Type *PhiType = II.getStep()->getType();

    // Build a pointer phi
    Value *ScalarStartValue = II.getStartValue();
    Type *ScStValueType = ScalarStartValue->getType();
    PHINode *NewPointerPhi =
        PHINode::Create(ScStValueType, 2, "pointer.phi", Induction);
    NewPointerPhi->addIncoming(ScalarStartValue, LoopVectorPreHeader);

    // A pointer induction, performed by using a gep
    BasicBlock *LoopLatch = LI->getLoopFor(LoopVectorBody)->getLoopLatch();
    Instruction *InductionLoc = LoopLatch->getTerminator();
    const SCEV *ScalarStep = II.getStep();
    SCEVExpander Exp(*PSE.getSE(), DL, "induction");
    Value *ScalarStepValue =
        Exp.expandCodeFor(ScalarStep, PhiType, InductionLoc);
    Value *InductionGEP = GetElementPtrInst::Create(
        ScStValueType->getPointerElementType(), NewPointerPhi,
        Builder.CreateMul(
            ScalarStepValue,
            ConstantInt::get(PhiType, VF.getKnownMinValue() * UF)),
        "ptr.ind", InductionLoc);
    NewPointerPhi->addIncoming(InductionGEP, LoopLatch);

    // Create UF many actual address geps that use the pointer
    // phi as base and a vectorized version of the step value
    // (<step*0, ..., step*N>) as offset.
    for (unsigned Part = 0; Part < UF; ++Part) {
      SmallVector<Constant *, 8> Indices;
      // Create a vector of consecutive numbers from zero to VF.
      for (unsigned i = 0; i < VF.getKnownMinValue(); ++i)
        Indices.push_back(
            ConstantInt::get(PhiType, i + Part * VF.getKnownMinValue()));
      Constant *StartOffset = ConstantVector::get(Indices);

      Value *GEP = Builder.CreateGEP(
          ScStValueType->getPointerElementType(), NewPointerPhi,
          Builder.CreateMul(
              StartOffset,
              Builder.CreateVectorSplat(VF.getKnownMinValue(), ScalarStepValue),
              "vector.gep"));
      VectorLoopValueMap.setVectorValue(P, Part, GEP);
    }
  }
  }
}

/// A helper function for checking whether an integer division-related
/// instruction may divide by zero (in which case it must be predicated if
/// executed conditionally in the scalar code).
/// TODO: It may be worthwhile to generalize and check isKnownNonZero().
/// Non-zero divisors that are non compile-time constants will not be
/// converted into multiplication, so we will still end up scalarizing
/// the division, but can do so w/o predication.
static bool mayDivideByZero(Instruction &I) {
  assert((I.getOpcode() == Instruction::UDiv ||
          I.getOpcode() == Instruction::SDiv ||
          I.getOpcode() == Instruction::URem ||
          I.getOpcode() == Instruction::SRem) &&
         "Unexpected instruction");
  Value *Divisor = I.getOperand(1);
  auto *CInt = dyn_cast<ConstantInt>(Divisor);
  return !CInt || CInt->isZero();
}

InnerLoopVectorizer::VPIntrinsicAndKind
InnerLoopVectorizer::getVPIntrInstr(unsigned Opcode) {
  switch (Opcode) {
  case Instruction::Add:
    return {Intrinsic::vp_add, false};
  case Instruction::FAdd:
    return {Intrinsic::vp_fadd, true};
  case Instruction::Sub:
    return {Intrinsic::vp_sub, false};
  case Instruction::FSub:
    return {Intrinsic::vp_fsub, true};
  case Instruction::Mul:
    return {Intrinsic::vp_mul, false};
  case Instruction::FMul:
    return {Intrinsic::vp_fmul, true};
  case Instruction::SDiv:
    return {Intrinsic::vp_sdiv, false};
  case Instruction::UDiv:
    return {Intrinsic::vp_udiv, false};
  case Instruction::FDiv:
    return {Intrinsic::vp_fdiv, true};
  case ::Instruction::SRem:
    return {Intrinsic::vp_srem, false};
  case Instruction::URem:
    return {Intrinsic::vp_urem, false};
  case Instruction::FRem:
    return {Intrinsic::vp_frem, true};
  case Instruction::AShr:
    return {Intrinsic::vp_ashr, false};
  case Instruction::LShr:
    return {Intrinsic::vp_lshr, false};
  case Instruction::Shl:
    return {Intrinsic::vp_shl, false};
  case Instruction::Or:
    return {Intrinsic::vp_or, false};
  case Instruction::And:
    return {Intrinsic::vp_and, false};
  case Instruction::Xor:
    return {Intrinsic::vp_xor, false};
  case Instruction::FNeg:
    return {Intrinsic::vp_fneg, true};
  case Intrinsic::fma:
    return {Intrinsic::vp_fma, true};
  case Instruction::SExt:
    return {Intrinsic::vp_sext, false};
  case Instruction::ZExt:
    return {Intrinsic::vp_zext, false};
  case Instruction::FPExt:
    return {Intrinsic::vp_fpext, true};
  case Instruction::Trunc:
    return {Intrinsic::vp_trunc, false};
  case Instruction::FPTrunc:
    return {Intrinsic::vp_fptrunc, true};
  case Instruction::FPToUI:
    return {Intrinsic::vp_fptoui, true};
  case Instruction::FPToSI:
    return {Intrinsic::vp_fptosi, true};
  case Instruction::UIToFP:
    return {Intrinsic::vp_uitofp, true};
  case Instruction::SIToFP:
    return {Intrinsic::vp_sitofp, true};
  case Instruction::IntToPtr:
    return {Intrinsic::vp_inttoptr, false};
  case Instruction::PtrToInt:
    return {Intrinsic::vp_ptrtoint, false};
  case Instruction::BitCast:
    return {Intrinsic::vp_bitcast, false};
  }
  return {Intrinsic::not_intrinsic, false};
}

void InnerLoopVectorizer::widenPredicatedInstruction(Instruction &I,
                                                     VPTransformState &State,
                                                     VPValue *BlockInMask,
                                                     VPValue *EVL) {

  auto MaskValue = [&](unsigned Part, ElementCount EC) -> Value * {
    // The outermost mask can be lowered as an all ones mask when using EVL.
    if (isa<VPInstruction>(BlockInMask) &&
        cast<VPInstruction>(BlockInMask)->getOpcode() == VPInstruction::ICmpULE)
      return Builder.getTrueVector(EC);
    else
      return State.get(BlockInMask, Part);
  };

  auto EVLValue = [&](unsigned Part) -> Value * {
    Value *EVLPart = State.get(EVL, Part);
    return Builder.CreateTrunc(EVLPart, Type::getInt32Ty(Builder.getContext()));
  };

  auto CreateCast = [&](CastInst *CI, Value *Round, Value *Except) {
    for (unsigned Part = 0; Part < UF; ++Part) {
      Value *SrcVal = getOrCreateVectorValue(CI->getOperand(0), Part);
      VectorType *SrcTy = cast<VectorType>(SrcVal->getType());
      VectorType *DestTy =
          VectorType::get(CI->getType(), SrcTy->getElementCount());
      SmallVector<Value *, 5> Ops;
      Ops.push_back(SrcVal);
      if (Round)
        Ops.push_back(Round);
      if (Except)
        Ops.push_back(Except);
      Ops.push_back(MaskValue(Part, DestTy->getElementCount()));
      Ops.push_back(EVLValue(Part));
      Value *V =
          Builder.CreateIntrinsic(getVPIntrInstr(CI->getOpcode()).Intr,
                                  {DestTy, SrcTy}, Ops, nullptr, "vp.cast");
      VectorLoopValueMap.setVectorValue(&I, Part, V);
      addMetadata(V, &I);
    }

  };

  auto Opcode = I.getOpcode();

  //===------------------- compare instructions ---------------------------===//
  if (Opcode == Instruction::ICmp || Opcode == Instruction::FCmp) {
    // Widen compares. Generate vector compares.
    bool FCmp = (I.getOpcode() == Instruction::FCmp);
    auto *Cmp = cast<CmpInst>(&I);
    setDebugLocFromInst(Builder, Cmp);
    for (unsigned Part = 0; Part < UF; ++Part) {
      Value *A = getOrCreateVectorValue(Cmp->getOperand(0), Part);
      Value *B = getOrCreateVectorValue(Cmp->getOperand(1), Part);
      Value *C = nullptr;

      VectorType *OpTy = cast<VectorType>(A->getType());
      Value *MaskArg = MaskValue(Part, OpTy->getElementCount());
      Value *EVLArg = EVLValue(Part);
      Value *PredArg = Builder.getInt8(Cmp->getPredicate());

      if (FCmp) {
        IRBuilder<>::FastMathFlagGuard FMFG(Builder);
        Builder.setFastMathFlags(Cmp->getFastMathFlags());
        C = Builder.CreateIntrinsic(Intrinsic::vp_fcmp, {OpTy},
                                    {A, B, PredArg, MaskArg, EVLArg}, nullptr,
                                    "vp.op.fcmp");
      } else {
        C = Builder.CreateIntrinsic(Intrinsic::vp_icmp, {OpTy},
                                    {A, B, PredArg, MaskArg, EVLArg}, nullptr,
                                    "vp.op.icmp");
      }
      // The result of vp_icmp or vp_fcmp may contain lanes that are undef due
      // to the mask. We don't need undef boolean values.
      // Convert undef lanes to false by inserting a vp_select.
      // FIXME: For now we create a whole-register select to ensure correctness
      // for other whole-register instructions that use the compare as input
      // arg. See issue at
      // repo.hca.bsc.es/gitlab/EPI/System-Software/llvm-mono/-/issues/124
      // Value *V = Builder.CreateIntrinsic(
      //    Intrinsic::vp_select, {cast<VectorType>(C->getType())},
      //    {MaskArg, C, AllFalse, EVLArg}, nullptr, "vp.op.select");
      Value *AllFalse = Builder.getFalseVector(OpTy->getElementCount());
      Value *V = Builder.CreateSelect(MaskArg, C, AllFalse);

      VectorLoopValueMap.setVectorValue(&I, Part, V);
      addMetadata(V, &I);
    }
    return;
  }

  assert(getVPIntrInstr(Opcode).Intr != Intrinsic::not_intrinsic &&
         "Opcode does not have predicated vector intrinsic support.");

  //===------------------- Int-to-Int cast instructions -------------------===//
  if (Opcode == Instruction::SExt || Opcode == Instruction::ZExt ||
      Opcode == Instruction::Trunc) {
    auto *CI = cast<CastInst>(&I);
    setDebugLocFromInst(Builder, CI);

    assert(isa<IntegerType>(CI->getType()) && "Invalid destination Int type.");
    IntegerType *DestElemTy = cast<IntegerType>(CI->getType());
    IntegerType *SrcElemTy = cast<IntegerType>(CI->getOperand(0)->getType());
    if (Opcode == Instruction::Trunc)
      assert(DestElemTy->getBitWidth() < SrcElemTy->getBitWidth() &&
             "Cannot truncate to a larger size.");
    else
      assert(DestElemTy->getBitWidth() > SrcElemTy->getBitWidth() &&
             "Cannot extend to a smaller size.");
    return CreateCast(CI, nullptr, nullptr);
  }

  //===------------------- Float-to-Float cast instructions ---------------===//
  if (Opcode == Instruction::FPExt || Opcode == Instruction::FPTrunc) {
    auto *CI = cast<CastInst>(&I);
    setDebugLocFromInst(Builder, CI);
    Type *DestElemTy = CI->getType();
    Type *SrcElemTy = CI->getOperand(0)->getType();
    assert(DestElemTy->isFloatingPointTy() && SrcElemTy->isFloatingPointTy() &&
           "Invalid destination/source type for float extension.");
    if (Opcode == Instruction::FPTrunc)
      assert(DestElemTy->getTypeID() < SrcElemTy->getTypeID() &&
             "Cannot extend to a larger size.");
    else
      assert(DestElemTy->getTypeID() > SrcElemTy->getTypeID() &&
             "Cannot extend to a smaller size.");
    Value *Except = getConstrainedFPExcept(Builder.getContext(),
                                           fp::ExceptionBehavior::ebIgnore);
    Value *Round =
        Opcode == Instruction::FPTrunc
            ? getConstrainedFPRounding(Builder.getContext(),
                                       RoundingMode::NearestTiesToEven)
            : nullptr;
    return CreateCast(CI, Round, Except);
  }

  //===------------------- Float-to-Int cast instructions -----------------===//
  if (Opcode == Instruction::FPToUI || Opcode == Instruction::FPToSI) {
    auto *CI = cast<CastInst>(&I);
    setDebugLocFromInst(Builder, CI);
    Type *DestElemTy = CI->getType();
    Type *SrcElemTy = CI->getOperand(0)->getType();
    assert(DestElemTy->isIntegerTy() && SrcElemTy->isFloatingPointTy() &&
           "Invalid destination/source type for float to int cast.");
    Value *Except = getConstrainedFPExcept(Builder.getContext(),
                                           fp::ExceptionBehavior::ebIgnore);
    return CreateCast(CI, nullptr, Except);
  }

  //===------------------- Int-to-Float cast instructions -----------------===//
  if (Opcode == Instruction::UIToFP || Opcode == Instruction::SIToFP) {
    auto *CI = cast<CastInst>(&I);
    setDebugLocFromInst(Builder, CI);
    Type *DestElemTy = CI->getType();
    Type *SrcElemTy = CI->getOperand(0)->getType();
    assert(SrcElemTy->isIntegerTy() && DestElemTy->isFloatingPointTy() &&
           "Invalid destination/source type for float to int cast.");
    Value *Except = getConstrainedFPExcept(Builder.getContext(),
                                           fp::ExceptionBehavior::ebIgnore);
    Value *Round = getConstrainedFPRounding(Builder.getContext(),
                                            RoundingMode::NearestTiesToEven);
    return CreateCast(CI, Round, Except);
  }

  //===------------------- Int-Ptr cast instructions ----------------------===//
  if (Opcode == Instruction::IntToPtr || Opcode == Instruction::PtrToInt) {
    auto *CI = cast<CastInst>(&I);
    setDebugLocFromInst(Builder, CI);
    Type *DestElemTy = CI->getType();
    Type *SrcElemTy = CI->getOperand(0)->getType();
    if (Opcode == Instruction::IntToPtr)
      assert(SrcElemTy->isIntegerTy() && DestElemTy->isPointerTy() &&
             "Invalid destination/source type for int to ptr cast.");
    else
      assert(DestElemTy->isIntegerTy() && SrcElemTy->isPointerTy() &&
             "Invalid destination/source type for ptr to int cast.");
    return CreateCast(CI, nullptr, nullptr);
  }

  //===------------------- bitcast cast instructions ----------------------===//
  if (Opcode == Instruction::BitCast) {
    auto *CI = cast<CastInst>(&I);
    setDebugLocFromInst(Builder, CI);
    Type *DestElemTy = CI->getType();
    Type *SrcElemTy = CI->getOperand(0)->getType();
    assert(SrcElemTy->getPrimitiveSizeInBits() ==
               DestElemTy->getPrimitiveSizeInBits() &&
           "Invalid destination/source type for bitcast.");
    return CreateCast(CI, nullptr, nullptr);
  }

  //===------------------- Other Binary and Unary Ops ---------------------===//
  assert(((Instruction::isBinaryOp(Opcode) && I.getNumOperands() == 2) ||
          (Instruction::isUnaryOp(Opcode) && I.getNumOperands() == 1)) &&
         "Invalid number of operands.");

  // Just widen unops and binops.
  setDebugLocFromInst(Builder, &I);

  for (unsigned Part = 0; Part < UF; ++Part) {
    SmallVector<Value *, 4> Ops;
    for (Value *Op : I.operands())
      Ops.push_back(getOrCreateVectorValue(Op, Part));

    // Add rounding mode and exception control args.
    // TODO: Add support for non-default values.
    if (getVPIntrInstr(Opcode).IsFP) {
      if (Opcode != Instruction::FNeg)
        Ops.push_back(getConstrainedFPRounding(
            Builder.getContext(), RoundingMode::NearestTiesToEven));
      Ops.push_back(getConstrainedFPExcept(Builder.getContext(),
                                           fp::ExceptionBehavior::ebIgnore));
    }

    VectorType *OpTy = cast<VectorType>(Ops[0]->getType());
    Ops.push_back(MaskValue(Part, OpTy->getElementCount()));
    Ops.push_back(EVLValue(Part));

    Value *V = Builder.CreateIntrinsic(getVPIntrInstr(Opcode).Intr, {OpTy}, Ops,
                                       nullptr, "vp.op");

    if (auto *VecOp = dyn_cast<Instruction>(V))
      VecOp->copyIRFlags(&I);

    // Use this vector value for all users of the original instruction.
    VectorLoopValueMap.setVectorValue(&I, Part, V);
    addMetadata(V, &I);
  }
}

void InnerLoopVectorizer::widenInstruction(Instruction &I, VPUser &User,
                                           VPTransformState &State) {
  switch (I.getOpcode()) {
  case Instruction::Call:
  case Instruction::Br:
  case Instruction::PHI:
  case Instruction::GetElementPtr:
  case Instruction::Select:
    llvm_unreachable("This instruction is handled by a different recipe.");
  case Instruction::UDiv:
  case Instruction::SDiv:
  case Instruction::SRem:
  case Instruction::URem:
  case Instruction::Add:
  case Instruction::FAdd:
  case Instruction::Sub:
  case Instruction::FSub:
  case Instruction::FNeg:
  case Instruction::Mul:
  case Instruction::FMul:
  case Instruction::FDiv:
  case Instruction::FRem:
  case Instruction::Shl:
  case Instruction::LShr:
  case Instruction::AShr:
  case Instruction::And:
  case Instruction::Or:
  case Instruction::Xor: {
    // Just widen unops and binops.
    setDebugLocFromInst(Builder, &I);

    for (unsigned Part = 0; Part < UF; ++Part) {
      SmallVector<Value *, 2> Ops;
      for (VPValue *VPOp : User.operands())
        Ops.push_back(State.get(VPOp, Part));

      Value *V = Builder.CreateNAryOp(I.getOpcode(), Ops);

      if (auto *VecOp = dyn_cast<Instruction>(V))
        VecOp->copyIRFlags(&I);

      // Use this vector value for all users of the original instruction.
      VectorLoopValueMap.setVectorValue(&I, Part, V);
      addMetadata(V, &I);
    }

    break;
  }
  case Instruction::ICmp:
  case Instruction::FCmp: {
    // Widen compares. Generate vector compares.
    bool FCmp = (I.getOpcode() == Instruction::FCmp);
    auto *Cmp = cast<CmpInst>(&I);
    setDebugLocFromInst(Builder, Cmp);
    for (unsigned Part = 0; Part < UF; ++Part) {
      Value *A = State.get(User.getOperand(0), Part);
      Value *B = State.get(User.getOperand(1), Part);
      Value *C = nullptr;
      if (FCmp) {
        // Propagate fast math flags.
        IRBuilder<>::FastMathFlagGuard FMFG(Builder);
        Builder.setFastMathFlags(Cmp->getFastMathFlags());
        C = Builder.CreateFCmp(Cmp->getPredicate(), A, B);
      } else {
        C = Builder.CreateICmp(Cmp->getPredicate(), A, B);
      }
      VectorLoopValueMap.setVectorValue(&I, Part, C);
      addMetadata(C, &I);
    }

    break;
  }

  case Instruction::ZExt:
  case Instruction::SExt:
  case Instruction::FPToUI:
  case Instruction::FPToSI:
  case Instruction::FPExt:
  case Instruction::PtrToInt:
  case Instruction::IntToPtr:
  case Instruction::SIToFP:
  case Instruction::UIToFP:
  case Instruction::Trunc:
  case Instruction::FPTrunc:
  case Instruction::BitCast: {
    auto *CI = cast<CastInst>(&I);
    setDebugLocFromInst(Builder, CI);

    /// Vectorize casts.
    Type *DestTy =
        (VF.isScalar()) ? CI->getType() : VectorType::get(CI->getType(), VF);

    for (unsigned Part = 0; Part < UF; ++Part) {
      Value *A = State.get(User.getOperand(0), Part);
      Value *Cast = Builder.CreateCast(CI->getOpcode(), A, DestTy);
      VectorLoopValueMap.setVectorValue(&I, Part, Cast);
      addMetadata(Cast, &I);
    }
    break;
  }
  default:
    // This instruction is not vectorized by simple widening.
    LLVM_DEBUG(dbgs() << "LV: Found an unhandled instruction: " << I);
    llvm_unreachable("Unhandled instruction!");
  } // end of switch.
}

void InnerLoopVectorizer::widenCallInstruction(CallInst &I, VPUser &ArgOperands,
                                               VPTransformState &State) {
  assert(!isa<DbgInfoIntrinsic>(I) &&
         "DbgInfoIntrinsic should have been dropped during VPlan construction");
  setDebugLocFromInst(Builder, &I);

  Module *M = I.getParent()->getParent()->getParent();
  auto *CI = cast<CallInst>(&I);

  SmallVector<Type *, 4> Tys;
  for (Value *ArgOperand : CI->arg_operands())
    Tys.push_back(ToVectorTy(ArgOperand->getType(), VF));

  Intrinsic::ID ID = getVectorIntrinsicIDForCall(CI, TLI);

  // The flag shows whether we use Intrinsic or a usual Call for vectorized
  // version of the instruction.
  // Is it beneficial to perform intrinsic call compared to lib call?
  bool NeedToScalarize = false;
  unsigned CallCost = Cost->getVectorCallCost(CI, VF, NeedToScalarize);
  bool UseVectorIntrinsic =
      ID && Cost->getVectorIntrinsicCost(CI, VF) <= CallCost;
  assert((UseVectorIntrinsic || !NeedToScalarize) &&
         "Instruction should be scalarized elsewhere.");

  for (unsigned Part = 0; Part < UF; ++Part) {
    SmallVector<Value *, 4> Args;
    for (auto &I : enumerate(ArgOperands.operands())) {
      // Some intrinsics have a scalar argument - don't replace it with a
      // vector.
      Value *Arg;
      if (!UseVectorIntrinsic || !hasVectorInstrinsicScalarOpd(ID, I.index()))
        Arg = State.get(I.value(), Part);
      else
        Arg = State.get(I.value(), {0, 0});
      Args.push_back(Arg);
    }

    Function *VectorF;
    if (UseVectorIntrinsic) {
      // Use vector version of the intrinsic.
      Type *TysForDecl[] = {CI->getType()};
      if (VF.isVector()) {
        TysForDecl[0] = VectorType::get(CI->getType()->getScalarType(), VF);
      }
      VectorF = Intrinsic::getDeclaration(M, ID, TysForDecl);
      assert(VectorF && "Can't retrieve vector intrinsic.");
    } else {
      // Use vector version of the function call.
      const VFShape Shape = VFShape::get(*CI, VF, false /*HasGlobalPred*/);
#ifndef NDEBUG
      assert(VFDatabase(*CI).getVectorizedFunction(Shape) != nullptr &&
             "Can't create vector function.");
#endif
        VectorF = VFDatabase(*CI).getVectorizedFunction(Shape);
    }
      SmallVector<OperandBundleDef, 1> OpBundles;
      CI->getOperandBundlesAsDefs(OpBundles);
      CallInst *V = Builder.CreateCall(VectorF, Args, OpBundles);

      if (isa<FPMathOperator>(V))
        V->copyFastMathFlags(CI);

      VectorLoopValueMap.setVectorValue(&I, Part, V);
      addMetadata(V, &I);
  }
}

void InnerLoopVectorizer::widenSelectInstruction(SelectInst &I,
                                                 VPUser &Operands,
                                                 bool InvariantCond,
                                                 VPTransformState &State) {
  setDebugLocFromInst(Builder, &I);

  // The condition can be loop invariant  but still defined inside the
  // loop. This means that we can't just use the original 'cond' value.
  // We have to take the 'vectorized' value and pick the first lane.
  // Instcombine will make this a no-op.
  auto *InvarCond =
      InvariantCond ? State.get(Operands.getOperand(0), {0, 0}) : nullptr;

  for (unsigned Part = 0; Part < UF; ++Part) {
    Value *Cond =
        InvarCond ? InvarCond : State.get(Operands.getOperand(0), Part);
    Value *Op0 = State.get(Operands.getOperand(1), Part);
    Value *Op1 = State.get(Operands.getOperand(2), Part);
    Value *Sel = Builder.CreateSelect(Cond, Op0, Op1);
    VectorLoopValueMap.setVectorValue(&I, Part, Sel);
    addMetadata(Sel, &I);
  }
}

void LoopVectorizationCostModel::collectLoopScalars(ElementCount VF) {
  // We should not collect Scalars more than once per VF. Right now, this
  // function is called from collectUniformsAndScalars(), which already does
  // this check. Collecting Scalars for VF=1 does not make any sense.
  assert(VF.isVector() && Scalars.find(VF) == Scalars.end() &&
         "This function should not be visited twice for the same VF");

  SmallSetVector<Instruction *, 8> Worklist;

  // These sets are used to seed the analysis with pointers used by memory
  // accesses that will remain scalar.
  SmallSetVector<Instruction *, 8> ScalarPtrs;
  SmallPtrSet<Instruction *, 8> PossibleNonScalarPtrs;
  auto *Latch = TheLoop->getLoopLatch();

  // A helper that returns true if the use of Ptr by MemAccess will be scalar.
  // The pointer operands of loads and stores will be scalar as long as the
  // memory access is not a gather or scatter operation. The value operand of a
  // store will remain scalar if the store is scalarized.
  auto isScalarUse = [&](Instruction *MemAccess, Value *Ptr) {
    InstWidening WideningDecision = getWideningDecision(MemAccess, VF);
    assert(WideningDecision != CM_Unknown &&
           "Widening decision should be ready at this moment");
    if (auto *Store = dyn_cast<StoreInst>(MemAccess))
      if (Ptr == Store->getValueOperand())
        return WideningDecision == CM_Scalarize;
    assert(Ptr == getLoadStorePointerOperand(MemAccess) &&
           "Ptr is neither a value or pointer operand");
    return WideningDecision != CM_GatherScatter;
  };

  // A helper that returns true if the given value is a bitcast or
  // getelementptr instruction contained in the loop.
  auto isLoopVaryingBitCastOrGEP = [&](Value *V) {
    return ((isa<BitCastInst>(V) && V->getType()->isPointerTy()) ||
            isa<GetElementPtrInst>(V)) &&
           !TheLoop->isLoopInvariant(V);
  };

  auto isScalarPtrInduction = [&](Instruction *MemAccess, Value *Ptr) {
    if (!isa<PHINode>(Ptr) ||
        !Legal->getInductionVars().count(cast<PHINode>(Ptr)))
      return false;
    auto &Induction = Legal->getInductionVars()[cast<PHINode>(Ptr)];
    if (Induction.getKind() != InductionDescriptor::IK_PtrInduction)
      return false;
    return isScalarUse(MemAccess, Ptr);
  };

  // A helper that evaluates a memory access's use of a pointer. If the
  // pointer is actually the pointer induction of a loop, it is being
  // inserted into Worklist. If the use will be a scalar use, and the
  // pointer is only used by memory accesses, we place the pointer in
  // ScalarPtrs. Otherwise, the pointer is placed in PossibleNonScalarPtrs.
  auto evaluatePtrUse = [&](Instruction *MemAccess, Value *Ptr) {
    if (isScalarPtrInduction(MemAccess, Ptr)) {
      Worklist.insert(cast<Instruction>(Ptr));
      Instruction *Update = cast<Instruction>(
          cast<PHINode>(Ptr)->getIncomingValueForBlock(Latch));
      Worklist.insert(Update);
      LLVM_DEBUG(dbgs() << "LV: Found new scalar instruction: " << *Ptr
                        << "\n");
      LLVM_DEBUG(dbgs() << "LV: Found new scalar instruction: " << *Update
                        << "\n");
      return;
    }
    // We only care about bitcast and getelementptr instructions contained in
    // the loop.
    if (!isLoopVaryingBitCastOrGEP(Ptr))
      return;

    // If the pointer has already been identified as scalar (e.g., if it was
    // also identified as uniform), there's nothing to do.
    auto *I = cast<Instruction>(Ptr);
    if (Worklist.count(I))
      return;

    // If the use of the pointer will be a scalar use, and all users of the
    // pointer are memory accesses, place the pointer in ScalarPtrs. Otherwise,
    // place the pointer in PossibleNonScalarPtrs.
    if (isScalarUse(MemAccess, Ptr) && llvm::all_of(I->users(), [&](User *U) {
          return isa<LoadInst>(U) || isa<StoreInst>(U);
        }))
      ScalarPtrs.insert(I);
    else
      PossibleNonScalarPtrs.insert(I);
  };

  // We seed the scalars analysis with three classes of instructions: (1)
  // instructions marked uniform-after-vectorization and (2) bitcast,
  // getelementptr and (pointer) phi instructions used by memory accesses
  // requiring a scalar use.
  //
  // (1) Add to the worklist all instructions that have been identified as
  // uniform-after-vectorization.
  Worklist.insert(Uniforms[VF].begin(), Uniforms[VF].end());

  // (2) Add to the worklist all bitcast and getelementptr instructions used by
  // memory accesses requiring a scalar use. The pointer operands of loads and
  // stores will be scalar as long as the memory accesses is not a gather or
  // scatter operation. The value operand of a store will remain scalar if the
  // store is scalarized.
  for (auto *BB : TheLoop->blocks())
    for (auto &I : *BB) {
      if (auto *Load = dyn_cast<LoadInst>(&I)) {
        evaluatePtrUse(Load, Load->getPointerOperand());
      } else if (auto *Store = dyn_cast<StoreInst>(&I)) {
        evaluatePtrUse(Store, Store->getPointerOperand());
        evaluatePtrUse(Store, Store->getValueOperand());
      }
    }
  for (auto *I : ScalarPtrs)
    if (!PossibleNonScalarPtrs.count(I)) {
      LLVM_DEBUG(dbgs() << "LV: Found scalar instruction: " << *I << "\n");
      Worklist.insert(I);
    }

  // Insert the forced scalars.
  // FIXME: Currently widenPHIInstruction() often creates a dead vector
  // induction variable when the PHI user is scalarized.
  auto ForcedScalar = ForcedScalars.find(VF);
  if (ForcedScalar != ForcedScalars.end())
    for (auto *I : ForcedScalar->second)
      Worklist.insert(I);

  // Expand the worklist by looking through any bitcasts and getelementptr
  // instructions we've already identified as scalar. This is similar to the
  // expansion step in collectLoopUniforms(); however, here we're only
  // expanding to include additional bitcasts and getelementptr instructions.
  unsigned Idx = 0;
  while (Idx != Worklist.size()) {
    Instruction *Dst = Worklist[Idx++];
    if (!isLoopVaryingBitCastOrGEP(Dst->getOperand(0)))
      continue;
    auto *Src = cast<Instruction>(Dst->getOperand(0));
    if (llvm::all_of(Src->users(), [&](User *U) -> bool {
          auto *J = cast<Instruction>(U);
          return !TheLoop->contains(J) || Worklist.count(J) ||
                 ((isa<LoadInst>(J) || isa<StoreInst>(J)) &&
                  isScalarUse(J, Src));
        })) {
      Worklist.insert(Src);
      LLVM_DEBUG(dbgs() << "LV: Found scalar instruction: " << *Src << "\n");
    }
  }

  // An induction variable will remain scalar if all users of the induction
  // variable and induction variable update remain scalar.
  for (auto &Induction : Legal->getInductionVars()) {
    auto *Ind = Induction.first;
    auto *IndUpdate = cast<Instruction>(Ind->getIncomingValueForBlock(Latch));

    // If tail-folding is applied, the primary induction variable will be used
    // to feed a vector compare.
    if (Ind == Legal->getPrimaryInduction() && foldTailByMasking())
      continue;

    // Determine if all users of the induction variable are scalar after
    // vectorization.
    auto ScalarInd = llvm::all_of(Ind->users(), [&](User *U) -> bool {
      auto *I = cast<Instruction>(U);
      return I == IndUpdate || !TheLoop->contains(I) || Worklist.count(I);
    });
    if (!ScalarInd)
      continue;

    // Determine if all users of the induction variable update instruction are
    // scalar after vectorization.
    auto ScalarIndUpdate =
        llvm::all_of(IndUpdate->users(), [&](User *U) -> bool {
          auto *I = cast<Instruction>(U);
          return I == Ind || !TheLoop->contains(I) || Worklist.count(I);
        });
    if (!ScalarIndUpdate)
      continue;

    // The induction variable and its update instruction will remain scalar.
    Worklist.insert(Ind);
    Worklist.insert(IndUpdate);
    LLVM_DEBUG(dbgs() << "LV: Found scalar instruction: " << *Ind << "\n");
    LLVM_DEBUG(dbgs() << "LV: Found scalar instruction: " << *IndUpdate
                      << "\n");
  }

  Scalars[VF].insert(Worklist.begin(), Worklist.end());
}

bool LoopVectorizationCostModel::isScalarWithPredication(Instruction *I,
                                                         ElementCount VF) {
  if (!blockNeedsPredication(I->getParent()))
    return false;
  switch (I->getOpcode()) {
  default:
    break;
  case Instruction::Load:
  case Instruction::Store: {
    if (!Legal->isMaskRequired(I))
      return false;
    auto *Ptr = getLoadStorePointerOperand(I);
    auto *Ty = getMemInstValueType(I);
    // We have already decided how to vectorize this instruction, get that
    // result.
    if (VF.isVector()) {
      InstWidening WideningDecision = getWideningDecision(I, VF);
      assert(WideningDecision != CM_Unknown &&
             "Widening decision should be ready at this moment");
      return WideningDecision == CM_Scalarize;
    }
    const Align Alignment = getLoadStoreAlignment(I);
    return isa<LoadInst>(I) ? !(isLegalMaskedLoad(Ty, Ptr, Alignment) ||
                                isLegalMaskedGather(Ty, Alignment))
                            : !(isLegalMaskedStore(Ty, Ptr, Alignment) ||
                                isLegalMaskedScatter(Ty, Alignment));
  }
  case Instruction::UDiv:
  case Instruction::SDiv:
  case Instruction::SRem:
  case Instruction::URem:
    return mayDivideByZero(*I);
  }
  return false;
}

bool LoopVectorizationCostModel::interleavedAccessCanBeWidened(
    Instruction *I, ElementCount VF) {
  assert(isAccessInterleaved(I) && "Expecting interleaved access.");
  assert(getWideningDecision(I, VF) == CM_Unknown &&
         "Decision should not be set yet.");
  auto *Group = getInterleavedAccessGroup(I);
  assert(Group && "Must have a group.");

  // If the instruction's allocated size doesn't equal it's type size, it
  // requires padding and will be scalarized.
  auto &DL = I->getModule()->getDataLayout();
  auto *ScalarTy = getMemInstValueType(I);
  if (hasIrregularType(ScalarTy, DL, VF))
    return false;

  // Check if masking is required.
  // A Group may need masking for one of two reasons: it resides in a block that
  // needs predication, or it was decided to use masking to deal with gaps.
  bool PredicatedAccessRequiresMasking =
      Legal->blockNeedsPredication(I->getParent()) && Legal->isMaskRequired(I);
  bool AccessWithGapsRequiresMasking =
      Group->requiresScalarEpilogue() && !isScalarEpilogueAllowed();
  if (!PredicatedAccessRequiresMasking && !AccessWithGapsRequiresMasking)
    return true;

  // If masked interleaving is required, we expect that the user/target had
  // enabled it, because otherwise it either wouldn't have been created or
  // it should have been invalidated by the CostModel.
  assert(useMaskedInterleavedAccesses(TTI) &&
         "Masked interleave-groups for predicated accesses are not enabled.");

  auto *Ty = getMemInstValueType(I);
  const Align Alignment = getLoadStoreAlignment(I);
  return isa<LoadInst>(I) ? TTI.isLegalMaskedLoad(Ty, Alignment)
                          : TTI.isLegalMaskedStore(Ty, Alignment);
}

bool LoopVectorizationCostModel::memoryInstructionCanBeWidened(
    Instruction *I, ElementCount VF) {
  // Get and ensure we have a valid memory instruction.
  LoadInst *LI = dyn_cast<LoadInst>(I);
  StoreInst *SI = dyn_cast<StoreInst>(I);
  assert((LI || SI) && "Invalid memory instruction");

  auto *Ptr = getLoadStorePointerOperand(I);

  // In order to be widened, the pointer should be consecutive, first of all.
  if (!Legal->isConsecutivePtr(Ptr))
    return false;

  // If the instruction is a store located in a predicated block, it will be
  // scalarized.
  if (isScalarWithPredication(I))
    return false;

  // If the instruction's allocated size doesn't equal it's type size, it
  // requires padding and will be scalarized.
  auto &DL = I->getModule()->getDataLayout();
  auto *ScalarTy = LI ? LI->getType() : SI->getValueOperand()->getType();
  if (hasIrregularType(ScalarTy, DL, VF))
    return false;

  return true;
}

void LoopVectorizationCostModel::collectLoopUniforms(ElementCount VF) {
  // We should not collect Uniforms more than once per VF. Right now,
  // this function is called from collectUniformsAndScalars(), which
  // already does this check. Collecting Uniforms for VF=1 does not make any
  // sense.

  assert(VF.isVector() && Uniforms.find(VF) == Uniforms.end() &&
         "This function should not be visited twice for the same VF");

  // Visit the list of Uniforms. If we'll not find any uniform value, we'll
  // not analyze again.  Uniforms.count(VF) will return 1.
  Uniforms[VF].clear();

  // We now know that the loop is vectorizable!
  // Collect instructions inside the loop that will remain uniform after
  // vectorization.

  // Global values, params and instructions outside of current loop are out of
  // scope.
  auto isOutOfScope = [&](Value *V) -> bool {
    Instruction *I = dyn_cast<Instruction>(V);
    return (!I || !TheLoop->contains(I));
  };

  SetVector<Instruction *> Worklist;
  BasicBlock *Latch = TheLoop->getLoopLatch();

  // Instructions that are scalar with predication must not be considered
  // uniform after vectorization, because that would create an erroneous
  // replicating region where only a single instance out of VF should be formed.
  // TODO: optimize such seldom cases if found important, see PR40816.
  auto addToWorklistIfAllowed = [&](Instruction *I) -> void {
    if (isScalarWithPredication(I, VF)) {
      LLVM_DEBUG(dbgs() << "LV: Found not uniform being ScalarWithPredication: "
                        << *I << "\n");
      return;
    }
    LLVM_DEBUG(dbgs() << "LV: Found uniform instruction: " << *I << "\n");
    Worklist.insert(I);
  };

  // Start with the conditional branch. If the branch condition is an
  // instruction contained in the loop that is only used by the branch, it is
  // uniform.
  auto *Cmp = dyn_cast<Instruction>(Latch->getTerminator()->getOperand(0));
  if (Cmp && TheLoop->contains(Cmp) && Cmp->hasOneUse())
    addToWorklistIfAllowed(Cmp);

  // Holds consecutive and consecutive-like pointers. Consecutive-like pointers
  // are pointers that are treated like consecutive pointers during
  // vectorization. The pointer operands of interleaved accesses are an
  // example.
  SmallSetVector<Instruction *, 8> ConsecutiveLikePtrs;

  // Holds pointer operands of instructions that are possibly non-uniform.
  SmallPtrSet<Instruction *, 8> PossibleNonUniformPtrs;

  auto isUniformDecision = [&](Instruction *I, ElementCount VF) {
    InstWidening WideningDecision = getWideningDecision(I, VF);
    assert(WideningDecision != CM_Unknown &&
           "Widening decision should be ready at this moment");

    return (WideningDecision == CM_Widen ||
            WideningDecision == CM_Widen_Reverse ||
            WideningDecision == CM_Interleave);
  };
  // Iterate over the instructions in the loop, and collect all
  // consecutive-like pointer operands in ConsecutiveLikePtrs. If it's possible
  // that a consecutive-like pointer operand will be scalarized, we collect it
  // in PossibleNonUniformPtrs instead. We use two sets here because a single
  // getelementptr instruction can be used by both vectorized and scalarized
  // memory instructions. For example, if a loop loads and stores from the same
  // location, but the store is conditional, the store will be scalarized, and
  // the getelementptr won't remain uniform.
  for (auto *BB : TheLoop->blocks())
    for (auto &I : *BB) {
      // If there's no pointer operand, there's nothing to do.
      auto *Ptr = dyn_cast_or_null<Instruction>(getLoadStorePointerOperand(&I));
      if (!Ptr)
        continue;

      // True if all users of Ptr are memory accesses that have Ptr as their
      // pointer operand.
      auto UsersAreMemAccesses =
          llvm::all_of(Ptr->users(), [&](User *U) -> bool {
            return getLoadStorePointerOperand(U) == Ptr;
          });

      // Ensure the memory instruction will not be scalarized or used by
      // gather/scatter, making its pointer operand non-uniform. If the pointer
      // operand is used by any instruction other than a memory access, we
      // conservatively assume the pointer operand may be non-uniform.
      if (!UsersAreMemAccesses || !isUniformDecision(&I, VF))
        PossibleNonUniformPtrs.insert(Ptr);

      // If the memory instruction will be vectorized and its pointer operand
      // is consecutive-like, or interleaving - the pointer operand should
      // remain uniform.
      else
        ConsecutiveLikePtrs.insert(Ptr);
    }

  // Add to the Worklist all consecutive and consecutive-like pointers that
  // aren't also identified as possibly non-uniform.
  for (auto *V : ConsecutiveLikePtrs)
    if (!PossibleNonUniformPtrs.count(V))
      addToWorklistIfAllowed(V);

  // Expand Worklist in topological order: whenever a new instruction
  // is added , its users should be already inside Worklist.  It ensures
  // a uniform instruction will only be used by uniform instructions.
  unsigned idx = 0;
  while (idx != Worklist.size()) {
    Instruction *I = Worklist[idx++];

    for (auto OV : I->operand_values()) {
      // isOutOfScope operands cannot be uniform instructions.
      if (isOutOfScope(OV))
        continue;
      // First order recurrence Phi's should typically be considered
      // non-uniform.
      auto *OP = dyn_cast<PHINode>(OV);
      if (OP && Legal->isFirstOrderRecurrence(OP))
        continue;
      // If all the users of the operand are uniform, then add the
      // operand into the uniform worklist.
      auto *OI = cast<Instruction>(OV);
      if (llvm::all_of(OI->users(), [&](User *U) -> bool {
            auto *J = cast<Instruction>(U);
            return Worklist.count(J) ||
                   (OI == getLoadStorePointerOperand(J) &&
                    isUniformDecision(J, VF));
          }))
        addToWorklistIfAllowed(OI);
    }
  }

  // Returns true if Ptr is the pointer operand of a memory access instruction
  // I, and I is known to not require scalarization.
  auto isVectorizedMemAccessUse = [&](Instruction *I, Value *Ptr) -> bool {
    return getLoadStorePointerOperand(I) == Ptr && isUniformDecision(I, VF);
  };

  // For an instruction to be added into Worklist above, all its users inside
  // the loop should also be in Worklist. However, this condition cannot be
  // true for phi nodes that form a cyclic dependence. We must process phi
  // nodes separately. An induction variable will remain uniform if all users
  // of the induction variable and induction variable update remain uniform.
  // The code below handles both pointer and non-pointer induction variables.
  for (auto &Induction : Legal->getInductionVars()) {
    auto *Ind = Induction.first;
    auto *IndUpdate = cast<Instruction>(Ind->getIncomingValueForBlock(Latch));

    // Determine if all users of the induction variable are uniform after
    // vectorization.
    auto UniformInd = llvm::all_of(Ind->users(), [&](User *U) -> bool {
      auto *I = cast<Instruction>(U);
      return I == IndUpdate || !TheLoop->contains(I) || Worklist.count(I) ||
             isVectorizedMemAccessUse(I, Ind);
    });
    if (!UniformInd)
      continue;

    // Determine if all users of the induction variable update instruction are
    // uniform after vectorization.
    auto UniformIndUpdate =
        llvm::all_of(IndUpdate->users(), [&](User *U) -> bool {
          auto *I = cast<Instruction>(U);
          return I == Ind || !TheLoop->contains(I) || Worklist.count(I) ||
                 isVectorizedMemAccessUse(I, IndUpdate);
        });
    if (!UniformIndUpdate)
      continue;

    // The induction variable and its update instruction will remain uniform.
    addToWorklistIfAllowed(Ind);
    addToWorklistIfAllowed(IndUpdate);
  }

  Uniforms[VF].insert(Worklist.begin(), Worklist.end());
}

bool LoopVectorizationCostModel::runtimeChecksRequired() {
  LLVM_DEBUG(dbgs() << "LV: Performing code size checks.\n");

  if (Legal->getRuntimePointerChecking()->Need) {
    reportVectorizationFailure(
        "Runtime ptr check is required with -Os/-Oz",
        "runtime pointer checks needed. Enable vectorization of this "
        "loop with '#pragma clang loop vectorize(enable)' when "
        "compiling with -Os/-Oz",
        "CantVersionLoopWithOptForSize", ORE, TheLoop);
    return true;
  }

  if (!PSE.getUnionPredicate().getPredicates().empty()) {
    reportVectorizationFailure(
        "Runtime SCEV check is required with -Os/-Oz",
        "runtime SCEV checks needed. Enable vectorization of this "
        "loop with '#pragma clang loop vectorize(enable)' when "
        "compiling with -Os/-Oz",
        "CantVersionLoopWithOptForSize", ORE, TheLoop);
    return true;
  }

  // FIXME: Avoid specializing for stride==1 instead of bailing out.
  if (!Legal->getLAI()->getSymbolicStrides().empty()) {
    reportVectorizationFailure("Runtime stride check for small trip count",
        "runtime stride == 1 checks needed. Enable vectorization of "
        "this loop without such check by compiling with -Os/-Oz",
        "CantVersionLoopWithOptForSize", ORE, TheLoop);
    return true;
  }

  return false;
}

Optional<unsigned> LoopVectorizationCostModel::computeMaxVF(unsigned UserVF,
                                                            unsigned UserIC) {
  if (Legal->getRuntimePointerChecking()->Need && TTI.hasBranchDivergence()) {
    // TODO: It may by useful to do since it's still likely to be dynamically
    // uniform if the target can skip.
    reportVectorizationFailure(
        "Not inserting runtime ptr check for divergent target",
        "runtime pointer checks needed. Not enabled for divergent target",
        "CantVersionLoopWithDivergentTarget", ORE, TheLoop);
    return None;
  }

  unsigned TC = PSE.getSE()->getSmallConstantTripCount(TheLoop);
  LLVM_DEBUG(dbgs() << "LV: Found trip count: " << TC << '\n');
  if (TC == 1) {
    reportVectorizationFailure(
        "Single iteration (non) loop",
        "loop trip count is one, irrelevant for vectorization",
        "SingleIterationLoop", ORE, TheLoop);
    return None;
  }

  switch (ScalarEpilogueStatus) {
  case CM_ScalarEpilogueAllowed: {
    if (UserVF) return UserVF;

    Optional<unsigned> MaxVF = TTI.useScalableVectorType()
                                   ? computeFeasibleScalableMaxVF()
                                   : computeFeasibleMaxVF(TC);
    if (!MaxVF)
      reportVectorizationFailure(
          "Cannot vectorize operations on unsupported scalable vector type",
          "Cannot vectorize operations on unsupported scalable vector type",
          "UnsupportedScalableVectorType", ORE, TheLoop);
    return MaxVF;
  }
  case CM_ScalarEpilogueNotNeededUsePredicate:
    LLVM_DEBUG(
        dbgs() << "LV: vector predicate hint/switch found.\n"
               << "LV: Not allowing scalar epilogue, creating predicated "
               << "vector loop.\n");
    break;
  case CM_ScalarEpilogueNotAllowedLowTripLoop:
    // fallthrough as a special case of OptForSize
  case CM_ScalarEpilogueNotAllowedOptSize:
    if (ScalarEpilogueStatus == CM_ScalarEpilogueNotAllowedOptSize)
      LLVM_DEBUG(
          dbgs() << "LV: Not allowing scalar epilogue due to -Os/-Oz.\n");
    else
      LLVM_DEBUG(dbgs() << "LV: Not allowing scalar epilogue due to low trip "
                        << "count.\n");

    // Bail if runtime checks are required, which are not good when optimising
    // for size.
    if (runtimeChecksRequired())
      return None;
    break;
  }

  // Now try the tail folding

  // Invalidate interleave groups that require an epilogue if we can't mask
  // the interleave-group.
  if (!useMaskedInterleavedAccesses(TTI)) {
    assert(WideningDecisions.empty() && Uniforms.empty() && Scalars.empty() &&
           "No decisions should have been taken at this point");
    // Note: There is no need to invalidate any cost modeling decisions here, as
    // non where taken so far.
    InterleaveInfo.invalidateGroupsRequiringScalarEpilogue();
  }

  unsigned MaxVF = UserVF;
  if (!MaxVF) {
    Optional<unsigned> FeasibleMaxVF = TTI.useScalableVectorType()
                                           ? computeFeasibleScalableMaxVF()
                                           : computeFeasibleMaxVF(TC);
    if (!FeasibleMaxVF) {
      reportVectorizationFailure(
          "Cannot vectorize operations on unsupported scalable vector type",
          "Cannot vectorize operations on unsupported scalable vector type",
          "UnsupportedScalableVectorType", ORE, TheLoop);
      return None;
    }
    MaxVF = FeasibleMaxVF.getValue();
  }

  assert((UserVF || isPowerOf2_32(MaxVF)) && "MaxVF must be a power of 2");
  unsigned MaxVFtimesIC = UserIC ? MaxVF * UserIC : MaxVF;
  if (TC > 0 && TC % MaxVFtimesIC == 0) {
    // Accept MaxVF if we do not have a tail.
    LLVM_DEBUG(dbgs() << "LV: No tail will remain for any chosen VF.\n");
    return MaxVF;
  }

  // If we don't know the precise trip count, or if the trip count that we
  // found modulo the vectorization factor is not zero, try to fold the tail
  // by masking.
  // FIXME: look for a smaller MaxVF that does divide TC rather than masking.
  if (Legal->prepareToFoldTailByMasking()) {
    FoldTailByMasking = true;
    return MaxVF;
  }

  // If there was a tail-folding hint/switch, but we can't fold the tail by
  // masking, fallback to a vectorization with a scalar epilogue.
  if (ScalarEpilogueStatus == CM_ScalarEpilogueNotNeededUsePredicate) {
    if (PreferPredicateOverEpilogue == PreferPredicateTy::PredicateOrDontVectorize) {
      LLVM_DEBUG(dbgs() << "LV: Can't fold tail by masking: don't vectorize\n");
      return None;
    }
    LLVM_DEBUG(dbgs() << "LV: Cannot fold tail by masking: vectorize with a "
                         "scalar epilogue instead.\n");
    ScalarEpilogueStatus = CM_ScalarEpilogueAllowed;
    return MaxVF;
  }

  if (TC == 0) {
    reportVectorizationFailure(
        "Unable to calculate the loop count due to complex control flow",
        "unable to calculate the loop count due to complex control flow",
        "UnknownLoopCountComplexCFG", ORE, TheLoop);
    return None;
  }

  reportVectorizationFailure(
      "Cannot optimize for size and vectorize at the same time.",
      "cannot optimize for size and vectorize at the same time. "
      "Enable vectorization of this loop with '#pragma clang loop "
      "vectorize(enable)' when compiling with -Os/-Oz",
      "NoTailLoopWithOptForSize", ORE, TheLoop);
  return None;
}

Optional<unsigned> LoopVectorizationCostModel::computeFeasibleScalableMaxVF() {
  // For scalable vectors, where vector register width is not fixed, vector
  // width is represented as `<vscale x k x simpleType>`, where k is a power of
  // 2 and is known at the compile time (k can range from 1 to 8 for current
  // RISC-V vector specification). vscale is not known at compile time (vscale =
  // VLEN / (k * ELEN)). simpleType is a scalr type like f64, f32, etc.
  //
  // For mixed width operations we can either use n registers for both wide and
  // narrow types, in which case the narrow type will waste half the register,
  // or we can use n*w registers for the wider type and n registers for the
  // narrow type, where wider type is wider by a factor of w. In the current
  // implementation we take the latter approach because of the backend
  // limitations.
  //
  // We make the following assumptions:
  // 1. Assuming f64 to be the largest type we would need, we use
  // <vscale x 1 x f64> as our base type.
  // 2. If the only involved scalar type is f64, we use MaxVectorSize to be
  // vscale x 1. (Eventually we will add support for higher values of k. That
  // would need further analysis to optimize for register pressure.)
  // 2a. If the only involved scalar type is f32, we use MaxVectorSize of
  // vscale x 2. Similar for other narrower types.
  // 3. For mixed width, we will use the full register for the narrower type
  // and register grouping for the wider type.
  MinBWs = computeMinimumValueSizes(TheLoop->getBlocks(), *DB, &TTI);
  unsigned SmallestType, WidestType;
  std::tie(SmallestType, WidestType) = getSmallestAndWidestTypes();
  unsigned TargetWidestType = TTI.getMaxElementWidth();
  if (SmallestType > WidestType)
    SmallestType = WidestType;
  unsigned MaxScaleFactor = TargetWidestType / SmallestType;
  if (!MaxScaleFactor || MaxScaleFactor > 8)
    return None;
  if (Legal->getMaxSafeRegisterWidth() < 256 * 8 * 8)
    return None;
  return MaxScaleFactor;
}

unsigned
LoopVectorizationCostModel::computeFeasibleMaxVF(unsigned ConstTripCount) {
  MinBWs = computeMinimumValueSizes(TheLoop->getBlocks(), *DB, &TTI);
  unsigned SmallestType, WidestType;
  std::tie(SmallestType, WidestType) = getSmallestAndWidestTypes();
  unsigned WidestRegister = TTI.getRegisterBitWidth(true);

  // Get the maximum safe dependence distance in bits computed by LAA.
  // It is computed by MaxVF * sizeOf(type) * 8, where type is taken from
  // the memory accesses that is most restrictive (involved in the smallest
  // dependence distance).
  unsigned MaxSafeRegisterWidth = Legal->getMaxSafeRegisterWidth();

  WidestRegister = std::min(WidestRegister, MaxSafeRegisterWidth);

  // Ensure MaxVF is a power of 2; the dependence distance bound may not be.
  // Note that both WidestRegister and WidestType may not be a powers of 2.
  unsigned MaxVectorSize = PowerOf2Floor(WidestRegister / WidestType);

  LLVM_DEBUG(dbgs() << "LV: The Smallest and Widest types: " << SmallestType
                    << " / " << WidestType << " bits.\n");
  LLVM_DEBUG(dbgs() << "LV: The Widest register safe to use is: "
                    << WidestRegister << " bits.\n");

  assert(MaxVectorSize <= 256 && "Did not expect to pack so many elements"
                                 " into one vector!");
  if (MaxVectorSize == 0) {
    LLVM_DEBUG(dbgs() << "LV: The target has no vector registers.\n");
    MaxVectorSize = 1;
    return MaxVectorSize;
  } else if (ConstTripCount && ConstTripCount < MaxVectorSize &&
             isPowerOf2_32(ConstTripCount)) {
    // We need to clamp the VF to be the ConstTripCount. There is no point in
    // choosing a higher viable VF as done in the loop below.
    LLVM_DEBUG(dbgs() << "LV: Clamping the MaxVF to the constant trip count: "
                      << ConstTripCount << "\n");
    MaxVectorSize = ConstTripCount;
    return MaxVectorSize;
  }

  unsigned MaxVF = MaxVectorSize;
  if (TTI.shouldMaximizeVectorBandwidth(!isScalarEpilogueAllowed()) ||
      (MaximizeBandwidth && isScalarEpilogueAllowed())) {
    // Collect all viable vectorization factors larger than the default MaxVF
    // (i.e. MaxVectorSize).
    SmallVector<ElementCount, 8> VFs;
    unsigned NewMaxVectorSize = WidestRegister / SmallestType;
    for (unsigned VS = MaxVectorSize * 2; VS <= NewMaxVectorSize; VS *= 2)
      VFs.push_back(ElementCount::getFixed(VS));

    // For each VF calculate its register usage.
    auto RUs = calculateRegisterUsage(VFs);

    // Select the largest VF which doesn't require more registers than existing
    // ones.
    for (int i = RUs.size() - 1; i >= 0; --i) {
      bool Selected = true;
      for (auto& pair : RUs[i].MaxLocalUsers) {
        unsigned TargetNumRegisters = TTI.getNumberOfRegisters(pair.first);
        if (pair.second > TargetNumRegisters)
          Selected = false;
      }
      if (Selected) {
        MaxVF = VFs[i].getKnownMinValue();
        break;
      }
    }
    if (unsigned MinVF = TTI.getMinimumVF(SmallestType)) {
      if (MaxVF < MinVF) {
        LLVM_DEBUG(dbgs() << "LV: Overriding calculated MaxVF(" << MaxVF
                          << ") with target's minimum: " << MinVF << '\n');
        MaxVF = MinVF;
      }
    }
  }
  return MaxVF;
}

VectorizationFactor
LoopVectorizationCostModel::selectVectorizationFactor(unsigned MaxVF) {
  float Cost = expectedCost(ElementCount::getFixed(1)).first;
  const float ScalarCost = Cost;
  unsigned Width = 1;
  LLVM_DEBUG(dbgs() << "LV: Scalar loop costs: " << (int)ScalarCost << ".\n");

  bool ForceVectorization = Hints->getForce() == LoopVectorizeHints::FK_Enabled;
  if (ForceVectorization && (MaxVF > 1 || TTI.useScalableVectorType())) {
    // Ignore scalar width, because the user explicitly wants vectorization.
    // Initialize cost to max so that VF = 2 is, at least, chosen during cost
    // evaluation.
    Cost = std::numeric_limits<float>::max();
  }

  for (unsigned i = 2; i <= MaxVF; i *= 2) {
    // Notice that the vector loop needs to be executed less times, so
    // we need to divide the cost of the vector loops by the width of
    // the vector elements.
    VectorizationCostTy C = expectedCost(ElementCount::getFixed(i));
    float VectorCost = C.first / (float)i;
    LLVM_DEBUG(dbgs() << "LV: Vector loop of width " << i
                      << " costs: " << (int)VectorCost << ".\n");
    if (!C.second && !ForceVectorization) {
      LLVM_DEBUG(
          dbgs() << "LV: Not considering vector loop of width " << i
                 << " because it will not generate any vector instructions.\n");
      continue;
    }
    if (VectorCost < Cost) {
      Cost = VectorCost;
      Width = i;
    }
  }

  if (!EnableCondStoresVectorization && NumPredStores) {
    reportVectorizationFailure(
        "There are conditional stores.",
        "store that is conditionally executed prevents vectorization",
        "ConditionalStore", ORE, TheLoop);
    Width = 1;
    Cost = ScalarCost;
  }

  LLVM_DEBUG(if (ForceVectorization && Width > 1 && Cost >= ScalarCost) dbgs()
             << "LV: Vectorization seems to be not beneficial, "
             << "but was forced by a user.\n");
  LLVM_DEBUG(dbgs() << "LV: Selecting VF: " << Width << ".\n");
  VectorizationFactor Factor = {ElementCount::getFixed(Width),
                                (unsigned)(Width * Cost)};
  return Factor;
}

VectorizationFactor
LoopVectorizationCostModel::selectScalableVectorizationFactor(ElementCount VF) {
  // bool ForceVectorization = Hints->getForce() ==
  // LoopVectorizeHints::FK_Enabled; assert(!ForceVectorization &&
  //        "We do not support Forced Vectorization for scalable vectors");

  // Notice that the vector loop needs to be executed less times, so
  // we need to divide the cost of the vector loops by the width of
  // the vector elements.
  VectorizationCostTy C = expectedCost(VF);
  float Cost = C.first / (float)VF.getKnownMinValue();
  LLVM_DEBUG(dbgs() << "LV: Vector loop of width " << VF.getKnownMinValue()
                    << " costs: " << (int)Cost << ".\n");

  if (!EnableCondStoresVectorization && NumPredStores) {
    reportVectorizationFailure(
        "There are conditional stores.",
        "store that is conditionally executed prevents vectorization",
        "ConditionalStore", ORE, TheLoop);
    assert(false && "Not supported for scalable vectors");
  }

  LLVM_DEBUG(dbgs() << "LV: Selecting VF: " << VF.getKnownMinValue() << ".\n");
  VectorizationFactor Factor = {VF, (unsigned)(VF.getKnownMinValue() * Cost)};
  return Factor;
}

std::pair<unsigned, unsigned>
LoopVectorizationCostModel::getSmallestAndWidestTypes() {
  unsigned MinWidth = -1U;
  unsigned MaxWidth = 8;
  const DataLayout &DL = TheFunction->getParent()->getDataLayout();

  // For each block.
  for (BasicBlock *BB : TheLoop->blocks()) {
    // For each instruction in the loop.
    for (Instruction &I : BB->instructionsWithoutDebug()) {
      Type *T = I.getType();

      // Skip ignored values.
      if (ValuesToIgnore.count(&I))
        continue;

      // Only examine Loads, Stores and PHINodes.
      if (!isa<LoadInst>(I) && !isa<StoreInst>(I) && !isa<PHINode>(I))
        continue;

      // Examine PHI nodes that are reduction variables. Update the type to
      // account for the recurrence type.
      if (auto *PN = dyn_cast<PHINode>(&I)) {
        if (!Legal->isReductionVariable(PN))
          continue;
        RecurrenceDescriptor RdxDesc = Legal->getReductionVars()[PN];
        T = RdxDesc.getRecurrenceType();
      }

      // Examine the stored values.
      if (auto *ST = dyn_cast<StoreInst>(&I))
        T = ST->getValueOperand()->getType();

      // Ignore loaded pointer types and stored pointer types that are not
      // vectorizable.
      //
      // FIXME: The check here attempts to predict whether a load or store will
      //        be vectorized. We only know this for certain after a VF has
      //        been selected. Here, we assume that if an access can be
      //        vectorized, it will be. We should also look at extending this
      //        optimization to non-pointer types.
      //
      if (T->isPointerTy() && !isConsecutiveLoadOrStore(&I) &&
          !isAccessInterleaved(&I) && !isLegalGatherOrScatter(&I))
        continue;

      MinWidth = std::min(MinWidth,
                          (unsigned)DL.getTypeSizeInBits(T->getScalarType()));
      MaxWidth = std::max(MaxWidth,
                          (unsigned)DL.getTypeSizeInBits(T->getScalarType()));
    }
  }

  return {MinWidth, MaxWidth};
}

unsigned LoopVectorizationCostModel::selectInterleaveCount(ElementCount VF,
                                                           unsigned LoopCost) {
  // -- The interleave heuristics --
  // We interleave the loop in order to expose ILP and reduce the loop overhead.
  // There are many micro-architectural considerations that we can't predict
  // at this level. For example, frontend pressure (on decode or fetch) due to
  // code size, or the number and capabilities of the execution ports.
  //
  // We use the following heuristics to select the interleave count:
  // 1. If the code has reductions, then we interleave to break the cross
  // iteration dependency.
  // 2. If the loop is really small, then we interleave to reduce the loop
  // overhead.
  // 3. We don't interleave if we think that we will spill registers to memory
  // due to the increased register pressure.

  if (!isScalarEpilogueAllowed())
    return 1;

  // We used the distance for the interleave count.
  if (Legal->getMaxSafeDepDistBytes() != -1U)
    return 1;

  auto BestKnownTC = getSmallBestKnownTC(*PSE.getSE(), TheLoop);
  const bool HasReductions = !Legal->getReductionVars().empty();
  // Do not interleave loops with a relatively small known or estimated trip
  // count. But we will interleave when InterleaveSmallLoopScalarReduction is
  // enabled, and the code has scalar reductions(HasReductions && VF = 1),
  // because with the above conditions interleaving can expose ILP and break
  // cross iteration dependences for reductions.
  if (BestKnownTC && (*BestKnownTC < TinyTripCountInterleaveThreshold) &&
      !(InterleaveSmallLoopScalarReduction && HasReductions && VF.isScalar()))
    return 1;

  RegisterUsage R = calculateRegisterUsage({VF})[0];
  // We divide by these constants so assume that we have at least one
  // instruction that uses at least one register.
  for (auto& pair : R.MaxLocalUsers) {
    pair.second = std::max(pair.second, 1U);
  }

  // We calculate the interleave count using the following formula.
  // Subtract the number of loop invariants from the number of available
  // registers. These registers are used by all of the interleaved instances.
  // Next, divide the remaining registers by the number of registers that is
  // required by the loop, in order to estimate how many parallel instances
  // fit without causing spills. All of this is rounded down if necessary to be
  // a power of two. We want power of two interleave count to simplify any
  // addressing operations or alignment considerations.
  // We also want power of two interleave counts to ensure that the induction
  // variable of the vector loop wraps to zero, when tail is folded by masking;
  // this currently happens when OptForSize, in which case IC is set to 1 above.
  unsigned IC = UINT_MAX;

  for (auto& pair : R.MaxLocalUsers) {
    unsigned TargetNumRegisters = TTI.getNumberOfRegisters(pair.first);
    LLVM_DEBUG(dbgs() << "LV: The target has " << TargetNumRegisters
                      << " registers of "
                      << TTI.getRegisterClassName(pair.first) << " register class\n");
    if (VF.isScalar()) {
      if (ForceTargetNumScalarRegs.getNumOccurrences() > 0)
        TargetNumRegisters = ForceTargetNumScalarRegs;
    } else {
      if (ForceTargetNumVectorRegs.getNumOccurrences() > 0)
        TargetNumRegisters = ForceTargetNumVectorRegs;
    }
    unsigned MaxLocalUsers = pair.second;
    unsigned LoopInvariantRegs = 0;
    if (R.LoopInvariantRegs.find(pair.first) != R.LoopInvariantRegs.end())
      LoopInvariantRegs = R.LoopInvariantRegs[pair.first];

    unsigned TmpIC = PowerOf2Floor((TargetNumRegisters - LoopInvariantRegs) / MaxLocalUsers);
    // Don't count the induction variable as interleaved.
    if (EnableIndVarRegisterHeur) {
      TmpIC =
          PowerOf2Floor((TargetNumRegisters - LoopInvariantRegs - 1) /
                        std::max(1U, (MaxLocalUsers - 1)));
    }

    IC = std::min(IC, TmpIC);
  }

  // Clamp the interleave ranges to reasonable counts.
  unsigned MaxInterleaveCount =
      TTI.getMaxInterleaveFactor(VF.getKnownMinValue());

  // Check if the user has overridden the max.
  if (VF.isScalar()) {
    if (ForceTargetMaxScalarInterleaveFactor.getNumOccurrences() > 0)
      MaxInterleaveCount = ForceTargetMaxScalarInterleaveFactor;
  } else {
    if (ForceTargetMaxVectorInterleaveFactor.getNumOccurrences() > 0)
      MaxInterleaveCount = ForceTargetMaxVectorInterleaveFactor;
  }

  // If trip count is known or estimated compile time constant, limit the
  // interleave count to be less than the trip count divided by VF.
  if (BestKnownTC) {
    MaxInterleaveCount =
        std::min(*BestKnownTC / VF.getKnownMinValue(), MaxInterleaveCount);
  }

  // If we did not calculate the cost for VF (because the user selected the VF)
  // then we calculate the cost of VF here.
  if (LoopCost == 0)
    LoopCost = expectedCost(VF).first;

  assert(LoopCost && "Non-zero loop cost expected");

  // Clamp the calculated IC to be between the 1 and the max interleave count
  // that the target and trip count allows.
  if (IC > MaxInterleaveCount)
    IC = MaxInterleaveCount;
  else if (IC < 1)
    IC = 1;

  // Interleave if we vectorized this loop and there is a reduction that could
  // benefit from interleaving.
  if (VF.isVector() && HasReductions) {
    LLVM_DEBUG(dbgs() << "LV: Interleaving because of reductions.\n");
    return IC;
  }

  // Note that if we've already vectorized the loop we will have done the
  // runtime check and so interleaving won't require further checks.
  bool InterleavingRequiresRuntimePointerCheck =
      (VF.isScalar() && Legal->getRuntimePointerChecking()->Need);

  // We want to interleave small loops in order to reduce the loop overhead and
  // potentially expose ILP opportunities.
  LLVM_DEBUG(dbgs() << "LV: Loop cost is " << LoopCost << '\n'
                    << "LV: IC is " << IC << '\n'
                    << "LV: VF is " << VF.getKnownMinValue() << '\n');
  const bool AggressivelyInterleaveReductions =
      TTI.enableAggressiveInterleaving(HasReductions);
  if (!InterleavingRequiresRuntimePointerCheck && LoopCost < SmallLoopCost) {
    // We assume that the cost overhead is 1 and we use the cost model
    // to estimate the cost of the loop and interleave until the cost of the
    // loop overhead is about 5% of the cost of the loop.
    unsigned SmallIC =
        std::min(IC, (unsigned)PowerOf2Floor(SmallLoopCost / LoopCost));

    // Interleave until store/load ports (estimated by max interleave count) are
    // saturated.
    unsigned NumStores = Legal->getNumStores();
    unsigned NumLoads = Legal->getNumLoads();
    unsigned StoresIC = IC / (NumStores ? NumStores : 1);
    unsigned LoadsIC = IC / (NumLoads ? NumLoads : 1);

    // If we have a scalar reduction (vector reductions are already dealt with
    // by this point), we can increase the critical path length if the loop
    // we're interleaving is inside another loop. Limit, by default to 2, so the
    // critical path only gets increased by one reduction operation.
    if (HasReductions && TheLoop->getLoopDepth() > 1) {
      unsigned F = static_cast<unsigned>(MaxNestedScalarReductionIC);
      SmallIC = std::min(SmallIC, F);
      StoresIC = std::min(StoresIC, F);
      LoadsIC = std::min(LoadsIC, F);
    }

    if (EnableLoadStoreRuntimeInterleave &&
        std::max(StoresIC, LoadsIC) > SmallIC) {
      LLVM_DEBUG(
          dbgs() << "LV: Interleaving to saturate store or load ports.\n");
      return std::max(StoresIC, LoadsIC);
    }

    // If there are scalar reductions and TTI has enabled aggressive
    // interleaving for reductions, we will interleave to expose ILP.
    if (InterleaveSmallLoopScalarReduction && VF.isScalar() &&
        AggressivelyInterleaveReductions) {
      LLVM_DEBUG(dbgs() << "LV: Interleaving to expose ILP.\n");
      // Interleave no less than SmallIC but not as aggressive as the normal IC
      // to satisfy the rare situation when resources are too limited.
      return std::max(IC / 2, SmallIC);
    } else {
      LLVM_DEBUG(dbgs() << "LV: Interleaving to reduce branch cost.\n");
      return SmallIC;
    }
  }

  // Interleave if this is a large loop (small loops are already dealt with by
  // this point) that could benefit from interleaving.
  if (AggressivelyInterleaveReductions) {
    LLVM_DEBUG(dbgs() << "LV: Interleaving to expose ILP.\n");
    return IC;
  }

  LLVM_DEBUG(dbgs() << "LV: Not Interleaving.\n");
  return 1;
}

SmallVector<LoopVectorizationCostModel::RegisterUsage, 8>
LoopVectorizationCostModel::calculateRegisterUsage(ArrayRef<ElementCount> VFs) {
  // This function calculates the register usage by measuring the highest number
  // of values that are alive at a single location. Obviously, this is a very
  // rough estimation. We scan the loop in a topological order in order and
  // assign a number to each instruction. We use RPO to ensure that defs are
  // met before their users. We assume that each instruction that has in-loop
  // users starts an interval. We record every time that an in-loop value is
  // used, so we have a list of the first and last occurrences of each
  // instruction. Next, we transpose this data structure into a multi map that
  // holds the list of intervals that *end* at a specific location. This multi
  // map allows us to perform a linear search. We scan the instructions linearly
  // and record each time that a new interval starts, by placing it in a set.
  // If we find this value in the multi-map then we remove it from the set.
  // The max register usage is the maximum size of the set.
  // We also search for instructions that are defined outside the loop, but are
  // used inside the loop. We need this number separately from the max-interval
  // usage number because when we unroll, loop-invariant values do not take
  // more register.
  LoopBlocksDFS DFS(TheLoop);
  DFS.perform(LI);

  RegisterUsage RU;

  // Each 'key' in the map opens a new interval. The values
  // of the map are the index of the 'last seen' usage of the
  // instruction that is the key.
  using IntervalMap = DenseMap<Instruction *, unsigned>;

  // Maps instruction to its index.
  SmallVector<Instruction *, 64> IdxToInstr;
  // Marks the end of each interval.
  IntervalMap EndPoint;
  // Saves the list of instruction indices that are used in the loop.
  SmallPtrSet<Instruction *, 8> Ends;
  // Saves the list of values that are used in the loop but are
  // defined outside the loop, such as arguments and constants.
  SmallPtrSet<Value *, 8> LoopInvariants;

  for (BasicBlock *BB : make_range(DFS.beginRPO(), DFS.endRPO())) {
    for (Instruction &I : BB->instructionsWithoutDebug()) {
      IdxToInstr.push_back(&I);

      // Save the end location of each USE.
      for (Value *U : I.operands()) {
        auto *Instr = dyn_cast<Instruction>(U);

        // Ignore non-instruction values such as arguments, constants, etc.
        if (!Instr)
          continue;

        // If this instruction is outside the loop then record it and continue.
        if (!TheLoop->contains(Instr)) {
          LoopInvariants.insert(Instr);
          continue;
        }

        // Overwrite previous end points.
        EndPoint[Instr] = IdxToInstr.size();
        Ends.insert(Instr);
      }
    }
  }

  // Saves the list of intervals that end with the index in 'key'.
  using InstrList = SmallVector<Instruction *, 2>;
  DenseMap<unsigned, InstrList> TransposeEnds;

  // Transpose the EndPoints to a list of values that end at each index.
  for (auto &Interval : EndPoint)
    TransposeEnds[Interval.second].push_back(Interval.first);

  SmallPtrSet<Instruction *, 8> OpenIntervals;

  // Get the size of the widest register.
  unsigned MaxSafeDepDist = -1U;
  if (Legal->getMaxSafeDepDistBytes() != -1U)
    MaxSafeDepDist = Legal->getMaxSafeDepDistBytes() * 8;
  unsigned WidestRegister =
      std::min(TTI.getRegisterBitWidth(true), MaxSafeDepDist);
  const DataLayout &DL = TheFunction->getParent()->getDataLayout();

  SmallVector<RegisterUsage, 8> RUs(VFs.size());
  SmallVector<SmallMapVector<unsigned, unsigned, 4>, 8> MaxUsages(VFs.size());

  LLVM_DEBUG(dbgs() << "LV(REG): Calculating max register usage:\n");

  // A lambda that gets the register usage for the given type and VF.
  auto GetRegUsage = [&DL, WidestRegister](Type *Ty, ElementCount VF) {
    if (Ty->isTokenTy())
      return 0U;
    unsigned TypeSize = DL.getTypeSizeInBits(Ty->getScalarType());
    return std::max<unsigned>(1, VF.getKnownMinValue() * TypeSize /
                                     WidestRegister);
  };

  for (unsigned int i = 0, s = IdxToInstr.size(); i < s; ++i) {
    Instruction *I = IdxToInstr[i];

    // Remove all of the instructions that end at this location.
    InstrList &List = TransposeEnds[i];
    for (Instruction *ToRemove : List)
      OpenIntervals.erase(ToRemove);

    // Ignore instructions that are never used within the loop.
    if (!Ends.count(I))
      continue;

    // Skip ignored values.
    if (ValuesToIgnore.count(I))
      continue;

    // For each VF find the maximum usage of registers.
    for (unsigned j = 0, e = VFs.size(); j < e; ++j) {
      // Count the number of live intervals.
      SmallMapVector<unsigned, unsigned, 4> RegUsage;

      if (VFs[j].isScalar()) {
        for (auto Inst : OpenIntervals) {
          unsigned ClassID = TTI.getRegisterClassForType(false, Inst->getType());
          if (RegUsage.find(ClassID) == RegUsage.end())
            RegUsage[ClassID] = 1;
          else
            RegUsage[ClassID] += 1;
        }
      } else {
        collectUniformsAndScalars(VFs[j]);
        for (auto Inst : OpenIntervals) {
          // Skip ignored values for VF > 1.
          if (VecValuesToIgnore.count(Inst))
            continue;
          if (isScalarAfterVectorization(Inst, VFs[j])) {
            unsigned ClassID = TTI.getRegisterClassForType(false, Inst->getType());
            if (RegUsage.find(ClassID) == RegUsage.end())
              RegUsage[ClassID] = 1;
            else
              RegUsage[ClassID] += 1;
          } else {
            unsigned ClassID = TTI.getRegisterClassForType(true, Inst->getType());
            if (RegUsage.find(ClassID) == RegUsage.end())
              RegUsage[ClassID] = GetRegUsage(Inst->getType(), VFs[j]);
            else
              RegUsage[ClassID] += GetRegUsage(Inst->getType(), VFs[j]);
          }
        }
      }
    
      for (auto& pair : RegUsage) {
        if (MaxUsages[j].find(pair.first) != MaxUsages[j].end())
          MaxUsages[j][pair.first] = std::max(MaxUsages[j][pair.first], pair.second);
        else
          MaxUsages[j][pair.first] = pair.second;
      }
    }

    LLVM_DEBUG(dbgs() << "LV(REG): At #" << i << " Interval # "
                      << OpenIntervals.size() << '\n');

    // Add the current instruction to the list of open intervals.
    OpenIntervals.insert(I);
  }

  for (unsigned i = 0, e = VFs.size(); i < e; ++i) {
    SmallMapVector<unsigned, unsigned, 4> Invariant;
  
    for (auto Inst : LoopInvariants) {
      unsigned Usage =
          VFs[i].isScalar() ? 1 : GetRegUsage(Inst->getType(), VFs[i]);
      unsigned ClassID =
          TTI.getRegisterClassForType(VFs[i].isVector(), Inst->getType());
      if (Invariant.find(ClassID) == Invariant.end())
        Invariant[ClassID] = Usage;
      else
        Invariant[ClassID] += Usage;
    }

    LLVM_DEBUG({
      dbgs() << "LV(REG): VF = " << VFs[i] << '\n';
      dbgs() << "LV(REG): Found max usage: " << MaxUsages[i].size()
             << " item\n";
      for (const auto &pair : MaxUsages[i]) {
        dbgs() << "LV(REG): RegisterClass: "
               << TTI.getRegisterClassName(pair.first) << ", " << pair.second
               << " registers\n";
      }
      dbgs() << "LV(REG): Found invariant usage: " << Invariant.size()
             << " item\n";
      for (const auto &pair : Invariant) {
        dbgs() << "LV(REG): RegisterClass: "
               << TTI.getRegisterClassName(pair.first) << ", " << pair.second
               << " registers\n";
      }
    });

    RU.LoopInvariantRegs = Invariant;
    RU.MaxLocalUsers = MaxUsages[i];
    RUs[i] = RU;
  }

  return RUs;
}

bool LoopVectorizationCostModel::useEmulatedMaskMemRefHack(Instruction *I) {
  // TODO: Cost model for emulated masked load/store is completely
  // broken. This hack guides the cost model to use an artificially
  // high enough value to practically disable vectorization with such
  // operations, except where previously deployed legality hack allowed
  // using very low cost values. This is to avoid regressions coming simply
  // from moving "masked load/store" check from legality to cost model.
  // Masked Load/Gather emulation was previously never allowed.
  // Limited number of Masked Store/Scatter emulation was allowed.
  assert(isPredicatedInst(I) && "Expecting a scalar emulated instruction");
  return isa<LoadInst>(I) ||
         (isa<StoreInst>(I) && NumPredStores > NumberOfStoresToPredicate);
}

void LoopVectorizationCostModel::collectInstsToScalarize(ElementCount VF) {
  // If we aren't vectorizing the loop, or if we've already collected the
  // instructions to scalarize, there's nothing to do. Collection may already
  // have occurred if we have a user-selected VF and are now computing the
  // expected cost for interleaving.
  if (VF.isScalar() || VF.isZero() ||
      InstsToScalarize.find(VF) != InstsToScalarize.end())
    return;

  // Initialize a mapping for VF in InstsToScalalarize. If we find that it's
  // not profitable to scalarize any instructions, the presence of VF in the
  // map will indicate that we've analyzed it already.
  ScalarCostsTy &ScalarCostsVF = InstsToScalarize[VF];

  // Find all the instructions that are scalar with predication in the loop and
  // determine if it would be better to not if-convert the blocks they are in.
  // If so, we also record the instructions to scalarize.
  for (BasicBlock *BB : TheLoop->blocks()) {
    if (!blockNeedsPredication(BB))
      continue;
    for (Instruction &I : *BB)
      if (isScalarWithPredication(&I)) {
        ScalarCostsTy ScalarCosts;
        // Do not apply discount logic if hacked cost is needed
        // for emulated masked memrefs.
        if (!useEmulatedMaskMemRefHack(&I) &&
            computePredInstDiscount(&I, ScalarCosts, VF) >= 0)
          ScalarCostsVF.insert(ScalarCosts.begin(), ScalarCosts.end());
        // Remember that BB will remain after vectorization.
        PredicatedBBsAfterVectorization.insert(BB);
      }
  }
}

int LoopVectorizationCostModel::computePredInstDiscount(
    Instruction *PredInst, DenseMap<Instruction *, unsigned> &ScalarCosts,
    ElementCount VF) {
  assert(!isUniformAfterVectorization(PredInst, VF) &&
         "Instruction marked uniform-after-vectorization will be predicated");

  // Initialize the discount to zero, meaning that the scalar version and the
  // vector version cost the same.
  int Discount = 0;

  // Holds instructions to analyze. The instructions we visit are mapped in
  // ScalarCosts. Those instructions are the ones that would be scalarized if
  // we find that the scalar version costs less.
  SmallVector<Instruction *, 8> Worklist;

  // Returns true if the given instruction can be scalarized.
  auto canBeScalarized = [&](Instruction *I) -> bool {
    // We only attempt to scalarize instructions forming a single-use chain
    // from the original predicated block that would otherwise be vectorized.
    // Although not strictly necessary, we give up on instructions we know will
    // already be scalar to avoid traversing chains that are unlikely to be
    // beneficial.
    if (!I->hasOneUse() || PredInst->getParent() != I->getParent() ||
        isScalarAfterVectorization(I, VF))
      return false;

    // If the instruction is scalar with predication, it will be analyzed
    // separately. We ignore it within the context of PredInst.
    if (isScalarWithPredication(I))
      return false;

    // If any of the instruction's operands are uniform after vectorization,
    // the instruction cannot be scalarized. This prevents, for example, a
    // masked load from being scalarized.
    //
    // We assume we will only emit a value for lane zero of an instruction
    // marked uniform after vectorization, rather than VF identical values.
    // Thus, if we scalarize an instruction that uses a uniform, we would
    // create uses of values corresponding to the lanes we aren't emitting code
    // for. This behavior can be changed by allowing getScalarValue to clone
    // the lane zero values for uniforms rather than asserting.
    for (Use &U : I->operands())
      if (auto *J = dyn_cast<Instruction>(U.get()))
        if (isUniformAfterVectorization(J, VF))
          return false;

    // Otherwise, we can scalarize the instruction.
    return true;
  };

  // Compute the expected cost discount from scalarizing the entire expression
  // feeding the predicated instruction. We currently only consider expressions
  // that are single-use instruction chains.
  Worklist.push_back(PredInst);
  while (!Worklist.empty()) {
    Instruction *I = Worklist.pop_back_val();

    // If we've already analyzed the instruction, there's nothing to do.
    if (ScalarCosts.find(I) != ScalarCosts.end())
      continue;

    // Compute the cost of the vector instruction. Note that this cost already
    // includes the scalarization overhead of the predicated instruction.
    unsigned VectorCost = getInstructionCost(I, VF).first;

    // Compute the cost of the scalarized instruction. This cost is the cost of
    // the instruction as if it wasn't if-converted and instead remained in the
    // predicated block. We will scale this cost by block probability after
    // computing the scalarization overhead.
    assert(!VF.isScalable() && "scalable vectors not yet supported.");
    unsigned ScalarCost =
        VF.getKnownMinValue() *
        getInstructionCost(I, ElementCount::getFixed(1)).first;

    // Compute the scalarization overhead of needed insertelement instructions
    // and phi nodes.
    if (isScalarWithPredication(I) && !I->getType()->isVoidTy()) {
      ScalarCost += TTI.getScalarizationOverhead(
          cast<VectorType>(ToVectorTy(I->getType(), VF)),
          APInt::getAllOnesValue(VF.getKnownMinValue()), true, false);
      assert(!VF.isScalable() && "scalable vectors not yet supported.");
      ScalarCost +=
          VF.getKnownMinValue() *
          TTI.getCFInstrCost(Instruction::PHI, TTI::TCK_RecipThroughput);
    }

    // Compute the scalarization overhead of needed extractelement
    // instructions. For each of the instruction's operands, if the operand can
    // be scalarized, add it to the worklist; otherwise, account for the
    // overhead.
    for (Use &U : I->operands())
      if (auto *J = dyn_cast<Instruction>(U.get())) {
        assert(VectorType::isValidElementType(J->getType()) &&
               "Instruction has non-scalar type");
        if (canBeScalarized(J))
          Worklist.push_back(J);
        else if (needsExtract(J, VF)) {
          assert(!VF.isScalable() && "scalable vectors not yet supported.");
          ScalarCost += TTI.getScalarizationOverhead(
              cast<VectorType>(ToVectorTy(J->getType(), VF)),
              APInt::getAllOnesValue(VF.getKnownMinValue()), false, true);
        }
      }

    // Scale the total scalar cost by block probability.
    ScalarCost /= getReciprocalPredBlockProb();

    // Compute the discount. A non-negative discount means the vector version
    // of the instruction costs more, and scalarizing would be beneficial.
    Discount += VectorCost - ScalarCost;
    ScalarCosts[I] = ScalarCost;
  }

  return Discount;
}

LoopVectorizationCostModel::VectorizationCostTy
LoopVectorizationCostModel::expectedCost(ElementCount VF) {
  VectorizationCostTy Cost;

  // For each block.
  for (BasicBlock *BB : TheLoop->blocks()) {
    VectorizationCostTy BlockCost;

    // For each instruction in the old loop.
    for (Instruction &I : BB->instructionsWithoutDebug()) {
      // Skip ignored values.
      if (ValuesToIgnore.count(&I) ||
          (VF.isVector() && VecValuesToIgnore.count(&I)))
        continue;

      VectorizationCostTy C = getInstructionCost(&I, VF);

      // Check if we should override the cost.
      if (ForceTargetInstructionCost.getNumOccurrences() > 0)
        C.first = ForceTargetInstructionCost;

      BlockCost.first += C.first;
      BlockCost.second |= C.second;
      LLVM_DEBUG(dbgs() << "LV: Found an estimated cost of " << C.first
                        << " for VF " << VF << " For instruction: " << I
                        << '\n');
    }

    // If we are vectorizing a predicated block, it will have been
    // if-converted. This means that the block's instructions (aside from
    // stores and instructions that may divide by zero) will now be
    // unconditionally executed. For the scalar case, we may not always execute
    // the predicated block. Thus, scale the block's cost by the probability of
    // executing it.
    if (VF.isScalar() && blockNeedsPredication(BB))
      BlockCost.first /= getReciprocalPredBlockProb();

    Cost.first += BlockCost.first;
    Cost.second |= BlockCost.second;
  }

  return Cost;
}

/// Gets Address Access SCEV after verifying that the access pattern
/// is loop invariant except the induction variable dependence.
///
/// This SCEV can be sent to the Target in order to estimate the address
/// calculation cost.
static const SCEV *getAddressAccessSCEV(Value *Ptr,
                                        LoopVectorizationLegality *Legal,
                                        PredicatedScalarEvolution &PSE,
                                        const Loop *TheLoop) {

  auto *Gep = dyn_cast<GetElementPtrInst>(Ptr);
  if (!Gep)
    return nullptr;

  // We are looking for a gep with all loop invariant indices except for one
  // which should be an induction variable.
  auto SE = PSE.getSE();
  unsigned NumOperands = Gep->getNumOperands();
  for (unsigned i = 1; i < NumOperands; ++i) {
    Value *Opd = Gep->getOperand(i);
    if (!SE->isLoopInvariant(SE->getSCEV(Opd), TheLoop) &&
        !Legal->isInductionVariable(Opd))
      return nullptr;
  }

  // Now we know we have a GEP ptr, %inv, %ind, %inv. return the Ptr SCEV.
  return PSE.getSCEV(Ptr);
}

static bool isStrideMul(Instruction *I, LoopVectorizationLegality *Legal) {
  return Legal->hasStride(I->getOperand(0)) ||
         Legal->hasStride(I->getOperand(1));
}

unsigned
LoopVectorizationCostModel::getMemInstScalarizationCost(Instruction *I,
                                                        ElementCount VF) {
  assert(VF.isVector() &&
         "Scalarization cost of instruction implies vectorization.");
  Type *ValTy = getMemInstValueType(I);
  auto SE = PSE.getSE();

  unsigned AS = getLoadStoreAddressSpace(I);
  Value *Ptr = getLoadStorePointerOperand(I);
  Type *PtrTy = ToVectorTy(Ptr->getType(), VF);

  // Figure out whether the access is strided and get the stride value
  // if it's known in compile time
  const SCEV *PtrSCEV = getAddressAccessSCEV(Ptr, Legal, PSE, TheLoop);

  // Get the cost of the scalar memory instruction and address computation.
  unsigned Cost =
      VF.getKnownMinValue() * TTI.getAddressComputationCost(PtrTy, SE, PtrSCEV);

  // Don't pass *I here, since it is scalar but will actually be part of a
  // vectorized loop where the user of it is a vectorized instruction.
  const Align Alignment = getLoadStoreAlignment(I);
  Cost += VF.getKnownMinValue() *
          TTI.getMemoryOpCost(I->getOpcode(), ValTy->getScalarType(), Alignment,
                              AS, TTI::TCK_RecipThroughput);

  // Get the overhead of the extractelement and insertelement instructions
  // we might create due to scalarization.
  Cost += getScalarizationOverhead(I, VF);

  // If we have a predicated store, it may not be executed for each vector
  // lane. Scale the cost by the probability of executing the predicated
  // block.
  if (isPredicatedInst(I)) {
    Cost /= getReciprocalPredBlockProb();

    if (useEmulatedMaskMemRefHack(I))
      // Artificially setting to a high enough value to practically disable
      // vectorization with such operations.
      Cost = 3000000;
  }

  return Cost;
}

unsigned LoopVectorizationCostModel::getConsecutiveMemOpCost(Instruction *I,
                                                             ElementCount VF) {
  Type *ValTy = getMemInstValueType(I);
  auto *VectorTy = cast<VectorType>(ToVectorTy(ValTy, VF));
  Value *Ptr = getLoadStorePointerOperand(I);
  unsigned AS = getLoadStoreAddressSpace(I);
  int ConsecutiveStride = Legal->isConsecutivePtr(Ptr);
  enum TTI::TargetCostKind CostKind = TTI::TCK_RecipThroughput;

  assert((ConsecutiveStride == 1 || ConsecutiveStride == -1) &&
         "Stride should be 1 or -1 for consecutive memory access");
  const Align Alignment = getLoadStoreAlignment(I);
  unsigned Cost = 0;
  if (Legal->isMaskRequired(I))
    Cost += TTI.getMaskedMemoryOpCost(I->getOpcode(), VectorTy, Alignment, AS,
                                      CostKind);
  else
    Cost += TTI.getMemoryOpCost(I->getOpcode(), VectorTy, Alignment, AS,
                                CostKind, I);

  bool Reverse = ConsecutiveStride < 0;
  if (Reverse)
    Cost += TTI.getShuffleCost(TargetTransformInfo::SK_Reverse, VectorTy, 0);
  return Cost;
}

unsigned LoopVectorizationCostModel::getUniformMemOpCost(Instruction *I,
                                                         ElementCount VF) {
  Type *ValTy = getMemInstValueType(I);
  auto *VectorTy = cast<VectorType>(ToVectorTy(ValTy, VF));
  const Align Alignment = getLoadStoreAlignment(I);
  unsigned AS = getLoadStoreAddressSpace(I);
  enum TTI::TargetCostKind CostKind = TTI::TCK_RecipThroughput;
  if (isa<LoadInst>(I)) {
    return TTI.getAddressComputationCost(ValTy) +
           TTI.getMemoryOpCost(Instruction::Load, ValTy, Alignment, AS,
                               CostKind) +
           TTI.getShuffleCost(TargetTransformInfo::SK_Broadcast, VectorTy);
  }
  StoreInst *SI = cast<StoreInst>(I);

  bool isLoopInvariantStoreValue = Legal->isUniform(SI->getValueOperand());
  return TTI.getAddressComputationCost(ValTy) +
         TTI.getMemoryOpCost(Instruction::Store, ValTy, Alignment, AS,
                             CostKind) +
         (isLoopInvariantStoreValue
              ? 0
              : TTI.getVectorInstrCost(Instruction::ExtractElement, VectorTy,
                                       VF.getKnownMinValue() - 1));
}

unsigned LoopVectorizationCostModel::getGatherScatterCost(Instruction *I,
                                                          ElementCount VF) {
  Type *ValTy = getMemInstValueType(I);
  auto *VectorTy = cast<VectorType>(ToVectorTy(ValTy, VF));
  const Align Alignment = getLoadStoreAlignment(I);
  const Value *Ptr = getLoadStorePointerOperand(I);

  return TTI.getAddressComputationCost(VectorTy) +
         TTI.getGatherScatterOpCost(
             I->getOpcode(), VectorTy, Ptr, Legal->isMaskRequired(I), Alignment,
             TargetTransformInfo::TCK_RecipThroughput, I);
}

unsigned LoopVectorizationCostModel::getInterleaveGroupCost(Instruction *I,
                                                            ElementCount VF) {
  Type *ValTy = getMemInstValueType(I);
  auto *VectorTy = cast<VectorType>(ToVectorTy(ValTy, VF));
  unsigned AS = getLoadStoreAddressSpace(I);

  auto Group = getInterleavedAccessGroup(I);
  assert(Group && "Fail to get an interleaved access group.");

  unsigned InterleaveFactor = Group->getFactor();
  assert(!VF.isScalable() && "scalable vectors not yet supported.");
  auto *WideVecTy = VectorType::get(ValTy, VF * InterleaveFactor);

  // Holds the indices of existing members in an interleaved load group.
  // An interleaved store group doesn't need this as it doesn't allow gaps.
  SmallVector<unsigned, 4> Indices;
  if (isa<LoadInst>(I)) {
    for (unsigned i = 0; i < InterleaveFactor; i++)
      if (Group->getMember(i))
        Indices.push_back(i);
  }

  // Calculate the cost of the whole interleaved group.
  bool UseMaskForGaps =
      Group->requiresScalarEpilogue() && !isScalarEpilogueAllowed();
  unsigned Cost = TTI.getInterleavedMemoryOpCost(
      I->getOpcode(), WideVecTy, Group->getFactor(), Indices, Group->getAlign(),
      AS, TTI::TCK_RecipThroughput, Legal->isMaskRequired(I), UseMaskForGaps);

  if (Group->isReverse()) {
    // TODO: Add support for reversed masked interleaved access.
    assert(!Legal->isMaskRequired(I) &&
           "Reverse masked interleaved access not supported.");
    Cost += Group->getNumMembers() *
            TTI.getShuffleCost(TargetTransformInfo::SK_Reverse, VectorTy, 0);
  }
  return Cost;
}

unsigned LoopVectorizationCostModel::getMemoryInstructionCost(Instruction *I,
                                                              ElementCount VF) {
  // Calculate scalar cost only. Vectorization cost should be ready at this
  // moment.
  if (VF.isScalar()) {
    Type *ValTy = getMemInstValueType(I);
    const Align Alignment = getLoadStoreAlignment(I);
    unsigned AS = getLoadStoreAddressSpace(I);

    return TTI.getAddressComputationCost(ValTy) +
           TTI.getMemoryOpCost(I->getOpcode(), ValTy, Alignment, AS,
                               TTI::TCK_RecipThroughput, I);
  }
  return getWideningCost(I, VF);
}

LoopVectorizationCostModel::VectorizationCostTy
LoopVectorizationCostModel::getInstructionCost(Instruction *I,
                                               ElementCount VF) {
  // If we know that this instruction will remain uniform, check the cost of
  // the scalar version.
  if (isUniformAfterVectorization(I, VF))
    VF = ElementCount::getFixed(1);

  if (VF.isVector() && isProfitableToScalarize(I, VF))
    return VectorizationCostTy(InstsToScalarize[VF][I], false);

  // Forced scalars do not have any scalarization overhead.
  auto ForcedScalar = ForcedScalars.find(VF);
  if (VF.isVector() && ForcedScalar != ForcedScalars.end()) {
    auto InstSet = ForcedScalar->second;
    if (InstSet.count(I))
      return VectorizationCostTy(
          (getInstructionCost(I, ElementCount::getFixed(1)).first *
           VF.getKnownMinValue()),
          false);
  }

  Type *VectorTy;
  unsigned C = getInstructionCost(I, VF, VectorTy);

  bool TypeNotScalarized =
      VF.isVector() && VectorTy->isVectorTy() &&
      TTI.getNumberOfParts(VectorTy) < VF.getKnownMinValue();
  return VectorizationCostTy(C, TypeNotScalarized);
}

unsigned LoopVectorizationCostModel::getScalarizationOverhead(Instruction *I,
                                                              ElementCount VF) {

  if (VF.isScalar())
    return 0;

  // In some cases like predicated memory ops on scalable vector types of
  // <vscale x 1 x <T>>, cost model may compute a lower cost for scalarization
  // than masked gather/scatter and thus deciding to predicate and scalarize an
  // instruction (CM_Scalarize instead of CM_GatherScatter). Note that the TTI
  // reports scalarization overhead based on ElementCount.Min.
  // Scalarization would not work for scalable vectors since we do not know
  // vscale at compile time.
  // FIXME: The solution until there is a scalable vector type aware cost model
  // in place is to artificially inflate the scalarization overhead to force the
  // Cost Model to decide against scalarization.
  if (VF.isScalable())
    return 1048576;

  unsigned Cost = 0;
  Type *RetTy = ToVectorTy(I->getType(), VF);
  if (!RetTy->isVoidTy() &&
      (!isa<LoadInst>(I) || !TTI.supportsEfficientVectorElementLoadStore()))
    // FIXME: For scalable vectors DemandedElts for computing scalarization
    // overhead currently models ElementCount.Min number of elements. This would
    // be changed in the future.
    Cost += TTI.getScalarizationOverhead(
        cast<VectorType>(RetTy), APInt::getAllOnesValue(VF.getKnownMinValue()),
        true, false);

  // Some targets keep addresses scalar.
  if (isa<LoadInst>(I) && !TTI.prefersVectorizedAddressing())
    return Cost;

  // Some targets support efficient element stores.
  if (isa<StoreInst>(I) && TTI.supportsEfficientVectorElementLoadStore())
    return Cost;

  // Collect operands to consider.
  CallInst *CI = dyn_cast<CallInst>(I);
  Instruction::op_range Ops = CI ? CI->arg_operands() : I->operands();

  // Skip operands that do not require extraction/scalarization and do not incur
  // any overhead.
  // FIXME: For scalable vectors, VF here is the ElementCount.Min value.
  return Cost + TTI.getOperandsScalarizationOverhead(
                    filterExtractingOperands(Ops, VF), VF.getKnownMinValue());
}

void LoopVectorizationCostModel::setCostBasedWideningDecision(ElementCount VF) {
  if (VF.isScalar())
    return;
  NumPredStores = 0;
  for (BasicBlock *BB : TheLoop->blocks()) {
    // For each instruction in the old loop.
    for (Instruction &I : *BB) {
      Value *Ptr = getLoadStorePointerOperand(&I);
      if (!Ptr)
        continue;

      // TODO: We should generate better code and update the cost model for
      // predicated uniform stores. Today they are treated as any other
      // predicated store (see added test cases in
      // invariant-store-vectorization.ll).
      if (isa<StoreInst>(&I) && isScalarWithPredication(&I))
        NumPredStores++;

      if (Legal->isUniform(Ptr) &&
          // Conditional loads and stores should be scalarized and predicated.
          // isScalarWithPredication cannot be used here since masked
          // gather/scatters are not considered scalar with predication.
          !Legal->blockNeedsPredication(I.getParent())) {
        // TODO: Avoid replicating loads and stores instead of
        // relying on instcombine to remove them.
        // Load: Scalar load + broadcast
        // Store: Scalar store + isLoopInvariantStoreValue ? 0 : extract
        unsigned Cost = getUniformMemOpCost(&I, VF);
        setWideningDecision(&I, VF, CM_Scalarize, Cost);
        continue;
      }

      // We assume that widening is the best solution when possible.
      if (memoryInstructionCanBeWidened(&I, VF)) {
        unsigned Cost = getConsecutiveMemOpCost(&I, VF);
        int ConsecutiveStride =
            Legal->isConsecutivePtr(getLoadStorePointerOperand(&I));
        assert((ConsecutiveStride == 1 || ConsecutiveStride == -1) &&
               "Expected consecutive stride.");
        InstWidening Decision =
            ConsecutiveStride == 1 ? CM_Widen : CM_Widen_Reverse;
        setWideningDecision(&I, VF, Decision, Cost);
        continue;
      }

      // Choose between Interleaving, Gather/Scatter or Scalarization.
      unsigned InterleaveCost = std::numeric_limits<unsigned>::max();
      unsigned NumAccesses = 1;
      if (isAccessInterleaved(&I)) {
        auto Group = getInterleavedAccessGroup(&I);
        assert(Group && "Fail to get an interleaved access group.");

        // Make one decision for the whole group.
        if (getWideningDecision(&I, VF) != CM_Unknown)
          continue;

        NumAccesses = Group->getNumMembers();
        if (interleavedAccessCanBeWidened(&I, VF))
          InterleaveCost = getInterleaveGroupCost(&I, VF);
      }

      unsigned GatherScatterCost =
          isLegalGatherOrScatter(&I)
              ? getGatherScatterCost(&I, VF) * NumAccesses
              : std::numeric_limits<unsigned>::max();

      unsigned ScalarizationCost =
          getMemInstScalarizationCost(&I, VF) * NumAccesses;

      // Choose better solution for the current VF,
      // write down this decision and use it during vectorization.
      unsigned Cost;
      InstWidening Decision;
      if (InterleaveCost <= GatherScatterCost &&
          InterleaveCost < ScalarizationCost) {
        Decision = CM_Interleave;
        Cost = InterleaveCost;
      } else if (GatherScatterCost < ScalarizationCost) {
        Decision = CM_GatherScatter;
        Cost = GatherScatterCost;
      } else {
        Decision = CM_Scalarize;
        Cost = ScalarizationCost;
      }
      // If the instructions belongs to an interleave group, the whole group
      // receives the same decision. The whole group receives the cost, but
      // the cost will actually be assigned to one instruction.
      if (auto Group = getInterleavedAccessGroup(&I))
        setWideningDecision(Group, VF, Decision, Cost);
      else
        setWideningDecision(&I, VF, Decision, Cost);
    }
  }

  // Make sure that any load of address and any other address computation
  // remains scalar unless there is gather/scatter support. This avoids
  // inevitable extracts into address registers, and also has the benefit of
  // activating LSR more, since that pass can't optimize vectorized
  // addresses.
  if (TTI.prefersVectorizedAddressing())
    return;

  // Start with all scalar pointer uses.
  SmallPtrSet<Instruction *, 8> AddrDefs;
  for (BasicBlock *BB : TheLoop->blocks())
    for (Instruction &I : *BB) {
      Instruction *PtrDef =
          dyn_cast_or_null<Instruction>(getLoadStorePointerOperand(&I));
      if (PtrDef && TheLoop->contains(PtrDef) &&
          getWideningDecision(&I, VF) != CM_GatherScatter)
        AddrDefs.insert(PtrDef);
    }

  // Add all instructions used to generate the addresses.
  SmallVector<Instruction *, 4> Worklist;
  for (auto *I : AddrDefs)
    Worklist.push_back(I);
  while (!Worklist.empty()) {
    Instruction *I = Worklist.pop_back_val();
    for (auto &Op : I->operands())
      if (auto *InstOp = dyn_cast<Instruction>(Op))
        if ((InstOp->getParent() == I->getParent()) && !isa<PHINode>(InstOp) &&
            AddrDefs.insert(InstOp).second)
          Worklist.push_back(InstOp);
  }

  for (auto *I : AddrDefs) {
    if (isa<LoadInst>(I)) {
      // Setting the desired widening decision should ideally be handled in
      // by cost functions, but since this involves the task of finding out
      // if the loaded register is involved in an address computation, it is
      // instead changed here when we know this is the case.
      InstWidening Decision = getWideningDecision(I, VF);
      if (Decision == CM_Widen || Decision == CM_Widen_Reverse)
        // Scalarize a widened load of address.
        setWideningDecision(
            I, VF, CM_Scalarize,
            (VF.getKnownMinValue() *
             getMemoryInstructionCost(I, ElementCount::getFixed(1))));
      else if (auto Group = getInterleavedAccessGroup(I)) {
        // Scalarize an interleave group of address loads.
        for (unsigned I = 0; I < Group->getFactor(); ++I) {
          if (Instruction *Member = Group->getMember(I))
            setWideningDecision(
                Member, VF, CM_Scalarize,
                (VF.getKnownMinValue() *
                 getMemoryInstructionCost(Member, ElementCount::getFixed(1))));
        }
      }
    } else
      // Make sure I gets scalarized and a cost estimate without
      // scalarization overhead.
      ForcedScalars[VF].insert(I);
  }
}

unsigned LoopVectorizationCostModel::getInstructionCost(Instruction *I,
                                                        ElementCount VF,
                                                        Type *&VectorTy) {
  Type *RetTy = I->getType();
  if (canTruncateToMinimalBitwidth(I, VF))
    RetTy = IntegerType::get(RetTy->getContext(), MinBWs[I]);
  VectorTy = isScalarAfterVectorization(I, VF)
                 ? RetTy
                 : ToVectorTy(RetTy, VF);
  auto SE = PSE.getSE();
  TTI::TargetCostKind CostKind = TTI::TCK_RecipThroughput;

  // TODO: We need to estimate the cost of intrinsic calls.
  switch (I->getOpcode()) {
  case Instruction::GetElementPtr:
    // We mark this instruction as zero-cost because the cost of GEPs in
    // vectorized code depends on whether the corresponding memory instruction
    // is scalarized or not. Therefore, we handle GEPs with the memory
    // instruction cost.
    return 0;
  case Instruction::Br: {
    // In cases of scalarized and predicated instructions, there will be VF
    // predicated blocks in the vectorized loop. Each branch around these
    // blocks requires also an extract of its vector compare i1 element.
    bool ScalarPredicatedBB = false;
    BranchInst *BI = cast<BranchInst>(I);
    if (VF.isVector() && BI->isConditional() &&
        (PredicatedBBsAfterVectorization.count(BI->getSuccessor(0)) ||
         PredicatedBBsAfterVectorization.count(BI->getSuccessor(1))))
      ScalarPredicatedBB = true;

    if (ScalarPredicatedBB) {
      // Return cost for branches around scalarized and predicated blocks.
      assert(!VF.isScalable() && "scalable vectors not yet supported.");
      auto *Vec_i1Ty =
          VectorType::get(IntegerType::getInt1Ty(RetTy->getContext()), VF);
      return (TTI.getScalarizationOverhead(
                  Vec_i1Ty, APInt::getAllOnesValue(VF.getKnownMinValue()),
                  false, true) +
              (TTI.getCFInstrCost(Instruction::Br, CostKind) *
               VF.getKnownMinValue()));
    } else if (I->getParent() == TheLoop->getLoopLatch() || VF.isScalar())
      // The back-edge branch will remain, as will all scalar branches.
      return TTI.getCFInstrCost(Instruction::Br, CostKind);
    else
      // This branch will be eliminated by if-conversion.
      return 0;
    // Note: We currently assume zero cost for an unconditional branch inside
    // a predicated block since it will become a fall-through, although we
    // may decide in the future to call TTI for all branches.
  }
  case Instruction::PHI: {
    auto *Phi = cast<PHINode>(I);

    // First-order recurrences are replaced by vector shuffles inside the loop.
    // NOTE: Don't use ToVectorTy as SK_ExtractSubvector expects a vector type.
    if (VF.isVector() && Legal->isFirstOrderRecurrence(Phi))
      return TTI.getShuffleCost(
          TargetTransformInfo::SK_ExtractSubvector, cast<VectorType>(VectorTy),
          VF.getKnownMinValue() - 1,
          VectorType::get(RetTy, ElementCount::get(1, VF.isScalable())));

    // Phi nodes in non-header blocks (not inductions, reductions, etc.) are
    // converted into select instructions. We require N - 1 selects per phi
    // node, where N is the number of incoming values.
    if (VF.isVector() && Phi->getParent() != TheLoop->getHeader())
      return (Phi->getNumIncomingValues() - 1) *
             TTI.getCmpSelInstrCost(
                 Instruction::Select,
                 ToVectorTy(Phi->getType(), VF),
                 ToVectorTy(Type::getInt1Ty(Phi->getContext()), VF),
                 CostKind);

    return TTI.getCFInstrCost(Instruction::PHI, CostKind);
  }
  case Instruction::UDiv:
  case Instruction::SDiv:
  case Instruction::URem:
  case Instruction::SRem:
    // If we have a predicated instruction, it may not be executed for each
    // vector lane. Get the scalarization cost and scale this amount by the
    // probability of executing the predicated block. If the instruction is not
    // predicated, we fall through to the next case.
    if (VF.isVector() && isScalarWithPredication(I)) {
      unsigned Cost = 0;

      // These instructions have a non-void type, so account for the phi nodes
      // that we will create. This cost is likely to be zero. The phi node
      // cost, if any, should be scaled by the block probability because it
      // models a copy at the end of each predicated block.
      Cost += VF.getKnownMinValue() *
              TTI.getCFInstrCost(Instruction::PHI, CostKind);

      // The cost of the non-predicated instruction.
      Cost += VF.getKnownMinValue() *
              TTI.getArithmeticInstrCost(I->getOpcode(), RetTy, CostKind);

      // The cost of insertelement and extractelement instructions needed for
      // scalarization.
      Cost += getScalarizationOverhead(I, VF);

      // Scale the cost by the probability of executing the predicated blocks.
      // This assumes the predicated block for each vector lane is equally
      // likely.
      return Cost / getReciprocalPredBlockProb();
    }
    LLVM_FALLTHROUGH;
  case Instruction::Add:
  case Instruction::FAdd:
  case Instruction::Sub:
  case Instruction::FSub:
  case Instruction::Mul:
  case Instruction::FMul:
  case Instruction::FDiv:
  case Instruction::FRem:
  case Instruction::Shl:
  case Instruction::LShr:
  case Instruction::AShr:
  case Instruction::And:
  case Instruction::Or:
  case Instruction::Xor: {
    // Since we will replace the stride by 1 the multiplication should go away.
    if (I->getOpcode() == Instruction::Mul && isStrideMul(I, Legal))
      return 0;
    // Certain instructions can be cheaper to vectorize if they have a constant
    // second vector operand. One example of this are shifts on x86.
    Value *Op2 = I->getOperand(1);
    TargetTransformInfo::OperandValueProperties Op2VP;
    TargetTransformInfo::OperandValueKind Op2VK =
        TTI.getOperandInfo(Op2, Op2VP);
    if (Op2VK == TargetTransformInfo::OK_AnyValue && Legal->isUniform(Op2))
      Op2VK = TargetTransformInfo::OK_UniformValue;

    SmallVector<const Value *, 4> Operands(I->operand_values());
    unsigned N = isScalarAfterVectorization(I, VF) ? VF.getKnownMinValue() : 1;
    return N * TTI.getArithmeticInstrCost(
                   I->getOpcode(), VectorTy, CostKind,
                   TargetTransformInfo::OK_AnyValue,
                   Op2VK, TargetTransformInfo::OP_None, Op2VP, Operands, I);
  }
  case Instruction::FNeg: {
    unsigned N = isScalarAfterVectorization(I, VF) ? VF.getKnownMinValue() : 1;
    return N * TTI.getArithmeticInstrCost(
                   I->getOpcode(), VectorTy, CostKind,
                   TargetTransformInfo::OK_AnyValue,
                   TargetTransformInfo::OK_AnyValue,
                   TargetTransformInfo::OP_None, TargetTransformInfo::OP_None,
                   I->getOperand(0), I);
  }
  case Instruction::Select: {
    SelectInst *SI = cast<SelectInst>(I);
    const SCEV *CondSCEV = SE->getSCEV(SI->getCondition());
    bool ScalarCond = (SE->isLoopInvariant(CondSCEV, TheLoop));
    Type *CondTy = SI->getCondition()->getType();
    if (!ScalarCond) {
      CondTy = VectorType::get(CondTy, VF);
    }
    return TTI.getCmpSelInstrCost(I->getOpcode(), VectorTy, CondTy,
                                  CostKind, I);
  }
  case Instruction::ICmp:
  case Instruction::FCmp: {
    Type *ValTy = I->getOperand(0)->getType();
    Instruction *Op0AsInstruction = dyn_cast<Instruction>(I->getOperand(0));
    if (canTruncateToMinimalBitwidth(Op0AsInstruction, VF))
      ValTy = IntegerType::get(ValTy->getContext(), MinBWs[Op0AsInstruction]);
    VectorTy = ToVectorTy(ValTy, VF);
    return TTI.getCmpSelInstrCost(I->getOpcode(), VectorTy, nullptr, CostKind,
                                  I);
  }
  case Instruction::Store:
  case Instruction::Load: {
    ElementCount Width = VF;
    if (Width.isVector()) {
      InstWidening Decision = getWideningDecision(I, Width);
      assert(Decision != CM_Unknown &&
             "CM decision should be taken at this point");
      if (Decision == CM_Scalarize)
        Width = ElementCount::getFixed(1);
    }
    VectorTy = ToVectorTy(getMemInstValueType(I), Width);
    return getMemoryInstructionCost(I, VF);
  }
  case Instruction::ZExt:
  case Instruction::SExt:
  case Instruction::FPToUI:
  case Instruction::FPToSI:
  case Instruction::FPExt:
  case Instruction::PtrToInt:
  case Instruction::IntToPtr:
  case Instruction::SIToFP:
  case Instruction::UIToFP:
  case Instruction::Trunc:
  case Instruction::FPTrunc:
  case Instruction::BitCast: {
    // Computes the CastContextHint from a Load/Store instruction.
    auto ComputeCCH = [&](Instruction *I) -> TTI::CastContextHint {
      assert((isa<LoadInst>(I) || isa<StoreInst>(I)) &&
             "Expected a load or a store!");

      if (VF.isScalar() || !TheLoop->contains(I))
        return TTI::CastContextHint::Normal;

      switch (getWideningDecision(I, VF)) {
      case LoopVectorizationCostModel::CM_GatherScatter:
        return TTI::CastContextHint::GatherScatter;
      case LoopVectorizationCostModel::CM_Interleave:
        return TTI::CastContextHint::Interleave;
      case LoopVectorizationCostModel::CM_Scalarize:
      case LoopVectorizationCostModel::CM_Widen:
        return Legal->isMaskRequired(I) ? TTI::CastContextHint::Masked
                                        : TTI::CastContextHint::Normal;
      case LoopVectorizationCostModel::CM_Widen_Reverse:
        return TTI::CastContextHint::Reversed;
      case LoopVectorizationCostModel::CM_Unknown:
        llvm_unreachable("Instr did not go through cost modelling?");
      }

      llvm_unreachable("Unhandled case!");
    };

    unsigned Opcode = I->getOpcode();
    TTI::CastContextHint CCH = TTI::CastContextHint::None;
    // For Trunc, the context is the only user, which must be a StoreInst.
    if (Opcode == Instruction::Trunc || Opcode == Instruction::FPTrunc) {
      if (I->hasOneUse())
        if (StoreInst *Store = dyn_cast<StoreInst>(*I->user_begin()))
          CCH = ComputeCCH(Store);
    }
    // For Z/Sext, the context is the operand, which must be a LoadInst.
    else if (Opcode == Instruction::ZExt || Opcode == Instruction::SExt ||
             Opcode == Instruction::FPExt) {
      if (LoadInst *Load = dyn_cast<LoadInst>(I->getOperand(0)))
        CCH = ComputeCCH(Load);
    }

    // We optimize the truncation of induction variables having constant
    // integer steps. The cost of these truncations is the same as the scalar
    // operation.
    if (isOptimizableIVTruncate(I, VF)) {
      auto *Trunc = cast<TruncInst>(I);
      return TTI.getCastInstrCost(Instruction::Trunc, Trunc->getDestTy(),
                                  Trunc->getSrcTy(), CCH, CostKind, Trunc);
    }

    Type *SrcScalarTy = I->getOperand(0)->getType();
    Type *SrcVecTy = VectorTy->isVectorTy()
                         ? ToVectorTy(SrcScalarTy, VF)
                         : SrcScalarTy;
    if (canTruncateToMinimalBitwidth(I, VF)) {
      // This cast is going to be shrunk. This may remove the cast or it might
      // turn it into slightly different cast. For example, if MinBW == 16,
      // "zext i8 %1 to i32" becomes "zext i8 %1 to i16".
      //
      // Calculate the modified src and dest types.
      Type *MinVecTy = VectorTy;
      if (Opcode == Instruction::Trunc) {
        SrcVecTy = smallestIntegerVectorType(SrcVecTy, MinVecTy);
        VectorTy = largestIntegerVectorType(
            ToVectorTy(I->getType(), VF), MinVecTy);
      } else if (Opcode == Instruction::ZExt || Opcode == Instruction::SExt) {
        SrcVecTy = largestIntegerVectorType(SrcVecTy, MinVecTy);
        VectorTy = smallestIntegerVectorType(
            ToVectorTy(I->getType(), VF), MinVecTy);
      }
    }

    unsigned N = isScalarAfterVectorization(I, VF) ? VF.getKnownMinValue() : 1;
    return N *
           TTI.getCastInstrCost(Opcode, VectorTy, SrcVecTy, CCH, CostKind, I);
  }
  case Instruction::Call: {
    bool NeedToScalarize;
    CallInst *CI = cast<CallInst>(I);
    unsigned CallCost = getVectorCallCost(CI, VF, NeedToScalarize);
    if (getVectorIntrinsicIDForCall(CI, TLI))
      return std::min(CallCost, getVectorIntrinsicCost(CI, VF));
    return CallCost;
  }
  default:
    // The cost of executing VF copies of the scalar instruction. This opcode
    // is unknown. Assume that it is the same as 'mul'.
    return VF.getKnownMinValue() * TTI.getArithmeticInstrCost(
                                       Instruction::Mul, VectorTy, CostKind) +
           getScalarizationOverhead(I, VF);
  } // end of switch.
}

char LoopVectorize::ID = 0;

static const char lv_name[] = "Loop Vectorization";

INITIALIZE_PASS_BEGIN(LoopVectorize, LV_NAME, lv_name, false, false)
INITIALIZE_PASS_DEPENDENCY(TargetTransformInfoWrapperPass)
INITIALIZE_PASS_DEPENDENCY(BasicAAWrapperPass)
INITIALIZE_PASS_DEPENDENCY(AAResultsWrapperPass)
INITIALIZE_PASS_DEPENDENCY(GlobalsAAWrapperPass)
INITIALIZE_PASS_DEPENDENCY(AssumptionCacheTracker)
INITIALIZE_PASS_DEPENDENCY(BlockFrequencyInfoWrapperPass)
INITIALIZE_PASS_DEPENDENCY(DominatorTreeWrapperPass)
INITIALIZE_PASS_DEPENDENCY(ScalarEvolutionWrapperPass)
INITIALIZE_PASS_DEPENDENCY(LoopInfoWrapperPass)
INITIALIZE_PASS_DEPENDENCY(LoopAccessLegacyAnalysis)
INITIALIZE_PASS_DEPENDENCY(DemandedBitsWrapperPass)
INITIALIZE_PASS_DEPENDENCY(OptimizationRemarkEmitterWrapperPass)
INITIALIZE_PASS_DEPENDENCY(ProfileSummaryInfoWrapperPass)
INITIALIZE_PASS_DEPENDENCY(InjectTLIMappingsLegacy)
INITIALIZE_PASS_END(LoopVectorize, LV_NAME, lv_name, false, false)

namespace llvm {

Pass *createLoopVectorizePass() { return new LoopVectorize(); }

Pass *createLoopVectorizePass(bool InterleaveOnlyWhenForced,
                              bool VectorizeOnlyWhenForced) {
  return new LoopVectorize(InterleaveOnlyWhenForced, VectorizeOnlyWhenForced);
}

} // end namespace llvm

bool LoopVectorizationCostModel::isConsecutiveLoadOrStore(Instruction *Inst) {
  // Check if the pointer operand of a load or store instruction is
  // consecutive.
  if (auto *Ptr = getLoadStorePointerOperand(Inst))
    return Legal->isConsecutivePtr(Ptr);
  return false;
}

void LoopVectorizationCostModel::collectValuesToIgnore() {
  // Ignore ephemeral values.
  CodeMetrics::collectEphemeralValues(TheLoop, AC, ValuesToIgnore);

  // Ignore type-promoting instructions we identified during reduction
  // detection.
  for (auto &Reduction : Legal->getReductionVars()) {
    RecurrenceDescriptor &RedDes = Reduction.second;
    const SmallPtrSetImpl<Instruction *> &Casts = RedDes.getCastInsts();
    VecValuesToIgnore.insert(Casts.begin(), Casts.end());
  }
  // Ignore type-casting instructions we identified during induction
  // detection.
  for (auto &Induction : Legal->getInductionVars()) {
    InductionDescriptor &IndDes = Induction.second;
    const SmallVectorImpl<Instruction *> &Casts = IndDes.getCastInsts();
    VecValuesToIgnore.insert(Casts.begin(), Casts.end());
  }
}

void LoopVectorizationCostModel::collectInLoopReductions() {
  // For the moment, without predicated reduction instructions, we do not
  // support inloop reductions whilst folding the tail, and hence in those cases
  // all reductions are currently out of the loop.
  if (foldTailByMasking())
    return;

  for (auto &Reduction : Legal->getReductionVars()) {
    PHINode *Phi = Reduction.first;
    RecurrenceDescriptor &RdxDesc = Reduction.second;

    // We don't collect reductions that are type promoted (yet).
    if (RdxDesc.getRecurrenceType() != Phi->getType())
      continue;

    // If the target would prefer this reduction to happen "in-loop", then we
    // want to record it as such.
    unsigned Opcode = RdxDesc.getRecurrenceBinOp(RdxDesc.getRecurrenceKind());
    if (!PreferInLoopReductions &&
        !TTI.preferInLoopReduction(Opcode, Phi->getType(),
                                   TargetTransformInfo::ReductionFlags()))
      continue;

    // Check that we can correctly put the reductions into the loop, by
    // finding the chain of operations that leads from the phi to the loop
    // exit value.
    SmallVector<Instruction *, 4> ReductionOperations =
        RdxDesc.getReductionOpChain(Phi, TheLoop);
    bool InLoop = !ReductionOperations.empty();
    if (InLoop)
      InLoopReductionChains[Phi] = ReductionOperations;
    LLVM_DEBUG(dbgs() << "LV: Using " << (InLoop ? "inloop" : "out of loop")
                      << " reduction for phi: " << *Phi << "\n");
  }
}

// TODO: we could return a pair of values that specify the max VF and
// min VF, to be used in `buildVPlans(MinVF, MaxVF)` instead of
// `buildVPlans(VF, VF)`. We cannot do it because VPLAN at the moment
// doesn't have a cost model that can choose which plan to execute if
// more than one is generated.
static unsigned determineVPlanVF(const unsigned WidestVectorRegBits,
                                 LoopVectorizationCostModel &CM) {
  unsigned WidestType;
  std::tie(std::ignore, WidestType) = CM.getSmallestAndWidestTypes();
  return WidestVectorRegBits / WidestType;
}

VectorizationFactor
LoopVectorizationPlanner::planInVPlanNativePath(ElementCount UserVF) {
  assert(!UserVF.isScalable() && "scalable vectors not yet supported");
  ElementCount VF = UserVF;
  // Outer loop handling: They may require CFG and instruction level
  // transformations before even evaluating whether vectorization is profitable.
  // Since we cannot modify the incoming IR, we need to build VPlan upfront in
  // the vectorization pipeline.
  if (!OrigLoop->isInnermost()) {
    // If the user doesn't provide a vectorization factor, determine a
    // reasonable one.
    if (UserVF.isZero()) {
      VF = ElementCount::getFixed(
          determineVPlanVF(TTI->getRegisterBitWidth(true /* Vector*/), CM));
      LLVM_DEBUG(dbgs() << "LV: VPlan computed VF " << VF << ".\n");

      // Make sure we have a VF > 1 for stress testing.
      if (VPlanBuildStressTest && (VF.isScalar() || VF.isZero())) {
        LLVM_DEBUG(dbgs() << "LV: VPlan stress testing: "
                          << "overriding computed VF.\n");
        VF = ElementCount::getFixed(4);
      }
    }
    assert(EnableVPlanNativePath && "VPlan-native path is not enabled.");
    assert(isPowerOf2_32(VF.getKnownMinValue()) &&
           "VF needs to be a power of two");
    LLVM_DEBUG(dbgs() << "LV: Using " << (!UserVF.isZero() ? "user " : "")
                      << "VF " << VF << " to build VPlans.\n");
    buildVPlans(VF, VF);

    // For VPlan build stress testing, we bail out after VPlan construction.
    if (VPlanBuildStressTest)
      return VectorizationFactor::Disabled();

    return {VF, 0 /*Cost*/};
  }

  LLVM_DEBUG(
      dbgs() << "LV: Not vectorizing. Inner loops aren't supported in the "
                "VPlan-native path.\n");
  return VectorizationFactor::Disabled();
}

Optional<VectorizationFactor>
LoopVectorizationPlanner::plan(ElementCount UserVF, unsigned UserIC) {
  assert(!UserVF.isScalable() && "scalable vectorization not yet handled");
  assert(OrigLoop->isInnermost() && "Inner loop expected.");
  Optional<unsigned> MaybeMaxVF =
      CM.computeMaxVF(UserVF.getKnownMinValue(), UserIC);
  if (!MaybeMaxVF) // Cases that should not to be vectorized nor interleaved.
    return None;

  // Invalidate interleave groups if all blocks of loop will be predicated.
  if (CM.blockNeedsPredication(OrigLoop->getHeader()) &&
      !useMaskedInterleavedAccesses(*TTI)) {
    LLVM_DEBUG(
        dbgs()
        << "LV: Invalidate all interleaved groups due to fold-tail by masking "
           "which requires masked-interleaved support.\n");
    if (CM.InterleaveInfo.invalidateGroups())
      // Invalidating interleave groups also requires invalidating all decisions
      // based on them, which includes widening decisions and uniform and scalar
      // values.
      CM.invalidateCostModelingDecisions();
  }

  if (!UserVF.isZero()) {
    LLVM_DEBUG(dbgs() << "LV: Using user VF " << UserVF << ".\n");
    assert(isPowerOf2_32(UserVF.getKnownMinValue()) &&
           "VF needs to be a power of two");
    // Collect the instructions (and their associated costs) that will be more
    // profitable to scalarize.
    CM.selectUserVectorizationFactor(UserVF);
    CM.collectInLoopReductions();
    buildVPlansWithVPRecipes(UserVF, UserVF);
    LLVM_DEBUG(printPlans(dbgs()));
    return {{UserVF, 0}};
  }

  // Most of the VF selection code for fixed length vectors does not make
  // sense for scalable vectors. So as a starting point we assume that if we
  // are using scalable vectors we are going to vectorize based on the
  // computed MaxVF (max K factor).
  if (TTI->useScalableVectorType()) {
    assert(MaybeMaxVF.getValue() != 0 && "MaxVF is zero.");
    ElementCount VF = ElementCount::getScalable(MaybeMaxVF.getValue());
    CM.collectUniformsAndScalars(VF);
    CM.collectInstsToScalarize(VF);
    buildVPlansWithVPRecipes(VF, VF);
    LLVM_DEBUG(printPlans(dbgs()));
    return CM.selectScalableVectorizationFactor(VF);
  }

  unsigned MaxVF = MaybeMaxVF.getValue();
  assert(MaxVF != 0 && "MaxVF is zero.");
  for (unsigned VF = 1; VF <= MaxVF; VF *= 2) {
    // Collect Uniform and Scalar instructions after vectorization with VF.
    CM.collectUniformsAndScalars(ElementCount::getFixed(VF));

    // Collect the instructions (and their associated costs) that will be more
    // profitable to scalarize.
    if (VF > 1)
      CM.collectInstsToScalarize(ElementCount::getFixed(VF));
  }

  CM.collectInLoopReductions();

  buildVPlansWithVPRecipes(ElementCount::getFixed(1),
                           ElementCount::getFixed(MaxVF));
  LLVM_DEBUG(printPlans(dbgs()));
  if (MaxVF == 1)
    // Do not return VectorizationFactor::Disabled() here, since that means a
    // width=0. For fixed vectors we want width=1, cost=0 here.
    return VectorizationFactor(ElementCount::getFixed(1), 0);

  // Select the optimal vectorization factor.
  return CM.selectVectorizationFactor(MaxVF);
}

void LoopVectorizationPlanner::setBestPlan(ElementCount VF, unsigned UF) {
  LLVM_DEBUG(dbgs() << "Setting best plan to VF=" << VF << ", UF=" << UF
                    << '\n');
  BestVF = VF;
  BestUF = UF;

  erase_if(VPlans, [VF](const VPlanPtr &Plan) { return !Plan->hasVF(VF); });
  assert(VPlans.size() == 1 && "Best VF has not a single VPlan.");
}

void LoopVectorizationPlanner::executePlan(InnerLoopVectorizer &ILV,
                                           DominatorTree *DT) {
  // 1. Create a new empty loop. Unlink the old loop and connect the new one.
  VPCallbackILV CallbackILV(ILV);

  assert(BestVF.hasValue() && "Vectorization Factor is missing");

  // FIXME: If UF > 1 and isScalable, bail out early.
  if (BestVF->isScalable())
    assert(BestUF == 1 && "Interleaving not supported for scalable vectors.");

  VPTransformState State{*BestVF, BestUF,      LI,
                         DT,      ILV.Builder, ILV.VectorLoopValueMap,
                         &ILV,    CallbackILV};
  State.CFG.PrevBB = ILV.createVectorizedLoopSkeleton();
  State.TripCount = ILV.getOrCreateTripCount(nullptr);
  State.CanonicalIV = ILV.Induction;
  State.PreferPredicatedVectorOps = ILV.preferPredicatedVectorOps();

  //===------------------------------------------------===//
  //
  // Notice: any optimization or new instruction that go
  // into the code below should also be implemented in
  // the cost-model.
  //
  //===------------------------------------------------===//

  // 2. Copy and widen instructions from the old loop into the new loop.
  assert(VPlans.size() == 1 && "Not a single VPlan to execute.");
  VPlans.front()->execute(&State);

  // 3. Fix the vectorized code: take care of header phi's, live-outs,
  //    predication, updating analyses.
  ILV.fixVectorizedLoop(State);
}

void LoopVectorizationPlanner::collectTriviallyDeadInstructions(
    SmallPtrSetImpl<Instruction *> &DeadInstructions) {
  BasicBlock *Latch = OrigLoop->getLoopLatch();

  // We create new control-flow for the vectorized loop, so the original
  // condition will be dead after vectorization if it's only used by the
  // branch.
  auto *Cmp = dyn_cast<Instruction>(Latch->getTerminator()->getOperand(0));
  if (Cmp && Cmp->hasOneUse())
    DeadInstructions.insert(Cmp);

  // We create new "steps" for induction variable updates to which the original
  // induction variables map. An original update instruction will be dead if
  // all its users except the induction variable are dead.
  for (auto &Induction : Legal->getInductionVars()) {
    PHINode *Ind = Induction.first;
    auto *IndUpdate = cast<Instruction>(Ind->getIncomingValueForBlock(Latch));
    if (llvm::all_of(IndUpdate->users(), [&](User *U) -> bool {
          return U == Ind || DeadInstructions.count(cast<Instruction>(U));
        }))
      DeadInstructions.insert(IndUpdate);

    // We record as "Dead" also the type-casting instructions we had identified
    // during induction analysis. We don't need any handling for them in the
    // vectorized loop because we have proven that, under a proper runtime
    // test guarding the vectorized loop, the value of the phi, and the casted
    // value of the phi, are the same. The last instruction in this casting
    // chain will get its scalar/vector/widened def from the
    // scalar/vector/widened def of the respective phi node. Any other casts in
    // the induction def-use chain have no other uses outside the phi update
    // chain, and will be ignored.
    InductionDescriptor &IndDes = Induction.second;
    const SmallVectorImpl<Instruction *> &Casts = IndDes.getCastInsts();
    DeadInstructions.insert(Casts.begin(), Casts.end());
  }
}

Value *InnerLoopUnroller::reverseVector(Value *Vec) { return Vec; }

Value *InnerLoopUnroller::getBroadcastInstrs(Value *V) { return V; }

Value *InnerLoopUnroller::getStepVector(Value *Val, int StartIdx, Value *Step,
                                        Instruction::BinaryOps BinOp) {
  // When unrolling and the VF is 1, we only need to add a simple scalar.
  Type *Ty = Val->getType();
  assert(!Ty->isVectorTy() && "Val must be a scalar");

  if (Ty->isFloatingPointTy()) {
    Constant *C = ConstantFP::get(Ty, (double)StartIdx);

    // Floating point operations had to be 'fast' to enable the unrolling.
    Value *MulOp = addFastMathFlag(Builder.CreateFMul(C, Step));
    return addFastMathFlag(Builder.CreateBinOp(BinOp, Val, MulOp));
  }
  Constant *C = ConstantInt::get(Ty, StartIdx);
  return Builder.CreateAdd(Val, Builder.CreateMul(C, Step), "induction");
}

static void AddRuntimeUnrollDisableMetaData(Loop *L) {
  SmallVector<Metadata *, 4> MDs;
  // Reserve first location for self reference to the LoopID metadata node.
  MDs.push_back(nullptr);
  bool IsUnrollMetadata = false;
  MDNode *LoopID = L->getLoopID();
  if (LoopID) {
    // First find existing loop unrolling disable metadata.
    for (unsigned i = 1, ie = LoopID->getNumOperands(); i < ie; ++i) {
      auto *MD = dyn_cast<MDNode>(LoopID->getOperand(i));
      if (MD) {
        const auto *S = dyn_cast<MDString>(MD->getOperand(0));
        IsUnrollMetadata =
            S && S->getString().startswith("llvm.loop.unroll.disable");
      }
      MDs.push_back(LoopID->getOperand(i));
    }
  }

  if (!IsUnrollMetadata) {
    // Add runtime unroll disable metadata.
    LLVMContext &Context = L->getHeader()->getContext();
    SmallVector<Metadata *, 1> DisableOperands;
    DisableOperands.push_back(
        MDString::get(Context, "llvm.loop.unroll.runtime.disable"));
    MDNode *DisableNode = MDNode::get(Context, DisableOperands);
    MDs.push_back(DisableNode);
    MDNode *NewLoopID = MDNode::get(Context, MDs);
    // Set operand 0 to refer to the loop id itself.
    NewLoopID->replaceOperandWith(0, NewLoopID);
    L->setLoopID(NewLoopID);
  }
}

bool LoopVectorizationPlanner::getDecisionAndClampRange(
    const std::function<bool(ElementCount)> &Predicate, VFRange &Range) {
  assert(Range.End.getKnownMinValue() > Range.Start.getKnownMinValue() &&
         "Trying to test an empty VF range.");
  bool PredicateAtRangeStart = Predicate(Range.Start);

  for (unsigned TmpVF = Range.Start.getKnownMinValue() * 2;
       TmpVF < Range.End.getKnownMinValue(); TmpVF *= 2)
    if (Predicate(ElementCount::get(TmpVF, Range.Start.isScalable())) !=
        PredicateAtRangeStart) {
      Range.End = ElementCount::get(TmpVF, Range.Start.isScalable());
      break;
    }

  return PredicateAtRangeStart;
}

/// Build VPlans for the full range of feasible VF's = {\p MinVF, 2 * \p MinVF,
/// 4 * \p MinVF, ..., \p MaxVF} by repeatedly building a VPlan for a sub-range
/// of VF's starting at a given VF and extending it as much as possible. Each
/// vectorization decision can potentially shorten this sub-range during
/// buildVPlan().
void LoopVectorizationPlanner::buildVPlans(ElementCount MinVF,
                                           ElementCount MaxVF) {
  for (unsigned VF = MinVF.getKnownMinValue();
       VF < MaxVF.getKnownMinValue() + 1;) {
    VFRange SubRange = {
        ElementCount::get(VF, MinVF.isScalable()),
        ElementCount::get(MaxVF.getKnownMinValue() + 1, MinVF.isScalable())};
    VPlans.push_back(buildVPlan(SubRange));
    VF = SubRange.End.getKnownMinValue();
  }
}

VPValue *VPRecipeBuilder::createEdgeMask(BasicBlock *Src, BasicBlock *Dst,
                                         VPlanPtr &Plan) {
  assert(is_contained(predecessors(Dst), Src) && "Invalid edge");

  // Look for cached value.
  std::pair<BasicBlock *, BasicBlock *> Edge(Src, Dst);
  EdgeMaskCacheTy::iterator ECEntryIt = EdgeMaskCache.find(Edge);
  if (ECEntryIt != EdgeMaskCache.end())
    return ECEntryIt->second;

  VPValue *SrcMask = createBlockInMask(Src, Plan);

  // The terminator has to be a branch inst!
  BranchInst *BI = dyn_cast<BranchInst>(Src->getTerminator());
  assert(BI && "Unexpected terminator found");

  if (!BI->isConditional() || BI->getSuccessor(0) == BI->getSuccessor(1))
    return EdgeMaskCache[Edge] = SrcMask;

  VPValue *EdgeMask = Plan->getVPValue(BI->getCondition());
  assert(EdgeMask && "No Edge Mask found for condition");

  if (BI->getSuccessor(0) != Dst)
    EdgeMask = Builder.createNot(EdgeMask);

  if (SrcMask) // Otherwise block in-mask is all-one, no need to AND.
    EdgeMask = Builder.createAnd(EdgeMask, SrcMask);

  return EdgeMaskCache[Edge] = EdgeMask;
}

VPValue *VPRecipeBuilder::createBlockInMask(BasicBlock *BB, VPlanPtr &Plan) {
  assert(OrigLoop->contains(BB) && "Block is not a part of a loop");

  // Look for cached value.
  BlockMaskCacheTy::iterator BCEntryIt = BlockMaskCache.find(BB);
  if (BCEntryIt != BlockMaskCache.end())
    return BCEntryIt->second;

  // All-one mask is modelled as no-mask following the convention for masked
  // load/store/gather/scatter. Initialize BlockMask to no-mask.
  VPValue *BlockMask = nullptr;

  if (OrigLoop->getHeader() == BB) {
    if (!CM.blockNeedsPredication(BB))
      return BlockMaskCache[BB] = BlockMask; // Loop incoming mask is all-one.

    // Introduce the early-exit compare IV <= BTC to form header block mask.
    // This is used instead of IV < TC because TC may wrap, unlike BTC.
    // Start by constructing the desired canonical IV.
    VPValue *IV = nullptr;
    if (Legal->getPrimaryInduction())
      IV = Plan->getVPValue(Legal->getPrimaryInduction());
    else {
      auto IVRecipe = new VPWidenCanonicalIVRecipe();
      Builder.getInsertBlock()->appendRecipe(IVRecipe);
      IV = IVRecipe->getVPValue();
    }
    VPValue *BTC = Plan->getOrCreateBackedgeTakenCount();
    bool TailFolded = !CM.isScalarEpilogueAllowed();

    if (TailFolded && CM.TTI.emitGetActiveLaneMask()) {
      // While ActiveLaneMask is a binary op that consumes the loop tripcount
      // as a second argument, we only pass the IV here and extract the
      // tripcount from the transform state where codegen of the VP instructions
      // happen.
      BlockMask = Builder.createNaryOp(VPInstruction::ActiveLaneMask, {IV});
    } else {
      BlockMask = Builder.createNaryOp(VPInstruction::ICmpULE, {IV, BTC});
    }
    return BlockMaskCache[BB] = BlockMask;
  }

  // This is the block mask. We OR all incoming edges.
  for (auto *Predecessor : predecessors(BB)) {
    VPValue *EdgeMask = createEdgeMask(Predecessor, BB, Plan);
    if (!EdgeMask) // Mask of predecessor is all-one so mask of block is too.
      return BlockMaskCache[BB] = EdgeMask;

    if (!BlockMask) { // BlockMask has its initialized nullptr value.
      BlockMask = EdgeMask;
      continue;
    }

    BlockMask = Builder.createOr(BlockMask, EdgeMask);
  }

  return BlockMaskCache[BB] = BlockMask;
}

VPValue *VPRecipeBuilder::getOrCreateEVL(VPlanPtr &Plan) {
  if (!EVL) {
    auto *EVLRecipe = new VPWidenEVLRecipe();
    Builder.getInsertBlock()->appendRecipe(EVLRecipe);
    EVL = EVLRecipe->getEVL();
  }
  return EVL;
}

VPValue *VPRecipeBuilder::getOrCreateEVLMask(VPlanPtr &Plan) {
  if (!EVLMask) {
    assert(EVL && "Cannot create EVL Mask with null EVL value");
    auto *EVLMaskRecipe = new VPWidenEVLMaskRecipe(EVL);
    Builder.getInsertBlock()->appendRecipe(EVLMaskRecipe);
    EVLMask = EVLMaskRecipe->getEVLMask();
  }
  return EVLMask;
}

bool VPRecipeBuilder::validateWidenMemory(Instruction *I, VFRange &Range) {
  assert((isa<LoadInst>(I) || isa<StoreInst>(I)) &&
         "Must be called with either a load or store");

  auto willWiden = [&](ElementCount VF) -> bool {
    if (VF.isScalar())
      return false;
    LoopVectorizationCostModel::InstWidening Decision =
        CM.getWideningDecision(I, VF);
    assert(Decision != LoopVectorizationCostModel::CM_Unknown &&
           "CM decision should be taken at this point.");
    if (Decision == LoopVectorizationCostModel::CM_Interleave)
      return true;
    if (CM.isScalarAfterVectorization(I, VF) ||
        CM.isProfitableToScalarize(I, VF))
      return false;
    return Decision != LoopVectorizationCostModel::CM_Scalarize;
  };

  if (!LoopVectorizationPlanner::getDecisionAndClampRange(willWiden, Range))
    return false;

  return true;
}

VPWidenMemoryInstructionRecipe *
VPRecipeBuilder::tryToWidenMemory(Instruction *I, VFRange &Range,
                                  VPlanPtr &Plan) {
  if (!validateWidenMemory(I, Range))
    return nullptr;

  VPValue *Mask = nullptr;
  if (Legal->isMaskRequired(I))
    Mask = createBlockInMask(I->getParent(), Plan);

  VPValue *Addr = Plan->getOrAddVPValue(getLoadStorePointerOperand(I));
  if (LoadInst *Load = dyn_cast<LoadInst>(I))
    return new VPWidenMemoryInstructionRecipe(*Load, Addr, Mask);

  StoreInst *Store = cast<StoreInst>(I);
  VPValue *StoredValue = Plan->getOrAddVPValue(Store->getValueOperand());
  return new VPWidenMemoryInstructionRecipe(*Store, Addr, StoredValue, Mask);
}

VPPredicatedWidenMemoryInstructionRecipe *
VPRecipeBuilder::tryToPredicatedWidenMemory(Instruction *I, VFRange &Range,
                                            VPlanPtr &Plan) {
  if (!validateWidenMemory(I, Range))
    return nullptr;

  VPValue *Mask = createBlockInMask(I->getParent(), Plan);

  // If tail folding by masking is enabled, memory instructions should be marked
  // as masked ops ( LoopVectorizationLegality::blockCanBePredicated()).
  // However, unlike general instructions (arithmetic, comparison, select,
  // etc.), presence of mask does not guarantee TTI's preference to use
  // predicated vector instructions.
  VPValue *EVL = getOrCreateEVL(Plan);
  VPValue *Addr = Plan->getOrAddVPValue(getLoadStorePointerOperand(I));
  if (LoadInst *Load = dyn_cast<LoadInst>(I))
    return new VPPredicatedWidenMemoryInstructionRecipe(*Load, Addr, Mask, EVL);

  StoreInst *Store = cast<StoreInst>(I);
  VPValue *StoredValue = Plan->getOrAddVPValue(Store->getValueOperand());
  return new VPPredicatedWidenMemoryInstructionRecipe(*Store, Addr, StoredValue,
                                                      Mask, EVL);
}

VPWidenIntOrFpInductionRecipe *
VPRecipeBuilder::tryToOptimizeInductionPHI(PHINode *Phi) const {
  // Check if this is an integer or fp induction. If so, build the recipe that
  // produces its scalar and vector values.
  InductionDescriptor II = Legal->getInductionVars().lookup(Phi);
  if (II.getKind() == InductionDescriptor::IK_IntInduction ||
      II.getKind() == InductionDescriptor::IK_FpInduction)
    return new VPWidenIntOrFpInductionRecipe(Phi);

  return nullptr;
}

VPWidenIntOrFpInductionRecipe *
VPRecipeBuilder::tryToOptimizeInductionTruncate(TruncInst *I,
                                                VFRange &Range) const {
  // Optimize the special case where the source is a constant integer
  // induction variable. Notice that we can only optimize the 'trunc' case
  // because (a) FP conversions lose precision, (b) sext/zext may wrap, and
  // (c) other casts depend on pointer size.

  // Determine whether \p K is a truncation based on an induction variable that
  // can be optimized.
  auto isOptimizableIVTruncate =
      [&](Instruction *K) -> std::function<bool(ElementCount)> {
    return [=](ElementCount VF) -> bool {
      return CM.isOptimizableIVTruncate(K, VF);
    };
  };

  if (LoopVectorizationPlanner::getDecisionAndClampRange(
          isOptimizableIVTruncate(I), Range))
    return new VPWidenIntOrFpInductionRecipe(cast<PHINode>(I->getOperand(0)),
                                             I);
  return nullptr;
}

VPBlendRecipe *VPRecipeBuilder::tryToBlend(PHINode *Phi, VPlanPtr &Plan) {
  // We know that all PHIs in non-header blocks are converted into selects, so
  // we don't have to worry about the insertion order and we can just use the
  // builder. At this point we generate the predication tree. There may be
  // duplications since this is a simple recursive scan, but future
  // optimizations will clean it up.

  SmallVector<VPValue *, 2> Operands;
  unsigned NumIncoming = Phi->getNumIncomingValues();
  for (unsigned In = 0; In < NumIncoming; In++) {
    VPValue *EdgeMask =
        createEdgeMask(Phi->getIncomingBlock(In), Phi->getParent(), Plan);
    assert((EdgeMask || NumIncoming == 1) &&
           "Multiple predecessors with one having a full mask");
    Operands.push_back(Plan->getOrAddVPValue(Phi->getIncomingValue(In)));
    if (EdgeMask)
      Operands.push_back(EdgeMask);
  }
  return new VPBlendRecipe(Phi, Operands);
}

VPWidenCallRecipe *VPRecipeBuilder::tryToWidenCall(CallInst *CI, VFRange &Range,
                                                   VPlan &Plan) const {

  bool IsPredicated = LoopVectorizationPlanner::getDecisionAndClampRange(
      [this, CI](ElementCount VF) {
        return CM.isScalarWithPredication(CI, VF);
      },
      Range);

  if (IsPredicated)
    return nullptr;

  Intrinsic::ID ID = getVectorIntrinsicIDForCall(CI, TLI);
  if (ID && (ID == Intrinsic::assume || ID == Intrinsic::lifetime_end ||
             ID == Intrinsic::lifetime_start || ID == Intrinsic::sideeffect))
    return nullptr;

  auto willWiden = [&](ElementCount VF) -> bool {
    Intrinsic::ID ID = getVectorIntrinsicIDForCall(CI, TLI);
    // The following case may be scalarized depending on the VF.
    // The flag shows whether we use Intrinsic or a usual Call for vectorized
    // version of the instruction.
    // Is it beneficial to perform intrinsic call compared to lib call?
    bool NeedToScalarize = false;
    unsigned CallCost = CM.getVectorCallCost(CI, VF, NeedToScalarize);
    bool UseVectorIntrinsic =
        ID && CM.getVectorIntrinsicCost(CI, VF) <= CallCost;
    return UseVectorIntrinsic || !NeedToScalarize;
  };

  if (!LoopVectorizationPlanner::getDecisionAndClampRange(willWiden, Range))
    return nullptr;

  return new VPWidenCallRecipe(*CI, Plan.mapToVPValues(CI->arg_operands()));
}

bool VPRecipeBuilder::shouldWiden(Instruction *I, VFRange &Range) const {
  assert(!isa<BranchInst>(I) && !isa<PHINode>(I) && !isa<LoadInst>(I) &&
         !isa<StoreInst>(I) && "Instruction should have been handled earlier");
  // Instruction should be widened, unless it is scalar after vectorization,
  // scalarization is profitable or it is predicated.
  auto WillScalarize = [this, I](ElementCount VF) -> bool {
    return CM.isScalarAfterVectorization(I, VF) ||
           CM.isProfitableToScalarize(I, VF) ||
           CM.isScalarWithPredication(I, VF);
  };
  return !LoopVectorizationPlanner::getDecisionAndClampRange(WillScalarize,
                                                             Range);
}

bool VPRecipeBuilder::preferPredicatedWiden() {
  return CM.foldTailByMasking() && Legal->preferPredicatedVectorOps();
}

bool VPRecipeBuilder::validateWiden(Instruction *I) const {
  auto IsVectorizableOpcode = [](unsigned Opcode) {
    switch (Opcode) {
    case Instruction::Add:
    case Instruction::And:
    case Instruction::AShr:
    case Instruction::BitCast:
    case Instruction::FAdd:
    case Instruction::FCmp:
    case Instruction::FDiv:
    case Instruction::FMul:
    case Instruction::FNeg:
    case Instruction::FPExt:
    case Instruction::FPToSI:
    case Instruction::FPToUI:
    case Instruction::FPTrunc:
    case Instruction::FRem:
    case Instruction::FSub:
    case Instruction::ICmp:
    case Instruction::IntToPtr:
    case Instruction::LShr:
    case Instruction::Mul:
    case Instruction::Or:
    case Instruction::PtrToInt:
    case Instruction::SDiv:
    case Instruction::Select:
    case Instruction::SExt:
    case Instruction::Shl:
    case Instruction::SIToFP:
    case Instruction::SRem:
    case Instruction::Sub:
    case Instruction::Trunc:
    case Instruction::UDiv:
    case Instruction::UIToFP:
    case Instruction::URem:
    case Instruction::Xor:
    case Instruction::ZExt:
      return true;
    }
    return false;
  };

  if (!IsVectorizableOpcode(I->getOpcode()))
    return false;

  return true;
}

VPWidenRecipe *VPRecipeBuilder::tryToWiden(Instruction *I, VPlan &Plan) const {
  if (!validateWiden(I))
    return nullptr;

  return new VPWidenRecipe(*I, Plan.mapToVPValues(I->operands()));
}

VPPredicatedWidenRecipe *VPRecipeBuilder::tryToPredicatedWiden(Instruction *I,
                                                               VPlanPtr &Plan) {
  if (!validateWiden(I))
    return nullptr;

  VPValue *Mask = createBlockInMask(I->getParent(), Plan);
  return new VPPredicatedWidenRecipe(*I, Mask, getOrCreateEVL(Plan));
}

VPBasicBlock *VPRecipeBuilder::handleReplication(
    Instruction *I, VFRange &Range, VPBasicBlock *VPBB,
    DenseMap<Instruction *, VPReplicateRecipe *> &PredInst2Recipe,
    VPlanPtr &Plan) {
  bool IsUniform = LoopVectorizationPlanner::getDecisionAndClampRange(
      [&](ElementCount VF) { return CM.isUniformAfterVectorization(I, VF); },
      Range);

  bool IsPredicated = LoopVectorizationPlanner::getDecisionAndClampRange(
      [&](ElementCount VF) { return CM.isScalarWithPredication(I, VF); },
      Range);

  auto *Recipe = new VPReplicateRecipe(I, Plan->mapToVPValues(I->operands()),
                                       IsUniform, IsPredicated);
  setRecipe(I, Recipe);

  // Find if I uses a predicated instruction. If so, it will use its scalar
  // value. Avoid hoisting the insert-element which packs the scalar value into
  // a vector value, as that happens iff all users use the vector value.
  for (auto &Op : I->operands())
    if (auto *PredInst = dyn_cast<Instruction>(Op))
      if (PredInst2Recipe.find(PredInst) != PredInst2Recipe.end())
        PredInst2Recipe[PredInst]->setAlsoPack(false);

  // Finalize the recipe for Instr, first if it is not predicated.
  if (!IsPredicated) {
    LLVM_DEBUG(dbgs() << "LV: Scalarizing:" << *I << "\n");
    VPBB->appendRecipe(Recipe);
    return VPBB;
  }
  LLVM_DEBUG(dbgs() << "LV: Scalarizing and predicating:" << *I << "\n");
  assert(VPBB->getSuccessors().empty() &&
         "VPBB has successors when handling predicated replication.");
  // Record predicated instructions for above packing optimizations.
  PredInst2Recipe[I] = Recipe;
  VPBlockBase *Region = createReplicateRegion(I, Recipe, Plan);
  VPBlockUtils::insertBlockAfter(Region, VPBB);
  auto *RegSucc = new VPBasicBlock();
  VPBlockUtils::insertBlockAfter(RegSucc, Region);
  return RegSucc;
}

VPRegionBlock *VPRecipeBuilder::createReplicateRegion(Instruction *Instr,
                                                      VPRecipeBase *PredRecipe,
                                                      VPlanPtr &Plan) {
  // Instructions marked for predication are replicated and placed under an
  // if-then construct to prevent side-effects.

  // Generate recipes to compute the block mask for this region.
  VPValue *BlockInMask = createBlockInMask(Instr->getParent(), Plan);

  // Build the triangular if-then region.
  std::string RegionName = (Twine("pred.") + Instr->getOpcodeName()).str();
  assert(Instr->getParent() && "Predicated instruction not in any basic block");
  auto *BOMRecipe = new VPBranchOnMaskRecipe(BlockInMask);
  auto *Entry = new VPBasicBlock(Twine(RegionName) + ".entry", BOMRecipe);
  auto *PHIRecipe =
      Instr->getType()->isVoidTy() ? nullptr : new VPPredInstPHIRecipe(Instr);
  auto *Exit = new VPBasicBlock(Twine(RegionName) + ".continue", PHIRecipe);
  auto *Pred = new VPBasicBlock(Twine(RegionName) + ".if", PredRecipe);
  VPRegionBlock *Region = new VPRegionBlock(Entry, Exit, RegionName, true);

  // Note: first set Entry as region entry and then connect successors starting
  // from it in order, to propagate the "parent" of each VPBasicBlock.
  VPBlockUtils::insertTwoBlocksAfter(Pred, Exit, BlockInMask, Entry);
  VPBlockUtils::connectBlocks(Pred, Exit);

  return Region;
}

VPRecipeBase *VPRecipeBuilder::tryToCreateWidenRecipe(Instruction *Instr,
                                                      VFRange &Range,
                                                      VPlanPtr &Plan) {
  // First, check for specific widening recipes that deal with calls, memory
  // operations, inductions and Phi nodes.
  if (auto *CI = dyn_cast<CallInst>(Instr))
    return tryToWidenCall(CI, Range, *Plan);

  if (isa<LoadInst>(Instr) || isa<StoreInst>(Instr)) {
    if (preferPredicatedWiden())
      return tryToPredicatedWidenMemory(Instr, Range, Plan);
    return tryToWidenMemory(Instr, Range, Plan);
  }

  VPRecipeBase *Recipe;
  if (auto Phi = dyn_cast<PHINode>(Instr)) {
    if (Phi->getParent() != OrigLoop->getHeader())
      return tryToBlend(Phi, Plan);
    if ((Recipe = tryToOptimizeInductionPHI(Phi)))
      return Recipe;
    return new VPWidenPHIRecipe(Phi);
  }

  if (isa<TruncInst>(Instr) &&
      (Recipe = tryToOptimizeInductionTruncate(cast<TruncInst>(Instr), Range)))
    return Recipe;

  if (!shouldWiden(Instr, Range))
    return nullptr;

  if (auto GEP = dyn_cast<GetElementPtrInst>(Instr))
    return new VPWidenGEPRecipe(GEP, Plan->mapToVPValues(GEP->operands()),
                                OrigLoop);

  if (auto *SI = dyn_cast<SelectInst>(Instr)) {
    bool InvariantCond =
        PSE.getSE()->isLoopInvariant(PSE.getSCEV(SI->getOperand(0)), OrigLoop);
    return new VPWidenSelectRecipe(*SI, Plan->mapToVPValues(SI->operands()),
                                   InvariantCond);
  }

  if (preferPredicatedWiden())
    return tryToPredicatedWiden(Instr, Plan);
  return tryToWiden(Instr, *Plan);
}

<<<<<<< HEAD
void LoopVectorizationPlanner::buildVPlansWithVPRecipes(ElementCount MinVF,
                                                        ElementCount MaxVF) {
  assert(OrigLoop->empty() && "Inner loop expected.");
=======
void LoopVectorizationPlanner::buildVPlansWithVPRecipes(unsigned MinVF,
                                                        unsigned MaxVF) {
  assert(OrigLoop->isInnermost() && "Inner loop expected.");
>>>>>>> 687457fc

  // Collect conditions feeding internal conditional branches; they need to be
  // represented in VPlan for it to model masking.
  SmallPtrSet<Value *, 1> NeedDef;

  auto *Latch = OrigLoop->getLoopLatch();
  for (BasicBlock *BB : OrigLoop->blocks()) {
    if (BB == Latch)
      continue;
    BranchInst *Branch = dyn_cast<BranchInst>(BB->getTerminator());
    if (Branch && Branch->isConditional())
      NeedDef.insert(Branch->getCondition());
  }

  // If the tail is to be folded by masking, the primary induction variable, if
  // exists needs to be represented in VPlan for it to model early-exit masking.
  // Also, both the Phi and the live-out instruction of each reduction are
  // required in order to introduce a select between them in VPlan.
  if (CM.foldTailByMasking()) {
    if (Legal->getPrimaryInduction())
      NeedDef.insert(Legal->getPrimaryInduction());
    for (auto &Reduction : Legal->getReductionVars()) {
      NeedDef.insert(Reduction.first);
      NeedDef.insert(Reduction.second.getLoopExitInstr());
    }
  }

  // Collect instructions from the original loop that will become trivially dead
  // in the vectorized loop. We don't need to vectorize these instructions. For
  // example, original induction update instructions can become dead because we
  // separately emit induction "steps" when generating code for the new loop.
  // Similarly, we create a new latch condition when setting up the structure
  // of the new loop, so the old one can become dead.
  SmallPtrSet<Instruction *, 4> DeadInstructions;
  collectTriviallyDeadInstructions(DeadInstructions);

  // Add assume instructions we need to drop to DeadInstructions, to prevent
  // them from being added to the VPlan.
  // TODO: We only need to drop assumes in blocks that get flattend. If the
  // control flow is preserved, we should keep them.
  auto &ConditionalAssumes = Legal->getConditionalAssumes();
  DeadInstructions.insert(ConditionalAssumes.begin(), ConditionalAssumes.end());

  DenseMap<Instruction *, Instruction *> &SinkAfter = Legal->getSinkAfter();
  // Dead instructions do not need sinking. Remove them from SinkAfter.
  for (Instruction *I : DeadInstructions)
    SinkAfter.erase(I);

  for (unsigned VF = MinVF.getKnownMinValue();
       VF < MaxVF.getKnownMinValue() + 1;) {
    VFRange SubRange = {
        ElementCount::get(VF, MinVF.isScalable()),
        ElementCount::get(MaxVF.getKnownMinValue() + 1, MinVF.isScalable())};
    VPlans.push_back(buildVPlanWithVPRecipes(SubRange, NeedDef,
                                             DeadInstructions, SinkAfter));
    VF = SubRange.End.getKnownMinValue();
  }
}

VPlanPtr LoopVectorizationPlanner::buildVPlanWithVPRecipes(
    VFRange &Range, SmallPtrSetImpl<Value *> &NeedDef,
    SmallPtrSetImpl<Instruction *> &DeadInstructions,
    const DenseMap<Instruction *, Instruction *> &SinkAfter) {

  // Hold a mapping from predicated instructions to their recipes, in order to
  // fix their AlsoPack behavior if a user is determined to replicate and use a
  // scalar instead of vector value.
  DenseMap<Instruction *, VPReplicateRecipe *> PredInst2Recipe;

  SmallPtrSet<const InterleaveGroup<Instruction> *, 1> InterleaveGroups;

  VPRecipeBuilder RecipeBuilder(OrigLoop, TLI, Legal, CM, PSE, Builder);

  // ---------------------------------------------------------------------------
  // Pre-construction: record ingredients whose recipes we'll need to further
  // process after constructing the initial VPlan.
  // ---------------------------------------------------------------------------

  // Mark instructions we'll need to sink later and their targets as
  // ingredients whose recipe we'll need to record.
  for (auto &Entry : SinkAfter) {
    RecipeBuilder.recordRecipeOf(Entry.first);
    RecipeBuilder.recordRecipeOf(Entry.second);
  }
  for (auto &Reduction : CM.getInLoopReductionChains()) {
    PHINode *Phi = Reduction.first;
    RecurrenceDescriptor::RecurrenceKind Kind =
        Legal->getReductionVars()[Phi].getRecurrenceKind();
    const SmallVector<Instruction *, 4> &ReductionOperations = Reduction.second;

    RecipeBuilder.recordRecipeOf(Phi);
    for (auto &R : ReductionOperations) {
      RecipeBuilder.recordRecipeOf(R);
      // For min/max reducitons, where we have a pair of icmp/select, we also
      // need to record the ICmp recipe, so it can be removed later.
      if (Kind == RecurrenceDescriptor::RK_IntegerMinMax ||
          Kind == RecurrenceDescriptor::RK_FloatMinMax) {
        RecipeBuilder.recordRecipeOf(cast<Instruction>(R->getOperand(0)));
      }
    }
  }

  // For each interleave group which is relevant for this (possibly trimmed)
  // Range, add it to the set of groups to be later applied to the VPlan and add
  // placeholders for its members' Recipes which we'll be replacing with a
  // single VPInterleaveRecipe.
  for (InterleaveGroup<Instruction> *IG : IAI.getInterleaveGroups()) {
    auto applyIG = [IG, this](ElementCount VF) -> bool {
      return (VF.isVector() && // Query is illegal for VF == 1
              CM.getWideningDecision(IG->getInsertPos(), VF) ==
                  LoopVectorizationCostModel::CM_Interleave);
    };
    if (!getDecisionAndClampRange(applyIG, Range))
      continue;
    InterleaveGroups.insert(IG);
    for (unsigned i = 0; i < IG->getFactor(); i++)
      if (Instruction *Member = IG->getMember(i))
        RecipeBuilder.recordRecipeOf(Member);
  };

  // ---------------------------------------------------------------------------
  // Build initial VPlan: Scan the body of the loop in a topological order to
  // visit each basic block after having visited its predecessor basic blocks.
  // ---------------------------------------------------------------------------

  // Create a dummy pre-entry VPBasicBlock to start building the VPlan.
  auto Plan = std::make_unique<VPlan>();
  VPBasicBlock *VPBB = new VPBasicBlock("Pre-Entry");
  Plan->setEntry(VPBB);

  // Represent values that will have defs inside VPlan.
  for (Value *V : NeedDef)
    Plan->addVPValue(V);

  // Scan the body of the loop in a topological order to visit each basic block
  // after having visited its predecessor basic blocks.
  LoopBlocksDFS DFS(OrigLoop);
  DFS.perform(LI);

  for (BasicBlock *BB : make_range(DFS.beginRPO(), DFS.endRPO())) {
    // Relevant instructions from basic block BB will be grouped into VPRecipe
    // ingredients and fill a new VPBasicBlock.
    unsigned VPBBsForBB = 0;
    auto *FirstVPBBForBB = new VPBasicBlock(BB->getName());
    VPBlockUtils::insertBlockAfter(FirstVPBBForBB, VPBB);
    VPBB = FirstVPBBForBB;
    Builder.setInsertPoint(VPBB);

    // Introduce each ingredient into VPlan.
    // TODO: Model and preserve debug instrinsics in VPlan.
    for (Instruction &I : BB->instructionsWithoutDebug()) {
      Instruction *Instr = &I;

      // First filter out irrelevant instructions, to ensure no recipes are
      // built for them.
      if (isa<BranchInst>(Instr) || DeadInstructions.count(Instr))
        continue;

      if (auto Recipe =
              RecipeBuilder.tryToCreateWidenRecipe(Instr, Range, Plan)) {
        RecipeBuilder.setRecipe(Instr, Recipe);
        VPBB->appendRecipe(Recipe);
        continue;
      }

      // Otherwise, if all widening options failed, Instruction is to be
      // replicated. This may create a successor for VPBB.
      VPBasicBlock *NextVPBB = RecipeBuilder.handleReplication(
          Instr, Range, VPBB, PredInst2Recipe, Plan);
      if (NextVPBB != VPBB) {
        VPBB = NextVPBB;
        VPBB->setName(BB->hasName() ? BB->getName() + "." + Twine(VPBBsForBB++)
                                    : "");
      }
    }
  }

  // Discard empty dummy pre-entry VPBasicBlock. Note that other VPBasicBlocks
  // may also be empty, such as the last one VPBB, reflecting original
  // basic-blocks with no recipes.
  VPBasicBlock *PreEntry = cast<VPBasicBlock>(Plan->getEntry());
  assert(PreEntry->empty() && "Expecting empty pre-entry block.");
  VPBlockBase *Entry = Plan->setEntry(PreEntry->getSingleSuccessor());
  VPBlockUtils::disconnectBlocks(PreEntry, Entry);
  delete PreEntry;

  // ---------------------------------------------------------------------------
  // Transform initial VPlan: Apply previously taken decisions, in order, to
  // bring the VPlan to its final state.
  // ---------------------------------------------------------------------------

  // Apply Sink-After legal constraints.
  for (auto &Entry : SinkAfter) {
    VPRecipeBase *Sink = RecipeBuilder.getRecipe(Entry.first);
    VPRecipeBase *Target = RecipeBuilder.getRecipe(Entry.second);
    Sink->moveAfter(Target);
  }

  // Interleave memory: for each Interleave Group we marked earlier as relevant
  // for this VPlan, replace the Recipes widening its memory instructions with a
  // single VPInterleaveRecipe at its insertion point.
  for (auto IG : InterleaveGroups) {
    auto *Recipe = cast<VPWidenMemoryInstructionRecipe>(
        RecipeBuilder.getRecipe(IG->getInsertPos()));
    (new VPInterleaveRecipe(IG, Recipe->getAddr(), Recipe->getMask()))
        ->insertBefore(Recipe);

    for (unsigned i = 0; i < IG->getFactor(); ++i)
      if (Instruction *Member = IG->getMember(i)) {
        RecipeBuilder.getRecipe(Member)->eraseFromParent();
      }
  }

  // Adjust the recipes for any inloop reductions.
  if (Range.Start.isVector())
    adjustRecipesForInLoopReductions(Plan, RecipeBuilder);

  // Finally, if tail is folded by masking, introduce selects between the phi
  // and the live-out instruction of each reduction, at the end of the latch.
  if (CM.foldTailByMasking() && !Legal->getReductionVars().empty()) {
    Builder.setInsertPoint(VPBB);
    auto *Cond =
        Legal->preferPredicatedVectorOps()
            ? RecipeBuilder.getOrCreateEVLMask(Plan)
            : RecipeBuilder.createBlockInMask(OrigLoop->getHeader(), Plan);
    for (auto &Reduction : Legal->getReductionVars()) {
      assert(!CM.isInLoopReduction(Reduction.first) &&
             "Didn't expect inloop tail folded reduction yet!");
      VPValue *Phi = Plan->getVPValue(Reduction.first);
      VPValue *Red = Plan->getVPValue(Reduction.second.getLoopExitInstr());
      Builder.createNaryOp(Instruction::Select, {Cond, Red, Phi});
    }
  }

  std::string PlanName;
  raw_string_ostream RSO(PlanName);
  ElementCount VF = Range.Start;
  Plan->addVF(VF);
  RSO << "Initial VPlan for VF={" << VF;
  for (VF *= 2; VF.getKnownMinValue() < Range.End.getKnownMinValue(); VF *= 2) {
    Plan->addVF(VF);
    RSO << "," << VF;
  }
  RSO << "},UF>=1";
  RSO.flush();
  Plan->setName(PlanName);

  return Plan;
}

VPlanPtr LoopVectorizationPlanner::buildVPlan(VFRange &Range) {
  // Outer loop handling: They may require CFG and instruction level
  // transformations before even evaluating whether vectorization is profitable.
  // Since we cannot modify the incoming IR, we need to build VPlan upfront in
  // the vectorization pipeline.
  assert(!OrigLoop->isInnermost());
  assert(EnableVPlanNativePath && "VPlan-native path is not enabled.");

  // Create new empty VPlan
  auto Plan = std::make_unique<VPlan>();

  // Build hierarchical CFG
  VPlanHCFGBuilder HCFGBuilder(OrigLoop, LI, *Plan);
  HCFGBuilder.buildHierarchicalCFG();

  for (unsigned VF = Range.Start.getKnownMinValue();
       VF < Range.End.getKnownMinValue(); VF *= 2)
    Plan->addVF(ElementCount::get(VF, Range.Start.isScalable()));

  if (EnableVPlanPredication) {
    VPlanPredicator VPP(*Plan);
    VPP.predicate();

    // Avoid running transformation to recipes until masked code generation in
    // VPlan-native path is in place.
    return Plan;
  }

  SmallPtrSet<Instruction *, 1> DeadInstructions;
  VPlanTransforms::VPInstructionsToVPRecipes(
      OrigLoop, Plan, Legal->getInductionVars(), DeadInstructions);
  return Plan;
}

// Adjust the recipes for any inloop reductions. The chain of instructions
// leading from the loop exit instr to the phi need to be converted to
// reductions, with one operand being vector and the other being the scalar
// reduction chain.
void LoopVectorizationPlanner::adjustRecipesForInLoopReductions(
    VPlanPtr &Plan, VPRecipeBuilder &RecipeBuilder) {
  for (auto &Reduction : CM.getInLoopReductionChains()) {
    PHINode *Phi = Reduction.first;
    RecurrenceDescriptor &RdxDesc = Legal->getReductionVars()[Phi];
    const SmallVector<Instruction *, 4> &ReductionOperations = Reduction.second;

    // ReductionOperations are orders top-down from the phi's use to the
    // LoopExitValue. We keep a track of the previous item (the Chain) to tell
    // which of the two operands will remain scalar and which will be reduced.
    // For minmax the chain will be the select instructions.
    Instruction *Chain = Phi;
    for (Instruction *R : ReductionOperations) {
      VPRecipeBase *WidenRecipe = RecipeBuilder.getRecipe(R);
      RecurrenceDescriptor::RecurrenceKind Kind = RdxDesc.getRecurrenceKind();

      VPValue *ChainOp = Plan->getVPValue(Chain);
      unsigned FirstOpId;
      if (Kind == RecurrenceDescriptor::RK_IntegerMinMax ||
          Kind == RecurrenceDescriptor::RK_FloatMinMax) {
        assert(WidenRecipe->getVPRecipeID() == VPRecipeBase::VPWidenSelectSC &&
               "Expected to replace a VPWidenSelectSC");
        FirstOpId = 1;
      } else {
        assert(WidenRecipe->getVPRecipeID() == VPRecipeBase::VPWidenSC &&
               "Expected to replace a VPWidenSC");
        FirstOpId = 0;
      }
      unsigned VecOpId =
          R->getOperand(FirstOpId) == Chain ? FirstOpId + 1 : FirstOpId;
      VPValue *VecOp = Plan->getVPValue(R->getOperand(VecOpId));

      VPReductionRecipe *RedRecipe = new VPReductionRecipe(
          &RdxDesc, R, ChainOp, VecOp, Legal->hasFunNoNaNAttr(), TTI);
      WidenRecipe->getParent()->insert(RedRecipe, WidenRecipe->getIterator());
      WidenRecipe->eraseFromParent();

      if (Kind == RecurrenceDescriptor::RK_IntegerMinMax ||
          Kind == RecurrenceDescriptor::RK_FloatMinMax) {
        VPRecipeBase *CompareRecipe =
            RecipeBuilder.getRecipe(cast<Instruction>(R->getOperand(0)));
        assert(CompareRecipe->getVPRecipeID() == VPRecipeBase::VPWidenSC &&
               "Expected to replace a VPWidenSC");
        CompareRecipe->eraseFromParent();
      }
      Chain = R;
    }
  }
}

Value* LoopVectorizationPlanner::VPCallbackILV::
getOrCreateVectorValues(Value *V, unsigned Part) {
      return ILV.getOrCreateVectorValue(V, Part);
}

Value *LoopVectorizationPlanner::VPCallbackILV::getOrCreateScalarValue(
    Value *V, const VPIteration &Instance) {
  return ILV.getOrCreateScalarValue(V, Instance);
}

void VPInterleaveRecipe::print(raw_ostream &O, const Twine &Indent,
                               VPSlotTracker &SlotTracker) const {
  O << "\"INTERLEAVE-GROUP with factor " << IG->getFactor() << " at ";
  IG->getInsertPos()->printAsOperand(O, false);
  O << ", ";
  getAddr()->printAsOperand(O, SlotTracker);
  VPValue *Mask = getMask();
  if (Mask) {
    O << ", ";
    Mask->printAsOperand(O, SlotTracker);
  }
  for (unsigned i = 0; i < IG->getFactor(); ++i)
    if (Instruction *I = IG->getMember(i))
      O << "\\l\" +\n" << Indent << "\"  " << VPlanIngredient(I) << " " << i;
}

void VPWidenCallRecipe::execute(VPTransformState &State) {
  State.ILV->widenCallInstruction(Ingredient, User, State);
}

void VPWidenSelectRecipe::execute(VPTransformState &State) {
  State.ILV->widenSelectInstruction(Ingredient, User, InvariantCond, State);
}

void VPWidenRecipe::execute(VPTransformState &State) {
  State.ILV->widenInstruction(Ingredient, User, State);
}

void VPPredicatedWidenRecipe::execute(VPTransformState &State) {
  State.ILV->widenPredicatedInstruction(Instr, State, getMask(), getEVL());
}

void VPWidenEVLRecipe::execute(VPTransformState &State) {
  // FIXME: We do not support interleaved scalar vectorization yet. Fix EVL
  // computation when we do.
  for (unsigned Part = 0; Part < State.UF; Part++)
    State.set(getEVL(), State.ILV->createEVL(), Part);
  State.ILV->setEVL(getEVL());
}

void VPWidenEVLMaskRecipe::execute(VPTransformState &State) {
  Value *EVL = State.get(getEVL(), 0);
  for (unsigned Part = 0; Part < State.UF; Part++)
    State.set(getEVLMask(), State.ILV->createEVLMask(EVL), Part);
}

Value *InnerLoopVectorizer::createEVLMask(Value *EVL) {
  Value *EVLSplat = Builder.CreateVectorSplat(VF, EVL, "evl");
  Value *StepVec =
      Builder.CreateIntrinsic(Intrinsic::experimental_vector_stepvector,
                              EVLSplat->getType(), {}, nullptr, "step.vec");
  return Builder.CreateICmpULT(StepVec, EVLSplat, "evl.mask");
}

Value *InnerLoopVectorizer::getSetVL(Value *RVL, unsigned SEW, unsigned LMUL) {
  assert(RVL->getType()->isIntegerTy() &&
         "Requested vector length should be an integer.");
  Value *RVLArg =
      Builder.CreateZExtOrTrunc(RVL, Type::getInt64Ty(Builder.getContext()));
  unsigned SmallestType, WidestType;
  std::tie(SmallestType, WidestType) = Cost->getSmallestAndWidestTypes();
  const std::map<unsigned, unsigned> SEWArgMap = {
      {8, 0}, {16, 1}, {32, 2}, {64, 3}};
  const std::map<unsigned, unsigned> LMULArgMap = {
      {1, 0}, {2, 1}, {4, 2}, {8, 3}};
  assert(SEWArgMap.find(WidestType) != SEWArgMap.end() &&
         SEWArgMap.find(SmallestType) != SEWArgMap.end() &&
         "Cannot set vector length: Unsupported type");
  SEW = SEW ? SEW : SEWArgMap.at(WidestType);
  LMUL = LMUL ? LMUL : LMULArgMap.at(WidestType / SmallestType);
  Constant *SEWArg =
      ConstantInt::get(IntegerType::get(Builder.getContext(), 64), SEW);
  Constant *LMULArg =
      ConstantInt::get(IntegerType::get(Builder.getContext(), 64), LMUL);

  Value *GVL = Builder.CreateIntrinsic(Intrinsic::EPIIntrinsics::epi_vsetvl, {},
                                       {RVLArg, SEWArg, LMULArg});
  return Builder.CreateZExtOrTrunc(GVL, RVL->getType());
}

Value *InnerLoopVectorizer::createEVL() {
  // Compute TC - IV as the RVL(requested vector length). vsetvl() returns a
  // GVL(granted vector length) that is the number of lanes processed for the
  // given vector iteration. At the end of the vector iteration increment the IV
  // by the GVL. This is guaranteed to exit since at some point RVL will be
  // equal to GVL and IV = TC.
  // FIXME: The caveat with this approach is that TC
  // may wrap. This should not be a big problem for EPI (or other 64-bit)
  // architectures.
  Value *RVL = Builder.CreateSub(TripCount, Induction);
  return getSetVL(RVL);
}

void VPWidenGEPRecipe::execute(VPTransformState &State) {
  State.ILV->widenGEP(GEP, User, State.UF, State.VF, IsPtrLoopInvariant,
                      IsIndexLoopInvariant, State);
}

void VPWidenIntOrFpInductionRecipe::execute(VPTransformState &State) {
  assert(!State.Instance && "Int or FP induction being replicated.");
  State.ILV->widenIntOrFpInduction(IV, Trunc);
}

void VPWidenPHIRecipe::execute(VPTransformState &State) {
  State.ILV->widenPHIInstruction(Phi, State.UF, State.VF);
}

void VPBlendRecipe::execute(VPTransformState &State) {
  State.ILV->setDebugLocFromInst(State.Builder, Phi);
  // We know that all PHIs in non-header blocks are converted into
  // selects, so we don't have to worry about the insertion order and we
  // can just use the builder.
  // At this point we generate the predication tree. There may be
  // duplications since this is a simple recursive scan, but future
  // optimizations will clean it up.

  unsigned NumIncoming = getNumIncomingValues();

  // Generate a sequence of selects of the form:
  // SELECT(Mask3, In3,
  //        SELECT(Mask2, In2,
  //               SELECT(Mask1, In1,
  //                      In0)))
  // Note that Mask0 is never used: lanes for which no path reaches this phi and
  // are essentially undef are taken from In0.
  InnerLoopVectorizer::VectorParts Entry(State.UF);
  for (unsigned In = 0; In < NumIncoming; ++In) {
    for (unsigned Part = 0; Part < State.UF; ++Part) {
      // We might have single edge PHIs (blocks) - use an identity
      // 'select' for the first PHI operand.
      Value *In0 = State.get(getIncomingValue(In), Part);
      if (In == 0)
        Entry[Part] = In0; // Initialize with the first incoming value.
      else {
        // Select between the current value and the previous incoming edge
        // based on the incoming mask.
        Value *Cond = State.get(getMask(In), Part);
        Entry[Part] =
            State.Builder.CreateSelect(Cond, In0, Entry[Part], "predphi");
      }
    }
  }
  for (unsigned Part = 0; Part < State.UF; ++Part)
    State.ValueMap.setVectorValue(Phi, Part, Entry[Part]);
}

void VPInterleaveRecipe::execute(VPTransformState &State) {
  assert(!State.Instance && "Interleave group being replicated.");
  State.ILV->vectorizeInterleaveGroup(IG, State, getAddr(), getMask());
}

void VPReductionRecipe::execute(VPTransformState &State) {
  assert(!State.Instance && "Reduction being replicated.");
  for (unsigned Part = 0; Part < State.UF; ++Part) {
    unsigned Kind = RdxDesc->getRecurrenceKind();
    Value *NewVecOp = State.get(VecOp, Part);
    Value *NewRed =
        createTargetReduction(State.Builder, TTI, *RdxDesc, NewVecOp, NoNaN);
    Value *PrevInChain = State.get(ChainOp, Part);
    Value *NextInChain;
    if (Kind == RecurrenceDescriptor::RK_IntegerMinMax ||
        Kind == RecurrenceDescriptor::RK_FloatMinMax) {
      NextInChain =
          createMinMaxOp(State.Builder, RdxDesc->getMinMaxRecurrenceKind(),
                         NewRed, PrevInChain);
    } else {
      NextInChain = State.Builder.CreateBinOp(
          (Instruction::BinaryOps)I->getOpcode(), NewRed, PrevInChain);
    }
    State.ValueMap.setVectorValue(I, Part, NextInChain);
  }
}

void VPReplicateRecipe::execute(VPTransformState &State) {
  if (State.Instance) { // Generate a single instance.
    State.ILV->scalarizeInstruction(Ingredient, User, *State.Instance,
                                    IsPredicated, State);
    // Insert scalar instance packing it into a vector.
    if (AlsoPack && State.VF.isVector()) {
      // If we're constructing lane 0, initialize to start from undef.
      if (State.Instance->Lane == 0) {
        Value *Undef =
            UndefValue::get(VectorType::get(Ingredient->getType(), State.VF));
        State.ValueMap.setVectorValue(Ingredient, State.Instance->Part, Undef);
      }
      State.ILV->packScalarIntoVectorValue(Ingredient, *State.Instance);
    }
    return;
  }

  // Generate scalar instances for all VF lanes of all UF parts, unless the
  // instruction is uniform inwhich case generate only the first lane for each
  // of the UF parts.
  unsigned EndLane = IsUniform ? 1 : State.VF.getKnownMinValue();
  for (unsigned Part = 0; Part < State.UF; ++Part)
    for (unsigned Lane = 0; Lane < EndLane; ++Lane)
      State.ILV->scalarizeInstruction(Ingredient, User, {Part, Lane},
                                      IsPredicated, State);
}

void VPBranchOnMaskRecipe::execute(VPTransformState &State) {
  assert(State.Instance && "Branch on Mask works only on single instance.");

  unsigned Part = State.Instance->Part;
  unsigned Lane = State.Instance->Lane;

  Value *ConditionBit = nullptr;
  VPValue *BlockInMask = getMask();
  if (BlockInMask) {
    ConditionBit = State.get(BlockInMask, Part);
    if (ConditionBit->getType()->isVectorTy())
      ConditionBit = State.Builder.CreateExtractElement(
          ConditionBit, State.Builder.getInt32(Lane));
  } else // Block in mask is all-one.
    ConditionBit = State.Builder.getTrue();

  // Replace the temporary unreachable terminator with a new conditional branch,
  // whose two destinations will be set later when they are created.
  auto *CurrentTerminator = State.CFG.PrevBB->getTerminator();
  assert(isa<UnreachableInst>(CurrentTerminator) &&
         "Expected to replace unreachable terminator with conditional branch.");
  auto *CondBr = BranchInst::Create(State.CFG.PrevBB, nullptr, ConditionBit);
  CondBr->setSuccessor(0, nullptr);
  ReplaceInstWithInst(CurrentTerminator, CondBr);
}

void VPPredInstPHIRecipe::execute(VPTransformState &State) {
  assert(State.Instance && "Predicated instruction PHI works per instance.");
  Instruction *ScalarPredInst = cast<Instruction>(
      State.ValueMap.getScalarValue(PredInst, *State.Instance));
  BasicBlock *PredicatedBB = ScalarPredInst->getParent();
  BasicBlock *PredicatingBB = PredicatedBB->getSinglePredecessor();
  assert(PredicatingBB && "Predicated block has no single predecessor.");

  // By current pack/unpack logic we need to generate only a single phi node: if
  // a vector value for the predicated instruction exists at this point it means
  // the instruction has vector users only, and a phi for the vector value is
  // needed. In this case the recipe of the predicated instruction is marked to
  // also do that packing, thereby "hoisting" the insert-element sequence.
  // Otherwise, a phi node for the scalar value is needed.
  unsigned Part = State.Instance->Part;
  if (State.ValueMap.hasVectorValue(PredInst, Part)) {
    Value *VectorValue = State.ValueMap.getVectorValue(PredInst, Part);
    InsertElementInst *IEI = cast<InsertElementInst>(VectorValue);
    PHINode *VPhi = State.Builder.CreatePHI(IEI->getType(), 2);
    VPhi->addIncoming(IEI->getOperand(0), PredicatingBB); // Unmodified vector.
    VPhi->addIncoming(IEI, PredicatedBB); // New vector with inserted element.
    State.ValueMap.resetVectorValue(PredInst, Part, VPhi); // Update cache.
  } else {
    Type *PredInstType = PredInst->getType();
    PHINode *Phi = State.Builder.CreatePHI(PredInstType, 2);
    Phi->addIncoming(UndefValue::get(ScalarPredInst->getType()), PredicatingBB);
    Phi->addIncoming(ScalarPredInst, PredicatedBB);
    State.ValueMap.resetScalarValue(PredInst, *State.Instance, Phi);
  }
}

void VPWidenMemoryInstructionRecipe::execute(VPTransformState &State) {
  VPValue *StoredValue = isa<StoreInst>(Instr) ? getStoredValue() : nullptr;
  State.ILV->vectorizeMemoryInstruction(&Instr, State, getAddr(), StoredValue,
                                        getMask());
}

void VPPredicatedWidenMemoryInstructionRecipe::execute(
    VPTransformState &State) {
  VPValue *StoredValue = isa<StoreInst>(Instr) ? getStoredValue() : nullptr;
  State.ILV->vectorizeMemoryInstruction(&Instr, State, getAddr(), StoredValue,
                                        getMask(), getEVL());
}

// Determine how to lower the scalar epilogue, which depends on 1) optimising
// for minimum code-size, 2) predicate compiler options, 3) loop hints forcing
// predication, and 4) a TTI hook that analyses whether the loop is suitable
// for predication.
static ScalarEpilogueLowering getScalarEpilogueLowering(
    Function *F, Loop *L, LoopVectorizeHints &Hints, ProfileSummaryInfo *PSI,
    BlockFrequencyInfo *BFI, TargetTransformInfo *TTI, TargetLibraryInfo *TLI,
    AssumptionCache *AC, LoopInfo *LI, ScalarEvolution *SE, DominatorTree *DT,
    LoopVectorizationLegality &LVL) {
  // 1) OptSize takes precedence over all other options, i.e. if this is set,
  // don't look at hints or options, and don't request a scalar epilogue.
  // (For PGSO, as shouldOptimizeForSize isn't currently accessible from
  // LoopAccessInfo (due to code dependency and not being able to reliably get
  // PSI/BFI from a loop analysis under NPM), we cannot suppress the collection
  // of strides in LoopAccessInfo::analyzeLoop() and vectorize without
  // versioning when the vectorization is forced, unlike hasOptSize. So revert
  // back to the old way and vectorize with versioning when forced. See D81345.)
  if (F->hasOptSize() || (llvm::shouldOptimizeForSize(L->getHeader(), PSI, BFI,
                                                      PGSOQueryType::IRPass) &&
                          Hints.getForce() != LoopVectorizeHints::FK_Enabled))
    return CM_ScalarEpilogueNotAllowedOptSize;

  bool PredicateOptDisabled = PreferPredicateOverEpilogue.getNumOccurrences() &&
                              !PreferPredicateOverEpilogue;

  // 2) Next, if disabling predication is requested on the command line, honour
  // this and request a scalar epilogue.
  if (PredicateOptDisabled)
    return CM_ScalarEpilogueAllowed;

  // 3) and 4) look if enabling predication is requested on the command line,
  // with a loop hint, or if the TTI hook indicates this is profitable, request
  // predication.
  if (PreferPredicateOverEpilogue ||
      Hints.getPredicate() == LoopVectorizeHints::FK_Enabled ||
      (TTI->preferPredicateOverEpilogue(L, LI, *SE, *AC, TLI, DT,
                                        LVL.getLAI()) &&
       Hints.getPredicate() != LoopVectorizeHints::FK_Disabled))
    return CM_ScalarEpilogueNotNeededUsePredicate;

  return CM_ScalarEpilogueAllowed;
}

// Process the loop in the VPlan-native vectorization path. This path builds
// VPlan upfront in the vectorization pipeline, which allows to apply
// VPlan-to-VPlan transformations from the very beginning without modifying the
// input LLVM IR.
static bool processLoopInVPlanNativePath(
    Loop *L, PredicatedScalarEvolution &PSE, LoopInfo *LI, DominatorTree *DT,
    LoopVectorizationLegality *LVL, TargetTransformInfo *TTI,
    TargetLibraryInfo *TLI, DemandedBits *DB, AssumptionCache *AC,
    OptimizationRemarkEmitter *ORE, BlockFrequencyInfo *BFI,
    ProfileSummaryInfo *PSI, LoopVectorizeHints &Hints) {

  if (PSE.getBackedgeTakenCount() == PSE.getSE()->getCouldNotCompute()) {
    LLVM_DEBUG(dbgs() << "LV: cannot compute the outer-loop trip count\n");
    return false;
  }
  assert(EnableVPlanNativePath && "VPlan-native path is disabled.");
  Function *F = L->getHeader()->getParent();
  InterleavedAccessInfo IAI(PSE, L, DT, LI, LVL->getLAI());

  ScalarEpilogueLowering SEL = getScalarEpilogueLowering(
      F, L, Hints, PSI, BFI, TTI, TLI, AC, LI, PSE.getSE(), DT, *LVL);

  LoopVectorizationCostModel CM(SEL, L, PSE, LI, LVL, *TTI, TLI, DB, AC, ORE, F,
                                &Hints, IAI);
  // Use the planner for outer loop vectorization.
  // TODO: CM is not used at this point inside the planner. Turn CM into an
  // optional argument if we don't need it in the future.
  LoopVectorizationPlanner LVP(L, LI, TLI, TTI, LVL, CM, IAI, PSE);

  // Get user vectorization factor.
  const unsigned UserVF = Hints.getWidth();

  // Plan how to best vectorize, return the best VF and its cost.
  VectorizationFactor VF =
      LVP.planInVPlanNativePath(ElementCount::getFixed(UserVF));
  // Normalize the meaning of VF == 1 for fixed vectors.
  if (!TTI->useScalableVectorType() && VF != VectorizationFactor::Disabled() &&
      VF.getWidth() == 1)
    VF = VectorizationFactor::Disabled();

  // If we are stress testing VPlan builds, do not attempt to generate vector
  // code. Masked vector code generation support will follow soon.
  // Also, do not attempt to vectorize if no vector code will be produced.
  if (VPlanBuildStressTest || EnableVPlanPredication ||
      VectorizationFactor::Disabled() == VF)
    return false;

  LVP.setBestPlan(VF.getWidth(), 1);

  InnerLoopVectorizer LB(L, PSE, LI, DT, TLI, TTI, AC, ORE, VF.getWidth(), 1,
                         LVL, &CM, BFI, PSI);
  LLVM_DEBUG(dbgs() << "Vectorizing outer loop in \""
                    << L->getHeader()->getParent()->getName() << "\"\n");
  LVP.executePlan(LB, DT);

  // Mark the loop as already vectorized to avoid vectorizing again.
  Hints.setAlreadyVectorized();

  assert(!verifyFunction(*L->getHeader()->getParent(), &dbgs()));
  return true;
}

LoopVectorizePass::LoopVectorizePass(LoopVectorizeOptions Opts)
    : InterleaveOnlyWhenForced(Opts.InterleaveOnlyWhenForced ||
                               !EnableLoopInterleaving),
      VectorizeOnlyWhenForced(Opts.VectorizeOnlyWhenForced ||
                              !EnableLoopVectorization) {}

bool LoopVectorizePass::processLoop(Loop *L) {
  assert((EnableVPlanNativePath || L->isInnermost()) &&
         "VPlan-native path is not enabled. Only process inner loops.");

#ifndef NDEBUG
  const std::string DebugLocStr = getDebugLocString(L);
#endif /* NDEBUG */

  LLVM_DEBUG(dbgs() << "\nLV: Checking a loop in \""
                    << L->getHeader()->getParent()->getName() << "\" from "
                    << DebugLocStr << "\n");

  LoopVectorizeHints Hints(L, InterleaveOnlyWhenForced, *ORE);

  LLVM_DEBUG(
      dbgs() << "LV: Loop hints:"
             << " force="
             << (Hints.getForce() == LoopVectorizeHints::FK_Disabled
                     ? "disabled"
                     : (Hints.getForce() == LoopVectorizeHints::FK_Enabled
                            ? "enabled"
                            : "?"))
             << " width=" << Hints.getWidth()
             << " unroll=" << Hints.getInterleave() << "\n");

  // Function containing loop
  Function *F = L->getHeader()->getParent();

  // Looking at the diagnostic output is the only way to determine if a loop
  // was vectorized (other than looking at the IR or machine code), so it
  // is important to generate an optimization remark for each loop. Most of
  // these messages are generated as OptimizationRemarkAnalysis. Remarks
  // generated as OptimizationRemark and OptimizationRemarkMissed are
  // less verbose reporting vectorized loops and unvectorized loops that may
  // benefit from vectorization, respectively.

  if (!Hints.allowVectorization(F, L, VectorizeOnlyWhenForced)) {
    LLVM_DEBUG(dbgs() << "LV: Loop hints prevent vectorization.\n");
    return false;
  }

  PredicatedScalarEvolution PSE(*SE, *L);

  // Check if it is legal to vectorize the loop.
  LoopVectorizationRequirements Requirements(*ORE);
  LoopVectorizationLegality LVL(L, PSE, DT, TTI, TLI, AA, F, GetLAA, LI, ORE,
                                &Requirements, &Hints, DB, AC, BFI, PSI);
  if (!LVL.canVectorize(EnableVPlanNativePath)) {
    LLVM_DEBUG(dbgs() << "LV: Not vectorizing: Cannot prove legality.\n");
    Hints.emitRemarkWithHints();
    return false;
  }

  // Check the function attributes and profiles to find out if this function
  // should be optimized for size.
  ScalarEpilogueLowering SEL = getScalarEpilogueLowering(
      F, L, Hints, PSI, BFI, TTI, TLI, AC, LI, PSE.getSE(), DT, LVL);

  // Entrance to the VPlan-native vectorization path. Outer loops are processed
  // here. They may require CFG and instruction level transformations before
  // even evaluating whether vectorization is profitable. Since we cannot modify
  // the incoming IR, we need to build VPlan upfront in the vectorization
  // pipeline.
  if (!L->isInnermost())
    return processLoopInVPlanNativePath(L, PSE, LI, DT, &LVL, TTI, TLI, DB, AC,
                                        ORE, BFI, PSI, Hints);

  assert(L->isInnermost() && "Inner loop expected.");

  // Check the loop for a trip count threshold: vectorize loops with a tiny trip
  // count by optimizing for size, to minimize overheads.
  auto ExpectedTC = getSmallBestKnownTC(*SE, L);
  if (ExpectedTC && *ExpectedTC < TinyTripCountVectorThreshold) {
    LLVM_DEBUG(dbgs() << "LV: Found a loop with a very small trip count. "
                      << "This loop is worth vectorizing only if no scalar "
                      << "iteration overheads are incurred.");
    if (Hints.getForce() == LoopVectorizeHints::FK_Enabled)
      LLVM_DEBUG(dbgs() << " But vectorizing was explicitly forced.\n");
    else {
      LLVM_DEBUG(dbgs() << "\n");
      SEL = CM_ScalarEpilogueNotAllowedLowTripLoop;
    }
  }

  // Check the function attributes to see if implicit floats are allowed.
  // FIXME: This check doesn't seem possibly correct -- what if the loop is
  // an integer loop and the vector instructions selected are purely integer
  // vector instructions?
  if (F->hasFnAttribute(Attribute::NoImplicitFloat)) {
    reportVectorizationFailure(
        "Can't vectorize when the NoImplicitFloat attribute is used",
        "loop not vectorized due to NoImplicitFloat attribute",
        "NoImplicitFloat", ORE, L);
    Hints.emitRemarkWithHints();
    return false;
  }

  // Check if the target supports potentially unsafe FP vectorization.
  // FIXME: Add a check for the type of safety issue (denormal, signaling)
  // for the target we're vectorizing for, to make sure none of the
  // additional fp-math flags can help.
  if (Hints.isPotentiallyUnsafe() &&
      TTI->isFPVectorizationPotentiallyUnsafe()) {
    reportVectorizationFailure(
        "Potentially unsafe FP op prevents vectorization",
        "loop not vectorized due to unsafe FP support.", "UnsafeFP", ORE, L);
    Hints.emitRemarkWithHints();
    return false;
  }

  bool UseInterleaved = TTI->enableInterleavedAccessVectorization();
  InterleavedAccessInfo IAI(PSE, L, DT, LI, LVL.getLAI());

  // If an override option has been passed in for interleaved accesses, use it.
  if (EnableInterleavedMemAccesses.getNumOccurrences() > 0)
    UseInterleaved = EnableInterleavedMemAccesses;

  // Analyze interleaved memory accesses.
  if (UseInterleaved) {
    IAI.analyzeInterleaving(useMaskedInterleavedAccesses(*TTI));
  }

  // Use the cost model.
  LoopVectorizationCostModel CM(SEL, L, PSE, LI, &LVL, *TTI, TLI, DB, AC, ORE,
                                F, &Hints, IAI);
  CM.collectValuesToIgnore();

  // Use the planner for vectorization.
  LoopVectorizationPlanner LVP(L, LI, TLI, TTI, &LVL, CM, IAI, PSE);

  // Get user vectorization factor and interleave count.
  unsigned UserVF = Hints.getWidth();
  unsigned UserIC = Hints.getInterleave();

  // Plan how to best vectorize, return the best VF and its cost.
  Optional<VectorizationFactor> MaybeVF =
      LVP.plan(ElementCount::getFixed(UserVF), UserIC);

  VectorizationFactor VF = VectorizationFactor::Disabled();
  unsigned IC = 1;

  if (MaybeVF && *MaybeVF != VectorizationFactor::Disabled()) {
    VF = *MaybeVF;
    // Select the interleave count.
    IC = CM.selectInterleaveCount(VF.getWidth(), VF.getCost());
  }

  // Identify the diagnostic messages that should be produced.
  std::pair<StringRef, std::string> VecDiagMsg, IntDiagMsg;
  bool VectorizeLoop = true, InterleaveLoop = true;
  if (Requirements.doesNotMeet(F, L, Hints)) {
    LLVM_DEBUG(dbgs() << "LV: Not vectorizing: loop did not meet vectorization "
                         "requirements.\n");
    Hints.emitRemarkWithHints();
    return false;
  }

  if (VF == VectorizationFactor::Disabled() ||
      (VF.getWidth() == 1 && !TTI->useScalableVectorType())) {
    LLVM_DEBUG(dbgs() << "LV: Vectorization is possible but not beneficial.\n");
    VecDiagMsg = std::make_pair(
        "VectorizationNotBeneficial",
        "the cost-model indicates that vectorization is not beneficial");
    VectorizeLoop = false;
  }

  if (!MaybeVF && UserIC > 1) {
    // Tell the user interleaving was avoided up-front, despite being explicitly
    // requested.
    LLVM_DEBUG(dbgs() << "LV: Ignoring UserIC, because vectorization and "
                         "interleaving should be avoided up front\n");
    IntDiagMsg = std::make_pair(
        "InterleavingAvoided",
        "Ignoring UserIC, because interleaving was avoided up front");
    InterleaveLoop = false;
  } else if (IC == 1 && UserIC <= 1) {
    // Tell the user interleaving is not beneficial.
    LLVM_DEBUG(dbgs() << "LV: Interleaving is not beneficial.\n");
    IntDiagMsg = std::make_pair(
        "InterleavingNotBeneficial",
        "the cost-model indicates that interleaving is not beneficial");
    InterleaveLoop = false;
    if (UserIC == 1) {
      IntDiagMsg.first = "InterleavingNotBeneficialAndDisabled";
      IntDiagMsg.second +=
          " and is explicitly disabled or interleave count is set to 1";
    }
  } else if (IC > 1 && UserIC == 1) {
    // Tell the user interleaving is beneficial, but it explicitly disabled.
    LLVM_DEBUG(
        dbgs() << "LV: Interleaving is beneficial but is explicitly disabled.");
    IntDiagMsg = std::make_pair(
        "InterleavingBeneficialButDisabled",
        "the cost-model indicates that interleaving is beneficial "
        "but is explicitly disabled or interleave count is set to 1");
    InterleaveLoop = false;
  }

  // Override IC if user provided an interleave count.
  IC = UserIC > 0 ? UserIC : IC;

  // Emit diagnostic messages, if any.
  const char *VAPassName = Hints.vectorizeAnalysisPassName();
  if (!VectorizeLoop && !InterleaveLoop) {
    // Do not vectorize or interleaving the loop.
    ORE->emit([&]() {
      return OptimizationRemarkMissed(VAPassName, VecDiagMsg.first,
                                      L->getStartLoc(), L->getHeader())
             << VecDiagMsg.second;
    });
    ORE->emit([&]() {
      return OptimizationRemarkMissed(LV_NAME, IntDiagMsg.first,
                                      L->getStartLoc(), L->getHeader())
             << IntDiagMsg.second;
    });
    return false;
  } else if (!VectorizeLoop && InterleaveLoop) {
    LLVM_DEBUG(dbgs() << "LV: Interleave Count is " << IC << '\n');
    ORE->emit([&]() {
      return OptimizationRemarkAnalysis(VAPassName, VecDiagMsg.first,
                                        L->getStartLoc(), L->getHeader())
             << VecDiagMsg.second;
    });
  } else if (VectorizeLoop && !InterleaveLoop) {
    LLVM_DEBUG(dbgs() << "LV: Found a vectorizable loop (" << VF.getWidth()
                      << ") in " << DebugLocStr << '\n');
    ORE->emit([&]() {
      return OptimizationRemarkAnalysis(LV_NAME, IntDiagMsg.first,
                                        L->getStartLoc(), L->getHeader())
             << IntDiagMsg.second;
    });
  } else if (VectorizeLoop && InterleaveLoop) {
    LLVM_DEBUG(dbgs() << "LV: Found a vectorizable loop (" << VF.getWidth()
                      << ") in " << DebugLocStr << '\n');
    LLVM_DEBUG(dbgs() << "LV: Interleave Count is " << IC << '\n');
  }

  LVP.setBestPlan(VF.getWidth(), IC);

  using namespace ore;
  bool DisableRuntimeUnroll = false;
  MDNode *OrigLoopID = L->getLoopID();

  if (!VectorizeLoop) {
    assert(IC > 1 && "interleave count should not be 1 or 0");
    // If we decided that it is not legal to vectorize the loop, then
    // interleave it.
    InnerLoopUnroller Unroller(L, PSE, LI, DT, TLI, TTI, AC, ORE, IC, &LVL, &CM,
                               BFI, PSI);
    LVP.executePlan(Unroller, DT);

    ORE->emit([&]() {
      return OptimizationRemark(LV_NAME, "Interleaved", L->getStartLoc(),
                                L->getHeader())
             << "interleaved loop (interleaved count: "
             << NV("InterleaveCount", IC) << ")";
    });
  } else {
    // If we decided that it is *legal* to vectorize the loop, then do it.
    InnerLoopVectorizer LB(L, PSE, LI, DT, TLI, TTI, AC, ORE, VF.getWidth(), IC,
                           &LVL, &CM, BFI, PSI);
    LVP.executePlan(LB, DT);
    ++LoopsVectorized;

    // Add metadata to disable runtime unrolling a scalar loop when there are
    // no runtime checks about strides and memory. A scalar loop that is
    // rarely used is not worth unrolling.
    if (!LB.areSafetyChecksAdded())
      DisableRuntimeUnroll = true;

    // Report the vectorization decision.
    ORE->emit([&]() {
      return OptimizationRemark(LV_NAME, "Vectorized", L->getStartLoc(),
                                L->getHeader())
             << "vectorized loop (vectorization width: "
             << NV("VectorizationFactor", VF.getWidth())
             << ", interleaved count: " << NV("InterleaveCount", IC) << ")";
    });
  }

  Optional<MDNode *> RemainderLoopID =
      makeFollowupLoopID(OrigLoopID, {LLVMLoopVectorizeFollowupAll,
                                      LLVMLoopVectorizeFollowupEpilogue});
  if (RemainderLoopID.hasValue()) {
    L->setLoopID(RemainderLoopID.getValue());
  } else {
    if (DisableRuntimeUnroll)
      AddRuntimeUnrollDisableMetaData(L);

    // Mark the loop as already vectorized to avoid vectorizing again.
    Hints.setAlreadyVectorized();
  }

  assert(!verifyFunction(*L->getHeader()->getParent(), &dbgs()));
  return true;
}

LoopVectorizeResult LoopVectorizePass::runImpl(
    Function &F, ScalarEvolution &SE_, LoopInfo &LI_, TargetTransformInfo &TTI_,
    DominatorTree &DT_, BlockFrequencyInfo &BFI_, TargetLibraryInfo *TLI_,
    DemandedBits &DB_, AAResults &AA_, AssumptionCache &AC_,
    std::function<const LoopAccessInfo &(Loop &)> &GetLAA_,
    OptimizationRemarkEmitter &ORE_, ProfileSummaryInfo *PSI_) {
  SE = &SE_;
  LI = &LI_;
  TTI = &TTI_;
  DT = &DT_;
  BFI = &BFI_;
  TLI = TLI_;
  AA = &AA_;
  AC = &AC_;
  GetLAA = &GetLAA_;
  DB = &DB_;
  ORE = &ORE_;
  PSI = PSI_;

  // Don't attempt if
  // 1. the target claims to have no vector registers, and
  // 2. interleaving won't help ILP.
  //
  // The second condition is necessary because, even if the target has no
  // vector registers, loop vectorization may still enable scalar
  // interleaving.
  if (!TTI->getNumberOfRegisters(TTI->getRegisterClassForType(true)) &&
      TTI->getMaxInterleaveFactor(1) < 2)
    return LoopVectorizeResult(false, false);

  bool Changed = false, CFGChanged = false;

  // The vectorizer requires loops to be in simplified form.
  // Since simplification may add new inner loops, it has to run before the
  // legality and profitability checks. This means running the loop vectorizer
  // will simplify all loops, regardless of whether anything end up being
  // vectorized.
  for (auto &L : *LI)
    Changed |= CFGChanged |=
        simplifyLoop(L, DT, LI, SE, AC, nullptr, false /* PreserveLCSSA */);

  // Build up a worklist of inner-loops to vectorize. This is necessary as
  // the act of vectorizing or partially unrolling a loop creates new loops
  // and can invalidate iterators across the loops.
  SmallVector<Loop *, 8> Worklist;

  for (Loop *L : *LI)
    collectSupportedLoops(*L, LI, ORE, Worklist);

  LoopsAnalyzed += Worklist.size();

  // Now walk the identified inner loops.
  while (!Worklist.empty()) {
    Loop *L = Worklist.pop_back_val();

    // For the inner loops we actually process, form LCSSA to simplify the
    // transform.
    Changed |= formLCSSARecursively(*L, *DT, LI, SE);

    Changed |= CFGChanged |= processLoop(L);
  }

  // Process each loop nest in the function.
  return LoopVectorizeResult(Changed, CFGChanged);
}

PreservedAnalyses LoopVectorizePass::run(Function &F,
                                         FunctionAnalysisManager &AM) {
    auto &SE = AM.getResult<ScalarEvolutionAnalysis>(F);
    auto &LI = AM.getResult<LoopAnalysis>(F);
    auto &TTI = AM.getResult<TargetIRAnalysis>(F);
    auto &DT = AM.getResult<DominatorTreeAnalysis>(F);
    auto &BFI = AM.getResult<BlockFrequencyAnalysis>(F);
    auto &TLI = AM.getResult<TargetLibraryAnalysis>(F);
    auto &AA = AM.getResult<AAManager>(F);
    auto &AC = AM.getResult<AssumptionAnalysis>(F);
    auto &DB = AM.getResult<DemandedBitsAnalysis>(F);
    auto &ORE = AM.getResult<OptimizationRemarkEmitterAnalysis>(F);
    MemorySSA *MSSA = EnableMSSALoopDependency
                          ? &AM.getResult<MemorySSAAnalysis>(F).getMSSA()
                          : nullptr;

    auto &LAM = AM.getResult<LoopAnalysisManagerFunctionProxy>(F).getManager();
    std::function<const LoopAccessInfo &(Loop &)> GetLAA =
        [&](Loop &L) -> const LoopAccessInfo & {
      LoopStandardAnalysisResults AR = {AA,  AC,  DT,      LI,  SE,
                                        TLI, TTI, nullptr, MSSA};
      return LAM.getResult<LoopAccessAnalysis>(L, AR);
    };
    auto &MAMProxy = AM.getResult<ModuleAnalysisManagerFunctionProxy>(F);
    ProfileSummaryInfo *PSI =
        MAMProxy.getCachedResult<ProfileSummaryAnalysis>(*F.getParent());
    LoopVectorizeResult Result =
        runImpl(F, SE, LI, TTI, DT, BFI, &TLI, DB, AA, AC, GetLAA, ORE, PSI);
    if (!Result.MadeAnyChange)
      return PreservedAnalyses::all();
    PreservedAnalyses PA;

    // We currently do not preserve loopinfo/dominator analyses with outer loop
    // vectorization. Until this is addressed, mark these analyses as preserved
    // only for non-VPlan-native path.
    // TODO: Preserve Loop and Dominator analyses for VPlan-native path.
    if (!EnableVPlanNativePath) {
      PA.preserve<LoopAnalysis>();
      PA.preserve<DominatorTreeAnalysis>();
    }
    PA.preserve<BasicAA>();
    PA.preserve<GlobalsAA>();
    if (!Result.MadeCFGChange)
      PA.preserveSet<CFGAnalyses>();
    return PA;
}<|MERGE_RESOLUTION|>--- conflicted
+++ resolved
@@ -8560,15 +8560,9 @@
   return tryToWiden(Instr, *Plan);
 }
 
-<<<<<<< HEAD
 void LoopVectorizationPlanner::buildVPlansWithVPRecipes(ElementCount MinVF,
                                                         ElementCount MaxVF) {
-  assert(OrigLoop->empty() && "Inner loop expected.");
-=======
-void LoopVectorizationPlanner::buildVPlansWithVPRecipes(unsigned MinVF,
-                                                        unsigned MaxVF) {
   assert(OrigLoop->isInnermost() && "Inner loop expected.");
->>>>>>> 687457fc
 
   // Collect conditions feeding internal conditional branches; they need to be
   // represented in VPlan for it to model masking.

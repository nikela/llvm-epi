//===- LoopVectorize.cpp - A Loop Vectorizer ------------------------------===//
//
// Part of the LLVM Project, under the Apache License v2.0 with LLVM Exceptions.
// See https://llvm.org/LICENSE.txt for license information.
// SPDX-License-Identifier: Apache-2.0 WITH LLVM-exception
//
//===----------------------------------------------------------------------===//
//
// This is the LLVM loop vectorizer. This pass modifies 'vectorizable' loops
// and generates target-independent LLVM-IR.
// The vectorizer uses the TargetTransformInfo analysis to estimate the costs
// of instructions in order to estimate the profitability of vectorization.
//
// The loop vectorizer combines consecutive loop iterations into a single
// 'wide' iteration. After this transformation the index is incremented
// by the SIMD vector width, and not by one.
//
// This pass has three parts:
// 1. The main loop pass that drives the different parts.
// 2. LoopVectorizationLegality - A unit that checks for the legality
//    of the vectorization.
// 3. InnerLoopVectorizer - A unit that performs the actual
//    widening of instructions.
// 4. LoopVectorizationCostModel - A unit that checks for the profitability
//    of vectorization. It decides on the optimal vector width, which
//    can be one, if vectorization is not profitable.
//
// There is a development effort going on to migrate loop vectorizer to the
// VPlan infrastructure and to introduce outer loop vectorization support (see
// docs/Proposal/VectorizationPlan.rst and
// http://lists.llvm.org/pipermail/llvm-dev/2017-December/119523.html). For this
// purpose, we temporarily introduced the VPlan-native vectorization path: an
// alternative vectorization path that is natively implemented on top of the
// VPlan infrastructure. See EnableVPlanNativePath for enabling.
//
//===----------------------------------------------------------------------===//
//
// The reduction-variable vectorization is based on the paper:
//  D. Nuzman and R. Henderson. Multi-platform Auto-vectorization.
//
// Variable uniformity checks are inspired by:
//  Karrenberg, R. and Hack, S. Whole Function Vectorization.
//
// The interleaved access vectorization is based on the paper:
//  Dorit Nuzman, Ira Rosen and Ayal Zaks.  Auto-Vectorization of Interleaved
//  Data for SIMD
//
// Other ideas/concepts are from:
//  A. Zaks and D. Nuzman. Autovectorization in GCC-two years later.
//
//  S. Maleki, Y. Gao, M. Garzaran, T. Wong and D. Padua.  An Evaluation of
//  Vectorizing Compilers.
//
//===----------------------------------------------------------------------===//

#include "llvm/Transforms/Vectorize/LoopVectorize.h"
#include "LoopVectorizationPlanner.h"
#include "VPRecipeBuilder.h"
#include "VPlan.h"
#include "VPlanHCFGBuilder.h"
#include "VPlanPredicator.h"
#include "VPlanTransforms.h"
#include "VPlanValue.h"
#include "llvm/ADT/APInt.h"
#include "llvm/ADT/ArrayRef.h"
#include "llvm/ADT/DenseMap.h"
#include "llvm/ADT/DenseMapInfo.h"
#include "llvm/ADT/Hashing.h"
#include "llvm/ADT/MapVector.h"
#include "llvm/ADT/None.h"
#include "llvm/ADT/Optional.h"
#include "llvm/ADT/STLExtras.h"
#include "llvm/ADT/SetVector.h"
#include "llvm/ADT/SmallPtrSet.h"
#include "llvm/ADT/SmallVector.h"
#include "llvm/ADT/Statistic.h"
#include "llvm/ADT/StringRef.h"
#include "llvm/ADT/Twine.h"
#include "llvm/ADT/iterator_range.h"
#include "llvm/Analysis/AssumptionCache.h"
#include "llvm/Analysis/BasicAliasAnalysis.h"
#include "llvm/Analysis/BlockFrequencyInfo.h"
#include "llvm/Analysis/CFG.h"
#include "llvm/Analysis/CodeMetrics.h"
#include "llvm/Analysis/DemandedBits.h"
#include "llvm/Analysis/GlobalsModRef.h"
#include "llvm/Analysis/LoopAccessAnalysis.h"
#include "llvm/Analysis/LoopAnalysisManager.h"
#include "llvm/Analysis/LoopInfo.h"
#include "llvm/Analysis/LoopIterator.h"
#include "llvm/Analysis/MemorySSA.h"
#include "llvm/Analysis/OptimizationRemarkEmitter.h"
#include "llvm/Analysis/ProfileSummaryInfo.h"
#include "llvm/Analysis/ScalarEvolution.h"
#include "llvm/Analysis/ScalarEvolutionExpressions.h"
#include "llvm/Analysis/TargetLibraryInfo.h"
#include "llvm/Analysis/TargetTransformInfo.h"
#include "llvm/Analysis/VectorUtils.h"
#include "llvm/IR/Attributes.h"
#include "llvm/IR/BasicBlock.h"
#include "llvm/IR/CFG.h"
#include "llvm/IR/Constant.h"
#include "llvm/IR/Constants.h"
#include "llvm/IR/DataLayout.h"
#include "llvm/IR/DebugInfoMetadata.h"
#include "llvm/IR/DebugLoc.h"
#include "llvm/IR/DerivedTypes.h"
#include "llvm/IR/DiagnosticInfo.h"
#include "llvm/IR/Dominators.h"
#include "llvm/IR/FPEnv.h"
#include "llvm/IR/Function.h"
#include "llvm/IR/IRBuilder.h"
#include "llvm/IR/InstrTypes.h"
#include "llvm/IR/Instruction.h"
#include "llvm/IR/Instructions.h"
#include "llvm/IR/IntrinsicInst.h"
#include "llvm/IR/Intrinsics.h"
#include "llvm/IR/IntrinsicsEPI.h"
#include "llvm/IR/LLVMContext.h"
#include "llvm/IR/Metadata.h"
#include "llvm/IR/Module.h"
#include "llvm/IR/Operator.h"
#include "llvm/IR/Type.h"
#include "llvm/IR/Use.h"
#include "llvm/IR/User.h"
#include "llvm/IR/Value.h"
#include "llvm/IR/ValueHandle.h"
#include "llvm/IR/Verifier.h"
#include "llvm/InitializePasses.h"
#include "llvm/Pass.h"
#include "llvm/Support/Casting.h"
#include "llvm/Support/CommandLine.h"
#include "llvm/Support/Compiler.h"
#include "llvm/Support/Debug.h"
#include "llvm/Support/ErrorHandling.h"
#include "llvm/Support/InstructionCost.h"
#include "llvm/Support/MathExtras.h"
#include "llvm/Support/TypeSize.h"
#include "llvm/Support/raw_ostream.h"
#include "llvm/Transforms/Utils/BasicBlockUtils.h"
#include "llvm/Transforms/Utils/InjectTLIMappings.h"
#include "llvm/Transforms/Utils/LoopSimplify.h"
#include "llvm/Transforms/Utils/LoopUtils.h"
#include "llvm/Transforms/Utils/LoopVersioning.h"
#include "llvm/Transforms/Utils/ScalarEvolutionExpander.h"
#include "llvm/Transforms/Utils/SizeOpts.h"
#include "llvm/Transforms/Vectorize/LoopVectorizationLegality.h"
#include <algorithm>
#include <cassert>
#include <cstdint>
#include <cstdlib>
#include <functional>
#include <iterator>
#include <limits>
#include <memory>
#include <string>
#include <tuple>
#include <utility>

using namespace llvm;

#define LV_NAME "loop-vectorize"
#define DEBUG_TYPE LV_NAME

#ifndef NDEBUG
const char VerboseDebug[] = DEBUG_TYPE "-verbose";
#endif

/// @{
/// Metadata attribute names
const char LLVMLoopVectorizeFollowupAll[] = "llvm.loop.vectorize.followup_all";
const char LLVMLoopVectorizeFollowupVectorized[] =
    "llvm.loop.vectorize.followup_vectorized";
const char LLVMLoopVectorizeFollowupEpilogue[] =
    "llvm.loop.vectorize.followup_epilogue";
/// @}

STATISTIC(LoopsVectorized, "Number of loops vectorized");
STATISTIC(LoopsAnalyzed, "Number of loops analyzed for vectorization");
STATISTIC(LoopsEpilogueVectorized, "Number of epilogues vectorized");

static cl::opt<bool> EnableEpilogueVectorization(
    "enable-epilogue-vectorization", cl::init(true), cl::Hidden,
    cl::desc("Enable vectorization of epilogue loops."));

static cl::opt<unsigned> EpilogueVectorizationForceVF(
    "epilogue-vectorization-force-VF", cl::init(1), cl::Hidden,
    cl::desc("When epilogue vectorization is enabled, and a value greater than "
             "1 is specified, forces the given VF for all applicable epilogue "
             "loops."));

static cl::opt<unsigned> EpilogueVectorizationMinVF(
    "epilogue-vectorization-minimum-VF", cl::init(16), cl::Hidden,
    cl::desc("Only loops with vectorization factor equal to or larger than "
             "the specified value are considered for epilogue vectorization."));

/// Loops with a known constant trip count below this number are vectorized only
/// if no scalar iteration overheads are incurred.
static cl::opt<unsigned> TinyTripCountVectorThreshold(
    "vectorizer-min-trip-count", cl::init(16), cl::Hidden,
    cl::desc("Loops with a constant trip count that is smaller than this "
             "value are vectorized only if no scalar iteration overheads "
             "are incurred."));

// Option prefer-predicate-over-epilogue indicates that an epilogue is undesired,
// that predication is preferred, and this lists all options. I.e., the
// vectorizer will try to fold the tail-loop (epilogue) into the vector body
// and predicate the instructions accordingly. If tail-folding fails, there are
// different fallback strategies depending on these values:
namespace PreferPredicateTy {
  enum Option {
    ScalarEpilogue = 0,
    PredicateElseScalarEpilogue,
    PredicateOrDontVectorize
  };
} // namespace PreferPredicateTy

static cl::opt<PreferPredicateTy::Option> PreferPredicateOverEpilogue(
    "prefer-predicate-over-epilogue",
    cl::init(PreferPredicateTy::ScalarEpilogue),
    cl::Hidden,
    cl::desc("Tail-folding and predication preferences over creating a scalar "
             "epilogue loop."),
    cl::values(clEnumValN(PreferPredicateTy::ScalarEpilogue,
                         "scalar-epilogue",
                         "Don't tail-predicate loops, create scalar epilogue"),
              clEnumValN(PreferPredicateTy::PredicateElseScalarEpilogue,
                         "predicate-else-scalar-epilogue",
                         "prefer tail-folding, create scalar epilogue if tail "
                         "folding fails."),
              clEnumValN(PreferPredicateTy::PredicateOrDontVectorize,
                         "predicate-dont-vectorize",
                         "prefers tail-folding, don't attempt vectorization if "
                         "tail-folding fails.")));

static cl::opt<unsigned> VectorRegisterWidthFactor(
    "vector-register-width-factor", cl::init(1), cl::Hidden,
    cl::desc("On targets that support variable width for vector registers, "
             "value by which the vector register width is a multiple of "
             "minimum vector register width."));

static cl::opt<bool> MaximizeBandwidth(
    "vectorizer-maximize-bandwidth", cl::init(false), cl::Hidden,
    cl::desc("Maximize bandwidth when selecting vectorization factor which "
             "will be determined by the smallest type in loop."));

static cl::opt<bool> EnableInterleavedMemAccesses(
    "enable-interleaved-mem-accesses", cl::init(false), cl::Hidden,
    cl::desc("Enable vectorization on interleaved memory accesses in a loop"));

/// An interleave-group may need masking if it resides in a block that needs
/// predication, or in order to mask away gaps.
static cl::opt<bool> EnableMaskedInterleavedMemAccesses(
    "enable-masked-interleaved-mem-accesses", cl::init(false), cl::Hidden,
    cl::desc("Enable vectorization on masked interleaved memory accesses in a "
             "loop"));

static cl::opt<unsigned> TinyTripCountInterleaveThreshold(
    "tiny-trip-count-interleave-threshold", cl::init(128), cl::Hidden,
    cl::desc("We don't interleave loops with a estimated constant trip count "
             "below this number"));

static cl::opt<unsigned> ForceTargetNumScalarRegs(
    "force-target-num-scalar-regs", cl::init(0), cl::Hidden,
    cl::desc("A flag that overrides the target's number of scalar registers."));

static cl::opt<unsigned> ForceTargetNumVectorRegs(
    "force-target-num-vector-regs", cl::init(0), cl::Hidden,
    cl::desc("A flag that overrides the target's number of vector registers."));

static cl::opt<unsigned> ForceTargetMaxScalarInterleaveFactor(
    "force-target-max-scalar-interleave", cl::init(0), cl::Hidden,
    cl::desc("A flag that overrides the target's max interleave factor for "
             "scalar loops."));

static cl::opt<unsigned> ForceTargetMaxVectorInterleaveFactor(
    "force-target-max-vector-interleave", cl::init(0), cl::Hidden,
    cl::desc("A flag that overrides the target's max interleave factor for "
             "vectorized loops."));

static cl::opt<unsigned> ForceTargetInstructionCost(
    "force-target-instruction-cost", cl::init(0), cl::Hidden,
    cl::desc("A flag that overrides the target's expected cost for "
             "an instruction to a single constant value. Mostly "
             "useful for getting consistent testing."));

static cl::opt<bool> ForceTargetSupportsScalableVectors(
    "force-target-supports-scalable-vectors", cl::init(false), cl::Hidden,
    cl::desc(
        "Pretend that scalable vectors are supported, even if the target does "
        "not support them. This flag should only be used for testing."));

static cl::opt<unsigned> SmallLoopCost(
    "small-loop-cost", cl::init(20), cl::Hidden,
    cl::desc(
        "The cost of a loop that is considered 'small' by the interleaver."));

static cl::opt<bool> LoopVectorizeWithBlockFrequency(
    "loop-vectorize-with-block-frequency", cl::init(true), cl::Hidden,
    cl::desc("Enable the use of the block frequency analysis to access PGO "
             "heuristics minimizing code growth in cold regions and being more "
             "aggressive in hot regions."));

// Runtime interleave loops for load/store throughput.
static cl::opt<bool> EnableLoadStoreRuntimeInterleave(
    "enable-loadstore-runtime-interleave", cl::init(true), cl::Hidden,
    cl::desc(
        "Enable runtime interleaving until load/store ports are saturated"));

/// Interleave small loops with scalar reductions.
static cl::opt<bool> InterleaveSmallLoopScalarReduction(
    "interleave-small-loop-scalar-reduction", cl::init(false), cl::Hidden,
    cl::desc("Enable interleaving for loops with small iteration counts that "
             "contain scalar reductions to expose ILP."));

/// The number of stores in a loop that are allowed to need predication.
static cl::opt<unsigned> NumberOfStoresToPredicate(
    "vectorize-num-stores-pred", cl::init(1), cl::Hidden,
    cl::desc("Max number of stores to be predicated behind an if."));

static cl::opt<bool> EnableIndVarRegisterHeur(
    "enable-ind-var-reg-heur", cl::init(true), cl::Hidden,
    cl::desc("Count the induction variable only once when interleaving"));

static cl::opt<bool> EnableCondStoresVectorization(
    "enable-cond-stores-vec", cl::init(true), cl::Hidden,
    cl::desc("Enable if predication of stores during vectorization."));

static cl::opt<unsigned> MaxNestedScalarReductionIC(
    "max-nested-scalar-reduction-interleave", cl::init(2), cl::Hidden,
    cl::desc("The maximum interleave count to use when interleaving a scalar "
             "reduction in a nested loop."));

static cl::opt<bool>
    PreferInLoopReductions("prefer-inloop-reductions", cl::init(false),
                           cl::Hidden,
                           cl::desc("Prefer in-loop vector reductions, "
                                    "overriding the targets preference."));

static cl::opt<bool> PreferPredicatedReductionSelect(
    "prefer-predicated-reduction-select", cl::init(false), cl::Hidden,
    cl::desc(
        "Prefer predicating a reduction operation over an after loop select."));

cl::opt<bool> EnableVPlanNativePath(
    "enable-vplan-native-path", cl::init(false), cl::Hidden,
    cl::desc("Enable VPlan-native vectorization path with "
             "support for outer loop vectorization."));

// FIXME: Remove this switch once we have divergence analysis. Currently we
// assume divergent non-backedge branches when this switch is true.
cl::opt<bool> EnableVPlanPredication(
    "enable-vplan-predication", cl::init(false), cl::Hidden,
    cl::desc("Enable VPlan-native vectorization path predicator with "
             "support for outer loop vectorization."));

// This flag enables the stress testing of the VPlan H-CFG construction in the
// VPlan-native vectorization path. It must be used in conjuction with
// -enable-vplan-native-path. -vplan-verify-hcfg can also be used to enable the
// verification of the H-CFGs built.
static cl::opt<bool> VPlanBuildStressTest(
    "vplan-build-stress-test", cl::init(false), cl::Hidden,
    cl::desc(
        "Build VPlan for every supported loop nest in the function and bail "
        "out right after the build (stress test the VPlan H-CFG construction "
        "in the VPlan-native vectorization path)."));

cl::opt<bool> llvm::EnableLoopInterleaving(
    "interleave-loops", cl::init(true), cl::Hidden,
    cl::desc("Enable loop interleaving in Loop vectorization passes"));
cl::opt<bool> llvm::EnableLoopVectorization(
    "vectorize-loops", cl::init(true), cl::Hidden,
    cl::desc("Run the Loop vectorization passes"));

/// A helper function that returns the type of loaded or stored value.
static Type *getMemInstValueType(Value *I) {
  assert((isa<LoadInst>(I) || isa<StoreInst>(I)) &&
         "Expected Load or Store instruction");
  if (auto *LI = dyn_cast<LoadInst>(I))
    return LI->getType();
  return cast<StoreInst>(I)->getValueOperand()->getType();
}

/// A helper function that returns true if the given type is irregular. The
/// type is irregular if its allocated size doesn't equal the store size of an
/// element of the corresponding vector type at the given vectorization factor.
static bool hasIrregularType(Type *Ty, const DataLayout &DL, ElementCount VF) {
  // Determine if an array of VF elements of type Ty is "bitcast compatible"
  // with a <VF x Ty> vector.
  if (VF.isVector()) {
    auto *VectorTy = VectorType::get(Ty, VF);
    return TypeSize::get(VF.getKnownMinValue() *
                             DL.getTypeAllocSize(Ty).getFixedValue(),
                         VF.isScalable()) != DL.getTypeStoreSize(VectorTy);
  }

  // If the vectorization factor is one, we just check if an array of type Ty
  // requires padding between elements.
  return DL.getTypeAllocSizeInBits(Ty) != DL.getTypeSizeInBits(Ty);
}

/// A helper function that returns the reciprocal of the block probability of
/// predicated blocks. If we return X, we are assuming the predicated block
/// will execute once for every X iterations of the loop header.
///
/// TODO: We should use actual block probability here, if available. Currently,
///       we always assume predicated blocks have a 50% chance of executing.
static unsigned getReciprocalPredBlockProb() { return 2; }

/// A helper function that adds a 'fast' flag to floating-point operations.
static Value *addFastMathFlag(Value *V) {
  if (isa<FPMathOperator>(V))
    cast<Instruction>(V)->setFastMathFlags(FastMathFlags::getFast());
  return V;
}

static Value *addFastMathFlag(Value *V, FastMathFlags FMF) {
  if (isa<FPMathOperator>(V))
    cast<Instruction>(V)->setFastMathFlags(FMF);
  return V;
}

/// A helper function that returns an integer or floating-point constant with
/// value C.
static Constant *getSignedIntOrFpConstant(Type *Ty, int64_t C) {
  return Ty->isIntegerTy() ? ConstantInt::getSigned(Ty, C)
                           : ConstantFP::get(Ty, C);
}

/// Returns "best known" trip count for the specified loop \p L as defined by
/// the following procedure:
///   1) Returns exact trip count if it is known.
///   2) Returns expected trip count according to profile data if any.
///   3) Returns upper bound estimate if it is known.
///   4) Returns None if all of the above failed.
static Optional<unsigned> getSmallBestKnownTC(ScalarEvolution &SE, Loop *L) {
  // Check if exact trip count is known.
  if (unsigned ExpectedTC = SE.getSmallConstantTripCount(L))
    return ExpectedTC;

  // Check if there is an expected trip count available from profile data.
  if (LoopVectorizeWithBlockFrequency)
    if (auto EstimatedTC = getLoopEstimatedTripCount(L))
      return EstimatedTC;

  // Check if upper bound estimate is known.
  if (unsigned ExpectedTC = SE.getSmallConstantMaxTripCount(L))
    return ExpectedTC;

  return None;
}

namespace llvm {

/// InnerLoopVectorizer vectorizes loops which contain only one basic
/// block to a specified vectorization factor (VF).
/// This class performs the widening of scalars into vectors, or multiple
/// scalars. This class also implements the following features:
/// * It inserts an epilogue loop for handling loops that don't have iteration
///   counts that are known to be a multiple of the vectorization factor.
/// * It handles the code generation for reduction variables.
/// * Scalarization (implementation using scalars) of un-vectorizable
///   instructions.
/// InnerLoopVectorizer does not perform any vectorization-legality
/// checks, and relies on the caller to check for the different legality
/// aspects. The InnerLoopVectorizer relies on the
/// LoopVectorizationLegality class to provide information about the induction
/// and reduction variables that were found to a given vectorization factor.
class InnerLoopVectorizer {
public:
  InnerLoopVectorizer(Loop *OrigLoop, PredicatedScalarEvolution &PSE,
                      LoopInfo *LI, DominatorTree *DT,
                      const TargetLibraryInfo *TLI,
                      const TargetTransformInfo *TTI, AssumptionCache *AC,
                      OptimizationRemarkEmitter *ORE, ElementCount VecWidth,
                      unsigned UnrollFactor, LoopVectorizationLegality *LVL,
                      LoopVectorizationCostModel *CM, BlockFrequencyInfo *BFI,
                      ProfileSummaryInfo *PSI)
      : OrigLoop(OrigLoop), PSE(PSE), LI(LI), DT(DT), TLI(TLI), TTI(TTI),
        AC(AC), ORE(ORE), VF(VecWidth), UF(UnrollFactor),
        Builder(PSE.getSE()->getContext()),
        VectorLoopValueMap(UnrollFactor, VecWidth), Legal(LVL), Cost(CM),
        BFI(BFI), PSI(PSI) {
    // Query this against the original loop and save it here because the profile
    // of the original loop header may change as the transformation happens.
    OptForSizeBasedOnProfile = llvm::shouldOptimizeForSize(
        OrigLoop->getHeader(), PSI, BFI, PGSOQueryType::IRPass);
  }

  virtual ~InnerLoopVectorizer() = default;

  /// Create a new empty loop that will contain vectorized instructions later
  /// on, while the old loop will be used as the scalar remainder. Control flow
  /// is generated around the vectorized (and scalar epilogue) loops consisting
  /// of various checks and bypasses. Return the pre-header block of the new
  /// loop.
  /// In the case of epilogue vectorization, this function is overriden to
  /// handle the more complex control flow around the loops.
  virtual BasicBlock *createVectorizedLoopSkeleton();

  /// Widen a single instruction within the innermost loop.
  void widenInstruction(Instruction &I, VPValue *Def, VPUser &Operands,
                        VPTransformState &State);

  /// Widen a single instruction within the innermost loop using vector
  /// predicated intrinsics.
  void widenPredicatedInstruction(Instruction &I, VPTransformState &State,
                                  VPValue *BlockInMask, VPValue *EVL);

  /// Widen a single call instruction within the innermost loop.
  void widenCallInstruction(CallInst &I, VPValue *Def, VPUser &ArgOperands,
                            VPTransformState &State);

  /// Widen a single select instruction within the innermost loop.
  void widenSelectInstruction(SelectInst &I, VPValue *VPDef, VPUser &Operands,
                              bool InvariantCond, VPTransformState &State);

  /// Fix the vectorized code, taking care of header phi's, live-outs, and more.
  void fixVectorizedLoop(VPTransformState &State);

  // Return true if any runtime check is added.
  bool areSafetyChecksAdded() { return AddedSafetyChecks; }

  /// A type for vectorized values in the new loop. Each value from the
  /// original loop, when vectorized, is represented by UF vector values in the
  /// new unrolled loop, where UF is the unroll factor.
  using VectorParts = SmallVector<Value *, 2>;

  /// Vectorize a single GetElementPtrInst based on information gathered and
  /// decisions taken during planning.
  void widenGEP(GetElementPtrInst *GEP, VPValue *VPDef, VPUser &Indices,
                unsigned UF, ElementCount VF, bool IsPtrLoopInvariant,
                SmallBitVector &IsIndexLoopInvariant, VPTransformState &State);

  /// Vectorize a single PHINode in a block. This method handles the induction
  /// variable canonicalization. It supports both VF = 1 for unrolled loops and
  /// arbitrary length vectors.
  void widenPHIInstruction(Instruction *PN, RecurrenceDescriptor *RdxDesc,
                           Value *StartV, unsigned UF, ElementCount VF);

  /// A helper function to scalarize a single Instruction in the innermost loop.
  /// Generates a sequence of scalar instances for each lane between \p MinLane
  /// and \p MaxLane, times each part between \p MinPart and \p MaxPart,
  /// inclusive. Uses the VPValue operands from \p Operands instead of \p
  /// Instr's operands.
  void scalarizeInstruction(Instruction *Instr, VPUser &Operands,
                            const VPIteration &Instance, bool IfPredicateInstr,
                            VPTransformState &State);

  /// Widen an integer or floating-point induction variable \p IV. If \p Trunc
  /// is provided, the integer induction variable will first be truncated to
  /// the corresponding type.
  void widenIntOrFpInduction(PHINode *IV, Value *Start,
                             TruncInst *Trunc = nullptr);

  /// getOrCreateVectorValue and getOrCreateScalarValue coordinate to generate a
  /// vector or scalar value on-demand if one is not yet available. When
  /// vectorizing a loop, we visit the definition of an instruction before its
  /// uses. When visiting the definition, we either vectorize or scalarize the
  /// instruction, creating an entry for it in the corresponding map. (In some
  /// cases, such as induction variables, we will create both vector and scalar
  /// entries.) Then, as we encounter uses of the definition, we derive values
  /// for each scalar or vector use unless such a value is already available.
  /// For example, if we scalarize a definition and one of its uses is vector,
  /// we build the required vector on-demand with an insertelement sequence
  /// when visiting the use. Otherwise, if the use is scalar, we can use the
  /// existing scalar definition.
  ///
  /// Return a value in the new loop corresponding to \p V from the original
  /// loop at unroll index \p Part. If the value has already been vectorized,
  /// the corresponding vector entry in VectorLoopValueMap is returned. If,
  /// however, the value has a scalar entry in VectorLoopValueMap, we construct
  /// a new vector value on-demand by inserting the scalar values into a vector
  /// with an insertelement sequence. If the value has been neither vectorized
  /// nor scalarized, it must be loop invariant, so we simply broadcast the
  /// value into a vector.
  Value *getOrCreateVectorValue(Value *V, unsigned Part);

  void setVectorValue(Value *Scalar, unsigned Part, Value *Vector) {
    VectorLoopValueMap.setVectorValue(Scalar, Part, Vector);
  }

  /// Return a value in the new loop corresponding to \p V from the original
  /// loop at unroll and vector indices \p Instance. If the value has been
  /// vectorized but not scalarized, the necessary extractelement instruction
  /// will be generated.
  Value *getOrCreateScalarValue(Value *V, const VPIteration &Instance);

  /// Construct the vector value of a scalarized value \p V one lane at a time.
  void packScalarIntoVectorValue(Value *V, const VPIteration &Instance);

  /// Try to vectorize interleaved access group \p Group with the base address
  /// given in \p Addr, optionally masking the vector operations if \p
  /// BlockInMask is non-null. Use \p State to translate given VPValues to IR
  /// values in the vectorized loop.
  void vectorizeInterleaveGroup(const InterleaveGroup<Instruction> *Group,
                                ArrayRef<VPValue *> VPDefs,
                                VPTransformState &State, VPValue *Addr,
                                ArrayRef<VPValue *> StoredValues,
                                VPValue *BlockInMask = nullptr);

  /// Vectorize Load and Store instructions with the base address given in \p
  /// Addr, optionally masking the vector operations if \p BlockInMask is
  /// non-null or generate predicated intrinsic call if preferred. Use \p State
  /// to translate given VPValues to IR values in the vectorized loop.
  void vectorizeMemoryInstruction(Instruction *Instr, VPTransformState &State,
                                  VPValue *Def, VPValue *Addr,
                                  VPValue *StoredValue, VPValue *BlockInMask,
                                  VPValue *EVL);

  /// Set the debug location in the builder using the debug location in
  /// the instruction.
  void setDebugLocFromInst(IRBuilder<> &B, const Value *Ptr);

  /// Fix the non-induction PHIs in the OrigPHIsToFix vector.
  void fixNonInductionPHIs(void);

  /// Generate instructions to compute EVL.
  Value *createEVL();

  /// Generate instructions to compute EVL mask.
  Value *createEVLMask(Value *EVL);

  /// Hold EVL VPValue.
  void setEVL(VPValue *VPEVL) { EVL = VPEVL; }

protected:
  friend class LoopVectorizationPlanner;

  /// A small list of PHINodes.
  using PhiVector = SmallVector<PHINode *, 4>;

  /// A type for scalarized values in the new loop. Each value from the
  /// original loop, when scalarized, is represented by UF x VF scalar values
  /// in the new unrolled loop, where UF is the unroll factor and VF is the
  /// vectorization factor.
  using ScalarParts = SmallVector<SmallVector<Value *, 4>, 2>;

  struct VPIntrinsicAndKind {
    unsigned Intr;
    bool IsFP;
  };

  InnerLoopVectorizer::VPIntrinsicAndKind getVPIntrInstr(unsigned Opcode);

  /// Set up the values of the IVs correctly when exiting the vector loop.
  void fixupIVUsers(PHINode *OrigPhi, const InductionDescriptor &II,
                    Value *CountRoundDown, Value *EndValue,
                    BasicBlock *MiddleBlock);

  /// Create a new induction variable inside L.
  PHINode *createInductionVariable(Loop *L, Value *Start, Value *End,
                                   Value *Step, Instruction *DL);

  /// Generate call to setvl intrinsic with requested vector lenght and optional
  /// SEW and LMUL.
  Value *getSetVL(Value *RVL, unsigned SEW = 0, unsigned LMUL = 0);

  /// increment induction by EVL if using predicated vectorization.
  void fixEVLInduction(VPTransformState &State);

  /// Handle all cross-iteration phis in the header.
  void fixCrossIterationPHIs();

  /// Fix a first-order recurrence. This is the second phase of vectorizing
  /// this phi node.
  void fixFirstOrderRecurrence(PHINode *Phi);

  /// Fix a reduction cross-iteration phi. This is the second phase of
  /// vectorizing this phi node.
  void fixReduction(PHINode *Phi);

  /// Generate a reduction loop in the loop vectorizer for when the backend
  /// prefers not to lower the call to reduction intrinsic.
  Value *generateReductionLoop(Value *ReducedPartRdx, Value *Identity,
                               unsigned Op, FastMathFlags FMF);

  /// Clear NSW/NUW flags from reduction instructions if necessary.
  void clearReductionWrapFlags(RecurrenceDescriptor &RdxDesc);

  /// The Loop exit block may have single value PHI nodes with some
  /// incoming value. While vectorizing we only handled real values
  /// that were defined inside the loop and we should have one value for
  /// each predecessor of its parent basic block. See PR14725.
  void fixLCSSAPHIs();

  /// Iteratively sink the scalarized operands of a predicated instruction into
  /// the block that was created for it.
  void sinkScalarOperands(Instruction *PredInst);

  /// Shrinks vector element sizes to the smallest bitwidth they can be legally
  /// represented as.
  void truncateToMinimalBitwidths();

  /// Create a broadcast instruction. This method generates a broadcast
  /// instruction (shuffle) for loop invariant values and for the induction
  /// value. If this is the induction variable then we extend it to N, N+1, ...
  /// this is needed because each iteration in the loop corresponds to a SIMD
  /// element.
  virtual Value *getBroadcastInstrs(Value *V);

  /// This function adds (StartIdx, StartIdx + Step, StartIdx + 2*Step, ...)
  /// to each vector element of Val. The sequence starts at StartIndex.
  /// \p Opcode is relevant for FP induction variable.
  virtual Value *
  getStepVector(Value *Val, int StartIdx, Value *Step,
                Instruction::BinaryOps Opcode = Instruction::BinaryOpsEnd);

  /// Compute scalar induction steps. \p ScalarIV is the scalar induction
  /// variable on which to base the steps, \p Step is the size of the step, and
  /// \p EntryVal is the value from the original loop that maps to the steps.
  /// Note that \p EntryVal doesn't have to be an induction variable - it
  /// can also be a truncate instruction.
  void buildScalarSteps(Value *ScalarIV, Value *Step, Instruction *EntryVal,
                        const InductionDescriptor &ID);

  /// Create a vector induction phi node based on an existing scalar one. \p
  /// EntryVal is the value from the original loop that maps to the vector phi
  /// node, and \p Step is the loop-invariant step. If \p EntryVal is a
  /// truncate instruction, instead of widening the original IV, we widen a
  /// version of the IV truncated to \p EntryVal's type.
  void createVectorIntOrFpInductionPHI(const InductionDescriptor &II,
                                       Value *Step, Value *Start,
                                       Instruction *EntryVal);

  /// Returns true if an instruction \p I should be scalarized instead of
  /// vectorized for the chosen vectorization factor.
  bool shouldScalarizeInstruction(Instruction *I) const;

  /// Returns true if we should generate a scalar version of \p IV.
  bool needsScalarInduction(Instruction *IV) const;

  /// Returns true if vectorization prefers using predicated vector intrinsics.
  bool preferPredicatedVectorOps() const;

  /// If there is a cast involved in the induction variable \p ID, which should
  /// be ignored in the vectorized loop body, this function records the
  /// VectorLoopValue of the respective Phi also as the VectorLoopValue of the
  /// cast. We had already proved that the casted Phi is equal to the uncasted
  /// Phi in the vectorized loop (under a runtime guard), and therefore
  /// there is no need to vectorize the cast - the same value can be used in the
  /// vector loop for both the Phi and the cast.
  /// If \p VectorLoopValue is a scalarized value, \p Lane is also specified,
  /// Otherwise, \p VectorLoopValue is a widened/vectorized value.
  ///
  /// \p EntryVal is the value from the original loop that maps to the vector
  /// phi node and is used to distinguish what is the IV currently being
  /// processed - original one (if \p EntryVal is a phi corresponding to the
  /// original IV) or the "newly-created" one based on the proof mentioned above
  /// (see also buildScalarSteps() and createVectorIntOrFPInductionPHI()). In
  /// the latter case \p EntryVal is a TruncInst and we must not record anything
  /// for that IV, but it's error-prone to expect callers of this routine to
  /// care about that, hence this explicit parameter.
  void recordVectorLoopValueForInductionCast(const InductionDescriptor &ID,
                                             const Instruction *EntryVal,
                                             Value *VectorLoopValue,
                                             unsigned Part,
                                             unsigned Lane = UINT_MAX);

  /// Generate a shuffle sequence that will reverse the vector Vec.
  virtual Value *reverseVector(Value *Vec);

  /// Returns (and creates if needed) the original loop trip count.
  Value *getOrCreateTripCount(Loop *NewLoop);

  /// Returns (and creates if needed) the trip count of the widened loop.
  Value *getOrCreateVectorTripCount(Loop *NewLoop);

  /// Returns a bitcasted value to the requested vector type.
  /// Also handles bitcasts of vector<float> <-> vector<pointer> types.
  Value *createBitOrPointerCast(Value *V, VectorType *DstVTy,
                                const DataLayout &DL);

  /// Emit a bypass check to see if the vector trip count is zero, including if
  /// it overflows.
  void emitMinimumIterationCountCheck(Loop *L, BasicBlock *Bypass);

  /// Emit a bypass check to see if all of the SCEV assumptions we've
  /// had to make are correct.
  void emitSCEVChecks(Loop *L, BasicBlock *Bypass);

  /// Emit bypass checks to check any memory assumptions we may have made.
  void emitMemRuntimeChecks(Loop *L, BasicBlock *Bypass);

  /// Compute the transformed value of Index at offset StartValue using step
  /// StepValue.
  /// For integer induction, returns StartValue + Index * StepValue.
  /// For pointer induction, returns StartValue[Index * StepValue].
  /// FIXME: The newly created binary instructions should contain nsw/nuw
  /// flags, which can be found from the original scalar operations.
  Value *emitTransformedIndex(IRBuilder<> &B, Value *Index, ScalarEvolution *SE,
                              const DataLayout &DL,
                              const InductionDescriptor &ID) const;

  /// Emit basic blocks (prefixed with \p Prefix) for the iteration check,
  /// vector loop preheader, middle block and scalar preheader. Also
  /// allocate a loop object for the new vector loop and return it.
  Loop *createVectorLoopSkeleton(StringRef Prefix);

  /// Create new phi nodes for the induction variables to resume iteration count
  /// in the scalar epilogue, from where the vectorized loop left off (given by
  /// \p VectorTripCount).
  /// In cases where the loop skeleton is more complicated (eg. epilogue
  /// vectorization) and the resume values can come from an additional bypass
  /// block, the \p AdditionalBypass pair provides information about the bypass
  /// block and the end value on the edge from bypass to this loop.
  void createInductionResumeValues(
      Loop *L, Value *VectorTripCount,
      std::pair<BasicBlock *, Value *> AdditionalBypass = {nullptr, nullptr});

  /// Complete the loop skeleton by adding debug MDs, creating appropriate
  /// conditional branches in the middle block, preparing the builder and
  /// running the verifier. Take in the vector loop \p L as argument, and return
  /// the preheader of the completed vector loop.
  BasicBlock *completeLoopSkeleton(Loop *L, MDNode *OrigLoopID);

  /// Add additional metadata to \p To that was not present on \p Orig.
  ///
  /// Currently this is used to add the noalias annotations based on the
  /// inserted memchecks.  Use this for instructions that are *cloned* into the
  /// vector loop.
  void addNewMetadata(Instruction *To, const Instruction *Orig);

  /// Add metadata from one instruction to another.
  ///
  /// This includes both the original MDs from \p From and additional ones (\see
  /// addNewMetadata).  Use this for *newly created* instructions in the vector
  /// loop.
  void addMetadata(Instruction *To, Instruction *From);

  /// Similar to the previous function but it adds the metadata to a
  /// vector of instructions.
  void addMetadata(ArrayRef<Value *> To, Instruction *From);

  /// Create a call to Vscale intrinsic that returns the valuse of vscale at
  /// runtime. ALso insert declaration if required. jj
  CallInst *emitVscaleCall(IRBuilder<> &Builder, Module *M, Type *Ty);

  /// Allow subclasses to override and print debug traces before/after vplan
  /// execution, when trace information is requested.
  virtual void printDebugTracesAtStart(){};
  virtual void printDebugTracesAtEnd(){};

  /// The original loop.
  Loop *OrigLoop;

  /// A wrapper around ScalarEvolution used to add runtime SCEV checks. Applies
  /// dynamic knowledge to simplify SCEV expressions and converts them to a
  /// more usable form.
  PredicatedScalarEvolution &PSE;

  /// Loop Info.
  LoopInfo *LI;

  /// Dominator Tree.
  DominatorTree *DT;

  /// Alias Analysis.
  AAResults *AA;

  /// Target Library Info.
  const TargetLibraryInfo *TLI;

  /// Target Transform Info.
  const TargetTransformInfo *TTI;

  /// Assumption Cache.
  AssumptionCache *AC;

  /// Interface to emit optimization remarks.
  OptimizationRemarkEmitter *ORE;

  /// LoopVersioning.  It's only set up (non-null) if memchecks were
  /// used.
  ///
  /// This is currently only used to add no-alias metadata based on the
  /// memchecks.  The actually versioning is performed manually.
  std::unique_ptr<LoopVersioning> LVer;

  /// The vectorization SIMD factor to use. Each vector will have this many
  /// vector elements.
  ElementCount VF;

  /// The vectorization unroll factor to use. Each scalar is vectorized to this
  /// many different vector instructions.
  unsigned UF;

  /// The builder that we use
  IRBuilder<> Builder;

  // --- Vectorization state ---

  /// The vector-loop preheader.
  BasicBlock *LoopVectorPreHeader;

  /// The scalar-loop preheader.
  BasicBlock *LoopScalarPreHeader;

  /// Middle Block between the vector and the scalar.
  BasicBlock *LoopMiddleBlock;

  /// The (unique) ExitBlock of the scalar loop.  Note that
  /// there can be multiple exiting edges reaching this block.
  BasicBlock *LoopExitBlock;

  /// The vector loop body.
  BasicBlock *LoopVectorBody;

  /// The scalar loop body.
  BasicBlock *LoopScalarBody;

  /// A list of all bypass blocks. The first block is the entry of the loop.
  SmallVector<BasicBlock *, 4> LoopBypassBlocks;

  /// The new Induction variable which was added to the new block.
  PHINode *Induction = nullptr;

  /// The induction variable of the old basic block.
  PHINode *OldInduction = nullptr;

  /// Index for the next iteration.
  Instruction *NextIndex;

  /// Maps values from the original loop to their corresponding values in the
  /// vectorized loop. A key value can map to either vector values, scalar
  /// values or both kinds of values, depending on whether the key was
  /// vectorized and scalarized.
  VectorizerValueMap VectorLoopValueMap;

  /// Store instructions that were predicated.
  SmallVector<Instruction *, 4> PredicatedInstructions;

  /// Trip count of the original loop.
  Value *TripCount = nullptr;

  /// Trip count of the widened loop (TripCount - TripCount % (VF*UF))
  Value *VectorTripCount = nullptr;

  /// EVL of the widened loop using vector predication (vsetvl())
  VPValue *EVL = nullptr;

  /// The legality analysis.
  LoopVectorizationLegality *Legal;

  /// The profitablity analysis.
  LoopVectorizationCostModel *Cost;

  // Record whether runtime checks are added.
  bool AddedSafetyChecks = false;

  // Holds the end values for each induction variable. We save the end values
  // so we can later fix-up the external users of the induction variables.
  DenseMap<PHINode *, Value *> IVEndValues;

  // Vector of original scalar PHIs whose corresponding widened PHIs need to be
  // fixed up at the end of vector code generation.
  SmallVector<PHINode *, 8> OrigPHIsToFix;

  /// BFI and PSI are used to check for profile guided size optimizations.
  BlockFrequencyInfo *BFI;
  ProfileSummaryInfo *PSI;

  // Whether this loop should be optimized for size based on profile guided size
  // optimizatios.
  bool OptForSizeBasedOnProfile;
};

class InnerLoopUnroller : public InnerLoopVectorizer {
public:
  InnerLoopUnroller(Loop *OrigLoop, PredicatedScalarEvolution &PSE,
                    LoopInfo *LI, DominatorTree *DT,
                    const TargetLibraryInfo *TLI,
                    const TargetTransformInfo *TTI, AssumptionCache *AC,
                    OptimizationRemarkEmitter *ORE, unsigned UnrollFactor,
                    LoopVectorizationLegality *LVL,
                    LoopVectorizationCostModel *CM, BlockFrequencyInfo *BFI,
                    ProfileSummaryInfo *PSI)
      : InnerLoopVectorizer(OrigLoop, PSE, LI, DT, TLI, TTI, AC, ORE,
                            ElementCount::getFixed(1), UnrollFactor, LVL, CM,
                            BFI, PSI) {}

private:
  Value *getBroadcastInstrs(Value *V) override;
  Value *getStepVector(
      Value *Val, int StartIdx, Value *Step,
      Instruction::BinaryOps Opcode = Instruction::BinaryOpsEnd) override;
  Value *reverseVector(Value *Vec) override;
};

/// Encapsulate information regarding vectorization of a loop and its epilogue.
/// This information is meant to be updated and used across two stages of
/// epilogue vectorization.
struct EpilogueLoopVectorizationInfo {
  ElementCount MainLoopVF = ElementCount::getFixed(0);
  unsigned MainLoopUF = 0;
  ElementCount EpilogueVF = ElementCount::getFixed(0);
  unsigned EpilogueUF = 0;
  BasicBlock *MainLoopIterationCountCheck = nullptr;
  BasicBlock *EpilogueIterationCountCheck = nullptr;
  BasicBlock *SCEVSafetyCheck = nullptr;
  BasicBlock *MemSafetyCheck = nullptr;
  Value *TripCount = nullptr;
  Value *VectorTripCount = nullptr;

  EpilogueLoopVectorizationInfo(unsigned MVF, unsigned MUF, unsigned EVF,
                                unsigned EUF)
      : MainLoopVF(ElementCount::getFixed(MVF)), MainLoopUF(MUF),
        EpilogueVF(ElementCount::getFixed(EVF)), EpilogueUF(EUF) {
    assert(EUF == 1 &&
           "A high UF for the epilogue loop is likely not beneficial.");
  }
};

/// An extension of the inner loop vectorizer that creates a skeleton for a
/// vectorized loop that has its epilogue (residual) also vectorized.
/// The idea is to run the vplan on a given loop twice, firstly to setup the
/// skeleton and vectorize the main loop, and secondly to complete the skeleton
/// from the first step and vectorize the epilogue.  This is achieved by
/// deriving two concrete strategy classes from this base class and invoking
/// them in succession from the loop vectorizer planner.
class InnerLoopAndEpilogueVectorizer : public InnerLoopVectorizer {
public:
  InnerLoopAndEpilogueVectorizer(
      Loop *OrigLoop, PredicatedScalarEvolution &PSE, LoopInfo *LI,
      DominatorTree *DT, const TargetLibraryInfo *TLI,
      const TargetTransformInfo *TTI, AssumptionCache *AC,
      OptimizationRemarkEmitter *ORE, EpilogueLoopVectorizationInfo &EPI,
      LoopVectorizationLegality *LVL, llvm::LoopVectorizationCostModel *CM,
      BlockFrequencyInfo *BFI, ProfileSummaryInfo *PSI)
      : InnerLoopVectorizer(OrigLoop, PSE, LI, DT, TLI, TTI, AC, ORE,
                            EPI.MainLoopVF, EPI.MainLoopUF, LVL, CM, BFI, PSI),
        EPI(EPI) {}

  // Override this function to handle the more complex control flow around the
  // three loops.
  BasicBlock *createVectorizedLoopSkeleton() final override {
    return createEpilogueVectorizedLoopSkeleton();
  }

  /// The interface for creating a vectorized skeleton using one of two
  /// different strategies, each corresponding to one execution of the vplan
  /// as described above.
  virtual BasicBlock *createEpilogueVectorizedLoopSkeleton() = 0;

  /// Holds and updates state information required to vectorize the main loop
  /// and its epilogue in two separate passes. This setup helps us avoid
  /// regenerating and recomputing runtime safety checks. It also helps us to
  /// shorten the iteration-count-check path length for the cases where the
  /// iteration count of the loop is so small that the main vector loop is
  /// completely skipped.
  EpilogueLoopVectorizationInfo &EPI;
};

/// A specialized derived class of inner loop vectorizer that performs
/// vectorization of *main* loops in the process of vectorizing loops and their
/// epilogues.
class EpilogueVectorizerMainLoop : public InnerLoopAndEpilogueVectorizer {
public:
  EpilogueVectorizerMainLoop(
      Loop *OrigLoop, PredicatedScalarEvolution &PSE, LoopInfo *LI,
      DominatorTree *DT, const TargetLibraryInfo *TLI,
      const TargetTransformInfo *TTI, AssumptionCache *AC,
      OptimizationRemarkEmitter *ORE, EpilogueLoopVectorizationInfo &EPI,
      LoopVectorizationLegality *LVL, llvm::LoopVectorizationCostModel *CM,
      BlockFrequencyInfo *BFI, ProfileSummaryInfo *PSI)
      : InnerLoopAndEpilogueVectorizer(OrigLoop, PSE, LI, DT, TLI, TTI, AC, ORE,
                                       EPI, LVL, CM, BFI, PSI) {}
  /// Implements the interface for creating a vectorized skeleton using the
  /// *main loop* strategy (ie the first pass of vplan execution).
  BasicBlock *createEpilogueVectorizedLoopSkeleton() final override;

protected:
  /// Emits an iteration count bypass check once for the main loop (when \p
  /// ForEpilogue is false) and once for the epilogue loop (when \p
  /// ForEpilogue is true).
  BasicBlock *emitMinimumIterationCountCheck(Loop *L, BasicBlock *Bypass,
                                             bool ForEpilogue);
  void printDebugTracesAtStart() override;
  void printDebugTracesAtEnd() override;
};

// A specialized derived class of inner loop vectorizer that performs
// vectorization of *epilogue* loops in the process of vectorizing loops and
// their epilogues.
class EpilogueVectorizerEpilogueLoop : public InnerLoopAndEpilogueVectorizer {
public:
  EpilogueVectorizerEpilogueLoop(Loop *OrigLoop, PredicatedScalarEvolution &PSE,
                    LoopInfo *LI, DominatorTree *DT,
                    const TargetLibraryInfo *TLI,
                    const TargetTransformInfo *TTI, AssumptionCache *AC,
                    OptimizationRemarkEmitter *ORE,
                    EpilogueLoopVectorizationInfo &EPI,
                    LoopVectorizationLegality *LVL,
                    llvm::LoopVectorizationCostModel *CM,
                    BlockFrequencyInfo *BFI, ProfileSummaryInfo *PSI)
      : InnerLoopAndEpilogueVectorizer(OrigLoop, PSE, LI, DT, TLI, TTI, AC, ORE,
                                       EPI, LVL, CM, BFI, PSI) {}
  /// Implements the interface for creating a vectorized skeleton using the
  /// *epilogue loop* strategy (ie the second pass of vplan execution).
  BasicBlock *createEpilogueVectorizedLoopSkeleton() final override;

protected:
  /// Emits an iteration count bypass check after the main vector loop has
  /// finished to see if there are any iterations left to execute by either
  /// the vector epilogue or the scalar epilogue.
  BasicBlock *emitMinimumVectorEpilogueIterCountCheck(Loop *L,
                                                      BasicBlock *Bypass,
                                                      BasicBlock *Insert);
  void printDebugTracesAtStart() override;
  void printDebugTracesAtEnd() override;
};
} // end namespace llvm

/// Look for a meaningful debug location on the instruction or it's
/// operands.
static Instruction *getDebugLocFromInstOrOperands(Instruction *I) {
  if (!I)
    return I;

  DebugLoc Empty;
  if (I->getDebugLoc() != Empty)
    return I;

  for (User::op_iterator OI = I->op_begin(), OE = I->op_end(); OI != OE; ++OI) {
    if (Instruction *OpInst = dyn_cast<Instruction>(*OI))
      if (OpInst->getDebugLoc() != Empty)
        return OpInst;
  }

  return I;
}

void InnerLoopVectorizer::setDebugLocFromInst(IRBuilder<> &B,
                                              const Value *Ptr) {
  if (const Instruction *Inst = dyn_cast_or_null<Instruction>(Ptr)) {
    const DILocation *DIL = Inst->getDebugLoc();
    if (DIL && Inst->getFunction()->isDebugInfoForProfiling() &&
        !isa<DbgInfoIntrinsic>(Inst)) {
      assert(!VF.isScalable() && "scalable vectors not yet supported.");
      auto NewDIL =
          DIL->cloneByMultiplyingDuplicationFactor(UF * VF.getKnownMinValue());
      if (NewDIL)
        B.SetCurrentDebugLocation(NewDIL.getValue());
      else
        LLVM_DEBUG(dbgs() << "Failed to create new discriminator: "
                          << DIL->getFilename() << " Line: " << DIL->getLine());
    } else
      B.SetCurrentDebugLocation(DIL);
  } else
    B.SetCurrentDebugLocation(DebugLoc());
}

/// Write a record \p DebugMsg about vectorization failure to the debug
/// output stream. If \p I is passed, it is an instruction that prevents
/// vectorization.
#ifndef NDEBUG
static void debugVectorizationFailure(const StringRef DebugMsg,
                                      Instruction *I) {
  dbgs() << "LV: Not vectorizing: " << DebugMsg;
  if (I != nullptr)
    dbgs() << " " << *I;
  else
    dbgs() << '.';
  dbgs() << '\n';
}
#endif

/// Create an analysis remark that explains why vectorization failed
///
/// \p PassName is the name of the pass (e.g. can be AlwaysPrint).  \p
/// RemarkName is the identifier for the remark.  If \p I is passed it is an
/// instruction that prevents vectorization.  Otherwise \p TheLoop is used for
/// the location of the remark.  \return the remark object that can be
/// streamed to.
static OptimizationRemarkAnalysis createLVAnalysis(const char *PassName,
                                                   StringRef RemarkName,
                                                   Loop *TheLoop,
                                                   Instruction *I) {
  Value *CodeRegion = TheLoop->getHeader();
  DebugLoc DL = TheLoop->getStartLoc();

  if (I) {
    CodeRegion = I->getParent();
    // If there is no debug location attached to the instruction, revert back to
    // using the loop's.
    if (I->getDebugLoc())
      DL = I->getDebugLoc();
  }

  OptimizationRemarkAnalysis R(PassName, RemarkName, DL, CodeRegion);
  R << "loop not vectorized: ";
  return R;
}

/// Return a value for Step multiplied by VF.
static Value *createStepForVF(IRBuilder<> &B, Constant *Step, ElementCount VF) {
  assert(isa<ConstantInt>(Step) && "Expected an integer step");
  Constant *StepVal = ConstantInt::get(
      Step->getType(),
      cast<ConstantInt>(Step)->getSExtValue() * VF.getKnownMinValue());
  return VF.isScalable() ? B.CreateVScale(StepVal) : StepVal;
}

namespace llvm {

void reportVectorizationFailure(const StringRef DebugMsg,
                                const StringRef OREMsg, const StringRef ORETag,
                                OptimizationRemarkEmitter *ORE, Loop *TheLoop,
                                Instruction *I) {
  LLVM_DEBUG(debugVectorizationFailure(DebugMsg, I));
  LoopVectorizeHints Hints(TheLoop, true /* doesn't matter */, *ORE);
  ORE->emit(
      createLVAnalysis(Hints.vectorizeAnalysisPassName(), ORETag, TheLoop, I)
      << OREMsg);
}

} // end namespace llvm

#ifndef NDEBUG
/// \return string containing a file name and a line # for the given loop.
static std::string getDebugLocString(const Loop *L) {
  std::string Result;
  if (L) {
    raw_string_ostream OS(Result);
    if (const DebugLoc LoopDbgLoc = L->getStartLoc())
      LoopDbgLoc.print(OS);
    else
      // Just print the module name.
      OS << L->getHeader()->getParent()->getParent()->getModuleIdentifier();
    OS.flush();
  }
  return Result;
}
#endif

void InnerLoopVectorizer::addNewMetadata(Instruction *To,
                                         const Instruction *Orig) {
  // If the loop was versioned with memchecks, add the corresponding no-alias
  // metadata.
  if (LVer && (isa<LoadInst>(Orig) || isa<StoreInst>(Orig)))
    LVer->annotateInstWithNoAlias(To, Orig);
}

void InnerLoopVectorizer::addMetadata(Instruction *To, Instruction *From) {
  propagateMetadata(To, From);
  addNewMetadata(To, From);
}

void InnerLoopVectorizer::addMetadata(ArrayRef<Value *> To, Instruction *From) {
  for (Value *V : To) {
    if (Instruction *I = dyn_cast<Instruction>(V))
      addMetadata(I, From);
  }
}

CallInst *InnerLoopVectorizer::emitVscaleCall(IRBuilder<> &Builder, Module *M,
                                              Type *Ty) {
  Function *VscaleFunc =
      Intrinsic::getDeclaration(M, Intrinsic::vscale, Ty);
  CallInst *VscaleFuncCall = Builder.CreateCall(VscaleFunc, {});
  return VscaleFuncCall;
}

namespace llvm {

// Loop vectorization cost-model hints how the scalar epilogue loop should be
// lowered.
enum ScalarEpilogueLowering {

  // The default: allowing scalar epilogues.
  CM_ScalarEpilogueAllowed,

  // Vectorization with OptForSize: don't allow epilogues.
  CM_ScalarEpilogueNotAllowedOptSize,

  // A special case of vectorisation with OptForSize: loops with a very small
  // trip count are considered for vectorization under OptForSize, thereby
  // making sure the cost of their loop body is dominant, free of runtime
  // guards and scalar iteration overheads.
  CM_ScalarEpilogueNotAllowedLowTripLoop,

  // Loop hint predicate indicating an epilogue is undesired.
  CM_ScalarEpilogueNotNeededUsePredicate,

  // Directive indicating we must either tail fold or not vectorize
  CM_ScalarEpilogueNotAllowedUsePredicate
};

/// LoopVectorizationCostModel - estimates the expected speedups due to
/// vectorization.
/// In many cases vectorization is not profitable. This can happen because of
/// a number of reasons. In this class we mainly attempt to predict the
/// expected speedup/slowdowns due to the supported instruction set. We use the
/// TargetTransformInfo to query the different backends for the cost of
/// different operations.
class LoopVectorizationCostModel {
public:
  LoopVectorizationCostModel(ScalarEpilogueLowering SEL, Loop *L,
                             PredicatedScalarEvolution &PSE, LoopInfo *LI,
                             LoopVectorizationLegality *Legal,
                             const TargetTransformInfo &TTI,
                             const TargetLibraryInfo *TLI, DemandedBits *DB,
                             AssumptionCache *AC,
                             OptimizationRemarkEmitter *ORE, const Function *F,
                             const LoopVectorizeHints *Hints,
                             InterleavedAccessInfo &IAI)
      : ScalarEpilogueStatus(SEL), TheLoop(L), PSE(PSE), LI(LI), Legal(Legal),
        TTI(TTI), TLI(TLI), DB(DB), AC(AC), ORE(ORE), TheFunction(F),
        Hints(Hints), InterleaveInfo(IAI) {}

  /// \return An upper bound for the vectorization factor, or None if
  /// vectorization and interleaving should be avoided up front.
  Optional<ElementCount> computeMaxVF(ElementCount UserVF, unsigned UserIC);

  /// \return True if runtime checks are required for vectorization, and false
  /// otherwise.
  bool runtimeChecksRequired();

  /// \return The most profitable vectorization factor and the cost of that VF.
  /// This method checks every power of two up to MaxVF. If UserVF is not ZERO
  /// then this vectorization factor will be selected if vectorization is
  /// possible.
  VectorizationFactor selectVectorizationFactor(ElementCount MaxVF);
  VectorizationFactor
  selectEpilogueVectorizationFactor(const ElementCount MaxVF,
                                    const LoopVectorizationPlanner &LVP);

  /// Setup cost-based decisions for user vectorization factor.
  void selectUserVectorizationFactor(ElementCount UserVF) {
    collectUniformsAndScalars(UserVF);
    collectInstsToScalarize(UserVF);
  }

  /// \return The size (in bits) of the smallest and widest types in the code
  /// that needs to be vectorized. We ignore values that remain scalar such as
  /// 64 bit loop indices.
  std::pair<unsigned, unsigned> getSmallestAndWidestTypes();

  std::pair<ElementCount, ElementCount> getFeasibleVFRange();

  /// \return The desired interleave count.
  /// If interleave count has been specified by metadata it will be returned.
  /// Otherwise, the interleave count is computed and returned. VF and LoopCost
  /// are the selected vectorization factor and the cost of the selected VF.
  unsigned selectInterleaveCount(ElementCount VF, unsigned LoopCost);

  /// Memory access instruction may be vectorized in more than one way.
  /// Form of instruction after vectorization depends on cost.
  /// This function takes cost-based decisions for Load/Store instructions
  /// and collects them in a map. This decisions map is used for building
  /// the lists of loop-uniform and loop-scalar instructions.
  /// The calculated cost is saved with widening decision in order to
  /// avoid redundant calculations.
  void setCostBasedWideningDecision(ElementCount VF);

  /// A struct that represents some properties of the register usage
  /// of a loop.
  struct RegisterUsage {
    /// Holds the number of loop invariant values that are used in the loop.
    /// The key is ClassID of target-provided register class.
    SmallMapVector<unsigned, unsigned, 4> LoopInvariantRegs;
    /// Holds the maximum number of concurrent live intervals in the loop.
    /// The key is ClassID of target-provided register class.
    SmallMapVector<unsigned, unsigned, 4> MaxLocalUsers;
  };

  /// \return Returns information about the register usages of the loop for the
  /// given vectorization factors.
  SmallVector<RegisterUsage, 8>
  calculateRegisterUsage(ArrayRef<ElementCount> VFs);

  /// Collect values we want to ignore in the cost model.
  void collectValuesToIgnore();

  /// Split reductions into those that happen in the loop, and those that happen
  /// outside. In loop reductions are collected into InLoopReductionChains.
  void collectInLoopReductions();

  /// \returns The smallest bitwidth each instruction can be represented with.
  /// The vector equivalents of these instructions should be truncated to this
  /// type.
  const MapVector<Instruction *, uint64_t> &getMinimalBitwidths() const {
    return MinBWs;
  }

  /// \returns True if it is more profitable to scalarize instruction \p I for
  /// vectorization factor \p VF.
  bool isProfitableToScalarize(Instruction *I, ElementCount VF) const {
    assert(VF.isVector() &&
           "Profitable to scalarize relevant only for VF > 1.");

    // For scalable vectors, since actual VF is unknown, we cannot scalarize any
    // instruction. We assume that if vectorization is possible, it is always
    // more beneficial.
    if (VF.isScalable())
      return false;

    // Cost model is not run in the VPlan-native path - return conservative
    // result until this changes.
    if (EnableVPlanNativePath)
      return false;

    auto Scalars = InstsToScalarize.find(VF);
    assert(Scalars != InstsToScalarize.end() &&
           "VF not yet analyzed for scalarization profitability");
    return Scalars->second.find(I) != Scalars->second.end();
  }

  /// Returns true if \p I is known to be uniform after vectorization.
  bool isUniformAfterVectorization(Instruction *I, ElementCount VF) const {
    if (VF.isScalar())
      return true;

    // Cost model is not run in the VPlan-native path - return conservative
    // result until this changes.
    if (EnableVPlanNativePath)
      return false;

    auto UniformsPerVF = Uniforms.find(VF);
    assert(UniformsPerVF != Uniforms.end() &&
           "VF not yet analyzed for uniformity");
    return UniformsPerVF->second.count(I);
  }

  /// Returns true if \p I is known to be scalar after vectorization.
  bool isScalarAfterVectorization(Instruction *I, ElementCount VF) const {
    if (VF.isScalar())
      return true;

    // Cost model is not run in the VPlan-native path - return conservative
    // result until this changes.
    if (EnableVPlanNativePath)
      return false;

    auto ScalarsPerVF = Scalars.find(VF);
    assert(ScalarsPerVF != Scalars.end() &&
           "Scalar values are not calculated for VF");
    return ScalarsPerVF->second.count(I);
  }

  /// \returns True if instruction \p I can be truncated to a smaller bitwidth
  /// for vectorization factor \p VF.
  bool canTruncateToMinimalBitwidth(Instruction *I, ElementCount VF) const {
    return VF.isVector() && MinBWs.find(I) != MinBWs.end() &&
           !isProfitableToScalarize(I, VF) &&
           !isScalarAfterVectorization(I, VF);
  }

  /// Decision that was taken during cost calculation for memory instruction.
  enum InstWidening {
    CM_Unknown,
    CM_Widen,         // For consecutive accesses with stride +1.
    CM_Widen_Reverse, // For consecutive accesses with stride -1.
    CM_Interleave,
    CM_GatherScatter,
    CM_Scalarize
  };

  /// Save vectorization decision \p W and \p Cost taken by the cost model for
  /// instruction \p I and vector width \p VF.
  void setWideningDecision(Instruction *I, ElementCount VF, InstWidening W,
                           unsigned Cost) {
    assert(VF.isVector() && "Expected VF >=2");
    WideningDecisions[std::make_pair(I, VF)] = std::make_pair(W, Cost);
  }

  /// Save vectorization decision \p W and \p Cost taken by the cost model for
  /// interleaving group \p Grp and vector width \p VF.
  void setWideningDecision(const InterleaveGroup<Instruction> *Grp,
                           ElementCount VF, InstWidening W, unsigned Cost) {
    assert(VF.isVector() && "Expected VF >=2");
    /// Broadcast this decicion to all instructions inside the group.
    /// But the cost will be assigned to one instruction only.
    for (unsigned i = 0; i < Grp->getFactor(); ++i) {
      if (auto *I = Grp->getMember(i)) {
        if (Grp->getInsertPos() == I)
          WideningDecisions[std::make_pair(I, VF)] = std::make_pair(W, Cost);
        else
          WideningDecisions[std::make_pair(I, VF)] = std::make_pair(W, 0);
      }
    }
  }

  /// Return the cost model decision for the given instruction \p I and vector
  /// width \p VF. Return CM_Unknown if this instruction did not pass
  /// through the cost modeling.
  InstWidening getWideningDecision(Instruction *I, ElementCount VF) {
    assert(VF.isVector() && "Expected VF to be a vector VF");
    // Cost model is not run in the VPlan-native path - return conservative
    // result until this changes.
    if (EnableVPlanNativePath)
      return CM_GatherScatter;

    std::pair<Instruction *, ElementCount> InstOnVF = std::make_pair(I, VF);
    auto Itr = WideningDecisions.find(InstOnVF);
    if (Itr == WideningDecisions.end())
      return CM_Unknown;
    return Itr->second.first;
  }

  /// Return the vectorization cost for the given instruction \p I and vector
  /// width \p VF.
  unsigned getWideningCost(Instruction *I, ElementCount VF) {
    assert(VF.isVector() && "Expected VF >=2");
    std::pair<Instruction *, ElementCount> InstOnVF = std::make_pair(I, VF);
    assert(WideningDecisions.find(InstOnVF) != WideningDecisions.end() &&
           "The cost is not calculated");
    return WideningDecisions[InstOnVF].second;
  }

  /// Return True if instruction \p I is an optimizable truncate whose operand
  /// is an induction variable. Such a truncate will be removed by adding a new
  /// induction variable with the destination type.
  bool isOptimizableIVTruncate(Instruction *I, ElementCount VF) {
    // If the instruction is not a truncate, return false.
    auto *Trunc = dyn_cast<TruncInst>(I);
    if (!Trunc)
      return false;

    // Get the source and destination types of the truncate.
    Type *SrcTy = ToVectorTy(cast<CastInst>(I)->getSrcTy(), VF);
    Type *DestTy = ToVectorTy(cast<CastInst>(I)->getDestTy(), VF);

    // If the truncate is free for the given types, return false. Replacing a
    // free truncate with an induction variable would add an induction variable
    // update instruction to each iteration of the loop. We exclude from this
    // check the primary induction variable since it will need an update
    // instruction regardless.
    Value *Op = Trunc->getOperand(0);
    if (Op != Legal->getPrimaryInduction() && TTI.isTruncateFree(SrcTy, DestTy))
      return false;

    // If the truncated value is not an induction variable, return false.
    return Legal->isInductionPhi(Op);
  }

  /// Collects the instructions to scalarize for each predicated instruction in
  /// the loop.
  void collectInstsToScalarize(ElementCount VF);

  /// Collect Uniform and Scalar values for the given \p VF.
  /// The sets depend on CM decision for Load/Store instructions
  /// that may be vectorized as interleave, gather-scatter or scalarized.
  void collectUniformsAndScalars(ElementCount VF) {
    // Do the analysis once.
    if (VF.isScalar() || Uniforms.find(VF) != Uniforms.end())
      return;
    setCostBasedWideningDecision(VF);
    collectLoopUniforms(VF);
    collectLoopScalars(VF);
  }

  /// Returns true if the target machine supports masked store operation
  /// for the given \p DataType and kind of access to \p Ptr.
  bool isLegalMaskedStore(Type *DataType, Value *Ptr, Align Alignment) {
    return Legal->isConsecutivePtr(Ptr) &&
           TTI.isLegalMaskedStore(DataType, Alignment);
  }

  /// Returns true if the target machine supports masked load operation
  /// for the given \p DataType and kind of access to \p Ptr.
  bool isLegalMaskedLoad(Type *DataType, Value *Ptr, Align Alignment) {
    return Legal->isConsecutivePtr(Ptr) &&
           TTI.isLegalMaskedLoad(DataType, Alignment);
  }

  /// Returns true if the target machine supports masked scatter operation
  /// for the given \p DataType.
  bool isLegalMaskedScatter(Type *DataType, Align Alignment) {
    return TTI.isLegalMaskedScatter(DataType, Alignment);
  }

  /// Returns true if the target machine supports masked gather operation
  /// for the given \p DataType.
  bool isLegalMaskedGather(Type *DataType, Align Alignment) {
    return TTI.isLegalMaskedGather(DataType, Alignment);
  }

  /// Returns true if the target machine can represent \p V as a masked gather
  /// or scatter operation.
  bool isLegalGatherOrScatter(Value *V) {
    bool LI = isa<LoadInst>(V);
    bool SI = isa<StoreInst>(V);
    if (!LI && !SI)
      return false;
    auto *Ty = getMemInstValueType(V);
    Align Align = getLoadStoreAlignment(V);
    return (LI && isLegalMaskedGather(Ty, Align)) ||
           (SI && isLegalMaskedScatter(Ty, Align));
  }

  /// Returns true if \p I is an instruction that will be scalarized with
  /// predication. Such instructions include conditional stores and
  /// instructions that may divide by zero.
  /// If a non-zero VF has been calculated, we check if I will be scalarized
  /// predication for that VF.
  bool isScalarWithPredication(Instruction *I,
                               ElementCount VF = ElementCount::getFixed(1));

  // Returns true if \p I is an instruction that will be predicated either
  // through scalar predication or masked load/store or masked gather/scatter.
  // Superset of instructions that return true for isScalarWithPredication.
  bool isPredicatedInst(Instruction *I) {
    if (!blockNeedsPredication(I->getParent()))
      return false;
    // Loads and stores that need some form of masked operation are predicated
    // instructions.
    if (isa<LoadInst>(I) || isa<StoreInst>(I))
      return Legal->isMaskRequired(I);
    return isScalarWithPredication(I);
  }

  /// Returns true if \p I is a memory instruction with consecutive memory
  /// access that can be widened.
  bool
  memoryInstructionCanBeWidened(Instruction *I,
                                ElementCount VF = ElementCount::getFixed(1));

  /// Returns true if \p I is a memory instruction in an interleaved-group
  /// of memory accesses that can be vectorized with wide vector loads/stores
  /// and shuffles.
  bool
  interleavedAccessCanBeWidened(Instruction *I,
                                ElementCount VF = ElementCount::getFixed(1));

  /// Check if \p Instr belongs to any interleaved access group.
  bool isAccessInterleaved(Instruction *Instr) {
    return InterleaveInfo.isInterleaved(Instr);
  }

  /// Get the interleaved access group that \p Instr belongs to.
  const InterleaveGroup<Instruction> *
  getInterleavedAccessGroup(Instruction *Instr) {
    return InterleaveInfo.getInterleaveGroup(Instr);
  }

  /// Returns true if we're required to use a scalar epilogue for at least
  /// the final iteration of the original loop.
  bool requiresScalarEpilogue() const {
    if (!isScalarEpilogueAllowed())
      return false;
    // If we might exit from anywhere but the latch, must run the exiting
    // iteration in scalar form.
    if (TheLoop->getExitingBlock() != TheLoop->getLoopLatch())
      return true;
    return InterleaveInfo.requiresScalarEpilogue();
  }

  /// Returns true if a scalar epilogue is not allowed due to optsize or a
  /// loop hint annotation.
  bool isScalarEpilogueAllowed() const {
    return ScalarEpilogueStatus == CM_ScalarEpilogueAllowed;
  }

  /// Returns true if all loop blocks should be masked to fold tail loop.
  bool foldTailByMasking() const { return FoldTailByMasking; }

  bool blockNeedsPredication(BasicBlock *BB) {
    return foldTailByMasking() || Legal->blockNeedsPredication(BB);
  }

  /// A SmallMapVector to store the InLoop reduction op chains, mapping phi
  /// nodes to the chain of instructions representing the reductions. Uses a
  /// MapVector to ensure deterministic iteration order.
  using ReductionChainMap =
      SmallMapVector<PHINode *, SmallVector<Instruction *, 4>, 4>;

  /// Return the chain of instructions representing an inloop reduction.
  const ReductionChainMap &getInLoopReductionChains() const {
    return InLoopReductionChains;
  }

  /// Returns true if the Phi is part of an inloop reduction.
  bool isInLoopReduction(PHINode *Phi) const {
    return InLoopReductionChains.count(Phi);
  }

  /// Estimate cost of an intrinsic call instruction CI if it were vectorized
  /// with factor VF.  Return the cost of the instruction, including
  /// scalarization overhead if it's needed.
  unsigned getVectorIntrinsicCost(CallInst *CI, ElementCount VF);

  /// Estimate cost of a call instruction CI if it were vectorized with factor
  /// VF. Return the cost of the instruction, including scalarization overhead
  /// if it's needed. The flag NeedToScalarize shows if the call needs to be
  /// scalarized -
  /// i.e. either vector version isn't available, or is too expensive.
  unsigned getVectorCallCost(CallInst *CI, ElementCount VF,
                             bool &NeedToScalarize);

  /// Invalidates decisions already taken by the cost model.
  void invalidateCostModelingDecisions() {
    WideningDecisions.clear();
    Uniforms.clear();
    Scalars.clear();
  }

private:
  unsigned NumPredStores = 0;

  /// \return An upper bound for the vectorization factor, a power-of-2 larger
  /// than zero. One is returned if vectorization should best be avoided due
  /// to cost.
  Optional<ElementCount> computeFeasibleMaxVF(unsigned ConstTripCount,
                                              ElementCount UserVF);

  /// The vectorization cost is a combination of the cost itself and a boolean
  /// indicating whether any of the contributing operations will actually
  /// operate on
  /// vector values after type legalization in the backend. If this latter value
  /// is
  /// false, then all operations will be scalarized (i.e. no vectorization has
  /// actually taken place).
  using VectorizationCostTy = std::pair<InstructionCost, bool>;

  /// Returns the expected execution cost. The unit of the cost does
  /// not matter because we use the 'cost' units to compare different
  /// vector widths. The cost that is returned is *not* normalized by
  /// the factor width.
  VectorizationCostTy expectedCost(ElementCount VF);

  /// Returns the execution time cost of an instruction for a given vector
  /// width. Vector width of one means scalar.
  VectorizationCostTy getInstructionCost(Instruction *I, ElementCount VF);

  /// The cost-computation logic from getInstructionCost which provides
  /// the vector type as an output parameter.
  InstructionCost getInstructionCost(Instruction *I, ElementCount VF,
                                     Type *&VectorTy);

  /// Calculate vectorization cost of memory instruction \p I.
  unsigned getMemoryInstructionCost(Instruction *I, ElementCount VF);

  /// The cost computation for scalarized memory instruction.
  unsigned getMemInstScalarizationCost(Instruction *I, ElementCount VF);

  /// The cost computation for interleaving group of memory instructions.
  unsigned getInterleaveGroupCost(Instruction *I, ElementCount VF);

  /// The cost computation for Gather/Scatter instruction.
  unsigned getGatherScatterCost(Instruction *I, ElementCount VF);

  /// The cost computation for widening instruction \p I with consecutive
  /// memory access.
  unsigned getConsecutiveMemOpCost(Instruction *I, ElementCount VF);

  /// The cost calculation for Load/Store instruction \p I with uniform pointer -
  /// Load: scalar load + broadcast.
  /// Store: scalar store + (loop invariant value stored? 0 : extract of last
  /// element)
  unsigned getUniformMemOpCost(Instruction *I, ElementCount VF);

  /// Estimate the overhead of scalarizing an instruction. This is a
  /// convenience wrapper for the type-based getScalarizationOverhead API.
  unsigned getScalarizationOverhead(Instruction *I, ElementCount VF);

  /// Returns whether the instruction is a load or store and will be a emitted
  /// as a vector operation.
  bool isConsecutiveLoadOrStore(Instruction *I);

  /// Returns true if an artificially high cost for emulated masked memrefs
  /// should be used.
  bool useEmulatedMaskMemRefHack(Instruction *I);

  /// Map of scalar integer values to the smallest bitwidth they can be legally
  /// represented as. The vector equivalents of these values should be truncated
  /// to this type.
  MapVector<Instruction *, uint64_t> MinBWs;

  /// A type representing the costs for instructions if they were to be
  /// scalarized rather than vectorized. The entries are Instruction-Cost
  /// pairs.
  using ScalarCostsTy = DenseMap<Instruction *, InstructionCost>;

  /// A set containing all BasicBlocks that are known to present after
  /// vectorization as a predicated block.
  SmallPtrSet<BasicBlock *, 4> PredicatedBBsAfterVectorization;

  /// Records whether it is allowed to have the original scalar loop execute at
  /// least once. This may be needed as a fallback loop in case runtime
  /// aliasing/dependence checks fail, or to handle the tail/remainder
  /// iterations when the trip count is unknown or doesn't divide by the VF,
  /// or as a peel-loop to handle gaps in interleave-groups.
  /// Under optsize and when the trip count is very small we don't allow any
  /// iterations to execute in the scalar loop.
  ScalarEpilogueLowering ScalarEpilogueStatus = CM_ScalarEpilogueAllowed;

  /// All blocks of loop are to be masked to fold tail of scalar iterations.
  bool FoldTailByMasking = false;

  /// A map holding scalar costs for different vectorization factors. The
  /// presence of a cost for an instruction in the mapping indicates that the
  /// instruction will be scalarized when vectorizing with the associated
  /// vectorization factor. The entries are VF-ScalarCostTy pairs.
  DenseMap<ElementCount, ScalarCostsTy> InstsToScalarize;

  /// Holds the instructions known to be uniform after vectorization.
  /// The data is collected per VF.
  DenseMap<ElementCount, SmallPtrSet<Instruction *, 4>> Uniforms;

  /// Holds the instructions known to be scalar after vectorization.
  /// The data is collected per VF.
  DenseMap<ElementCount, SmallPtrSet<Instruction *, 4>> Scalars;

  /// Holds the instructions (address computations) that are forced to be
  /// scalarized.
  DenseMap<ElementCount, SmallPtrSet<Instruction *, 4>> ForcedScalars;

  /// PHINodes of the reductions that should be expanded in-loop along with
  /// their associated chains of reduction operations, in program order from top
  /// (PHI) to bottom
  ReductionChainMap InLoopReductionChains;

  /// Returns the expected difference in cost from scalarizing the expression
  /// feeding a predicated instruction \p PredInst. The instructions to
  /// scalarize and their scalar costs are collected in \p ScalarCosts. A
  /// non-negative return value implies the expression will be scalarized.
  /// Currently, only single-use chains are considered for scalarization.
  int computePredInstDiscount(Instruction *PredInst, ScalarCostsTy &ScalarCosts,
                              ElementCount VF);

  /// Collect the instructions that are uniform after vectorization. An
  /// instruction is uniform if we represent it with a single scalar value in
  /// the vectorized loop corresponding to each vector iteration. Examples of
  /// uniform instructions include pointer operands of consecutive or
  /// interleaved memory accesses. Note that although uniformity implies an
  /// instruction will be scalar, the reverse is not true. In general, a
  /// scalarized instruction will be represented by VF scalar values in the
  /// vectorized loop, each corresponding to an iteration of the original
  /// scalar loop.
  void collectLoopUniforms(ElementCount VF);

  /// Collect the instructions that are scalar after vectorization. An
  /// instruction is scalar if it is known to be uniform or will be scalarized
  /// during vectorization. Non-uniform scalarized instructions will be
  /// represented by VF values in the vectorized loop, each corresponding to an
  /// iteration of the original scalar loop.
  void collectLoopScalars(ElementCount VF);

  /// Keeps cost model vectorization decision and cost for instructions.
  /// Right now it is used for memory instructions only.
  using DecisionList = DenseMap<std::pair<Instruction *, ElementCount>,
                                std::pair<InstWidening, unsigned>>;

  DecisionList WideningDecisions;

  /// Returns true if \p V is expected to be vectorized and it needs to be
  /// extracted.
  bool needsExtract(Value *V, ElementCount VF) const {
    Instruction *I = dyn_cast<Instruction>(V);
    if (VF.isScalar() || !I || !TheLoop->contains(I) ||
        TheLoop->isLoopInvariant(I))
      return false;

    // Assume we can vectorize V (and hence we need extraction) if the
    // scalars are not computed yet. This can happen, because it is called
    // via getScalarizationOverhead from setCostBasedWideningDecision, before
    // the scalars are collected. That should be a safe assumption in most
    // cases, because we check if the operands have vectorizable types
    // beforehand in LoopVectorizationLegality.
    return Scalars.find(VF) == Scalars.end() ||
           !isScalarAfterVectorization(I, VF);
  };

  /// Returns a range containing only operands needing to be extracted.
  SmallVector<Value *, 4> filterExtractingOperands(Instruction::op_range Ops,
                                                   ElementCount VF) {
    return SmallVector<Value *, 4>(make_filter_range(
        Ops, [this, VF](Value *V) { return this->needsExtract(V, VF); }));
  }

  /// Determines if we have the infrastructure to vectorize loop \p L and its
  /// epilogue, assuming the main loop is vectorized by \p VF.
  bool isCandidateForEpilogueVectorization(const Loop &L,
                                           const ElementCount VF) const;

  /// Returns true if epilogue vectorization is considered profitable, and
  /// false otherwise.
  /// \p VF is the vectorization factor chosen for the original loop.
  bool isEpilogueVectorizationProfitable(const ElementCount VF) const;

public:
  /// The loop that we evaluate.
  Loop *TheLoop;

  /// Predicated scalar evolution analysis.
  PredicatedScalarEvolution &PSE;

  /// Loop Info analysis.
  LoopInfo *LI;

  /// Vectorization legality.
  LoopVectorizationLegality *Legal;

  /// Vector target information.
  const TargetTransformInfo &TTI;

  /// Target Library Info.
  const TargetLibraryInfo *TLI;

  /// Demanded bits analysis.
  DemandedBits *DB;

  /// Assumption cache.
  AssumptionCache *AC;

  /// Interface to emit optimization remarks.
  OptimizationRemarkEmitter *ORE;

  const Function *TheFunction;

  /// Loop Vectorize Hint.
  const LoopVectorizeHints *Hints;

  /// The interleave access information contains groups of interleaved accesses
  /// with the same stride and close to each other.
  InterleavedAccessInfo &InterleaveInfo;

  /// Values to ignore in the cost model.
  SmallPtrSet<const Value *, 16> ValuesToIgnore;

  /// Values to ignore in the cost model when VF > 1.
  SmallPtrSet<const Value *, 16> VecValuesToIgnore;

  /// Profitable vector factors.
  SmallVector<VectorizationFactor, 8> ProfitableVFs;
};

} // end namespace llvm

// Return true if \p OuterLp is an outer loop annotated with hints for explicit
// vectorization. The loop needs to be annotated with #pragma omp simd
// simdlen(#) or #pragma clang vectorize(enable) vectorize_width(#). If the
// vector length information is not provided, vectorization is not considered
// explicit. Interleave hints are not allowed either. These limitations will be
// relaxed in the future.
// Please, note that we are currently forced to abuse the pragma 'clang
// vectorize' semantics. This pragma provides *auto-vectorization hints*
// (i.e., LV must check that vectorization is legal) whereas pragma 'omp simd'
// provides *explicit vectorization hints* (LV can bypass legal checks and
// assume that vectorization is legal). However, both hints are implemented
// using the same metadata (llvm.loop.vectorize, processed by
// LoopVectorizeHints). This will be fixed in the future when the native IR
// representation for pragma 'omp simd' is introduced.
static bool isExplicitVecOuterLoop(Loop *OuterLp,
                                   OptimizationRemarkEmitter *ORE) {
  assert(!OuterLp->isInnermost() && "This is not an outer loop");
  LoopVectorizeHints Hints(OuterLp, true /*DisableInterleaving*/, *ORE);

  // Only outer loops with an explicit vectorization hint are supported.
  // Unannotated outer loops are ignored.
  if (Hints.getForce() == LoopVectorizeHints::FK_Undefined)
    return false;

  Function *Fn = OuterLp->getHeader()->getParent();
  if (!Hints.allowVectorization(Fn, OuterLp,
                                true /*VectorizeOnlyWhenForced*/)) {
    LLVM_DEBUG(dbgs() << "LV: Loop hints prevent outer loop vectorization.\n");
    return false;
  }

  if (Hints.getInterleave() > 1) {
    // TODO: Interleave support is future work.
    LLVM_DEBUG(dbgs() << "LV: Not vectorizing: Interleave is not supported for "
                         "outer loops.\n");
    Hints.emitRemarkWithHints();
    return false;
  }

  return true;
}

static void collectSupportedLoops(Loop &L, LoopInfo *LI,
                                  OptimizationRemarkEmitter *ORE,
                                  SmallVectorImpl<Loop *> &V) {
  // Collect inner loops and outer loops without irreducible control flow. For
  // now, only collect outer loops that have explicit vectorization hints. If we
  // are stress testing the VPlan H-CFG construction, we collect the outermost
  // loop of every loop nest.
  if (L.isInnermost() || VPlanBuildStressTest ||
      (EnableVPlanNativePath && isExplicitVecOuterLoop(&L, ORE))) {
    LoopBlocksRPO RPOT(&L);
    RPOT.perform(LI);
    if (!containsIrreducibleCFG<const BasicBlock *>(RPOT, *LI)) {
      V.push_back(&L);
      // TODO: Collect inner loops inside marked outer loops in case
      // vectorization fails for the outer loop. Do not invoke
      // 'containsIrreducibleCFG' again for inner loops when the outer loop is
      // already known to be reducible. We can use an inherited attribute for
      // that.
      return;
    }
  }
  for (Loop *InnerL : L)
    collectSupportedLoops(*InnerL, LI, ORE, V);
}

namespace {

/// The LoopVectorize Pass.
struct LoopVectorize : public FunctionPass {
  /// Pass identification, replacement for typeid
  static char ID;

  LoopVectorizePass Impl;

  explicit LoopVectorize(bool InterleaveOnlyWhenForced = false,
                         bool VectorizeOnlyWhenForced = false)
      : FunctionPass(ID),
        Impl({InterleaveOnlyWhenForced, VectorizeOnlyWhenForced}) {
    initializeLoopVectorizePass(*PassRegistry::getPassRegistry());
  }

  bool runOnFunction(Function &F) override {
    if (skipFunction(F))
      return false;

    auto *SE = &getAnalysis<ScalarEvolutionWrapperPass>().getSE();
    auto *LI = &getAnalysis<LoopInfoWrapperPass>().getLoopInfo();
    auto *TTI = &getAnalysis<TargetTransformInfoWrapperPass>().getTTI(F);
    auto *DT = &getAnalysis<DominatorTreeWrapperPass>().getDomTree();
    auto *BFI = &getAnalysis<BlockFrequencyInfoWrapperPass>().getBFI();
    auto *TLIP = getAnalysisIfAvailable<TargetLibraryInfoWrapperPass>();
    auto *TLI = TLIP ? &TLIP->getTLI(F) : nullptr;
    auto *AA = &getAnalysis<AAResultsWrapperPass>().getAAResults();
    auto *AC = &getAnalysis<AssumptionCacheTracker>().getAssumptionCache(F);
    auto *LAA = &getAnalysis<LoopAccessLegacyAnalysis>();
    auto *DB = &getAnalysis<DemandedBitsWrapperPass>().getDemandedBits();
    auto *ORE = &getAnalysis<OptimizationRemarkEmitterWrapperPass>().getORE();
    auto *PSI = &getAnalysis<ProfileSummaryInfoWrapperPass>().getPSI();

    std::function<const LoopAccessInfo &(Loop &)> GetLAA =
        [&](Loop &L) -> const LoopAccessInfo & { return LAA->getInfo(&L); };

    return Impl.runImpl(F, *SE, *LI, *TTI, *DT, *BFI, TLI, *DB, *AA, *AC,
                        GetLAA, *ORE, PSI).MadeAnyChange;
  }

  void getAnalysisUsage(AnalysisUsage &AU) const override {
    AU.addRequired<AssumptionCacheTracker>();
    AU.addRequired<BlockFrequencyInfoWrapperPass>();
    AU.addRequired<DominatorTreeWrapperPass>();
    AU.addRequired<LoopInfoWrapperPass>();
    AU.addRequired<ScalarEvolutionWrapperPass>();
    AU.addRequired<TargetTransformInfoWrapperPass>();
    AU.addRequired<AAResultsWrapperPass>();
    AU.addRequired<LoopAccessLegacyAnalysis>();
    AU.addRequired<DemandedBitsWrapperPass>();
    AU.addRequired<OptimizationRemarkEmitterWrapperPass>();
    AU.addRequired<InjectTLIMappingsLegacy>();

    // We currently do not preserve loopinfo/dominator analyses with outer loop
    // vectorization. Until this is addressed, mark these analyses as preserved
    // only for non-VPlan-native path.
    // TODO: Preserve Loop and Dominator analyses for VPlan-native path.
    if (!EnableVPlanNativePath) {
      AU.addPreserved<LoopInfoWrapperPass>();
      AU.addPreserved<DominatorTreeWrapperPass>();
    }

    AU.addPreserved<BasicAAWrapperPass>();
    AU.addPreserved<GlobalsAAWrapperPass>();
    AU.addRequired<ProfileSummaryInfoWrapperPass>();
  }
};

} // end anonymous namespace

//===----------------------------------------------------------------------===//
// Implementation of LoopVectorizationLegality, InnerLoopVectorizer and
// LoopVectorizationCostModel and LoopVectorizationPlanner.
//===----------------------------------------------------------------------===//

Value *InnerLoopVectorizer::getBroadcastInstrs(Value *V) {
  // We need to place the broadcast of invariant variables outside the loop,
  // but only if it's proven safe to do so. Else, broadcast will be inside
  // vector loop body.
  Instruction *Instr = dyn_cast<Instruction>(V);
  bool SafeToHoist =
      OrigLoop->isLoopInvariant(V) &&
      (!Instr || DT->dominates(Instr->getParent(), LoopVectorPreHeader));
  // Place the code for broadcasting invariant variables in the new preheader.
  IRBuilder<>::InsertPointGuard Guard(Builder);
  if (SafeToHoist)
    Builder.SetInsertPoint(LoopVectorPreHeader->getTerminator());

  // Broadcast the scalar into all locations in the vector.
  Value *Shuf = Builder.CreateVectorSplat(VF, V, "broadcast");

  return Shuf;
}

void InnerLoopVectorizer::createVectorIntOrFpInductionPHI(
    const InductionDescriptor &II, Value *Step, Value *Start,
    Instruction *EntryVal) {
  assert((isa<PHINode>(EntryVal) || isa<TruncInst>(EntryVal)) &&
         "Expected either an induction phi-node or a truncate of it!");

  // Construct the initial value of the vector IV in the vector loop preheader
  auto CurrIP = Builder.saveIP();
  Builder.SetInsertPoint(LoopVectorPreHeader->getTerminator());
  if (isa<TruncInst>(EntryVal)) {
    assert(Start->getType()->isIntegerTy() &&
           "Truncation requires an integer type");
    auto *TruncType = cast<IntegerType>(EntryVal->getType());
    Step = Builder.CreateTrunc(Step, TruncType);
    Start = Builder.CreateCast(Instruction::Trunc, Start, TruncType);
  }
  Value *SplatStart = Builder.CreateVectorSplat(VF, Start, "");
  Value *SteppedStart =
      getStepVector(SplatStart, 0, Step, II.getInductionOpcode());

  // We create vector phi nodes for both integer and floating-point induction
  // variables. Here, we determine the kind of arithmetic we will perform.
  Instruction::BinaryOps AddOp;
  Instruction::BinaryOps MulOp;
  if (Step->getType()->isIntegerTy()) {
    AddOp = Instruction::Add;
    MulOp = Instruction::Mul;
  } else {
    AddOp = II.getInductionOpcode();
    MulOp = Instruction::FMul;
  }

  // Multiply the vectorization factor by the step using integer or
  // floating-point arithmetic as appropriate.
  Value *ConstVF =
      getSignedIntOrFpConstant(Step->getType(), VF.getKnownMinValue());
  Value *Mul = addFastMathFlag(Builder.CreateBinOp(MulOp, Step, ConstVF));

  // Create a vector splat to use in the induction update.
  //
  // FIXME: If the step is non-constant, we create the vector splat with
  //        IRBuilder. IRBuilder can constant-fold the multiply, but it doesn't
  //        handle a constant vector splat.
  Value *SplatVF;
  if (!VF.isScalable()) {
    SplatVF = isa<Constant>(Mul)
                  ? ConstantVector::getSplat(VF, cast<Constant>(Mul))
                  : Builder.CreateVectorSplat(VF, Mul);
  } else {
    SplatVF = Builder.CreateVectorSplat(
        VF,
        Builder.CreateMul(
            Mul, emitVscaleCall(Builder, OrigLoop->getHeader()->getModule(),
                                Mul->getType())),
        "");
  }
  Builder.restoreIP(CurrIP);

  // We may need to add the step a number of times, depending on the unroll
  // factor. The last of those goes into the PHI.
  PHINode *VecInd = PHINode::Create(SteppedStart->getType(), 2, "vec.ind",
                                    &*LoopVectorBody->getFirstInsertionPt());
  VecInd->setDebugLoc(EntryVal->getDebugLoc());
  Instruction *LastInduction = VecInd;
  for (unsigned Part = 0; Part < UF; ++Part) {
    VectorLoopValueMap.setVectorValue(EntryVal, Part, LastInduction);

    if (isa<TruncInst>(EntryVal))
      addMetadata(LastInduction, EntryVal);
    recordVectorLoopValueForInductionCast(II, EntryVal, LastInduction, Part);

    LastInduction = cast<Instruction>(addFastMathFlag(
        Builder.CreateBinOp(AddOp, LastInduction, SplatVF, "step.add")));
    LastInduction->setDebugLoc(EntryVal->getDebugLoc());
  }

  // Move the last step to the end of the latch block. This ensures consistent
  // placement of all induction updates.
  auto *LoopVectorLatch = LI->getLoopFor(LoopVectorBody)->getLoopLatch();
  auto *Br = cast<BranchInst>(LoopVectorLatch->getTerminator());
  auto *ICmp = cast<Instruction>(Br->getCondition());
  LastInduction->moveBefore(ICmp);
  LastInduction->setName("vec.ind.next");

  VecInd->addIncoming(SteppedStart, LoopVectorPreHeader);
  VecInd->addIncoming(LastInduction, LoopVectorLatch);
}

bool InnerLoopVectorizer::shouldScalarizeInstruction(Instruction *I) const {
  return Cost->isScalarAfterVectorization(I, VF) ||
         Cost->isProfitableToScalarize(I, VF);
}

bool InnerLoopVectorizer::needsScalarInduction(Instruction *IV) const {
  if (shouldScalarizeInstruction(IV))
    return true;
  auto isScalarInst = [&](User *U) -> bool {
    auto *I = cast<Instruction>(U);
    return (OrigLoop->contains(I) && shouldScalarizeInstruction(I));
  };
  return llvm::any_of(IV->users(), isScalarInst);
}

void InnerLoopVectorizer::recordVectorLoopValueForInductionCast(
    const InductionDescriptor &ID, const Instruction *EntryVal,
    Value *VectorLoopVal, unsigned Part, unsigned Lane) {
  assert((isa<PHINode>(EntryVal) || isa<TruncInst>(EntryVal)) &&
         "Expected either an induction phi-node or a truncate of it!");

  // This induction variable is not the phi from the original loop but the
  // newly-created IV based on the proof that casted Phi is equal to the
  // uncasted Phi in the vectorized loop (under a runtime guard possibly). It
  // re-uses the same InductionDescriptor that original IV uses but we don't
  // have to do any recording in this case - that is done when original IV is
  // processed.
  if (isa<TruncInst>(EntryVal))
    return;

  const SmallVectorImpl<Instruction *> &Casts = ID.getCastInsts();
  if (Casts.empty())
    return;
  // Only the first Cast instruction in the Casts vector is of interest.
  // The rest of the Casts (if exist) have no uses outside the
  // induction update chain itself.
  Instruction *CastInst = *Casts.begin();
  if (Lane < UINT_MAX)
    VectorLoopValueMap.setScalarValue(CastInst, {Part, Lane}, VectorLoopVal);
  else
    VectorLoopValueMap.setVectorValue(CastInst, Part, VectorLoopVal);
}

void InnerLoopVectorizer::widenIntOrFpInduction(PHINode *IV, Value *Start,
                                                TruncInst *Trunc) {
  assert((IV->getType()->isIntegerTy() || IV != OldInduction) &&
         "Primary induction variable must have an integer type");

  auto II = Legal->getInductionVars().find(IV);
  assert(II != Legal->getInductionVars().end() && "IV is not an induction");

  auto ID = II->second;
  assert(IV->getType() == ID.getStartValue()->getType() && "Types must match");

  // The value from the original loop to which we are mapping the new induction
  // variable.
  Instruction *EntryVal = Trunc ? cast<Instruction>(Trunc) : IV;

  auto &DL = OrigLoop->getHeader()->getModule()->getDataLayout();

  // Generate code for the induction step. Note that induction steps are
  // required to be loop-invariant
  auto CreateStepValue = [&](const SCEV *Step) -> Value * {
    assert(PSE.getSE()->isLoopInvariant(Step, OrigLoop) &&
           "Induction step should be loop invariant");
    if (PSE.getSE()->isSCEVable(IV->getType())) {
      SCEVExpander Exp(*PSE.getSE(), DL, "induction");
      return Exp.expandCodeFor(Step, Step->getType(),
                               LoopVectorPreHeader->getTerminator());
    }
    return cast<SCEVUnknown>(Step)->getValue();
  };

  // The scalar value to broadcast. This is derived from the canonical
  // induction variable. If a truncation type is given, truncate the canonical
  // induction variable and step. Otherwise, derive these values from the
  // induction descriptor.
  auto CreateScalarIV = [&](Value *&Step) -> Value * {
    Value *ScalarIV = Induction;
    if (IV != OldInduction) {
      ScalarIV = IV->getType()->isIntegerTy()
                     ? Builder.CreateSExtOrTrunc(Induction, IV->getType())
                     : Builder.CreateCast(Instruction::SIToFP, Induction,
                                          IV->getType());
      ScalarIV = emitTransformedIndex(Builder, ScalarIV, PSE.getSE(), DL, ID);
      ScalarIV->setName("offset.idx");
    }
    if (Trunc) {
      auto *TruncType = cast<IntegerType>(Trunc->getType());
      assert(Step->getType()->isIntegerTy() &&
             "Truncation requires an integer step");
      ScalarIV = Builder.CreateTrunc(ScalarIV, TruncType);
      Step = Builder.CreateTrunc(Step, TruncType);
    }
    return ScalarIV;
  };

  // Create the vector values from the scalar IV, in the absence of creating a
  // vector IV.
  auto CreateSplatIV = [&](Value *ScalarIV, Value *Step) {
    Value *Broadcasted = getBroadcastInstrs(ScalarIV);
    for (unsigned Part = 0; Part < UF; ++Part) {
      Value *EntryPart =
          getStepVector(Broadcasted, VF.getKnownMinValue() * Part, Step,
                        ID.getInductionOpcode());
      VectorLoopValueMap.setVectorValue(EntryVal, Part, EntryPart);
      if (Trunc)
        addMetadata(EntryPart, Trunc);
      recordVectorLoopValueForInductionCast(ID, EntryVal, EntryPart, Part);
    }
  };

  // Now do the actual transformations, and start with creating the step value.
  Value *Step = CreateStepValue(ID.getStep());
  if (VF.isZero() || VF.isScalar()) {
    Value *ScalarIV = CreateScalarIV(Step);
    CreateSplatIV(ScalarIV, Step);
    return;
  }

  // Determine if we want a scalar version of the induction variable. This is
  // true if the induction variable itself is not widened, or if it has at
  // least one user in the loop that is not widened.
  auto NeedsScalarIV = needsScalarInduction(EntryVal);
  if (!NeedsScalarIV) {
    createVectorIntOrFpInductionPHI(ID, Step, Start, EntryVal);
    return;
  }

  // Try to create a new independent vector induction variable. If we can't
  // create the phi node, we will splat the scalar induction variable in each
  // loop iteration.
  if (!shouldScalarizeInstruction(EntryVal)) {
    createVectorIntOrFpInductionPHI(ID, Step, Start, EntryVal);
    Value *ScalarIV = CreateScalarIV(Step);
    // Create scalar steps that can be used by instructions we will later
    // scalarize. Note that the addition of the scalar steps will not increase
    // the number of instructions in the loop in the common case prior to
    // InstCombine. We will be trading one vector extract for each scalar step.
    buildScalarSteps(ScalarIV, Step, EntryVal, ID);
    return;
  }

  // All IV users are scalar instructions, so only emit a scalar IV, not a
  // vectorised IV. Except when we tail-fold, then the splat IV feeds the
  // predicate used by the masked loads/stores.
  Value *ScalarIV = CreateScalarIV(Step);
  if (!Cost->isScalarEpilogueAllowed())
    CreateSplatIV(ScalarIV, Step);
  buildScalarSteps(ScalarIV, Step, EntryVal, ID);
}

Value *InnerLoopVectorizer::getStepVector(Value *Val, int StartIdx, Value *Step,
                                          Instruction::BinaryOps BinOp) {
  // Create and check the types.
  auto *ValVTy = cast<VectorType>(Val->getType());
  ElementCount VLen = ValVTy->getElementCount();

  Type *STy = Val->getType()->getScalarType();
  assert((STy->isIntegerTy() || STy->isFloatingPointTy()) &&
         "Induction Step must be an integer or FP");
  assert(Step->getType() == STy && "Step has wrong type");

  if (STy->isIntegerTy()) {
    // Create a vector of consecutive numbers from zero to VF.
    if (VF.isScalable()) {
      // Get the stepvector from intrinsic - <0, 1, 2 ... vscale*VF-1>
      Function *StepVector = Intrinsic::getDeclaration(
          LoopVectorPreHeader->getModule(),
          Intrinsic::experimental_vector_stepvector, Val->getType());
      Value *Indices = Builder.CreateCall(StepVector, {}, "stepvec.base");
      assert(Indices->getType() == Val->getType() && "Invalid consecutive vec");

      if (StartIdx) {
        // here VF = k in <vscale x k x type>. We need to scale StartIdx by
        // vscale, since StartIdx = VF * Part.
        CallInst *Vscale =
            emitVscaleCall(Builder, LoopVectorPreHeader->getModule(), STy);
        Value *ScaledStartIdx = Builder.CreateMul(
            Vscale, ConstantInt::get(STy, StartIdx), "startidx.vscale");
        Value *StartIdxSplat = Builder.CreateVectorSplat(
            VLen, ScaledStartIdx, "stepvec.start");
        Indices = Builder.CreateAdd(Indices, StartIdxSplat);
      }

      // FIXME: The newly created binary instructions should contain nsw/nuw
      // flags, which can be found from the original scalar operations.
      if (!isa<Constant>(Step) || !cast<Constant>(Step)->isOneValue()) {
        Step =
            Builder.CreateVectorSplat(VLen, Step, "splat.step");
        assert(Step->getType() == Val->getType() && "Invalid step vec");
        Step = Builder.CreateMul(Indices, Step, "stepvec.scaled");
      } else {
        Step = Indices;
      }
    } else {
      SmallVector<Constant *, 8> Indices;
      for (unsigned i = 0; i < VLen.getKnownMinValue(); ++i)
        Indices.push_back(ConstantInt::get(STy, StartIdx + i));

      // Add the consecutive indices to the vector value.
      Constant *Cv = ConstantVector::get(Indices);
      assert(Cv->getType() == Val->getType() && "Invalid consecutive vec");
      Step = Builder.CreateVectorSplat(VLen, Step, "");
      assert(Step->getType() == Val->getType() && "Invalid step vec");
      // FIXME: The newly created binary instructions should contain nsw/nuw
      // flags, which can be found from the original scalar operations.
      Step = Builder.CreateMul(Cv, Step);
    }
    // Vectorized induction variable is created by adding broadcasted index and
    // the step vector for each part.
    return Builder.CreateAdd(Val, Step, "induction");
  } else {
    assert(!VF.isScalable() &&
           "Scalable floating induction variable not implemented yet");

    // Floating point induction.
    SmallVector<Constant *, 8> Indices;

    assert((BinOp == Instruction::FAdd || BinOp == Instruction::FSub) &&
           "Binary Opcode should be specified for FP induction");
    // Create a vector of consecutive numbers from zero to VF.
    for (unsigned i = 0; i < VLen.getKnownMinValue(); ++i)
      Indices.push_back(ConstantFP::get(STy, (double)(StartIdx + i)));

    // Add the consecutive indices to the vector value.
    Constant *Cv = ConstantVector::get(Indices);

    Step = Builder.CreateVectorSplat(VLen, Step, "");

    // Floating point operations had to be 'fast' to enable the induction.
    FastMathFlags Flags;
    Flags.setFast();

    Value *MulOp = Builder.CreateFMul(Cv, Step);
    if (isa<Instruction>(MulOp))
      // Have to check, MulOp may be a constant
      cast<Instruction>(MulOp)->setFastMathFlags(Flags);

    Value *BOp = Builder.CreateBinOp(BinOp, Val, MulOp, "induction");
    if (isa<Instruction>(BOp))
      cast<Instruction>(BOp)->setFastMathFlags(Flags);
    return BOp;
  }
}

void InnerLoopVectorizer::buildScalarSteps(Value *ScalarIV, Value *Step,
                                           Instruction *EntryVal,
                                           const InductionDescriptor &ID) {
  // We shouldn't have to build scalar steps if we aren't vectorizing.
  assert(VF.isVector() && "VF should be greater than one");
  // Get the value type and ensure it and the step have the same integer type.
  Type *ScalarIVTy = ScalarIV->getType()->getScalarType();
  assert(ScalarIVTy == Step->getType() &&
         "Val and Step should have the same type");

  // We build scalar steps for both integer and floating-point induction
  // variables. Here, we determine the kind of arithmetic we will perform.
  Instruction::BinaryOps AddOp;
  Instruction::BinaryOps MulOp;
  if (ScalarIVTy->isIntegerTy()) {
    AddOp = Instruction::Add;
    MulOp = Instruction::Mul;
  } else {
    AddOp = ID.getInductionOpcode();
    MulOp = Instruction::FMul;
  }

  // Determine the number of scalars we need to generate for each unroll
  // iteration. If EntryVal is uniform, we only need to generate the first
  // lane. Otherwise, we generate all VF values.
  //
  // If using scalable vectors, scalar can be generated only if EntryVal is
  // uniform. If it is not uniform, actual VF (VF * vscale) is unknown and we
  // cannot generate all VF scalar values.
  unsigned Lanes = 0;
  if (Cost->isUniformAfterVectorization(cast<Instruction>(EntryVal), VF)) {
    Lanes = 1;
  } else {
    if (!VF.isScalable())
      Lanes = VF.getKnownMinValue();
  }

  // Compute the scalar steps and save the results in VectorLoopValueMap.
  for (unsigned Part = 0; Part < UF; ++Part) {
    for (unsigned Lane = 0; Lane < Lanes; ++Lane) {
      auto *IntStepTy = IntegerType::get(ScalarIVTy->getContext(),
                                         ScalarIVTy->getScalarSizeInBits());
      Value *StartIdx =
          createStepForVF(Builder, ConstantInt::get(IntStepTy, Part), VF);
      if (ScalarIVTy->isFloatingPointTy())
        StartIdx = Builder.CreateSIToFP(StartIdx, ScalarIVTy);
      StartIdx = addFastMathFlag(Builder.CreateBinOp(
          AddOp, StartIdx, getSignedIntOrFpConstant(ScalarIVTy, Lane)));
      // The step returned by `createStepForVF` is a runtime-evaluated value
      // when VF is scalable. Otherwise, it should be folded into a Constant.
      assert((VF.isScalable() || isa<Constant>(StartIdx)) &&
             "Expected StartIdx to be folded to a constant when VF is not "
             "scalable");
      auto *Mul = addFastMathFlag(Builder.CreateBinOp(MulOp, StartIdx, Step));
      auto *Add = addFastMathFlag(Builder.CreateBinOp(AddOp, ScalarIV, Mul));
      VectorLoopValueMap.setScalarValue(EntryVal, {Part, Lane}, Add);
      recordVectorLoopValueForInductionCast(ID, EntryVal, Add, Part, Lane);
    }
  }
}

Value *InnerLoopVectorizer::getOrCreateVectorValue(Value *V, unsigned Part) {
  assert(V != Induction && "The new induction variable should not be used.");
  assert(!V->getType()->isVectorTy() && "Can't widen a vector");
  assert(!V->getType()->isVoidTy() && "Type does not produce a value");

  // If we have a stride that is replaced by one, do it here. Defer this for
  // the VPlan-native path until we start running Legal checks in that path.
  if (!EnableVPlanNativePath && Legal->hasStride(V))
    V = ConstantInt::get(V->getType(), 1);

  // If we have a vector mapped to this value, return it.
  if (VectorLoopValueMap.hasVectorValue(V, Part))
    return VectorLoopValueMap.getVectorValue(V, Part);

  // If the value has not been vectorized, check if it has been scalarized
  // instead. If it has been scalarized, and we actually need the value in
  // vector form, we will construct the vector values on demand.
  if (VectorLoopValueMap.hasAnyScalarValue(V)) {
    Value *ScalarValue = VectorLoopValueMap.getScalarValue(V, {Part, 0});

    // If we've scalarized a value, that value should be an instruction.
    auto *I = cast<Instruction>(V);

    // If we aren't vectorizing, we can just copy the scalar map values over to
    // the vector map.
    if (VF.isScalar()) {
      VectorLoopValueMap.setVectorValue(V, Part, ScalarValue);
      return ScalarValue;
    }

    // Get the last scalar instruction we generated for V and Part. If the value
    // is known to be uniform after vectorization, this corresponds to lane zero
    // of the Part unroll iteration. Otherwise, the last instruction is the one
    // we created for the last vector lane of the Part unroll iteration.
    unsigned LastLane = Cost->isUniformAfterVectorization(I, VF)
                            ? 0
                            : VF.getKnownMinValue() - 1;
    assert((!VF.isScalable() || LastLane == 0) &&
           "Scalable vectorization can't lead to any scalarized values.");
    auto *LastInst = cast<Instruction>(
        VectorLoopValueMap.getScalarValue(V, {Part, LastLane}));

    // Set the insert point after the last scalarized instruction. This ensures
    // the insertelement sequence will directly follow the scalar definitions.
    auto OldIP = Builder.saveIP();
    auto NewIP = std::next(BasicBlock::iterator(LastInst));
    Builder.SetInsertPoint(&*NewIP);

    // However, if we are vectorizing, we need to construct the vector values.
    // If the value is known to be uniform after vectorization, we can just
    // broadcast the scalar value corresponding to lane zero for each unroll
    // iteration. Otherwise, we construct the vector values using insertelement
    // instructions. Since the resulting vectors are stored in
    // VectorLoopValueMap, we will only generate the insertelements once.
    Value *VectorValue = nullptr;
    if (Cost->isUniformAfterVectorization(I, VF)) {
      VectorValue = getBroadcastInstrs(ScalarValue);
      VectorLoopValueMap.setVectorValue(V, Part, VectorValue);
    } else {
      // Initialize packing with insertelements to start from poison.
      assert(!VF.isScalable() && "VF is assumed to be non scalable.");
      Value *Poison = PoisonValue::get(VectorType::get(V->getType(), VF));
      VectorLoopValueMap.setVectorValue(V, Part, Poison);
      for (unsigned Lane = 0; Lane < VF.getKnownMinValue(); ++Lane)
        packScalarIntoVectorValue(V, {Part, Lane});
      VectorValue = VectorLoopValueMap.getVectorValue(V, Part);
    }
    Builder.restoreIP(OldIP);
    return VectorValue;
  }

  // If this scalar is unknown, assume that it is a constant or that it is
  // loop invariant. Broadcast V and save the value for future uses.
  Value *B = getBroadcastInstrs(V);
  VectorLoopValueMap.setVectorValue(V, Part, B);
  return B;
}

Value *
InnerLoopVectorizer::getOrCreateScalarValue(Value *V,
                                            const VPIteration &Instance) {
  // If the value is not an instruction contained in the loop, it should
  // already be scalar.
  if (OrigLoop->isLoopInvariant(V))
    return V;

  assert(Instance.Lane > 0
             ? !Cost->isUniformAfterVectorization(cast<Instruction>(V), VF)
             : true && "Uniform values only have lane zero");

  // If the value from the original loop has not been vectorized, it is
  // represented by UF x VF scalar values in the new loop. Return the requested
  // scalar value.
  if (VectorLoopValueMap.hasScalarValue(V, Instance))
    return VectorLoopValueMap.getScalarValue(V, Instance);

  // If the value has not been scalarized, get its entry in VectorLoopValueMap
  // for the given unroll part. If this entry is not a vector type (i.e., the
  // vectorization factor is one), there is no need to generate an
  // extractelement instruction.
  auto *U = getOrCreateVectorValue(V, Instance.Part);
  if (!U->getType()->isVectorTy()) {
    assert(VF.isScalar() && "Value not scalarized has non-vector type");
    return U;
  }

  // Otherwise, the value from the original loop has been vectorized and is
  // represented by UF vector values. Extract and return the requested scalar
  // value from the appropriate vector lane.
  return Builder.CreateExtractElement(U, Builder.getInt32(Instance.Lane));
}

void InnerLoopVectorizer::packScalarIntoVectorValue(
    Value *V, const VPIteration &Instance) {
  assert(V != Induction && "The new induction variable should not be used.");
  assert(!V->getType()->isVectorTy() && "Can't pack a vector");
  assert(!V->getType()->isVoidTy() && "Type does not produce a value");

  Value *ScalarInst = VectorLoopValueMap.getScalarValue(V, Instance);
  Value *VectorValue = VectorLoopValueMap.getVectorValue(V, Instance.Part);
  VectorValue = Builder.CreateInsertElement(VectorValue, ScalarInst,
                                            Builder.getInt32(Instance.Lane));
  VectorLoopValueMap.resetVectorValue(V, Instance.Part, VectorValue);
}

Value *InnerLoopVectorizer::reverseVector(Value *Vec) {
  assert(Vec->getType()->isVectorTy() && "Invalid type");

  if (isa<ScalableVectorType>(Vec->getType())) {
    Function *ReverseFunc = Intrinsic::getDeclaration(
        LoopVectorPreHeader->getModule(),
        Intrinsic::experimental_vector_reverse, {Vec->getType()});
    return Builder.CreateCall(ReverseFunc, {Vec}, "reverse");
  }

  SmallVector<int, 8> ShuffleMask;
  for (unsigned i = 0; i < VF.getKnownMinValue(); ++i)
    ShuffleMask.push_back(VF.getKnownMinValue() - i - 1);

  return Builder.CreateShuffleVector(Vec, ShuffleMask, "reverse");
}

bool InnerLoopVectorizer::preferPredicatedVectorOps() const {
  return Cost->foldTailByMasking() && TTI->preferPredicatedVectorOps();
}

// Return whether we allow using masked interleave-groups (for dealing with
// strided loads/stores that reside in predicated blocks, or for dealing
// with gaps).
static bool useMaskedInterleavedAccesses(const TargetTransformInfo &TTI) {
  // If an override option has been passed in for interleaved accesses, use it.
  if (EnableMaskedInterleavedMemAccesses.getNumOccurrences() > 0)
    return EnableMaskedInterleavedMemAccesses;

  return TTI.enableMaskedInterleavedAccessVectorization();
}

// Try to vectorize the interleave group that \p Instr belongs to.
//
// E.g. Translate following interleaved load group (factor = 3):
//   for (i = 0; i < N; i+=3) {
//     R = Pic[i];             // Member of index 0
//     G = Pic[i+1];           // Member of index 1
//     B = Pic[i+2];           // Member of index 2
//     ... // do something to R, G, B
//   }
// To:
//   %wide.vec = load <12 x i32>                       ; Read 4 tuples of R,G,B
//   %R.vec = shuffle %wide.vec, poison, <0, 3, 6, 9>   ; R elements
//   %G.vec = shuffle %wide.vec, poison, <1, 4, 7, 10>  ; G elements
//   %B.vec = shuffle %wide.vec, poison, <2, 5, 8, 11>  ; B elements
//
// Or translate following interleaved store group (factor = 3):
//   for (i = 0; i < N; i+=3) {
//     ... do something to R, G, B
//     Pic[i]   = R;           // Member of index 0
//     Pic[i+1] = G;           // Member of index 1
//     Pic[i+2] = B;           // Member of index 2
//   }
// To:
//   %R_G.vec = shuffle %R.vec, %G.vec, <0, 1, 2, ..., 7>
//   %B_U.vec = shuffle %B.vec, poison, <0, 1, 2, 3, u, u, u, u>
//   %interleaved.vec = shuffle %R_G.vec, %B_U.vec,
//        <0, 4, 8, 1, 5, 9, 2, 6, 10, 3, 7, 11>    ; Interleave R,G,B elements
//   store <12 x i32> %interleaved.vec              ; Write 4 tuples of R,G,B
void InnerLoopVectorizer::vectorizeInterleaveGroup(
    const InterleaveGroup<Instruction> *Group, ArrayRef<VPValue *> VPDefs,
    VPTransformState &State, VPValue *Addr, ArrayRef<VPValue *> StoredValues,
    VPValue *BlockInMask) {
  Instruction *Instr = Group->getInsertPos();
  const DataLayout &DL = Instr->getModule()->getDataLayout();

  // Prepare for the vector type of the interleaved load/store.
  Type *ScalarTy = getMemInstValueType(Instr);
  unsigned InterleaveFactor = Group->getFactor();

  assert(!VF.isScalable() && "scalable vectors not yet supported.");
  auto *VecTy = VectorType::get(ScalarTy, VF * InterleaveFactor);

  // Prepare for the new pointers.
  SmallVector<Value *, 2> AddrParts;
  unsigned Index = Group->getIndex(Instr);

  // TODO: extend the masked interleaved-group support to reversed access.
  assert((!BlockInMask || !Group->isReverse()) &&
         "Reversed masked interleave-group not supported.");

  // If the group is reverse, adjust the index to refer to the last vector lane
  // instead of the first. We adjust the index from the first vector lane,
  // rather than directly getting the pointer for lane VF - 1, because the
  // pointer operand of the interleaved access is supposed to be uniform. For
  // uniform instructions, we're only required to generate a value for the
  // first vector lane in each unroll iteration.
  assert(!VF.isScalable() &&
         "scalable vector reverse operation is not implemented");
  if (Group->isReverse())
    Index += (VF.getKnownMinValue() - 1) * Group->getFactor();

  for (unsigned Part = 0; Part < UF; Part++) {
    Value *AddrPart = State.get(Addr, {Part, 0});
    setDebugLocFromInst(Builder, AddrPart);

    // Notice current instruction could be any index. Need to adjust the address
    // to the member of index 0.
    //
    // E.g.  a = A[i+1];     // Member of index 1 (Current instruction)
    //       b = A[i];       // Member of index 0
    // Current pointer is pointed to A[i+1], adjust it to A[i].
    //
    // E.g.  A[i+1] = a;     // Member of index 1
    //       A[i]   = b;     // Member of index 0
    //       A[i+2] = c;     // Member of index 2 (Current instruction)
    // Current pointer is pointed to A[i+2], adjust it to A[i].

    bool InBounds = false;
    if (auto *gep = dyn_cast<GetElementPtrInst>(AddrPart->stripPointerCasts()))
      InBounds = gep->isInBounds();
    AddrPart = Builder.CreateGEP(ScalarTy, AddrPart, Builder.getInt32(-Index));
    cast<GetElementPtrInst>(AddrPart)->setIsInBounds(InBounds);

    // Cast to the vector pointer type.
    unsigned AddressSpace = AddrPart->getType()->getPointerAddressSpace();
    Type *PtrTy = VecTy->getPointerTo(AddressSpace);
    AddrParts.push_back(Builder.CreateBitCast(AddrPart, PtrTy));
  }

  setDebugLocFromInst(Builder, Instr);
  Value *PoisonVec = PoisonValue::get(VecTy);

  Value *MaskForGaps = nullptr;
  if (Group->requiresScalarEpilogue() && !Cost->isScalarEpilogueAllowed()) {
    assert(!VF.isScalable() && "scalable vectors not yet supported.");
    MaskForGaps = createBitMaskForGaps(Builder, VF.getKnownMinValue(), *Group);
    assert(MaskForGaps && "Mask for Gaps is required but it is null");
  }

  // Vectorize the interleaved load group.
  if (isa<LoadInst>(Instr)) {
    // For each unroll part, create a wide load for the group.
    SmallVector<Value *, 2> NewLoads;
    for (unsigned Part = 0; Part < UF; Part++) {
      Instruction *NewLoad;
      if (BlockInMask || MaskForGaps) {
        assert(useMaskedInterleavedAccesses(*TTI) &&
               "masked interleaved groups are not allowed.");
        Value *GroupMask = MaskForGaps;
        if (BlockInMask) {
          Value *BlockInMaskPart = State.get(BlockInMask, Part);
          assert(!VF.isScalable() && "scalable vectors not yet supported.");
          Value *ShuffledMask = Builder.CreateShuffleVector(
              BlockInMaskPart,
              createReplicatedMask(InterleaveFactor, VF.getKnownMinValue()),
              "interleaved.mask");
          GroupMask = MaskForGaps
                          ? Builder.CreateBinOp(Instruction::And, ShuffledMask,
                                                MaskForGaps)
                          : ShuffledMask;
        }
        NewLoad =
            Builder.CreateMaskedLoad(AddrParts[Part], Group->getAlign(),
                                     GroupMask, PoisonVec, "wide.masked.vec");
      }
      else
        NewLoad = Builder.CreateAlignedLoad(VecTy, AddrParts[Part],
                                            Group->getAlign(), "wide.vec");
      Group->addMetadata(NewLoad);
      NewLoads.push_back(NewLoad);
    }

    // For each member in the group, shuffle out the appropriate data from the
    // wide loads.
    unsigned J = 0;
    for (unsigned I = 0; I < InterleaveFactor; ++I) {
      Instruction *Member = Group->getMember(I);

      // Skip the gaps in the group.
      if (!Member)
        continue;

      assert(!VF.isScalable() && "scalable vectors not yet supported.");
      auto StrideMask =
          createStrideMask(I, InterleaveFactor, VF.getKnownMinValue());
      for (unsigned Part = 0; Part < UF; Part++) {
        Value *StridedVec = Builder.CreateShuffleVector(
            NewLoads[Part], StrideMask, "strided.vec");

        // If this member has different type, cast the result type.
        if (Member->getType() != ScalarTy) {
          assert(!VF.isScalable() && "VF is assumed to be non scalable.");
          VectorType *OtherVTy = VectorType::get(Member->getType(), VF);
          StridedVec = createBitOrPointerCast(StridedVec, OtherVTy, DL);
        }

        if (Group->isReverse())
          StridedVec = reverseVector(StridedVec);

        State.set(VPDefs[J], Member, StridedVec, Part);
      }
      ++J;
    }
    return;
  }

  // The sub vector type for current instruction.
  assert(!VF.isScalable() && "VF is assumed to be non scalable.");
  auto *SubVT = VectorType::get(ScalarTy, VF);

  // Vectorize the interleaved store group.
  for (unsigned Part = 0; Part < UF; Part++) {
    // Collect the stored vector from each member.
    SmallVector<Value *, 4> StoredVecs;
    for (unsigned i = 0; i < InterleaveFactor; i++) {
      // Interleaved store group doesn't allow a gap, so each index has a member
      assert(Group->getMember(i) && "Fail to get a member from an interleaved store group");

      Value *StoredVec = State.get(StoredValues[i], Part);

      if (Group->isReverse())
        StoredVec = reverseVector(StoredVec);

      // If this member has different type, cast it to a unified type.

      if (StoredVec->getType() != SubVT)
        StoredVec = createBitOrPointerCast(StoredVec, SubVT, DL);

      StoredVecs.push_back(StoredVec);
    }

    // Concatenate all vectors into a wide vector.
    Value *WideVec = concatenateVectors(Builder, StoredVecs);

    // Interleave the elements in the wide vector.
    assert(!VF.isScalable() && "scalable vectors not yet supported.");
    Value *IVec = Builder.CreateShuffleVector(
        WideVec, createInterleaveMask(VF.getKnownMinValue(), InterleaveFactor),
        "interleaved.vec");

    Instruction *NewStoreInstr;
    if (BlockInMask) {
      Value *BlockInMaskPart = State.get(BlockInMask, Part);
      Value *ShuffledMask = Builder.CreateShuffleVector(
          BlockInMaskPart,
          createReplicatedMask(InterleaveFactor, VF.getKnownMinValue()),
          "interleaved.mask");
      NewStoreInstr = Builder.CreateMaskedStore(
          IVec, AddrParts[Part], Group->getAlign(), ShuffledMask);
    }
    else
      NewStoreInstr =
          Builder.CreateAlignedStore(IVec, AddrParts[Part], Group->getAlign());

    Group->addMetadata(NewStoreInstr);
  }
}

void InnerLoopVectorizer::vectorizeMemoryInstruction(
    Instruction *Instr, VPTransformState &State, VPValue *Def, VPValue *Addr,
    VPValue *StoredValue, VPValue *BlockInMask, VPValue *EVL) {
  // Attempt to issue a wide load.
  LoadInst *LI = dyn_cast<LoadInst>(Instr);
  StoreInst *SI = dyn_cast<StoreInst>(Instr);

  assert((LI || SI) && "Invalid Load/Store instruction");
  assert((!SI || StoredValue) && "No stored value provided for widened store");
  assert((!LI || !StoredValue) && "Stored value provided for widened load");

  LoopVectorizationCostModel::InstWidening Decision =
      Cost->getWideningDecision(Instr, VF);
  assert((Decision == LoopVectorizationCostModel::CM_Widen ||
          Decision == LoopVectorizationCostModel::CM_Widen_Reverse ||
          Decision == LoopVectorizationCostModel::CM_GatherScatter) &&
         "CM decision is not to widen the memory instruction");

  Type *ScalarDataTy = getMemInstValueType(Instr);

  auto *DataTy = VectorType::get(ScalarDataTy, VF);
  const Align Alignment = getLoadStoreAlignment(Instr);

  // Determine if the pointer operand of the access is either consecutive or
  // reverse consecutive.
  bool Reverse = (Decision == LoopVectorizationCostModel::CM_Widen_Reverse);
  bool ConsecutiveStride =
      Reverse || (Decision == LoopVectorizationCostModel::CM_Widen);
  bool CreateGatherScatter =
      (Decision == LoopVectorizationCostModel::CM_GatherScatter);

  // Either Ptr feeds a vector load/store, or a vector GEP should feed a vector
  // gather/scatter. Otherwise Decision should have been to Scalarize.
  assert((ConsecutiveStride || CreateGatherScatter) &&
         "The instruction should be scalarized");
  (void)ConsecutiveStride;

  VectorParts BlockInMaskParts(UF);
  bool isMaskRequired = BlockInMask;
  if (isMaskRequired)
    for (unsigned Part = 0; Part < UF; ++Part)
      BlockInMaskParts[Part] = State.get(BlockInMask, Part);

  const auto CreateVecPtr = [&](unsigned Part, Value *Ptr) -> Value * {
    // Calculate the pointer for the specific unroll-part.
    GetElementPtrInst *PartPtr = nullptr;

    bool InBounds = false;
    if (auto *gep = dyn_cast<GetElementPtrInst>(Ptr->stripPointerCasts()))
      InBounds = gep->isInBounds();

    if (Reverse) {
      // If the address is consecutive but reversed, then the
      // wide store needs to start at the last vector element.

      // If the address is consecutive but reversed, then the
      // wide store needs to start at the last vector element.
      Value *ScaledVF = nullptr;
      if (VF.isScalable()) {
        CallInst *Vscale =
            emitVscaleCall(Builder, Instr->getModule(),
                           Type::getInt32Ty(ScalarDataTy->getContext()));
        ScaledVF = Builder.CreateMul(Builder.getInt32(VF.getKnownMinValue()), Vscale);
      }

      Value *Index = VF.isScalable()
                         ? Builder.CreateMul(ScaledVF, Builder.getInt32(-Part))
                         : Builder.getInt32(-Part * VF.getKnownMinValue());
      PartPtr =
          cast<GetElementPtrInst>(Builder.CreateGEP(ScalarDataTy, Ptr, Index));
      PartPtr->setIsInBounds(InBounds);
      Value *RevIndex = VF.isScalable()
                            ? Builder.CreateSub(Builder.getInt32(1), ScaledVF)
                            : Builder.getInt32(1 - VF.getKnownMinValue());
      PartPtr = cast<GetElementPtrInst>(
          Builder.CreateGEP(ScalarDataTy, PartPtr, RevIndex));
      PartPtr->setIsInBounds(InBounds);
      if (isMaskRequired) // Reverse of a null all-one mask is a null mask.
        BlockInMaskParts[Part] = reverseVector(BlockInMaskParts[Part]);
    } else {
      Value *Increment = createStepForVF(Builder, Builder.getInt32(Part), VF);
      PartPtr = cast<GetElementPtrInst>(
          Builder.CreateGEP(ScalarDataTy, Ptr, Increment));
      PartPtr->setIsInBounds(InBounds);
    }

    unsigned AddressSpace = Ptr->getType()->getPointerAddressSpace();
    return Builder.CreateBitCast(PartPtr, DataTy->getPointerTo(AddressSpace));
  };

  auto MaskValue = [&](unsigned Part, ElementCount EC) -> Value * {
    // The outermost mask can be lowered as an all ones mask when using
    // EVL.
    if (isa<VPInstruction>(BlockInMask) &&
        cast<VPInstruction>(BlockInMask)->getOpcode() == VPInstruction::ICmpULE)
      return Builder.getTrueVector(EC);
    else
      return BlockInMaskParts[Part];
  };

  // Handle Stores:
  if (SI) {
    setDebugLocFromInst(Builder, SI);

    for (unsigned Part = 0; Part < UF; ++Part) {
      Instruction *NewSI = nullptr;
      Value *StoredVal = State.get(StoredValue, Part);
      // If EVL is not nullptr, then EVL must be a valid value set during plan
      // creation, possibly default value = whole vector register length. EVL is
      // created only if TTI prefers predicated vectorization, thus if EVL is
      // not nullptr it also implies preference for predicated vectorization.
      Value *EVLPart = EVL ? State.get(EVL, Part) : nullptr;
      if (CreateGatherScatter) {
        if (EVLPart) {
          Value *VectorGep = State.get(Addr, Part);
          auto PtrsTy = cast<VectorType>(VectorGep->getType());
          auto DataTy = cast<VectorType>(StoredVal->getType());
          ElementCount NumElts = PtrsTy->getElementCount();
          // Conservatively use the mask emitted by VPlan instead of all-ones.
          Value *BlockInMaskPart = isMaskRequired
                                       ? BlockInMaskParts[Part]
                                       : Builder.getTrueVector(NumElts);
          Value *EVLPartTrunc = Builder.CreateTrunc(
              EVLPart, Type::getInt32Ty(VectorGep->getType()->getContext()));
          Value *Operands[] = {StoredVal, VectorGep,
                               Builder.getInt32(Alignment.value()),
                               BlockInMaskPart, EVLPartTrunc};
          NewSI = Builder.CreateIntrinsic(Intrinsic::vp_scatter,
                                          {DataTy, PtrsTy}, Operands);

        } else {
          Value *MaskPart = isMaskRequired ? BlockInMaskParts[Part] : nullptr;
          Value *VectorGep = State.get(Addr, Part);
          NewSI = Builder.CreateMaskedScatter(StoredVal, VectorGep, Alignment,
                                              MaskPart);
        }
      } else {
        if (Reverse) {
          // If we store to reverse consecutive memory locations, then we need
          // to reverse the order of elements in the stored value.
          StoredVal = reverseVector(StoredVal);
          // We don't want to update the value in the map as it might be used in
          // another expression. So don't call resetVectorValue(StoredVal).
        }
        auto *VecPtr = CreateVecPtr(Part, State.get(Addr, {0, 0}));
        // if EVLPart is not null, we can vectorize using predicated
        // intrinsic.
        if (EVLPart) {
          VectorType *StoredValTy = cast<VectorType>(StoredVal->getType());
          Function *VPIntr = Intrinsic::getDeclaration(
              LoopVectorPreHeader->getModule(), Intrinsic::vp_store,
              {StoredValTy, VecPtr->getType()});
          Value *BlockInMaskPart =
              isMaskRequired
                  ? MaskValue(Part, StoredValTy->getElementCount())
                  : Builder.getTrueVector(StoredValTy->getElementCount());

          Value *EVLPartTrunc = Builder.CreateTrunc(
              EVLPart, Type::getInt32Ty(VecPtr->getType()->getContext()));
          NewSI = Builder.CreateCall(
              VPIntr, {StoredVal, VecPtr, Builder.getInt32(Alignment.value()),
                       BlockInMaskPart, EVLPartTrunc});
        } else if (isMaskRequired)
          NewSI = Builder.CreateMaskedStore(StoredVal, VecPtr, Alignment,
                                            BlockInMaskParts[Part]);
        else
          NewSI = Builder.CreateAlignedStore(StoredVal, VecPtr, Alignment);
      }
      addMetadata(NewSI, SI);
    }
    return;
  }

  // Handle loads.
  assert(LI && "Must have a load instruction");
  setDebugLocFromInst(Builder, LI);
  for (unsigned Part = 0; Part < UF; ++Part) {
    Value *NewLI;
    Value *EVLPart = EVL ? State.get(EVL, Part) : nullptr;
    if (CreateGatherScatter) {
      if (EVLPart) {
        Value *VectorGep = State.get(Addr, Part);
        auto PtrsTy = cast<VectorType>(VectorGep->getType());
        auto PtrTy = cast<PointerType>(PtrsTy->getElementType());
        ElementCount NumElts = PtrsTy->getElementCount();
        Type *DataTy = VectorType::get(PtrTy->getElementType(), NumElts);
        // Conservatively use the mask emitted by VPlan instead of all-ones.
        Value *BlockInMaskPart = isMaskRequired
                                     ? BlockInMaskParts[Part]
                                     : Builder.getTrueVector(NumElts);
        Value *EVLPartTrunc = Builder.CreateTrunc(
            EVLPart, Type::getInt32Ty(DataTy->getContext()));
        Value *Operands[] = {VectorGep, Builder.getInt32(Alignment.value()),
                             BlockInMaskPart, EVLPartTrunc};
        NewLI = Builder.CreateIntrinsic(Intrinsic::vp_gather, {DataTy, PtrsTy},
                                        Operands, nullptr, "vp.gather");
      } else {
        Value *MaskPart = isMaskRequired ? BlockInMaskParts[Part] : nullptr;
        Value *VectorGep = State.get(Addr, Part);
        NewLI = Builder.CreateMaskedGather(VectorGep, Alignment, MaskPart,
                                           nullptr, "wide.masked.gather");
        addMetadata(NewLI, LI);
      }
    } else {
      auto *VecPtr = CreateVecPtr(Part, State.get(Addr, {0, 0}));
      // if EVLPart is not null, we can vectorize using predicated
      // intrinsic.
      if (EVLPart) {
        Function *VPIntr = Intrinsic::getDeclaration(
            LoopVectorPreHeader->getModule(), Intrinsic::vp_load,
            {VecPtr->getType()->getPointerElementType(), VecPtr->getType()});

        VectorType *VecTy =
            cast<VectorType>(VecPtr->getType()->getPointerElementType());
        Value *BlockInMaskPart =
            isMaskRequired ? MaskValue(Part, VecTy->getElementCount())
                           : Builder.getTrueVector(VecTy->getElementCount());

        Value *EVLPartTrunc = Builder.CreateTrunc(
            EVLPart, Type::getInt32Ty(VecPtr->getType()->getContext()));
        NewLI = Builder.CreateCall(VPIntr,
                                   {VecPtr, Builder.getInt32(Alignment.value()),
                                    BlockInMaskPart, EVLPartTrunc},
                                   "vp.op.load");
      } else if (isMaskRequired)
        NewLI = Builder.CreateMaskedLoad(
            VecPtr, Alignment, BlockInMaskParts[Part], PoisonValue::get(DataTy),
            "wide.masked.load");
      else
        NewLI =
            Builder.CreateAlignedLoad(DataTy, VecPtr, Alignment, "wide.load");

      // Add metadata to the load, but setVectorValue to the reverse shuffle.
      addMetadata(NewLI, LI);
      if (Reverse)
        NewLI = reverseVector(NewLI);
    }

    State.set(Def, Instr, NewLI, Part);
  }
}

void InnerLoopVectorizer::scalarizeInstruction(Instruction *Instr, VPUser &User,
                                               const VPIteration &Instance,
                                               bool IfPredicateInstr,
                                               VPTransformState &State) {
  assert(!Instr->getType()->isAggregateType() && "Can't handle vectors");

  setDebugLocFromInst(Builder, Instr);

  // Does this instruction return a value ?
  bool IsVoidRetTy = Instr->getType()->isVoidTy();

  Instruction *Cloned = Instr->clone();
  if (!IsVoidRetTy)
    Cloned->setName(Instr->getName() + ".cloned");

  // Replace the operands of the cloned instructions with their scalar
  // equivalents in the new loop.
  for (unsigned op = 0, e = User.getNumOperands(); op != e; ++op) {
    auto *Operand = dyn_cast<Instruction>(Instr->getOperand(op));
    auto InputInstance = Instance;
    if (!Operand || !OrigLoop->contains(Operand) ||
        (Cost->isUniformAfterVectorization(Operand, State.VF)))
      InputInstance.Lane = 0;
    auto *NewOp = State.get(User.getOperand(op), InputInstance);
    Cloned->setOperand(op, NewOp);
  }
  addNewMetadata(Cloned, Instr);

  // Place the cloned scalar in the new loop.
  Builder.Insert(Cloned);

  // TODO: Set result for VPValue of VPReciplicateRecipe. This requires
  // representing scalar values in VPTransformState. Add the cloned scalar to
  // the scalar map entry.
  VectorLoopValueMap.setScalarValue(Instr, Instance, Cloned);

  // If we just cloned a new assumption, add it the assumption cache.
  if (auto *II = dyn_cast<IntrinsicInst>(Cloned))
    if (II->getIntrinsicID() == Intrinsic::assume)
      AC->registerAssumption(II);

  // End if-block.
  if (IfPredicateInstr)
    PredicatedInstructions.push_back(Cloned);
}

PHINode *InnerLoopVectorizer::createInductionVariable(Loop *L, Value *Start,
                                                      Value *End, Value *Step,
                                                      Instruction *DL) {
  BasicBlock *Header = L->getHeader();
  BasicBlock *Latch = L->getLoopLatch();
  // As we're just creating this loop, it's possible no latch exists
  // yet. If so, use the header as this will be a single block loop.
  if (!Latch)
    Latch = Header;

  IRBuilder<> Builder(&*Header->getFirstInsertionPt());
  Instruction *OldInst = getDebugLocFromInstOrOperands(OldInduction);
  setDebugLocFromInst(Builder, OldInst);
  auto *Induction = Builder.CreatePHI(Start->getType(), 2, "index");

  Builder.SetInsertPoint(Latch->getTerminator());
  setDebugLocFromInst(Builder, OldInst);

  // Create i+1 and fill the PHINode.
  // If using scalable vectors, multiply step size by vscale.
  // If using predicated vector ops, index.next will be later fixed to
  // index.next = index + EVL (EVL is the result from call to vsetvl)
  // At that point index.vscale def will be dead.
  Value *ScaleStep = Step;
  if (TTI->useScalableVectorType() && !preferPredicatedVectorOps()) {
    Function *VscaleFunc = Intrinsic::getDeclaration(
        Header->getModule(), Intrinsic::vscale,
        Step->getType());
    CallInst *VscaleFuncCall = Builder.CreateCall(VscaleFunc, {});
    ScaleStep = Builder.CreateMul(VscaleFuncCall, Step, "index.vscale");
  }
  NextIndex =
      cast<Instruction>(Builder.CreateAdd(Induction, ScaleStep, "index.next"));
  Induction->addIncoming(Start, L->getLoopPreheader());
  Induction->addIncoming(NextIndex, Latch);
  // Create the compare.
  Value *ICmp = Builder.CreateICmpEQ(NextIndex, End);
  Builder.CreateCondBr(ICmp, L->getUniqueExitBlock(), Header);

  // Now we have two terminators. Remove the old one from the block.
  Latch->getTerminator()->eraseFromParent();

  return Induction;
}

Value *InnerLoopVectorizer::getOrCreateTripCount(Loop *L) {
  if (TripCount)
    return TripCount;

  assert(L && "Create Trip Count for null loop.");
  IRBuilder<> Builder(L->getLoopPreheader()->getTerminator());
  // Find the loop boundaries.
  ScalarEvolution *SE = PSE.getSE();
  const SCEV *BackedgeTakenCount = PSE.getBackedgeTakenCount();
  assert(!isa<SCEVCouldNotCompute>(BackedgeTakenCount) &&
         "Invalid loop count");

  Type *IdxTy = Legal->getWidestInductionType();
  assert(IdxTy && "No type for induction");

  // The exit count might have the type of i64 while the phi is i32. This can
  // happen if we have an induction variable that is sign extended before the
  // compare. The only way that we get a backedge taken count is that the
  // induction variable was signed and as such will not overflow. In such a case
  // truncation is legal.
  if (SE->getTypeSizeInBits(BackedgeTakenCount->getType()) >
      IdxTy->getPrimitiveSizeInBits())
    BackedgeTakenCount = SE->getTruncateOrNoop(BackedgeTakenCount, IdxTy);
  BackedgeTakenCount = SE->getNoopOrZeroExtend(BackedgeTakenCount, IdxTy);

  // Get the total trip count from the count by adding 1.
  const SCEV *ExitCount = SE->getAddExpr(
      BackedgeTakenCount, SE->getOne(BackedgeTakenCount->getType()));

  const DataLayout &DL = L->getHeader()->getModule()->getDataLayout();

  // Expand the trip count and place the new instructions in the preheader.
  // Notice that the pre-header does not change, only the loop body.
  SCEVExpander Exp(*SE, DL, "induction");

  // Count holds the overall loop count (N).
  TripCount = Exp.expandCodeFor(ExitCount, ExitCount->getType(),
                                L->getLoopPreheader()->getTerminator());

  if (TripCount->getType()->isPointerTy())
    TripCount =
        CastInst::CreatePointerCast(TripCount, IdxTy, "exitcount.ptrcnt.to.int",
                                    L->getLoopPreheader()->getTerminator());

  return TripCount;
}

Value *InnerLoopVectorizer::getOrCreateVectorTripCount(Loop *L) {
  if (VectorTripCount)
    return VectorTripCount;

  if (preferPredicatedVectorOps())
    return VectorTripCount = getOrCreateTripCount(L);

  Value *TC = getOrCreateTripCount(L);
  IRBuilder<> Builder(L->getLoopPreheader()->getTerminator());

  Type *Ty = TC->getType();
  // This is where we can make the step a runtime constant.
  Value *Step = createStepForVF(Builder, ConstantInt::get(Ty, UF), VF);

  // If the tail is to be folded by masking, round the number of iterations N
  // up to a multiple of Step instead of rounding down. This is done by first
  // adding Step-1 and then rounding down. Note that it's ok if this addition
  // overflows: the vector induction variable will eventually wrap to zero given
  // that it starts at zero and its Step is a power of two; the loop will then
  // exit, with the last early-exit vector comparison also producing all-true.
  if (Cost->foldTailByMasking()) {
    // TODO: Fix for scalable vectors.
    assert(isPowerOf2_32(VF.getKnownMinValue() * UF) &&
           "VF*UF must be a power of 2 when folding tail by masking");
    if (VF.isScalable()) {
      CallInst *VscaleFuncCall =
          emitVscaleCall(Builder, L->getLoopPreheader()->getModule(), Ty);
      Step = Builder.CreateMul(VscaleFuncCall, Step, "step.vscale");
    }
    Value *Stepm = Builder.CreateSub(Step, ConstantInt::get(Ty, 1));
    TC = Builder.CreateAdd(TC, Stepm, "n.rnd.up");
  }

  // Now we need to generate the expression for the part of the loop that the
  // vectorized body will execute. This is equal to N - (N % Step) if scalar
  // iterations are not required for correctness, or N - Step, otherwise. Step
  // is equal to the vectorization factor (number of SIMD elements) times the
  // unroll factor (number of SIMD instructions).
  Value *R = Builder.CreateURem(TC, Step, "n.mod.vf");

  // There are two cases where we need to ensure (at least) the last iteration
  // runs in the scalar remainder loop. Thus, if the step evenly divides
  // the trip count, we set the remainder to be equal to the step. If the step
  // does not evenly divide the trip count, no adjustment is necessary since
  // there will already be scalar iterations. Note that the minimum iterations
  // check ensures that N >= Step. The cases are:
  // 1) If there is a non-reversed interleaved group that may speculatively
  //    access memory out-of-bounds.
  // 2) If any instruction may follow a conditionally taken exit. That is, if
  //    the loop contains multiple exiting blocks, or a single exiting block
  //    which is not the latch.
  if (VF.isVector() && Cost->requiresScalarEpilogue()) {
    auto *IsZero = Builder.CreateICmpEQ(R, ConstantInt::get(R->getType(), 0));
    R = Builder.CreateSelect(IsZero, Step, R);
  }

  VectorTripCount = Builder.CreateSub(TC, R, "n.vec");

  return VectorTripCount;
}

Value *InnerLoopVectorizer::createBitOrPointerCast(Value *V, VectorType *DstVTy,
                                                   const DataLayout &DL) {
  // Verify that V is a vector type with same number of elements as DstVTy.
  ElementCount VF = DstVTy->getElementCount();
  VectorType *SrcVecTy = cast<VectorType>(V->getType());
  assert((VF == SrcVecTy->getElementCount()) &&
         "Vector dimensions do not match");
  Type *SrcElemTy = SrcVecTy->getElementType();
  Type *DstElemTy = DstVTy->getElementType();
  assert((DL.getTypeSizeInBits(SrcElemTy) == DL.getTypeSizeInBits(DstElemTy)) &&
         "Vector elements must have same size");

  // Do a direct cast if element types are castable.
  if (CastInst::isBitOrNoopPointerCastable(SrcElemTy, DstElemTy, DL)) {
    return Builder.CreateBitOrPointerCast(V, DstVTy);
  }
  // V cannot be directly casted to desired vector type.
  // May happen when V is a floating point vector but DstVTy is a vector of
  // pointers or vice-versa. Handle this using a two-step bitcast using an
  // intermediate Integer type for the bitcast i.e. Ptr <-> Int <-> Float.
  assert((DstElemTy->isPointerTy() != SrcElemTy->isPointerTy()) &&
         "Only one type should be a pointer type");
  assert((DstElemTy->isFloatingPointTy() != SrcElemTy->isFloatingPointTy()) &&
         "Only one type should be a floating point type");
  Type *IntTy =
      IntegerType::getIntNTy(V->getContext(), DL.getTypeSizeInBits(SrcElemTy));
  auto *VecIntTy = VectorType::get(IntTy, VF);
  Value *CastVal = Builder.CreateBitOrPointerCast(V, VecIntTy);
  return Builder.CreateBitOrPointerCast(CastVal, DstVTy);
}

void InnerLoopVectorizer::emitMinimumIterationCountCheck(Loop *L,
                                                         BasicBlock *Bypass) {
  Value *Count = getOrCreateTripCount(L);
  // Reuse existing vector loop preheader for TC checks.
  // Note that new preheader block is generated for vector loop.
  BasicBlock *const TCCheckBlock = LoopVectorPreHeader;
  IRBuilder<> Builder(TCCheckBlock->getTerminator());

  // Generate code to check if the loop's trip count is less than VF * UF, or
  // equal to it in case a scalar epilogue is required; this implies that the
  // vector trip count is zero. This check also covers the case where adding one
  // to the backedge-taken count overflowed leading to an incorrect trip count
  // of zero. In this case we will also jump to the scalar loop.
  auto P =
      Cost->requiresScalarEpilogue() ? ICmpInst::ICMP_ULE : ICmpInst::ICMP_ULT;

  // If tail is to be folded, vector loop takes care of all iterations.
  Value *CheckMinIters = Builder.getFalse();
  if (!Cost->foldTailByMasking()) {
    Value *Step =
        createStepForVF(Builder, ConstantInt::get(Count->getType(), UF), VF);
    CheckMinIters = Builder.CreateICmp(P, Count, Step, "min.iters.check");
  }

  // Create new preheader for vector loop.
  LoopVectorPreHeader =
      SplitBlock(TCCheckBlock, TCCheckBlock->getTerminator(), DT, LI, nullptr,
                 "vector.ph");

  assert(DT->properlyDominates(DT->getNode(TCCheckBlock),
                               DT->getNode(Bypass)->getIDom()) &&
         "TC check is expected to dominate Bypass");

  // Update dominator for Bypass & LoopExit.
  DT->changeImmediateDominator(Bypass, TCCheckBlock);
  DT->changeImmediateDominator(LoopExitBlock, TCCheckBlock);

  ReplaceInstWithInst(
      TCCheckBlock->getTerminator(),
      BranchInst::Create(Bypass, LoopVectorPreHeader, CheckMinIters));
  LoopBypassBlocks.push_back(TCCheckBlock);
}

void InnerLoopVectorizer::emitSCEVChecks(Loop *L, BasicBlock *Bypass) {
  // Reuse existing vector loop preheader for SCEV checks.
  // Note that new preheader block is generated for vector loop.
  BasicBlock *const SCEVCheckBlock = LoopVectorPreHeader;

  // Generate the code to check that the SCEV assumptions that we made.
  // We want the new basic block to start at the first instruction in a
  // sequence of instructions that form a check.
  SCEVExpander Exp(*PSE.getSE(), Bypass->getModule()->getDataLayout(),
                   "scev.check");
  Value *SCEVCheck = Exp.expandCodeForPredicate(
      &PSE.getUnionPredicate(), SCEVCheckBlock->getTerminator());

  if (auto *C = dyn_cast<ConstantInt>(SCEVCheck))
    if (C->isZero())
      return;

  assert(!(SCEVCheckBlock->getParent()->hasOptSize() ||
           (OptForSizeBasedOnProfile &&
            Cost->Hints->getForce() != LoopVectorizeHints::FK_Enabled)) &&
         "Cannot SCEV check stride or overflow when optimizing for size");

  SCEVCheckBlock->setName("vector.scevcheck");
  // Create new preheader for vector loop.
  LoopVectorPreHeader =
      SplitBlock(SCEVCheckBlock, SCEVCheckBlock->getTerminator(), DT, LI,
                 nullptr, "vector.ph");

  // Update dominator only if this is first RT check.
  if (LoopBypassBlocks.empty()) {
    DT->changeImmediateDominator(Bypass, SCEVCheckBlock);
    DT->changeImmediateDominator(LoopExitBlock, SCEVCheckBlock);
  }

  ReplaceInstWithInst(
      SCEVCheckBlock->getTerminator(),
      BranchInst::Create(Bypass, LoopVectorPreHeader, SCEVCheck));
  LoopBypassBlocks.push_back(SCEVCheckBlock);
  AddedSafetyChecks = true;
}

void InnerLoopVectorizer::emitMemRuntimeChecks(Loop *L, BasicBlock *Bypass) {
  // VPlan-native path does not do any analysis for runtime checks currently.
  if (EnableVPlanNativePath)
    return;

  // Reuse existing vector loop preheader for runtime memory checks.
  // Note that new preheader block is generated for vector loop.
  BasicBlock *const MemCheckBlock = L->getLoopPreheader();

  // Generate the code that checks in runtime if arrays overlap. We put the
  // checks into a separate block to make the more common case of few elements
  // faster.
  auto *LAI = Legal->getLAI();
  const auto &RtPtrChecking = *LAI->getRuntimePointerChecking();
  if (!RtPtrChecking.Need)
    return;

  if (MemCheckBlock->getParent()->hasOptSize() || OptForSizeBasedOnProfile) {
    assert(Cost->Hints->getForce() == LoopVectorizeHints::FK_Enabled &&
           "Cannot emit memory checks when optimizing for size, unless forced "
           "to vectorize.");
    ORE->emit([&]() {
      return OptimizationRemarkAnalysis(DEBUG_TYPE, "VectorizationCodeSize",
                                        L->getStartLoc(), L->getHeader())
             << "Code-size may be reduced by not forcing "
                "vectorization, or by source-code modifications "
                "eliminating the need for runtime checks "
                "(e.g., adding 'restrict').";
    });
  }

  MemCheckBlock->setName("vector.memcheck");
  // Create new preheader for vector loop.
  LoopVectorPreHeader =
      SplitBlock(MemCheckBlock, MemCheckBlock->getTerminator(), DT, LI, nullptr,
                 "vector.ph");

  auto *CondBranch = cast<BranchInst>(
      Builder.CreateCondBr(Builder.getTrue(), Bypass, LoopVectorPreHeader));
  ReplaceInstWithInst(MemCheckBlock->getTerminator(), CondBranch);
  LoopBypassBlocks.push_back(MemCheckBlock);
  AddedSafetyChecks = true;

  // Update dominator only if this is first RT check.
  if (LoopBypassBlocks.empty()) {
    DT->changeImmediateDominator(Bypass, MemCheckBlock);
    DT->changeImmediateDominator(LoopExitBlock, MemCheckBlock);
  }

  Instruction *FirstCheckInst;
  Instruction *MemRuntimeCheck;
  std::tie(FirstCheckInst, MemRuntimeCheck) =
      addRuntimeChecks(MemCheckBlock->getTerminator(), OrigLoop,
                       RtPtrChecking.getChecks(), RtPtrChecking.getSE());
  assert(MemRuntimeCheck && "no RT checks generated although RtPtrChecking "
                            "claimed checks are required");
  CondBranch->setCondition(MemRuntimeCheck);

  // We currently don't use LoopVersioning for the actual loop cloning but we
  // still use it to add the noalias metadata.
  LVer = std::make_unique<LoopVersioning>(
      *Legal->getLAI(),
      Legal->getLAI()->getRuntimePointerChecking()->getChecks(), OrigLoop, LI,
      DT, PSE.getSE());
  LVer->prepareNoAliasMetadata();
}

Value *InnerLoopVectorizer::emitTransformedIndex(
    IRBuilder<> &B, Value *Index, ScalarEvolution *SE, const DataLayout &DL,
    const InductionDescriptor &ID) const {

  SCEVExpander Exp(*SE, DL, "induction");
  auto Step = ID.getStep();
  auto StartValue = ID.getStartValue();
  assert(Index->getType() == Step->getType() &&
         "Index type does not match StepValue type");

  // Note: the IR at this point is broken. We cannot use SE to create any new
  // SCEV and then expand it, hoping that SCEV's simplification will give us
  // a more optimal code. Unfortunately, attempt of doing so on invalid IR may
  // lead to various SCEV crashes. So all we can do is to use builder and rely
  // on InstCombine for future simplifications. Here we handle some trivial
  // cases only.
  auto CreateAdd = [&B](Value *X, Value *Y) {
    assert(X->getType() == Y->getType() && "Types don't match!");
    if (auto *CX = dyn_cast<ConstantInt>(X))
      if (CX->isZero())
        return Y;
    if (auto *CY = dyn_cast<ConstantInt>(Y))
      if (CY->isZero())
        return X;
    return B.CreateAdd(X, Y);
  };

  auto CreateMul = [&B](Value *X, Value *Y) {
    assert(X->getType() == Y->getType() && "Types don't match!");
    if (auto *CX = dyn_cast<ConstantInt>(X))
      if (CX->isOne())
        return Y;
    if (auto *CY = dyn_cast<ConstantInt>(Y))
      if (CY->isOne())
        return X;
    return B.CreateMul(X, Y);
  };

  // Get a suitable insert point for SCEV expansion. For blocks in the vector
  // loop, choose the end of the vector loop header (=LoopVectorBody), because
  // the DomTree is not kept up-to-date for additional blocks generated in the
  // vector loop. By using the header as insertion point, we guarantee that the
  // expanded instructions dominate all their uses.
  auto GetInsertPoint = [this, &B]() {
    BasicBlock *InsertBB = B.GetInsertPoint()->getParent();
    if (InsertBB != LoopVectorBody &&
        LI->getLoopFor(LoopVectorBody) == LI->getLoopFor(InsertBB))
      return LoopVectorBody->getTerminator();
    return &*B.GetInsertPoint();
  };
  switch (ID.getKind()) {
  case InductionDescriptor::IK_IntInduction: {
    assert(Index->getType() == StartValue->getType() &&
           "Index type does not match StartValue type");
    if (ID.getConstIntStepValue() && ID.getConstIntStepValue()->isMinusOne())
      return B.CreateSub(StartValue, Index);
    auto *Offset = CreateMul(
        Index, Exp.expandCodeFor(Step, Index->getType(), GetInsertPoint()));
    return CreateAdd(StartValue, Offset);
  }
  case InductionDescriptor::IK_PtrInduction: {
    assert(isa<SCEVConstant>(Step) &&
           "Expected constant step for pointer induction");
    return B.CreateGEP(
        StartValue->getType()->getPointerElementType(), StartValue,
        CreateMul(Index,
                  Exp.expandCodeFor(Step, Index->getType(), GetInsertPoint())));
  }
  case InductionDescriptor::IK_FpInduction: {
    assert(Step->getType()->isFloatingPointTy() && "Expected FP Step value");
    auto InductionBinOp = ID.getInductionBinOp();
    assert(InductionBinOp &&
           (InductionBinOp->getOpcode() == Instruction::FAdd ||
            InductionBinOp->getOpcode() == Instruction::FSub) &&
           "Original bin op should be defined for FP induction");

    Value *StepValue = cast<SCEVUnknown>(Step)->getValue();

    // Floating point operations had to be 'fast' to enable the induction.
    FastMathFlags Flags;
    Flags.setFast();

    Value *MulExp = B.CreateFMul(StepValue, Index);
    if (isa<Instruction>(MulExp))
      // We have to check, the MulExp may be a constant.
      cast<Instruction>(MulExp)->setFastMathFlags(Flags);

    Value *BOp = B.CreateBinOp(InductionBinOp->getOpcode(), StartValue, MulExp,
                               "induction");
    if (isa<Instruction>(BOp))
      cast<Instruction>(BOp)->setFastMathFlags(Flags);

    return BOp;
  }
  case InductionDescriptor::IK_NoInduction:
    return nullptr;
  }
  llvm_unreachable("invalid enum");
}

Loop *InnerLoopVectorizer::createVectorLoopSkeleton(StringRef Prefix) {
  LoopScalarBody = OrigLoop->getHeader();
  LoopVectorPreHeader = OrigLoop->getLoopPreheader();
  LoopExitBlock = OrigLoop->getUniqueExitBlock();
  assert(LoopExitBlock && "Must have an exit block");
  assert(LoopVectorPreHeader && "Invalid loop structure");

  LoopMiddleBlock =
      SplitBlock(LoopVectorPreHeader, LoopVectorPreHeader->getTerminator(), DT,
                 LI, nullptr, Twine(Prefix) + "middle.block");
  LoopScalarPreHeader =
      SplitBlock(LoopMiddleBlock, LoopMiddleBlock->getTerminator(), DT, LI,
                 nullptr, Twine(Prefix) + "scalar.ph");

  // Set up branch from middle block to the exit and scalar preheader blocks.
  // completeLoopSkeleton will update the condition to use an iteration check,
  // if required to decide whether to execute the remainder.
  BranchInst *BrInst =
      BranchInst::Create(LoopExitBlock, LoopScalarPreHeader, Builder.getTrue());
  auto *ScalarLatchTerm = OrigLoop->getLoopLatch()->getTerminator();
  BrInst->setDebugLoc(ScalarLatchTerm->getDebugLoc());
  ReplaceInstWithInst(LoopMiddleBlock->getTerminator(), BrInst);

  // We intentionally don't let SplitBlock to update LoopInfo since
  // LoopVectorBody should belong to another loop than LoopVectorPreHeader.
  // LoopVectorBody is explicitly added to the correct place few lines later.
  LoopVectorBody =
      SplitBlock(LoopVectorPreHeader, LoopVectorPreHeader->getTerminator(), DT,
                 nullptr, nullptr, Twine(Prefix) + "vector.body");

  // Update dominator for loop exit.
  DT->changeImmediateDominator(LoopExitBlock, LoopMiddleBlock);

  // Create and register the new vector loop.
  Loop *Lp = LI->AllocateLoop();
  Loop *ParentLoop = OrigLoop->getParentLoop();

  // Insert the new loop into the loop nest and register the new basic blocks
  // before calling any utilities such as SCEV that require valid LoopInfo.
  if (ParentLoop) {
    ParentLoop->addChildLoop(Lp);
  } else {
    LI->addTopLevelLoop(Lp);
  }
  Lp->addBasicBlockToLoop(LoopVectorBody, *LI);
  return Lp;
}

void InnerLoopVectorizer::createInductionResumeValues(
    Loop *L, Value *VectorTripCount,
    std::pair<BasicBlock *, Value *> AdditionalBypass) {
  assert(VectorTripCount && L && "Expected valid arguments");
  assert(((AdditionalBypass.first && AdditionalBypass.second) ||
          (!AdditionalBypass.first && !AdditionalBypass.second)) &&
         "Inconsistent information about additional bypass.");
  // We are going to resume the execution of the scalar loop.
  // Go over all of the induction variables that we found and fix the
  // PHIs that are left in the scalar version of the loop.
  // The starting values of PHI nodes depend on the counter of the last
  // iteration in the vectorized loop.
  // If we come from a bypass edge then we need to start from the original
  // start value.
  for (auto &InductionEntry : Legal->getInductionVars()) {
    PHINode *OrigPhi = InductionEntry.first;
    InductionDescriptor II = InductionEntry.second;

    // Create phi nodes to merge from the  backedge-taken check block.
    PHINode *BCResumeVal =
        PHINode::Create(OrigPhi->getType(), 3, "bc.resume.val",
                        LoopScalarPreHeader->getTerminator());
    // Copy original phi DL over to the new one.
    BCResumeVal->setDebugLoc(OrigPhi->getDebugLoc());
    Value *&EndValue = IVEndValues[OrigPhi];
    Value *EndValueFromAdditionalBypass = AdditionalBypass.second;
    if (OrigPhi == OldInduction) {
      // We know what the end value is.
      EndValue = VectorTripCount;
    } else {
      IRBuilder<> B(L->getLoopPreheader()->getTerminator());
      Type *StepType = II.getStep()->getType();
      Instruction::CastOps CastOp =
          CastInst::getCastOpcode(VectorTripCount, true, StepType, true);
      Value *CRD = B.CreateCast(CastOp, VectorTripCount, StepType, "cast.crd");
      const DataLayout &DL = LoopScalarBody->getModule()->getDataLayout();
      EndValue = emitTransformedIndex(B, CRD, PSE.getSE(), DL, II);
      EndValue->setName("ind.end");

      // Compute the end value for the additional bypass (if applicable).
      if (AdditionalBypass.first) {
        B.SetInsertPoint(&(*AdditionalBypass.first->getFirstInsertionPt()));
        CastOp = CastInst::getCastOpcode(AdditionalBypass.second, true,
                                         StepType, true);
        CRD =
            B.CreateCast(CastOp, AdditionalBypass.second, StepType, "cast.crd");
        EndValueFromAdditionalBypass =
            emitTransformedIndex(B, CRD, PSE.getSE(), DL, II);
        EndValueFromAdditionalBypass->setName("ind.end");
      }
    }
    // The new PHI merges the original incoming value, in case of a bypass,
    // or the value at the end of the vectorized loop.
    BCResumeVal->addIncoming(EndValue, LoopMiddleBlock);

    // Fix the scalar body counter (PHI node).
    // The old induction's phi node in the scalar body needs the truncated
    // value.
    for (BasicBlock *BB : LoopBypassBlocks)
      BCResumeVal->addIncoming(II.getStartValue(), BB);

    if (AdditionalBypass.first)
      BCResumeVal->setIncomingValueForBlock(AdditionalBypass.first,
                                            EndValueFromAdditionalBypass);

    OrigPhi->setIncomingValueForBlock(LoopScalarPreHeader, BCResumeVal);
  }
}

BasicBlock *InnerLoopVectorizer::completeLoopSkeleton(Loop *L,
                                                      MDNode *OrigLoopID) {
  assert(L && "Expected valid loop.");

  // The trip counts should be cached by now.
  Value *Count = getOrCreateTripCount(L);
  Value *VectorTripCount = getOrCreateVectorTripCount(L);

  auto *ScalarLatchTerm = OrigLoop->getLoopLatch()->getTerminator();

  // Add a check in the middle block to see if we have completed
  // all of the iterations in the first vector loop.
  // If (N - N%VF) == N, then we *don't* need to run the remainder.
  // If tail is to be folded, we know we don't need to run the remainder.
  if (!Cost->foldTailByMasking()) {
    Instruction *CmpN = CmpInst::Create(Instruction::ICmp, CmpInst::ICMP_EQ,
                                        Count, VectorTripCount, "cmp.n",
                                        LoopMiddleBlock->getTerminator());

    // Here we use the same DebugLoc as the scalar loop latch terminator instead
    // of the corresponding compare because they may have ended up with
    // different line numbers and we want to avoid awkward line stepping while
    // debugging. Eg. if the compare has got a line number inside the loop.
    CmpN->setDebugLoc(ScalarLatchTerm->getDebugLoc());
    cast<BranchInst>(LoopMiddleBlock->getTerminator())->setCondition(CmpN);
  }

  // Get ready to start creating new instructions into the vectorized body.
  assert(LoopVectorPreHeader == L->getLoopPreheader() &&
         "Inconsistent vector loop preheader");
  Builder.SetInsertPoint(&*LoopVectorBody->getFirstInsertionPt());

  Optional<MDNode *> VectorizedLoopID =
      makeFollowupLoopID(OrigLoopID, {LLVMLoopVectorizeFollowupAll,
                                      LLVMLoopVectorizeFollowupVectorized});
  if (VectorizedLoopID.hasValue()) {
    L->setLoopID(VectorizedLoopID.getValue());

    // Do not setAlreadyVectorized if loop attributes have been defined
    // explicitly.
    return LoopVectorPreHeader;
  }

  // Keep all loop hints from the original loop on the vector loop (we'll
  // replace the vectorizer-specific hints below).
  if (MDNode *LID = OrigLoop->getLoopID())
    L->setLoopID(LID);

  LoopVectorizeHints Hints(L, true, *ORE);
  Hints.setAlreadyVectorized();

#ifdef EXPENSIVE_CHECKS
  assert(DT->verify(DominatorTree::VerificationLevel::Fast));
  LI->verify(*DT);
#endif

  return LoopVectorPreHeader;
}

BasicBlock *InnerLoopVectorizer::createVectorizedLoopSkeleton() {
  /*
   In this function we generate a new loop. The new loop will contain
   the vectorized instructions while the old loop will continue to run the
   scalar remainder.

       [ ] <-- loop iteration number check.
    /   |
   /    v
  |    [ ] <-- vector loop bypass (may consist of multiple blocks).
  |  /  |
  | /   v
  ||   [ ]     <-- vector pre header.
  |/    |
  |     v
  |    [  ] \
  |    [  ]_|   <-- vector loop.
  |     |
  |     v
  |   -[ ]   <--- middle-block.
  |  /  |
  | /   v
  -|- >[ ]     <--- new preheader.
   |    |
   |    v
   |   [ ] \
   |   [ ]_|   <-- old scalar loop to handle remainder.
    \   |
     \  v
      >[ ]     <-- exit block.
   ...
   */

  // Get the metadata of the original loop before it gets modified.
  MDNode *OrigLoopID = OrigLoop->getLoopID();

  // Create an empty vector loop, and prepare basic blocks for the runtime
  // checks.
  Loop *Lp = createVectorLoopSkeleton("");

  // Now, compare the new count to zero. If it is zero skip the vector loop and
  // jump to the scalar loop. This check also covers the case where the
  // backedge-taken count is uint##_max: adding one to it will overflow leading
  // to an incorrect trip count of zero. In this (rare) case we will also jump
  // to the scalar loop.
  emitMinimumIterationCountCheck(Lp, LoopScalarPreHeader);

  // Generate the code to check any assumptions that we've made for SCEV
  // expressions.
  emitSCEVChecks(Lp, LoopScalarPreHeader);

  // Generate the code that checks in runtime if arrays overlap. We put the
  // checks into a separate block to make the more common case of few elements
  // faster.
  emitMemRuntimeChecks(Lp, LoopScalarPreHeader);

  // Some loops have a single integer induction variable, while other loops
  // don't. One example is c++ iterators that often have multiple pointer
  // induction variables. In the code below we also support a case where we
  // don't have a single induction variable.
  //
  // We try to obtain an induction variable from the original loop as hard
  // as possible. However if we don't find one that:
  //   - is an integer
  //   - counts from zero, stepping by one
  //   - is the size of the widest induction variable type
  // then we create a new one.
  OldInduction = Legal->getPrimaryInduction();
  Type *IdxTy = Legal->getWidestInductionType();
  Value *StartIdx = ConstantInt::get(IdxTy, 0);
  // The loop step is equal to the vectorization factor (num of SIMD elements)
  // times the unroll factor (num of SIMD instructions).
  Builder.SetInsertPoint(&*Lp->getHeader()->getFirstInsertionPt());
  Value *Step = createStepForVF(Builder, ConstantInt::get(IdxTy, UF), VF);
  Value *CountRoundDown = getOrCreateVectorTripCount(Lp);
  Induction =
      createInductionVariable(Lp, StartIdx, CountRoundDown, Step,
                              getDebugLocFromInstOrOperands(OldInduction));

  // Emit phis for the new starting index of the scalar loop.
  createInductionResumeValues(Lp, CountRoundDown);

  return completeLoopSkeleton(Lp, OrigLoopID);
}

// Fix up external users of the induction variable. At this point, we are
// in LCSSA form, with all external PHIs that use the IV having one input value,
// coming from the remainder loop. We need those PHIs to also have a correct
// value for the IV when arriving directly from the middle block.
void InnerLoopVectorizer::fixupIVUsers(PHINode *OrigPhi,
                                       const InductionDescriptor &II,
                                       Value *CountRoundDown, Value *EndValue,
                                       BasicBlock *MiddleBlock) {
  // There are two kinds of external IV usages - those that use the value
  // computed in the last iteration (the PHI) and those that use the penultimate
  // value (the value that feeds into the phi from the loop latch).
  // We allow both, but they, obviously, have different values.

  assert(OrigLoop->getUniqueExitBlock() && "Expected a single exit block");

  DenseMap<Value *, Value *> MissingVals;

  // An external user of the last iteration's value should see the value that
  // the remainder loop uses to initialize its own IV.
  Value *PostInc = OrigPhi->getIncomingValueForBlock(OrigLoop->getLoopLatch());
  for (User *U : PostInc->users()) {
    Instruction *UI = cast<Instruction>(U);
    if (!OrigLoop->contains(UI)) {
      assert(isa<PHINode>(UI) && "Expected LCSSA form");
      MissingVals[UI] = EndValue;
    }
  }

  // An external user of the penultimate value need to see EndValue - Step.
  // The simplest way to get this is to recompute it from the constituent SCEVs,
  // that is Start + (Step * (CRD - 1)).
  for (User *U : OrigPhi->users()) {
    auto *UI = cast<Instruction>(U);
    if (!OrigLoop->contains(UI)) {
      const DataLayout &DL =
          OrigLoop->getHeader()->getModule()->getDataLayout();
      assert(isa<PHINode>(UI) && "Expected LCSSA form");

      IRBuilder<> B(MiddleBlock->getTerminator());
      Value *CountMinusOne = B.CreateSub(
          CountRoundDown, ConstantInt::get(CountRoundDown->getType(), 1));
      Value *CMO =
          !II.getStep()->getType()->isIntegerTy()
              ? B.CreateCast(Instruction::SIToFP, CountMinusOne,
                             II.getStep()->getType())
              : B.CreateSExtOrTrunc(CountMinusOne, II.getStep()->getType());
      CMO->setName("cast.cmo");
      Value *Escape = emitTransformedIndex(B, CMO, PSE.getSE(), DL, II);
      Escape->setName("ind.escape");
      MissingVals[UI] = Escape;
    }
  }

  for (auto &I : MissingVals) {
    PHINode *PHI = cast<PHINode>(I.first);
    // One corner case we have to handle is two IVs "chasing" each-other,
    // that is %IV2 = phi [...], [ %IV1, %latch ]
    // In this case, if IV1 has an external use, we need to avoid adding both
    // "last value of IV1" and "penultimate value of IV2". So, verify that we
    // don't already have an incoming value for the middle block.
    if (PHI->getBasicBlockIndex(MiddleBlock) == -1)
      PHI->addIncoming(I.second, MiddleBlock);
  }
}

namespace {

struct CSEDenseMapInfo {
  static bool canHandle(const Instruction *I) {
    return isa<InsertElementInst>(I) || isa<ExtractElementInst>(I) ||
           isa<ShuffleVectorInst>(I) || isa<GetElementPtrInst>(I);
  }

  static inline Instruction *getEmptyKey() {
    return DenseMapInfo<Instruction *>::getEmptyKey();
  }

  static inline Instruction *getTombstoneKey() {
    return DenseMapInfo<Instruction *>::getTombstoneKey();
  }

  static unsigned getHashValue(const Instruction *I) {
    assert(canHandle(I) && "Unknown instruction!");
    return hash_combine(I->getOpcode(), hash_combine_range(I->value_op_begin(),
                                                           I->value_op_end()));
  }

  static bool isEqual(const Instruction *LHS, const Instruction *RHS) {
    if (LHS == getEmptyKey() || RHS == getEmptyKey() ||
        LHS == getTombstoneKey() || RHS == getTombstoneKey())
      return LHS == RHS;
    return LHS->isIdenticalTo(RHS);
  }
};

} // end anonymous namespace

/// Perform cse of induction variable instructions.
static void cse(BasicBlock *BB) {
  // Perform simple cse.
  SmallDenseMap<Instruction *, Instruction *, 4, CSEDenseMapInfo> CSEMap;
  for (BasicBlock::iterator I = BB->begin(), E = BB->end(); I != E;) {
    Instruction *In = &*I++;

    if (!CSEDenseMapInfo::canHandle(In))
      continue;

    // Check if we can replace this instruction with any of the
    // visited instructions.
    if (Instruction *V = CSEMap.lookup(In)) {
      In->replaceAllUsesWith(V);
      In->eraseFromParent();
      continue;
    }

    CSEMap[In] = In;
  }
}

unsigned LoopVectorizationCostModel::getVectorCallCost(CallInst *CI,
                                                       ElementCount VF,
                                                       bool &NeedToScalarize) {
  Function *F = CI->getCalledFunction();
  Type *ScalarRetTy = CI->getType();
  SmallVector<Type *, 4> Tys, ScalarTys;
  for (auto &ArgOp : CI->arg_operands())
    ScalarTys.push_back(ArgOp->getType());

  // Estimate cost of scalarized vector call. The source operands are assumed
  // to be vectors, so we need to extract individual elements from there,
  // execute VF scalar calls, and then gather the result into the vector return
  // value.
  unsigned ScalarCallCost = TTI.getCallInstrCost(F, ScalarRetTy, ScalarTys,
                                                 TTI::TCK_RecipThroughput);
  if (VF.isScalar())
    return ScalarCallCost;

  // Compute corresponding vector type for return value and arguments.
  Type *RetTy = ToVectorTy(ScalarRetTy, VF);
  for (Type *ScalarTy : ScalarTys)
    Tys.push_back(ToVectorTy(ScalarTy, VF));

  // Compute costs of unpacking argument values for the scalar calls and
  // packing the return values to a vector.
  unsigned ScalarizationCost = getScalarizationOverhead(CI, VF);

  unsigned Cost = ScalarCallCost * VF.getKnownMinValue() + ScalarizationCost;

  // If we can't emit a vector call for this function, then the currently found
  // cost is the cost we need to return.
  NeedToScalarize = true;
  VFShape Shape = VFShape::get(*CI, VF, false /*HasGlobalPred*/);
  Function *VecFunc = VFDatabase(*CI).getVectorizedFunction(Shape);

  if (!TLI || CI->isNoBuiltin() || !VecFunc)
    return Cost;

  // If the corresponding vector cost is cheaper, return its cost.
  unsigned VectorCallCost = TTI.getCallInstrCost(nullptr, RetTy, Tys,
                                                 TTI::TCK_RecipThroughput);
  if (VectorCallCost < Cost) {
    NeedToScalarize = false;
    return VectorCallCost;
  }
  return Cost;
}

unsigned LoopVectorizationCostModel::getVectorIntrinsicCost(CallInst *CI,
                                                            ElementCount VF) {
  Intrinsic::ID ID = getVectorIntrinsicIDForCall(CI, TLI);
  assert(ID && "Expected intrinsic call!");

  IntrinsicCostAttributes CostAttrs(ID, *CI, VF);
  return TTI.getIntrinsicInstrCost(CostAttrs,
                                   TargetTransformInfo::TCK_RecipThroughput);
}

static Type *smallestIntegerVectorType(Type *T1, Type *T2) {
  auto *I1 = cast<IntegerType>(cast<VectorType>(T1)->getElementType());
  auto *I2 = cast<IntegerType>(cast<VectorType>(T2)->getElementType());
  return I1->getBitWidth() < I2->getBitWidth() ? T1 : T2;
}

static Type *largestIntegerVectorType(Type *T1, Type *T2) {
  auto *I1 = cast<IntegerType>(cast<VectorType>(T1)->getElementType());
  auto *I2 = cast<IntegerType>(cast<VectorType>(T2)->getElementType());
  return I1->getBitWidth() > I2->getBitWidth() ? T1 : T2;
}

void InnerLoopVectorizer::truncateToMinimalBitwidths() {
  // For every instruction `I` in MinBWs, truncate the operands, create a
  // truncated version of `I` and reextend its result. InstCombine runs
  // later and will remove any ext/trunc pairs.
  SmallPtrSet<Value *, 4> Erased;
  for (const auto &KV : Cost->getMinimalBitwidths()) {
    // If the value wasn't vectorized, we must maintain the original scalar
    // type. The absence of the value from VectorLoopValueMap indicates that it
    // wasn't vectorized.
    if (!VectorLoopValueMap.hasAnyVectorValue(KV.first))
      continue;
    for (unsigned Part = 0; Part < UF; ++Part) {
      Value *I = getOrCreateVectorValue(KV.first, Part);
      if (Erased.count(I) || I->use_empty() || !isa<Instruction>(I))
        continue;
      Type *OriginalTy = I->getType();
      Type *ScalarTruncatedTy =
          IntegerType::get(OriginalTy->getContext(), KV.second);
      auto *TruncatedTy = VectorType::get(
          ScalarTruncatedTy, cast<VectorType>(OriginalTy)->getElementCount());
      if (TruncatedTy == OriginalTy)
        continue;

      IRBuilder<> B(cast<Instruction>(I));
      auto ShrinkOperand = [&](Value *V) -> Value * {
        if (auto *ZI = dyn_cast<ZExtInst>(V))
          if (ZI->getSrcTy() == TruncatedTy)
            return ZI->getOperand(0);
        return B.CreateZExtOrTrunc(V, TruncatedTy);
      };

      // The actual instruction modification depends on the instruction type,
      // unfortunately.
      Value *NewI = nullptr;
      if (auto *BO = dyn_cast<BinaryOperator>(I)) {
        NewI = B.CreateBinOp(BO->getOpcode(), ShrinkOperand(BO->getOperand(0)),
                             ShrinkOperand(BO->getOperand(1)));

        // Any wrapping introduced by shrinking this operation shouldn't be
        // considered undefined behavior. So, we can't unconditionally copy
        // arithmetic wrapping flags to NewI.
        cast<BinaryOperator>(NewI)->copyIRFlags(I, /*IncludeWrapFlags=*/false);
      } else if (auto *CI = dyn_cast<ICmpInst>(I)) {
        NewI =
            B.CreateICmp(CI->getPredicate(), ShrinkOperand(CI->getOperand(0)),
                         ShrinkOperand(CI->getOperand(1)));
      } else if (auto *SI = dyn_cast<SelectInst>(I)) {
        NewI = B.CreateSelect(SI->getCondition(),
                              ShrinkOperand(SI->getTrueValue()),
                              ShrinkOperand(SI->getFalseValue()));
      } else if (auto *CI = dyn_cast<CastInst>(I)) {
        switch (CI->getOpcode()) {
        default:
          llvm_unreachable("Unhandled cast!");
        case Instruction::Trunc:
          NewI = ShrinkOperand(CI->getOperand(0));
          break;
        case Instruction::SExt:
          NewI = B.CreateSExtOrTrunc(
              CI->getOperand(0),
              smallestIntegerVectorType(OriginalTy, TruncatedTy));
          break;
        case Instruction::ZExt:
          NewI = B.CreateZExtOrTrunc(
              CI->getOperand(0),
              smallestIntegerVectorType(OriginalTy, TruncatedTy));
          break;
        }
      } else if (auto *SI = dyn_cast<ShuffleVectorInst>(I)) {
        auto Elements0 = cast<FixedVectorType>(SI->getOperand(0)->getType())
                             ->getNumElements();
        auto *O0 = B.CreateZExtOrTrunc(
            SI->getOperand(0),
            VectorType::get(ScalarTruncatedTy,
                            ElementCount::getFixed(Elements0)));
        auto Elements1 =
            cast<VectorType>(SI->getOperand(1)->getType())->getElementCount();
        auto *O1 = B.CreateZExtOrTrunc(
            SI->getOperand(1), VectorType::get(ScalarTruncatedTy, Elements1));

        NewI = B.CreateShuffleVector(O0, O1, SI->getShuffleMask());
      } else if (isa<LoadInst>(I) || isa<PHINode>(I)) {
        // Don't do anything with the operands, just extend the result.
        continue;
      } else if (auto *IE = dyn_cast<InsertElementInst>(I)) {
        auto Elements = cast<FixedVectorType>(IE->getOperand(0)->getType())
                            ->getNumElements();
        auto *O0 = B.CreateZExtOrTrunc(
            IE->getOperand(0),
            VectorType::get(ScalarTruncatedTy,
                            ElementCount::getFixed(Elements)));
        auto *O1 = B.CreateZExtOrTrunc(IE->getOperand(1), ScalarTruncatedTy);
        NewI = B.CreateInsertElement(O0, O1, IE->getOperand(2));
      } else if (auto *EE = dyn_cast<ExtractElementInst>(I)) {
        auto Elements = cast<FixedVectorType>(EE->getOperand(0)->getType())
                            ->getNumElements();
        auto *O0 = B.CreateZExtOrTrunc(
            EE->getOperand(0),
            VectorType::get(ScalarTruncatedTy,
                            ElementCount::getFixed(Elements)));
        NewI = B.CreateExtractElement(O0, EE->getOperand(2));
      } else {
        // If we don't know what to do, be conservative and don't do anything.
        continue;
      }

      // Lastly, extend the result.
      NewI->takeName(cast<Instruction>(I));
      Value *Res = B.CreateZExtOrTrunc(NewI, OriginalTy);
      I->replaceAllUsesWith(Res);
      cast<Instruction>(I)->eraseFromParent();
      Erased.insert(I);
      VectorLoopValueMap.resetVectorValue(KV.first, Part, Res);
    }
  }

  // We'll have created a bunch of ZExts that are now parentless. Clean up.
  for (const auto &KV : Cost->getMinimalBitwidths()) {
    // If the value wasn't vectorized, we must maintain the original scalar
    // type. The absence of the value from VectorLoopValueMap indicates that it
    // wasn't vectorized.
    if (!VectorLoopValueMap.hasAnyVectorValue(KV.first))
      continue;
    for (unsigned Part = 0; Part < UF; ++Part) {
      Value *I = getOrCreateVectorValue(KV.first, Part);
      ZExtInst *Inst = dyn_cast<ZExtInst>(I);
      if (Inst && Inst->use_empty()) {
        Value *NewI = Inst->getOperand(0);
        Inst->eraseFromParent();
        VectorLoopValueMap.resetVectorValue(KV.first, Part, NewI);
      }
    }
  }
}

void InnerLoopVectorizer::fixVectorizedLoop(VPTransformState &State) {
  // Insert truncates and extends for any truncated instructions as hints to
  // InstCombine.
  if (VF.isVector())
    truncateToMinimalBitwidths();

  // Fix widened non-induction PHIs by setting up the PHI operands.
  if (OrigPHIsToFix.size()) {
    assert(EnableVPlanNativePath &&
           "Unexpected non-induction PHIs for fixup in non VPlan-native path");
    fixNonInductionPHIs();
  }

  // At this point every instruction in the original loop is widened to a
  // vector form. Now we need to fix the recurrences in the loop. These PHI
  // nodes are currently empty because we did not want to introduce cycles.
  // This is the second stage of vectorizing recurrences.
  fixCrossIterationPHIs();

  // Forget the original basic block.
  PSE.getSE()->forgetLoop(OrigLoop);

  // Fix-up external users of the induction variables.
  for (auto &Entry : Legal->getInductionVars())
    fixupIVUsers(Entry.first, Entry.second,
                 getOrCreateVectorTripCount(LI->getLoopFor(LoopVectorBody)),
                 IVEndValues[Entry.first], LoopMiddleBlock);

  fixLCSSAPHIs();
  for (Instruction *PI : PredicatedInstructions)
    sinkScalarOperands(&*PI);

  // If using predicated vector ops, we need to increment index for the next
  // vector iteration by the EVL used in current iteration.
  if (preferPredicatedVectorOps())
    fixEVLInduction(State);

  // Remove redundant induction instructions.
  cse(LoopVectorBody);

  // Set/update profile weights for the vector and remainder loops as original
  // loop iterations are now distributed among them. Note that original loop
  // represented by LoopScalarBody becomes remainder loop after vectorization.
  //
  // For cases like foldTailByMasking() and requiresScalarEpiloque() we may
  // end up getting slightly roughened result but that should be OK since
  // profile is not inherently precise anyway. Note also possible bypass of
  // vector code caused by legality checks is ignored, assigning all the weight
  // to the vector loop, optimistically.
  //
  // For scalable vectorization we can't know at compile time how many iterations
  // of the loop are handled in one vector iteration, so instead assume a pessimistic
  // vscale of '1'.
  setProfileInfoAfterUnrolling(
      LI->getLoopFor(LoopScalarBody), LI->getLoopFor(LoopVectorBody),
      LI->getLoopFor(LoopScalarBody), VF.getKnownMinValue() * UF);
}

void InnerLoopVectorizer::fixEVLInduction(VPTransformState &State) {
  // FIXME: Add support for interleaving.
  ReplaceInstWithInst(NextIndex, BinaryOperator::Create(
                                     Instruction::Add, NextIndex->getOperand(0),
                                     State.get(EVL, 0)));
}

void InnerLoopVectorizer::fixCrossIterationPHIs() {
  // In order to support recurrences we need to be able to vectorize Phi nodes.
  // Phi nodes have cycles, so we need to vectorize them in two stages. This is
  // stage #2: We now need to fix the recurrences by adding incoming edges to
  // the currently empty PHI nodes. At this point every instruction in the
  // original loop is widened to a vector form so we can use them to construct
  // the incoming edges.
  for (PHINode &Phi : OrigLoop->getHeader()->phis()) {
    // Handle first-order recurrences and reductions that need to be fixed.
    if (Legal->isFirstOrderRecurrence(&Phi))
      fixFirstOrderRecurrence(&Phi);
    else if (Legal->isReductionVariable(&Phi))
      fixReduction(&Phi);
  }
}

void InnerLoopVectorizer::fixFirstOrderRecurrence(PHINode *Phi) {
  // This is the second phase of vectorizing first-order recurrences. An
  // overview of the transformation is described below. Suppose we have the
  // following loop.
  //
  //   for (int i = 0; i < n; ++i)
  //     b[i] = a[i] - a[i - 1];
  //
  // There is a first-order recurrence on "a". For this loop, the shorthand
  // scalar IR looks like:
  //
  //   scalar.ph:
  //     s_init = a[-1]
  //     br scalar.body
  //
  //   scalar.body:
  //     i = phi [0, scalar.ph], [i+1, scalar.body]
  //     s1 = phi [s_init, scalar.ph], [s2, scalar.body]
  //     s2 = a[i]
  //     b[i] = s2 - s1
  //     br cond, scalar.body, ...
  //
  // In this example, s1 is a recurrence because it's value depends on the
  // previous iteration. In the first phase of vectorization, we created a
  // temporary value for s1. We now complete the vectorization and produce the
  // shorthand vector IR shown below (for VF = 4, UF = 1).
  //
  //   vector.ph:
  //     v_init = vector(..., ..., ..., a[-1])
  //     br vector.body
  //
  //   vector.body
  //     i = phi [0, vector.ph], [i+4, vector.body]
  //     v1 = phi [v_init, vector.ph], [v2, vector.body]
  //     v2 = a[i, i+1, i+2, i+3];
  //     v3 = vector(v1(3), v2(0, 1, 2))
  //     b[i, i+1, i+2, i+3] = v2 - v3
  //     br cond, vector.body, middle.block
  //
  //   middle.block:
  //     x = v2(3)
  //     br scalar.ph
  //
  //   scalar.ph:
  //     s_init = phi [x, middle.block], [a[-1], otherwise]
  //     br scalar.body
  //
  // After execution completes the vector loop, we extract the next value of
  // the recurrence (x) to use as the initial value in the scalar loop.

  // Get the original loop preheader and single loop latch.
  auto *Preheader = OrigLoop->getLoopPreheader();
  auto *Latch = OrigLoop->getLoopLatch();

  // Get the initial and previous values of the scalar recurrence.
  auto *ScalarInit = Phi->getIncomingValueForBlock(Preheader);
  auto *Previous = Phi->getIncomingValueForBlock(Latch);

  // Create a vector from the initial value.
  auto *VectorInit = ScalarInit;
  if (VF.isVector()) {
    Builder.SetInsertPoint(LoopVectorPreHeader->getTerminator());
    VectorInit = Builder.CreateInsertElement(
        PoisonValue::get(VectorType::get(VectorInit->getType(), VF)), VectorInit,
        Builder.getInt32(VF.getKnownMinValue() - 1), "vector.recur.init");
  }

  // We constructed a temporary phi node in the first phase of vectorization.
  // This phi node will eventually be deleted.
  Builder.SetInsertPoint(
      cast<Instruction>(VectorLoopValueMap.getVectorValue(Phi, 0)));

  // Create a phi node for the new recurrence. The current value will either be
  // the initial value inserted into a vector or loop-varying vector value.
  auto *VecPhi = Builder.CreatePHI(VectorInit->getType(), 2, "vector.recur");
  VecPhi->addIncoming(VectorInit, LoopVectorPreHeader);

  // Get the vectorized previous value of the last part UF - 1. It appears last
  // among all unrolled iterations, due to the order of their construction.
  Value *PreviousLastPart = getOrCreateVectorValue(Previous, UF - 1);

  // Find and set the insertion point after the previous value if it is an
  // instruction.
  BasicBlock::iterator InsertPt;
  // Note that the previous value may have been constant-folded so it is not
  // guaranteed to be an instruction in the vector loop.
  // FIXME: Loop invariant values do not form recurrences. We should deal with
  //        them earlier.
  if (LI->getLoopFor(LoopVectorBody)->isLoopInvariant(PreviousLastPart))
    InsertPt = LoopVectorBody->getFirstInsertionPt();
  else {
    Instruction *PreviousInst = cast<Instruction>(PreviousLastPart);
    if (isa<PHINode>(PreviousLastPart))
      // If the previous value is a phi node, we should insert after all the phi
      // nodes in the block containing the PHI to avoid breaking basic block
      // verification. Note that the basic block may be different to
      // LoopVectorBody, in case we predicate the loop.
      InsertPt = PreviousInst->getParent()->getFirstInsertionPt();
    else
      InsertPt = ++PreviousInst->getIterator();
  }
  Builder.SetInsertPoint(&*InsertPt);

  // We will construct a vector for the recurrence by combining the values for
  // the current and previous iterations. This is the required shuffle mask.
  SmallVector<int, 8> ShuffleMask(VF.getKnownMinValue());
  ShuffleMask[0] = VF.getKnownMinValue() - 1;
  for (unsigned I = 1; I < VF.getKnownMinValue(); ++I)
    ShuffleMask[I] = I + VF.getKnownMinValue() - 1;

  // The vector from which to take the initial value for the current iteration
  // (actual or unrolled). Initially, this is the vector phi node.
  Value *Incoming = VecPhi;

  // Shuffle the current and previous vector and update the vector parts.
  for (unsigned Part = 0; Part < UF; ++Part) {
    Value *PreviousPart = getOrCreateVectorValue(Previous, Part);
    Value *PhiPart = VectorLoopValueMap.getVectorValue(Phi, Part);
    Value *Shuffle;
    if (VF.isScalable()) {
      // FIXME: Add support for first order recurrence operations using VP
      // intrinsics. We will need to keep track of the vector length used in the
      // previous iteration to be able to correctly shift the vector from the
      // previous iteration.
      assert(!preferPredicatedVectorOps() &&
             "First order recurrence operations not currently supported by "
             "predicated vector operations.");
      Type *Int32Ty = Type::getInt32Ty(Phi->getContext());
      Module *M = OrigLoop->getHeader()->getModule();
      CallInst *Vscale = emitVscaleCall(Builder, M, Int32Ty);
      Value *Vlen = Builder.CreateMul(
          Vscale, ConstantInt::get(Int32Ty, VF.getKnownMinValue()));
      Value *Shift = Builder.CreateSub(Vlen, ConstantInt::get(Int32Ty, 1));
      Shuffle = Builder.CreateIntrinsic(
          Intrinsic::experimental_vector_slideleftfill, {VecPhi->getType()},
          {Incoming, PreviousPart, Shift}, nullptr);
    } else {
      Shuffle =
          VF.getKnownMinValue() > 1
              ? Builder.CreateShuffleVector(Incoming, PreviousPart, ShuffleMask)
              : Incoming;
    }
    PhiPart->replaceAllUsesWith(Shuffle);
    cast<Instruction>(PhiPart)->eraseFromParent();
    VectorLoopValueMap.resetVectorValue(Phi, Part, Shuffle);
    Incoming = PreviousPart;
  }

  // Fix the latch value of the new recurrence in the vector loop.
  VecPhi->addIncoming(Incoming, LI->getLoopFor(LoopVectorBody)->getLoopLatch());

  // Extract the last vector element in the middle block. This will be the
  // initial value for the recurrence when jumping to the scalar loop.
  auto *ExtractForScalar = Incoming;
  if (VF.isVector()) {
    Builder.SetInsertPoint(LoopMiddleBlock->getTerminator());
    ExtractForScalar = Builder.CreateExtractElement(
        ExtractForScalar, Builder.getInt32(VF.getKnownMinValue() - 1),
        "vector.recur.extract");
  }
  // Extract the second last element in the middle block if the
  // Phi is used outside the loop. We need to extract the phi itself
  // and not the last element (the phi update in the current iteration). This
  // will be the value when jumping to the exit block from the LoopMiddleBlock,
  // when the scalar loop is not run at all.
  Value *ExtractForPhiUsedOutsideLoop = nullptr;
  if (VF.isVector())
    ExtractForPhiUsedOutsideLoop = Builder.CreateExtractElement(
        Incoming, Builder.getInt32(VF.getKnownMinValue() - 2),
        "vector.recur.extract.for.phi");
  // When loop is unrolled without vectorizing, initialize
  // ExtractForPhiUsedOutsideLoop with the value just prior to unrolled value of
  // `Incoming`. This is analogous to the vectorized case above: extracting the
  // second last element when VF > 1.
  else if (UF > 1)
    ExtractForPhiUsedOutsideLoop = getOrCreateVectorValue(Previous, UF - 2);

  // Fix the initial value of the original recurrence in the scalar loop.
  Builder.SetInsertPoint(&*LoopScalarPreHeader->begin());
  auto *Start = Builder.CreatePHI(Phi->getType(), 2, "scalar.recur.init");
  for (auto *BB : predecessors(LoopScalarPreHeader)) {
    auto *Incoming = BB == LoopMiddleBlock ? ExtractForScalar : ScalarInit;
    Start->addIncoming(Incoming, BB);
  }

  Phi->setIncomingValueForBlock(LoopScalarPreHeader, Start);
  Phi->setName("scalar.recur");

  // Finally, fix users of the recurrence outside the loop. The users will need
  // either the last value of the scalar recurrence or the last value of the
  // vector recurrence we extracted in the middle block. Since the loop is in
  // LCSSA form, we just need to find all the phi nodes for the original scalar
  // recurrence in the exit block, and then add an edge for the middle block.
  for (PHINode &LCSSAPhi : LoopExitBlock->phis()) {
    if (LCSSAPhi.getIncomingValue(0) == Phi) {
      LCSSAPhi.addIncoming(ExtractForPhiUsedOutsideLoop, LoopMiddleBlock);
    }
  }
}

void InnerLoopVectorizer::fixReduction(PHINode *Phi) {
  // Get it's reduction variable descriptor.
  assert(Legal->isReductionVariable(Phi) &&
         "Unable to find the reduction variable");
  RecurrenceDescriptor RdxDesc = Legal->getReductionVars()[Phi];

  RecurKind RK = RdxDesc.getRecurrenceKind();
  TrackingVH<Value> ReductionStartValue = RdxDesc.getRecurrenceStartValue();
  Instruction *LoopExitInst = RdxDesc.getLoopExitInstr();
  setDebugLocFromInst(Builder, ReductionStartValue);
  bool IsInLoopReductionPhi = Cost->isInLoopReduction(Phi);

  // This is the vector-clone of the value that leaves the loop.
  Type *VecTy = getOrCreateVectorValue(LoopExitInst, 0)->getType();

<<<<<<< HEAD
  // Find the reduction identity variable. Zero for addition, or, xor,
  // one for multiplication, -1 for And.
  Value *Identity;
  Value *VectorStart;
  if (RecurrenceDescriptor::isMinMaxRecurrenceKind(RK)) {
    // MinMax reduction have the start value as their identify.
    if (VF.isScalar() || IsInLoopReductionPhi) {
      VectorStart = Identity = ReductionStartValue;
    } else {
      VectorStart = Identity = Builder.CreateVectorSplat(
          VF, ReductionStartValue, "minmax.ident");
    }
  } else {
    // Handle other reduction kinds:
    Constant *Iden = RecurrenceDescriptor::getRecurrenceIdentity(
        RK, VecTy->getScalarType());
    if (VF.isScalar() || IsInLoopReductionPhi) {
      Identity = Iden;
      // This vector is the Identity vector where the first element is the
      // incoming scalar reduction.
      VectorStart = ReductionStartValue;
    } else {
      Identity = ConstantVector::getSplat(VF, Iden);

      // This vector is the Identity vector where the first element is the
      // incoming scalar reduction.
      VectorStart =
          Builder.CreateInsertElement(Identity, ReductionStartValue, Zero);
    }
  }

=======
>>>>>>> e1d43325
  // Wrap flags are in general invalid after vectorization, clear them.
  clearReductionWrapFlags(RdxDesc);

  // Fix the vector-loop phi.

  // Reductions do not have to start at zero. They can start with
  // any loop invariant values.
  BasicBlock *Latch = OrigLoop->getLoopLatch();
  Value *LoopVal = Phi->getIncomingValueForBlock(Latch);

  for (unsigned Part = 0; Part < UF; ++Part) {
    Value *VecRdxPhi = getOrCreateVectorValue(Phi, Part);
    Value *Val = getOrCreateVectorValue(LoopVal, Part);
<<<<<<< HEAD
    // Make sure to add the reduction start value only to the
    // first unroll part.
    Value *StartVal = (Part == 0) ? VectorStart : Identity;
    cast<PHINode>(VecRdxPhi)->addIncoming(StartVal, LoopVectorPreHeader);
    cast<PHINode>(VecRdxPhi)->addIncoming(
        Val, LI->getLoopFor(LoopVectorBody)->getLoopLatch());
=======
    cast<PHINode>(VecRdxPhi)
      ->addIncoming(Val, LI->getLoopFor(LoopVectorBody)->getLoopLatch());
>>>>>>> e1d43325
  }

  // Before each round, move the insertion point right between
  // the PHIs and the values we are going to write.
  // This allows us to write both PHINodes and the extractelement
  // instructions.
  Builder.SetInsertPoint(&*LoopMiddleBlock->getFirstInsertionPt());

  setDebugLocFromInst(Builder, LoopExitInst);

  // If tail is folded by masking, the vector value to leave the loop should be
  // a Select choosing between the vectorized LoopExitInst and vectorized Phi,
  // instead of the former. For an inloop reduction the reduction will already
  // be predicated, and does not need to be handled here.
  if (Cost->foldTailByMasking() && !IsInLoopReductionPhi) {
    for (unsigned Part = 0; Part < UF; ++Part) {
      Value *VecLoopExitInst =
          VectorLoopValueMap.getVectorValue(LoopExitInst, Part);
      Value *Sel = nullptr;
      for (User *U : VecLoopExitInst->users()) {
        if (isa<SelectInst>(U)) {
          assert(!Sel && "Reduction exit feeding two selects");
          Sel = U;
        } else
          assert(isa<PHINode>(U) && "Reduction exit must feed Phi's or select");
      }
      assert(Sel && "Reduction exit feeds no select");
      VectorLoopValueMap.resetVectorValue(LoopExitInst, Part, Sel);

      // If the target can create a predicated operator for the reduction at no
      // extra cost in the loop (for example a predicated vadd), it can be
      // cheaper for the select to remain in the loop than be sunk out of it,
      // and so use the select value for the phi instead of the old
      // LoopExitValue.
      RecurrenceDescriptor RdxDesc = Legal->getReductionVars()[Phi];
      if (PreferPredicatedReductionSelect ||
          TTI->preferPredicatedReductionSelect(
              RdxDesc.getOpcode(), Phi->getType(),
              TargetTransformInfo::ReductionFlags())) {
        auto *VecRdxPhi = cast<PHINode>(getOrCreateVectorValue(Phi, Part));
        VecRdxPhi->setIncomingValueForBlock(
            LI->getLoopFor(LoopVectorBody)->getLoopLatch(), Sel);
      }

      // If using preferPredicatedVectorOps, replace incoming value of the
      // reduction phi node for vector.body with the above select instruction.
      if (preferPredicatedVectorOps()) {
        Value *VecRdxPhi = getOrCreateVectorValue(Phi, Part);
        BasicBlock *VectorBodyLatch =
            LI->getLoopFor(LoopVectorBody)->getLoopLatch();
        Value *CurrIncoming =
            cast<PHINode>(VecRdxPhi)->getIncomingValueForBlock(VectorBodyLatch);
        // By definition of LoopVal above, it is not guaranteed to be the
        // LoopExitInst. Replace only if it is.
        if (CurrIncoming == VecLoopExitInst) {
          cast<PHINode>(VecRdxPhi)->setIncomingValueForBlock(
              VectorBodyLatch,
              VectorLoopValueMap.getVectorValue(LoopExitInst, Part));
        }
      }
    }
  }

  // If the vector reduction can be performed in a smaller type, we truncate
  // then extend the loop exit value to enable InstCombine to evaluate the
  // entire expression in the smaller type.
  if (VF.isVector() && Phi->getType() != RdxDesc.getRecurrenceType()) {
    assert(!IsInLoopReductionPhi && "Unexpected truncated inloop reduction!");
    assert(!VF.isScalable() && "scalable vectors not yet supported.");
    Type *RdxVecTy = VectorType::get(RdxDesc.getRecurrenceType(), VF);
    Builder.SetInsertPoint(
        LI->getLoopFor(LoopVectorBody)->getLoopLatch()->getTerminator());
    VectorParts RdxParts(UF);
    for (unsigned Part = 0; Part < UF; ++Part) {
      RdxParts[Part] = VectorLoopValueMap.getVectorValue(LoopExitInst, Part);
      Value *Trunc = Builder.CreateTrunc(RdxParts[Part], RdxVecTy);
      Value *Extnd = RdxDesc.isSigned() ? Builder.CreateSExt(Trunc, VecTy)
                                        : Builder.CreateZExt(Trunc, VecTy);
      for (Value::user_iterator UI = RdxParts[Part]->user_begin();
           UI != RdxParts[Part]->user_end();)
        if (*UI != Trunc) {
          (*UI++)->replaceUsesOfWith(RdxParts[Part], Extnd);
          RdxParts[Part] = Extnd;
        } else {
          ++UI;
        }
    }
    Builder.SetInsertPoint(&*LoopMiddleBlock->getFirstInsertionPt());
    for (unsigned Part = 0; Part < UF; ++Part) {
      RdxParts[Part] = Builder.CreateTrunc(RdxParts[Part], RdxVecTy);
      VectorLoopValueMap.resetVectorValue(LoopExitInst, Part, RdxParts[Part]);
    }
  }

  // Reduce all of the unrolled parts into a single vector.
  Value *ReducedPartRdx = VectorLoopValueMap.getVectorValue(LoopExitInst, 0);
  unsigned Op = RecurrenceDescriptor::getOpcode(RK);

  // The middle block terminator has already been assigned a DebugLoc here (the
  // OrigLoop's single latch terminator). We want the whole middle block to
  // appear to execute on this line because: (a) it is all compiler generated,
  // (b) these instructions are always executed after evaluating the latch
  // conditional branch, and (c) other passes may add new predecessors which
  // terminate on this line. This is the easiest way to ensure we don't
  // accidentally cause an extra step back into the loop while debugging.
  setDebugLocFromInst(Builder, LoopMiddleBlock->getTerminator());
  for (unsigned Part = 1; Part < UF; ++Part) {
    Value *RdxPart = VectorLoopValueMap.getVectorValue(LoopExitInst, Part);
    if (Op != Instruction::ICmp && Op != Instruction::FCmp)
      // Floating point operations had to be 'fast' to enable the reduction.
      ReducedPartRdx = addFastMathFlag(
          Builder.CreateBinOp((Instruction::BinaryOps)Op, RdxPart,
                              ReducedPartRdx, "bin.rdx"),
          RdxDesc.getFastMathFlags());
    else
      ReducedPartRdx = createMinMaxOp(Builder, RK, ReducedPartRdx, RdxPart);
  }

  // Create the reduction after the loop. Note that inloop reductions create the
  // target reduction in the loop using a Reduction recipe.
  if (VF.isVector() && !IsInLoopReductionPhi) {
    bool NoNaN = Legal->hasFunNoNaNAttr();

    // For certain backends like RISC-V it is hard to lower some reduction
    // operations like multiply effectively. In such cases we can generate a
    // reduction loop in the loop vectorizer.
    TargetTransformInfo::ReductionFlags Flags;
    Flags.NoNaN = NoNaN;
    if (VF.isScalable() &&
        !TTI->useReductionIntrinsic(Op, ReducedPartRdx->getType(), Flags))
      ReducedPartRdx = generateReductionLoop(ReducedPartRdx, Identity, Op,
                                             RdxDesc.getFastMathFlags());
    else
      ReducedPartRdx =
          createTargetReduction(Builder, TTI, RdxDesc, ReducedPartRdx);
    // If the reduction can be performed in a smaller type, we need to extend
    // the reduction to the wider type before we branch to the original loop.
    if (Phi->getType() != RdxDesc.getRecurrenceType())
      ReducedPartRdx = RdxDesc.isSigned()
                           ? Builder.CreateSExt(ReducedPartRdx, Phi->getType())
                           : Builder.CreateZExt(ReducedPartRdx, Phi->getType());
  }

  // Create a phi node that merges control-flow from the backedge-taken check
  // block and the middle block.
  PHINode *BCBlockPhi = PHINode::Create(Phi->getType(), 2, "bc.merge.rdx",
                                        LoopScalarPreHeader->getTerminator());
  for (unsigned I = 0, E = LoopBypassBlocks.size(); I != E; ++I)
    BCBlockPhi->addIncoming(ReductionStartValue, LoopBypassBlocks[I]);
  BCBlockPhi->addIncoming(ReducedPartRdx, LoopMiddleBlock);

  // Now, we need to fix the users of the reduction variable
  // inside and outside of the scalar remainder loop.
  // We know that the loop is in LCSSA form. We need to update the
  // PHI nodes in the exit blocks.
  for (PHINode &LCSSAPhi : LoopExitBlock->phis()) {
    // All PHINodes need to have a single entry edge, or two if
    // we already fixed them.
    assert(LCSSAPhi.getNumIncomingValues() < 3 && "Invalid LCSSA PHI");

    // We found a reduction value exit-PHI. Update it with the
    // incoming bypass edge.
    if (LCSSAPhi.getIncomingValue(0) == LoopExitInst)
      LCSSAPhi.addIncoming(ReducedPartRdx, LoopMiddleBlock);
  } // end of the LCSSA phi scan.

  // Fix the scalar loop reduction variable with the incoming reduction sum
  // from the vector body and from the backedge value.
  int IncomingEdgeBlockIdx = Phi->getBasicBlockIndex(OrigLoop->getLoopLatch());
  assert(IncomingEdgeBlockIdx >= 0 && "Invalid block index");
  // Pick the other block.
  int SelfEdgeBlockIdx = (IncomingEdgeBlockIdx ? 0 : 1);
  Phi->setIncomingValue(SelfEdgeBlockIdx, BCBlockPhi);
  Phi->setIncomingValue(IncomingEdgeBlockIdx, LoopExitInst);
}

Value *InnerLoopVectorizer::generateReductionLoop(Value *ReducedPartRdx,
                                                  Value *Identity, unsigned Op,
                                                  FastMathFlags FMF) {
  // TODO: Generate ordered reduction loop if reassociation not allowed.
  assert(FMF.allowReassoc() && "Reassociation transformations not allowed. "
                               "Cannot generate log reduction loop.");
  VectorType *RdxTy = cast<VectorType>(ReducedPartRdx->getType());
  VectorType *IdenTy = cast<VectorType>(Identity->getType());
  assert(RdxTy->getElementCount() == IdenTy->getElementCount() &&
         "Identity vector does not have same length as reduction vector");

  BasicBlock *RdxBlockPH = LoopMiddleBlock;
  LoopMiddleBlock->setName("reduction.loop.ph");
  LoopMiddleBlock = SplitBlock(LoopMiddleBlock, &LoopMiddleBlock->front(), DT,
                               LI, nullptr, "middle.block");
  // Reset Debug Location to stay at the terminator of Middle Block. See
  // explanation at the previous call to setDebugLocFromInst.
  setDebugLocFromInst(Builder, LoopMiddleBlock->getTerminator());

  // Create reduction loop body
  BasicBlock *RdxBlock = SplitBlock(RdxBlockPH, &RdxBlockPH->front(), DT, LI,
                                    nullptr, "reduction.loop.body");

  // Insert instruction to get runtime vector length in reduction preheader.
  Builder.SetInsertPoint(&*RdxBlockPH->getFirstInsertionPt());
  CallInst *Vscale = emitVscaleCall(Builder, RdxBlockPH->getModule(),
                                    Type::getInt32Ty(RdxBlockPH->getContext()));
  Value *InitLen = Builder.CreateMul(Builder.getInt32(VF.getKnownMinValue()),
                                     Vscale, "vscale.x.vf");

  // Insert loop in the reduction loop body.
  Builder.SetInsertPoint(&*RdxBlock->getFirstInsertionPt());

  // Insert Phis for operating vector length and reduced vector.
  PHINode *CurrLen = Builder.CreatePHI(InitLen->getType(), 2, "current.len");
  CurrLen->addIncoming(InitLen, RdxBlockPH);
  PHINode *CurrVec = Builder.CreatePHI(RdxTy, 2, "current.vec");
  CurrVec->addIncoming(ReducedPartRdx, RdxBlockPH);

  // Compute half of vector len.
  Constant *Two = ConstantInt::get(InitLen->getType(), 2);
  auto *HalfLenQuotient = Builder.CreateUDiv(CurrLen, Two);
  auto *HalfLenRemainder = Builder.CreateURem(CurrLen, Two);
  Value *HalfLen =
      Builder.CreateAdd(HalfLenQuotient, HalfLenRemainder, "halflen");

  // If using vpred multiply, we do not need to create a merge between identity
  // and current vector for the second half of the elements.
  Value *FirstHalf = CurrVec;
  if (!preferPredicatedVectorOps()) {
    // Create a vector with first half of the current vector.
    Value *StepVec = Builder.CreateIntrinsic(
        Intrinsic::experimental_vector_stepvector,
        VectorType::get(HalfLen->getType(), RdxTy->getElementCount()), {},
        nullptr, "index.vec");
    Value *HalfLenSplat =
        Builder.CreateVectorSplat(RdxTy->getElementCount(), HalfLen, "halflen");
    Value *HalfMask = Builder.CreateICmpULT(StepVec, HalfLenSplat);
    FirstHalf = Builder.CreateSelect(HalfMask, CurrVec, Identity, "first.half");
  }

  // Create a vector with the second half of the current vector.
  // If we are using vpred ops with EVL = HalfLen, the SecondHalf vector will
  // contain the last HalfLenQuotient elements of the CurrVec followed by
  // (HalfLen - HalfLenQuotient) identity elements.
  // Note that CurrLen = HalfLen + HalfLenQuotient
  Value *SecondHalf =
      preferPredicatedVectorOps()
          ? Builder.CreateIntrinsic(
                Intrinsic::experimental_vector_vp_slideleftfill, RdxTy,
                {CurrVec, Identity, HalfLen, getSetVL(CurrLen)}, nullptr,
                "second.half")
          : Builder.CreateIntrinsic(
                Intrinsic::experimental_vector_slideleftfill, RdxTy,
                {CurrVec, Identity, HalfLen}, nullptr, "second.half");

  // All ops in the reduction inherit fast-math-flags from the recurrence
  // descriptor.
  IRBuilderBase::FastMathFlagGuard FMFGuard(Builder);
  Builder.setFastMathFlags(FMF);

  // Finally multiply the two half vectors to create the reduction vector that
  // will be used as the current vector for the next iteration or be the final
  // result if HalfLen is 1.
  // Since HalfLenQuotient is always <= HalfLen, it is safe to use EVL = HalfLen
  // irrespective of the number of elements in CurrVec.
  auto BuildRedxVec = [&]() -> Value * {
    switch (Op) {
    case Instruction::Mul:
    case Instruction::FMul:
    case Instruction::Add:
    case Instruction::FAdd:
      if (preferPredicatedVectorOps()) {
        // set vector length to HalfLen.
        Value *EVLHalf = getSetVL(HalfLen);
        // create call to vpred intrinsic.
        Value *PredMask = Builder.getTrueVector(RdxTy->getElementCount());
        VPIntrinsicAndKind OpIntr = getVPIntrInstr(Op);
        SmallVector<Value *, 6> IntrArgs;
        IntrArgs.push_back(FirstHalf);
        IntrArgs.push_back(SecondHalf);
        if (OpIntr.IsFP) {
          IntrArgs.push_back(getConstrainedFPRounding(
              Builder.getContext(), RoundingMode::NearestTiesToEven));
          IntrArgs.push_back(getConstrainedFPExcept(
              Builder.getContext(), fp::ExceptionBehavior::ebIgnore));
        }
        IntrArgs.push_back(PredMask);
        IntrArgs.push_back(EVLHalf);
        return Builder.CreateIntrinsic(OpIntr.Intr, RdxTy, IntrArgs, nullptr,
                                       "reduction.vec");
      } else
        return Builder.CreateBinOp((Instruction::BinaryOps)Op, FirstHalf,
                                   SecondHalf, "reduction.vec");
      break;
    default:
      llvm_unreachable(
          "Unsupported instruction for reduction loop for scalable vectors.");
    }
  };

  Value *RdxVec = BuildRedxVec();
  // Create new terminator for the reduction loop.
  Value *ExitCond =
      Builder.CreateICmpEQ(HalfLen, ConstantInt::get(HalfLen->getType(), 1));
  BranchInst *CurrTerminator = cast<BranchInst>(RdxBlock->getTerminator());
  Builder.CreateCondBr(ExitCond, CurrTerminator->getSuccessor(0), RdxBlock);
  CurrTerminator->eraseFromParent();

  // Fix the Phis for the current vector and current length.
  CurrLen->addIncoming(HalfLen, RdxBlock);
  CurrVec->addIncoming(RdxVec, RdxBlock);

  // Reset Insertion Point.
  Builder.SetInsertPoint(&*LoopMiddleBlock->getFirstInsertionPt());
  return Builder.CreateExtractElement(RdxVec, Builder.getInt32(0), "reduced");
}

void InnerLoopVectorizer::clearReductionWrapFlags(
    RecurrenceDescriptor &RdxDesc) {
  RecurKind RK = RdxDesc.getRecurrenceKind();
  if (RK != RecurKind::Add && RK != RecurKind::Mul)
    return;

  Instruction *LoopExitInstr = RdxDesc.getLoopExitInstr();
  assert(LoopExitInstr && "null loop exit instruction");
  SmallVector<Instruction *, 8> Worklist;
  SmallPtrSet<Instruction *, 8> Visited;
  Worklist.push_back(LoopExitInstr);
  Visited.insert(LoopExitInstr);

  while (!Worklist.empty()) {
    Instruction *Cur = Worklist.pop_back_val();
    if (isa<OverflowingBinaryOperator>(Cur))
      for (unsigned Part = 0; Part < UF; ++Part) {
        Value *V = getOrCreateVectorValue(Cur, Part);
        cast<Instruction>(V)->dropPoisonGeneratingFlags();
      }

    for (User *U : Cur->users()) {
      Instruction *UI = cast<Instruction>(U);
      if ((Cur != LoopExitInstr || OrigLoop->contains(UI->getParent())) &&
          Visited.insert(UI).second)
        Worklist.push_back(UI);
    }
  }
}

void InnerLoopVectorizer::fixLCSSAPHIs() {
  for (PHINode &LCSSAPhi : LoopExitBlock->phis()) {
    if (LCSSAPhi.getNumIncomingValues() == 1) {
      auto *IncomingValue = LCSSAPhi.getIncomingValue(0);
      // Non-instruction incoming values will have only one value.
      unsigned LastLane = 0;
      if (isa<Instruction>(IncomingValue))
        LastLane = Cost->isUniformAfterVectorization(
                       cast<Instruction>(IncomingValue), VF)
                       ? 0
                       : VF.getKnownMinValue() - 1;
      assert((!VF.isScalable() || LastLane == 0) &&
             "scalable vectors dont support non-uniform scalars yet");
      // Can be a loop invariant incoming value or the last scalar value to be
      // extracted from the vectorized loop.
      Builder.SetInsertPoint(LoopMiddleBlock->getTerminator());
      Value *lastIncomingValue =
          getOrCreateScalarValue(IncomingValue, {UF - 1, LastLane});
      LCSSAPhi.addIncoming(lastIncomingValue, LoopMiddleBlock);
    }
  }
}

void InnerLoopVectorizer::sinkScalarOperands(Instruction *PredInst) {
  // The basic block and loop containing the predicated instruction.
  auto *PredBB = PredInst->getParent();
  auto *VectorLoop = LI->getLoopFor(PredBB);

  // Initialize a worklist with the operands of the predicated instruction.
  SetVector<Value *> Worklist(PredInst->op_begin(), PredInst->op_end());

  // Holds instructions that we need to analyze again. An instruction may be
  // reanalyzed if we don't yet know if we can sink it or not.
  SmallVector<Instruction *, 8> InstsToReanalyze;

  // Returns true if a given use occurs in the predicated block. Phi nodes use
  // their operands in their corresponding predecessor blocks.
  auto isBlockOfUsePredicated = [&](Use &U) -> bool {
    auto *I = cast<Instruction>(U.getUser());
    BasicBlock *BB = I->getParent();
    if (auto *Phi = dyn_cast<PHINode>(I))
      BB = Phi->getIncomingBlock(
          PHINode::getIncomingValueNumForOperand(U.getOperandNo()));
    return BB == PredBB;
  };

  // Iteratively sink the scalarized operands of the predicated instruction
  // into the block we created for it. When an instruction is sunk, it's
  // operands are then added to the worklist. The algorithm ends after one pass
  // through the worklist doesn't sink a single instruction.
  bool Changed;
  do {
    // Add the instructions that need to be reanalyzed to the worklist, and
    // reset the changed indicator.
    Worklist.insert(InstsToReanalyze.begin(), InstsToReanalyze.end());
    InstsToReanalyze.clear();
    Changed = false;

    while (!Worklist.empty()) {
      auto *I = dyn_cast<Instruction>(Worklist.pop_back_val());

      // We can't sink an instruction if it is a phi node, is already in the
      // predicated block, is not in the loop, or may have side effects.
      if (!I || isa<PHINode>(I) || I->getParent() == PredBB ||
          !VectorLoop->contains(I) || I->mayHaveSideEffects())
        continue;

      // It's legal to sink the instruction if all its uses occur in the
      // predicated block. Otherwise, there's nothing to do yet, and we may
      // need to reanalyze the instruction.
      if (!llvm::all_of(I->uses(), isBlockOfUsePredicated)) {
        InstsToReanalyze.push_back(I);
        continue;
      }

      // Move the instruction to the beginning of the predicated block, and add
      // it's operands to the worklist.
      I->moveBefore(&*PredBB->getFirstInsertionPt());
      Worklist.insert(I->op_begin(), I->op_end());

      // The sinking may have enabled other instructions to be sunk, so we will
      // need to iterate.
      Changed = true;
    }
  } while (Changed);
}

void InnerLoopVectorizer::fixNonInductionPHIs() {
  for (PHINode *OrigPhi : OrigPHIsToFix) {
    PHINode *NewPhi =
        cast<PHINode>(VectorLoopValueMap.getVectorValue(OrigPhi, 0));
    unsigned NumIncomingValues = OrigPhi->getNumIncomingValues();

    SmallVector<BasicBlock *, 2> ScalarBBPredecessors(
        predecessors(OrigPhi->getParent()));
    SmallVector<BasicBlock *, 2> VectorBBPredecessors(
        predecessors(NewPhi->getParent()));
    assert(ScalarBBPredecessors.size() == VectorBBPredecessors.size() &&
           "Scalar and Vector BB should have the same number of predecessors");

    // The insertion point in Builder may be invalidated by the time we get
    // here. Force the Builder insertion point to something valid so that we do
    // not run into issues during insertion point restore in
    // getOrCreateVectorValue calls below.
    Builder.SetInsertPoint(NewPhi);

    // The predecessor order is preserved and we can rely on mapping between
    // scalar and vector block predecessors.
    for (unsigned i = 0; i < NumIncomingValues; ++i) {
      BasicBlock *NewPredBB = VectorBBPredecessors[i];

      // When looking up the new scalar/vector values to fix up, use incoming
      // values from original phi.
      Value *ScIncV =
          OrigPhi->getIncomingValueForBlock(ScalarBBPredecessors[i]);

      // Scalar incoming value may need a broadcast
      Value *NewIncV = getOrCreateVectorValue(ScIncV, 0);
      NewPhi->addIncoming(NewIncV, NewPredBB);
    }
  }
}

void InnerLoopVectorizer::widenGEP(GetElementPtrInst *GEP, VPValue *VPDef,
                                   VPUser &Operands, unsigned UF,
                                   ElementCount VF, bool IsPtrLoopInvariant,
                                   SmallBitVector &IsIndexLoopInvariant,
                                   VPTransformState &State) {
  // Construct a vector GEP by widening the operands of the scalar GEP as
  // necessary. We mark the vector GEP 'inbounds' if appropriate. A GEP
  // results in a vector of pointers when at least one operand of the GEP
  // is vector-typed. Thus, to keep the representation compact, we only use
  // vector-typed operands for loop-varying values.

  if (VF.isVector() && IsPtrLoopInvariant && IsIndexLoopInvariant.all()) {
    // If we are vectorizing, but the GEP has only loop-invariant operands,
    // the GEP we build (by only using vector-typed operands for
    // loop-varying values) would be a scalar pointer. Thus, to ensure we
    // produce a vector of pointers, we need to either arbitrarily pick an
    // operand to broadcast, or broadcast a clone of the original GEP.
    // Here, we broadcast a clone of the original.
    //
    // TODO: If at some point we decide to scalarize instructions having
    //       loop-invariant operands, this special case will no longer be
    //       required. We would add the scalarization decision to
    //       collectLoopScalars() and teach getVectorValue() to broadcast
    //       the lane-zero scalar value.
    auto *Clone = Builder.Insert(GEP->clone());
    for (unsigned Part = 0; Part < UF; ++Part) {
      Value *EntryPart = Builder.CreateVectorSplat(VF, Clone);
      State.set(VPDef, GEP, EntryPart, Part);
      addMetadata(EntryPart, GEP);
    }
  } else {
    // If the GEP has at least one loop-varying operand, we are sure to
    // produce a vector of pointers. But if we are only unrolling, we want
    // to produce a scalar GEP for each unroll part. Thus, the GEP we
    // produce with the code below will be scalar (if VF == 1) or vector
    // (otherwise). Note that for the unroll-only case, we still maintain
    // values in the vector mapping with initVector, as we do for other
    // instructions.
    for (unsigned Part = 0; Part < UF; ++Part) {
      // The pointer operand of the new GEP. If it's loop-invariant, we
      // won't broadcast it.
      auto *Ptr = IsPtrLoopInvariant ? State.get(Operands.getOperand(0), {0, 0})
                                     : State.get(Operands.getOperand(0), Part);

      // Collect all the indices for the new GEP. If any index is
      // loop-invariant, we won't broadcast it.
      SmallVector<Value *, 4> Indices;
      for (unsigned I = 1, E = Operands.getNumOperands(); I < E; I++) {
        VPValue *Operand = Operands.getOperand(I);
        if (IsIndexLoopInvariant[I - 1])
          Indices.push_back(State.get(Operand, {0, 0}));
        else
          Indices.push_back(State.get(Operand, Part));
      }

      // Create the new GEP. Note that this GEP may be a scalar if VF == 1,
      // but it should be a vector, otherwise.
      auto *NewGEP =
          GEP->isInBounds()
              ? Builder.CreateInBoundsGEP(GEP->getSourceElementType(), Ptr,
                                          Indices)
              : Builder.CreateGEP(GEP->getSourceElementType(), Ptr, Indices);
      assert((VF.isScalar() || NewGEP->getType()->isVectorTy()) &&
             "NewGEP is not a pointer vector");
      State.set(VPDef, GEP, NewGEP, Part);
      addMetadata(NewGEP, GEP);
    }
  }
}

void InnerLoopVectorizer::widenPHIInstruction(Instruction *PN,
                                              RecurrenceDescriptor *RdxDesc,
                                              Value *StartV, unsigned UF,
                                              ElementCount VF) {
  PHINode *P = cast<PHINode>(PN);
  if (EnableVPlanNativePath) {
    // Currently we enter here in the VPlan-native path for non-induction
    // PHIs where all control flow is uniform. We simply widen these PHIs.
    // Create a vector phi with no operands - the vector phi operands will be
    // set at the end of vector code generation.
    Type *VecTy =
        (VF.isScalar()) ? PN->getType() : VectorType::get(PN->getType(), VF);
    Value *VecPhi = Builder.CreatePHI(VecTy, PN->getNumOperands(), "vec.phi");
    VectorLoopValueMap.setVectorValue(P, 0, VecPhi);
    OrigPHIsToFix.push_back(P);

    return;
  }

  assert(PN->getParent() == OrigLoop->getHeader() &&
         "Non-header phis should have been handled elsewhere");

  // In order to support recurrences we need to be able to vectorize Phi nodes.
  // Phi nodes have cycles, so we need to vectorize them in two stages. This is
  // stage #1: We create a new vector PHI node with no incoming edges. We'll use
  // this value when we vectorize all of the instructions that use the PHI.
  if (RdxDesc || Legal->isFirstOrderRecurrence(P)) {
    Value *Iden = nullptr;
    bool ScalarPHI =
        (VF.isScalar()) || Cost->isInLoopReduction(cast<PHINode>(PN));
    Type *VecTy =
        ScalarPHI ? PN->getType() : VectorType::get(PN->getType(), VF);

    if (RdxDesc) {
      assert(Legal->isReductionVariable(P) && StartV &&
             "RdxDesc should only be set for reduction variables; in that case "
             "a StartV is also required");
      RecurKind RK = RdxDesc->getRecurrenceKind();
      if (RecurrenceDescriptor::isMinMaxRecurrenceKind(RK)) {
        // MinMax reduction have the start value as their identify.
        if (ScalarPHI) {
          Iden = StartV;
        } else {
          IRBuilderBase::InsertPointGuard IPBuilder(Builder);
          Builder.SetInsertPoint(LoopVectorPreHeader->getTerminator());
          StartV = Iden = Builder.CreateVectorSplat(VF, StartV, "minmax.ident");
        }
      } else {
        Constant *IdenC = RecurrenceDescriptor::getRecurrenceIdentity(
            RK, VecTy->getScalarType());
        Iden = IdenC;

        if (!ScalarPHI) {
          Iden = ConstantVector::getSplat(VF, IdenC);
          IRBuilderBase::InsertPointGuard IPBuilder(Builder);
          Builder.SetInsertPoint(LoopVectorPreHeader->getTerminator());
          Constant *Zero = Builder.getInt32(0);
          StartV = Builder.CreateInsertElement(Iden, StartV, Zero);
        }
      }
    }

    for (unsigned Part = 0; Part < UF; ++Part) {
      // This is phase one of vectorizing PHIs.
      Value *EntryPart = PHINode::Create(
          VecTy, 2, "vec.phi", &*LoopVectorBody->getFirstInsertionPt());
      VectorLoopValueMap.setVectorValue(P, Part, EntryPart);
      if (StartV) {
        // Make sure to add the reduction start value only to the
        // first unroll part.
        Value *StartVal = (Part == 0) ? StartV : Iden;
        cast<PHINode>(EntryPart)->addIncoming(StartVal, LoopVectorPreHeader);
      }
    }
    return;
  }

  assert(!Legal->isReductionVariable(P) &&
         "reductions should be handled above");

  setDebugLocFromInst(Builder, P);

  // This PHINode must be an induction variable.
  // Make sure that we know about it.
  assert(Legal->getInductionVars().count(P) && "Not an induction variable");

  InductionDescriptor II = Legal->getInductionVars().lookup(P);
  const DataLayout &DL = OrigLoop->getHeader()->getModule()->getDataLayout();

  // FIXME: The newly created binary instructions should contain nsw/nuw flags,
  // which can be found from the original scalar operations.
  switch (II.getKind()) {
  case InductionDescriptor::IK_NoInduction:
    llvm_unreachable("Unknown induction");
  case InductionDescriptor::IK_IntInduction:
  case InductionDescriptor::IK_FpInduction:
    llvm_unreachable("Integer/fp induction is handled elsewhere.");
  case InductionDescriptor::IK_PtrInduction: {
    // Handle the pointer induction variable case.
    assert(P->getType()->isPointerTy() && "Unexpected type.");

    if (Cost->isScalarAfterVectorization(P, VF)) {
      // This is the normalized GEP that starts counting at zero.
      Value *PtrInd =
          Builder.CreateSExtOrTrunc(Induction, II.getStep()->getType());

      bool Uniform = Cost->isUniformAfterVectorization(P, VF);
      if (VF.isScalable() && !Uniform) {
        // If using scalable vectors, we cannot scalarize the pointer induction.
        // Instead, we will vectorize it using a vector GEP instruction that
        // takes step vector for indices. However if the phi-node is uniform
        // after vectorization, we do not want to use a step vector and we also
        // do not need to generate a vector GEP.
        Value *PtrIndSplat = Builder.CreateVectorSplat(VF, PtrInd);
        for (unsigned Part = 0; Part < UF; ++Part) {
          SCEVExpander Exp(*PSE.getSE(), DL, "induction");
          Value *Step = Exp.expandCodeFor(II.getStep(), II.getStep()->getType(),
                                          &*Builder.GetInsertPoint());
          Value *StepVec =
              getStepVector(PtrIndSplat, Part * VF.getKnownMinValue(), Step,
                            II.getInductionOpcode());
          Value *VecGep = Builder.CreateGEP(
              II.getStartValue()->getType()->getPointerElementType(),
              II.getStartValue(), StepVec);
          VectorLoopValueMap.setVectorValue(P, Part, VecGep);
        }
        return;
      }

      // Determine the number of scalars we need to generate for each unroll
      // iteration. If the instruction is uniform, we only need to generate the
      // first lane. Otherwise, we generate all VF values.
      unsigned Lanes =
          Cost->isUniformAfterVectorization(P, VF) ? 1 : VF.getKnownMinValue();
      for (unsigned Part = 0; Part < UF; ++Part) {
        for (unsigned Lane = 0; Lane < Lanes; ++Lane) {
          Constant *Idx = ConstantInt::get(PtrInd->getType(),
                                           Lane + Part * VF.getKnownMinValue());
          Value *GlobalIdx = Builder.CreateAdd(PtrInd, Idx);
          Value *SclrGep =
              emitTransformedIndex(Builder, GlobalIdx, PSE.getSE(), DL, II);
          SclrGep->setName("next.gep");
          VectorLoopValueMap.setScalarValue(P, {Part, Lane}, SclrGep);
        }
      }
      return;
    }
    assert(isa<SCEVConstant>(II.getStep()) &&
           "Induction step not a SCEV constant!");
    Type *PhiType = II.getStep()->getType();

    // Build a pointer phi
    Value *ScalarStartValue = II.getStartValue();
    Type *ScStValueType = ScalarStartValue->getType();
    PHINode *NewPointerPhi =
        PHINode::Create(ScStValueType, 2, "pointer.phi", Induction);
    NewPointerPhi->addIncoming(ScalarStartValue, LoopVectorPreHeader);

    // A pointer induction, performed by using a gep
    BasicBlock *LoopLatch = LI->getLoopFor(LoopVectorBody)->getLoopLatch();
    Instruction *InductionLoc = LoopLatch->getTerminator();
    const SCEV *ScalarStep = II.getStep();
    SCEVExpander Exp(*PSE.getSE(), DL, "induction");
    Value *ScalarStepValue =
        Exp.expandCodeFor(ScalarStep, PhiType, InductionLoc);
    Value *InductionGEP = GetElementPtrInst::Create(
        ScStValueType->getPointerElementType(), NewPointerPhi,
        Builder.CreateMul(
            ScalarStepValue,
            ConstantInt::get(PhiType, VF.getKnownMinValue() * UF)),
        "ptr.ind", InductionLoc);
    NewPointerPhi->addIncoming(InductionGEP, LoopLatch);

    // Create UF many actual address geps that use the pointer
    // phi as base and a vectorized version of the step value
    // (<step*0, ..., step*N>) as offset.
    for (unsigned Part = 0; Part < UF; ++Part) {
      SmallVector<Constant *, 8> Indices;
      // Create a vector of consecutive numbers from zero to VF.
      for (unsigned i = 0; i < VF.getKnownMinValue(); ++i)
        Indices.push_back(
            ConstantInt::get(PhiType, i + Part * VF.getKnownMinValue()));
      Constant *StartOffset = ConstantVector::get(Indices);

      Value *GEP = Builder.CreateGEP(
          ScStValueType->getPointerElementType(), NewPointerPhi,
          Builder.CreateMul(
              StartOffset,
              Builder.CreateVectorSplat(VF.getKnownMinValue(), ScalarStepValue),
              "vector.gep"));
      VectorLoopValueMap.setVectorValue(P, Part, GEP);
    }
  }
  }
}

/// A helper function for checking whether an integer division-related
/// instruction may divide by zero (in which case it must be predicated if
/// executed conditionally in the scalar code).
/// TODO: It may be worthwhile to generalize and check isKnownNonZero().
/// Non-zero divisors that are non compile-time constants will not be
/// converted into multiplication, so we will still end up scalarizing
/// the division, but can do so w/o predication.
static bool mayDivideByZero(Instruction &I) {
  assert((I.getOpcode() == Instruction::UDiv ||
          I.getOpcode() == Instruction::SDiv ||
          I.getOpcode() == Instruction::URem ||
          I.getOpcode() == Instruction::SRem) &&
         "Unexpected instruction");
  Value *Divisor = I.getOperand(1);
  auto *CInt = dyn_cast<ConstantInt>(Divisor);
  return !CInt || CInt->isZero();
}

InnerLoopVectorizer::VPIntrinsicAndKind
InnerLoopVectorizer::getVPIntrInstr(unsigned Opcode) {
  switch (Opcode) {
  case Instruction::Add:
    return {Intrinsic::vp_add, false};
  case Instruction::FAdd:
    return {Intrinsic::vp_fadd, true};
  case Instruction::Sub:
    return {Intrinsic::vp_sub, false};
  case Instruction::FSub:
    return {Intrinsic::vp_fsub, true};
  case Instruction::Mul:
    return {Intrinsic::vp_mul, false};
  case Instruction::FMul:
    return {Intrinsic::vp_fmul, true};
  case Instruction::SDiv:
    return {Intrinsic::vp_sdiv, false};
  case Instruction::UDiv:
    return {Intrinsic::vp_udiv, false};
  case Instruction::FDiv:
    return {Intrinsic::vp_fdiv, true};
  case ::Instruction::SRem:
    return {Intrinsic::vp_srem, false};
  case Instruction::URem:
    return {Intrinsic::vp_urem, false};
  case Instruction::FRem:
    return {Intrinsic::vp_frem, true};
  case Instruction::AShr:
    return {Intrinsic::vp_ashr, false};
  case Instruction::LShr:
    return {Intrinsic::vp_lshr, false};
  case Instruction::Shl:
    return {Intrinsic::vp_shl, false};
  case Instruction::Or:
    return {Intrinsic::vp_or, false};
  case Instruction::And:
    return {Intrinsic::vp_and, false};
  case Instruction::Xor:
    return {Intrinsic::vp_xor, false};
  case Instruction::FNeg:
    return {Intrinsic::vp_fneg, true};
  case Intrinsic::fma:
    return {Intrinsic::vp_fma, true};
  case Instruction::SExt:
    return {Intrinsic::vp_sext, false};
  case Instruction::ZExt:
    return {Intrinsic::vp_zext, false};
  case Instruction::FPExt:
    return {Intrinsic::vp_fpext, true};
  case Instruction::Trunc:
    return {Intrinsic::vp_trunc, false};
  case Instruction::FPTrunc:
    return {Intrinsic::vp_fptrunc, true};
  case Instruction::FPToUI:
    return {Intrinsic::vp_fptoui, true};
  case Instruction::FPToSI:
    return {Intrinsic::vp_fptosi, true};
  case Instruction::UIToFP:
    return {Intrinsic::vp_uitofp, true};
  case Instruction::SIToFP:
    return {Intrinsic::vp_sitofp, true};
  case Instruction::IntToPtr:
    return {Intrinsic::vp_inttoptr, false};
  case Instruction::PtrToInt:
    return {Intrinsic::vp_ptrtoint, false};
  case Instruction::BitCast:
    return {Intrinsic::vp_bitcast, false};
  }
  return {Intrinsic::not_intrinsic, false};
}

void InnerLoopVectorizer::widenPredicatedInstruction(Instruction &I,
                                                     VPTransformState &State,
                                                     VPValue *BlockInMask,
                                                     VPValue *EVL) {

  auto MaskValue = [&](unsigned Part, ElementCount EC) -> Value * {
    // The outermost mask can be lowered as an all ones mask when using EVL.
    if (isa<VPInstruction>(BlockInMask) &&
        cast<VPInstruction>(BlockInMask)->getOpcode() == VPInstruction::ICmpULE)
      return Builder.getTrueVector(EC);
    else
      return State.get(BlockInMask, Part);
  };

  auto EVLValue = [&](unsigned Part) -> Value * {
    Value *EVLPart = State.get(EVL, Part);
    return Builder.CreateTrunc(EVLPart, Type::getInt32Ty(Builder.getContext()));
  };

  auto CreateCast = [&](CastInst *CI, Value *Round, Value *Except) {
    for (unsigned Part = 0; Part < UF; ++Part) {
      Value *SrcVal = getOrCreateVectorValue(CI->getOperand(0), Part);
      VectorType *SrcTy = cast<VectorType>(SrcVal->getType());
      VectorType *DestTy =
          VectorType::get(CI->getType(), SrcTy->getElementCount());
      SmallVector<Value *, 5> Ops;
      Ops.push_back(SrcVal);
      if (Round)
        Ops.push_back(Round);
      if (Except)
        Ops.push_back(Except);
      Ops.push_back(MaskValue(Part, DestTy->getElementCount()));
      Ops.push_back(EVLValue(Part));
      Value *V =
          Builder.CreateIntrinsic(getVPIntrInstr(CI->getOpcode()).Intr,
                                  {DestTy, SrcTy}, Ops, nullptr, "vp.cast");
      VectorLoopValueMap.setVectorValue(&I, Part, V);
      addMetadata(V, &I);
    }

  };

  auto Opcode = I.getOpcode();

  //===------------------- compare instructions ---------------------------===//
  if (Opcode == Instruction::ICmp || Opcode == Instruction::FCmp) {
    // Widen compares. Generate vector compares.
    bool FCmp = (I.getOpcode() == Instruction::FCmp);
    auto *Cmp = cast<CmpInst>(&I);
    setDebugLocFromInst(Builder, Cmp);
    for (unsigned Part = 0; Part < UF; ++Part) {
      Value *A = getOrCreateVectorValue(Cmp->getOperand(0), Part);
      Value *B = getOrCreateVectorValue(Cmp->getOperand(1), Part);
      Value *C = nullptr;

      VectorType *OpTy = cast<VectorType>(A->getType());
      Value *MaskArg = MaskValue(Part, OpTy->getElementCount());
      Value *EVLArg = EVLValue(Part);
      Value *PredArg = Builder.getInt8(Cmp->getPredicate());

      if (FCmp) {
        IRBuilder<>::FastMathFlagGuard FMFG(Builder);
        Builder.setFastMathFlags(Cmp->getFastMathFlags());
        C = Builder.CreateIntrinsic(Intrinsic::vp_fcmp, {OpTy},
                                    {A, B, PredArg, MaskArg, EVLArg}, nullptr,
                                    "vp.op.fcmp");
      } else {
        C = Builder.CreateIntrinsic(Intrinsic::vp_icmp, {OpTy},
                                    {A, B, PredArg, MaskArg, EVLArg}, nullptr,
                                    "vp.op.icmp");
      }
      // The result of vp_icmp or vp_fcmp may contain lanes that are undef due
      // to the mask. We don't need undef boolean values.
      // Convert undef lanes to false by inserting a vp_select.
      // FIXME: For now we create a whole-register select to ensure correctness
      // for other whole-register instructions that use the compare as input
      // arg. See issue at
      // repo.hca.bsc.es/gitlab/EPI/System-Software/llvm-mono/-/issues/124
      // Value *V = Builder.CreateIntrinsic(
      //    Intrinsic::vp_select, {cast<VectorType>(C->getType())},
      //    {MaskArg, C, AllFalse, EVLArg}, nullptr, "vp.op.select");
      Value *AllFalse = Builder.getFalseVector(OpTy->getElementCount());
      Value *V = Builder.CreateSelect(MaskArg, C, AllFalse);

      VectorLoopValueMap.setVectorValue(&I, Part, V);
      addMetadata(V, &I);
    }
    return;
  }

  assert(getVPIntrInstr(Opcode).Intr != Intrinsic::not_intrinsic &&
         "Opcode does not have predicated vector intrinsic support.");

  //===------------------- Int-to-Int cast instructions -------------------===//
  if (Opcode == Instruction::SExt || Opcode == Instruction::ZExt ||
      Opcode == Instruction::Trunc) {
    auto *CI = cast<CastInst>(&I);
    setDebugLocFromInst(Builder, CI);

    assert(isa<IntegerType>(CI->getType()) && "Invalid destination Int type.");
    IntegerType *DestElemTy = cast<IntegerType>(CI->getType());
    IntegerType *SrcElemTy = cast<IntegerType>(CI->getOperand(0)->getType());
    if (Opcode == Instruction::Trunc)
      assert(DestElemTy->getBitWidth() < SrcElemTy->getBitWidth() &&
             "Cannot truncate to a larger size.");
    else
      assert(DestElemTy->getBitWidth() > SrcElemTy->getBitWidth() &&
             "Cannot extend to a smaller size.");
    return CreateCast(CI, nullptr, nullptr);
  }

  //===------------------- Float-to-Float cast instructions ---------------===//
  if (Opcode == Instruction::FPExt || Opcode == Instruction::FPTrunc) {
    auto *CI = cast<CastInst>(&I);
    setDebugLocFromInst(Builder, CI);
    Type *DestElemTy = CI->getType();
    Type *SrcElemTy = CI->getOperand(0)->getType();
    assert(DestElemTy->isFloatingPointTy() && SrcElemTy->isFloatingPointTy() &&
           "Invalid destination/source type for float extension.");
    if (Opcode == Instruction::FPTrunc)
      assert(DestElemTy->getTypeID() < SrcElemTy->getTypeID() &&
             "Cannot extend to a larger size.");
    else
      assert(DestElemTy->getTypeID() > SrcElemTy->getTypeID() &&
             "Cannot extend to a smaller size.");
    Value *Except = getConstrainedFPExcept(Builder.getContext(),
                                           fp::ExceptionBehavior::ebIgnore);
    Value *Round =
        Opcode == Instruction::FPTrunc
            ? getConstrainedFPRounding(Builder.getContext(),
                                       RoundingMode::NearestTiesToEven)
            : nullptr;
    return CreateCast(CI, Round, Except);
  }

  //===------------------- Float-to-Int cast instructions -----------------===//
  if (Opcode == Instruction::FPToUI || Opcode == Instruction::FPToSI) {
    auto *CI = cast<CastInst>(&I);
    setDebugLocFromInst(Builder, CI);
    Type *DestElemTy = CI->getType();
    Type *SrcElemTy = CI->getOperand(0)->getType();
    assert(DestElemTy->isIntegerTy() && SrcElemTy->isFloatingPointTy() &&
           "Invalid destination/source type for float to int cast.");
    Value *Except = getConstrainedFPExcept(Builder.getContext(),
                                           fp::ExceptionBehavior::ebIgnore);
    return CreateCast(CI, nullptr, Except);
  }

  //===------------------- Int-to-Float cast instructions -----------------===//
  if (Opcode == Instruction::UIToFP || Opcode == Instruction::SIToFP) {
    auto *CI = cast<CastInst>(&I);
    setDebugLocFromInst(Builder, CI);
    Type *DestElemTy = CI->getType();
    Type *SrcElemTy = CI->getOperand(0)->getType();
    assert(SrcElemTy->isIntegerTy() && DestElemTy->isFloatingPointTy() &&
           "Invalid destination/source type for float to int cast.");
    Value *Except = getConstrainedFPExcept(Builder.getContext(),
                                           fp::ExceptionBehavior::ebIgnore);
    Value *Round = getConstrainedFPRounding(Builder.getContext(),
                                            RoundingMode::NearestTiesToEven);
    return CreateCast(CI, Round, Except);
  }

  //===------------------- Int-Ptr cast instructions ----------------------===//
  if (Opcode == Instruction::IntToPtr || Opcode == Instruction::PtrToInt) {
    auto *CI = cast<CastInst>(&I);
    setDebugLocFromInst(Builder, CI);
    Type *DestElemTy = CI->getType();
    Type *SrcElemTy = CI->getOperand(0)->getType();
    if (Opcode == Instruction::IntToPtr)
      assert(SrcElemTy->isIntegerTy() && DestElemTy->isPointerTy() &&
             "Invalid destination/source type for int to ptr cast.");
    else
      assert(DestElemTy->isIntegerTy() && SrcElemTy->isPointerTy() &&
             "Invalid destination/source type for ptr to int cast.");
    return CreateCast(CI, nullptr, nullptr);
  }

  //===------------------- bitcast cast instructions ----------------------===//
  if (Opcode == Instruction::BitCast) {
    auto *CI = cast<CastInst>(&I);
    setDebugLocFromInst(Builder, CI);
    Type *DestElemTy = CI->getType();
    Type *SrcElemTy = CI->getOperand(0)->getType();
    assert(SrcElemTy->getPrimitiveSizeInBits() ==
               DestElemTy->getPrimitiveSizeInBits() &&
           "Invalid destination/source type for bitcast.");
    return CreateCast(CI, nullptr, nullptr);
  }

  //===------------------- Other Binary and Unary Ops ---------------------===//
  assert(((Instruction::isBinaryOp(Opcode) && I.getNumOperands() == 2) ||
          (Instruction::isUnaryOp(Opcode) && I.getNumOperands() == 1)) &&
         "Invalid number of operands.");

  // Just widen unops and binops.
  setDebugLocFromInst(Builder, &I);

  for (unsigned Part = 0; Part < UF; ++Part) {
    SmallVector<Value *, 4> Ops;
    for (Value *Op : I.operands())
      Ops.push_back(getOrCreateVectorValue(Op, Part));

    // Add rounding mode and exception control args.
    // TODO: Add support for non-default values.
    if (getVPIntrInstr(Opcode).IsFP) {
      if (Opcode != Instruction::FNeg)
        Ops.push_back(getConstrainedFPRounding(
            Builder.getContext(), RoundingMode::NearestTiesToEven));
      Ops.push_back(getConstrainedFPExcept(Builder.getContext(),
                                           fp::ExceptionBehavior::ebIgnore));
    }

    VectorType *OpTy = cast<VectorType>(Ops[0]->getType());
    Ops.push_back(MaskValue(Part, OpTy->getElementCount()));
    Ops.push_back(EVLValue(Part));

    Value *V = Builder.CreateIntrinsic(getVPIntrInstr(Opcode).Intr, {OpTy}, Ops,
                                       nullptr, "vp.op");

    if (auto *VecOp = dyn_cast<Instruction>(V))
      VecOp->copyIRFlags(&I);

    // Use this vector value for all users of the original instruction.
    VectorLoopValueMap.setVectorValue(&I, Part, V);
    addMetadata(V, &I);
  }
}

void InnerLoopVectorizer::widenInstruction(Instruction &I, VPValue *Def,
                                           VPUser &User,
                                           VPTransformState &State) {
  switch (I.getOpcode()) {
  case Instruction::Call:
  case Instruction::Br:
  case Instruction::PHI:
  case Instruction::GetElementPtr:
  case Instruction::Select:
    llvm_unreachable("This instruction is handled by a different recipe.");
  case Instruction::UDiv:
  case Instruction::SDiv:
  case Instruction::SRem:
  case Instruction::URem:
  case Instruction::Add:
  case Instruction::FAdd:
  case Instruction::Sub:
  case Instruction::FSub:
  case Instruction::FNeg:
  case Instruction::Mul:
  case Instruction::FMul:
  case Instruction::FDiv:
  case Instruction::FRem:
  case Instruction::Shl:
  case Instruction::LShr:
  case Instruction::AShr:
  case Instruction::And:
  case Instruction::Or:
  case Instruction::Xor: {
    // Just widen unops and binops.
    setDebugLocFromInst(Builder, &I);

    for (unsigned Part = 0; Part < UF; ++Part) {
      SmallVector<Value *, 2> Ops;
      for (VPValue *VPOp : User.operands())
        Ops.push_back(State.get(VPOp, Part));

      Value *V = Builder.CreateNAryOp(I.getOpcode(), Ops);

      if (auto *VecOp = dyn_cast<Instruction>(V))
        VecOp->copyIRFlags(&I);

      // Use this vector value for all users of the original instruction.
      State.set(Def, &I, V, Part);
      addMetadata(V, &I);
    }

    break;
  }
  case Instruction::ICmp:
  case Instruction::FCmp: {
    // Widen compares. Generate vector compares.
    bool FCmp = (I.getOpcode() == Instruction::FCmp);
    auto *Cmp = cast<CmpInst>(&I);
    setDebugLocFromInst(Builder, Cmp);
    for (unsigned Part = 0; Part < UF; ++Part) {
      Value *A = State.get(User.getOperand(0), Part);
      Value *B = State.get(User.getOperand(1), Part);
      Value *C = nullptr;
      if (FCmp) {
        // Propagate fast math flags.
        IRBuilder<>::FastMathFlagGuard FMFG(Builder);
        Builder.setFastMathFlags(Cmp->getFastMathFlags());
        C = Builder.CreateFCmp(Cmp->getPredicate(), A, B);
      } else {
        C = Builder.CreateICmp(Cmp->getPredicate(), A, B);
      }
      State.set(Def, &I, C, Part);
      addMetadata(C, &I);
    }

    break;
  }

  case Instruction::ZExt:
  case Instruction::SExt:
  case Instruction::FPToUI:
  case Instruction::FPToSI:
  case Instruction::FPExt:
  case Instruction::PtrToInt:
  case Instruction::IntToPtr:
  case Instruction::SIToFP:
  case Instruction::UIToFP:
  case Instruction::Trunc:
  case Instruction::FPTrunc:
  case Instruction::BitCast: {
    auto *CI = cast<CastInst>(&I);
    setDebugLocFromInst(Builder, CI);

    /// Vectorize casts.
    Type *DestTy =
        (VF.isScalar()) ? CI->getType() : VectorType::get(CI->getType(), VF);

    for (unsigned Part = 0; Part < UF; ++Part) {
      Value *A = State.get(User.getOperand(0), Part);
      Value *Cast = Builder.CreateCast(CI->getOpcode(), A, DestTy);
      State.set(Def, &I, Cast, Part);
      addMetadata(Cast, &I);
    }
    break;
  }
  default:
    // This instruction is not vectorized by simple widening.
    LLVM_DEBUG(dbgs() << "LV: Found an unhandled instruction: " << I);
    llvm_unreachable("Unhandled instruction!");
  } // end of switch.
}

void InnerLoopVectorizer::widenCallInstruction(CallInst &I, VPValue *Def,
                                               VPUser &ArgOperands,
                                               VPTransformState &State) {
  assert(!isa<DbgInfoIntrinsic>(I) &&
         "DbgInfoIntrinsic should have been dropped during VPlan construction");
  setDebugLocFromInst(Builder, &I);

  Module *M = I.getParent()->getParent()->getParent();
  auto *CI = cast<CallInst>(&I);

  SmallVector<Type *, 4> Tys;
  for (Value *ArgOperand : CI->arg_operands())
    Tys.push_back(ToVectorTy(ArgOperand->getType(), VF));

  Intrinsic::ID ID = getVectorIntrinsicIDForCall(CI, TLI);

  // The flag shows whether we use Intrinsic or a usual Call for vectorized
  // version of the instruction.
  // Is it beneficial to perform intrinsic call compared to lib call?
  bool NeedToScalarize = false;
  unsigned CallCost = Cost->getVectorCallCost(CI, VF, NeedToScalarize);
  bool UseVectorIntrinsic =
      ID && Cost->getVectorIntrinsicCost(CI, VF) <= CallCost;
  assert((UseVectorIntrinsic || !NeedToScalarize) &&
         "Instruction should be scalarized elsewhere.");

  for (unsigned Part = 0; Part < UF; ++Part) {
    SmallVector<Value *, 4> Args;
    for (auto &I : enumerate(ArgOperands.operands())) {
      // Some intrinsics have a scalar argument - don't replace it with a
      // vector.
      Value *Arg;
      if (!UseVectorIntrinsic || !hasVectorInstrinsicScalarOpd(ID, I.index()))
        Arg = State.get(I.value(), Part);
      else
        Arg = State.get(I.value(), {0, 0});
      Args.push_back(Arg);
    }

    Function *VectorF;
    if (UseVectorIntrinsic) {
      // Use vector version of the intrinsic.
      Type *TysForDecl[] = {CI->getType()};
      if (VF.isVector()) {
        TysForDecl[0] = VectorType::get(CI->getType()->getScalarType(), VF);
      }
      VectorF = Intrinsic::getDeclaration(M, ID, TysForDecl);
      assert(VectorF && "Can't retrieve vector intrinsic.");
    } else {
      // Use vector version of the function call.
      const VFShape Shape = VFShape::get(*CI, VF, false /*HasGlobalPred*/);
#ifndef NDEBUG
      assert(VFDatabase(*CI).getVectorizedFunction(Shape) != nullptr &&
             "Can't create vector function.");
#endif
        VectorF = VFDatabase(*CI).getVectorizedFunction(Shape);
    }
      SmallVector<OperandBundleDef, 1> OpBundles;
      CI->getOperandBundlesAsDefs(OpBundles);
      CallInst *V = Builder.CreateCall(VectorF, Args, OpBundles);

      if (isa<FPMathOperator>(V))
        V->copyFastMathFlags(CI);

      State.set(Def, &I, V, Part);
      addMetadata(V, &I);
  }
}

void InnerLoopVectorizer::widenSelectInstruction(SelectInst &I, VPValue *VPDef,
                                                 VPUser &Operands,
                                                 bool InvariantCond,
                                                 VPTransformState &State) {
  setDebugLocFromInst(Builder, &I);

  // The condition can be loop invariant  but still defined inside the
  // loop. This means that we can't just use the original 'cond' value.
  // We have to take the 'vectorized' value and pick the first lane.
  // Instcombine will make this a no-op.
  auto *InvarCond =
      InvariantCond ? State.get(Operands.getOperand(0), {0, 0}) : nullptr;

  for (unsigned Part = 0; Part < UF; ++Part) {
    Value *Cond =
        InvarCond ? InvarCond : State.get(Operands.getOperand(0), Part);
    Value *Op0 = State.get(Operands.getOperand(1), Part);
    Value *Op1 = State.get(Operands.getOperand(2), Part);
    Value *Sel = Builder.CreateSelect(Cond, Op0, Op1);
    State.set(VPDef, &I, Sel, Part);
    addMetadata(Sel, &I);
  }
}

void LoopVectorizationCostModel::collectLoopScalars(ElementCount VF) {
  // We should not collect Scalars more than once per VF. Right now, this
  // function is called from collectUniformsAndScalars(), which already does
  // this check. Collecting Scalars for VF=1 does not make any sense.
  assert(VF.isVector() && Scalars.find(VF) == Scalars.end() &&
         "This function should not be visited twice for the same VF");

  SmallSetVector<Instruction *, 8> Worklist;

  // These sets are used to seed the analysis with pointers used by memory
  // accesses that will remain scalar.
  SmallSetVector<Instruction *, 8> ScalarPtrs;
  SmallPtrSet<Instruction *, 8> PossibleNonScalarPtrs;
  auto *Latch = TheLoop->getLoopLatch();

  // A helper that returns true if the use of Ptr by MemAccess will be scalar.
  // The pointer operands of loads and stores will be scalar as long as the
  // memory access is not a gather or scatter operation. The value operand of a
  // store will remain scalar if the store is scalarized.
  auto isScalarUse = [&](Instruction *MemAccess, Value *Ptr) {
    InstWidening WideningDecision = getWideningDecision(MemAccess, VF);
    assert(WideningDecision != CM_Unknown &&
           "Widening decision should be ready at this moment");
    if (auto *Store = dyn_cast<StoreInst>(MemAccess))
      if (Ptr == Store->getValueOperand())
        return WideningDecision == CM_Scalarize;
    assert(Ptr == getLoadStorePointerOperand(MemAccess) &&
           "Ptr is neither a value or pointer operand");
    return WideningDecision != CM_GatherScatter;
  };

  // A helper that returns true if the given value is a bitcast or
  // getelementptr instruction contained in the loop.
  auto isLoopVaryingBitCastOrGEP = [&](Value *V) {
    return ((isa<BitCastInst>(V) && V->getType()->isPointerTy()) ||
            isa<GetElementPtrInst>(V)) &&
           !TheLoop->isLoopInvariant(V);
  };

  auto isScalarPtrInduction = [&](Instruction *MemAccess, Value *Ptr) {
    if (!isa<PHINode>(Ptr) ||
        !Legal->getInductionVars().count(cast<PHINode>(Ptr)))
      return false;
    auto &Induction = Legal->getInductionVars()[cast<PHINode>(Ptr)];
    if (Induction.getKind() != InductionDescriptor::IK_PtrInduction)
      return false;
    return isScalarUse(MemAccess, Ptr);
  };

  // A helper that evaluates a memory access's use of a pointer. If the
  // pointer is actually the pointer induction of a loop, it is being
  // inserted into Worklist. If the use will be a scalar use, and the
  // pointer is only used by memory accesses, we place the pointer in
  // ScalarPtrs. Otherwise, the pointer is placed in PossibleNonScalarPtrs.
  auto evaluatePtrUse = [&](Instruction *MemAccess, Value *Ptr) {
    if (isScalarPtrInduction(MemAccess, Ptr)) {
      Worklist.insert(cast<Instruction>(Ptr));
      Instruction *Update = cast<Instruction>(
          cast<PHINode>(Ptr)->getIncomingValueForBlock(Latch));
      Worklist.insert(Update);
      LLVM_DEBUG(dbgs() << "LV: Found new scalar instruction: " << *Ptr
                        << "\n");
      LLVM_DEBUG(dbgs() << "LV: Found new scalar instruction: " << *Update
                        << "\n");
      return;
    }
    // We only care about bitcast and getelementptr instructions contained in
    // the loop.
    if (!isLoopVaryingBitCastOrGEP(Ptr))
      return;

    // If the pointer has already been identified as scalar (e.g., if it was
    // also identified as uniform), there's nothing to do.
    auto *I = cast<Instruction>(Ptr);
    if (Worklist.count(I))
      return;

    // If the use of the pointer will be a scalar use, and all users of the
    // pointer are memory accesses, place the pointer in ScalarPtrs. Otherwise,
    // place the pointer in PossibleNonScalarPtrs.
    if (isScalarUse(MemAccess, Ptr) && llvm::all_of(I->users(), [&](User *U) {
          return isa<LoadInst>(U) || isa<StoreInst>(U);
        }))
      ScalarPtrs.insert(I);
    else
      PossibleNonScalarPtrs.insert(I);
  };

  // We seed the scalars analysis with three classes of instructions: (1)
  // instructions marked uniform-after-vectorization and (2) bitcast,
  // getelementptr and (pointer) phi instructions used by memory accesses
  // requiring a scalar use.
  //
  // (1) Add to the worklist all instructions that have been identified as
  // uniform-after-vectorization.
  Worklist.insert(Uniforms[VF].begin(), Uniforms[VF].end());

  // (2) Add to the worklist all bitcast and getelementptr instructions used by
  // memory accesses requiring a scalar use. The pointer operands of loads and
  // stores will be scalar as long as the memory accesses is not a gather or
  // scatter operation. The value operand of a store will remain scalar if the
  // store is scalarized.
  for (auto *BB : TheLoop->blocks())
    for (auto &I : *BB) {
      if (auto *Load = dyn_cast<LoadInst>(&I)) {
        evaluatePtrUse(Load, Load->getPointerOperand());
      } else if (auto *Store = dyn_cast<StoreInst>(&I)) {
        evaluatePtrUse(Store, Store->getPointerOperand());
        evaluatePtrUse(Store, Store->getValueOperand());
      }
    }
  for (auto *I : ScalarPtrs)
    if (!PossibleNonScalarPtrs.count(I)) {
      LLVM_DEBUG(dbgs() << "LV: Found scalar instruction: " << *I << "\n");
      Worklist.insert(I);
    }

  // Insert the forced scalars.
  // FIXME: Currently widenPHIInstruction() often creates a dead vector
  // induction variable when the PHI user is scalarized.
  auto ForcedScalar = ForcedScalars.find(VF);
  if (ForcedScalar != ForcedScalars.end())
    for (auto *I : ForcedScalar->second)
      Worklist.insert(I);

  // Expand the worklist by looking through any bitcasts and getelementptr
  // instructions we've already identified as scalar. This is similar to the
  // expansion step in collectLoopUniforms(); however, here we're only
  // expanding to include additional bitcasts and getelementptr instructions.
  unsigned Idx = 0;
  while (Idx != Worklist.size()) {
    Instruction *Dst = Worklist[Idx++];
    if (!isLoopVaryingBitCastOrGEP(Dst->getOperand(0)))
      continue;
    auto *Src = cast<Instruction>(Dst->getOperand(0));
    if (llvm::all_of(Src->users(), [&](User *U) -> bool {
          auto *J = cast<Instruction>(U);
          return !TheLoop->contains(J) || Worklist.count(J) ||
                 ((isa<LoadInst>(J) || isa<StoreInst>(J)) &&
                  isScalarUse(J, Src));
        })) {
      Worklist.insert(Src);
      LLVM_DEBUG(dbgs() << "LV: Found scalar instruction: " << *Src << "\n");
    }
  }

  // An induction variable will remain scalar if all users of the induction
  // variable and induction variable update remain scalar.
  for (auto &Induction : Legal->getInductionVars()) {
    auto *Ind = Induction.first;
    auto *IndUpdate = cast<Instruction>(Ind->getIncomingValueForBlock(Latch));

    // If tail-folding is applied, the primary induction variable will be used
    // to feed a vector compare.
    if (Ind == Legal->getPrimaryInduction() && foldTailByMasking())
      continue;

    // Determine if all users of the induction variable are scalar after
    // vectorization.
    auto ScalarInd = llvm::all_of(Ind->users(), [&](User *U) -> bool {
      auto *I = cast<Instruction>(U);
      return I == IndUpdate || !TheLoop->contains(I) || Worklist.count(I);
    });
    if (!ScalarInd)
      continue;

    // Determine if all users of the induction variable update instruction are
    // scalar after vectorization.
    auto ScalarIndUpdate =
        llvm::all_of(IndUpdate->users(), [&](User *U) -> bool {
          auto *I = cast<Instruction>(U);
          return I == Ind || !TheLoop->contains(I) || Worklist.count(I);
        });
    if (!ScalarIndUpdate)
      continue;

    // The induction variable and its update instruction will remain scalar.
    Worklist.insert(Ind);
    Worklist.insert(IndUpdate);
    LLVM_DEBUG(dbgs() << "LV: Found scalar instruction: " << *Ind << "\n");
    LLVM_DEBUG(dbgs() << "LV: Found scalar instruction: " << *IndUpdate
                      << "\n");
  }

  Scalars[VF].insert(Worklist.begin(), Worklist.end());
}

bool LoopVectorizationCostModel::isScalarWithPredication(Instruction *I,
                                                         ElementCount VF) {
  if (!blockNeedsPredication(I->getParent()))
    return false;
  switch (I->getOpcode()) {
  default:
    break;
  case Instruction::Load:
  case Instruction::Store: {
    if (!Legal->isMaskRequired(I))
      return false;
    auto *Ptr = getLoadStorePointerOperand(I);
    auto *Ty = getMemInstValueType(I);
    // We have already decided how to vectorize this instruction, get that
    // result.
    if (VF.isVector()) {
      InstWidening WideningDecision = getWideningDecision(I, VF);
      assert(WideningDecision != CM_Unknown &&
             "Widening decision should be ready at this moment");
      return WideningDecision == CM_Scalarize;
    }
    const Align Alignment = getLoadStoreAlignment(I);
    return isa<LoadInst>(I) ? !(isLegalMaskedLoad(Ty, Ptr, Alignment) ||
                                isLegalMaskedGather(Ty, Alignment))
                            : !(isLegalMaskedStore(Ty, Ptr, Alignment) ||
                                isLegalMaskedScatter(Ty, Alignment));
  }
  case Instruction::UDiv:
  case Instruction::SDiv:
  case Instruction::SRem:
  case Instruction::URem:
    return mayDivideByZero(*I);
  }
  return false;
}

bool LoopVectorizationCostModel::interleavedAccessCanBeWidened(
    Instruction *I, ElementCount VF) {
  assert(isAccessInterleaved(I) && "Expecting interleaved access.");
  assert(getWideningDecision(I, VF) == CM_Unknown &&
         "Decision should not be set yet.");
  auto *Group = getInterleavedAccessGroup(I);
  assert(Group && "Must have a group.");

  // If the instruction's allocated size doesn't equal it's type size, it
  // requires padding and will be scalarized.
  auto &DL = I->getModule()->getDataLayout();
  auto *ScalarTy = getMemInstValueType(I);
  if (hasIrregularType(ScalarTy, DL, VF))
    return false;

  // Check if masking is required.
  // A Group may need masking for one of two reasons: it resides in a block that
  // needs predication, or it was decided to use masking to deal with gaps.
  bool PredicatedAccessRequiresMasking =
      Legal->blockNeedsPredication(I->getParent()) && Legal->isMaskRequired(I);
  bool AccessWithGapsRequiresMasking =
      Group->requiresScalarEpilogue() && !isScalarEpilogueAllowed();
  if (!PredicatedAccessRequiresMasking && !AccessWithGapsRequiresMasking)
    return true;

  // If masked interleaving is required, we expect that the user/target had
  // enabled it, because otherwise it either wouldn't have been created or
  // it should have been invalidated by the CostModel.
  assert(useMaskedInterleavedAccesses(TTI) &&
         "Masked interleave-groups for predicated accesses are not enabled.");

  auto *Ty = getMemInstValueType(I);
  const Align Alignment = getLoadStoreAlignment(I);
  return isa<LoadInst>(I) ? TTI.isLegalMaskedLoad(Ty, Alignment)
                          : TTI.isLegalMaskedStore(Ty, Alignment);
}

bool LoopVectorizationCostModel::memoryInstructionCanBeWidened(
    Instruction *I, ElementCount VF) {
  // Get and ensure we have a valid memory instruction.
  LoadInst *LI = dyn_cast<LoadInst>(I);
  StoreInst *SI = dyn_cast<StoreInst>(I);
  assert((LI || SI) && "Invalid memory instruction");

  auto *Ptr = getLoadStorePointerOperand(I);

  // In order to be widened, the pointer should be consecutive, first of all.
  if (!Legal->isConsecutivePtr(Ptr))
    return false;

  // If the instruction is a store located in a predicated block, it will be
  // scalarized.
  if (isScalarWithPredication(I))
    return false;

  // If the instruction's allocated size doesn't equal it's type size, it
  // requires padding and will be scalarized.
  auto &DL = I->getModule()->getDataLayout();
  auto *ScalarTy = LI ? LI->getType() : SI->getValueOperand()->getType();
  if (hasIrregularType(ScalarTy, DL, VF))
    return false;

  return true;
}

void LoopVectorizationCostModel::collectLoopUniforms(ElementCount VF) {
  // We should not collect Uniforms more than once per VF. Right now,
  // this function is called from collectUniformsAndScalars(), which
  // already does this check. Collecting Uniforms for VF=1 does not make any
  // sense.

  assert(VF.isVector() && Uniforms.find(VF) == Uniforms.end() &&
         "This function should not be visited twice for the same VF");

  // Visit the list of Uniforms. If we'll not find any uniform value, we'll
  // not analyze again.  Uniforms.count(VF) will return 1.
  Uniforms[VF].clear();

  // We now know that the loop is vectorizable!
  // Collect instructions inside the loop that will remain uniform after
  // vectorization.

  // Global values, params and instructions outside of current loop are out of
  // scope.
  auto isOutOfScope = [&](Value *V) -> bool {
    Instruction *I = dyn_cast<Instruction>(V);
    return (!I || !TheLoop->contains(I));
  };

  SetVector<Instruction *> Worklist;
  BasicBlock *Latch = TheLoop->getLoopLatch();

  // Instructions that are scalar with predication must not be considered
  // uniform after vectorization, because that would create an erroneous
  // replicating region where only a single instance out of VF should be formed.
  // TODO: optimize such seldom cases if found important, see PR40816.
  auto addToWorklistIfAllowed = [&](Instruction *I) -> void {
    if (isOutOfScope(I)) {
      LLVM_DEBUG(dbgs() << "LV: Found not uniform due to scope: "
                        << *I << "\n");
      return;
    }
    if (isScalarWithPredication(I, VF)) {
      LLVM_DEBUG(dbgs() << "LV: Found not uniform being ScalarWithPredication: "
                        << *I << "\n");
      return;
    }
    LLVM_DEBUG(dbgs() << "LV: Found uniform instruction: " << *I << "\n");
    Worklist.insert(I);
  };

  // Start with the conditional branch. If the branch condition is an
  // instruction contained in the loop that is only used by the branch, it is
  // uniform.
  auto *Cmp = dyn_cast<Instruction>(Latch->getTerminator()->getOperand(0));
  if (Cmp && TheLoop->contains(Cmp) && Cmp->hasOneUse())
    addToWorklistIfAllowed(Cmp);

  auto isUniformDecision = [&](Instruction *I, ElementCount VF) {
    InstWidening WideningDecision = getWideningDecision(I, VF);
    assert(WideningDecision != CM_Unknown &&
           "Widening decision should be ready at this moment");

    // A uniform memory op is itself uniform.  We exclude uniform stores
    // here as they demand the last lane, not the first one.
    if (isa<LoadInst>(I) && Legal->isUniformMemOp(*I)) {
      assert(WideningDecision == CM_Scalarize);
      return true;
    }

    return (WideningDecision == CM_Widen ||
            WideningDecision == CM_Widen_Reverse ||
            WideningDecision == CM_Interleave);
  };


  // Returns true if Ptr is the pointer operand of a memory access instruction
  // I, and I is known to not require scalarization.
  auto isVectorizedMemAccessUse = [&](Instruction *I, Value *Ptr) -> bool {
    return getLoadStorePointerOperand(I) == Ptr && isUniformDecision(I, VF);
  };

  // Holds a list of values which are known to have at least one uniform use.
  // Note that there may be other uses which aren't uniform.  A "uniform use"
  // here is something which only demands lane 0 of the unrolled iterations;
  // it does not imply that all lanes produce the same value (e.g. this is not
  // the usual meaning of uniform)
  SmallPtrSet<Value *, 8> HasUniformUse;

  // Scan the loop for instructions which are either a) known to have only
  // lane 0 demanded or b) are uses which demand only lane 0 of their operand.
  for (auto *BB : TheLoop->blocks())
    for (auto &I : *BB) {
      // If there's no pointer operand, there's nothing to do.
      auto *Ptr = getLoadStorePointerOperand(&I);
      if (!Ptr)
        continue;

      // A uniform memory op is itself uniform.  We exclude uniform stores
      // here as they demand the last lane, not the first one.
      if (isa<LoadInst>(I) && Legal->isUniformMemOp(I))
        addToWorklistIfAllowed(&I);

      if (isUniformDecision(&I, VF)) {
        assert(isVectorizedMemAccessUse(&I, Ptr) && "consistency check");
        HasUniformUse.insert(Ptr);
      }
    }

  // Add to the worklist any operands which have *only* uniform (e.g. lane 0
  // demanding) users.  Since loops are assumed to be in LCSSA form, this
  // disallows uses outside the loop as well.
  for (auto *V : HasUniformUse) {
    if (isOutOfScope(V))
      continue;
    auto *I = cast<Instruction>(V);
    auto UsersAreMemAccesses =
      llvm::all_of(I->users(), [&](User *U) -> bool {
        return isVectorizedMemAccessUse(cast<Instruction>(U), V);
      });
    if (UsersAreMemAccesses)
      addToWorklistIfAllowed(I);
  }

  // Expand Worklist in topological order: whenever a new instruction
  // is added , its users should be already inside Worklist.  It ensures
  // a uniform instruction will only be used by uniform instructions.
  unsigned idx = 0;
  while (idx != Worklist.size()) {
    Instruction *I = Worklist[idx++];

    for (auto OV : I->operand_values()) {
      // isOutOfScope operands cannot be uniform instructions.
      if (isOutOfScope(OV))
        continue;
      // First order recurrence Phi's should typically be considered
      // non-uniform.
      auto *OP = dyn_cast<PHINode>(OV);
      if (OP && Legal->isFirstOrderRecurrence(OP))
        continue;
      // If all the users of the operand are uniform, then add the
      // operand into the uniform worklist.
      auto *OI = cast<Instruction>(OV);
      if (llvm::all_of(OI->users(), [&](User *U) -> bool {
            auto *J = cast<Instruction>(U);
            return Worklist.count(J) || isVectorizedMemAccessUse(J, OI);
          }))
        addToWorklistIfAllowed(OI);
    }
  }

  // For an instruction to be added into Worklist above, all its users inside
  // the loop should also be in Worklist. However, this condition cannot be
  // true for phi nodes that form a cyclic dependence. We must process phi
  // nodes separately. An induction variable will remain uniform if all users
  // of the induction variable and induction variable update remain uniform.
  // The code below handles both pointer and non-pointer induction variables.
  for (auto &Induction : Legal->getInductionVars()) {
    auto *Ind = Induction.first;
    auto *IndUpdate = cast<Instruction>(Ind->getIncomingValueForBlock(Latch));

    // Determine if all users of the induction variable are uniform after
    // vectorization.
    auto UniformInd = llvm::all_of(Ind->users(), [&](User *U) -> bool {
      auto *I = cast<Instruction>(U);
      return I == IndUpdate || !TheLoop->contains(I) || Worklist.count(I) ||
             isVectorizedMemAccessUse(I, Ind);
    });
    if (!UniformInd)
      continue;

    // Determine if all users of the induction variable update instruction are
    // uniform after vectorization.
    auto UniformIndUpdate =
        llvm::all_of(IndUpdate->users(), [&](User *U) -> bool {
          auto *I = cast<Instruction>(U);
          return I == Ind || !TheLoop->contains(I) || Worklist.count(I) ||
                 isVectorizedMemAccessUse(I, IndUpdate);
        });
    if (!UniformIndUpdate)
      continue;

    // The induction variable and its update instruction will remain uniform.
    addToWorklistIfAllowed(Ind);
    addToWorklistIfAllowed(IndUpdate);
  }

  Uniforms[VF].insert(Worklist.begin(), Worklist.end());
}

bool LoopVectorizationCostModel::runtimeChecksRequired() {
  LLVM_DEBUG(dbgs() << "LV: Performing code size checks.\n");

  if (Legal->getRuntimePointerChecking()->Need) {
    reportVectorizationFailure(
        "Runtime ptr check is required with -Os/-Oz",
        "runtime pointer checks needed. Enable vectorization of this "
        "loop with '#pragma clang loop vectorize(enable)' when "
        "compiling with -Os/-Oz",
        "CantVersionLoopWithOptForSize", ORE, TheLoop);
    return true;
  }

  if (!PSE.getUnionPredicate().getPredicates().empty()) {
    reportVectorizationFailure(
        "Runtime SCEV check is required with -Os/-Oz",
        "runtime SCEV checks needed. Enable vectorization of this "
        "loop with '#pragma clang loop vectorize(enable)' when "
        "compiling with -Os/-Oz",
        "CantVersionLoopWithOptForSize", ORE, TheLoop);
    return true;
  }

  // FIXME: Avoid specializing for stride==1 instead of bailing out.
  if (!Legal->getLAI()->getSymbolicStrides().empty()) {
    reportVectorizationFailure("Runtime stride check for small trip count",
        "runtime stride == 1 checks needed. Enable vectorization of "
        "this loop without such check by compiling with -Os/-Oz",
        "CantVersionLoopWithOptForSize", ORE, TheLoop);
    return true;
  }

  return false;
}

Optional<ElementCount>
LoopVectorizationCostModel::computeMaxVF(ElementCount UserVF, unsigned UserIC) {
  if (Legal->getRuntimePointerChecking()->Need && TTI.hasBranchDivergence()) {
    // TODO: It may by useful to do since it's still likely to be dynamically
    // uniform if the target can skip.
    reportVectorizationFailure(
        "Not inserting runtime ptr check for divergent target",
        "runtime pointer checks needed. Not enabled for divergent target",
        "CantVersionLoopWithDivergentTarget", ORE, TheLoop);
    return None;
  }

  unsigned TC = PSE.getSE()->getSmallConstantTripCount(TheLoop);
  LLVM_DEBUG(dbgs() << "LV: Found trip count: " << TC << '\n');
  if (TC == 1) {
    reportVectorizationFailure(
        "Single iteration (non) loop",
        "loop trip count is one, irrelevant for vectorization",
        "SingleIterationLoop", ORE, TheLoop);
    return None;
  }

  Optional<ElementCount> MaxVFOpt = computeFeasibleMaxVF(TC, UserVF);
  switch (ScalarEpilogueStatus) {
  case CM_ScalarEpilogueAllowed: {
    if (!MaxVFOpt)
      reportVectorizationFailure(
          "Cannot vectorize operations on unsupported scalable vector type",
          "Cannot vectorize operations on unsupported scalable vector type",
          "UnsupportedScalableVectorType", ORE, TheLoop);

    return MaxVFOpt;
  }
  case CM_ScalarEpilogueNotAllowedUsePredicate:
    LLVM_FALLTHROUGH;
  case CM_ScalarEpilogueNotNeededUsePredicate:
    LLVM_DEBUG(
        dbgs() << "LV: vector predicate hint/switch found.\n"
               << "LV: Not allowing scalar epilogue, creating predicated "
               << "vector loop.\n");
    break;
  case CM_ScalarEpilogueNotAllowedLowTripLoop:
    // fallthrough as a special case of OptForSize
  case CM_ScalarEpilogueNotAllowedOptSize:
    if (ScalarEpilogueStatus == CM_ScalarEpilogueNotAllowedOptSize)
      LLVM_DEBUG(
          dbgs() << "LV: Not allowing scalar epilogue due to -Os/-Oz.\n");
    else
      LLVM_DEBUG(dbgs() << "LV: Not allowing scalar epilogue due to low trip "
                        << "count.\n");

    // Bail if runtime checks are required, which are not good when optimising
    // for size.
    if (runtimeChecksRequired())
      return None;

    break;
  }

  // The only loops we can vectorize without a scalar epilogue, are loops with
  // a bottom-test and a single exiting block. We'd have to handle the fact
  // that not every instruction executes on the last iteration.  This will
  // require a lane mask which varies through the vector loop body.  (TODO)
  if (TheLoop->getExitingBlock() != TheLoop->getLoopLatch()) {
    // If there was a tail-folding hint/switch, but we can't fold the tail by
    // masking, fallback to a vectorization with a scalar epilogue.
    if (ScalarEpilogueStatus == CM_ScalarEpilogueNotNeededUsePredicate) {
      LLVM_DEBUG(dbgs() << "LV: Cannot fold tail by masking: vectorize with a "
                           "scalar epilogue instead.\n");
      ScalarEpilogueStatus = CM_ScalarEpilogueAllowed;
      return MaxVFOpt;
    }
    return None;
  }

  // Now try the tail folding

  // Invalidate interleave groups that require an epilogue if we can't mask
  // the interleave-group.
  if (!useMaskedInterleavedAccesses(TTI)) {
    assert(WideningDecisions.empty() && Uniforms.empty() && Scalars.empty() &&
           "No decisions should have been taken at this point");
    // Note: There is no need to invalidate any cost modeling decisions here, as
    // non where taken so far.
    InterleaveInfo.invalidateGroupsRequiringScalarEpilogue();
  }

  ElementCount MaxVF = UserVF;
  if (MaxVF.isZero()) {
    Optional<ElementCount> FeasibleMaxVF = computeFeasibleMaxVF(TC, UserVF);
    if (!FeasibleMaxVF) {
      reportVectorizationFailure(
          "Cannot vectorize operations on unsupported scalable vector type",
          "Cannot vectorize operations on unsupported scalable vector type",
          "UnsupportedScalableVectorType", ORE, TheLoop);
      return None;
    }

    MaxVF = FeasibleMaxVF.getValue();
  }

  assert((UserVF.isNonZero() || isPowerOf2_32(MaxVF.getKnownMinValue())) &&
         "MaxVF must be a power of 2");
  unsigned MaxVFtimesIC =
      UserIC ? MaxVF.getKnownMinValue() * UserIC : MaxVF.getKnownMinValue();
  // Avoid tail folding if the trip count is known to be a multiple of any VF we
  // chose.
  ScalarEvolution *SE = PSE.getSE();
  const SCEV *BackedgeTakenCount = PSE.getBackedgeTakenCount();
  const SCEV *ExitCount = SE->getAddExpr(
      BackedgeTakenCount, SE->getOne(BackedgeTakenCount->getType()));
  const SCEV *Rem = SE->getURemExpr(
      ExitCount, SE->getConstant(BackedgeTakenCount->getType(), MaxVFtimesIC));
  if (Rem->isZero()) {
    // Accept MaxVF if we do not have a tail.
    LLVM_DEBUG(dbgs() << "LV: No tail will remain for any chosen VF.\n");
    return MaxVF;
  }

  // If we don't know the precise trip count, or if the trip count that we
  // found modulo the vectorization factor is not zero, try to fold the tail
  // by masking.
  // FIXME: look for a smaller MaxVF that does divide TC rather than masking.
  if (Legal->prepareToFoldTailByMasking()) {
    FoldTailByMasking = true;
    return MaxVF;
  }

  // If there was a tail-folding hint/switch, but we can't fold the tail by
  // masking, fallback to a vectorization with a scalar epilogue.
  if (ScalarEpilogueStatus == CM_ScalarEpilogueNotNeededUsePredicate) {
    LLVM_DEBUG(dbgs() << "LV: Cannot fold tail by masking: vectorize with a "
                         "scalar epilogue instead.\n");
    ScalarEpilogueStatus = CM_ScalarEpilogueAllowed;
    return MaxVF;
  }

  if (ScalarEpilogueStatus == CM_ScalarEpilogueNotAllowedUsePredicate) {
    LLVM_DEBUG(dbgs() << "LV: Can't fold tail by masking: don't vectorize\n");
    return None;
  }

  if (TC == 0) {
    reportVectorizationFailure(
        "Unable to calculate the loop count due to complex control flow",
        "unable to calculate the loop count due to complex control flow",
        "UnknownLoopCountComplexCFG", ORE, TheLoop);
    return None;
  }

  reportVectorizationFailure(
      "Cannot optimize for size and vectorize at the same time.",
      "cannot optimize for size and vectorize at the same time. "
      "Enable vectorization of this loop with '#pragma clang loop "
      "vectorize(enable)' when compiling with -Os/-Oz",
      "NoTailLoopWithOptForSize", ORE, TheLoop);
  return None;
}

Optional<ElementCount>
LoopVectorizationCostModel::computeFeasibleMaxVF(unsigned ConstTripCount,
                                                 ElementCount UserVF) {
  bool IgnoreScalableUserVF = UserVF.isScalable() &&
                              !TTI.supportsScalableVectors() &&
                              !ForceTargetSupportsScalableVectors;
  if (IgnoreScalableUserVF) {
    LLVM_DEBUG(
        dbgs() << "LV: Ignoring VF=" << UserVF
               << " because target does not support scalable vectors.\n");
    ORE->emit([&]() {
      return OptimizationRemarkAnalysis(DEBUG_TYPE, "IgnoreScalableUserVF",
                                        TheLoop->getStartLoc(),
                                        TheLoop->getHeader())
             << "Ignoring VF=" << ore::NV("UserVF", UserVF)
             << " because target does not support scalable vectors.";
    });
  }

  // Beyond this point two scenarios are handled. If UserVF isn't specified
  // then a suitable VF is chosen. If UserVF is specified and there are
  // dependencies, check if it's legal. However, if a UserVF is specified and
  // there are no dependencies, then there's nothing to do.
  if (UserVF.isNonZero() && !IgnoreScalableUserVF &&
      Legal->isSafeForAnyVectorWidth())
    return UserVF;

  MinBWs = computeMinimumValueSizes(TheLoop->getBlocks(), *DB, &TTI);
  unsigned SmallestType, WidestType;
  std::tie(SmallestType, WidestType) = getSmallestAndWidestTypes();
  unsigned WidestRegister =
      TTI.getVectorRegisterBitWidth(VectorRegisterWidthFactor);

  // Get the maximum safe dependence distance in bits computed by LAA.
  // It is computed by MaxVF * sizeOf(type) * 8, where type is taken from
  // the memory accesses that is most restrictive (involved in the smallest
  // dependence distance).
  // FIXME: For scalable vectors for now we assume MaxSafeVectorWidthInBits is
  // -1U. See definition of Legal->getMaxSafeRegisterWidth().
  unsigned MaxSafeVectorWidthInBits = Legal->getMaxSafeRegisterWidth();

  ElementCount FeasibleMaxVFLowerBound = ElementCount::getNull();
  ElementCount FeasibleMaxVFUpperBound = ElementCount::getNull();
  std::tie(FeasibleMaxVFLowerBound, FeasibleMaxVFUpperBound) =
      TTI.getFeasibleMaxVFRange(SmallestType, WidestType,
                                MaxSafeVectorWidthInBits,
                                VectorRegisterWidthFactor);

  // If the user vectorization factor is legally unsafe, clamp it to a safe
  // value. Otherwise, return as is.
  if (UserVF.isNonZero() && !IgnoreScalableUserVF) {
    unsigned MaxSafeElements =
        PowerOf2Floor(MaxSafeVectorWidthInBits / WidestType);
    ElementCount MaxSafeVF = ElementCount::getFixed(MaxSafeElements);

    if (UserVF.isScalable()) {
      Optional<unsigned> MaxVScale = TTI.getMaxVScale();

      // Scale VF by vscale before checking if it's safe.
      MaxSafeVF = ElementCount::getScalable(
          MaxVScale ? (MaxSafeElements / MaxVScale.getValue()) : 0);

      if (MaxSafeVF.isZero()) {
        // The dependence distance is too small to use scalable vectors,
        // fallback on fixed.
        LLVM_DEBUG(
            dbgs()
            << "LV: Max legal vector width too small, scalable vectorization "
               "unfeasible. Using fixed-width vectorization instead.\n");
        ORE->emit([&]() {
          return OptimizationRemarkAnalysis(DEBUG_TYPE, "ScalableVFUnfeasible",
                                            TheLoop->getStartLoc(),
                                            TheLoop->getHeader())
                 << "Max legal vector width too small, scalable vectorization "
                 << "unfeasible. Using fixed-width vectorization instead.";
        });
        return computeFeasibleMaxVF(
            ConstTripCount, ElementCount::getFixed(UserVF.getKnownMinValue()));
      }
    }

    LLVM_DEBUG(dbgs() << "LV: The max safe VF is: " << MaxSafeVF << ".\n");

    if (ElementCount::isKnownLE(UserVF, MaxSafeVF))
      return UserVF;

    LLVM_DEBUG(dbgs() << "LV: User VF=" << UserVF
                      << " is unsafe, clamping to max safe VF=" << MaxSafeVF
                      << ".\n");
    ORE->emit([&]() {
      return OptimizationRemarkAnalysis(DEBUG_TYPE, "VectorizationFactor",
                                        TheLoop->getStartLoc(),
                                        TheLoop->getHeader())
             << "User-specified vectorization factor "
             << ore::NV("UserVectorizationFactor", UserVF)
             << " is unsafe, clamping to maximum safe vectorization factor "
             << ore::NV("VectorizationFactor", MaxSafeVF);
    });
    return MaxSafeVF;
  }

  WidestRegister = std::min(WidestRegister, MaxSafeVectorWidthInBits);

  unsigned MaxVFKnownMinLowerBound = FeasibleMaxVFLowerBound.getKnownMinValue();
  bool MaxVFIsScalableLowerBound = FeasibleMaxVFLowerBound.isScalable();

  LLVM_DEBUG(dbgs() << "LV: The Smallest and Widest types: " << SmallestType
                    << " / " << WidestType << " bits.\n");
  LLVM_DEBUG(dbgs() << "LV: The Widest register safe to use is: "
                    << WidestRegister << " bits.\n");

  assert((MaxVFIsScalableLowerBound && MaxVFKnownMinLowerBound <= 64) ||
         (!MaxVFIsScalableLowerBound && MaxVFKnownMinLowerBound <= 256) &&
             "Did not expect to pack so many elements into one vector!");

  if (MaxVFIsScalableLowerBound) {
    // TODO: Adjust scalable VF for register usage and bandwidth maximization.
    // FIXME: Remove optional return and use VF.Min=0.
    if (!MaxVFKnownMinLowerBound) {
      LLVM_DEBUG(dbgs() << "LV: The target has no vector registers.\n");
      return None;
    }
  } else {
    if (MaxVFKnownMinLowerBound == 0) {
      LLVM_DEBUG(dbgs() << "LV: The target has no vector registers.\n");
      MaxVFKnownMinLowerBound = 1;
      return static_cast<ElementCount>(
          ElementCount::getFixed(MaxVFKnownMinLowerBound));
    } else if (ConstTripCount && ConstTripCount < MaxVFKnownMinLowerBound &&
               isPowerOf2_32(ConstTripCount)) {
      // We need to clamp the VF to be the ConstTripCount. There is no point in
      // choosing a higher viable VF as done in the loop below.
      LLVM_DEBUG(dbgs() << "LV: Clamping the MaxVF to the constant trip count: "
                        << ConstTripCount << "\n");
      MaxVFKnownMinLowerBound = ConstTripCount;
      return static_cast<ElementCount>(
          ElementCount::getFixed(MaxVFKnownMinLowerBound));
    }
  }

  ElementCount MaxVF = FeasibleMaxVFLowerBound;
  if (TTI.shouldMaximizeVectorBandwidth(!isScalarEpilogueAllowed()) ||
      (MaximizeBandwidth && isScalarEpilogueAllowed())) {
    // Collect all viable vectorization factors larger than the default MaxVF
    // (i.e. MaxVectorSize).
    SmallVector<ElementCount, 8> VFs;
    unsigned MaxVFKnownMinUpperBound =
        FeasibleMaxVFUpperBound.getKnownMinValue();

    for (unsigned VS = MaxVFKnownMinLowerBound * 2;
         VS <= MaxVFKnownMinUpperBound; VS *= 2)
      VFs.push_back(ElementCount::get(VS, TTI.useScalableVectorType()));

    // For each VF calculate its register usage.
    auto RUs = calculateRegisterUsage(VFs);
    // FIXME: calculateRegisterUsage takes decisions because it calls
    // collectUniformsAndScalars.
    invalidateCostModelingDecisions();

    // Select the largest VF which doesn't require more registers than existing
    // ones.
    for (int i = RUs.size() - 1; i >= 0; --i) {
      bool Selected = true;
      for (auto& pair : RUs[i].MaxLocalUsers) {
        unsigned TargetNumRegisters = TTI.getNumberOfRegisters(pair.first);
        if (pair.second > TargetNumRegisters)
          Selected = false;
      }
      if (Selected) {
        MaxVF = VFs[i];
        break;
      }
    }
    // FIXME: Update TTI to use ElementCount for methods that return VF values.
    if (unsigned MinVFKnownMinValue = TTI.getMinimumVF(SmallestType)) {
      if (MaxVF.getKnownMinValue() < MinVFKnownMinValue) {
        LLVM_DEBUG(dbgs() << "LV: Overriding calculated MaxVF(" << MaxVF
                          << ") with target's minimum: " << MinVFKnownMinValue
                          << '\n');
        MaxVF = ElementCount::get(MinVFKnownMinValue, MaxVF.isScalable());
      }
    }
  }
  return MaxVF;
}

VectorizationFactor
LoopVectorizationCostModel::selectVectorizationFactor(ElementCount MaxVF) {
<<<<<<< HEAD
  // Compute cost of scalar loop or no vectorization. This would be the same for
  // scalable and fixed vectors.
  ElementCount Width = ElementCount::getFixed(1);
  float Cost = expectedCost(Width).first;
  const float ScalarCost = Cost;
  LLVM_DEBUG(dbgs() << "LV: Scalar loop costs: " << (int)ScalarCost << ".\n");
=======
  // FIXME: This can be fixed for scalable vectors later, because at this stage
  // the LoopVectorizer will only consider vectorizing a loop with scalable
  // vectors when the loop has a hint to enable vectorization for a given VF.
  assert(!MaxVF.isScalable() && "scalable vectors not yet supported");

  InstructionCost ExpectedCost = expectedCost(ElementCount::getFixed(1)).first;
  LLVM_DEBUG(dbgs() << "LV: Scalar loop costs: " << ExpectedCost << ".\n");
  assert(ExpectedCost.isValid() && "Unexpected invalid cost for scalar loop");

  unsigned Width = 1;
  const float ScalarCost = *ExpectedCost.getValue();
  float Cost = ScalarCost;
>>>>>>> e1d43325

  bool ForceVectorization = Hints->getForce() == LoopVectorizeHints::FK_Enabled;
  if ((ForceVectorization || MaxVF.isScalable()) && MaxVF.isVector()) {
    // Ignore scalar width, because the user explicitly wants vectorization.
    // Initialize cost to max so that VF = 2 for fixed vectors and VF = 1 x
    // vscale for scalable vectors is, at least, chosen during cost evaluation.
    Cost = std::numeric_limits<float>::max();
  }

  // FIXME: Move MinVF to TTI. A target may have a different MinVF than the
  // default 2 (1 scalable) based on legal types or other factors.
  unsigned MinVFKnownValue = MaxVF.isScalable() ? 1 : 2;
  ElementCount MinVF = ElementCount::get(MinVFKnownValue, MaxVF.isScalable());
  for (ElementCount i = MinVF; ElementCount::isKnownLE(i, MaxVF); i *= 2) {
    // Notice that the vector loop needs to be executed less times, so
    // we need to divide the cost of the vector loops by the width of
    // the vector elements.
<<<<<<< HEAD
    // TODO: Note that for scalable vectors, VectorCost is actually VectorCost /
    // vscale. While this is fine for comparing costs of different scalable VFs,
    // comparison to the scalar loop cost is flawed. For now, for scalable
    // vectors we assume that vectorization is always more profitable than
    // scalar loop.
    VectorizationCostTy C = expectedCost(i);
    float VectorCost = C.first / (float)i.getKnownMinValue();
=======
    VectorizationCostTy C = expectedCost(ElementCount::getFixed(i));
    assert(C.first.isValid() && "Unexpected invalid cost for vector loop");
    float VectorCost = *C.first.getValue() / (float)i;
>>>>>>> e1d43325
    LLVM_DEBUG(dbgs() << "LV: Vector loop of width " << i
                      << " costs: " << (int)VectorCost << ".\n");
    if (!C.second && !ForceVectorization) {
      LLVM_DEBUG(
          dbgs() << "LV: Not considering vector loop of width " << i
                 << " because it will not generate any vector instructions.\n");
      continue;
    }

    // If profitable add it to ProfitableVF list.
    if (VectorCost < ScalarCost) {
      ProfitableVFs.push_back(VectorizationFactor(
          {i, (unsigned)VectorCost}));
    }

    if (VectorCost < Cost) {
      Cost = VectorCost;
      Width = i;
    }
  }

  if (!EnableCondStoresVectorization && NumPredStores) {
    reportVectorizationFailure(
        "There are conditional stores.",
        "store that is conditionally executed prevents vectorization",
        "ConditionalStore", ORE, TheLoop);
    Width = ElementCount::getFixed(1);
    Cost = ScalarCost;
  }

  if (!Width.isScalable())
    LLVM_DEBUG(if (ForceVectorization && Width.getFixedValue() > 1 &&
                   Cost >= ScalarCost) dbgs()
               << "LV: Vectorization seems to be not beneficial, "
               << "but was forced by a user.\n");
  LLVM_DEBUG(dbgs() << "LV: Selecting VF: " << Width << ".\n");
  VectorizationFactor Factor = {Width,
                                (unsigned)(Width.getKnownMinValue() * Cost)};
  return Factor;
}

bool LoopVectorizationCostModel::isCandidateForEpilogueVectorization(
    const Loop &L, ElementCount VF) const {
  // Cross iteration phis such as reductions need special handling and are
  // currently unsupported.
  if (any_of(L.getHeader()->phis(), [&](PHINode &Phi) {
        return Legal->isFirstOrderRecurrence(&Phi) ||
               Legal->isReductionVariable(&Phi);
      }))
    return false;

  // Phis with uses outside of the loop require special handling and are
  // currently unsupported.
  for (auto &Entry : Legal->getInductionVars()) {
    // Look for uses of the value of the induction at the last iteration.
    Value *PostInc = Entry.first->getIncomingValueForBlock(L.getLoopLatch());
    for (User *U : PostInc->users())
      if (!L.contains(cast<Instruction>(U)))
        return false;
    // Look for uses of penultimate value of the induction.
    for (User *U : Entry.first->users())
      if (!L.contains(cast<Instruction>(U)))
        return false;
  }

  // Induction variables that are widened require special handling that is
  // currently not supported.
  if (any_of(Legal->getInductionVars(), [&](auto &Entry) {
        return !(this->isScalarAfterVectorization(Entry.first, VF) ||
                 this->isProfitableToScalarize(Entry.first, VF));
      }))
    return false;

  return true;
}

bool LoopVectorizationCostModel::isEpilogueVectorizationProfitable(
    const ElementCount VF) const {
  // FIXME: We need a much better cost-model to take different parameters such
  // as register pressure, code size increase and cost of extra branches into
  // account. For now we apply a very crude heuristic and only consider loops
  // with vectorization factors larger than a certain value.
  // We also consider epilogue vectorization unprofitable for targets that don't
  // consider interleaving beneficial (eg. MVE).
  if (TTI.getMaxInterleaveFactor(VF.getKnownMinValue()) <= 1)
    return false;
  if (VF.getFixedValue() >= EpilogueVectorizationMinVF)
    return true;
  return false;
}

VectorizationFactor
LoopVectorizationCostModel::selectEpilogueVectorizationFactor(
    const ElementCount MainLoopVF, const LoopVectorizationPlanner &LVP) {
  VectorizationFactor Result = VectorizationFactor::Disabled();
  if (!EnableEpilogueVectorization) {
    LLVM_DEBUG(dbgs() << "LEV: Epilogue vectorization is disabled.\n";);
    return Result;
  }

  if (!isScalarEpilogueAllowed()) {
    LLVM_DEBUG(
        dbgs() << "LEV: Unable to vectorize epilogue because no epilogue is "
                  "allowed.\n";);
    return Result;
  }

  // FIXME: This can be fixed for scalable vectors later, because at this stage
  // the LoopVectorizer will only consider vectorizing a loop with scalable
  // vectors when the loop has a hint to enable vectorization for a given VF.
  if (MainLoopVF.isScalable()) {
    LLVM_DEBUG(dbgs() << "LEV: Epilogue vectorization for scalable vectors not "
                         "yet supported.\n");
    return Result;
  }

  // Not really a cost consideration, but check for unsupported cases here to
  // simplify the logic.
  if (!isCandidateForEpilogueVectorization(*TheLoop, MainLoopVF)) {
    LLVM_DEBUG(
        dbgs() << "LEV: Unable to vectorize epilogue because the loop is "
                  "not a supported candidate.\n";);
    return Result;
  }

  if (EpilogueVectorizationForceVF > 1) {
    LLVM_DEBUG(dbgs() << "LEV: Epilogue vectorization factor is forced.\n";);
    if (LVP.hasPlanWithVFs(
            {MainLoopVF, ElementCount::getFixed(EpilogueVectorizationForceVF)}))
      return {ElementCount::getFixed(EpilogueVectorizationForceVF), 0};
    else {
      LLVM_DEBUG(
          dbgs()
              << "LEV: Epilogue vectorization forced factor is not viable.\n";);
      return Result;
    }
  }

  if (TheLoop->getHeader()->getParent()->hasOptSize() ||
      TheLoop->getHeader()->getParent()->hasMinSize()) {
    LLVM_DEBUG(
        dbgs()
            << "LEV: Epilogue vectorization skipped due to opt for size.\n";);
    return Result;
  }

  if (!isEpilogueVectorizationProfitable(MainLoopVF))
    return Result;

  for (auto &NextVF : ProfitableVFs)
    if (ElementCount::isKnownLT(NextVF.getWidth(), MainLoopVF) &&
        (Result == VectorizationFactor::Disabled() ||
         Result.getWidth().getFixedValue() == 1 ||
         NextVF.getCost() < Result.getCost()) &&
        LVP.hasPlanWithVFs({MainLoopVF, NextVF.getWidth()}))
      Result = NextVF;

  if (Result != VectorizationFactor::Disabled())
    LLVM_DEBUG(dbgs() << "LEV: Vectorizing epilogue loop with VF = "
                      << Result.getWidth().getFixedValue() << "\n";);
  return Result;
}

std::pair<unsigned, unsigned>
LoopVectorizationCostModel::getSmallestAndWidestTypes() {
  unsigned MinWidth = -1U;
  unsigned MaxWidth = 8;
  const DataLayout &DL = TheFunction->getParent()->getDataLayout();

  // For each block.
  for (BasicBlock *BB : TheLoop->blocks()) {
    // For each instruction in the loop.
    for (Instruction &I : BB->instructionsWithoutDebug()) {
      Type *T = I.getType();

      // Skip ignored values.
      if (ValuesToIgnore.count(&I))
        continue;

      // Only examine Loads, Stores and PHINodes.
      if (!isa<LoadInst>(I) && !isa<StoreInst>(I) && !isa<PHINode>(I))
        continue;

      // Examine PHI nodes that are reduction variables. Update the type to
      // account for the recurrence type.
      if (auto *PN = dyn_cast<PHINode>(&I)) {
        if (!Legal->isReductionVariable(PN))
          continue;
        RecurrenceDescriptor RdxDesc = Legal->getReductionVars()[PN];
        T = RdxDesc.getRecurrenceType();
      }

      // Examine the stored values.
      if (auto *ST = dyn_cast<StoreInst>(&I))
        T = ST->getValueOperand()->getType();

      // Ignore loaded pointer types and stored pointer types that are not
      // vectorizable.
      //
      // FIXME: The check here attempts to predict whether a load or store will
      //        be vectorized. We only know this for certain after a VF has
      //        been selected. Here, we assume that if an access can be
      //        vectorized, it will be. We should also look at extending this
      //        optimization to non-pointer types.
      //
      if (T->isPointerTy() && !isConsecutiveLoadOrStore(&I) &&
          !isAccessInterleaved(&I) && !isLegalGatherOrScatter(&I))
        continue;

      MinWidth = std::min(MinWidth,
                          (unsigned)DL.getTypeSizeInBits(T->getScalarType()));
      MaxWidth = std::max(MaxWidth,
                          (unsigned)DL.getTypeSizeInBits(T->getScalarType()));
    }
  }

  return {MinWidth, MaxWidth};
}

unsigned LoopVectorizationCostModel::selectInterleaveCount(ElementCount VF,
                                                           unsigned LoopCost) {
  // -- The interleave heuristics --
  // We interleave the loop in order to expose ILP and reduce the loop overhead.
  // There are many micro-architectural considerations that we can't predict
  // at this level. For example, frontend pressure (on decode or fetch) due to
  // code size, or the number and capabilities of the execution ports.
  //
  // We use the following heuristics to select the interleave count:
  // 1. If the code has reductions, then we interleave to break the cross
  // iteration dependency.
  // 2. If the loop is really small, then we interleave to reduce the loop
  // overhead.
  // 3. We don't interleave if we think that we will spill registers to memory
  // due to the increased register pressure.

  if (!isScalarEpilogueAllowed())
    return 1;

  // We used the distance for the interleave count.
  if (Legal->getMaxSafeDepDistBytes() != -1U)
    return 1;

  auto BestKnownTC = getSmallBestKnownTC(*PSE.getSE(), TheLoop);
  const bool HasReductions = !Legal->getReductionVars().empty();
  // Do not interleave loops with a relatively small known or estimated trip
  // count. But we will interleave when InterleaveSmallLoopScalarReduction is
  // enabled, and the code has scalar reductions(HasReductions && VF = 1),
  // because with the above conditions interleaving can expose ILP and break
  // cross iteration dependences for reductions.
  if (BestKnownTC && (*BestKnownTC < TinyTripCountInterleaveThreshold) &&
      !(InterleaveSmallLoopScalarReduction && HasReductions && VF.isScalar()))
    return 1;

  RegisterUsage R = calculateRegisterUsage({VF})[0];
  // We divide by these constants so assume that we have at least one
  // instruction that uses at least one register.
  for (auto& pair : R.MaxLocalUsers) {
    pair.second = std::max(pair.second, 1U);
  }

  // We calculate the interleave count using the following formula.
  // Subtract the number of loop invariants from the number of available
  // registers. These registers are used by all of the interleaved instances.
  // Next, divide the remaining registers by the number of registers that is
  // required by the loop, in order to estimate how many parallel instances
  // fit without causing spills. All of this is rounded down if necessary to be
  // a power of two. We want power of two interleave count to simplify any
  // addressing operations or alignment considerations.
  // We also want power of two interleave counts to ensure that the induction
  // variable of the vector loop wraps to zero, when tail is folded by masking;
  // this currently happens when OptForSize, in which case IC is set to 1 above.
  unsigned IC = UINT_MAX;

  for (auto& pair : R.MaxLocalUsers) {
    unsigned TargetNumRegisters = TTI.getNumberOfRegisters(pair.first);
    LLVM_DEBUG(dbgs() << "LV: The target has " << TargetNumRegisters
                      << " registers of "
                      << TTI.getRegisterClassName(pair.first) << " register class\n");
    if (VF.isScalar()) {
      if (ForceTargetNumScalarRegs.getNumOccurrences() > 0)
        TargetNumRegisters = ForceTargetNumScalarRegs;
    } else {
      if (ForceTargetNumVectorRegs.getNumOccurrences() > 0)
        TargetNumRegisters = ForceTargetNumVectorRegs;
    }
    unsigned MaxLocalUsers = pair.second;
    unsigned LoopInvariantRegs = 0;
    if (R.LoopInvariantRegs.find(pair.first) != R.LoopInvariantRegs.end())
      LoopInvariantRegs = R.LoopInvariantRegs[pair.first];

    unsigned TmpIC = PowerOf2Floor((TargetNumRegisters - LoopInvariantRegs) / MaxLocalUsers);
    // Don't count the induction variable as interleaved.
    if (EnableIndVarRegisterHeur) {
      TmpIC =
          PowerOf2Floor((TargetNumRegisters - LoopInvariantRegs - 1) /
                        std::max(1U, (MaxLocalUsers - 1)));
    }

    IC = std::min(IC, TmpIC);
  }

  // Clamp the interleave ranges to reasonable counts.
  unsigned MaxInterleaveCount =
      TTI.getMaxInterleaveFactor(VF.getKnownMinValue());

  // Check if the user has overridden the max.
  if (VF.isScalar()) {
    if (ForceTargetMaxScalarInterleaveFactor.getNumOccurrences() > 0)
      MaxInterleaveCount = ForceTargetMaxScalarInterleaveFactor;
  } else {
    if (ForceTargetMaxVectorInterleaveFactor.getNumOccurrences() > 0)
      MaxInterleaveCount = ForceTargetMaxVectorInterleaveFactor;
  }

  // If trip count is known or estimated compile time constant, limit the
  // interleave count to be less than the trip count divided by VF, provided it
  // is at least 1.
  //
  // For scalable vectors we can't know if interleaving is beneficial. It may
  // not be beneficial for small loops if none of the lanes in the second vector
  // iterations is enabled. However, for larger loops, there is likely to be a
  // similar benefit as for fixed-width vectors. For now, we choose to leave
  // the InterleaveCount as if vscale is '1', although if some information about
  // the vector is known (e.g. min vector size), we can make a better decision.
  if (BestKnownTC) {
    MaxInterleaveCount =
        std::min(*BestKnownTC / VF.getKnownMinValue(), MaxInterleaveCount);
    // Make sure MaxInterleaveCount is greater than 0.
    MaxInterleaveCount = std::max(1u, MaxInterleaveCount);
  }

  assert(MaxInterleaveCount > 0 &&
         "Maximum interleave count must be greater than 0");

  // Clamp the calculated IC to be between the 1 and the max interleave count
  // that the target and trip count allows.
  if (IC > MaxInterleaveCount)
    IC = MaxInterleaveCount;
  else
    // Make sure IC is greater than 0.
    IC = std::max(1u, IC);

  assert(IC > 0 && "Interleave count must be greater than 0.");

  // If we did not calculate the cost for VF (because the user selected the VF)
  // then we calculate the cost of VF here.
  if (LoopCost == 0) {
    assert(expectedCost(VF).first.isValid() && "Expected a valid cost");
    LoopCost = *expectedCost(VF).first.getValue();
  }

  assert(LoopCost && "Non-zero loop cost expected");

  // Interleave if we vectorized this loop and there is a reduction that could
  // benefit from interleaving.
  if (VF.isVector() && HasReductions) {
    LLVM_DEBUG(dbgs() << "LV: Interleaving because of reductions.\n");
    return IC;
  }

  // Note that if we've already vectorized the loop we will have done the
  // runtime check and so interleaving won't require further checks.
  bool InterleavingRequiresRuntimePointerCheck =
      (VF.isScalar() && Legal->getRuntimePointerChecking()->Need);

  // We want to interleave small loops in order to reduce the loop overhead and
  // potentially expose ILP opportunities.
  LLVM_DEBUG(dbgs() << "LV: Loop cost is " << LoopCost << '\n'
                    << "LV: IC is " << IC << '\n'
                    << "LV: VF is " << VF << '\n');
  const bool AggressivelyInterleaveReductions =
      TTI.enableAggressiveInterleaving(HasReductions);
  if (!InterleavingRequiresRuntimePointerCheck && LoopCost < SmallLoopCost) {
    // We assume that the cost overhead is 1 and we use the cost model
    // to estimate the cost of the loop and interleave until the cost of the
    // loop overhead is about 5% of the cost of the loop.
    unsigned SmallIC =
        std::min(IC, (unsigned)PowerOf2Floor(SmallLoopCost / LoopCost));

    // Interleave until store/load ports (estimated by max interleave count) are
    // saturated.
    unsigned NumStores = Legal->getNumStores();
    unsigned NumLoads = Legal->getNumLoads();
    unsigned StoresIC = IC / (NumStores ? NumStores : 1);
    unsigned LoadsIC = IC / (NumLoads ? NumLoads : 1);

    // If we have a scalar reduction (vector reductions are already dealt with
    // by this point), we can increase the critical path length if the loop
    // we're interleaving is inside another loop. Limit, by default to 2, so the
    // critical path only gets increased by one reduction operation.
    if (HasReductions && TheLoop->getLoopDepth() > 1) {
      unsigned F = static_cast<unsigned>(MaxNestedScalarReductionIC);
      SmallIC = std::min(SmallIC, F);
      StoresIC = std::min(StoresIC, F);
      LoadsIC = std::min(LoadsIC, F);
    }

    if (EnableLoadStoreRuntimeInterleave &&
        std::max(StoresIC, LoadsIC) > SmallIC) {
      LLVM_DEBUG(
          dbgs() << "LV: Interleaving to saturate store or load ports.\n");
      return std::max(StoresIC, LoadsIC);
    }

    // If there are scalar reductions and TTI has enabled aggressive
    // interleaving for reductions, we will interleave to expose ILP.
    if (InterleaveSmallLoopScalarReduction && VF.isScalar() &&
        AggressivelyInterleaveReductions) {
      LLVM_DEBUG(dbgs() << "LV: Interleaving to expose ILP.\n");
      // Interleave no less than SmallIC but not as aggressive as the normal IC
      // to satisfy the rare situation when resources are too limited.
      return std::max(IC / 2, SmallIC);
    } else {
      LLVM_DEBUG(dbgs() << "LV: Interleaving to reduce branch cost.\n");
      return SmallIC;
    }
  }

  // Interleave if this is a large loop (small loops are already dealt with by
  // this point) that could benefit from interleaving.
  if (AggressivelyInterleaveReductions) {
    LLVM_DEBUG(dbgs() << "LV: Interleaving to expose ILP.\n");
    return IC;
  }

  LLVM_DEBUG(dbgs() << "LV: Not Interleaving.\n");
  return 1;
}

SmallVector<LoopVectorizationCostModel::RegisterUsage, 8>
LoopVectorizationCostModel::calculateRegisterUsage(ArrayRef<ElementCount> VFs) {
  // This function calculates the register usage by measuring the highest number
  // of values that are alive at a single location. Obviously, this is a very
  // rough estimation. We scan the loop in a topological order in order and
  // assign a number to each instruction. We use RPO to ensure that defs are
  // met before their users. We assume that each instruction that has in-loop
  // users starts an interval. We record every time that an in-loop value is
  // used, so we have a list of the first and last occurrences of each
  // instruction. Next, we transpose this data structure into a multi map that
  // holds the list of intervals that *end* at a specific location. This multi
  // map allows us to perform a linear search. We scan the instructions linearly
  // and record each time that a new interval starts, by placing it in a set.
  // If we find this value in the multi-map then we remove it from the set.
  // The max register usage is the maximum size of the set.
  // We also search for instructions that are defined outside the loop, but are
  // used inside the loop. We need this number separately from the max-interval
  // usage number because when we unroll, loop-invariant values do not take
  // more register.
  LoopBlocksDFS DFS(TheLoop);
  DFS.perform(LI);

  RegisterUsage RU;

  // Each 'key' in the map opens a new interval. The values
  // of the map are the index of the 'last seen' usage of the
  // instruction that is the key.
  using IntervalMap = DenseMap<Instruction *, unsigned>;

  // Maps instruction to its index.
  SmallVector<Instruction *, 64> IdxToInstr;
  // Marks the end of each interval.
  IntervalMap EndPoint;
  // Saves the list of instruction indices that are used in the loop.
  SmallPtrSet<Instruction *, 8> Ends;
  // Saves the list of values that are used in the loop but are
  // defined outside the loop, such as arguments and constants.
  SmallPtrSet<Value *, 8> LoopInvariants;

  for (BasicBlock *BB : make_range(DFS.beginRPO(), DFS.endRPO())) {
    for (Instruction &I : BB->instructionsWithoutDebug()) {
      IdxToInstr.push_back(&I);

      // Save the end location of each USE.
      for (Value *U : I.operands()) {
        auto *Instr = dyn_cast<Instruction>(U);

        // Ignore non-instruction values such as arguments, constants, etc.
        if (!Instr)
          continue;

        // If this instruction is outside the loop then record it and continue.
        if (!TheLoop->contains(Instr)) {
          LoopInvariants.insert(Instr);
          continue;
        }

        // Overwrite previous end points.
        EndPoint[Instr] = IdxToInstr.size();
        Ends.insert(Instr);
      }
    }
  }

  // Saves the list of intervals that end with the index in 'key'.
  using InstrList = SmallVector<Instruction *, 2>;
  DenseMap<unsigned, InstrList> TransposeEnds;

  // Transpose the EndPoints to a list of values that end at each index.
  for (auto &Interval : EndPoint)
    TransposeEnds[Interval.second].push_back(Interval.first);

  SmallPtrSet<Instruction *, 8> OpenIntervals;

  // Get the size of the widest register.
  unsigned MaxSafeDepDist = -1U;
  if (Legal->getMaxSafeDepDistBytes() != -1U)
    MaxSafeDepDist = Legal->getMaxSafeDepDistBytes() * 8;
  const DataLayout &DL = TheFunction->getParent()->getDataLayout();
  // FIXME: This is wrong. Register grouping is not necessary if using scalable
  // vector type. We need another TTI method to indicate it.

  SmallVector<RegisterUsage, 8> RUs(VFs.size());
  SmallVector<SmallMapVector<unsigned, unsigned, 4>, 8> MaxUsages(VFs.size());

  LLVM_DEBUG(dbgs() << "LV(REG): Calculating max register usage:\n");

  // A lambda that gets the register usage for the given type and VF.
  auto GetRegUsage = [&DL, MaxSafeDepDist, this](Type *Ty, ElementCount VF) {
    if (Ty->isTokenTy())
      return 0U;
    unsigned TypeSize = DL.getTypeSizeInBits(Ty->getScalarType());
    return TTI.getVectorRegisterUsage(VF.getKnownMinValue(), TypeSize,
                                      MaxSafeDepDist);
  };

  for (unsigned int i = 0, s = IdxToInstr.size(); i < s; ++i) {
    Instruction *I = IdxToInstr[i];

    // Remove all of the instructions that end at this location.
    InstrList &List = TransposeEnds[i];
    for (Instruction *ToRemove : List)
      OpenIntervals.erase(ToRemove);

    // Ignore instructions that are never used within the loop.
    if (!Ends.count(I))
      continue;

    // Skip ignored values.
    if (ValuesToIgnore.count(I))
      continue;

    // For each VF find the maximum usage of registers.
    for (unsigned j = 0, e = VFs.size(); j < e; ++j) {
      // Count the number of live intervals.
      SmallMapVector<unsigned, unsigned, 4> RegUsage;

      if (VFs[j].isScalar()) {
        for (auto Inst : OpenIntervals) {
          unsigned ClassID = TTI.getRegisterClassForType(false, Inst->getType());
          if (RegUsage.find(ClassID) == RegUsage.end())
            RegUsage[ClassID] = 1;
          else
            RegUsage[ClassID] += 1;
        }
      } else {
        collectUniformsAndScalars(VFs[j]);
        for (auto Inst : OpenIntervals) {
          // Skip ignored values for VF > 1.
          if (VecValuesToIgnore.count(Inst))
            continue;
          if (isScalarAfterVectorization(Inst, VFs[j])) {
            unsigned ClassID = TTI.getRegisterClassForType(false, Inst->getType());
            if (RegUsage.find(ClassID) == RegUsage.end())
              RegUsage[ClassID] = 1;
            else
              RegUsage[ClassID] += 1;
          } else {
            unsigned ClassID = TTI.getRegisterClassForType(true, Inst->getType());
            if (RegUsage.find(ClassID) == RegUsage.end())
              RegUsage[ClassID] = GetRegUsage(Inst->getType(), VFs[j]);
            else
              RegUsage[ClassID] += GetRegUsage(Inst->getType(), VFs[j]);
          }
        }
      }

      for (auto& pair : RegUsage) {
        if (MaxUsages[j].find(pair.first) != MaxUsages[j].end())
          MaxUsages[j][pair.first] = std::max(MaxUsages[j][pair.first], pair.second);
        else
          MaxUsages[j][pair.first] = pair.second;
      }
    }

    LLVM_DEBUG(dbgs() << "LV(REG): At #" << i << " Interval # "
                      << OpenIntervals.size() << '\n');

    // Add the current instruction to the list of open intervals.
    OpenIntervals.insert(I);
  }

  for (unsigned i = 0, e = VFs.size(); i < e; ++i) {
    SmallMapVector<unsigned, unsigned, 4> Invariant;

    for (auto Inst : LoopInvariants) {
      unsigned Usage =
          VFs[i].isScalar() ? 1 : GetRegUsage(Inst->getType(), VFs[i]);
      unsigned ClassID =
          TTI.getRegisterClassForType(VFs[i].isVector(), Inst->getType());
      if (Invariant.find(ClassID) == Invariant.end())
        Invariant[ClassID] = Usage;
      else
        Invariant[ClassID] += Usage;
    }

    LLVM_DEBUG({
      dbgs() << "LV(REG): VF = " << VFs[i] << '\n';
      dbgs() << "LV(REG): Found max usage: " << MaxUsages[i].size()
             << " item\n";
      for (const auto &pair : MaxUsages[i]) {
        dbgs() << "LV(REG): RegisterClass: "
               << TTI.getRegisterClassName(pair.first) << ", " << pair.second
               << " registers\n";
      }
      dbgs() << "LV(REG): Found invariant usage: " << Invariant.size()
             << " item\n";
      for (const auto &pair : Invariant) {
        dbgs() << "LV(REG): RegisterClass: "
               << TTI.getRegisterClassName(pair.first) << ", " << pair.second
               << " registers\n";
      }
    });

    RU.LoopInvariantRegs = Invariant;
    RU.MaxLocalUsers = MaxUsages[i];
    RUs[i] = RU;
  }

  return RUs;
}

bool LoopVectorizationCostModel::useEmulatedMaskMemRefHack(Instruction *I) {
  // TODO: Cost model for emulated masked load/store is completely
  // broken. This hack guides the cost model to use an artificially
  // high enough value to practically disable vectorization with such
  // operations, except where previously deployed legality hack allowed
  // using very low cost values. This is to avoid regressions coming simply
  // from moving "masked load/store" check from legality to cost model.
  // Masked Load/Gather emulation was previously never allowed.
  // Limited number of Masked Store/Scatter emulation was allowed.
  assert(isPredicatedInst(I) && "Expecting a scalar emulated instruction");
  return isa<LoadInst>(I) ||
         (isa<StoreInst>(I) && NumPredStores > NumberOfStoresToPredicate);
}

void LoopVectorizationCostModel::collectInstsToScalarize(ElementCount VF) {
  // If we aren't vectorizing the loop, or if we've already collected the
  // instructions to scalarize, there's nothing to do. Collection may already
  // have occurred if we have a user-selected VF and are now computing the
  // expected cost for interleaving.
  if (VF.isScalar() || VF.isZero() ||
      InstsToScalarize.find(VF) != InstsToScalarize.end())
    return;

  // Initialize a mapping for VF in InstsToScalalarize. If we find that it's
  // not profitable to scalarize any instructions, the presence of VF in the
  // map will indicate that we've analyzed it already.
  ScalarCostsTy &ScalarCostsVF = InstsToScalarize[VF];

  // Find all the instructions that are scalar with predication in the loop and
  // determine if it would be better to not if-convert the blocks they are in.
  // If so, we also record the instructions to scalarize.
  for (BasicBlock *BB : TheLoop->blocks()) {
    if (!blockNeedsPredication(BB))
      continue;
    for (Instruction &I : *BB)
      if (isScalarWithPredication(&I)) {
        ScalarCostsTy ScalarCosts;
        // Do not apply discount logic if hacked cost is needed
        // for emulated masked memrefs.
        if (!useEmulatedMaskMemRefHack(&I) &&
            computePredInstDiscount(&I, ScalarCosts, VF) >= 0)
          ScalarCostsVF.insert(ScalarCosts.begin(), ScalarCosts.end());
        // Remember that BB will remain after vectorization.
        PredicatedBBsAfterVectorization.insert(BB);
      }
  }
}

int LoopVectorizationCostModel::computePredInstDiscount(
    Instruction *PredInst, ScalarCostsTy &ScalarCosts, ElementCount VF) {
  assert(!isUniformAfterVectorization(PredInst, VF) &&
         "Instruction marked uniform-after-vectorization will be predicated");

  // Initialize the discount to zero, meaning that the scalar version and the
  // vector version cost the same.
  InstructionCost Discount = 0;

  // Holds instructions to analyze. The instructions we visit are mapped in
  // ScalarCosts. Those instructions are the ones that would be scalarized if
  // we find that the scalar version costs less.
  SmallVector<Instruction *, 8> Worklist;

  // Returns true if the given instruction can be scalarized.
  auto canBeScalarized = [&](Instruction *I) -> bool {
    // We only attempt to scalarize instructions forming a single-use chain
    // from the original predicated block that would otherwise be vectorized.
    // Although not strictly necessary, we give up on instructions we know will
    // already be scalar to avoid traversing chains that are unlikely to be
    // beneficial.
    if (!I->hasOneUse() || PredInst->getParent() != I->getParent() ||
        isScalarAfterVectorization(I, VF))
      return false;

    // If the instruction is scalar with predication, it will be analyzed
    // separately. We ignore it within the context of PredInst.
    if (isScalarWithPredication(I))
      return false;

    // If any of the instruction's operands are uniform after vectorization,
    // the instruction cannot be scalarized. This prevents, for example, a
    // masked load from being scalarized.
    //
    // We assume we will only emit a value for lane zero of an instruction
    // marked uniform after vectorization, rather than VF identical values.
    // Thus, if we scalarize an instruction that uses a uniform, we would
    // create uses of values corresponding to the lanes we aren't emitting code
    // for. This behavior can be changed by allowing getScalarValue to clone
    // the lane zero values for uniforms rather than asserting.
    for (Use &U : I->operands())
      if (auto *J = dyn_cast<Instruction>(U.get()))
        if (isUniformAfterVectorization(J, VF))
          return false;

    // Otherwise, we can scalarize the instruction.
    return true;
  };

  // Compute the expected cost discount from scalarizing the entire expression
  // feeding the predicated instruction. We currently only consider expressions
  // that are single-use instruction chains.
  Worklist.push_back(PredInst);
  while (!Worklist.empty()) {
    Instruction *I = Worklist.pop_back_val();

    // If we've already analyzed the instruction, there's nothing to do.
    if (ScalarCosts.find(I) != ScalarCosts.end())
      continue;

    // Compute the cost of the vector instruction. Note that this cost already
    // includes the scalarization overhead of the predicated instruction.
    InstructionCost VectorCost = getInstructionCost(I, VF).first;

    // Compute the cost of the scalarized instruction. This cost is the cost of
    // the instruction as if it wasn't if-converted and instead remained in the
    // predicated block. We will scale this cost by block probability after
    // computing the scalarization overhead.
    assert(!VF.isScalable() && "scalable vectors not yet supported.");
    InstructionCost ScalarCost =
        VF.getKnownMinValue() *
        getInstructionCost(I, ElementCount::getFixed(1)).first;

    // Compute the scalarization overhead of needed insertelement instructions
    // and phi nodes.
    if (isScalarWithPredication(I) && !I->getType()->isVoidTy()) {
      ScalarCost += TTI.getScalarizationOverhead(
          cast<VectorType>(ToVectorTy(I->getType(), VF)),
          APInt::getAllOnesValue(VF.getKnownMinValue()), true, false);
      assert(!VF.isScalable() && "scalable vectors not yet supported.");
      ScalarCost +=
          VF.getKnownMinValue() *
          TTI.getCFInstrCost(Instruction::PHI, TTI::TCK_RecipThroughput);
    }

    // Compute the scalarization overhead of needed extractelement
    // instructions. For each of the instruction's operands, if the operand can
    // be scalarized, add it to the worklist; otherwise, account for the
    // overhead.
    for (Use &U : I->operands())
      if (auto *J = dyn_cast<Instruction>(U.get())) {
        assert(VectorType::isValidElementType(J->getType()) &&
               "Instruction has non-scalar type");
        if (canBeScalarized(J))
          Worklist.push_back(J);
        else if (needsExtract(J, VF)) {
          assert(!VF.isScalable() && "scalable vectors not yet supported.");
          ScalarCost += TTI.getScalarizationOverhead(
              cast<VectorType>(ToVectorTy(J->getType(), VF)),
              APInt::getAllOnesValue(VF.getKnownMinValue()), false, true);
        }
      }

    // Scale the total scalar cost by block probability.
    ScalarCost /= getReciprocalPredBlockProb();

    // Compute the discount. A non-negative discount means the vector version
    // of the instruction costs more, and scalarizing would be beneficial.
    Discount += VectorCost - ScalarCost;
    ScalarCosts[I] = ScalarCost;
  }

  return *Discount.getValue();
}

LoopVectorizationCostModel::VectorizationCostTy
LoopVectorizationCostModel::expectedCost(ElementCount VF) {
  // FIXME: Port Cost to be of PolySize. For scalable vectors, true cost of
  // vectorization is dependent on vscale.
  VectorizationCostTy Cost;

  // For each block.
  for (BasicBlock *BB : TheLoop->blocks()) {
    VectorizationCostTy BlockCost;

    // For each instruction in the old loop.
    for (Instruction &I : BB->instructionsWithoutDebug()) {
      // Skip ignored values.
      if (ValuesToIgnore.count(&I) ||
          (VF.isVector() && VecValuesToIgnore.count(&I)))
        continue;

      VectorizationCostTy C = getInstructionCost(&I, VF);

      // Check if we should override the cost.
      if (ForceTargetInstructionCost.getNumOccurrences() > 0)
        C.first = InstructionCost(ForceTargetInstructionCost);

      BlockCost.first += C.first;
      BlockCost.second |= C.second;
      LLVM_DEBUG(dbgs() << "LV: Found an estimated cost of " << C.first
                        << " for VF " << VF << " For instruction: " << I
                        << '\n');
    }

    // If we are vectorizing a predicated block, it will have been
    // if-converted. This means that the block's instructions (aside from
    // stores and instructions that may divide by zero) will now be
    // unconditionally executed. For the scalar case, we may not always execute
    // the predicated block, if it is an if-else block. Thus, scale the block's
    // cost by the probability of executing it. blockNeedsPredication from
    // Legal is used so as to not include all blocks in tail folded loops.
    if (VF.isScalar() && Legal->blockNeedsPredication(BB))
      BlockCost.first /= getReciprocalPredBlockProb();

    Cost.first += BlockCost.first;
    Cost.second |= BlockCost.second;
  }

  // If tail folding is enabled, the cost model does not explicitly considers
  // the cost of inserting the mask instruction and the additional select
  // instruction for reductions. The mask is based on the induction variable
  // which is not taken into consideration when computing FeasibleMaxVF
  // (getSmallestAndWidestTypes is based on the original scalar loop and does
  // not consider induction PHI. The induction variable of the vector loop might
  // actually be different from the scalar loop's induction PHI). This allows
  // for a FeasibleMaxVF value to be considered which might result in an illegal
  // type to be used in the mask or select instructions based on the induction
  // PHI for a given target. For eg. a loop with 32-bit values might result in a
  // FeasibleMaxVF of 16, however the induction variable based on the 64-bit
  // trip count would be splat into a <vscale x 16 x i64> vector type to be used
  // for creating the mask, however, <vscale x 16 x i64> might be an illegal
  // type for the given target (eg. RISC-V).
  // FIXME: For now we add a rather inelegant hack after the cost computation to
  // check if there tail folding is enabled and computing the cost of mask based
  // on the induction variable type, expecting the TTI to result in an
  // "infinitely" high cost if the type is illegal. We also just enable for the
  // case when we are using VP instructions to avoid breaking existing tests.
  if (Legal->preferPredicatedVectorOps() && foldTailByMasking()) {
    // Add cost of generating a compare instruction to build mask.
    Type *VectorTy = ToVectorTy(Legal->getWidestInductionType(), VF);
    unsigned MaskCost = TTI.getCmpSelInstrCost(Instruction::ICmp, VectorTy);
    bool TypeNotScalarized =
        VF.isVector() && VectorTy->isVectorTy() &&
        (isa<ScalableVectorType>(VectorTy) ||
         TTI.getNumberOfParts(VectorTy) < VF.getKnownMinValue());
    Cost.first += MaskCost;
    Cost.second |= TypeNotScalarized;
  }

  return Cost;
}

/// Gets Address Access SCEV after verifying that the access pattern
/// is loop invariant except the induction variable dependence.
///
/// This SCEV can be sent to the Target in order to estimate the address
/// calculation cost.
static const SCEV *getAddressAccessSCEV(Value *Ptr,
                                        LoopVectorizationLegality *Legal,
                                        PredicatedScalarEvolution &PSE,
                                        const Loop *TheLoop) {

  auto *Gep = dyn_cast<GetElementPtrInst>(Ptr);
  if (!Gep)
    return nullptr;

  // We are looking for a gep with all loop invariant indices except for one
  // which should be an induction variable.
  auto SE = PSE.getSE();
  unsigned NumOperands = Gep->getNumOperands();
  for (unsigned i = 1; i < NumOperands; ++i) {
    Value *Opd = Gep->getOperand(i);
    if (!SE->isLoopInvariant(SE->getSCEV(Opd), TheLoop) &&
        !Legal->isInductionVariable(Opd))
      return nullptr;
  }

  // Now we know we have a GEP ptr, %inv, %ind, %inv. return the Ptr SCEV.
  return PSE.getSCEV(Ptr);
}

static bool isStrideMul(Instruction *I, LoopVectorizationLegality *Legal) {
  return Legal->hasStride(I->getOperand(0)) ||
         Legal->hasStride(I->getOperand(1));
}

unsigned
LoopVectorizationCostModel::getMemInstScalarizationCost(Instruction *I,
                                                        ElementCount VF) {
  assert(VF.isVector() &&
         "Scalarization cost of instruction implies vectorization.");
  Type *ValTy = getMemInstValueType(I);
  auto SE = PSE.getSE();

  unsigned AS = getLoadStoreAddressSpace(I);
  Value *Ptr = getLoadStorePointerOperand(I);
  Type *PtrTy = ToVectorTy(Ptr->getType(), VF);

  // Figure out whether the access is strided and get the stride value
  // if it's known in compile time
  const SCEV *PtrSCEV = getAddressAccessSCEV(Ptr, Legal, PSE, TheLoop);

  // Get the cost of the scalar memory instruction and address computation.
  unsigned Cost =
      VF.getKnownMinValue() * TTI.getAddressComputationCost(PtrTy, SE, PtrSCEV);

  // Don't pass *I here, since it is scalar but will actually be part of a
  // vectorized loop where the user of it is a vectorized instruction.
  const Align Alignment = getLoadStoreAlignment(I);
  Cost += VF.getKnownMinValue() *
          TTI.getMemoryOpCost(I->getOpcode(), ValTy->getScalarType(), Alignment,
                              AS, TTI::TCK_RecipThroughput);

  // Get the overhead of the extractelement and insertelement instructions
  // we might create due to scalarization.
  Cost += getScalarizationOverhead(I, VF);

  // If we have a predicated store, it may not be executed for each vector
  // lane. Scale the cost by the probability of executing the predicated
  // block.
  if (isPredicatedInst(I)) {
    Cost /= getReciprocalPredBlockProb();

    if (useEmulatedMaskMemRefHack(I))
      // Artificially setting to a high enough value to practically disable
      // vectorization with such operations.
      Cost = 3000000;
  }

  return Cost;
}

unsigned LoopVectorizationCostModel::getConsecutiveMemOpCost(Instruction *I,
                                                             ElementCount VF) {
  Type *ValTy = getMemInstValueType(I);
  auto *VectorTy = cast<VectorType>(ToVectorTy(ValTy, VF));
  Value *Ptr = getLoadStorePointerOperand(I);
  unsigned AS = getLoadStoreAddressSpace(I);
  int ConsecutiveStride = Legal->isConsecutivePtr(Ptr);
  enum TTI::TargetCostKind CostKind = TTI::TCK_RecipThroughput;

  assert((ConsecutiveStride == 1 || ConsecutiveStride == -1) &&
         "Stride should be 1 or -1 for consecutive memory access");
  const Align Alignment = getLoadStoreAlignment(I);
  unsigned Cost = 0;
  if (Legal->isMaskRequired(I))
    Cost += TTI.getMaskedMemoryOpCost(I->getOpcode(), VectorTy, Alignment, AS,
                                      CostKind);
  else
    Cost += TTI.getMemoryOpCost(I->getOpcode(), VectorTy, Alignment, AS,
                                CostKind, I);

  bool Reverse = ConsecutiveStride < 0;
  if (Reverse)
    Cost += TTI.getShuffleCost(TargetTransformInfo::SK_Reverse, VectorTy, 0);
  return Cost;
}

unsigned LoopVectorizationCostModel::getUniformMemOpCost(Instruction *I,
                                                         ElementCount VF) {
  assert(Legal->isUniformMemOp(*I));

  Type *ValTy = getMemInstValueType(I);
  auto *VectorTy = cast<VectorType>(ToVectorTy(ValTy, VF));
  const Align Alignment = getLoadStoreAlignment(I);
  unsigned AS = getLoadStoreAddressSpace(I);
  enum TTI::TargetCostKind CostKind = TTI::TCK_RecipThroughput;
  if (isa<LoadInst>(I)) {
    return TTI.getAddressComputationCost(ValTy) +
           TTI.getMemoryOpCost(Instruction::Load, ValTy, Alignment, AS,
                               CostKind) +
           TTI.getShuffleCost(TargetTransformInfo::SK_Broadcast, VectorTy);
  }
  StoreInst *SI = cast<StoreInst>(I);

  bool isLoopInvariantStoreValue = Legal->isUniform(SI->getValueOperand());
  return TTI.getAddressComputationCost(ValTy) +
         TTI.getMemoryOpCost(Instruction::Store, ValTy, Alignment, AS,
                             CostKind) +
         (isLoopInvariantStoreValue
              ? 0
              : TTI.getVectorInstrCost(Instruction::ExtractElement, VectorTy,
                                       VF.getKnownMinValue() - 1));
}

unsigned LoopVectorizationCostModel::getGatherScatterCost(Instruction *I,
                                                          ElementCount VF) {
  Type *ValTy = getMemInstValueType(I);
  auto *VectorTy = cast<VectorType>(ToVectorTy(ValTy, VF));
  const Align Alignment = getLoadStoreAlignment(I);
  const Value *Ptr = getLoadStorePointerOperand(I);

  return TTI.getAddressComputationCost(VectorTy) +
         TTI.getGatherScatterOpCost(
             I->getOpcode(), VectorTy, Ptr, Legal->isMaskRequired(I), Alignment,
             TargetTransformInfo::TCK_RecipThroughput, I);
}

unsigned LoopVectorizationCostModel::getInterleaveGroupCost(Instruction *I,
                                                            ElementCount VF) {
  Type *ValTy = getMemInstValueType(I);
  auto *VectorTy = cast<VectorType>(ToVectorTy(ValTy, VF));
  unsigned AS = getLoadStoreAddressSpace(I);

  auto Group = getInterleavedAccessGroup(I);
  assert(Group && "Fail to get an interleaved access group.");

  unsigned InterleaveFactor = Group->getFactor();
  assert(!VF.isScalable() && "scalable vectors not yet supported.");
  auto *WideVecTy = VectorType::get(ValTy, VF * InterleaveFactor);

  // Holds the indices of existing members in an interleaved load group.
  // An interleaved store group doesn't need this as it doesn't allow gaps.
  SmallVector<unsigned, 4> Indices;
  if (isa<LoadInst>(I)) {
    for (unsigned i = 0; i < InterleaveFactor; i++)
      if (Group->getMember(i))
        Indices.push_back(i);
  }

  // Calculate the cost of the whole interleaved group.
  bool UseMaskForGaps =
      Group->requiresScalarEpilogue() && !isScalarEpilogueAllowed();
  unsigned Cost = TTI.getInterleavedMemoryOpCost(
      I->getOpcode(), WideVecTy, Group->getFactor(), Indices, Group->getAlign(),
      AS, TTI::TCK_RecipThroughput, Legal->isMaskRequired(I), UseMaskForGaps);

  if (Group->isReverse()) {
    // TODO: Add support for reversed masked interleaved access.
    assert(!Legal->isMaskRequired(I) &&
           "Reverse masked interleaved access not supported.");
    Cost += Group->getNumMembers() *
            TTI.getShuffleCost(TargetTransformInfo::SK_Reverse, VectorTy, 0);
  }
  return Cost;
}

unsigned LoopVectorizationCostModel::getMemoryInstructionCost(Instruction *I,
                                                              ElementCount VF) {
  // Calculate scalar cost only. Vectorization cost should be ready at this
  // moment.
  if (VF.isScalar()) {
    Type *ValTy = getMemInstValueType(I);
    const Align Alignment = getLoadStoreAlignment(I);
    unsigned AS = getLoadStoreAddressSpace(I);

    return TTI.getAddressComputationCost(ValTy) +
           TTI.getMemoryOpCost(I->getOpcode(), ValTy, Alignment, AS,
                               TTI::TCK_RecipThroughput, I);
  }
  return getWideningCost(I, VF);
}

LoopVectorizationCostModel::VectorizationCostTy
LoopVectorizationCostModel::getInstructionCost(Instruction *I,
                                               ElementCount VF) {
  // If we know that this instruction will remain uniform, check the cost of
  // the scalar version.
  if (isUniformAfterVectorization(I, VF) && !VF.isScalable())
    VF = ElementCount::getFixed(1);

  if (VF.isVector() && isProfitableToScalarize(I, VF))
    return VectorizationCostTy(InstsToScalarize[VF][I], false);

  // Forced scalars do not have any scalarization overhead.
  auto ForcedScalar = ForcedScalars.find(VF);

  // Scalable VFs should not have been inserted in ForcedScalars.
  if (VF.isScalable())
    assert(ForcedScalar == ForcedScalars.end() &&
           "Forced scalarization not supported for scalable VFs");

  if (VF.isVector() && ForcedScalar != ForcedScalars.end()) {
    auto InstSet = ForcedScalar->second;
    if (InstSet.count(I))
      return VectorizationCostTy(
          (getInstructionCost(I, ElementCount::getFixed(1)).first *
           VF.getKnownMinValue()),
          false);
  }

  Type *VectorTy;
<<<<<<< HEAD

  // For scalable vectors, if an instruction is uniform, in the vectorized loop
  // will be widened into a corresponding scalar instruction, however it cannot
  // be scalarized. For instance, an instruction like %t1 = %t2 + 1 in the
  // original scalar loop will be widened into something like %t1 = %t2 +
  // vscale*VF but we will not replicate %t1 = %t2 + 1 vscale*VF times. Thus,
  // the vectorization cost of uniform instruction will be that of the scalar
  // instruction but the scalarization bit is false (i.e TypeNotScalarized =
  // true).
  if (VF.isVector() && VF.isScalable() && isUniformAfterVectorization(I, VF)) {
    unsigned C = getInstructionCost(I, ElementCount::getFixed(1), VectorTy);
    return VectorizationCostTy(C, true);
  }

  unsigned C = getInstructionCost(I, VF, VectorTy);
=======
  InstructionCost C = getInstructionCost(I, VF, VectorTy);
>>>>>>> e1d43325

  // Comparing number of parts for scalable vectors with KnownMin VF does not
  // make sense, since the actual VF is unknown at compile time. We cannot
  // scalarize scalable vectors.
  bool TypeNotScalarized =
      VF.isVector() && VectorTy->isVectorTy() &&
      (isa<ScalableVectorType>(VectorTy) ||
       TTI.getNumberOfParts(VectorTy) < VF.getKnownMinValue());
  return VectorizationCostTy(C, TypeNotScalarized);
}

unsigned LoopVectorizationCostModel::getScalarizationOverhead(Instruction *I,
                                                              ElementCount VF) {

  if (VF.isScalar())
    return 0;

  // In some cases like predicated memory ops on scalable vector types of
  // <vscale x 1 x <T>>, cost model may compute a lower cost for scalarization
  // than masked gather/scatter and thus deciding to predicate and scalarize an
  // instruction (CM_Scalarize instead of CM_GatherScatter). Note that the TTI
  // reports scalarization overhead based on ElementCount.Min.
  // Scalarization would not work for scalable vectors since we do not know
  // vscale at compile time.
  // FIXME: The solution until there is a scalable vector type aware cost model
  // in place is to artificially inflate the scalarization overhead to force the
  // Cost Model to decide against scalarization.
  if (VF.isScalable())
    return 1048576;

  unsigned Cost = 0;
  Type *RetTy = ToVectorTy(I->getType(), VF);
  if (!RetTy->isVoidTy() &&
      (!isa<LoadInst>(I) || !TTI.supportsEfficientVectorElementLoadStore()))
    // FIXME: For scalable vectors DemandedElts for computing scalarization
    // overhead currently models ElementCount.Min number of elements. This would
    // be changed in the future.
    Cost += TTI.getScalarizationOverhead(
        cast<VectorType>(RetTy), APInt::getAllOnesValue(VF.getKnownMinValue()),
        true, false);

  // Some targets keep addresses scalar.
  if (isa<LoadInst>(I) && !TTI.prefersVectorizedAddressing())
    return Cost;

  // Some targets support efficient element stores.
  if (isa<StoreInst>(I) && TTI.supportsEfficientVectorElementLoadStore())
    return Cost;

  // Collect operands to consider.
  CallInst *CI = dyn_cast<CallInst>(I);
  Instruction::op_range Ops = CI ? CI->arg_operands() : I->operands();

  // Skip operands that do not require extraction/scalarization and do not incur
  // any overhead.
  // FIXME: For scalable vectors, VF here is the ElementCount.Min value.
  return Cost + TTI.getOperandsScalarizationOverhead(
                    filterExtractingOperands(Ops, VF), VF.getKnownMinValue());
}

void LoopVectorizationCostModel::setCostBasedWideningDecision(ElementCount VF) {
  if (VF.isScalar())
    return;
  NumPredStores = 0;
  for (BasicBlock *BB : TheLoop->blocks()) {
    // For each instruction in the old loop.
    for (Instruction &I : *BB) {
      Value *Ptr = getLoadStorePointerOperand(&I);
      if (!Ptr)
        continue;

      // TODO: We should generate better code and update the cost model for
      // predicated uniform stores. Today they are treated as any other
      // predicated store (see added test cases in
      // invariant-store-vectorization.ll).
      if (isa<StoreInst>(&I) && isScalarWithPredication(&I))
        NumPredStores++;

      if (Legal->isUniformMemOp(I)) {
        // TODO: Avoid replicating loads and stores instead of
        // relying on instcombine to remove them.
        // Load: Scalar load + broadcast
        // Store: Scalar store + isLoopInvariantStoreValue ? 0 : extract
        unsigned Cost = getUniformMemOpCost(&I, VF);
        setWideningDecision(&I, VF, CM_Scalarize, Cost);
        continue;
      }

      // We assume that widening is the best solution when possible.
      if (memoryInstructionCanBeWidened(&I, VF)) {
        unsigned Cost = getConsecutiveMemOpCost(&I, VF);
        int ConsecutiveStride =
            Legal->isConsecutivePtr(getLoadStorePointerOperand(&I));
        assert((ConsecutiveStride == 1 || ConsecutiveStride == -1) &&
               "Expected consecutive stride.");
        InstWidening Decision =
            ConsecutiveStride == 1 ? CM_Widen : CM_Widen_Reverse;
        setWideningDecision(&I, VF, Decision, Cost);
        continue;
      }

      // Choose between Interleaving, Gather/Scatter or Scalarization.
      unsigned InterleaveCost = std::numeric_limits<unsigned>::max();
      unsigned NumAccesses = 1;
      if (isAccessInterleaved(&I)) {
        auto Group = getInterleavedAccessGroup(&I);
        assert(Group && "Fail to get an interleaved access group.");

        // Make one decision for the whole group.
        if (getWideningDecision(&I, VF) != CM_Unknown)
          continue;

        NumAccesses = Group->getNumMembers();
        if (interleavedAccessCanBeWidened(&I, VF))
          InterleaveCost = getInterleaveGroupCost(&I, VF);
      }

      unsigned GatherScatterCost =
          isLegalGatherOrScatter(&I)
              ? getGatherScatterCost(&I, VF) * NumAccesses
              : std::numeric_limits<unsigned>::max();

      unsigned ScalarizationCost =
          getMemInstScalarizationCost(&I, VF) * NumAccesses;

      // Choose better solution for the current VF,
      // write down this decision and use it during vectorization.
      unsigned Cost;
      InstWidening Decision;
      if (InterleaveCost <= GatherScatterCost &&
          InterleaveCost < ScalarizationCost) {
        Decision = CM_Interleave;
        Cost = InterleaveCost;
      } else if (GatherScatterCost < ScalarizationCost) {
        Decision = CM_GatherScatter;
        Cost = GatherScatterCost;
      } else {
        Decision = CM_Scalarize;
        Cost = ScalarizationCost;
      }
      // If the instructions belongs to an interleave group, the whole group
      // receives the same decision. The whole group receives the cost, but
      // the cost will actually be assigned to one instruction.
      if (auto Group = getInterleavedAccessGroup(&I))
        setWideningDecision(Group, VF, Decision, Cost);
      else
        setWideningDecision(&I, VF, Decision, Cost);
    }
  }

  // Make sure that any load of address and any other address computation
  // remains scalar unless there is gather/scatter support. This avoids
  // inevitable extracts into address registers, and also has the benefit of
  // activating LSR more, since that pass can't optimize vectorized
  // addresses.
  if (TTI.prefersVectorizedAddressing())
    return;

  // Start with all scalar pointer uses.
  SmallPtrSet<Instruction *, 8> AddrDefs;
  for (BasicBlock *BB : TheLoop->blocks())
    for (Instruction &I : *BB) {
      Instruction *PtrDef =
          dyn_cast_or_null<Instruction>(getLoadStorePointerOperand(&I));
      if (PtrDef && TheLoop->contains(PtrDef) &&
          getWideningDecision(&I, VF) != CM_GatherScatter)
        AddrDefs.insert(PtrDef);
    }

  // Add all instructions used to generate the addresses.
  SmallVector<Instruction *, 4> Worklist;
  for (auto *I : AddrDefs)
    Worklist.push_back(I);
  while (!Worklist.empty()) {
    Instruction *I = Worklist.pop_back_val();
    for (auto &Op : I->operands())
      if (auto *InstOp = dyn_cast<Instruction>(Op))
        if ((InstOp->getParent() == I->getParent()) && !isa<PHINode>(InstOp) &&
            AddrDefs.insert(InstOp).second)
          Worklist.push_back(InstOp);
  }

  // For scalable vectors we do not support scalarization.
  assert(!VF.isScalable() &&
         "Scalarization not supported for scalable vectors");

  for (auto *I : AddrDefs) {
    if (isa<LoadInst>(I)) {
      // Setting the desired widening decision should ideally be handled in
      // by cost functions, but since this involves the task of finding out
      // if the loaded register is involved in an address computation, it is
      // instead changed here when we know this is the case.
      InstWidening Decision = getWideningDecision(I, VF);
      if (Decision == CM_Widen || Decision == CM_Widen_Reverse)
        // Scalarize a widened load of address.
        setWideningDecision(
            I, VF, CM_Scalarize,
            (VF.getKnownMinValue() *
             getMemoryInstructionCost(I, ElementCount::getFixed(1))));
      else if (auto Group = getInterleavedAccessGroup(I)) {
        // Scalarize an interleave group of address loads.
        for (unsigned I = 0; I < Group->getFactor(); ++I) {
          if (Instruction *Member = Group->getMember(I))
            setWideningDecision(
                Member, VF, CM_Scalarize,
                (VF.getKnownMinValue() *
                 getMemoryInstructionCost(Member, ElementCount::getFixed(1))));
        }
      }
    } else
      // Make sure I gets scalarized and a cost estimate without
      // scalarization overhead.
      ForcedScalars[VF].insert(I);
  }
}

InstructionCost
LoopVectorizationCostModel::getInstructionCost(Instruction *I, ElementCount VF,
                                               Type *&VectorTy) {
  Type *RetTy = I->getType();
  if (canTruncateToMinimalBitwidth(I, VF))
    RetTy = IntegerType::get(RetTy->getContext(), MinBWs[I]);
  VectorTy = isScalarAfterVectorization(I, VF)
                 ? RetTy
                 : ToVectorTy(RetTy, VF);
  auto SE = PSE.getSE();
  TTI::TargetCostKind CostKind = TTI::TCK_RecipThroughput;

  // TODO: We need to estimate the cost of intrinsic calls.
  switch (I->getOpcode()) {
  case Instruction::GetElementPtr:
    // We mark this instruction as zero-cost because the cost of GEPs in
    // vectorized code depends on whether the corresponding memory instruction
    // is scalarized or not. Therefore, we handle GEPs with the memory
    // instruction cost.
    return 0;
  case Instruction::Br: {
    // In cases of scalarized and predicated instructions, there will be VF
    // predicated blocks in the vectorized loop. Each branch around these
    // blocks requires also an extract of its vector compare i1 element.
    bool ScalarPredicatedBB = false;
    BranchInst *BI = cast<BranchInst>(I);
    if (VF.isVector() && BI->isConditional() &&
        (PredicatedBBsAfterVectorization.count(BI->getSuccessor(0)) ||
         PredicatedBBsAfterVectorization.count(BI->getSuccessor(1))))
      ScalarPredicatedBB = true;

    if (ScalarPredicatedBB) {
      // Return cost for branches around scalarized and predicated blocks.
      assert(!VF.isScalable() && "scalable vectors not yet supported.");
      auto *Vec_i1Ty =
          VectorType::get(IntegerType::getInt1Ty(RetTy->getContext()), VF);
      return (TTI.getScalarizationOverhead(
                  Vec_i1Ty, APInt::getAllOnesValue(VF.getKnownMinValue()),
                  false, true) +
              (TTI.getCFInstrCost(Instruction::Br, CostKind) *
               VF.getKnownMinValue()));
    } else if (I->getParent() == TheLoop->getLoopLatch() || VF.isScalar())
      // The back-edge branch will remain, as will all scalar branches.
      return TTI.getCFInstrCost(Instruction::Br, CostKind);
    else
      // This branch will be eliminated by if-conversion.
      return 0;
    // Note: We currently assume zero cost for an unconditional branch inside
    // a predicated block since it will become a fall-through, although we
    // may decide in the future to call TTI for all branches.
  }
  case Instruction::PHI: {
    auto *Phi = cast<PHINode>(I);

    // First-order recurrences are replaced by vector shuffles inside the loop.
    // NOTE: Don't use ToVectorTy as SK_ExtractSubvector expects a vector type.
    if (VF.isVector() && Legal->isFirstOrderRecurrence(Phi))
      return TTI.getShuffleCost(
          TargetTransformInfo::SK_ExtractSubvector, cast<VectorType>(VectorTy),
          VF.getKnownMinValue() - 1,
          VectorType::get(RetTy, ElementCount::get(1, VF.isScalable())));

    // Phi nodes in non-header blocks (not inductions, reductions, etc.) are
    // converted into select instructions. We require N - 1 selects per phi
    // node, where N is the number of incoming values.
    if (VF.isVector() && Phi->getParent() != TheLoop->getHeader())
      return (Phi->getNumIncomingValues() - 1) *
             TTI.getCmpSelInstrCost(
                 Instruction::Select,
                 ToVectorTy(Phi->getType(), VF),
                 ToVectorTy(Type::getInt1Ty(Phi->getContext()), VF),
                 CmpInst::BAD_ICMP_PREDICATE, CostKind);

    return TTI.getCFInstrCost(Instruction::PHI, CostKind);
  }
  case Instruction::UDiv:
  case Instruction::SDiv:
  case Instruction::URem:
  case Instruction::SRem:
    // If we have a predicated instruction, it may not be executed for each
    // vector lane. Get the scalarization cost and scale this amount by the
    // probability of executing the predicated block. If the instruction is not
    // predicated, we fall through to the next case.
    if (VF.isVector() && isScalarWithPredication(I)) {
      unsigned Cost = 0;

      // These instructions have a non-void type, so account for the phi nodes
      // that we will create. This cost is likely to be zero. The phi node
      // cost, if any, should be scaled by the block probability because it
      // models a copy at the end of each predicated block.
      Cost += VF.getKnownMinValue() *
              TTI.getCFInstrCost(Instruction::PHI, CostKind);

      // The cost of the non-predicated instruction.
      Cost += VF.getKnownMinValue() *
              TTI.getArithmeticInstrCost(I->getOpcode(), RetTy, CostKind);

      // The cost of insertelement and extractelement instructions needed for
      // scalarization.
      Cost += getScalarizationOverhead(I, VF);

      // Scale the cost by the probability of executing the predicated blocks.
      // This assumes the predicated block for each vector lane is equally
      // likely.
      return Cost / getReciprocalPredBlockProb();
    }
    LLVM_FALLTHROUGH;
  case Instruction::Add:
  case Instruction::FAdd:
  case Instruction::Sub:
  case Instruction::FSub:
  case Instruction::Mul:
  case Instruction::FMul:
  case Instruction::FDiv:
  case Instruction::FRem:
  case Instruction::Shl:
  case Instruction::LShr:
  case Instruction::AShr:
  case Instruction::And:
  case Instruction::Or:
  case Instruction::Xor: {
    // Since we will replace the stride by 1 the multiplication should go away.
    if (I->getOpcode() == Instruction::Mul && isStrideMul(I, Legal))
      return 0;
    // Certain instructions can be cheaper to vectorize if they have a constant
    // second vector operand. One example of this are shifts on x86.
    Value *Op2 = I->getOperand(1);
    TargetTransformInfo::OperandValueProperties Op2VP;
    TargetTransformInfo::OperandValueKind Op2VK =
        TTI.getOperandInfo(Op2, Op2VP);
    if (Op2VK == TargetTransformInfo::OK_AnyValue && Legal->isUniform(Op2))
      Op2VK = TargetTransformInfo::OK_UniformValue;

    SmallVector<const Value *, 4> Operands(I->operand_values());
    unsigned N = isScalarAfterVectorization(I, VF) ? VF.getKnownMinValue() : 1;
    return N * TTI.getArithmeticInstrCost(
                   I->getOpcode(), VectorTy, CostKind,
                   TargetTransformInfo::OK_AnyValue,
                   Op2VK, TargetTransformInfo::OP_None, Op2VP, Operands, I);
  }
  case Instruction::FNeg: {
    unsigned N = isScalarAfterVectorization(I, VF) ? VF.getKnownMinValue() : 1;
    return N * TTI.getArithmeticInstrCost(
                   I->getOpcode(), VectorTy, CostKind,
                   TargetTransformInfo::OK_AnyValue,
                   TargetTransformInfo::OK_AnyValue,
                   TargetTransformInfo::OP_None, TargetTransformInfo::OP_None,
                   I->getOperand(0), I);
  }
  case Instruction::Select: {
    SelectInst *SI = cast<SelectInst>(I);
    const SCEV *CondSCEV = SE->getSCEV(SI->getCondition());
    bool ScalarCond = (SE->isLoopInvariant(CondSCEV, TheLoop));
    Type *CondTy = SI->getCondition()->getType();
    if (!ScalarCond) {
      CondTy = VectorType::get(CondTy, VF);
    }
    return TTI.getCmpSelInstrCost(I->getOpcode(), VectorTy, CondTy,
                                  CmpInst::BAD_ICMP_PREDICATE, CostKind, I);
  }
  case Instruction::ICmp:
  case Instruction::FCmp: {
    Type *ValTy = I->getOperand(0)->getType();
    Instruction *Op0AsInstruction = dyn_cast<Instruction>(I->getOperand(0));
    if (canTruncateToMinimalBitwidth(Op0AsInstruction, VF))
      ValTy = IntegerType::get(ValTy->getContext(), MinBWs[Op0AsInstruction]);
    VectorTy = ToVectorTy(ValTy, VF);
    return TTI.getCmpSelInstrCost(I->getOpcode(), VectorTy, nullptr,
                                  CmpInst::BAD_ICMP_PREDICATE, CostKind, I);
  }
  case Instruction::Store:
  case Instruction::Load: {
    ElementCount Width = VF;
    if (Width.isVector()) {
      InstWidening Decision = getWideningDecision(I, Width);
      assert(Decision != CM_Unknown &&
             "CM decision should be taken at this point");
      if (Decision == CM_Scalarize)
        Width = ElementCount::getFixed(1);
    }
    VectorTy = ToVectorTy(getMemInstValueType(I), Width);
    return getMemoryInstructionCost(I, VF);
  }
  case Instruction::ZExt:
  case Instruction::SExt:
  case Instruction::FPToUI:
  case Instruction::FPToSI:
  case Instruction::FPExt:
  case Instruction::PtrToInt:
  case Instruction::IntToPtr:
  case Instruction::SIToFP:
  case Instruction::UIToFP:
  case Instruction::Trunc:
  case Instruction::FPTrunc:
  case Instruction::BitCast: {
    // Computes the CastContextHint from a Load/Store instruction.
    auto ComputeCCH = [&](Instruction *I) -> TTI::CastContextHint {
      assert((isa<LoadInst>(I) || isa<StoreInst>(I)) &&
             "Expected a load or a store!");

      if (VF.isScalar() || !TheLoop->contains(I))
        return TTI::CastContextHint::Normal;

      switch (getWideningDecision(I, VF)) {
      case LoopVectorizationCostModel::CM_GatherScatter:
        return TTI::CastContextHint::GatherScatter;
      case LoopVectorizationCostModel::CM_Interleave:
        return TTI::CastContextHint::Interleave;
      case LoopVectorizationCostModel::CM_Scalarize:
      case LoopVectorizationCostModel::CM_Widen:
        return Legal->isMaskRequired(I) ? TTI::CastContextHint::Masked
                                        : TTI::CastContextHint::Normal;
      case LoopVectorizationCostModel::CM_Widen_Reverse:
        return TTI::CastContextHint::Reversed;
      case LoopVectorizationCostModel::CM_Unknown:
        llvm_unreachable("Instr did not go through cost modelling?");
      }

      llvm_unreachable("Unhandled case!");
    };

    unsigned Opcode = I->getOpcode();
    TTI::CastContextHint CCH = TTI::CastContextHint::None;
    // For Trunc, the context is the only user, which must be a StoreInst.
    if (Opcode == Instruction::Trunc || Opcode == Instruction::FPTrunc) {
      if (I->hasOneUse())
        if (StoreInst *Store = dyn_cast<StoreInst>(*I->user_begin()))
          CCH = ComputeCCH(Store);
    }
    // For Z/Sext, the context is the operand, which must be a LoadInst.
    else if (Opcode == Instruction::ZExt || Opcode == Instruction::SExt ||
             Opcode == Instruction::FPExt) {
      if (LoadInst *Load = dyn_cast<LoadInst>(I->getOperand(0)))
        CCH = ComputeCCH(Load);
    }

    // We optimize the truncation of induction variables having constant
    // integer steps. The cost of these truncations is the same as the scalar
    // operation.
    if (isOptimizableIVTruncate(I, VF)) {
      auto *Trunc = cast<TruncInst>(I);
      return TTI.getCastInstrCost(Instruction::Trunc, Trunc->getDestTy(),
                                  Trunc->getSrcTy(), CCH, CostKind, Trunc);
    }

    Type *SrcScalarTy = I->getOperand(0)->getType();
    Type *SrcVecTy = VectorTy->isVectorTy()
                         ? ToVectorTy(SrcScalarTy, VF)
                         : SrcScalarTy;
    if (canTruncateToMinimalBitwidth(I, VF)) {
      // This cast is going to be shrunk. This may remove the cast or it might
      // turn it into slightly different cast. For example, if MinBW == 16,
      // "zext i8 %1 to i32" becomes "zext i8 %1 to i16".
      //
      // Calculate the modified src and dest types.
      Type *MinVecTy = VectorTy;
      if (Opcode == Instruction::Trunc) {
        SrcVecTy = smallestIntegerVectorType(SrcVecTy, MinVecTy);
        VectorTy = largestIntegerVectorType(
            ToVectorTy(I->getType(), VF), MinVecTy);
      } else if (Opcode == Instruction::ZExt || Opcode == Instruction::SExt) {
        SrcVecTy = largestIntegerVectorType(SrcVecTy, MinVecTy);
        VectorTy = smallestIntegerVectorType(
            ToVectorTy(I->getType(), VF), MinVecTy);
      }
    }

    unsigned N = isScalarAfterVectorization(I, VF) ? VF.getKnownMinValue() : 1;
    return N *
           TTI.getCastInstrCost(Opcode, VectorTy, SrcVecTy, CCH, CostKind, I);
  }
  case Instruction::Call: {
    bool NeedToScalarize;
    CallInst *CI = cast<CallInst>(I);
    unsigned CallCost = getVectorCallCost(CI, VF, NeedToScalarize);
    if (getVectorIntrinsicIDForCall(CI, TLI))
      return std::min(CallCost, getVectorIntrinsicCost(CI, VF));
    return CallCost;
  }
  case Instruction::ExtractValue:
    return TTI.getInstructionCost(I, TTI::TCK_RecipThroughput);
  default:
    // The cost of executing VF copies of the scalar instruction. This opcode
    // is unknown. Assume that it is the same as 'mul'.
    return VF.getKnownMinValue() * TTI.getArithmeticInstrCost(
                                       Instruction::Mul, VectorTy, CostKind) +
           getScalarizationOverhead(I, VF);
  } // end of switch.
}

char LoopVectorize::ID = 0;

static const char lv_name[] = "Loop Vectorization";

INITIALIZE_PASS_BEGIN(LoopVectorize, LV_NAME, lv_name, false, false)
INITIALIZE_PASS_DEPENDENCY(TargetTransformInfoWrapperPass)
INITIALIZE_PASS_DEPENDENCY(BasicAAWrapperPass)
INITIALIZE_PASS_DEPENDENCY(AAResultsWrapperPass)
INITIALIZE_PASS_DEPENDENCY(GlobalsAAWrapperPass)
INITIALIZE_PASS_DEPENDENCY(AssumptionCacheTracker)
INITIALIZE_PASS_DEPENDENCY(BlockFrequencyInfoWrapperPass)
INITIALIZE_PASS_DEPENDENCY(DominatorTreeWrapperPass)
INITIALIZE_PASS_DEPENDENCY(ScalarEvolutionWrapperPass)
INITIALIZE_PASS_DEPENDENCY(LoopInfoWrapperPass)
INITIALIZE_PASS_DEPENDENCY(LoopAccessLegacyAnalysis)
INITIALIZE_PASS_DEPENDENCY(DemandedBitsWrapperPass)
INITIALIZE_PASS_DEPENDENCY(OptimizationRemarkEmitterWrapperPass)
INITIALIZE_PASS_DEPENDENCY(ProfileSummaryInfoWrapperPass)
INITIALIZE_PASS_DEPENDENCY(InjectTLIMappingsLegacy)
INITIALIZE_PASS_END(LoopVectorize, LV_NAME, lv_name, false, false)

namespace llvm {

Pass *createLoopVectorizePass() { return new LoopVectorize(); }

Pass *createLoopVectorizePass(bool InterleaveOnlyWhenForced,
                              bool VectorizeOnlyWhenForced) {
  return new LoopVectorize(InterleaveOnlyWhenForced, VectorizeOnlyWhenForced);
}

} // end namespace llvm

bool LoopVectorizationCostModel::isConsecutiveLoadOrStore(Instruction *Inst) {
  // Check if the pointer operand of a load or store instruction is
  // consecutive.
  if (auto *Ptr = getLoadStorePointerOperand(Inst))
    return Legal->isConsecutivePtr(Ptr);
  return false;
}

void LoopVectorizationCostModel::collectValuesToIgnore() {
  // Ignore ephemeral values.
  CodeMetrics::collectEphemeralValues(TheLoop, AC, ValuesToIgnore);

  // Ignore type-promoting instructions we identified during reduction
  // detection.
  for (auto &Reduction : Legal->getReductionVars()) {
    RecurrenceDescriptor &RedDes = Reduction.second;
    const SmallPtrSetImpl<Instruction *> &Casts = RedDes.getCastInsts();
    VecValuesToIgnore.insert(Casts.begin(), Casts.end());
  }
  // Ignore type-casting instructions we identified during induction
  // detection.
  for (auto &Induction : Legal->getInductionVars()) {
    InductionDescriptor &IndDes = Induction.second;
    const SmallVectorImpl<Instruction *> &Casts = IndDes.getCastInsts();
    VecValuesToIgnore.insert(Casts.begin(), Casts.end());
  }
}

void LoopVectorizationCostModel::collectInLoopReductions() {
  for (auto &Reduction : Legal->getReductionVars()) {
    PHINode *Phi = Reduction.first;
    RecurrenceDescriptor &RdxDesc = Reduction.second;

    // We don't collect reductions that are type promoted (yet).
    if (RdxDesc.getRecurrenceType() != Phi->getType())
      continue;

    // If the target would prefer this reduction to happen "in-loop", then we
    // want to record it as such.
    unsigned Opcode = RdxDesc.getOpcode();
    if (!PreferInLoopReductions &&
        !TTI.preferInLoopReduction(Opcode, Phi->getType(),
                                   TargetTransformInfo::ReductionFlags()))
      continue;

    // Check that we can correctly put the reductions into the loop, by
    // finding the chain of operations that leads from the phi to the loop
    // exit value.
    SmallVector<Instruction *, 4> ReductionOperations =
        RdxDesc.getReductionOpChain(Phi, TheLoop);
    bool InLoop = !ReductionOperations.empty();
    if (InLoop)
      InLoopReductionChains[Phi] = ReductionOperations;
    LLVM_DEBUG(dbgs() << "LV: Using " << (InLoop ? "inloop" : "out of loop")
                      << " reduction for phi: " << *Phi << "\n");
  }
}

// TODO: we could return a pair of values that specify the max VF and
// min VF, to be used in `buildVPlans(MinVF, MaxVF)` instead of
// `buildVPlans(VF, VF)`. We cannot do it because VPLAN at the moment
// doesn't have a cost model that can choose which plan to execute if
// more than one is generated.
static unsigned determineVPlanVF(const unsigned WidestVectorRegBits,
                                 LoopVectorizationCostModel &CM) {
  unsigned WidestType;
  std::tie(std::ignore, WidestType) = CM.getSmallestAndWidestTypes();
  return WidestVectorRegBits / WidestType;
}

VectorizationFactor
LoopVectorizationPlanner::planInVPlanNativePath(ElementCount UserVF) {
  assert(!UserVF.isScalable() && "scalable vectors not yet supported");
  ElementCount VF = UserVF;
  // Outer loop handling: They may require CFG and instruction level
  // transformations before even evaluating whether vectorization is profitable.
  // Since we cannot modify the incoming IR, we need to build VPlan upfront in
  // the vectorization pipeline.
  if (!OrigLoop->isInnermost()) {
    // If the user doesn't provide a vectorization factor, determine a
    // reasonable one.
    if (UserVF.isZero()) {
      VF = ElementCount::getFixed(
          determineVPlanVF(TTI->getRegisterBitWidth(true /* Vector*/), CM));
      LLVM_DEBUG(dbgs() << "LV: VPlan computed VF " << VF << ".\n");

      // Make sure we have a VF > 1 for stress testing.
      if (VPlanBuildStressTest && (VF.isScalar() || VF.isZero())) {
        LLVM_DEBUG(dbgs() << "LV: VPlan stress testing: "
                          << "overriding computed VF.\n");
        VF = ElementCount::getFixed(4);
      }
    }
    assert(EnableVPlanNativePath && "VPlan-native path is not enabled.");
    assert(isPowerOf2_32(VF.getKnownMinValue()) &&
           "VF needs to be a power of two");
    LLVM_DEBUG(dbgs() << "LV: Using " << (!UserVF.isZero() ? "user " : "")
                      << "VF " << VF << " to build VPlans.\n");
    buildVPlans(VF, VF);

    // For VPlan build stress testing, we bail out after VPlan construction.
    if (VPlanBuildStressTest)
      return VectorizationFactor::Disabled();

    return {VF, 0 /*Cost*/};
  }

  LLVM_DEBUG(
      dbgs() << "LV: Not vectorizing. Inner loops aren't supported in the "
                "VPlan-native path.\n");
  return VectorizationFactor::Disabled();
}

Optional<VectorizationFactor>
LoopVectorizationPlanner::plan(ElementCount UserVF, unsigned UserIC) {
  assert(OrigLoop->isInnermost() && "Inner loop expected.");
  Optional<ElementCount> MaybeMaxVF = CM.computeMaxVF(UserVF, UserIC);
  if (!MaybeMaxVF) // Cases that should not to be vectorized nor interleaved.
    return None;

  // Invalidate interleave groups if all blocks of loop will be predicated.
  if (CM.blockNeedsPredication(OrigLoop->getHeader()) &&
      !useMaskedInterleavedAccesses(*TTI)) {
    LLVM_DEBUG(
        dbgs()
        << "LV: Invalidate all interleaved groups due to fold-tail by masking "
           "which requires masked-interleaved support.\n");
    if (CM.InterleaveInfo.invalidateGroups())
      // Invalidating interleave groups also requires invalidating all decisions
      // based on them, which includes widening decisions and uniform and scalar
      // values.
      CM.invalidateCostModelingDecisions();
  }

  ElementCount MaxVF = MaybeMaxVF.getValue();
  assert(MaxVF.isNonZero() && "MaxVF is zero.");

  bool UserVFIsLegal = ElementCount::isKnownLE(UserVF, MaxVF);
  if (!UserVF.isZero() &&
      (UserVFIsLegal || (UserVF.isScalable() && MaxVF.isScalable()))) {
    // FIXME: MaxVF is temporarily used inplace of UserVF for illegal scalable
    // VFs here, this should be reverted to only use legal UserVFs once the
    // loop below supports scalable VFs.
    ElementCount VF = UserVFIsLegal ? UserVF : MaxVF;
    LLVM_DEBUG(dbgs() << "LV: Using " << (UserVFIsLegal ? "user" : "max")
                      << " VF " << VF << ".\n");
    assert(isPowerOf2_32(VF.getKnownMinValue()) &&
           "VF needs to be a power of two");
    // Collect the instructions (and their associated costs) that will be more
    // profitable to scalarize.
    CM.selectUserVectorizationFactor(VF);
    CM.collectInLoopReductions();
    buildVPlansWithVPRecipes(VF, VF);
    LLVM_DEBUG(printPlans(dbgs()));
    return {{VF, 0}};
  }

  ElementCount VF = ElementCount::get(1, MaxVF.isScalable());
  for (; ElementCount::isKnownLE(VF, MaxVF); VF *= 2) {
    // Collect Uniform and Scalar instructions after vectorization with VF.
    CM.collectUniformsAndScalars(VF);

    // Collect the instructions (and their associated costs) that will be more
    // profitable to scalarize.
    if (VF.isVector())
      CM.collectInstsToScalarize(VF);
  }

  // FIXME: Disabling for scalable vectors for now. Need to see if and how we
  // can use it with scalable (and predicated) vectors.
  if (!VF.isScalable())
    CM.collectInLoopReductions();

  buildVPlansWithVPRecipes(ElementCount::get(1, MaxVF.isScalable()), MaxVF);
  LLVM_DEBUG(printPlans(dbgs()));
  if (MaxVF.isScalar())
    // Do not return VectorizationFactor::Disabled() here, since that means a
    // width=0. For fixed vectors we want width=1, cost=0 here.
    return VectorizationFactor(MaxVF, 0);

  // Select the optimal vectorization factor.
  return CM.selectVectorizationFactor(MaxVF);
}

void LoopVectorizationPlanner::setBestPlan(ElementCount VF, unsigned UF) {
  LLVM_DEBUG(dbgs() << "Setting best plan to VF=" << VF << ", UF=" << UF
                    << '\n');
  BestVF = VF;
  BestUF = UF;

  erase_if(VPlans, [VF](const VPlanPtr &Plan) { return !Plan->hasVF(VF); });
  assert(VPlans.size() == 1 && "Best VF has not a single VPlan.");
}

void LoopVectorizationPlanner::executePlan(InnerLoopVectorizer &ILV,
                                           DominatorTree *DT) {
  // 1. Create a new empty loop. Unlink the old loop and connect the new one.
  VPCallbackILV CallbackILV(ILV);

  assert(BestVF.hasValue() && "Vectorization Factor is missing");

  VPTransformState State{*BestVF, BestUF,      LI,
                         DT,      ILV.Builder, ILV.VectorLoopValueMap,
                         &ILV,    CallbackILV};
  State.CFG.PrevBB = ILV.createVectorizedLoopSkeleton();
  State.TripCount = ILV.getOrCreateTripCount(nullptr);
  State.CanonicalIV = ILV.Induction;
  State.PreferPredicatedVectorOps = ILV.preferPredicatedVectorOps();

  ILV.printDebugTracesAtStart();

  //===------------------------------------------------===//
  //
  // Notice: any optimization or new instruction that go
  // into the code below should also be implemented in
  // the cost-model.
  //
  //===------------------------------------------------===//

  // 2. Copy and widen instructions from the old loop into the new loop.
  assert(VPlans.size() == 1 && "Not a single VPlan to execute.");
  VPlans.front()->execute(&State);

  // 3. Fix the vectorized code: take care of header phi's, live-outs,
  //    predication, updating analyses.
  ILV.fixVectorizedLoop(State);
  ILV.printDebugTracesAtEnd();
}

void LoopVectorizationPlanner::collectTriviallyDeadInstructions(
    SmallPtrSetImpl<Instruction *> &DeadInstructions) {

  // We create new control-flow for the vectorized loop, so the original exit
  // conditions will be dead after vectorization if it's only used by the
  // terminator
  SmallVector<BasicBlock*> ExitingBlocks;
  OrigLoop->getExitingBlocks(ExitingBlocks);
  for (auto *BB : ExitingBlocks) {
    auto *Cmp = dyn_cast<Instruction>(BB->getTerminator()->getOperand(0));
    if (!Cmp || !Cmp->hasOneUse())
      continue;

    // TODO: we should introduce a getUniqueExitingBlocks on Loop
    if (!DeadInstructions.insert(Cmp).second)
      continue;

    // The operands of the icmp is often a dead trunc, used by IndUpdate.
    // TODO: can recurse through operands in general
    for (Value *Op : Cmp->operands()) {
      if (isa<TruncInst>(Op) && Op->hasOneUse())
          DeadInstructions.insert(cast<Instruction>(Op));
    }
  }

  // We create new "steps" for induction variable updates to which the original
  // induction variables map. An original update instruction will be dead if
  // all its users except the induction variable are dead.
  auto *Latch = OrigLoop->getLoopLatch();
  for (auto &Induction : Legal->getInductionVars()) {
    PHINode *Ind = Induction.first;
    auto *IndUpdate = cast<Instruction>(Ind->getIncomingValueForBlock(Latch));

    // If the tail is to be folded by masking, the primary induction variable,
    // if exists, isn't dead: it will be used for masking. Don't kill it.
    if (CM.foldTailByMasking() && IndUpdate == Legal->getPrimaryInduction())
      continue;

    if (llvm::all_of(IndUpdate->users(), [&](User *U) -> bool {
          return U == Ind || DeadInstructions.count(cast<Instruction>(U));
        }))
      DeadInstructions.insert(IndUpdate);

    // We record as "Dead" also the type-casting instructions we had identified
    // during induction analysis. We don't need any handling for them in the
    // vectorized loop because we have proven that, under a proper runtime
    // test guarding the vectorized loop, the value of the phi, and the casted
    // value of the phi, are the same. The last instruction in this casting
    // chain will get its scalar/vector/widened def from the
    // scalar/vector/widened def of the respective phi node. Any other casts in
    // the induction def-use chain have no other uses outside the phi update
    // chain, and will be ignored.
    InductionDescriptor &IndDes = Induction.second;
    const SmallVectorImpl<Instruction *> &Casts = IndDes.getCastInsts();
    DeadInstructions.insert(Casts.begin(), Casts.end());
  }
}

Value *InnerLoopUnroller::reverseVector(Value *Vec) { return Vec; }

Value *InnerLoopUnroller::getBroadcastInstrs(Value *V) { return V; }

Value *InnerLoopUnroller::getStepVector(Value *Val, int StartIdx, Value *Step,
                                        Instruction::BinaryOps BinOp) {
  // When unrolling and the VF is 1, we only need to add a simple scalar.
  Type *Ty = Val->getType();
  assert(!Ty->isVectorTy() && "Val must be a scalar");

  if (Ty->isFloatingPointTy()) {
    Constant *C = ConstantFP::get(Ty, (double)StartIdx);

    // Floating point operations had to be 'fast' to enable the unrolling.
    Value *MulOp = addFastMathFlag(Builder.CreateFMul(C, Step));
    return addFastMathFlag(Builder.CreateBinOp(BinOp, Val, MulOp));
  }
  Constant *C = ConstantInt::get(Ty, StartIdx);
  return Builder.CreateAdd(Val, Builder.CreateMul(C, Step), "induction");
}

static void AddRuntimeUnrollDisableMetaData(Loop *L) {
  SmallVector<Metadata *, 4> MDs;
  // Reserve first location for self reference to the LoopID metadata node.
  MDs.push_back(nullptr);
  bool IsUnrollMetadata = false;
  MDNode *LoopID = L->getLoopID();
  if (LoopID) {
    // First find existing loop unrolling disable metadata.
    for (unsigned i = 1, ie = LoopID->getNumOperands(); i < ie; ++i) {
      auto *MD = dyn_cast<MDNode>(LoopID->getOperand(i));
      if (MD) {
        const auto *S = dyn_cast<MDString>(MD->getOperand(0));
        IsUnrollMetadata =
            S && S->getString().startswith("llvm.loop.unroll.disable");
      }
      MDs.push_back(LoopID->getOperand(i));
    }
  }

  if (!IsUnrollMetadata) {
    // Add runtime unroll disable metadata.
    LLVMContext &Context = L->getHeader()->getContext();
    SmallVector<Metadata *, 1> DisableOperands;
    DisableOperands.push_back(
        MDString::get(Context, "llvm.loop.unroll.runtime.disable"));
    MDNode *DisableNode = MDNode::get(Context, DisableOperands);
    MDs.push_back(DisableNode);
    MDNode *NewLoopID = MDNode::get(Context, MDs);
    // Set operand 0 to refer to the loop id itself.
    NewLoopID->replaceOperandWith(0, NewLoopID);
    L->setLoopID(NewLoopID);
  }
}

//===--------------------------------------------------------------------===//
// EpilogueVectorizerMainLoop
//===--------------------------------------------------------------------===//

/// This function is partially responsible for generating the control flow
/// depicted in https://llvm.org/docs/Vectorizers.html#epilogue-vectorization.
BasicBlock *EpilogueVectorizerMainLoop::createEpilogueVectorizedLoopSkeleton() {
  MDNode *OrigLoopID = OrigLoop->getLoopID();
  Loop *Lp = createVectorLoopSkeleton("");

  // Generate the code to check the minimum iteration count of the vector
  // epilogue (see below).
  EPI.EpilogueIterationCountCheck =
      emitMinimumIterationCountCheck(Lp, LoopScalarPreHeader, true);
  EPI.EpilogueIterationCountCheck->setName("iter.check");

  // Generate the code to check any assumptions that we've made for SCEV
  // expressions.
  BasicBlock *SavedPreHeader = LoopVectorPreHeader;
  emitSCEVChecks(Lp, LoopScalarPreHeader);

  // If a safety check was generated save it.
  if (SavedPreHeader != LoopVectorPreHeader)
    EPI.SCEVSafetyCheck = SavedPreHeader;

  // Generate the code that checks at runtime if arrays overlap. We put the
  // checks into a separate block to make the more common case of few elements
  // faster.
  SavedPreHeader = LoopVectorPreHeader;
  emitMemRuntimeChecks(Lp, LoopScalarPreHeader);

  // If a safety check was generated save/overwite it.
  if (SavedPreHeader != LoopVectorPreHeader)
    EPI.MemSafetyCheck = SavedPreHeader;

  // Generate the iteration count check for the main loop, *after* the check
  // for the epilogue loop, so that the path-length is shorter for the case
  // that goes directly through the vector epilogue. The longer-path length for
  // the main loop is compensated for, by the gain from vectorizing the larger
  // trip count. Note: the branch will get updated later on when we vectorize
  // the epilogue.
  EPI.MainLoopIterationCountCheck =
      emitMinimumIterationCountCheck(Lp, LoopScalarPreHeader, false);

  // Generate the induction variable.
  OldInduction = Legal->getPrimaryInduction();
  Type *IdxTy = Legal->getWidestInductionType();
  Value *StartIdx = ConstantInt::get(IdxTy, 0);
  Constant *Step = ConstantInt::get(IdxTy, VF.getKnownMinValue() * UF);
  Value *CountRoundDown = getOrCreateVectorTripCount(Lp);
  EPI.VectorTripCount = CountRoundDown;
  Induction =
      createInductionVariable(Lp, StartIdx, CountRoundDown, Step,
                              getDebugLocFromInstOrOperands(OldInduction));

  // Skip induction resume value creation here because they will be created in
  // the second pass. If we created them here, they wouldn't be used anyway,
  // because the vplan in the second pass still contains the inductions from the
  // original loop.

  return completeLoopSkeleton(Lp, OrigLoopID);
}

void EpilogueVectorizerMainLoop::printDebugTracesAtStart() {
  LLVM_DEBUG({
    dbgs() << "Create Skeleton for epilogue vectorized loop (first pass)\n"
           << "Main Loop VF:" << EPI.MainLoopVF.getKnownMinValue()
           << ", Main Loop UF:" << EPI.MainLoopUF
           << ", Epilogue Loop VF:" << EPI.EpilogueVF.getKnownMinValue()
           << ", Epilogue Loop UF:" << EPI.EpilogueUF << "\n";
  });
}

void EpilogueVectorizerMainLoop::printDebugTracesAtEnd() {
  DEBUG_WITH_TYPE(VerboseDebug, {
    dbgs() << "intermediate fn:\n" << *Induction->getFunction() << "\n";
  });
}

BasicBlock *EpilogueVectorizerMainLoop::emitMinimumIterationCountCheck(
    Loop *L, BasicBlock *Bypass, bool ForEpilogue) {
  assert(L && "Expected valid Loop.");
  assert(Bypass && "Expected valid bypass basic block.");
  unsigned VFactor =
      ForEpilogue ? EPI.EpilogueVF.getKnownMinValue() : VF.getKnownMinValue();
  unsigned UFactor = ForEpilogue ? EPI.EpilogueUF : UF;
  Value *Count = getOrCreateTripCount(L);
  // Reuse existing vector loop preheader for TC checks.
  // Note that new preheader block is generated for vector loop.
  BasicBlock *const TCCheckBlock = LoopVectorPreHeader;
  IRBuilder<> Builder(TCCheckBlock->getTerminator());

  // Generate code to check if the loop's trip count is less than VF * UF of the
  // main vector loop.
  auto P =
      Cost->requiresScalarEpilogue() ? ICmpInst::ICMP_ULE : ICmpInst::ICMP_ULT;

  Value *CheckMinIters = Builder.CreateICmp(
      P, Count, ConstantInt::get(Count->getType(), VFactor * UFactor),
      "min.iters.check");

  if (!ForEpilogue)
    TCCheckBlock->setName("vector.main.loop.iter.check");

  // Create new preheader for vector loop.
  LoopVectorPreHeader = SplitBlock(TCCheckBlock, TCCheckBlock->getTerminator(),
                                   DT, LI, nullptr, "vector.ph");

  if (ForEpilogue) {
    assert(DT->properlyDominates(DT->getNode(TCCheckBlock),
                                 DT->getNode(Bypass)->getIDom()) &&
           "TC check is expected to dominate Bypass");

    // Update dominator for Bypass & LoopExit.
    DT->changeImmediateDominator(Bypass, TCCheckBlock);
    DT->changeImmediateDominator(LoopExitBlock, TCCheckBlock);

    LoopBypassBlocks.push_back(TCCheckBlock);

    // Save the trip count so we don't have to regenerate it in the
    // vec.epilog.iter.check. This is safe to do because the trip count
    // generated here dominates the vector epilog iter check.
    EPI.TripCount = Count;
  }

  ReplaceInstWithInst(
      TCCheckBlock->getTerminator(),
      BranchInst::Create(Bypass, LoopVectorPreHeader, CheckMinIters));

  return TCCheckBlock;
}

//===--------------------------------------------------------------------===//
// EpilogueVectorizerEpilogueLoop
//===--------------------------------------------------------------------===//

/// This function is partially responsible for generating the control flow
/// depicted in https://llvm.org/docs/Vectorizers.html#epilogue-vectorization.
BasicBlock *
EpilogueVectorizerEpilogueLoop::createEpilogueVectorizedLoopSkeleton() {
  MDNode *OrigLoopID = OrigLoop->getLoopID();
  Loop *Lp = createVectorLoopSkeleton("vec.epilog.");

  // Now, compare the remaining count and if there aren't enough iterations to
  // execute the vectorized epilogue skip to the scalar part.
  BasicBlock *VecEpilogueIterationCountCheck = LoopVectorPreHeader;
  VecEpilogueIterationCountCheck->setName("vec.epilog.iter.check");
  LoopVectorPreHeader =
      SplitBlock(LoopVectorPreHeader, LoopVectorPreHeader->getTerminator(), DT,
                 LI, nullptr, "vec.epilog.ph");
  emitMinimumVectorEpilogueIterCountCheck(Lp, LoopScalarPreHeader,
                                          VecEpilogueIterationCountCheck);

  // Adjust the control flow taking the state info from the main loop
  // vectorization into account.
  assert(EPI.MainLoopIterationCountCheck && EPI.EpilogueIterationCountCheck &&
         "expected this to be saved from the previous pass.");
  EPI.MainLoopIterationCountCheck->getTerminator()->replaceUsesOfWith(
      VecEpilogueIterationCountCheck, LoopVectorPreHeader);

  DT->changeImmediateDominator(LoopVectorPreHeader,
                               EPI.MainLoopIterationCountCheck);

  EPI.EpilogueIterationCountCheck->getTerminator()->replaceUsesOfWith(
      VecEpilogueIterationCountCheck, LoopScalarPreHeader);

  if (EPI.SCEVSafetyCheck)
    EPI.SCEVSafetyCheck->getTerminator()->replaceUsesOfWith(
        VecEpilogueIterationCountCheck, LoopScalarPreHeader);
  if (EPI.MemSafetyCheck)
    EPI.MemSafetyCheck->getTerminator()->replaceUsesOfWith(
        VecEpilogueIterationCountCheck, LoopScalarPreHeader);

  DT->changeImmediateDominator(
      VecEpilogueIterationCountCheck,
      VecEpilogueIterationCountCheck->getSinglePredecessor());

  DT->changeImmediateDominator(LoopScalarPreHeader,
                               EPI.EpilogueIterationCountCheck);
  DT->changeImmediateDominator(LoopExitBlock, EPI.EpilogueIterationCountCheck);

  // Keep track of bypass blocks, as they feed start values to the induction
  // phis in the scalar loop preheader.
  if (EPI.SCEVSafetyCheck)
    LoopBypassBlocks.push_back(EPI.SCEVSafetyCheck);
  if (EPI.MemSafetyCheck)
    LoopBypassBlocks.push_back(EPI.MemSafetyCheck);
  LoopBypassBlocks.push_back(EPI.EpilogueIterationCountCheck);

  // Generate a resume induction for the vector epilogue and put it in the
  // vector epilogue preheader
  Type *IdxTy = Legal->getWidestInductionType();
  PHINode *EPResumeVal = PHINode::Create(IdxTy, 2, "vec.epilog.resume.val",
                                         LoopVectorPreHeader->getFirstNonPHI());
  EPResumeVal->addIncoming(EPI.VectorTripCount, VecEpilogueIterationCountCheck);
  EPResumeVal->addIncoming(ConstantInt::get(IdxTy, 0),
                           EPI.MainLoopIterationCountCheck);

  // Generate the induction variable.
  OldInduction = Legal->getPrimaryInduction();
  Value *CountRoundDown = getOrCreateVectorTripCount(Lp);
  Constant *Step = ConstantInt::get(IdxTy, VF.getKnownMinValue() * UF);
  Value *StartIdx = EPResumeVal;
  Induction =
      createInductionVariable(Lp, StartIdx, CountRoundDown, Step,
                              getDebugLocFromInstOrOperands(OldInduction));

  // Generate induction resume values. These variables save the new starting
  // indexes for the scalar loop. They are used to test if there are any tail
  // iterations left once the vector loop has completed.
  // Note that when the vectorized epilogue is skipped due to iteration count
  // check, then the resume value for the induction variable comes from
  // the trip count of the main vector loop, hence passing the AdditionalBypass
  // argument.
  createInductionResumeValues(Lp, CountRoundDown,
                              {VecEpilogueIterationCountCheck,
                               EPI.VectorTripCount} /* AdditionalBypass */);

  AddRuntimeUnrollDisableMetaData(Lp);
  return completeLoopSkeleton(Lp, OrigLoopID);
}

BasicBlock *
EpilogueVectorizerEpilogueLoop::emitMinimumVectorEpilogueIterCountCheck(
    Loop *L, BasicBlock *Bypass, BasicBlock *Insert) {

  assert(EPI.TripCount &&
         "Expected trip count to have been safed in the first pass.");
  assert(
      (!isa<Instruction>(EPI.TripCount) ||
       DT->dominates(cast<Instruction>(EPI.TripCount)->getParent(), Insert)) &&
      "saved trip count does not dominate insertion point.");
  Value *TC = EPI.TripCount;
  IRBuilder<> Builder(Insert->getTerminator());
  Value *Count = Builder.CreateSub(TC, EPI.VectorTripCount, "n.vec.remaining");

  // Generate code to check if the loop's trip count is less than VF * UF of the
  // vector epilogue loop.
  auto P =
      Cost->requiresScalarEpilogue() ? ICmpInst::ICMP_ULE : ICmpInst::ICMP_ULT;

  Value *CheckMinIters = Builder.CreateICmp(
      P, Count,
      ConstantInt::get(Count->getType(),
                       EPI.EpilogueVF.getKnownMinValue() * EPI.EpilogueUF),
      "min.epilog.iters.check");

  ReplaceInstWithInst(
      Insert->getTerminator(),
      BranchInst::Create(Bypass, LoopVectorPreHeader, CheckMinIters));

  LoopBypassBlocks.push_back(Insert);
  return Insert;
}

void EpilogueVectorizerEpilogueLoop::printDebugTracesAtStart() {
  LLVM_DEBUG({
    dbgs() << "Create Skeleton for epilogue vectorized loop (second pass)\n"
           << "Main Loop VF:" << EPI.MainLoopVF.getKnownMinValue()
           << ", Main Loop UF:" << EPI.MainLoopUF
           << ", Epilogue Loop VF:" << EPI.EpilogueVF.getKnownMinValue()
           << ", Epilogue Loop UF:" << EPI.EpilogueUF << "\n";
  });
}

void EpilogueVectorizerEpilogueLoop::printDebugTracesAtEnd() {
  DEBUG_WITH_TYPE(VerboseDebug, {
    dbgs() << "final fn:\n" << *Induction->getFunction() << "\n";
  });
}

bool LoopVectorizationPlanner::getDecisionAndClampRange(
    const std::function<bool(ElementCount)> &Predicate, VFRange &Range) {
  assert(!Range.isEmpty() && "Trying to test an empty VF range.");
  bool PredicateAtRangeStart = Predicate(Range.Start);

  for (ElementCount TmpVF = Range.Start * 2;
       ElementCount::isKnownLT(TmpVF, Range.End); TmpVF *= 2)
    if (Predicate(TmpVF) != PredicateAtRangeStart) {
      Range.End = TmpVF;
      break;
    }

  return PredicateAtRangeStart;
}

/// Build VPlans for the full range of feasible VF's = {\p MinVF, 2 * \p MinVF,
/// 4 * \p MinVF, ..., \p MaxVF} by repeatedly building a VPlan for a sub-range
/// of VF's starting at a given VF and extending it as much as possible. Each
/// vectorization decision can potentially shorten this sub-range during
/// buildVPlan().
void LoopVectorizationPlanner::buildVPlans(ElementCount MinVF,
                                           ElementCount MaxVF) {
  auto MaxVFPlusOne = MaxVF.getWithIncrement(1);
  for (ElementCount VF = MinVF; ElementCount::isKnownLT(VF, MaxVFPlusOne);) {
    VFRange SubRange = {VF, MaxVFPlusOne};
    VPlans.push_back(buildVPlan(SubRange));
    VF = SubRange.End;
  }
}

VPValue *VPRecipeBuilder::createEdgeMask(BasicBlock *Src, BasicBlock *Dst,
                                         VPlanPtr &Plan) {
  assert(is_contained(predecessors(Dst), Src) && "Invalid edge");

  // Look for cached value.
  std::pair<BasicBlock *, BasicBlock *> Edge(Src, Dst);
  EdgeMaskCacheTy::iterator ECEntryIt = EdgeMaskCache.find(Edge);
  if (ECEntryIt != EdgeMaskCache.end())
    return ECEntryIt->second;

  VPValue *SrcMask = createBlockInMask(Src, Plan);

  // The terminator has to be a branch inst!
  BranchInst *BI = dyn_cast<BranchInst>(Src->getTerminator());
  assert(BI && "Unexpected terminator found");

  if (!BI->isConditional() || BI->getSuccessor(0) == BI->getSuccessor(1))
    return EdgeMaskCache[Edge] = SrcMask;

  // If source is an exiting block, we know the exit edge is dynamically dead
  // in the vector loop, and thus we don't need to restrict the mask.  Avoid
  // adding uses of an otherwise potentially dead instruction.
  if (OrigLoop->isLoopExiting(Src))
    return EdgeMaskCache[Edge] = SrcMask;

  VPValue *EdgeMask = Plan->getOrAddVPValue(BI->getCondition());
  assert(EdgeMask && "No Edge Mask found for condition");

  if (BI->getSuccessor(0) != Dst)
    EdgeMask = Builder.createNot(EdgeMask);

  if (SrcMask) // Otherwise block in-mask is all-one, no need to AND.
    EdgeMask = Builder.createAnd(EdgeMask, SrcMask);

  return EdgeMaskCache[Edge] = EdgeMask;
}

VPValue *VPRecipeBuilder::createBlockInMask(BasicBlock *BB, VPlanPtr &Plan) {
  assert(OrigLoop->contains(BB) && "Block is not a part of a loop");

  // Look for cached value.
  BlockMaskCacheTy::iterator BCEntryIt = BlockMaskCache.find(BB);
  if (BCEntryIt != BlockMaskCache.end())
    return BCEntryIt->second;

  // All-one mask is modelled as no-mask following the convention for masked
  // load/store/gather/scatter. Initialize BlockMask to no-mask.
  VPValue *BlockMask = nullptr;

  if (OrigLoop->getHeader() == BB) {
    if (!CM.blockNeedsPredication(BB))
      return BlockMaskCache[BB] = BlockMask; // Loop incoming mask is all-one.

    // Create the block in mask as the first non-phi instruction in the block.
    VPBuilder::InsertPointGuard Guard(Builder);
    auto NewInsertionPoint = Builder.getInsertBlock()->getFirstNonPhi();
    Builder.setInsertPoint(Builder.getInsertBlock(), NewInsertionPoint);

    // Introduce the early-exit compare IV <= BTC to form header block mask.
    // This is used instead of IV < TC because TC may wrap, unlike BTC.
    // Start by constructing the desired canonical IV.
    VPValue *IV = nullptr;
    if (Legal->getPrimaryInduction())
      IV = Plan->getOrAddVPValue(Legal->getPrimaryInduction());
    else {
      auto IVRecipe = new VPWidenCanonicalIVRecipe();
      Builder.getInsertBlock()->insert(IVRecipe, NewInsertionPoint);
      IV = IVRecipe->getVPValue();
    }
    VPValue *BTC = Plan->getOrCreateBackedgeTakenCount();
    bool TailFolded = !CM.isScalarEpilogueAllowed();

    if (TailFolded && CM.TTI.emitGetActiveLaneMask()) {
      // While ActiveLaneMask is a binary op that consumes the loop tripcount
      // as a second argument, we only pass the IV here and extract the
      // tripcount from the transform state where codegen of the VP instructions
      // happen.
      BlockMask = Builder.createNaryOp(VPInstruction::ActiveLaneMask, {IV});
    } else {
      BlockMask = Builder.createNaryOp(VPInstruction::ICmpULE, {IV, BTC});
    }
    return BlockMaskCache[BB] = BlockMask;
  }

  // This is the block mask. We OR all incoming edges.
  for (auto *Predecessor : predecessors(BB)) {
    VPValue *EdgeMask = createEdgeMask(Predecessor, BB, Plan);
    if (!EdgeMask) // Mask of predecessor is all-one so mask of block is too.
      return BlockMaskCache[BB] = EdgeMask;

    if (!BlockMask) { // BlockMask has its initialized nullptr value.
      BlockMask = EdgeMask;
      continue;
    }

    BlockMask = Builder.createOr(BlockMask, EdgeMask);
  }

  return BlockMaskCache[BB] = BlockMask;
}

VPValue *VPRecipeBuilder::getOrCreateEVL(VPlanPtr &Plan) {
  if (!EVL) {
    auto *EVLRecipe = new VPWidenEVLRecipe();
    Builder.getInsertBlock()->appendRecipe(EVLRecipe);
    EVL = EVLRecipe->getEVL();
  }
  return EVL;
}

VPValue *VPRecipeBuilder::getOrCreateEVLMask(VPlanPtr &Plan) {
  if (!EVLMask) {
    assert(EVL && "Cannot create EVL Mask with null EVL value");
    auto *EVLMaskRecipe = new VPWidenEVLMaskRecipe(EVL);
    Builder.getInsertBlock()->appendRecipe(EVLMaskRecipe);
    EVLMask = EVLMaskRecipe->getEVLMask();
  }
  return EVLMask;
}

bool VPRecipeBuilder::validateWidenMemory(Instruction *I, VFRange &Range) {
  assert((isa<LoadInst>(I) || isa<StoreInst>(I)) &&
         "Must be called with either a load or store");

  auto willWiden = [&](ElementCount VF) -> bool {
    if (VF.isScalar())
      return false;
    LoopVectorizationCostModel::InstWidening Decision =
        CM.getWideningDecision(I, VF);
    assert(Decision != LoopVectorizationCostModel::CM_Unknown &&
           "CM decision should be taken at this point.");
    if (Decision == LoopVectorizationCostModel::CM_Interleave)
      return true;
    if (CM.isScalarAfterVectorization(I, VF) ||
        CM.isProfitableToScalarize(I, VF))
      return false;
    return Decision != LoopVectorizationCostModel::CM_Scalarize;
  };

  if (!LoopVectorizationPlanner::getDecisionAndClampRange(willWiden, Range))
    return false;

  return true;
}

VPRecipeBase *VPRecipeBuilder::tryToWidenMemory(Instruction *I, VFRange &Range,
                                                VPlanPtr &Plan) {
  if (!validateWidenMemory(I, Range))
    return nullptr;

  VPValue *Mask = nullptr;
  if (Legal->isMaskRequired(I))
    Mask = createBlockInMask(I->getParent(), Plan);

  VPValue *Addr = Plan->getOrAddVPValue(getLoadStorePointerOperand(I));
  if (LoadInst *Load = dyn_cast<LoadInst>(I))
    return new VPWidenMemoryInstructionRecipe(*Load, Addr, Mask);

  StoreInst *Store = cast<StoreInst>(I);
  VPValue *StoredValue = Plan->getOrAddVPValue(Store->getValueOperand());
  return new VPWidenMemoryInstructionRecipe(*Store, Addr, StoredValue, Mask);
}

VPRecipeBase *VPRecipeBuilder::tryToPredicatedWidenMemory(Instruction *I,
                                                          VFRange &Range,
                                                          VPlanPtr &Plan) {
  if (!validateWidenMemory(I, Range))
    return nullptr;

  VPValue *Mask = createBlockInMask(I->getParent(), Plan);

  // If tail folding by masking is enabled, memory instructions should be marked
  // as masked ops ( LoopVectorizationLegality::blockCanBePredicated()).
  // However, unlike general instructions (arithmetic, comparison, select,
  // etc.), presence of mask does not guarantee TTI's preference to use
  // predicated vector instructions.
  VPValue *EVL = getOrCreateEVL(Plan);
  VPValue *Addr = Plan->getOrAddVPValue(getLoadStorePointerOperand(I));
  if (LoadInst *Load = dyn_cast<LoadInst>(I))
    return new VPPredicatedWidenMemoryInstructionRecipe(*Load, Addr, Mask, EVL);

  StoreInst *Store = cast<StoreInst>(I);
  VPValue *StoredValue = Plan->getOrAddVPValue(Store->getValueOperand());
  return new VPPredicatedWidenMemoryInstructionRecipe(*Store, Addr, StoredValue,
                                                      Mask, EVL);
}

VPWidenIntOrFpInductionRecipe *
VPRecipeBuilder::tryToOptimizeInductionPHI(PHINode *Phi, VPlan &Plan) const {
  // Check if this is an integer or fp induction. If so, build the recipe that
  // produces its scalar and vector values.
  InductionDescriptor II = Legal->getInductionVars().lookup(Phi);
  if (II.getKind() == InductionDescriptor::IK_IntInduction ||
      II.getKind() == InductionDescriptor::IK_FpInduction) {
    VPValue *Start = Plan.getOrAddVPValue(II.getStartValue());
    return new VPWidenIntOrFpInductionRecipe(Phi, Start);
  }

  return nullptr;
}

VPWidenIntOrFpInductionRecipe *
VPRecipeBuilder::tryToOptimizeInductionTruncate(TruncInst *I, VFRange &Range,
                                                VPlan &Plan) const {
  // Optimize the special case where the source is a constant integer
  // induction variable. Notice that we can only optimize the 'trunc' case
  // because (a) FP conversions lose precision, (b) sext/zext may wrap, and
  // (c) other casts depend on pointer size.

  // Determine whether \p K is a truncation based on an induction variable that
  // can be optimized.
  auto isOptimizableIVTruncate =
      [&](Instruction *K) -> std::function<bool(ElementCount)> {
    return [=](ElementCount VF) -> bool {
      return CM.isOptimizableIVTruncate(K, VF);
    };
  };

  if (LoopVectorizationPlanner::getDecisionAndClampRange(
          isOptimizableIVTruncate(I), Range)) {

    InductionDescriptor II =
        Legal->getInductionVars().lookup(cast<PHINode>(I->getOperand(0)));
    VPValue *Start = Plan.getOrAddVPValue(II.getStartValue());
    return new VPWidenIntOrFpInductionRecipe(cast<PHINode>(I->getOperand(0)),
                                             Start, I);
  }
  return nullptr;
}

VPBlendRecipe *VPRecipeBuilder::tryToBlend(PHINode *Phi, VPlanPtr &Plan) {
  // We know that all PHIs in non-header blocks are converted into selects, so
  // we don't have to worry about the insertion order and we can just use the
  // builder. At this point we generate the predication tree. There may be
  // duplications since this is a simple recursive scan, but future
  // optimizations will clean it up.

  SmallVector<VPValue *, 2> Operands;
  unsigned NumIncoming = Phi->getNumIncomingValues();
  for (unsigned In = 0; In < NumIncoming; In++) {
    VPValue *EdgeMask =
        createEdgeMask(Phi->getIncomingBlock(In), Phi->getParent(), Plan);
    assert((EdgeMask || NumIncoming == 1) &&
           "Multiple predecessors with one having a full mask");
    Operands.push_back(Plan->getOrAddVPValue(Phi->getIncomingValue(In)));
    if (EdgeMask)
      Operands.push_back(EdgeMask);
  }
  return new VPBlendRecipe(Phi, Operands);
}

VPWidenCallRecipe *VPRecipeBuilder::tryToWidenCall(CallInst *CI, VFRange &Range,
                                                   VPlan &Plan) const {

  bool IsPredicated = LoopVectorizationPlanner::getDecisionAndClampRange(
      [this, CI](ElementCount VF) {
        return CM.isScalarWithPredication(CI, VF);
      },
      Range);

  if (IsPredicated)
    return nullptr;

  Intrinsic::ID ID = getVectorIntrinsicIDForCall(CI, TLI);
  if (ID && (ID == Intrinsic::assume || ID == Intrinsic::lifetime_end ||
             ID == Intrinsic::lifetime_start || ID == Intrinsic::sideeffect ||
             ID == Intrinsic::pseudoprobe))
    return nullptr;

  auto willWiden = [&](ElementCount VF) -> bool {
    Intrinsic::ID ID = getVectorIntrinsicIDForCall(CI, TLI);
    // The following case may be scalarized depending on the VF.
    // The flag shows whether we use Intrinsic or a usual Call for vectorized
    // version of the instruction.
    // Is it beneficial to perform intrinsic call compared to lib call?
    bool NeedToScalarize = false;
    unsigned CallCost = CM.getVectorCallCost(CI, VF, NeedToScalarize);
    bool UseVectorIntrinsic =
        ID && CM.getVectorIntrinsicCost(CI, VF) <= CallCost;
    return UseVectorIntrinsic || !NeedToScalarize;
  };

  if (!LoopVectorizationPlanner::getDecisionAndClampRange(willWiden, Range))
    return nullptr;

  return new VPWidenCallRecipe(*CI, Plan.mapToVPValues(CI->arg_operands()));
}

bool VPRecipeBuilder::shouldWiden(Instruction *I, VFRange &Range) const {
  assert(!isa<BranchInst>(I) && !isa<PHINode>(I) && !isa<LoadInst>(I) &&
         !isa<StoreInst>(I) && "Instruction should have been handled earlier");
  // Instruction should be widened, unless it is scalar after vectorization,
  // scalarization is profitable or it is predicated.
  auto WillScalarize = [this, I](ElementCount VF) -> bool {
    return CM.isScalarAfterVectorization(I, VF) ||
           CM.isProfitableToScalarize(I, VF) ||
           CM.isScalarWithPredication(I, VF);
  };
  return !LoopVectorizationPlanner::getDecisionAndClampRange(WillScalarize,
                                                             Range);
}

bool VPRecipeBuilder::preferPredicatedWiden() {
  return CM.foldTailByMasking() && Legal->preferPredicatedVectorOps();
}

bool VPRecipeBuilder::validateWiden(Instruction *I) const {
  auto IsVectorizableOpcode = [](unsigned Opcode) {
    switch (Opcode) {
    case Instruction::Add:
    case Instruction::And:
    case Instruction::AShr:
    case Instruction::BitCast:
    case Instruction::FAdd:
    case Instruction::FCmp:
    case Instruction::FDiv:
    case Instruction::FMul:
    case Instruction::FNeg:
    case Instruction::FPExt:
    case Instruction::FPToSI:
    case Instruction::FPToUI:
    case Instruction::FPTrunc:
    case Instruction::FRem:
    case Instruction::FSub:
    case Instruction::ICmp:
    case Instruction::IntToPtr:
    case Instruction::LShr:
    case Instruction::Mul:
    case Instruction::Or:
    case Instruction::PtrToInt:
    case Instruction::SDiv:
    case Instruction::Select:
    case Instruction::SExt:
    case Instruction::Shl:
    case Instruction::SIToFP:
    case Instruction::SRem:
    case Instruction::Sub:
    case Instruction::Trunc:
    case Instruction::UDiv:
    case Instruction::UIToFP:
    case Instruction::URem:
    case Instruction::Xor:
    case Instruction::ZExt:
      return true;
    }
    return false;
  };

  if (!IsVectorizableOpcode(I->getOpcode()))
    return false;

  return true;
}

VPWidenRecipe *VPRecipeBuilder::tryToWiden(Instruction *I, VPlan &Plan) const {
  if (!validateWiden(I))
    return nullptr;

  return new VPWidenRecipe(*I, Plan.mapToVPValues(I->operands()));
}

VPPredicatedWidenRecipe *VPRecipeBuilder::tryToPredicatedWiden(Instruction *I,
                                                               VPlanPtr &Plan) {
  if (!validateWiden(I))
    return nullptr;

  VPValue *Mask = createBlockInMask(I->getParent(), Plan);
  return new VPPredicatedWidenRecipe(*I, Plan->mapToVPValues(I->operands()),
                                     Mask, getOrCreateEVL(Plan));
}

VPBasicBlock *VPRecipeBuilder::handleReplication(
    Instruction *I, VFRange &Range, VPBasicBlock *VPBB,
    DenseMap<Instruction *, VPReplicateRecipe *> &PredInst2Recipe,
    VPlanPtr &Plan) {
  bool IsUniform = LoopVectorizationPlanner::getDecisionAndClampRange(
      [&](ElementCount VF) { return CM.isUniformAfterVectorization(I, VF); },
      Range);

  bool IsPredicated = LoopVectorizationPlanner::getDecisionAndClampRange(
      [&](ElementCount VF) { return CM.isScalarWithPredication(I, VF); },
      Range);

  auto *Recipe = new VPReplicateRecipe(I, Plan->mapToVPValues(I->operands()),
                                       IsUniform, IsPredicated);
  setRecipe(I, Recipe);
  Plan->addVPValue(I, Recipe);

  // Find if I uses a predicated instruction. If so, it will use its scalar
  // value. Avoid hoisting the insert-element which packs the scalar value into
  // a vector value, as that happens iff all users use the vector value.
  for (auto &Op : I->operands())
    if (auto *PredInst = dyn_cast<Instruction>(Op))
      if (PredInst2Recipe.find(PredInst) != PredInst2Recipe.end())
        PredInst2Recipe[PredInst]->setAlsoPack(false);

  // Finalize the recipe for Instr, first if it is not predicated.
  if (!IsPredicated) {
    LLVM_DEBUG(dbgs() << "LV: Scalarizing:" << *I << "\n");
    VPBB->appendRecipe(Recipe);
    return VPBB;
  }
  LLVM_DEBUG(dbgs() << "LV: Scalarizing and predicating:" << *I << "\n");
  assert(VPBB->getSuccessors().empty() &&
         "VPBB has successors when handling predicated replication.");
  // Record predicated instructions for above packing optimizations.
  PredInst2Recipe[I] = Recipe;
  VPBlockBase *Region = createReplicateRegion(I, Recipe, Plan);
  VPBlockUtils::insertBlockAfter(Region, VPBB);
  auto *RegSucc = new VPBasicBlock();
  VPBlockUtils::insertBlockAfter(RegSucc, Region);
  return RegSucc;
}

VPRegionBlock *VPRecipeBuilder::createReplicateRegion(Instruction *Instr,
                                                      VPRecipeBase *PredRecipe,
                                                      VPlanPtr &Plan) {
  // Instructions marked for predication are replicated and placed under an
  // if-then construct to prevent side-effects.

  // Generate recipes to compute the block mask for this region.
  VPValue *BlockInMask = createBlockInMask(Instr->getParent(), Plan);

  // Build the triangular if-then region.
  std::string RegionName = (Twine("pred.") + Instr->getOpcodeName()).str();
  assert(Instr->getParent() && "Predicated instruction not in any basic block");
  auto *BOMRecipe = new VPBranchOnMaskRecipe(BlockInMask);
  auto *Entry = new VPBasicBlock(Twine(RegionName) + ".entry", BOMRecipe);
  auto *PHIRecipe = Instr->getType()->isVoidTy()
                        ? nullptr
                        : new VPPredInstPHIRecipe(Plan->getOrAddVPValue(Instr));
  auto *Exit = new VPBasicBlock(Twine(RegionName) + ".continue", PHIRecipe);
  auto *Pred = new VPBasicBlock(Twine(RegionName) + ".if", PredRecipe);
  VPRegionBlock *Region = new VPRegionBlock(Entry, Exit, RegionName, true);

  // Note: first set Entry as region entry and then connect successors starting
  // from it in order, to propagate the "parent" of each VPBasicBlock.
  VPBlockUtils::insertTwoBlocksAfter(Pred, Exit, BlockInMask, Entry);
  VPBlockUtils::connectBlocks(Pred, Exit);

  return Region;
}

VPRecipeBase *VPRecipeBuilder::tryToCreateWidenRecipe(Instruction *Instr,
                                                      VFRange &Range,
                                                      VPlanPtr &Plan) {
  // First, check for specific widening recipes that deal with calls, memory
  // operations, inductions and Phi nodes.
  if (auto *CI = dyn_cast<CallInst>(Instr))
    return tryToWidenCall(CI, Range, *Plan);

  if (isa<LoadInst>(Instr) || isa<StoreInst>(Instr)) {
    if (preferPredicatedWiden())
      return tryToPredicatedWidenMemory(Instr, Range, Plan);
    return tryToWidenMemory(Instr, Range, Plan);
  }

  VPRecipeBase *Recipe;
  if (auto Phi = dyn_cast<PHINode>(Instr)) {
    if (Phi->getParent() != OrigLoop->getHeader())
      return tryToBlend(Phi, Plan);
    if ((Recipe = tryToOptimizeInductionPHI(Phi, *Plan)))
      return Recipe;

    if (Legal->isReductionVariable(Phi)) {
      RecurrenceDescriptor &RdxDesc = Legal->getReductionVars()[Phi];
      VPValue *StartV =
          Plan->getOrAddVPValue(RdxDesc.getRecurrenceStartValue());
      return new VPWidenPHIRecipe(Phi, RdxDesc, *StartV);
    }

    return new VPWidenPHIRecipe(Phi);
  }

  if (isa<TruncInst>(Instr) && (Recipe = tryToOptimizeInductionTruncate(
                                    cast<TruncInst>(Instr), Range, *Plan)))
    return Recipe;

  if (!shouldWiden(Instr, Range))
    return nullptr;

  if (auto GEP = dyn_cast<GetElementPtrInst>(Instr))
    return new VPWidenGEPRecipe(GEP, Plan->mapToVPValues(GEP->operands()),
                                OrigLoop);

  if (auto *SI = dyn_cast<SelectInst>(Instr)) {
    bool InvariantCond =
        PSE.getSE()->isLoopInvariant(PSE.getSCEV(SI->getOperand(0)), OrigLoop);
    return new VPWidenSelectRecipe(*SI, Plan->mapToVPValues(SI->operands()),
                                   InvariantCond);
  }

  if (preferPredicatedWiden())
    return tryToPredicatedWiden(Instr, Plan);
  return tryToWiden(Instr, *Plan);
}

void LoopVectorizationPlanner::buildVPlansWithVPRecipes(ElementCount MinVF,
                                                        ElementCount MaxVF) {
  assert(OrigLoop->isInnermost() && "Inner loop expected.");

  // Collect instructions from the original loop that will become trivially dead
  // in the vectorized loop. We don't need to vectorize these instructions. For
  // example, original induction update instructions can become dead because we
  // separately emit induction "steps" when generating code for the new loop.
  // Similarly, we create a new latch condition when setting up the structure
  // of the new loop, so the old one can become dead.
  SmallPtrSet<Instruction *, 4> DeadInstructions;
  collectTriviallyDeadInstructions(DeadInstructions);

  // Add assume instructions we need to drop to DeadInstructions, to prevent
  // them from being added to the VPlan.
  // TODO: We only need to drop assumes in blocks that get flattend. If the
  // control flow is preserved, we should keep them.
  auto &ConditionalAssumes = Legal->getConditionalAssumes();
  DeadInstructions.insert(ConditionalAssumes.begin(), ConditionalAssumes.end());

  DenseMap<Instruction *, Instruction *> &SinkAfter = Legal->getSinkAfter();
  // Dead instructions do not need sinking. Remove them from SinkAfter.
  for (Instruction *I : DeadInstructions)
    SinkAfter.erase(I);

  auto MaxVFPlusOne = MaxVF.getWithIncrement(1);
  for (ElementCount VF = MinVF; ElementCount::isKnownLT(VF, MaxVFPlusOne);) {
    VFRange SubRange = {VF, MaxVFPlusOne};
    VPlans.push_back(
        buildVPlanWithVPRecipes(SubRange, DeadInstructions, SinkAfter));
    VF = SubRange.End;
  }
}

VPlanPtr LoopVectorizationPlanner::buildVPlanWithVPRecipes(
    VFRange &Range, SmallPtrSetImpl<Instruction *> &DeadInstructions,
    const DenseMap<Instruction *, Instruction *> &SinkAfter) {

  // Hold a mapping from predicated instructions to their recipes, in order to
  // fix their AlsoPack behavior if a user is determined to replicate and use a
  // scalar instead of vector value.
  DenseMap<Instruction *, VPReplicateRecipe *> PredInst2Recipe;

  SmallPtrSet<const InterleaveGroup<Instruction> *, 1> InterleaveGroups;

  VPRecipeBuilder RecipeBuilder(OrigLoop, TLI, Legal, CM, PSE, Builder);

  // ---------------------------------------------------------------------------
  // Pre-construction: record ingredients whose recipes we'll need to further
  // process after constructing the initial VPlan.
  // ---------------------------------------------------------------------------

  // Mark instructions we'll need to sink later and their targets as
  // ingredients whose recipe we'll need to record.
  for (auto &Entry : SinkAfter) {
    RecipeBuilder.recordRecipeOf(Entry.first);
    RecipeBuilder.recordRecipeOf(Entry.second);
  }
  for (auto &Reduction : CM.getInLoopReductionChains()) {
    PHINode *Phi = Reduction.first;
    RecurKind Kind = Legal->getReductionVars()[Phi].getRecurrenceKind();
    const SmallVector<Instruction *, 4> &ReductionOperations = Reduction.second;

    RecipeBuilder.recordRecipeOf(Phi);
    for (auto &R : ReductionOperations) {
      RecipeBuilder.recordRecipeOf(R);
      // For min/max reducitons, where we have a pair of icmp/select, we also
      // need to record the ICmp recipe, so it can be removed later.
      if (RecurrenceDescriptor::isMinMaxRecurrenceKind(Kind))
        RecipeBuilder.recordRecipeOf(cast<Instruction>(R->getOperand(0)));
    }
  }

  // For each interleave group which is relevant for this (possibly trimmed)
  // Range, add it to the set of groups to be later applied to the VPlan and add
  // placeholders for its members' Recipes which we'll be replacing with a
  // single VPInterleaveRecipe.
  for (InterleaveGroup<Instruction> *IG : IAI.getInterleaveGroups()) {
    auto applyIG = [IG, this](ElementCount VF) -> bool {
      return (VF.isVector() && // Query is illegal for VF == 1
              CM.getWideningDecision(IG->getInsertPos(), VF) ==
                  LoopVectorizationCostModel::CM_Interleave);
    };
    if (!getDecisionAndClampRange(applyIG, Range))
      continue;
    InterleaveGroups.insert(IG);
    for (unsigned i = 0; i < IG->getFactor(); i++)
      if (Instruction *Member = IG->getMember(i))
        RecipeBuilder.recordRecipeOf(Member);
  };

  // ---------------------------------------------------------------------------
  // Build initial VPlan: Scan the body of the loop in a topological order to
  // visit each basic block after having visited its predecessor basic blocks.
  // ---------------------------------------------------------------------------

  // Create a dummy pre-entry VPBasicBlock to start building the VPlan.
  auto Plan = std::make_unique<VPlan>();
  VPBasicBlock *VPBB = new VPBasicBlock("Pre-Entry");
  Plan->setEntry(VPBB);

  // Scan the body of the loop in a topological order to visit each basic block
  // after having visited its predecessor basic blocks.
  LoopBlocksDFS DFS(OrigLoop);
  DFS.perform(LI);

  for (BasicBlock *BB : make_range(DFS.beginRPO(), DFS.endRPO())) {
    // Relevant instructions from basic block BB will be grouped into VPRecipe
    // ingredients and fill a new VPBasicBlock.
    unsigned VPBBsForBB = 0;
    auto *FirstVPBBForBB = new VPBasicBlock(BB->getName());
    VPBlockUtils::insertBlockAfter(FirstVPBBForBB, VPBB);
    VPBB = FirstVPBBForBB;
    Builder.setInsertPoint(VPBB);

    // Introduce each ingredient into VPlan.
    // TODO: Model and preserve debug instrinsics in VPlan.
    for (Instruction &I : BB->instructionsWithoutDebug()) {
      Instruction *Instr = &I;

      // First filter out irrelevant instructions, to ensure no recipes are
      // built for them.
      if (isa<BranchInst>(Instr) || DeadInstructions.count(Instr))
        continue;

      if (auto Recipe =
              RecipeBuilder.tryToCreateWidenRecipe(Instr, Range, Plan)) {
        for (auto *Def : Recipe->definedValues()) {
          auto *UV = Def->getUnderlyingValue();
          Plan->addVPValue(UV, Def);
        }

        RecipeBuilder.setRecipe(Instr, Recipe);
        VPBB->appendRecipe(Recipe);
        continue;
      }

      // Otherwise, if all widening options failed, Instruction is to be
      // replicated. This may create a successor for VPBB.
      VPBasicBlock *NextVPBB = RecipeBuilder.handleReplication(
          Instr, Range, VPBB, PredInst2Recipe, Plan);
      if (NextVPBB != VPBB) {
        VPBB = NextVPBB;
        VPBB->setName(BB->hasName() ? BB->getName() + "." + Twine(VPBBsForBB++)
                                    : "");
      }
    }
  }

  // Discard empty dummy pre-entry VPBasicBlock. Note that other VPBasicBlocks
  // may also be empty, such as the last one VPBB, reflecting original
  // basic-blocks with no recipes.
  VPBasicBlock *PreEntry = cast<VPBasicBlock>(Plan->getEntry());
  assert(PreEntry->empty() && "Expecting empty pre-entry block.");
  VPBlockBase *Entry = Plan->setEntry(PreEntry->getSingleSuccessor());
  VPBlockUtils::disconnectBlocks(PreEntry, Entry);
  delete PreEntry;

  // ---------------------------------------------------------------------------
  // Transform initial VPlan: Apply previously taken decisions, in order, to
  // bring the VPlan to its final state.
  // ---------------------------------------------------------------------------

  // Apply Sink-After legal constraints.
  for (auto &Entry : SinkAfter) {
    VPRecipeBase *Sink = RecipeBuilder.getRecipe(Entry.first);
    VPRecipeBase *Target = RecipeBuilder.getRecipe(Entry.second);
    // If the target is in a replication region, make sure to move Sink to the
    // block after it, not into the replication region itself.
    if (auto *Region =
            dyn_cast_or_null<VPRegionBlock>(Target->getParent()->getParent())) {
      if (Region->isReplicator()) {
        assert(Region->getNumSuccessors() == 1 && "Expected SESE region!");
        VPBasicBlock *NextBlock =
            cast<VPBasicBlock>(Region->getSuccessors().front());
        Sink->moveBefore(*NextBlock, NextBlock->getFirstNonPhi());
        continue;
      }
    }
    Sink->moveAfter(Target);
  }

  // Interleave memory: for each Interleave Group we marked earlier as relevant
  // for this VPlan, replace the Recipes widening its memory instructions with a
  // single VPInterleaveRecipe at its insertion point.
  for (auto IG : InterleaveGroups) {
    auto *Recipe = cast<VPWidenMemoryInstructionRecipe>(
        RecipeBuilder.getRecipe(IG->getInsertPos()));
    SmallVector<VPValue *, 4> StoredValues;
    for (unsigned i = 0; i < IG->getFactor(); ++i)
      if (auto *SI = dyn_cast_or_null<StoreInst>(IG->getMember(i)))
        StoredValues.push_back(Plan->getOrAddVPValue(SI->getOperand(0)));

    auto *VPIG = new VPInterleaveRecipe(IG, Recipe->getAddr(), StoredValues,
                                        Recipe->getMask());
    VPIG->insertBefore(Recipe);
    unsigned J = 0;
    for (unsigned i = 0; i < IG->getFactor(); ++i)
      if (Instruction *Member = IG->getMember(i)) {
        if (!Member->getType()->isVoidTy()) {
          VPValue *OriginalV = Plan->getVPValue(Member);
          Plan->removeVPValueFor(Member);
          Plan->addVPValue(Member, VPIG->getVPValue(J));
          OriginalV->replaceAllUsesWith(VPIG->getVPValue(J));
          J++;
        }
        RecipeBuilder.getRecipe(Member)->eraseFromParent();
      }
  }

  // Adjust the recipes for any inloop reductions.
  if (Range.Start.isVector())
    adjustRecipesForInLoopReductions(Plan, RecipeBuilder);

  // Finally, if tail is folded by masking, introduce selects between the phi
  // and the live-out instruction of each reduction, at the end of the latch.
  if (CM.foldTailByMasking() && !Legal->getReductionVars().empty()) {
    Builder.setInsertPoint(VPBB);
    auto *Cond =
        Legal->preferPredicatedVectorOps()
            ? RecipeBuilder.getOrCreateEVLMask(Plan)
            : RecipeBuilder.createBlockInMask(OrigLoop->getHeader(), Plan);
    for (auto &Reduction : Legal->getReductionVars()) {
      if (CM.isInLoopReduction(Reduction.first))
        continue;
      VPValue *Phi = Plan->getOrAddVPValue(Reduction.first);
      VPValue *Red = Plan->getOrAddVPValue(Reduction.second.getLoopExitInstr());
      Builder.createNaryOp(Instruction::Select, {Cond, Red, Phi});
    }
  }

  std::string PlanName;
  raw_string_ostream RSO(PlanName);
  ElementCount VF = Range.Start;
  Plan->addVF(VF);
  RSO << "Initial VPlan for VF={" << VF;
  for (VF *= 2; ElementCount::isKnownLT(VF, Range.End); VF *= 2) {
    Plan->addVF(VF);
    RSO << "," << VF;
  }
  RSO << "},UF>=1";
  RSO.flush();
  Plan->setName(PlanName);

  return Plan;
}

VPlanPtr LoopVectorizationPlanner::buildVPlan(VFRange &Range) {
  // Outer loop handling: They may require CFG and instruction level
  // transformations before even evaluating whether vectorization is profitable.
  // Since we cannot modify the incoming IR, we need to build VPlan upfront in
  // the vectorization pipeline.
  assert(!OrigLoop->isInnermost());
  assert(EnableVPlanNativePath && "VPlan-native path is not enabled.");

  // Create new empty VPlan
  auto Plan = std::make_unique<VPlan>();

  // Build hierarchical CFG
  VPlanHCFGBuilder HCFGBuilder(OrigLoop, LI, *Plan);
  HCFGBuilder.buildHierarchicalCFG();

  for (ElementCount VF = Range.Start; ElementCount::isKnownLT(VF, Range.End);
       VF *= 2)
    Plan->addVF(VF);

  if (EnableVPlanPredication) {
    VPlanPredicator VPP(*Plan);
    VPP.predicate();

    // Avoid running transformation to recipes until masked code generation in
    // VPlan-native path is in place.
    return Plan;
  }

  SmallPtrSet<Instruction *, 1> DeadInstructions;
  VPlanTransforms::VPInstructionsToVPRecipes(
      OrigLoop, Plan, Legal->getInductionVars(), DeadInstructions);
  return Plan;
}

// Adjust the recipes for any inloop reductions. The chain of instructions
// leading from the loop exit instr to the phi need to be converted to
// reductions, with one operand being vector and the other being the scalar
// reduction chain.
void LoopVectorizationPlanner::adjustRecipesForInLoopReductions(
    VPlanPtr &Plan, VPRecipeBuilder &RecipeBuilder) {
  for (auto &Reduction : CM.getInLoopReductionChains()) {
    PHINode *Phi = Reduction.first;
    RecurrenceDescriptor &RdxDesc = Legal->getReductionVars()[Phi];
    const SmallVector<Instruction *, 4> &ReductionOperations = Reduction.second;

    // ReductionOperations are orders top-down from the phi's use to the
    // LoopExitValue. We keep a track of the previous item (the Chain) to tell
    // which of the two operands will remain scalar and which will be reduced.
    // For minmax the chain will be the select instructions.
    Instruction *Chain = Phi;
    for (Instruction *R : ReductionOperations) {
      VPRecipeBase *WidenRecipe = RecipeBuilder.getRecipe(R);
      RecurKind Kind = RdxDesc.getRecurrenceKind();

      VPValue *ChainOp = Plan->getVPValue(Chain);
      unsigned FirstOpId;
      if (RecurrenceDescriptor::isMinMaxRecurrenceKind(Kind)) {
        assert(isa<VPWidenSelectRecipe>(WidenRecipe) &&
               "Expected to replace a VPWidenSelectSC");
        FirstOpId = 1;
      } else {
        assert(isa<VPWidenRecipe>(WidenRecipe) &&
               "Expected to replace a VPWidenSC");
        FirstOpId = 0;
      }
      unsigned VecOpId =
          R->getOperand(FirstOpId) == Chain ? FirstOpId + 1 : FirstOpId;
      VPValue *VecOp = Plan->getVPValue(R->getOperand(VecOpId));

      auto *CondOp = CM.foldTailByMasking()
                         ? RecipeBuilder.createBlockInMask(R->getParent(), Plan)
                         : nullptr;
      VPReductionRecipe *RedRecipe = new VPReductionRecipe(
          &RdxDesc, R, ChainOp, VecOp, CondOp, Legal->hasFunNoNaNAttr(), TTI);
      WidenRecipe->getVPValue()->replaceAllUsesWith(RedRecipe);
      Plan->removeVPValueFor(R);
      Plan->addVPValue(R, RedRecipe);
      WidenRecipe->getParent()->insert(RedRecipe, WidenRecipe->getIterator());
      WidenRecipe->getVPValue()->replaceAllUsesWith(RedRecipe);
      WidenRecipe->eraseFromParent();

      if (RecurrenceDescriptor::isMinMaxRecurrenceKind(Kind)) {
        VPRecipeBase *CompareRecipe =
            RecipeBuilder.getRecipe(cast<Instruction>(R->getOperand(0)));
        assert(isa<VPWidenRecipe>(CompareRecipe) &&
               "Expected to replace a VPWidenSC");
        assert(cast<VPWidenRecipe>(CompareRecipe)->getNumUsers() == 0 &&
               "Expected no remaining users");
        CompareRecipe->eraseFromParent();
      }
      Chain = R;
    }
  }
}

Value* LoopVectorizationPlanner::VPCallbackILV::
getOrCreateVectorValues(Value *V, unsigned Part) {
      return ILV.getOrCreateVectorValue(V, Part);
}

Value *LoopVectorizationPlanner::VPCallbackILV::getOrCreateScalarValue(
    Value *V, const VPIteration &Instance) {
  return ILV.getOrCreateScalarValue(V, Instance);
}

void VPInterleaveRecipe::print(raw_ostream &O, const Twine &Indent,
                               VPSlotTracker &SlotTracker) const {
  O << "\"INTERLEAVE-GROUP with factor " << IG->getFactor() << " at ";
  IG->getInsertPos()->printAsOperand(O, false);
  O << ", ";
  getAddr()->printAsOperand(O, SlotTracker);
  VPValue *Mask = getMask();
  if (Mask) {
    O << ", ";
    Mask->printAsOperand(O, SlotTracker);
  }
  for (unsigned i = 0; i < IG->getFactor(); ++i)
    if (Instruction *I = IG->getMember(i))
      O << "\\l\" +\n" << Indent << "\"  " << VPlanIngredient(I) << " " << i;
}

void VPWidenCallRecipe::execute(VPTransformState &State) {
  State.ILV->widenCallInstruction(*cast<CallInst>(getUnderlyingInstr()), this,
                                  *this, State);
}

void VPWidenSelectRecipe::execute(VPTransformState &State) {
  State.ILV->widenSelectInstruction(*cast<SelectInst>(getUnderlyingInstr()),
                                    this, *this, InvariantCond, State);
}

void VPWidenRecipe::execute(VPTransformState &State) {
  State.ILV->widenInstruction(*getUnderlyingInstr(), this, *this, State);
}

void VPPredicatedWidenRecipe::execute(VPTransformState &State) {
  State.ILV->widenPredicatedInstruction(*getUnderlyingInstr(), State, getMask(),
                                        getEVL());
}

void VPWidenEVLRecipe::execute(VPTransformState &State) {
  // FIXME: We do not support interleaved scalar vectorization yet. Fix EVL
  // computation when we do.
  for (unsigned Part = 0; Part < State.UF; Part++)
    State.set(getEVL(), State.ILV->createEVL(), Part);
  State.ILV->setEVL(getEVL());
}

void VPWidenEVLMaskRecipe::execute(VPTransformState &State) {
  Value *EVL = State.get(getEVL(), 0);
  for (unsigned Part = 0; Part < State.UF; Part++)
    State.set(getEVLMask(), State.ILV->createEVLMask(EVL), Part);
}

Value *InnerLoopVectorizer::createEVLMask(Value *EVL) {
  Value *EVLSplat = Builder.CreateVectorSplat(VF, EVL, "evl");
  Value *StepVec =
      Builder.CreateIntrinsic(Intrinsic::experimental_vector_stepvector,
                              EVLSplat->getType(), {}, nullptr, "step.vec");
  return Builder.CreateICmpULT(StepVec, EVLSplat, "evl.mask");
}

Value *InnerLoopVectorizer::getSetVL(Value *RVL, unsigned SEW, unsigned LMUL) {
  assert(RVL->getType()->isIntegerTy() &&
         "Requested vector length should be an integer.");
  Value *RVLArg =
      Builder.CreateZExtOrTrunc(RVL, Type::getInt64Ty(Builder.getContext()));
  unsigned SmallestType, WidestType;
  std::tie(SmallestType, WidestType) = Cost->getSmallestAndWidestTypes();
  const std::map<unsigned, unsigned> SEWArgMap = {
      {8, 0}, {16, 1}, {32, 2}, {64, 3}};
  const std::map<unsigned, unsigned> LMULArgMap = {
      {1, 0}, {2, 1}, {4, 2}, {8, 3}};
  assert(SEWArgMap.find(WidestType) != SEWArgMap.end() &&
         SEWArgMap.find(SmallestType) != SEWArgMap.end() &&
         "Cannot set vector length: Unsupported type");
  SEW = SEW ? SEW : SEWArgMap.at(WidestType);
  unsigned LMULVal =
      (WidestType * VF.getKnownMinValue()) / TTI->getMaxElementWidth();
  LMUL = LMUL ? LMUL : LMULArgMap.at(LMULVal);
  Constant *SEWArg =
      ConstantInt::get(IntegerType::get(Builder.getContext(), 64), SEW);
  Constant *LMULArg =
      ConstantInt::get(IntegerType::get(Builder.getContext(), 64), LMUL);

  Value *GVL = Builder.CreateIntrinsic(Intrinsic::EPIIntrinsics::epi_vsetvl, {},
                                       {RVLArg, SEWArg, LMULArg});
  return Builder.CreateZExtOrTrunc(GVL, RVL->getType());
}

Value *InnerLoopVectorizer::createEVL() {
  // Compute TC - IV as the RVL(requested vector length). vsetvl() returns a
  // GVL(granted vector length) that is the number of lanes processed for the
  // given vector iteration. At the end of the vector iteration increment the IV
  // by the GVL. This is guaranteed to exit since at some point RVL will be
  // equal to GVL and IV = TC.
  // FIXME: The caveat with this approach is that TC
  // may wrap. This should not be a big problem for EPI (or other 64-bit)
  // architectures.
  Value *RVL = Builder.CreateSub(TripCount, Induction);
  return getSetVL(RVL);
}

void VPWidenGEPRecipe::execute(VPTransformState &State) {
  State.ILV->widenGEP(cast<GetElementPtrInst>(getUnderlyingInstr()), this,
                      *this, State.UF, State.VF, IsPtrLoopInvariant,
                      IsIndexLoopInvariant, State);
}

void VPWidenIntOrFpInductionRecipe::execute(VPTransformState &State) {
  assert(!State.Instance && "Int or FP induction being replicated.");
  State.ILV->widenIntOrFpInduction(IV, getStartValue()->getLiveInIRValue(),
                                   Trunc);
}

void VPWidenPHIRecipe::execute(VPTransformState &State) {
  Value *StartV =
      getStartValue() ? getStartValue()->getLiveInIRValue() : nullptr;
  State.ILV->widenPHIInstruction(Phi, RdxDesc, StartV, State.UF, State.VF);
}

void VPBlendRecipe::execute(VPTransformState &State) {
  State.ILV->setDebugLocFromInst(State.Builder, Phi);
  // We know that all PHIs in non-header blocks are converted into
  // selects, so we don't have to worry about the insertion order and we
  // can just use the builder.
  // At this point we generate the predication tree. There may be
  // duplications since this is a simple recursive scan, but future
  // optimizations will clean it up.

  unsigned NumIncoming = getNumIncomingValues();

  // Generate a sequence of selects of the form:
  // SELECT(Mask3, In3,
  //        SELECT(Mask2, In2,
  //               SELECT(Mask1, In1,
  //                      In0)))
  // Note that Mask0 is never used: lanes for which no path reaches this phi and
  // are essentially undef are taken from In0.
  InnerLoopVectorizer::VectorParts Entry(State.UF);
  for (unsigned In = 0; In < NumIncoming; ++In) {
    for (unsigned Part = 0; Part < State.UF; ++Part) {
      // We might have single edge PHIs (blocks) - use an identity
      // 'select' for the first PHI operand.
      Value *In0 = State.get(getIncomingValue(In), Part);
      if (In == 0)
        Entry[Part] = In0; // Initialize with the first incoming value.
      else {
        // Select between the current value and the previous incoming edge
        // based on the incoming mask.
        Value *Cond = State.get(getMask(In), Part);
        Entry[Part] =
            State.Builder.CreateSelect(Cond, In0, Entry[Part], "predphi");
      }
    }
  }
  for (unsigned Part = 0; Part < State.UF; ++Part)
    State.ValueMap.setVectorValue(Phi, Part, Entry[Part]);
}

void VPInterleaveRecipe::execute(VPTransformState &State) {
  assert(!State.Instance && "Interleave group being replicated.");
  State.ILV->vectorizeInterleaveGroup(IG, definedValues(), State, getAddr(),
                                      getStoredValues(), getMask());
}

void VPReductionRecipe::execute(VPTransformState &State) {
  assert(!State.Instance && "Reduction being replicated.");
  for (unsigned Part = 0; Part < State.UF; ++Part) {
    RecurKind Kind = RdxDesc->getRecurrenceKind();
    Value *NewVecOp = State.get(getVecOp(), Part);
    if (VPValue *Cond = getCondOp()) {
      Value *NewCond = State.get(Cond, Part);
      VectorType *VecTy = cast<VectorType>(NewVecOp->getType());
      Constant *Iden = RecurrenceDescriptor::getRecurrenceIdentity(
          Kind, VecTy->getElementType());
      Constant *IdenVec =
          ConstantVector::getSplat(VecTy->getElementCount(), Iden);
      Value *Select = State.Builder.CreateSelect(NewCond, NewVecOp, IdenVec);
      NewVecOp = Select;
    }
    Value *NewRed =
        createTargetReduction(State.Builder, TTI, *RdxDesc, NewVecOp);
    Value *PrevInChain = State.get(getChainOp(), Part);
    Value *NextInChain;
    if (RecurrenceDescriptor::isMinMaxRecurrenceKind(Kind)) {
      NextInChain =
          createMinMaxOp(State.Builder, RdxDesc->getRecurrenceKind(),
                         NewRed, PrevInChain);
    } else {
      NextInChain = State.Builder.CreateBinOp(
          (Instruction::BinaryOps)getUnderlyingInstr()->getOpcode(), NewRed,
          PrevInChain);
    }
    State.set(this, getUnderlyingInstr(), NextInChain, Part);
  }
}

void VPReplicateRecipe::execute(VPTransformState &State) {
  if (State.Instance) { // Generate a single instance.
    assert(!State.VF.isScalable() && "Can't scalarize a scalable vector");
    State.ILV->scalarizeInstruction(getUnderlyingInstr(), *this,
                                    *State.Instance, IsPredicated, State);
    // Insert scalar instance packing it into a vector.
    if (AlsoPack && State.VF.isVector()) {
      // If we're constructing lane 0, initialize to start from poison.
      if (State.Instance->Lane == 0) {
        Value *Poison = PoisonValue::get(
            VectorType::get(getUnderlyingValue()->getType(), State.VF));
        State.ValueMap.setVectorValue(getUnderlyingInstr(),
                                      State.Instance->Part, Poison);
      }
      State.ILV->packScalarIntoVectorValue(getUnderlyingInstr(),
                                           *State.Instance);
    }
    return;
  }

  // Generate scalar instances for all VF lanes of all UF parts, unless the
  // instruction is uniform inwhich case generate only the first lane for each
  // of the UF parts.
  unsigned EndLane = IsUniform ? 1 : State.VF.getKnownMinValue();
  assert((!State.VF.isScalable() || IsUniform) &&
         "Can't scalarize a scalable vector");
  for (unsigned Part = 0; Part < State.UF; ++Part)
    for (unsigned Lane = 0; Lane < EndLane; ++Lane)
      State.ILV->scalarizeInstruction(getUnderlyingInstr(), *this, {Part, Lane},
                                      IsPredicated, State);
}

void VPBranchOnMaskRecipe::execute(VPTransformState &State) {
  assert(State.Instance && "Branch on Mask works only on single instance.");

  unsigned Part = State.Instance->Part;
  unsigned Lane = State.Instance->Lane;

  Value *ConditionBit = nullptr;
  VPValue *BlockInMask = getMask();
  if (BlockInMask) {
    ConditionBit = State.get(BlockInMask, Part);
    if (ConditionBit->getType()->isVectorTy())
      ConditionBit = State.Builder.CreateExtractElement(
          ConditionBit, State.Builder.getInt32(Lane));
  } else // Block in mask is all-one.
    ConditionBit = State.Builder.getTrue();

  // Replace the temporary unreachable terminator with a new conditional branch,
  // whose two destinations will be set later when they are created.
  auto *CurrentTerminator = State.CFG.PrevBB->getTerminator();
  assert(isa<UnreachableInst>(CurrentTerminator) &&
         "Expected to replace unreachable terminator with conditional branch.");
  auto *CondBr = BranchInst::Create(State.CFG.PrevBB, nullptr, ConditionBit);
  CondBr->setSuccessor(0, nullptr);
  ReplaceInstWithInst(CurrentTerminator, CondBr);
}

void VPPredInstPHIRecipe::execute(VPTransformState &State) {
  assert(State.Instance && "Predicated instruction PHI works per instance.");
  Instruction *ScalarPredInst =
      cast<Instruction>(State.get(getOperand(0), *State.Instance));
  BasicBlock *PredicatedBB = ScalarPredInst->getParent();
  BasicBlock *PredicatingBB = PredicatedBB->getSinglePredecessor();
  assert(PredicatingBB && "Predicated block has no single predecessor.");

  // By current pack/unpack logic we need to generate only a single phi node: if
  // a vector value for the predicated instruction exists at this point it means
  // the instruction has vector users only, and a phi for the vector value is
  // needed. In this case the recipe of the predicated instruction is marked to
  // also do that packing, thereby "hoisting" the insert-element sequence.
  // Otherwise, a phi node for the scalar value is needed.
  unsigned Part = State.Instance->Part;
  Instruction *PredInst =
      cast<Instruction>(getOperand(0)->getUnderlyingValue());
  if (State.ValueMap.hasVectorValue(PredInst, Part)) {
    Value *VectorValue = State.ValueMap.getVectorValue(PredInst, Part);
    InsertElementInst *IEI = cast<InsertElementInst>(VectorValue);
    PHINode *VPhi = State.Builder.CreatePHI(IEI->getType(), 2);
    VPhi->addIncoming(IEI->getOperand(0), PredicatingBB); // Unmodified vector.
    VPhi->addIncoming(IEI, PredicatedBB); // New vector with inserted element.
    State.ValueMap.resetVectorValue(PredInst, Part, VPhi); // Update cache.
  } else {
    Type *PredInstType = PredInst->getType();
    PHINode *Phi = State.Builder.CreatePHI(PredInstType, 2);
    Phi->addIncoming(PoisonValue::get(ScalarPredInst->getType()), PredicatingBB);
    Phi->addIncoming(ScalarPredInst, PredicatedBB);
    State.ValueMap.resetScalarValue(PredInst, *State.Instance, Phi);
  }
}

void VPWidenMemoryInstructionRecipe::execute(VPTransformState &State) {
  VPValue *StoredValue = isStore() ? getStoredValue() : nullptr;
  State.ILV->vectorizeMemoryInstruction(
      &Ingredient, State, StoredValue ? nullptr : getVPValue(), getAddr(),
      StoredValue, getMask(), /* EVL */ nullptr);
}

void VPPredicatedWidenMemoryInstructionRecipe::execute(
    VPTransformState &State) {
  VPValue *StoredValue = isStore() ? getStoredValue() : nullptr;
  State.ILV->vectorizeMemoryInstruction(
      &Ingredient, State, StoredValue ? nullptr : getVPValue(), getAddr(),
      StoredValue, getMask(), getEVL());
}

// Determine how to lower the scalar epilogue, which depends on 1) optimising
// for minimum code-size, 2) predicate compiler options, 3) loop hints forcing
// predication, and 4) a TTI hook that analyses whether the loop is suitable
// for predication.
static ScalarEpilogueLowering getScalarEpilogueLowering(
    Function *F, Loop *L, LoopVectorizeHints &Hints, ProfileSummaryInfo *PSI,
    BlockFrequencyInfo *BFI, TargetTransformInfo *TTI, TargetLibraryInfo *TLI,
    AssumptionCache *AC, LoopInfo *LI, ScalarEvolution *SE, DominatorTree *DT,
    LoopVectorizationLegality &LVL) {
  // 1) OptSize takes precedence over all other options, i.e. if this is set,
  // don't look at hints or options, and don't request a scalar epilogue.
  // (For PGSO, as shouldOptimizeForSize isn't currently accessible from
  // LoopAccessInfo (due to code dependency and not being able to reliably get
  // PSI/BFI from a loop analysis under NPM), we cannot suppress the collection
  // of strides in LoopAccessInfo::analyzeLoop() and vectorize without
  // versioning when the vectorization is forced, unlike hasOptSize. So revert
  // back to the old way and vectorize with versioning when forced. See D81345.)
  if (F->hasOptSize() || (llvm::shouldOptimizeForSize(L->getHeader(), PSI, BFI,
                                                      PGSOQueryType::IRPass) &&
                          Hints.getForce() != LoopVectorizeHints::FK_Enabled))
    return CM_ScalarEpilogueNotAllowedOptSize;

  // 2) If set, obey the directives
  if (PreferPredicateOverEpilogue.getNumOccurrences()) {
    switch (PreferPredicateOverEpilogue) {
    case PreferPredicateTy::ScalarEpilogue:
      return CM_ScalarEpilogueAllowed;
    case PreferPredicateTy::PredicateElseScalarEpilogue:
      return CM_ScalarEpilogueNotNeededUsePredicate;
    case PreferPredicateTy::PredicateOrDontVectorize:
      return CM_ScalarEpilogueNotAllowedUsePredicate;
    };
  }

  // 3) If set, obey the hints
  switch (Hints.getPredicate()) {
  case LoopVectorizeHints::FK_Enabled:
    return CM_ScalarEpilogueNotNeededUsePredicate;
  case LoopVectorizeHints::FK_Disabled:
    return CM_ScalarEpilogueAllowed;
  };

  // 4) if the TTI hook indicates this is profitable, request predication.
  if (TTI->preferPredicateOverEpilogue(L, LI, *SE, *AC, TLI, DT,
                                       LVL.getLAI()))
    return CM_ScalarEpilogueNotNeededUsePredicate;

  return CM_ScalarEpilogueAllowed;
}

void VPTransformState::set(VPValue *Def, Value *IRDef, Value *V,
                           unsigned Part) {
  set(Def, V, Part);
  ILV->setVectorValue(IRDef, Part, V);
}

// Process the loop in the VPlan-native vectorization path. This path builds
// VPlan upfront in the vectorization pipeline, which allows to apply
// VPlan-to-VPlan transformations from the very beginning without modifying the
// input LLVM IR.
static bool processLoopInVPlanNativePath(
    Loop *L, PredicatedScalarEvolution &PSE, LoopInfo *LI, DominatorTree *DT,
    LoopVectorizationLegality *LVL, TargetTransformInfo *TTI,
    TargetLibraryInfo *TLI, DemandedBits *DB, AssumptionCache *AC,
    OptimizationRemarkEmitter *ORE, BlockFrequencyInfo *BFI,
    ProfileSummaryInfo *PSI, LoopVectorizeHints &Hints) {

  if (isa<SCEVCouldNotCompute>(PSE.getBackedgeTakenCount())) {
    LLVM_DEBUG(dbgs() << "LV: cannot compute the outer-loop trip count\n");
    return false;
  }
  assert(EnableVPlanNativePath && "VPlan-native path is disabled.");
  Function *F = L->getHeader()->getParent();
  InterleavedAccessInfo IAI(PSE, L, DT, LI, LVL->getLAI());

  ScalarEpilogueLowering SEL = getScalarEpilogueLowering(
      F, L, Hints, PSI, BFI, TTI, TLI, AC, LI, PSE.getSE(), DT, *LVL);

  LoopVectorizationCostModel CM(SEL, L, PSE, LI, LVL, *TTI, TLI, DB, AC, ORE, F,
                                &Hints, IAI);
  // Use the planner for outer loop vectorization.
  // TODO: CM is not used at this point inside the planner. Turn CM into an
  // optional argument if we don't need it in the future.
  LoopVectorizationPlanner LVP(L, LI, TLI, TTI, LVL, CM, IAI, PSE);

  // Get user vectorization factor.
  ElementCount UserVF = Hints.getWidth();

  // Plan how to best vectorize, return the best VF and its cost.
  VectorizationFactor VF =
      LVP.planInVPlanNativePath(UserVF);
  // Normalize the meaning of VF == 1 for fixed vectors.
  if (!TTI->useScalableVectorType() && VF != VectorizationFactor::Disabled() &&
      VF.getWidth().isScalar())
    VF = VectorizationFactor::Disabled();

  // If we are stress testing VPlan builds, do not attempt to generate vector
  // code. Masked vector code generation support will follow soon.
  // Also, do not attempt to vectorize if no vector code will be produced.
  if (VPlanBuildStressTest || EnableVPlanPredication ||
      VectorizationFactor::Disabled() == VF)
    return false;

  LVP.setBestPlan(VF.getWidth(), 1);

  InnerLoopVectorizer LB(L, PSE, LI, DT, TLI, TTI, AC, ORE, VF.getWidth(), 1,
                         LVL, &CM, BFI, PSI);
  LLVM_DEBUG(dbgs() << "Vectorizing outer loop in \""
                    << L->getHeader()->getParent()->getName() << "\"\n");
  LVP.executePlan(LB, DT);

  // Mark the loop as already vectorized to avoid vectorizing again.
  Hints.setAlreadyVectorized();

  assert(!verifyFunction(*L->getHeader()->getParent(), &dbgs()));
  return true;
}

LoopVectorizePass::LoopVectorizePass(LoopVectorizeOptions Opts)
    : InterleaveOnlyWhenForced(Opts.InterleaveOnlyWhenForced ||
                               !EnableLoopInterleaving),
      VectorizeOnlyWhenForced(Opts.VectorizeOnlyWhenForced ||
                              !EnableLoopVectorization) {}

bool LoopVectorizePass::processLoop(Loop *L) {
  assert((EnableVPlanNativePath || L->isInnermost()) &&
         "VPlan-native path is not enabled. Only process inner loops.");

#ifndef NDEBUG
  const std::string DebugLocStr = getDebugLocString(L);
#endif /* NDEBUG */

  LLVM_DEBUG(dbgs() << "\nLV: Checking a loop in \""
                    << L->getHeader()->getParent()->getName() << "\" from "
                    << DebugLocStr << "\n");

  LoopVectorizeHints Hints(L, InterleaveOnlyWhenForced, *ORE);

  LLVM_DEBUG(
      dbgs() << "LV: Loop hints:"
             << " force="
             << (Hints.getForce() == LoopVectorizeHints::FK_Disabled
                     ? "disabled"
                     : (Hints.getForce() == LoopVectorizeHints::FK_Enabled
                            ? "enabled"
                            : "?"))
             << " width=" << Hints.getWidth()
             << " unroll=" << Hints.getInterleave() << "\n");

  // Function containing loop
  Function *F = L->getHeader()->getParent();

  // Looking at the diagnostic output is the only way to determine if a loop
  // was vectorized (other than looking at the IR or machine code), so it
  // is important to generate an optimization remark for each loop. Most of
  // these messages are generated as OptimizationRemarkAnalysis. Remarks
  // generated as OptimizationRemark and OptimizationRemarkMissed are
  // less verbose reporting vectorized loops and unvectorized loops that may
  // benefit from vectorization, respectively.

  if (!Hints.allowVectorization(F, L, VectorizeOnlyWhenForced)) {
    LLVM_DEBUG(dbgs() << "LV: Loop hints prevent vectorization.\n");
    return false;
  }

  PredicatedScalarEvolution PSE(*SE, *L);

  // Check if it is legal to vectorize the loop.
  LoopVectorizationRequirements Requirements(*ORE);
  LoopVectorizationLegality LVL(L, PSE, DT, TTI, TLI, AA, F, GetLAA, LI, ORE,
                                &Requirements, &Hints, DB, AC, BFI, PSI);
  if (!LVL.canVectorize(EnableVPlanNativePath)) {
    LLVM_DEBUG(dbgs() << "LV: Not vectorizing: Cannot prove legality.\n");
    Hints.emitRemarkWithHints();
    return false;
  }

  // Check the function attributes and profiles to find out if this function
  // should be optimized for size.
  ScalarEpilogueLowering SEL = getScalarEpilogueLowering(
      F, L, Hints, PSI, BFI, TTI, TLI, AC, LI, PSE.getSE(), DT, LVL);

  // Entrance to the VPlan-native vectorization path. Outer loops are processed
  // here. They may require CFG and instruction level transformations before
  // even evaluating whether vectorization is profitable. Since we cannot modify
  // the incoming IR, we need to build VPlan upfront in the vectorization
  // pipeline.
  if (!L->isInnermost())
    return processLoopInVPlanNativePath(L, PSE, LI, DT, &LVL, TTI, TLI, DB, AC,
                                        ORE, BFI, PSI, Hints);

  assert(L->isInnermost() && "Inner loop expected.");

  // Check the loop for a trip count threshold: vectorize loops with a tiny trip
  // count by optimizing for size, to minimize overheads.
  auto ExpectedTC = getSmallBestKnownTC(*SE, L);
  if (ExpectedTC && *ExpectedTC < TinyTripCountVectorThreshold) {
    LLVM_DEBUG(dbgs() << "LV: Found a loop with a very small trip count. "
                      << "This loop is worth vectorizing only if no scalar "
                      << "iteration overheads are incurred.");
    if (Hints.getForce() == LoopVectorizeHints::FK_Enabled)
      LLVM_DEBUG(dbgs() << " But vectorizing was explicitly forced.\n");
    else {
      LLVM_DEBUG(dbgs() << "\n");
      SEL = CM_ScalarEpilogueNotAllowedLowTripLoop;
    }
  }

  // Check the function attributes to see if implicit floats are allowed.
  // FIXME: This check doesn't seem possibly correct -- what if the loop is
  // an integer loop and the vector instructions selected are purely integer
  // vector instructions?
  if (F->hasFnAttribute(Attribute::NoImplicitFloat)) {
    reportVectorizationFailure(
        "Can't vectorize when the NoImplicitFloat attribute is used",
        "loop not vectorized due to NoImplicitFloat attribute",
        "NoImplicitFloat", ORE, L);
    Hints.emitRemarkWithHints();
    return false;
  }

  // Check if the target supports potentially unsafe FP vectorization.
  // FIXME: Add a check for the type of safety issue (denormal, signaling)
  // for the target we're vectorizing for, to make sure none of the
  // additional fp-math flags can help.
  if (Hints.isPotentiallyUnsafe() &&
      TTI->isFPVectorizationPotentiallyUnsafe()) {
    reportVectorizationFailure(
        "Potentially unsafe FP op prevents vectorization",
        "loop not vectorized due to unsafe FP support.", "UnsafeFP", ORE, L);
    Hints.emitRemarkWithHints();
    return false;
  }

  bool UseInterleaved = TTI->enableInterleavedAccessVectorization();
  InterleavedAccessInfo IAI(PSE, L, DT, LI, LVL.getLAI());

  // If an override option has been passed in for interleaved accesses, use it.
  if (EnableInterleavedMemAccesses.getNumOccurrences() > 0)
    UseInterleaved = EnableInterleavedMemAccesses;

  // Analyze interleaved memory accesses.
  if (UseInterleaved) {
    IAI.analyzeInterleaving(useMaskedInterleavedAccesses(*TTI));
  }

  // Use the cost model.
  LoopVectorizationCostModel CM(SEL, L, PSE, LI, &LVL, *TTI, TLI, DB, AC, ORE,
                                F, &Hints, IAI);
  CM.collectValuesToIgnore();

  // Use the planner for vectorization.
  LoopVectorizationPlanner LVP(L, LI, TLI, TTI, &LVL, CM, IAI, PSE);

  // Get user vectorization factor and interleave count.
  ElementCount UserVF = Hints.getWidth();
  unsigned UserIC = Hints.getInterleave();

  // Plan how to best vectorize, return the best VF and its cost.
  Optional<VectorizationFactor> MaybeVF = LVP.plan(UserVF, UserIC);

  VectorizationFactor VF = VectorizationFactor::Disabled();
  unsigned IC = 1;

  if (MaybeVF && *MaybeVF != VectorizationFactor::Disabled()) {
    VF = *MaybeVF;
    // Select the interleave count.
    IC = CM.selectInterleaveCount(VF.getWidth(), VF.getCost());
  }

  // Identify the diagnostic messages that should be produced.
  std::pair<StringRef, std::string> VecDiagMsg, IntDiagMsg;
  bool VectorizeLoop = true, InterleaveLoop = true;
  if (Requirements.doesNotMeet(F, L, Hints)) {
    LLVM_DEBUG(dbgs() << "LV: Not vectorizing: loop did not meet vectorization "
                         "requirements.\n");
    Hints.emitRemarkWithHints();
    return false;
  }

  if (VF == VectorizationFactor::Disabled() ||
      (VF.getWidth().isScalar() && !TTI->useScalableVectorType())) {
    LLVM_DEBUG(dbgs() << "LV: Vectorization is possible but not beneficial.\n");
    VecDiagMsg = std::make_pair(
        "VectorizationNotBeneficial",
        "the cost-model indicates that vectorization is not beneficial");
    VectorizeLoop = false;
  }

  if (!MaybeVF && UserIC > 1) {
    // Tell the user interleaving was avoided up-front, despite being explicitly
    // requested.
    LLVM_DEBUG(dbgs() << "LV: Ignoring UserIC, because vectorization and "
                         "interleaving should be avoided up front\n");
    IntDiagMsg = std::make_pair(
        "InterleavingAvoided",
        "Ignoring UserIC, because interleaving was avoided up front");
    InterleaveLoop = false;
  } else if (IC == 1 && UserIC <= 1) {
    // Tell the user interleaving is not beneficial.
    LLVM_DEBUG(dbgs() << "LV: Interleaving is not beneficial.\n");
    IntDiagMsg = std::make_pair(
        "InterleavingNotBeneficial",
        "the cost-model indicates that interleaving is not beneficial");
    InterleaveLoop = false;
    if (UserIC == 1) {
      IntDiagMsg.first = "InterleavingNotBeneficialAndDisabled";
      IntDiagMsg.second +=
          " and is explicitly disabled or interleave count is set to 1";
    }
  } else if (IC > 1 && UserIC == 1) {
    // Tell the user interleaving is beneficial, but it explicitly disabled.
    LLVM_DEBUG(
        dbgs() << "LV: Interleaving is beneficial but is explicitly disabled.");
    IntDiagMsg = std::make_pair(
        "InterleavingBeneficialButDisabled",
        "the cost-model indicates that interleaving is beneficial "
        "but is explicitly disabled or interleave count is set to 1");
    InterleaveLoop = false;
  }

  // Override IC if user provided an interleave count.
  IC = UserIC > 0 ? UserIC : IC;

  // Emit diagnostic messages, if any.
  const char *VAPassName = Hints.vectorizeAnalysisPassName();
  if (!VectorizeLoop && !InterleaveLoop) {
    // Do not vectorize or interleaving the loop.
    ORE->emit([&]() {
      return OptimizationRemarkMissed(VAPassName, VecDiagMsg.first,
                                      L->getStartLoc(), L->getHeader())
             << VecDiagMsg.second;
    });
    ORE->emit([&]() {
      return OptimizationRemarkMissed(LV_NAME, IntDiagMsg.first,
                                      L->getStartLoc(), L->getHeader())
             << IntDiagMsg.second;
    });
    return false;
  } else if (!VectorizeLoop && InterleaveLoop) {
    LLVM_DEBUG(dbgs() << "LV: Interleave Count is " << IC << '\n');
    ORE->emit([&]() {
      return OptimizationRemarkAnalysis(VAPassName, VecDiagMsg.first,
                                        L->getStartLoc(), L->getHeader())
             << VecDiagMsg.second;
    });
  } else if (VectorizeLoop && !InterleaveLoop) {
    LLVM_DEBUG(dbgs() << "LV: Found a vectorizable loop (" << VF.getWidth()
                      << ") in " << DebugLocStr << '\n');
    ORE->emit([&]() {
      return OptimizationRemarkAnalysis(LV_NAME, IntDiagMsg.first,
                                        L->getStartLoc(), L->getHeader())
             << IntDiagMsg.second;
    });
  } else if (VectorizeLoop && InterleaveLoop) {
    LLVM_DEBUG(dbgs() << "LV: Found a vectorizable loop (" << VF.getWidth()
                      << ") in " << DebugLocStr << '\n');
    LLVM_DEBUG(dbgs() << "LV: Interleave Count is " << IC << '\n');
  }

  LVP.setBestPlan(VF.getWidth(), IC);

  using namespace ore;
  bool DisableRuntimeUnroll = false;
  MDNode *OrigLoopID = L->getLoopID();

  if (!VectorizeLoop) {
    assert(IC > 1 && "interleave count should not be 1 or 0");
    // If we decided that it is not legal to vectorize the loop, then
    // interleave it.
    InnerLoopUnroller Unroller(L, PSE, LI, DT, TLI, TTI, AC, ORE, IC, &LVL, &CM,
                               BFI, PSI);
    LVP.executePlan(Unroller, DT);

    ORE->emit([&]() {
      return OptimizationRemark(LV_NAME, "Interleaved", L->getStartLoc(),
                                L->getHeader())
             << "interleaved loop (interleaved count: "
             << NV("InterleaveCount", IC) << ")";
    });
  } else {
    // If we decided that it is *legal* to vectorize the loop, then do it.

    // Consider vectorizing the epilogue too if it's profitable.
    VectorizationFactor EpilogueVF =
      CM.selectEpilogueVectorizationFactor(VF.getWidth(), LVP);
    if (EpilogueVF != VectorizationFactor::Disabled() &&
        EpilogueVF.getWidth().isVector()) {

      // The first pass vectorizes the main loop and creates a scalar epilogue
      // to be vectorized by executing the plan (potentially with a different
      // factor) again shortly afterwards.
      EpilogueLoopVectorizationInfo EPI(
          VF.getWidth().getKnownMinValue(), IC,
          EpilogueVF.getWidth().getKnownMinValue(), 1);
      EpilogueVectorizerMainLoop MainILV(L, PSE, LI, DT, TLI, TTI, AC, ORE, EPI,
                                         &LVL, &CM, BFI, PSI);

      LVP.setBestPlan(EPI.MainLoopVF, EPI.MainLoopUF);
      LVP.executePlan(MainILV, DT);
      ++LoopsVectorized;

      simplifyLoop(L, DT, LI, SE, AC, nullptr, false /* PreserveLCSSA */);
      formLCSSARecursively(*L, *DT, LI, SE);

      // Second pass vectorizes the epilogue and adjusts the control flow
      // edges from the first pass.
      LVP.setBestPlan(EPI.EpilogueVF, EPI.EpilogueUF);
      EPI.MainLoopVF = EPI.EpilogueVF;
      EPI.MainLoopUF = EPI.EpilogueUF;
      EpilogueVectorizerEpilogueLoop EpilogILV(L, PSE, LI, DT, TLI, TTI, AC,
                                               ORE, EPI, &LVL, &CM, BFI, PSI);
      LVP.executePlan(EpilogILV, DT);
      ++LoopsEpilogueVectorized;

      if (!MainILV.areSafetyChecksAdded())
        DisableRuntimeUnroll = true;
    } else {
      InnerLoopVectorizer LB(L, PSE, LI, DT, TLI, TTI, AC, ORE, VF.getWidth(),
                             IC, &LVL, &CM, BFI, PSI);
      LVP.executePlan(LB, DT);
      ++LoopsVectorized;

      // Add metadata to disable runtime unrolling a scalar loop when there are
      // no runtime checks about strides and memory. A scalar loop that is
      // rarely used is not worth unrolling.
      if (!LB.areSafetyChecksAdded())
        DisableRuntimeUnroll = true;
    }

    // Report the vectorization decision.
    ORE->emit([&]() {
      return OptimizationRemark(LV_NAME, "Vectorized", L->getStartLoc(),
                                L->getHeader())
             << "vectorized loop (vectorization width: "
             << NV("VectorizationFactor", VF.getWidth())
             << ", interleaved count: " << NV("InterleaveCount", IC) << ")";
    });
  }

  Optional<MDNode *> RemainderLoopID =
      makeFollowupLoopID(OrigLoopID, {LLVMLoopVectorizeFollowupAll,
                                      LLVMLoopVectorizeFollowupEpilogue});
  if (RemainderLoopID.hasValue()) {
    L->setLoopID(RemainderLoopID.getValue());
  } else {
    if (DisableRuntimeUnroll)
      AddRuntimeUnrollDisableMetaData(L);

    // Mark the loop as already vectorized to avoid vectorizing again.
    Hints.setAlreadyVectorized();
  }

  assert(!verifyFunction(*L->getHeader()->getParent(), &dbgs()));
  return true;
}

LoopVectorizeResult LoopVectorizePass::runImpl(
    Function &F, ScalarEvolution &SE_, LoopInfo &LI_, TargetTransformInfo &TTI_,
    DominatorTree &DT_, BlockFrequencyInfo &BFI_, TargetLibraryInfo *TLI_,
    DemandedBits &DB_, AAResults &AA_, AssumptionCache &AC_,
    std::function<const LoopAccessInfo &(Loop &)> &GetLAA_,
    OptimizationRemarkEmitter &ORE_, ProfileSummaryInfo *PSI_) {
  SE = &SE_;
  LI = &LI_;
  TTI = &TTI_;
  DT = &DT_;
  BFI = &BFI_;
  TLI = TLI_;
  AA = &AA_;
  AC = &AC_;
  GetLAA = &GetLAA_;
  DB = &DB_;
  ORE = &ORE_;
  PSI = PSI_;

  // Don't attempt if
  // 1. the target claims to have no vector registers, and
  // 2. interleaving won't help ILP.
  //
  // The second condition is necessary because, even if the target has no
  // vector registers, loop vectorization may still enable scalar
  // interleaving.
  if (!TTI->getNumberOfRegisters(TTI->getRegisterClassForType(true)) &&
      TTI->getMaxInterleaveFactor(1) < 2)
    return LoopVectorizeResult(false, false);

  bool Changed = false, CFGChanged = false;

  // The vectorizer requires loops to be in simplified form.
  // Since simplification may add new inner loops, it has to run before the
  // legality and profitability checks. This means running the loop vectorizer
  // will simplify all loops, regardless of whether anything end up being
  // vectorized.
  for (auto &L : *LI)
    Changed |= CFGChanged |=
        simplifyLoop(L, DT, LI, SE, AC, nullptr, false /* PreserveLCSSA */);

  // Build up a worklist of inner-loops to vectorize. This is necessary as
  // the act of vectorizing or partially unrolling a loop creates new loops
  // and can invalidate iterators across the loops.
  SmallVector<Loop *, 8> Worklist;

  for (Loop *L : *LI)
    collectSupportedLoops(*L, LI, ORE, Worklist);

  LoopsAnalyzed += Worklist.size();

  // Now walk the identified inner loops.
  while (!Worklist.empty()) {
    Loop *L = Worklist.pop_back_val();

    // For the inner loops we actually process, form LCSSA to simplify the
    // transform.
    Changed |= formLCSSARecursively(*L, *DT, LI, SE);

    Changed |= CFGChanged |= processLoop(L);
  }

  // Process each loop nest in the function.
  return LoopVectorizeResult(Changed, CFGChanged);
}

PreservedAnalyses LoopVectorizePass::run(Function &F,
                                         FunctionAnalysisManager &AM) {
    auto &SE = AM.getResult<ScalarEvolutionAnalysis>(F);
    auto &LI = AM.getResult<LoopAnalysis>(F);
    auto &TTI = AM.getResult<TargetIRAnalysis>(F);
    auto &DT = AM.getResult<DominatorTreeAnalysis>(F);
    auto &BFI = AM.getResult<BlockFrequencyAnalysis>(F);
    auto &TLI = AM.getResult<TargetLibraryAnalysis>(F);
    auto &AA = AM.getResult<AAManager>(F);
    auto &AC = AM.getResult<AssumptionAnalysis>(F);
    auto &DB = AM.getResult<DemandedBitsAnalysis>(F);
    auto &ORE = AM.getResult<OptimizationRemarkEmitterAnalysis>(F);
    MemorySSA *MSSA = EnableMSSALoopDependency
                          ? &AM.getResult<MemorySSAAnalysis>(F).getMSSA()
                          : nullptr;

    auto &LAM = AM.getResult<LoopAnalysisManagerFunctionProxy>(F).getManager();
    std::function<const LoopAccessInfo &(Loop &)> GetLAA =
        [&](Loop &L) -> const LoopAccessInfo & {
      LoopStandardAnalysisResults AR = {AA,  AC,  DT,      LI,  SE,
                                        TLI, TTI, nullptr, MSSA};
      return LAM.getResult<LoopAccessAnalysis>(L, AR);
    };
    auto &MAMProxy = AM.getResult<ModuleAnalysisManagerFunctionProxy>(F);
    ProfileSummaryInfo *PSI =
        MAMProxy.getCachedResult<ProfileSummaryAnalysis>(*F.getParent());
    LoopVectorizeResult Result =
        runImpl(F, SE, LI, TTI, DT, BFI, &TLI, DB, AA, AC, GetLAA, ORE, PSI);
    if (!Result.MadeAnyChange)
      return PreservedAnalyses::all();
    PreservedAnalyses PA;

    // We currently do not preserve loopinfo/dominator analyses with outer loop
    // vectorization. Until this is addressed, mark these analyses as preserved
    // only for non-VPlan-native path.
    // TODO: Preserve Loop and Dominator analyses for VPlan-native path.
    if (!EnableVPlanNativePath) {
      PA.preserve<LoopAnalysis>();
      PA.preserve<DominatorTreeAnalysis>();
    }
    PA.preserve<BasicAA>();
    PA.preserve<GlobalsAA>();
    if (!Result.MadeCFGChange)
      PA.preserveSet<CFGAnalyses>();
    return PA;
}<|MERGE_RESOLUTION|>--- conflicted
+++ resolved
@@ -4464,40 +4464,6 @@
   // This is the vector-clone of the value that leaves the loop.
   Type *VecTy = getOrCreateVectorValue(LoopExitInst, 0)->getType();
 
-<<<<<<< HEAD
-  // Find the reduction identity variable. Zero for addition, or, xor,
-  // one for multiplication, -1 for And.
-  Value *Identity;
-  Value *VectorStart;
-  if (RecurrenceDescriptor::isMinMaxRecurrenceKind(RK)) {
-    // MinMax reduction have the start value as their identify.
-    if (VF.isScalar() || IsInLoopReductionPhi) {
-      VectorStart = Identity = ReductionStartValue;
-    } else {
-      VectorStart = Identity = Builder.CreateVectorSplat(
-          VF, ReductionStartValue, "minmax.ident");
-    }
-  } else {
-    // Handle other reduction kinds:
-    Constant *Iden = RecurrenceDescriptor::getRecurrenceIdentity(
-        RK, VecTy->getScalarType());
-    if (VF.isScalar() || IsInLoopReductionPhi) {
-      Identity = Iden;
-      // This vector is the Identity vector where the first element is the
-      // incoming scalar reduction.
-      VectorStart = ReductionStartValue;
-    } else {
-      Identity = ConstantVector::getSplat(VF, Iden);
-
-      // This vector is the Identity vector where the first element is the
-      // incoming scalar reduction.
-      VectorStart =
-          Builder.CreateInsertElement(Identity, ReductionStartValue, Zero);
-    }
-  }
-
-=======
->>>>>>> e1d43325
   // Wrap flags are in general invalid after vectorization, clear them.
   clearReductionWrapFlags(RdxDesc);
 
@@ -4511,17 +4477,8 @@
   for (unsigned Part = 0; Part < UF; ++Part) {
     Value *VecRdxPhi = getOrCreateVectorValue(Phi, Part);
     Value *Val = getOrCreateVectorValue(LoopVal, Part);
-<<<<<<< HEAD
-    // Make sure to add the reduction start value only to the
-    // first unroll part.
-    Value *StartVal = (Part == 0) ? VectorStart : Identity;
-    cast<PHINode>(VecRdxPhi)->addIncoming(StartVal, LoopVectorPreHeader);
-    cast<PHINode>(VecRdxPhi)->addIncoming(
-        Val, LI->getLoopFor(LoopVectorBody)->getLoopLatch());
-=======
     cast<PHINode>(VecRdxPhi)
       ->addIncoming(Val, LI->getLoopFor(LoopVectorBody)->getLoopLatch());
->>>>>>> e1d43325
   }
 
   // Before each round, move the insertion point right between
@@ -4652,8 +4609,33 @@
     Flags.NoNaN = NoNaN;
     if (VF.isScalable() &&
         !TTI->useReductionIntrinsic(Op, ReducedPartRdx->getType(), Flags))
+    {
+      // FIXME: Integrate this in generateReductionLoop.
+      // Find the reduction identity variable. Zero for addition, or, xor,
+      // one for multiplication, -1 for And.
+      Value *Identity;
+      if (RecurrenceDescriptor::isMinMaxRecurrenceKind(RK)) {
+        // MinMax reduction have the start value as their identify.
+        if (VF.isScalar() || IsInLoopReductionPhi) {
+          Identity = ReductionStartValue;
+        } else {
+          Identity = Builder.CreateVectorSplat(VF, ReductionStartValue,
+                                               "minmax.ident");
+        }
+      } else {
+        // Handle other reduction kinds:
+        Constant *Iden = RecurrenceDescriptor::getRecurrenceIdentity(
+            RK, VecTy->getScalarType());
+        if (VF.isScalar() || IsInLoopReductionPhi) {
+          Identity = Iden;
+        } else {
+          Identity = ConstantVector::getSplat(VF, Iden);
+        }
+      }
+
       ReducedPartRdx = generateReductionLoop(ReducedPartRdx, Identity, Op,
                                              RdxDesc.getFastMathFlags());
+    }
     else
       ReducedPartRdx =
           createTargetReduction(Builder, TTI, RdxDesc, ReducedPartRdx);
@@ -6629,34 +6611,23 @@
 
 VectorizationFactor
 LoopVectorizationCostModel::selectVectorizationFactor(ElementCount MaxVF) {
-<<<<<<< HEAD
   // Compute cost of scalar loop or no vectorization. This would be the same for
   // scalable and fixed vectors.
-  ElementCount Width = ElementCount::getFixed(1);
-  float Cost = expectedCost(Width).first;
-  const float ScalarCost = Cost;
-  LLVM_DEBUG(dbgs() << "LV: Scalar loop costs: " << (int)ScalarCost << ".\n");
-=======
-  // FIXME: This can be fixed for scalable vectors later, because at this stage
-  // the LoopVectorizer will only consider vectorizing a loop with scalable
-  // vectors when the loop has a hint to enable vectorization for a given VF.
-  assert(!MaxVF.isScalable() && "scalable vectors not yet supported");
 
   InstructionCost ExpectedCost = expectedCost(ElementCount::getFixed(1)).first;
   LLVM_DEBUG(dbgs() << "LV: Scalar loop costs: " << ExpectedCost << ".\n");
   assert(ExpectedCost.isValid() && "Unexpected invalid cost for scalar loop");
 
-  unsigned Width = 1;
+  ElementCount Width = ElementCount::getFixed(1);
   const float ScalarCost = *ExpectedCost.getValue();
   float Cost = ScalarCost;
->>>>>>> e1d43325
 
   bool ForceVectorization = Hints->getForce() == LoopVectorizeHints::FK_Enabled;
   if ((ForceVectorization || MaxVF.isScalable()) && MaxVF.isVector()) {
     // Ignore scalar width, because the user explicitly wants vectorization.
     // Initialize cost to max so that VF = 2 for fixed vectors and VF = 1 x
     // vscale for scalable vectors is, at least, chosen during cost evaluation.
-    Cost = std::numeric_limits<float>::max();
+    Cost = std::numeric_limits<InstructionCost::CostType>::max();
   }
 
   // FIXME: Move MinVF to TTI. A target may have a different MinVF than the
@@ -6667,19 +6638,14 @@
     // Notice that the vector loop needs to be executed less times, so
     // we need to divide the cost of the vector loops by the width of
     // the vector elements.
-<<<<<<< HEAD
     // TODO: Note that for scalable vectors, VectorCost is actually VectorCost /
     // vscale. While this is fine for comparing costs of different scalable VFs,
     // comparison to the scalar loop cost is flawed. For now, for scalable
     // vectors we assume that vectorization is always more profitable than
     // scalar loop.
     VectorizationCostTy C = expectedCost(i);
-    float VectorCost = C.first / (float)i.getKnownMinValue();
-=======
-    VectorizationCostTy C = expectedCost(ElementCount::getFixed(i));
     assert(C.first.isValid() && "Unexpected invalid cost for vector loop");
-    float VectorCost = *C.first.getValue() / (float)i;
->>>>>>> e1d43325
+    float VectorCost = *C.first.getValue() / (float)i.getKnownMinValue();
     LLVM_DEBUG(dbgs() << "LV: Vector loop of width " << i
                       << " costs: " << (int)VectorCost << ".\n");
     if (!C.second && !ForceVectorization) {
@@ -6690,12 +6656,14 @@
     }
 
     // If profitable add it to ProfitableVF list.
+    // This is used for epilogue vectorization.
     if (VectorCost < ScalarCost) {
-      ProfitableVFs.push_back(VectorizationFactor(
-          {i, (unsigned)VectorCost}));
+      LLVM_DEBUG(dbgs() << "LV: Setting " << i << " as a profitable VF\n");
+      ProfitableVFs.push_back(VectorizationFactor({i, VectorCost}));
     }
 
     if (VectorCost < Cost) {
+      LLVM_DEBUG(dbgs() << "LV: Updating VF to " << i << "\n");
       Cost = VectorCost;
       Width = i;
     }
@@ -6717,7 +6685,7 @@
                << "but was forced by a user.\n");
   LLVM_DEBUG(dbgs() << "LV: Selecting VF: " << Width << ".\n");
   VectorizationFactor Factor = {Width,
-                                (unsigned)(Width.getKnownMinValue() * Cost)};
+                                Width.getKnownMinValue() * Cost};
   return Factor;
 }
 
@@ -7782,7 +7750,6 @@
   }
 
   Type *VectorTy;
-<<<<<<< HEAD
 
   // For scalable vectors, if an instruction is uniform, in the vectorized loop
   // will be widened into a corresponding scalar instruction, however it cannot
@@ -7793,14 +7760,11 @@
   // instruction but the scalarization bit is false (i.e TypeNotScalarized =
   // true).
   if (VF.isVector() && VF.isScalable() && isUniformAfterVectorization(I, VF)) {
-    unsigned C = getInstructionCost(I, ElementCount::getFixed(1), VectorTy);
+    InstructionCost C = getInstructionCost(I, ElementCount::getFixed(1), VectorTy);
     return VectorizationCostTy(C, true);
   }
 
-  unsigned C = getInstructionCost(I, VF, VectorTy);
-=======
   InstructionCost C = getInstructionCost(I, VF, VectorTy);
->>>>>>> e1d43325
 
   // Comparing number of parts for scalable vectors with KnownMin VF does not
   // make sense, since the actual VF is unknown at compile time. We cannot
@@ -10397,7 +10361,8 @@
   if (MaybeVF && *MaybeVF != VectorizationFactor::Disabled()) {
     VF = *MaybeVF;
     // Select the interleave count.
-    IC = CM.selectInterleaveCount(VF.getWidth(), VF.getCost());
+    IC = CM.selectInterleaveCount(VF.getWidth(),
+                                  VF.getCost().getValue().getValueOr(0));
   }
 
   // Identify the diagnostic messages that should be produced.

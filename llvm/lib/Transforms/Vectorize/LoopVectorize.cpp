//===- LoopVectorize.cpp - A Loop Vectorizer ------------------------------===//
//
// Part of the LLVM Project, under the Apache License v2.0 with LLVM Exceptions.
// See https://llvm.org/LICENSE.txt for license information.
// SPDX-License-Identifier: Apache-2.0 WITH LLVM-exception
//
//===----------------------------------------------------------------------===//
//
// This is the LLVM loop vectorizer. This pass modifies 'vectorizable' loops
// and generates target-independent LLVM-IR.
// The vectorizer uses the TargetTransformInfo analysis to estimate the costs
// of instructions in order to estimate the profitability of vectorization.
//
// The loop vectorizer combines consecutive loop iterations into a single
// 'wide' iteration. After this transformation the index is incremented
// by the SIMD vector width, and not by one.
//
// This pass has three parts:
// 1. The main loop pass that drives the different parts.
// 2. LoopVectorizationLegality - A unit that checks for the legality
//    of the vectorization.
// 3. InnerLoopVectorizer - A unit that performs the actual
//    widening of instructions.
// 4. LoopVectorizationCostModel - A unit that checks for the profitability
//    of vectorization. It decides on the optimal vector width, which
//    can be one, if vectorization is not profitable.
//
// There is a development effort going on to migrate loop vectorizer to the
// VPlan infrastructure and to introduce outer loop vectorization support (see
// docs/Proposal/VectorizationPlan.rst and
// http://lists.llvm.org/pipermail/llvm-dev/2017-December/119523.html). For this
// purpose, we temporarily introduced the VPlan-native vectorization path: an
// alternative vectorization path that is natively implemented on top of the
// VPlan infrastructure. See EnableVPlanNativePath for enabling.
//
//===----------------------------------------------------------------------===//
//
// The reduction-variable vectorization is based on the paper:
//  D. Nuzman and R. Henderson. Multi-platform Auto-vectorization.
//
// Variable uniformity checks are inspired by:
//  Karrenberg, R. and Hack, S. Whole Function Vectorization.
//
// The interleaved access vectorization is based on the paper:
//  Dorit Nuzman, Ira Rosen and Ayal Zaks.  Auto-Vectorization of Interleaved
//  Data for SIMD
//
// Other ideas/concepts are from:
//  A. Zaks and D. Nuzman. Autovectorization in GCC-two years later.
//
//  S. Maleki, Y. Gao, M. Garzaran, T. Wong and D. Padua.  An Evaluation of
//  Vectorizing Compilers.
//
//===----------------------------------------------------------------------===//

#include "llvm/Transforms/Vectorize/LoopVectorize.h"
#include "LoopVectorizationPlanner.h"
#include "VPRecipeBuilder.h"
#include "VPlan.h"
#include "VPlanHCFGBuilder.h"
#include "VPlanPredicator.h"
#include "VPlanTransforms.h"
#include "VPlanValue.h"
#include "llvm/ADT/APInt.h"
#include "llvm/ADT/ArrayRef.h"
#include "llvm/ADT/DenseMap.h"
#include "llvm/ADT/DenseMapInfo.h"
#include "llvm/ADT/Hashing.h"
#include "llvm/ADT/MapVector.h"
#include "llvm/ADT/None.h"
#include "llvm/ADT/Optional.h"
#include "llvm/ADT/STLExtras.h"
#include "llvm/ADT/SetVector.h"
#include "llvm/ADT/SmallPtrSet.h"
#include "llvm/ADT/SmallVector.h"
#include "llvm/ADT/Statistic.h"
#include "llvm/ADT/StringRef.h"
#include "llvm/ADT/Twine.h"
#include "llvm/ADT/iterator_range.h"
#include "llvm/Analysis/AssumptionCache.h"
#include "llvm/Analysis/BasicAliasAnalysis.h"
#include "llvm/Analysis/BlockFrequencyInfo.h"
#include "llvm/Analysis/CFG.h"
#include "llvm/Analysis/CodeMetrics.h"
#include "llvm/Analysis/DemandedBits.h"
#include "llvm/Analysis/GlobalsModRef.h"
#include "llvm/Analysis/LoopAccessAnalysis.h"
#include "llvm/Analysis/LoopAnalysisManager.h"
#include "llvm/Analysis/LoopInfo.h"
#include "llvm/Analysis/LoopIterator.h"
#include "llvm/Analysis/MemorySSA.h"
#include "llvm/Analysis/OptimizationRemarkEmitter.h"
#include "llvm/Analysis/ProfileSummaryInfo.h"
#include "llvm/Analysis/ScalarEvolution.h"
#include "llvm/Analysis/ScalarEvolutionExpressions.h"
#include "llvm/Analysis/TargetLibraryInfo.h"
#include "llvm/Analysis/TargetTransformInfo.h"
#include "llvm/Analysis/VectorUtils.h"
#include "llvm/IR/Attributes.h"
#include "llvm/IR/BasicBlock.h"
#include "llvm/IR/CFG.h"
#include "llvm/IR/Constant.h"
#include "llvm/IR/Constants.h"
#include "llvm/IR/DataLayout.h"
#include "llvm/IR/DebugInfoMetadata.h"
#include "llvm/IR/DebugLoc.h"
#include "llvm/IR/DerivedTypes.h"
#include "llvm/IR/DiagnosticInfo.h"
#include "llvm/IR/Dominators.h"
#include "llvm/IR/FPEnv.h"
#include "llvm/IR/Function.h"
#include "llvm/IR/IRBuilder.h"
#include "llvm/IR/InstrTypes.h"
#include "llvm/IR/Instruction.h"
#include "llvm/IR/Instructions.h"
#include "llvm/IR/IntrinsicInst.h"
#include "llvm/IR/Intrinsics.h"
#include "llvm/IR/IntrinsicsEPI.h"
#include "llvm/IR/LLVMContext.h"
#include "llvm/IR/Metadata.h"
#include "llvm/IR/Module.h"
#include "llvm/IR/Operator.h"
#include "llvm/IR/Type.h"
#include "llvm/IR/Use.h"
#include "llvm/IR/User.h"
#include "llvm/IR/Value.h"
#include "llvm/IR/ValueHandle.h"
#include "llvm/IR/Verifier.h"
#include "llvm/InitializePasses.h"
#include "llvm/Pass.h"
#include "llvm/Support/Casting.h"
#include "llvm/Support/CommandLine.h"
#include "llvm/Support/Compiler.h"
#include "llvm/Support/Debug.h"
#include "llvm/Support/ErrorHandling.h"
#include "llvm/Support/MathExtras.h"
#include "llvm/Support/TypeSize.h"
#include "llvm/Support/raw_ostream.h"
#include "llvm/Transforms/Utils/BasicBlockUtils.h"
#include "llvm/Transforms/Utils/InjectTLIMappings.h"
#include "llvm/Transforms/Utils/LoopSimplify.h"
#include "llvm/Transforms/Utils/LoopUtils.h"
#include "llvm/Transforms/Utils/LoopVersioning.h"
#include "llvm/Transforms/Utils/ScalarEvolutionExpander.h"
#include "llvm/Transforms/Utils/SizeOpts.h"
#include "llvm/Transforms/Vectorize/LoopVectorizationLegality.h"
#include <algorithm>
#include <cassert>
#include <cstdint>
#include <cstdlib>
#include <functional>
#include <iterator>
#include <limits>
#include <memory>
#include <string>
#include <tuple>
#include <utility>

using namespace llvm;

#define LV_NAME "loop-vectorize"
#define DEBUG_TYPE LV_NAME

/// @{
/// Metadata attribute names
static const char *const LLVMLoopVectorizeFollowupAll =
    "llvm.loop.vectorize.followup_all";
static const char *const LLVMLoopVectorizeFollowupVectorized =
    "llvm.loop.vectorize.followup_vectorized";
static const char *const LLVMLoopVectorizeFollowupEpilogue =
    "llvm.loop.vectorize.followup_epilogue";
/// @}

STATISTIC(LoopsVectorized, "Number of loops vectorized");
STATISTIC(LoopsAnalyzed, "Number of loops analyzed for vectorization");

/// Loops with a known constant trip count below this number are vectorized only
/// if no scalar iteration overheads are incurred.
static cl::opt<unsigned> TinyTripCountVectorThreshold(
    "vectorizer-min-trip-count", cl::init(16), cl::Hidden,
    cl::desc("Loops with a constant trip count that is smaller than this "
             "value are vectorized only if no scalar iteration overheads "
             "are incurred."));

// Indicates that an epilogue is undesired, predication is preferred.
// This means that the vectorizer will try to fold the loop-tail (epilogue)
// into the loop and predicate the loop body accordingly.
static cl::opt<bool> PreferPredicateOverEpilog(
    "prefer-predicate-over-epilog", cl::init(false), cl::Hidden,
    cl::desc("Indicate that an epilogue is undesired, predication should be "
             "used instead."));

static cl::opt<bool> MaximizeBandwidth(
    "vectorizer-maximize-bandwidth", cl::init(false), cl::Hidden,
    cl::desc("Maximize bandwidth when selecting vectorization factor which "
             "will be determined by the smallest type in loop."));

static cl::opt<bool> EnableInterleavedMemAccesses(
    "enable-interleaved-mem-accesses", cl::init(false), cl::Hidden,
    cl::desc("Enable vectorization on interleaved memory accesses in a loop"));

/// An interleave-group may need masking if it resides in a block that needs
/// predication, or in order to mask away gaps.
static cl::opt<bool> EnableMaskedInterleavedMemAccesses(
    "enable-masked-interleaved-mem-accesses", cl::init(false), cl::Hidden,
    cl::desc("Enable vectorization on masked interleaved memory accesses in a "
             "loop"));

static cl::opt<unsigned> TinyTripCountInterleaveThreshold(
    "tiny-trip-count-interleave-threshold", cl::init(128), cl::Hidden,
    cl::desc("We don't interleave loops with a estimated constant trip count "
             "below this number"));

static cl::opt<unsigned> ForceTargetNumScalarRegs(
    "force-target-num-scalar-regs", cl::init(0), cl::Hidden,
    cl::desc("A flag that overrides the target's number of scalar registers."));

static cl::opt<unsigned> ForceTargetNumVectorRegs(
    "force-target-num-vector-regs", cl::init(0), cl::Hidden,
    cl::desc("A flag that overrides the target's number of vector registers."));

static cl::opt<unsigned> ForceTargetMaxScalarInterleaveFactor(
    "force-target-max-scalar-interleave", cl::init(0), cl::Hidden,
    cl::desc("A flag that overrides the target's max interleave factor for "
             "scalar loops."));

static cl::opt<unsigned> ForceTargetMaxVectorInterleaveFactor(
    "force-target-max-vector-interleave", cl::init(0), cl::Hidden,
    cl::desc("A flag that overrides the target's max interleave factor for "
             "vectorized loops."));

static cl::opt<unsigned> ForceTargetInstructionCost(
    "force-target-instruction-cost", cl::init(0), cl::Hidden,
    cl::desc("A flag that overrides the target's expected cost for "
             "an instruction to a single constant value. Mostly "
             "useful for getting consistent testing."));

static cl::opt<unsigned> SmallLoopCost(
    "small-loop-cost", cl::init(20), cl::Hidden,
    cl::desc(
        "The cost of a loop that is considered 'small' by the interleaver."));

static cl::opt<bool> LoopVectorizeWithBlockFrequency(
    "loop-vectorize-with-block-frequency", cl::init(true), cl::Hidden,
    cl::desc("Enable the use of the block frequency analysis to access PGO "
             "heuristics minimizing code growth in cold regions and being more "
             "aggressive in hot regions."));

// Runtime interleave loops for load/store throughput.
static cl::opt<bool> EnableLoadStoreRuntimeInterleave(
    "enable-loadstore-runtime-interleave", cl::init(true), cl::Hidden,
    cl::desc(
        "Enable runtime interleaving until load/store ports are saturated"));

/// The number of stores in a loop that are allowed to need predication.
static cl::opt<unsigned> NumberOfStoresToPredicate(
    "vectorize-num-stores-pred", cl::init(1), cl::Hidden,
    cl::desc("Max number of stores to be predicated behind an if."));

static cl::opt<bool> EnableIndVarRegisterHeur(
    "enable-ind-var-reg-heur", cl::init(true), cl::Hidden,
    cl::desc("Count the induction variable only once when interleaving"));

static cl::opt<bool> EnableCondStoresVectorization(
    "enable-cond-stores-vec", cl::init(true), cl::Hidden,
    cl::desc("Enable if predication of stores during vectorization."));

static cl::opt<unsigned> MaxNestedScalarReductionIC(
    "max-nested-scalar-reduction-interleave", cl::init(2), cl::Hidden,
    cl::desc("The maximum interleave count to use when interleaving a scalar "
             "reduction in a nested loop."));

cl::opt<bool> EnableVPlanNativePath(
    "enable-vplan-native-path", cl::init(false), cl::Hidden,
    cl::desc("Enable VPlan-native vectorization path with "
             "support for outer loop vectorization."));

// FIXME: Remove this switch once we have divergence analysis. Currently we
// assume divergent non-backedge branches when this switch is true.
cl::opt<bool> EnableVPlanPredication(
    "enable-vplan-predication", cl::init(false), cl::Hidden,
    cl::desc("Enable VPlan-native vectorization path predicator with "
             "support for outer loop vectorization."));

// This flag enables the stress testing of the VPlan H-CFG construction in the
// VPlan-native vectorization path. It must be used in conjuction with
// -enable-vplan-native-path. -vplan-verify-hcfg can also be used to enable the
// verification of the H-CFGs built.
static cl::opt<bool> VPlanBuildStressTest(
    "vplan-build-stress-test", cl::init(false), cl::Hidden,
    cl::desc(
        "Build VPlan for every supported loop nest in the function and bail "
        "out right after the build (stress test the VPlan H-CFG construction "
        "in the VPlan-native vectorization path)."));

cl::opt<bool> llvm::EnableLoopInterleaving(
    "interleave-loops", cl::init(true), cl::Hidden,
    cl::desc("Enable loop interleaving in Loop vectorization passes"));
cl::opt<bool> llvm::EnableLoopVectorization(
    "vectorize-loops", cl::init(true), cl::Hidden,
    cl::desc("Run the Loop vectorization passes"));

/// A helper function that returns the type of loaded or stored value.
static Type *getMemInstValueType(Value *I) {
  assert((isa<LoadInst>(I) || isa<StoreInst>(I)) &&
         "Expected Load or Store instruction");
  if (auto *LI = dyn_cast<LoadInst>(I))
    return LI->getType();
  return cast<StoreInst>(I)->getValueOperand()->getType();
}

/// A helper function that returns true if the given type is irregular. The
/// type is irregular if its allocated size doesn't equal the store size of an
/// element of the corresponding vector type at the given vectorization factor.
static bool hasIrregularType(Type *Ty, const DataLayout &DL, unsigned VF,
                             bool Scalable = false) {
  // Determine if an array of VF elements of type Ty is "bitcast compatible"
  // with a <VF x Ty> vector.
  if (VF > 1 || (VF == 1 && Scalable)) {
    auto *VectorTy = VectorType::get(Ty, VF, Scalable);
    return TypeSize(VF * DL.getTypeAllocSize(Ty), Scalable) !=
           DL.getTypeStoreSize(VectorTy);
  }

  // If the vectorization factor is one, we just check if an array of type Ty
  // requires padding between elements.
  return DL.getTypeAllocSizeInBits(Ty) != DL.getTypeSizeInBits(Ty);
}

/// A helper function that returns the reciprocal of the block probability of
/// predicated blocks. If we return X, we are assuming the predicated block
/// will execute once for every X iterations of the loop header.
///
/// TODO: We should use actual block probability here, if available. Currently,
///       we always assume predicated blocks have a 50% chance of executing.
static unsigned getReciprocalPredBlockProb() { return 2; }

/// A helper function that adds a 'fast' flag to floating-point operations.
static Value *addFastMathFlag(Value *V) {
  if (isa<FPMathOperator>(V))
    cast<Instruction>(V)->setFastMathFlags(FastMathFlags::getFast());
  return V;
}

static Value *addFastMathFlag(Value *V, FastMathFlags FMF) {
  if (isa<FPMathOperator>(V))
    cast<Instruction>(V)->setFastMathFlags(FMF);
  return V;
}

/// A helper function that returns an integer or floating-point constant with
/// value C.
static Constant *getSignedIntOrFpConstant(Type *Ty, int64_t C) {
  return Ty->isIntegerTy() ? ConstantInt::getSigned(Ty, C)
                           : ConstantFP::get(Ty, C);
}

/// Returns "best known" trip count for the specified loop \p L as defined by
/// the following procedure:
///   1) Returns exact trip count if it is known.
///   2) Returns expected trip count according to profile data if any.
///   3) Returns upper bound estimate if it is known.
///   4) Returns None if all of the above failed.
static Optional<unsigned> getSmallBestKnownTC(ScalarEvolution &SE, Loop *L) {
  // Check if exact trip count is known.
  if (unsigned ExpectedTC = SE.getSmallConstantTripCount(L))
    return ExpectedTC;

  // Check if there is an expected trip count available from profile data.
  if (LoopVectorizeWithBlockFrequency)
    if (auto EstimatedTC = getLoopEstimatedTripCount(L))
      return EstimatedTC;

  // Check if upper bound estimate is known.
  if (unsigned ExpectedTC = SE.getSmallConstantMaxTripCount(L))
    return ExpectedTC;

  return None;
}

namespace llvm {

/// InnerLoopVectorizer vectorizes loops which contain only one basic
/// block to a specified vectorization factor (VF).
/// This class performs the widening of scalars into vectors, or multiple
/// scalars. This class also implements the following features:
/// * It inserts an epilogue loop for handling loops that don't have iteration
///   counts that are known to be a multiple of the vectorization factor.
/// * It handles the code generation for reduction variables.
/// * Scalarization (implementation using scalars) of un-vectorizable
///   instructions.
/// InnerLoopVectorizer does not perform any vectorization-legality
/// checks, and relies on the caller to check for the different legality
/// aspects. The InnerLoopVectorizer relies on the
/// LoopVectorizationLegality class to provide information about the induction
/// and reduction variables that were found to a given vectorization factor.
class InnerLoopVectorizer {
public:
  InnerLoopVectorizer(Loop *OrigLoop, PredicatedScalarEvolution &PSE,
                      LoopInfo *LI, DominatorTree *DT,
                      const TargetLibraryInfo *TLI,
                      const TargetTransformInfo *TTI, AssumptionCache *AC,
                      OptimizationRemarkEmitter *ORE, unsigned VecWidth,
                      unsigned UnrollFactor, LoopVectorizationLegality *LVL,
                      LoopVectorizationCostModel *CM)
      : OrigLoop(OrigLoop), PSE(PSE), LI(LI), DT(DT), TLI(TLI), TTI(TTI),
        AC(AC), ORE(ORE), VF(VecWidth), UF(UnrollFactor),
        Builder(PSE.getSE()->getContext()),
        VectorLoopValueMap(UnrollFactor, VecWidth), Legal(LVL), Cost(CM) {}
  virtual ~InnerLoopVectorizer() = default;

  /// Create a new empty loop. Unlink the old loop and connect the new one.
  /// Return the pre-header block of the new loop.
  BasicBlock *createVectorizedLoopSkeleton();

  /// Widen a single instruction within the innermost loop.
  void widenInstruction(Instruction &I, VPUser &Operands,
                        VPTransformState &State);

  /// Widen a single instruction within the innermost loop using vector
  /// predicated intrinsics.
  void widenPredicatedInstruction(Instruction &I, VPTransformState &State,
                                  VPValue *BlockInMask, VPValue *EVL);

  /// Widen a single call instruction within the innermost loop.
  void widenCallInstruction(CallInst &I, VPUser &ArgOperands,
                            VPTransformState &State);

  /// Widen a single select instruction within the innermost loop.
  void widenSelectInstruction(SelectInst &I, VPUser &Operands,
                              bool InvariantCond, VPTransformState &State);

  /// Fix the vectorized code, taking care of header phi's, live-outs, and more.
  void fixVectorizedLoop(VPTransformState &State);

  // Return true if any runtime check is added.
  bool areSafetyChecksAdded() { return AddedSafetyChecks; }

  /// A type for vectorized values in the new loop. Each value from the
  /// original loop, when vectorized, is represented by UF vector values in the
  /// new unrolled loop, where UF is the unroll factor.
  using VectorParts = SmallVector<Value *, 2>;

  /// Vectorize a single GetElementPtrInst based on information gathered and
  /// decisions taken during planning.
  void widenGEP(GetElementPtrInst *GEP, VPUser &Indices, unsigned UF,
                unsigned VF, bool IsPtrLoopInvariant,
                SmallBitVector &IsIndexLoopInvariant, VPTransformState &State);

  /// Vectorize a single PHINode in a block. This method handles the induction
  /// variable canonicalization. It supports both VF = 1 for unrolled loops and
  /// arbitrary length vectors.
  void widenPHIInstruction(Instruction *PN, unsigned UF, unsigned VF);

  /// A helper function to scalarize a single Instruction in the innermost loop.
  /// Generates a sequence of scalar instances for each lane between \p MinLane
  /// and \p MaxLane, times each part between \p MinPart and \p MaxPart,
  /// inclusive. Uses the VPValue operands from \p Operands instead of \p
  /// Instr's operands.
  void scalarizeInstruction(Instruction *Instr, VPUser &Operands,
                            const VPIteration &Instance, bool IfPredicateInstr,
                            VPTransformState &State);

  /// Widen an integer or floating-point induction variable \p IV. If \p Trunc
  /// is provided, the integer induction variable will first be truncated to
  /// the corresponding type.
  void widenIntOrFpInduction(PHINode *IV, TruncInst *Trunc = nullptr);

  /// getOrCreateVectorValue and getOrCreateScalarValue coordinate to generate a
  /// vector or scalar value on-demand if one is not yet available. When
  /// vectorizing a loop, we visit the definition of an instruction before its
  /// uses. When visiting the definition, we either vectorize or scalarize the
  /// instruction, creating an entry for it in the corresponding map. (In some
  /// cases, such as induction variables, we will create both vector and scalar
  /// entries.) Then, as we encounter uses of the definition, we derive values
  /// for each scalar or vector use unless such a value is already available.
  /// For example, if we scalarize a definition and one of its uses is vector,
  /// we build the required vector on-demand with an insertelement sequence
  /// when visiting the use. Otherwise, if the use is scalar, we can use the
  /// existing scalar definition.
  ///
  /// Return a value in the new loop corresponding to \p V from the original
  /// loop at unroll index \p Part. If the value has already been vectorized,
  /// the corresponding vector entry in VectorLoopValueMap is returned. If,
  /// however, the value has a scalar entry in VectorLoopValueMap, we construct
  /// a new vector value on-demand by inserting the scalar values into a vector
  /// with an insertelement sequence. If the value has been neither vectorized
  /// nor scalarized, it must be loop invariant, so we simply broadcast the
  /// value into a vector.
  Value *getOrCreateVectorValue(Value *V, unsigned Part);

  /// Return a value in the new loop corresponding to \p V from the original
  /// loop at unroll and vector indices \p Instance. If the value has been
  /// vectorized but not scalarized, the necessary extractelement instruction
  /// will be generated.
  Value *getOrCreateScalarValue(Value *V, const VPIteration &Instance);

  /// Construct the vector value of a scalarized value \p V one lane at a time.
  void packScalarIntoVectorValue(Value *V, const VPIteration &Instance);

  /// Try to vectorize interleaved access group \p Group with the base address
  /// given in \p Addr, optionally masking the vector operations if \p
  /// BlockInMask is non-null. Use \p State to translate given VPValues to IR
  /// values in the vectorized loop.
  void vectorizeInterleaveGroup(const InterleaveGroup<Instruction> *Group,
                                VPTransformState &State, VPValue *Addr,
                                VPValue *BlockInMask = nullptr);

  /// Vectorize Load and Store instructions with the base address given in \p
  /// Addr, optionally masking the vector operations if \p BlockInMask is
  /// non-null or generate predicated intrinsic call if preferred. Use \p State
  /// to translate given VPValues to IR values in the vectorized loop.
  void vectorizeMemoryInstruction(Instruction *Instr, VPTransformState &State,
                                  VPValue *Addr, VPValue *StoredValue,
                                  VPValue *BlockInMask, VPValue *EVL = nullptr);

  /// Set the debug location in the builder using the debug location in
  /// the instruction.
  void setDebugLocFromInst(IRBuilder<> &B, const Value *Ptr);

  /// Fix the non-induction PHIs in the OrigPHIsToFix vector.
  void fixNonInductionPHIs(void);

  /// Generate instructions to compute EVL.
  Value *createEVL();

  /// Hold EVL VPValue.
  void setEVL(VPValue *VPEVL) { EVL = VPEVL; }

protected:
  friend class LoopVectorizationPlanner;

  /// A small list of PHINodes.
  using PhiVector = SmallVector<PHINode *, 4>;

  /// A type for scalarized values in the new loop. Each value from the
  /// original loop, when scalarized, is represented by UF x VF scalar values
  /// in the new unrolled loop, where UF is the unroll factor and VF is the
  /// vectorization factor.
  using ScalarParts = SmallVector<SmallVector<Value *, 4>, 2>;

  /// Set up the values of the IVs correctly when exiting the vector loop.
  void fixupIVUsers(PHINode *OrigPhi, const InductionDescriptor &II,
                    Value *CountRoundDown, Value *EndValue,
                    BasicBlock *MiddleBlock);

  /// Create a new induction variable inside L.
  PHINode *createInductionVariable(Loop *L, Value *Start, Value *End,
                                   Value *Step, Instruction *DL);

  /// increment induction by EVL if using predicated vectorization.
  void fixEVLInduction(VPTransformState &State);

  /// Handle all cross-iteration phis in the header.
  void fixCrossIterationPHIs();

  /// Fix a first-order recurrence. This is the second phase of vectorizing
  /// this phi node.
  void fixFirstOrderRecurrence(PHINode *Phi);

  /// Fix a reduction cross-iteration phi. This is the second phase of
  /// vectorizing this phi node.
  void fixReduction(PHINode *Phi);

  /// Clear NSW/NUW flags from reduction instructions if necessary.
  void clearReductionWrapFlags(RecurrenceDescriptor &RdxDesc);

  /// The Loop exit block may have single value PHI nodes with some
  /// incoming value. While vectorizing we only handled real values
  /// that were defined inside the loop and we should have one value for
  /// each predecessor of its parent basic block. See PR14725.
  void fixLCSSAPHIs();

  /// Iteratively sink the scalarized operands of a predicated instruction into
  /// the block that was created for it.
  void sinkScalarOperands(Instruction *PredInst);

  /// Shrinks vector element sizes to the smallest bitwidth they can be legally
  /// represented as.
  void truncateToMinimalBitwidths();

  /// Create a broadcast instruction. This method generates a broadcast
  /// instruction (shuffle) for loop invariant values and for the induction
  /// value. If this is the induction variable then we extend it to N, N+1, ...
  /// this is needed because each iteration in the loop corresponds to a SIMD
  /// element.
  virtual Value *getBroadcastInstrs(Value *V);

  /// This function adds (StartIdx, StartIdx + Step, StartIdx + 2*Step, ...)
  /// to each vector element of Val. The sequence starts at StartIndex.
  /// \p Opcode is relevant for FP induction variable.
  virtual Value *
  getStepVector(Value *Val, int StartIdx, Value *Step,
                Instruction::BinaryOps Opcode = Instruction::BinaryOpsEnd);

  /// Compute scalar induction steps. \p ScalarIV is the scalar induction
  /// variable on which to base the steps, \p Step is the size of the step, and
  /// \p EntryVal is the value from the original loop that maps to the steps.
  /// Note that \p EntryVal doesn't have to be an induction variable - it
  /// can also be a truncate instruction.
  void buildScalarSteps(Value *ScalarIV, Value *Step, Instruction *EntryVal,
                        const InductionDescriptor &ID);

  /// Create a vector induction phi node based on an existing scalar one. \p
  /// EntryVal is the value from the original loop that maps to the vector phi
  /// node, and \p Step is the loop-invariant step. If \p EntryVal is a
  /// truncate instruction, instead of widening the original IV, we widen a
  /// version of the IV truncated to \p EntryVal's type.
  void createVectorIntOrFpInductionPHI(const InductionDescriptor &II,
                                       Value *Step, Instruction *EntryVal);

  /// Returns true if an instruction \p I should be scalarized instead of
  /// vectorized for the chosen vectorization factor.
  bool shouldScalarizeInstruction(Instruction *I) const;

  /// Returns true if we should generate a scalar version of \p IV.
  bool needsScalarInduction(Instruction *IV) const;

  /// Returns true if the target uses scalable vector type.
  bool isScalable() const { return TTI->useScalableVectorType(); }

  /// Returns true if vectorization prefers using predicated vector intrinsics.
  bool preferPredicatedVectorOps() const;

  /// If there is a cast involved in the induction variable \p ID, which should
  /// be ignored in the vectorized loop body, this function records the
  /// VectorLoopValue of the respective Phi also as the VectorLoopValue of the
  /// cast. We had already proved that the casted Phi is equal to the uncasted
  /// Phi in the vectorized loop (under a runtime guard), and therefore
  /// there is no need to vectorize the cast - the same value can be used in the
  /// vector loop for both the Phi and the cast.
  /// If \p VectorLoopValue is a scalarized value, \p Lane is also specified,
  /// Otherwise, \p VectorLoopValue is a widened/vectorized value.
  ///
  /// \p EntryVal is the value from the original loop that maps to the vector
  /// phi node and is used to distinguish what is the IV currently being
  /// processed - original one (if \p EntryVal is a phi corresponding to the
  /// original IV) or the "newly-created" one based on the proof mentioned above
  /// (see also buildScalarSteps() and createVectorIntOrFPInductionPHI()). In
  /// the latter case \p EntryVal is a TruncInst and we must not record anything
  /// for that IV, but it's error-prone to expect callers of this routine to
  /// care about that, hence this explicit parameter.
  void recordVectorLoopValueForInductionCast(const InductionDescriptor &ID,
                                             const Instruction *EntryVal,
                                             Value *VectorLoopValue,
                                             unsigned Part,
                                             unsigned Lane = UINT_MAX);

  /// Generate a shuffle sequence that will reverse the vector Vec.
  virtual Value *reverseVector(Value *Vec);

  /// Returns (and creates if needed) the original loop trip count.
  Value *getOrCreateTripCount(Loop *NewLoop);

  /// Returns (and creates if needed) the trip count of the widened loop.
  Value *getOrCreateVectorTripCount(Loop *NewLoop);

  /// Returns a bitcasted value to the requested vector type.
  /// Also handles bitcasts of vector<float> <-> vector<pointer> types.
  Value *createBitOrPointerCast(Value *V, VectorType *DstVTy,
                                const DataLayout &DL);

  /// Emit a bypass check to see if the vector trip count is zero, including if
  /// it overflows.
  void emitMinimumIterationCountCheck(Loop *L, BasicBlock *Bypass);

  /// Emit a bypass check to see if all of the SCEV assumptions we've
  /// had to make are correct.
  void emitSCEVChecks(Loop *L, BasicBlock *Bypass);

  /// Emit bypass checks to check any memory assumptions we may have made.
  void emitMemRuntimeChecks(Loop *L, BasicBlock *Bypass);

  /// Compute the transformed value of Index at offset StartValue using step
  /// StepValue.
  /// For integer induction, returns StartValue + Index * StepValue.
  /// For pointer induction, returns StartValue[Index * StepValue].
  /// FIXME: The newly created binary instructions should contain nsw/nuw
  /// flags, which can be found from the original scalar operations.
  Value *emitTransformedIndex(IRBuilder<> &B, Value *Index, ScalarEvolution *SE,
                              const DataLayout &DL,
                              const InductionDescriptor &ID) const;

  /// Add additional metadata to \p To that was not present on \p Orig.
  ///
  /// Currently this is used to add the noalias annotations based on the
  /// inserted memchecks.  Use this for instructions that are *cloned* into the
  /// vector loop.
  void addNewMetadata(Instruction *To, const Instruction *Orig);

  /// Add metadata from one instruction to another.
  ///
  /// This includes both the original MDs from \p From and additional ones (\see
  /// addNewMetadata).  Use this for *newly created* instructions in the vector
  /// loop.
  void addMetadata(Instruction *To, Instruction *From);

  /// Similar to the previous function but it adds the metadata to a
  /// vector of instructions.
  void addMetadata(ArrayRef<Value *> To, Instruction *From);

  /// Create a call to Vscale intrinsic that returns the valuse of vscale at
  /// runtime. ALso insert declaration if required. jj
  CallInst *emitVscaleCall(IRBuilder<> &Builder, Module *M, Type *Ty);

  /// The original loop.
  Loop *OrigLoop;

  /// A wrapper around ScalarEvolution used to add runtime SCEV checks. Applies
  /// dynamic knowledge to simplify SCEV expressions and converts them to a
  /// more usable form.
  PredicatedScalarEvolution &PSE;

  /// Loop Info.
  LoopInfo *LI;

  /// Dominator Tree.
  DominatorTree *DT;

  /// Alias Analysis.
  AAResults *AA;

  /// Target Library Info.
  const TargetLibraryInfo *TLI;

  /// Target Transform Info.
  const TargetTransformInfo *TTI;

  /// Assumption Cache.
  AssumptionCache *AC;

  /// Interface to emit optimization remarks.
  OptimizationRemarkEmitter *ORE;

  /// LoopVersioning.  It's only set up (non-null) if memchecks were
  /// used.
  ///
  /// This is currently only used to add no-alias metadata based on the
  /// memchecks.  The actually versioning is performed manually.
  std::unique_ptr<LoopVersioning> LVer;

  /// The vectorization SIMD factor to use. Each vector will have this many
  /// vector elements.
  unsigned VF;

  /// The vectorization unroll factor to use. Each scalar is vectorized to this
  /// many different vector instructions.
  unsigned UF;

  /// The builder that we use
  IRBuilder<> Builder;

  // --- Vectorization state ---

  /// The vector-loop preheader.
  BasicBlock *LoopVectorPreHeader;

  /// The scalar-loop preheader.
  BasicBlock *LoopScalarPreHeader;

  /// Middle Block between the vector and the scalar.
  BasicBlock *LoopMiddleBlock;

  /// The ExitBlock of the scalar loop.
  BasicBlock *LoopExitBlock;

  /// The vector loop body.
  BasicBlock *LoopVectorBody;

  /// The scalar loop body.
  BasicBlock *LoopScalarBody;

  /// A list of all bypass blocks. The first block is the entry of the loop.
  SmallVector<BasicBlock *, 4> LoopBypassBlocks;

  /// The new Induction variable which was added to the new block.
  PHINode *Induction = nullptr;

  /// The induction variable of the old basic block.
  PHINode *OldInduction = nullptr;

  /// Index for the next iteration.
  Instruction *NextIndex;

  /// Maps values from the original loop to their corresponding values in the
  /// vectorized loop. A key value can map to either vector values, scalar
  /// values or both kinds of values, depending on whether the key was
  /// vectorized and scalarized.
  VectorizerValueMap VectorLoopValueMap;

  /// Store instructions that were predicated.
  SmallVector<Instruction *, 4> PredicatedInstructions;

  /// Trip count of the original loop.
  Value *TripCount = nullptr;

  /// Trip count of the widened loop (TripCount - TripCount % (VF*UF))
  Value *VectorTripCount = nullptr;

  /// EVL of the widened loop using vector predication (vsetvl())
  VPValue *EVL;

  /// The legality analysis.
  LoopVectorizationLegality *Legal;

  /// The profitablity analysis.
  LoopVectorizationCostModel *Cost;

  // Record whether runtime checks are added.
  bool AddedSafetyChecks = false;

  // Holds the end values for each induction variable. We save the end values
  // so we can later fix-up the external users of the induction variables.
  DenseMap<PHINode *, Value *> IVEndValues;

  // Vector of original scalar PHIs whose corresponding widened PHIs need to be
  // fixed up at the end of vector code generation.
  SmallVector<PHINode *, 8> OrigPHIsToFix;
};

class InnerLoopUnroller : public InnerLoopVectorizer {
public:
  InnerLoopUnroller(Loop *OrigLoop, PredicatedScalarEvolution &PSE,
                    LoopInfo *LI, DominatorTree *DT,
                    const TargetLibraryInfo *TLI,
                    const TargetTransformInfo *TTI, AssumptionCache *AC,
                    OptimizationRemarkEmitter *ORE, unsigned UnrollFactor,
                    LoopVectorizationLegality *LVL,
                    LoopVectorizationCostModel *CM)
      : InnerLoopVectorizer(OrigLoop, PSE, LI, DT, TLI, TTI, AC, ORE, 1,
                            UnrollFactor, LVL, CM) {}

private:
  Value *getBroadcastInstrs(Value *V) override;
  Value *getStepVector(
      Value *Val, int StartIdx, Value *Step,
      Instruction::BinaryOps Opcode = Instruction::BinaryOpsEnd) override;
  Value *reverseVector(Value *Vec) override;
};

} // end namespace llvm

/// Look for a meaningful debug location on the instruction or it's
/// operands.
static Instruction *getDebugLocFromInstOrOperands(Instruction *I) {
  if (!I)
    return I;

  DebugLoc Empty;
  if (I->getDebugLoc() != Empty)
    return I;

  for (User::op_iterator OI = I->op_begin(), OE = I->op_end(); OI != OE; ++OI) {
    if (Instruction *OpInst = dyn_cast<Instruction>(*OI))
      if (OpInst->getDebugLoc() != Empty)
        return OpInst;
  }

  return I;
}

void InnerLoopVectorizer::setDebugLocFromInst(IRBuilder<> &B,
                                              const Value *Ptr) {
  if (const Instruction *Inst = dyn_cast_or_null<Instruction>(Ptr)) {
    const DILocation *DIL = Inst->getDebugLoc();
    if (DIL && Inst->getFunction()->isDebugInfoForProfiling() &&
        !isa<DbgInfoIntrinsic>(Inst)) {
      auto NewDIL = DIL->cloneByMultiplyingDuplicationFactor(UF * VF);
      if (NewDIL)
        B.SetCurrentDebugLocation(NewDIL.getValue());
      else
        LLVM_DEBUG(dbgs() << "Failed to create new discriminator: "
                          << DIL->getFilename() << " Line: " << DIL->getLine());
    } else
      B.SetCurrentDebugLocation(DIL);
  } else
    B.SetCurrentDebugLocation(DebugLoc());
}

/// Write a record \p DebugMsg about vectorization failure to the debug
/// output stream. If \p I is passed, it is an instruction that prevents
/// vectorization.
#ifndef NDEBUG
static void debugVectorizationFailure(const StringRef DebugMsg,
                                      Instruction *I) {
  dbgs() << "LV: Not vectorizing: " << DebugMsg;
  if (I != nullptr)
    dbgs() << " " << *I;
  else
    dbgs() << '.';
  dbgs() << '\n';
}
#endif

/// Create an analysis remark that explains why vectorization failed
///
/// \p PassName is the name of the pass (e.g. can be AlwaysPrint).  \p
/// RemarkName is the identifier for the remark.  If \p I is passed it is an
/// instruction that prevents vectorization.  Otherwise \p TheLoop is used for
/// the location of the remark.  \return the remark object that can be
/// streamed to.
static OptimizationRemarkAnalysis createLVAnalysis(const char *PassName,
                                                   StringRef RemarkName,
                                                   Loop *TheLoop,
                                                   Instruction *I) {
  Value *CodeRegion = TheLoop->getHeader();
  DebugLoc DL = TheLoop->getStartLoc();

  if (I) {
    CodeRegion = I->getParent();
    // If there is no debug location attached to the instruction, revert back to
    // using the loop's.
    if (I->getDebugLoc())
      DL = I->getDebugLoc();
  }

  OptimizationRemarkAnalysis R(PassName, RemarkName, DL, CodeRegion);
  R << "loop not vectorized: ";
  return R;
}

namespace llvm {

void reportVectorizationFailure(const StringRef DebugMsg,
                                const StringRef OREMsg, const StringRef ORETag,
                                OptimizationRemarkEmitter *ORE, Loop *TheLoop,
                                Instruction *I) {
  LLVM_DEBUG(debugVectorizationFailure(DebugMsg, I));
  LoopVectorizeHints Hints(TheLoop, true /* doesn't matter */, *ORE);
  ORE->emit(
      createLVAnalysis(Hints.vectorizeAnalysisPassName(), ORETag, TheLoop, I)
      << OREMsg);
}

} // end namespace llvm

#ifndef NDEBUG
/// \return string containing a file name and a line # for the given loop.
static std::string getDebugLocString(const Loop *L) {
  std::string Result;
  if (L) {
    raw_string_ostream OS(Result);
    if (const DebugLoc LoopDbgLoc = L->getStartLoc())
      LoopDbgLoc.print(OS);
    else
      // Just print the module name.
      OS << L->getHeader()->getParent()->getParent()->getModuleIdentifier();
    OS.flush();
  }
  return Result;
}
#endif

void InnerLoopVectorizer::addNewMetadata(Instruction *To,
                                         const Instruction *Orig) {
  // If the loop was versioned with memchecks, add the corresponding no-alias
  // metadata.
  if (LVer && (isa<LoadInst>(Orig) || isa<StoreInst>(Orig)))
    LVer->annotateInstWithNoAlias(To, Orig);
}

void InnerLoopVectorizer::addMetadata(Instruction *To, Instruction *From) {
  propagateMetadata(To, From);
  addNewMetadata(To, From);
}

void InnerLoopVectorizer::addMetadata(ArrayRef<Value *> To, Instruction *From) {
  for (Value *V : To) {
    if (Instruction *I = dyn_cast<Instruction>(V))
      addMetadata(I, From);
  }
}

CallInst *InnerLoopVectorizer::emitVscaleCall(IRBuilder<> &Builder, Module *M,
                                              Type *Ty) {
  Function *VscaleFunc =
      Intrinsic::getDeclaration(M, Intrinsic::vscale, Ty);
  CallInst *VscaleFuncCall = Builder.CreateCall(VscaleFunc, {});
  return VscaleFuncCall;
}

namespace llvm {

// Loop vectorization cost-model hints how the scalar epilogue loop should be
// lowered.
enum ScalarEpilogueLowering {

  // The default: allowing scalar epilogues.
  CM_ScalarEpilogueAllowed,

  // Vectorization with OptForSize: don't allow epilogues.
  CM_ScalarEpilogueNotAllowedOptSize,

  // A special case of vectorisation with OptForSize: loops with a very small
  // trip count are considered for vectorization under OptForSize, thereby
  // making sure the cost of their loop body is dominant, free of runtime
  // guards and scalar iteration overheads.
  CM_ScalarEpilogueNotAllowedLowTripLoop,

  // Loop hint predicate indicating an epilogue is undesired.
  CM_ScalarEpilogueNotNeededUsePredicate
};

/// LoopVectorizationCostModel - estimates the expected speedups due to
/// vectorization.
/// In many cases vectorization is not profitable. This can happen because of
/// a number of reasons. In this class we mainly attempt to predict the
/// expected speedup/slowdowns due to the supported instruction set. We use the
/// TargetTransformInfo to query the different backends for the cost of
/// different operations.
class LoopVectorizationCostModel {
public:
  LoopVectorizationCostModel(ScalarEpilogueLowering SEL, Loop *L,
                             PredicatedScalarEvolution &PSE, LoopInfo *LI,
                             LoopVectorizationLegality *Legal,
                             const TargetTransformInfo &TTI,
                             const TargetLibraryInfo *TLI, DemandedBits *DB,
                             AssumptionCache *AC,
                             OptimizationRemarkEmitter *ORE, const Function *F,
                             const LoopVectorizeHints *Hints,
                             InterleavedAccessInfo &IAI)
      : ScalarEpilogueStatus(SEL), TheLoop(L), PSE(PSE), LI(LI), Legal(Legal),
        TTI(TTI), TLI(TLI), DB(DB), AC(AC), ORE(ORE), TheFunction(F),
        Hints(Hints), InterleaveInfo(IAI) {}

  /// \return An upper bound for the vectorization factor, or None if
  /// vectorization and interleaving should be avoided up front.
  Optional<unsigned> computeMaxVF(unsigned UserVF, unsigned UserIC);

  /// \return True if runtime checks are required for vectorization, and false
  /// otherwise.
  bool runtimeChecksRequired();

  /// \return The most profitable vectorization factor and the cost of that VF.
  /// This method checks every power of two up to MaxVF. If UserVF is not ZERO
  /// then this vectorization factor will be selected if vectorization is
  /// possible.
  VectorizationFactor selectVectorizationFactor(unsigned MaxVF);

  /// \return The vectorization factor for scalable vectors after processing the
  /// types.
  VectorizationFactor selectScalableVectorizationFactor(unsigned MaxVF);

  /// Setup cost-based decisions for user vectorization factor.
  void selectUserVectorizationFactor(unsigned UserVF) {
    collectUniformsAndScalars(UserVF);
    collectInstsToScalarize(UserVF);
  }

  /// \return The size (in bits) of the smallest and widest types in the code
  /// that needs to be vectorized. We ignore values that remain scalar such as
  /// 64 bit loop indices.
  std::pair<unsigned, unsigned> getSmallestAndWidestTypes();

  /// \return The desired interleave count.
  /// If interleave count has been specified by metadata it will be returned.
  /// Otherwise, the interleave count is computed and returned. VF and LoopCost
  /// are the selected vectorization factor and the cost of the selected VF.
  unsigned selectInterleaveCount(unsigned VF, unsigned LoopCost);

  /// Memory access instruction may be vectorized in more than one way.
  /// Form of instruction after vectorization depends on cost.
  /// This function takes cost-based decisions for Load/Store instructions
  /// and collects them in a map. This decisions map is used for building
  /// the lists of loop-uniform and loop-scalar instructions.
  /// The calculated cost is saved with widening decision in order to
  /// avoid redundant calculations.
  void setCostBasedWideningDecision(unsigned VF);

  /// A struct that represents some properties of the register usage
  /// of a loop.
  struct RegisterUsage {
    /// Holds the number of loop invariant values that are used in the loop.
    /// The key is ClassID of target-provided register class.
    SmallMapVector<unsigned, unsigned, 4> LoopInvariantRegs;
    /// Holds the maximum number of concurrent live intervals in the loop.
    /// The key is ClassID of target-provided register class.
    SmallMapVector<unsigned, unsigned, 4> MaxLocalUsers;
  };

  /// \return Returns information about the register usages of the loop for the
  /// given vectorization factors.
  SmallVector<RegisterUsage, 8> calculateRegisterUsage(ArrayRef<unsigned> VFs);

  /// Collect values we want to ignore in the cost model.
  void collectValuesToIgnore();

  /// \returns The smallest bitwidth each instruction can be represented with.
  /// The vector equivalents of these instructions should be truncated to this
  /// type.
  const MapVector<Instruction *, uint64_t> &getMinimalBitwidths() const {
    return MinBWs;
  }

  /// \returns True if it is more profitable to scalarize instruction \p I for
  /// vectorization factor \p VF.
  bool isProfitableToScalarize(Instruction *I, unsigned VF) const {
    bool ValidVF = VF > 1 || (isScalable() && VF == 1);
    assert(ValidVF && "Profitable to scalarize relevant only for VF > 1 or "
                      "when using scalable vectors");

    // Cost model is not run in the VPlan-native path - return conservative
    // result until this changes.
    if (EnableVPlanNativePath)
      return false;

    auto Scalars = InstsToScalarize.find(VF);
    assert(Scalars != InstsToScalarize.end() &&
           "VF not yet analyzed for scalarization profitability");
    return Scalars->second.find(I) != Scalars->second.end();
  }

  /// Returns true if \p I is known to be uniform after vectorization.
  bool isUniformAfterVectorization(Instruction *I, unsigned VF) const {
    if (VF == 1 && !isScalable())
      return true;

    // Cost model is not run in the VPlan-native path - return conservative
    // result until this changes.
    if (EnableVPlanNativePath)
      return false;

    auto UniformsPerVF = Uniforms.find(VF);
    assert(UniformsPerVF != Uniforms.end() &&
           "VF not yet analyzed for uniformity");
    return UniformsPerVF->second.count(I);
  }

  /// Returns true if \p I is known to be scalar after vectorization.
  bool isScalarAfterVectorization(Instruction *I, unsigned VF,
                                  bool ValidVF = true) const {
    if (!ValidVF || (VF == 1 && !isScalable()))
      return true;

    // Cost model is not run in the VPlan-native path - return conservative
    // result until this changes.
    if (EnableVPlanNativePath)
      return false;

    auto ScalarsPerVF = Scalars.find(VF);
    assert(ScalarsPerVF != Scalars.end() &&
           "Scalar values are not calculated for VF");
    return ScalarsPerVF->second.count(I);
  }

  /// \returns True if instruction \p I can be truncated to a smaller bitwidth
  /// for vectorization factor \p VF.
  bool canTruncateToMinimalBitwidth(Instruction *I, unsigned VF,
                                    bool ValidVF) const {
    return ValidVF && MinBWs.find(I) != MinBWs.end() &&
           !isProfitableToScalarize(I, VF) &&
           !isScalarAfterVectorization(I, VF, ValidVF);
  }

  /// Decision that was taken during cost calculation for memory instruction.
  enum InstWidening {
    CM_Unknown,
    CM_Widen,         // For consecutive accesses with stride +1.
    CM_Widen_Reverse, // For consecutive accesses with stride -1.
    CM_Interleave,
    CM_GatherScatter,
    CM_Scalarize
  };

  /// Save vectorization decision \p W and \p Cost taken by the cost model for
  /// instruction \p I and vector width \p VF.
  void setWideningDecision(Instruction *I, unsigned VF, InstWidening W,
                           unsigned Cost) {
    bool ValidVF = VF >= 2 || (VF == 1 && isScalable());
    assert(ValidVF && "Expected VF >=2 or VF = 1 for scalable vectors");
    WideningDecisions[std::make_pair(I, VF)] = std::make_pair(W, Cost);
  }

  /// Save vectorization decision \p W and \p Cost taken by the cost model for
  /// interleaving group \p Grp and vector width \p VF.
  void setWideningDecision(const InterleaveGroup<Instruction> *Grp, unsigned VF,
                           InstWidening W, unsigned Cost) {
    assert((VF >= 2 || isScalable()) && "Expected VF >=2");
    /// Broadcast this decicion to all instructions inside the group.
    /// But the cost will be assigned to one instruction only.
    for (unsigned i = 0; i < Grp->getFactor(); ++i) {
      if (auto *I = Grp->getMember(i)) {
        if (Grp->getInsertPos() == I)
          WideningDecisions[std::make_pair(I, VF)] = std::make_pair(W, Cost);
        else
          WideningDecisions[std::make_pair(I, VF)] = std::make_pair(W, 0);
      }
    }
  }

  /// Return the cost model decision for the given instruction \p I and vector
  /// width \p VF. Return CM_Unknown if this instruction did not pass
  /// through the cost modeling.
  InstWidening getWideningDecision(Instruction *I, unsigned VF) {
    bool ValidVF = VF >= 2 || (isScalable() && VF == 1);
    assert(ValidVF && "Expected VF >=2 or scalable vectors");

    // Cost model is not run in the VPlan-native path - return conservative
    // result until this changes.
    if (EnableVPlanNativePath)
      return CM_GatherScatter;

    std::pair<Instruction *, unsigned> InstOnVF = std::make_pair(I, VF);
    auto Itr = WideningDecisions.find(InstOnVF);
    if (Itr == WideningDecisions.end())
      return CM_Unknown;
    return Itr->second.first;
  }

  /// Return the vectorization cost for the given instruction \p I and vector
  /// width \p VF.
  unsigned getWideningCost(Instruction *I, unsigned VF) {
    bool ValidVF = VF > 1 || (VF == 1 && isScalable());
    assert(ValidVF && "Expected VF > 1 or scalable vectors");
    std::pair<Instruction *, unsigned> InstOnVF = std::make_pair(I, VF);
    assert(WideningDecisions.find(InstOnVF) != WideningDecisions.end() &&
           "The cost is not calculated");
    return WideningDecisions[InstOnVF].second;
  }

  /// Return True if instruction \p I is an optimizable truncate whose operand
  /// is an induction variable. Such a truncate will be removed by adding a new
  /// induction variable with the destination type.
  bool isOptimizableIVTruncate(Instruction *I, unsigned VF) {
    // If the instruction is not a truncate, return false.
    auto *Trunc = dyn_cast<TruncInst>(I);
    if (!Trunc)
      return false;

    // Get the source and destination types of the truncate.
    Type *SrcTy = ToVectorTy(cast<CastInst>(I)->getSrcTy(), VF, isScalable());
    Type *DestTy = ToVectorTy(cast<CastInst>(I)->getDestTy(), VF, isScalable());

    // If the truncate is free for the given types, return false. Replacing a
    // free truncate with an induction variable would add an induction variable
    // update instruction to each iteration of the loop. We exclude from this
    // check the primary induction variable since it will need an update
    // instruction regardless.
    Value *Op = Trunc->getOperand(0);
    if (Op != Legal->getPrimaryInduction() && TTI.isTruncateFree(SrcTy, DestTy))
      return false;

    // If the truncated value is not an induction variable, return false.
    return Legal->isInductionPhi(Op);
  }

  /// Collects the instructions to scalarize for each predicated instruction in
  /// the loop.
  void collectInstsToScalarize(unsigned VF);

  /// Collect Uniform and Scalar values for the given \p VF.
  /// The sets depend on CM decision for Load/Store instructions
  /// that may be vectorized as interleave, gather-scatter or scalarized.
  void collectUniformsAndScalars(unsigned VF) {
    // Do the analysis once.
    if ((!isScalable() && VF == 1) || Uniforms.find(VF) != Uniforms.end())
      return;
    setCostBasedWideningDecision(VF);
    collectLoopUniforms(VF);
    collectLoopScalars(VF);
  }

  /// Returns true if the target machine supports masked store operation
  /// for the given \p DataType and kind of access to \p Ptr.
  bool isLegalMaskedStore(Type *DataType, Value *Ptr, Align Alignment) {
    return Legal->isConsecutivePtr(Ptr) &&
           TTI.isLegalMaskedStore(DataType, Alignment);
  }

  /// Returns true if the target machine supports masked load operation
  /// for the given \p DataType and kind of access to \p Ptr.
  bool isLegalMaskedLoad(Type *DataType, Value *Ptr, Align Alignment) {
    return Legal->isConsecutivePtr(Ptr) &&
           TTI.isLegalMaskedLoad(DataType, Alignment);
  }

  /// Returns true if the target machine supports masked scatter operation
  /// for the given \p DataType.
  bool isLegalMaskedScatter(Type *DataType, Align Alignment) {
    return TTI.isLegalMaskedScatter(DataType, Alignment);
  }

  /// Returns true if the target machine supports masked gather operation
  /// for the given \p DataType.
  bool isLegalMaskedGather(Type *DataType, Align Alignment) {
    return TTI.isLegalMaskedGather(DataType, Alignment);
  }

  /// Returns true if the target machine can represent \p V as a masked gather
  /// or scatter operation.
  bool isLegalGatherOrScatter(Value *V) {
    bool LI = isa<LoadInst>(V);
    bool SI = isa<StoreInst>(V);
    if (!LI && !SI)
      return false;
    auto *Ty = getMemInstValueType(V);
    Align Align = getLoadStoreAlignment(V);
    return (LI && isLegalMaskedGather(Ty, Align)) ||
           (SI && isLegalMaskedScatter(Ty, Align));
  }

  /// Returns true if \p I is an instruction that will be scalarized with
  /// predication. Such instructions include conditional stores and
  /// instructions that may divide by zero.
  /// If a non-zero VF has been calculated, we check if I will be scalarized
  /// predication for that VF.
  bool isScalarWithPredication(Instruction *I, unsigned VF);
  bool isScalarWithPredication(Instruction *I ) { 
    // For scalable vectors use VF = 0 to mean no vectorization.
    return isScalable() ? isScalarWithPredication(I, 0)
                        : isScalarWithPredication(I, 1);
  }


  // Returns true if \p I is an instruction that will be predicated either
  // through scalar predication or masked load/store or masked gather/scatter.
  // Superset of instructions that return true for isScalarWithPredication.
  bool isPredicatedInst(Instruction *I) {
    if (!blockNeedsPredication(I->getParent()))
      return false;
    // Loads and stores that need some form of masked operation are predicated
    // instructions.
    if (isa<LoadInst>(I) || isa<StoreInst>(I))
      return Legal->isMaskRequired(I);
    return isScalarWithPredication(I);
  }

  /// Returns true if \p I is a memory instruction with consecutive memory
  /// access that can be widened.
  bool memoryInstructionCanBeWidened(Instruction *I, unsigned VF = 1);

  /// Returns true if \p I is a memory instruction in an interleaved-group
  /// of memory accesses that can be vectorized with wide vector loads/stores
  /// and shuffles.
  bool interleavedAccessCanBeWidened(Instruction *I, unsigned VF = 1);

  /// Check if \p Instr belongs to any interleaved access group.
  bool isAccessInterleaved(Instruction *Instr) {
    return InterleaveInfo.isInterleaved(Instr);
  }

  /// Get the interleaved access group that \p Instr belongs to.
  const InterleaveGroup<Instruction> *
  getInterleavedAccessGroup(Instruction *Instr) {
    return InterleaveInfo.getInterleaveGroup(Instr);
  }

  /// Returns true if an interleaved group requires a scalar iteration
  /// to handle accesses with gaps, and there is nothing preventing us from
  /// creating a scalar epilogue.
  bool requiresScalarEpilogue() const {
    return isScalarEpilogueAllowed() && InterleaveInfo.requiresScalarEpilogue();
  }

  /// Returns true if a scalar epilogue is not allowed due to optsize or a
  /// loop hint annotation.
  bool isScalarEpilogueAllowed() const {
    return ScalarEpilogueStatus == CM_ScalarEpilogueAllowed;
  }

  /// Returns true if all loop blocks should be masked to fold tail loop.
  bool foldTailByMasking() const { return FoldTailByMasking; }

  bool blockNeedsPredication(BasicBlock *BB) {
    return foldTailByMasking() || Legal->blockNeedsPredication(BB);
  }

  /// Estimate cost of an intrinsic call instruction CI if it were vectorized
  /// with factor VF.  Return the cost of the instruction, including
  /// scalarization overhead if it's needed.
  unsigned getVectorIntrinsicCost(CallInst *CI, unsigned VF);

  /// Estimate cost of a call instruction CI if it were vectorized with factor
  /// VF. Return the cost of the instruction, including scalarization overhead
  /// if it's needed. The flag NeedToScalarize shows if the call needs to be
  /// scalarized -
  /// i.e. either vector version isn't available, or is too expensive.
  unsigned getVectorCallCost(CallInst *CI, unsigned VF, bool &NeedToScalarize);

  /// Returns true if the target uses scalable vector type.
  bool isScalable() const { return TTI.useScalableVectorType(); }

  /// Invalidates decisions already taken by the cost model.
  void invalidateCostModelingDecisions() {
    WideningDecisions.clear();
    Uniforms.clear();
    Scalars.clear();
  }

private:
  unsigned NumPredStores = 0;

  /// \return An upper bound for the vectorization factor when using scalable
  /// vectors.
  Optional<unsigned> computeFeasibleScalableMaxVF();

  /// \return An upper bound for the vectorization factor, a power-of-2 larger
  /// than zero. One is returned if vectorization should best be avoided due
  /// to cost.
  unsigned computeFeasibleMaxVF(unsigned ConstTripCount);

  /// The vectorization cost is a combination of the cost itself and a boolean
  /// indicating whether any of the contributing operations will actually
  /// operate on
  /// vector values after type legalization in the backend. If this latter value
  /// is
  /// false, then all operations will be scalarized (i.e. no vectorization has
  /// actually taken place).
  using VectorizationCostTy = std::pair<unsigned, bool>;

  /// Returns the expected execution cost. The unit of the cost does
  /// not matter because we use the 'cost' units to compare different
  /// vector widths. The cost that is returned is *not* normalized by
  /// the factor width.
  VectorizationCostTy expectedCost(unsigned VF);

  /// Returns the execution time cost of an instruction for a given vector
  /// width. Vector width of one means scalar.
  VectorizationCostTy getInstructionCost(Instruction *I, unsigned VF);

  /// The cost-computation logic from getInstructionCost which provides
  /// the vector type as an output parameter.
  unsigned getInstructionCost(Instruction *I, unsigned VF, Type *&VectorTy,
                              bool ValidVF);

  /// Calculate vectorization cost of memory instruction \p I.
  unsigned getMemoryInstructionCost(Instruction *I, unsigned VF);

  /// The cost computation for scalarized memory instruction.
  unsigned getMemInstScalarizationCost(Instruction *I, unsigned VF);

  /// The cost computation for interleaving group of memory instructions.
  unsigned getInterleaveGroupCost(Instruction *I, unsigned VF);

  /// The cost computation for Gather/Scatter instruction.
  unsigned getGatherScatterCost(Instruction *I, unsigned VF);

  /// The cost computation for widening instruction \p I with consecutive
  /// memory access.
  unsigned getConsecutiveMemOpCost(Instruction *I, unsigned VF);

  /// The cost calculation for Load/Store instruction \p I with uniform pointer
  /// - Load: scalar load + broadcast. Store: scalar store + (loop invariant
  /// value stored? 0 : extract of last element)
  unsigned getUniformMemOpCost(Instruction *I, unsigned VF);

  /// Estimate the overhead of scalarizing an instruction. This is a
  /// convenience wrapper for the type-based getScalarizationOverhead API.
  unsigned getScalarizationOverhead(Instruction *I, unsigned VF);

  /// Returns whether the instruction is a load or store and will be a emitted
  /// as a vector operation.
  bool isConsecutiveLoadOrStore(Instruction *I);

  /// Returns true if an artificially high cost for emulated masked memrefs
  /// should be used.
  bool useEmulatedMaskMemRefHack(Instruction *I);

  /// Map of scalar integer values to the smallest bitwidth they can be legally
  /// represented as. The vector equivalents of these values should be truncated
  /// to this type.
  MapVector<Instruction *, uint64_t> MinBWs;

  /// A type representing the costs for instructions if they were to be
  /// scalarized rather than vectorized. The entries are Instruction-Cost
  /// pairs.
  using ScalarCostsTy = DenseMap<Instruction *, unsigned>;

  /// A set containing all BasicBlocks that are known to present after
  /// vectorization as a predicated block.
  SmallPtrSet<BasicBlock *, 4> PredicatedBBsAfterVectorization;

  /// Records whether it is allowed to have the original scalar loop execute at
  /// least once. This may be needed as a fallback loop in case runtime
  /// aliasing/dependence checks fail, or to handle the tail/remainder
  /// iterations when the trip count is unknown or doesn't divide by the VF,
  /// or as a peel-loop to handle gaps in interleave-groups.
  /// Under optsize and when the trip count is very small we don't allow any
  /// iterations to execute in the scalar loop.
  ScalarEpilogueLowering ScalarEpilogueStatus = CM_ScalarEpilogueAllowed;

  /// All blocks of loop are to be masked to fold tail of scalar iterations.
  bool FoldTailByMasking = false;

  /// A map holding scalar costs for different vectorization factors. The
  /// presence of a cost for an instruction in the mapping indicates that the
  /// instruction will be scalarized when vectorizing with the associated
  /// vectorization factor. The entries are VF-ScalarCostTy pairs.
  DenseMap<unsigned, ScalarCostsTy> InstsToScalarize;

  /// Holds the instructions known to be uniform after vectorization.
  /// The data is collected per VF.
  DenseMap<unsigned, SmallPtrSet<Instruction *, 4>> Uniforms;

  /// Holds the instructions known to be scalar after vectorization.
  /// The data is collected per VF.
  DenseMap<unsigned, SmallPtrSet<Instruction *, 4>> Scalars;

  /// Holds the instructions (address computations) that are forced to be
  /// scalarized.
  DenseMap<unsigned, SmallPtrSet<Instruction *, 4>> ForcedScalars;

  /// Returns the expected difference in cost from scalarizing the expression
  /// feeding a predicated instruction \p PredInst. The instructions to
  /// scalarize and their scalar costs are collected in \p ScalarCosts. A
  /// non-negative return value implies the expression will be scalarized.
  /// Currently, only single-use chains are considered for scalarization.
  int computePredInstDiscount(Instruction *PredInst, ScalarCostsTy &ScalarCosts,
                              unsigned VF);

  /// Collect the instructions that are uniform after vectorization. An
  /// instruction is uniform if we represent it with a single scalar value in
  /// the vectorized loop corresponding to each vector iteration. Examples of
  /// uniform instructions include pointer operands of consecutive or
  /// interleaved memory accesses. Note that although uniformity implies an
  /// instruction will be scalar, the reverse is not true. In general, a
  /// scalarized instruction will be represented by VF scalar values in the
  /// vectorized loop, each corresponding to an iteration of the original
  /// scalar loop.
  void collectLoopUniforms(unsigned VF);

  /// Collect the instructions that are scalar after vectorization. An
  /// instruction is scalar if it is known to be uniform or will be scalarized
  /// during vectorization. Non-uniform scalarized instructions will be
  /// represented by VF values in the vectorized loop, each corresponding to an
  /// iteration of the original scalar loop.
  void collectLoopScalars(unsigned VF);

  /// Keeps cost model vectorization decision and cost for instructions.
  /// Right now it is used for memory instructions only.
  using DecisionList = DenseMap<std::pair<Instruction *, unsigned>,
                                std::pair<InstWidening, unsigned>>;

  DecisionList WideningDecisions;

  /// Returns true if \p V is expected to be vectorized and it needs to be
  /// extracted.
  bool needsExtract(Value *V, unsigned VF) const {
    Instruction *I = dyn_cast<Instruction>(V);
    if ((VF == 1 && !isScalable()) || !I || !TheLoop->contains(I) ||
        TheLoop->isLoopInvariant(I))
      return false;

    // Assume we can vectorize V (and hence we need extraction) if the
    // scalars are not computed yet. This can happen, because it is called
    // via getScalarizationOverhead from setCostBasedWideningDecision, before
    // the scalars are collected. That should be a safe assumption in most
    // cases, because we check if the operands have vectorizable types
    // beforehand in LoopVectorizationLegality.
    return Scalars.find(VF) == Scalars.end() ||
           !isScalarAfterVectorization(I, VF, true);
  };

  /// Returns a range containing only operands needing to be extracted.
  SmallVector<Value *, 4> filterExtractingOperands(Instruction::op_range Ops,
                                                   unsigned VF) {
    return SmallVector<Value *, 4>(make_filter_range(
        Ops, [this, VF](Value *V) { return this->needsExtract(V, VF); }));
  }

public:
  /// The loop that we evaluate.
  Loop *TheLoop;

  /// Predicated scalar evolution analysis.
  PredicatedScalarEvolution &PSE;

  /// Loop Info analysis.
  LoopInfo *LI;

  /// Vectorization legality.
  LoopVectorizationLegality *Legal;

  /// Vector target information.
  const TargetTransformInfo &TTI;

  /// Target Library Info.
  const TargetLibraryInfo *TLI;

  /// Demanded bits analysis.
  DemandedBits *DB;

  /// Assumption cache.
  AssumptionCache *AC;

  /// Interface to emit optimization remarks.
  OptimizationRemarkEmitter *ORE;

  const Function *TheFunction;

  /// Loop Vectorize Hint.
  const LoopVectorizeHints *Hints;

  /// The interleave access information contains groups of interleaved accesses
  /// with the same stride and close to each other.
  InterleavedAccessInfo &InterleaveInfo;

  /// Values to ignore in the cost model.
  SmallPtrSet<const Value *, 16> ValuesToIgnore;

  /// Values to ignore in the cost model when VF > 1.
  SmallPtrSet<const Value *, 16> VecValuesToIgnore;
};

} // end namespace llvm

// Return true if \p OuterLp is an outer loop annotated with hints for explicit
// vectorization. The loop needs to be annotated with #pragma omp simd
// simdlen(#) or #pragma clang vectorize(enable) vectorize_width(#). If the
// vector length information is not provided, vectorization is not considered
// explicit. Interleave hints are not allowed either. These limitations will be
// relaxed in the future.
// Please, note that we are currently forced to abuse the pragma 'clang
// vectorize' semantics. This pragma provides *auto-vectorization hints*
// (i.e., LV must check that vectorization is legal) whereas pragma 'omp simd'
// provides *explicit vectorization hints* (LV can bypass legal checks and
// assume that vectorization is legal). However, both hints are implemented
// using the same metadata (llvm.loop.vectorize, processed by
// LoopVectorizeHints). This will be fixed in the future when the native IR
// representation for pragma 'omp simd' is introduced.
static bool isExplicitVecOuterLoop(Loop *OuterLp,
                                   OptimizationRemarkEmitter *ORE) {
  assert(!OuterLp->empty() && "This is not an outer loop");
  LoopVectorizeHints Hints(OuterLp, true /*DisableInterleaving*/, *ORE);

  // Only outer loops with an explicit vectorization hint are supported.
  // Unannotated outer loops are ignored.
  if (Hints.getForce() == LoopVectorizeHints::FK_Undefined)
    return false;

  Function *Fn = OuterLp->getHeader()->getParent();
  if (!Hints.allowVectorization(Fn, OuterLp,
                                true /*VectorizeOnlyWhenForced*/)) {
    LLVM_DEBUG(dbgs() << "LV: Loop hints prevent outer loop vectorization.\n");
    return false;
  }

  if (Hints.getInterleave() > 1) {
    // TODO: Interleave support is future work.
    LLVM_DEBUG(dbgs() << "LV: Not vectorizing: Interleave is not supported for "
                         "outer loops.\n");
    Hints.emitRemarkWithHints();
    return false;
  }

  return true;
}

static void collectSupportedLoops(Loop &L, LoopInfo *LI,
                                  OptimizationRemarkEmitter *ORE,
                                  SmallVectorImpl<Loop *> &V) {
  // Collect inner loops and outer loops without irreducible control flow. For
  // now, only collect outer loops that have explicit vectorization hints. If we
  // are stress testing the VPlan H-CFG construction, we collect the outermost
  // loop of every loop nest.
  if (L.empty() || VPlanBuildStressTest ||
      (EnableVPlanNativePath && isExplicitVecOuterLoop(&L, ORE))) {
    LoopBlocksRPO RPOT(&L);
    RPOT.perform(LI);
    if (!containsIrreducibleCFG<const BasicBlock *>(RPOT, *LI)) {
      V.push_back(&L);
      // TODO: Collect inner loops inside marked outer loops in case
      // vectorization fails for the outer loop. Do not invoke
      // 'containsIrreducibleCFG' again for inner loops when the outer loop is
      // already known to be reducible. We can use an inherited attribute for
      // that.
      return;
    }
  }
  for (Loop *InnerL : L)
    collectSupportedLoops(*InnerL, LI, ORE, V);
}

namespace {

/// The LoopVectorize Pass.
struct LoopVectorize : public FunctionPass {
  /// Pass identification, replacement for typeid
  static char ID;

  LoopVectorizePass Impl;

  explicit LoopVectorize(bool InterleaveOnlyWhenForced = false,
                         bool VectorizeOnlyWhenForced = false)
      : FunctionPass(ID),
        Impl({InterleaveOnlyWhenForced, VectorizeOnlyWhenForced}) {
    initializeLoopVectorizePass(*PassRegistry::getPassRegistry());
  }

  bool runOnFunction(Function &F) override {
    if (skipFunction(F))
      return false;

    auto *SE = &getAnalysis<ScalarEvolutionWrapperPass>().getSE();
    auto *LI = &getAnalysis<LoopInfoWrapperPass>().getLoopInfo();
    auto *TTI = &getAnalysis<TargetTransformInfoWrapperPass>().getTTI(F);
    auto *DT = &getAnalysis<DominatorTreeWrapperPass>().getDomTree();
    auto *BFI = &getAnalysis<BlockFrequencyInfoWrapperPass>().getBFI();
    auto *TLIP = getAnalysisIfAvailable<TargetLibraryInfoWrapperPass>();
    auto *TLI = TLIP ? &TLIP->getTLI(F) : nullptr;
    auto *AA = &getAnalysis<AAResultsWrapperPass>().getAAResults();
    auto *AC = &getAnalysis<AssumptionCacheTracker>().getAssumptionCache(F);
    auto *LAA = &getAnalysis<LoopAccessLegacyAnalysis>();
    auto *DB = &getAnalysis<DemandedBitsWrapperPass>().getDemandedBits();
    auto *ORE = &getAnalysis<OptimizationRemarkEmitterWrapperPass>().getORE();
    auto *PSI = &getAnalysis<ProfileSummaryInfoWrapperPass>().getPSI();

    std::function<const LoopAccessInfo &(Loop &)> GetLAA =
        [&](Loop &L) -> const LoopAccessInfo & { return LAA->getInfo(&L); };

    return Impl.runImpl(F, *SE, *LI, *TTI, *DT, *BFI, TLI, *DB, *AA, *AC,
                        GetLAA, *ORE, PSI).MadeAnyChange;
  }

  void getAnalysisUsage(AnalysisUsage &AU) const override {
    AU.addRequired<AssumptionCacheTracker>();
    AU.addRequired<BlockFrequencyInfoWrapperPass>();
    AU.addRequired<DominatorTreeWrapperPass>();
    AU.addRequired<LoopInfoWrapperPass>();
    AU.addRequired<ScalarEvolutionWrapperPass>();
    AU.addRequired<TargetTransformInfoWrapperPass>();
    AU.addRequired<AAResultsWrapperPass>();
    AU.addRequired<LoopAccessLegacyAnalysis>();
    AU.addRequired<DemandedBitsWrapperPass>();
    AU.addRequired<OptimizationRemarkEmitterWrapperPass>();
    AU.addRequired<InjectTLIMappingsLegacy>();

    // We currently do not preserve loopinfo/dominator analyses with outer loop
    // vectorization. Until this is addressed, mark these analyses as preserved
    // only for non-VPlan-native path.
    // TODO: Preserve Loop and Dominator analyses for VPlan-native path.
    if (!EnableVPlanNativePath) {
      AU.addPreserved<LoopInfoWrapperPass>();
      AU.addPreserved<DominatorTreeWrapperPass>();
    }

    AU.addPreserved<BasicAAWrapperPass>();
    AU.addPreserved<GlobalsAAWrapperPass>();
    AU.addRequired<ProfileSummaryInfoWrapperPass>();
  }
};

} // end anonymous namespace

//===----------------------------------------------------------------------===//
// Implementation of LoopVectorizationLegality, InnerLoopVectorizer and
// LoopVectorizationCostModel and LoopVectorizationPlanner.
//===----------------------------------------------------------------------===//

Value *InnerLoopVectorizer::getBroadcastInstrs(Value *V) {
  // We need to place the broadcast of invariant variables outside the loop,
  // but only if it's proven safe to do so. Else, broadcast will be inside
  // vector loop body.
  Instruction *Instr = dyn_cast<Instruction>(V);
  bool SafeToHoist =
      OrigLoop->isLoopInvariant(V) &&
      (!Instr || DT->dominates(Instr->getParent(), LoopVectorPreHeader));
  // Place the code for broadcasting invariant variables in the new preheader.
  IRBuilder<>::InsertPointGuard Guard(Builder);
  if (SafeToHoist)
    Builder.SetInsertPoint(LoopVectorPreHeader->getTerminator());

  // Broadcast the scalar into all locations in the vector.
  Value *Shuf = Builder.CreateVectorSplat({VF, isScalable()}, V, "broadcast");

  return Shuf;
}

void InnerLoopVectorizer::createVectorIntOrFpInductionPHI(
    const InductionDescriptor &II, Value *Step, Instruction *EntryVal) {
  assert((isa<PHINode>(EntryVal) || isa<TruncInst>(EntryVal)) &&
         "Expected either an induction phi-node or a truncate of it!");
  Value *Start = II.getStartValue();

  // Construct the initial value of the vector IV in the vector loop preheader
  auto CurrIP = Builder.saveIP();
  Builder.SetInsertPoint(LoopVectorPreHeader->getTerminator());
  if (isa<TruncInst>(EntryVal)) {
    assert(Start->getType()->isIntegerTy() &&
           "Truncation requires an integer type");
    auto *TruncType = cast<IntegerType>(EntryVal->getType());
    Step = Builder.CreateTrunc(Step, TruncType);
    Start = Builder.CreateCast(Instruction::Trunc, Start, TruncType);
  }
  Value *SplatStart = Builder.CreateVectorSplat({VF, isScalable()}, Start, "");
  Value *SteppedStart =
      getStepVector(SplatStart, 0, Step, II.getInductionOpcode());

  // We create vector phi nodes for both integer and floating-point induction
  // variables. Here, we determine the kind of arithmetic we will perform.
  Instruction::BinaryOps AddOp;
  Instruction::BinaryOps MulOp;
  if (Step->getType()->isIntegerTy()) {
    AddOp = Instruction::Add;
    MulOp = Instruction::Mul;
  } else {
    AddOp = II.getInductionOpcode();
    MulOp = Instruction::FMul;
  }

  // Multiply the vectorization factor by the step using integer or
  // floating-point arithmetic as appropriate.
  Value *ConstVF = getSignedIntOrFpConstant(Step->getType(), VF);
  Value *Mul = addFastMathFlag(Builder.CreateBinOp(MulOp, Step, ConstVF));

  // Create a vector splat to use in the induction update.
  //
  // FIXME: If the step is non-constant, we create the vector splat with
  //        IRBuilder. IRBuilder can constant-fold the multiply, but it doesn't
  //        handle a constant vector splat.
  Value *SplatVF;
  if (!isScalable()) {
    SplatVF = isa<Constant>(Mul)
                  ? ConstantVector::getSplat({VF, false}, cast<Constant>(Mul))
                  : Builder.CreateVectorSplat(VF, Mul);
  } else {
    SplatVF = Builder.CreateVectorSplat(
        {VF, isScalable()},
        Builder.CreateMul(
            Mul, emitVscaleCall(Builder, OrigLoop->getHeader()->getModule(),
                                Mul->getType())),
        "");
  }

  Builder.restoreIP(CurrIP);

  // We may need to add the step a number of times, depending on the unroll
  // factor. The last of those goes into the PHI.
  PHINode *VecInd = PHINode::Create(SteppedStart->getType(), 2, "vec.ind",
                                    &*LoopVectorBody->getFirstInsertionPt());
  VecInd->setDebugLoc(EntryVal->getDebugLoc());
  Instruction *LastInduction = VecInd;
  for (unsigned Part = 0; Part < UF; ++Part) {
    VectorLoopValueMap.setVectorValue(EntryVal, Part, LastInduction);

    if (isa<TruncInst>(EntryVal))
      addMetadata(LastInduction, EntryVal);
    recordVectorLoopValueForInductionCast(II, EntryVal, LastInduction, Part);

    LastInduction = cast<Instruction>(addFastMathFlag(
        Builder.CreateBinOp(AddOp, LastInduction, SplatVF, "step.add")));
    LastInduction->setDebugLoc(EntryVal->getDebugLoc());
  }

  // Move the last step to the end of the latch block. This ensures consistent
  // placement of all induction updates.
  auto *LoopVectorLatch = LI->getLoopFor(LoopVectorBody)->getLoopLatch();
  auto *Br = cast<BranchInst>(LoopVectorLatch->getTerminator());
  auto *ICmp = cast<Instruction>(Br->getCondition());
  LastInduction->moveBefore(ICmp);
  LastInduction->setName("vec.ind.next");

  VecInd->addIncoming(SteppedStart, LoopVectorPreHeader);
  VecInd->addIncoming(LastInduction, LoopVectorLatch);
}

bool InnerLoopVectorizer::shouldScalarizeInstruction(Instruction *I) const {
  return Cost->isScalarAfterVectorization(I, VF) ||
         Cost->isProfitableToScalarize(I, VF);
}

bool InnerLoopVectorizer::needsScalarInduction(Instruction *IV) const {
  if (shouldScalarizeInstruction(IV))
    return true;
  auto isScalarInst = [&](User *U) -> bool {
    auto *I = cast<Instruction>(U);
    return (OrigLoop->contains(I) && shouldScalarizeInstruction(I));
  };
  return llvm::any_of(IV->users(), isScalarInst);
}

void InnerLoopVectorizer::recordVectorLoopValueForInductionCast(
    const InductionDescriptor &ID, const Instruction *EntryVal,
    Value *VectorLoopVal, unsigned Part, unsigned Lane) {
  assert((isa<PHINode>(EntryVal) || isa<TruncInst>(EntryVal)) &&
         "Expected either an induction phi-node or a truncate of it!");

  // This induction variable is not the phi from the original loop but the
  // newly-created IV based on the proof that casted Phi is equal to the
  // uncasted Phi in the vectorized loop (under a runtime guard possibly). It
  // re-uses the same InductionDescriptor that original IV uses but we don't
  // have to do any recording in this case - that is done when original IV is
  // processed.
  if (isa<TruncInst>(EntryVal))
    return;

  const SmallVectorImpl<Instruction *> &Casts = ID.getCastInsts();
  if (Casts.empty())
    return;
  // Only the first Cast instruction in the Casts vector is of interest.
  // The rest of the Casts (if exist) have no uses outside the
  // induction update chain itself.
  Instruction *CastInst = *Casts.begin();
  if (Lane < UINT_MAX)
    VectorLoopValueMap.setScalarValue(CastInst, {Part, Lane}, VectorLoopVal);
  else
    VectorLoopValueMap.setVectorValue(CastInst, Part, VectorLoopVal);
}

void InnerLoopVectorizer::widenIntOrFpInduction(PHINode *IV, TruncInst *Trunc) {
  assert((IV->getType()->isIntegerTy() || IV != OldInduction) &&
         "Primary induction variable must have an integer type");

  auto II = Legal->getInductionVars().find(IV);
  assert(II != Legal->getInductionVars().end() && "IV is not an induction");

  auto ID = II->second;
  assert(IV->getType() == ID.getStartValue()->getType() && "Types must match");

  // The value from the original loop to which we are mapping the new induction
  // variable.
  Instruction *EntryVal = Trunc ? cast<Instruction>(Trunc) : IV;

  auto &DL = OrigLoop->getHeader()->getModule()->getDataLayout();

  // Generate code for the induction step. Note that induction steps are
  // required to be loop-invariant
  auto CreateStepValue = [&](const SCEV *Step) -> Value * {
    assert(PSE.getSE()->isLoopInvariant(Step, OrigLoop) &&
           "Induction step should be loop invariant");
    if (PSE.getSE()->isSCEVable(IV->getType())) {
      SCEVExpander Exp(*PSE.getSE(), DL, "induction");
      return Exp.expandCodeFor(Step, Step->getType(),
                               LoopVectorPreHeader->getTerminator());
    }
    return cast<SCEVUnknown>(Step)->getValue();
  };

  // The scalar value to broadcast. This is derived from the canonical
  // induction variable. If a truncation type is given, truncate the canonical
  // induction variable and step. Otherwise, derive these values from the
  // induction descriptor.
  auto CreateScalarIV = [&](Value *&Step) -> Value * {
    Value *ScalarIV = Induction;
    if (IV != OldInduction) {
      ScalarIV = IV->getType()->isIntegerTy()
                     ? Builder.CreateSExtOrTrunc(Induction, IV->getType())
                     : Builder.CreateCast(Instruction::SIToFP, Induction,
                                          IV->getType());
      ScalarIV = emitTransformedIndex(Builder, ScalarIV, PSE.getSE(), DL, ID);
      ScalarIV->setName("offset.idx");
    }
    if (Trunc) {
      auto *TruncType = cast<IntegerType>(Trunc->getType());
      assert(Step->getType()->isIntegerTy() &&
             "Truncation requires an integer step");
      ScalarIV = Builder.CreateTrunc(ScalarIV, TruncType);
      Step = Builder.CreateTrunc(Step, TruncType);
    }
    return ScalarIV;
  };

  // Create the vector values from the scalar IV, in the absence of creating a
  // vector IV.
  auto CreateSplatIV = [&](Value *ScalarIV, Value *Step) {
    Value *Broadcasted = getBroadcastInstrs(ScalarIV);
    for (unsigned Part = 0; Part < UF; ++Part) {
      Value *EntryPart =
          getStepVector(Broadcasted, VF * Part, Step, ID.getInductionOpcode());
      VectorLoopValueMap.setVectorValue(EntryVal, Part, EntryPart);
      if (Trunc)
        addMetadata(EntryPart, Trunc);
      recordVectorLoopValueForInductionCast(ID, EntryVal, EntryPart, Part);
    }
  };

  // Now do the actual transformations, and start with creating the step value.
  Value *Step = CreateStepValue(ID.getStep());
  if (VF <= 1 && !isScalable()) {
    Value *ScalarIV = CreateScalarIV(Step);
    CreateSplatIV(ScalarIV, Step);
    return;
  }

  // Determine if we want a scalar version of the induction variable. This is
  // true if the induction variable itself is not widened, or if it has at
  // least one user in the loop that is not widened.
  auto NeedsScalarIV = needsScalarInduction(EntryVal);
  if (!NeedsScalarIV) {
    createVectorIntOrFpInductionPHI(ID, Step, EntryVal);
    return;
  }

  // Try to create a new independent vector induction variable. If we can't
  // create the phi node, we will splat the scalar induction variable in each
  // loop iteration.
  if (!shouldScalarizeInstruction(EntryVal)) {
    createVectorIntOrFpInductionPHI(ID, Step, EntryVal);
    Value *ScalarIV = CreateScalarIV(Step);
    // Create scalar steps that can be used by instructions we will later
    // scalarize. Note that the addition of the scalar steps will not increase
    // the number of instructions in the loop in the common case prior to
    // InstCombine. We will be trading one vector extract for each scalar step.
    buildScalarSteps(ScalarIV, Step, EntryVal, ID);
    return;
  }

  // All IV users are scalar instructions, so only emit a scalar IV, not a
  // vectorised IV. Except when we tail-fold, then the splat IV feeds the
  // predicate used by the masked loads/stores.
  Value *ScalarIV = CreateScalarIV(Step);
  if (!Cost->isScalarEpilogueAllowed())
    CreateSplatIV(ScalarIV, Step);
  buildScalarSteps(ScalarIV, Step, EntryVal, ID);
}

Value *InnerLoopVectorizer::getStepVector(Value *Val, int StartIdx, Value *Step,
                                          Instruction::BinaryOps BinOp) {
  // Create and check the types.
  auto *ValVTy = cast<VectorType>(Val->getType());
  unsigned VLen = ValVTy->getNumElements();

  Type *STy = Val->getType()->getScalarType();
  assert((STy->isIntegerTy() || STy->isFloatingPointTy()) &&
         "Induction Step must be an integer or FP");
  assert(Step->getType() == STy && "Step has wrong type");

  if (STy->isIntegerTy()) {
    // Create a vector of consecutive numbers from zero to VF.
    if (isScalable()) {
      // Get the stepvector from intrinsic - <0, 1, 2 ... vscale*VF-1>
      Function *StepVector = Intrinsic::getDeclaration(
          LoopVectorPreHeader->getModule(),
          Intrinsic::experimental_vector_stepvector, Val->getType());
      Value *Indices = Builder.CreateCall(StepVector, {}, "stepvec.base");
      assert(Indices->getType() == Val->getType() && "Invalid consecutive vec");

      if (StartIdx) {
        // here VF = k in <vscale x k x type>. We need to scale StartIdx by
        // vscale, since StartIdx = VF * Part.
        CallInst *Vscale =
            emitVscaleCall(Builder, LoopVectorPreHeader->getModule(), STy);
        Value *ScaledStartIdx = Builder.CreateMul(
            Vscale, ConstantInt::get(STy, StartIdx), "startidx.vscale");
        Value *StartIdxSplat = Builder.CreateVectorSplat(
            {VLen, isScalable()}, ScaledStartIdx, "stepvec.start");
        Indices = Builder.CreateAdd(Indices, StartIdxSplat);
      }

      // FIXME: The newly created binary instructions should contain nsw/nuw
      // flags, which can be found from the original scalar operations.
      if (!isa<Constant>(Step) || !cast<Constant>(Step)->isOneValue()) {
        Step =
            Builder.CreateVectorSplat({VLen, isScalable()}, Step, "splat.step");
        assert(Step->getType() == Val->getType() && "Invalid step vec");
        Step = Builder.CreateMul(Indices, Step, "stepvec.scaled");
      } else {
        Step = Indices;
      }
    } else {
      SmallVector<Constant *, 8> Indices;
      for (unsigned i = 0; i < VLen; ++i)
        Indices.push_back(ConstantInt::get(STy, StartIdx + i));

      // Add the consecutive indices to the vector value.
      Constant *Cv = ConstantVector::get(Indices);
      assert(Cv->getType() == Val->getType() && "Invalid consecutive vec");
      Step = Builder.CreateVectorSplat({VLen, isScalable()}, Step, "");
      assert(Step->getType() == Val->getType() && "Invalid step vec");
      // FIXME: The newly created binary instructions should contain nsw/nuw
      // flags, which can be found from the original scalar operations.
      Step = Builder.CreateMul(Cv, Step);
    }
    // Vectorized induction variable is created by adding broadcasted index and
    // the step vector for each part.
    return Builder.CreateAdd(Val, Step, "induction");
  } else {
    assert(!isScalable() &&
           "Scalable floating induction variable not implemented yet");

    // Floating point induction.
    SmallVector<Constant *, 8> Indices;

    assert((BinOp == Instruction::FAdd || BinOp == Instruction::FSub) &&
           "Binary Opcode should be specified for FP induction");
    // Create a vector of consecutive numbers from zero to VF.
    for (unsigned i = 0; i < VLen; ++i)
      Indices.push_back(ConstantFP::get(STy, (double)(StartIdx + i)));

    // Add the consecutive indices to the vector value.
    Constant *Cv = ConstantVector::get(Indices);

    Step = Builder.CreateVectorSplat({VLen, isScalable()}, Step, "");

    // Floating point operations had to be 'fast' to enable the induction.
    FastMathFlags Flags;
    Flags.setFast();

    Value *MulOp = Builder.CreateFMul(Cv, Step);
    if (isa<Instruction>(MulOp))
      // Have to check, MulOp may be a constant
      cast<Instruction>(MulOp)->setFastMathFlags(Flags);

    Value *BOp = Builder.CreateBinOp(BinOp, Val, MulOp, "induction");
    if (isa<Instruction>(BOp))
      cast<Instruction>(BOp)->setFastMathFlags(Flags);
    return BOp;
  }
}

void InnerLoopVectorizer::buildScalarSteps(Value *ScalarIV, Value *Step,
                                           Instruction *EntryVal,
                                           const InductionDescriptor &ID) {
  // We shouldn't have to build scalar steps if we aren't vectorizing.
  bool ValidVF = VF > 1 || (VF == 1 && isScalable());
  assert(ValidVF && "VF should be greater than one");

  // Get the value type and ensure it and the step have the same integer type.
  Type *ScalarIVTy = ScalarIV->getType()->getScalarType();
  assert(ScalarIVTy == Step->getType() &&
         "Val and Step should have the same type");

  // We build scalar steps for both integer and floating-point induction
  // variables. Here, we determine the kind of arithmetic we will perform.
  Instruction::BinaryOps AddOp;
  Instruction::BinaryOps MulOp;
  if (ScalarIVTy->isIntegerTy()) {
    AddOp = Instruction::Add;
    MulOp = Instruction::Mul;
  } else {
    AddOp = ID.getInductionOpcode();
    MulOp = Instruction::FMul;
  }

  // Determine the number of scalars we need to generate for each unroll
  // iteration. If EntryVal is uniform, we only need to generate the first
  // lane. Otherwise, we generate all VF values.
  // If using scalable vectors, scalar can be generated only if EntryVal is
  // uniform. If it is not uniform, actual VF (VF * vscale) is unknown and we
  // cannot generate all VF scalar values.
  unsigned Lanes = 0;
  if (Cost->isUniformAfterVectorization(cast<Instruction>(EntryVal), VF)) {
    Lanes = 1;
  } else {
    if (!isScalable())
      Lanes = VF;
  }
  // Compute the scalar steps and save the results in VectorLoopValueMap.
  for (unsigned Part = 0; Part < UF; ++Part) {
    for (unsigned Lane = 0; Lane < Lanes; ++Lane) {
      auto *StartIdx = getSignedIntOrFpConstant(ScalarIVTy, VF * Part + Lane);
      auto *Mul = addFastMathFlag(Builder.CreateBinOp(MulOp, StartIdx, Step));
      auto *Add = addFastMathFlag(Builder.CreateBinOp(AddOp, ScalarIV, Mul));
      VectorLoopValueMap.setScalarValue(EntryVal, {Part, Lane}, Add);
      recordVectorLoopValueForInductionCast(ID, EntryVal, Add, Part, Lane);
    }
  }
}

Value *InnerLoopVectorizer::getOrCreateVectorValue(Value *V, unsigned Part) {
  assert(V != Induction && "The new induction variable should not be used.");
  assert(!V->getType()->isVectorTy() && "Can't widen a vector");
  assert(!V->getType()->isVoidTy() && "Type does not produce a value");

  // If we have a stride that is replaced by one, do it here. Defer this for
  // the VPlan-native path until we start running Legal checks in that path.
  if (!EnableVPlanNativePath && Legal->hasStride(V))
    V = ConstantInt::get(V->getType(), 1);

  // If we have a vector mapped to this value, return it.
  if (VectorLoopValueMap.hasVectorValue(V, Part))
    return VectorLoopValueMap.getVectorValue(V, Part);

  // If the value has not been vectorized, check if it has been scalarized
  // instead. If it has been scalarized, and we actually need the value in
  // vector form, we will construct the vector values on demand.
  if (VectorLoopValueMap.hasAnyScalarValue(V)) {
    Value *ScalarValue = VectorLoopValueMap.getScalarValue(V, {Part, 0});

    // If we've scalarized a value, that value should be an instruction.
    auto *I = cast<Instruction>(V);

    // If we aren't vectorizing, we can just copy the scalar map values over to
    // the vector map.
    if (VF == 1 && !isScalable()) {
      VectorLoopValueMap.setVectorValue(V, Part, ScalarValue);
      return ScalarValue;
    }

    // Get the last scalar instruction we generated for V and Part. If the value
    // is known to be uniform after vectorization, this corresponds to lane zero
    // of the Part unroll iteration. Otherwise, the last instruction is the one
    // we created for the last vector lane of the Part unroll iteration.
    unsigned LastLane = Cost->isUniformAfterVectorization(I, VF) ? 0 : VF - 1;
    auto *LastInst = cast<Instruction>(
        VectorLoopValueMap.getScalarValue(V, {Part, LastLane}));

    // Set the insert point after the last scalarized instruction. This ensures
    // the insertelement sequence will directly follow the scalar definitions.
    auto OldIP = Builder.saveIP();
    auto NewIP = std::next(BasicBlock::iterator(LastInst));
    Builder.SetInsertPoint(&*NewIP);

    // However, if we are vectorizing, we need to construct the vector values.
    // If the value is known to be uniform after vectorization, we can just
    // broadcast the scalar value corresponding to lane zero for each unroll
    // iteration. Otherwise, we construct the vector values using insertelement
    // instructions. Since the resulting vectors are stored in
    // VectorLoopValueMap, we will only generate the insertelements once.
    Value *VectorValue = nullptr;
    if (Cost->isUniformAfterVectorization(I, VF)) {
      VectorValue = getBroadcastInstrs(ScalarValue);
      VectorLoopValueMap.setVectorValue(V, Part, VectorValue);
    } else {
      // Initialize packing with insertelements to start from undef.
      Value *Undef = UndefValue::get(
          VectorType::get(V->getType(), VF, Cost->isScalable()));
      VectorLoopValueMap.setVectorValue(V, Part, Undef);
      for (unsigned Lane = 0; Lane < VF; ++Lane)
        packScalarIntoVectorValue(V, {Part, Lane});
      VectorValue = VectorLoopValueMap.getVectorValue(V, Part);
    }
    Builder.restoreIP(OldIP);
    return VectorValue;
  }

  // If this scalar is unknown, assume that it is a constant or that it is
  // loop invariant. Broadcast V and save the value for future uses.
  Value *B = getBroadcastInstrs(V);
  VectorLoopValueMap.setVectorValue(V, Part, B);
  return B;
}

Value *
InnerLoopVectorizer::getOrCreateScalarValue(Value *V,
                                            const VPIteration &Instance) {
  // If the value is not an instruction contained in the loop, it should
  // already be scalar.
  if (OrigLoop->isLoopInvariant(V))
    return V;

  assert(Instance.Lane > 0
             ? !Cost->isUniformAfterVectorization(cast<Instruction>(V), VF)
             : true && "Uniform values only have lane zero");

  // If the value from the original loop has not been vectorized, it is
  // represented by UF x VF scalar values in the new loop. Return the requested
  // scalar value.
  if (VectorLoopValueMap.hasScalarValue(V, Instance))
    return VectorLoopValueMap.getScalarValue(V, Instance);

  // If the value has not been scalarized, get its entry in VectorLoopValueMap
  // for the given unroll part. If this entry is not a vector type (i.e., the
  // vectorization factor is one), there is no need to generate an
  // extractelement instruction.
  auto *U = getOrCreateVectorValue(V, Instance.Part);
  if (!U->getType()->isVectorTy()) {
    assert(VF == 1 && !isScalable() &&
           "Value not scalarized has non-vector type");
    return U;
  }

  // Otherwise, the value from the original loop has been vectorized and is
  // represented by UF vector values. Extract and return the requested scalar
  // value from the appropriate vector lane.
  return Builder.CreateExtractElement(U, Builder.getInt32(Instance.Lane));
}

void InnerLoopVectorizer::packScalarIntoVectorValue(
    Value *V, const VPIteration &Instance) {
  assert(V != Induction && "The new induction variable should not be used.");
  assert(!V->getType()->isVectorTy() && "Can't pack a vector");
  assert(!V->getType()->isVoidTy() && "Type does not produce a value");

  Value *ScalarInst = VectorLoopValueMap.getScalarValue(V, Instance);
  Value *VectorValue = VectorLoopValueMap.getVectorValue(V, Instance.Part);
  VectorValue = Builder.CreateInsertElement(VectorValue, ScalarInst,
                                            Builder.getInt32(Instance.Lane));
  VectorLoopValueMap.resetVectorValue(V, Instance.Part, VectorValue);
}

Value *InnerLoopVectorizer::reverseVector(Value *Vec) {
  assert(Vec->getType()->isVectorTy() && "Invalid type");

  if (isa<ScalableVectorType>(Vec->getType())) {
    Function *ReverseFunc = Intrinsic::getDeclaration(
        LoopVectorPreHeader->getModule(),
        Intrinsic::experimental_vector_reverse, {Vec->getType()});
    return Builder.CreateCall(ReverseFunc, {Vec}, "reverse");
  }

  SmallVector<int, 8> ShuffleMask;
  for (unsigned i = 0; i < VF; ++i)
    ShuffleMask.push_back(VF - i - 1);

  return Builder.CreateShuffleVector(Vec, UndefValue::get(Vec->getType()),
                                     ShuffleMask, "reverse");
}

bool InnerLoopVectorizer::preferPredicatedVectorOps() const {
  return Cost->foldTailByMasking() && TTI->preferPredicatedVectorOps();
}

// Return whether we allow using masked interleave-groups (for dealing with
// strided loads/stores that reside in predicated blocks, or for dealing
// with gaps).
static bool useMaskedInterleavedAccesses(const TargetTransformInfo &TTI) {
  // If an override option has been passed in for interleaved accesses, use it.
  if (EnableMaskedInterleavedMemAccesses.getNumOccurrences() > 0)
    return EnableMaskedInterleavedMemAccesses;

  return TTI.enableMaskedInterleavedAccessVectorization();
}

// Try to vectorize the interleave group that \p Instr belongs to.
//
// E.g. Translate following interleaved load group (factor = 3):
//   for (i = 0; i < N; i+=3) {
//     R = Pic[i];             // Member of index 0
//     G = Pic[i+1];           // Member of index 1
//     B = Pic[i+2];           // Member of index 2
//     ... // do something to R, G, B
//   }
// To:
//   %wide.vec = load <12 x i32>                       ; Read 4 tuples of R,G,B
//   %R.vec = shuffle %wide.vec, undef, <0, 3, 6, 9>   ; R elements
//   %G.vec = shuffle %wide.vec, undef, <1, 4, 7, 10>  ; G elements
//   %B.vec = shuffle %wide.vec, undef, <2, 5, 8, 11>  ; B elements
//
// Or translate following interleaved store group (factor = 3):
//   for (i = 0; i < N; i+=3) {
//     ... do something to R, G, B
//     Pic[i]   = R;           // Member of index 0
//     Pic[i+1] = G;           // Member of index 1
//     Pic[i+2] = B;           // Member of index 2
//   }
// To:
//   %R_G.vec = shuffle %R.vec, %G.vec, <0, 1, 2, ..., 7>
//   %B_U.vec = shuffle %B.vec, undef, <0, 1, 2, 3, u, u, u, u>
//   %interleaved.vec = shuffle %R_G.vec, %B_U.vec,
//        <0, 4, 8, 1, 5, 9, 2, 6, 10, 3, 7, 11>    ; Interleave R,G,B elements
//   store <12 x i32> %interleaved.vec              ; Write 4 tuples of R,G,B
void InnerLoopVectorizer::vectorizeInterleaveGroup(
    const InterleaveGroup<Instruction> *Group, VPTransformState &State,
    VPValue *Addr, VPValue *BlockInMask) {
  Instruction *Instr = Group->getInsertPos();
  const DataLayout &DL = Instr->getModule()->getDataLayout();

  // Prepare for the vector type of the interleaved load/store.
  Type *ScalarTy = getMemInstValueType(Instr);
  unsigned InterleaveFactor = Group->getFactor();
  auto *VecTy =
      VectorType::get(ScalarTy, InterleaveFactor * VF, Cost->isScalable());

  // Prepare for the new pointers.
  SmallVector<Value *, 2> AddrParts;
  unsigned Index = Group->getIndex(Instr);

  // TODO: extend the masked interleaved-group support to reversed access.
  assert((!BlockInMask || !Group->isReverse()) &&
         "Reversed masked interleave-group not supported.");

  // If the group is reverse, adjust the index to refer to the last vector lane
  // instead of the first. We adjust the index from the first vector lane,
  // rather than directly getting the pointer for lane VF - 1, because the
  // pointer operand of the interleaved access is supposed to be uniform. For
  // uniform instructions, we're only required to generate a value for the
  // first vector lane in each unroll iteration.
  if (Group->isReverse())
    Index += (VF - 1) * Group->getFactor();

  for (unsigned Part = 0; Part < UF; Part++) {
    Value *AddrPart = State.get(Addr, {Part, 0});
    setDebugLocFromInst(Builder, AddrPart);

    // Notice current instruction could be any index. Need to adjust the address
    // to the member of index 0.
    //
    // E.g.  a = A[i+1];     // Member of index 1 (Current instruction)
    //       b = A[i];       // Member of index 0
    // Current pointer is pointed to A[i+1], adjust it to A[i].
    //
    // E.g.  A[i+1] = a;     // Member of index 1
    //       A[i]   = b;     // Member of index 0
    //       A[i+2] = c;     // Member of index 2 (Current instruction)
    // Current pointer is pointed to A[i+2], adjust it to A[i].

    bool InBounds = false;
    if (auto *gep = dyn_cast<GetElementPtrInst>(AddrPart->stripPointerCasts()))
      InBounds = gep->isInBounds();
    AddrPart = Builder.CreateGEP(ScalarTy, AddrPart, Builder.getInt32(-Index));
    cast<GetElementPtrInst>(AddrPart)->setIsInBounds(InBounds);

    // Cast to the vector pointer type.
    unsigned AddressSpace = AddrPart->getType()->getPointerAddressSpace();
    Type *PtrTy = VecTy->getPointerTo(AddressSpace);
    AddrParts.push_back(Builder.CreateBitCast(AddrPart, PtrTy));
  }

  setDebugLocFromInst(Builder, Instr);
  Value *UndefVec = UndefValue::get(VecTy);

  Value *MaskForGaps = nullptr;
  if (Group->requiresScalarEpilogue() && !Cost->isScalarEpilogueAllowed()) {
    MaskForGaps = createBitMaskForGaps(Builder, VF, *Group);
    assert(MaskForGaps && "Mask for Gaps is required but it is null");
  }

  // Vectorize the interleaved load group.
  if (isa<LoadInst>(Instr)) {
    // For each unroll part, create a wide load for the group.
    SmallVector<Value *, 2> NewLoads;
    for (unsigned Part = 0; Part < UF; Part++) {
      Instruction *NewLoad;
      if (BlockInMask || MaskForGaps) {
        assert(useMaskedInterleavedAccesses(*TTI) &&
               "masked interleaved groups are not allowed.");
        Value *GroupMask = MaskForGaps;
        if (BlockInMask) {
          Value *BlockInMaskPart = State.get(BlockInMask, Part);
          auto *Undefs = UndefValue::get(BlockInMaskPart->getType());
          Value *ShuffledMask = Builder.CreateShuffleVector(
              BlockInMaskPart, Undefs,
              createReplicatedMask(InterleaveFactor, VF), "interleaved.mask");
          GroupMask = MaskForGaps
                          ? Builder.CreateBinOp(Instruction::And, ShuffledMask,
                                                MaskForGaps)
                          : ShuffledMask;
        }
        NewLoad =
            Builder.CreateMaskedLoad(AddrParts[Part], Group->getAlign(),
                                     GroupMask, UndefVec, "wide.masked.vec");
      }
      else
        NewLoad = Builder.CreateAlignedLoad(VecTy, AddrParts[Part],
                                            Group->getAlign(), "wide.vec");
      Group->addMetadata(NewLoad);
      NewLoads.push_back(NewLoad);
    }

    // For each member in the group, shuffle out the appropriate data from the
    // wide loads.
    for (unsigned I = 0; I < InterleaveFactor; ++I) {
      Instruction *Member = Group->getMember(I);

      // Skip the gaps in the group.
      if (!Member)
        continue;

      auto StrideMask = createStrideMask(I, InterleaveFactor, VF);
      for (unsigned Part = 0; Part < UF; Part++) {
        Value *StridedVec = Builder.CreateShuffleVector(
            NewLoads[Part], UndefVec, StrideMask, "strided.vec");

        // If this member has different type, cast the result type.
        if (Member->getType() != ScalarTy) {
          VectorType *OtherVTy =
              VectorType::get(Member->getType(), VF, Cost->isScalable());
          StridedVec = createBitOrPointerCast(StridedVec, OtherVTy, DL);
        }

        if (Group->isReverse())
          StridedVec = reverseVector(StridedVec);

        VectorLoopValueMap.setVectorValue(Member, Part, StridedVec);
      }
    }
    return;
  }

  // The sub vector type for current instruction.
  auto *SubVT = VectorType::get(ScalarTy, VF, Cost->isScalable());

  // Vectorize the interleaved store group.
  for (unsigned Part = 0; Part < UF; Part++) {
    // Collect the stored vector from each member.
    SmallVector<Value *, 4> StoredVecs;
    for (unsigned i = 0; i < InterleaveFactor; i++) {
      // Interleaved store group doesn't allow a gap, so each index has a member
      Instruction *Member = Group->getMember(i);
      assert(Member && "Fail to get a member from an interleaved store group");

      Value *StoredVec = getOrCreateVectorValue(
          cast<StoreInst>(Member)->getValueOperand(), Part);
      if (Group->isReverse())
        StoredVec = reverseVector(StoredVec);

      // If this member has different type, cast it to a unified type.

      if (StoredVec->getType() != SubVT)
        StoredVec = createBitOrPointerCast(StoredVec, SubVT, DL);

      StoredVecs.push_back(StoredVec);
    }

    // Concatenate all vectors into a wide vector.
    Value *WideVec = concatenateVectors(Builder, StoredVecs);

    // Interleave the elements in the wide vector.
    Value *IVec = Builder.CreateShuffleVector(
        WideVec, UndefVec, createInterleaveMask(VF, InterleaveFactor),
        "interleaved.vec");

    Instruction *NewStoreInstr;
    if (BlockInMask) {
      Value *BlockInMaskPart = State.get(BlockInMask, Part);
      auto *Undefs = UndefValue::get(BlockInMaskPart->getType());
      Value *ShuffledMask = Builder.CreateShuffleVector(
          BlockInMaskPart, Undefs, createReplicatedMask(InterleaveFactor, VF),
          "interleaved.mask");
      NewStoreInstr = Builder.CreateMaskedStore(
          IVec, AddrParts[Part], Group->getAlign(), ShuffledMask);
    }
    else
      NewStoreInstr =
          Builder.CreateAlignedStore(IVec, AddrParts[Part], Group->getAlign());

    Group->addMetadata(NewStoreInstr);
  }
}

void InnerLoopVectorizer::vectorizeMemoryInstruction(Instruction *Instr,
                                                     VPTransformState &State,
                                                     VPValue *Addr,
                                                     VPValue *StoredValue,
                                                     VPValue *BlockInMask,
                                                     VPValue *EVL) {
  // Attempt to issue a wide load.
  LoadInst *LI = dyn_cast<LoadInst>(Instr);
  StoreInst *SI = dyn_cast<StoreInst>(Instr);

  assert((LI || SI) && "Invalid Load/Store instruction");
  assert((!SI || StoredValue) && "No stored value provided for widened store");
  assert((!LI || !StoredValue) && "Stored value provided for widened load");

  LoopVectorizationCostModel::InstWidening Decision =
      Cost->getWideningDecision(Instr, VF);
  assert((Decision == LoopVectorizationCostModel::CM_Widen ||
          Decision == LoopVectorizationCostModel::CM_Widen_Reverse ||
          Decision == LoopVectorizationCostModel::CM_GatherScatter) &&
         "CM decision is not to widen the memory instruction");

  Type *ScalarDataTy = getMemInstValueType(Instr);
  auto *DataTy = VectorType::get(ScalarDataTy, VF, isScalable());
  const Align Alignment = getLoadStoreAlignment(Instr);

  // Determine if the pointer operand of the access is either consecutive or
  // reverse consecutive.
  bool Reverse = (Decision == LoopVectorizationCostModel::CM_Widen_Reverse);
  bool ConsecutiveStride =
      Reverse || (Decision == LoopVectorizationCostModel::CM_Widen);
  bool CreateGatherScatter =
      (Decision == LoopVectorizationCostModel::CM_GatherScatter);

  // Either Ptr feeds a vector load/store, or a vector GEP should feed a vector
  // gather/scatter. Otherwise Decision should have been to Scalarize.
  assert((ConsecutiveStride || CreateGatherScatter) &&
         "The instruction should be scalarized");
  (void)ConsecutiveStride;

  VectorParts BlockInMaskParts(UF);
  bool isMaskRequired = BlockInMask;
  if (isMaskRequired)
    for (unsigned Part = 0; Part < UF; ++Part)
      BlockInMaskParts[Part] = State.get(BlockInMask, Part);

  const auto CreateVecPtr = [&](unsigned Part, Value *Ptr) -> Value * {
    // Calculate the pointer for the specific unroll-part.
    GetElementPtrInst *PartPtr = nullptr;

    bool InBounds = false;
    if (auto *gep = dyn_cast<GetElementPtrInst>(Ptr->stripPointerCasts()))
      InBounds = gep->isInBounds();

    if (Reverse) {
      // If the address is consecutive but reversed, then the
      // wide store needs to start at the last vector element.
      Value *ScaledVF = nullptr;
      if (isScalable()) {
        CallInst *Vscale =
            emitVscaleCall(Builder, Instr->getModule(),
                           Type::getInt32Ty(ScalarDataTy->getContext()));
        ScaledVF = Builder.CreateMul(Builder.getInt32(VF), Vscale);
      }
      Value *Index = isScalable()
                         ? Builder.CreateMul(ScaledVF, Builder.getInt32(-Part))
                         : Builder.getInt32(-Part * VF);
      PartPtr =
          cast<GetElementPtrInst>(Builder.CreateGEP(ScalarDataTy, Ptr, Index));
      PartPtr->setIsInBounds(InBounds);
      Value *RevIndex = isScalable()
                            ? Builder.CreateSub(Builder.getInt32(1), ScaledVF)
                            : Builder.getInt32(1 - VF);
      PartPtr = cast<GetElementPtrInst>(
          Builder.CreateGEP(ScalarDataTy, PartPtr, RevIndex));
      PartPtr->setIsInBounds(InBounds);
      if (isMaskRequired) // Reverse of a null all-one mask is a null mask.
        BlockInMaskParts[Part] = reverseVector(BlockInMaskParts[Part]);
    } else {
      PartPtr = cast<GetElementPtrInst>(
          Builder.CreateGEP(ScalarDataTy, Ptr, Builder.getInt32(Part * VF)));
      PartPtr->setIsInBounds(InBounds);
    }

    unsigned AddressSpace = Ptr->getType()->getPointerAddressSpace();
    return Builder.CreateBitCast(PartPtr, DataTy->getPointerTo(AddressSpace));
  };

  auto MaskValue = [&](unsigned Part, ElementCount EC) -> Value * {
    // The outermost mask can be lowered as an all ones mask when using
    // EVL.
    if (isa<VPInstruction>(BlockInMask) &&
        cast<VPInstruction>(BlockInMask)->getOpcode() == VPInstruction::ICmpULE)
      return Builder.getTrueVector(EC);
    else
      return BlockInMaskParts[Part];
  };

  // Handle Stores:
  if (SI) {
    setDebugLocFromInst(Builder, SI);

    for (unsigned Part = 0; Part < UF; ++Part) {
      Instruction *NewSI = nullptr;
      Value *StoredVal = State.get(StoredValue, Part);
      // If EVL is not nullptr, then EVL must be a valid value set during plan
      // creation, possibly default value = whole vector register length. EVL is
      // created only if TTI prefers predicated vectorization, thus if EVL is
      // not nullptr it also implies preference for predicated vectorization.
      Value *EVLPart = EVL ? State.get(EVL, Part) : nullptr;
      if (CreateGatherScatter) {
        if (EVLPart) {
          Value *VectorGep = State.get(Addr, Part);
          auto PtrsTy = cast<VectorType>(VectorGep->getType());
          auto DataTy = cast<VectorType>(StoredVal->getType());
          ElementCount NumElts = PtrsTy->getElementCount();
          // Conservatively use the mask emitted by VPlan instead of all-ones.
          Value *BlockInMaskPart = isMaskRequired
                                       ? BlockInMaskParts[Part]
                                       : Builder.getTrueVector(NumElts);
          Value *EVLPartTrunc = Builder.CreateTrunc(
              EVLPart, Type::getInt32Ty(VectorGep->getType()->getContext()));
          Value *Operands[] = {StoredVal, VectorGep,
                               Builder.getInt32(Alignment.value()),
                               BlockInMaskPart, EVLPartTrunc};
          NewSI = Builder.CreateIntrinsic(Intrinsic::vp_scatter,
                                          {DataTy, PtrsTy}, Operands);

        } else {
          Value *MaskPart = isMaskRequired ? BlockInMaskParts[Part] : nullptr;
          Value *VectorGep = State.get(Addr, Part);
          NewSI = Builder.CreateMaskedScatter(StoredVal, VectorGep, Alignment,
                                              MaskPart);
        }
      } else {
        if (Reverse) {
          // If we store to reverse consecutive memory locations, then we need
          // to reverse the order of elements in the stored value.
          StoredVal = reverseVector(StoredVal);
          // We don't want to update the value in the map as it might be used in
          // another expression. So don't call resetVectorValue(StoredVal).
        }
        auto *VecPtr = CreateVecPtr(Part, State.get(Addr, {0, 0}));
        // if EVLPart is not null, we can vectorize using predicated
        // intrinsic.
        if (EVLPart) {
          VectorType *StoredValTy = cast<VectorType>(StoredVal->getType());
          Function *VPIntr = Intrinsic::getDeclaration(
              LoopVectorPreHeader->getModule(), Intrinsic::vp_store,
              {StoredValTy, VecPtr->getType()});
          Value *BlockInMaskPart =
              isMaskRequired
                  ? MaskValue(Part, StoredValTy->getElementCount())
                  : Builder.getTrueVector(StoredValTy->getElementCount());

          Value *EVLPartTrunc = Builder.CreateTrunc(
              EVLPart, Type::getInt32Ty(VecPtr->getType()->getContext()));
          NewSI = Builder.CreateCall(
              VPIntr, {StoredVal, VecPtr, Builder.getInt32(Alignment.value()),
                       BlockInMaskPart, EVLPartTrunc});
        } else if (isMaskRequired)
          NewSI = Builder.CreateMaskedStore(StoredVal, VecPtr, Alignment,
                                            BlockInMaskParts[Part]);
        else
          NewSI = Builder.CreateAlignedStore(StoredVal, VecPtr, Alignment);
      }
      addMetadata(NewSI, SI);
    }
    return;
  }

  // Handle loads.
  assert(LI && "Must have a load instruction");
  setDebugLocFromInst(Builder, LI);
  for (unsigned Part = 0; Part < UF; ++Part) {
    Value *NewLI;
    Value *EVLPart = EVL ? State.get(EVL, Part) : nullptr;
    if (CreateGatherScatter) {
      if (EVLPart) {
        Value *VectorGep = State.get(Addr, Part);
        auto PtrsTy = cast<VectorType>(VectorGep->getType());
        auto PtrTy = cast<PointerType>(PtrsTy->getElementType());
        ElementCount NumElts = PtrsTy->getElementCount();
        Type *DataTy = VectorType::get(PtrTy->getElementType(), NumElts);
        // Conservatively use the mask emitted by VPlan instead of all-ones.
        Value *BlockInMaskPart = isMaskRequired
                                     ? BlockInMaskParts[Part]
                                     : Builder.getTrueVector(NumElts);
        Value *EVLPartTrunc = Builder.CreateTrunc(
            EVLPart, Type::getInt32Ty(DataTy->getContext()));
        Value *Operands[] = {VectorGep, Builder.getInt32(Alignment.value()),
                             BlockInMaskPart, EVLPartTrunc};
        NewLI = Builder.CreateIntrinsic(Intrinsic::vp_gather, {DataTy, PtrsTy},
                                        Operands, nullptr, "vp.gather");
      } else {
        Value *MaskPart = isMaskRequired ? BlockInMaskParts[Part] : nullptr;
        Value *VectorGep = State.get(Addr, Part);
        NewLI = Builder.CreateMaskedGather(VectorGep, Alignment, MaskPart,
                                           nullptr, "wide.masked.gather");
        addMetadata(NewLI, LI);
      }
    } else {
      auto *VecPtr = CreateVecPtr(Part, State.get(Addr, {0, 0}));
      // if EVLPart is not null, we can vectorize using predicated
      // intrinsic.
      if (EVLPart) {
        Function *VPIntr = Intrinsic::getDeclaration(
            LoopVectorPreHeader->getModule(), Intrinsic::vp_load,
            {VecPtr->getType()->getPointerElementType(), VecPtr->getType()});

        VectorType *VecTy =
            cast<VectorType>(VecPtr->getType()->getPointerElementType());
        Value *BlockInMaskPart =
            isMaskRequired ? MaskValue(Part, VecTy->getElementCount())
                           : Builder.getTrueVector(VecTy->getElementCount());

        Value *EVLPartTrunc = Builder.CreateTrunc(
            EVLPart, Type::getInt32Ty(VecPtr->getType()->getContext()));
        NewLI = Builder.CreateCall(VPIntr,
                                   {VecPtr, Builder.getInt32(Alignment.value()),
                                    BlockInMaskPart, EVLPartTrunc},
                                   "vp.op.load");
      } else if (isMaskRequired)
          NewLI = Builder.CreateMaskedLoad(
              VecPtr, Alignment, BlockInMaskParts[Part],
              UndefValue::get(DataTy), "wide.masked.load");
      else
        NewLI =
            Builder.CreateAlignedLoad(DataTy, VecPtr, Alignment, "wide.load");

      // Add metadata to the load, but setVectorValue to the reverse shuffle.
      addMetadata(NewLI, LI);
      if (Reverse)
        NewLI = reverseVector(NewLI);
    }
    VectorLoopValueMap.setVectorValue(Instr, Part, NewLI);
  }
}

void InnerLoopVectorizer::scalarizeInstruction(Instruction *Instr, VPUser &User,
                                               const VPIteration &Instance,
                                               bool IfPredicateInstr,
                                               VPTransformState &State) {
  assert(!Instr->getType()->isAggregateType() && "Can't handle vectors");

  setDebugLocFromInst(Builder, Instr);

  // Does this instruction return a value ?
  bool IsVoidRetTy = Instr->getType()->isVoidTy();

  Instruction *Cloned = Instr->clone();
  if (!IsVoidRetTy)
    Cloned->setName(Instr->getName() + ".cloned");

  // Replace the operands of the cloned instructions with their scalar
  // equivalents in the new loop.
  for (unsigned op = 0, e = User.getNumOperands(); op != e; ++op) {
    auto *NewOp = State.get(User.getOperand(op), Instance);
    Cloned->setOperand(op, NewOp);
  }
  addNewMetadata(Cloned, Instr);

  // Place the cloned scalar in the new loop.
  Builder.Insert(Cloned);

  // Add the cloned scalar to the scalar map entry.
  VectorLoopValueMap.setScalarValue(Instr, Instance, Cloned);

  // If we just cloned a new assumption, add it the assumption cache.
  if (auto *II = dyn_cast<IntrinsicInst>(Cloned))
    if (II->getIntrinsicID() == Intrinsic::assume)
      AC->registerAssumption(II);

  // End if-block.
  if (IfPredicateInstr)
    PredicatedInstructions.push_back(Cloned);
}

PHINode *InnerLoopVectorizer::createInductionVariable(Loop *L, Value *Start,
                                                      Value *End, Value *Step,
                                                      Instruction *DL) {
  BasicBlock *Header = L->getHeader();
  BasicBlock *Latch = L->getLoopLatch();
  // As we're just creating this loop, it's possible no latch exists
  // yet. If so, use the header as this will be a single block loop.
  if (!Latch)
    Latch = Header;

  IRBuilder<> Builder(&*Header->getFirstInsertionPt());
  Instruction *OldInst = getDebugLocFromInstOrOperands(OldInduction);
  setDebugLocFromInst(Builder, OldInst);
  auto *Induction = Builder.CreatePHI(Start->getType(), 2, "index");

  Builder.SetInsertPoint(Latch->getTerminator());
  setDebugLocFromInst(Builder, OldInst);

  // Create i+1 and fill the PHINode.
  // If using scalable vectors, multiply step size by vscale.
  // If using predicated vector ops, index.next will be later fixed to
  // index.next = index + EVL (EVL is the result from call to vsetvl)
  // At that point index.vscale def will be dead.
  Value *ScaleStep = Step;
  if (TTI->useScalableVectorType() && !preferPredicatedVectorOps()) {
    Function *VscaleFunc = Intrinsic::getDeclaration(
        Header->getModule(), Intrinsic::vscale,
        Step->getType());
    CallInst *VscaleFuncCall = Builder.CreateCall(VscaleFunc, {});
    ScaleStep = Builder.CreateMul(VscaleFuncCall, Step, "index.vscale");
  }
  NextIndex =
      cast<Instruction>(Builder.CreateAdd(Induction, ScaleStep, "index.next"));
  Induction->addIncoming(Start, L->getLoopPreheader());
  Induction->addIncoming(NextIndex, Latch);
  // Create the compare.
  Value *ICmp = Builder.CreateICmpEQ(NextIndex, End);
  Builder.CreateCondBr(ICmp, L->getExitBlock(), Header);

  // Now we have two terminators. Remove the old one from the block.
  Latch->getTerminator()->eraseFromParent();

  return Induction;
}

Value *InnerLoopVectorizer::getOrCreateTripCount(Loop *L) {
  if (TripCount)
    return TripCount;

  assert(L && "Create Trip Count for null loop.");
  IRBuilder<> Builder(L->getLoopPreheader()->getTerminator());
  // Find the loop boundaries.
  ScalarEvolution *SE = PSE.getSE();
  const SCEV *BackedgeTakenCount = PSE.getBackedgeTakenCount();
  assert(BackedgeTakenCount != SE->getCouldNotCompute() &&
         "Invalid loop count");

  Type *IdxTy = Legal->getWidestInductionType();
  assert(IdxTy && "No type for induction");

  // The exit count might have the type of i64 while the phi is i32. This can
  // happen if we have an induction variable that is sign extended before the
  // compare. The only way that we get a backedge taken count is that the
  // induction variable was signed and as such will not overflow. In such a case
  // truncation is legal.
  if (SE->getTypeSizeInBits(BackedgeTakenCount->getType()) >
      IdxTy->getPrimitiveSizeInBits())
    BackedgeTakenCount = SE->getTruncateOrNoop(BackedgeTakenCount, IdxTy);
  BackedgeTakenCount = SE->getNoopOrZeroExtend(BackedgeTakenCount, IdxTy);

  // Get the total trip count from the count by adding 1.
  const SCEV *ExitCount = SE->getAddExpr(
      BackedgeTakenCount, SE->getOne(BackedgeTakenCount->getType()));

  const DataLayout &DL = L->getHeader()->getModule()->getDataLayout();

  // Expand the trip count and place the new instructions in the preheader.
  // Notice that the pre-header does not change, only the loop body.
  SCEVExpander Exp(*SE, DL, "induction");

  // Count holds the overall loop count (N).
  TripCount = Exp.expandCodeFor(ExitCount, ExitCount->getType(),
                                L->getLoopPreheader()->getTerminator());

  if (TripCount->getType()->isPointerTy())
    TripCount =
        CastInst::CreatePointerCast(TripCount, IdxTy, "exitcount.ptrcnt.to.int",
                                    L->getLoopPreheader()->getTerminator());

  return TripCount;
}

Value *InnerLoopVectorizer::getOrCreateVectorTripCount(Loop *L) {
  if (VectorTripCount)
    return VectorTripCount;

  if (preferPredicatedVectorOps())
    return VectorTripCount = getOrCreateTripCount(L);

  Value *TC = getOrCreateTripCount(L);
  IRBuilder<> Builder(L->getLoopPreheader()->getTerminator());

  Type *Ty = TC->getType();
  Value *Step = ConstantInt::get(Ty, VF * UF);

  // If the tail is to be folded by masking, round the number of iterations N
  // up to a multiple of Step instead of rounding down. This is done by first
  // adding Step-1 and then rounding down. Note that it's ok if this addition
  // overflows: the vector induction variable will eventually wrap to zero given
  // that it starts at zero and its Step is a power of two; the loop will then
  // exit, with the last early-exit vector comparison also producing all-true.
  if (Cost->foldTailByMasking()) {
    // TODO: Fix for scalable vectors.
    assert(isPowerOf2_32(VF * UF) &&
           "VF*UF must be a power of 2 when folding tail by masking");
    if (isScalable()) {
      CallInst *VscaleFuncCall =
          emitVscaleCall(Builder, L->getLoopPreheader()->getModule(), Ty);
      Step = Builder.CreateMul(VscaleFuncCall, Step, "step.vscale");
    }
    Value *Stepm = Builder.CreateSub(Step, ConstantInt::get(Ty, 1));
    TC = Builder.CreateAdd(TC, Stepm, "n.rnd.up");
  }

  // Now we need to generate the expression for the part of the loop that the
  // vectorized body will execute. This is equal to N - (N % Step) if scalar
  // iterations are not required for correctness, or N - Step, otherwise. Step
  // is equal to the vectorization factor (number of SIMD elements) times the
  // unroll factor (number of SIMD instructions).
  if (isScalable()) {
    CallInst *VscaleFuncCall =
        emitVscaleCall(Builder, L->getHeader()->getModule(), Ty);
    Step = Builder.CreateMul(Step, VscaleFuncCall, "step.vscale");
  }
  Value *R = Builder.CreateURem(TC, Step, "n.mod.vf");

  // If there is a non-reversed interleaved group that may speculatively access
  // memory out-of-bounds, we need to ensure that there will be at least one
  // iteration of the scalar epilogue loop. Thus, if the step evenly divides
  // the trip count, we set the remainder to be equal to the step. If the step
  // does not evenly divide the trip count, no adjustment is necessary since
  // there will already be scalar iterations. Note that the minimum iterations
  // check ensures that N >= Step.
  bool ValidVF = VF > 1 || (VF == 1 && isScalable());
  if (ValidVF && Cost->requiresScalarEpilogue()) {
    auto *IsZero = Builder.CreateICmpEQ(R, ConstantInt::get(R->getType(), 0));
    R = Builder.CreateSelect(IsZero, Step, R);
  }

  VectorTripCount = Builder.CreateSub(TC, R, "n.vec");

  return VectorTripCount;
}

Value *InnerLoopVectorizer::createBitOrPointerCast(Value *V, VectorType *DstVTy,
                                                   const DataLayout &DL) {
  // Verify that V is a vector type with same number of elements as DstVTy.
  unsigned VF = DstVTy->getNumElements();
  VectorType *SrcVecTy = cast<VectorType>(V->getType());
  assert((VF == SrcVecTy->getNumElements()) &&
         "Vector dimensions do not match");
  Type *SrcElemTy = SrcVecTy->getElementType();
  Type *DstElemTy = DstVTy->getElementType();
  assert((DL.getTypeSizeInBits(SrcElemTy) == DL.getTypeSizeInBits(DstElemTy)) &&
         "Vector elements must have same size");

  // Do a direct cast if element types are castable.
  if (CastInst::isBitOrNoopPointerCastable(SrcElemTy, DstElemTy, DL)) {
    return Builder.CreateBitOrPointerCast(V, DstVTy);
  }
  // V cannot be directly casted to desired vector type.
  // May happen when V is a floating point vector but DstVTy is a vector of
  // pointers or vice-versa. Handle this using a two-step bitcast using an
  // intermediate Integer type for the bitcast i.e. Ptr <-> Int <-> Float.
  assert((DstElemTy->isPointerTy() != SrcElemTy->isPointerTy()) &&
         "Only one type should be a pointer type");
  assert((DstElemTy->isFloatingPointTy() != SrcElemTy->isFloatingPointTy()) &&
         "Only one type should be a floating point type");
  Type *IntTy =
      IntegerType::getIntNTy(V->getContext(), DL.getTypeSizeInBits(SrcElemTy));
  auto *VecIntTy = VectorType::get(IntTy, VF, Cost->isScalable());
  Value *CastVal = Builder.CreateBitOrPointerCast(V, VecIntTy);
  return Builder.CreateBitOrPointerCast(CastVal, DstVTy);
}

void InnerLoopVectorizer::emitMinimumIterationCountCheck(Loop *L,
                                                         BasicBlock *Bypass) {
  Value *Count = getOrCreateTripCount(L);
  // Reuse existing vector loop preheader for TC checks.
  // Note that new preheader block is generated for vector loop.
  BasicBlock *const TCCheckBlock = LoopVectorPreHeader;
  IRBuilder<> Builder(TCCheckBlock->getTerminator());

  // Generate code to check if the loop's trip count is less than VF * UF, or
  // equal to it in case a scalar epilogue is required; this implies that the
  // vector trip count is zero. This check also covers the case where adding one
  // to the backedge-taken count overflowed leading to an incorrect trip count
  // of zero. In this case we will also jump to the scalar loop.
  auto P =
      Cost->requiresScalarEpilogue() ? ICmpInst::ICMP_ULE : ICmpInst::ICMP_ULT;

  // If tail is to be folded, vector loop takes care of all iterations.
  Value *CheckMinIters = Builder.getFalse();
  if (!Cost->foldTailByMasking()) {
    Value *Step = ConstantInt::get(Count->getType(), VF * UF);
    if (isScalable()) {
      CallInst *VscaleFuncCall =
          emitVscaleCall(Builder, TCCheckBlock->getModule(), Count->getType());
      Step = Builder.CreateMul(VscaleFuncCall, Step, "step.vscale");
    }
    CheckMinIters = Builder.CreateICmp(P, Count, Step, "min.iters.check");
  }

  // Create new preheader for vector loop.
  LoopVectorPreHeader =
      SplitBlock(TCCheckBlock, TCCheckBlock->getTerminator(), DT, LI, nullptr,
                 "vector.ph");

  assert(DT->properlyDominates(DT->getNode(TCCheckBlock),
                               DT->getNode(Bypass)->getIDom()) &&
         "TC check is expected to dominate Bypass");

  // Update dominator for Bypass & LoopExit.
  DT->changeImmediateDominator(Bypass, TCCheckBlock);
  DT->changeImmediateDominator(LoopExitBlock, TCCheckBlock);

  ReplaceInstWithInst(
      TCCheckBlock->getTerminator(),
      BranchInst::Create(Bypass, LoopVectorPreHeader, CheckMinIters));
  LoopBypassBlocks.push_back(TCCheckBlock);
}

void InnerLoopVectorizer::emitSCEVChecks(Loop *L, BasicBlock *Bypass) {
  // Reuse existing vector loop preheader for SCEV checks.
  // Note that new preheader block is generated for vector loop.
  BasicBlock *const SCEVCheckBlock = LoopVectorPreHeader;

  // Generate the code to check that the SCEV assumptions that we made.
  // We want the new basic block to start at the first instruction in a
  // sequence of instructions that form a check.
  SCEVExpander Exp(*PSE.getSE(), Bypass->getModule()->getDataLayout(),
                   "scev.check");
  Value *SCEVCheck = Exp.expandCodeForPredicate(
      &PSE.getUnionPredicate(), SCEVCheckBlock->getTerminator());

  if (auto *C = dyn_cast<ConstantInt>(SCEVCheck))
    if (C->isZero())
      return;

  assert(!SCEVCheckBlock->getParent()->hasOptSize() &&
         "Cannot SCEV check stride or overflow when optimizing for size");

  SCEVCheckBlock->setName("vector.scevcheck");
  // Create new preheader for vector loop.
  LoopVectorPreHeader =
      SplitBlock(SCEVCheckBlock, SCEVCheckBlock->getTerminator(), DT, LI,
                 nullptr, "vector.ph");

  // Update dominator only if this is first RT check.
  if (LoopBypassBlocks.empty()) {
    DT->changeImmediateDominator(Bypass, SCEVCheckBlock);
    DT->changeImmediateDominator(LoopExitBlock, SCEVCheckBlock);
  }

  ReplaceInstWithInst(
      SCEVCheckBlock->getTerminator(),
      BranchInst::Create(Bypass, LoopVectorPreHeader, SCEVCheck));
  LoopBypassBlocks.push_back(SCEVCheckBlock);
  AddedSafetyChecks = true;
}

void InnerLoopVectorizer::emitMemRuntimeChecks(Loop *L, BasicBlock *Bypass) {
  // VPlan-native path does not do any analysis for runtime checks currently.
  if (EnableVPlanNativePath)
    return;

  // Reuse existing vector loop preheader for runtime memory checks.
  // Note that new preheader block is generated for vector loop.
  BasicBlock *const MemCheckBlock = L->getLoopPreheader();

  // Generate the code that checks in runtime if arrays overlap. We put the
  // checks into a separate block to make the more common case of few elements
  // faster.
  auto *LAI = Legal->getLAI();
  const auto &RtPtrChecking = *LAI->getRuntimePointerChecking();
  if (!RtPtrChecking.Need)
    return;
  Instruction *FirstCheckInst;
  Instruction *MemRuntimeCheck;
  std::tie(FirstCheckInst, MemRuntimeCheck) =
      addRuntimeChecks(MemCheckBlock->getTerminator(), OrigLoop,
                       RtPtrChecking.getChecks(), RtPtrChecking.getSE());
  assert(MemRuntimeCheck && "no RT checks generated although RtPtrChecking "
                            "claimed checks are required");

  if (MemCheckBlock->getParent()->hasOptSize()) {
    assert(Cost->Hints->getForce() == LoopVectorizeHints::FK_Enabled &&
           "Cannot emit memory checks when optimizing for size, unless forced "
           "to vectorize.");
    ORE->emit([&]() {
      return OptimizationRemarkAnalysis(DEBUG_TYPE, "VectorizationCodeSize",
                                        L->getStartLoc(), L->getHeader())
             << "Code-size may be reduced by not forcing "
                "vectorization, or by source-code modifications "
                "eliminating the need for runtime checks "
                "(e.g., adding 'restrict').";
    });
  }

  MemCheckBlock->setName("vector.memcheck");
  // Create new preheader for vector loop.
  LoopVectorPreHeader =
      SplitBlock(MemCheckBlock, MemCheckBlock->getTerminator(), DT, LI, nullptr,
                 "vector.ph");

  // Update dominator only if this is first RT check.
  if (LoopBypassBlocks.empty()) {
    DT->changeImmediateDominator(Bypass, MemCheckBlock);
    DT->changeImmediateDominator(LoopExitBlock, MemCheckBlock);
  }

  ReplaceInstWithInst(
      MemCheckBlock->getTerminator(),
      BranchInst::Create(Bypass, LoopVectorPreHeader, MemRuntimeCheck));
  LoopBypassBlocks.push_back(MemCheckBlock);
  AddedSafetyChecks = true;

  // We currently don't use LoopVersioning for the actual loop cloning but we
  // still use it to add the noalias metadata.
  LVer = std::make_unique<LoopVersioning>(*Legal->getLAI(), OrigLoop, LI, DT,
                                          PSE.getSE());
  LVer->prepareNoAliasMetadata();
}

Value *InnerLoopVectorizer::emitTransformedIndex(
    IRBuilder<> &B, Value *Index, ScalarEvolution *SE, const DataLayout &DL,
    const InductionDescriptor &ID) const {

  SCEVExpander Exp(*SE, DL, "induction");
  auto Step = ID.getStep();
  auto StartValue = ID.getStartValue();
  assert(Index->getType() == Step->getType() &&
         "Index type does not match StepValue type");

  // Note: the IR at this point is broken. We cannot use SE to create any new
  // SCEV and then expand it, hoping that SCEV's simplification will give us
  // a more optimal code. Unfortunately, attempt of doing so on invalid IR may
  // lead to various SCEV crashes. So all we can do is to use builder and rely
  // on InstCombine for future simplifications. Here we handle some trivial
  // cases only.
  auto CreateAdd = [&B](Value *X, Value *Y) {
    assert(X->getType() == Y->getType() && "Types don't match!");
    if (auto *CX = dyn_cast<ConstantInt>(X))
      if (CX->isZero())
        return Y;
    if (auto *CY = dyn_cast<ConstantInt>(Y))
      if (CY->isZero())
        return X;
    return B.CreateAdd(X, Y);
  };

  auto CreateMul = [&B](Value *X, Value *Y) {
    assert(X->getType() == Y->getType() && "Types don't match!");
    if (auto *CX = dyn_cast<ConstantInt>(X))
      if (CX->isOne())
        return Y;
    if (auto *CY = dyn_cast<ConstantInt>(Y))
      if (CY->isOne())
        return X;
    return B.CreateMul(X, Y);
  };

  switch (ID.getKind()) {
  case InductionDescriptor::IK_IntInduction: {
    assert(Index->getType() == StartValue->getType() &&
           "Index type does not match StartValue type");
    if (ID.getConstIntStepValue() && ID.getConstIntStepValue()->isMinusOne())
      return B.CreateSub(StartValue, Index);
    auto *Offset = CreateMul(
        Index, Exp.expandCodeFor(Step, Index->getType(), &*B.GetInsertPoint()));
    return CreateAdd(StartValue, Offset);
  }
  case InductionDescriptor::IK_PtrInduction: {
    assert(isa<SCEVConstant>(Step) &&
           "Expected constant step for pointer induction");
    return B.CreateGEP(
        StartValue->getType()->getPointerElementType(), StartValue,
        CreateMul(Index, Exp.expandCodeFor(Step, Index->getType(),
                                           &*B.GetInsertPoint())));
  }
  case InductionDescriptor::IK_FpInduction: {
    assert(Step->getType()->isFloatingPointTy() && "Expected FP Step value");
    auto InductionBinOp = ID.getInductionBinOp();
    assert(InductionBinOp &&
           (InductionBinOp->getOpcode() == Instruction::FAdd ||
            InductionBinOp->getOpcode() == Instruction::FSub) &&
           "Original bin op should be defined for FP induction");

    Value *StepValue = cast<SCEVUnknown>(Step)->getValue();

    // Floating point operations had to be 'fast' to enable the induction.
    FastMathFlags Flags;
    Flags.setFast();

    Value *MulExp = B.CreateFMul(StepValue, Index);
    if (isa<Instruction>(MulExp))
      // We have to check, the MulExp may be a constant.
      cast<Instruction>(MulExp)->setFastMathFlags(Flags);

    Value *BOp = B.CreateBinOp(InductionBinOp->getOpcode(), StartValue, MulExp,
                               "induction");
    if (isa<Instruction>(BOp))
      cast<Instruction>(BOp)->setFastMathFlags(Flags);

    return BOp;
  }
  case InductionDescriptor::IK_NoInduction:
    return nullptr;
  }
  llvm_unreachable("invalid enum");
}

BasicBlock *InnerLoopVectorizer::createVectorizedLoopSkeleton() {
  /*
   In this function we generate a new loop. The new loop will contain
   the vectorized instructions while the old loop will continue to run the
   scalar remainder.

       [ ] <-- loop iteration number check.
    /   |
   /    v
  |    [ ] <-- vector loop bypass (may consist of multiple blocks).
  |  /  |
  | /   v
  ||   [ ]     <-- vector pre header.
  |/    |
  |     v
  |    [  ] \
  |    [  ]_|   <-- vector loop.
  |     |
  |     v
  |   -[ ]   <--- middle-block.
  |  /  |
  | /   v
  -|- >[ ]     <--- new preheader.
   |    |
   |    v
   |   [ ] \
   |   [ ]_|   <-- old scalar loop to handle remainder.
    \   |
     \  v
      >[ ]     <-- exit block.
   ...
   */

  MDNode *OrigLoopID = OrigLoop->getLoopID();

  // Some loops have a single integer induction variable, while other loops
  // don't. One example is c++ iterators that often have multiple pointer
  // induction variables. In the code below we also support a case where we
  // don't have a single induction variable.
  //
  // We try to obtain an induction variable from the original loop as hard
  // as possible. However if we don't find one that:
  //   - is an integer
  //   - counts from zero, stepping by one
  //   - is the size of the widest induction variable type
  // then we create a new one.
  OldInduction = Legal->getPrimaryInduction();
  Type *IdxTy = Legal->getWidestInductionType();

  // Split the single block loop into the two loop structure described above.
  LoopScalarBody = OrigLoop->getHeader();
  LoopVectorPreHeader = OrigLoop->getLoopPreheader();
  LoopExitBlock = OrigLoop->getExitBlock();
  assert(LoopExitBlock && "Must have an exit block");
  assert(LoopVectorPreHeader && "Invalid loop structure");

  LoopMiddleBlock =
      SplitBlock(LoopVectorPreHeader, LoopVectorPreHeader->getTerminator(), DT,
                 LI, nullptr, "middle.block");
  LoopScalarPreHeader =
      SplitBlock(LoopMiddleBlock, LoopMiddleBlock->getTerminator(), DT, LI,
                 nullptr, "scalar.ph");
  // We intentionally don't let SplitBlock to update LoopInfo since
  // LoopVectorBody should belong to another loop than LoopVectorPreHeader.
  // LoopVectorBody is explicitly added to the correct place few lines later.
  LoopVectorBody =
      SplitBlock(LoopVectorPreHeader, LoopVectorPreHeader->getTerminator(), DT,
                 nullptr, nullptr, "vector.body");

  // Update dominator for loop exit.
  DT->changeImmediateDominator(LoopExitBlock, LoopMiddleBlock);

  // Create and register the new vector loop.
  Loop *Lp = LI->AllocateLoop();
  Loop *ParentLoop = OrigLoop->getParentLoop();

  // Insert the new loop into the loop nest and register the new basic blocks
  // before calling any utilities such as SCEV that require valid LoopInfo.
  if (ParentLoop) {
    ParentLoop->addChildLoop(Lp);
  } else {
    LI->addTopLevelLoop(Lp);
  }
  Lp->addBasicBlockToLoop(LoopVectorBody, *LI);

  // Find the loop boundaries.
  Value *Count = getOrCreateTripCount(Lp);

  Value *StartIdx = ConstantInt::get(IdxTy, 0);

  // Now, compare the new count to zero. If it is zero skip the vector loop and
  // jump to the scalar loop. This check also covers the case where the
  // backedge-taken count is uint##_max: adding one to it will overflow leading
  // to an incorrect trip count of zero. In this (rare) case we will also jump
  // to the scalar loop.
  emitMinimumIterationCountCheck(Lp, LoopScalarPreHeader);

  // Generate the code to check any assumptions that we've made for SCEV
  // expressions.
  emitSCEVChecks(Lp, LoopScalarPreHeader);

  // Generate the code that checks in runtime if arrays overlap. We put the
  // checks into a separate block to make the more common case of few elements
  // faster.
  emitMemRuntimeChecks(Lp, LoopScalarPreHeader);

  // Generate the induction variable.
  // The loop step is equal to the vectorization factor (num of SIMD elements)
  // times the unroll factor (num of SIMD instructions).
  Value *CountRoundDown = getOrCreateVectorTripCount(Lp);
  Constant *Step = ConstantInt::get(IdxTy, VF * UF);
  Induction =
      createInductionVariable(Lp, StartIdx, CountRoundDown, Step,
                              getDebugLocFromInstOrOperands(OldInduction));

  // We are going to resume the execution of the scalar loop.
  // Go over all of the induction variables that we found and fix the
  // PHIs that are left in the scalar version of the loop.
  // The starting values of PHI nodes depend on the counter of the last
  // iteration in the vectorized loop.
  // If we come from a bypass edge then we need to start from the original
  // start value.

  // This variable saves the new starting index for the scalar loop. It is used
  // to test if there are any tail iterations left once the vector loop has
  // completed.
  for (auto &InductionEntry : Legal->getInductionVars()) {
    PHINode *OrigPhi = InductionEntry.first;
    InductionDescriptor II = InductionEntry.second;

    // Create phi nodes to merge from the  backedge-taken check block.
    PHINode *BCResumeVal =
        PHINode::Create(OrigPhi->getType(), 3, "bc.resume.val",
                        LoopScalarPreHeader->getTerminator());
    // Copy original phi DL over to the new one.
    BCResumeVal->setDebugLoc(OrigPhi->getDebugLoc());
    Value *&EndValue = IVEndValues[OrigPhi];
    if (OrigPhi == OldInduction) {
      // We know what the end value is.
      EndValue = CountRoundDown;
    } else {
      IRBuilder<> B(Lp->getLoopPreheader()->getTerminator());
      Type *StepType = II.getStep()->getType();
      Instruction::CastOps CastOp =
          CastInst::getCastOpcode(CountRoundDown, true, StepType, true);
      Value *CRD = B.CreateCast(CastOp, CountRoundDown, StepType, "cast.crd");
      const DataLayout &DL = LoopScalarBody->getModule()->getDataLayout();
      EndValue = emitTransformedIndex(B, CRD, PSE.getSE(), DL, II);
      EndValue->setName("ind.end");
    }

    // The new PHI merges the original incoming value, in case of a bypass,
    // or the value at the end of the vectorized loop.
    BCResumeVal->addIncoming(EndValue, LoopMiddleBlock);

    // Fix the scalar body counter (PHI node).
    // The old induction's phi node in the scalar body needs the truncated
    // value.
    for (BasicBlock *BB : LoopBypassBlocks)
      BCResumeVal->addIncoming(II.getStartValue(), BB);
    OrigPhi->setIncomingValueForBlock(LoopScalarPreHeader, BCResumeVal);
  }

  // We need the OrigLoop (scalar loop part) latch terminator to help
  // produce correct debug info for the middle block BB instructions.
  // The legality check stage guarantees that the loop will have a single
  // latch.
  assert(isa<BranchInst>(OrigLoop->getLoopLatch()->getTerminator()) &&
         "Scalar loop latch terminator isn't a branch");
  BranchInst *ScalarLatchBr =
      cast<BranchInst>(OrigLoop->getLoopLatch()->getTerminator());

  // Add a check in the middle block to see if we have completed
  // all of the iterations in the first vector loop.
  // If (N - N%VF) == N, then we *don't* need to run the remainder.
  // If tail is to be folded, we know we don't need to run the remainder.
  Value *CmpN = Builder.getTrue();
  if (!Cost->foldTailByMasking()) {
    CmpN = CmpInst::Create(Instruction::ICmp, CmpInst::ICMP_EQ, Count,
                           CountRoundDown, "cmp.n",
                           LoopMiddleBlock->getTerminator());

    // Here we use the same DebugLoc as the scalar loop latch branch instead
    // of the corresponding compare because they may have ended up with
    // different line numbers and we want to avoid awkward line stepping while
    // debugging. Eg. if the compare has got a line number inside the loop.
    cast<Instruction>(CmpN)->setDebugLoc(ScalarLatchBr->getDebugLoc());
  }

  BranchInst *BrInst =
      BranchInst::Create(LoopExitBlock, LoopScalarPreHeader, CmpN);
  BrInst->setDebugLoc(ScalarLatchBr->getDebugLoc());
  ReplaceInstWithInst(LoopMiddleBlock->getTerminator(), BrInst);

  // Get ready to start creating new instructions into the vectorized body.
  assert(LoopVectorPreHeader == Lp->getLoopPreheader() &&
         "Inconsistent vector loop preheader");
  Builder.SetInsertPoint(&*LoopVectorBody->getFirstInsertionPt());

  Optional<MDNode *> VectorizedLoopID =
      makeFollowupLoopID(OrigLoopID, {LLVMLoopVectorizeFollowupAll,
                                      LLVMLoopVectorizeFollowupVectorized});
  if (VectorizedLoopID.hasValue()) {
    Lp->setLoopID(VectorizedLoopID.getValue());

    // Do not setAlreadyVectorized if loop attributes have been defined
    // explicitly.
    return LoopVectorPreHeader;
  }

  // Keep all loop hints from the original loop on the vector loop (we'll
  // replace the vectorizer-specific hints below).
  if (MDNode *LID = OrigLoop->getLoopID())
    Lp->setLoopID(LID);

  LoopVectorizeHints Hints(Lp, true, *ORE);
  Hints.setAlreadyVectorized();

#ifdef EXPENSIVE_CHECKS
  assert(DT->verify(DominatorTree::VerificationLevel::Fast));
  LI->verify(*DT);
#endif

  return LoopVectorPreHeader;
}

// Fix up external users of the induction variable. At this point, we are
// in LCSSA form, with all external PHIs that use the IV having one input value,
// coming from the remainder loop. We need those PHIs to also have a correct
// value for the IV when arriving directly from the middle block.
void InnerLoopVectorizer::fixupIVUsers(PHINode *OrigPhi,
                                       const InductionDescriptor &II,
                                       Value *CountRoundDown, Value *EndValue,
                                       BasicBlock *MiddleBlock) {
  // There are two kinds of external IV usages - those that use the value
  // computed in the last iteration (the PHI) and those that use the penultimate
  // value (the value that feeds into the phi from the loop latch).
  // We allow both, but they, obviously, have different values.

  assert(OrigLoop->getExitBlock() && "Expected a single exit block");

  DenseMap<Value *, Value *> MissingVals;

  // An external user of the last iteration's value should see the value that
  // the remainder loop uses to initialize its own IV.
  Value *PostInc = OrigPhi->getIncomingValueForBlock(OrigLoop->getLoopLatch());
  for (User *U : PostInc->users()) {
    Instruction *UI = cast<Instruction>(U);
    if (!OrigLoop->contains(UI)) {
      assert(isa<PHINode>(UI) && "Expected LCSSA form");
      MissingVals[UI] = EndValue;
    }
  }

  // An external user of the penultimate value need to see EndValue - Step.
  // The simplest way to get this is to recompute it from the constituent SCEVs,
  // that is Start + (Step * (CRD - 1)).
  for (User *U : OrigPhi->users()) {
    auto *UI = cast<Instruction>(U);
    if (!OrigLoop->contains(UI)) {
      const DataLayout &DL =
          OrigLoop->getHeader()->getModule()->getDataLayout();
      assert(isa<PHINode>(UI) && "Expected LCSSA form");

      IRBuilder<> B(MiddleBlock->getTerminator());
      Value *CountMinusOne = B.CreateSub(
          CountRoundDown, ConstantInt::get(CountRoundDown->getType(), 1));
      Value *CMO =
          !II.getStep()->getType()->isIntegerTy()
              ? B.CreateCast(Instruction::SIToFP, CountMinusOne,
                             II.getStep()->getType())
              : B.CreateSExtOrTrunc(CountMinusOne, II.getStep()->getType());
      CMO->setName("cast.cmo");
      Value *Escape = emitTransformedIndex(B, CMO, PSE.getSE(), DL, II);
      Escape->setName("ind.escape");
      MissingVals[UI] = Escape;
    }
  }

  for (auto &I : MissingVals) {
    PHINode *PHI = cast<PHINode>(I.first);
    // One corner case we have to handle is two IVs "chasing" each-other,
    // that is %IV2 = phi [...], [ %IV1, %latch ]
    // In this case, if IV1 has an external use, we need to avoid adding both
    // "last value of IV1" and "penultimate value of IV2". So, verify that we
    // don't already have an incoming value for the middle block.
    if (PHI->getBasicBlockIndex(MiddleBlock) == -1)
      PHI->addIncoming(I.second, MiddleBlock);
  }
}

namespace {

struct CSEDenseMapInfo {
  static bool canHandle(const Instruction *I) {
    return isa<InsertElementInst>(I) || isa<ExtractElementInst>(I) ||
           isa<ShuffleVectorInst>(I) || isa<GetElementPtrInst>(I);
  }

  static inline Instruction *getEmptyKey() {
    return DenseMapInfo<Instruction *>::getEmptyKey();
  }

  static inline Instruction *getTombstoneKey() {
    return DenseMapInfo<Instruction *>::getTombstoneKey();
  }

  static unsigned getHashValue(const Instruction *I) {
    assert(canHandle(I) && "Unknown instruction!");
    return hash_combine(I->getOpcode(), hash_combine_range(I->value_op_begin(),
                                                           I->value_op_end()));
  }

  static bool isEqual(const Instruction *LHS, const Instruction *RHS) {
    if (LHS == getEmptyKey() || RHS == getEmptyKey() ||
        LHS == getTombstoneKey() || RHS == getTombstoneKey())
      return LHS == RHS;
    return LHS->isIdenticalTo(RHS);
  }
};

} // end anonymous namespace

/// Perform cse of induction variable instructions.
static void cse(BasicBlock *BB) {
  // Perform simple cse.
  SmallDenseMap<Instruction *, Instruction *, 4, CSEDenseMapInfo> CSEMap;
  for (BasicBlock::iterator I = BB->begin(), E = BB->end(); I != E;) {
    Instruction *In = &*I++;

    if (!CSEDenseMapInfo::canHandle(In))
      continue;

    // Check if we can replace this instruction with any of the
    // visited instructions.
    if (Instruction *V = CSEMap.lookup(In)) {
      In->replaceAllUsesWith(V);
      In->eraseFromParent();
      continue;
    }

    CSEMap[In] = In;
  }
}

unsigned LoopVectorizationCostModel::getVectorCallCost(CallInst *CI,
                                                       unsigned VF,
                                                       bool &NeedToScalarize) {
  Function *F = CI->getCalledFunction();
  Type *ScalarRetTy = CI->getType();
  SmallVector<Type *, 4> Tys, ScalarTys;
  for (auto &ArgOp : CI->arg_operands())
    ScalarTys.push_back(ArgOp->getType());

  // Estimate cost of scalarized vector call. The source operands are assumed
  // to be vectors, so we need to extract individual elements from there,
  // execute VF scalar calls, and then gather the result into the vector return
  // value.
  unsigned ScalarCallCost = TTI.getCallInstrCost(F, ScalarRetTy, ScalarTys,
                                                 TTI::TCK_RecipThroughput);
  if (VF == 1)
    return ScalarCallCost;

  // Compute corresponding vector type for return value and arguments.
  Type *RetTy = ToVectorTy(ScalarRetTy, VF, isScalable());
  for (Type *ScalarTy : ScalarTys)
    Tys.push_back(ToVectorTy(ScalarTy, VF, isScalable()));

  // Compute costs of unpacking argument values for the scalar calls and
  // packing the return values to a vector.
  unsigned ScalarizationCost = getScalarizationOverhead(CI, VF);

  unsigned Cost = ScalarCallCost * VF + ScalarizationCost;

  // If we can't emit a vector call for this function, then the currently found
  // cost is the cost we need to return.
  NeedToScalarize = true;
  VFShape Shape = VFShape::get(*CI, {VF, false}, false /*HasGlobalPred*/);
  Function *VecFunc = VFDatabase(*CI).getVectorizedFunction(Shape);

  if (!TLI || CI->isNoBuiltin() || !VecFunc)
    return Cost;

  // If the corresponding vector cost is cheaper, return its cost.
  unsigned VectorCallCost = TTI.getCallInstrCost(nullptr, RetTy, Tys,
                                                 TTI::TCK_RecipThroughput);
  if (VectorCallCost < Cost) {
    NeedToScalarize = false;
    return VectorCallCost;
  }
  return Cost;
}

unsigned LoopVectorizationCostModel::getVectorIntrinsicCost(CallInst *CI,
                                                            unsigned VF) {
  Intrinsic::ID ID = getVectorIntrinsicIDForCall(CI, TLI);
  assert(ID && "Expected intrinsic call!");

  IntrinsicCostAttributes CostAttrs(ID, *CI, VF);
  return TTI.getIntrinsicInstrCost(CostAttrs,
                                   TargetTransformInfo::TCK_RecipThroughput);
}

static Type *smallestIntegerVectorType(Type *T1, Type *T2) {
  auto *I1 = cast<IntegerType>(cast<VectorType>(T1)->getElementType());
  auto *I2 = cast<IntegerType>(cast<VectorType>(T2)->getElementType());
  return I1->getBitWidth() < I2->getBitWidth() ? T1 : T2;
}

static Type *largestIntegerVectorType(Type *T1, Type *T2) {
  auto *I1 = cast<IntegerType>(cast<VectorType>(T1)->getElementType());
  auto *I2 = cast<IntegerType>(cast<VectorType>(T2)->getElementType());
  return I1->getBitWidth() > I2->getBitWidth() ? T1 : T2;
}

void InnerLoopVectorizer::truncateToMinimalBitwidths() {
  // For every instruction `I` in MinBWs, truncate the operands, create a
  // truncated version of `I` and reextend its result. InstCombine runs
  // later and will remove any ext/trunc pairs.
  SmallPtrSet<Value *, 4> Erased;
  for (const auto &KV : Cost->getMinimalBitwidths()) {
    // If the value wasn't vectorized, we must maintain the original scalar
    // type. The absence of the value from VectorLoopValueMap indicates that it
    // wasn't vectorized.
    if (!VectorLoopValueMap.hasAnyVectorValue(KV.first))
      continue;
    for (unsigned Part = 0; Part < UF; ++Part) {
      Value *I = getOrCreateVectorValue(KV.first, Part);
      if (Erased.count(I) || I->use_empty() || !isa<Instruction>(I))
        continue;
      Type *OriginalTy = I->getType();
      Type *ScalarTruncatedTy =
          IntegerType::get(OriginalTy->getContext(), KV.second);
      auto *TruncatedTy = VectorType::get(
          ScalarTruncatedTy, cast<VectorType>(OriginalTy)->getNumElements(),
          Cost->isScalable());
      if (TruncatedTy == OriginalTy)
        continue;

      IRBuilder<> B(cast<Instruction>(I));
      auto ShrinkOperand = [&](Value *V) -> Value * {
        if (auto *ZI = dyn_cast<ZExtInst>(V))
          if (ZI->getSrcTy() == TruncatedTy)
            return ZI->getOperand(0);
        return B.CreateZExtOrTrunc(V, TruncatedTy);
      };

      // The actual instruction modification depends on the instruction type,
      // unfortunately.
      Value *NewI = nullptr;
      if (auto *BO = dyn_cast<BinaryOperator>(I)) {
        NewI = B.CreateBinOp(BO->getOpcode(), ShrinkOperand(BO->getOperand(0)),
                             ShrinkOperand(BO->getOperand(1)));

        // Any wrapping introduced by shrinking this operation shouldn't be
        // considered undefined behavior. So, we can't unconditionally copy
        // arithmetic wrapping flags to NewI.
        cast<BinaryOperator>(NewI)->copyIRFlags(I, /*IncludeWrapFlags=*/false);
      } else if (auto *CI = dyn_cast<ICmpInst>(I)) {
        NewI =
            B.CreateICmp(CI->getPredicate(), ShrinkOperand(CI->getOperand(0)),
                         ShrinkOperand(CI->getOperand(1)));
      } else if (auto *SI = dyn_cast<SelectInst>(I)) {
        NewI = B.CreateSelect(SI->getCondition(),
                              ShrinkOperand(SI->getTrueValue()),
                              ShrinkOperand(SI->getFalseValue()));
      } else if (auto *CI = dyn_cast<CastInst>(I)) {
        switch (CI->getOpcode()) {
        default:
          llvm_unreachable("Unhandled cast!");
        case Instruction::Trunc:
          NewI = ShrinkOperand(CI->getOperand(0));
          break;
        case Instruction::SExt:
          NewI = B.CreateSExtOrTrunc(
              CI->getOperand(0),
              smallestIntegerVectorType(OriginalTy, TruncatedTy));
          break;
        case Instruction::ZExt:
          NewI = B.CreateZExtOrTrunc(
              CI->getOperand(0),
              smallestIntegerVectorType(OriginalTy, TruncatedTy));
          break;
        }
      } else if (auto *SI = dyn_cast<ShuffleVectorInst>(I)) {
        auto Elements0 =
            cast<VectorType>(SI->getOperand(0)->getType())->getNumElements();
        auto *O0 = B.CreateZExtOrTrunc(
            SI->getOperand(0),
            VectorType::get(ScalarTruncatedTy, Elements0, Cost->isScalable()));
        auto Elements1 =
            cast<VectorType>(SI->getOperand(1)->getType())->getNumElements();
        auto *O1 = B.CreateZExtOrTrunc(
            SI->getOperand(1),
            VectorType::get(ScalarTruncatedTy, Elements1, Cost->isScalable()));

        NewI = B.CreateShuffleVector(O0, O1, SI->getShuffleMask());
      } else if (isa<LoadInst>(I) || isa<PHINode>(I)) {
        // Don't do anything with the operands, just extend the result.
        continue;
      } else if (auto *IE = dyn_cast<InsertElementInst>(I)) {
        auto Elements =
            cast<VectorType>(IE->getOperand(0)->getType())->getNumElements();
        auto *O0 = B.CreateZExtOrTrunc(
            IE->getOperand(0),
            VectorType::get(ScalarTruncatedTy, Elements, Cost->isScalable()));
        auto *O1 = B.CreateZExtOrTrunc(IE->getOperand(1), ScalarTruncatedTy);
        NewI = B.CreateInsertElement(O0, O1, IE->getOperand(2));
      } else if (auto *EE = dyn_cast<ExtractElementInst>(I)) {
        auto Elements =
            cast<VectorType>(EE->getOperand(0)->getType())->getNumElements();
        auto *O0 = B.CreateZExtOrTrunc(
            EE->getOperand(0),
            VectorType::get(ScalarTruncatedTy, Elements, Cost->isScalable()));
        NewI = B.CreateExtractElement(O0, EE->getOperand(2));
      } else {
        // If we don't know what to do, be conservative and don't do anything.
        continue;
      }

      // Lastly, extend the result.
      NewI->takeName(cast<Instruction>(I));
      Value *Res = B.CreateZExtOrTrunc(NewI, OriginalTy);
      I->replaceAllUsesWith(Res);
      cast<Instruction>(I)->eraseFromParent();
      Erased.insert(I);
      VectorLoopValueMap.resetVectorValue(KV.first, Part, Res);
    }
  }

  // We'll have created a bunch of ZExts that are now parentless. Clean up.
  for (const auto &KV : Cost->getMinimalBitwidths()) {
    // If the value wasn't vectorized, we must maintain the original scalar
    // type. The absence of the value from VectorLoopValueMap indicates that it
    // wasn't vectorized.
    if (!VectorLoopValueMap.hasAnyVectorValue(KV.first))
      continue;
    for (unsigned Part = 0; Part < UF; ++Part) {
      Value *I = getOrCreateVectorValue(KV.first, Part);
      ZExtInst *Inst = dyn_cast<ZExtInst>(I);
      if (Inst && Inst->use_empty()) {
        Value *NewI = Inst->getOperand(0);
        Inst->eraseFromParent();
        VectorLoopValueMap.resetVectorValue(KV.first, Part, NewI);
      }
    }
  }
}

void InnerLoopVectorizer::fixVectorizedLoop(VPTransformState &State) {
  // Insert truncates and extends for any truncated instructions as hints to
  // InstCombine.
  if (VF > 1 || isScalable())
    truncateToMinimalBitwidths();

  // Fix widened non-induction PHIs by setting up the PHI operands.
  if (OrigPHIsToFix.size()) {
    assert(EnableVPlanNativePath &&
           "Unexpected non-induction PHIs for fixup in non VPlan-native path");
    fixNonInductionPHIs();
  }

  // At this point every instruction in the original loop is widened to a
  // vector form. Now we need to fix the recurrences in the loop. These PHI
  // nodes are currently empty because we did not want to introduce cycles.
  // This is the second stage of vectorizing recurrences.
  fixCrossIterationPHIs();

  // Forget the original basic block.
  PSE.getSE()->forgetLoop(OrigLoop);

  // Fix-up external users of the induction variables.
  for (auto &Entry : Legal->getInductionVars())
    fixupIVUsers(Entry.first, Entry.second,
                 getOrCreateVectorTripCount(LI->getLoopFor(LoopVectorBody)),
                 IVEndValues[Entry.first], LoopMiddleBlock);

  fixLCSSAPHIs();
  for (Instruction *PI : PredicatedInstructions)
    sinkScalarOperands(&*PI);

  // If using predicated vector ops, we need to increment index for the next
  // vector iteration by the EVL used in current iteration.
  if (preferPredicatedVectorOps())
    fixEVLInduction(State);

  // Remove redundant induction instructions.
  cse(LoopVectorBody);

  // Set/update profile weights for the vector and remainder loops as original
  // loop iterations are now distributed among them. Note that original loop
  // represented by LoopScalarBody becomes remainder loop after vectorization.
  //
  // For cases like foldTailByMasking() and requiresScalarEpiloque() we may
  // end up getting slightly roughened result but that should be OK since
  // profile is not inherently precise anyway. Note also possible bypass of
  // vector code caused by legality checks is ignored, assigning all the weight
  // to the vector loop, optimistically.
  setProfileInfoAfterUnrolling(LI->getLoopFor(LoopScalarBody),
                               LI->getLoopFor(LoopVectorBody),
                               LI->getLoopFor(LoopScalarBody), VF * UF);
}

void InnerLoopVectorizer::fixEVLInduction(VPTransformState &State) {
  // FIXME: Add support for interleaving.
  ReplaceInstWithInst(NextIndex, BinaryOperator::Create(
                                     Instruction::Add, NextIndex->getOperand(0),
                                     State.get(EVL, 0)));
}

void InnerLoopVectorizer::fixCrossIterationPHIs() {
  // In order to support recurrences we need to be able to vectorize Phi nodes.
  // Phi nodes have cycles, so we need to vectorize them in two stages. This is
  // stage #2: We now need to fix the recurrences by adding incoming edges to
  // the currently empty PHI nodes. At this point every instruction in the
  // original loop is widened to a vector form so we can use them to construct
  // the incoming edges.
  for (PHINode &Phi : OrigLoop->getHeader()->phis()) {
    // Handle first-order recurrences and reductions that need to be fixed.
    if (Legal->isFirstOrderRecurrence(&Phi))
      fixFirstOrderRecurrence(&Phi);
    else if (Legal->isReductionVariable(&Phi))
      fixReduction(&Phi);
  }
}

void InnerLoopVectorizer::fixFirstOrderRecurrence(PHINode *Phi) {
  // This is the second phase of vectorizing first-order recurrences. An
  // overview of the transformation is described below. Suppose we have the
  // following loop.
  //
  //   for (int i = 0; i < n; ++i)
  //     b[i] = a[i] - a[i - 1];
  //
  // There is a first-order recurrence on "a". For this loop, the shorthand
  // scalar IR looks like:
  //
  //   scalar.ph:
  //     s_init = a[-1]
  //     br scalar.body
  //
  //   scalar.body:
  //     i = phi [0, scalar.ph], [i+1, scalar.body]
  //     s1 = phi [s_init, scalar.ph], [s2, scalar.body]
  //     s2 = a[i]
  //     b[i] = s2 - s1
  //     br cond, scalar.body, ...
  //
  // In this example, s1 is a recurrence because it's value depends on the
  // previous iteration. In the first phase of vectorization, we created a
  // temporary value for s1. We now complete the vectorization and produce the
  // shorthand vector IR shown below (for VF = 4, UF = 1).
  //
  //   vector.ph:
  //     v_init = vector(..., ..., ..., a[-1])
  //     br vector.body
  //
  //   vector.body
  //     i = phi [0, vector.ph], [i+4, vector.body]
  //     v1 = phi [v_init, vector.ph], [v2, vector.body]
  //     v2 = a[i, i+1, i+2, i+3];
  //     v3 = vector(v1(3), v2(0, 1, 2))
  //     b[i, i+1, i+2, i+3] = v2 - v3
  //     br cond, vector.body, middle.block
  //
  //   middle.block:
  //     x = v2(3)
  //     br scalar.ph
  //
  //   scalar.ph:
  //     s_init = phi [x, middle.block], [a[-1], otherwise]
  //     br scalar.body
  //
  // After execution completes the vector loop, we extract the next value of
  // the recurrence (x) to use as the initial value in the scalar loop.

  // Get the original loop preheader and single loop latch.
  auto *Preheader = OrigLoop->getLoopPreheader();
  auto *Latch = OrigLoop->getLoopLatch();

  // Get the initial and previous values of the scalar recurrence.
  auto *ScalarInit = Phi->getIncomingValueForBlock(Preheader);
  auto *Previous = Phi->getIncomingValueForBlock(Latch);

  // Create a vector from the initial value.
  auto *VectorInit = ScalarInit;
  if (VF > 1 || isScalable()) {
    Builder.SetInsertPoint(LoopVectorPreHeader->getTerminator());
    VectorInit = Builder.CreateInsertElement(
        UndefValue::get(
            VectorType::get(VectorInit->getType(), VF, Cost->isScalable())),
        VectorInit, Builder.getInt32(VF - 1), "vector.recur.init");
  }

  // We constructed a temporary phi node in the first phase of vectorization.
  // This phi node will eventually be deleted.
  Builder.SetInsertPoint(
      cast<Instruction>(VectorLoopValueMap.getVectorValue(Phi, 0)));

  // Create a phi node for the new recurrence. The current value will either be
  // the initial value inserted into a vector or loop-varying vector value.
  auto *VecPhi = Builder.CreatePHI(VectorInit->getType(), 2, "vector.recur");
  VecPhi->addIncoming(VectorInit, LoopVectorPreHeader);

  // Get the vectorized previous value of the last part UF - 1. It appears last
  // among all unrolled iterations, due to the order of their construction.
  Value *PreviousLastPart = getOrCreateVectorValue(Previous, UF - 1);

  // Find and set the insertion point after the previous value if it is an
  // instruction.
  BasicBlock::iterator InsertPt;
  // Note that the previous value may have been constant-folded so it is not
  // guaranteed to be an instruction in the vector loop.
  // FIXME: Loop invariant values do not form recurrences. We should deal with
  //        them earlier.
  if (LI->getLoopFor(LoopVectorBody)->isLoopInvariant(PreviousLastPart))
    InsertPt = LoopVectorBody->getFirstInsertionPt();
  else {
    Instruction *PreviousInst = cast<Instruction>(PreviousLastPart);
    if (isa<PHINode>(PreviousLastPart))
      // If the previous value is a phi node, we should insert after all the phi
      // nodes in the block containing the PHI to avoid breaking basic block
      // verification. Note that the basic block may be different to
      // LoopVectorBody, in case we predicate the loop.
      InsertPt = PreviousInst->getParent()->getFirstInsertionPt();
    else
      InsertPt = ++PreviousInst->getIterator();
  }
  Builder.SetInsertPoint(&*InsertPt);

  // We will construct a vector for the recurrence by combining the values for
  // the current and previous iterations. This is the required shuffle mask.
  SmallVector<int, 8> ShuffleMask(VF);
  ShuffleMask[0] = VF - 1;
  for (unsigned I = 1; I < VF; ++I)
    ShuffleMask[I] = I + VF - 1;

  // The vector from which to take the initial value for the current iteration
  // (actual or unrolled). Initially, this is the vector phi node.
  Value *Incoming = VecPhi;

  // Shuffle the current and previous vector and update the vector parts.
  for (unsigned Part = 0; Part < UF; ++Part) {
    Value *PreviousPart = getOrCreateVectorValue(Previous, Part);
    Value *PhiPart = VectorLoopValueMap.getVectorValue(Phi, Part);
    Value *Shuffle;
    if (isScalable()) {
      Type *Int32Ty = Type::getInt32Ty(Phi->getContext());
      Module *M = OrigLoop->getHeader()->getModule();
      CallInst *Vscale = emitVscaleCall(Builder, M, Int32Ty);
      Value *Vlen = Builder.CreateMul(Vscale, ConstantInt::get(Int32Ty, VF));
      Value *Shift = Builder.CreateSub(Vlen, ConstantInt::get(Int32Ty, 1));
      Function *SlideLeftFill = Intrinsic::getDeclaration(
          M, Intrinsic::experimental_vector_slideleftfill,
          {VecPhi->getType(), Int32Ty});
      Shuffle =
          Builder.CreateCall(SlideLeftFill, {Incoming, PreviousPart, Shift});
    } else {
      Shuffle = VF > 1 ? Builder.CreateShuffleVector(Incoming, PreviousPart,
                                                     ShuffleMask)
                       : Incoming;
    }
    PhiPart->replaceAllUsesWith(Shuffle);
    cast<Instruction>(PhiPart)->eraseFromParent();
    VectorLoopValueMap.resetVectorValue(Phi, Part, Shuffle);
    Incoming = PreviousPart;
  }

  // Fix the latch value of the new recurrence in the vector loop.
  VecPhi->addIncoming(Incoming, LI->getLoopFor(LoopVectorBody)->getLoopLatch());

  // Extract the last vector element in the middle block. This will be the
  // initial value for the recurrence when jumping to the scalar loop.
  auto *ExtractForScalar = Incoming;
  if (VF > 1 || isScalable()) {
    Builder.SetInsertPoint(LoopMiddleBlock->getTerminator());
    ExtractForScalar = Builder.CreateExtractElement(
        ExtractForScalar, Builder.getInt32(VF - 1), "vector.recur.extract");
  }
  // Extract the second last element in the middle block if the
  // Phi is used outside the loop. We need to extract the phi itself
  // and not the last element (the phi update in the current iteration). This
  // will be the value when jumping to the exit block from the LoopMiddleBlock,
  // when the scalar loop is not run at all.
  Value *ExtractForPhiUsedOutsideLoop = nullptr;
  if (VF > 1 || isScalable())
    ExtractForPhiUsedOutsideLoop = Builder.CreateExtractElement(
        Incoming, Builder.getInt32(VF - 2), "vector.recur.extract.for.phi");
  // When loop is unrolled without vectorizing, initialize
  // ExtractForPhiUsedOutsideLoop with the value just prior to unrolled value of
  // `Incoming`. This is analogous to the vectorized case above: extracting the
  // second last element when VF > 1.
  else if (UF > 1)
    ExtractForPhiUsedOutsideLoop = getOrCreateVectorValue(Previous, UF - 2);

  // Fix the initial value of the original recurrence in the scalar loop.
  Builder.SetInsertPoint(&*LoopScalarPreHeader->begin());
  auto *Start = Builder.CreatePHI(Phi->getType(), 2, "scalar.recur.init");
  for (auto *BB : predecessors(LoopScalarPreHeader)) {
    auto *Incoming = BB == LoopMiddleBlock ? ExtractForScalar : ScalarInit;
    Start->addIncoming(Incoming, BB);
  }

  Phi->setIncomingValueForBlock(LoopScalarPreHeader, Start);
  Phi->setName("scalar.recur");

  // Finally, fix users of the recurrence outside the loop. The users will need
  // either the last value of the scalar recurrence or the last value of the
  // vector recurrence we extracted in the middle block. Since the loop is in
  // LCSSA form, we just need to find all the phi nodes for the original scalar
  // recurrence in the exit block, and then add an edge for the middle block.
  for (PHINode &LCSSAPhi : LoopExitBlock->phis()) {
    if (LCSSAPhi.getIncomingValue(0) == Phi) {
      LCSSAPhi.addIncoming(ExtractForPhiUsedOutsideLoop, LoopMiddleBlock);
    }
  }
}

void InnerLoopVectorizer::fixReduction(PHINode *Phi) {
  Constant *Zero = Builder.getInt32(0);

  // Get it's reduction variable descriptor.
  assert(Legal->isReductionVariable(Phi) &&
         "Unable to find the reduction variable");
  RecurrenceDescriptor RdxDesc = Legal->getReductionVars()[Phi];

  RecurrenceDescriptor::RecurrenceKind RK = RdxDesc.getRecurrenceKind();
  TrackingVH<Value> ReductionStartValue = RdxDesc.getRecurrenceStartValue();
  Instruction *LoopExitInst = RdxDesc.getLoopExitInstr();
  RecurrenceDescriptor::MinMaxRecurrenceKind MinMaxKind =
      RdxDesc.getMinMaxRecurrenceKind();
  setDebugLocFromInst(Builder, ReductionStartValue);

  // We need to generate a reduction vector from the incoming scalar.
  // To do so, we need to generate the 'identity' vector and override
  // one of the elements with the incoming scalar reduction. We need
  // to do it in the vector-loop preheader.
  Builder.SetInsertPoint(LoopVectorPreHeader->getTerminator());

  // This is the vector-clone of the value that leaves the loop.
  Type *VecTy = getOrCreateVectorValue(LoopExitInst, 0)->getType();

  // Find the reduction identity variable. Zero for addition, or, xor,
  // one for multiplication, -1 for And.
  Value *Identity;
  Value *VectorStart;
  if (RK == RecurrenceDescriptor::RK_IntegerMinMax ||
      RK == RecurrenceDescriptor::RK_FloatMinMax) {
    // MinMax reduction have the start value as their identify.
    if (VF == 1 && !isScalable()) {
      VectorStart = Identity = ReductionStartValue;
    } else {
      VectorStart = Identity = Builder.CreateVectorSplat(
          {VF, isScalable()}, ReductionStartValue, "minmax.ident");
    }
  } else {
    // Handle other reduction kinds:
    Constant *Iden =
        RecurrenceDescriptor::getRecurrenceIdentity(RK, VecTy->getScalarType());
    if (VF == 1 && !isScalable()) {
      Identity = Iden;
      // This vector is the Identity vector where the first element is the
      // incoming scalar reduction.
      VectorStart = ReductionStartValue;
    } else {
      Identity = ConstantVector::getSplat({VF, isScalable()}, Iden);

      // This vector is the Identity vector where the first element is the
      // incoming scalar reduction.
      VectorStart =
          Builder.CreateInsertElement(Identity, ReductionStartValue, Zero);
    }
  }

  // Wrap flags are in general invalid after vectorization, clear them.
  clearReductionWrapFlags(RdxDesc);

  // Fix the vector-loop phi.

  // Reductions do not have to start at zero. They can start with
  // any loop invariant values.
  BasicBlock *Latch = OrigLoop->getLoopLatch();
  Value *LoopVal = Phi->getIncomingValueForBlock(Latch);

  for (unsigned Part = 0; Part < UF; ++Part) {
    Value *VecRdxPhi = getOrCreateVectorValue(Phi, Part);
    Value *Val = getOrCreateVectorValue(LoopVal, Part);
    // Make sure to add the reduction start value only to the
    // first unroll part.
    Value *StartVal = (Part == 0) ? VectorStart : Identity;
    cast<PHINode>(VecRdxPhi)->addIncoming(StartVal, LoopVectorPreHeader);
    cast<PHINode>(VecRdxPhi)->addIncoming(
        Val, LI->getLoopFor(LoopVectorBody)->getLoopLatch());
  }

  // Before each round, move the insertion point right between
  // the PHIs and the values we are going to write.
  // This allows us to write both PHINodes and the extractelement
  // instructions.
  Builder.SetInsertPoint(&*LoopMiddleBlock->getFirstInsertionPt());

  setDebugLocFromInst(Builder, LoopExitInst);

  // If tail is folded by masking, the vector value to leave the loop should be
  // a Select choosing between the vectorized LoopExitInst and vectorized Phi,
  // instead of the former.
  if (Cost->foldTailByMasking()) {
    for (unsigned Part = 0; Part < UF; ++Part) {
      Value *VecLoopExitInst =
          VectorLoopValueMap.getVectorValue(LoopExitInst, Part);
      Value *Sel = nullptr;
      for (User *U : VecLoopExitInst->users()) {
        if (isa<SelectInst>(U)) {
          assert(!Sel && "Reduction exit feeding two selects");
          Sel = U;
        } else
          assert(isa<PHINode>(U) && "Reduction exit must feed Phi's or select");
      }
      assert(Sel && "Reduction exit feeds no select");
      VectorLoopValueMap.resetVectorValue(LoopExitInst, Part, Sel);
    }
  }

  // If the vector reduction can be performed in a smaller type, we truncate
  // then extend the loop exit value to enable InstCombine to evaluate the
  // entire expression in the smaller type.
  if ((VF > 1 || isScalable()) &&
      Phi->getType() != RdxDesc.getRecurrenceType()) {
    Type *RdxVecTy =
        VectorType::get(RdxDesc.getRecurrenceType(), VF, Cost->isScalable());
    Builder.SetInsertPoint(
        LI->getLoopFor(LoopVectorBody)->getLoopLatch()->getTerminator());
    VectorParts RdxParts(UF);
    for (unsigned Part = 0; Part < UF; ++Part) {
      RdxParts[Part] = VectorLoopValueMap.getVectorValue(LoopExitInst, Part);
      Value *Trunc = Builder.CreateTrunc(RdxParts[Part], RdxVecTy);
      Value *Extnd = RdxDesc.isSigned() ? Builder.CreateSExt(Trunc, VecTy)
                                        : Builder.CreateZExt(Trunc, VecTy);
      for (Value::user_iterator UI = RdxParts[Part]->user_begin();
           UI != RdxParts[Part]->user_end();)
        if (*UI != Trunc) {
          (*UI++)->replaceUsesOfWith(RdxParts[Part], Extnd);
          RdxParts[Part] = Extnd;
        } else {
          ++UI;
        }
    }
    Builder.SetInsertPoint(&*LoopMiddleBlock->getFirstInsertionPt());
    for (unsigned Part = 0; Part < UF; ++Part) {
      RdxParts[Part] = Builder.CreateTrunc(RdxParts[Part], RdxVecTy);
      VectorLoopValueMap.resetVectorValue(LoopExitInst, Part, RdxParts[Part]);
    }
  }

  // Reduce all of the unrolled parts into a single vector.
  Value *ReducedPartRdx = VectorLoopValueMap.getVectorValue(LoopExitInst, 0);
  unsigned Op = RecurrenceDescriptor::getRecurrenceBinOp(RK);

  // The middle block terminator has already been assigned a DebugLoc here (the
  // OrigLoop's single latch terminator). We want the whole middle block to
  // appear to execute on this line because: (a) it is all compiler generated,
  // (b) these instructions are always executed after evaluating the latch
  // conditional branch, and (c) other passes may add new predecessors which
  // terminate on this line. This is the easiest way to ensure we don't
  // accidentally cause an extra step back into the loop while debugging.
  setDebugLocFromInst(Builder, LoopMiddleBlock->getTerminator());
  for (unsigned Part = 1; Part < UF; ++Part) {
    Value *RdxPart = VectorLoopValueMap.getVectorValue(LoopExitInst, Part);
    if (Op != Instruction::ICmp && Op != Instruction::FCmp)
      // Floating point operations had to be 'fast' to enable the reduction.
      ReducedPartRdx = addFastMathFlag(
          Builder.CreateBinOp((Instruction::BinaryOps)Op, RdxPart,
                              ReducedPartRdx, "bin.rdx"),
          RdxDesc.getFastMathFlags());
    else
      ReducedPartRdx =
          createMinMaxOp(Builder, MinMaxKind, ReducedPartRdx, RdxPart);
  }

  if (VF > 1 || isScalable()) {
    bool NoNaN = Legal->hasFunNoNaNAttr();
    ReducedPartRdx =
        createTargetReduction(Builder, TTI, RdxDesc, ReducedPartRdx, NoNaN);
    // If the reduction can be performed in a smaller type, we need to extend
    // the reduction to the wider type before we branch to the original loop.
    if (Phi->getType() != RdxDesc.getRecurrenceType())
      ReducedPartRdx = RdxDesc.isSigned()
                           ? Builder.CreateSExt(ReducedPartRdx, Phi->getType())
                           : Builder.CreateZExt(ReducedPartRdx, Phi->getType());
  }

  // Create a phi node that merges control-flow from the backedge-taken check
  // block and the middle block.
  PHINode *BCBlockPhi = PHINode::Create(Phi->getType(), 2, "bc.merge.rdx",
                                        LoopScalarPreHeader->getTerminator());
  for (unsigned I = 0, E = LoopBypassBlocks.size(); I != E; ++I)
    BCBlockPhi->addIncoming(ReductionStartValue, LoopBypassBlocks[I]);
  BCBlockPhi->addIncoming(ReducedPartRdx, LoopMiddleBlock);

  // Now, we need to fix the users of the reduction variable
  // inside and outside of the scalar remainder loop.
  // We know that the loop is in LCSSA form. We need to update the
  // PHI nodes in the exit blocks.
  for (PHINode &LCSSAPhi : LoopExitBlock->phis()) {
    // All PHINodes need to have a single entry edge, or two if
    // we already fixed them.
    assert(LCSSAPhi.getNumIncomingValues() < 3 && "Invalid LCSSA PHI");

    // We found a reduction value exit-PHI. Update it with the
    // incoming bypass edge.
    if (LCSSAPhi.getIncomingValue(0) == LoopExitInst)
      LCSSAPhi.addIncoming(ReducedPartRdx, LoopMiddleBlock);
  } // end of the LCSSA phi scan.

  // Fix the scalar loop reduction variable with the incoming reduction sum
  // from the vector body and from the backedge value.
  int IncomingEdgeBlockIdx = Phi->getBasicBlockIndex(OrigLoop->getLoopLatch());
  assert(IncomingEdgeBlockIdx >= 0 && "Invalid block index");
  // Pick the other block.
  int SelfEdgeBlockIdx = (IncomingEdgeBlockIdx ? 0 : 1);
  Phi->setIncomingValue(SelfEdgeBlockIdx, BCBlockPhi);
  Phi->setIncomingValue(IncomingEdgeBlockIdx, LoopExitInst);
}

void InnerLoopVectorizer::clearReductionWrapFlags(
    RecurrenceDescriptor &RdxDesc) {
  RecurrenceDescriptor::RecurrenceKind RK = RdxDesc.getRecurrenceKind();
  if (RK != RecurrenceDescriptor::RK_IntegerAdd &&
      RK != RecurrenceDescriptor::RK_IntegerMult)
    return;

  Instruction *LoopExitInstr = RdxDesc.getLoopExitInstr();
  assert(LoopExitInstr && "null loop exit instruction");
  SmallVector<Instruction *, 8> Worklist;
  SmallPtrSet<Instruction *, 8> Visited;
  Worklist.push_back(LoopExitInstr);
  Visited.insert(LoopExitInstr);

  while (!Worklist.empty()) {
    Instruction *Cur = Worklist.pop_back_val();
    if (isa<OverflowingBinaryOperator>(Cur))
      for (unsigned Part = 0; Part < UF; ++Part) {
        Value *V = getOrCreateVectorValue(Cur, Part);
        cast<Instruction>(V)->dropPoisonGeneratingFlags();
      }

    for (User *U : Cur->users()) {
      Instruction *UI = cast<Instruction>(U);
      if ((Cur != LoopExitInstr || OrigLoop->contains(UI->getParent())) &&
          Visited.insert(UI).second)
        Worklist.push_back(UI);
    }
  }
}

void InnerLoopVectorizer::fixLCSSAPHIs() {
  for (PHINode &LCSSAPhi : LoopExitBlock->phis()) {
    if (LCSSAPhi.getNumIncomingValues() == 1) {
      auto *IncomingValue = LCSSAPhi.getIncomingValue(0);
      // Non-instruction incoming values will have only one value.
      unsigned LastLane = 0;
      if (isa<Instruction>(IncomingValue))
        LastLane = Cost->isUniformAfterVectorization(
                       cast<Instruction>(IncomingValue), VF)
                       ? 0
                       : VF - 1;
      // Can be a loop invariant incoming value or the last scalar value to be
      // extracted from the vectorized loop.
      Builder.SetInsertPoint(LoopMiddleBlock->getTerminator());
      Value *lastIncomingValue =
          getOrCreateScalarValue(IncomingValue, {UF - 1, LastLane});
      LCSSAPhi.addIncoming(lastIncomingValue, LoopMiddleBlock);
    }
  }
}

void InnerLoopVectorizer::sinkScalarOperands(Instruction *PredInst) {
  // The basic block and loop containing the predicated instruction.
  auto *PredBB = PredInst->getParent();
  auto *VectorLoop = LI->getLoopFor(PredBB);

  // Initialize a worklist with the operands of the predicated instruction.
  SetVector<Value *> Worklist(PredInst->op_begin(), PredInst->op_end());

  // Holds instructions that we need to analyze again. An instruction may be
  // reanalyzed if we don't yet know if we can sink it or not.
  SmallVector<Instruction *, 8> InstsToReanalyze;

  // Returns true if a given use occurs in the predicated block. Phi nodes use
  // their operands in their corresponding predecessor blocks.
  auto isBlockOfUsePredicated = [&](Use &U) -> bool {
    auto *I = cast<Instruction>(U.getUser());
    BasicBlock *BB = I->getParent();
    if (auto *Phi = dyn_cast<PHINode>(I))
      BB = Phi->getIncomingBlock(
          PHINode::getIncomingValueNumForOperand(U.getOperandNo()));
    return BB == PredBB;
  };

  // Iteratively sink the scalarized operands of the predicated instruction
  // into the block we created for it. When an instruction is sunk, it's
  // operands are then added to the worklist. The algorithm ends after one pass
  // through the worklist doesn't sink a single instruction.
  bool Changed;
  do {
    // Add the instructions that need to be reanalyzed to the worklist, and
    // reset the changed indicator.
    Worklist.insert(InstsToReanalyze.begin(), InstsToReanalyze.end());
    InstsToReanalyze.clear();
    Changed = false;

    while (!Worklist.empty()) {
      auto *I = dyn_cast<Instruction>(Worklist.pop_back_val());

      // We can't sink an instruction if it is a phi node, is already in the
      // predicated block, is not in the loop, or may have side effects.
      if (!I || isa<PHINode>(I) || I->getParent() == PredBB ||
          !VectorLoop->contains(I) || I->mayHaveSideEffects())
        continue;

      // It's legal to sink the instruction if all its uses occur in the
      // predicated block. Otherwise, there's nothing to do yet, and we may
      // need to reanalyze the instruction.
      if (!llvm::all_of(I->uses(), isBlockOfUsePredicated)) {
        InstsToReanalyze.push_back(I);
        continue;
      }

      // Move the instruction to the beginning of the predicated block, and add
      // it's operands to the worklist.
      I->moveBefore(&*PredBB->getFirstInsertionPt());
      Worklist.insert(I->op_begin(), I->op_end());

      // The sinking may have enabled other instructions to be sunk, so we will
      // need to iterate.
      Changed = true;
    }
  } while (Changed);
}

void InnerLoopVectorizer::fixNonInductionPHIs() {
  for (PHINode *OrigPhi : OrigPHIsToFix) {
    PHINode *NewPhi =
        cast<PHINode>(VectorLoopValueMap.getVectorValue(OrigPhi, 0));
    unsigned NumIncomingValues = OrigPhi->getNumIncomingValues();

    SmallVector<BasicBlock *, 2> ScalarBBPredecessors(
        predecessors(OrigPhi->getParent()));
    SmallVector<BasicBlock *, 2> VectorBBPredecessors(
        predecessors(NewPhi->getParent()));
    assert(ScalarBBPredecessors.size() == VectorBBPredecessors.size() &&
           "Scalar and Vector BB should have the same number of predecessors");

    // The insertion point in Builder may be invalidated by the time we get
    // here. Force the Builder insertion point to something valid so that we do
    // not run into issues during insertion point restore in
    // getOrCreateVectorValue calls below.
    Builder.SetInsertPoint(NewPhi);

    // The predecessor order is preserved and we can rely on mapping between
    // scalar and vector block predecessors.
    for (unsigned i = 0; i < NumIncomingValues; ++i) {
      BasicBlock *NewPredBB = VectorBBPredecessors[i];

      // When looking up the new scalar/vector values to fix up, use incoming
      // values from original phi.
      Value *ScIncV =
          OrigPhi->getIncomingValueForBlock(ScalarBBPredecessors[i]);

      // Scalar incoming value may need a broadcast
      Value *NewIncV = getOrCreateVectorValue(ScIncV, 0);
      NewPhi->addIncoming(NewIncV, NewPredBB);
    }
  }
}

void InnerLoopVectorizer::widenGEP(GetElementPtrInst *GEP, VPUser &Operands,
                                   unsigned UF, unsigned VF,
                                   bool IsPtrLoopInvariant,
                                   SmallBitVector &IsIndexLoopInvariant,
                                   VPTransformState &State) {
  // Construct a vector GEP by widening the operands of the scalar GEP as
  // necessary. We mark the vector GEP 'inbounds' if appropriate. A GEP
  // results in a vector of pointers when at least one operand of the GEP
  // is vector-typed. Thus, to keep the representation compact, we only use
  // vector-typed operands for loop-varying values.

  if ((VF > 1 || isScalable()) && IsPtrLoopInvariant &&
      IsIndexLoopInvariant.all()) {
    // If we are vectorizing, but the GEP has only loop-invariant operands,
    // the GEP we build (by only using vector-typed operands for
    // loop-varying values) would be a scalar pointer. Thus, to ensure we
    // produce a vector of pointers, we need to either arbitrarily pick an
    // operand to broadcast, or broadcast a clone of the original GEP.
    // Here, we broadcast a clone of the original.
    //
    // TODO: If at some point we decide to scalarize instructions having
    //       loop-invariant operands, this special case will no longer be
    //       required. We would add the scalarization decision to
    //       collectLoopScalars() and teach getVectorValue() to broadcast
    //       the lane-zero scalar value.
    auto *Clone = Builder.Insert(GEP->clone());
    for (unsigned Part = 0; Part < UF; ++Part) {
      Value *EntryPart = Builder.CreateVectorSplat({VF, isScalable()}, Clone);
      VectorLoopValueMap.setVectorValue(GEP, Part, EntryPart);
      addMetadata(EntryPart, GEP);
    }
  } else {
    // If the GEP has at least one loop-varying operand, we are sure to
    // produce a vector of pointers. But if we are only unrolling, we want
    // to produce a scalar GEP for each unroll part. Thus, the GEP we
    // produce with the code below will be scalar (if VF == 1) or vector
    // (otherwise). Note that for the unroll-only case, we still maintain
    // values in the vector mapping with initVector, as we do for other
    // instructions.
    for (unsigned Part = 0; Part < UF; ++Part) {
      // The pointer operand of the new GEP. If it's loop-invariant, we
      // won't broadcast it.
      auto *Ptr = IsPtrLoopInvariant ? State.get(Operands.getOperand(0), {0, 0})
                                     : State.get(Operands.getOperand(0), Part);

      // Collect all the indices for the new GEP. If any index is
      // loop-invariant, we won't broadcast it.
      SmallVector<Value *, 4> Indices;
      for (unsigned I = 1, E = Operands.getNumOperands(); I < E; I++) {
        VPValue *Operand = Operands.getOperand(I);
        if (IsIndexLoopInvariant[I - 1])
          Indices.push_back(State.get(Operand, {0, 0}));
        else
          Indices.push_back(State.get(Operand, Part));
      }

      // Create the new GEP. Note that this GEP may be a scalar if VF == 1,
      // but it should be a vector, otherwise.
      auto *NewGEP =
          GEP->isInBounds()
              ? Builder.CreateInBoundsGEP(GEP->getSourceElementType(), Ptr,
                                          Indices)
              : Builder.CreateGEP(GEP->getSourceElementType(), Ptr, Indices);
      assert((VF == 1 || NewGEP->getType()->isVectorTy()) &&
             "NewGEP is not a pointer vector");
      VectorLoopValueMap.setVectorValue(GEP, Part, NewGEP);
      addMetadata(NewGEP, GEP);
    }
  }
}

void InnerLoopVectorizer::widenPHIInstruction(Instruction *PN, unsigned UF,
                                              unsigned VF) {
  PHINode *P = cast<PHINode>(PN);
  if (EnableVPlanNativePath) {
    // Currently we enter here in the VPlan-native path for non-induction
    // PHIs where all control flow is uniform. We simply widen these PHIs.
    // Create a vector phi with no operands - the vector phi operands will be
    // set at the end of vector code generation.
    Type *VecTy = (VF == 1 && !Cost->isScalable())
                      ? PN->getType()
                      : VectorType::get(PN->getType(), VF, Cost->isScalable());
    Value *VecPhi = Builder.CreatePHI(VecTy, PN->getNumOperands(), "vec.phi");
    VectorLoopValueMap.setVectorValue(P, 0, VecPhi);
    OrigPHIsToFix.push_back(P);

    return;
  }

  assert(PN->getParent() == OrigLoop->getHeader() &&
         "Non-header phis should have been handled elsewhere");

  // In order to support recurrences we need to be able to vectorize Phi nodes.
  // Phi nodes have cycles, so we need to vectorize them in two stages. This is
  // stage #1: We create a new vector PHI node with no incoming edges. We'll use
  // this value when we vectorize all of the instructions that use the PHI.
  if (Legal->isReductionVariable(P) || Legal->isFirstOrderRecurrence(P)) {
    for (unsigned Part = 0; Part < UF; ++Part) {
      // This is phase one of vectorizing PHIs.
      Type *VecTy =
          (VF == 1 && !Cost->isScalable())
              ? PN->getType()
              : VectorType::get(PN->getType(), VF, Cost->isScalable());
      Value *EntryPart = PHINode::Create(
          VecTy, 2, "vec.phi", &*LoopVectorBody->getFirstInsertionPt());
      VectorLoopValueMap.setVectorValue(P, Part, EntryPart);
    }
    return;
  }

  setDebugLocFromInst(Builder, P);

  // This PHINode must be an induction variable.
  // Make sure that we know about it.
  assert(Legal->getInductionVars().count(P) && "Not an induction variable");

  InductionDescriptor II = Legal->getInductionVars().lookup(P);
  const DataLayout &DL = OrigLoop->getHeader()->getModule()->getDataLayout();

  // FIXME: The newly created binary instructions should contain nsw/nuw flags,
  // which can be found from the original scalar operations.
  switch (II.getKind()) {
  case InductionDescriptor::IK_NoInduction:
    llvm_unreachable("Unknown induction");
  case InductionDescriptor::IK_IntInduction:
  case InductionDescriptor::IK_FpInduction:
    llvm_unreachable("Integer/fp induction is handled elsewhere.");
  case InductionDescriptor::IK_PtrInduction: {
    // Handle the pointer induction variable case.
    assert(P->getType()->isPointerTy() && "Unexpected type.");
<<<<<<< HEAD
    // This is the normalized GEP that starts counting at zero.
    Value *PtrInd = Induction;
    PtrInd = Builder.CreateSExtOrTrunc(PtrInd, II.getStep()->getType());
    bool Uniform = Cost->isUniformAfterVectorization(P, VF);
    if (isScalable() && !Uniform) {
      // If using scalable vectors, we cannot scalarize the pointer induction.
      // Instead, we will vectorize it using a vector GEP instruction that takes
      // step vector for indices.
      // However if the phi-node is uniform after vectorization, we do not
      // want to use a step vector and we also do not need to generate a vector
      // GEP.
      Value *PtrIndSplat = Builder.CreateVectorSplat({VF, true}, PtrInd);
      for (unsigned Part = 0; Part < UF; ++Part) {
        SCEVExpander Exp(*PSE.getSE(), DL, "induction");
        Value *Step = Exp.expandCodeFor(II.getStep(), II.getStep()->getType(),
                                        &*Builder.GetInsertPoint());
        Value *StepVec = getStepVector(PtrIndSplat, Part * VF, Step,
                                       II.getInductionOpcode());
        Value *VecGep = Builder.CreateGEP(
            II.getStartValue()->getType()->getPointerElementType(),
            II.getStartValue(), StepVec);
        VectorLoopValueMap.setVectorValue(P, Part, VecGep);
      }
      return;
    }
    // Determine the number of scalars we need to generate for each unroll
    // iteration. If the instruction is uniform, we only need to generate the
    // first lane. Otherwise, we generate all VF values.
    unsigned Lanes = Uniform ? 1 : VF;
    // These are the scalar results. Notice that we don't generate vector GEPs
    // because scalar GEPs result in better code.
    for (unsigned Part = 0; Part < UF; ++Part) {
      for (unsigned Lane = 0; Lane < Lanes; ++Lane) {
        Constant *Idx = ConstantInt::get(PtrInd->getType(), Lane + Part * VF);
        Value *GlobalIdx = Builder.CreateAdd(PtrInd, Idx);
        Value *SclrGep =
            emitTransformedIndex(Builder, GlobalIdx, PSE.getSE(), DL, II);
        SclrGep->setName("next.gep");
        VectorLoopValueMap.setScalarValue(P, {Part, Lane}, SclrGep);
=======

    if (Cost->isScalarAfterVectorization(P, VF)) {
      // This is the normalized GEP that starts counting at zero.
      Value *PtrInd =
          Builder.CreateSExtOrTrunc(Induction, II.getStep()->getType());
      // Determine the number of scalars we need to generate for each unroll
      // iteration. If the instruction is uniform, we only need to generate the
      // first lane. Otherwise, we generate all VF values.
      unsigned Lanes = Cost->isUniformAfterVectorization(P, VF) ? 1 : VF;
      for (unsigned Part = 0; Part < UF; ++Part) {
        for (unsigned Lane = 0; Lane < Lanes; ++Lane) {
          Constant *Idx = ConstantInt::get(PtrInd->getType(), Lane + Part * VF);
          Value *GlobalIdx = Builder.CreateAdd(PtrInd, Idx);
          Value *SclrGep =
              emitTransformedIndex(Builder, GlobalIdx, PSE.getSE(), DL, II);
          SclrGep->setName("next.gep");
          VectorLoopValueMap.setScalarValue(P, {Part, Lane}, SclrGep);
        }
>>>>>>> f3862194
      }
      return;
    }
    assert(isa<SCEVConstant>(II.getStep()) &&
           "Induction step not a SCEV constant!");
    Type *PhiType = II.getStep()->getType();

    // Build a pointer phi
    Value *ScalarStartValue = II.getStartValue();
    Type *ScStValueType = ScalarStartValue->getType();
    PHINode *NewPointerPhi =
        PHINode::Create(ScStValueType, 2, "pointer.phi", Induction);
    NewPointerPhi->addIncoming(ScalarStartValue, LoopVectorPreHeader);

    // A pointer induction, performed by using a gep
    const SCEV *ScalarStep = II.getStep();
    SCEVExpander Exp(*PSE.getSE(), DL, "induction");
    Value *ScalarStepValue =
        Exp.expandCodeFor(ScalarStep, PhiType, &*Builder.GetInsertPoint());
    Value *InductionGEP = Builder.CreateGEP(
        ScStValueType->getPointerElementType(), NewPointerPhi,
        Builder.CreateMul(ScalarStepValue, ConstantInt::get(PhiType, VF * UF)));
    NewPointerPhi->addIncoming(InductionGEP,
                               cast<Instruction>(InductionGEP)->getParent());

    // Create UF many actual address geps that use the pointer
    // phi as base and a vectorized version of the step value
    // (<step*0, ..., step*N>) as offset.
    for (unsigned Part = 0; Part < UF; ++Part) {
      SmallVector<Constant *, 8> Indices;
      // Create a vector of consecutive numbers from zero to VF.
      for (unsigned i = 0; i < VF; ++i)
        Indices.push_back(ConstantInt::get(PhiType, i + Part * VF));
      Constant *StartOffset = ConstantVector::get(Indices);

      Value *GEP = Builder.CreateGEP(
          ScStValueType->getPointerElementType(), NewPointerPhi,
          Builder.CreateMul(StartOffset,
                            Builder.CreateVectorSplat(VF, ScalarStepValue),
                            "vector.gep"));
      VectorLoopValueMap.setVectorValue(P, Part, GEP);
    }
  }
  }
}

/// A helper function for checking whether an integer division-related
/// instruction may divide by zero (in which case it must be predicated if
/// executed conditionally in the scalar code).
/// TODO: It may be worthwhile to generalize and check isKnownNonZero().
/// Non-zero divisors that are non compile-time constants will not be
/// converted into multiplication, so we will still end up scalarizing
/// the division, but can do so w/o predication.
static bool mayDivideByZero(Instruction &I) {
  assert((I.getOpcode() == Instruction::UDiv ||
          I.getOpcode() == Instruction::SDiv ||
          I.getOpcode() == Instruction::URem ||
          I.getOpcode() == Instruction::SRem) &&
         "Unexpected instruction");
  Value *Divisor = I.getOperand(1);
  auto *CInt = dyn_cast<ConstantInt>(Divisor);
  return !CInt || CInt->isZero();
}

void InnerLoopVectorizer::widenPredicatedInstruction(Instruction &I,
                                                     VPTransformState &State,
                                                     VPValue *BlockInMask,
                                                     VPValue *EVL) {
  struct VPIntrinsicAndKind {
    unsigned Intr;
    bool IsFP;
  };

  // TODO: Add support for other instructions as they are implemented by
  // predicated vector intrinsics.
  auto VPIntrInstr = [](unsigned Opcode) -> VPIntrinsicAndKind {
    switch (Opcode) {
    case Instruction::Add:
      return {Intrinsic::vp_add, false};
    case Instruction::FAdd:
      return {Intrinsic::vp_fadd, true};
    case Instruction::Sub:
      return {Intrinsic::vp_sub, false};
    case Instruction::FSub:
      return {Intrinsic::vp_fsub, true};
    case Instruction::Mul:
      return {Intrinsic::vp_mul, false};
    case Instruction::FMul:
      return {Intrinsic::vp_fmul, true};
    case Instruction::SDiv:
      return {Intrinsic::vp_sdiv, false};
    case Instruction::UDiv:
      return {Intrinsic::vp_udiv, false};
    case Instruction::FDiv:
      return {Intrinsic::vp_fdiv, true};
    case ::Instruction::SRem:
      return {Intrinsic::vp_srem, false};
    case Instruction::URem:
      return {Intrinsic::vp_urem, false};
    case Instruction::FRem:
      return {Intrinsic::vp_frem, true};
    case Instruction::AShr:
      return {Intrinsic::vp_ashr, false};
    case Instruction::LShr:
      return {Intrinsic::vp_lshr, false};
    case Instruction::Shl:
      return {Intrinsic::vp_shl, false};
    case Instruction::Or:
      return {Intrinsic::vp_or, false};
    case Instruction::And:
      return {Intrinsic::vp_and, false};
    case Instruction::Xor:
      return {Intrinsic::vp_xor, false};
    case Instruction::FNeg:
      return {Intrinsic::vp_fneg, true};
    case Intrinsic::fma:
      return {Intrinsic::vp_fma, true};
    case Instruction::SExt:
      return {Intrinsic::vp_sext, false};
    case Instruction::ZExt:
      return {Intrinsic::vp_zext, false};
    case Instruction::FPExt:
      return {Intrinsic::vp_fpext, true};
    case Instruction::Trunc:
      return {Intrinsic::vp_trunc, false};
    case Instruction::FPTrunc:
      return {Intrinsic::vp_fptrunc, true};
    case Instruction::FPToUI:
      return {Intrinsic::vp_fptoui, true};
    case Instruction::FPToSI:
      return {Intrinsic::vp_fptosi, true};
    case Instruction::UIToFP:
      return {Intrinsic::vp_uitofp, true};
    case Instruction::SIToFP:
      return {Intrinsic::vp_sitofp, true};
    case Instruction::IntToPtr:
      return {Intrinsic::vp_inttoptr, false};
    case Instruction::PtrToInt:
      return {Intrinsic::vp_ptrtoint, false};
    case Instruction::BitCast:
      return {Intrinsic::vp_bitcast, false};
    }
    return {Intrinsic::not_intrinsic, false};
  };

  auto MaskValue = [&](unsigned Part, ElementCount EC) -> Value * {
    // The outermost mask can be lowered as an all ones mask when using EVL.
    if (isa<VPInstruction>(BlockInMask) &&
        cast<VPInstruction>(BlockInMask)->getOpcode() == VPInstruction::ICmpULE)
      return Builder.getTrueVector(EC);
    else
      return State.get(BlockInMask, Part);
  };

  auto EVLValue = [&](unsigned Part) -> Value * {
    Value *EVLPart = State.get(EVL, Part);
    return Builder.CreateTrunc(EVLPart, Type::getInt32Ty(Builder.getContext()));
  };

  auto CreateCast = [&](CastInst *CI, Value *Round, Value *Except) {
    for (unsigned Part = 0; Part < UF; ++Part) {
      Value *SrcVal = getOrCreateVectorValue(CI->getOperand(0), Part);
      VectorType *SrcTy = cast<VectorType>(SrcVal->getType());
      VectorType *DestTy =
          VectorType::get(CI->getType(), SrcTy->getElementCount());
      SmallVector<Value *, 5> Ops;
      Ops.push_back(SrcVal);
      if (Round)
        Ops.push_back(Round);
      if (Except)
        Ops.push_back(Except);
      Ops.push_back(MaskValue(Part, DestTy->getElementCount()));
      Ops.push_back(EVLValue(Part));
      Value *V =
          Builder.CreateIntrinsic(VPIntrInstr(CI->getOpcode()).Intr,
                                  {DestTy, SrcTy}, Ops, nullptr, "vp.cast");
      VectorLoopValueMap.setVectorValue(&I, Part, V);
      addMetadata(V, &I);
    }

  };

  auto Opcode = I.getOpcode();

  //===------------------- compare instructions ---------------------------===//
  if (Opcode == Instruction::ICmp || Opcode == Instruction::FCmp) {
    // Widen compares. Generate vector compares.
    bool FCmp = (I.getOpcode() == Instruction::FCmp);
    auto *Cmp = cast<CmpInst>(&I);
    setDebugLocFromInst(Builder, Cmp);
    for (unsigned Part = 0; Part < UF; ++Part) {
      Value *A = getOrCreateVectorValue(Cmp->getOperand(0), Part);
      Value *B = getOrCreateVectorValue(Cmp->getOperand(1), Part);
      Value *C = nullptr;

      VectorType *OpTy = cast<VectorType>(A->getType());
      Value *MaskArg = MaskValue(Part, OpTy->getElementCount());
      Value *EVLArg = EVLValue(Part);
      Value *PredArg = Builder.getInt8(Cmp->getPredicate());

      if (FCmp) {
        IRBuilder<>::FastMathFlagGuard FMFG(Builder);
        Builder.setFastMathFlags(Cmp->getFastMathFlags());
        C = Builder.CreateIntrinsic(Intrinsic::vp_fcmp, {OpTy},
                                    {A, B, PredArg, MaskArg, EVLArg}, nullptr,
                                    "vp.op.fcmp");
      } else {
        C = Builder.CreateIntrinsic(Intrinsic::vp_icmp, {OpTy},
                                    {A, B, PredArg, MaskArg, EVLArg}, nullptr,
                                    "vp.op.icmp");
      }
      // The result of vp_icmp or vp_fcmp may contain lanes that are undef due
      // to the mask. We don't need undef boolean values.
      // Convert undef lanes to false by inserting a vp_select.
      // FIXME: For now we create a whole-register select to ensure correctness
      // for other whole-register instructions that use the compare as input
      // arg. See issue at
      // repo.hca.bsc.es/gitlab/EPI/System-Software/llvm-mono/-/issues/124
      // Value *V = Builder.CreateIntrinsic(
      //    Intrinsic::vp_select, {cast<VectorType>(C->getType())},
      //    {MaskArg, C, AllFalse, EVLArg}, nullptr, "vp.op.select");
      Value *AllFalse = Builder.getFalseVector(OpTy->getElementCount());
      Value *V = Builder.CreateSelect(MaskArg, C, AllFalse);

      VectorLoopValueMap.setVectorValue(&I, Part, V);
      addMetadata(V, &I);
    }
    return;
  }

  assert(VPIntrInstr(Opcode).Intr != Intrinsic::not_intrinsic &&
         "Opcode does not have predicated vector intrinsic support.");

  //===------------------- Int-to-Int cast instructions -------------------===//
  if (Opcode == Instruction::SExt || Opcode == Instruction::ZExt ||
      Opcode == Instruction::Trunc) {
    auto *CI = cast<CastInst>(&I);
    setDebugLocFromInst(Builder, CI);

    assert(isa<IntegerType>(CI->getType()) && "Invalid destination Int type.");
    IntegerType *DestElemTy = cast<IntegerType>(CI->getType());
    IntegerType *SrcElemTy = cast<IntegerType>(CI->getOperand(0)->getType());
    if (Opcode == Instruction::Trunc)
      assert(DestElemTy->getBitWidth() < SrcElemTy->getBitWidth() &&
             "Cannot truncate to a larger size.");
    else
      assert(DestElemTy->getBitWidth() > SrcElemTy->getBitWidth() &&
             "Cannot extend to a smaller size.");
    return CreateCast(CI, nullptr, nullptr);
  }

  //===------------------- Float-to-Float cast instructions ---------------===//
  if (Opcode == Instruction::FPExt || Opcode == Instruction::FPTrunc) {
    auto *CI = cast<CastInst>(&I);
    setDebugLocFromInst(Builder, CI);
    Type *DestElemTy = CI->getType();
    Type *SrcElemTy = CI->getOperand(0)->getType();
    assert(DestElemTy->isFloatingPointTy() && SrcElemTy->isFloatingPointTy() &&
           "Invalid destination/source type for float extension.");
    if (Opcode == Instruction::FPTrunc)
      assert(DestElemTy->getTypeID() < SrcElemTy->getTypeID() &&
             "Cannot extend to a larger size.");
    else
      assert(DestElemTy->getTypeID() > SrcElemTy->getTypeID() &&
             "Cannot extend to a smaller size.");
    Value *Except = getConstrainedFPExcept(Builder.getContext(),
                                           fp::ExceptionBehavior::ebIgnore);
    Value *Round =
        Opcode == Instruction::FPTrunc
            ? getConstrainedFPRounding(Builder.getContext(),
                                       RoundingMode::NearestTiesToEven)
            : nullptr;
    return CreateCast(CI, Round, Except);
  }

  //===------------------- Float-to-Int cast instructions -----------------===//
  if (Opcode == Instruction::FPToUI || Opcode == Instruction::FPToSI) {
    auto *CI = cast<CastInst>(&I);
    setDebugLocFromInst(Builder, CI);
    Type *DestElemTy = CI->getType();
    Type *SrcElemTy = CI->getOperand(0)->getType();
    assert(DestElemTy->isIntegerTy() && SrcElemTy->isFloatingPointTy() &&
           "Invalid destination/source type for float to int cast.");
    Value *Except = getConstrainedFPExcept(Builder.getContext(),
                                           fp::ExceptionBehavior::ebIgnore);
    return CreateCast(CI, nullptr, Except);
  }

  //===------------------- Int-to-Float cast instructions -----------------===//
  if (Opcode == Instruction::UIToFP || Opcode == Instruction::SIToFP) {
    auto *CI = cast<CastInst>(&I);
    setDebugLocFromInst(Builder, CI);
    Type *DestElemTy = CI->getType();
    Type *SrcElemTy = CI->getOperand(0)->getType();
    assert(SrcElemTy->isIntegerTy() && DestElemTy->isFloatingPointTy() &&
           "Invalid destination/source type for float to int cast.");
    Value *Except = getConstrainedFPExcept(Builder.getContext(),
                                           fp::ExceptionBehavior::ebIgnore);
    Value *Round = getConstrainedFPRounding(Builder.getContext(),
                                            RoundingMode::NearestTiesToEven);
    return CreateCast(CI, Round, Except);
  }

  //===------------------- Int-Ptr cast instructions ----------------------===//
  if (Opcode == Instruction::IntToPtr || Opcode == Instruction::PtrToInt) {
    auto *CI = cast<CastInst>(&I);
    setDebugLocFromInst(Builder, CI);
    Type *DestElemTy = CI->getType();
    Type *SrcElemTy = CI->getOperand(0)->getType();
    if (Opcode == Instruction::IntToPtr)
      assert(SrcElemTy->isIntegerTy() && DestElemTy->isPointerTy() &&
             "Invalid destination/source type for int to ptr cast.");
    else
      assert(DestElemTy->isIntegerTy() && SrcElemTy->isPointerTy() &&
             "Invalid destination/source type for ptr to int cast.");
    return CreateCast(CI, nullptr, nullptr);
  }

  //===------------------- bitcast cast instructions ----------------------===//
  if (Opcode == Instruction::BitCast) {
    auto *CI = cast<CastInst>(&I);
    setDebugLocFromInst(Builder, CI);
    Type *DestElemTy = CI->getType();
    Type *SrcElemTy = CI->getOperand(0)->getType();
    assert(SrcElemTy->getPrimitiveSizeInBits() ==
               DestElemTy->getPrimitiveSizeInBits() &&
           "Invalid destination/source type for bitcast.");
    return CreateCast(CI, nullptr, nullptr);
  }

  //===------------------- Other Binary and Unary Ops ---------------------===//
  assert(((Instruction::isBinaryOp(Opcode) && I.getNumOperands() == 2) ||
          (Instruction::isUnaryOp(Opcode) && I.getNumOperands() == 1)) &&
         "Invalid number of operands.");

  // Just widen unops and binops.
  setDebugLocFromInst(Builder, &I);

  for (unsigned Part = 0; Part < UF; ++Part) {
    SmallVector<Value *, 4> Ops;
    for (Value *Op : I.operands())
      Ops.push_back(getOrCreateVectorValue(Op, Part));

    // Add rounding mode and exception control args.
    // TODO: Add support for non-default values.
    if (VPIntrInstr(Opcode).IsFP) {
      if (Opcode != Instruction::FNeg)
        Ops.push_back(getConstrainedFPRounding(
            Builder.getContext(), RoundingMode::NearestTiesToEven));
      Ops.push_back(getConstrainedFPExcept(Builder.getContext(),
                                           fp::ExceptionBehavior::ebIgnore));
    }

    VectorType *OpTy = cast<VectorType>(Ops[0]->getType());
    Ops.push_back(MaskValue(Part, OpTy->getElementCount()));
    Ops.push_back(EVLValue(Part));

    Value *V = Builder.CreateIntrinsic(VPIntrInstr(Opcode).Intr, {OpTy}, Ops,
                                       nullptr, "vp.op");

    if (auto *VecOp = dyn_cast<Instruction>(V))
      VecOp->copyIRFlags(&I);

    // Use this vector value for all users of the original instruction.
    VectorLoopValueMap.setVectorValue(&I, Part, V);
    addMetadata(V, &I);
  }
}

void InnerLoopVectorizer::widenInstruction(Instruction &I, VPUser &User,
                                           VPTransformState &State) {
  switch (I.getOpcode()) {
  case Instruction::Call:
  case Instruction::Br:
  case Instruction::PHI:
  case Instruction::GetElementPtr:
  case Instruction::Select:
    llvm_unreachable("This instruction is handled by a different recipe.");
  case Instruction::UDiv:
  case Instruction::SDiv:
  case Instruction::SRem:
  case Instruction::URem:
  case Instruction::Add:
  case Instruction::FAdd:
  case Instruction::Sub:
  case Instruction::FSub:
  case Instruction::FNeg:
  case Instruction::Mul:
  case Instruction::FMul:
  case Instruction::FDiv:
  case Instruction::FRem:
  case Instruction::Shl:
  case Instruction::LShr:
  case Instruction::AShr:
  case Instruction::And:
  case Instruction::Or:
  case Instruction::Xor: {
    // Just widen unops and binops.
    setDebugLocFromInst(Builder, &I);

    for (unsigned Part = 0; Part < UF; ++Part) {
      SmallVector<Value *, 2> Ops;
      for (VPValue *VPOp : User.operands())
        Ops.push_back(State.get(VPOp, Part));

      Value *V = Builder.CreateNAryOp(I.getOpcode(), Ops);

      if (auto *VecOp = dyn_cast<Instruction>(V))
        VecOp->copyIRFlags(&I);

      // Use this vector value for all users of the original instruction.
      VectorLoopValueMap.setVectorValue(&I, Part, V);
      addMetadata(V, &I);
    }

    break;
  }
  case Instruction::ICmp:
  case Instruction::FCmp: {
    // Widen compares. Generate vector compares.
    bool FCmp = (I.getOpcode() == Instruction::FCmp);
    auto *Cmp = cast<CmpInst>(&I);
    setDebugLocFromInst(Builder, Cmp);
    for (unsigned Part = 0; Part < UF; ++Part) {
      Value *A = State.get(User.getOperand(0), Part);
      Value *B = State.get(User.getOperand(1), Part);
      Value *C = nullptr;
      if (FCmp) {
        // Propagate fast math flags.
        IRBuilder<>::FastMathFlagGuard FMFG(Builder);
        Builder.setFastMathFlags(Cmp->getFastMathFlags());
        C = Builder.CreateFCmp(Cmp->getPredicate(), A, B);
      } else {
        C = Builder.CreateICmp(Cmp->getPredicate(), A, B);
      }
      VectorLoopValueMap.setVectorValue(&I, Part, C);
      addMetadata(C, &I);
    }

    break;
  }

  case Instruction::ZExt:
  case Instruction::SExt:
  case Instruction::FPToUI:
  case Instruction::FPToSI:
  case Instruction::FPExt:
  case Instruction::PtrToInt:
  case Instruction::IntToPtr:
  case Instruction::SIToFP:
  case Instruction::UIToFP:
  case Instruction::Trunc:
  case Instruction::FPTrunc:
  case Instruction::BitCast: {
    auto *CI = cast<CastInst>(&I);
    setDebugLocFromInst(Builder, CI);

    /// Vectorize casts.
    Type *DestTy = (VF == 1 && !Cost->isScalable())
                       ? CI->getType()
                       : VectorType::get(CI->getType(), VF, Cost->isScalable());

    for (unsigned Part = 0; Part < UF; ++Part) {
      Value *A = State.get(User.getOperand(0), Part);
      Value *Cast = Builder.CreateCast(CI->getOpcode(), A, DestTy);
      VectorLoopValueMap.setVectorValue(&I, Part, Cast);
      addMetadata(Cast, &I);
    }
    break;
  }
  default:
    // This instruction is not vectorized by simple widening.
    LLVM_DEBUG(dbgs() << "LV: Found an unhandled instruction: " << I);
    llvm_unreachable("Unhandled instruction!");
  } // end of switch.
}

void InnerLoopVectorizer::widenCallInstruction(CallInst &I, VPUser &ArgOperands,
                                               VPTransformState &State) {
  assert(!isa<DbgInfoIntrinsic>(I) &&
         "DbgInfoIntrinsic should have been dropped during VPlan construction");
  setDebugLocFromInst(Builder, &I);

  Module *M = I.getParent()->getParent()->getParent();
  auto *CI = cast<CallInst>(&I);

  SmallVector<Type *, 4> Tys;
  for (Value *ArgOperand : CI->arg_operands())
    Tys.push_back(ToVectorTy(ArgOperand->getType(), VF, Cost->isScalable()));

  Intrinsic::ID ID = getVectorIntrinsicIDForCall(CI, TLI);

  // The flag shows whether we use Intrinsic or a usual Call for vectorized
  // version of the instruction.
  // Is it beneficial to perform intrinsic call compared to lib call?
  bool NeedToScalarize = false;
  unsigned CallCost = Cost->getVectorCallCost(CI, VF, NeedToScalarize);
  bool UseVectorIntrinsic =
      ID && Cost->getVectorIntrinsicCost(CI, VF) <= CallCost;
  assert((UseVectorIntrinsic || !NeedToScalarize) &&
         "Instruction should be scalarized elsewhere.");

  for (unsigned Part = 0; Part < UF; ++Part) {
    SmallVector<Value *, 4> Args;
    for (auto &I : enumerate(ArgOperands.operands())) {
      // Some intrinsics have a scalar argument - don't replace it with a
      // vector.
      Value *Arg;
      if (!UseVectorIntrinsic || !hasVectorInstrinsicScalarOpd(ID, I.index()))
        Arg = State.get(I.value(), Part);
      else
        Arg = State.get(I.value(), {0, 0});
      Args.push_back(Arg);
    }

    Function *VectorF;
    if (UseVectorIntrinsic) {
      // Use vector version of the intrinsic.
      Type *TysForDecl[] = {CI->getType()};
      if (VF > 1 || Cost->isScalable())
        TysForDecl[0] = VectorType::get(CI->getType()->getScalarType(), VF,
                                        Cost->isScalable());
      VectorF = Intrinsic::getDeclaration(M, ID, TysForDecl);
      assert(VectorF && "Can't retrieve vector intrinsic.");
    } else {
      // Use vector version of the function call.
      const VFShape Shape =
          VFShape::get(*CI, {VF, false} /*EC*/, false /*HasGlobalPred*/);
#ifndef NDEBUG
      assert(VFDatabase(*CI).getVectorizedFunction(Shape) != nullptr &&
             "Can't create vector function.");
#endif
        VectorF = VFDatabase(*CI).getVectorizedFunction(Shape);
    }
      SmallVector<OperandBundleDef, 1> OpBundles;
      CI->getOperandBundlesAsDefs(OpBundles);
      CallInst *V = Builder.CreateCall(VectorF, Args, OpBundles);

      if (isa<FPMathOperator>(V))
        V->copyFastMathFlags(CI);

      VectorLoopValueMap.setVectorValue(&I, Part, V);
      addMetadata(V, &I);
  }
}

void InnerLoopVectorizer::widenSelectInstruction(SelectInst &I,
                                                 VPUser &Operands,
                                                 bool InvariantCond,
                                                 VPTransformState &State) {
  setDebugLocFromInst(Builder, &I);

  // The condition can be loop invariant  but still defined inside the
  // loop. This means that we can't just use the original 'cond' value.
  // We have to take the 'vectorized' value and pick the first lane.
  // Instcombine will make this a no-op.
  auto *InvarCond =
      InvariantCond ? State.get(Operands.getOperand(0), {0, 0}) : nullptr;

  for (unsigned Part = 0; Part < UF; ++Part) {
    Value *Cond =
        InvarCond ? InvarCond : State.get(Operands.getOperand(0), Part);
    Value *Op0 = State.get(Operands.getOperand(1), Part);
    Value *Op1 = State.get(Operands.getOperand(2), Part);
    Value *Sel = Builder.CreateSelect(Cond, Op0, Op1);
    VectorLoopValueMap.setVectorValue(&I, Part, Sel);
    addMetadata(Sel, &I);
  }
}

void LoopVectorizationCostModel::collectLoopScalars(unsigned VF) {
  // We should not collect Scalars more than once per VF. Right now, this
  // function is called from collectUniformsAndScalars(), which already does
  // this check. Collecting Scalars for VF=1 does not make any sense.
  bool ValidVF = VF >= 2 || (isScalable() && VF == 1);
  assert(ValidVF && Scalars.find(VF) == Scalars.end() &&
         "This function should not be visited twice for the same VF");

  SmallSetVector<Instruction *, 8> Worklist;

  // These sets are used to seed the analysis with pointers used by memory
  // accesses that will remain scalar.
  SmallSetVector<Instruction *, 8> ScalarPtrs;
  SmallPtrSet<Instruction *, 8> PossibleNonScalarPtrs;
  auto *Latch = TheLoop->getLoopLatch();

  // A helper that returns true if the use of Ptr by MemAccess will be scalar.
  // The pointer operands of loads and stores will be scalar as long as the
  // memory access is not a gather or scatter operation. The value operand of a
  // store will remain scalar if the store is scalarized.
  auto isScalarUse = [&](Instruction *MemAccess, Value *Ptr) {
    InstWidening WideningDecision = getWideningDecision(MemAccess, VF);
    assert(WideningDecision != CM_Unknown &&
           "Widening decision should be ready at this moment");
    if (auto *Store = dyn_cast<StoreInst>(MemAccess))
      if (Ptr == Store->getValueOperand())
        return WideningDecision == CM_Scalarize;
    assert(Ptr == getLoadStorePointerOperand(MemAccess) &&
           "Ptr is neither a value or pointer operand");
    return WideningDecision != CM_GatherScatter;
  };

  // A helper that returns true if the given value is a bitcast or
  // getelementptr instruction contained in the loop.
  auto isLoopVaryingBitCastOrGEP = [&](Value *V) {
    return ((isa<BitCastInst>(V) && V->getType()->isPointerTy()) ||
            isa<GetElementPtrInst>(V)) &&
           !TheLoop->isLoopInvariant(V);
  };

  auto isScalarPtrInduction = [&](Instruction *MemAccess, Value *Ptr) {
    if (!isa<PHINode>(Ptr) ||
        !Legal->getInductionVars().count(cast<PHINode>(Ptr)))
      return false;
    auto &Induction = Legal->getInductionVars()[cast<PHINode>(Ptr)];
    if (Induction.getKind() != InductionDescriptor::IK_PtrInduction)
      return false;
    return isScalarUse(MemAccess, Ptr);
  };

  // A helper that evaluates a memory access's use of a pointer. If the
  // pointer is actually the pointer induction of a loop, it is being
  // inserted into Worklist. If the use will be a scalar use, and the
  // pointer is only used by memory accesses, we place the pointer in
  // ScalarPtrs. Otherwise, the pointer is placed in PossibleNonScalarPtrs.
  auto evaluatePtrUse = [&](Instruction *MemAccess, Value *Ptr) {
    if (isScalarPtrInduction(MemAccess, Ptr)) {
      Worklist.insert(cast<Instruction>(Ptr));
      Instruction *Update = cast<Instruction>(
          cast<PHINode>(Ptr)->getIncomingValueForBlock(Latch));
      Worklist.insert(Update);
      LLVM_DEBUG(dbgs() << "LV: Found new scalar instruction: " << *Ptr
                        << "\n");
      LLVM_DEBUG(dbgs() << "LV: Found new scalar instruction: " << *Update
                        << "\n");
      return;
    }
    // We only care about bitcast and getelementptr instructions contained in
    // the loop.
    if (!isLoopVaryingBitCastOrGEP(Ptr))
      return;

    // If the pointer has already been identified as scalar (e.g., if it was
    // also identified as uniform), there's nothing to do.
    auto *I = cast<Instruction>(Ptr);
    if (Worklist.count(I))
      return;

    // If the use of the pointer will be a scalar use, and all users of the
    // pointer are memory accesses, place the pointer in ScalarPtrs. Otherwise,
    // place the pointer in PossibleNonScalarPtrs.
    if (isScalarUse(MemAccess, Ptr) && llvm::all_of(I->users(), [&](User *U) {
          return isa<LoadInst>(U) || isa<StoreInst>(U);
        }))
      ScalarPtrs.insert(I);
    else
      PossibleNonScalarPtrs.insert(I);
  };

  // We seed the scalars analysis with three classes of instructions: (1)
  // instructions marked uniform-after-vectorization and (2) bitcast,
  // getelementptr and (pointer) phi instructions used by memory accesses
  // requiring a scalar use.
  //
  // (1) Add to the worklist all instructions that have been identified as
  // uniform-after-vectorization.
  Worklist.insert(Uniforms[VF].begin(), Uniforms[VF].end());

  // (2) Add to the worklist all bitcast and getelementptr instructions used by
  // memory accesses requiring a scalar use. The pointer operands of loads and
  // stores will be scalar as long as the memory accesses is not a gather or
  // scatter operation. The value operand of a store will remain scalar if the
  // store is scalarized.
  for (auto *BB : TheLoop->blocks())
    for (auto &I : *BB) {
      if (auto *Load = dyn_cast<LoadInst>(&I)) {
        evaluatePtrUse(Load, Load->getPointerOperand());
      } else if (auto *Store = dyn_cast<StoreInst>(&I)) {
        evaluatePtrUse(Store, Store->getPointerOperand());
        evaluatePtrUse(Store, Store->getValueOperand());
      }
    }
  for (auto *I : ScalarPtrs)
    if (!PossibleNonScalarPtrs.count(I)) {
      LLVM_DEBUG(dbgs() << "LV: Found scalar instruction: " << *I << "\n");
      Worklist.insert(I);
    }

  // Insert the forced scalars.
  // FIXME: Currently widenPHIInstruction() often creates a dead vector
  // induction variable when the PHI user is scalarized.
  auto ForcedScalar = ForcedScalars.find(VF);
  if (ForcedScalar != ForcedScalars.end())
    for (auto *I : ForcedScalar->second)
      Worklist.insert(I);

  // Expand the worklist by looking through any bitcasts and getelementptr
  // instructions we've already identified as scalar. This is similar to the
  // expansion step in collectLoopUniforms(); however, here we're only
  // expanding to include additional bitcasts and getelementptr instructions.
  unsigned Idx = 0;
  while (Idx != Worklist.size()) {
    Instruction *Dst = Worklist[Idx++];
    if (!isLoopVaryingBitCastOrGEP(Dst->getOperand(0)))
      continue;
    auto *Src = cast<Instruction>(Dst->getOperand(0));
    if (llvm::all_of(Src->users(), [&](User *U) -> bool {
          auto *J = cast<Instruction>(U);
          return !TheLoop->contains(J) || Worklist.count(J) ||
                 ((isa<LoadInst>(J) || isa<StoreInst>(J)) &&
                  isScalarUse(J, Src));
        })) {
      Worklist.insert(Src);
      LLVM_DEBUG(dbgs() << "LV: Found scalar instruction: " << *Src << "\n");
    }
  }

  // An induction variable will remain scalar if all users of the induction
  // variable and induction variable update remain scalar.
  for (auto &Induction : Legal->getInductionVars()) {
    auto *Ind = Induction.first;
    auto *IndUpdate = cast<Instruction>(Ind->getIncomingValueForBlock(Latch));

    // If tail-folding is applied, the primary induction variable will be used
    // to feed a vector compare.
    if (Ind == Legal->getPrimaryInduction() && foldTailByMasking())
      continue;

    // Determine if all users of the induction variable are scalar after
    // vectorization.
    auto ScalarInd = llvm::all_of(Ind->users(), [&](User *U) -> bool {
      auto *I = cast<Instruction>(U);
      return I == IndUpdate || !TheLoop->contains(I) || Worklist.count(I);
    });
    if (!ScalarInd)
      continue;

    // Determine if all users of the induction variable update instruction are
    // scalar after vectorization.
    auto ScalarIndUpdate =
        llvm::all_of(IndUpdate->users(), [&](User *U) -> bool {
          auto *I = cast<Instruction>(U);
          return I == Ind || !TheLoop->contains(I) || Worklist.count(I);
        });
    if (!ScalarIndUpdate)
      continue;

    // The induction variable and its update instruction will remain scalar.
    Worklist.insert(Ind);
    Worklist.insert(IndUpdate);
    LLVM_DEBUG(dbgs() << "LV: Found scalar instruction: " << *Ind << "\n");
    LLVM_DEBUG(dbgs() << "LV: Found scalar instruction: " << *IndUpdate
                      << "\n");
  }

  Scalars[VF].insert(Worklist.begin(), Worklist.end());
}

bool LoopVectorizationCostModel::isScalarWithPredication(Instruction *I,
                                                         unsigned VF) {
  if (!blockNeedsPredication(I->getParent()))
    return false;
  switch (I->getOpcode()) {
  default:
    break;
  case Instruction::Load:
  case Instruction::Store: {
    if (!Legal->isMaskRequired(I))
      return false;
    auto *Ptr = getLoadStorePointerOperand(I);
    auto *Ty = getMemInstValueType(I);
    // We have already decided how to vectorize this instruction, get that
    // result.
    if (VF > (isScalable() ? 0 : 1)) {
      InstWidening WideningDecision = getWideningDecision(I, VF);
      assert(WideningDecision != CM_Unknown &&
             "Widening decision should be ready at this moment");
      return WideningDecision == CM_Scalarize;
    }
    const Align Alignment = getLoadStoreAlignment(I);
    return isa<LoadInst>(I) ? !(isLegalMaskedLoad(Ty, Ptr, Alignment) ||
                                isLegalMaskedGather(Ty, Alignment))
                            : !(isLegalMaskedStore(Ty, Ptr, Alignment) ||
                                isLegalMaskedScatter(Ty, Alignment));
  }
  case Instruction::UDiv:
  case Instruction::SDiv:
  case Instruction::SRem:
  case Instruction::URem:
    return mayDivideByZero(*I);
  }
  return false;
}

bool LoopVectorizationCostModel::interleavedAccessCanBeWidened(Instruction *I,
                                                               unsigned VF) {
  assert(isAccessInterleaved(I) && "Expecting interleaved access.");
  assert(getWideningDecision(I, VF) == CM_Unknown &&
         "Decision should not be set yet.");
  auto *Group = getInterleavedAccessGroup(I);
  assert(Group && "Must have a group.");

  // If the instruction's allocated size doesn't equal it's type size, it
  // requires padding and will be scalarized.
  auto &DL = I->getModule()->getDataLayout();
  auto *ScalarTy = getMemInstValueType(I);
  if (hasIrregularType(ScalarTy, DL, VF, TTI.useScalableVectorType()))
    return false;

  // Check if masking is required.
  // A Group may need masking for one of two reasons: it resides in a block that
  // needs predication, or it was decided to use masking to deal with gaps.
  bool PredicatedAccessRequiresMasking =
      Legal->blockNeedsPredication(I->getParent()) && Legal->isMaskRequired(I);
  bool AccessWithGapsRequiresMasking =
      Group->requiresScalarEpilogue() && !isScalarEpilogueAllowed();
  if (!PredicatedAccessRequiresMasking && !AccessWithGapsRequiresMasking)
    return true;

  // If masked interleaving is required, we expect that the user/target had
  // enabled it, because otherwise it either wouldn't have been created or
  // it should have been invalidated by the CostModel.
  assert(useMaskedInterleavedAccesses(TTI) &&
         "Masked interleave-groups for predicated accesses are not enabled.");

  auto *Ty = getMemInstValueType(I);
  const Align Alignment = getLoadStoreAlignment(I);
  return isa<LoadInst>(I) ? TTI.isLegalMaskedLoad(Ty, Alignment)
                          : TTI.isLegalMaskedStore(Ty, Alignment);
}

bool LoopVectorizationCostModel::memoryInstructionCanBeWidened(Instruction *I,
                                                               unsigned VF) {
  // Get and ensure we have a valid memory instruction.
  LoadInst *LI = dyn_cast<LoadInst>(I);
  StoreInst *SI = dyn_cast<StoreInst>(I);
  assert((LI || SI) && "Invalid memory instruction");

  auto *Ptr = getLoadStorePointerOperand(I);

  // In order to be widened, the pointer should be consecutive, first of all.
  if (!Legal->isConsecutivePtr(Ptr))
    return false;

  // If the instruction is a store located in a predicated block, it will be
  // scalarized.
  if (isScalarWithPredication(I))
    return false;

  // If the instruction's allocated size doesn't equal it's type size, it
  // requires padding and will be scalarized.
  auto &DL = I->getModule()->getDataLayout();
  auto *ScalarTy = LI ? LI->getType() : SI->getValueOperand()->getType();
  if (hasIrregularType(ScalarTy, DL, VF, TTI.useScalableVectorType()))
    return false;

  return true;
}

void LoopVectorizationCostModel::collectLoopUniforms(unsigned VF) {
  // We should not collect Uniforms more than once per VF. Right now,
  // this function is called from collectUniformsAndScalars(), which
  // already does this check. Collecting Uniforms for VF=1 does not make any
  // sense for non-scalable vectors.
  bool ValidVF = VF >= 2 || isScalable();
  assert(ValidVF && Uniforms.find(VF) == Uniforms.end() &&
         "This function should not be visited twice for the same VF");

  // Visit the list of Uniforms. If we'll not find any uniform value, we'll
  // not analyze again.  Uniforms.count(VF) will return 1.
  Uniforms[VF].clear();

  // We now know that the loop is vectorizable!
  // Collect instructions inside the loop that will remain uniform after
  // vectorization.

  // Global values, params and instructions outside of current loop are out of
  // scope.
  auto isOutOfScope = [&](Value *V) -> bool {
    Instruction *I = dyn_cast<Instruction>(V);
    return (!I || !TheLoop->contains(I));
  };

  SetVector<Instruction *> Worklist;
  BasicBlock *Latch = TheLoop->getLoopLatch();

  // Instructions that are scalar with predication must not be considered
  // uniform after vectorization, because that would create an erroneous
  // replicating region where only a single instance out of VF should be formed.
  // TODO: optimize such seldom cases if found important, see PR40816.
  auto addToWorklistIfAllowed = [&](Instruction *I) -> void {
    if (isScalarWithPredication(I, VF)) {
      LLVM_DEBUG(dbgs() << "LV: Found not uniform being ScalarWithPredication: "
                        << *I << "\n");
      return;
    }
    LLVM_DEBUG(dbgs() << "LV: Found uniform instruction: " << *I << "\n");
    Worklist.insert(I);
  };

  // Start with the conditional branch. If the branch condition is an
  // instruction contained in the loop that is only used by the branch, it is
  // uniform.
  auto *Cmp = dyn_cast<Instruction>(Latch->getTerminator()->getOperand(0));
  if (Cmp && TheLoop->contains(Cmp) && Cmp->hasOneUse())
    addToWorklistIfAllowed(Cmp);

  // Holds consecutive and consecutive-like pointers. Consecutive-like pointers
  // are pointers that are treated like consecutive pointers during
  // vectorization. The pointer operands of interleaved accesses are an
  // example.
  SmallSetVector<Instruction *, 8> ConsecutiveLikePtrs;

  // Holds pointer operands of instructions that are possibly non-uniform.
  SmallPtrSet<Instruction *, 8> PossibleNonUniformPtrs;

  auto isUniformDecision = [&](Instruction *I, unsigned VF) {
    InstWidening WideningDecision = getWideningDecision(I, VF);
    assert(WideningDecision != CM_Unknown &&
           "Widening decision should be ready at this moment");

    return (WideningDecision == CM_Widen ||
            WideningDecision == CM_Widen_Reverse ||
            WideningDecision == CM_Interleave);
  };
  // Iterate over the instructions in the loop, and collect all
  // consecutive-like pointer operands in ConsecutiveLikePtrs. If it's possible
  // that a consecutive-like pointer operand will be scalarized, we collect it
  // in PossibleNonUniformPtrs instead. We use two sets here because a single
  // getelementptr instruction can be used by both vectorized and scalarized
  // memory instructions. For example, if a loop loads and stores from the same
  // location, but the store is conditional, the store will be scalarized, and
  // the getelementptr won't remain uniform.
  for (auto *BB : TheLoop->blocks())
    for (auto &I : *BB) {
      // If there's no pointer operand, there's nothing to do.
      auto *Ptr = dyn_cast_or_null<Instruction>(getLoadStorePointerOperand(&I));
      if (!Ptr)
        continue;

      // True if all users of Ptr are memory accesses that have Ptr as their
      // pointer operand.
      auto UsersAreMemAccesses =
          llvm::all_of(Ptr->users(), [&](User *U) -> bool {
            return getLoadStorePointerOperand(U) == Ptr;
          });

      // Ensure the memory instruction will not be scalarized or used by
      // gather/scatter, making its pointer operand non-uniform. If the pointer
      // operand is used by any instruction other than a memory access, we
      // conservatively assume the pointer operand may be non-uniform.
      if (!UsersAreMemAccesses || !isUniformDecision(&I, VF))
        PossibleNonUniformPtrs.insert(Ptr);

      // If the memory instruction will be vectorized and its pointer operand
      // is consecutive-like, or interleaving - the pointer operand should
      // remain uniform.
      else
        ConsecutiveLikePtrs.insert(Ptr);
    }

  // Add to the Worklist all consecutive and consecutive-like pointers that
  // aren't also identified as possibly non-uniform.
  for (auto *V : ConsecutiveLikePtrs)
    if (!PossibleNonUniformPtrs.count(V))
      addToWorklistIfAllowed(V);

  // Expand Worklist in topological order: whenever a new instruction
  // is added , its users should be already inside Worklist.  It ensures
  // a uniform instruction will only be used by uniform instructions.
  unsigned idx = 0;
  while (idx != Worklist.size()) {
    Instruction *I = Worklist[idx++];

    for (auto OV : I->operand_values()) {
      // isOutOfScope operands cannot be uniform instructions.
      if (isOutOfScope(OV))
        continue;
      // First order recurrence Phi's should typically be considered
      // non-uniform.
      auto *OP = dyn_cast<PHINode>(OV);
      if (OP && Legal->isFirstOrderRecurrence(OP))
        continue;
      // If all the users of the operand are uniform, then add the
      // operand into the uniform worklist.
      auto *OI = cast<Instruction>(OV);
      if (llvm::all_of(OI->users(), [&](User *U) -> bool {
            auto *J = cast<Instruction>(U);
            return Worklist.count(J) ||
                   (OI == getLoadStorePointerOperand(J) &&
                    isUniformDecision(J, VF));
          }))
        addToWorklistIfAllowed(OI);
    }
  }

  // Returns true if Ptr is the pointer operand of a memory access instruction
  // I, and I is known to not require scalarization.
  auto isVectorizedMemAccessUse = [&](Instruction *I, Value *Ptr) -> bool {
    return getLoadStorePointerOperand(I) == Ptr && isUniformDecision(I, VF);
  };

  // For an instruction to be added into Worklist above, all its users inside
  // the loop should also be in Worklist. However, this condition cannot be
  // true for phi nodes that form a cyclic dependence. We must process phi
  // nodes separately. An induction variable will remain uniform if all users
  // of the induction variable and induction variable update remain uniform.
  // The code below handles both pointer and non-pointer induction variables.
  for (auto &Induction : Legal->getInductionVars()) {
    auto *Ind = Induction.first;
    auto *IndUpdate = cast<Instruction>(Ind->getIncomingValueForBlock(Latch));

    // Determine if all users of the induction variable are uniform after
    // vectorization.
    auto UniformInd = llvm::all_of(Ind->users(), [&](User *U) -> bool {
      auto *I = cast<Instruction>(U);
      return I == IndUpdate || !TheLoop->contains(I) || Worklist.count(I) ||
             isVectorizedMemAccessUse(I, Ind);
    });
    if (!UniformInd)
      continue;

    // Determine if all users of the induction variable update instruction are
    // uniform after vectorization.
    auto UniformIndUpdate =
        llvm::all_of(IndUpdate->users(), [&](User *U) -> bool {
          auto *I = cast<Instruction>(U);
          return I == Ind || !TheLoop->contains(I) || Worklist.count(I) ||
                 isVectorizedMemAccessUse(I, IndUpdate);
        });
    if (!UniformIndUpdate)
      continue;

    // The induction variable and its update instruction will remain uniform.
    addToWorklistIfAllowed(Ind);
    addToWorklistIfAllowed(IndUpdate);
  }

  Uniforms[VF].insert(Worklist.begin(), Worklist.end());
}

bool LoopVectorizationCostModel::runtimeChecksRequired() {
  LLVM_DEBUG(dbgs() << "LV: Performing code size checks.\n");

  if (Legal->getRuntimePointerChecking()->Need) {
    reportVectorizationFailure(
        "Runtime ptr check is required with -Os/-Oz",
        "runtime pointer checks needed. Enable vectorization of this "
        "loop with '#pragma clang loop vectorize(enable)' when "
        "compiling with -Os/-Oz",
        "CantVersionLoopWithOptForSize", ORE, TheLoop);
    return true;
  }

  if (!PSE.getUnionPredicate().getPredicates().empty()) {
    reportVectorizationFailure(
        "Runtime SCEV check is required with -Os/-Oz",
        "runtime SCEV checks needed. Enable vectorization of this "
        "loop with '#pragma clang loop vectorize(enable)' when "
        "compiling with -Os/-Oz",
        "CantVersionLoopWithOptForSize", ORE, TheLoop);
    return true;
  }

  // FIXME: Avoid specializing for stride==1 instead of bailing out.
  if (!Legal->getLAI()->getSymbolicStrides().empty()) {
    reportVectorizationFailure(
        "Runtime stride check is required with -Os/-Oz",
        "runtime stride == 1 checks needed. Enable vectorization of "
        "this loop with '#pragma clang loop vectorize(enable)' when "
        "compiling with -Os/-Oz",
        "CantVersionLoopWithOptForSize", ORE, TheLoop);
    return true;
  }

  return false;
}

Optional<unsigned> LoopVectorizationCostModel::computeMaxVF(unsigned UserVF,
                                                            unsigned UserIC) {
  if (Legal->getRuntimePointerChecking()->Need && TTI.hasBranchDivergence()) {
    // TODO: It may by useful to do since it's still likely to be dynamically
    // uniform if the target can skip.
    reportVectorizationFailure(
        "Not inserting runtime ptr check for divergent target",
        "runtime pointer checks needed. Not enabled for divergent target",
        "CantVersionLoopWithDivergentTarget", ORE, TheLoop);
    return None;
  }

  unsigned TC = PSE.getSE()->getSmallConstantTripCount(TheLoop);
  LLVM_DEBUG(dbgs() << "LV: Found trip count: " << TC << '\n');
  if (TC == 1) {
    reportVectorizationFailure(
        "Single iteration (non) loop",
        "loop trip count is one, irrelevant for vectorization",
        "SingleIterationLoop", ORE, TheLoop);
    return None;
  }

  switch (ScalarEpilogueStatus) {
  case CM_ScalarEpilogueAllowed: {
    if (UserVF) return UserVF;

    Optional<unsigned> MaxVF = isScalable() ? computeFeasibleScalableMaxVF()
                                            : computeFeasibleMaxVF(TC);
    if (!MaxVF)
      reportVectorizationFailure(
          "Cannot vectorize operations on unsupported scalable vector type",
          "Cannot vectorize operations on unsupported scalable vector type",
          "UnsupportedScalableVectorType", ORE, TheLoop);
    return MaxVF;
  }
  case CM_ScalarEpilogueNotNeededUsePredicate:
    LLVM_DEBUG(
        dbgs() << "LV: vector predicate hint/switch found.\n"
               << "LV: Not allowing scalar epilogue, creating predicated "
               << "vector loop.\n");
    break;
  case CM_ScalarEpilogueNotAllowedLowTripLoop:
    // fallthrough as a special case of OptForSize
  case CM_ScalarEpilogueNotAllowedOptSize:
    if (ScalarEpilogueStatus == CM_ScalarEpilogueNotAllowedOptSize)
      LLVM_DEBUG(
          dbgs() << "LV: Not allowing scalar epilogue due to -Os/-Oz.\n");
    else
      LLVM_DEBUG(dbgs() << "LV: Not allowing scalar epilogue due to low trip "
                        << "count.\n");

    // Bail if runtime checks are required, which are not good when optimising
    // for size.
    if (runtimeChecksRequired())
      return None;
    break;
  }

  // Now try the tail folding

  // Invalidate interleave groups that require an epilogue if we can't mask
  // the interleave-group.
  if (!useMaskedInterleavedAccesses(TTI)) {
    assert(WideningDecisions.empty() && Uniforms.empty() && Scalars.empty() &&
           "No decisions should have been taken at this point");
    // Note: There is no need to invalidate any cost modeling decisions here, as
    // non where taken so far.
    InterleaveInfo.invalidateGroupsRequiringScalarEpilogue();
  }

  unsigned MaxVF = UserVF;
  if (!MaxVF) {
    Optional<unsigned> FeasibleMaxVF = isScalable()
                                           ? computeFeasibleScalableMaxVF()
                                           : computeFeasibleMaxVF(TC);
    if (!FeasibleMaxVF) {
      reportVectorizationFailure(
          "Cannot vectorize operations on unsupported scalable vector type",
          "Cannot vectorize operations on unsupported scalable vector type",
          "UnsupportedScalableVectorType", ORE, TheLoop);
      return None;
    }
    MaxVF = FeasibleMaxVF.getValue();
  }

  assert((UserVF || isPowerOf2_32(MaxVF)) && "MaxVF must be a power of 2");
  unsigned MaxVFtimesIC = UserIC ? MaxVF * UserIC : MaxVF;
  if (TC > 0 && TC % MaxVFtimesIC == 0) {
    // Accept MaxVF if we do not have a tail.
    LLVM_DEBUG(dbgs() << "LV: No tail will remain for any chosen VF.\n");
    return MaxVF;
  }

  // If we don't know the precise trip count, or if the trip count that we
  // found modulo the vectorization factor is not zero, try to fold the tail
  // by masking.
  // FIXME: look for a smaller MaxVF that does divide TC rather than masking.
  if (Legal->prepareToFoldTailByMasking()) {
    FoldTailByMasking = true;
    return MaxVF;
  }

  if (TC == 0) {
    reportVectorizationFailure(
        "Unable to calculate the loop count due to complex control flow",
        "unable to calculate the loop count due to complex control flow",
        "UnknownLoopCountComplexCFG", ORE, TheLoop);
    return None;
  }

  reportVectorizationFailure(
      "Cannot optimize for size and vectorize at the same time.",
      "cannot optimize for size and vectorize at the same time. "
      "Enable vectorization of this loop with '#pragma clang loop "
      "vectorize(enable)' when compiling with -Os/-Oz",
      "NoTailLoopWithOptForSize", ORE, TheLoop);
  return None;
}

Optional<unsigned> LoopVectorizationCostModel::computeFeasibleScalableMaxVF() {
  // For scalable vectors, where vector register width is not fixed, vector
  // width is represented as `<vscale x k x simpleType>`, where k is a power of
  // 2 and is known at the compile time (k can range from 1 to 8 for current
  // RISC-V vector specification). vscale is not known at compile time (vscale =
  // VLEN / (k * ELEN)). simpleType is a scalr type like f64, f32, etc.
  //
  // For mixed width operations we can either use n registers for both wide and
  // narrow types, in which case the narrow type will waste half the register,
  // or we can use n*w registers for the wider type and n registers for the
  // narrow type, where wider type is wider by a factor of w. In the current
  // implementation we take the latter approach because of the backend
  // limitations.
  //
  // We make the following assumptions:
  // 1. Assuming f64 to be the largest type we would need, we use
  // <vscale x 1 x f64> as our base type.
  // 2. If the only involved scalar type is f64, we use MaxVectorSize to be
  // vscale x 1. (Eventually we will add support for higher values of k. That
  // would need further analysis to optimize for register pressure.)
  // 2a. If the only involved scalar type is f32, we use MaxVectorSize of
  // vscale x 2. Similar for other narrower types.
  // 3. For mixed width, we will use the full register for the narrower type
  // and register grouping for the wider type.
  MinBWs = computeMinimumValueSizes(TheLoop->getBlocks(), *DB, &TTI);
  unsigned SmallestType, WidestType;
  std::tie(SmallestType, WidestType) = getSmallestAndWidestTypes();
  unsigned TargetWidestType = TTI.getMaxElementWidth();
  if (SmallestType > WidestType)
    SmallestType = WidestType;
  unsigned MaxScaleFactor = TargetWidestType / SmallestType;
  if (!MaxScaleFactor || MaxScaleFactor > 8)
    return None;
  if (Legal->getMaxSafeRegisterWidth() < 256 * 8 * 8)
    return None;
  return MaxScaleFactor;
}

unsigned
LoopVectorizationCostModel::computeFeasibleMaxVF(unsigned ConstTripCount) {
  MinBWs = computeMinimumValueSizes(TheLoop->getBlocks(), *DB, &TTI);
  unsigned SmallestType, WidestType;
  std::tie(SmallestType, WidestType) = getSmallestAndWidestTypes();
  unsigned WidestRegister = TTI.getRegisterBitWidth(true);

  // Get the maximum safe dependence distance in bits computed by LAA.
  // It is computed by MaxVF * sizeOf(type) * 8, where type is taken from
  // the memory accesses that is most restrictive (involved in the smallest
  // dependence distance).
  unsigned MaxSafeRegisterWidth = Legal->getMaxSafeRegisterWidth();

  WidestRegister = std::min(WidestRegister, MaxSafeRegisterWidth);

  // Ensure MaxVF is a power of 2; the dependence distance bound may not be.
  // Note that both WidestRegister and WidestType may not be a powers of 2.
  unsigned MaxVectorSize = PowerOf2Floor(WidestRegister / WidestType);

  LLVM_DEBUG(dbgs() << "LV: The Smallest and Widest types: " << SmallestType
                    << " / " << WidestType << " bits.\n");
  LLVM_DEBUG(dbgs() << "LV: The Widest register safe to use is: "
                    << WidestRegister << " bits.\n");

  assert(MaxVectorSize <= 256 && "Did not expect to pack so many elements"
                                 " into one vector!");
  if (MaxVectorSize == 0) {
    LLVM_DEBUG(dbgs() << "LV: The target has no vector registers.\n");
    MaxVectorSize = 1;
    return MaxVectorSize;
  } else if (ConstTripCount && ConstTripCount < MaxVectorSize &&
             isPowerOf2_32(ConstTripCount)) {
    // We need to clamp the VF to be the ConstTripCount. There is no point in
    // choosing a higher viable VF as done in the loop below.
    LLVM_DEBUG(dbgs() << "LV: Clamping the MaxVF to the constant trip count: "
                      << ConstTripCount << "\n");
    MaxVectorSize = ConstTripCount;
    return MaxVectorSize;
  }

  unsigned MaxVF = MaxVectorSize;
  if (TTI.shouldMaximizeVectorBandwidth(!isScalarEpilogueAllowed()) ||
      (MaximizeBandwidth && isScalarEpilogueAllowed())) {
    // Collect all viable vectorization factors larger than the default MaxVF
    // (i.e. MaxVectorSize).
    SmallVector<unsigned, 8> VFs;
    unsigned NewMaxVectorSize = WidestRegister / SmallestType;
    for (unsigned VS = MaxVectorSize * 2; VS <= NewMaxVectorSize; VS *= 2)
      VFs.push_back(VS);

    // For each VF calculate its register usage.
    auto RUs = calculateRegisterUsage(VFs);

    // Select the largest VF which doesn't require more registers than existing
    // ones.
    for (int i = RUs.size() - 1; i >= 0; --i) {
      bool Selected = true;
      for (auto& pair : RUs[i].MaxLocalUsers) {
        unsigned TargetNumRegisters = TTI.getNumberOfRegisters(pair.first);
        if (pair.second > TargetNumRegisters)
          Selected = false;
      }
      if (Selected) {
        MaxVF = VFs[i];
        break;
      }
    }
    if (unsigned MinVF = TTI.getMinimumVF(SmallestType)) {
      if (MaxVF < MinVF) {
        LLVM_DEBUG(dbgs() << "LV: Overriding calculated MaxVF(" << MaxVF
                          << ") with target's minimum: " << MinVF << '\n');
        MaxVF = MinVF;
      }
    }
  }
  return MaxVF;
}

VectorizationFactor
LoopVectorizationCostModel::selectVectorizationFactor(unsigned MaxVF) {
  float Cost = expectedCost(1).first;
  const float ScalarCost = Cost;
  unsigned Width = 1;
  LLVM_DEBUG(dbgs() << "LV: Scalar loop costs: " << (int)ScalarCost << ".\n");

  bool ForceVectorization = Hints->getForce() == LoopVectorizeHints::FK_Enabled;
  if (ForceVectorization && (MaxVF > 1 || isScalable())) {
    // Ignore scalar width, because the user explicitly wants vectorization.
    // Initialize cost to max so that VF = 2 is, at least, chosen during cost
    // evaluation.
    Cost = std::numeric_limits<float>::max();
  }

  for (unsigned i = 2; i <= MaxVF; i *= 2) {
    // Notice that the vector loop needs to be executed less times, so
    // we need to divide the cost of the vector loops by the width of
    // the vector elements.
    VectorizationCostTy C = expectedCost(i);
    float VectorCost = C.first / (float)i;
    LLVM_DEBUG(dbgs() << "LV: Vector loop of width " << i
                      << " costs: " << (int)VectorCost << ".\n");
    if (!C.second && !ForceVectorization) {
      LLVM_DEBUG(
          dbgs() << "LV: Not considering vector loop of width " << i
                 << " because it will not generate any vector instructions.\n");
      continue;
    }
    if (VectorCost < Cost) {
      Cost = VectorCost;
      Width = i;
    }
  }

  if (!EnableCondStoresVectorization && NumPredStores) {
    reportVectorizationFailure(
        "There are conditional stores.",
        "store that is conditionally executed prevents vectorization",
        "ConditionalStore", ORE, TheLoop);
    Width = 1;
    Cost = ScalarCost;
  }

  LLVM_DEBUG(if (ForceVectorization && Width > 1 && Cost >= ScalarCost) dbgs()
             << "LV: Vectorization seems to be not beneficial, "
             << "but was forced by a user.\n");
  LLVM_DEBUG(dbgs() << "LV: Selecting VF: " << Width << ".\n");
  VectorizationFactor Factor = {Width, (unsigned)(Width * Cost)};
  return Factor;
}

VectorizationFactor
LoopVectorizationCostModel::selectScalableVectorizationFactor(unsigned VF) {
  // bool ForceVectorization = Hints->getForce() ==
  // LoopVectorizeHints::FK_Enabled; assert(!ForceVectorization &&
  //        "We do not support Forced Vectorization for scalable vectors");

  // Notice that the vector loop needs to be executed less times, so
  // we need to divide the cost of the vector loops by the width of
  // the vector elements.
  VectorizationCostTy C = expectedCost(VF);
  float Cost = C.first / (float)VF;
  LLVM_DEBUG(dbgs() << "LV: Vector loop of width " << VF
                    << " costs: " << (int)Cost << ".\n");

  if (!EnableCondStoresVectorization && NumPredStores) {
    reportVectorizationFailure(
        "There are conditional stores.",
        "store that is conditionally executed prevents vectorization",
        "ConditionalStore", ORE, TheLoop);
    assert(false && "Not supported for scalable vectors");
  }

  LLVM_DEBUG(dbgs() << "LV: Selecting VF: " << VF << ".\n");
  VectorizationFactor Factor = {VF, (unsigned)(VF * Cost)};
  return Factor;
}

std::pair<unsigned, unsigned>
LoopVectorizationCostModel::getSmallestAndWidestTypes() {
  unsigned MinWidth = -1U;
  unsigned MaxWidth = 8;
  const DataLayout &DL = TheFunction->getParent()->getDataLayout();

  // For each block.
  for (BasicBlock *BB : TheLoop->blocks()) {
    // For each instruction in the loop.
    for (Instruction &I : BB->instructionsWithoutDebug()) {
      Type *T = I.getType();

      // Skip ignored values.
      if (ValuesToIgnore.count(&I))
        continue;

      // Only examine Loads, Stores and PHINodes.
      if (!isa<LoadInst>(I) && !isa<StoreInst>(I) && !isa<PHINode>(I))
        continue;

      // Examine PHI nodes that are reduction variables. Update the type to
      // account for the recurrence type.
      if (auto *PN = dyn_cast<PHINode>(&I)) {
        if (!Legal->isReductionVariable(PN))
          continue;
        RecurrenceDescriptor RdxDesc = Legal->getReductionVars()[PN];
        T = RdxDesc.getRecurrenceType();
      }

      // Examine the stored values.
      if (auto *ST = dyn_cast<StoreInst>(&I))
        T = ST->getValueOperand()->getType();

      // Ignore loaded pointer types and stored pointer types that are not
      // vectorizable.
      //
      // FIXME: The check here attempts to predict whether a load or store will
      //        be vectorized. We only know this for certain after a VF has
      //        been selected. Here, we assume that if an access can be
      //        vectorized, it will be. We should also look at extending this
      //        optimization to non-pointer types.
      //
      if (T->isPointerTy() && !isConsecutiveLoadOrStore(&I) &&
          !isAccessInterleaved(&I) && !isLegalGatherOrScatter(&I))
        continue;

      MinWidth = std::min(MinWidth,
                          (unsigned)DL.getTypeSizeInBits(T->getScalarType()));
      MaxWidth = std::max(MaxWidth,
                          (unsigned)DL.getTypeSizeInBits(T->getScalarType()));
    }
  }

  return {MinWidth, MaxWidth};
}

unsigned LoopVectorizationCostModel::selectInterleaveCount(unsigned VF,
                                                           unsigned LoopCost) {
  // -- The interleave heuristics --
  // We interleave the loop in order to expose ILP and reduce the loop overhead.
  // There are many micro-architectural considerations that we can't predict
  // at this level. For example, frontend pressure (on decode or fetch) due to
  // code size, or the number and capabilities of the execution ports.
  //
  // We use the following heuristics to select the interleave count:
  // 1. If the code has reductions, then we interleave to break the cross
  // iteration dependency.
  // 2. If the loop is really small, then we interleave to reduce the loop
  // overhead.
  // 3. We don't interleave if we think that we will spill registers to memory
  // due to the increased register pressure.

  if (!isScalarEpilogueAllowed())
    return 1;

  // We used the distance for the interleave count.
  if (Legal->getMaxSafeDepDistBytes() != -1U)
    return 1;

  // Do not interleave loops with a relatively small known or estimated trip
  // count.
  auto BestKnownTC = getSmallBestKnownTC(*PSE.getSE(), TheLoop);
  if (BestKnownTC && *BestKnownTC < TinyTripCountInterleaveThreshold)
    return 1;

  RegisterUsage R = calculateRegisterUsage({VF})[0];
  // We divide by these constants so assume that we have at least one
  // instruction that uses at least one register.
  for (auto& pair : R.MaxLocalUsers) {
    pair.second = std::max(pair.second, 1U);
  }

  // We calculate the interleave count using the following formula.
  // Subtract the number of loop invariants from the number of available
  // registers. These registers are used by all of the interleaved instances.
  // Next, divide the remaining registers by the number of registers that is
  // required by the loop, in order to estimate how many parallel instances
  // fit without causing spills. All of this is rounded down if necessary to be
  // a power of two. We want power of two interleave count to simplify any
  // addressing operations or alignment considerations.
  // We also want power of two interleave counts to ensure that the induction
  // variable of the vector loop wraps to zero, when tail is folded by masking;
  // this currently happens when OptForSize, in which case IC is set to 1 above.
  unsigned IC = UINT_MAX;

  for (auto& pair : R.MaxLocalUsers) {
    unsigned TargetNumRegisters = TTI.getNumberOfRegisters(pair.first);
    LLVM_DEBUG(dbgs() << "LV: The target has " << TargetNumRegisters
                      << " registers of "
                      << TTI.getRegisterClassName(pair.first) << " register class\n");
    if (VF == 1) {
      if (ForceTargetNumScalarRegs.getNumOccurrences() > 0)
        TargetNumRegisters = ForceTargetNumScalarRegs;
    } else {
      if (ForceTargetNumVectorRegs.getNumOccurrences() > 0)
        TargetNumRegisters = ForceTargetNumVectorRegs;
    }
    unsigned MaxLocalUsers = pair.second;
    unsigned LoopInvariantRegs = 0;
    if (R.LoopInvariantRegs.find(pair.first) != R.LoopInvariantRegs.end())
      LoopInvariantRegs = R.LoopInvariantRegs[pair.first];

    unsigned TmpIC = PowerOf2Floor((TargetNumRegisters - LoopInvariantRegs) / MaxLocalUsers);
    // Don't count the induction variable as interleaved.
    if (EnableIndVarRegisterHeur) {
      TmpIC =
          PowerOf2Floor((TargetNumRegisters - LoopInvariantRegs - 1) /
                        std::max(1U, (MaxLocalUsers - 1)));
    }

    IC = std::min(IC, TmpIC);
  }

  // Clamp the interleave ranges to reasonable counts.
  unsigned MaxInterleaveCount = TTI.getMaxInterleaveFactor(VF);

  // Check if the user has overridden the max.
  if (VF == 1) {
    if (ForceTargetMaxScalarInterleaveFactor.getNumOccurrences() > 0)
      MaxInterleaveCount = ForceTargetMaxScalarInterleaveFactor;
  } else {
    if (ForceTargetMaxVectorInterleaveFactor.getNumOccurrences() > 0)
      MaxInterleaveCount = ForceTargetMaxVectorInterleaveFactor;
  }

  // If trip count is known or estimated compile time constant, limit the
  // interleave count to be less than the trip count divided by VF.
  if (BestKnownTC) {
    MaxInterleaveCount = std::min(*BestKnownTC / VF, MaxInterleaveCount);
  }

  // If we did not calculate the cost for VF (because the user selected the VF)
  // then we calculate the cost of VF here.
  if (LoopCost == 0)
    LoopCost = expectedCost(VF).first;

  assert(LoopCost && "Non-zero loop cost expected");

  // Clamp the calculated IC to be between the 1 and the max interleave count
  // that the target and trip count allows.
  if (IC > MaxInterleaveCount)
    IC = MaxInterleaveCount;
  else if (IC < 1)
    IC = 1;

  // Interleave if we vectorized this loop and there is a reduction that could
  // benefit from interleaving.
  if (VF > 1 && !Legal->getReductionVars().empty()) {
    LLVM_DEBUG(dbgs() << "LV: Interleaving because of reductions.\n");
    return IC;
  }

  // Note that if we've already vectorized the loop we will have done the
  // runtime check and so interleaving won't require further checks.
  bool InterleavingRequiresRuntimePointerCheck =
      (VF == 1 && Legal->getRuntimePointerChecking()->Need);

  // We want to interleave small loops in order to reduce the loop overhead and
  // potentially expose ILP opportunities.
  LLVM_DEBUG(dbgs() << "LV: Loop cost is " << LoopCost << '\n');
  if (!InterleavingRequiresRuntimePointerCheck && LoopCost < SmallLoopCost) {
    // We assume that the cost overhead is 1 and we use the cost model
    // to estimate the cost of the loop and interleave until the cost of the
    // loop overhead is about 5% of the cost of the loop.
    unsigned SmallIC =
        std::min(IC, (unsigned)PowerOf2Floor(SmallLoopCost / LoopCost));

    // Interleave until store/load ports (estimated by max interleave count) are
    // saturated.
    unsigned NumStores = Legal->getNumStores();
    unsigned NumLoads = Legal->getNumLoads();
    unsigned StoresIC = IC / (NumStores ? NumStores : 1);
    unsigned LoadsIC = IC / (NumLoads ? NumLoads : 1);

    // If we have a scalar reduction (vector reductions are already dealt with
    // by this point), we can increase the critical path length if the loop
    // we're interleaving is inside another loop. Limit, by default to 2, so the
    // critical path only gets increased by one reduction operation.
    if (!Legal->getReductionVars().empty() && TheLoop->getLoopDepth() > 1) {
      unsigned F = static_cast<unsigned>(MaxNestedScalarReductionIC);
      SmallIC = std::min(SmallIC, F);
      StoresIC = std::min(StoresIC, F);
      LoadsIC = std::min(LoadsIC, F);
    }

    if (EnableLoadStoreRuntimeInterleave &&
        std::max(StoresIC, LoadsIC) > SmallIC) {
      LLVM_DEBUG(
          dbgs() << "LV: Interleaving to saturate store or load ports.\n");
      return std::max(StoresIC, LoadsIC);
    }

    LLVM_DEBUG(dbgs() << "LV: Interleaving to reduce branch cost.\n");
    return SmallIC;
  }

  // Interleave if this is a large loop (small loops are already dealt with by
  // this point) that could benefit from interleaving.
  bool HasReductions = !Legal->getReductionVars().empty();
  if (TTI.enableAggressiveInterleaving(HasReductions)) {
    LLVM_DEBUG(dbgs() << "LV: Interleaving to expose ILP.\n");
    return IC;
  }

  LLVM_DEBUG(dbgs() << "LV: Not Interleaving.\n");
  return 1;
}

SmallVector<LoopVectorizationCostModel::RegisterUsage, 8>
LoopVectorizationCostModel::calculateRegisterUsage(ArrayRef<unsigned> VFs) {
  // This function calculates the register usage by measuring the highest number
  // of values that are alive at a single location. Obviously, this is a very
  // rough estimation. We scan the loop in a topological order in order and
  // assign a number to each instruction. We use RPO to ensure that defs are
  // met before their users. We assume that each instruction that has in-loop
  // users starts an interval. We record every time that an in-loop value is
  // used, so we have a list of the first and last occurrences of each
  // instruction. Next, we transpose this data structure into a multi map that
  // holds the list of intervals that *end* at a specific location. This multi
  // map allows us to perform a linear search. We scan the instructions linearly
  // and record each time that a new interval starts, by placing it in a set.
  // If we find this value in the multi-map then we remove it from the set.
  // The max register usage is the maximum size of the set.
  // We also search for instructions that are defined outside the loop, but are
  // used inside the loop. We need this number separately from the max-interval
  // usage number because when we unroll, loop-invariant values do not take
  // more register.
  LoopBlocksDFS DFS(TheLoop);
  DFS.perform(LI);

  RegisterUsage RU;

  // Each 'key' in the map opens a new interval. The values
  // of the map are the index of the 'last seen' usage of the
  // instruction that is the key.
  using IntervalMap = DenseMap<Instruction *, unsigned>;

  // Maps instruction to its index.
  SmallVector<Instruction *, 64> IdxToInstr;
  // Marks the end of each interval.
  IntervalMap EndPoint;
  // Saves the list of instruction indices that are used in the loop.
  SmallPtrSet<Instruction *, 8> Ends;
  // Saves the list of values that are used in the loop but are
  // defined outside the loop, such as arguments and constants.
  SmallPtrSet<Value *, 8> LoopInvariants;

  for (BasicBlock *BB : make_range(DFS.beginRPO(), DFS.endRPO())) {
    for (Instruction &I : BB->instructionsWithoutDebug()) {
      IdxToInstr.push_back(&I);

      // Save the end location of each USE.
      for (Value *U : I.operands()) {
        auto *Instr = dyn_cast<Instruction>(U);

        // Ignore non-instruction values such as arguments, constants, etc.
        if (!Instr)
          continue;

        // If this instruction is outside the loop then record it and continue.
        if (!TheLoop->contains(Instr)) {
          LoopInvariants.insert(Instr);
          continue;
        }

        // Overwrite previous end points.
        EndPoint[Instr] = IdxToInstr.size();
        Ends.insert(Instr);
      }
    }
  }

  // Saves the list of intervals that end with the index in 'key'.
  using InstrList = SmallVector<Instruction *, 2>;
  DenseMap<unsigned, InstrList> TransposeEnds;

  // Transpose the EndPoints to a list of values that end at each index.
  for (auto &Interval : EndPoint)
    TransposeEnds[Interval.second].push_back(Interval.first);

  SmallPtrSet<Instruction *, 8> OpenIntervals;

  // Get the size of the widest register.
  unsigned MaxSafeDepDist = -1U;
  if (Legal->getMaxSafeDepDistBytes() != -1U)
    MaxSafeDepDist = Legal->getMaxSafeDepDistBytes() * 8;
  unsigned WidestRegister =
      std::min(TTI.getRegisterBitWidth(true), MaxSafeDepDist);
  const DataLayout &DL = TheFunction->getParent()->getDataLayout();

  SmallVector<RegisterUsage, 8> RUs(VFs.size());
  SmallVector<SmallMapVector<unsigned, unsigned, 4>, 8> MaxUsages(VFs.size());

  LLVM_DEBUG(dbgs() << "LV(REG): Calculating max register usage:\n");

  // A lambda that gets the register usage for the given type and VF.
  auto GetRegUsage = [&DL, WidestRegister](Type *Ty, unsigned VF) {
    if (Ty->isTokenTy())
      return 0U;
    unsigned TypeSize = DL.getTypeSizeInBits(Ty->getScalarType());
    return std::max<unsigned>(1, VF * TypeSize / WidestRegister);
  };

  for (unsigned int i = 0, s = IdxToInstr.size(); i < s; ++i) {
    Instruction *I = IdxToInstr[i];

    // Remove all of the instructions that end at this location.
    InstrList &List = TransposeEnds[i];
    for (Instruction *ToRemove : List)
      OpenIntervals.erase(ToRemove);

    // Ignore instructions that are never used within the loop.
    if (!Ends.count(I))
      continue;

    // Skip ignored values.
    if (ValuesToIgnore.count(I))
      continue;

    // For each VF find the maximum usage of registers.
    for (unsigned j = 0, e = VFs.size(); j < e; ++j) {
      // Count the number of live intervals.
      SmallMapVector<unsigned, unsigned, 4> RegUsage;

      if (VFs[j] == 1) {
        for (auto Inst : OpenIntervals) {
          unsigned ClassID = TTI.getRegisterClassForType(false, Inst->getType());
          if (RegUsage.find(ClassID) == RegUsage.end())
            RegUsage[ClassID] = 1;
          else
            RegUsage[ClassID] += 1;
        }
      } else {
        collectUniformsAndScalars(VFs[j]);
        for (auto Inst : OpenIntervals) {
          // Skip ignored values for VF > 1.
          if (VecValuesToIgnore.count(Inst))
            continue;
          if (isScalarAfterVectorization(Inst, VFs[j])) {
            unsigned ClassID = TTI.getRegisterClassForType(false, Inst->getType());
            if (RegUsage.find(ClassID) == RegUsage.end())
              RegUsage[ClassID] = 1;
            else
              RegUsage[ClassID] += 1;
          } else {
            unsigned ClassID = TTI.getRegisterClassForType(true, Inst->getType());
            if (RegUsage.find(ClassID) == RegUsage.end())
              RegUsage[ClassID] = GetRegUsage(Inst->getType(), VFs[j]);
            else
              RegUsage[ClassID] += GetRegUsage(Inst->getType(), VFs[j]);
          }
        }
      }
    
      for (auto& pair : RegUsage) {
        if (MaxUsages[j].find(pair.first) != MaxUsages[j].end())
          MaxUsages[j][pair.first] = std::max(MaxUsages[j][pair.first], pair.second);
        else
          MaxUsages[j][pair.first] = pair.second;
      }
    }

    LLVM_DEBUG(dbgs() << "LV(REG): At #" << i << " Interval # "
                      << OpenIntervals.size() << '\n');

    // Add the current instruction to the list of open intervals.
    OpenIntervals.insert(I);
  }

  for (unsigned i = 0, e = VFs.size(); i < e; ++i) {
    SmallMapVector<unsigned, unsigned, 4> Invariant;
  
    for (auto Inst : LoopInvariants) {
      unsigned Usage = VFs[i] == 1 ? 1 : GetRegUsage(Inst->getType(), VFs[i]);
      unsigned ClassID = TTI.getRegisterClassForType(VFs[i] > 1, Inst->getType());
      if (Invariant.find(ClassID) == Invariant.end())
        Invariant[ClassID] = Usage;
      else
        Invariant[ClassID] += Usage;
    }

    LLVM_DEBUG({
      dbgs() << "LV(REG): VF = " << VFs[i] << '\n';
      dbgs() << "LV(REG): Found max usage: " << MaxUsages[i].size()
             << " item\n";
      for (const auto &pair : MaxUsages[i]) {
        dbgs() << "LV(REG): RegisterClass: "
               << TTI.getRegisterClassName(pair.first) << ", " << pair.second
               << " registers\n";
      }
      dbgs() << "LV(REG): Found invariant usage: " << Invariant.size()
             << " item\n";
      for (const auto &pair : Invariant) {
        dbgs() << "LV(REG): RegisterClass: "
               << TTI.getRegisterClassName(pair.first) << ", " << pair.second
               << " registers\n";
      }
    });

    RU.LoopInvariantRegs = Invariant;
    RU.MaxLocalUsers = MaxUsages[i];
    RUs[i] = RU;
  }

  return RUs;
}

bool LoopVectorizationCostModel::useEmulatedMaskMemRefHack(Instruction *I) {
  // TODO: Cost model for emulated masked load/store is completely
  // broken. This hack guides the cost model to use an artificially
  // high enough value to practically disable vectorization with such
  // operations, except where previously deployed legality hack allowed
  // using very low cost values. This is to avoid regressions coming simply
  // from moving "masked load/store" check from legality to cost model.
  // Masked Load/Gather emulation was previously never allowed.
  // Limited number of Masked Store/Scatter emulation was allowed.
  assert(isPredicatedInst(I) && "Expecting a scalar emulated instruction");
  return isa<LoadInst>(I) ||
         (isa<StoreInst>(I) && NumPredStores > NumberOfStoresToPredicate);
}

void LoopVectorizationCostModel::collectInstsToScalarize(unsigned VF) {
  // If we aren't vectorizing the loop, or if we've already collected the
  // instructions to scalarize, there's nothing to do. Collection may already
  // have occurred if we have a user-selected VF and are now computing the
  // expected cost for interleaving.
  bool InvalidVF = VF < 2 && !isScalable();
  if (InvalidVF || InstsToScalarize.find(VF) != InstsToScalarize.end())
    return;

  // Initialize a mapping for VF in InstsToScalalarize. If we find that it's
  // not profitable to scalarize any instructions, the presence of VF in the
  // map will indicate that we've analyzed it already.
  ScalarCostsTy &ScalarCostsVF = InstsToScalarize[VF];

  // Find all the instructions that are scalar with predication in the loop and
  // determine if it would be better to not if-convert the blocks they are in.
  // If so, we also record the instructions to scalarize.
  for (BasicBlock *BB : TheLoop->blocks()) {
    if (!blockNeedsPredication(BB))
      continue;
    for (Instruction &I : *BB)
      if (isScalarWithPredication(&I)) {
        ScalarCostsTy ScalarCosts;
        // Do not apply discount logic if hacked cost is needed
        // for emulated masked memrefs.
        if (!useEmulatedMaskMemRefHack(&I) &&
            computePredInstDiscount(&I, ScalarCosts, VF) >= 0)
          ScalarCostsVF.insert(ScalarCosts.begin(), ScalarCosts.end());
        // Remember that BB will remain after vectorization.
        PredicatedBBsAfterVectorization.insert(BB);
      }
  }
}

int LoopVectorizationCostModel::computePredInstDiscount(
    Instruction *PredInst, DenseMap<Instruction *, unsigned> &ScalarCosts,
    unsigned VF) {
  assert(!isUniformAfterVectorization(PredInst, VF) &&
         "Instruction marked uniform-after-vectorization will be predicated");

  // Initialize the discount to zero, meaning that the scalar version and the
  // vector version cost the same.
  int Discount = 0;

  // Holds instructions to analyze. The instructions we visit are mapped in
  // ScalarCosts. Those instructions are the ones that would be scalarized if
  // we find that the scalar version costs less.
  SmallVector<Instruction *, 8> Worklist;

  // Returns true if the given instruction can be scalarized.
  auto canBeScalarized = [&](Instruction *I) -> bool {
    // We only attempt to scalarize instructions forming a single-use chain
    // from the original predicated block that would otherwise be vectorized.
    // Although not strictly necessary, we give up on instructions we know will
    // already be scalar to avoid traversing chains that are unlikely to be
    // beneficial.
    if (!I->hasOneUse() || PredInst->getParent() != I->getParent() ||
        isScalarAfterVectorization(I, VF))
      return false;

    // If the instruction is scalar with predication, it will be analyzed
    // separately. We ignore it within the context of PredInst.
    if (isScalarWithPredication(I))
      return false;

    // If any of the instruction's operands are uniform after vectorization,
    // the instruction cannot be scalarized. This prevents, for example, a
    // masked load from being scalarized.
    //
    // We assume we will only emit a value for lane zero of an instruction
    // marked uniform after vectorization, rather than VF identical values.
    // Thus, if we scalarize an instruction that uses a uniform, we would
    // create uses of values corresponding to the lanes we aren't emitting code
    // for. This behavior can be changed by allowing getScalarValue to clone
    // the lane zero values for uniforms rather than asserting.
    for (Use &U : I->operands())
      if (auto *J = dyn_cast<Instruction>(U.get()))
        if (isUniformAfterVectorization(J, VF))
          return false;

    // Otherwise, we can scalarize the instruction.
    return true;
  };

  // Compute the expected cost discount from scalarizing the entire expression
  // feeding the predicated instruction. We currently only consider expressions
  // that are single-use instruction chains.
  Worklist.push_back(PredInst);
  while (!Worklist.empty()) {
    Instruction *I = Worklist.pop_back_val();

    // If we've already analyzed the instruction, there's nothing to do.
    if (ScalarCosts.find(I) != ScalarCosts.end())
      continue;

    // Compute the cost of the vector instruction. Note that this cost already
    // includes the scalarization overhead of the predicated instruction.
    unsigned VectorCost = getInstructionCost(I, VF).first;

    // Compute the cost of the scalarized instruction. This cost is the cost of
    // the instruction as if it wasn't if-converted and instead remained in the
    // predicated block. We will scale this cost by block probability after
    // computing the scalarization overhead.
    unsigned ScalarCost = VF * getInstructionCost(I, 1).first;

    // Compute the scalarization overhead of needed insertelement instructions
    // and phi nodes.
    if (isScalarWithPredication(I) && !I->getType()->isVoidTy()) {
      ScalarCost += TTI.getScalarizationOverhead(
          cast<VectorType>(ToVectorTy(I->getType(), VF, isScalable())),
          APInt::getAllOnesValue(VF), true, false);
      ScalarCost += VF * TTI.getCFInstrCost(Instruction::PHI,
                                            TTI::TCK_RecipThroughput);
    }

    // Compute the scalarization overhead of needed extractelement
    // instructions. For each of the instruction's operands, if the operand can
    // be scalarized, add it to the worklist; otherwise, account for the
    // overhead.
    for (Use &U : I->operands())
      if (auto *J = dyn_cast<Instruction>(U.get())) {
        assert(VectorType::isValidElementType(J->getType()) &&
               "Instruction has non-scalar type");
        if (canBeScalarized(J))
          Worklist.push_back(J);
        else if (needsExtract(J, VF))
          ScalarCost += TTI.getScalarizationOverhead(
              cast<VectorType>(ToVectorTy(J->getType(), VF, isScalable())),
              APInt::getAllOnesValue(VF), false, true);
      }

    // Scale the total scalar cost by block probability.
    ScalarCost /= getReciprocalPredBlockProb();

    // Compute the discount. A non-negative discount means the vector version
    // of the instruction costs more, and scalarizing would be beneficial.
    Discount += VectorCost - ScalarCost;
    ScalarCosts[I] = ScalarCost;
  }

  return Discount;
}

LoopVectorizationCostModel::VectorizationCostTy
LoopVectorizationCostModel::expectedCost(unsigned VF) {
  VectorizationCostTy Cost;

  bool ValidVF = VF > 1 || (isScalable() && VF == 1);
  // For each block.
  for (BasicBlock *BB : TheLoop->blocks()) {
    VectorizationCostTy BlockCost;

    // For each instruction in the old loop.
    for (Instruction &I : BB->instructionsWithoutDebug()) {
      // Skip ignored values.
      if (ValuesToIgnore.count(&I) || (ValidVF && VecValuesToIgnore.count(&I)))
        continue;

      VectorizationCostTy C = getInstructionCost(&I, VF);

      // Check if we should override the cost.
      if (ForceTargetInstructionCost.getNumOccurrences() > 0)
        C.first = ForceTargetInstructionCost;

      BlockCost.first += C.first;
      BlockCost.second |= C.second;
      LLVM_DEBUG(dbgs() << "LV: Found an estimated cost of " << C.first
                        << " for VF " << VF << " For instruction: " << I
                        << '\n');
    }

    // If we are vectorizing a predicated block, it will have been
    // if-converted. This means that the block's instructions (aside from
    // stores and instructions that may divide by zero) will now be
    // unconditionally executed. For the scalar case, we may not always execute
    // the predicated block. Thus, scale the block's cost by the probability of
    // executing it.
    if (VF == 1 && !isScalable() && blockNeedsPredication(BB))
      BlockCost.first /= getReciprocalPredBlockProb();

    Cost.first += BlockCost.first;
    Cost.second |= BlockCost.second;
  }

  return Cost;
}

/// Gets Address Access SCEV after verifying that the access pattern
/// is loop invariant except the induction variable dependence.
///
/// This SCEV can be sent to the Target in order to estimate the address
/// calculation cost.
static const SCEV *getAddressAccessSCEV(Value *Ptr,
                                        LoopVectorizationLegality *Legal,
                                        PredicatedScalarEvolution &PSE,
                                        const Loop *TheLoop) {

  auto *Gep = dyn_cast<GetElementPtrInst>(Ptr);
  if (!Gep)
    return nullptr;

  // We are looking for a gep with all loop invariant indices except for one
  // which should be an induction variable.
  auto SE = PSE.getSE();
  unsigned NumOperands = Gep->getNumOperands();
  for (unsigned i = 1; i < NumOperands; ++i) {
    Value *Opd = Gep->getOperand(i);
    if (!SE->isLoopInvariant(SE->getSCEV(Opd), TheLoop) &&
        !Legal->isInductionVariable(Opd))
      return nullptr;
  }

  // Now we know we have a GEP ptr, %inv, %ind, %inv. return the Ptr SCEV.
  return PSE.getSCEV(Ptr);
}

static bool isStrideMul(Instruction *I, LoopVectorizationLegality *Legal) {
  return Legal->hasStride(I->getOperand(0)) ||
         Legal->hasStride(I->getOperand(1));
}

unsigned LoopVectorizationCostModel::getMemInstScalarizationCost(Instruction *I,
                                                                 unsigned VF) {
  assert((VF > 1 || isScalable()) &&
         "Scalarization cost of instruction implies vectorization.");
  Type *ValTy = getMemInstValueType(I);
  auto SE = PSE.getSE();

  unsigned AS = getLoadStoreAddressSpace(I);
  Value *Ptr = getLoadStorePointerOperand(I);
  Type *PtrTy = ToVectorTy(Ptr->getType(), VF, isScalable());

  // Figure out whether the access is strided and get the stride value
  // if it's known in compile time
  const SCEV *PtrSCEV = getAddressAccessSCEV(Ptr, Legal, PSE, TheLoop);

  // Get the cost of the scalar memory instruction and address computation.
  unsigned Cost = VF * TTI.getAddressComputationCost(PtrTy, SE, PtrSCEV);

  // Don't pass *I here, since it is scalar but will actually be part of a
  // vectorized loop where the user of it is a vectorized instruction.
  const Align Alignment = getLoadStoreAlignment(I);
  Cost += VF * TTI.getMemoryOpCost(I->getOpcode(), ValTy->getScalarType(),
                                   Alignment, AS, 
                                   TTI::TCK_RecipThroughput);

  // Get the overhead of the extractelement and insertelement instructions
  // we might create due to scalarization.
  Cost += getScalarizationOverhead(I, VF);

  // If we have a predicated store, it may not be executed for each vector
  // lane. Scale the cost by the probability of executing the predicated
  // block.
  if (isPredicatedInst(I)) {
    Cost /= getReciprocalPredBlockProb();

    if (useEmulatedMaskMemRefHack(I))
      // Artificially setting to a high enough value to practically disable
      // vectorization with such operations.
      Cost = 3000000;
  }

  return Cost;
}

unsigned LoopVectorizationCostModel::getConsecutiveMemOpCost(Instruction *I,
                                                             unsigned VF) {
  Type *ValTy = getMemInstValueType(I);
  auto *VectorTy = cast<VectorType>(ToVectorTy(ValTy, VF, isScalable()));
  Value *Ptr = getLoadStorePointerOperand(I);
  unsigned AS = getLoadStoreAddressSpace(I);
  int ConsecutiveStride = Legal->isConsecutivePtr(Ptr);
  enum TTI::TargetCostKind CostKind = TTI::TCK_RecipThroughput;

  assert((ConsecutiveStride == 1 || ConsecutiveStride == -1) &&
         "Stride should be 1 or -1 for consecutive memory access");
  const Align Alignment = getLoadStoreAlignment(I);
  unsigned Cost = 0;
  if (Legal->isMaskRequired(I))
    Cost += TTI.getMaskedMemoryOpCost(I->getOpcode(), VectorTy, Alignment, AS,
                                      CostKind);
  else
    Cost += TTI.getMemoryOpCost(I->getOpcode(), VectorTy, Alignment, AS,
                                CostKind, I);

  bool Reverse = ConsecutiveStride < 0;
  if (Reverse)
    Cost += TTI.getShuffleCost(TargetTransformInfo::SK_Reverse, VectorTy, 0);
  return Cost;
}

unsigned LoopVectorizationCostModel::getUniformMemOpCost(Instruction *I,
                                                         unsigned VF) {
  Type *ValTy = getMemInstValueType(I);
  auto *VectorTy = cast<VectorType>(ToVectorTy(ValTy, VF, isScalable()));
  const Align Alignment = getLoadStoreAlignment(I);
  unsigned AS = getLoadStoreAddressSpace(I);
  enum TTI::TargetCostKind CostKind = TTI::TCK_RecipThroughput;
  if (isa<LoadInst>(I)) {
    return TTI.getAddressComputationCost(ValTy) +
           TTI.getMemoryOpCost(Instruction::Load, ValTy, Alignment, AS,
                               CostKind) +
           TTI.getShuffleCost(TargetTransformInfo::SK_Broadcast, VectorTy);
  }
  StoreInst *SI = cast<StoreInst>(I);

  bool isLoopInvariantStoreValue = Legal->isUniform(SI->getValueOperand());
  return TTI.getAddressComputationCost(ValTy) +
         TTI.getMemoryOpCost(Instruction::Store, ValTy, Alignment, AS,
                             CostKind) +
         (isLoopInvariantStoreValue
              ? 0
              : TTI.getVectorInstrCost(Instruction::ExtractElement, VectorTy,
                                       VF - 1));
}

unsigned LoopVectorizationCostModel::getGatherScatterCost(Instruction *I,
                                                          unsigned VF) {
  Type *ValTy = getMemInstValueType(I);
  auto *VectorTy = cast<VectorType>(ToVectorTy(ValTy, VF, isScalable()));
  const Align Alignment = getLoadStoreAlignment(I);
  const Value *Ptr = getLoadStorePointerOperand(I);

  return TTI.getAddressComputationCost(VectorTy) +
         TTI.getGatherScatterOpCost(
             I->getOpcode(), VectorTy, Ptr, Legal->isMaskRequired(I), Alignment,
             TargetTransformInfo::TCK_RecipThroughput, I);
}

unsigned LoopVectorizationCostModel::getInterleaveGroupCost(Instruction *I,
                                                            unsigned VF) {
  Type *ValTy = getMemInstValueType(I);
  auto *VectorTy = cast<VectorType>(ToVectorTy(ValTy, VF, isScalable()));
  unsigned AS = getLoadStoreAddressSpace(I);

  auto Group = getInterleavedAccessGroup(I);
  assert(Group && "Fail to get an interleaved access group.");

  unsigned InterleaveFactor = Group->getFactor();
  auto *WideVecTy = VectorType::get(ValTy, VF * InterleaveFactor, isScalable());

  // Holds the indices of existing members in an interleaved load group.
  // An interleaved store group doesn't need this as it doesn't allow gaps.
  SmallVector<unsigned, 4> Indices;
  if (isa<LoadInst>(I)) {
    for (unsigned i = 0; i < InterleaveFactor; i++)
      if (Group->getMember(i))
        Indices.push_back(i);
  }

  // Calculate the cost of the whole interleaved group.
  bool UseMaskForGaps =
      Group->requiresScalarEpilogue() && !isScalarEpilogueAllowed();
  unsigned Cost = TTI.getInterleavedMemoryOpCost(
      I->getOpcode(), WideVecTy, Group->getFactor(), Indices, Group->getAlign(),
      AS, TTI::TCK_RecipThroughput, Legal->isMaskRequired(I), UseMaskForGaps);

  if (Group->isReverse()) {
    // TODO: Add support for reversed masked interleaved access.
    assert(!Legal->isMaskRequired(I) &&
           "Reverse masked interleaved access not supported.");
    Cost += Group->getNumMembers() *
            TTI.getShuffleCost(TargetTransformInfo::SK_Reverse, VectorTy, 0);
  }
  return Cost;
}

unsigned LoopVectorizationCostModel::getMemoryInstructionCost(Instruction *I,
                                                              unsigned VF) {
  // Calculate scalar cost only. Vectorization cost should be ready at this
  // moment.
  if (VF == 1 && !isScalable()) {
    Type *ValTy = getMemInstValueType(I);
    const Align Alignment = getLoadStoreAlignment(I);
    unsigned AS = getLoadStoreAddressSpace(I);

    return TTI.getAddressComputationCost(ValTy) +
           TTI.getMemoryOpCost(I->getOpcode(), ValTy, Alignment, AS,
                               TTI::TCK_RecipThroughput, I);
  }
  return getWideningCost(I, VF);
}

LoopVectorizationCostModel::VectorizationCostTy
LoopVectorizationCostModel::getInstructionCost(Instruction *I, unsigned VF) {
  // If we know that this instruction will remain uniform, check the cost of
  // the scalar version.
  bool ValidVF = VF > 1 || (isScalable() && VF == 1);
  if (isUniformAfterVectorization(I, VF))
    ValidVF = false;
  // VF = 1;

  if (ValidVF && isProfitableToScalarize(I, VF))
    return VectorizationCostTy(InstsToScalarize[VF][I], false);

  // Forced scalars do not have any scalarization overhead.
  auto ForcedScalar = ForcedScalars.find(VF);
  if (ValidVF && ForcedScalar != ForcedScalars.end()) {
    auto InstSet = ForcedScalar->second;
    if (InstSet.count(I))
      return VectorizationCostTy((getInstructionCost(I, 1).first * VF), false);
  }

  Type *VectorTy;
  unsigned C = getInstructionCost(I, VF, VectorTy, ValidVF);

  // bool ValidNumParts = TTI.getNumberOfParts(VectorTy) < VF || (VF == 1 &&
  // isScalable() &&
  bool TypeNotScalarized = (VF > 1 && VectorTy->isVectorTy() &&
                            TTI.getNumberOfParts(VectorTy) < VF) ||
                           (VF == 1 && isScalable() && VectorTy->isVectorTy() &&
                            TTI.getNumberOfParts(VectorTy) == VF);
  return VectorizationCostTy(C, TypeNotScalarized);
}

unsigned LoopVectorizationCostModel::getScalarizationOverhead(Instruction *I,
                                                              unsigned VF) {

  if (VF == 1 && !isScalable())
    return 0;

  unsigned Cost = 0;
  Type *RetTy = ToVectorTy(I->getType(), VF, isScalable());
  if (!RetTy->isVoidTy() &&
      (!isa<LoadInst>(I) || !TTI.supportsEfficientVectorElementLoadStore()))
    // FIXME: For scalable vectors DemandedElts for computing scalarization
    // overhead currently models ElementCount.Min number of elements. This would
    // be changed in the future.
    Cost += TTI.getScalarizationOverhead(
        cast<VectorType>(RetTy), APInt::getAllOnesValue(VF), true, false);

  // Some targets keep addresses scalar.
  if (isa<LoadInst>(I) && !TTI.prefersVectorizedAddressing())
    return Cost;

  // Some targets support efficient element stores.
  if (isa<StoreInst>(I) && TTI.supportsEfficientVectorElementLoadStore())
    return Cost;

  // Collect operands to consider.
  CallInst *CI = dyn_cast<CallInst>(I);
  Instruction::op_range Ops = CI ? CI->arg_operands() : I->operands();

  // Skip operands that do not require extraction/scalarization and do not incur
  // any overhead.
  // FIXME: For scalable vectors, VF here is the ElementCount.Min value.
  return Cost + TTI.getOperandsScalarizationOverhead(
                    filterExtractingOperands(Ops, VF), VF);
}

void LoopVectorizationCostModel::setCostBasedWideningDecision(unsigned VF) {
  if (!isScalable() && VF == 1)
    return;
  NumPredStores = 0;
  for (BasicBlock *BB : TheLoop->blocks()) {
    // For each instruction in the old loop.
    for (Instruction &I : *BB) {
      Value *Ptr = getLoadStorePointerOperand(&I);
      if (!Ptr)
        continue;

      // TODO: We should generate better code and update the cost model for
      // predicated uniform stores. Today they are treated as any other
      // predicated store (see added test cases in
      // invariant-store-vectorization.ll).
      if (isa<StoreInst>(&I) && isScalarWithPredication(&I))
        NumPredStores++;

      if (Legal->isUniform(Ptr) &&
          // Conditional loads and stores should be scalarized and predicated.
          // isScalarWithPredication cannot be used here since masked
          // gather/scatters are not considered scalar with predication.
          !Legal->blockNeedsPredication(I.getParent())) {
        // TODO: Avoid replicating loads and stores instead of
        // relying on instcombine to remove them.
        // Load: Scalar load + broadcast
        // Store: Scalar store + isLoopInvariantStoreValue ? 0 : extract
        unsigned Cost = getUniformMemOpCost(&I, VF);
        setWideningDecision(&I, VF, CM_Scalarize, Cost);
        continue;
      }

      // We assume that widening is the best solution when possible.
      if (memoryInstructionCanBeWidened(&I, VF)) {
        unsigned Cost = getConsecutiveMemOpCost(&I, VF);
        int ConsecutiveStride =
            Legal->isConsecutivePtr(getLoadStorePointerOperand(&I));
        assert((ConsecutiveStride == 1 || ConsecutiveStride == -1) &&
               "Expected consecutive stride.");
        InstWidening Decision =
            ConsecutiveStride == 1 ? CM_Widen : CM_Widen_Reverse;
        setWideningDecision(&I, VF, Decision, Cost);
        continue;
      }

      // Choose between Interleaving, Gather/Scatter or Scalarization.
      unsigned InterleaveCost = std::numeric_limits<unsigned>::max();
      unsigned NumAccesses = 1;
      if (isAccessInterleaved(&I)) {
        auto Group = getInterleavedAccessGroup(&I);
        assert(Group && "Fail to get an interleaved access group.");

        // Make one decision for the whole group.
        if (getWideningDecision(&I, VF) != CM_Unknown)
          continue;

        NumAccesses = Group->getNumMembers();
        if (interleavedAccessCanBeWidened(&I, VF))
          InterleaveCost = getInterleaveGroupCost(&I, VF);
      }

      unsigned GatherScatterCost =
          isLegalGatherOrScatter(&I)
              ? getGatherScatterCost(&I, VF) * NumAccesses
              : std::numeric_limits<unsigned>::max();

      unsigned ScalarizationCost =
          getMemInstScalarizationCost(&I, VF) * NumAccesses;

      // Choose better solution for the current VF,
      // write down this decision and use it during vectorization.
      unsigned Cost;
      InstWidening Decision;
      if (InterleaveCost <= GatherScatterCost &&
          InterleaveCost < ScalarizationCost) {
        Decision = CM_Interleave;
        Cost = InterleaveCost;
      } else if (GatherScatterCost < ScalarizationCost) {
        Decision = CM_GatherScatter;
        Cost = GatherScatterCost;
      } else {
        Decision = CM_Scalarize;
        Cost = ScalarizationCost;
      }
      // If the instructions belongs to an interleave group, the whole group
      // receives the same decision. The whole group receives the cost, but
      // the cost will actually be assigned to one instruction.
      if (auto Group = getInterleavedAccessGroup(&I))
        setWideningDecision(Group, VF, Decision, Cost);
      else
        setWideningDecision(&I, VF, Decision, Cost);
    }
  }

  // Make sure that any load of address and any other address computation
  // remains scalar unless there is gather/scatter support. This avoids
  // inevitable extracts into address registers, and also has the benefit of
  // activating LSR more, since that pass can't optimize vectorized
  // addresses.
  if (TTI.prefersVectorizedAddressing())
    return;

  // Start with all scalar pointer uses.
  SmallPtrSet<Instruction *, 8> AddrDefs;
  for (BasicBlock *BB : TheLoop->blocks())
    for (Instruction &I : *BB) {
      Instruction *PtrDef =
          dyn_cast_or_null<Instruction>(getLoadStorePointerOperand(&I));
      if (PtrDef && TheLoop->contains(PtrDef) &&
          getWideningDecision(&I, VF) != CM_GatherScatter)
        AddrDefs.insert(PtrDef);
    }

  // Add all instructions used to generate the addresses.
  SmallVector<Instruction *, 4> Worklist;
  for (auto *I : AddrDefs)
    Worklist.push_back(I);
  while (!Worklist.empty()) {
    Instruction *I = Worklist.pop_back_val();
    for (auto &Op : I->operands())
      if (auto *InstOp = dyn_cast<Instruction>(Op))
        if ((InstOp->getParent() == I->getParent()) && !isa<PHINode>(InstOp) &&
            AddrDefs.insert(InstOp).second)
          Worklist.push_back(InstOp);
  }

  for (auto *I : AddrDefs) {
    if (isa<LoadInst>(I)) {
      // Setting the desired widening decision should ideally be handled in
      // by cost functions, but since this involves the task of finding out
      // if the loaded register is involved in an address computation, it is
      // instead changed here when we know this is the case.
      InstWidening Decision = getWideningDecision(I, VF);
      if (Decision == CM_Widen || Decision == CM_Widen_Reverse)
        // Scalarize a widened load of address.
        setWideningDecision(I, VF, CM_Scalarize,
                            (VF * getMemoryInstructionCost(I, 1)));
      else if (auto Group = getInterleavedAccessGroup(I)) {
        // Scalarize an interleave group of address loads.
        for (unsigned I = 0; I < Group->getFactor(); ++I) {
          if (Instruction *Member = Group->getMember(I))
            setWideningDecision(Member, VF, CM_Scalarize,
                                (VF * getMemoryInstructionCost(Member, 1)));
        }
      }
    } else
      // Make sure I gets scalarized and a cost estimate without
      // scalarization overhead.
      ForcedScalars[VF].insert(I);
  }
}

unsigned LoopVectorizationCostModel::getInstructionCost(Instruction *I,
                                                        unsigned VF,
                                                        Type *&VectorTy,
                                                        bool ValidVF) {
  Type *RetTy = I->getType();
  if (canTruncateToMinimalBitwidth(I, VF, ValidVF))
    RetTy = IntegerType::get(RetTy->getContext(), MinBWs[I]);
  VectorTy = isScalarAfterVectorization(I, VF, ValidVF)
                 ? RetTy
                 : ToVectorTy(RetTy, VF, isScalable());
  auto SE = PSE.getSE();
  TTI::TargetCostKind CostKind = TTI::TCK_RecipThroughput;

  // TODO: We need to estimate the cost of intrinsic calls.
  switch (I->getOpcode()) {
  case Instruction::GetElementPtr:
    // We mark this instruction as zero-cost because the cost of GEPs in
    // vectorized code depends on whether the corresponding memory instruction
    // is scalarized or not. Therefore, we handle GEPs with the memory
    // instruction cost.
    return 0;
  case Instruction::Br: {
    // In cases of scalarized and predicated instructions, there will be VF
    // predicated blocks in the vectorized loop. Each branch around these
    // blocks requires also an extract of its vector compare i1 element.
    bool ScalarPredicatedBB = false;
    BranchInst *BI = cast<BranchInst>(I);
    if (ValidVF && BI->isConditional() &&
        (PredicatedBBsAfterVectorization.count(BI->getSuccessor(0)) ||
         PredicatedBBsAfterVectorization.count(BI->getSuccessor(1))))
      ScalarPredicatedBB = true;

    if (ScalarPredicatedBB) {
      // Return cost for branches around scalarized and predicated blocks.
      auto *Vec_i1Ty = VectorType::get(
          IntegerType::getInt1Ty(RetTy->getContext()), VF, isScalable());
      return (TTI.getScalarizationOverhead(Vec_i1Ty, APInt::getAllOnesValue(VF),
                                           false, true) +
              (TTI.getCFInstrCost(Instruction::Br, CostKind) * VF));
    } else if (I->getParent() == TheLoop->getLoopLatch() || VF == 1)
      // The back-edge branch will remain, as will all scalar branches.
      return TTI.getCFInstrCost(Instruction::Br, CostKind);
    else
      // This branch will be eliminated by if-conversion.
      return 0;
    // Note: We currently assume zero cost for an unconditional branch inside
    // a predicated block since it will become a fall-through, although we
    // may decide in the future to call TTI for all branches.
  }
  case Instruction::PHI: {
    auto *Phi = cast<PHINode>(I);

    // First-order recurrences are replaced by vector shuffles inside the loop.
    // NOTE: Don't use ToVectorTy as SK_ExtractSubvector expects a vector type.
    if (ValidVF && Legal->isFirstOrderRecurrence(Phi))
      return TTI.getShuffleCost(TargetTransformInfo::SK_ExtractSubvector,
                                cast<VectorType>(VectorTy), VF - 1,
                                VectorType::get(RetTy, 1, isScalable()));

    // Phi nodes in non-header blocks (not inductions, reductions, etc.) are
    // converted into select instructions. We require N - 1 selects per phi
    // node, where N is the number of incoming values.
    if (ValidVF && Phi->getParent() != TheLoop->getHeader())
      return (Phi->getNumIncomingValues() - 1) *
             TTI.getCmpSelInstrCost(
                 Instruction::Select,
                 ToVectorTy(Phi->getType(), VF, isScalable()),
                 ToVectorTy(Type::getInt1Ty(Phi->getContext()), VF,
                            isScalable()),
                 CostKind);

    return TTI.getCFInstrCost(Instruction::PHI, CostKind);
  }
  case Instruction::UDiv:
  case Instruction::SDiv:
  case Instruction::URem:
  case Instruction::SRem:
    // If we have a predicated instruction, it may not be executed for each
    // vector lane. Get the scalarization cost and scale this amount by the
    // probability of executing the predicated block. If the instruction is not
    // predicated, we fall through to the next case.
    if (ValidVF && isScalarWithPredication(I)) {
      unsigned Cost = 0;

      // These instructions have a non-void type, so account for the phi nodes
      // that we will create. This cost is likely to be zero. The phi node
      // cost, if any, should be scaled by the block probability because it
      // models a copy at the end of each predicated block.
      Cost += VF * TTI.getCFInstrCost(Instruction::PHI, CostKind);

      // The cost of the non-predicated instruction.
      Cost += VF * TTI.getArithmeticInstrCost(I->getOpcode(), RetTy, CostKind);

      // The cost of insertelement and extractelement instructions needed for
      // scalarization.
      Cost += getScalarizationOverhead(I, VF);

      // Scale the cost by the probability of executing the predicated blocks.
      // This assumes the predicated block for each vector lane is equally
      // likely.
      return Cost / getReciprocalPredBlockProb();
    }
    LLVM_FALLTHROUGH;
  case Instruction::Add:
  case Instruction::FAdd:
  case Instruction::Sub:
  case Instruction::FSub:
  case Instruction::Mul:
  case Instruction::FMul:
  case Instruction::FDiv:
  case Instruction::FRem:
  case Instruction::Shl:
  case Instruction::LShr:
  case Instruction::AShr:
  case Instruction::And:
  case Instruction::Or:
  case Instruction::Xor: {
    // Since we will replace the stride by 1 the multiplication should go away.
    if (I->getOpcode() == Instruction::Mul && isStrideMul(I, Legal))
      return 0;
    // Certain instructions can be cheaper to vectorize if they have a constant
    // second vector operand. One example of this are shifts on x86.
    Value *Op2 = I->getOperand(1);
    TargetTransformInfo::OperandValueProperties Op2VP;
    TargetTransformInfo::OperandValueKind Op2VK =
        TTI.getOperandInfo(Op2, Op2VP);
    if (Op2VK == TargetTransformInfo::OK_AnyValue && Legal->isUniform(Op2))
      Op2VK = TargetTransformInfo::OK_UniformValue;

    SmallVector<const Value *, 4> Operands(I->operand_values());
    unsigned N = isScalarAfterVectorization(I, VF, ValidVF) && ValidVF ? VF : 1;
    return N * TTI.getArithmeticInstrCost(
                   I->getOpcode(), VectorTy, CostKind,
                   TargetTransformInfo::OK_AnyValue,
                   Op2VK, TargetTransformInfo::OP_None, Op2VP, Operands, I);
  }
  case Instruction::FNeg: {
    unsigned N = isScalarAfterVectorization(I, VF, ValidVF) && ValidVF ? VF : 1;
    return N * TTI.getArithmeticInstrCost(
                   I->getOpcode(), VectorTy, CostKind,
                   TargetTransformInfo::OK_AnyValue,
                   TargetTransformInfo::OK_AnyValue,
                   TargetTransformInfo::OP_None, TargetTransformInfo::OP_None,
                   I->getOperand(0), I);
  }
  case Instruction::Select: {
    SelectInst *SI = cast<SelectInst>(I);
    const SCEV *CondSCEV = SE->getSCEV(SI->getCondition());
    bool ScalarCond = (SE->isLoopInvariant(CondSCEV, TheLoop));
    Type *CondTy = SI->getCondition()->getType();
    if (!ScalarCond)
      CondTy = VectorType::get(CondTy, VF, isScalable());

    return TTI.getCmpSelInstrCost(I->getOpcode(), VectorTy, CondTy,
                                  CostKind, I);
  }
  case Instruction::ICmp:
  case Instruction::FCmp: {
    Type *ValTy = I->getOperand(0)->getType();
    Instruction *Op0AsInstruction = dyn_cast<Instruction>(I->getOperand(0));
    if (canTruncateToMinimalBitwidth(Op0AsInstruction, VF, ValidVF))
      ValTy = IntegerType::get(ValTy->getContext(), MinBWs[Op0AsInstruction]);
    VectorTy = ToVectorTy(ValTy, VF, isScalable(), ValidVF);
    return TTI.getCmpSelInstrCost(I->getOpcode(), VectorTy, nullptr, CostKind,
                                  I);
  }
  case Instruction::Store:
  case Instruction::Load: {
    unsigned Width = VF;
    if (Width > 1) {
      InstWidening Decision = getWideningDecision(I, Width);
      assert(Decision != CM_Unknown &&
             "CM decision should be taken at this point");
      if (Decision == CM_Scalarize)
        Width = 1;
    }
    VectorTy = ToVectorTy(getMemInstValueType(I), Width, isScalable(), ValidVF);
    return getMemoryInstructionCost(I, VF);
  }
  case Instruction::ZExt:
  case Instruction::SExt:
  case Instruction::FPToUI:
  case Instruction::FPToSI:
  case Instruction::FPExt:
  case Instruction::PtrToInt:
  case Instruction::IntToPtr:
  case Instruction::SIToFP:
  case Instruction::UIToFP:
  case Instruction::Trunc:
  case Instruction::FPTrunc:
  case Instruction::BitCast: {
    // We optimize the truncation of induction variables having constant
    // integer steps. The cost of these truncations is the same as the scalar
    // operation.
    if (isOptimizableIVTruncate(I, VF)) {
      auto *Trunc = cast<TruncInst>(I);
      return TTI.getCastInstrCost(Instruction::Trunc, Trunc->getDestTy(),
                                  Trunc->getSrcTy(), CostKind, Trunc);
    }

    Type *SrcScalarTy = I->getOperand(0)->getType();
    Type *SrcVecTy = VectorTy->isVectorTy()
                         ? ToVectorTy(SrcScalarTy, VF, isScalable())
                         : SrcScalarTy;
    if (canTruncateToMinimalBitwidth(I, VF, ValidVF)) {
      // This cast is going to be shrunk. This may remove the cast or it might
      // turn it into slightly different cast. For example, if MinBW == 16,
      // "zext i8 %1 to i32" becomes "zext i8 %1 to i16".
      //
      // Calculate the modified src and dest types.
      Type *MinVecTy = VectorTy;
      if (I->getOpcode() == Instruction::Trunc) {
        SrcVecTy = smallestIntegerVectorType(SrcVecTy, MinVecTy);
        VectorTy = largestIntegerVectorType(
            ToVectorTy(I->getType(), VF, isScalable()), MinVecTy);
      } else if (I->getOpcode() == Instruction::ZExt ||
                 I->getOpcode() == Instruction::SExt) {
        SrcVecTy = largestIntegerVectorType(SrcVecTy, MinVecTy);
        VectorTy = smallestIntegerVectorType(
            ToVectorTy(I->getType(), VF, isScalable(), ValidVF), MinVecTy);
      }
    }

    unsigned N = isScalarAfterVectorization(I, VF, ValidVF) ? VF : 1;
    return N * TTI.getCastInstrCost(I->getOpcode(), VectorTy, SrcVecTy,
                                    CostKind, I);
  }
  case Instruction::Call: {
    bool NeedToScalarize;
    CallInst *CI = cast<CallInst>(I);
    unsigned CallCost = getVectorCallCost(CI, VF, NeedToScalarize);
    if (getVectorIntrinsicIDForCall(CI, TLI))
      return std::min(CallCost, getVectorIntrinsicCost(CI, VF));
    return CallCost;
  }
  default:
    // The cost of executing VF copies of the scalar instruction. This opcode
    // is unknown. Assume that it is the same as 'mul'.
    return VF * TTI.getArithmeticInstrCost(Instruction::Mul, VectorTy,
                                           CostKind) +
           getScalarizationOverhead(I, VF);
  } // end of switch.
}

char LoopVectorize::ID = 0;

static const char lv_name[] = "Loop Vectorization";

INITIALIZE_PASS_BEGIN(LoopVectorize, LV_NAME, lv_name, false, false)
INITIALIZE_PASS_DEPENDENCY(TargetTransformInfoWrapperPass)
INITIALIZE_PASS_DEPENDENCY(BasicAAWrapperPass)
INITIALIZE_PASS_DEPENDENCY(AAResultsWrapperPass)
INITIALIZE_PASS_DEPENDENCY(GlobalsAAWrapperPass)
INITIALIZE_PASS_DEPENDENCY(AssumptionCacheTracker)
INITIALIZE_PASS_DEPENDENCY(BlockFrequencyInfoWrapperPass)
INITIALIZE_PASS_DEPENDENCY(DominatorTreeWrapperPass)
INITIALIZE_PASS_DEPENDENCY(ScalarEvolutionWrapperPass)
INITIALIZE_PASS_DEPENDENCY(LoopInfoWrapperPass)
INITIALIZE_PASS_DEPENDENCY(LoopAccessLegacyAnalysis)
INITIALIZE_PASS_DEPENDENCY(DemandedBitsWrapperPass)
INITIALIZE_PASS_DEPENDENCY(OptimizationRemarkEmitterWrapperPass)
INITIALIZE_PASS_DEPENDENCY(ProfileSummaryInfoWrapperPass)
INITIALIZE_PASS_DEPENDENCY(InjectTLIMappingsLegacy)
INITIALIZE_PASS_END(LoopVectorize, LV_NAME, lv_name, false, false)

namespace llvm {

Pass *createLoopVectorizePass() { return new LoopVectorize(); }

Pass *createLoopVectorizePass(bool InterleaveOnlyWhenForced,
                              bool VectorizeOnlyWhenForced) {
  return new LoopVectorize(InterleaveOnlyWhenForced, VectorizeOnlyWhenForced);
}

} // end namespace llvm

bool LoopVectorizationCostModel::isConsecutiveLoadOrStore(Instruction *Inst) {
  // Check if the pointer operand of a load or store instruction is
  // consecutive.
  if (auto *Ptr = getLoadStorePointerOperand(Inst))
    return Legal->isConsecutivePtr(Ptr);
  return false;
}

void LoopVectorizationCostModel::collectValuesToIgnore() {
  // Ignore ephemeral values.
  CodeMetrics::collectEphemeralValues(TheLoop, AC, ValuesToIgnore);

  // Ignore type-promoting instructions we identified during reduction
  // detection.
  for (auto &Reduction : Legal->getReductionVars()) {
    RecurrenceDescriptor &RedDes = Reduction.second;
    SmallPtrSetImpl<Instruction *> &Casts = RedDes.getCastInsts();
    VecValuesToIgnore.insert(Casts.begin(), Casts.end());
  }
  // Ignore type-casting instructions we identified during induction
  // detection.
  for (auto &Induction : Legal->getInductionVars()) {
    InductionDescriptor &IndDes = Induction.second;
    const SmallVectorImpl<Instruction *> &Casts = IndDes.getCastInsts();
    VecValuesToIgnore.insert(Casts.begin(), Casts.end());
  }
}

// TODO: we could return a pair of values that specify the max VF and
// min VF, to be used in `buildVPlans(MinVF, MaxVF)` instead of
// `buildVPlans(VF, VF)`. We cannot do it because VPLAN at the moment
// doesn't have a cost model that can choose which plan to execute if
// more than one is generated.
static unsigned determineVPlanVF(const unsigned WidestVectorRegBits,
                                 LoopVectorizationCostModel &CM) {
  unsigned WidestType;
  std::tie(std::ignore, WidestType) = CM.getSmallestAndWidestTypes();
  return WidestVectorRegBits / WidestType;
}

VectorizationFactor
LoopVectorizationPlanner::planInVPlanNativePath(unsigned UserVF) {
  unsigned VF = UserVF;
  // Outer loop handling: They may require CFG and instruction level
  // transformations before even evaluating whether vectorization is profitable.
  // Since we cannot modify the incoming IR, we need to build VPlan upfront in
  // the vectorization pipeline.
  if (!OrigLoop->empty()) {
    // If the user doesn't provide a vectorization factor, determine a
    // reasonable one.
    if (!UserVF) {
      VF = determineVPlanVF(TTI->getRegisterBitWidth(true /* Vector*/), CM);
      LLVM_DEBUG(dbgs() << "LV: VPlan computed VF " << VF << ".\n");

      // Make sure we have a VF > 1 for stress testing.
      if (VPlanBuildStressTest && VF < 2) {
        LLVM_DEBUG(dbgs() << "LV: VPlan stress testing: "
                          << "overriding computed VF.\n");
        VF = 4;
      }
    }
    assert(EnableVPlanNativePath && "VPlan-native path is not enabled.");
    assert(isPowerOf2_32(VF) && "VF needs to be a power of two");
    LLVM_DEBUG(dbgs() << "LV: Using " << (UserVF ? "user " : "") << "VF " << VF
                      << " to build VPlans.\n");
    buildVPlans(VF, VF);

    // For VPlan build stress testing, we bail out after VPlan construction.
    if (VPlanBuildStressTest)
      return VectorizationFactor::Disabled();

    return {VF, 0};
  }

  LLVM_DEBUG(
      dbgs() << "LV: Not vectorizing. Inner loops aren't supported in the "
                "VPlan-native path.\n");
  return VectorizationFactor::Disabled();
}

Optional<VectorizationFactor> LoopVectorizationPlanner::plan(unsigned UserVF,
                                                             unsigned UserIC) {
  assert(OrigLoop->empty() && "Inner loop expected.");
  Optional<unsigned> MaybeMaxVF = CM.computeMaxVF(UserVF, UserIC);
  if (!MaybeMaxVF) // Cases that should not to be vectorized nor interleaved.
    return None;

  // Invalidate interleave groups if all blocks of loop will be predicated.
  if (CM.blockNeedsPredication(OrigLoop->getHeader()) &&
      !useMaskedInterleavedAccesses(*TTI)) {
    LLVM_DEBUG(
        dbgs()
        << "LV: Invalidate all interleaved groups due to fold-tail by masking "
           "which requires masked-interleaved support.\n");
    if (CM.InterleaveInfo.invalidateGroups())
      // Invalidating interleave groups also requires invalidating all decisions
      // based on them, which includes widening decisions and uniform and scalar
      // values.
      CM.invalidateCostModelingDecisions();
  }

  if (UserVF) {
    LLVM_DEBUG(dbgs() << "LV: Using user VF " << UserVF << ".\n");
    assert(isPowerOf2_32(UserVF) && "VF needs to be a power of two");
    // Collect the instructions (and their associated costs) that will be more
    // profitable to scalarize.
    CM.selectUserVectorizationFactor(UserVF);
    buildVPlansWithVPRecipes(UserVF, UserVF);
    LLVM_DEBUG(printPlans(dbgs()));
    return {{UserVF, 0}};
  }

  // Most of the VF selection code for fixed length vectors does not make
  // sense for scalable vectors. So as a starting point we assume that if we
  // are using scalable vectors we are going to vectorize based on the
  // computed MaxVF (max K factor).
  if (TTI->useScalableVectorType()) {
    unsigned VF = MaybeMaxVF.getValue();
    assert(VF != 0 && "MaxVF is zero.");
    CM.collectUniformsAndScalars(VF);
    CM.collectInstsToScalarize(VF);
    buildVPlansWithVPRecipes(VF, VF);
    LLVM_DEBUG(printPlans(dbgs()));
    return CM.selectScalableVectorizationFactor(VF);
  }

  unsigned MaxVF = MaybeMaxVF.getValue();
  assert(MaxVF != 0 && "MaxVF is zero.");
  for (unsigned VF = 1; VF <= MaxVF; VF *= 2) {
    // Collect Uniform and Scalar instructions after vectorization with VF.
    CM.collectUniformsAndScalars(VF);

    // Collect the instructions (and their associated costs) that will be more
    // profitable to scalarize.
    if (VF > 1)
      CM.collectInstsToScalarize(VF);
  }

  buildVPlansWithVPRecipes(1, MaxVF);
  LLVM_DEBUG(printPlans(dbgs()));
  if (MaxVF == 1)
    // Do not return VectorizationFactor::Disabled() here, since that means a
    // width=0. For fixed vectors we want width=1, cost=0 here.
    return VectorizationFactor(1, 0);

  // Select the optimal vectorization factor.
  return CM.selectVectorizationFactor(MaxVF);
}

void LoopVectorizationPlanner::setBestPlan(unsigned VF, unsigned UF) {
  LLVM_DEBUG(dbgs() << "Setting best plan to VF=" << VF << ", UF=" << UF
                    << '\n');
  BestVF = VF;
  BestUF = UF;

  erase_if(VPlans, [VF](const VPlanPtr &Plan) { return !Plan->hasVF(VF); });
  assert(VPlans.size() == 1 && "Best VF has not a single VPlan.");
}

void LoopVectorizationPlanner::executePlan(InnerLoopVectorizer &ILV,
                                           DominatorTree *DT) {
  // FIXME: If UF > 1 and isScalable, bail out early.
  if (ILV.isScalable())
    assert(BestUF == 1 && "Interleaving not supported for scalable vectors.");

  // 1. Create a new empty loop. Unlink the old loop and connect the new one.
  VPCallbackILV CallbackILV(ILV);

  VPTransformState State{BestVF,     BestUF,      ILV.isScalable(),       LI,
                         DT,         ILV.Builder, ILV.VectorLoopValueMap, &ILV,
                         CallbackILV};
  State.CFG.PrevBB = ILV.createVectorizedLoopSkeleton();
  State.TripCount = ILV.getOrCreateTripCount(nullptr);
  State.CanonicalIV = ILV.Induction;
  State.PreferPredicatedVectorOps = ILV.preferPredicatedVectorOps();

  //===------------------------------------------------===//
  //
  // Notice: any optimization or new instruction that go
  // into the code below should also be implemented in
  // the cost-model.
  //
  //===------------------------------------------------===//

  // 2. Copy and widen instructions from the old loop into the new loop.
  assert(VPlans.size() == 1 && "Not a single VPlan to execute.");
  VPlans.front()->execute(&State);

  // 3. Fix the vectorized code: take care of header phi's, live-outs,
  //    predication, updating analyses.
  ILV.fixVectorizedLoop(State);
}

void LoopVectorizationPlanner::collectTriviallyDeadInstructions(
    SmallPtrSetImpl<Instruction *> &DeadInstructions) {
  BasicBlock *Latch = OrigLoop->getLoopLatch();

  // We create new control-flow for the vectorized loop, so the original
  // condition will be dead after vectorization if it's only used by the
  // branch.
  auto *Cmp = dyn_cast<Instruction>(Latch->getTerminator()->getOperand(0));
  if (Cmp && Cmp->hasOneUse())
    DeadInstructions.insert(Cmp);

  // We create new "steps" for induction variable updates to which the original
  // induction variables map. An original update instruction will be dead if
  // all its users except the induction variable are dead.
  for (auto &Induction : Legal->getInductionVars()) {
    PHINode *Ind = Induction.first;
    auto *IndUpdate = cast<Instruction>(Ind->getIncomingValueForBlock(Latch));
    if (llvm::all_of(IndUpdate->users(), [&](User *U) -> bool {
          return U == Ind || DeadInstructions.count(cast<Instruction>(U));
        }))
      DeadInstructions.insert(IndUpdate);

    // We record as "Dead" also the type-casting instructions we had identified
    // during induction analysis. We don't need any handling for them in the
    // vectorized loop because we have proven that, under a proper runtime
    // test guarding the vectorized loop, the value of the phi, and the casted
    // value of the phi, are the same. The last instruction in this casting
    // chain will get its scalar/vector/widened def from the
    // scalar/vector/widened def of the respective phi node. Any other casts in
    // the induction def-use chain have no other uses outside the phi update
    // chain, and will be ignored.
    InductionDescriptor &IndDes = Induction.second;
    const SmallVectorImpl<Instruction *> &Casts = IndDes.getCastInsts();
    DeadInstructions.insert(Casts.begin(), Casts.end());
  }
}

Value *InnerLoopUnroller::reverseVector(Value *Vec) { return Vec; }

Value *InnerLoopUnroller::getBroadcastInstrs(Value *V) { return V; }

Value *InnerLoopUnroller::getStepVector(Value *Val, int StartIdx, Value *Step,
                                        Instruction::BinaryOps BinOp) {
  // When unrolling and the VF is 1, we only need to add a simple scalar.
  Type *Ty = Val->getType();
  assert(!Ty->isVectorTy() && "Val must be a scalar");

  if (Ty->isFloatingPointTy()) {
    Constant *C = ConstantFP::get(Ty, (double)StartIdx);

    // Floating point operations had to be 'fast' to enable the unrolling.
    Value *MulOp = addFastMathFlag(Builder.CreateFMul(C, Step));
    return addFastMathFlag(Builder.CreateBinOp(BinOp, Val, MulOp));
  }
  Constant *C = ConstantInt::get(Ty, StartIdx);
  return Builder.CreateAdd(Val, Builder.CreateMul(C, Step), "induction");
}

static void AddRuntimeUnrollDisableMetaData(Loop *L) {
  SmallVector<Metadata *, 4> MDs;
  // Reserve first location for self reference to the LoopID metadata node.
  MDs.push_back(nullptr);
  bool IsUnrollMetadata = false;
  MDNode *LoopID = L->getLoopID();
  if (LoopID) {
    // First find existing loop unrolling disable metadata.
    for (unsigned i = 1, ie = LoopID->getNumOperands(); i < ie; ++i) {
      auto *MD = dyn_cast<MDNode>(LoopID->getOperand(i));
      if (MD) {
        const auto *S = dyn_cast<MDString>(MD->getOperand(0));
        IsUnrollMetadata =
            S && S->getString().startswith("llvm.loop.unroll.disable");
      }
      MDs.push_back(LoopID->getOperand(i));
    }
  }

  if (!IsUnrollMetadata) {
    // Add runtime unroll disable metadata.
    LLVMContext &Context = L->getHeader()->getContext();
    SmallVector<Metadata *, 1> DisableOperands;
    DisableOperands.push_back(
        MDString::get(Context, "llvm.loop.unroll.runtime.disable"));
    MDNode *DisableNode = MDNode::get(Context, DisableOperands);
    MDs.push_back(DisableNode);
    MDNode *NewLoopID = MDNode::get(Context, MDs);
    // Set operand 0 to refer to the loop id itself.
    NewLoopID->replaceOperandWith(0, NewLoopID);
    L->setLoopID(NewLoopID);
  }
}

bool LoopVectorizationPlanner::getDecisionAndClampRange(
    const std::function<bool(unsigned)> &Predicate, VFRange &Range) {
  assert(Range.End > Range.Start && "Trying to test an empty VF range.");
  bool PredicateAtRangeStart = Predicate(Range.Start);

  for (unsigned TmpVF = Range.Start * 2; TmpVF < Range.End; TmpVF *= 2)
    if (Predicate(TmpVF) != PredicateAtRangeStart) {
      Range.End = TmpVF;
      break;
    }

  return PredicateAtRangeStart;
}

/// Build VPlans for the full range of feasible VF's = {\p MinVF, 2 * \p MinVF,
/// 4 * \p MinVF, ..., \p MaxVF} by repeatedly building a VPlan for a sub-range
/// of VF's starting at a given VF and extending it as much as possible. Each
/// vectorization decision can potentially shorten this sub-range during
/// buildVPlan().
void LoopVectorizationPlanner::buildVPlans(unsigned MinVF, unsigned MaxVF) {
  for (unsigned VF = MinVF; VF < MaxVF + 1;) {
    VFRange SubRange = {VF, MaxVF + 1};
    VPlans.push_back(buildVPlan(SubRange));
    VF = SubRange.End;
  }
}

VPValue *VPRecipeBuilder::createEdgeMask(BasicBlock *Src, BasicBlock *Dst,
                                         VPlanPtr &Plan) {
  assert(is_contained(predecessors(Dst), Src) && "Invalid edge");

  // Look for cached value.
  std::pair<BasicBlock *, BasicBlock *> Edge(Src, Dst);
  EdgeMaskCacheTy::iterator ECEntryIt = EdgeMaskCache.find(Edge);
  if (ECEntryIt != EdgeMaskCache.end())
    return ECEntryIt->second;

  VPValue *SrcMask = createBlockInMask(Src, Plan);

  // The terminator has to be a branch inst!
  BranchInst *BI = dyn_cast<BranchInst>(Src->getTerminator());
  assert(BI && "Unexpected terminator found");

  if (!BI->isConditional() || BI->getSuccessor(0) == BI->getSuccessor(1))
    return EdgeMaskCache[Edge] = SrcMask;

  VPValue *EdgeMask = Plan->getVPValue(BI->getCondition());
  assert(EdgeMask && "No Edge Mask found for condition");

  if (BI->getSuccessor(0) != Dst)
    EdgeMask = Builder.createNot(EdgeMask);

  if (SrcMask) // Otherwise block in-mask is all-one, no need to AND.
    EdgeMask = Builder.createAnd(EdgeMask, SrcMask);

  return EdgeMaskCache[Edge] = EdgeMask;
}

VPValue *VPRecipeBuilder::createBlockInMask(BasicBlock *BB, VPlanPtr &Plan) {
  assert(OrigLoop->contains(BB) && "Block is not a part of a loop");

  // Look for cached value.
  BlockMaskCacheTy::iterator BCEntryIt = BlockMaskCache.find(BB);
  if (BCEntryIt != BlockMaskCache.end())
    return BCEntryIt->second;

  // All-one mask is modelled as no-mask following the convention for masked
  // load/store/gather/scatter. Initialize BlockMask to no-mask.
  VPValue *BlockMask = nullptr;

  if (OrigLoop->getHeader() == BB) {
    if (!CM.blockNeedsPredication(BB))
      return BlockMaskCache[BB] = BlockMask; // Loop incoming mask is all-one.

    // Introduce the early-exit compare IV <= BTC to form header block mask.
    // This is used instead of IV < TC because TC may wrap, unlike BTC.
    // Start by constructing the desired canonical IV.
    VPValue *IV = nullptr;
    if (Legal->getPrimaryInduction())
      IV = Plan->getVPValue(Legal->getPrimaryInduction());
    else {
      auto IVRecipe = new VPWidenCanonicalIVRecipe();
      Builder.getInsertBlock()->appendRecipe(IVRecipe);
      IV = IVRecipe->getVPValue();
    }
    VPValue *BTC = Plan->getOrCreateBackedgeTakenCount();
    bool TailFolded = !CM.isScalarEpilogueAllowed();
    if (TailFolded && CM.TTI.emitGetActiveLaneMask())
      BlockMask = Builder.createNaryOp(VPInstruction::ActiveLaneMask, {IV, BTC});
    else
      BlockMask = Builder.createNaryOp(VPInstruction::ICmpULE, {IV, BTC});
    return BlockMaskCache[BB] = BlockMask;
  }

  // This is the block mask. We OR all incoming edges.
  for (auto *Predecessor : predecessors(BB)) {
    VPValue *EdgeMask = createEdgeMask(Predecessor, BB, Plan);
    if (!EdgeMask) // Mask of predecessor is all-one so mask of block is too.
      return BlockMaskCache[BB] = EdgeMask;

    if (!BlockMask) { // BlockMask has its initialized nullptr value.
      BlockMask = EdgeMask;
      continue;
    }

    BlockMask = Builder.createOr(BlockMask, EdgeMask);
  }

  return BlockMaskCache[BB] = BlockMask;
}

VPValue *VPRecipeBuilder::getOrCreateEVL(VPlanPtr &Plan) {
  if (!EVL) {
    auto EVLRecipe = new VPWidenEVLRecipe();
    Builder.getInsertBlock()->appendRecipe(EVLRecipe);
    EVL = EVLRecipe->getEVL();
  }
  return EVL;
}

bool VPRecipeBuilder::validateWidenMemory(Instruction *I, VFRange &Range) {
  assert((isa<LoadInst>(I) || isa<StoreInst>(I)) &&
         "Must be called with either a load or store");

  auto willWiden = [&](unsigned VF) -> bool {
    if (VF == 1 && !CM.isScalable())
      return false;
    LoopVectorizationCostModel::InstWidening Decision =
        CM.getWideningDecision(I, VF);
    assert(Decision != LoopVectorizationCostModel::CM_Unknown &&
           "CM decision should be taken at this point.");
    if (Decision == LoopVectorizationCostModel::CM_Interleave)
      return true;
    if (CM.isScalarAfterVectorization(I, VF) ||
        CM.isProfitableToScalarize(I, VF))
      return false;
    return Decision != LoopVectorizationCostModel::CM_Scalarize;
  };

  if (!LoopVectorizationPlanner::getDecisionAndClampRange(willWiden, Range))
    return false;

  return true;
}

VPWidenMemoryInstructionRecipe *
VPRecipeBuilder::tryToWidenMemory(Instruction *I, VFRange &Range,
                                  VPlanPtr &Plan) {
  if (!validateWidenMemory(I, Range))
    return nullptr;

  VPValue *Mask = nullptr;
  if (Legal->isMaskRequired(I))
    Mask = createBlockInMask(I->getParent(), Plan);

  VPValue *Addr = Plan->getOrAddVPValue(getLoadStorePointerOperand(I));
  if (LoadInst *Load = dyn_cast<LoadInst>(I))
    return new VPWidenMemoryInstructionRecipe(*Load, Addr, Mask);

  StoreInst *Store = cast<StoreInst>(I);
  VPValue *StoredValue = Plan->getOrAddVPValue(Store->getValueOperand());
  return new VPWidenMemoryInstructionRecipe(*Store, Addr, StoredValue, Mask);
}

VPPredicatedWidenMemoryInstructionRecipe *
VPRecipeBuilder::tryToPredicatedWidenMemory(Instruction *I, VFRange &Range,
                                            VPlanPtr &Plan) {
  if (!validateWidenMemory(I, Range))
    return nullptr;

  VPValue *Mask = createBlockInMask(I->getParent(), Plan);

  // If tail folding by masking is enabled, memory instructions should be marked
  // as masked ops ( LoopVectorizationLegality::blockCanBePredicated()).
  // However, unlike general instructions (arithmetic, comparison, select,
  // etc.), presence of mask does not guarantee TTI's preference to use
  // predicated vector instructions.
  VPValue *EVL = getOrCreateEVL(Plan);
  VPValue *Addr = Plan->getOrAddVPValue(getLoadStorePointerOperand(I));
  if (LoadInst *Load = dyn_cast<LoadInst>(I))
    return new VPPredicatedWidenMemoryInstructionRecipe(*Load, Addr, Mask, EVL);

  StoreInst *Store = cast<StoreInst>(I);
  VPValue *StoredValue = Plan->getOrAddVPValue(Store->getValueOperand());
  return new VPPredicatedWidenMemoryInstructionRecipe(*Store, Addr, StoredValue,
                                                      Mask, EVL);
}

VPWidenIntOrFpInductionRecipe *
VPRecipeBuilder::tryToOptimizeInductionPHI(PHINode *Phi) const {
  // Check if this is an integer or fp induction. If so, build the recipe that
  // produces its scalar and vector values.
  InductionDescriptor II = Legal->getInductionVars().lookup(Phi);
  if (II.getKind() == InductionDescriptor::IK_IntInduction ||
      II.getKind() == InductionDescriptor::IK_FpInduction)
    return new VPWidenIntOrFpInductionRecipe(Phi);

  return nullptr;
}

VPWidenIntOrFpInductionRecipe *
VPRecipeBuilder::tryToOptimizeInductionTruncate(TruncInst *I,
                                                VFRange &Range) const {
  // Optimize the special case where the source is a constant integer
  // induction variable. Notice that we can only optimize the 'trunc' case
  // because (a) FP conversions lose precision, (b) sext/zext may wrap, and
  // (c) other casts depend on pointer size.

  // Determine whether \p K is a truncation based on an induction variable that
  // can be optimized.
  auto isOptimizableIVTruncate =
      [&](Instruction *K) -> std::function<bool(unsigned)> {
    return
        [=](unsigned VF) -> bool { return CM.isOptimizableIVTruncate(K, VF); };
  };

  if (LoopVectorizationPlanner::getDecisionAndClampRange(
          isOptimizableIVTruncate(I), Range))
    return new VPWidenIntOrFpInductionRecipe(cast<PHINode>(I->getOperand(0)),
                                             I);
  return nullptr;
}

VPBlendRecipe *VPRecipeBuilder::tryToBlend(PHINode *Phi, VPlanPtr &Plan) {
  // We know that all PHIs in non-header blocks are converted into selects, so
  // we don't have to worry about the insertion order and we can just use the
  // builder. At this point we generate the predication tree. There may be
  // duplications since this is a simple recursive scan, but future
  // optimizations will clean it up.

  SmallVector<VPValue *, 2> Operands;
  unsigned NumIncoming = Phi->getNumIncomingValues();
  for (unsigned In = 0; In < NumIncoming; In++) {
    VPValue *EdgeMask =
        createEdgeMask(Phi->getIncomingBlock(In), Phi->getParent(), Plan);
    assert((EdgeMask || NumIncoming == 1) &&
           "Multiple predecessors with one having a full mask");
    Operands.push_back(Plan->getOrAddVPValue(Phi->getIncomingValue(In)));
    if (EdgeMask)
      Operands.push_back(EdgeMask);
  }
  return new VPBlendRecipe(Phi, Operands);
}

VPWidenCallRecipe *VPRecipeBuilder::tryToWidenCall(CallInst *CI, VFRange &Range,
                                                   VPlan &Plan) const {

  bool IsPredicated = LoopVectorizationPlanner::getDecisionAndClampRange(
      [this, CI](unsigned VF) { return CM.isScalarWithPredication(CI, VF); },
      Range);

  if (IsPredicated)
    return nullptr;

  Intrinsic::ID ID = getVectorIntrinsicIDForCall(CI, TLI);
  if (ID && (ID == Intrinsic::assume || ID == Intrinsic::lifetime_end ||
             ID == Intrinsic::lifetime_start || ID == Intrinsic::sideeffect))
    return nullptr;

  auto willWiden = [&](unsigned VF) -> bool {
    Intrinsic::ID ID = getVectorIntrinsicIDForCall(CI, TLI);
    // The following case may be scalarized depending on the VF.
    // The flag shows whether we use Intrinsic or a usual Call for vectorized
    // version of the instruction.
    // Is it beneficial to perform intrinsic call compared to lib call?
    bool NeedToScalarize = false;
    unsigned CallCost = CM.getVectorCallCost(CI, VF, NeedToScalarize);
    bool UseVectorIntrinsic =
        ID && CM.getVectorIntrinsicCost(CI, VF) <= CallCost;
    return UseVectorIntrinsic || !NeedToScalarize;
  };

  if (!LoopVectorizationPlanner::getDecisionAndClampRange(willWiden, Range))
    return nullptr;

  return new VPWidenCallRecipe(*CI, Plan.mapToVPValues(CI->arg_operands()));
}

bool VPRecipeBuilder::shouldWiden(Instruction *I, VFRange &Range) const {
  assert(!isa<BranchInst>(I) && !isa<PHINode>(I) && !isa<LoadInst>(I) &&
         !isa<StoreInst>(I) && "Instruction should have been handled earlier");
  // Instruction should be widened, unless it is scalar after vectorization,
  // scalarization is profitable or it is predicated.
  auto WillScalarize = [this, I](unsigned VF) -> bool {
    return CM.isScalarAfterVectorization(I, VF) ||
           CM.isProfitableToScalarize(I, VF) ||
           CM.isScalarWithPredication(I, VF);
  };
  return !LoopVectorizationPlanner::getDecisionAndClampRange(WillScalarize,
                                                             Range);
}

bool VPRecipeBuilder::preferPredicatedWiden() {
  return CM.foldTailByMasking() && Legal->preferPredicatedVectorOps();
}

bool VPRecipeBuilder::validateWiden(Instruction *I) const {
  auto IsVectorizableOpcode = [](unsigned Opcode) {
    switch (Opcode) {
    case Instruction::Add:
    case Instruction::And:
    case Instruction::AShr:
    case Instruction::BitCast:
    case Instruction::FAdd:
    case Instruction::FCmp:
    case Instruction::FDiv:
    case Instruction::FMul:
    case Instruction::FNeg:
    case Instruction::FPExt:
    case Instruction::FPToSI:
    case Instruction::FPToUI:
    case Instruction::FPTrunc:
    case Instruction::FRem:
    case Instruction::FSub:
    case Instruction::ICmp:
    case Instruction::IntToPtr:
    case Instruction::LShr:
    case Instruction::Mul:
    case Instruction::Or:
    case Instruction::PtrToInt:
    case Instruction::SDiv:
    case Instruction::Select:
    case Instruction::SExt:
    case Instruction::Shl:
    case Instruction::SIToFP:
    case Instruction::SRem:
    case Instruction::Sub:
    case Instruction::Trunc:
    case Instruction::UDiv:
    case Instruction::UIToFP:
    case Instruction::URem:
    case Instruction::Xor:
    case Instruction::ZExt:
      return true;
    }
    return false;
  };

  if (!IsVectorizableOpcode(I->getOpcode()))
    return false;

  return true;
}

VPWidenRecipe *VPRecipeBuilder::tryToWiden(Instruction *I, VPlan &Plan) const {
  if (!validateWiden(I))
    return nullptr;

  return new VPWidenRecipe(*I, Plan.mapToVPValues(I->operands()));
}

VPPredicatedWidenRecipe *VPRecipeBuilder::tryToPredicatedWiden(Instruction *I,
                                                               VPlanPtr &Plan) {
  if (!validateWiden(I))
    return nullptr;

  VPValue *Mask = createBlockInMask(I->getParent(), Plan);
  return new VPPredicatedWidenRecipe(*I, Mask, getOrCreateEVL(Plan));
}

VPBasicBlock *VPRecipeBuilder::handleReplication(
    Instruction *I, VFRange &Range, VPBasicBlock *VPBB,
    DenseMap<Instruction *, VPReplicateRecipe *> &PredInst2Recipe,
    VPlanPtr &Plan) {
  bool IsUniform = LoopVectorizationPlanner::getDecisionAndClampRange(
      [&](unsigned VF) { return CM.isUniformAfterVectorization(I, VF); },
      Range);

  bool IsPredicated = LoopVectorizationPlanner::getDecisionAndClampRange(
      [&](unsigned VF) { return CM.isScalarWithPredication(I, VF); }, Range);

  auto *Recipe = new VPReplicateRecipe(I, Plan->mapToVPValues(I->operands()),
                                       IsUniform, IsPredicated);
  setRecipe(I, Recipe);

  // Find if I uses a predicated instruction. If so, it will use its scalar
  // value. Avoid hoisting the insert-element which packs the scalar value into
  // a vector value, as that happens iff all users use the vector value.
  for (auto &Op : I->operands())
    if (auto *PredInst = dyn_cast<Instruction>(Op))
      if (PredInst2Recipe.find(PredInst) != PredInst2Recipe.end())
        PredInst2Recipe[PredInst]->setAlsoPack(false);

  // Finalize the recipe for Instr, first if it is not predicated.
  if (!IsPredicated) {
    LLVM_DEBUG(dbgs() << "LV: Scalarizing:" << *I << "\n");
    VPBB->appendRecipe(Recipe);
    return VPBB;
  }
  LLVM_DEBUG(dbgs() << "LV: Scalarizing and predicating:" << *I << "\n");
  assert(VPBB->getSuccessors().empty() &&
         "VPBB has successors when handling predicated replication.");
  // Record predicated instructions for above packing optimizations.
  PredInst2Recipe[I] = Recipe;
  VPBlockBase *Region = createReplicateRegion(I, Recipe, Plan);
  VPBlockUtils::insertBlockAfter(Region, VPBB);
  auto *RegSucc = new VPBasicBlock();
  VPBlockUtils::insertBlockAfter(RegSucc, Region);
  return RegSucc;
}

VPRegionBlock *VPRecipeBuilder::createReplicateRegion(Instruction *Instr,
                                                      VPRecipeBase *PredRecipe,
                                                      VPlanPtr &Plan) {
  // Instructions marked for predication are replicated and placed under an
  // if-then construct to prevent side-effects.

  // Generate recipes to compute the block mask for this region.
  VPValue *BlockInMask = createBlockInMask(Instr->getParent(), Plan);

  // Build the triangular if-then region.
  std::string RegionName = (Twine("pred.") + Instr->getOpcodeName()).str();
  assert(Instr->getParent() && "Predicated instruction not in any basic block");
  auto *BOMRecipe = new VPBranchOnMaskRecipe(BlockInMask);
  auto *Entry = new VPBasicBlock(Twine(RegionName) + ".entry", BOMRecipe);
  auto *PHIRecipe =
      Instr->getType()->isVoidTy() ? nullptr : new VPPredInstPHIRecipe(Instr);
  auto *Exit = new VPBasicBlock(Twine(RegionName) + ".continue", PHIRecipe);
  auto *Pred = new VPBasicBlock(Twine(RegionName) + ".if", PredRecipe);
  VPRegionBlock *Region = new VPRegionBlock(Entry, Exit, RegionName, true);

  // Note: first set Entry as region entry and then connect successors starting
  // from it in order, to propagate the "parent" of each VPBasicBlock.
  VPBlockUtils::insertTwoBlocksAfter(Pred, Exit, BlockInMask, Entry);
  VPBlockUtils::connectBlocks(Pred, Exit);

  return Region;
}

VPRecipeBase *VPRecipeBuilder::tryToCreateWidenRecipe(Instruction *Instr,
                                                      VFRange &Range,
                                                      VPlanPtr &Plan) {
  // First, check for specific widening recipes that deal with calls, memory
  // operations, inductions and Phi nodes.
  if (auto *CI = dyn_cast<CallInst>(Instr))
    return tryToWidenCall(CI, Range, *Plan);

  if (isa<LoadInst>(Instr) || isa<StoreInst>(Instr)) {
    if (preferPredicatedWiden())
      return tryToPredicatedWidenMemory(Instr, Range, Plan);
    return tryToWidenMemory(Instr, Range, Plan);
  }

  VPRecipeBase *Recipe;
  if (auto Phi = dyn_cast<PHINode>(Instr)) {
    if (Phi->getParent() != OrigLoop->getHeader())
      return tryToBlend(Phi, Plan);
    if ((Recipe = tryToOptimizeInductionPHI(Phi)))
      return Recipe;
    return new VPWidenPHIRecipe(Phi);
  }

  if (isa<TruncInst>(Instr) &&
      (Recipe = tryToOptimizeInductionTruncate(cast<TruncInst>(Instr), Range)))
    return Recipe;

  if (!shouldWiden(Instr, Range))
    return nullptr;

  if (auto GEP = dyn_cast<GetElementPtrInst>(Instr))
    return new VPWidenGEPRecipe(GEP, Plan->mapToVPValues(GEP->operands()),
                                OrigLoop);

  if (auto *SI = dyn_cast<SelectInst>(Instr)) {
    bool InvariantCond =
        PSE.getSE()->isLoopInvariant(PSE.getSCEV(SI->getOperand(0)), OrigLoop);
    return new VPWidenSelectRecipe(*SI, Plan->mapToVPValues(SI->operands()),
                                   InvariantCond);
  }

  if (preferPredicatedWiden())
    return tryToPredicatedWiden(Instr, Plan);
  return tryToWiden(Instr, *Plan);
}

void LoopVectorizationPlanner::buildVPlansWithVPRecipes(unsigned MinVF,
                                                        unsigned MaxVF) {
  assert(OrigLoop->empty() && "Inner loop expected.");

  // Collect conditions feeding internal conditional branches; they need to be
  // represented in VPlan for it to model masking.
  SmallPtrSet<Value *, 1> NeedDef;

  auto *Latch = OrigLoop->getLoopLatch();
  for (BasicBlock *BB : OrigLoop->blocks()) {
    if (BB == Latch)
      continue;
    BranchInst *Branch = dyn_cast<BranchInst>(BB->getTerminator());
    if (Branch && Branch->isConditional())
      NeedDef.insert(Branch->getCondition());
  }

  // If the tail is to be folded by masking, the primary induction variable, if
  // exists needs to be represented in VPlan for it to model early-exit masking.
  // Also, both the Phi and the live-out instruction of each reduction are
  // required in order to introduce a select between them in VPlan.
  if (CM.foldTailByMasking()) {
    if (Legal->getPrimaryInduction())
      NeedDef.insert(Legal->getPrimaryInduction());
    for (auto &Reduction : Legal->getReductionVars()) {
      NeedDef.insert(Reduction.first);
      NeedDef.insert(Reduction.second.getLoopExitInstr());
    }
  }

  // Collect instructions from the original loop that will become trivially dead
  // in the vectorized loop. We don't need to vectorize these instructions. For
  // example, original induction update instructions can become dead because we
  // separately emit induction "steps" when generating code for the new loop.
  // Similarly, we create a new latch condition when setting up the structure
  // of the new loop, so the old one can become dead.
  SmallPtrSet<Instruction *, 4> DeadInstructions;
  collectTriviallyDeadInstructions(DeadInstructions);

  // Add assume instructions we need to drop to DeadInstructions, to prevent
  // them from being added to the VPlan.
  // TODO: We only need to drop assumes in blocks that get flattend. If the
  // control flow is preserved, we should keep them.
  auto &ConditionalAssumes = Legal->getConditionalAssumes();
  DeadInstructions.insert(ConditionalAssumes.begin(), ConditionalAssumes.end());

  DenseMap<Instruction *, Instruction *> &SinkAfter = Legal->getSinkAfter();
  // Dead instructions do not need sinking. Remove them from SinkAfter.
  for (Instruction *I : DeadInstructions)
    SinkAfter.erase(I);

  for (unsigned VF = MinVF; VF < MaxVF + 1;) {
    VFRange SubRange = {VF, MaxVF + 1};
    VPlans.push_back(buildVPlanWithVPRecipes(SubRange, NeedDef,
                                             DeadInstructions, SinkAfter));
    VF = SubRange.End;
  }
}

VPlanPtr LoopVectorizationPlanner::buildVPlanWithVPRecipes(
    VFRange &Range, SmallPtrSetImpl<Value *> &NeedDef,
    SmallPtrSetImpl<Instruction *> &DeadInstructions,
    const DenseMap<Instruction *, Instruction *> &SinkAfter) {

  // Hold a mapping from predicated instructions to their recipes, in order to
  // fix their AlsoPack behavior if a user is determined to replicate and use a
  // scalar instead of vector value.
  DenseMap<Instruction *, VPReplicateRecipe *> PredInst2Recipe;

  SmallPtrSet<const InterleaveGroup<Instruction> *, 1> InterleaveGroups;

  VPRecipeBuilder RecipeBuilder(OrigLoop, TLI, Legal, CM, PSE, Builder);

  // ---------------------------------------------------------------------------
  // Pre-construction: record ingredients whose recipes we'll need to further
  // process after constructing the initial VPlan.
  // ---------------------------------------------------------------------------

  // Mark instructions we'll need to sink later and their targets as
  // ingredients whose recipe we'll need to record.
  for (auto &Entry : SinkAfter) {
    RecipeBuilder.recordRecipeOf(Entry.first);
    RecipeBuilder.recordRecipeOf(Entry.second);
  }

  // For each interleave group which is relevant for this (possibly trimmed)
  // Range, add it to the set of groups to be later applied to the VPlan and add
  // placeholders for its members' Recipes which we'll be replacing with a
  // single VPInterleaveRecipe.
  for (InterleaveGroup<Instruction> *IG : IAI.getInterleaveGroups()) {
    auto applyIG = [IG, this](unsigned VF) -> bool {
      return (VF >= 2 && // Query is illegal for VF == 1
              CM.getWideningDecision(IG->getInsertPos(), VF) ==
                  LoopVectorizationCostModel::CM_Interleave);
    };
    if (!getDecisionAndClampRange(applyIG, Range))
      continue;
    InterleaveGroups.insert(IG);
    for (unsigned i = 0; i < IG->getFactor(); i++)
      if (Instruction *Member = IG->getMember(i))
        RecipeBuilder.recordRecipeOf(Member);
  };

  // ---------------------------------------------------------------------------
  // Build initial VPlan: Scan the body of the loop in a topological order to
  // visit each basic block after having visited its predecessor basic blocks.
  // ---------------------------------------------------------------------------

  // Create a dummy pre-entry VPBasicBlock to start building the VPlan.
  auto Plan = std::make_unique<VPlan>();
  VPBasicBlock *VPBB = new VPBasicBlock("Pre-Entry");
  Plan->setEntry(VPBB);

  // Represent values that will have defs inside VPlan.
  for (Value *V : NeedDef)
    Plan->addVPValue(V);

  // Scan the body of the loop in a topological order to visit each basic block
  // after having visited its predecessor basic blocks.
  LoopBlocksDFS DFS(OrigLoop);
  DFS.perform(LI);

  for (BasicBlock *BB : make_range(DFS.beginRPO(), DFS.endRPO())) {
    // Relevant instructions from basic block BB will be grouped into VPRecipe
    // ingredients and fill a new VPBasicBlock.
    unsigned VPBBsForBB = 0;
    auto *FirstVPBBForBB = new VPBasicBlock(BB->getName());
    VPBlockUtils::insertBlockAfter(FirstVPBBForBB, VPBB);
    VPBB = FirstVPBBForBB;
    Builder.setInsertPoint(VPBB);

    // Introduce each ingredient into VPlan.
    // TODO: Model and preserve debug instrinsics in VPlan.
    for (Instruction &I : BB->instructionsWithoutDebug()) {
      Instruction *Instr = &I;

      // First filter out irrelevant instructions, to ensure no recipes are
      // built for them.
      if (isa<BranchInst>(Instr) || DeadInstructions.count(Instr))
        continue;

      if (auto Recipe =
              RecipeBuilder.tryToCreateWidenRecipe(Instr, Range, Plan)) {
        RecipeBuilder.setRecipe(Instr, Recipe);
        VPBB->appendRecipe(Recipe);
        continue;
      }

      // Otherwise, if all widening options failed, Instruction is to be
      // replicated. This may create a successor for VPBB.
      VPBasicBlock *NextVPBB = RecipeBuilder.handleReplication(
          Instr, Range, VPBB, PredInst2Recipe, Plan);
      if (NextVPBB != VPBB) {
        VPBB = NextVPBB;
        VPBB->setName(BB->hasName() ? BB->getName() + "." + Twine(VPBBsForBB++)
                                    : "");
      }
    }
  }

  // Discard empty dummy pre-entry VPBasicBlock. Note that other VPBasicBlocks
  // may also be empty, such as the last one VPBB, reflecting original
  // basic-blocks with no recipes.
  VPBasicBlock *PreEntry = cast<VPBasicBlock>(Plan->getEntry());
  assert(PreEntry->empty() && "Expecting empty pre-entry block.");
  VPBlockBase *Entry = Plan->setEntry(PreEntry->getSingleSuccessor());
  VPBlockUtils::disconnectBlocks(PreEntry, Entry);
  delete PreEntry;

  // ---------------------------------------------------------------------------
  // Transform initial VPlan: Apply previously taken decisions, in order, to
  // bring the VPlan to its final state.
  // ---------------------------------------------------------------------------

  // Apply Sink-After legal constraints.
  for (auto &Entry : SinkAfter) {
    VPRecipeBase *Sink = RecipeBuilder.getRecipe(Entry.first);
    VPRecipeBase *Target = RecipeBuilder.getRecipe(Entry.second);
    Sink->moveAfter(Target);
  }

  // Interleave memory: for each Interleave Group we marked earlier as relevant
  // for this VPlan, replace the Recipes widening its memory instructions with a
  // single VPInterleaveRecipe at its insertion point.
  for (auto IG : InterleaveGroups) {
    auto *Recipe = cast<VPWidenMemoryInstructionRecipe>(
        RecipeBuilder.getRecipe(IG->getInsertPos()));
    (new VPInterleaveRecipe(IG, Recipe->getAddr(), Recipe->getMask()))
        ->insertBefore(Recipe);

    for (unsigned i = 0; i < IG->getFactor(); ++i)
      if (Instruction *Member = IG->getMember(i)) {
        RecipeBuilder.getRecipe(Member)->eraseFromParent();
      }
  }

  // Finally, if tail is folded by masking, introduce selects between the phi
  // and the live-out instruction of each reduction, at the end of the latch.
  if (CM.foldTailByMasking()) {
    Builder.setInsertPoint(VPBB);
    auto *Cond = RecipeBuilder.createBlockInMask(OrigLoop->getHeader(), Plan);
    for (auto &Reduction : Legal->getReductionVars()) {
      VPValue *Phi = Plan->getVPValue(Reduction.first);
      VPValue *Red = Plan->getVPValue(Reduction.second.getLoopExitInstr());
      Builder.createNaryOp(Instruction::Select, {Cond, Red, Phi});
    }
  }

  std::string PlanName;
  raw_string_ostream RSO(PlanName);
  unsigned VF = Range.Start;
  Plan->addVF(VF);
  RSO << "Initial VPlan for VF={" << VF;
  for (VF *= 2; VF < Range.End; VF *= 2) {
    Plan->addVF(VF);
    RSO << "," << VF;
  }
  RSO << "},UF>=1";
  RSO.flush();
  Plan->setName(PlanName);

  return Plan;
}

VPlanPtr LoopVectorizationPlanner::buildVPlan(VFRange &Range) {
  // Outer loop handling: They may require CFG and instruction level
  // transformations before even evaluating whether vectorization is profitable.
  // Since we cannot modify the incoming IR, we need to build VPlan upfront in
  // the vectorization pipeline.
  assert(!OrigLoop->empty());
  assert(EnableVPlanNativePath && "VPlan-native path is not enabled.");

  // Create new empty VPlan
  auto Plan = std::make_unique<VPlan>();

  // Build hierarchical CFG
  VPlanHCFGBuilder HCFGBuilder(OrigLoop, LI, *Plan);
  HCFGBuilder.buildHierarchicalCFG();

  for (unsigned VF = Range.Start; VF < Range.End; VF *= 2)
    Plan->addVF(VF);

  if (EnableVPlanPredication) {
    VPlanPredicator VPP(*Plan);
    VPP.predicate();

    // Avoid running transformation to recipes until masked code generation in
    // VPlan-native path is in place.
    return Plan;
  }

  SmallPtrSet<Instruction *, 1> DeadInstructions;
  VPlanTransforms::VPInstructionsToVPRecipes(
      OrigLoop, Plan, Legal->getInductionVars(), DeadInstructions);
  return Plan;
}

Value *LoopVectorizationPlanner::VPCallbackILV::getOrCreateVectorValues(
    Value *V, unsigned Part) {
  return ILV.getOrCreateVectorValue(V, Part);
}

Value *LoopVectorizationPlanner::VPCallbackILV::getOrCreateScalarValue(
    Value *V, const VPIteration &Instance) {
  return ILV.getOrCreateScalarValue(V, Instance);
}

void VPInterleaveRecipe::print(raw_ostream &O, const Twine &Indent,
                               VPSlotTracker &SlotTracker) const {
  O << "\"INTERLEAVE-GROUP with factor " << IG->getFactor() << " at ";
  IG->getInsertPos()->printAsOperand(O, false);
  O << ", ";
  getAddr()->printAsOperand(O, SlotTracker);
  VPValue *Mask = getMask();
  if (Mask) {
    O << ", ";
    Mask->printAsOperand(O, SlotTracker);
  }
  for (unsigned i = 0; i < IG->getFactor(); ++i)
    if (Instruction *I = IG->getMember(i))
      O << "\\l\" +\n" << Indent << "\"  " << VPlanIngredient(I) << " " << i;
}

void VPWidenCallRecipe::execute(VPTransformState &State) {
  State.ILV->widenCallInstruction(Ingredient, User, State);
}

void VPWidenSelectRecipe::execute(VPTransformState &State) {
  State.ILV->widenSelectInstruction(Ingredient, User, InvariantCond, State);
}

void VPWidenRecipe::execute(VPTransformState &State) {
  State.ILV->widenInstruction(Ingredient, User, State);
}

void VPPredicatedWidenRecipe::execute(VPTransformState &State) {
  State.ILV->widenPredicatedInstruction(Instr, State, getMask(), getEVL());
}

void VPWidenEVLRecipe::execute(VPTransformState &State) {
  // FIXME: We do not support interleaved scalar vectorization yet. Fix EVL
  // computation when we do.
  for (unsigned Part = 0; Part < State.UF; Part++)
    State.set(getEVL(), State.ILV->createEVL(), Part);
  State.ILV->setEVL(getEVL());
}

Value *InnerLoopVectorizer::createEVL() {
  Function *IntrDecl =
      Intrinsic::getDeclaration(LoopVectorPreHeader->getModule(),
                                Intrinsic::EPIIntrinsics::epi_vsetvl, {});
  unsigned SmallestType, WidestType;
  std::tie(SmallestType, WidestType) = Cost->getSmallestAndWidestTypes();
  const std::map<unsigned, unsigned> SEWArgMap = {
      {8, 0}, {16, 1}, {32, 2}, {64, 3}};
  const std::map<unsigned, unsigned> LMULArgMap = {
      {1, 0}, {2, 1}, {4, 2}, {8, 3}};
  assert(SEWArgMap.find(WidestType) != SEWArgMap.end() &&
         SEWArgMap.find(SmallestType) != SEWArgMap.end() &&
         "Cannot set vector length: Unsupported type");
  unsigned SEW = SEWArgMap.at(WidestType);
  unsigned LMUL = LMULArgMap.at(WidestType / SmallestType);
  Constant *SEWArg =
      ConstantInt::get(IntegerType::get(Builder.getContext(), 64), SEW);
  Constant *LMULArg =
      ConstantInt::get(IntegerType::get(Builder.getContext(), 64), LMUL);

  // Compute TC - IV as the RVL(requested vector length). vsetvl() returns a
  // GVL(granted vector length) that is the number of lanes processed for the
  // given vector iteration. At the end of the vector iteration increment the IV
  // by the GVL. This is guaranteed to exit since at some point RVL will be
  // equal to GVL and IV = TC.
  // FIXME: The caveat with this approach is that TC
  // may wrap. This should not be a big problem for EPI (or other 64-bit)
  // architectures.
  Value *RVLArg = Builder.CreateSub(TripCount, Induction);
  Value *EVL = Builder.CreateCall(IntrDecl, {RVLArg, SEWArg, LMULArg});
  return EVL;
}

void VPWidenGEPRecipe::execute(VPTransformState &State) {
  State.ILV->widenGEP(GEP, User, State.UF, State.VF, IsPtrLoopInvariant,
                      IsIndexLoopInvariant, State);
}

void VPWidenIntOrFpInductionRecipe::execute(VPTransformState &State) {
  assert(!State.Instance && "Int or FP induction being replicated.");
  State.ILV->widenIntOrFpInduction(IV, Trunc);
}

void VPWidenPHIRecipe::execute(VPTransformState &State) {
  State.ILV->widenPHIInstruction(Phi, State.UF, State.VF);
}

void VPBlendRecipe::execute(VPTransformState &State) {
  State.ILV->setDebugLocFromInst(State.Builder, Phi);
  // We know that all PHIs in non-header blocks are converted into
  // selects, so we don't have to worry about the insertion order and we
  // can just use the builder.
  // At this point we generate the predication tree. There may be
  // duplications since this is a simple recursive scan, but future
  // optimizations will clean it up.

  unsigned NumIncoming = getNumIncomingValues();

  // Generate a sequence of selects of the form:
  // SELECT(Mask3, In3,
  //        SELECT(Mask2, In2,
  //               SELECT(Mask1, In1,
  //                      In0)))
  // Note that Mask0 is never used: lanes for which no path reaches this phi and
  // are essentially undef are taken from In0.
  InnerLoopVectorizer::VectorParts Entry(State.UF);
  for (unsigned In = 0; In < NumIncoming; ++In) {
    for (unsigned Part = 0; Part < State.UF; ++Part) {
      // We might have single edge PHIs (blocks) - use an identity
      // 'select' for the first PHI operand.
      Value *In0 = State.get(getIncomingValue(In), Part);
      if (In == 0)
        Entry[Part] = In0; // Initialize with the first incoming value.
      else {
        // Select between the current value and the previous incoming edge
        // based on the incoming mask.
        Value *Cond = State.get(getMask(In), Part);
        Entry[Part] =
            State.Builder.CreateSelect(Cond, In0, Entry[Part], "predphi");
      }
    }
  }
  for (unsigned Part = 0; Part < State.UF; ++Part)
    State.ValueMap.setVectorValue(Phi, Part, Entry[Part]);
}

void VPInterleaveRecipe::execute(VPTransformState &State) {
  assert(!State.Instance && "Interleave group being replicated.");
  State.ILV->vectorizeInterleaveGroup(IG, State, getAddr(), getMask());
}

void VPReplicateRecipe::execute(VPTransformState &State) {
  if (State.Instance) { // Generate a single instance.
    State.ILV->scalarizeInstruction(Ingredient, User, *State.Instance,
                                    IsPredicated, State);
    // Insert scalar instance packing it into a vector.
    if (AlsoPack && State.VF > 1) {
      // If we're constructing lane 0, initialize to start from undef.
      if (State.Instance->Lane == 0) {
        Value *Undef = UndefValue::get(
            VectorType::get(Ingredient->getType(), State.VF, State.IsScalable));
        State.ValueMap.setVectorValue(Ingredient, State.Instance->Part, Undef);
      }
      State.ILV->packScalarIntoVectorValue(Ingredient, *State.Instance);
    }
    return;
  }

  // Generate scalar instances for all VF lanes of all UF parts, unless the
  // instruction is uniform inwhich case generate only the first lane for each
  // of the UF parts.
  unsigned EndLane = IsUniform ? 1 : State.VF;
  for (unsigned Part = 0; Part < State.UF; ++Part)
    for (unsigned Lane = 0; Lane < EndLane; ++Lane)
      State.ILV->scalarizeInstruction(Ingredient, User, {Part, Lane},
                                      IsPredicated, State);
}

void VPBranchOnMaskRecipe::execute(VPTransformState &State) {
  assert(State.Instance && "Branch on Mask works only on single instance.");

  unsigned Part = State.Instance->Part;
  unsigned Lane = State.Instance->Lane;

  Value *ConditionBit = nullptr;
  VPValue *BlockInMask = getMask();
  if (BlockInMask) {
    ConditionBit = State.get(BlockInMask, Part);
    if (ConditionBit->getType()->isVectorTy())
      ConditionBit = State.Builder.CreateExtractElement(
          ConditionBit, State.Builder.getInt32(Lane));
  } else // Block in mask is all-one.
    ConditionBit = State.Builder.getTrue();

  // Replace the temporary unreachable terminator with a new conditional branch,
  // whose two destinations will be set later when they are created.
  auto *CurrentTerminator = State.CFG.PrevBB->getTerminator();
  assert(isa<UnreachableInst>(CurrentTerminator) &&
         "Expected to replace unreachable terminator with conditional branch.");
  auto *CondBr = BranchInst::Create(State.CFG.PrevBB, nullptr, ConditionBit);
  CondBr->setSuccessor(0, nullptr);
  ReplaceInstWithInst(CurrentTerminator, CondBr);
}

void VPPredInstPHIRecipe::execute(VPTransformState &State) {
  assert(State.Instance && "Predicated instruction PHI works per instance.");
  Instruction *ScalarPredInst = cast<Instruction>(
      State.ValueMap.getScalarValue(PredInst, *State.Instance));
  BasicBlock *PredicatedBB = ScalarPredInst->getParent();
  BasicBlock *PredicatingBB = PredicatedBB->getSinglePredecessor();
  assert(PredicatingBB && "Predicated block has no single predecessor.");

  // By current pack/unpack logic we need to generate only a single phi node: if
  // a vector value for the predicated instruction exists at this point it means
  // the instruction has vector users only, and a phi for the vector value is
  // needed. In this case the recipe of the predicated instruction is marked to
  // also do that packing, thereby "hoisting" the insert-element sequence.
  // Otherwise, a phi node for the scalar value is needed.
  unsigned Part = State.Instance->Part;
  if (State.ValueMap.hasVectorValue(PredInst, Part)) {
    Value *VectorValue = State.ValueMap.getVectorValue(PredInst, Part);
    InsertElementInst *IEI = cast<InsertElementInst>(VectorValue);
    PHINode *VPhi = State.Builder.CreatePHI(IEI->getType(), 2);
    VPhi->addIncoming(IEI->getOperand(0), PredicatingBB); // Unmodified vector.
    VPhi->addIncoming(IEI, PredicatedBB); // New vector with inserted element.
    State.ValueMap.resetVectorValue(PredInst, Part, VPhi); // Update cache.
  } else {
    Type *PredInstType = PredInst->getType();
    PHINode *Phi = State.Builder.CreatePHI(PredInstType, 2);
    Phi->addIncoming(UndefValue::get(ScalarPredInst->getType()), PredicatingBB);
    Phi->addIncoming(ScalarPredInst, PredicatedBB);
    State.ValueMap.resetScalarValue(PredInst, *State.Instance, Phi);
  }
}

void VPWidenMemoryInstructionRecipe::execute(VPTransformState &State) {
  VPValue *StoredValue = isa<StoreInst>(Instr) ? getStoredValue() : nullptr;
  State.ILV->vectorizeMemoryInstruction(&Instr, State, getAddr(), StoredValue,
                                        getMask());
}

void VPPredicatedWidenMemoryInstructionRecipe::execute(
    VPTransformState &State) {
  VPValue *StoredValue = isa<StoreInst>(Instr) ? getStoredValue() : nullptr;
  State.ILV->vectorizeMemoryInstruction(&Instr, State, getAddr(), StoredValue,
                                        getMask(), getEVL());
}

// Determine how to lower the scalar epilogue, which depends on 1) optimising
// for minimum code-size, 2) predicate compiler options, 3) loop hints forcing
// predication, and 4) a TTI hook that analyses whether the loop is suitable
// for predication.
static ScalarEpilogueLowering getScalarEpilogueLowering(
    Function *F, Loop *L, LoopVectorizeHints &Hints, ProfileSummaryInfo *PSI,
    BlockFrequencyInfo *BFI, TargetTransformInfo *TTI, TargetLibraryInfo *TLI,
    AssumptionCache *AC, LoopInfo *LI, ScalarEvolution *SE, DominatorTree *DT,
    LoopVectorizationLegality &LVL) {
  bool OptSize =
      F->hasOptSize() || llvm::shouldOptimizeForSize(L->getHeader(), PSI, BFI,
                                                     PGSOQueryType::IRPass);
  // 1) OptSize takes precedence over all other options, i.e. if this is set,
  // don't look at hints or options, and don't request a scalar epilogue.
  if (OptSize && Hints.getForce() != LoopVectorizeHints::FK_Enabled)
    return CM_ScalarEpilogueNotAllowedOptSize;

  bool PredicateOptDisabled = PreferPredicateOverEpilog.getNumOccurrences() &&
                              !PreferPredicateOverEpilog;

  // 2) Next, if disabling predication is requested on the command line, honour
  // this and request a scalar epilogue.
  if (PredicateOptDisabled)
    return CM_ScalarEpilogueAllowed;

  // 3) and 4) look if enabling predication is requested on the command line,
  // with a loop hint, or if the TTI hook indicates this is profitable, request
  // predication .
  if (PreferPredicateOverEpilog ||
      Hints.getPredicate() == LoopVectorizeHints::FK_Enabled ||
      (TTI->preferPredicateOverEpilogue(L, LI, *SE, *AC, TLI, DT,
                                        LVL.getLAI()) &&
       Hints.getPredicate() != LoopVectorizeHints::FK_Disabled))
    return CM_ScalarEpilogueNotNeededUsePredicate;

  return CM_ScalarEpilogueAllowed;
}

// Process the loop in the VPlan-native vectorization path. This path builds
// VPlan upfront in the vectorization pipeline, which allows to apply
// VPlan-to-VPlan transformations from the very beginning without modifying the
// input LLVM IR.
static bool processLoopInVPlanNativePath(
    Loop *L, PredicatedScalarEvolution &PSE, LoopInfo *LI, DominatorTree *DT,
    LoopVectorizationLegality *LVL, TargetTransformInfo *TTI,
    TargetLibraryInfo *TLI, DemandedBits *DB, AssumptionCache *AC,
    OptimizationRemarkEmitter *ORE, BlockFrequencyInfo *BFI,
    ProfileSummaryInfo *PSI, LoopVectorizeHints &Hints) {

  if (PSE.getBackedgeTakenCount() == PSE.getSE()->getCouldNotCompute()) {
    LLVM_DEBUG(dbgs() << "LV: cannot compute the outer-loop trip count\n");
    return false;
  }
  assert(EnableVPlanNativePath && "VPlan-native path is disabled.");
  Function *F = L->getHeader()->getParent();
  InterleavedAccessInfo IAI(PSE, L, DT, LI, LVL->getLAI());

  ScalarEpilogueLowering SEL = getScalarEpilogueLowering(
      F, L, Hints, PSI, BFI, TTI, TLI, AC, LI, PSE.getSE(), DT, *LVL);

  LoopVectorizationCostModel CM(SEL, L, PSE, LI, LVL, *TTI, TLI, DB, AC, ORE, F,
                                &Hints, IAI);
  // Use the planner for outer loop vectorization.
  // TODO: CM is not used at this point inside the planner. Turn CM into an
  // optional argument if we don't need it in the future.
  LoopVectorizationPlanner LVP(L, LI, TLI, TTI, LVL, CM, IAI, PSE);

  // Get user vectorization factor.
  const unsigned UserVF = Hints.getWidth();

  // Plan how to best vectorize, return the best VF and its cost.
  VectorizationFactor VF = LVP.planInVPlanNativePath(UserVF);
  // Normalize the meaning of VF == 1 for fixed vectors.
  if (!TTI->useScalableVectorType() && VF != VectorizationFactor::Disabled() &&
      VF.getWidth() == 1)
    VF = VectorizationFactor::Disabled();

  // If we are stress testing VPlan builds, do not attempt to generate vector
  // code. Masked vector code generation support will follow soon.
  // Also, do not attempt to vectorize if no vector code will be produced.
  if (VPlanBuildStressTest || EnableVPlanPredication ||
      VectorizationFactor::Disabled() == VF)
    return false;

  LVP.setBestPlan(VF.getWidth(), 1);

  InnerLoopVectorizer LB(L, PSE, LI, DT, TLI, TTI, AC, ORE, VF.getWidth(), 1,
                         LVL, &CM);
  LLVM_DEBUG(dbgs() << "Vectorizing outer loop in \""
                    << L->getHeader()->getParent()->getName() << "\"\n");
  LVP.executePlan(LB, DT);

  // Mark the loop as already vectorized to avoid vectorizing again.
  Hints.setAlreadyVectorized();

  assert(!verifyFunction(*L->getHeader()->getParent(), &dbgs()));
  return true;
}

LoopVectorizePass::LoopVectorizePass(LoopVectorizeOptions Opts)
    : InterleaveOnlyWhenForced(Opts.InterleaveOnlyWhenForced ||
                               !EnableLoopInterleaving),
      VectorizeOnlyWhenForced(Opts.VectorizeOnlyWhenForced ||
                              !EnableLoopVectorization) {}

bool LoopVectorizePass::processLoop(Loop *L) {
  assert((EnableVPlanNativePath || L->empty()) &&
         "VPlan-native path is not enabled. Only process inner loops.");

#ifndef NDEBUG
  const std::string DebugLocStr = getDebugLocString(L);
#endif /* NDEBUG */

  LLVM_DEBUG(dbgs() << "\nLV: Checking a loop in \""
                    << L->getHeader()->getParent()->getName() << "\" from "
                    << DebugLocStr << "\n");

  LoopVectorizeHints Hints(L, InterleaveOnlyWhenForced, *ORE);

  LLVM_DEBUG(
      dbgs() << "LV: Loop hints:"
             << " force="
             << (Hints.getForce() == LoopVectorizeHints::FK_Disabled
                     ? "disabled"
                     : (Hints.getForce() == LoopVectorizeHints::FK_Enabled
                            ? "enabled"
                            : "?"))
             << " width=" << Hints.getWidth()
             << " unroll=" << Hints.getInterleave() << "\n");

  // Function containing loop
  Function *F = L->getHeader()->getParent();

  // Looking at the diagnostic output is the only way to determine if a loop
  // was vectorized (other than looking at the IR or machine code), so it
  // is important to generate an optimization remark for each loop. Most of
  // these messages are generated as OptimizationRemarkAnalysis. Remarks
  // generated as OptimizationRemark and OptimizationRemarkMissed are
  // less verbose reporting vectorized loops and unvectorized loops that may
  // benefit from vectorization, respectively.

  if (!Hints.allowVectorization(F, L, VectorizeOnlyWhenForced)) {
    LLVM_DEBUG(dbgs() << "LV: Loop hints prevent vectorization.\n");
    return false;
  }

  PredicatedScalarEvolution PSE(*SE, *L);

  // Check if it is legal to vectorize the loop.
  LoopVectorizationRequirements Requirements(*ORE);
  LoopVectorizationLegality LVL(L, PSE, DT, TTI, TLI, AA, F, GetLAA, LI, ORE,
                                &Requirements, &Hints, DB, AC);
  if (!LVL.canVectorize(EnableVPlanNativePath)) {
    LLVM_DEBUG(dbgs() << "LV: Not vectorizing: Cannot prove legality.\n");
    Hints.emitRemarkWithHints();
    return false;
  }

  // Check the function attributes and profiles to find out if this function
  // should be optimized for size.
  ScalarEpilogueLowering SEL = getScalarEpilogueLowering(
      F, L, Hints, PSI, BFI, TTI, TLI, AC, LI, PSE.getSE(), DT, LVL);

  // Entrance to the VPlan-native vectorization path. Outer loops are processed
  // here. They may require CFG and instruction level transformations before
  // even evaluating whether vectorization is profitable. Since we cannot modify
  // the incoming IR, we need to build VPlan upfront in the vectorization
  // pipeline.
  if (!L->empty())
    return processLoopInVPlanNativePath(L, PSE, LI, DT, &LVL, TTI, TLI, DB, AC,
                                        ORE, BFI, PSI, Hints);

  assert(L->empty() && "Inner loop expected.");

  // Check the loop for a trip count threshold: vectorize loops with a tiny trip
  // count by optimizing for size, to minimize overheads.
  auto ExpectedTC = getSmallBestKnownTC(*SE, L);
  if (ExpectedTC && *ExpectedTC < TinyTripCountVectorThreshold) {
    LLVM_DEBUG(dbgs() << "LV: Found a loop with a very small trip count. "
                      << "This loop is worth vectorizing only if no scalar "
                      << "iteration overheads are incurred.");
    if (Hints.getForce() == LoopVectorizeHints::FK_Enabled)
      LLVM_DEBUG(dbgs() << " But vectorizing was explicitly forced.\n");
    else {
      LLVM_DEBUG(dbgs() << "\n");
      SEL = CM_ScalarEpilogueNotAllowedLowTripLoop;
    }
  }

  // Check the function attributes to see if implicit floats are allowed.
  // FIXME: This check doesn't seem possibly correct -- what if the loop is
  // an integer loop and the vector instructions selected are purely integer
  // vector instructions?
  if (F->hasFnAttribute(Attribute::NoImplicitFloat)) {
    reportVectorizationFailure(
        "Can't vectorize when the NoImplicitFloat attribute is used",
        "loop not vectorized due to NoImplicitFloat attribute",
        "NoImplicitFloat", ORE, L);
    Hints.emitRemarkWithHints();
    return false;
  }

  // Check if the target supports potentially unsafe FP vectorization.
  // FIXME: Add a check for the type of safety issue (denormal, signaling)
  // for the target we're vectorizing for, to make sure none of the
  // additional fp-math flags can help.
  if (Hints.isPotentiallyUnsafe() &&
      TTI->isFPVectorizationPotentiallyUnsafe()) {
    reportVectorizationFailure(
        "Potentially unsafe FP op prevents vectorization",
        "loop not vectorized due to unsafe FP support.", "UnsafeFP", ORE, L);
    Hints.emitRemarkWithHints();
    return false;
  }

  bool UseInterleaved = TTI->enableInterleavedAccessVectorization();
  InterleavedAccessInfo IAI(PSE, L, DT, LI, LVL.getLAI());

  // If an override option has been passed in for interleaved accesses, use it.
  if (EnableInterleavedMemAccesses.getNumOccurrences() > 0)
    UseInterleaved = EnableInterleavedMemAccesses;

  // Analyze interleaved memory accesses.
  if (UseInterleaved) {
    IAI.analyzeInterleaving(useMaskedInterleavedAccesses(*TTI));
  }

  // Use the cost model.
  LoopVectorizationCostModel CM(SEL, L, PSE, LI, &LVL, *TTI, TLI, DB, AC, ORE,
                                F, &Hints, IAI);
  CM.collectValuesToIgnore();

  // Use the planner for vectorization.
  LoopVectorizationPlanner LVP(L, LI, TLI, TTI, &LVL, CM, IAI, PSE);

  // Get user vectorization factor and interleave count.
  unsigned UserVF = Hints.getWidth();
  unsigned UserIC = Hints.getInterleave();

  // Plan how to best vectorize, return the best VF and its cost.
  Optional<VectorizationFactor> MaybeVF = LVP.plan(UserVF, UserIC);

  VectorizationFactor VF = VectorizationFactor::Disabled();
  unsigned IC = 1;

  if (MaybeVF && *MaybeVF != VectorizationFactor::Disabled()) {
    VF = *MaybeVF;
    // Select the interleave count.
    IC = CM.selectInterleaveCount(VF.getWidth(), VF.getCost());
  }

  // Identify the diagnostic messages that should be produced.
  std::pair<StringRef, std::string> VecDiagMsg, IntDiagMsg;
  bool VectorizeLoop = true, InterleaveLoop = true;
  if (Requirements.doesNotMeet(F, L, Hints)) {
    LLVM_DEBUG(dbgs() << "LV: Not vectorizing: loop did not meet vectorization "
                         "requirements.\n");
    Hints.emitRemarkWithHints();
    return false;
  }

  if (VF == VectorizationFactor::Disabled() ||
      (VF.getWidth() == 1 && !TTI->useScalableVectorType())) {
    LLVM_DEBUG(dbgs() << "LV: Vectorization is possible but not beneficial.\n");
    VecDiagMsg = std::make_pair(
        "VectorizationNotBeneficial",
        "the cost-model indicates that vectorization is not beneficial");
    VectorizeLoop = false;
  }

  if (!MaybeVF && UserIC > 1) {
    // Tell the user interleaving was avoided up-front, despite being explicitly
    // requested.
    LLVM_DEBUG(dbgs() << "LV: Ignoring UserIC, because vectorization and "
                         "interleaving should be avoided up front\n");
    IntDiagMsg = std::make_pair(
        "InterleavingAvoided",
        "Ignoring UserIC, because interleaving was avoided up front");
    InterleaveLoop = false;
  } else if (IC == 1 && UserIC <= 1) {
    // Tell the user interleaving is not beneficial.
    LLVM_DEBUG(dbgs() << "LV: Interleaving is not beneficial.\n");
    IntDiagMsg = std::make_pair(
        "InterleavingNotBeneficial",
        "the cost-model indicates that interleaving is not beneficial");
    InterleaveLoop = false;
    if (UserIC == 1) {
      IntDiagMsg.first = "InterleavingNotBeneficialAndDisabled";
      IntDiagMsg.second +=
          " and is explicitly disabled or interleave count is set to 1";
    }
  } else if (IC > 1 && UserIC == 1) {
    // Tell the user interleaving is beneficial, but it explicitly disabled.
    LLVM_DEBUG(
        dbgs() << "LV: Interleaving is beneficial but is explicitly disabled.");
    IntDiagMsg = std::make_pair(
        "InterleavingBeneficialButDisabled",
        "the cost-model indicates that interleaving is beneficial "
        "but is explicitly disabled or interleave count is set to 1");
    InterleaveLoop = false;
  }

  // Override IC if user provided an interleave count.
  IC = UserIC > 0 ? UserIC : IC;

  // Emit diagnostic messages, if any.
  const char *VAPassName = Hints.vectorizeAnalysisPassName();
  if (!VectorizeLoop && !InterleaveLoop) {
    // Do not vectorize or interleaving the loop.
    ORE->emit([&]() {
      return OptimizationRemarkMissed(VAPassName, VecDiagMsg.first,
                                      L->getStartLoc(), L->getHeader())
             << VecDiagMsg.second;
    });
    ORE->emit([&]() {
      return OptimizationRemarkMissed(LV_NAME, IntDiagMsg.first,
                                      L->getStartLoc(), L->getHeader())
             << IntDiagMsg.second;
    });
    return false;
  } else if (!VectorizeLoop && InterleaveLoop) {
    LLVM_DEBUG(dbgs() << "LV: Interleave Count is " << IC << '\n');
    ORE->emit([&]() {
      return OptimizationRemarkAnalysis(VAPassName, VecDiagMsg.first,
                                        L->getStartLoc(), L->getHeader())
             << VecDiagMsg.second;
    });
  } else if (VectorizeLoop && !InterleaveLoop) {
    LLVM_DEBUG(dbgs() << "LV: Found a vectorizable loop (" << VF.getWidth()
                      << ") in " << DebugLocStr << '\n');
    ORE->emit([&]() {
      return OptimizationRemarkAnalysis(LV_NAME, IntDiagMsg.first,
                                        L->getStartLoc(), L->getHeader())
             << IntDiagMsg.second;
    });
  } else if (VectorizeLoop && InterleaveLoop) {
    LLVM_DEBUG(dbgs() << "LV: Found a vectorizable loop (" << VF.getWidth()
                      << ") in " << DebugLocStr << '\n');
    LLVM_DEBUG(dbgs() << "LV: Interleave Count is " << IC << '\n');
  }

  LVP.setBestPlan(VF.getWidth(), IC);

  using namespace ore;
  bool DisableRuntimeUnroll = false;
  MDNode *OrigLoopID = L->getLoopID();

  if (!VectorizeLoop) {
    assert(IC > 1 && "interleave count should not be 1 or 0");
    // If we decided that it is not legal to vectorize the loop, then
    // interleave it.
    InnerLoopUnroller Unroller(L, PSE, LI, DT, TLI, TTI, AC, ORE, IC, &LVL,
                               &CM);
    LVP.executePlan(Unroller, DT);

    ORE->emit([&]() {
      return OptimizationRemark(LV_NAME, "Interleaved", L->getStartLoc(),
                                L->getHeader())
             << "interleaved loop (interleaved count: "
             << NV("InterleaveCount", IC) << ")";
    });
  } else {
    // If we decided that it is *legal* to vectorize the loop, then do it.
    InnerLoopVectorizer LB(L, PSE, LI, DT, TLI, TTI, AC, ORE, VF.getWidth(), IC,
                           &LVL, &CM);
    LVP.executePlan(LB, DT);
    ++LoopsVectorized;

    // Add metadata to disable runtime unrolling a scalar loop when there are
    // no runtime checks about strides and memory. A scalar loop that is
    // rarely used is not worth unrolling.
    if (!LB.areSafetyChecksAdded())
      DisableRuntimeUnroll = true;

    // Report the vectorization decision.
    ORE->emit([&]() {
      return OptimizationRemark(LV_NAME, "Vectorized", L->getStartLoc(),
                                L->getHeader())
             << "vectorized loop (vectorization width: "
             << NV("VectorizationFactor", VF.getWidth())
             << ", interleaved count: " << NV("InterleaveCount", IC) << ")";
    });
  }

  Optional<MDNode *> RemainderLoopID =
      makeFollowupLoopID(OrigLoopID, {LLVMLoopVectorizeFollowupAll,
                                      LLVMLoopVectorizeFollowupEpilogue});
  if (RemainderLoopID.hasValue()) {
    L->setLoopID(RemainderLoopID.getValue());
  } else {
    if (DisableRuntimeUnroll)
      AddRuntimeUnrollDisableMetaData(L);

    // Mark the loop as already vectorized to avoid vectorizing again.
    Hints.setAlreadyVectorized();
  }

  assert(!verifyFunction(*L->getHeader()->getParent()));
  return true;
}

LoopVectorizeResult LoopVectorizePass::runImpl(
    Function &F, ScalarEvolution &SE_, LoopInfo &LI_, TargetTransformInfo &TTI_,
    DominatorTree &DT_, BlockFrequencyInfo &BFI_, TargetLibraryInfo *TLI_,
    DemandedBits &DB_, AAResults &AA_, AssumptionCache &AC_,
    std::function<const LoopAccessInfo &(Loop &)> &GetLAA_,
    OptimizationRemarkEmitter &ORE_, ProfileSummaryInfo *PSI_) {
  SE = &SE_;
  LI = &LI_;
  TTI = &TTI_;
  DT = &DT_;
  BFI = &BFI_;
  TLI = TLI_;
  AA = &AA_;
  AC = &AC_;
  GetLAA = &GetLAA_;
  DB = &DB_;
  ORE = &ORE_;
  PSI = PSI_;

  // Don't attempt if
  // 1. the target claims to have no vector registers, and
  // 2. interleaving won't help ILP.
  //
  // The second condition is necessary because, even if the target has no
  // vector registers, loop vectorization may still enable scalar
  // interleaving.
  if (!TTI->getNumberOfRegisters(TTI->getRegisterClassForType(true)) &&
      TTI->getMaxInterleaveFactor(1) < 2)
    return LoopVectorizeResult(false, false);

  bool Changed = false, CFGChanged = false;

  // The vectorizer requires loops to be in simplified form.
  // Since simplification may add new inner loops, it has to run before the
  // legality and profitability checks. This means running the loop vectorizer
  // will simplify all loops, regardless of whether anything end up being
  // vectorized.
  for (auto &L : *LI)
    Changed |= CFGChanged |=
        simplifyLoop(L, DT, LI, SE, AC, nullptr, false /* PreserveLCSSA */);

  // Build up a worklist of inner-loops to vectorize. This is necessary as
  // the act of vectorizing or partially unrolling a loop creates new loops
  // and can invalidate iterators across the loops.
  SmallVector<Loop *, 8> Worklist;

  for (Loop *L : *LI)
    collectSupportedLoops(*L, LI, ORE, Worklist);

  LoopsAnalyzed += Worklist.size();

  // Now walk the identified inner loops.
  while (!Worklist.empty()) {
    Loop *L = Worklist.pop_back_val();

    // For the inner loops we actually process, form LCSSA to simplify the
    // transform.
    Changed |= formLCSSARecursively(*L, *DT, LI, SE);

    Changed |= CFGChanged |= processLoop(L);
  }

  // Process each loop nest in the function.
  return LoopVectorizeResult(Changed, CFGChanged);
}

PreservedAnalyses LoopVectorizePass::run(Function &F,
                                         FunctionAnalysisManager &AM) {
    auto &SE = AM.getResult<ScalarEvolutionAnalysis>(F);
    auto &LI = AM.getResult<LoopAnalysis>(F);
    auto &TTI = AM.getResult<TargetIRAnalysis>(F);
    auto &DT = AM.getResult<DominatorTreeAnalysis>(F);
    auto &BFI = AM.getResult<BlockFrequencyAnalysis>(F);
    auto &TLI = AM.getResult<TargetLibraryAnalysis>(F);
    auto &AA = AM.getResult<AAManager>(F);
    auto &AC = AM.getResult<AssumptionAnalysis>(F);
    auto &DB = AM.getResult<DemandedBitsAnalysis>(F);
    auto &ORE = AM.getResult<OptimizationRemarkEmitterAnalysis>(F);
    MemorySSA *MSSA = EnableMSSALoopDependency
                          ? &AM.getResult<MemorySSAAnalysis>(F).getMSSA()
                          : nullptr;

    auto &LAM = AM.getResult<LoopAnalysisManagerFunctionProxy>(F).getManager();
    std::function<const LoopAccessInfo &(Loop &)> GetLAA =
        [&](Loop &L) -> const LoopAccessInfo & {
      LoopStandardAnalysisResults AR = {AA, AC, DT, LI, SE, TLI, TTI, MSSA};
      return LAM.getResult<LoopAccessAnalysis>(L, AR);
    };
    auto &MAMProxy = AM.getResult<ModuleAnalysisManagerFunctionProxy>(F);
    ProfileSummaryInfo *PSI =
        MAMProxy.getCachedResult<ProfileSummaryAnalysis>(*F.getParent());
    LoopVectorizeResult Result =
        runImpl(F, SE, LI, TTI, DT, BFI, &TLI, DB, AA, AC, GetLAA, ORE, PSI);
    if (!Result.MadeAnyChange)
      return PreservedAnalyses::all();
    PreservedAnalyses PA;

    // We currently do not preserve loopinfo/dominator analyses with outer loop
    // vectorization. Until this is addressed, mark these analyses as preserved
    // only for non-VPlan-native path.
    // TODO: Preserve Loop and Dominator analyses for VPlan-native path.
    if (!EnableVPlanNativePath) {
      PA.preserve<LoopAnalysis>();
      PA.preserve<DominatorTreeAnalysis>();
    }
    PA.preserve<BasicAA>();
    PA.preserve<GlobalsAA>();
    if (!Result.MadeCFGChange)
      PA.preserveSet<CFGAnalyses>();
    return PA;
}<|MERGE_RESOLUTION|>--- conflicted
+++ resolved
@@ -4514,56 +4514,37 @@
   case InductionDescriptor::IK_PtrInduction: {
     // Handle the pointer induction variable case.
     assert(P->getType()->isPointerTy() && "Unexpected type.");
-<<<<<<< HEAD
-    // This is the normalized GEP that starts counting at zero.
-    Value *PtrInd = Induction;
-    PtrInd = Builder.CreateSExtOrTrunc(PtrInd, II.getStep()->getType());
-    bool Uniform = Cost->isUniformAfterVectorization(P, VF);
-    if (isScalable() && !Uniform) {
-      // If using scalable vectors, we cannot scalarize the pointer induction.
-      // Instead, we will vectorize it using a vector GEP instruction that takes
-      // step vector for indices.
-      // However if the phi-node is uniform after vectorization, we do not
-      // want to use a step vector and we also do not need to generate a vector
-      // GEP.
-      Value *PtrIndSplat = Builder.CreateVectorSplat({VF, true}, PtrInd);
-      for (unsigned Part = 0; Part < UF; ++Part) {
-        SCEVExpander Exp(*PSE.getSE(), DL, "induction");
-        Value *Step = Exp.expandCodeFor(II.getStep(), II.getStep()->getType(),
-                                        &*Builder.GetInsertPoint());
-        Value *StepVec = getStepVector(PtrIndSplat, Part * VF, Step,
-                                       II.getInductionOpcode());
-        Value *VecGep = Builder.CreateGEP(
-            II.getStartValue()->getType()->getPointerElementType(),
-            II.getStartValue(), StepVec);
-        VectorLoopValueMap.setVectorValue(P, Part, VecGep);
-      }
-      return;
-    }
-    // Determine the number of scalars we need to generate for each unroll
-    // iteration. If the instruction is uniform, we only need to generate the
-    // first lane. Otherwise, we generate all VF values.
-    unsigned Lanes = Uniform ? 1 : VF;
-    // These are the scalar results. Notice that we don't generate vector GEPs
-    // because scalar GEPs result in better code.
-    for (unsigned Part = 0; Part < UF; ++Part) {
-      for (unsigned Lane = 0; Lane < Lanes; ++Lane) {
-        Constant *Idx = ConstantInt::get(PtrInd->getType(), Lane + Part * VF);
-        Value *GlobalIdx = Builder.CreateAdd(PtrInd, Idx);
-        Value *SclrGep =
-            emitTransformedIndex(Builder, GlobalIdx, PSE.getSE(), DL, II);
-        SclrGep->setName("next.gep");
-        VectorLoopValueMap.setScalarValue(P, {Part, Lane}, SclrGep);
-=======
-
     if (Cost->isScalarAfterVectorization(P, VF)) {
       // This is the normalized GEP that starts counting at zero.
-      Value *PtrInd =
-          Builder.CreateSExtOrTrunc(Induction, II.getStep()->getType());
+      Value *PtrInd = Induction;
+      PtrInd = Builder.CreateSExtOrTrunc(PtrInd, II.getStep()->getType());
+      bool Uniform = Cost->isUniformAfterVectorization(P, VF);
+      if (isScalable() && !Uniform) {
+        // If using scalable vectors, we cannot scalarize the pointer induction.
+        // Instead, we will vectorize it using a vector GEP instruction that
+        // takes step vector for indices. However if the phi-node is uniform
+        // after vectorization, we do not want to use a step vector and we also
+        // do not need to generate a vector GEP.
+        Value *PtrIndSplat = Builder.CreateVectorSplat({VF, true}, PtrInd);
+        for (unsigned Part = 0; Part < UF; ++Part) {
+          SCEVExpander Exp(*PSE.getSE(), DL, "induction");
+          Value *Step = Exp.expandCodeFor(II.getStep(), II.getStep()->getType(),
+                                          &*Builder.GetInsertPoint());
+          Value *StepVec = getStepVector(PtrIndSplat, Part * VF, Step,
+                                         II.getInductionOpcode());
+          Value *VecGep = Builder.CreateGEP(
+              II.getStartValue()->getType()->getPointerElementType(),
+              II.getStartValue(), StepVec);
+          VectorLoopValueMap.setVectorValue(P, Part, VecGep);
+        }
+        return;
+      }
       // Determine the number of scalars we need to generate for each unroll
       // iteration. If the instruction is uniform, we only need to generate the
       // first lane. Otherwise, we generate all VF values.
-      unsigned Lanes = Cost->isUniformAfterVectorization(P, VF) ? 1 : VF;
+      unsigned Lanes = Uniform ? 1 : VF;
+      // These are the scalar results. Notice that we don't generate vector GEPs
+      // because scalar GEPs result in better code.
       for (unsigned Part = 0; Part < UF; ++Part) {
         for (unsigned Lane = 0; Lane < Lanes; ++Lane) {
           Constant *Idx = ConstantInt::get(PtrInd->getType(), Lane + Part * VF);
@@ -4573,7 +4554,6 @@
           SclrGep->setName("next.gep");
           VectorLoopValueMap.setScalarValue(P, {Part, Lane}, SclrGep);
         }
->>>>>>> f3862194
       }
       return;
     }

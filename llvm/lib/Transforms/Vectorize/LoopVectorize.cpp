//===- LoopVectorize.cpp - A Loop Vectorizer ------------------------------===//
//
// Part of the LLVM Project, under the Apache License v2.0 with LLVM Exceptions.
// See https://llvm.org/LICENSE.txt for license information.
// SPDX-License-Identifier: Apache-2.0 WITH LLVM-exception
//
//===----------------------------------------------------------------------===//
//
// This is the LLVM loop vectorizer. This pass modifies 'vectorizable' loops
// and generates target-independent LLVM-IR.
// The vectorizer uses the TargetTransformInfo analysis to estimate the costs
// of instructions in order to estimate the profitability of vectorization.
//
// The loop vectorizer combines consecutive loop iterations into a single
// 'wide' iteration. After this transformation the index is incremented
// by the SIMD vector width, and not by one.
//
// This pass has three parts:
// 1. The main loop pass that drives the different parts.
// 2. LoopVectorizationLegality - A unit that checks for the legality
//    of the vectorization.
// 3. InnerLoopVectorizer - A unit that performs the actual
//    widening of instructions.
// 4. LoopVectorizationCostModel - A unit that checks for the profitability
//    of vectorization. It decides on the optimal vector width, which
//    can be one, if vectorization is not profitable.
//
// There is a development effort going on to migrate loop vectorizer to the
// VPlan infrastructure and to introduce outer loop vectorization support (see
// docs/Proposal/VectorizationPlan.rst and
// http://lists.llvm.org/pipermail/llvm-dev/2017-December/119523.html). For this
// purpose, we temporarily introduced the VPlan-native vectorization path: an
// alternative vectorization path that is natively implemented on top of the
// VPlan infrastructure. See EnableVPlanNativePath for enabling.
//
//===----------------------------------------------------------------------===//
//
// The reduction-variable vectorization is based on the paper:
//  D. Nuzman and R. Henderson. Multi-platform Auto-vectorization.
//
// Variable uniformity checks are inspired by:
//  Karrenberg, R. and Hack, S. Whole Function Vectorization.
//
// The interleaved access vectorization is based on the paper:
//  Dorit Nuzman, Ira Rosen and Ayal Zaks.  Auto-Vectorization of Interleaved
//  Data for SIMD
//
// Other ideas/concepts are from:
//  A. Zaks and D. Nuzman. Autovectorization in GCC-two years later.
//
//  S. Maleki, Y. Gao, M. Garzaran, T. Wong and D. Padua.  An Evaluation of
//  Vectorizing Compilers.
//
//===----------------------------------------------------------------------===//

#include "llvm/Transforms/Vectorize/LoopVectorize.h"
#include "LoopVectorizationPlanner.h"
#include "VPRecipeBuilder.h"
#include "VPlan.h"
#include "VPlanHCFGBuilder.h"
#include "VPlanPredicator.h"
#include "VPlanTransforms.h"
#include "VPlanValue.h"
#include "llvm/ADT/APInt.h"
#include "llvm/ADT/ArrayRef.h"
#include "llvm/ADT/DenseMap.h"
#include "llvm/ADT/DenseMapInfo.h"
#include "llvm/ADT/Hashing.h"
#include "llvm/ADT/MapVector.h"
#include "llvm/ADT/None.h"
#include "llvm/ADT/Optional.h"
#include "llvm/ADT/STLExtras.h"
#include "llvm/ADT/SmallPtrSet.h"
#include "llvm/ADT/SmallVector.h"
#include "llvm/ADT/Statistic.h"
#include "llvm/ADT/StringRef.h"
#include "llvm/ADT/Twine.h"
#include "llvm/ADT/iterator_range.h"
#include "llvm/Analysis/AssumptionCache.h"
#include "llvm/Analysis/BasicAliasAnalysis.h"
#include "llvm/Analysis/BlockFrequencyInfo.h"
#include "llvm/Analysis/CFG.h"
#include "llvm/Analysis/CodeMetrics.h"
#include "llvm/Analysis/DemandedBits.h"
#include "llvm/Analysis/GlobalsModRef.h"
#include "llvm/Analysis/LoopAccessAnalysis.h"
#include "llvm/Analysis/LoopAnalysisManager.h"
#include "llvm/Analysis/LoopInfo.h"
#include "llvm/Analysis/LoopIterator.h"
#include "llvm/Analysis/MemorySSA.h"
#include "llvm/Analysis/OptimizationRemarkEmitter.h"
#include "llvm/Analysis/ProfileSummaryInfo.h"
#include "llvm/Analysis/ScalarEvolution.h"
#include "llvm/Analysis/ScalarEvolutionExpressions.h"
#include "llvm/Analysis/TargetLibraryInfo.h"
#include "llvm/Analysis/TargetTransformInfo.h"
#include "llvm/Analysis/VectorUtils.h"
#include "llvm/IR/Attributes.h"
#include "llvm/IR/BasicBlock.h"
#include "llvm/IR/CFG.h"
#include "llvm/IR/Constant.h"
#include "llvm/IR/Constants.h"
#include "llvm/IR/DataLayout.h"
#include "llvm/IR/DebugInfoMetadata.h"
#include "llvm/IR/DebugLoc.h"
#include "llvm/IR/DerivedTypes.h"
#include "llvm/IR/DiagnosticInfo.h"
#include "llvm/IR/Dominators.h"
#include "llvm/IR/FPEnv.h"
#include "llvm/IR/Function.h"
#include "llvm/IR/IRBuilder.h"
#include "llvm/IR/InstrTypes.h"
#include "llvm/IR/Instruction.h"
#include "llvm/IR/Instructions.h"
#include "llvm/IR/IntrinsicInst.h"
#include "llvm/IR/Intrinsics.h"
#include "llvm/IR/IntrinsicsEPI.h"
#include "llvm/IR/LLVMContext.h"
#include "llvm/IR/Metadata.h"
#include "llvm/IR/Module.h"
#include "llvm/IR/Operator.h"
#include "llvm/IR/Type.h"
#include "llvm/IR/Use.h"
#include "llvm/IR/User.h"
#include "llvm/IR/Value.h"
#include "llvm/IR/ValueHandle.h"
#include "llvm/IR/Verifier.h"
#include "llvm/InitializePasses.h"
#include "llvm/Pass.h"
#include "llvm/Support/Casting.h"
#include "llvm/Support/CommandLine.h"
#include "llvm/Support/Compiler.h"
#include "llvm/Support/Debug.h"
#include "llvm/Support/ErrorHandling.h"
#include "llvm/Support/InstructionCost.h"
#include "llvm/Support/MathExtras.h"
#include "llvm/Support/TypeSize.h"
#include "llvm/Support/raw_ostream.h"
#include "llvm/Transforms/Utils/BasicBlockUtils.h"
#include "llvm/Transforms/Utils/InjectTLIMappings.h"
#include "llvm/Transforms/Utils/Local.h"
#include "llvm/Transforms/Utils/LoopSimplify.h"
#include "llvm/Transforms/Utils/LoopUtils.h"
#include "llvm/Transforms/Utils/LoopVersioning.h"
#include "llvm/Transforms/Utils/ScalarEvolutionExpander.h"
#include "llvm/Transforms/Utils/SizeOpts.h"
#include "llvm/Transforms/Vectorize/LoopVectorizationLegality.h"
#include <algorithm>
#include <cassert>
#include <cstdint>
#include <cstdlib>
#include <functional>
#include <iterator>
#include <limits>
#include <memory>
#include <string>
#include <tuple>
#include <utility>

using namespace llvm;

#define LV_NAME "loop-vectorize"
#define DEBUG_TYPE LV_NAME

#ifndef NDEBUG
const char VerboseDebug[] = DEBUG_TYPE "-verbose";
#endif

/// @{
/// Metadata attribute names
const char LLVMLoopVectorizeFollowupAll[] = "llvm.loop.vectorize.followup_all";
const char LLVMLoopVectorizeFollowupVectorized[] =
    "llvm.loop.vectorize.followup_vectorized";
const char LLVMLoopVectorizeFollowupEpilogue[] =
    "llvm.loop.vectorize.followup_epilogue";
/// @}

STATISTIC(LoopsVectorized, "Number of loops vectorized");
STATISTIC(LoopsAnalyzed, "Number of loops analyzed for vectorization");
STATISTIC(LoopsEpilogueVectorized, "Number of epilogues vectorized");

static cl::opt<bool> EnableEpilogueVectorization(
    "enable-epilogue-vectorization", cl::init(true), cl::Hidden,
    cl::desc("Enable vectorization of epilogue loops."));

static cl::opt<unsigned> EpilogueVectorizationForceVF(
    "epilogue-vectorization-force-VF", cl::init(1), cl::Hidden,
    cl::desc("When epilogue vectorization is enabled, and a value greater than "
             "1 is specified, forces the given VF for all applicable epilogue "
             "loops."));

static cl::opt<unsigned> EpilogueVectorizationMinVF(
    "epilogue-vectorization-minimum-VF", cl::init(16), cl::Hidden,
    cl::desc("Only loops with vectorization factor equal to or larger than "
             "the specified value are considered for epilogue vectorization."));

/// Loops with a known constant trip count below this number are vectorized only
/// if no scalar iteration overheads are incurred.
static cl::opt<unsigned> TinyTripCountVectorThreshold(
    "vectorizer-min-trip-count", cl::init(16), cl::Hidden,
    cl::desc("Loops with a constant trip count that is smaller than this "
             "value are vectorized only if no scalar iteration overheads "
             "are incurred."));

static cl::opt<unsigned> PragmaVectorizeMemoryCheckThreshold(
    "pragma-vectorize-memory-check-threshold", cl::init(128), cl::Hidden,
    cl::desc("The maximum allowed number of runtime memory checks with a "
             "vectorize(enable) pragma."));

// Option prefer-predicate-over-epilogue indicates that an epilogue is undesired,
// that predication is preferred, and this lists all options. I.e., the
// vectorizer will try to fold the tail-loop (epilogue) into the vector body
// and predicate the instructions accordingly. If tail-folding fails, there are
// different fallback strategies depending on these values:
namespace PreferPredicateTy {
  enum Option {
    ScalarEpilogue = 0,
    PredicateElseScalarEpilogue,
    PredicateOrDontVectorize
  };
} // namespace PreferPredicateTy

static cl::opt<PreferPredicateTy::Option> PreferPredicateOverEpilogue(
    "prefer-predicate-over-epilogue",
    cl::init(PreferPredicateTy::ScalarEpilogue),
    cl::Hidden,
    cl::desc("Tail-folding and predication preferences over creating a scalar "
             "epilogue loop."),
    cl::values(clEnumValN(PreferPredicateTy::ScalarEpilogue,
                         "scalar-epilogue",
                         "Don't tail-predicate loops, create scalar epilogue"),
              clEnumValN(PreferPredicateTy::PredicateElseScalarEpilogue,
                         "predicate-else-scalar-epilogue",
                         "prefer tail-folding, create scalar epilogue if tail "
                         "folding fails."),
              clEnumValN(PreferPredicateTy::PredicateOrDontVectorize,
                         "predicate-dont-vectorize",
                         "prefers tail-folding, don't attempt vectorization if "
                         "tail-folding fails.")));

static cl::opt<unsigned> VectorRegisterWidthFactor(
    "vector-register-width-factor", cl::init(1), cl::Hidden,
    cl::desc("On targets that support variable width for vector registers, "
             "value by which the vector register width is a multiple of "
             "minimum vector register width."));

static cl::opt<bool> MaximizeBandwidth(
    "vectorizer-maximize-bandwidth", cl::init(false), cl::Hidden,
    cl::desc("Maximize bandwidth when selecting vectorization factor which "
             "will be determined by the smallest type in loop."));

static cl::opt<bool> EnableInterleavedMemAccesses(
    "enable-interleaved-mem-accesses", cl::init(false), cl::Hidden,
    cl::desc("Enable vectorization on interleaved memory accesses in a loop"));

/// An interleave-group may need masking if it resides in a block that needs
/// predication, or in order to mask away gaps.
static cl::opt<bool> EnableMaskedInterleavedMemAccesses(
    "enable-masked-interleaved-mem-accesses", cl::init(false), cl::Hidden,
    cl::desc("Enable vectorization on masked interleaved memory accesses in a "
             "loop"));

static cl::opt<unsigned> TinyTripCountInterleaveThreshold(
    "tiny-trip-count-interleave-threshold", cl::init(128), cl::Hidden,
    cl::desc("We don't interleave loops with a estimated constant trip count "
             "below this number"));

static cl::opt<unsigned> ForceTargetNumScalarRegs(
    "force-target-num-scalar-regs", cl::init(0), cl::Hidden,
    cl::desc("A flag that overrides the target's number of scalar registers."));

static cl::opt<unsigned> ForceTargetNumVectorRegs(
    "force-target-num-vector-regs", cl::init(0), cl::Hidden,
    cl::desc("A flag that overrides the target's number of vector registers."));

static cl::opt<unsigned> ForceTargetMaxScalarInterleaveFactor(
    "force-target-max-scalar-interleave", cl::init(0), cl::Hidden,
    cl::desc("A flag that overrides the target's max interleave factor for "
             "scalar loops."));

static cl::opt<unsigned> ForceTargetMaxVectorInterleaveFactor(
    "force-target-max-vector-interleave", cl::init(0), cl::Hidden,
    cl::desc("A flag that overrides the target's max interleave factor for "
             "vectorized loops."));

static cl::opt<unsigned> ForceTargetInstructionCost(
    "force-target-instruction-cost", cl::init(0), cl::Hidden,
    cl::desc("A flag that overrides the target's expected cost for "
             "an instruction to a single constant value. Mostly "
             "useful for getting consistent testing."));

static cl::opt<bool> ForceTargetSupportsScalableVectors(
    "force-target-supports-scalable-vectors", cl::init(false), cl::Hidden,
    cl::desc(
        "Pretend that scalable vectors are supported, even if the target does "
        "not support them. This flag should only be used for testing."));

static cl::opt<unsigned> SmallLoopCost(
    "small-loop-cost", cl::init(20), cl::Hidden,
    cl::desc(
        "The cost of a loop that is considered 'small' by the interleaver."));

static cl::opt<bool> LoopVectorizeWithBlockFrequency(
    "loop-vectorize-with-block-frequency", cl::init(true), cl::Hidden,
    cl::desc("Enable the use of the block frequency analysis to access PGO "
             "heuristics minimizing code growth in cold regions and being more "
             "aggressive in hot regions."));

// Runtime interleave loops for load/store throughput.
static cl::opt<bool> EnableLoadStoreRuntimeInterleave(
    "enable-loadstore-runtime-interleave", cl::init(true), cl::Hidden,
    cl::desc(
        "Enable runtime interleaving until load/store ports are saturated"));

/// Interleave small loops with scalar reductions.
static cl::opt<bool> InterleaveSmallLoopScalarReduction(
    "interleave-small-loop-scalar-reduction", cl::init(false), cl::Hidden,
    cl::desc("Enable interleaving for loops with small iteration counts that "
             "contain scalar reductions to expose ILP."));

/// The number of stores in a loop that are allowed to need predication.
static cl::opt<unsigned> NumberOfStoresToPredicate(
    "vectorize-num-stores-pred", cl::init(1), cl::Hidden,
    cl::desc("Max number of stores to be predicated behind an if."));

static cl::opt<bool> EnableIndVarRegisterHeur(
    "enable-ind-var-reg-heur", cl::init(true), cl::Hidden,
    cl::desc("Count the induction variable only once when interleaving"));

static cl::opt<bool> EnableCondStoresVectorization(
    "enable-cond-stores-vec", cl::init(true), cl::Hidden,
    cl::desc("Enable if predication of stores during vectorization."));

static cl::opt<unsigned> MaxNestedScalarReductionIC(
    "max-nested-scalar-reduction-interleave", cl::init(2), cl::Hidden,
    cl::desc("The maximum interleave count to use when interleaving a scalar "
             "reduction in a nested loop."));

static cl::opt<bool>
    PreferInLoopReductions("prefer-inloop-reductions", cl::init(false),
                           cl::Hidden,
                           cl::desc("Prefer in-loop vector reductions, "
                                    "overriding the targets preference."));

static cl::opt<bool> PreferPredicatedReductionSelect(
    "prefer-predicated-reduction-select", cl::init(false), cl::Hidden,
    cl::desc(
        "Prefer predicating a reduction operation over an after loop select."));

cl::opt<bool> EnableVPlanNativePath(
    "enable-vplan-native-path", cl::init(false), cl::Hidden,
    cl::desc("Enable VPlan-native vectorization path with "
             "support for outer loop vectorization."));

// FIXME: Remove this switch once we have divergence analysis. Currently we
// assume divergent non-backedge branches when this switch is true.
cl::opt<bool> EnableVPlanPredication(
    "enable-vplan-predication", cl::init(false), cl::Hidden,
    cl::desc("Enable VPlan-native vectorization path predicator with "
             "support for outer loop vectorization."));

// This flag enables the stress testing of the VPlan H-CFG construction in the
// VPlan-native vectorization path. It must be used in conjuction with
// -enable-vplan-native-path. -vplan-verify-hcfg can also be used to enable the
// verification of the H-CFGs built.
static cl::opt<bool> VPlanBuildStressTest(
    "vplan-build-stress-test", cl::init(false), cl::Hidden,
    cl::desc(
        "Build VPlan for every supported loop nest in the function and bail "
        "out right after the build (stress test the VPlan H-CFG construction "
        "in the VPlan-native vectorization path)."));

cl::opt<bool> llvm::EnableLoopInterleaving(
    "interleave-loops", cl::init(true), cl::Hidden,
    cl::desc("Enable loop interleaving in Loop vectorization passes"));
cl::opt<bool> llvm::EnableLoopVectorization(
    "vectorize-loops", cl::init(true), cl::Hidden,
    cl::desc("Run the Loop vectorization passes"));

cl::opt<bool> PrintVPlansInDotFormat(
    "vplan-print-in-dot-format", cl::init(false), cl::Hidden,
    cl::desc("Use dot format instead of plain text when dumping VPlans"));

/// A helper function that returns the type of loaded or stored value.
static Type *getMemInstValueType(Value *I) {
  assert((isa<LoadInst>(I) || isa<StoreInst>(I)) &&
         "Expected Load or Store instruction");
  if (auto *LI = dyn_cast<LoadInst>(I))
    return LI->getType();
  return cast<StoreInst>(I)->getValueOperand()->getType();
}

/// A helper function that returns true if the given type is irregular. The
/// type is irregular if its allocated size doesn't equal the store size of an
/// element of the corresponding vector type.
static bool hasIrregularType(Type *Ty, const DataLayout &DL) {
  // Determine if an array of N elements of type Ty is "bitcast compatible"
  // with a <N x Ty> vector.
  // This is only true if there is no padding between the array elements.
  return DL.getTypeAllocSizeInBits(Ty) != DL.getTypeSizeInBits(Ty);
}

/// A helper function that returns the reciprocal of the block probability of
/// predicated blocks. If we return X, we are assuming the predicated block
/// will execute once for every X iterations of the loop header.
///
/// TODO: We should use actual block probability here, if available. Currently,
///       we always assume predicated blocks have a 50% chance of executing.
static unsigned getReciprocalPredBlockProb() { return 2; }

/// A helper function that returns an integer or floating-point constant with
/// value C.
static Constant *getSignedIntOrFpConstant(Type *Ty, int64_t C) {
  return Ty->isIntegerTy() ? ConstantInt::getSigned(Ty, C)
                           : ConstantFP::get(Ty, C);
}

/// Returns "best known" trip count for the specified loop \p L as defined by
/// the following procedure:
///   1) Returns exact trip count if it is known.
///   2) Returns expected trip count according to profile data if any.
///   3) Returns upper bound estimate if it is known.
///   4) Returns None if all of the above failed.
static Optional<unsigned> getSmallBestKnownTC(ScalarEvolution &SE, Loop *L) {
  // Check if exact trip count is known.
  if (unsigned ExpectedTC = SE.getSmallConstantTripCount(L))
    return ExpectedTC;

  // Check if there is an expected trip count available from profile data.
  if (LoopVectorizeWithBlockFrequency)
    if (auto EstimatedTC = getLoopEstimatedTripCount(L))
      return EstimatedTC;

  // Check if upper bound estimate is known.
  if (unsigned ExpectedTC = SE.getSmallConstantMaxTripCount(L))
    return ExpectedTC;

  return None;
}

// Forward declare GeneratedRTChecks.
class GeneratedRTChecks;

namespace llvm {

/// InnerLoopVectorizer vectorizes loops which contain only one basic
/// block to a specified vectorization factor (VF).
/// This class performs the widening of scalars into vectors, or multiple
/// scalars. This class also implements the following features:
/// * It inserts an epilogue loop for handling loops that don't have iteration
///   counts that are known to be a multiple of the vectorization factor.
/// * It handles the code generation for reduction variables.
/// * Scalarization (implementation using scalars) of un-vectorizable
///   instructions.
/// InnerLoopVectorizer does not perform any vectorization-legality
/// checks, and relies on the caller to check for the different legality
/// aspects. The InnerLoopVectorizer relies on the
/// LoopVectorizationLegality class to provide information about the induction
/// and reduction variables that were found to a given vectorization factor.
class InnerLoopVectorizer {
public:
  InnerLoopVectorizer(Loop *OrigLoop, PredicatedScalarEvolution &PSE,
                      LoopInfo *LI, DominatorTree *DT,
                      const TargetLibraryInfo *TLI,
                      const TargetTransformInfo *TTI, AssumptionCache *AC,
                      OptimizationRemarkEmitter *ORE, ElementCount VecWidth,
                      unsigned UnrollFactor, LoopVectorizationLegality *LVL,
                      LoopVectorizationCostModel *CM, BlockFrequencyInfo *BFI,
                      ProfileSummaryInfo *PSI, GeneratedRTChecks &RTChecks)
      : OrigLoop(OrigLoop), PSE(PSE), LI(LI), DT(DT), TLI(TLI), TTI(TTI),
        AC(AC), ORE(ORE), VF(VecWidth), UF(UnrollFactor),
        Builder(PSE.getSE()->getContext()), Legal(LVL), Cost(CM), BFI(BFI),
        PSI(PSI), RTChecks(RTChecks) {
    // Query this against the original loop and save it here because the profile
    // of the original loop header may change as the transformation happens.
    OptForSizeBasedOnProfile = llvm::shouldOptimizeForSize(
        OrigLoop->getHeader(), PSI, BFI, PGSOQueryType::IRPass);
  }

  virtual ~InnerLoopVectorizer() = default;

  /// Create a new empty loop that will contain vectorized instructions later
  /// on, while the old loop will be used as the scalar remainder. Control flow
  /// is generated around the vectorized (and scalar epilogue) loops consisting
  /// of various checks and bypasses. Return the pre-header block of the new
  /// loop.
  /// In the case of epilogue vectorization, this function is overriden to
  /// handle the more complex control flow around the loops.
  virtual BasicBlock *createVectorizedLoopSkeleton();

  /// Widen a single instruction within the innermost loop.
  void widenInstruction(Instruction &I, VPValue *Def, VPUser &Operands,
                        VPTransformState &State);

  /// Widen a single instruction within the innermost loop using vector
  /// predicated intrinsics.
  void widenPredicatedInstruction(Instruction &I, VPValue *Def,
                                  VPTransformState &State, VPValue *BlockInMask,
                                  VPValue *EVL);

  /// Widen a single call instruction within the innermost loop.
  void widenCallInstruction(CallInst &I, VPValue *Def, VPUser &ArgOperands,
                            VPTransformState &State);

  /// Widen a single select instruction within the innermost loop.
  void widenSelectInstruction(SelectInst &I, VPValue *VPDef, VPUser &Operands,
                              bool InvariantCond, VPTransformState &State);

  /// Fix the vectorized code, taking care of header phi's, live-outs, and more.
  void fixVectorizedLoop(VPTransformState &State);

  // Return true if any runtime check is added.
  bool areSafetyChecksAdded() { return AddedSafetyChecks; }

  /// A type for vectorized values in the new loop. Each value from the
  /// original loop, when vectorized, is represented by UF vector values in the
  /// new unrolled loop, where UF is the unroll factor.
  using VectorParts = SmallVector<Value *, 2>;

  /// Vectorize a single GetElementPtrInst based on information gathered and
  /// decisions taken during planning.
  void widenGEP(GetElementPtrInst *GEP, VPValue *VPDef, VPUser &Indices,
                unsigned UF, ElementCount VF, bool IsPtrLoopInvariant,
                SmallBitVector &IsIndexLoopInvariant, VPTransformState &State);

  /// Vectorize a single PHINode in a block. This method handles the induction
  /// variable canonicalization. It supports both VF = 1 for unrolled loops and
  /// arbitrary length vectors.
  void widenPHIInstruction(Instruction *PN, RecurrenceDescriptor *RdxDesc,
                           VPValue *StartV, VPValue *Def,
                           VPTransformState &State);

  /// A helper function to scalarize a single Instruction in the innermost loop.
  /// Generates a sequence of scalar instances for each lane between \p MinLane
  /// and \p MaxLane, times each part between \p MinPart and \p MaxPart,
  /// inclusive. Uses the VPValue operands from \p Operands instead of \p
  /// Instr's operands.
  void scalarizeInstruction(Instruction *Instr, VPValue *Def, VPUser &Operands,
                            const VPIteration &Instance, bool IfPredicateInstr,
                            VPTransformState &State);

  /// Widen an integer or floating-point induction variable \p IV. If \p Trunc
  /// is provided, the integer induction variable will first be truncated to
  /// the corresponding type.
  void widenIntOrFpInduction(PHINode *IV, Value *Start, TruncInst *Trunc,
                             VPValue *Def, VPValue *CastDef,
                             VPTransformState &State);

  /// Construct the vector value of a scalarized value \p V one lane at a time.
  void packScalarIntoVectorValue(VPValue *Def, const VPIteration &Instance,
                                 VPTransformState &State);

  /// Try to vectorize interleaved access group \p Group with the base address
  /// given in \p Addr, optionally masking the vector operations if \p
  /// BlockInMask is non-null. Use \p State to translate given VPValues to IR
  /// values in the vectorized loop.
  void vectorizeInterleaveGroup(const InterleaveGroup<Instruction> *Group,
                                ArrayRef<VPValue *> VPDefs,
                                VPTransformState &State, VPValue *Addr,
                                ArrayRef<VPValue *> StoredValues,
                                VPValue *BlockInMask = nullptr);

  /// Vectorize Load and Store instructions with the base address given in \p
  /// Addr, optionally masking the vector operations if \p BlockInMask is
  /// non-null or generate predicated intrinsic call if preferred. Use \p State
  /// to translate given VPValues to IR values in the vectorized loop.
  void vectorizeMemoryInstruction(Instruction *Instr, VPTransformState &State,
                                  VPValue *Def, VPValue *Addr,
                                  VPValue *StoredValue, VPValue *BlockInMask,
                                  VPValue *EVL);

  /// Set the debug location in the builder using the debug location in
  /// the instruction.
  void setDebugLocFromInst(IRBuilder<> &B, const Value *Ptr);

  /// Fix the non-induction PHIs in the OrigPHIsToFix vector.
  void fixNonInductionPHIs(VPTransformState &State);

  /// Generate instructions to compute EVL.
  Value *createEVL();

  /// Generate instructions to compute EVL mask.
  Value *createEVLMask(Value *EVL);

  /// Hold EVL VPValue.
  void setEVL(VPValue *VPEVL) { EVL = VPEVL; }

  /// Create a broadcast instruction. This method generates a broadcast
  /// instruction (shuffle) for loop invariant values and for the induction
  /// value. If this is the induction variable then we extend it to N, N+1, ...
  /// this is needed because each iteration in the loop corresponds to a SIMD
  /// element.
  virtual Value *getBroadcastInstrs(Value *V);

protected:
  friend class LoopVectorizationPlanner;

  /// A small list of PHINodes.
  using PhiVector = SmallVector<PHINode *, 4>;

  /// A type for scalarized values in the new loop. Each value from the
  /// original loop, when scalarized, is represented by UF x VF scalar values
  /// in the new unrolled loop, where UF is the unroll factor and VF is the
  /// vectorization factor.
  using ScalarParts = SmallVector<SmallVector<Value *, 4>, 2>;

  struct VPIntrinsicAndKind {
    unsigned Intr;
    bool IsFP;
  };

  InnerLoopVectorizer::VPIntrinsicAndKind getVPIntrInstr(unsigned Opcode);

  /// Set up the values of the IVs correctly when exiting the vector loop.
  void fixupIVUsers(PHINode *OrigPhi, const InductionDescriptor &II,
                    Value *CountRoundDown, Value *EndValue,
                    BasicBlock *MiddleBlock);

  /// Create a new induction variable inside L.
  PHINode *createInductionVariable(Loop *L, Value *Start, Value *End,
                                   Value *Step, Instruction *DL);

  /// Generate call to setvl intrinsic with requested vector lenght and optional
  /// SEW and LMUL.
  Value *getSetVL(Value *RVL, unsigned SEW = 0, unsigned LMUL = 0);

  /// increment induction by EVL if using predicated vectorization.
  void fixEVLInduction(VPTransformState &State);

  /// Handle all cross-iteration phis in the header.
  void fixCrossIterationPHIs(VPTransformState &State);

  /// Fix a first-order recurrence. This is the second phase of vectorizing
  /// this phi node.
  void fixFirstOrderRecurrence(PHINode *Phi, VPTransformState &State);

  /// Fix a reduction cross-iteration phi. This is the second phase of
  /// vectorizing this phi node.
  void fixReduction(PHINode *Phi, VPTransformState &State);

  /// Generate a reduction loop in the loop vectorizer for when the backend
  /// prefers not to lower the call to reduction intrinsic.
  Value *generateReductionLoop(Value *ReducedPartRdx, Value *Identity,
                               unsigned Op, FastMathFlags FMF);

  /// Clear NSW/NUW flags from reduction instructions if necessary.
  void clearReductionWrapFlags(RecurrenceDescriptor &RdxDesc,
                               VPTransformState &State);

  /// Fixup the LCSSA phi nodes in the unique exit block.  This simply
  /// means we need to add the appropriate incoming value from the middle
  /// block as exiting edges from the scalar epilogue loop (if present) are
  /// already in place, and we exit the vector loop exclusively to the middle
  /// block.
  void fixLCSSAPHIs(VPTransformState &State);

  /// Iteratively sink the scalarized operands of a predicated instruction into
  /// the block that was created for it.
  void sinkScalarOperands(Instruction *PredInst);

  /// Shrinks vector element sizes to the smallest bitwidth they can be legally
  /// represented as.
  void truncateToMinimalBitwidths(VPTransformState &State);

  /// This function adds
  /// (StartIdx * Step, (StartIdx + 1) * Step, (StartIdx + 2) * Step, ...)
  /// to each vector element of Val. The sequence starts at StartIndex.
  /// \p Opcode is relevant for FP induction variable.
  virtual Value *
  getStepVector(Value *Val, int StartIdx, Value *Step,
                Instruction::BinaryOps Opcode = Instruction::BinaryOpsEnd);

  /// Compute scalar induction steps. \p ScalarIV is the scalar induction
  /// variable on which to base the steps, \p Step is the size of the step, and
  /// \p EntryVal is the value from the original loop that maps to the steps.
  /// Note that \p EntryVal doesn't have to be an induction variable - it
  /// can also be a truncate instruction.
  void buildScalarSteps(Value *ScalarIV, Value *Step, Instruction *EntryVal,
                        const InductionDescriptor &ID, VPValue *Def,
                        VPValue *CastDef, VPTransformState &State);

  /// Create a vector induction phi node based on an existing scalar one. \p
  /// EntryVal is the value from the original loop that maps to the vector phi
  /// node, and \p Step is the loop-invariant step. If \p EntryVal is a
  /// truncate instruction, instead of widening the original IV, we widen a
  /// version of the IV truncated to \p EntryVal's type.
  void createVectorIntOrFpInductionPHI(const InductionDescriptor &II,
                                       Value *Step, Value *Start,
                                       Instruction *EntryVal, VPValue *Def,
                                       VPValue *CastDef,
                                       VPTransformState &State);

  /// Returns true if an instruction \p I should be scalarized instead of
  /// vectorized for the chosen vectorization factor.
  bool shouldScalarizeInstruction(Instruction *I) const;

  /// Returns true if we should generate a scalar version of \p IV.
  bool needsScalarInduction(Instruction *IV) const;

  /// Returns true if vectorization prefers using predicated vector intrinsics.
  bool preferPredicatedVectorOps() const;

  /// If there is a cast involved in the induction variable \p ID, which should
  /// be ignored in the vectorized loop body, this function records the
  /// VectorLoopValue of the respective Phi also as the VectorLoopValue of the
  /// cast. We had already proved that the casted Phi is equal to the uncasted
  /// Phi in the vectorized loop (under a runtime guard), and therefore
  /// there is no need to vectorize the cast - the same value can be used in the
  /// vector loop for both the Phi and the cast.
  /// If \p VectorLoopValue is a scalarized value, \p Lane is also specified,
  /// Otherwise, \p VectorLoopValue is a widened/vectorized value.
  ///
  /// \p EntryVal is the value from the original loop that maps to the vector
  /// phi node and is used to distinguish what is the IV currently being
  /// processed - original one (if \p EntryVal is a phi corresponding to the
  /// original IV) or the "newly-created" one based on the proof mentioned above
  /// (see also buildScalarSteps() and createVectorIntOrFPInductionPHI()). In the
  /// latter case \p EntryVal is a TruncInst and we must not record anything for
  /// that IV, but it's error-prone to expect callers of this routine to care
  /// about that, hence this explicit parameter.
  void recordVectorLoopValueForInductionCast(
      const InductionDescriptor &ID, const Instruction *EntryVal,
      Value *VectorLoopValue, VPValue *CastDef, VPTransformState &State,
      unsigned Part, unsigned Lane = UINT_MAX);

  /// Generate a shuffle sequence that will reverse the vector Vec.
  virtual Value *reverseVector(Value *Vec);

  /// Returns (and creates if needed) the original loop trip count.
  Value *getOrCreateTripCount(Loop *NewLoop);

  /// Returns (and creates if needed) the trip count of the widened loop.
  Value *getOrCreateVectorTripCount(Loop *NewLoop);

  /// Returns a bitcasted value to the requested vector type.
  /// Also handles bitcasts of vector<float> <-> vector<pointer> types.
  Value *createBitOrPointerCast(Value *V, VectorType *DstVTy,
                                const DataLayout &DL);

  /// Emit a bypass check to see if the vector trip count is zero, including if
  /// it overflows.
  void emitMinimumIterationCountCheck(Loop *L, BasicBlock *Bypass);

  /// Emit a bypass check to see if all of the SCEV assumptions we've
  /// had to make are correct. Returns the block containing the checks or
  /// nullptr if no checks have been added.
  BasicBlock *emitSCEVChecks(Loop *L, BasicBlock *Bypass);

  /// Emit bypass checks to check any memory assumptions we may have made.
  /// Returns the block containing the checks or nullptr if no checks have been
  /// added.
  BasicBlock *emitMemRuntimeChecks(Loop *L, BasicBlock *Bypass);

  /// Compute the transformed value of Index at offset StartValue using step
  /// StepValue.
  /// For integer induction, returns StartValue + Index * StepValue.
  /// For pointer induction, returns StartValue[Index * StepValue].
  /// FIXME: The newly created binary instructions should contain nsw/nuw
  /// flags, which can be found from the original scalar operations.
  Value *emitTransformedIndex(IRBuilder<> &B, Value *Index, ScalarEvolution *SE,
                              const DataLayout &DL,
                              const InductionDescriptor &ID) const;

  /// Emit basic blocks (prefixed with \p Prefix) for the iteration check,
  /// vector loop preheader, middle block and scalar preheader. Also
  /// allocate a loop object for the new vector loop and return it.
  Loop *createVectorLoopSkeleton(StringRef Prefix);

  /// Create new phi nodes for the induction variables to resume iteration count
  /// in the scalar epilogue, from where the vectorized loop left off (given by
  /// \p VectorTripCount).
  /// In cases where the loop skeleton is more complicated (eg. epilogue
  /// vectorization) and the resume values can come from an additional bypass
  /// block, the \p AdditionalBypass pair provides information about the bypass
  /// block and the end value on the edge from bypass to this loop.
  void createInductionResumeValues(
      Loop *L, Value *VectorTripCount,
      std::pair<BasicBlock *, Value *> AdditionalBypass = {nullptr, nullptr});

  /// Complete the loop skeleton by adding debug MDs, creating appropriate
  /// conditional branches in the middle block, preparing the builder and
  /// running the verifier. Take in the vector loop \p L as argument, and return
  /// the preheader of the completed vector loop.
  BasicBlock *completeLoopSkeleton(Loop *L, MDNode *OrigLoopID);

  /// Add additional metadata to \p To that was not present on \p Orig.
  ///
  /// Currently this is used to add the noalias annotations based on the
  /// inserted memchecks.  Use this for instructions that are *cloned* into the
  /// vector loop.
  void addNewMetadata(Instruction *To, const Instruction *Orig);

  /// Add metadata from one instruction to another.
  ///
  /// This includes both the original MDs from \p From and additional ones (\see
  /// addNewMetadata).  Use this for *newly created* instructions in the vector
  /// loop.
  void addMetadata(Instruction *To, Instruction *From);

  /// Similar to the previous function but it adds the metadata to a
  /// vector of instructions.
  void addMetadata(ArrayRef<Value *> To, Instruction *From);

  /// Allow subclasses to override and print debug traces before/after vplan
  /// execution, when trace information is requested.
  virtual void printDebugTracesAtStart(){};
  virtual void printDebugTracesAtEnd(){};

  /// The original loop.
  Loop *OrigLoop;

  /// A wrapper around ScalarEvolution used to add runtime SCEV checks. Applies
  /// dynamic knowledge to simplify SCEV expressions and converts them to a
  /// more usable form.
  PredicatedScalarEvolution &PSE;

  /// Loop Info.
  LoopInfo *LI;

  /// Dominator Tree.
  DominatorTree *DT;

  /// Alias Analysis.
  AAResults *AA;

  /// Target Library Info.
  const TargetLibraryInfo *TLI;

  /// Target Transform Info.
  const TargetTransformInfo *TTI;

  /// Assumption Cache.
  AssumptionCache *AC;

  /// Interface to emit optimization remarks.
  OptimizationRemarkEmitter *ORE;

  /// LoopVersioning.  It's only set up (non-null) if memchecks were
  /// used.
  ///
  /// This is currently only used to add no-alias metadata based on the
  /// memchecks.  The actually versioning is performed manually.
  std::unique_ptr<LoopVersioning> LVer;

  /// The vectorization SIMD factor to use. Each vector will have this many
  /// vector elements.
  ElementCount VF;

  /// The vectorization unroll factor to use. Each scalar is vectorized to this
  /// many different vector instructions.
  unsigned UF;

  /// The builder that we use
  IRBuilder<> Builder;

  // --- Vectorization state ---

  /// The vector-loop preheader.
  BasicBlock *LoopVectorPreHeader;

  /// The scalar-loop preheader.
  BasicBlock *LoopScalarPreHeader;

  /// Middle Block between the vector and the scalar.
  BasicBlock *LoopMiddleBlock;

  /// The (unique) ExitBlock of the scalar loop.  Note that
  /// there can be multiple exiting edges reaching this block.
  BasicBlock *LoopExitBlock;

  /// The vector loop body.
  BasicBlock *LoopVectorBody;

  /// The scalar loop body.
  BasicBlock *LoopScalarBody;

  /// A list of all bypass blocks. The first block is the entry of the loop.
  SmallVector<BasicBlock *, 4> LoopBypassBlocks;

  /// The new Induction variable which was added to the new block.
  PHINode *Induction = nullptr;

  /// The induction variable of the old basic block.
  PHINode *OldInduction = nullptr;

  /// Index for the next iteration.
  Instruction *NextIndex;

  /// Store instructions that were predicated.
  SmallVector<Instruction *, 4> PredicatedInstructions;

  /// Trip count of the original loop.
  Value *TripCount = nullptr;

  /// Trip count of the widened loop (TripCount - TripCount % (VF*UF))
  Value *VectorTripCount = nullptr;

  /// EVL of the widened loop using vector predication (vsetvl())
  VPValue *EVL = nullptr;

  /// A vector of pairs of value and part that should be replaced with EVL once
  /// the EVL is available
  struct {
    SmallVector<std::pair<Value *, unsigned>, 4> NextInduction;
    Value *Step;
    Instruction::BinaryOps MulOp;
    ElementCount VF;
  } NextInductionInfo;

  /// The legality analysis.
  LoopVectorizationLegality *Legal;

  /// The profitablity analysis.
  LoopVectorizationCostModel *Cost;

  // Record whether runtime checks are added.
  bool AddedSafetyChecks = false;

  // Holds the end values for each induction variable. We save the end values
  // so we can later fix-up the external users of the induction variables.
  DenseMap<PHINode *, Value *> IVEndValues;

  // Vector of original scalar PHIs whose corresponding widened PHIs need to be
  // fixed up at the end of vector code generation.
  SmallVector<PHINode *, 8> OrigPHIsToFix;

  /// BFI and PSI are used to check for profile guided size optimizations.
  BlockFrequencyInfo *BFI;
  ProfileSummaryInfo *PSI;

  // Whether this loop should be optimized for size based on profile guided size
  // optimizatios.
  bool OptForSizeBasedOnProfile;

  /// Structure to hold information about generated runtime checks, responsible
  /// for cleaning the checks, if vectorization turns out unprofitable.
  GeneratedRTChecks &RTChecks;
};

class InnerLoopUnroller : public InnerLoopVectorizer {
public:
  InnerLoopUnroller(Loop *OrigLoop, PredicatedScalarEvolution &PSE,
                    LoopInfo *LI, DominatorTree *DT,
                    const TargetLibraryInfo *TLI,
                    const TargetTransformInfo *TTI, AssumptionCache *AC,
                    OptimizationRemarkEmitter *ORE, unsigned UnrollFactor,
                    LoopVectorizationLegality *LVL,
                    LoopVectorizationCostModel *CM, BlockFrequencyInfo *BFI,
                    ProfileSummaryInfo *PSI, GeneratedRTChecks &Check)
      : InnerLoopVectorizer(OrigLoop, PSE, LI, DT, TLI, TTI, AC, ORE,
                            ElementCount::getFixed(1), UnrollFactor, LVL, CM,
                            BFI, PSI, Check) {}

private:
  Value *getBroadcastInstrs(Value *V) override;
  Value *getStepVector(
      Value *Val, int StartIdx, Value *Step,
      Instruction::BinaryOps Opcode = Instruction::BinaryOpsEnd) override;
  Value *reverseVector(Value *Vec) override;
};

/// Encapsulate information regarding vectorization of a loop and its epilogue.
/// This information is meant to be updated and used across two stages of
/// epilogue vectorization.
struct EpilogueLoopVectorizationInfo {
  ElementCount MainLoopVF = ElementCount::getFixed(0);
  unsigned MainLoopUF = 0;
  ElementCount EpilogueVF = ElementCount::getFixed(0);
  unsigned EpilogueUF = 0;
  BasicBlock *MainLoopIterationCountCheck = nullptr;
  BasicBlock *EpilogueIterationCountCheck = nullptr;
  BasicBlock *SCEVSafetyCheck = nullptr;
  BasicBlock *MemSafetyCheck = nullptr;
  Value *TripCount = nullptr;
  Value *VectorTripCount = nullptr;

  EpilogueLoopVectorizationInfo(unsigned MVF, unsigned MUF, unsigned EVF,
                                unsigned EUF)
      : MainLoopVF(ElementCount::getFixed(MVF)), MainLoopUF(MUF),
        EpilogueVF(ElementCount::getFixed(EVF)), EpilogueUF(EUF) {
    assert(EUF == 1 &&
           "A high UF for the epilogue loop is likely not beneficial.");
  }
};

/// An extension of the inner loop vectorizer that creates a skeleton for a
/// vectorized loop that has its epilogue (residual) also vectorized.
/// The idea is to run the vplan on a given loop twice, firstly to setup the
/// skeleton and vectorize the main loop, and secondly to complete the skeleton
/// from the first step and vectorize the epilogue.  This is achieved by
/// deriving two concrete strategy classes from this base class and invoking
/// them in succession from the loop vectorizer planner.
class InnerLoopAndEpilogueVectorizer : public InnerLoopVectorizer {
public:
  InnerLoopAndEpilogueVectorizer(
      Loop *OrigLoop, PredicatedScalarEvolution &PSE, LoopInfo *LI,
      DominatorTree *DT, const TargetLibraryInfo *TLI,
      const TargetTransformInfo *TTI, AssumptionCache *AC,
      OptimizationRemarkEmitter *ORE, EpilogueLoopVectorizationInfo &EPI,
      LoopVectorizationLegality *LVL, llvm::LoopVectorizationCostModel *CM,
      BlockFrequencyInfo *BFI, ProfileSummaryInfo *PSI,
      GeneratedRTChecks &Checks)
      : InnerLoopVectorizer(OrigLoop, PSE, LI, DT, TLI, TTI, AC, ORE,
                            EPI.MainLoopVF, EPI.MainLoopUF, LVL, CM, BFI, PSI,
                            Checks),
        EPI(EPI) {}

  // Override this function to handle the more complex control flow around the
  // three loops.
  BasicBlock *createVectorizedLoopSkeleton() final override {
    return createEpilogueVectorizedLoopSkeleton();
  }

  /// The interface for creating a vectorized skeleton using one of two
  /// different strategies, each corresponding to one execution of the vplan
  /// as described above.
  virtual BasicBlock *createEpilogueVectorizedLoopSkeleton() = 0;

  /// Holds and updates state information required to vectorize the main loop
  /// and its epilogue in two separate passes. This setup helps us avoid
  /// regenerating and recomputing runtime safety checks. It also helps us to
  /// shorten the iteration-count-check path length for the cases where the
  /// iteration count of the loop is so small that the main vector loop is
  /// completely skipped.
  EpilogueLoopVectorizationInfo &EPI;
};

/// A specialized derived class of inner loop vectorizer that performs
/// vectorization of *main* loops in the process of vectorizing loops and their
/// epilogues.
class EpilogueVectorizerMainLoop : public InnerLoopAndEpilogueVectorizer {
public:
  EpilogueVectorizerMainLoop(
      Loop *OrigLoop, PredicatedScalarEvolution &PSE, LoopInfo *LI,
      DominatorTree *DT, const TargetLibraryInfo *TLI,
      const TargetTransformInfo *TTI, AssumptionCache *AC,
      OptimizationRemarkEmitter *ORE, EpilogueLoopVectorizationInfo &EPI,
      LoopVectorizationLegality *LVL, llvm::LoopVectorizationCostModel *CM,
      BlockFrequencyInfo *BFI, ProfileSummaryInfo *PSI,
      GeneratedRTChecks &Check)
      : InnerLoopAndEpilogueVectorizer(OrigLoop, PSE, LI, DT, TLI, TTI, AC, ORE,
                                       EPI, LVL, CM, BFI, PSI, Check) {}
  /// Implements the interface for creating a vectorized skeleton using the
  /// *main loop* strategy (ie the first pass of vplan execution).
  BasicBlock *createEpilogueVectorizedLoopSkeleton() final override;

protected:
  /// Emits an iteration count bypass check once for the main loop (when \p
  /// ForEpilogue is false) and once for the epilogue loop (when \p
  /// ForEpilogue is true).
  BasicBlock *emitMinimumIterationCountCheck(Loop *L, BasicBlock *Bypass,
                                             bool ForEpilogue);
  void printDebugTracesAtStart() override;
  void printDebugTracesAtEnd() override;
};

// A specialized derived class of inner loop vectorizer that performs
// vectorization of *epilogue* loops in the process of vectorizing loops and
// their epilogues.
class EpilogueVectorizerEpilogueLoop : public InnerLoopAndEpilogueVectorizer {
public:
  EpilogueVectorizerEpilogueLoop(
      Loop *OrigLoop, PredicatedScalarEvolution &PSE, LoopInfo *LI,
      DominatorTree *DT, const TargetLibraryInfo *TLI,
      const TargetTransformInfo *TTI, AssumptionCache *AC,
      OptimizationRemarkEmitter *ORE, EpilogueLoopVectorizationInfo &EPI,
      LoopVectorizationLegality *LVL, llvm::LoopVectorizationCostModel *CM,
      BlockFrequencyInfo *BFI, ProfileSummaryInfo *PSI,
      GeneratedRTChecks &Checks)
      : InnerLoopAndEpilogueVectorizer(OrigLoop, PSE, LI, DT, TLI, TTI, AC, ORE,
                                       EPI, LVL, CM, BFI, PSI, Checks) {}
  /// Implements the interface for creating a vectorized skeleton using the
  /// *epilogue loop* strategy (ie the second pass of vplan execution).
  BasicBlock *createEpilogueVectorizedLoopSkeleton() final override;

protected:
  /// Emits an iteration count bypass check after the main vector loop has
  /// finished to see if there are any iterations left to execute by either
  /// the vector epilogue or the scalar epilogue.
  BasicBlock *emitMinimumVectorEpilogueIterCountCheck(Loop *L,
                                                      BasicBlock *Bypass,
                                                      BasicBlock *Insert);
  void printDebugTracesAtStart() override;
  void printDebugTracesAtEnd() override;
};
} // end namespace llvm

/// Look for a meaningful debug location on the instruction or it's
/// operands.
static Instruction *getDebugLocFromInstOrOperands(Instruction *I) {
  if (!I)
    return I;

  DebugLoc Empty;
  if (I->getDebugLoc() != Empty)
    return I;

  for (Use &Op : I->operands()) {
    if (Instruction *OpInst = dyn_cast<Instruction>(Op))
      if (OpInst->getDebugLoc() != Empty)
        return OpInst;
  }

  return I;
}

void InnerLoopVectorizer::setDebugLocFromInst(IRBuilder<> &B,
                                              const Value *Ptr) {
  if (const Instruction *Inst = dyn_cast_or_null<Instruction>(Ptr)) {
    const DILocation *DIL = Inst->getDebugLoc();
    if (DIL && Inst->getFunction()->isDebugInfoForProfiling() &&
        !isa<DbgInfoIntrinsic>(Inst)) {
      assert(!VF.isScalable() && "scalable vectors not yet supported.");
      auto NewDIL =
          DIL->cloneByMultiplyingDuplicationFactor(UF * VF.getKnownMinValue());
      if (NewDIL)
        B.SetCurrentDebugLocation(NewDIL.getValue());
      else
        LLVM_DEBUG(dbgs() << "Failed to create new discriminator: "
                          << DIL->getFilename() << " Line: " << DIL->getLine());
    } else
      B.SetCurrentDebugLocation(DIL);
  } else
    B.SetCurrentDebugLocation(DebugLoc());
}

/// Write a record \p DebugMsg about vectorization failure to the debug
/// output stream. If \p I is passed, it is an instruction that prevents
/// vectorization.
#ifndef NDEBUG
static void debugVectorizationFailure(const StringRef DebugMsg,
                                      Instruction *I) {
  dbgs() << "LV: Not vectorizing: " << DebugMsg;
  if (I != nullptr)
    dbgs() << " " << *I;
  else
    dbgs() << '.';
  dbgs() << '\n';
}
#endif

/// Create an analysis remark that explains why vectorization failed
///
/// \p PassName is the name of the pass (e.g. can be AlwaysPrint).  \p
/// RemarkName is the identifier for the remark.  If \p I is passed it is an
/// instruction that prevents vectorization.  Otherwise \p TheLoop is used for
/// the location of the remark.  \return the remark object that can be
/// streamed to.
static OptimizationRemarkAnalysis createLVAnalysis(const char *PassName,
                                                   StringRef RemarkName,
                                                   Loop *TheLoop,
                                                   Instruction *I) {
  Value *CodeRegion = TheLoop->getHeader();
  DebugLoc DL = TheLoop->getStartLoc();

  if (I) {
    CodeRegion = I->getParent();
    // If there is no debug location attached to the instruction, revert back to
    // using the loop's.
    if (I->getDebugLoc())
      DL = I->getDebugLoc();
  }

  OptimizationRemarkAnalysis R(PassName, RemarkName, DL, CodeRegion);
  R << "loop not vectorized: ";
  return R;
}

/// Return a value for Step multiplied by VF.
static Value *createStepForVF(IRBuilder<> &B, Constant *Step, ElementCount VF) {
  assert(isa<ConstantInt>(Step) && "Expected an integer step");
  Constant *StepVal = ConstantInt::get(
      Step->getType(),
      cast<ConstantInt>(Step)->getSExtValue() * VF.getKnownMinValue());
  return VF.isScalable() ? B.CreateVScale(StepVal) : StepVal;
}

namespace llvm {

/// Return the runtime value for VF.
Value *getRuntimeVF(IRBuilder<> &B, Type *Ty, ElementCount VF) {
  Constant *EC = ConstantInt::get(Ty, VF.getKnownMinValue());
  return VF.isScalable() ? B.CreateVScale(EC) : EC;
}

void reportVectorizationFailure(const StringRef DebugMsg,
                                const StringRef OREMsg, const StringRef ORETag,
                                OptimizationRemarkEmitter *ORE, Loop *TheLoop,
                                Instruction *I) {
  LLVM_DEBUG(debugVectorizationFailure(DebugMsg, I));
  LoopVectorizeHints Hints(TheLoop, true /* doesn't matter */, *ORE);
  ORE->emit(
      createLVAnalysis(Hints.vectorizeAnalysisPassName(), ORETag, TheLoop, I)
      << OREMsg);
}

} // end namespace llvm

#ifndef NDEBUG
/// \return string containing a file name and a line # for the given loop.
static std::string getDebugLocString(const Loop *L) {
  std::string Result;
  if (L) {
    raw_string_ostream OS(Result);
    if (const DebugLoc LoopDbgLoc = L->getStartLoc())
      LoopDbgLoc.print(OS);
    else
      // Just print the module name.
      OS << L->getHeader()->getParent()->getParent()->getModuleIdentifier();
    OS.flush();
  }
  return Result;
}
#endif

void InnerLoopVectorizer::addNewMetadata(Instruction *To,
                                         const Instruction *Orig) {
  // If the loop was versioned with memchecks, add the corresponding no-alias
  // metadata.
  if (LVer && (isa<LoadInst>(Orig) || isa<StoreInst>(Orig)))
    LVer->annotateInstWithNoAlias(To, Orig);
}

void InnerLoopVectorizer::addMetadata(Instruction *To, Instruction *From) {
  propagateMetadata(To, From);
  addNewMetadata(To, From);
}

void InnerLoopVectorizer::addMetadata(ArrayRef<Value *> To, Instruction *From) {
  for (Value *V : To) {
    if (Instruction *I = dyn_cast<Instruction>(V))
      addMetadata(I, From);
  }
}

namespace llvm {

// Loop vectorization cost-model hints how the scalar epilogue loop should be
// lowered.
enum ScalarEpilogueLowering {

  // The default: allowing scalar epilogues.
  CM_ScalarEpilogueAllowed,

  // Vectorization with OptForSize: don't allow epilogues.
  CM_ScalarEpilogueNotAllowedOptSize,

  // A special case of vectorisation with OptForSize: loops with a very small
  // trip count are considered for vectorization under OptForSize, thereby
  // making sure the cost of their loop body is dominant, free of runtime
  // guards and scalar iteration overheads.
  CM_ScalarEpilogueNotAllowedLowTripLoop,

  // Loop hint predicate indicating an epilogue is undesired.
  CM_ScalarEpilogueNotNeededUsePredicate,

  // Directive indicating we must either tail fold or not vectorize
  CM_ScalarEpilogueNotAllowedUsePredicate
};

/// LoopVectorizationCostModel - estimates the expected speedups due to
/// vectorization.
/// In many cases vectorization is not profitable. This can happen because of
/// a number of reasons. In this class we mainly attempt to predict the
/// expected speedup/slowdowns due to the supported instruction set. We use the
/// TargetTransformInfo to query the different backends for the cost of
/// different operations.
class LoopVectorizationCostModel {
public:
  LoopVectorizationCostModel(ScalarEpilogueLowering SEL, Loop *L,
                             PredicatedScalarEvolution &PSE, LoopInfo *LI,
                             LoopVectorizationLegality *Legal,
                             const TargetTransformInfo &TTI,
                             const TargetLibraryInfo *TLI, DemandedBits *DB,
                             AssumptionCache *AC,
                             OptimizationRemarkEmitter *ORE, const Function *F,
                             const LoopVectorizeHints *Hints,
                             InterleavedAccessInfo &IAI)
      : ScalarEpilogueStatus(SEL), TheLoop(L), PSE(PSE), LI(LI), Legal(Legal),
        TTI(TTI), TLI(TLI), DB(DB), AC(AC), ORE(ORE), TheFunction(F),
        Hints(Hints), InterleaveInfo(IAI) {}

  /// \return An upper bound for the vectorization factor, or None if
  /// vectorization and interleaving should be avoided up front.
  Optional<ElementCount> computeMaxVF(ElementCount UserVF, unsigned UserIC);

  /// \return True if runtime checks are required for vectorization, and false
  /// otherwise.
  bool runtimeChecksRequired();

  /// \return The most profitable vectorization factor and the cost of that VF.
  /// This method checks every power of two up to MaxVF. If UserVF is not ZERO
  /// then this vectorization factor will be selected if vectorization is
  /// possible.
  VectorizationFactor selectVectorizationFactor(ElementCount MaxVF);
  VectorizationFactor
  selectEpilogueVectorizationFactor(const ElementCount MaxVF,
                                    const LoopVectorizationPlanner &LVP);

  /// Setup cost-based decisions for user vectorization factor.
  void selectUserVectorizationFactor(ElementCount UserVF) {
    collectUniformsAndScalars(UserVF);
    collectInstsToScalarize(UserVF);
  }

  /// \return The size (in bits) of the smallest and widest types in the code
  /// that needs to be vectorized. We ignore values that remain scalar such as
  /// 64 bit loop indices.
  std::pair<unsigned, unsigned> getSmallestAndWidestTypes();

  std::pair<ElementCount, ElementCount> getFeasibleVFRange();

  /// \return The desired interleave count.
  /// If interleave count has been specified by metadata it will be returned.
  /// Otherwise, the interleave count is computed and returned. VF and LoopCost
  /// are the selected vectorization factor and the cost of the selected VF.
  unsigned selectInterleaveCount(ElementCount VF, unsigned LoopCost);

  /// Memory access instruction may be vectorized in more than one way.
  /// Form of instruction after vectorization depends on cost.
  /// This function takes cost-based decisions for Load/Store instructions
  /// and collects them in a map. This decisions map is used for building
  /// the lists of loop-uniform and loop-scalar instructions.
  /// The calculated cost is saved with widening decision in order to
  /// avoid redundant calculations.
  void setCostBasedWideningDecision(ElementCount VF);

  /// A struct that represents some properties of the register usage
  /// of a loop.
  struct RegisterUsage {
    /// Holds the number of loop invariant values that are used in the loop.
    /// The key is ClassID of target-provided register class.
    SmallMapVector<unsigned, unsigned, 4> LoopInvariantRegs;
    /// Holds the maximum number of concurrent live intervals in the loop.
    /// The key is ClassID of target-provided register class.
    SmallMapVector<unsigned, unsigned, 4> MaxLocalUsers;
  };

  /// \return Returns information about the register usages of the loop for the
  /// given vectorization factors.
  SmallVector<RegisterUsage, 8>
  calculateRegisterUsage(ArrayRef<ElementCount> VFs);

  /// Collect values we want to ignore in the cost model.
  void collectValuesToIgnore();

  /// Split reductions into those that happen in the loop, and those that happen
  /// outside. In loop reductions are collected into InLoopReductionChains.
  void collectInLoopReductions();

  /// \returns The smallest bitwidth each instruction can be represented with.
  /// The vector equivalents of these instructions should be truncated to this
  /// type.
  const MapVector<Instruction *, uint64_t> &getMinimalBitwidths() const {
    return MinBWs;
  }

  /// \returns True if it is more profitable to scalarize instruction \p I for
  /// vectorization factor \p VF.
  bool isProfitableToScalarize(Instruction *I, ElementCount VF) const {
    assert(VF.isVector() &&
           "Profitable to scalarize relevant only for VF > 1.");

    // For scalable vectors, since actual VF is unknown, we cannot scalarize any
    // instruction. We assume that if vectorization is possible, it is always
    // more beneficial.
    if (VF.isScalable())
      return false;

    // Cost model is not run in the VPlan-native path - return conservative
    // result until this changes.
    if (EnableVPlanNativePath)
      return false;

    auto Scalars = InstsToScalarize.find(VF);
    assert(Scalars != InstsToScalarize.end() &&
           "VF not yet analyzed for scalarization profitability");
    return Scalars->second.find(I) != Scalars->second.end();
  }

  /// Returns true if \p I is known to be uniform after vectorization.
  bool isUniformAfterVectorization(Instruction *I, ElementCount VF) const {
    if (VF.isScalar())
      return true;

    // Cost model is not run in the VPlan-native path - return conservative
    // result until this changes.
    if (EnableVPlanNativePath)
      return false;

    auto UniformsPerVF = Uniforms.find(VF);
    assert(UniformsPerVF != Uniforms.end() &&
           "VF not yet analyzed for uniformity");
    return UniformsPerVF->second.count(I);
  }

  /// Returns true if \p I is known to be scalar after vectorization.
  bool isScalarAfterVectorization(Instruction *I, ElementCount VF) const {
    if (VF.isScalar())
      return true;

    // Cost model is not run in the VPlan-native path - return conservative
    // result until this changes.
    if (EnableVPlanNativePath)
      return false;

    auto ScalarsPerVF = Scalars.find(VF);
    assert(ScalarsPerVF != Scalars.end() &&
           "Scalar values are not calculated for VF");
    return ScalarsPerVF->second.count(I);
  }

  /// \returns True if instruction \p I can be truncated to a smaller bitwidth
  /// for vectorization factor \p VF.
  bool canTruncateToMinimalBitwidth(Instruction *I, ElementCount VF) const {
    return VF.isVector() && MinBWs.find(I) != MinBWs.end() &&
           !isProfitableToScalarize(I, VF) &&
           !isScalarAfterVectorization(I, VF);
  }

  /// Decision that was taken during cost calculation for memory instruction.
  enum InstWidening {
    CM_Unknown,
    CM_Widen,         // For consecutive accesses with stride +1.
    CM_Widen_Reverse, // For consecutive accesses with stride -1.
    CM_Interleave,
    CM_GatherScatter,
    CM_Scalarize
  };

  /// Save vectorization decision \p W and \p Cost taken by the cost model for
  /// instruction \p I and vector width \p VF.
  void setWideningDecision(Instruction *I, ElementCount VF, InstWidening W,
                           InstructionCost Cost) {
    assert(VF.isVector() && "Expected VF >=2");
    WideningDecisions[std::make_pair(I, VF)] = std::make_pair(W, Cost);
  }

  /// Save vectorization decision \p W and \p Cost taken by the cost model for
  /// interleaving group \p Grp and vector width \p VF.
  void setWideningDecision(const InterleaveGroup<Instruction> *Grp,
                           ElementCount VF, InstWidening W,
                           InstructionCost Cost) {
    assert(VF.isVector() && "Expected VF >=2");
    /// Broadcast this decicion to all instructions inside the group.
    /// But the cost will be assigned to one instruction only.
    for (unsigned i = 0; i < Grp->getFactor(); ++i) {
      if (auto *I = Grp->getMember(i)) {
        if (Grp->getInsertPos() == I)
          WideningDecisions[std::make_pair(I, VF)] = std::make_pair(W, Cost);
        else
          WideningDecisions[std::make_pair(I, VF)] = std::make_pair(W, 0);
      }
    }
  }

  /// Return the cost model decision for the given instruction \p I and vector
  /// width \p VF. Return CM_Unknown if this instruction did not pass
  /// through the cost modeling.
  InstWidening getWideningDecision(Instruction *I, ElementCount VF) const {
    assert(VF.isVector() && "Expected VF to be a vector VF");
    // Cost model is not run in the VPlan-native path - return conservative
    // result until this changes.
    if (EnableVPlanNativePath)
      return CM_GatherScatter;

    std::pair<Instruction *, ElementCount> InstOnVF = std::make_pair(I, VF);
    auto Itr = WideningDecisions.find(InstOnVF);
    if (Itr == WideningDecisions.end())
      return CM_Unknown;
    return Itr->second.first;
  }

  /// Return the vectorization cost for the given instruction \p I and vector
  /// width \p VF.
  InstructionCost getWideningCost(Instruction *I, ElementCount VF) {
    assert(VF.isVector() && "Expected VF >=2");
    std::pair<Instruction *, ElementCount> InstOnVF = std::make_pair(I, VF);
    assert(WideningDecisions.find(InstOnVF) != WideningDecisions.end() &&
           "The cost is not calculated");
    return WideningDecisions[InstOnVF].second;
  }

  /// Return True if instruction \p I is an optimizable truncate whose operand
  /// is an induction variable. Such a truncate will be removed by adding a new
  /// induction variable with the destination type.
  bool isOptimizableIVTruncate(Instruction *I, ElementCount VF) {
    // If the instruction is not a truncate, return false.
    auto *Trunc = dyn_cast<TruncInst>(I);
    if (!Trunc)
      return false;

    // Get the source and destination types of the truncate.
    Type *SrcTy = ToVectorTy(cast<CastInst>(I)->getSrcTy(), VF);
    Type *DestTy = ToVectorTy(cast<CastInst>(I)->getDestTy(), VF);

    // If the truncate is free for the given types, return false. Replacing a
    // free truncate with an induction variable would add an induction variable
    // update instruction to each iteration of the loop. We exclude from this
    // check the primary induction variable since it will need an update
    // instruction regardless.
    Value *Op = Trunc->getOperand(0);
    if (Op != Legal->getPrimaryInduction() && TTI.isTruncateFree(SrcTy, DestTy))
      return false;

    // If the truncated value is not an induction variable, return false.
    return Legal->isInductionPhi(Op);
  }

  /// Collects the instructions to scalarize for each predicated instruction in
  /// the loop.
  void collectInstsToScalarize(ElementCount VF);

  /// Collect Uniform and Scalar values for the given \p VF.
  /// The sets depend on CM decision for Load/Store instructions
  /// that may be vectorized as interleave, gather-scatter or scalarized.
  void collectUniformsAndScalars(ElementCount VF) {
    // Do the analysis once.
    if (VF.isScalar() || Uniforms.find(VF) != Uniforms.end())
      return;
    setCostBasedWideningDecision(VF);
    collectLoopUniforms(VF);
    collectLoopScalars(VF);
  }

  /// Returns true if the target machine supports masked store operation
  /// for the given \p DataType and kind of access to \p Ptr.
  bool isLegalMaskedStore(Type *DataType, Value *Ptr, Align Alignment) const {
    return Legal->isConsecutivePtr(Ptr) &&
           TTI.isLegalMaskedStore(DataType, Alignment);
  }

  /// Returns true if the target machine supports masked load operation
  /// for the given \p DataType and kind of access to \p Ptr.
  bool isLegalMaskedLoad(Type *DataType, Value *Ptr, Align Alignment) const {
    return Legal->isConsecutivePtr(Ptr) &&
           TTI.isLegalMaskedLoad(DataType, Alignment);
  }

  /// Returns true if the target machine supports masked scatter operation
  /// for the given \p DataType.
  bool isLegalMaskedScatter(Type *DataType, Align Alignment) const {
    return TTI.isLegalMaskedScatter(DataType, Alignment);
  }

  /// Returns true if the target machine supports masked gather operation
  /// for the given \p DataType.
  bool isLegalMaskedGather(Type *DataType, Align Alignment) const {
    return TTI.isLegalMaskedGather(DataType, Alignment);
  }

  /// Returns true if the target machine can represent \p V as a masked gather
  /// or scatter operation.
  bool isLegalGatherOrScatter(Value *V) {
    bool LI = isa<LoadInst>(V);
    bool SI = isa<StoreInst>(V);
    if (!LI && !SI)
      return false;
    auto *Ty = getMemInstValueType(V);
    Align Align = getLoadStoreAlignment(V);
    return (LI && isLegalMaskedGather(Ty, Align)) ||
           (SI && isLegalMaskedScatter(Ty, Align));
  }

  /// Returns true if the target machine supports all of the reduction
  /// variables found for the given VF.
  bool canVectorizeReductions(ElementCount VF) {
    return (all_of(Legal->getReductionVars(), [&](auto &Reduction) -> bool {
      RecurrenceDescriptor RdxDesc = Reduction.second;
      return TTI.isLegalToVectorizeReduction(RdxDesc, VF);
    }));
  }

  /// Returns true if \p I is an instruction that will be scalarized with
  /// predication. Such instructions include conditional stores and
  /// instructions that may divide by zero.
  /// If a non-zero VF has been calculated, we check if I will be scalarized
  /// predication for that VF.
  bool
  isScalarWithPredication(Instruction *I,
                          ElementCount VF = ElementCount::getFixed(1)) const;

  // Returns true if \p I is an instruction that will be predicated either
  // through scalar predication or masked load/store or masked gather/scatter.
  // Superset of instructions that return true for isScalarWithPredication.
  bool isPredicatedInst(Instruction *I) {
    if (!blockNeedsPredication(I->getParent()))
      return false;
    // Loads and stores that need some form of masked operation are predicated
    // instructions.
    if (isa<LoadInst>(I) || isa<StoreInst>(I))
      return Legal->isMaskRequired(I);
    return isScalarWithPredication(I);
  }

  /// Returns true if \p I is a memory instruction with consecutive memory
  /// access that can be widened.
  bool
  memoryInstructionCanBeWidened(Instruction *I,
                                ElementCount VF = ElementCount::getFixed(1));

  /// Returns true if \p I is a memory instruction in an interleaved-group
  /// of memory accesses that can be vectorized with wide vector loads/stores
  /// and shuffles.
  bool
  interleavedAccessCanBeWidened(Instruction *I,
                                ElementCount VF = ElementCount::getFixed(1));

  /// Check if \p Instr belongs to any interleaved access group.
  bool isAccessInterleaved(Instruction *Instr) {
    return InterleaveInfo.isInterleaved(Instr);
  }

  /// Get the interleaved access group that \p Instr belongs to.
  const InterleaveGroup<Instruction> *
  getInterleavedAccessGroup(Instruction *Instr) {
    return InterleaveInfo.getInterleaveGroup(Instr);
  }

  /// Returns true if we're required to use a scalar epilogue for at least
  /// the final iteration of the original loop.
  bool requiresScalarEpilogue() const {
    if (!isScalarEpilogueAllowed())
      return false;
    // If we might exit from anywhere but the latch, must run the exiting
    // iteration in scalar form.
    if (TheLoop->getExitingBlock() != TheLoop->getLoopLatch())
      return true;
    return InterleaveInfo.requiresScalarEpilogue();
  }

  /// Returns true if a scalar epilogue is not allowed due to optsize or a
  /// loop hint annotation.
  bool isScalarEpilogueAllowed() const {
    return ScalarEpilogueStatus == CM_ScalarEpilogueAllowed;
  }

  /// Returns true if all loop blocks should be masked to fold tail loop.
  bool foldTailByMasking() const { return FoldTailByMasking; }

  bool blockNeedsPredication(BasicBlock *BB) const {
    return foldTailByMasking() || Legal->blockNeedsPredication(BB);
  }

  /// A SmallMapVector to store the InLoop reduction op chains, mapping phi
  /// nodes to the chain of instructions representing the reductions. Uses a
  /// MapVector to ensure deterministic iteration order.
  using ReductionChainMap =
      SmallMapVector<PHINode *, SmallVector<Instruction *, 4>, 4>;

  /// Return the chain of instructions representing an inloop reduction.
  const ReductionChainMap &getInLoopReductionChains() const {
    return InLoopReductionChains;
  }

  /// Returns true if the Phi is part of an inloop reduction.
  bool isInLoopReduction(PHINode *Phi) const {
    return InLoopReductionChains.count(Phi);
  }

  /// Estimate cost of an intrinsic call instruction CI if it were vectorized
  /// with factor VF.  Return the cost of the instruction, including
  /// scalarization overhead if it's needed.
  InstructionCost getVectorIntrinsicCost(CallInst *CI, ElementCount VF) const;

  /// Estimate cost of a call instruction CI if it were vectorized with factor
  /// VF. Return the cost of the instruction, including scalarization overhead
  /// if it's needed. The flag NeedToScalarize shows if the call needs to be
  /// scalarized -
  /// i.e. either vector version isn't available, or is too expensive.
  InstructionCost getVectorCallCost(CallInst *CI, ElementCount VF,
                                    bool &NeedToScalarize) const;

  /// Invalidates decisions already taken by the cost model.
  void invalidateCostModelingDecisions() {
    WideningDecisions.clear();
    Uniforms.clear();
    Scalars.clear();
  }

private:
  unsigned NumPredStores = 0;

  /// \return An upper bound for the vectorization factor, a power-of-2 larger
  /// than zero. One is returned if vectorization should best be avoided due
  /// to cost.
  Optional<ElementCount> computeFeasibleMaxVF(unsigned ConstTripCount,
                                              ElementCount UserVF);

  /// The vectorization cost is a combination of the cost itself and a boolean
  /// indicating whether any of the contributing operations will actually
  /// operate on
  /// vector values after type legalization in the backend. If this latter value
  /// is
  /// false, then all operations will be scalarized (i.e. no vectorization has
  /// actually taken place).
  using VectorizationCostTy = std::pair<InstructionCost, bool>;

  /// Returns the expected execution cost. The unit of the cost does
  /// not matter because we use the 'cost' units to compare different
  /// vector widths. The cost that is returned is *not* normalized by
  /// the factor width.
  VectorizationCostTy expectedCost(ElementCount VF);

  /// Returns the execution time cost of an instruction for a given vector
  /// width. Vector width of one means scalar.
  VectorizationCostTy getInstructionCost(Instruction *I, ElementCount VF);

  /// The cost-computation logic from getInstructionCost which provides
  /// the vector type as an output parameter.
  InstructionCost getInstructionCost(Instruction *I, ElementCount VF,
                                     Type *&VectorTy);

  /// Return the cost of instructions in an inloop reduction pattern, if I is
  /// part of that pattern.
  InstructionCost getReductionPatternCost(Instruction *I, ElementCount VF,
                                          Type *VectorTy,
                                          TTI::TargetCostKind CostKind);

  /// Calculate vectorization cost of memory instruction \p I.
  InstructionCost getMemoryInstructionCost(Instruction *I, ElementCount VF);

  /// The cost computation for scalarized memory instruction.
  InstructionCost getMemInstScalarizationCost(Instruction *I, ElementCount VF);

  /// The cost computation for interleaving group of memory instructions.
  InstructionCost getInterleaveGroupCost(Instruction *I, ElementCount VF);

  /// The cost computation for Gather/Scatter instruction.
  InstructionCost getGatherScatterCost(Instruction *I, ElementCount VF);

  /// The cost computation for widening instruction \p I with consecutive
  /// memory access.
  InstructionCost getConsecutiveMemOpCost(Instruction *I, ElementCount VF);

  /// The cost calculation for Load/Store instruction \p I with uniform pointer -
  /// Load: scalar load + broadcast.
  /// Store: scalar store + (loop invariant value stored? 0 : extract of last
  /// element)
  InstructionCost getUniformMemOpCost(Instruction *I, ElementCount VF);

  /// Estimate the overhead of scalarizing an instruction. This is a
  /// convenience wrapper for the type-based getScalarizationOverhead API.
  InstructionCost getScalarizationOverhead(Instruction *I,
                                           ElementCount VF) const;

  /// Returns whether the instruction is a load or store and will be a emitted
  /// as a vector operation.
  bool isConsecutiveLoadOrStore(Instruction *I);

  /// Returns true if an artificially high cost for emulated masked memrefs
  /// should be used.
  bool useEmulatedMaskMemRefHack(Instruction *I);

  /// Map of scalar integer values to the smallest bitwidth they can be legally
  /// represented as. The vector equivalents of these values should be truncated
  /// to this type.
  MapVector<Instruction *, uint64_t> MinBWs;

  /// A type representing the costs for instructions if they were to be
  /// scalarized rather than vectorized. The entries are Instruction-Cost
  /// pairs.
  using ScalarCostsTy = DenseMap<Instruction *, InstructionCost>;

  /// A set containing all BasicBlocks that are known to present after
  /// vectorization as a predicated block.
  SmallPtrSet<BasicBlock *, 4> PredicatedBBsAfterVectorization;

  /// Records whether it is allowed to have the original scalar loop execute at
  /// least once. This may be needed as a fallback loop in case runtime
  /// aliasing/dependence checks fail, or to handle the tail/remainder
  /// iterations when the trip count is unknown or doesn't divide by the VF,
  /// or as a peel-loop to handle gaps in interleave-groups.
  /// Under optsize and when the trip count is very small we don't allow any
  /// iterations to execute in the scalar loop.
  ScalarEpilogueLowering ScalarEpilogueStatus = CM_ScalarEpilogueAllowed;

  /// All blocks of loop are to be masked to fold tail of scalar iterations.
  bool FoldTailByMasking = false;

  /// A map holding scalar costs for different vectorization factors. The
  /// presence of a cost for an instruction in the mapping indicates that the
  /// instruction will be scalarized when vectorizing with the associated
  /// vectorization factor. The entries are VF-ScalarCostTy pairs.
  DenseMap<ElementCount, ScalarCostsTy> InstsToScalarize;

  /// Holds the instructions known to be uniform after vectorization.
  /// The data is collected per VF.
  DenseMap<ElementCount, SmallPtrSet<Instruction *, 4>> Uniforms;

  /// Holds the instructions known to be scalar after vectorization.
  /// The data is collected per VF.
  DenseMap<ElementCount, SmallPtrSet<Instruction *, 4>> Scalars;

  /// Holds the instructions (address computations) that are forced to be
  /// scalarized.
  DenseMap<ElementCount, SmallPtrSet<Instruction *, 4>> ForcedScalars;

  /// PHINodes of the reductions that should be expanded in-loop along with
  /// their associated chains of reduction operations, in program order from top
  /// (PHI) to bottom
  ReductionChainMap InLoopReductionChains;

  /// A Map of inloop reduction operations and their immediate chain operand.
  /// FIXME: This can be removed once reductions can be costed correctly in
  /// vplan. This was added to allow quick lookup to the inloop operations,
  /// without having to loop through InLoopReductionChains.
  DenseMap<Instruction *, Instruction *> InLoopReductionImmediateChains;

  /// Returns the expected difference in cost from scalarizing the expression
  /// feeding a predicated instruction \p PredInst. The instructions to
  /// scalarize and their scalar costs are collected in \p ScalarCosts. A
  /// non-negative return value implies the expression will be scalarized.
  /// Currently, only single-use chains are considered for scalarization.
  InstructionCost computePredInstDiscount(Instruction *PredInst,
                                          ScalarCostsTy &ScalarCosts,
                                          ElementCount VF);

  /// Collect the instructions that are uniform after vectorization. An
  /// instruction is uniform if we represent it with a single scalar value in
  /// the vectorized loop corresponding to each vector iteration. Examples of
  /// uniform instructions include pointer operands of consecutive or
  /// interleaved memory accesses. Note that although uniformity implies an
  /// instruction will be scalar, the reverse is not true. In general, a
  /// scalarized instruction will be represented by VF scalar values in the
  /// vectorized loop, each corresponding to an iteration of the original
  /// scalar loop.
  void collectLoopUniforms(ElementCount VF);

  /// Collect the instructions that are scalar after vectorization. An
  /// instruction is scalar if it is known to be uniform or will be scalarized
  /// during vectorization. Non-uniform scalarized instructions will be
  /// represented by VF values in the vectorized loop, each corresponding to an
  /// iteration of the original scalar loop.
  void collectLoopScalars(ElementCount VF);

  /// Keeps cost model vectorization decision and cost for instructions.
  /// Right now it is used for memory instructions only.
  using DecisionList = DenseMap<std::pair<Instruction *, ElementCount>,
                                std::pair<InstWidening, InstructionCost>>;

  DecisionList WideningDecisions;

  /// Returns true if \p V is expected to be vectorized and it needs to be
  /// extracted.
  bool needsExtract(Value *V, ElementCount VF) const {
    Instruction *I = dyn_cast<Instruction>(V);
    if (VF.isScalar() || !I || !TheLoop->contains(I) ||
        TheLoop->isLoopInvariant(I))
      return false;

    // Assume we can vectorize V (and hence we need extraction) if the
    // scalars are not computed yet. This can happen, because it is called
    // via getScalarizationOverhead from setCostBasedWideningDecision, before
    // the scalars are collected. That should be a safe assumption in most
    // cases, because we check if the operands have vectorizable types
    // beforehand in LoopVectorizationLegality.
    return Scalars.find(VF) == Scalars.end() ||
           !isScalarAfterVectorization(I, VF);
  };

  /// Returns a range containing only operands needing to be extracted.
  SmallVector<Value *, 4> filterExtractingOperands(Instruction::op_range Ops,
                                                   ElementCount VF) const {
    return SmallVector<Value *, 4>(make_filter_range(
        Ops, [this, VF](Value *V) { return this->needsExtract(V, VF); }));
  }

  /// Determines if we have the infrastructure to vectorize loop \p L and its
  /// epilogue, assuming the main loop is vectorized by \p VF.
  bool isCandidateForEpilogueVectorization(const Loop &L,
                                           const ElementCount VF) const;

  /// Returns true if epilogue vectorization is considered profitable, and
  /// false otherwise.
  /// \p VF is the vectorization factor chosen for the original loop.
  bool isEpilogueVectorizationProfitable(const ElementCount VF) const;

public:
  /// The loop that we evaluate.
  Loop *TheLoop;

  /// Predicated scalar evolution analysis.
  PredicatedScalarEvolution &PSE;

  /// Loop Info analysis.
  LoopInfo *LI;

  /// Vectorization legality.
  LoopVectorizationLegality *Legal;

  /// Vector target information.
  const TargetTransformInfo &TTI;

  /// Target Library Info.
  const TargetLibraryInfo *TLI;

  /// Demanded bits analysis.
  DemandedBits *DB;

  /// Assumption cache.
  AssumptionCache *AC;

  /// Interface to emit optimization remarks.
  OptimizationRemarkEmitter *ORE;

  const Function *TheFunction;

  /// Loop Vectorize Hint.
  const LoopVectorizeHints *Hints;

  /// The interleave access information contains groups of interleaved accesses
  /// with the same stride and close to each other.
  InterleavedAccessInfo &InterleaveInfo;

  /// Values to ignore in the cost model.
  SmallPtrSet<const Value *, 16> ValuesToIgnore;

  /// Values to ignore in the cost model when VF > 1.
  SmallPtrSet<const Value *, 16> VecValuesToIgnore;

  /// Profitable vector factors.
  SmallVector<VectorizationFactor, 8> ProfitableVFs;
};
} // end namespace llvm

/// Helper struct to manage generating runtime checks for vectorization.
///
/// The runtime checks are created up-front in temporary blocks to allow better
/// estimating the cost and un-linked from the existing IR. After deciding to
/// vectorize, the checks are moved back. If deciding not to vectorize, the
/// temporary blocks are completely removed.
class GeneratedRTChecks {
  /// Basic block which contains the generated SCEV checks, if any.
  BasicBlock *SCEVCheckBlock = nullptr;

  /// The value representing the result of the generated SCEV checks. If it is
  /// nullptr, either no SCEV checks have been generated or they have been used.
  Value *SCEVCheckCond = nullptr;

  /// Basic block which contains the generated memory runtime checks, if any.
  BasicBlock *MemCheckBlock = nullptr;

  /// The value representing the result of the generated memory runtime checks.
  /// If it is nullptr, either no memory runtime checks have been generated or
  /// they have been used.
  Instruction *MemRuntimeCheckCond = nullptr;

  DominatorTree *DT;
  LoopInfo *LI;

  SCEVExpander SCEVExp;
  SCEVExpander MemCheckExp;

public:
  GeneratedRTChecks(ScalarEvolution &SE, DominatorTree *DT, LoopInfo *LI,
                    const DataLayout &DL)
      : DT(DT), LI(LI), SCEVExp(SE, DL, "scev.check"),
        MemCheckExp(SE, DL, "scev.check") {}

  /// Generate runtime checks in SCEVCheckBlock and MemCheckBlock, so we can
  /// accurately estimate the cost of the runtime checks. The blocks are
  /// un-linked from the IR and is added back during vector code generation. If
  /// there is no vector code generation, the check blocks are removed
  /// completely.
  void Create(Loop *L, const LoopAccessInfo &LAI,
              const SCEVUnionPredicate &UnionPred) {

    BasicBlock *LoopHeader = L->getHeader();
    BasicBlock *Preheader = L->getLoopPreheader();

    // Use SplitBlock to create blocks for SCEV & memory runtime checks to
    // ensure the blocks are properly added to LoopInfo & DominatorTree. Those
    // may be used by SCEVExpander. The blocks will be un-linked from their
    // predecessors and removed from LI & DT at the end of the function.
    if (!UnionPred.isAlwaysTrue()) {
      SCEVCheckBlock = SplitBlock(Preheader, Preheader->getTerminator(), DT, LI,
                                  nullptr, "vector.scevcheck");

      SCEVCheckCond = SCEVExp.expandCodeForPredicate(
          &UnionPred, SCEVCheckBlock->getTerminator());
    }

    const auto &RtPtrChecking = *LAI.getRuntimePointerChecking();
    if (RtPtrChecking.Need) {
      auto *Pred = SCEVCheckBlock ? SCEVCheckBlock : Preheader;
      MemCheckBlock = SplitBlock(Pred, Pred->getTerminator(), DT, LI, nullptr,
                                 "vector.memcheck");

      std::tie(std::ignore, MemRuntimeCheckCond) =
          addRuntimeChecks(MemCheckBlock->getTerminator(), L,
                           RtPtrChecking.getChecks(), MemCheckExp);
      assert(MemRuntimeCheckCond &&
             "no RT checks generated although RtPtrChecking "
             "claimed checks are required");
    }

    if (!MemCheckBlock && !SCEVCheckBlock)
      return;

    // Unhook the temporary block with the checks, update various places
    // accordingly.
    if (SCEVCheckBlock)
      SCEVCheckBlock->replaceAllUsesWith(Preheader);
    if (MemCheckBlock)
      MemCheckBlock->replaceAllUsesWith(Preheader);

    if (SCEVCheckBlock) {
      SCEVCheckBlock->getTerminator()->moveBefore(Preheader->getTerminator());
      new UnreachableInst(Preheader->getContext(), SCEVCheckBlock);
      Preheader->getTerminator()->eraseFromParent();
    }
    if (MemCheckBlock) {
      MemCheckBlock->getTerminator()->moveBefore(Preheader->getTerminator());
      new UnreachableInst(Preheader->getContext(), MemCheckBlock);
      Preheader->getTerminator()->eraseFromParent();
    }

    DT->changeImmediateDominator(LoopHeader, Preheader);
    if (MemCheckBlock) {
      DT->eraseNode(MemCheckBlock);
      LI->removeBlock(MemCheckBlock);
    }
    if (SCEVCheckBlock) {
      DT->eraseNode(SCEVCheckBlock);
      LI->removeBlock(SCEVCheckBlock);
    }
  }

  /// Remove the created SCEV & memory runtime check blocks & instructions, if
  /// unused.
  ~GeneratedRTChecks() {
    SCEVExpanderCleaner SCEVCleaner(SCEVExp, *DT);
    SCEVExpanderCleaner MemCheckCleaner(MemCheckExp, *DT);
    if (!SCEVCheckCond)
      SCEVCleaner.markResultUsed();

    if (!MemRuntimeCheckCond)
      MemCheckCleaner.markResultUsed();

    if (MemRuntimeCheckCond) {
      auto &SE = *MemCheckExp.getSE();
      // Memory runtime check generation creates compares that use expanded
      // values. Remove them before running the SCEVExpanderCleaners.
      for (auto &I : make_early_inc_range(reverse(*MemCheckBlock))) {
        if (MemCheckExp.isInsertedInstruction(&I))
          continue;
        SE.forgetValue(&I);
        SE.eraseValueFromMap(&I);
        I.eraseFromParent();
      }
    }
    MemCheckCleaner.cleanup();
    SCEVCleaner.cleanup();

    if (SCEVCheckCond)
      SCEVCheckBlock->eraseFromParent();
    if (MemRuntimeCheckCond)
      MemCheckBlock->eraseFromParent();
  }

  /// Adds the generated SCEVCheckBlock before \p LoopVectorPreHeader and
  /// adjusts the branches to branch to the vector preheader or \p Bypass,
  /// depending on the generated condition.
  BasicBlock *emitSCEVChecks(Loop *L, BasicBlock *Bypass,
                             BasicBlock *LoopVectorPreHeader,
                             BasicBlock *LoopExitBlock) {
    if (!SCEVCheckCond)
      return nullptr;
    if (auto *C = dyn_cast<ConstantInt>(SCEVCheckCond))
      if (C->isZero())
        return nullptr;

    auto *Pred = LoopVectorPreHeader->getSinglePredecessor();

    BranchInst::Create(LoopVectorPreHeader, SCEVCheckBlock);
    // Create new preheader for vector loop.
    if (auto *PL = LI->getLoopFor(LoopVectorPreHeader))
      PL->addBasicBlockToLoop(SCEVCheckBlock, *LI);

    SCEVCheckBlock->getTerminator()->eraseFromParent();
    SCEVCheckBlock->moveBefore(LoopVectorPreHeader);
    Pred->getTerminator()->replaceSuccessorWith(LoopVectorPreHeader,
                                                SCEVCheckBlock);

    DT->addNewBlock(SCEVCheckBlock, Pred);
    DT->changeImmediateDominator(LoopVectorPreHeader, SCEVCheckBlock);

    ReplaceInstWithInst(
        SCEVCheckBlock->getTerminator(),
        BranchInst::Create(Bypass, LoopVectorPreHeader, SCEVCheckCond));
    // Mark the check as used, to prevent it from being removed during cleanup.
    SCEVCheckCond = nullptr;
    return SCEVCheckBlock;
  }

  /// Adds the generated MemCheckBlock before \p LoopVectorPreHeader and adjusts
  /// the branches to branch to the vector preheader or \p Bypass, depending on
  /// the generated condition.
  BasicBlock *emitMemRuntimeChecks(Loop *L, BasicBlock *Bypass,
                                   BasicBlock *LoopVectorPreHeader) {
    // Check if we generated code that checks in runtime if arrays overlap.
    if (!MemRuntimeCheckCond)
      return nullptr;

    auto *Pred = LoopVectorPreHeader->getSinglePredecessor();
    Pred->getTerminator()->replaceSuccessorWith(LoopVectorPreHeader,
                                                MemCheckBlock);

    DT->addNewBlock(MemCheckBlock, Pred);
    DT->changeImmediateDominator(LoopVectorPreHeader, MemCheckBlock);
    MemCheckBlock->moveBefore(LoopVectorPreHeader);

    if (auto *PL = LI->getLoopFor(LoopVectorPreHeader))
      PL->addBasicBlockToLoop(MemCheckBlock, *LI);

    ReplaceInstWithInst(
        MemCheckBlock->getTerminator(),
        BranchInst::Create(Bypass, LoopVectorPreHeader, MemRuntimeCheckCond));
    MemCheckBlock->getTerminator()->setDebugLoc(
        Pred->getTerminator()->getDebugLoc());

    // Mark the check as used, to prevent it from being removed during cleanup.
    MemRuntimeCheckCond = nullptr;
    return MemCheckBlock;
  }
};

// Return true if \p OuterLp is an outer loop annotated with hints for explicit
// vectorization. The loop needs to be annotated with #pragma omp simd
// simdlen(#) or #pragma clang vectorize(enable) vectorize_width(#). If the
// vector length information is not provided, vectorization is not considered
// explicit. Interleave hints are not allowed either. These limitations will be
// relaxed in the future.
// Please, note that we are currently forced to abuse the pragma 'clang
// vectorize' semantics. This pragma provides *auto-vectorization hints*
// (i.e., LV must check that vectorization is legal) whereas pragma 'omp simd'
// provides *explicit vectorization hints* (LV can bypass legal checks and
// assume that vectorization is legal). However, both hints are implemented
// using the same metadata (llvm.loop.vectorize, processed by
// LoopVectorizeHints). This will be fixed in the future when the native IR
// representation for pragma 'omp simd' is introduced.
static bool isExplicitVecOuterLoop(Loop *OuterLp,
                                   OptimizationRemarkEmitter *ORE) {
  assert(!OuterLp->isInnermost() && "This is not an outer loop");
  LoopVectorizeHints Hints(OuterLp, true /*DisableInterleaving*/, *ORE);

  // Only outer loops with an explicit vectorization hint are supported.
  // Unannotated outer loops are ignored.
  if (Hints.getForce() == LoopVectorizeHints::FK_Undefined)
    return false;

  Function *Fn = OuterLp->getHeader()->getParent();
  if (!Hints.allowVectorization(Fn, OuterLp,
                                true /*VectorizeOnlyWhenForced*/)) {
    LLVM_DEBUG(dbgs() << "LV: Loop hints prevent outer loop vectorization.\n");
    return false;
  }

  if (Hints.getInterleave() > 1) {
    // TODO: Interleave support is future work.
    LLVM_DEBUG(dbgs() << "LV: Not vectorizing: Interleave is not supported for "
                         "outer loops.\n");
    Hints.emitRemarkWithHints();
    return false;
  }

  return true;
}

static void collectSupportedLoops(Loop &L, LoopInfo *LI,
                                  OptimizationRemarkEmitter *ORE,
                                  SmallVectorImpl<Loop *> &V) {
  // Collect inner loops and outer loops without irreducible control flow. For
  // now, only collect outer loops that have explicit vectorization hints. If we
  // are stress testing the VPlan H-CFG construction, we collect the outermost
  // loop of every loop nest.
  if (L.isInnermost() || VPlanBuildStressTest ||
      (EnableVPlanNativePath && isExplicitVecOuterLoop(&L, ORE))) {
    LoopBlocksRPO RPOT(&L);
    RPOT.perform(LI);
    if (!containsIrreducibleCFG<const BasicBlock *>(RPOT, *LI)) {
      V.push_back(&L);
      // TODO: Collect inner loops inside marked outer loops in case
      // vectorization fails for the outer loop. Do not invoke
      // 'containsIrreducibleCFG' again for inner loops when the outer loop is
      // already known to be reducible. We can use an inherited attribute for
      // that.
      return;
    }
  }
  for (Loop *InnerL : L)
    collectSupportedLoops(*InnerL, LI, ORE, V);
}

namespace {

/// The LoopVectorize Pass.
struct LoopVectorize : public FunctionPass {
  /// Pass identification, replacement for typeid
  static char ID;

  LoopVectorizePass Impl;

  explicit LoopVectorize(bool InterleaveOnlyWhenForced = false,
                         bool VectorizeOnlyWhenForced = false)
      : FunctionPass(ID),
        Impl({InterleaveOnlyWhenForced, VectorizeOnlyWhenForced}) {
    initializeLoopVectorizePass(*PassRegistry::getPassRegistry());
  }

  bool runOnFunction(Function &F) override {
    if (skipFunction(F))
      return false;

    auto *SE = &getAnalysis<ScalarEvolutionWrapperPass>().getSE();
    auto *LI = &getAnalysis<LoopInfoWrapperPass>().getLoopInfo();
    auto *TTI = &getAnalysis<TargetTransformInfoWrapperPass>().getTTI(F);
    auto *DT = &getAnalysis<DominatorTreeWrapperPass>().getDomTree();
    auto *BFI = &getAnalysis<BlockFrequencyInfoWrapperPass>().getBFI();
    auto *TLIP = getAnalysisIfAvailable<TargetLibraryInfoWrapperPass>();
    auto *TLI = TLIP ? &TLIP->getTLI(F) : nullptr;
    auto *AA = &getAnalysis<AAResultsWrapperPass>().getAAResults();
    auto *AC = &getAnalysis<AssumptionCacheTracker>().getAssumptionCache(F);
    auto *LAA = &getAnalysis<LoopAccessLegacyAnalysis>();
    auto *DB = &getAnalysis<DemandedBitsWrapperPass>().getDemandedBits();
    auto *ORE = &getAnalysis<OptimizationRemarkEmitterWrapperPass>().getORE();
    auto *PSI = &getAnalysis<ProfileSummaryInfoWrapperPass>().getPSI();

    std::function<const LoopAccessInfo &(Loop &)> GetLAA =
        [&](Loop &L) -> const LoopAccessInfo & { return LAA->getInfo(&L); };

    return Impl.runImpl(F, *SE, *LI, *TTI, *DT, *BFI, TLI, *DB, *AA, *AC,
                        GetLAA, *ORE, PSI).MadeAnyChange;
  }

  void getAnalysisUsage(AnalysisUsage &AU) const override {
    AU.addRequired<AssumptionCacheTracker>();
    AU.addRequired<BlockFrequencyInfoWrapperPass>();
    AU.addRequired<DominatorTreeWrapperPass>();
    AU.addRequired<LoopInfoWrapperPass>();
    AU.addRequired<ScalarEvolutionWrapperPass>();
    AU.addRequired<TargetTransformInfoWrapperPass>();
    AU.addRequired<AAResultsWrapperPass>();
    AU.addRequired<LoopAccessLegacyAnalysis>();
    AU.addRequired<DemandedBitsWrapperPass>();
    AU.addRequired<OptimizationRemarkEmitterWrapperPass>();
    AU.addRequired<InjectTLIMappingsLegacy>();

    // We currently do not preserve loopinfo/dominator analyses with outer loop
    // vectorization. Until this is addressed, mark these analyses as preserved
    // only for non-VPlan-native path.
    // TODO: Preserve Loop and Dominator analyses for VPlan-native path.
    if (!EnableVPlanNativePath) {
      AU.addPreserved<LoopInfoWrapperPass>();
      AU.addPreserved<DominatorTreeWrapperPass>();
    }

    AU.addPreserved<BasicAAWrapperPass>();
    AU.addPreserved<GlobalsAAWrapperPass>();
    AU.addRequired<ProfileSummaryInfoWrapperPass>();
  }
};

} // end anonymous namespace

//===----------------------------------------------------------------------===//
// Implementation of LoopVectorizationLegality, InnerLoopVectorizer and
// LoopVectorizationCostModel and LoopVectorizationPlanner.
//===----------------------------------------------------------------------===//

Value *InnerLoopVectorizer::getBroadcastInstrs(Value *V) {
  // We need to place the broadcast of invariant variables outside the loop,
  // but only if it's proven safe to do so. Else, broadcast will be inside
  // vector loop body.
  Instruction *Instr = dyn_cast<Instruction>(V);
  bool SafeToHoist =
      OrigLoop->isLoopInvariant(V) &&
      (!Instr || DT->dominates(Instr->getParent(), LoopVectorPreHeader));
  // Place the code for broadcasting invariant variables in the new preheader.
  IRBuilder<>::InsertPointGuard Guard(Builder);
  if (SafeToHoist)
    Builder.SetInsertPoint(LoopVectorPreHeader->getTerminator());

  // Broadcast the scalar into all locations in the vector.
  Value *Shuf = Builder.CreateVectorSplat(VF, V, "broadcast");

  return Shuf;
}

void InnerLoopVectorizer::createVectorIntOrFpInductionPHI(
    const InductionDescriptor &II, Value *Step, Value *Start,
    Instruction *EntryVal, VPValue *Def, VPValue *CastDef,
    VPTransformState &State) {
  assert((isa<PHINode>(EntryVal) || isa<TruncInst>(EntryVal)) &&
         "Expected either an induction phi-node or a truncate of it!");

  // Construct the initial value of the vector IV in the vector loop preheader
  auto CurrIP = Builder.saveIP();
  Builder.SetInsertPoint(LoopVectorPreHeader->getTerminator());
  if (isa<TruncInst>(EntryVal)) {
    assert(Start->getType()->isIntegerTy() &&
           "Truncation requires an integer type");
    auto *TruncType = cast<IntegerType>(EntryVal->getType());
    Step = Builder.CreateTrunc(Step, TruncType);
    Start = Builder.CreateCast(Instruction::Trunc, Start, TruncType);
  }
  Value *SplatStart = Builder.CreateVectorSplat(VF, Start, "");
  Value *SteppedStart =
      getStepVector(SplatStart, 0, Step, II.getInductionOpcode());

  // We create vector phi nodes for both integer and floating-point induction
  // variables. Here, we determine the kind of arithmetic we will perform.
  Instruction::BinaryOps AddOp;
  Instruction::BinaryOps MulOp;
  if (Step->getType()->isIntegerTy()) {
    AddOp = Instruction::Add;
    MulOp = Instruction::Mul;
  } else {
    AddOp = II.getInductionOpcode();
    MulOp = Instruction::FMul;
  }

  // Multiply the vectorization factor by the step using integer or
  // floating-point arithmetic as appropriate.
  Type *StepType = Step->getType();
  if (Step->getType()->isFloatingPointTy())
    StepType = IntegerType::get(StepType->getContext(),
                                StepType->getScalarSizeInBits());
  Value *RuntimeVF = getRuntimeVF(Builder, StepType, VF);
  if (Step->getType()->isFloatingPointTy())
    RuntimeVF = Builder.CreateSIToFP(RuntimeVF, Step->getType());
  Value *Mul = Builder.CreateBinOp(MulOp, Step, RuntimeVF);

  // Create a vector splat to use in the induction update.
  //
  // FIXME: If the step is non-constant, we create the vector splat with
  //        IRBuilder. IRBuilder can constant-fold the multiply, but it doesn't
  //        handle a constant vector splat.
  Value *SplatVF = isa<Constant>(Mul)
                       ? ConstantVector::getSplat(VF, cast<Constant>(Mul))
                       : Builder.CreateVectorSplat(VF, Mul);
  Builder.restoreIP(CurrIP);

  // We may need to add the step a number of times, depending on the unroll
  // factor. The last of those goes into the PHI.
  PHINode *VecInd = PHINode::Create(SteppedStart->getType(), 2, "vec.ind",
                                    &*LoopVectorBody->getFirstInsertionPt());
  VecInd->setDebugLoc(EntryVal->getDebugLoc());
  Instruction *LastInduction = VecInd;

  NextInductionInfo.NextInduction.clear();
  NextInductionInfo.Step = Step;
  NextInductionInfo.MulOp = MulOp;
  NextInductionInfo.VF = VF;
  for (unsigned Part = 0; Part < UF; ++Part) {
    State.set(Def, LastInduction, Part);

    if (isa<TruncInst>(EntryVal))
      addMetadata(LastInduction, EntryVal);
    recordVectorLoopValueForInductionCast(II, EntryVal, LastInduction, CastDef,
                                          State, Part);

    LastInduction = cast<Instruction>(
        Builder.CreateBinOp(AddOp, LastInduction, SplatVF, "step.add"));
    LastInduction->setDebugLoc(EntryVal->getDebugLoc());

    if (preferPredicatedVectorOps())
      NextInductionInfo.NextInduction.push_back(
          std::make_pair(LastInduction, Part));
  }

  // Move the last step to the end of the latch block. This ensures consistent
  // placement of all induction updates.
  auto *LoopVectorLatch = LI->getLoopFor(LoopVectorBody)->getLoopLatch();
  auto *Br = cast<BranchInst>(LoopVectorLatch->getTerminator());
  auto *ICmp = cast<Instruction>(Br->getCondition());
  LastInduction->moveBefore(ICmp);
  LastInduction->setName("vec.ind.next");

  VecInd->addIncoming(SteppedStart, LoopVectorPreHeader);
  VecInd->addIncoming(LastInduction, LoopVectorLatch);
}

bool InnerLoopVectorizer::shouldScalarizeInstruction(Instruction *I) const {
  return Cost->isScalarAfterVectorization(I, VF) ||
         Cost->isProfitableToScalarize(I, VF);
}

bool InnerLoopVectorizer::needsScalarInduction(Instruction *IV) const {
  if (shouldScalarizeInstruction(IV))
    return true;
  auto isScalarInst = [&](User *U) -> bool {
    auto *I = cast<Instruction>(U);
    return (OrigLoop->contains(I) && shouldScalarizeInstruction(I));
  };
  return llvm::any_of(IV->users(), isScalarInst);
}

void InnerLoopVectorizer::recordVectorLoopValueForInductionCast(
    const InductionDescriptor &ID, const Instruction *EntryVal,
    Value *VectorLoopVal, VPValue *CastDef, VPTransformState &State,
    unsigned Part, unsigned Lane) {
  assert((isa<PHINode>(EntryVal) || isa<TruncInst>(EntryVal)) &&
         "Expected either an induction phi-node or a truncate of it!");

  // This induction variable is not the phi from the original loop but the
  // newly-created IV based on the proof that casted Phi is equal to the
  // uncasted Phi in the vectorized loop (under a runtime guard possibly). It
  // re-uses the same InductionDescriptor that original IV uses but we don't
  // have to do any recording in this case - that is done when original IV is
  // processed.
  if (isa<TruncInst>(EntryVal))
    return;

  const SmallVectorImpl<Instruction *> &Casts = ID.getCastInsts();
  if (Casts.empty())
    return;
  // Only the first Cast instruction in the Casts vector is of interest.
  // The rest of the Casts (if exist) have no uses outside the
  // induction update chain itself.
  if (Lane < UINT_MAX)
    State.set(CastDef, VectorLoopVal, VPIteration(Part, Lane));
  else
    State.set(CastDef, VectorLoopVal, Part);
}

void InnerLoopVectorizer::widenIntOrFpInduction(PHINode *IV, Value *Start,
                                                TruncInst *Trunc, VPValue *Def,
                                                VPValue *CastDef,
                                                VPTransformState &State) {
  assert((IV->getType()->isIntegerTy() || IV != OldInduction) &&
         "Primary induction variable must have an integer type");

  auto II = Legal->getInductionVars().find(IV);
  assert(II != Legal->getInductionVars().end() && "IV is not an induction");

  auto ID = II->second;
  assert(IV->getType() == ID.getStartValue()->getType() && "Types must match");

  // The value from the original loop to which we are mapping the new induction
  // variable.
  Instruction *EntryVal = Trunc ? cast<Instruction>(Trunc) : IV;

  auto &DL = OrigLoop->getHeader()->getModule()->getDataLayout();

  // Generate code for the induction step. Note that induction steps are
  // required to be loop-invariant
  auto CreateStepValue = [&](const SCEV *Step) -> Value * {
    assert(PSE.getSE()->isLoopInvariant(Step, OrigLoop) &&
           "Induction step should be loop invariant");
    if (PSE.getSE()->isSCEVable(IV->getType())) {
      SCEVExpander Exp(*PSE.getSE(), DL, "induction");
      return Exp.expandCodeFor(Step, Step->getType(),
                               LoopVectorPreHeader->getTerminator());
    }
    return cast<SCEVUnknown>(Step)->getValue();
  };

  // The scalar value to broadcast. This is derived from the canonical
  // induction variable. If a truncation type is given, truncate the canonical
  // induction variable and step. Otherwise, derive these values from the
  // induction descriptor.
  auto CreateScalarIV = [&](Value *&Step) -> Value * {
    Value *ScalarIV = Induction;
    if (IV != OldInduction) {
      ScalarIV = IV->getType()->isIntegerTy()
                     ? Builder.CreateSExtOrTrunc(Induction, IV->getType())
                     : Builder.CreateCast(Instruction::SIToFP, Induction,
                                          IV->getType());
      ScalarIV = emitTransformedIndex(Builder, ScalarIV, PSE.getSE(), DL, ID);
      ScalarIV->setName("offset.idx");
    }
    if (Trunc) {
      auto *TruncType = cast<IntegerType>(Trunc->getType());
      assert(Step->getType()->isIntegerTy() &&
             "Truncation requires an integer step");
      ScalarIV = Builder.CreateTrunc(ScalarIV, TruncType);
      Step = Builder.CreateTrunc(Step, TruncType);
    }
    return ScalarIV;
  };

  // Create the vector values from the scalar IV, in the absence of creating a
  // vector IV.
  auto CreateSplatIV = [&](Value *ScalarIV, Value *Step) {
    Value *Broadcasted = getBroadcastInstrs(ScalarIV);
    for (unsigned Part = 0; Part < UF; ++Part) {
      Value *EntryPart =
          getStepVector(Broadcasted, VF.getKnownMinValue() * Part, Step,
                        ID.getInductionOpcode());
      State.set(Def, EntryPart, Part);
      if (Trunc)
        addMetadata(EntryPart, Trunc);
      recordVectorLoopValueForInductionCast(ID, EntryVal, EntryPart, CastDef,
                                            State, Part);
    }
  };

  // Fast-math-flags propagate from the original induction instruction.
  IRBuilder<>::FastMathFlagGuard FMFG(Builder);
  if (ID.getInductionBinOp() && isa<FPMathOperator>(ID.getInductionBinOp()))
    Builder.setFastMathFlags(ID.getInductionBinOp()->getFastMathFlags());

  // Now do the actual transformations, and start with creating the step value.
  Value *Step = CreateStepValue(ID.getStep());
  if (VF.isZero() || VF.isScalar()) {
    Value *ScalarIV = CreateScalarIV(Step);
    CreateSplatIV(ScalarIV, Step);
    return;
  }

  // Determine if we want a scalar version of the induction variable. This is
  // true if the induction variable itself is not widened, or if it has at
  // least one user in the loop that is not widened.
  auto NeedsScalarIV = needsScalarInduction(EntryVal);
  if (!NeedsScalarIV) {
    createVectorIntOrFpInductionPHI(ID, Step, Start, EntryVal, Def, CastDef,
                                    State);
    return;
  }

  // Try to create a new independent vector induction variable. If we can't
  // create the phi node, we will splat the scalar induction variable in each
  // loop iteration.
  if (!shouldScalarizeInstruction(EntryVal)) {
    createVectorIntOrFpInductionPHI(ID, Step, Start, EntryVal, Def, CastDef,
                                    State);
    Value *ScalarIV = CreateScalarIV(Step);
    // Create scalar steps that can be used by instructions we will later
    // scalarize. Note that the addition of the scalar steps will not increase
    // the number of instructions in the loop in the common case prior to
    // InstCombine. We will be trading one vector extract for each scalar step.
    buildScalarSteps(ScalarIV, Step, EntryVal, ID, Def, CastDef, State);
    return;
  }

  // All IV users are scalar instructions, so only emit a scalar IV, not a
  // vectorised IV. Except when we tail-fold, then the splat IV feeds the
  // predicate used by the masked loads/stores.
  Value *ScalarIV = CreateScalarIV(Step);
  if (!Cost->isScalarEpilogueAllowed())
    CreateSplatIV(ScalarIV, Step);
  buildScalarSteps(ScalarIV, Step, EntryVal, ID, Def, CastDef, State);
}

Value *InnerLoopVectorizer::getStepVector(Value *Val, int StartIdx, Value *Step,
                                          Instruction::BinaryOps BinOp) {
  // Create and check the types.
  auto *ValVTy = cast<VectorType>(Val->getType());
  ElementCount VLen = ValVTy->getElementCount();

  Type *STy = Val->getType()->getScalarType();
  assert((STy->isIntegerTy() || STy->isFloatingPointTy()) &&
         "Induction Step must be an integer or FP");
  assert(Step->getType() == STy && "Step has wrong type");

  // Create a vector of consecutive numbers from zero to VF.
  VectorType *InitVecValVTy = ValVTy;
  Type *InitVecValSTy = STy;
  if (STy->isFloatingPointTy()) {
    InitVecValSTy =
        IntegerType::get(STy->getContext(), STy->getScalarSizeInBits());
    InitVecValVTy = VectorType::get(InitVecValSTy, VLen);
  }
  Value *InitVec = Builder.CreateStepVector(InitVecValVTy);

  // Add on StartIdx
  Value *StartIdxSplat = Builder.CreateVectorSplat(
      VLen, ConstantInt::get(InitVecValSTy, StartIdx));
  InitVec = Builder.CreateAdd(InitVec, StartIdxSplat);

  if (STy->isIntegerTy()) {
    Step = Builder.CreateVectorSplat(VLen, Step);
    assert(Step->getType() == Val->getType() && "Invalid step vec");
    // FIXME: The newly created binary instructions should contain nsw/nuw flags,
    // which can be found from the original scalar operations.
    Step = Builder.CreateMul(InitVec, Step);
    return Builder.CreateAdd(Val, Step, "induction");
  }

  // Floating point induction.
  assert((BinOp == Instruction::FAdd || BinOp == Instruction::FSub) &&
         "Binary Opcode should be specified for FP induction");
  InitVec = Builder.CreateUIToFP(InitVec, ValVTy);
  Step = Builder.CreateVectorSplat(VLen, Step);
  Value *MulOp = Builder.CreateFMul(InitVec, Step);
  return Builder.CreateBinOp(BinOp, Val, MulOp, "induction");
}

void InnerLoopVectorizer::buildScalarSteps(Value *ScalarIV, Value *Step,
                                           Instruction *EntryVal,
                                           const InductionDescriptor &ID,
                                           VPValue *Def, VPValue *CastDef,
                                           VPTransformState &State) {
  // We shouldn't have to build scalar steps if we aren't vectorizing.
  assert(VF.isVector() && "VF should be greater than one");
  // Get the value type and ensure it and the step have the same integer type.
  Type *ScalarIVTy = ScalarIV->getType()->getScalarType();
  assert(ScalarIVTy == Step->getType() &&
         "Val and Step should have the same type");

  // We build scalar steps for both integer and floating-point induction
  // variables. Here, we determine the kind of arithmetic we will perform.
  Instruction::BinaryOps AddOp;
  Instruction::BinaryOps MulOp;
  if (ScalarIVTy->isIntegerTy()) {
    AddOp = Instruction::Add;
    MulOp = Instruction::Mul;
  } else {
    AddOp = ID.getInductionOpcode();
    MulOp = Instruction::FMul;
  }

  // Determine the number of scalars we need to generate for each unroll
  // iteration. If EntryVal is uniform, we only need to generate the first
  // lane. Otherwise, we generate all VF values.
  bool IsUniform =
      Cost->isUniformAfterVectorization(cast<Instruction>(EntryVal), VF);
  unsigned Lanes = IsUniform ? 1 : VF.getKnownMinValue();
  // Compute the scalar steps and save the results in State.
  Type *IntStepTy = IntegerType::get(ScalarIVTy->getContext(),
                                     ScalarIVTy->getScalarSizeInBits());
  Type *VecIVTy = nullptr;
  Value *UnitStepVec = nullptr, *SplatStep = nullptr, *SplatIV = nullptr;
  if (!IsUniform && VF.isScalable()) {
    VecIVTy = VectorType::get(ScalarIVTy, VF);
    UnitStepVec = Builder.CreateStepVector(VectorType::get(IntStepTy, VF));
    SplatStep = Builder.CreateVectorSplat(VF, Step);
    SplatIV = Builder.CreateVectorSplat(VF, ScalarIV);
  }

  for (unsigned Part = 0; Part < UF; ++Part) {
    Value *StartIdx0 =
        createStepForVF(Builder, ConstantInt::get(IntStepTy, Part), VF);

    if (!IsUniform && VF.isScalable()) {
      auto *SplatStartIdx = Builder.CreateVectorSplat(VF, StartIdx0);
      auto *InitVec = Builder.CreateAdd(SplatStartIdx, UnitStepVec);
      if (ScalarIVTy->isFloatingPointTy())
        InitVec = Builder.CreateSIToFP(InitVec, VecIVTy);
      auto *Mul = Builder.CreateBinOp(MulOp, InitVec, SplatStep);
      auto *Add = Builder.CreateBinOp(AddOp, SplatIV, Mul);
      State.set(Def, Add, Part);
      recordVectorLoopValueForInductionCast(ID, EntryVal, Add, CastDef, State,
                                            Part);
      // It's useful to record the lane values too for the known minimum number
      // of elements so we do those below. This improves the code quality when
      // trying to extract the first element, for example.
    }

    if (ScalarIVTy->isFloatingPointTy())
      StartIdx0 = Builder.CreateSIToFP(StartIdx0, ScalarIVTy);

    for (unsigned Lane = 0; Lane < Lanes; ++Lane) {
      Value *StartIdx = Builder.CreateBinOp(
          AddOp, StartIdx0, getSignedIntOrFpConstant(ScalarIVTy, Lane));
      // The step returned by `createStepForVF` is a runtime-evaluated value
      // when VF is scalable. Otherwise, it should be folded into a Constant.
      assert((VF.isScalable() || isa<Constant>(StartIdx)) &&
             "Expected StartIdx to be folded to a constant when VF is not "
             "scalable");
      auto *Mul = Builder.CreateBinOp(MulOp, StartIdx, Step);
      auto *Add = Builder.CreateBinOp(AddOp, ScalarIV, Mul);
      State.set(Def, Add, VPIteration(Part, Lane));
      recordVectorLoopValueForInductionCast(ID, EntryVal, Add, CastDef, State,
                                            Part, Lane);
    }
  }
}

void InnerLoopVectorizer::packScalarIntoVectorValue(VPValue *Def,
                                                    const VPIteration &Instance,
                                                    VPTransformState &State) {
  Value *ScalarInst = State.get(Def, Instance);
  Value *VectorValue = State.get(Def, Instance.Part);
  VectorValue = Builder.CreateInsertElement(
      VectorValue, ScalarInst,
      Instance.Lane.getAsRuntimeExpr(State.Builder, VF));
  State.set(Def, VectorValue, Instance.Part);
}

Value *InnerLoopVectorizer::reverseVector(Value *Vec) {
  assert(Vec->getType()->isVectorTy() && "Invalid type");
  return Builder.CreateVectorReverse(Vec, "reverse");
}

bool InnerLoopVectorizer::preferPredicatedVectorOps() const {
  return Cost->foldTailByMasking() && TTI->preferPredicatedVectorOps();
}

// Return whether we allow using masked interleave-groups (for dealing with
// strided loads/stores that reside in predicated blocks, or for dealing
// with gaps).
static bool useMaskedInterleavedAccesses(const TargetTransformInfo &TTI) {
  // If an override option has been passed in for interleaved accesses, use it.
  if (EnableMaskedInterleavedMemAccesses.getNumOccurrences() > 0)
    return EnableMaskedInterleavedMemAccesses;

  return TTI.enableMaskedInterleavedAccessVectorization();
}

// Try to vectorize the interleave group that \p Instr belongs to.
//
// E.g. Translate following interleaved load group (factor = 3):
//   for (i = 0; i < N; i+=3) {
//     R = Pic[i];             // Member of index 0
//     G = Pic[i+1];           // Member of index 1
//     B = Pic[i+2];           // Member of index 2
//     ... // do something to R, G, B
//   }
// To:
//   %wide.vec = load <12 x i32>                       ; Read 4 tuples of R,G,B
//   %R.vec = shuffle %wide.vec, poison, <0, 3, 6, 9>   ; R elements
//   %G.vec = shuffle %wide.vec, poison, <1, 4, 7, 10>  ; G elements
//   %B.vec = shuffle %wide.vec, poison, <2, 5, 8, 11>  ; B elements
//
// Or translate following interleaved store group (factor = 3):
//   for (i = 0; i < N; i+=3) {
//     ... do something to R, G, B
//     Pic[i]   = R;           // Member of index 0
//     Pic[i+1] = G;           // Member of index 1
//     Pic[i+2] = B;           // Member of index 2
//   }
// To:
//   %R_G.vec = shuffle %R.vec, %G.vec, <0, 1, 2, ..., 7>
//   %B_U.vec = shuffle %B.vec, poison, <0, 1, 2, 3, u, u, u, u>
//   %interleaved.vec = shuffle %R_G.vec, %B_U.vec,
//        <0, 4, 8, 1, 5, 9, 2, 6, 10, 3, 7, 11>    ; Interleave R,G,B elements
//   store <12 x i32> %interleaved.vec              ; Write 4 tuples of R,G,B
void InnerLoopVectorizer::vectorizeInterleaveGroup(
    const InterleaveGroup<Instruction> *Group, ArrayRef<VPValue *> VPDefs,
    VPTransformState &State, VPValue *Addr, ArrayRef<VPValue *> StoredValues,
    VPValue *BlockInMask) {
  Instruction *Instr = Group->getInsertPos();
  const DataLayout &DL = Instr->getModule()->getDataLayout();

  // Prepare for the vector type of the interleaved load/store.
  Type *ScalarTy = getMemInstValueType(Instr);
  unsigned InterleaveFactor = Group->getFactor();

  assert(!VF.isScalable() && "scalable vectors not yet supported.");
  auto *VecTy = VectorType::get(ScalarTy, VF * InterleaveFactor);

  // Prepare for the new pointers.
  SmallVector<Value *, 2> AddrParts;
  unsigned Index = Group->getIndex(Instr);

  // TODO: extend the masked interleaved-group support to reversed access.
  assert((!BlockInMask || !Group->isReverse()) &&
         "Reversed masked interleave-group not supported.");

  // If the group is reverse, adjust the index to refer to the last vector lane
  // instead of the first. We adjust the index from the first vector lane,
  // rather than directly getting the pointer for lane VF - 1, because the
  // pointer operand of the interleaved access is supposed to be uniform. For
  // uniform instructions, we're only required to generate a value for the
  // first vector lane in each unroll iteration.
  assert(!VF.isScalable() &&
         "scalable vector reverse operation is not implemented");
  if (Group->isReverse())
    Index += (VF.getKnownMinValue() - 1) * Group->getFactor();

  for (unsigned Part = 0; Part < UF; Part++) {
    Value *AddrPart = State.get(Addr, VPIteration(Part, 0));
    setDebugLocFromInst(Builder, AddrPart);

    // Notice current instruction could be any index. Need to adjust the address
    // to the member of index 0.
    //
    // E.g.  a = A[i+1];     // Member of index 1 (Current instruction)
    //       b = A[i];       // Member of index 0
    // Current pointer is pointed to A[i+1], adjust it to A[i].
    //
    // E.g.  A[i+1] = a;     // Member of index 1
    //       A[i]   = b;     // Member of index 0
    //       A[i+2] = c;     // Member of index 2 (Current instruction)
    // Current pointer is pointed to A[i+2], adjust it to A[i].

    bool InBounds = false;
    if (auto *gep = dyn_cast<GetElementPtrInst>(AddrPart->stripPointerCasts()))
      InBounds = gep->isInBounds();
    AddrPart = Builder.CreateGEP(ScalarTy, AddrPart, Builder.getInt32(-Index));
    cast<GetElementPtrInst>(AddrPart)->setIsInBounds(InBounds);

    // Cast to the vector pointer type.
    unsigned AddressSpace = AddrPart->getType()->getPointerAddressSpace();
    Type *PtrTy = VecTy->getPointerTo(AddressSpace);
    AddrParts.push_back(Builder.CreateBitCast(AddrPart, PtrTy));
  }

  setDebugLocFromInst(Builder, Instr);
  Value *PoisonVec = PoisonValue::get(VecTy);

  Value *MaskForGaps = nullptr;
  if (Group->requiresScalarEpilogue() && !Cost->isScalarEpilogueAllowed()) {
    assert(!VF.isScalable() && "scalable vectors not yet supported.");
    MaskForGaps = createBitMaskForGaps(Builder, VF.getKnownMinValue(), *Group);
    assert(MaskForGaps && "Mask for Gaps is required but it is null");
  }

  // Vectorize the interleaved load group.
  if (isa<LoadInst>(Instr)) {
    // For each unroll part, create a wide load for the group.
    SmallVector<Value *, 2> NewLoads;
    for (unsigned Part = 0; Part < UF; Part++) {
      Instruction *NewLoad;
      if (BlockInMask || MaskForGaps) {
        assert(useMaskedInterleavedAccesses(*TTI) &&
               "masked interleaved groups are not allowed.");
        Value *GroupMask = MaskForGaps;
        if (BlockInMask) {
          Value *BlockInMaskPart = State.get(BlockInMask, Part);
          assert(!VF.isScalable() && "scalable vectors not yet supported.");
          Value *ShuffledMask = Builder.CreateShuffleVector(
              BlockInMaskPart,
              createReplicatedMask(InterleaveFactor, VF.getKnownMinValue()),
              "interleaved.mask");
          GroupMask = MaskForGaps
                          ? Builder.CreateBinOp(Instruction::And, ShuffledMask,
                                                MaskForGaps)
                          : ShuffledMask;
        }
        NewLoad =
            Builder.CreateMaskedLoad(AddrParts[Part], Group->getAlign(),
                                     GroupMask, PoisonVec, "wide.masked.vec");
      }
      else
        NewLoad = Builder.CreateAlignedLoad(VecTy, AddrParts[Part],
                                            Group->getAlign(), "wide.vec");
      Group->addMetadata(NewLoad);
      NewLoads.push_back(NewLoad);
    }

    // For each member in the group, shuffle out the appropriate data from the
    // wide loads.
    unsigned J = 0;
    for (unsigned I = 0; I < InterleaveFactor; ++I) {
      Instruction *Member = Group->getMember(I);

      // Skip the gaps in the group.
      if (!Member)
        continue;

      assert(!VF.isScalable() && "scalable vectors not yet supported.");
      auto StrideMask =
          createStrideMask(I, InterleaveFactor, VF.getKnownMinValue());
      for (unsigned Part = 0; Part < UF; Part++) {
        Value *StridedVec = Builder.CreateShuffleVector(
            NewLoads[Part], StrideMask, "strided.vec");

        // If this member has different type, cast the result type.
        if (Member->getType() != ScalarTy) {
          assert(!VF.isScalable() && "VF is assumed to be non scalable.");
          VectorType *OtherVTy = VectorType::get(Member->getType(), VF);
          StridedVec = createBitOrPointerCast(StridedVec, OtherVTy, DL);
        }

        if (Group->isReverse())
          StridedVec = reverseVector(StridedVec);

        State.set(VPDefs[J], StridedVec, Part);
      }
      ++J;
    }
    return;
  }

  // The sub vector type for current instruction.
  assert(!VF.isScalable() && "VF is assumed to be non scalable.");
  auto *SubVT = VectorType::get(ScalarTy, VF);

  // Vectorize the interleaved store group.
  for (unsigned Part = 0; Part < UF; Part++) {
    // Collect the stored vector from each member.
    SmallVector<Value *, 4> StoredVecs;
    for (unsigned i = 0; i < InterleaveFactor; i++) {
      // Interleaved store group doesn't allow a gap, so each index has a member
      assert(Group->getMember(i) && "Fail to get a member from an interleaved store group");

      Value *StoredVec = State.get(StoredValues[i], Part);

      if (Group->isReverse())
        StoredVec = reverseVector(StoredVec);

      // If this member has different type, cast it to a unified type.

      if (StoredVec->getType() != SubVT)
        StoredVec = createBitOrPointerCast(StoredVec, SubVT, DL);

      StoredVecs.push_back(StoredVec);
    }

    // Concatenate all vectors into a wide vector.
    Value *WideVec = concatenateVectors(Builder, StoredVecs);

    // Interleave the elements in the wide vector.
    assert(!VF.isScalable() && "scalable vectors not yet supported.");
    Value *IVec = Builder.CreateShuffleVector(
        WideVec, createInterleaveMask(VF.getKnownMinValue(), InterleaveFactor),
        "interleaved.vec");

    Instruction *NewStoreInstr;
    if (BlockInMask) {
      Value *BlockInMaskPart = State.get(BlockInMask, Part);
      Value *ShuffledMask = Builder.CreateShuffleVector(
          BlockInMaskPart,
          createReplicatedMask(InterleaveFactor, VF.getKnownMinValue()),
          "interleaved.mask");
      NewStoreInstr = Builder.CreateMaskedStore(
          IVec, AddrParts[Part], Group->getAlign(), ShuffledMask);
    }
    else
      NewStoreInstr =
          Builder.CreateAlignedStore(IVec, AddrParts[Part], Group->getAlign());

    Group->addMetadata(NewStoreInstr);
  }
}

void InnerLoopVectorizer::vectorizeMemoryInstruction(
    Instruction *Instr, VPTransformState &State, VPValue *Def, VPValue *Addr,
    VPValue *StoredValue, VPValue *BlockInMask, VPValue *EVL) {
  // Attempt to issue a wide load.
  LoadInst *LI = dyn_cast<LoadInst>(Instr);
  StoreInst *SI = dyn_cast<StoreInst>(Instr);

  assert((LI || SI) && "Invalid Load/Store instruction");
  assert((!SI || StoredValue) && "No stored value provided for widened store");
  assert((!LI || !StoredValue) && "Stored value provided for widened load");

  LoopVectorizationCostModel::InstWidening Decision =
      Cost->getWideningDecision(Instr, VF);
  assert((Decision == LoopVectorizationCostModel::CM_Widen ||
          Decision == LoopVectorizationCostModel::CM_Widen_Reverse ||
          Decision == LoopVectorizationCostModel::CM_GatherScatter) &&
         "CM decision is not to widen the memory instruction");

  Type *ScalarDataTy = getMemInstValueType(Instr);

  auto *DataTy = VectorType::get(ScalarDataTy, VF);
  const Align Alignment = getLoadStoreAlignment(Instr);

  // Determine if the pointer operand of the access is either consecutive or
  // reverse consecutive.
  bool Reverse = (Decision == LoopVectorizationCostModel::CM_Widen_Reverse);
  bool ConsecutiveStride =
      Reverse || (Decision == LoopVectorizationCostModel::CM_Widen);
  bool CreateGatherScatter =
      (Decision == LoopVectorizationCostModel::CM_GatherScatter);

  // Either Ptr feeds a vector load/store, or a vector GEP should feed a vector
  // gather/scatter. Otherwise Decision should have been to Scalarize.
  assert((ConsecutiveStride || CreateGatherScatter) &&
         "The instruction should be scalarized");
  (void)ConsecutiveStride;

  VectorParts BlockInMaskParts(UF);
  bool isMaskRequired = BlockInMask;
  if (isMaskRequired)
    for (unsigned Part = 0; Part < UF; ++Part)
      BlockInMaskParts[Part] = State.get(BlockInMask, Part);

  const auto CreateVecPtr = [&](unsigned Part, Value *Ptr) -> Value * {
    // Calculate the pointer for the specific unroll-part.
    GetElementPtrInst *PartPtr = nullptr;

    bool InBounds = false;
    if (auto *gep = dyn_cast<GetElementPtrInst>(Ptr->stripPointerCasts()))
      InBounds = gep->isInBounds();
    if (Reverse) {
      // If the address is consecutive but reversed, then the
      // wide store needs to start at the last vector element.
      // RunTimeVF =  VScale * VF.getKnownMinValue()
      // For fixed-width VScale is 1, then RunTimeVF = VF.getKnownMinValue()
      Value *RunTimeVF = getRuntimeVF(Builder, Builder.getInt32Ty(), VF);
      // NumElt = -Part * RunTimeVF
      Value *NumElt = Builder.CreateMul(Builder.getInt32(-Part), RunTimeVF);
      // LastLane = 1 - RunTimeVF
      Value *LastLane = Builder.CreateSub(Builder.getInt32(1), RunTimeVF);
      PartPtr =
          cast<GetElementPtrInst>(Builder.CreateGEP(ScalarDataTy, Ptr, NumElt));
      PartPtr->setIsInBounds(InBounds);
      PartPtr = cast<GetElementPtrInst>(
          Builder.CreateGEP(ScalarDataTy, PartPtr, LastLane));
      PartPtr->setIsInBounds(InBounds);
      if (isMaskRequired) // Reverse of a null all-one mask is a null mask.
        BlockInMaskParts[Part] = reverseVector(BlockInMaskParts[Part]);
    } else {
      Value *Increment = createStepForVF(Builder, Builder.getInt32(Part), VF);
      PartPtr = cast<GetElementPtrInst>(
          Builder.CreateGEP(ScalarDataTy, Ptr, Increment));
      PartPtr->setIsInBounds(InBounds);
    }

    unsigned AddressSpace = Ptr->getType()->getPointerAddressSpace();
    return Builder.CreateBitCast(PartPtr, DataTy->getPointerTo(AddressSpace));
  };

  auto MaskValue = [&](unsigned Part, ElementCount EC) -> Value * {
    // The outermost mask can be lowered as an all ones mask when using
    // EVL.
    if (isa<VPInstruction>(BlockInMask) &&
        cast<VPInstruction>(BlockInMask)->getOpcode() == VPInstruction::ICmpULE)
      return Builder.getTrueVector(EC);
    else
      return BlockInMaskParts[Part];
  };

  // Handle Stores:
  if (SI) {
    setDebugLocFromInst(Builder, SI);

    for (unsigned Part = 0; Part < UF; ++Part) {
      Instruction *NewSI = nullptr;
      Value *StoredVal = State.get(StoredValue, Part);
      // If EVL is not nullptr, then EVL must be a valid value set during plan
      // creation, possibly default value = whole vector register length. EVL is
      // created only if TTI prefers predicated vectorization, thus if EVL is
      // not nullptr it also implies preference for predicated vectorization.
      Value *EVLPart = EVL ? State.get(EVL, Part) : nullptr;
      if (CreateGatherScatter) {
        if (EVLPart) {
          Value *VectorGep = State.get(Addr, Part);
          auto PtrsTy = cast<VectorType>(VectorGep->getType());
          auto DataTy = cast<VectorType>(StoredVal->getType());
          ElementCount NumElts = PtrsTy->getElementCount();
          // Conservatively use the mask emitted by VPlan instead of all-ones.
          Value *BlockInMaskPart = isMaskRequired
                                       ? BlockInMaskParts[Part]
                                       : Builder.getTrueVector(NumElts);
          Value *EVLPartTrunc = Builder.CreateTrunc(
              EVLPart, Type::getInt32Ty(VectorGep->getType()->getContext()));
          Value *Operands[] = {StoredVal, VectorGep,
                               Builder.getInt32(Alignment.value()),
                               BlockInMaskPart, EVLPartTrunc};
          NewSI = Builder.CreateIntrinsic(Intrinsic::vp_scatter,
                                          {DataTy, PtrsTy}, Operands);

        } else {
          Value *MaskPart = isMaskRequired ? BlockInMaskParts[Part] : nullptr;
          Value *VectorGep = State.get(Addr, Part);
          NewSI = Builder.CreateMaskedScatter(StoredVal, VectorGep, Alignment,
                                              MaskPart);
        }
      } else {
        if (Reverse) {
          // If we store to reverse consecutive memory locations, then we need
          // to reverse the order of elements in the stored value.
          StoredVal = reverseVector(StoredVal);
          // We don't want to update the value in the map as it might be used in
          // another expression. So don't call resetVectorValue(StoredVal).
        }
        auto *VecPtr = CreateVecPtr(Part, State.get(Addr, VPIteration(0, 0)));
        // if EVLPart is not null, we can vectorize using predicated
        // intrinsic.
        if (EVLPart) {
          VectorType *StoredValTy = cast<VectorType>(StoredVal->getType());
          Function *VPIntr = Intrinsic::getDeclaration(
              LoopVectorPreHeader->getModule(), Intrinsic::vp_store,
              {StoredValTy, VecPtr->getType()});
          Value *BlockInMaskPart =
              isMaskRequired
                  ? MaskValue(Part, StoredValTy->getElementCount())
                  : Builder.getTrueVector(StoredValTy->getElementCount());

          Value *EVLPartTrunc = Builder.CreateTrunc(
              EVLPart, Type::getInt32Ty(VecPtr->getType()->getContext()));
          NewSI = Builder.CreateCall(
              VPIntr, {StoredVal, VecPtr, Builder.getInt32(Alignment.value()),
                       BlockInMaskPart, EVLPartTrunc});
        } else if (isMaskRequired)
          NewSI = Builder.CreateMaskedStore(StoredVal, VecPtr, Alignment,
                                            BlockInMaskParts[Part]);
        else
          NewSI = Builder.CreateAlignedStore(StoredVal, VecPtr, Alignment);
      }
      addMetadata(NewSI, SI);
    }
    return;
  }

  // Handle loads.
  assert(LI && "Must have a load instruction");
  setDebugLocFromInst(Builder, LI);
  for (unsigned Part = 0; Part < UF; ++Part) {
    Value *NewLI;
    Value *EVLPart = EVL ? State.get(EVL, Part) : nullptr;
    if (CreateGatherScatter) {
      if (EVLPart) {
        Value *VectorGep = State.get(Addr, Part);
        auto PtrsTy = cast<VectorType>(VectorGep->getType());
        auto PtrTy = cast<PointerType>(PtrsTy->getElementType());
        ElementCount NumElts = PtrsTy->getElementCount();
        Type *DataTy = VectorType::get(PtrTy->getElementType(), NumElts);
        // Conservatively use the mask emitted by VPlan instead of all-ones.
        Value *BlockInMaskPart = isMaskRequired
                                     ? BlockInMaskParts[Part]
                                     : Builder.getTrueVector(NumElts);
        Value *EVLPartTrunc = Builder.CreateTrunc(
            EVLPart, Type::getInt32Ty(DataTy->getContext()));
        Value *Operands[] = {VectorGep, Builder.getInt32(Alignment.value()),
                             BlockInMaskPart, EVLPartTrunc};
        NewLI = Builder.CreateIntrinsic(Intrinsic::vp_gather, {DataTy, PtrsTy},
                                        Operands, nullptr, "vp.gather");
      } else {
        Value *MaskPart = isMaskRequired ? BlockInMaskParts[Part] : nullptr;
        Value *VectorGep = State.get(Addr, Part);
        NewLI = Builder.CreateMaskedGather(VectorGep, Alignment, MaskPart,
                                           nullptr, "wide.masked.gather");
        addMetadata(NewLI, LI);
      }
    } else {
      auto *VecPtr = CreateVecPtr(Part, State.get(Addr, VPIteration(0, 0)));
      // if EVLPart is not null, we can vectorize using predicated
      // intrinsic.
      if (EVLPart) {
        Function *VPIntr = Intrinsic::getDeclaration(
            LoopVectorPreHeader->getModule(), Intrinsic::vp_load,
            {VecPtr->getType()->getPointerElementType(), VecPtr->getType()});

        VectorType *VecTy =
            cast<VectorType>(VecPtr->getType()->getPointerElementType());
        Value *BlockInMaskPart =
            isMaskRequired ? MaskValue(Part, VecTy->getElementCount())
                           : Builder.getTrueVector(VecTy->getElementCount());

        Value *EVLPartTrunc = Builder.CreateTrunc(
            EVLPart, Type::getInt32Ty(VecPtr->getType()->getContext()));
        NewLI = Builder.CreateCall(VPIntr,
                                   {VecPtr, Builder.getInt32(Alignment.value()),
                                    BlockInMaskPart, EVLPartTrunc},
                                   "vp.op.load");
      } else if (isMaskRequired)
        NewLI = Builder.CreateMaskedLoad(
            VecPtr, Alignment, BlockInMaskParts[Part], PoisonValue::get(DataTy),
            "wide.masked.load");
      else
        NewLI =
            Builder.CreateAlignedLoad(DataTy, VecPtr, Alignment, "wide.load");

      // Add metadata to the load, but setVectorValue to the reverse shuffle.
      addMetadata(NewLI, LI);
      if (Reverse)
        NewLI = reverseVector(NewLI);
    }

    State.set(Def, NewLI, Part);
  }
}

void InnerLoopVectorizer::scalarizeInstruction(Instruction *Instr, VPValue *Def,
                                               VPUser &User,
                                               const VPIteration &Instance,
                                               bool IfPredicateInstr,
                                               VPTransformState &State) {
  assert(!Instr->getType()->isAggregateType() && "Can't handle vectors");

  // llvm.experimental.noalias.scope.decl intrinsics must only be duplicated for
  // the first lane and part.
  if (isa<NoAliasScopeDeclInst>(Instr))
    if (!Instance.isFirstIteration())
      return;

  setDebugLocFromInst(Builder, Instr);

  // Does this instruction return a value ?
  bool IsVoidRetTy = Instr->getType()->isVoidTy();

  Instruction *Cloned = Instr->clone();
  if (!IsVoidRetTy)
    Cloned->setName(Instr->getName() + ".cloned");

  State.Builder.SetInsertPoint(Builder.GetInsertBlock(),
                               Builder.GetInsertPoint());
  // Replace the operands of the cloned instructions with their scalar
  // equivalents in the new loop.
  for (unsigned op = 0, e = User.getNumOperands(); op != e; ++op) {
    auto *Operand = dyn_cast<Instruction>(Instr->getOperand(op));
    auto InputInstance = Instance;
    if (!Operand || !OrigLoop->contains(Operand) ||
        (Cost->isUniformAfterVectorization(Operand, State.VF)))
      InputInstance.Lane = VPLane::getFirstLane();
    auto *NewOp = State.get(User.getOperand(op), InputInstance);
    Cloned->setOperand(op, NewOp);
  }
  addNewMetadata(Cloned, Instr);

  // Place the cloned scalar in the new loop.
  Builder.Insert(Cloned);

  State.set(Def, Cloned, Instance);

  // If we just cloned a new assumption, add it the assumption cache.
  if (auto *II = dyn_cast<IntrinsicInst>(Cloned))
    if (II->getIntrinsicID() == Intrinsic::assume)
      AC->registerAssumption(II);

  // End if-block.
  if (IfPredicateInstr)
    PredicatedInstructions.push_back(Cloned);
}

PHINode *InnerLoopVectorizer::createInductionVariable(Loop *L, Value *Start,
                                                      Value *End, Value *Step,
                                                      Instruction *DL) {
  BasicBlock *Header = L->getHeader();
  BasicBlock *Latch = L->getLoopLatch();
  // As we're just creating this loop, it's possible no latch exists
  // yet. If so, use the header as this will be a single block loop.
  if (!Latch)
    Latch = Header;

  IRBuilder<> Builder(&*Header->getFirstInsertionPt());
  Instruction *OldInst = getDebugLocFromInstOrOperands(OldInduction);
  setDebugLocFromInst(Builder, OldInst);
  auto *Induction = Builder.CreatePHI(Start->getType(), 2, "index");

  Builder.SetInsertPoint(Latch->getTerminator());
  setDebugLocFromInst(Builder, OldInst);

  // Create i+1 and fill the PHINode.
  NextIndex =
      cast<Instruction>(Builder.CreateAdd(Induction, Step, "index.next"));
  Induction->addIncoming(Start, L->getLoopPreheader());
  Induction->addIncoming(NextIndex, Latch);
  // Create the compare.
  Value *ICmp = Builder.CreateICmpEQ(NextIndex, End);
  Builder.CreateCondBr(ICmp, L->getUniqueExitBlock(), Header);

  // Now we have two terminators. Remove the old one from the block.
  Latch->getTerminator()->eraseFromParent();

  return Induction;
}

Value *InnerLoopVectorizer::getOrCreateTripCount(Loop *L) {
  if (TripCount)
    return TripCount;

  assert(L && "Create Trip Count for null loop.");
  IRBuilder<> Builder(L->getLoopPreheader()->getTerminator());
  // Find the loop boundaries.
  ScalarEvolution *SE = PSE.getSE();
  const SCEV *BackedgeTakenCount = PSE.getBackedgeTakenCount();
  assert(!isa<SCEVCouldNotCompute>(BackedgeTakenCount) &&
         "Invalid loop count");

  Type *IdxTy = Legal->getWidestInductionType();
  assert(IdxTy && "No type for induction");

  // The exit count might have the type of i64 while the phi is i32. This can
  // happen if we have an induction variable that is sign extended before the
  // compare. The only way that we get a backedge taken count is that the
  // induction variable was signed and as such will not overflow. In such a case
  // truncation is legal.
  if (SE->getTypeSizeInBits(BackedgeTakenCount->getType()) >
      IdxTy->getPrimitiveSizeInBits())
    BackedgeTakenCount = SE->getTruncateOrNoop(BackedgeTakenCount, IdxTy);
  BackedgeTakenCount = SE->getNoopOrZeroExtend(BackedgeTakenCount, IdxTy);

  // Get the total trip count from the count by adding 1.
  const SCEV *ExitCount = SE->getAddExpr(
      BackedgeTakenCount, SE->getOne(BackedgeTakenCount->getType()));

  const DataLayout &DL = L->getHeader()->getModule()->getDataLayout();

  // Expand the trip count and place the new instructions in the preheader.
  // Notice that the pre-header does not change, only the loop body.
  SCEVExpander Exp(*SE, DL, "induction");

  // Count holds the overall loop count (N).
  TripCount = Exp.expandCodeFor(ExitCount, ExitCount->getType(),
                                L->getLoopPreheader()->getTerminator());

  if (TripCount->getType()->isPointerTy())
    TripCount =
        CastInst::CreatePointerCast(TripCount, IdxTy, "exitcount.ptrcnt.to.int",
                                    L->getLoopPreheader()->getTerminator());

  return TripCount;
}

Value *InnerLoopVectorizer::getOrCreateVectorTripCount(Loop *L) {
  if (VectorTripCount)
    return VectorTripCount;

  if (preferPredicatedVectorOps())
    return VectorTripCount = getOrCreateTripCount(L);

  Value *TC = getOrCreateTripCount(L);
  IRBuilder<> Builder(L->getLoopPreheader()->getTerminator());

  Type *Ty = TC->getType();
  // This is where we can make the step a runtime constant.
  Value *Step = createStepForVF(Builder, ConstantInt::get(Ty, UF), VF);

  // If the tail is to be folded by masking, round the number of iterations N
  // up to a multiple of Step instead of rounding down. This is done by first
  // adding Step-1 and then rounding down. Note that it's ok if this addition
  // overflows: the vector induction variable will eventually wrap to zero given
  // that it starts at zero and its Step is a power of two; the loop will then
  // exit, with the last early-exit vector comparison also producing all-true.
  if (Cost->foldTailByMasking()) {
    // TODO: Fix for scalable vectors.
    assert(isPowerOf2_32(VF.getKnownMinValue() * UF) &&
           "VF*UF must be a power of 2 when folding tail by masking");
    Value *Stepm = Builder.CreateSub(Step, ConstantInt::get(Ty, 1));
    TC = Builder.CreateAdd(TC, Stepm, "n.rnd.up");
  }

  // Now we need to generate the expression for the part of the loop that the
  // vectorized body will execute. This is equal to N - (N % Step) if scalar
  // iterations are not required for correctness, or N - Step, otherwise. Step
  // is equal to the vectorization factor (number of SIMD elements) times the
  // unroll factor (number of SIMD instructions).
  Value *R = Builder.CreateURem(TC, Step, "n.mod.vf");

  // There are two cases where we need to ensure (at least) the last iteration
  // runs in the scalar remainder loop. Thus, if the step evenly divides
  // the trip count, we set the remainder to be equal to the step. If the step
  // does not evenly divide the trip count, no adjustment is necessary since
  // there will already be scalar iterations. Note that the minimum iterations
  // check ensures that N >= Step. The cases are:
  // 1) If there is a non-reversed interleaved group that may speculatively
  //    access memory out-of-bounds.
  // 2) If any instruction may follow a conditionally taken exit. That is, if
  //    the loop contains multiple exiting blocks, or a single exiting block
  //    which is not the latch.
  if (VF.isVector() && Cost->requiresScalarEpilogue()) {
    auto *IsZero = Builder.CreateICmpEQ(R, ConstantInt::get(R->getType(), 0));
    R = Builder.CreateSelect(IsZero, Step, R);
  }

  VectorTripCount = Builder.CreateSub(TC, R, "n.vec");

  return VectorTripCount;
}

Value *InnerLoopVectorizer::createBitOrPointerCast(Value *V, VectorType *DstVTy,
                                                   const DataLayout &DL) {
  // Verify that V is a vector type with same number of elements as DstVTy.
  ElementCount VF = DstVTy->getElementCount();
  VectorType *SrcVecTy = cast<VectorType>(V->getType());
  assert((VF == SrcVecTy->getElementCount()) &&
         "Vector dimensions do not match");
  Type *SrcElemTy = SrcVecTy->getElementType();
  Type *DstElemTy = DstVTy->getElementType();
  assert((DL.getTypeSizeInBits(SrcElemTy) == DL.getTypeSizeInBits(DstElemTy)) &&
         "Vector elements must have same size");

  // Do a direct cast if element types are castable.
  if (CastInst::isBitOrNoopPointerCastable(SrcElemTy, DstElemTy, DL)) {
    return Builder.CreateBitOrPointerCast(V, DstVTy);
  }
  // V cannot be directly casted to desired vector type.
  // May happen when V is a floating point vector but DstVTy is a vector of
  // pointers or vice-versa. Handle this using a two-step bitcast using an
  // intermediate Integer type for the bitcast i.e. Ptr <-> Int <-> Float.
  assert((DstElemTy->isPointerTy() != SrcElemTy->isPointerTy()) &&
         "Only one type should be a pointer type");
  assert((DstElemTy->isFloatingPointTy() != SrcElemTy->isFloatingPointTy()) &&
         "Only one type should be a floating point type");
  Type *IntTy =
      IntegerType::getIntNTy(V->getContext(), DL.getTypeSizeInBits(SrcElemTy));
  auto *VecIntTy = VectorType::get(IntTy, VF);
  Value *CastVal = Builder.CreateBitOrPointerCast(V, VecIntTy);
  return Builder.CreateBitOrPointerCast(CastVal, DstVTy);
}

void InnerLoopVectorizer::emitMinimumIterationCountCheck(Loop *L,
                                                         BasicBlock *Bypass) {
  Value *Count = getOrCreateTripCount(L);
  // Reuse existing vector loop preheader for TC checks.
  // Note that new preheader block is generated for vector loop.
  BasicBlock *const TCCheckBlock = LoopVectorPreHeader;
  IRBuilder<> Builder(TCCheckBlock->getTerminator());

  // Generate code to check if the loop's trip count is less than VF * UF, or
  // equal to it in case a scalar epilogue is required; this implies that the
  // vector trip count is zero. This check also covers the case where adding one
  // to the backedge-taken count overflowed leading to an incorrect trip count
  // of zero. In this case we will also jump to the scalar loop.
  auto P =
      Cost->requiresScalarEpilogue() ? ICmpInst::ICMP_ULE : ICmpInst::ICMP_ULT;

  // If tail is to be folded, vector loop takes care of all iterations.
  Value *CheckMinIters = Builder.getFalse();
  if (!Cost->foldTailByMasking()) {
    Value *Step =
        createStepForVF(Builder, ConstantInt::get(Count->getType(), UF), VF);
    CheckMinIters = Builder.CreateICmp(P, Count, Step, "min.iters.check");
  }

  // Create new preheader for vector loop.
  LoopVectorPreHeader =
      SplitBlock(TCCheckBlock, TCCheckBlock->getTerminator(), DT, LI, nullptr,
                 "vector.ph");

  assert(DT->properlyDominates(DT->getNode(TCCheckBlock),
                               DT->getNode(Bypass)->getIDom()) &&
         "TC check is expected to dominate Bypass");

  // Update dominator for Bypass & LoopExit.
  DT->changeImmediateDominator(Bypass, TCCheckBlock);
  DT->changeImmediateDominator(LoopExitBlock, TCCheckBlock);

  ReplaceInstWithInst(
      TCCheckBlock->getTerminator(),
      BranchInst::Create(Bypass, LoopVectorPreHeader, CheckMinIters));
  LoopBypassBlocks.push_back(TCCheckBlock);
}

BasicBlock *InnerLoopVectorizer::emitSCEVChecks(Loop *L, BasicBlock *Bypass) {

  BasicBlock *const SCEVCheckBlock =
      RTChecks.emitSCEVChecks(L, Bypass, LoopVectorPreHeader, LoopExitBlock);
  if (!SCEVCheckBlock)
    return nullptr;

  assert(!(SCEVCheckBlock->getParent()->hasOptSize() ||
           (OptForSizeBasedOnProfile &&
            Cost->Hints->getForce() != LoopVectorizeHints::FK_Enabled)) &&
         "Cannot SCEV check stride or overflow when optimizing for size");


  // Update dominator only if this is first RT check.
  if (LoopBypassBlocks.empty()) {
    DT->changeImmediateDominator(Bypass, SCEVCheckBlock);
    DT->changeImmediateDominator(LoopExitBlock, SCEVCheckBlock);
  }

  LoopBypassBlocks.push_back(SCEVCheckBlock);
  AddedSafetyChecks = true;
  return SCEVCheckBlock;
}

BasicBlock *InnerLoopVectorizer::emitMemRuntimeChecks(Loop *L,
                                                      BasicBlock *Bypass) {
  // VPlan-native path does not do any analysis for runtime checks currently.
  if (EnableVPlanNativePath)
    return nullptr;

  BasicBlock *const MemCheckBlock =
      RTChecks.emitMemRuntimeChecks(L, Bypass, LoopVectorPreHeader);

  // Check if we generated code that checks in runtime if arrays overlap. We put
  // the checks into a separate block to make the more common case of few
  // elements faster.
  if (!MemCheckBlock)
    return nullptr;

  if (MemCheckBlock->getParent()->hasOptSize() || OptForSizeBasedOnProfile) {
    assert(Cost->Hints->getForce() == LoopVectorizeHints::FK_Enabled &&
           "Cannot emit memory checks when optimizing for size, unless forced "
           "to vectorize.");
    ORE->emit([&]() {
      return OptimizationRemarkAnalysis(DEBUG_TYPE, "VectorizationCodeSize",
                                        L->getStartLoc(), L->getHeader())
             << "Code-size may be reduced by not forcing "
                "vectorization, or by source-code modifications "
                "eliminating the need for runtime checks "
                "(e.g., adding 'restrict').";
    });
  }

  LoopBypassBlocks.push_back(MemCheckBlock);

  AddedSafetyChecks = true;

  // We currently don't use LoopVersioning for the actual loop cloning but we
  // still use it to add the noalias metadata.
  LVer = std::make_unique<LoopVersioning>(
      *Legal->getLAI(),
      Legal->getLAI()->getRuntimePointerChecking()->getChecks(), OrigLoop, LI,
      DT, PSE.getSE());
  LVer->prepareNoAliasMetadata();
  return MemCheckBlock;
}

Value *InnerLoopVectorizer::emitTransformedIndex(
    IRBuilder<> &B, Value *Index, ScalarEvolution *SE, const DataLayout &DL,
    const InductionDescriptor &ID) const {

  SCEVExpander Exp(*SE, DL, "induction");
  auto Step = ID.getStep();
  auto StartValue = ID.getStartValue();
  assert(Index->getType() == Step->getType() &&
         "Index type does not match StepValue type");

  // Note: the IR at this point is broken. We cannot use SE to create any new
  // SCEV and then expand it, hoping that SCEV's simplification will give us
  // a more optimal code. Unfortunately, attempt of doing so on invalid IR may
  // lead to various SCEV crashes. So all we can do is to use builder and rely
  // on InstCombine for future simplifications. Here we handle some trivial
  // cases only.
  auto CreateAdd = [&B](Value *X, Value *Y) {
    assert(X->getType() == Y->getType() && "Types don't match!");
    if (auto *CX = dyn_cast<ConstantInt>(X))
      if (CX->isZero())
        return Y;
    if (auto *CY = dyn_cast<ConstantInt>(Y))
      if (CY->isZero())
        return X;
    return B.CreateAdd(X, Y);
  };

  auto CreateMul = [&B](Value *X, Value *Y) {
    assert(X->getType() == Y->getType() && "Types don't match!");
    if (auto *CX = dyn_cast<ConstantInt>(X))
      if (CX->isOne())
        return Y;
    if (auto *CY = dyn_cast<ConstantInt>(Y))
      if (CY->isOne())
        return X;
    return B.CreateMul(X, Y);
  };

  // Get a suitable insert point for SCEV expansion. For blocks in the vector
  // loop, choose the end of the vector loop header (=LoopVectorBody), because
  // the DomTree is not kept up-to-date for additional blocks generated in the
  // vector loop. By using the header as insertion point, we guarantee that the
  // expanded instructions dominate all their uses.
  auto GetInsertPoint = [this, &B]() {
    BasicBlock *InsertBB = B.GetInsertPoint()->getParent();
    if (InsertBB != LoopVectorBody &&
        LI->getLoopFor(LoopVectorBody) == LI->getLoopFor(InsertBB))
      return LoopVectorBody->getTerminator();
    return &*B.GetInsertPoint();
  };

  switch (ID.getKind()) {
  case InductionDescriptor::IK_IntInduction: {
    assert(Index->getType() == StartValue->getType() &&
           "Index type does not match StartValue type");
    if (ID.getConstIntStepValue() && ID.getConstIntStepValue()->isMinusOne())
      return B.CreateSub(StartValue, Index);
    auto *Offset = CreateMul(
        Index, Exp.expandCodeFor(Step, Index->getType(), GetInsertPoint()));
    return CreateAdd(StartValue, Offset);
  }
  case InductionDescriptor::IK_PtrInduction: {
    assert(isa<SCEVConstant>(Step) &&
           "Expected constant step for pointer induction");
    return B.CreateGEP(
        StartValue->getType()->getPointerElementType(), StartValue,
        CreateMul(Index,
                  Exp.expandCodeFor(Step, Index->getType(), GetInsertPoint())));
  }
  case InductionDescriptor::IK_FpInduction: {
    assert(Step->getType()->isFloatingPointTy() && "Expected FP Step value");
    auto InductionBinOp = ID.getInductionBinOp();
    assert(InductionBinOp &&
           (InductionBinOp->getOpcode() == Instruction::FAdd ||
            InductionBinOp->getOpcode() == Instruction::FSub) &&
           "Original bin op should be defined for FP induction");

    Value *StepValue = cast<SCEVUnknown>(Step)->getValue();
    Value *MulExp = B.CreateFMul(StepValue, Index);
    return B.CreateBinOp(InductionBinOp->getOpcode(), StartValue, MulExp,
                         "induction");
  }
  case InductionDescriptor::IK_NoInduction:
    return nullptr;
  }
  llvm_unreachable("invalid enum");
}

Loop *InnerLoopVectorizer::createVectorLoopSkeleton(StringRef Prefix) {
  LoopScalarBody = OrigLoop->getHeader();
  LoopVectorPreHeader = OrigLoop->getLoopPreheader();
  LoopExitBlock = OrigLoop->getUniqueExitBlock();
  assert(LoopExitBlock && "Must have an exit block");
  assert(LoopVectorPreHeader && "Invalid loop structure");

  LoopMiddleBlock =
      SplitBlock(LoopVectorPreHeader, LoopVectorPreHeader->getTerminator(), DT,
                 LI, nullptr, Twine(Prefix) + "middle.block");
  LoopScalarPreHeader =
      SplitBlock(LoopMiddleBlock, LoopMiddleBlock->getTerminator(), DT, LI,
                 nullptr, Twine(Prefix) + "scalar.ph");

  // Set up branch from middle block to the exit and scalar preheader blocks.
  // completeLoopSkeleton will update the condition to use an iteration check,
  // if required to decide whether to execute the remainder.
  BranchInst *BrInst =
      BranchInst::Create(LoopExitBlock, LoopScalarPreHeader, Builder.getTrue());
  auto *ScalarLatchTerm = OrigLoop->getLoopLatch()->getTerminator();
  BrInst->setDebugLoc(ScalarLatchTerm->getDebugLoc());
  ReplaceInstWithInst(LoopMiddleBlock->getTerminator(), BrInst);

  // We intentionally don't let SplitBlock to update LoopInfo since
  // LoopVectorBody should belong to another loop than LoopVectorPreHeader.
  // LoopVectorBody is explicitly added to the correct place few lines later.
  LoopVectorBody =
      SplitBlock(LoopVectorPreHeader, LoopVectorPreHeader->getTerminator(), DT,
                 nullptr, nullptr, Twine(Prefix) + "vector.body");

  // Update dominator for loop exit.
  DT->changeImmediateDominator(LoopExitBlock, LoopMiddleBlock);

  // Create and register the new vector loop.
  Loop *Lp = LI->AllocateLoop();
  Loop *ParentLoop = OrigLoop->getParentLoop();

  // Insert the new loop into the loop nest and register the new basic blocks
  // before calling any utilities such as SCEV that require valid LoopInfo.
  if (ParentLoop) {
    ParentLoop->addChildLoop(Lp);
  } else {
    LI->addTopLevelLoop(Lp);
  }
  Lp->addBasicBlockToLoop(LoopVectorBody, *LI);
  return Lp;
}

void InnerLoopVectorizer::createInductionResumeValues(
    Loop *L, Value *VectorTripCount,
    std::pair<BasicBlock *, Value *> AdditionalBypass) {
  assert(VectorTripCount && L && "Expected valid arguments");
  assert(((AdditionalBypass.first && AdditionalBypass.second) ||
          (!AdditionalBypass.first && !AdditionalBypass.second)) &&
         "Inconsistent information about additional bypass.");
  // We are going to resume the execution of the scalar loop.
  // Go over all of the induction variables that we found and fix the
  // PHIs that are left in the scalar version of the loop.
  // The starting values of PHI nodes depend on the counter of the last
  // iteration in the vectorized loop.
  // If we come from a bypass edge then we need to start from the original
  // start value.
  for (auto &InductionEntry : Legal->getInductionVars()) {
    PHINode *OrigPhi = InductionEntry.first;
    InductionDescriptor II = InductionEntry.second;

    // Create phi nodes to merge from the  backedge-taken check block.
    PHINode *BCResumeVal =
        PHINode::Create(OrigPhi->getType(), 3, "bc.resume.val",
                        LoopScalarPreHeader->getTerminator());
    // Copy original phi DL over to the new one.
    BCResumeVal->setDebugLoc(OrigPhi->getDebugLoc());
    Value *&EndValue = IVEndValues[OrigPhi];
    Value *EndValueFromAdditionalBypass = AdditionalBypass.second;
    if (OrigPhi == OldInduction) {
      // We know what the end value is.
      EndValue = VectorTripCount;
    } else {
      IRBuilder<> B(L->getLoopPreheader()->getTerminator());

      // Fast-math-flags propagate from the original induction instruction.
      if (II.getInductionBinOp() && isa<FPMathOperator>(II.getInductionBinOp()))
        B.setFastMathFlags(II.getInductionBinOp()->getFastMathFlags());

      Type *StepType = II.getStep()->getType();
      Instruction::CastOps CastOp =
          CastInst::getCastOpcode(VectorTripCount, true, StepType, true);
      Value *CRD = B.CreateCast(CastOp, VectorTripCount, StepType, "cast.crd");
      const DataLayout &DL = LoopScalarBody->getModule()->getDataLayout();
      EndValue = emitTransformedIndex(B, CRD, PSE.getSE(), DL, II);
      EndValue->setName("ind.end");

      // Compute the end value for the additional bypass (if applicable).
      if (AdditionalBypass.first) {
        B.SetInsertPoint(&(*AdditionalBypass.first->getFirstInsertionPt()));
        CastOp = CastInst::getCastOpcode(AdditionalBypass.second, true,
                                         StepType, true);
        CRD =
            B.CreateCast(CastOp, AdditionalBypass.second, StepType, "cast.crd");
        EndValueFromAdditionalBypass =
            emitTransformedIndex(B, CRD, PSE.getSE(), DL, II);
        EndValueFromAdditionalBypass->setName("ind.end");
      }
    }
    // The new PHI merges the original incoming value, in case of a bypass,
    // or the value at the end of the vectorized loop.
    BCResumeVal->addIncoming(EndValue, LoopMiddleBlock);

    // Fix the scalar body counter (PHI node).
    // The old induction's phi node in the scalar body needs the truncated
    // value.
    for (BasicBlock *BB : LoopBypassBlocks)
      BCResumeVal->addIncoming(II.getStartValue(), BB);

    if (AdditionalBypass.first)
      BCResumeVal->setIncomingValueForBlock(AdditionalBypass.first,
                                            EndValueFromAdditionalBypass);

    OrigPhi->setIncomingValueForBlock(LoopScalarPreHeader, BCResumeVal);
  }
}

BasicBlock *InnerLoopVectorizer::completeLoopSkeleton(Loop *L,
                                                      MDNode *OrigLoopID) {
  assert(L && "Expected valid loop.");

  // The trip counts should be cached by now.
  Value *Count = getOrCreateTripCount(L);
  Value *VectorTripCount = getOrCreateVectorTripCount(L);

  auto *ScalarLatchTerm = OrigLoop->getLoopLatch()->getTerminator();

  // Add a check in the middle block to see if we have completed
  // all of the iterations in the first vector loop.
  // If (N - N%VF) == N, then we *don't* need to run the remainder.
  // If tail is to be folded, we know we don't need to run the remainder.
  if (!Cost->foldTailByMasking()) {
    Instruction *CmpN = CmpInst::Create(Instruction::ICmp, CmpInst::ICMP_EQ,
                                        Count, VectorTripCount, "cmp.n",
                                        LoopMiddleBlock->getTerminator());

    // Here we use the same DebugLoc as the scalar loop latch terminator instead
    // of the corresponding compare because they may have ended up with
    // different line numbers and we want to avoid awkward line stepping while
    // debugging. Eg. if the compare has got a line number inside the loop.
    CmpN->setDebugLoc(ScalarLatchTerm->getDebugLoc());
    cast<BranchInst>(LoopMiddleBlock->getTerminator())->setCondition(CmpN);
  }

  // Get ready to start creating new instructions into the vectorized body.
  assert(LoopVectorPreHeader == L->getLoopPreheader() &&
         "Inconsistent vector loop preheader");
  Builder.SetInsertPoint(&*LoopVectorBody->getFirstInsertionPt());

  Optional<MDNode *> VectorizedLoopID =
      makeFollowupLoopID(OrigLoopID, {LLVMLoopVectorizeFollowupAll,
                                      LLVMLoopVectorizeFollowupVectorized});
  if (VectorizedLoopID.hasValue()) {
    L->setLoopID(VectorizedLoopID.getValue());

    // Do not setAlreadyVectorized if loop attributes have been defined
    // explicitly.
    return LoopVectorPreHeader;
  }

  // Keep all loop hints from the original loop on the vector loop (we'll
  // replace the vectorizer-specific hints below).
  if (MDNode *LID = OrigLoop->getLoopID())
    L->setLoopID(LID);

  LoopVectorizeHints Hints(L, true, *ORE);
  Hints.setAlreadyVectorized();

#ifdef EXPENSIVE_CHECKS
  assert(DT->verify(DominatorTree::VerificationLevel::Fast));
  LI->verify(*DT);
#endif

  return LoopVectorPreHeader;
}

BasicBlock *InnerLoopVectorizer::createVectorizedLoopSkeleton() {
  /*
   In this function we generate a new loop. The new loop will contain
   the vectorized instructions while the old loop will continue to run the
   scalar remainder.

       [ ] <-- loop iteration number check.
    /   |
   /    v
  |    [ ] <-- vector loop bypass (may consist of multiple blocks).
  |  /  |
  | /   v
  ||   [ ]     <-- vector pre header.
  |/    |
  |     v
  |    [  ] \
  |    [  ]_|   <-- vector loop.
  |     |
  |     v
  |   -[ ]   <--- middle-block.
  |  /  |
  | /   v
  -|- >[ ]     <--- new preheader.
   |    |
   |    v
   |   [ ] \
   |   [ ]_|   <-- old scalar loop to handle remainder.
    \   |
     \  v
      >[ ]     <-- exit block.
   ...
   */

  // Get the metadata of the original loop before it gets modified.
  MDNode *OrigLoopID = OrigLoop->getLoopID();

  // Create an empty vector loop, and prepare basic blocks for the runtime
  // checks.
  Loop *Lp = createVectorLoopSkeleton("");

  // Now, compare the new count to zero. If it is zero skip the vector loop and
  // jump to the scalar loop. This check also covers the case where the
  // backedge-taken count is uint##_max: adding one to it will overflow leading
  // to an incorrect trip count of zero. In this (rare) case we will also jump
  // to the scalar loop.
  emitMinimumIterationCountCheck(Lp, LoopScalarPreHeader);

  // Generate the code to check any assumptions that we've made for SCEV
  // expressions.
  emitSCEVChecks(Lp, LoopScalarPreHeader);

  // Generate the code that checks in runtime if arrays overlap. We put the
  // checks into a separate block to make the more common case of few elements
  // faster.
  emitMemRuntimeChecks(Lp, LoopScalarPreHeader);

  // Some loops have a single integer induction variable, while other loops
  // don't. One example is c++ iterators that often have multiple pointer
  // induction variables. In the code below we also support a case where we
  // don't have a single induction variable.
  //
  // We try to obtain an induction variable from the original loop as hard
  // as possible. However if we don't find one that:
  //   - is an integer
  //   - counts from zero, stepping by one
  //   - is the size of the widest induction variable type
  // then we create a new one.
  OldInduction = Legal->getPrimaryInduction();
  Type *IdxTy = Legal->getWidestInductionType();
  Value *StartIdx = ConstantInt::get(IdxTy, 0);
  // The loop step is equal to the vectorization factor (num of SIMD elements)
  // times the unroll factor (num of SIMD instructions).
  Builder.SetInsertPoint(&*Lp->getHeader()->getFirstInsertionPt());
  Value *Step = createStepForVF(Builder, ConstantInt::get(IdxTy, UF), VF);
  Value *CountRoundDown = getOrCreateVectorTripCount(Lp);
  Induction =
      createInductionVariable(Lp, StartIdx, CountRoundDown, Step,
                              getDebugLocFromInstOrOperands(OldInduction));

  // Emit phis for the new starting index of the scalar loop.
  createInductionResumeValues(Lp, CountRoundDown);

  return completeLoopSkeleton(Lp, OrigLoopID);
}

// Fix up external users of the induction variable. At this point, we are
// in LCSSA form, with all external PHIs that use the IV having one input value,
// coming from the remainder loop. We need those PHIs to also have a correct
// value for the IV when arriving directly from the middle block.
void InnerLoopVectorizer::fixupIVUsers(PHINode *OrigPhi,
                                       const InductionDescriptor &II,
                                       Value *CountRoundDown, Value *EndValue,
                                       BasicBlock *MiddleBlock) {
  // There are two kinds of external IV usages - those that use the value
  // computed in the last iteration (the PHI) and those that use the penultimate
  // value (the value that feeds into the phi from the loop latch).
  // We allow both, but they, obviously, have different values.

  assert(OrigLoop->getUniqueExitBlock() && "Expected a single exit block");

  DenseMap<Value *, Value *> MissingVals;

  // An external user of the last iteration's value should see the value that
  // the remainder loop uses to initialize its own IV.
  Value *PostInc = OrigPhi->getIncomingValueForBlock(OrigLoop->getLoopLatch());
  for (User *U : PostInc->users()) {
    Instruction *UI = cast<Instruction>(U);
    if (!OrigLoop->contains(UI)) {
      assert(isa<PHINode>(UI) && "Expected LCSSA form");
      MissingVals[UI] = EndValue;
    }
  }

  // An external user of the penultimate value need to see EndValue - Step.
  // The simplest way to get this is to recompute it from the constituent SCEVs,
  // that is Start + (Step * (CRD - 1)).
  for (User *U : OrigPhi->users()) {
    auto *UI = cast<Instruction>(U);
    if (!OrigLoop->contains(UI)) {
      const DataLayout &DL =
          OrigLoop->getHeader()->getModule()->getDataLayout();
      assert(isa<PHINode>(UI) && "Expected LCSSA form");

      IRBuilder<> B(MiddleBlock->getTerminator());

      // Fast-math-flags propagate from the original induction instruction.
      if (II.getInductionBinOp() && isa<FPMathOperator>(II.getInductionBinOp()))
        B.setFastMathFlags(II.getInductionBinOp()->getFastMathFlags());

      Value *CountMinusOne = B.CreateSub(
          CountRoundDown, ConstantInt::get(CountRoundDown->getType(), 1));
      Value *CMO =
          !II.getStep()->getType()->isIntegerTy()
              ? B.CreateCast(Instruction::SIToFP, CountMinusOne,
                             II.getStep()->getType())
              : B.CreateSExtOrTrunc(CountMinusOne, II.getStep()->getType());
      CMO->setName("cast.cmo");
      Value *Escape = emitTransformedIndex(B, CMO, PSE.getSE(), DL, II);
      Escape->setName("ind.escape");
      MissingVals[UI] = Escape;
    }
  }

  for (auto &I : MissingVals) {
    PHINode *PHI = cast<PHINode>(I.first);
    // One corner case we have to handle is two IVs "chasing" each-other,
    // that is %IV2 = phi [...], [ %IV1, %latch ]
    // In this case, if IV1 has an external use, we need to avoid adding both
    // "last value of IV1" and "penultimate value of IV2". So, verify that we
    // don't already have an incoming value for the middle block.
    if (PHI->getBasicBlockIndex(MiddleBlock) == -1)
      PHI->addIncoming(I.second, MiddleBlock);
  }
}

namespace {

struct CSEDenseMapInfo {
  static bool canHandle(const Instruction *I) {
    return isa<InsertElementInst>(I) || isa<ExtractElementInst>(I) ||
           isa<ShuffleVectorInst>(I) || isa<GetElementPtrInst>(I);
  }

  static inline Instruction *getEmptyKey() {
    return DenseMapInfo<Instruction *>::getEmptyKey();
  }

  static inline Instruction *getTombstoneKey() {
    return DenseMapInfo<Instruction *>::getTombstoneKey();
  }

  static unsigned getHashValue(const Instruction *I) {
    assert(canHandle(I) && "Unknown instruction!");
    return hash_combine(I->getOpcode(), hash_combine_range(I->value_op_begin(),
                                                           I->value_op_end()));
  }

  static bool isEqual(const Instruction *LHS, const Instruction *RHS) {
    if (LHS == getEmptyKey() || RHS == getEmptyKey() ||
        LHS == getTombstoneKey() || RHS == getTombstoneKey())
      return LHS == RHS;
    return LHS->isIdenticalTo(RHS);
  }
};

} // end anonymous namespace

/// Perform cse of induction variable instructions.
static void cse(BasicBlock *BB) {
  // Perform simple cse.
  SmallDenseMap<Instruction *, Instruction *, 4, CSEDenseMapInfo> CSEMap;
  for (BasicBlock::iterator I = BB->begin(), E = BB->end(); I != E;) {
    Instruction *In = &*I++;

    if (!CSEDenseMapInfo::canHandle(In))
      continue;

    // Check if we can replace this instruction with any of the
    // visited instructions.
    if (Instruction *V = CSEMap.lookup(In)) {
      In->replaceAllUsesWith(V);
      In->eraseFromParent();
      continue;
    }

    CSEMap[In] = In;
  }
}

InstructionCost
LoopVectorizationCostModel::getVectorCallCost(CallInst *CI, ElementCount VF,
                                              bool &NeedToScalarize) const {
  Function *F = CI->getCalledFunction();
  Type *ScalarRetTy = CI->getType();
  SmallVector<Type *, 4> Tys, ScalarTys;
  for (auto &ArgOp : CI->arg_operands())
    ScalarTys.push_back(ArgOp->getType());

  // Estimate cost of scalarized vector call. The source operands are assumed
  // to be vectors, so we need to extract individual elements from there,
  // execute VF scalar calls, and then gather the result into the vector return
  // value.
  InstructionCost ScalarCallCost =
      TTI.getCallInstrCost(F, ScalarRetTy, ScalarTys, TTI::TCK_RecipThroughput);
  if (VF.isScalar())
    return ScalarCallCost;

  // Compute corresponding vector type for return value and arguments.
  Type *RetTy = ToVectorTy(ScalarRetTy, VF);
  for (Type *ScalarTy : ScalarTys)
    Tys.push_back(ToVectorTy(ScalarTy, VF));

  // Compute costs of unpacking argument values for the scalar calls and
  // packing the return values to a vector.
  InstructionCost ScalarizationCost = getScalarizationOverhead(CI, VF);

  InstructionCost Cost =
      ScalarCallCost * VF.getKnownMinValue() + ScalarizationCost;

  // If we can't emit a vector call for this function, then the currently found
  // cost is the cost we need to return.
  NeedToScalarize = true;
  VFShape Shape = VFShape::get(*CI, VF, false /*HasGlobalPred*/);
  Function *VecFunc = VFDatabase(*CI).getVectorizedFunction(Shape);

  if (!TLI || CI->isNoBuiltin() || !VecFunc)
    return Cost;

  // If the corresponding vector cost is cheaper, return its cost.
  InstructionCost VectorCallCost =
      TTI.getCallInstrCost(nullptr, RetTy, Tys, TTI::TCK_RecipThroughput);
  if (VectorCallCost < Cost) {
    NeedToScalarize = false;
    Cost = VectorCallCost;
  }
  return Cost;
}

static Type *MaybeVectorizeType(Type *Elt, ElementCount VF) {
  if (VF.isScalar() || (!Elt->isIntOrPtrTy() && !Elt->isFloatingPointTy()))
    return Elt;
  return VectorType::get(Elt, VF);
}

InstructionCost
LoopVectorizationCostModel::getVectorIntrinsicCost(CallInst *CI,
                                                   ElementCount VF) const {
  Intrinsic::ID ID = getVectorIntrinsicIDForCall(CI, TLI);
  assert(ID && "Expected intrinsic call!");
  Type *RetTy = MaybeVectorizeType(CI->getType(), VF);
  FastMathFlags FMF;
  if (auto *FPMO = dyn_cast<FPMathOperator>(CI))
    FMF = FPMO->getFastMathFlags();

  SmallVector<const Value *> Arguments(CI->arg_begin(), CI->arg_end());
  FunctionType *FTy = CI->getCalledFunction()->getFunctionType();
  SmallVector<Type *> ParamTys;
  std::transform(FTy->param_begin(), FTy->param_end(),
                 std::back_inserter(ParamTys),
                 [&](Type *Ty) { return MaybeVectorizeType(Ty, VF); });

  IntrinsicCostAttributes CostAttrs(ID, RetTy, Arguments, ParamTys, FMF,
                                    dyn_cast<IntrinsicInst>(CI));
  return TTI.getIntrinsicInstrCost(CostAttrs,
                                   TargetTransformInfo::TCK_RecipThroughput);
}

static Type *smallestIntegerVectorType(Type *T1, Type *T2) {
  auto *I1 = cast<IntegerType>(cast<VectorType>(T1)->getElementType());
  auto *I2 = cast<IntegerType>(cast<VectorType>(T2)->getElementType());
  return I1->getBitWidth() < I2->getBitWidth() ? T1 : T2;
}

static Type *largestIntegerVectorType(Type *T1, Type *T2) {
  auto *I1 = cast<IntegerType>(cast<VectorType>(T1)->getElementType());
  auto *I2 = cast<IntegerType>(cast<VectorType>(T2)->getElementType());
  return I1->getBitWidth() > I2->getBitWidth() ? T1 : T2;
}

void InnerLoopVectorizer::truncateToMinimalBitwidths(VPTransformState &State) {
  // For every instruction `I` in MinBWs, truncate the operands, create a
  // truncated version of `I` and reextend its result. InstCombine runs
  // later and will remove any ext/trunc pairs.
  SmallPtrSet<Value *, 4> Erased;
  for (const auto &KV : Cost->getMinimalBitwidths()) {
    // If the value wasn't vectorized, we must maintain the original scalar
    // type. The absence of the value from State indicates that it
    // wasn't vectorized.
    VPValue *Def = State.Plan->getVPValue(KV.first);
    if (!State.hasAnyVectorValue(Def))
      continue;
    for (unsigned Part = 0; Part < UF; ++Part) {
      Value *I = State.get(Def, Part);
      if (Erased.count(I) || I->use_empty() || !isa<Instruction>(I))
        continue;
      Type *OriginalTy = I->getType();
      Type *ScalarTruncatedTy =
          IntegerType::get(OriginalTy->getContext(), KV.second);
      auto *TruncatedTy = VectorType::get(
          ScalarTruncatedTy, cast<VectorType>(OriginalTy)->getElementCount());
      if (TruncatedTy == OriginalTy)
        continue;

      IRBuilder<> B(cast<Instruction>(I));
      auto ShrinkOperand = [&](Value *V) -> Value * {
        if (auto *ZI = dyn_cast<ZExtInst>(V))
          if (ZI->getSrcTy() == TruncatedTy)
            return ZI->getOperand(0);
        return B.CreateZExtOrTrunc(V, TruncatedTy);
      };

      // The actual instruction modification depends on the instruction type,
      // unfortunately.
      Value *NewI = nullptr;
      if (auto *BO = dyn_cast<BinaryOperator>(I)) {
        NewI = B.CreateBinOp(BO->getOpcode(), ShrinkOperand(BO->getOperand(0)),
                             ShrinkOperand(BO->getOperand(1)));

        // Any wrapping introduced by shrinking this operation shouldn't be
        // considered undefined behavior. So, we can't unconditionally copy
        // arithmetic wrapping flags to NewI.
        cast<BinaryOperator>(NewI)->copyIRFlags(I, /*IncludeWrapFlags=*/false);
      } else if (auto *CI = dyn_cast<ICmpInst>(I)) {
        NewI =
            B.CreateICmp(CI->getPredicate(), ShrinkOperand(CI->getOperand(0)),
                         ShrinkOperand(CI->getOperand(1)));
      } else if (auto *SI = dyn_cast<SelectInst>(I)) {
        NewI = B.CreateSelect(SI->getCondition(),
                              ShrinkOperand(SI->getTrueValue()),
                              ShrinkOperand(SI->getFalseValue()));
      } else if (auto *CI = dyn_cast<CastInst>(I)) {
        switch (CI->getOpcode()) {
        default:
          llvm_unreachable("Unhandled cast!");
        case Instruction::Trunc:
          NewI = ShrinkOperand(CI->getOperand(0));
          break;
        case Instruction::SExt:
          NewI = B.CreateSExtOrTrunc(
              CI->getOperand(0),
              smallestIntegerVectorType(OriginalTy, TruncatedTy));
          break;
        case Instruction::ZExt:
          NewI = B.CreateZExtOrTrunc(
              CI->getOperand(0),
              smallestIntegerVectorType(OriginalTy, TruncatedTy));
          break;
        }
      } else if (auto *SI = dyn_cast<ShuffleVectorInst>(I)) {
        auto Elements0 = cast<FixedVectorType>(SI->getOperand(0)->getType())
                             ->getNumElements();
        auto *O0 = B.CreateZExtOrTrunc(
            SI->getOperand(0),
            VectorType::get(ScalarTruncatedTy,
                            ElementCount::getFixed(Elements0)));
        auto Elements1 =
            cast<VectorType>(SI->getOperand(1)->getType())->getElementCount();
        auto *O1 = B.CreateZExtOrTrunc(
            SI->getOperand(1), VectorType::get(ScalarTruncatedTy, Elements1));

        NewI = B.CreateShuffleVector(O0, O1, SI->getShuffleMask());
      } else if (isa<LoadInst>(I) || isa<PHINode>(I)) {
        // Don't do anything with the operands, just extend the result.
        continue;
      } else if (auto *IE = dyn_cast<InsertElementInst>(I)) {
        auto Elements = cast<FixedVectorType>(IE->getOperand(0)->getType())
                            ->getNumElements();
        auto *O0 = B.CreateZExtOrTrunc(
            IE->getOperand(0),
            VectorType::get(ScalarTruncatedTy,
                            ElementCount::getFixed(Elements)));
        auto *O1 = B.CreateZExtOrTrunc(IE->getOperand(1), ScalarTruncatedTy);
        NewI = B.CreateInsertElement(O0, O1, IE->getOperand(2));
      } else if (auto *EE = dyn_cast<ExtractElementInst>(I)) {
        auto Elements = cast<FixedVectorType>(EE->getOperand(0)->getType())
                            ->getNumElements();
        auto *O0 = B.CreateZExtOrTrunc(
            EE->getOperand(0),
            VectorType::get(ScalarTruncatedTy,
                            ElementCount::getFixed(Elements)));
        NewI = B.CreateExtractElement(O0, EE->getOperand(2));
      } else {
        // If we don't know what to do, be conservative and don't do anything.
        continue;
      }

      // Lastly, extend the result.
      NewI->takeName(cast<Instruction>(I));
      Value *Res = B.CreateZExtOrTrunc(NewI, OriginalTy);
      I->replaceAllUsesWith(Res);
      cast<Instruction>(I)->eraseFromParent();
      Erased.insert(I);
      State.reset(Def, Res, Part);
    }
  }

  // We'll have created a bunch of ZExts that are now parentless. Clean up.
  for (const auto &KV : Cost->getMinimalBitwidths()) {
    // If the value wasn't vectorized, we must maintain the original scalar
    // type. The absence of the value from State indicates that it
    // wasn't vectorized.
    VPValue *Def = State.Plan->getVPValue(KV.first);
    if (!State.hasAnyVectorValue(Def))
      continue;
    for (unsigned Part = 0; Part < UF; ++Part) {
      Value *I = State.get(Def, Part);
      ZExtInst *Inst = dyn_cast<ZExtInst>(I);
      if (Inst && Inst->use_empty()) {
        Value *NewI = Inst->getOperand(0);
        Inst->eraseFromParent();
        State.reset(Def, NewI, Part);
      }
    }
  }
}

void InnerLoopVectorizer::fixVectorizedLoop(VPTransformState &State) {
  // Insert truncates and extends for any truncated instructions as hints to
  // InstCombine.
  if (VF.isVector())
    truncateToMinimalBitwidths(State);

  // Fix widened non-induction PHIs by setting up the PHI operands.
  if (OrigPHIsToFix.size()) {
    assert(EnableVPlanNativePath &&
           "Unexpected non-induction PHIs for fixup in non VPlan-native path");
    fixNonInductionPHIs(State);
  }

  // At this point every instruction in the original loop is widened to a
  // vector form. Now we need to fix the recurrences in the loop. These PHI
  // nodes are currently empty because we did not want to introduce cycles.
  // This is the second stage of vectorizing recurrences.
  fixCrossIterationPHIs(State);

  // Forget the original basic block.
  PSE.getSE()->forgetLoop(OrigLoop);

  // Fix-up external users of the induction variables.
  for (auto &Entry : Legal->getInductionVars())
    fixupIVUsers(Entry.first, Entry.second,
                 getOrCreateVectorTripCount(LI->getLoopFor(LoopVectorBody)),
                 IVEndValues[Entry.first], LoopMiddleBlock);

  fixLCSSAPHIs(State);
  for (Instruction *PI : PredicatedInstructions)
    sinkScalarOperands(&*PI);

  // If using predicated vector ops, we need to increment index for the next
  // vector iteration by the EVL used in current iteration.
  if (preferPredicatedVectorOps())
    fixEVLInduction(State);

  // Remove redundant induction instructions.
  cse(LoopVectorBody);

  // Set/update profile weights for the vector and remainder loops as original
  // loop iterations are now distributed among them. Note that original loop
  // represented by LoopScalarBody becomes remainder loop after vectorization.
  //
  // For cases like foldTailByMasking() and requiresScalarEpiloque() we may
  // end up getting slightly roughened result but that should be OK since
  // profile is not inherently precise anyway. Note also possible bypass of
  // vector code caused by legality checks is ignored, assigning all the weight
  // to the vector loop, optimistically.
  //
  // For scalable vectorization we can't know at compile time how many iterations
  // of the loop are handled in one vector iteration, so instead assume a pessimistic
  // vscale of '1'.
  setProfileInfoAfterUnrolling(
      LI->getLoopFor(LoopScalarBody), LI->getLoopFor(LoopVectorBody),
      LI->getLoopFor(LoopScalarBody), VF.getKnownMinValue() * UF);
}

void InnerLoopVectorizer::fixEVLInduction(VPTransformState &State) {
  // FIXME: Add support for interleaving.
  ReplaceInstWithInst(NextIndex, BinaryOperator::Create(
                                     Instruction::Add, NextIndex->getOperand(0),
                                     State.get(EVL, 0)));

  // Fix instructions that need EVL value
  if (NextInductionInfo.NextInduction.size() > 0) {
    Type *StepTy = NextInductionInfo.Step->getType();
    for (auto InstToFix : NextInductionInfo.NextInduction) {
      Instruction *InstToReplace = cast<Instruction>(InstToFix.first);
      Builder.SetInsertPoint(InstToReplace);
      Value *EVLPart = State.get(EVL, InstToFix.second);
      Value *EVLPartCast = nullptr;
      if (StepTy->isIntegerTy())
        EVLPartCast = Builder.CreateSExtOrTrunc(EVLPart, StepTy);
      else
        EVLPartCast = Builder.CreateUIToFP(EVLPart, StepTy);
      Value *Mul = Builder.CreateBinOp(NextInductionInfo.MulOp,
                                       NextInductionInfo.Step, EVLPartCast);
      Value *MulSplat = Builder.CreateVectorSplat(NextInductionInfo.VF, Mul);
      InstToReplace->setOperand(1, MulSplat);
    }
  }
}

void InnerLoopVectorizer::fixCrossIterationPHIs(VPTransformState &State) {
  // In order to support recurrences we need to be able to vectorize Phi nodes.
  // Phi nodes have cycles, so we need to vectorize them in two stages. This is
  // stage #2: We now need to fix the recurrences by adding incoming edges to
  // the currently empty PHI nodes. At this point every instruction in the
  // original loop is widened to a vector form so we can use them to construct
  // the incoming edges.
  for (PHINode &Phi : OrigLoop->getHeader()->phis()) {
    // Handle first-order recurrences and reductions that need to be fixed.
    if (Legal->isFirstOrderRecurrence(&Phi))
      fixFirstOrderRecurrence(&Phi, State);
    else if (Legal->isReductionVariable(&Phi))
      fixReduction(&Phi, State);
  }
}

void InnerLoopVectorizer::fixFirstOrderRecurrence(PHINode *Phi,
                                                  VPTransformState &State) {
  // This is the second phase of vectorizing first-order recurrences. An
  // overview of the transformation is described below. Suppose we have the
  // following loop.
  //
  //   for (int i = 0; i < n; ++i)
  //     b[i] = a[i] - a[i - 1];
  //
  // There is a first-order recurrence on "a". For this loop, the shorthand
  // scalar IR looks like:
  //
  //   scalar.ph:
  //     s_init = a[-1]
  //     br scalar.body
  //
  //   scalar.body:
  //     i = phi [0, scalar.ph], [i+1, scalar.body]
  //     s1 = phi [s_init, scalar.ph], [s2, scalar.body]
  //     s2 = a[i]
  //     b[i] = s2 - s1
  //     br cond, scalar.body, ...
  //
  // In this example, s1 is a recurrence because it's value depends on the
  // previous iteration. In the first phase of vectorization, we created a
  // temporary value for s1. We now complete the vectorization and produce the
  // shorthand vector IR shown below (for VF = 4, UF = 1).
  //
  //   vector.ph:
  //     v_init = vector(..., ..., ..., a[-1])
  //     br vector.body
  //
  //   vector.body
  //     i = phi [0, vector.ph], [i+4, vector.body]
  //     v1 = phi [v_init, vector.ph], [v2, vector.body]
  //     v2 = a[i, i+1, i+2, i+3];
  //     v3 = vector(v1(3), v2(0, 1, 2))
  //     b[i, i+1, i+2, i+3] = v2 - v3
  //     br cond, vector.body, middle.block
  //
  //   middle.block:
  //     x = v2(3)
  //     br scalar.ph
  //
  //   scalar.ph:
  //     s_init = phi [x, middle.block], [a[-1], otherwise]
  //     br scalar.body
  //
  // After execution completes the vector loop, we extract the next value of
  // the recurrence (x) to use as the initial value in the scalar loop.

  // Get the original loop preheader and single loop latch.
  auto *Preheader = OrigLoop->getLoopPreheader();
  auto *Latch = OrigLoop->getLoopLatch();

  // Get the initial and previous values of the scalar recurrence.
  auto *ScalarInit = Phi->getIncomingValueForBlock(Preheader);
  auto *Previous = Phi->getIncomingValueForBlock(Latch);

  // Create a vector from the initial value.
  auto *VectorInit = ScalarInit;
  Value *InitLen = Builder.getInt32(VF.getKnownMinValue());
  if (VF.isVector()) {
    Builder.SetInsertPoint(LoopVectorPreHeader->getTerminator());
    if (VF.isScalable() && preferPredicatedVectorOps()) {
      Value *EVLInstr = State.get(EVL, 0);
      InitLen = Builder.CreateVScale(
          ConstantInt::get(EVLInstr->getType(), VF.getKnownMinValue()),
          "vscale.x.vf");
      Value *LastIndex =
          Builder.CreateSub(InitLen, ConstantInt::get(EVLInstr->getType(), 1));
      VectorInit = Builder.CreateInsertElement(
          PoisonValue::get(VectorType::get(VectorInit->getType(), VF)),
          VectorInit, LastIndex, "vector.recur.init");
    } else
      VectorInit = Builder.CreateInsertElement(
          PoisonValue::get(VectorType::get(VectorInit->getType(), VF)), VectorInit,
          Builder.getInt32(VF.getKnownMinValue() - 1), "vector.recur.init");
  }

  VPValue *PhiDef = State.Plan->getVPValue(Phi);
  VPValue *PreviousDef = State.Plan->getVPValue(Previous);
  // We constructed a temporary phi node in the first phase of vectorization.
  // This phi node will eventually be deleted.
  Builder.SetInsertPoint(cast<Instruction>(State.get(PhiDef, 0)));

  // Create a phi node for the new recurrence. The current value will either be
  // the initial value inserted into a vector or loop-varying vector value.
  auto *VecPhi = Builder.CreatePHI(VectorInit->getType(), 2, "vector.recur");
  VecPhi->addIncoming(VectorInit, LoopVectorPreHeader);

  // If using tail folding with vector predication for scalable vectors, Add a
  // PHI node to select the EVL for the previous iteration or the initial value
  // vscale x VF.
  PHINode *EVLPhi = nullptr;
  if (VF.isScalable() && preferPredicatedVectorOps()) {
    Value *EVLInstr = State.get(EVL, 0);
    EVLPhi = Builder.CreatePHI(EVLInstr->getType(), 2, "prev.evl");
    EVLPhi->addIncoming(InitLen, LoopVectorPreHeader);
    EVLPhi->addIncoming(EVLInstr,
                        LI->getLoopFor(LoopVectorBody)->getLoopLatch());
  }

  // Get the vectorized previous value of the last part UF - 1. It appears last
  // among all unrolled iterations, due to the order of their construction.
  Value *PreviousLastPart = State.get(PreviousDef, UF - 1);

  // Find and set the insertion point after the previous value if it is an
  // instruction.
  BasicBlock::iterator InsertPt;
  // Note that the previous value may have been constant-folded so it is not
  // guaranteed to be an instruction in the vector loop.
  // FIXME: Loop invariant values do not form recurrences. We should deal with
  //        them earlier.
  if (LI->getLoopFor(LoopVectorBody)->isLoopInvariant(PreviousLastPart))
    InsertPt = LoopVectorBody->getFirstInsertionPt();
  else {
    Instruction *PreviousInst = cast<Instruction>(PreviousLastPart);
    if (isa<PHINode>(PreviousLastPart))
      // If the previous value is a phi node, we should insert after all the phi
      // nodes in the block containing the PHI to avoid breaking basic block
      // verification. Note that the basic block may be different to
      // LoopVectorBody, in case we predicate the loop.
      InsertPt = PreviousInst->getParent()->getFirstInsertionPt();
    else
      InsertPt = ++PreviousInst->getIterator();
  }
  Builder.SetInsertPoint(&*InsertPt);

  // We will construct a vector for the recurrence by combining the values for
  // the current and previous iterations. This is the required shuffle mask.
  SmallVector<int, 8> ShuffleMask(VF.getKnownMinValue());
  ShuffleMask[0] = VF.getKnownMinValue() - 1;
  for (unsigned I = 1; I < VF.getKnownMinValue(); ++I)
    ShuffleMask[I] = I + VF.getKnownMinValue() - 1;

  // The vector from which to take the initial value for the current iteration
  // (actual or unrolled). Initially, this is the vector phi node.
  Value *Incoming = VecPhi;

  // Shuffle the current and previous vector and update the vector parts.
  for (unsigned Part = 0; Part < UF; ++Part) {
    Value *PreviousPart = State.get(PreviousDef, Part);
    Value *PhiPart = State.get(PhiDef, Part);
    Value *Shuffle;
    if (VF.isScalable()) {
      Type *Int32Ty = Type::getInt32Ty(Phi->getContext());
      Value *Vlen = Builder.CreateVScale(
          ConstantInt::get(Int32Ty, VF.getKnownMinValue()));
      Value *Shift = Builder.CreateSub(Vlen, ConstantInt::get(Int32Ty, 1));
      if (preferPredicatedVectorOps())
        Shuffle = Builder.CreateIntrinsic(
            Intrinsic::experimental_vector_vp_slideleftfill,
            {VecPhi->getType()},
            {Incoming, PreviousPart, Shift,
             Builder.CreateTrunc(EVLPhi, Int32Ty),
             Builder.CreateTrunc(State.get(EVL, 0), Int32Ty)},
            nullptr);
      else
        Shuffle = Builder.CreateIntrinsic(
            Intrinsic::experimental_vector_slideleftfill, {VecPhi->getType()},
            {Incoming, PreviousPart, Shift}, nullptr);
    } else {
      Shuffle =
        VF.isVector()
              ? Builder.CreateShuffleVector(Incoming, PreviousPart, ShuffleMask)
              : Incoming;
    }
    PhiPart->replaceAllUsesWith(Shuffle);
    cast<Instruction>(PhiPart)->eraseFromParent();
    State.reset(PhiDef, Shuffle, Part);
    Incoming = PreviousPart;
  }

  // Fix the latch value of the new recurrence in the vector loop.
  VecPhi->addIncoming(Incoming, LI->getLoopFor(LoopVectorBody)->getLoopLatch());

  // Extract the last vector element in the middle block. This will be the
  // initial value for the recurrence when jumping to the scalar loop.
  auto *ExtractForScalar = Incoming;
  if (VF.isVector()) {
    Builder.SetInsertPoint(LoopMiddleBlock->getTerminator());
    ExtractForScalar = Builder.CreateExtractElement(
        ExtractForScalar, Builder.getInt32(VF.getKnownMinValue() - 1),
        "vector.recur.extract");
  }
  // Extract the second last element in the middle block if the
  // Phi is used outside the loop. We need to extract the phi itself
  // and not the last element (the phi update in the current iteration). This
  // will be the value when jumping to the exit block from the LoopMiddleBlock,
  // when the scalar loop is not run at all.
  Value *ExtractForPhiUsedOutsideLoop = nullptr;
  if (VF.isVector())
    ExtractForPhiUsedOutsideLoop = Builder.CreateExtractElement(
        Incoming, Builder.getInt32(VF.getKnownMinValue() - 2),
        "vector.recur.extract.for.phi");
  // When loop is unrolled without vectorizing, initialize
  // ExtractForPhiUsedOutsideLoop with the value just prior to unrolled value of
  // `Incoming`. This is analogous to the vectorized case above: extracting the
  // second last element when VF > 1.
  else if (UF > 1)
    ExtractForPhiUsedOutsideLoop = State.get(PreviousDef, UF - 2);

  // Fix the initial value of the original recurrence in the scalar loop.
  Builder.SetInsertPoint(&*LoopScalarPreHeader->begin());
  auto *Start = Builder.CreatePHI(Phi->getType(), 2, "scalar.recur.init");
  for (auto *BB : predecessors(LoopScalarPreHeader)) {
    auto *Incoming = BB == LoopMiddleBlock ? ExtractForScalar : ScalarInit;
    Start->addIncoming(Incoming, BB);
  }

  Phi->setIncomingValueForBlock(LoopScalarPreHeader, Start);
  Phi->setName("scalar.recur");

  // Finally, fix users of the recurrence outside the loop. The users will need
  // either the last value of the scalar recurrence or the last value of the
  // vector recurrence we extracted in the middle block. Since the loop is in
  // LCSSA form, we just need to find all the phi nodes for the original scalar
  // recurrence in the exit block, and then add an edge for the middle block.
  // Note that LCSSA does not imply single entry when the original scalar loop
  // had multiple exiting edges (as we always run the last iteration in the
  // scalar epilogue); in that case, the exiting path through middle will be
  // dynamically dead and the value picked for the phi doesn't matter.
  for (PHINode &LCSSAPhi : LoopExitBlock->phis())
    if (any_of(LCSSAPhi.incoming_values(),
               [Phi](Value *V) { return V == Phi; }))
      LCSSAPhi.addIncoming(ExtractForPhiUsedOutsideLoop, LoopMiddleBlock);
}

void InnerLoopVectorizer::fixReduction(PHINode *Phi, VPTransformState &State) {
  // Get it's reduction variable descriptor.
  assert(Legal->isReductionVariable(Phi) &&
         "Unable to find the reduction variable");
  RecurrenceDescriptor RdxDesc = Legal->getReductionVars()[Phi];

  RecurKind RK = RdxDesc.getRecurrenceKind();
  TrackingVH<Value> ReductionStartValue = RdxDesc.getRecurrenceStartValue();
  Instruction *LoopExitInst = RdxDesc.getLoopExitInstr();
  setDebugLocFromInst(Builder, ReductionStartValue);
  bool IsInLoopReductionPhi = Cost->isInLoopReduction(Phi);

  VPValue *LoopExitInstDef = State.Plan->getVPValue(LoopExitInst);
  // This is the vector-clone of the value that leaves the loop.
  Type *VecTy = State.get(LoopExitInstDef, 0)->getType();

  // Wrap flags are in general invalid after vectorization, clear them.
  clearReductionWrapFlags(RdxDesc, State);

  // Fix the vector-loop phi.

  // Reductions do not have to start at zero. They can start with
  // any loop invariant values.
  BasicBlock *Latch = OrigLoop->getLoopLatch();
  Value *LoopVal = Phi->getIncomingValueForBlock(Latch);

  for (unsigned Part = 0; Part < UF; ++Part) {
    Value *VecRdxPhi = State.get(State.Plan->getVPValue(Phi), Part);
    Value *Val = State.get(State.Plan->getVPValue(LoopVal), Part);
    cast<PHINode>(VecRdxPhi)
      ->addIncoming(Val, LI->getLoopFor(LoopVectorBody)->getLoopLatch());
  }

  // Before each round, move the insertion point right between
  // the PHIs and the values we are going to write.
  // This allows us to write both PHINodes and the extractelement
  // instructions.
  Builder.SetInsertPoint(&*LoopMiddleBlock->getFirstInsertionPt());

  setDebugLocFromInst(Builder, LoopExitInst);

  Type *PhiTy = Phi->getType();
  // If tail is folded by masking, the vector value to leave the loop should be
  // a Select choosing between the vectorized LoopExitInst and vectorized Phi,
  // instead of the former. For an inloop reduction the reduction will already
  // be predicated, and does not need to be handled here.
  if (Cost->foldTailByMasking() && !IsInLoopReductionPhi) {
    for (unsigned Part = 0; Part < UF; ++Part) {
      Value *VecLoopExitInst = State.get(LoopExitInstDef, Part);
      Value *Sel = nullptr;
      for (User *U : VecLoopExitInst->users()) {
        if (isa<SelectInst>(U)) {
          assert(!Sel && "Reduction exit feeding two selects");
          Sel = U;
        } else
          assert(isa<PHINode>(U) && "Reduction exit must feed Phi's or select");
      }
      assert(Sel && "Reduction exit feeds no select");
      State.reset(LoopExitInstDef, Sel, Part);

      // If the target can create a predicated operator for the reduction at no
      // extra cost in the loop (for example a predicated vadd), it can be
      // cheaper for the select to remain in the loop than be sunk out of it,
      // and so use the select value for the phi instead of the old
      // LoopExitValue.
      if (PreferPredicatedReductionSelect ||
          TTI->preferPredicatedReductionSelect(
              RdxDesc.getOpcode(), PhiTy,
              TargetTransformInfo::ReductionFlags())) {
        auto *VecRdxPhi =
            cast<PHINode>(State.get(State.Plan->getVPValue(Phi), Part));
        VecRdxPhi->setIncomingValueForBlock(
            LI->getLoopFor(LoopVectorBody)->getLoopLatch(), Sel);
      }

      // If using preferPredicatedVectorOps, replace incoming value of the
      // reduction phi node for vector.body with the above select instruction.
      if (preferPredicatedVectorOps()) {
        Value *VecRdxPhi =  State.get(State.Plan->getOrAddVPValue(Phi), Part);
        BasicBlock *VectorBodyLatch =
            LI->getLoopFor(LoopVectorBody)->getLoopLatch();
        Value *CurrIncoming =
            cast<PHINode>(VecRdxPhi)->getIncomingValueForBlock(VectorBodyLatch);
        // By definition of LoopVal above, it is not guaranteed to be the
        // LoopExitInst. Replace only if it is.
        if (CurrIncoming == VecLoopExitInst) {
          cast<PHINode>(VecRdxPhi)->setIncomingValueForBlock(
              VectorBodyLatch,
              State.get(State.Plan->getVPValue(LoopExitInst), Part));
        }
      }
    }
  }

  // If the vector reduction can be performed in a smaller type, we truncate
  // then extend the loop exit value to enable InstCombine to evaluate the
  // entire expression in the smaller type.
  if (VF.isVector() && PhiTy != RdxDesc.getRecurrenceType()) {
    assert(!IsInLoopReductionPhi && "Unexpected truncated inloop reduction!");
    assert(!VF.isScalable() && "scalable vectors not yet supported.");
    Type *RdxVecTy = VectorType::get(RdxDesc.getRecurrenceType(), VF);
    Builder.SetInsertPoint(
        LI->getLoopFor(LoopVectorBody)->getLoopLatch()->getTerminator());
    VectorParts RdxParts(UF);
    for (unsigned Part = 0; Part < UF; ++Part) {
      RdxParts[Part] = State.get(LoopExitInstDef, Part);
      Value *Trunc = Builder.CreateTrunc(RdxParts[Part], RdxVecTy);
      Value *Extnd = RdxDesc.isSigned() ? Builder.CreateSExt(Trunc, VecTy)
                                        : Builder.CreateZExt(Trunc, VecTy);
      for (Value::user_iterator UI = RdxParts[Part]->user_begin();
           UI != RdxParts[Part]->user_end();)
        if (*UI != Trunc) {
          (*UI++)->replaceUsesOfWith(RdxParts[Part], Extnd);
          RdxParts[Part] = Extnd;
        } else {
          ++UI;
        }
    }
    Builder.SetInsertPoint(&*LoopMiddleBlock->getFirstInsertionPt());
    for (unsigned Part = 0; Part < UF; ++Part) {
      RdxParts[Part] = Builder.CreateTrunc(RdxParts[Part], RdxVecTy);
      State.reset(LoopExitInstDef, RdxParts[Part], Part);
    }
  }

  // Reduce all of the unrolled parts into a single vector.
  Value *ReducedPartRdx = State.get(LoopExitInstDef, 0);
  unsigned Op = RecurrenceDescriptor::getOpcode(RK);

  // The middle block terminator has already been assigned a DebugLoc here (the
  // OrigLoop's single latch terminator). We want the whole middle block to
  // appear to execute on this line because: (a) it is all compiler generated,
  // (b) these instructions are always executed after evaluating the latch
  // conditional branch, and (c) other passes may add new predecessors which
  // terminate on this line. This is the easiest way to ensure we don't
  // accidentally cause an extra step back into the loop while debugging.
  setDebugLocFromInst(Builder, LoopMiddleBlock->getTerminator());
  {
    // Floating-point operations should have some FMF to enable the reduction.
    IRBuilderBase::FastMathFlagGuard FMFG(Builder);
    Builder.setFastMathFlags(RdxDesc.getFastMathFlags());
    for (unsigned Part = 1; Part < UF; ++Part) {
      Value *RdxPart = State.get(LoopExitInstDef, Part);
      if (Op != Instruction::ICmp && Op != Instruction::FCmp) {
        ReducedPartRdx = Builder.CreateBinOp(
            (Instruction::BinaryOps)Op, RdxPart, ReducedPartRdx, "bin.rdx");
      } else {
        ReducedPartRdx = createMinMaxOp(Builder, RK, ReducedPartRdx, RdxPart);
      }
    }
  }

  // Create the reduction after the loop. Note that inloop reductions create the
  // target reduction in the loop using a Reduction recipe.
  if (VF.isVector() && !IsInLoopReductionPhi) {
    ReducedPartRdx =
        createTargetReduction(Builder, TTI, RdxDesc, ReducedPartRdx);
    // If the reduction can be performed in a smaller type, we need to extend
    // the reduction to the wider type before we branch to the original loop.
    if (PhiTy != RdxDesc.getRecurrenceType())
      ReducedPartRdx = RdxDesc.isSigned()
                           ? Builder.CreateSExt(ReducedPartRdx, PhiTy)
                           : Builder.CreateZExt(ReducedPartRdx, PhiTy);
  }

  // Create a phi node that merges control-flow from the backedge-taken check
  // block and the middle block.
  PHINode *BCBlockPhi = PHINode::Create(PhiTy, 2, "bc.merge.rdx",
                                        LoopScalarPreHeader->getTerminator());
  for (unsigned I = 0, E = LoopBypassBlocks.size(); I != E; ++I)
    BCBlockPhi->addIncoming(ReductionStartValue, LoopBypassBlocks[I]);
  BCBlockPhi->addIncoming(ReducedPartRdx, LoopMiddleBlock);

  // Now, we need to fix the users of the reduction variable
  // inside and outside of the scalar remainder loop.

  // We know that the loop is in LCSSA form. We need to update the PHI nodes
  // in the exit blocks.  See comment on analogous loop in
  // fixFirstOrderRecurrence for a more complete explaination of the logic.
  for (PHINode &LCSSAPhi : LoopExitBlock->phis())
    if (any_of(LCSSAPhi.incoming_values(),
               [LoopExitInst](Value *V) { return V == LoopExitInst; }))
      LCSSAPhi.addIncoming(ReducedPartRdx, LoopMiddleBlock);

  // Fix the scalar loop reduction variable with the incoming reduction sum
  // from the vector body and from the backedge value.
  int IncomingEdgeBlockIdx =
    Phi->getBasicBlockIndex(OrigLoop->getLoopLatch());
  assert(IncomingEdgeBlockIdx >= 0 && "Invalid block index");
  // Pick the other block.
  int SelfEdgeBlockIdx = (IncomingEdgeBlockIdx ? 0 : 1);
  Phi->setIncomingValue(SelfEdgeBlockIdx, BCBlockPhi);
  Phi->setIncomingValue(IncomingEdgeBlockIdx, LoopExitInst);
}


void InnerLoopVectorizer::clearReductionWrapFlags(RecurrenceDescriptor &RdxDesc,
                                                  VPTransformState &State) {
  RecurKind RK = RdxDesc.getRecurrenceKind();
  if (RK != RecurKind::Add && RK != RecurKind::Mul)
    return;

  Instruction *LoopExitInstr = RdxDesc.getLoopExitInstr();
  assert(LoopExitInstr && "null loop exit instruction");
  SmallVector<Instruction *, 8> Worklist;
  SmallPtrSet<Instruction *, 8> Visited;
  Worklist.push_back(LoopExitInstr);
  Visited.insert(LoopExitInstr);

  while (!Worklist.empty()) {
    Instruction *Cur = Worklist.pop_back_val();
    if (isa<OverflowingBinaryOperator>(Cur))
      for (unsigned Part = 0; Part < UF; ++Part) {
        Value *V = State.get(State.Plan->getVPValue(Cur), Part);
        cast<Instruction>(V)->dropPoisonGeneratingFlags();
      }

    for (User *U : Cur->users()) {
      Instruction *UI = cast<Instruction>(U);
      if ((Cur != LoopExitInstr || OrigLoop->contains(UI->getParent())) &&
          Visited.insert(UI).second)
        Worklist.push_back(UI);
    }
  }
}

void InnerLoopVectorizer::fixLCSSAPHIs(VPTransformState &State) {
  for (PHINode &LCSSAPhi : LoopExitBlock->phis()) {
    if (LCSSAPhi.getBasicBlockIndex(LoopMiddleBlock) != -1)
      // Some phis were already hand updated by the reduction and recurrence
      // code above, leave them alone.
      continue;

    auto *IncomingValue = LCSSAPhi.getIncomingValue(0);
    // Non-instruction incoming values will have only one value.

    VPLane Lane = VPLane::getFirstLane();
    if (isa<Instruction>(IncomingValue) &&
        !Cost->isUniformAfterVectorization(cast<Instruction>(IncomingValue),
                                           VF))
      Lane = VPLane::getLastLaneForVF(VF);

    // Can be a loop invariant incoming value or the last scalar value to be
    // extracted from the vectorized loop.
    Builder.SetInsertPoint(LoopMiddleBlock->getTerminator());
    Value *lastIncomingValue =
        OrigLoop->isLoopInvariant(IncomingValue)
            ? IncomingValue
            : State.get(State.Plan->getVPValue(IncomingValue),
                        VPIteration(UF - 1, Lane));
    LCSSAPhi.addIncoming(lastIncomingValue, LoopMiddleBlock);
  }
}

void InnerLoopVectorizer::sinkScalarOperands(Instruction *PredInst) {
  // The basic block and loop containing the predicated instruction.
  auto *PredBB = PredInst->getParent();
  auto *VectorLoop = LI->getLoopFor(PredBB);

  // Initialize a worklist with the operands of the predicated instruction.
  SetVector<Value *> Worklist(PredInst->op_begin(), PredInst->op_end());

  // Holds instructions that we need to analyze again. An instruction may be
  // reanalyzed if we don't yet know if we can sink it or not.
  SmallVector<Instruction *, 8> InstsToReanalyze;

  // Returns true if a given use occurs in the predicated block. Phi nodes use
  // their operands in their corresponding predecessor blocks.
  auto isBlockOfUsePredicated = [&](Use &U) -> bool {
    auto *I = cast<Instruction>(U.getUser());
    BasicBlock *BB = I->getParent();
    if (auto *Phi = dyn_cast<PHINode>(I))
      BB = Phi->getIncomingBlock(
          PHINode::getIncomingValueNumForOperand(U.getOperandNo()));
    return BB == PredBB;
  };

  // Iteratively sink the scalarized operands of the predicated instruction
  // into the block we created for it. When an instruction is sunk, it's
  // operands are then added to the worklist. The algorithm ends after one pass
  // through the worklist doesn't sink a single instruction.
  bool Changed;
  do {
    // Add the instructions that need to be reanalyzed to the worklist, and
    // reset the changed indicator.
    Worklist.insert(InstsToReanalyze.begin(), InstsToReanalyze.end());
    InstsToReanalyze.clear();
    Changed = false;

    while (!Worklist.empty()) {
      auto *I = dyn_cast<Instruction>(Worklist.pop_back_val());

      // We can't sink an instruction if it is a phi node, is already in the
      // predicated block, is not in the loop, or may have side effects.
      if (!I || isa<PHINode>(I) || I->getParent() == PredBB ||
          !VectorLoop->contains(I) || I->mayHaveSideEffects())
        continue;

      // It's legal to sink the instruction if all its uses occur in the
      // predicated block. Otherwise, there's nothing to do yet, and we may
      // need to reanalyze the instruction.
      if (!llvm::all_of(I->uses(), isBlockOfUsePredicated)) {
        InstsToReanalyze.push_back(I);
        continue;
      }

      // Move the instruction to the beginning of the predicated block, and add
      // it's operands to the worklist.
      I->moveBefore(&*PredBB->getFirstInsertionPt());
      Worklist.insert(I->op_begin(), I->op_end());

      // The sinking may have enabled other instructions to be sunk, so we will
      // need to iterate.
      Changed = true;
    }
  } while (Changed);
}

void InnerLoopVectorizer::fixNonInductionPHIs(VPTransformState &State) {
  for (PHINode *OrigPhi : OrigPHIsToFix) {
    VPWidenPHIRecipe *VPPhi =
        cast<VPWidenPHIRecipe>(State.Plan->getVPValue(OrigPhi));
    PHINode *NewPhi = cast<PHINode>(State.get(VPPhi, 0));
    // Make sure the builder has a valid insert point.
    Builder.SetInsertPoint(NewPhi);
    for (unsigned i = 0; i < VPPhi->getNumOperands(); ++i) {
      VPValue *Inc = VPPhi->getIncomingValue(i);
      VPBasicBlock *VPBB = VPPhi->getIncomingBlock(i);
      NewPhi->addIncoming(State.get(Inc, 0), State.CFG.VPBB2IRBB[VPBB]);
    }
  }
}

void InnerLoopVectorizer::widenGEP(GetElementPtrInst *GEP, VPValue *VPDef,
                                   VPUser &Operands, unsigned UF,
                                   ElementCount VF, bool IsPtrLoopInvariant,
                                   SmallBitVector &IsIndexLoopInvariant,
                                   VPTransformState &State) {
  // Construct a vector GEP by widening the operands of the scalar GEP as
  // necessary. We mark the vector GEP 'inbounds' if appropriate. A GEP
  // results in a vector of pointers when at least one operand of the GEP
  // is vector-typed. Thus, to keep the representation compact, we only use
  // vector-typed operands for loop-varying values.

  if (VF.isVector() && IsPtrLoopInvariant && IsIndexLoopInvariant.all()) {
    // If we are vectorizing, but the GEP has only loop-invariant operands,
    // the GEP we build (by only using vector-typed operands for
    // loop-varying values) would be a scalar pointer. Thus, to ensure we
    // produce a vector of pointers, we need to either arbitrarily pick an
    // operand to broadcast, or broadcast a clone of the original GEP.
    // Here, we broadcast a clone of the original.
    //
    // TODO: If at some point we decide to scalarize instructions having
    //       loop-invariant operands, this special case will no longer be
    //       required. We would add the scalarization decision to
    //       collectLoopScalars() and teach getVectorValue() to broadcast
    //       the lane-zero scalar value.
    auto *Clone = Builder.Insert(GEP->clone());
    for (unsigned Part = 0; Part < UF; ++Part) {
      Value *EntryPart = Builder.CreateVectorSplat(VF, Clone);
      State.set(VPDef, EntryPart, Part);
      addMetadata(EntryPart, GEP);
    }
  } else {
    // If the GEP has at least one loop-varying operand, we are sure to
    // produce a vector of pointers. But if we are only unrolling, we want
    // to produce a scalar GEP for each unroll part. Thus, the GEP we
    // produce with the code below will be scalar (if VF == 1) or vector
    // (otherwise). Note that for the unroll-only case, we still maintain
    // values in the vector mapping with initVector, as we do for other
    // instructions.
    for (unsigned Part = 0; Part < UF; ++Part) {
      // The pointer operand of the new GEP. If it's loop-invariant, we
      // won't broadcast it.
      auto *Ptr = IsPtrLoopInvariant
                      ? State.get(Operands.getOperand(0), VPIteration(0, 0))
                      : State.get(Operands.getOperand(0), Part);

      // Collect all the indices for the new GEP. If any index is
      // loop-invariant, we won't broadcast it.
      SmallVector<Value *, 4> Indices;
      for (unsigned I = 1, E = Operands.getNumOperands(); I < E; I++) {
        VPValue *Operand = Operands.getOperand(I);
        if (IsIndexLoopInvariant[I - 1])
          Indices.push_back(State.get(Operand, VPIteration(0, 0)));
        else
          Indices.push_back(State.get(Operand, Part));
      }

      // Create the new GEP. Note that this GEP may be a scalar if VF == 1,
      // but it should be a vector, otherwise.
      auto *NewGEP =
          GEP->isInBounds()
              ? Builder.CreateInBoundsGEP(GEP->getSourceElementType(), Ptr,
                                          Indices)
              : Builder.CreateGEP(GEP->getSourceElementType(), Ptr, Indices);
      assert((VF.isScalar() || NewGEP->getType()->isVectorTy()) &&
             "NewGEP is not a pointer vector");
      State.set(VPDef, NewGEP, Part);
      addMetadata(NewGEP, GEP);
    }
  }
}

void InnerLoopVectorizer::widenPHIInstruction(Instruction *PN,
                                              RecurrenceDescriptor *RdxDesc,
                                              VPValue *StartVPV, VPValue *Def,
                                              VPTransformState &State) {
  PHINode *P = cast<PHINode>(PN);
  if (EnableVPlanNativePath) {
    // Currently we enter here in the VPlan-native path for non-induction
    // PHIs where all control flow is uniform. We simply widen these PHIs.
    // Create a vector phi with no operands - the vector phi operands will be
    // set at the end of vector code generation.
    Type *VecTy = (State.VF.isScalar())
                      ? PN->getType()
                      : VectorType::get(PN->getType(), State.VF);
    Value *VecPhi = Builder.CreatePHI(VecTy, PN->getNumOperands(), "vec.phi");
    State.set(Def, VecPhi, 0);
    OrigPHIsToFix.push_back(P);

    return;
  }

  assert(PN->getParent() == OrigLoop->getHeader() &&
         "Non-header phis should have been handled elsewhere");

  Value *StartV = StartVPV ? StartVPV->getLiveInIRValue() : nullptr;
  // In order to support recurrences we need to be able to vectorize Phi nodes.
  // Phi nodes have cycles, so we need to vectorize them in two stages. This is
  // stage #1: We create a new vector PHI node with no incoming edges. We'll use
  // this value when we vectorize all of the instructions that use the PHI.
  if (RdxDesc || Legal->isFirstOrderRecurrence(P)) {
    Value *Iden = nullptr;
    bool ScalarPHI =
        (State.VF.isScalar()) || Cost->isInLoopReduction(cast<PHINode>(PN));
    Type *VecTy =
        ScalarPHI ? PN->getType() : VectorType::get(PN->getType(), State.VF);

    if (RdxDesc) {
      assert(Legal->isReductionVariable(P) && StartV &&
             "RdxDesc should only be set for reduction variables; in that case "
             "a StartV is also required");
      RecurKind RK = RdxDesc->getRecurrenceKind();
      if (RecurrenceDescriptor::isMinMaxRecurrenceKind(RK)) {
        // MinMax reduction have the start value as their identify.
        if (ScalarPHI) {
          Iden = StartV;
        } else {
          IRBuilderBase::InsertPointGuard IPBuilder(Builder);
          Builder.SetInsertPoint(LoopVectorPreHeader->getTerminator());
          StartV = Iden =
              Builder.CreateVectorSplat(State.VF, StartV, "minmax.ident");
        }
      } else {
        Constant *IdenC = RecurrenceDescriptor::getRecurrenceIdentity(
            RK, VecTy->getScalarType());
        Iden = IdenC;

        if (!ScalarPHI) {
          Iden = ConstantVector::getSplat(State.VF, IdenC);
          IRBuilderBase::InsertPointGuard IPBuilder(Builder);
          Builder.SetInsertPoint(LoopVectorPreHeader->getTerminator());
          Constant *Zero = Builder.getInt32(0);
          StartV = Builder.CreateInsertElement(Iden, StartV, Zero);
        }
      }
    }

    for (unsigned Part = 0; Part < State.UF; ++Part) {
      // This is phase one of vectorizing PHIs.
      Value *EntryPart = PHINode::Create(
          VecTy, 2, "vec.phi", &*LoopVectorBody->getFirstInsertionPt());
      State.set(Def, EntryPart, Part);
      if (StartV) {
        // Make sure to add the reduction start value only to the
        // first unroll part.
        Value *StartVal = (Part == 0) ? StartV : Iden;
        cast<PHINode>(EntryPart)->addIncoming(StartVal, LoopVectorPreHeader);
      }
    }
    return;
  }

  assert(!Legal->isReductionVariable(P) &&
         "reductions should be handled above");

  setDebugLocFromInst(Builder, P);

  // This PHINode must be an induction variable.
  // Make sure that we know about it.
  assert(Legal->getInductionVars().count(P) && "Not an induction variable");

  InductionDescriptor II = Legal->getInductionVars().lookup(P);
  const DataLayout &DL = OrigLoop->getHeader()->getModule()->getDataLayout();

  // FIXME: The newly created binary instructions should contain nsw/nuw flags,
  // which can be found from the original scalar operations.
  switch (II.getKind()) {
  case InductionDescriptor::IK_NoInduction:
    llvm_unreachable("Unknown induction");
  case InductionDescriptor::IK_IntInduction:
  case InductionDescriptor::IK_FpInduction:
    llvm_unreachable("Integer/fp induction is handled elsewhere.");
  case InductionDescriptor::IK_PtrInduction: {
    // Handle the pointer induction variable case.
    assert(P->getType()->isPointerTy() && "Unexpected type.");
    if (Cost->isScalarAfterVectorization(P, State.VF)) {
      // This is the normalized GEP that starts counting at zero.
      Value *PtrInd =
          Builder.CreateSExtOrTrunc(Induction, II.getStep()->getType());

      bool Uniform = Cost->isUniformAfterVectorization(P, VF);
      if (VF.isScalable() && !Uniform) {
        // If using scalable vectors, we cannot scalarize the pointer induction.
        // Instead, we will vectorize it using a vector GEP instruction that
        // takes step vector for indices. However if the phi-node is uniform
        // after vectorization, we do not want to use a step vector and we also
        // do not need to generate a vector GEP.
        Value *PtrIndSplat = Builder.CreateVectorSplat(VF, PtrInd);
        for (unsigned Part = 0; Part < UF; ++Part) {
          SCEVExpander Exp(*PSE.getSE(), DL, "induction");
          Value *Step = Exp.expandCodeFor(II.getStep(), II.getStep()->getType(),
                                          &*Builder.GetInsertPoint());
          Value *StepVec =
              getStepVector(PtrIndSplat, Part * VF.getKnownMinValue(), Step,
                            II.getInductionOpcode());
          Value *VecGep = Builder.CreateGEP(
              II.getStartValue()->getType()->getPointerElementType(),
              II.getStartValue(), StepVec);
          State.set(Def, VecGep, Part);
        }
        return;
      }

      // Determine the number of scalars we need to generate for each unroll
      // iteration. If the instruction is uniform, we only need to generate the
      // first lane. Otherwise, we generate all VF values.
      unsigned Lanes = Cost->isUniformAfterVectorization(P, State.VF)
                           ? 1
                           : State.VF.getKnownMinValue();
      for (unsigned Part = 0; Part < UF; ++Part) {
        for (unsigned Lane = 0; Lane < Lanes; ++Lane) {
          Constant *Idx = ConstantInt::get(
              PtrInd->getType(), Lane + Part * State.VF.getKnownMinValue());
          Value *GlobalIdx = Builder.CreateAdd(PtrInd, Idx);
          Value *SclrGep =
              emitTransformedIndex(Builder, GlobalIdx, PSE.getSE(), DL, II);
          SclrGep->setName("next.gep");
          State.set(Def, SclrGep, VPIteration(Part, Lane));
        }
      }
      return;
    }
    assert(isa<SCEVConstant>(II.getStep()) &&
           "Induction step not a SCEV constant!");
    Type *PhiType = II.getStep()->getType();

    // Build a pointer phi
    Value *ScalarStartValue = II.getStartValue();
    Type *ScStValueType = ScalarStartValue->getType();
    PHINode *NewPointerPhi =
        PHINode::Create(ScStValueType, 2, "pointer.phi", Induction);
    NewPointerPhi->addIncoming(ScalarStartValue, LoopVectorPreHeader);

    // A pointer induction, performed by using a gep
    BasicBlock *LoopLatch = LI->getLoopFor(LoopVectorBody)->getLoopLatch();
    Instruction *InductionLoc = LoopLatch->getTerminator();
    const SCEV *ScalarStep = II.getStep();
    SCEVExpander Exp(*PSE.getSE(), DL, "induction");
    Value *ScalarStepValue =
        Exp.expandCodeFor(ScalarStep, PhiType, InductionLoc);
    Value *InductionGEP = GetElementPtrInst::Create(
        ScStValueType->getPointerElementType(), NewPointerPhi,
        Builder.CreateMul(
            ScalarStepValue,
            ConstantInt::get(PhiType, State.VF.getKnownMinValue() * State.UF)),
        "ptr.ind", InductionLoc);
    NewPointerPhi->addIncoming(InductionGEP, LoopLatch);

    // Create UF many actual address geps that use the pointer
    // phi as base and a vectorized version of the step value
    // (<step*0, ..., step*N>) as offset.
    for (unsigned Part = 0; Part < State.UF; ++Part) {
      Type *VecPhiType = VectorType::get(PhiType, State.VF);
      Value *StartOffset =
          ConstantInt::get(VecPhiType, Part * State.VF.getKnownMinValue());
      // Create a vector of consecutive numbers from zero to VF.
      StartOffset =
          Builder.CreateAdd(StartOffset, Builder.CreateStepVector(VecPhiType));

      Value *GEP = Builder.CreateGEP(
          ScStValueType->getPointerElementType(), NewPointerPhi,
          Builder.CreateMul(StartOffset,
                            Builder.CreateVectorSplat(
                                State.VF.getKnownMinValue(), ScalarStepValue),
                            "vector.gep"));
      State.set(Def, GEP, Part);
    }
  }
  }
}

/// A helper function for checking whether an integer division-related
/// instruction may divide by zero (in which case it must be predicated if
/// executed conditionally in the scalar code).
/// TODO: It may be worthwhile to generalize and check isKnownNonZero().
/// Non-zero divisors that are non compile-time constants will not be
/// converted into multiplication, so we will still end up scalarizing
/// the division, but can do so w/o predication.
static bool mayDivideByZero(Instruction &I) {
  assert((I.getOpcode() == Instruction::UDiv ||
          I.getOpcode() == Instruction::SDiv ||
          I.getOpcode() == Instruction::URem ||
          I.getOpcode() == Instruction::SRem) &&
         "Unexpected instruction");
  Value *Divisor = I.getOperand(1);
  auto *CInt = dyn_cast<ConstantInt>(Divisor);
  return !CInt || CInt->isZero();
}

InnerLoopVectorizer::VPIntrinsicAndKind
InnerLoopVectorizer::getVPIntrInstr(unsigned Opcode) {
  switch (Opcode) {
  case Instruction::Add:
    return {Intrinsic::vp_add, false};
  case Instruction::FAdd:
    return {Intrinsic::vp_fadd, true};
  case Instruction::Sub:
    return {Intrinsic::vp_sub, false};
  case Instruction::FSub:
    return {Intrinsic::vp_fsub, true};
  case Instruction::Mul:
    return {Intrinsic::vp_mul, false};
  case Instruction::FMul:
    return {Intrinsic::vp_fmul, true};
  case Instruction::SDiv:
    return {Intrinsic::vp_sdiv, false};
  case Instruction::UDiv:
    return {Intrinsic::vp_udiv, false};
  case Instruction::FDiv:
    return {Intrinsic::vp_fdiv, true};
  case ::Instruction::SRem:
    return {Intrinsic::vp_srem, false};
  case Instruction::URem:
    return {Intrinsic::vp_urem, false};
  case Instruction::FRem:
    return {Intrinsic::vp_frem, true};
  case Instruction::AShr:
    return {Intrinsic::vp_ashr, false};
  case Instruction::LShr:
    return {Intrinsic::vp_lshr, false};
  case Instruction::Shl:
    return {Intrinsic::vp_shl, false};
  case Instruction::Or:
    return {Intrinsic::vp_or, false};
  case Instruction::And:
    return {Intrinsic::vp_and, false};
  case Instruction::Xor:
    return {Intrinsic::vp_xor, false};
  case Instruction::FNeg:
    return {Intrinsic::vp_fneg, true};
  case Intrinsic::fma:
    return {Intrinsic::vp_fma, true};
  case Instruction::SExt:
    return {Intrinsic::vp_sext, false};
  case Instruction::ZExt:
    return {Intrinsic::vp_zext, false};
  case Instruction::FPExt:
    return {Intrinsic::vp_fpext, true};
  case Instruction::Trunc:
    return {Intrinsic::vp_trunc, false};
  case Instruction::FPTrunc:
    return {Intrinsic::vp_fptrunc, true};
  case Instruction::FPToUI:
    return {Intrinsic::vp_fptoui, true};
  case Instruction::FPToSI:
    return {Intrinsic::vp_fptosi, true};
  case Instruction::UIToFP:
    return {Intrinsic::vp_uitofp, true};
  case Instruction::SIToFP:
    return {Intrinsic::vp_sitofp, true};
  case Instruction::IntToPtr:
    return {Intrinsic::vp_inttoptr, false};
  case Instruction::PtrToInt:
    return {Intrinsic::vp_ptrtoint, false};
  case Instruction::BitCast:
    return {Intrinsic::vp_bitcast, false};
  }
  return {Intrinsic::not_intrinsic, false};
}

void InnerLoopVectorizer::widenPredicatedInstruction(Instruction &I,
                                                     VPValue *Def,
                                                     VPTransformState &State,
                                                     VPValue *BlockInMask,
                                                     VPValue *EVL) {

  auto MaskValue = [&](unsigned Part, ElementCount EC) -> Value * {
    // The outermost mask can be lowered as an all ones mask when using EVL.
    if (isa<VPInstruction>(BlockInMask) &&
        cast<VPInstruction>(BlockInMask)->getOpcode() == VPInstruction::ICmpULE)
      return Builder.getTrueVector(EC);
    else
      return State.get(BlockInMask, Part);
  };

  auto EVLValue = [&](unsigned Part) -> Value * {
    Value *EVLPart = State.get(EVL, Part);
    return Builder.CreateTrunc(EVLPart, Type::getInt32Ty(Builder.getContext()));
  };

  auto CreateCast = [&](CastInst *CI, Value *Round, Value *Except) {
    for (unsigned Part = 0; Part < UF; ++Part) {
      Value *SrcVal =
          State.get(State.Plan->getOrAddVPValue(CI->getOperand(0)), Part);
      VectorType *SrcTy = cast<VectorType>(SrcVal->getType());
      VectorType *DestTy =
          VectorType::get(CI->getType(), SrcTy->getElementCount());
      SmallVector<Value *, 5> Ops;
      Ops.push_back(SrcVal);
      if (Round)
        Ops.push_back(Round);
      if (Except)
        Ops.push_back(Except);
      Ops.push_back(MaskValue(Part, DestTy->getElementCount()));
      Ops.push_back(EVLValue(Part));
      Value *V =
          Builder.CreateIntrinsic(getVPIntrInstr(CI->getOpcode()).Intr,
                                  {DestTy, SrcTy}, Ops, nullptr, "vp.cast");
      State.set(Def, V, Part);
      addMetadata(V, &I);
    }

  };

  auto Opcode = I.getOpcode();

  //===------------------- compare instructions ---------------------------===//
  if (Opcode == Instruction::ICmp || Opcode == Instruction::FCmp) {
    // Widen compares. Generate vector compares.
    bool FCmp = (I.getOpcode() == Instruction::FCmp);
    auto *Cmp = cast<CmpInst>(&I);
    setDebugLocFromInst(Builder, Cmp);
    for (unsigned Part = 0; Part < UF; ++Part) {
      Value *A = State.get(State.Plan->getOrAddVPValue(Cmp->getOperand(0)), Part);
      Value *B = State.get(State.Plan->getOrAddVPValue(Cmp->getOperand(1)), Part);
      Value *C = nullptr;

      VectorType *OpTy = cast<VectorType>(A->getType());
      Value *MaskArg = MaskValue(Part, OpTy->getElementCount());
      Value *EVLArg = EVLValue(Part);
      Value *PredArg = Builder.getInt8(Cmp->getPredicate());

      if (FCmp) {
        IRBuilder<>::FastMathFlagGuard FMFG(Builder);
        Builder.setFastMathFlags(Cmp->getFastMathFlags());
        C = Builder.CreateIntrinsic(Intrinsic::vp_fcmp, {OpTy},
                                    {A, B, PredArg, MaskArg, EVLArg}, nullptr,
                                    "vp.op.fcmp");
      } else {
        C = Builder.CreateIntrinsic(Intrinsic::vp_icmp, {OpTy},
                                    {A, B, PredArg, MaskArg, EVLArg}, nullptr,
                                    "vp.op.icmp");
      }
      // The result of vp_icmp or vp_fcmp may contain lanes that are undef due
      // to the mask. We don't need undef boolean values.
      // Convert undef lanes to false by inserting a vp_select.
      // FIXME: For now we create a whole-register select to ensure correctness
      // for other whole-register instructions that use the compare as input
      // arg. See issue at
      // repo.hca.bsc.es/gitlab/EPI/System-Software/llvm-mono/-/issues/124
      // Value *V = Builder.CreateIntrinsic(
      //    Intrinsic::vp_select, {cast<VectorType>(C->getType())},
      //    {MaskArg, C, AllFalse, EVLArg}, nullptr, "vp.op.select");
      Value *AllFalse = Builder.getFalseVector(OpTy->getElementCount());
      Value *V = Builder.CreateSelect(MaskArg, C, AllFalse);

      State.set(Def, V, Part);
      addMetadata(V, &I);
    }
    return;
  }

  assert(getVPIntrInstr(Opcode).Intr != Intrinsic::not_intrinsic &&
         "Opcode does not have predicated vector intrinsic support.");

  //===------------------- Int-to-Int cast instructions -------------------===//
  if (Opcode == Instruction::SExt || Opcode == Instruction::ZExt ||
      Opcode == Instruction::Trunc) {
    auto *CI = cast<CastInst>(&I);
    setDebugLocFromInst(Builder, CI);

    assert(isa<IntegerType>(CI->getType()) && "Invalid destination Int type.");
    IntegerType *DestElemTy = cast<IntegerType>(CI->getType());
    IntegerType *SrcElemTy = cast<IntegerType>(CI->getOperand(0)->getType());
    if (Opcode == Instruction::Trunc)
      assert(DestElemTy->getBitWidth() < SrcElemTy->getBitWidth() &&
             "Cannot truncate to a larger size.");
    else
      assert(DestElemTy->getBitWidth() > SrcElemTy->getBitWidth() &&
             "Cannot extend to a smaller size.");
    return CreateCast(CI, nullptr, nullptr);
  }

  //===------------------- Float-to-Float cast instructions ---------------===//
  if (Opcode == Instruction::FPExt || Opcode == Instruction::FPTrunc) {
    auto *CI = cast<CastInst>(&I);
    setDebugLocFromInst(Builder, CI);
    Type *DestElemTy = CI->getType();
    Type *SrcElemTy = CI->getOperand(0)->getType();
    assert(DestElemTy->isFloatingPointTy() && SrcElemTy->isFloatingPointTy() &&
           "Invalid destination/source type for float extension.");
    if (Opcode == Instruction::FPTrunc)
      assert(DestElemTy->getTypeID() < SrcElemTy->getTypeID() &&
             "Cannot extend to a larger size.");
    else
      assert(DestElemTy->getTypeID() > SrcElemTy->getTypeID() &&
             "Cannot extend to a smaller size.");
    Value *Except = getConstrainedFPExcept(Builder.getContext(),
                                           fp::ExceptionBehavior::ebIgnore);
    Value *Round =
        Opcode == Instruction::FPTrunc
            ? getConstrainedFPRounding(Builder.getContext(),
                                       RoundingMode::NearestTiesToEven)
            : nullptr;
    return CreateCast(CI, Round, Except);
  }

  //===------------------- Float-to-Int cast instructions -----------------===//
  if (Opcode == Instruction::FPToUI || Opcode == Instruction::FPToSI) {
    auto *CI = cast<CastInst>(&I);
    setDebugLocFromInst(Builder, CI);
    Type *DestElemTy = CI->getType();
    Type *SrcElemTy = CI->getOperand(0)->getType();
    assert(DestElemTy->isIntegerTy() && SrcElemTy->isFloatingPointTy() &&
           "Invalid destination/source type for float to int cast.");
    Value *Except = getConstrainedFPExcept(Builder.getContext(),
                                           fp::ExceptionBehavior::ebIgnore);
    return CreateCast(CI, nullptr, Except);
  }

  //===------------------- Int-to-Float cast instructions -----------------===//
  if (Opcode == Instruction::UIToFP || Opcode == Instruction::SIToFP) {
    auto *CI = cast<CastInst>(&I);
    setDebugLocFromInst(Builder, CI);
    Type *DestElemTy = CI->getType();
    Type *SrcElemTy = CI->getOperand(0)->getType();
    assert(SrcElemTy->isIntegerTy() && DestElemTy->isFloatingPointTy() &&
           "Invalid destination/source type for float to int cast.");
    Value *Except = getConstrainedFPExcept(Builder.getContext(),
                                           fp::ExceptionBehavior::ebIgnore);
    Value *Round = getConstrainedFPRounding(Builder.getContext(),
                                            RoundingMode::NearestTiesToEven);
    return CreateCast(CI, Round, Except);
  }

  //===------------------- Int-Ptr cast instructions ----------------------===//
  if (Opcode == Instruction::IntToPtr || Opcode == Instruction::PtrToInt) {
    auto *CI = cast<CastInst>(&I);
    setDebugLocFromInst(Builder, CI);
    Type *DestElemTy = CI->getType();
    Type *SrcElemTy = CI->getOperand(0)->getType();
    if (Opcode == Instruction::IntToPtr)
      assert(SrcElemTy->isIntegerTy() && DestElemTy->isPointerTy() &&
             "Invalid destination/source type for int to ptr cast.");
    else
      assert(DestElemTy->isIntegerTy() && SrcElemTy->isPointerTy() &&
             "Invalid destination/source type for ptr to int cast.");
    return CreateCast(CI, nullptr, nullptr);
  }

  //===------------------- bitcast cast instructions ----------------------===//
  if (Opcode == Instruction::BitCast) {
    auto *CI = cast<CastInst>(&I);
    setDebugLocFromInst(Builder, CI);
    Type *DestElemTy = CI->getType();
    Type *SrcElemTy = CI->getOperand(0)->getType();
    assert(SrcElemTy->getPrimitiveSizeInBits() ==
               DestElemTy->getPrimitiveSizeInBits() &&
           "Invalid destination/source type for bitcast.");
    return CreateCast(CI, nullptr, nullptr);
  }

  //===------------------- Other Binary and Unary Ops ---------------------===//
  assert(((Instruction::isBinaryOp(Opcode) && I.getNumOperands() == 2) ||
          (Instruction::isUnaryOp(Opcode) && I.getNumOperands() == 1)) &&
         "Invalid number of operands.");

  // Just widen unops and binops.
  setDebugLocFromInst(Builder, &I);

  for (unsigned Part = 0; Part < UF; ++Part) {
    SmallVector<Value *, 4> Ops;
    for (Value *Op : I.operands())
      Ops.push_back(State.get(State.Plan->getOrAddVPValue(Op), Part));

    // Add rounding mode and exception control args.
    // TODO: Add support for non-default values.
    if (getVPIntrInstr(Opcode).IsFP) {
      if (Opcode != Instruction::FNeg)
        Ops.push_back(getConstrainedFPRounding(
            Builder.getContext(), RoundingMode::NearestTiesToEven));
      Ops.push_back(getConstrainedFPExcept(Builder.getContext(),
                                           fp::ExceptionBehavior::ebIgnore));
    }

    VectorType *OpTy = cast<VectorType>(Ops[0]->getType());
    Ops.push_back(MaskValue(Part, OpTy->getElementCount()));
    Ops.push_back(EVLValue(Part));

    Value *V = Builder.CreateIntrinsic(getVPIntrInstr(Opcode).Intr, {OpTy}, Ops,
                                       nullptr, "vp.op");

    if (auto *VecOp = dyn_cast<Instruction>(V))
      VecOp->copyIRFlags(&I);

    // Use this vector value for all users of the original instruction.
    State.set(Def, V, Part);
    addMetadata(V, &I);
  }
}

void InnerLoopVectorizer::widenInstruction(Instruction &I, VPValue *Def,
                                           VPUser &User,
                                           VPTransformState &State) {
  switch (I.getOpcode()) {
  case Instruction::Call:
  case Instruction::Br:
  case Instruction::PHI:
  case Instruction::GetElementPtr:
  case Instruction::Select:
    llvm_unreachable("This instruction is handled by a different recipe.");
  case Instruction::UDiv:
  case Instruction::SDiv:
  case Instruction::SRem:
  case Instruction::URem:
  case Instruction::Add:
  case Instruction::FAdd:
  case Instruction::Sub:
  case Instruction::FSub:
  case Instruction::FNeg:
  case Instruction::Mul:
  case Instruction::FMul:
  case Instruction::FDiv:
  case Instruction::FRem:
  case Instruction::Shl:
  case Instruction::LShr:
  case Instruction::AShr:
  case Instruction::And:
  case Instruction::Or:
  case Instruction::Xor: {
    // Just widen unops and binops.
    setDebugLocFromInst(Builder, &I);

    for (unsigned Part = 0; Part < UF; ++Part) {
      SmallVector<Value *, 2> Ops;
      for (VPValue *VPOp : User.operands())
        Ops.push_back(State.get(VPOp, Part));

      Value *V = Builder.CreateNAryOp(I.getOpcode(), Ops);

      if (auto *VecOp = dyn_cast<Instruction>(V))
        VecOp->copyIRFlags(&I);

      // Use this vector value for all users of the original instruction.
      State.set(Def, V, Part);
      addMetadata(V, &I);
    }

    break;
  }
  case Instruction::ICmp:
  case Instruction::FCmp: {
    // Widen compares. Generate vector compares.
    bool FCmp = (I.getOpcode() == Instruction::FCmp);
    auto *Cmp = cast<CmpInst>(&I);
    setDebugLocFromInst(Builder, Cmp);
    for (unsigned Part = 0; Part < UF; ++Part) {
      Value *A = State.get(User.getOperand(0), Part);
      Value *B = State.get(User.getOperand(1), Part);
      Value *C = nullptr;
      if (FCmp) {
        // Propagate fast math flags.
        IRBuilder<>::FastMathFlagGuard FMFG(Builder);
        Builder.setFastMathFlags(Cmp->getFastMathFlags());
        C = Builder.CreateFCmp(Cmp->getPredicate(), A, B);
      } else {
        C = Builder.CreateICmp(Cmp->getPredicate(), A, B);
      }
      State.set(Def, C, Part);
      addMetadata(C, &I);
    }

    break;
  }

  case Instruction::ZExt:
  case Instruction::SExt:
  case Instruction::FPToUI:
  case Instruction::FPToSI:
  case Instruction::FPExt:
  case Instruction::PtrToInt:
  case Instruction::IntToPtr:
  case Instruction::SIToFP:
  case Instruction::UIToFP:
  case Instruction::Trunc:
  case Instruction::FPTrunc:
  case Instruction::BitCast: {
    auto *CI = cast<CastInst>(&I);
    setDebugLocFromInst(Builder, CI);

    /// Vectorize casts.
    Type *DestTy =
        (VF.isScalar()) ? CI->getType() : VectorType::get(CI->getType(), VF);

    for (unsigned Part = 0; Part < UF; ++Part) {
      Value *A = State.get(User.getOperand(0), Part);
      Value *Cast = Builder.CreateCast(CI->getOpcode(), A, DestTy);
      State.set(Def, Cast, Part);
      addMetadata(Cast, &I);
    }
    break;
  }
  default:
    // This instruction is not vectorized by simple widening.
    LLVM_DEBUG(dbgs() << "LV: Found an unhandled instruction: " << I);
    llvm_unreachable("Unhandled instruction!");
  } // end of switch.
}

void InnerLoopVectorizer::widenCallInstruction(CallInst &I, VPValue *Def,
                                               VPUser &ArgOperands,
                                               VPTransformState &State) {
  assert(!isa<DbgInfoIntrinsic>(I) &&
         "DbgInfoIntrinsic should have been dropped during VPlan construction");
  setDebugLocFromInst(Builder, &I);

  Module *M = I.getParent()->getParent()->getParent();
  auto *CI = cast<CallInst>(&I);

  SmallVector<Type *, 4> Tys;
  for (Value *ArgOperand : CI->arg_operands())
    Tys.push_back(ToVectorTy(ArgOperand->getType(), VF));

  Intrinsic::ID ID = getVectorIntrinsicIDForCall(CI, TLI);

  // The flag shows whether we use Intrinsic or a usual Call for vectorized
  // version of the instruction.
  // Is it beneficial to perform intrinsic call compared to lib call?
  bool NeedToScalarize = false;
  InstructionCost CallCost = Cost->getVectorCallCost(CI, VF, NeedToScalarize);
  InstructionCost IntrinsicCost =
      ID ? Cost->getVectorIntrinsicCost(CI, VF) : InstructionCost::getInvalid();
  bool UseVectorIntrinsic = ID && IntrinsicCost <= CallCost;
  assert((UseVectorIntrinsic || !NeedToScalarize) &&
         "Instruction should be scalarized elsewhere.");
<<<<<<< HEAD
=======
  assert((IntrinsicCost.isValid() || CallCost.isValid()) &&
         "Either the intrinsic cost or vector call cost must be valid");
>>>>>>> 8a996419

  for (unsigned Part = 0; Part < UF; ++Part) {
    SmallVector<Value *, 4> Args;
    for (auto &I : enumerate(ArgOperands.operands())) {
      // Some intrinsics have a scalar argument - don't replace it with a
      // vector.
      Value *Arg;
      if (!UseVectorIntrinsic || !hasVectorInstrinsicScalarOpd(ID, I.index()))
        Arg = State.get(I.value(), Part);
      else
        Arg = State.get(I.value(), VPIteration(0, 0));
      Args.push_back(Arg);
    }

    Function *VectorF;
    if (UseVectorIntrinsic) {
      // Use vector version of the intrinsic.
      Type *TysForDecl[] = {CI->getType()};
      if (VF.isVector())
        TysForDecl[0] = VectorType::get(CI->getType()->getScalarType(), VF);
      VectorF = Intrinsic::getDeclaration(M, ID, TysForDecl);
      assert(VectorF && "Can't retrieve vector intrinsic.");
    } else {
      // Use vector version of the function call.
      const VFShape Shape = VFShape::get(*CI, VF, false /*HasGlobalPred*/);
#ifndef NDEBUG
      assert(VFDatabase(*CI).getVectorizedFunction(Shape) != nullptr &&
             "Can't create vector function.");
#endif
        VectorF = VFDatabase(*CI).getVectorizedFunction(Shape);
    }
      SmallVector<OperandBundleDef, 1> OpBundles;
      CI->getOperandBundlesAsDefs(OpBundles);
      CallInst *V = Builder.CreateCall(VectorF, Args, OpBundles);

      if (isa<FPMathOperator>(V))
        V->copyFastMathFlags(CI);

      State.set(Def, V, Part);
      addMetadata(V, &I);
  }
}

void InnerLoopVectorizer::widenSelectInstruction(SelectInst &I, VPValue *VPDef,
                                                 VPUser &Operands,
                                                 bool InvariantCond,
                                                 VPTransformState &State) {
  setDebugLocFromInst(Builder, &I);

  // The condition can be loop invariant  but still defined inside the
  // loop. This means that we can't just use the original 'cond' value.
  // We have to take the 'vectorized' value and pick the first lane.
  // Instcombine will make this a no-op.
  auto *InvarCond = InvariantCond
                        ? State.get(Operands.getOperand(0), VPIteration(0, 0))
                        : nullptr;

  for (unsigned Part = 0; Part < UF; ++Part) {
    Value *Cond =
        InvarCond ? InvarCond : State.get(Operands.getOperand(0), Part);
    Value *Op0 = State.get(Operands.getOperand(1), Part);
    Value *Op1 = State.get(Operands.getOperand(2), Part);
    Value *Sel = Builder.CreateSelect(Cond, Op0, Op1);
    State.set(VPDef, Sel, Part);
    addMetadata(Sel, &I);
  }
}

void LoopVectorizationCostModel::collectLoopScalars(ElementCount VF) {
  // We should not collect Scalars more than once per VF. Right now, this
  // function is called from collectUniformsAndScalars(), which already does
  // this check. Collecting Scalars for VF=1 does not make any sense.
  assert(VF.isVector() && Scalars.find(VF) == Scalars.end() &&
         "This function should not be visited twice for the same VF");

  SmallSetVector<Instruction *, 8> Worklist;

  // These sets are used to seed the analysis with pointers used by memory
  // accesses that will remain scalar.
  SmallSetVector<Instruction *, 8> ScalarPtrs;
  SmallPtrSet<Instruction *, 8> PossibleNonScalarPtrs;
  auto *Latch = TheLoop->getLoopLatch();

  // A helper that returns true if the use of Ptr by MemAccess will be scalar.
  // The pointer operands of loads and stores will be scalar as long as the
  // memory access is not a gather or scatter operation. The value operand of a
  // store will remain scalar if the store is scalarized.
  auto isScalarUse = [&](Instruction *MemAccess, Value *Ptr) {
    InstWidening WideningDecision = getWideningDecision(MemAccess, VF);
    assert(WideningDecision != CM_Unknown &&
           "Widening decision should be ready at this moment");
    if (auto *Store = dyn_cast<StoreInst>(MemAccess))
      if (Ptr == Store->getValueOperand())
        return WideningDecision == CM_Scalarize;
    assert(Ptr == getLoadStorePointerOperand(MemAccess) &&
           "Ptr is neither a value or pointer operand");
    return WideningDecision != CM_GatherScatter;
  };

  // A helper that returns true if the given value is a bitcast or
  // getelementptr instruction contained in the loop.
  auto isLoopVaryingBitCastOrGEP = [&](Value *V) {
    return ((isa<BitCastInst>(V) && V->getType()->isPointerTy()) ||
            isa<GetElementPtrInst>(V)) &&
           !TheLoop->isLoopInvariant(V);
  };

  auto isScalarPtrInduction = [&](Instruction *MemAccess, Value *Ptr) {
    if (!isa<PHINode>(Ptr) ||
        !Legal->getInductionVars().count(cast<PHINode>(Ptr)))
      return false;
    auto &Induction = Legal->getInductionVars()[cast<PHINode>(Ptr)];
    if (Induction.getKind() != InductionDescriptor::IK_PtrInduction)
      return false;
    return isScalarUse(MemAccess, Ptr);
  };

  // A helper that evaluates a memory access's use of a pointer. If the
  // pointer is actually the pointer induction of a loop, it is being
  // inserted into Worklist. If the use will be a scalar use, and the
  // pointer is only used by memory accesses, we place the pointer in
  // ScalarPtrs. Otherwise, the pointer is placed in PossibleNonScalarPtrs.
  auto evaluatePtrUse = [&](Instruction *MemAccess, Value *Ptr) {
    if (isScalarPtrInduction(MemAccess, Ptr)) {
      Worklist.insert(cast<Instruction>(Ptr));
      Instruction *Update = cast<Instruction>(
          cast<PHINode>(Ptr)->getIncomingValueForBlock(Latch));
      Worklist.insert(Update);
      LLVM_DEBUG(dbgs() << "LV: Found new scalar instruction: " << *Ptr
                        << "\n");
      LLVM_DEBUG(dbgs() << "LV: Found new scalar instruction: " << *Update
                        << "\n");
      return;
    }
    // We only care about bitcast and getelementptr instructions contained in
    // the loop.
    if (!isLoopVaryingBitCastOrGEP(Ptr))
      return;

    // If the pointer has already been identified as scalar (e.g., if it was
    // also identified as uniform), there's nothing to do.
    auto *I = cast<Instruction>(Ptr);
    if (Worklist.count(I))
      return;

    // If the use of the pointer will be a scalar use, and all users of the
    // pointer are memory accesses, place the pointer in ScalarPtrs. Otherwise,
    // place the pointer in PossibleNonScalarPtrs.
    if (isScalarUse(MemAccess, Ptr) && llvm::all_of(I->users(), [&](User *U) {
          return isa<LoadInst>(U) || isa<StoreInst>(U);
        }))
      ScalarPtrs.insert(I);
    else
      PossibleNonScalarPtrs.insert(I);
  };

  // We seed the scalars analysis with three classes of instructions: (1)
  // instructions marked uniform-after-vectorization and (2) bitcast,
  // getelementptr and (pointer) phi instructions used by memory accesses
  // requiring a scalar use.
  //
  // (1) Add to the worklist all instructions that have been identified as
  // uniform-after-vectorization.
  Worklist.insert(Uniforms[VF].begin(), Uniforms[VF].end());

  // (2) Add to the worklist all bitcast and getelementptr instructions used by
  // memory accesses requiring a scalar use. The pointer operands of loads and
  // stores will be scalar as long as the memory accesses is not a gather or
  // scatter operation. The value operand of a store will remain scalar if the
  // store is scalarized.
  for (auto *BB : TheLoop->blocks())
    for (auto &I : *BB) {
      if (auto *Load = dyn_cast<LoadInst>(&I)) {
        evaluatePtrUse(Load, Load->getPointerOperand());
      } else if (auto *Store = dyn_cast<StoreInst>(&I)) {
        evaluatePtrUse(Store, Store->getPointerOperand());
        evaluatePtrUse(Store, Store->getValueOperand());
      }
    }
  for (auto *I : ScalarPtrs)
    if (!PossibleNonScalarPtrs.count(I)) {
      LLVM_DEBUG(dbgs() << "LV: Found scalar instruction: " << *I << "\n");
      Worklist.insert(I);
    }

  // Insert the forced scalars.
  // FIXME: Currently widenPHIInstruction() often creates a dead vector
  // induction variable when the PHI user is scalarized.
  auto ForcedScalar = ForcedScalars.find(VF);
  if (ForcedScalar != ForcedScalars.end())
    for (auto *I : ForcedScalar->second)
      Worklist.insert(I);

  // Expand the worklist by looking through any bitcasts and getelementptr
  // instructions we've already identified as scalar. This is similar to the
  // expansion step in collectLoopUniforms(); however, here we're only
  // expanding to include additional bitcasts and getelementptr instructions.
  unsigned Idx = 0;
  while (Idx != Worklist.size()) {
    Instruction *Dst = Worklist[Idx++];
    if (!isLoopVaryingBitCastOrGEP(Dst->getOperand(0)))
      continue;
    auto *Src = cast<Instruction>(Dst->getOperand(0));
    if (llvm::all_of(Src->users(), [&](User *U) -> bool {
          auto *J = cast<Instruction>(U);
          return !TheLoop->contains(J) || Worklist.count(J) ||
                 ((isa<LoadInst>(J) || isa<StoreInst>(J)) &&
                  isScalarUse(J, Src));
        })) {
      Worklist.insert(Src);
      LLVM_DEBUG(dbgs() << "LV: Found scalar instruction: " << *Src << "\n");
    }
  }

  // An induction variable will remain scalar if all users of the induction
  // variable and induction variable update remain scalar.
  for (auto &Induction : Legal->getInductionVars()) {
    auto *Ind = Induction.first;
    auto *IndUpdate = cast<Instruction>(Ind->getIncomingValueForBlock(Latch));

    // If tail-folding is applied, the primary induction variable will be used
    // to feed a vector compare.
    if (Ind == Legal->getPrimaryInduction() && foldTailByMasking())
      continue;

    // Determine if all users of the induction variable are scalar after
    // vectorization.
    auto ScalarInd = llvm::all_of(Ind->users(), [&](User *U) -> bool {
      auto *I = cast<Instruction>(U);
      return I == IndUpdate || !TheLoop->contains(I) || Worklist.count(I);
    });
    if (!ScalarInd)
      continue;

    // Determine if all users of the induction variable update instruction are
    // scalar after vectorization.
    auto ScalarIndUpdate =
        llvm::all_of(IndUpdate->users(), [&](User *U) -> bool {
          auto *I = cast<Instruction>(U);
          return I == Ind || !TheLoop->contains(I) || Worklist.count(I);
        });
    if (!ScalarIndUpdate)
      continue;

    // The induction variable and its update instruction will remain scalar.
    Worklist.insert(Ind);
    Worklist.insert(IndUpdate);
    LLVM_DEBUG(dbgs() << "LV: Found scalar instruction: " << *Ind << "\n");
    LLVM_DEBUG(dbgs() << "LV: Found scalar instruction: " << *IndUpdate
                      << "\n");
  }

  Scalars[VF].insert(Worklist.begin(), Worklist.end());
}

bool LoopVectorizationCostModel::isScalarWithPredication(
    Instruction *I, ElementCount VF) const {
  if (!blockNeedsPredication(I->getParent()))
    return false;
  switch (I->getOpcode()) {
  default:
    break;
  case Instruction::Load:
  case Instruction::Store: {
    if (!Legal->isMaskRequired(I))
      return false;
    auto *Ptr = getLoadStorePointerOperand(I);
    auto *Ty = getMemInstValueType(I);
    // We have already decided how to vectorize this instruction, get that
    // result.
    if (VF.isVector()) {
      InstWidening WideningDecision = getWideningDecision(I, VF);
      assert(WideningDecision != CM_Unknown &&
             "Widening decision should be ready at this moment");
      return WideningDecision == CM_Scalarize;
    }
    const Align Alignment = getLoadStoreAlignment(I);
    return isa<LoadInst>(I) ? !(isLegalMaskedLoad(Ty, Ptr, Alignment) ||
                                isLegalMaskedGather(Ty, Alignment))
                            : !(isLegalMaskedStore(Ty, Ptr, Alignment) ||
                                isLegalMaskedScatter(Ty, Alignment));
  }
  case Instruction::UDiv:
  case Instruction::SDiv:
  case Instruction::SRem:
  case Instruction::URem:
    return mayDivideByZero(*I);
  }
  return false;
}

bool LoopVectorizationCostModel::interleavedAccessCanBeWidened(
    Instruction *I, ElementCount VF) {
  assert(isAccessInterleaved(I) && "Expecting interleaved access.");
  assert(getWideningDecision(I, VF) == CM_Unknown &&
         "Decision should not be set yet.");
  auto *Group = getInterleavedAccessGroup(I);
  assert(Group && "Must have a group.");

  // If the instruction's allocated size doesn't equal it's type size, it
  // requires padding and will be scalarized.
  auto &DL = I->getModule()->getDataLayout();
  auto *ScalarTy = getMemInstValueType(I);
  if (hasIrregularType(ScalarTy, DL))
    return false;

  // Check if masking is required.
  // A Group may need masking for one of two reasons: it resides in a block that
  // needs predication, or it was decided to use masking to deal with gaps.
  bool PredicatedAccessRequiresMasking =
      Legal->blockNeedsPredication(I->getParent()) && Legal->isMaskRequired(I);
  bool AccessWithGapsRequiresMasking =
      Group->requiresScalarEpilogue() && !isScalarEpilogueAllowed();
  if (!PredicatedAccessRequiresMasking && !AccessWithGapsRequiresMasking)
    return true;

  // If masked interleaving is required, we expect that the user/target had
  // enabled it, because otherwise it either wouldn't have been created or
  // it should have been invalidated by the CostModel.
  assert(useMaskedInterleavedAccesses(TTI) &&
         "Masked interleave-groups for predicated accesses are not enabled.");

  auto *Ty = getMemInstValueType(I);
  const Align Alignment = getLoadStoreAlignment(I);
  return isa<LoadInst>(I) ? TTI.isLegalMaskedLoad(Ty, Alignment)
                          : TTI.isLegalMaskedStore(Ty, Alignment);
}

bool LoopVectorizationCostModel::memoryInstructionCanBeWidened(
    Instruction *I, ElementCount VF) {
  // Get and ensure we have a valid memory instruction.
  LoadInst *LI = dyn_cast<LoadInst>(I);
  StoreInst *SI = dyn_cast<StoreInst>(I);
  assert((LI || SI) && "Invalid memory instruction");

  auto *Ptr = getLoadStorePointerOperand(I);

  // In order to be widened, the pointer should be consecutive, first of all.
  if (!Legal->isConsecutivePtr(Ptr))
    return false;

  // If the instruction is a store located in a predicated block, it will be
  // scalarized.
  if (isScalarWithPredication(I))
    return false;

  // If the instruction's allocated size doesn't equal it's type size, it
  // requires padding and will be scalarized.
  auto &DL = I->getModule()->getDataLayout();
  auto *ScalarTy = LI ? LI->getType() : SI->getValueOperand()->getType();
  if (hasIrregularType(ScalarTy, DL))
    return false;

  return true;
}

void LoopVectorizationCostModel::collectLoopUniforms(ElementCount VF) {
  // We should not collect Uniforms more than once per VF. Right now,
  // this function is called from collectUniformsAndScalars(), which
  // already does this check. Collecting Uniforms for VF=1 does not make any
  // sense.

  assert(VF.isVector() && Uniforms.find(VF) == Uniforms.end() &&
         "This function should not be visited twice for the same VF");

  // Visit the list of Uniforms. If we'll not find any uniform value, we'll
  // not analyze again.  Uniforms.count(VF) will return 1.
  Uniforms[VF].clear();

  // We now know that the loop is vectorizable!
  // Collect instructions inside the loop that will remain uniform after
  // vectorization.

  // Global values, params and instructions outside of current loop are out of
  // scope.
  auto isOutOfScope = [&](Value *V) -> bool {
    Instruction *I = dyn_cast<Instruction>(V);
    return (!I || !TheLoop->contains(I));
  };

  SetVector<Instruction *> Worklist;
  BasicBlock *Latch = TheLoop->getLoopLatch();

  // Instructions that are scalar with predication must not be considered
  // uniform after vectorization, because that would create an erroneous
  // replicating region where only a single instance out of VF should be formed.
  // TODO: optimize such seldom cases if found important, see PR40816.
  auto addToWorklistIfAllowed = [&](Instruction *I) -> void {
    if (isOutOfScope(I)) {
      LLVM_DEBUG(dbgs() << "LV: Found not uniform due to scope: "
                        << *I << "\n");
      return;
    }
    if (isScalarWithPredication(I, VF)) {
      LLVM_DEBUG(dbgs() << "LV: Found not uniform being ScalarWithPredication: "
                        << *I << "\n");
      return;
    }
    LLVM_DEBUG(dbgs() << "LV: Found uniform instruction: " << *I << "\n");
    Worklist.insert(I);
  };

  // Start with the conditional branch. If the branch condition is an
  // instruction contained in the loop that is only used by the branch, it is
  // uniform.
  auto *Cmp = dyn_cast<Instruction>(Latch->getTerminator()->getOperand(0));
  if (Cmp && TheLoop->contains(Cmp) && Cmp->hasOneUse())
    addToWorklistIfAllowed(Cmp);

  auto isUniformDecision = [&](Instruction *I, ElementCount VF) {
    InstWidening WideningDecision = getWideningDecision(I, VF);
    assert(WideningDecision != CM_Unknown &&
           "Widening decision should be ready at this moment");

    // A uniform memory op is itself uniform.  We exclude uniform stores
    // here as they demand the last lane, not the first one.
    if (isa<LoadInst>(I) && Legal->isUniformMemOp(*I)) {
      assert(WideningDecision == CM_Scalarize);
      return true;
    }

    return (WideningDecision == CM_Widen ||
            WideningDecision == CM_Widen_Reverse ||
            WideningDecision == CM_Interleave);
  };


  // Returns true if Ptr is the pointer operand of a memory access instruction
  // I, and I is known to not require scalarization.
  auto isVectorizedMemAccessUse = [&](Instruction *I, Value *Ptr) -> bool {
    return getLoadStorePointerOperand(I) == Ptr && isUniformDecision(I, VF);
  };

  // Holds a list of values which are known to have at least one uniform use.
  // Note that there may be other uses which aren't uniform.  A "uniform use"
  // here is something which only demands lane 0 of the unrolled iterations;
  // it does not imply that all lanes produce the same value (e.g. this is not
  // the usual meaning of uniform)
  SmallPtrSet<Value *, 8> HasUniformUse;

  // Scan the loop for instructions which are either a) known to have only
  // lane 0 demanded or b) are uses which demand only lane 0 of their operand.
  for (auto *BB : TheLoop->blocks())
    for (auto &I : *BB) {
      // If there's no pointer operand, there's nothing to do.
      auto *Ptr = getLoadStorePointerOperand(&I);
      if (!Ptr)
        continue;

      // A uniform memory op is itself uniform.  We exclude uniform stores
      // here as they demand the last lane, not the first one.
      if (isa<LoadInst>(I) && Legal->isUniformMemOp(I))
        addToWorklistIfAllowed(&I);

      if (isUniformDecision(&I, VF)) {
        assert(isVectorizedMemAccessUse(&I, Ptr) && "consistency check");
        HasUniformUse.insert(Ptr);
      }
    }

  // Add to the worklist any operands which have *only* uniform (e.g. lane 0
  // demanding) users.  Since loops are assumed to be in LCSSA form, this
  // disallows uses outside the loop as well.
  for (auto *V : HasUniformUse) {
    if (isOutOfScope(V))
      continue;
    auto *I = cast<Instruction>(V);
    auto UsersAreMemAccesses =
      llvm::all_of(I->users(), [&](User *U) -> bool {
        return isVectorizedMemAccessUse(cast<Instruction>(U), V);
      });
    if (UsersAreMemAccesses)
      addToWorklistIfAllowed(I);
  }

  // Expand Worklist in topological order: whenever a new instruction
  // is added , its users should be already inside Worklist.  It ensures
  // a uniform instruction will only be used by uniform instructions.
  unsigned idx = 0;
  while (idx != Worklist.size()) {
    Instruction *I = Worklist[idx++];

    for (auto OV : I->operand_values()) {
      // isOutOfScope operands cannot be uniform instructions.
      if (isOutOfScope(OV))
        continue;
      // First order recurrence Phi's should typically be considered
      // non-uniform.
      auto *OP = dyn_cast<PHINode>(OV);
      if (OP && Legal->isFirstOrderRecurrence(OP))
        continue;
      // If all the users of the operand are uniform, then add the
      // operand into the uniform worklist.
      auto *OI = cast<Instruction>(OV);
      if (llvm::all_of(OI->users(), [&](User *U) -> bool {
            auto *J = cast<Instruction>(U);
            return Worklist.count(J) || isVectorizedMemAccessUse(J, OI);
          }))
        addToWorklistIfAllowed(OI);
    }
  }

  // For an instruction to be added into Worklist above, all its users inside
  // the loop should also be in Worklist. However, this condition cannot be
  // true for phi nodes that form a cyclic dependence. We must process phi
  // nodes separately. An induction variable will remain uniform if all users
  // of the induction variable and induction variable update remain uniform.
  // The code below handles both pointer and non-pointer induction variables.
  for (auto &Induction : Legal->getInductionVars()) {
    auto *Ind = Induction.first;
    auto *IndUpdate = cast<Instruction>(Ind->getIncomingValueForBlock(Latch));

    // Determine if all users of the induction variable are uniform after
    // vectorization.
    auto UniformInd = llvm::all_of(Ind->users(), [&](User *U) -> bool {
      auto *I = cast<Instruction>(U);
      return I == IndUpdate || !TheLoop->contains(I) || Worklist.count(I) ||
             isVectorizedMemAccessUse(I, Ind);
    });
    if (!UniformInd)
      continue;

    // Determine if all users of the induction variable update instruction are
    // uniform after vectorization.
    auto UniformIndUpdate =
        llvm::all_of(IndUpdate->users(), [&](User *U) -> bool {
          auto *I = cast<Instruction>(U);
          return I == Ind || !TheLoop->contains(I) || Worklist.count(I) ||
                 isVectorizedMemAccessUse(I, IndUpdate);
        });
    if (!UniformIndUpdate)
      continue;

    // The induction variable and its update instruction will remain uniform.
    addToWorklistIfAllowed(Ind);
    addToWorklistIfAllowed(IndUpdate);
  }

  Uniforms[VF].insert(Worklist.begin(), Worklist.end());
}

bool LoopVectorizationCostModel::runtimeChecksRequired() {
  LLVM_DEBUG(dbgs() << "LV: Performing code size checks.\n");

  if (Legal->getRuntimePointerChecking()->Need) {
    reportVectorizationFailure(
        "Runtime ptr check is required with -Os/-Oz",
        "runtime pointer checks needed. Enable vectorization of this "
        "loop with '#pragma clang loop vectorize(enable)' when "
        "compiling with -Os/-Oz",
        "CantVersionLoopWithOptForSize", ORE, TheLoop);
    return true;
  }

  if (!PSE.getUnionPredicate().getPredicates().empty()) {
    reportVectorizationFailure(
        "Runtime SCEV check is required with -Os/-Oz",
        "runtime SCEV checks needed. Enable vectorization of this "
        "loop with '#pragma clang loop vectorize(enable)' when "
        "compiling with -Os/-Oz",
        "CantVersionLoopWithOptForSize", ORE, TheLoop);
    return true;
  }

  // FIXME: Avoid specializing for stride==1 instead of bailing out.
  if (!Legal->getLAI()->getSymbolicStrides().empty()) {
    reportVectorizationFailure("Runtime stride check for small trip count",
        "runtime stride == 1 checks needed. Enable vectorization of "
        "this loop without such check by compiling with -Os/-Oz",
        "CantVersionLoopWithOptForSize", ORE, TheLoop);
    return true;
  }

  return false;
}

Optional<ElementCount>
LoopVectorizationCostModel::computeMaxVF(ElementCount UserVF, unsigned UserIC) {
  if (Legal->getRuntimePointerChecking()->Need && TTI.hasBranchDivergence()) {
    // TODO: It may by useful to do since it's still likely to be dynamically
    // uniform if the target can skip.
    reportVectorizationFailure(
        "Not inserting runtime ptr check for divergent target",
        "runtime pointer checks needed. Not enabled for divergent target",
        "CantVersionLoopWithDivergentTarget", ORE, TheLoop);
    return None;
  }

  unsigned TC = PSE.getSE()->getSmallConstantTripCount(TheLoop);
  LLVM_DEBUG(dbgs() << "LV: Found trip count: " << TC << '\n');
  if (TC == 1) {
    reportVectorizationFailure(
        "Single iteration (non) loop",
        "loop trip count is one, irrelevant for vectorization",
        "SingleIterationLoop", ORE, TheLoop);
    return None;
  }

  Optional<ElementCount> MaxVFOpt = computeFeasibleMaxVF(TC, UserVF);
  switch (ScalarEpilogueStatus) {
  case CM_ScalarEpilogueAllowed: {
    if (!MaxVFOpt)
      reportVectorizationFailure(
          "Cannot vectorize operations on unsupported scalable vector type",
          "Cannot vectorize operations on unsupported scalable vector type",
          "UnsupportedScalableVectorType", ORE, TheLoop);

    return MaxVFOpt;
  }
  case CM_ScalarEpilogueNotAllowedUsePredicate:
    LLVM_FALLTHROUGH;
  case CM_ScalarEpilogueNotNeededUsePredicate:
    LLVM_DEBUG(
        dbgs() << "LV: vector predicate hint/switch found.\n"
               << "LV: Not allowing scalar epilogue, creating predicated "
               << "vector loop.\n");
    break;
  case CM_ScalarEpilogueNotAllowedLowTripLoop:
    // fallthrough as a special case of OptForSize
  case CM_ScalarEpilogueNotAllowedOptSize:
    if (ScalarEpilogueStatus == CM_ScalarEpilogueNotAllowedOptSize)
      LLVM_DEBUG(
          dbgs() << "LV: Not allowing scalar epilogue due to -Os/-Oz.\n");
    else
      LLVM_DEBUG(dbgs() << "LV: Not allowing scalar epilogue due to low trip "
                        << "count.\n");

    // Bail if runtime checks are required, which are not good when optimising
    // for size.
    if (runtimeChecksRequired())
      return None;

    break;
  }

  // The only loops we can vectorize without a scalar epilogue, are loops with
  // a bottom-test and a single exiting block. We'd have to handle the fact
  // that not every instruction executes on the last iteration.  This will
  // require a lane mask which varies through the vector loop body.  (TODO)
  if (TheLoop->getExitingBlock() != TheLoop->getLoopLatch()) {
    // If there was a tail-folding hint/switch, but we can't fold the tail by
    // masking, fallback to a vectorization with a scalar epilogue.
    if (ScalarEpilogueStatus == CM_ScalarEpilogueNotNeededUsePredicate) {
      LLVM_DEBUG(dbgs() << "LV: Cannot fold tail by masking: vectorize with a "
                           "scalar epilogue instead.\n");
      ScalarEpilogueStatus = CM_ScalarEpilogueAllowed;
      return MaxVFOpt;
    }
    return None;
  }

  // Now try the tail folding

  // Invalidate interleave groups that require an epilogue if we can't mask
  // the interleave-group.
  if (!useMaskedInterleavedAccesses(TTI)) {
    assert(WideningDecisions.empty() && Uniforms.empty() && Scalars.empty() &&
           "No decisions should have been taken at this point");
    // Note: There is no need to invalidate any cost modeling decisions here, as
    // non where taken so far.
    InterleaveInfo.invalidateGroupsRequiringScalarEpilogue();
  }

  ElementCount MaxVF = UserVF;
  if (MaxVF.isZero()) {
    if (!MaxVFOpt) {
      reportVectorizationFailure(
          "Cannot vectorize operations on unsupported scalable vector type",
          "Cannot vectorize operations on unsupported scalable vector type",
          "UnsupportedScalableVectorType", ORE, TheLoop);
      return None;
    }

    MaxVF = MaxVFOpt.getValue();
  }

  assert(isPowerOf2_32(MaxVF.getKnownMinValue()) &&
         "MaxVF must be a power of 2");
  if (!MaxVF.isScalable()) {
    unsigned MaxVFtimesIC =
        UserIC ? MaxVF.getKnownMinValue() * UserIC : MaxVF.getKnownMinValue();
    // Avoid tail folding if the trip count is known to be a multiple of any VF
    // we chose.
    // However, if VF is scalable we cannot compute if TC is divisible by it. We
    // will always have a tail if it is not folded.
    ScalarEvolution *SE = PSE.getSE();
    const SCEV *BackedgeTakenCount = PSE.getBackedgeTakenCount();
    const SCEV *ExitCount = SE->getAddExpr(
        BackedgeTakenCount, SE->getOne(BackedgeTakenCount->getType()));
    const SCEV *Rem = SE->getURemExpr(
        ExitCount,
        SE->getConstant(BackedgeTakenCount->getType(), MaxVFtimesIC));
    if (Rem->isZero()) {
      // Accept MaxVF if we do not have a tail.
      LLVM_DEBUG(dbgs() << "LV: No tail will remain for any chosen VF.\n");
      return MaxVF;
    }
  }

  // If we don't know the precise trip count, or if the trip count that we
  // found modulo the vectorization factor is not zero, try to fold the tail
  // by masking.
  // FIXME: look for a smaller MaxVF that does divide TC rather than masking.
  if (Legal->prepareToFoldTailByMasking()) {
    FoldTailByMasking = true;
    return MaxVF;
  }

  // If there was a tail-folding hint/switch, but we can't fold the tail by
  // masking, fallback to a vectorization with a scalar epilogue.
  if (ScalarEpilogueStatus == CM_ScalarEpilogueNotNeededUsePredicate) {
    LLVM_DEBUG(dbgs() << "LV: Cannot fold tail by masking: vectorize with a "
                         "scalar epilogue instead.\n");
    ScalarEpilogueStatus = CM_ScalarEpilogueAllowed;
    return MaxVF;
  }

  if (ScalarEpilogueStatus == CM_ScalarEpilogueNotAllowedUsePredicate) {
    LLVM_DEBUG(dbgs() << "LV: Can't fold tail by masking: don't vectorize\n");
    return None;
  }

  if (TC == 0) {
    reportVectorizationFailure(
        "Unable to calculate the loop count due to complex control flow",
        "unable to calculate the loop count due to complex control flow",
        "UnknownLoopCountComplexCFG", ORE, TheLoop);
    return None;
  }

  reportVectorizationFailure(
      "Cannot optimize for size and vectorize at the same time.",
      "cannot optimize for size and vectorize at the same time. "
      "Enable vectorization of this loop with '#pragma clang loop "
      "vectorize(enable)' when compiling with -Os/-Oz",
      "NoTailLoopWithOptForSize", ORE, TheLoop);
  return None;
}

Optional<ElementCount>
LoopVectorizationCostModel::computeFeasibleMaxVF(unsigned ConstTripCount,
                                                 ElementCount UserVF) {
  bool IgnoreScalableUserVF = UserVF.isScalable() &&
                              !TTI.supportsScalableVectors() &&
                              !ForceTargetSupportsScalableVectors;
  if (IgnoreScalableUserVF) {
    LLVM_DEBUG(
        dbgs() << "LV: Ignoring VF=" << UserVF
               << " because target does not support scalable vectors.\n");
    ORE->emit([&]() {
      return OptimizationRemarkAnalysis(DEBUG_TYPE, "IgnoreScalableUserVF",
                                        TheLoop->getStartLoc(),
                                        TheLoop->getHeader())
             << "Ignoring VF=" << ore::NV("UserVF", UserVF)
             << " because target does not support scalable vectors.";
    });
  }

  // Beyond this point two scenarios are handled. If UserVF isn't specified
  // then a suitable VF is chosen. If UserVF is specified and there are
  // dependencies, check if it's legal. However, if a UserVF is specified and
  // there are no dependencies, then there's nothing to do.
  if (UserVF.isNonZero() && !IgnoreScalableUserVF) {
    if (!canVectorizeReductions(UserVF)) {
      reportVectorizationFailure(
          "LV: Scalable vectorization not supported for the reduction "
          "operations found in this loop. Using fixed-width "
          "vectorization instead.",
          "Scalable vectorization not supported for the reduction operations "
          "found in this loop. Using fixed-width vectorization instead.",
          "ScalableVFUnfeasible", ORE, TheLoop);
      return computeFeasibleMaxVF(
          ConstTripCount, ElementCount::getFixed(UserVF.getKnownMinValue()));
    }

    if (Legal->isSafeForAnyVectorWidth())
      return UserVF;
  }

  MinBWs = computeMinimumValueSizes(TheLoop->getBlocks(), *DB, &TTI);
  unsigned SmallestType, WidestType;
  std::tie(SmallestType, WidestType) = getSmallestAndWidestTypes();
  unsigned WidestRegister =
      TTI.getRegisterBitWidth(TTI.useScalableVectorType() // FIXME
                                  ? TargetTransformInfo::RGK_ScalableVector
                                  : TargetTransformInfo::RGK_FixedWidthVector)
          .getKnownMinValue();
  WidestRegister *= VectorRegisterWidthFactor;

  // Get the maximum safe dependence distance in bits computed by LAA.
  // It is computed by MaxVF * sizeOf(type) * 8, where type is taken from
  // the memory accesses that is most restrictive (involved in the smallest
  // dependence distance).
  // FIXME: For scalable vectors for now we assume MaxSafeVectorWidthInBits is
  // -1U. See definition of Legal->getMaxSafeRegisterWidth().
  unsigned MaxSafeVectorWidthInBits = Legal->getMaxSafeRegisterWidth();

  // Make sure we do not attempt to vectorize loops that we can't vectorize yet:
  // it should be possible for us to clamp the EVL in this case, but this
  // impacts other things like reductions, so conservatively disable these
  // cases for now.
  if (MaxSafeVectorWidthInBits == -1U &&
      Legal->getMaxSafeDepDistBytes() != -1U && UserVF.isZero()) {
    reportVectorizationFailure(
        "LV: Scalable vectorization does not support non-infinite distance yet",
        "Scalable vectorization does not support vectorizing loops that are "
        "not parallel yet",
        "ScalableVFUnfeasible", ORE, TheLoop);
    return None;
  }

  ElementCount FeasibleMaxVFLowerBound = ElementCount::getNull();
  ElementCount FeasibleMaxVFUpperBound = ElementCount::getNull();
  std::tie(FeasibleMaxVFLowerBound, FeasibleMaxVFUpperBound) =
      TTI.getFeasibleMaxVFRange(TTI.useScalableVectorType() // FIXME
                                    ? TargetTransformInfo::RGK_ScalableVector
                                    : TargetTransformInfo::RGK_FixedWidthVector,
                                SmallestType, WidestType,
                                MaxSafeVectorWidthInBits,
                                VectorRegisterWidthFactor);

  // If the user vectorization factor is legally unsafe, clamp it to a safe
  // value. Otherwise, return as is.
  if (UserVF.isNonZero() && !IgnoreScalableUserVF) {
    unsigned MaxSafeElements =
        PowerOf2Floor(MaxSafeVectorWidthInBits / WidestType);
    ElementCount MaxSafeVF = ElementCount::getFixed(MaxSafeElements);

    if (UserVF.isScalable()) {
      Optional<unsigned> MaxVScale = TTI.getMaxVScale();

      // Scale VF by vscale before checking if it's safe.
      MaxSafeVF = ElementCount::getScalable(
          MaxVScale ? (MaxSafeElements / MaxVScale.getValue()) : 0);

      if (MaxSafeVF.isZero()) {
        // The dependence distance is too small to use scalable vectors,
        // fallback on fixed.
        LLVM_DEBUG(
            dbgs()
            << "LV: Max legal vector width too small, scalable vectorization "
               "unfeasible. Using fixed-width vectorization instead.\n");
        ORE->emit([&]() {
          return OptimizationRemarkAnalysis(DEBUG_TYPE, "ScalableVFUnfeasible",
                                            TheLoop->getStartLoc(),
                                            TheLoop->getHeader())
                 << "Max legal vector width too small, scalable vectorization "
                 << "unfeasible. Using fixed-width vectorization instead.";
        });
        return computeFeasibleMaxVF(
            ConstTripCount, ElementCount::getFixed(UserVF.getKnownMinValue()));
      }
    }

    LLVM_DEBUG(dbgs() << "LV: The max safe VF is: " << MaxSafeVF << ".\n");

    if (ElementCount::isKnownLE(UserVF, MaxSafeVF))
      return UserVF;

    LLVM_DEBUG(dbgs() << "LV: User VF=" << UserVF
                      << " is unsafe, clamping to max safe VF=" << MaxSafeVF
                      << ".\n");
    ORE->emit([&]() {
      return OptimizationRemarkAnalysis(DEBUG_TYPE, "VectorizationFactor",
                                        TheLoop->getStartLoc(),
                                        TheLoop->getHeader())
             << "User-specified vectorization factor "
             << ore::NV("UserVectorizationFactor", UserVF)
             << " is unsafe, clamping to maximum safe vectorization factor "
             << ore::NV("VectorizationFactor", MaxSafeVF);
    });
    return MaxSafeVF;
  }

  WidestRegister = std::min(WidestRegister, MaxSafeVectorWidthInBits);

  unsigned MaxVFKnownMinLowerBound = FeasibleMaxVFLowerBound.getKnownMinValue();
  bool MaxVFIsScalableLowerBound = FeasibleMaxVFLowerBound.isScalable();

  LLVM_DEBUG(dbgs() << "LV: The Smallest and Widest types: " << SmallestType
                    << " / " << WidestType << " bits.\n");
  LLVM_DEBUG(dbgs() << "LV: The Widest register safe to use is: "
                    << WidestRegister << " bits.\n");

  assert((MaxVFIsScalableLowerBound && MaxVFKnownMinLowerBound <= 64) ||
         (!MaxVFIsScalableLowerBound && MaxVFKnownMinLowerBound <= 256) &&
             "Did not expect to pack so many elements into one vector!");

  if (MaxVFIsScalableLowerBound) {
    // TODO: Adjust scalable VF for register usage and bandwidth maximization.
    // FIXME: Remove optional return and use VF.Min=0.
    if (!MaxVFKnownMinLowerBound) {
      LLVM_DEBUG(dbgs() << "LV: The target has no vector registers.\n");
      return None;
    }
  } else {
    if (MaxVFKnownMinLowerBound == 0) {
      LLVM_DEBUG(dbgs() << "LV: The target has no vector registers.\n");
      MaxVFKnownMinLowerBound = 1;
      return static_cast<ElementCount>(
          ElementCount::getFixed(MaxVFKnownMinLowerBound));
    } else if (ConstTripCount && ConstTripCount < MaxVFKnownMinLowerBound &&
               isPowerOf2_32(ConstTripCount)) {
      // We need to clamp the VF to be the ConstTripCount. There is no point in
      // choosing a higher viable VF as done in the loop below.
      LLVM_DEBUG(dbgs() << "LV: Clamping the MaxVF to the constant trip count: "
                        << ConstTripCount << "\n");
      MaxVFKnownMinLowerBound = ConstTripCount;
      return static_cast<ElementCount>(
          ElementCount::getFixed(MaxVFKnownMinLowerBound));
    }
  }

  ElementCount MaxVF = FeasibleMaxVFLowerBound;
  if (TTI.shouldMaximizeVectorBandwidth(!isScalarEpilogueAllowed()) ||
      (MaximizeBandwidth && isScalarEpilogueAllowed())) {
    // Collect all viable vectorization factors larger than the default MaxVF
    // (i.e. FeasibleMaxVFUpperBound).
    SmallVector<ElementCount, 8> VFs;
    unsigned MaxVFKnownMinUpperBound =
        FeasibleMaxVFUpperBound.getKnownMinValue();
    for (unsigned VS = MaxVFKnownMinLowerBound * 2;
         VS <= MaxVFKnownMinUpperBound; VS *= 2)
      VFs.push_back(ElementCount::get(VS, TTI.useScalableVectorType()));

    // For each VF calculate its register usage.
    auto RUs = calculateRegisterUsage(VFs);
    // FIXME: calculateRegisterUsage takes decisions because it calls
    // collectUniformsAndScalars.
    invalidateCostModelingDecisions();

    // Select the largest VF which doesn't require more registers than existing
    // ones.
    for (int i = RUs.size() - 1; i >= 0; --i) {
      bool Selected = true;
      for (auto &pair : RUs[i].MaxLocalUsers) {
        unsigned TargetNumRegisters = TTI.getNumberOfRegisters(pair.first);
        if (pair.second > TargetNumRegisters)
          Selected = false;
      }
      if (Selected) {
        MaxVF = VFs[i];
        break;
      }
    }
    if (ElementCount MinVF =
            TTI.getMinimumVF(SmallestType, TTI.useScalableVectorType())) {
      if (ElementCount::isKnownLT(MaxVF, MinVF)) {
        LLVM_DEBUG(dbgs() << "LV: Overriding calculated MaxVF(" << MaxVF
                          << ") with target's minimum: " << MinVF << '\n');
        MaxVF = MinVF;
      }
    }
  }
  return MaxVF;
}

VectorizationFactor
LoopVectorizationCostModel::selectVectorizationFactor(ElementCount MaxVF) {
  // Compute cost of scalar loop or no vectorization. This would be the same for
  // scalable and fixed vectors.

  InstructionCost ExpectedCost = expectedCost(ElementCount::getFixed(1)).first;
  LLVM_DEBUG(dbgs() << "LV: Scalar loop costs: " << ExpectedCost << ".\n");
  assert(ExpectedCost.isValid() && "Unexpected invalid cost for scalar loop");

  auto Width = ElementCount::getFixed(1);
  const float ScalarCost = *ExpectedCost.getValue();
  float Cost = ScalarCost;

  bool ForceVectorization = Hints->getForce() == LoopVectorizeHints::FK_Enabled;
  if ((ForceVectorization || MaxVF.isScalable()) && MaxVF.isVector()) {
    // Ignore scalar width, because the user explicitly wants vectorization.
    // Initialize cost to max so that VF = 2 for fixed vectors and VF = 1 x
    // vscale for scalable vectors is, at least, chosen during cost evaluation.
    Cost = std::numeric_limits<float>::max();
  }

  // FIXME: Move MinVF to TTI. A target may have a different MinVF than the
  // default 2 (1 scalable) based on legal types or other factors.
  unsigned MinVFKnownValue = MaxVF.isScalable() ? 1 : 2;
  ElementCount MinVF = ElementCount::get(MinVFKnownValue, MaxVF.isScalable());
  for (ElementCount i = MinVF; ElementCount::isKnownLE(i, MaxVF); i *= 2) {
    // Notice that the vector loop needs to be executed less times, so
    // we need to divide the cost of the vector loops by the width of
    // the vector elements.
    // TODO: Note that for scalable vectors, VectorCost is actually VectorCost /
    // vscale. While this is fine for comparing costs of different scalable VFs,
    // comparison to the scalar loop cost is flawed. For now, for scalable
    // vectors we assume that vectorization is always more profitable than
    // scalar loop.
    VectorizationCostTy C = expectedCost(i);
    if (!C.first.isValid()) {
      LLVM_DEBUG(dbgs() << "LV: Vector loop of width " << i
                        << " yields an invalid cost. Skipping\n");
      continue;
    }
    float VectorCost = *C.first.getValue() / (float)i.getKnownMinValue();
    LLVM_DEBUG(dbgs() << "LV: Vector loop of width " << i
                      << " costs: " << (int)VectorCost << ".\n");
    if (!C.second && !ForceVectorization) {
      LLVM_DEBUG(
          dbgs() << "LV: Not considering vector loop of width " << i
                 << " because it will not generate any vector instructions.\n");
      continue;
    }

    // If profitable add it to ProfitableVF list.
    // This is used for epilogue vectorization.
    if (VectorCost < ScalarCost) {
      LLVM_DEBUG(dbgs() << "LV: Setting " << i << " as a profitable VF\n");
      ProfitableVFs.push_back(VectorizationFactor({i, (unsigned)VectorCost}));
    }

    if (VectorCost < Cost) {
      LLVM_DEBUG(dbgs() << "LV: Updating VF to " << i << "\n");
      Cost = VectorCost;
      Width = i;
    }
  }

  if (!EnableCondStoresVectorization && NumPredStores) {
    reportVectorizationFailure(
        "There are conditional stores.",
        "store that is conditionally executed prevents vectorization",
        "ConditionalStore", ORE, TheLoop);
    Width = ElementCount::getFixed(1);
    Cost = ScalarCost;
  }

  if (Width.isScalable() && ScalarCost < Cost) {
    if (!ForceVectorization) {
      LLVM_DEBUG(dbgs() << "LV: Scalable vectorization is not profitable\n");
      return VectorizationFactor::Disabled();
    } else {
      LLVM_DEBUG(
          dbgs() << "LV: Scalable vectorization seems to be not beneficial, "
                 << "but was forced by a user.\n");
    }
  }

  if (TTI.useScalableVectorType() && Width.isScalar()) {
    LLVM_DEBUG(
        dbgs()
        << "LV: Scalable vectorization could not select a viable factor\n");
    return VectorizationFactor::Disabled();
  }

  LLVM_DEBUG(if (!Width.isScalable() && ForceVectorization &&
                 Width.getFixedValue() > 1 && Cost >= ScalarCost) dbgs()
             << "LV: Vectorization seems to be not beneficial, "
             << "but was forced by a user.\n");

  LLVM_DEBUG(dbgs() << "LV: Selecting VF: " << Width << ".\n");
  VectorizationFactor Factor = {Width,
                                (unsigned)(Width.getKnownMinValue() * Cost)};
  return Factor;
}

bool LoopVectorizationCostModel::isCandidateForEpilogueVectorization(
    const Loop &L, ElementCount VF) const {
  // Cross iteration phis such as reductions need special handling and are
  // currently unsupported.
  if (any_of(L.getHeader()->phis(), [&](PHINode &Phi) {
        return Legal->isFirstOrderRecurrence(&Phi) ||
               Legal->isReductionVariable(&Phi);
      }))
    return false;

  // Phis with uses outside of the loop require special handling and are
  // currently unsupported.
  for (auto &Entry : Legal->getInductionVars()) {
    // Look for uses of the value of the induction at the last iteration.
    Value *PostInc = Entry.first->getIncomingValueForBlock(L.getLoopLatch());
    for (User *U : PostInc->users())
      if (!L.contains(cast<Instruction>(U)))
        return false;
    // Look for uses of penultimate value of the induction.
    for (User *U : Entry.first->users())
      if (!L.contains(cast<Instruction>(U)))
        return false;
  }

  // Induction variables that are widened require special handling that is
  // currently not supported.
  if (any_of(Legal->getInductionVars(), [&](auto &Entry) {
        return !(this->isScalarAfterVectorization(Entry.first, VF) ||
                 this->isProfitableToScalarize(Entry.first, VF));
      }))
    return false;

  return true;
}

bool LoopVectorizationCostModel::isEpilogueVectorizationProfitable(
    const ElementCount VF) const {
  // FIXME: We need a much better cost-model to take different parameters such
  // as register pressure, code size increase and cost of extra branches into
  // account. For now we apply a very crude heuristic and only consider loops
  // with vectorization factors larger than a certain value.
  // We also consider epilogue vectorization unprofitable for targets that don't
  // consider interleaving beneficial (eg. MVE).
  if (TTI.getMaxInterleaveFactor(VF.getKnownMinValue()) <= 1)
    return false;
  if (VF.getFixedValue() >= EpilogueVectorizationMinVF)
    return true;
  return false;
}

VectorizationFactor
LoopVectorizationCostModel::selectEpilogueVectorizationFactor(
    const ElementCount MainLoopVF, const LoopVectorizationPlanner &LVP) {
  VectorizationFactor Result = VectorizationFactor::Disabled();
  if (!EnableEpilogueVectorization) {
    LLVM_DEBUG(dbgs() << "LEV: Epilogue vectorization is disabled.\n";);
    return Result;
  }

  if (!isScalarEpilogueAllowed()) {
    LLVM_DEBUG(
        dbgs() << "LEV: Unable to vectorize epilogue because no epilogue is "
                  "allowed.\n";);
    return Result;
  }

  // FIXME: This can be fixed for scalable vectors later, because at this stage
  // the LoopVectorizer will only consider vectorizing a loop with scalable
  // vectors when the loop has a hint to enable vectorization for a given VF.
  if (MainLoopVF.isScalable()) {
    LLVM_DEBUG(dbgs() << "LEV: Epilogue vectorization for scalable vectors not "
                         "yet supported.\n");
    return Result;
  }

  // Not really a cost consideration, but check for unsupported cases here to
  // simplify the logic.
  if (!isCandidateForEpilogueVectorization(*TheLoop, MainLoopVF)) {
    LLVM_DEBUG(
        dbgs() << "LEV: Unable to vectorize epilogue because the loop is "
                  "not a supported candidate.\n";);
    return Result;
  }

  if (EpilogueVectorizationForceVF > 1) {
    LLVM_DEBUG(dbgs() << "LEV: Epilogue vectorization factor is forced.\n";);
    if (LVP.hasPlanWithVFs(
            {MainLoopVF, ElementCount::getFixed(EpilogueVectorizationForceVF)}))
      return {ElementCount::getFixed(EpilogueVectorizationForceVF), 0};
    else {
      LLVM_DEBUG(
          dbgs()
              << "LEV: Epilogue vectorization forced factor is not viable.\n";);
      return Result;
    }
  }

  if (TheLoop->getHeader()->getParent()->hasOptSize() ||
      TheLoop->getHeader()->getParent()->hasMinSize()) {
    LLVM_DEBUG(
        dbgs()
            << "LEV: Epilogue vectorization skipped due to opt for size.\n";);
    return Result;
  }

  if (!isEpilogueVectorizationProfitable(MainLoopVF))
    return Result;

  for (auto &NextVF : ProfitableVFs)
    if (ElementCount::isKnownLT(NextVF.getWidth(), MainLoopVF) &&
        (Result == VectorizationFactor::Disabled() ||
         Result.getWidth().getFixedValue() == 1 ||
         NextVF.getCost() < Result.getCost()) &&
        LVP.hasPlanWithVFs({MainLoopVF, NextVF.getWidth()}))
      Result = NextVF;

  if (Result != VectorizationFactor::Disabled())
    LLVM_DEBUG(dbgs() << "LEV: Vectorizing epilogue loop with VF = "
                      << Result.getWidth().getFixedValue() << "\n";);
  return Result;
}

std::pair<unsigned, unsigned>
LoopVectorizationCostModel::getSmallestAndWidestTypes() {
  unsigned MinWidth = -1U;
  unsigned MaxWidth = 8;
  const DataLayout &DL = TheFunction->getParent()->getDataLayout();

  // For each block.
  for (BasicBlock *BB : TheLoop->blocks()) {
    // For each instruction in the loop.
    for (Instruction &I : BB->instructionsWithoutDebug()) {
      Type *T = I.getType();

      // Skip ignored values.
      if (ValuesToIgnore.count(&I))
        continue;

      // Only examine Loads, Stores and PHINodes.
      if (!isa<LoadInst>(I) && !isa<StoreInst>(I) && !isa<PHINode>(I))
        continue;

      // Examine PHI nodes that are reduction variables. Update the type to
      // account for the recurrence type.
      if (auto *PN = dyn_cast<PHINode>(&I)) {
        if (!Legal->isReductionVariable(PN))
          continue;
        RecurrenceDescriptor RdxDesc = Legal->getReductionVars()[PN];
        if (PreferInLoopReductions ||
            TTI.preferInLoopReduction(RdxDesc.getOpcode(),
                                      RdxDesc.getRecurrenceType(),
                                      TargetTransformInfo::ReductionFlags()))
          continue;
        T = RdxDesc.getRecurrenceType();
      }

      // Examine the stored values.
      if (auto *ST = dyn_cast<StoreInst>(&I))
        T = ST->getValueOperand()->getType();

      // Ignore loaded pointer types and stored pointer types that are not
      // vectorizable.
      //
      // FIXME: The check here attempts to predict whether a load or store will
      //        be vectorized. We only know this for certain after a VF has
      //        been selected. Here, we assume that if an access can be
      //        vectorized, it will be. We should also look at extending this
      //        optimization to non-pointer types.
      //
      if (T->isPointerTy() && !isConsecutiveLoadOrStore(&I) &&
          !isAccessInterleaved(&I) && !isLegalGatherOrScatter(&I))
        continue;

      MinWidth = std::min(MinWidth,
                          (unsigned)DL.getTypeSizeInBits(T->getScalarType()));
      MaxWidth = std::max(MaxWidth,
                          (unsigned)DL.getTypeSizeInBits(T->getScalarType()));
    }
  }

  return {MinWidth, MaxWidth};
}

unsigned LoopVectorizationCostModel::selectInterleaveCount(ElementCount VF,
                                                           unsigned LoopCost) {
  // -- The interleave heuristics --
  // We interleave the loop in order to expose ILP and reduce the loop overhead.
  // There are many micro-architectural considerations that we can't predict
  // at this level. For example, frontend pressure (on decode or fetch) due to
  // code size, or the number and capabilities of the execution ports.
  //
  // We use the following heuristics to select the interleave count:
  // 1. If the code has reductions, then we interleave to break the cross
  // iteration dependency.
  // 2. If the loop is really small, then we interleave to reduce the loop
  // overhead.
  // 3. We don't interleave if we think that we will spill registers to memory
  // due to the increased register pressure.

  if (!isScalarEpilogueAllowed())
    return 1;

  // We used the distance for the interleave count.
  if (Legal->getMaxSafeDepDistBytes() != -1U)
    return 1;

  auto BestKnownTC = getSmallBestKnownTC(*PSE.getSE(), TheLoop);
  const bool HasReductions = !Legal->getReductionVars().empty();
  // Do not interleave loops with a relatively small known or estimated trip
  // count. But we will interleave when InterleaveSmallLoopScalarReduction is
  // enabled, and the code has scalar reductions(HasReductions && VF = 1),
  // because with the above conditions interleaving can expose ILP and break
  // cross iteration dependences for reductions.
  if (BestKnownTC && (*BestKnownTC < TinyTripCountInterleaveThreshold) &&
      !(InterleaveSmallLoopScalarReduction && HasReductions && VF.isScalar()))
    return 1;

  RegisterUsage R = calculateRegisterUsage({VF})[0];
  // We divide by these constants so assume that we have at least one
  // instruction that uses at least one register.
  for (auto& pair : R.MaxLocalUsers) {
    pair.second = std::max(pair.second, 1U);
  }

  // We calculate the interleave count using the following formula.
  // Subtract the number of loop invariants from the number of available
  // registers. These registers are used by all of the interleaved instances.
  // Next, divide the remaining registers by the number of registers that is
  // required by the loop, in order to estimate how many parallel instances
  // fit without causing spills. All of this is rounded down if necessary to be
  // a power of two. We want power of two interleave count to simplify any
  // addressing operations or alignment considerations.
  // We also want power of two interleave counts to ensure that the induction
  // variable of the vector loop wraps to zero, when tail is folded by masking;
  // this currently happens when OptForSize, in which case IC is set to 1 above.
  unsigned IC = UINT_MAX;

  for (auto& pair : R.MaxLocalUsers) {
    unsigned TargetNumRegisters = TTI.getNumberOfRegisters(pair.first);
    LLVM_DEBUG(dbgs() << "LV: The target has " << TargetNumRegisters
                      << " registers of "
                      << TTI.getRegisterClassName(pair.first) << " register class\n");
    if (VF.isScalar()) {
      if (ForceTargetNumScalarRegs.getNumOccurrences() > 0)
        TargetNumRegisters = ForceTargetNumScalarRegs;
    } else {
      if (ForceTargetNumVectorRegs.getNumOccurrences() > 0)
        TargetNumRegisters = ForceTargetNumVectorRegs;
    }
    unsigned MaxLocalUsers = pair.second;
    unsigned LoopInvariantRegs = 0;
    if (R.LoopInvariantRegs.find(pair.first) != R.LoopInvariantRegs.end())
      LoopInvariantRegs = R.LoopInvariantRegs[pair.first];

    unsigned TmpIC = PowerOf2Floor((TargetNumRegisters - LoopInvariantRegs) / MaxLocalUsers);
    // Don't count the induction variable as interleaved.
    if (EnableIndVarRegisterHeur) {
      TmpIC =
          PowerOf2Floor((TargetNumRegisters - LoopInvariantRegs - 1) /
                        std::max(1U, (MaxLocalUsers - 1)));
    }

    IC = std::min(IC, TmpIC);
  }

  // Clamp the interleave ranges to reasonable counts.
  unsigned MaxInterleaveCount =
      TTI.getMaxInterleaveFactor(VF.getKnownMinValue());

  // Check if the user has overridden the max.
  if (VF.isScalar()) {
    if (ForceTargetMaxScalarInterleaveFactor.getNumOccurrences() > 0)
      MaxInterleaveCount = ForceTargetMaxScalarInterleaveFactor;
  } else {
    if (ForceTargetMaxVectorInterleaveFactor.getNumOccurrences() > 0)
      MaxInterleaveCount = ForceTargetMaxVectorInterleaveFactor;
  }

  // If trip count is known or estimated compile time constant, limit the
  // interleave count to be less than the trip count divided by VF, provided it
  // is at least 1.
  //
  // For scalable vectors we can't know if interleaving is beneficial. It may
  // not be beneficial for small loops if none of the lanes in the second vector
  // iterations is enabled. However, for larger loops, there is likely to be a
  // similar benefit as for fixed-width vectors. For now, we choose to leave
  // the InterleaveCount as if vscale is '1', although if some information about
  // the vector is known (e.g. min vector size), we can make a better decision.
  if (BestKnownTC) {
    MaxInterleaveCount =
        std::min(*BestKnownTC / VF.getKnownMinValue(), MaxInterleaveCount);
    // Make sure MaxInterleaveCount is greater than 0.
    MaxInterleaveCount = std::max(1u, MaxInterleaveCount);
  }

  assert(MaxInterleaveCount > 0 &&
         "Maximum interleave count must be greater than 0");

  // Clamp the calculated IC to be between the 1 and the max interleave count
  // that the target and trip count allows.
  if (IC > MaxInterleaveCount)
    IC = MaxInterleaveCount;
  else
    // Make sure IC is greater than 0.
    IC = std::max(1u, IC);

  assert(IC > 0 && "Interleave count must be greater than 0.");

  // If we did not calculate the cost for VF (because the user selected the VF)
  // then we calculate the cost of VF here.
  if (LoopCost == 0) {
    assert(expectedCost(VF).first.isValid() && "Expected a valid cost");
    LoopCost = *expectedCost(VF).first.getValue();
  }

  assert(LoopCost && "Non-zero loop cost expected");

  // Interleave if we vectorized this loop and there is a reduction that could
  // benefit from interleaving.
  if (VF.isVector() && HasReductions) {
    LLVM_DEBUG(dbgs() << "LV: Interleaving because of reductions.\n");
    return IC;
  }

  // Note that if we've already vectorized the loop we will have done the
  // runtime check and so interleaving won't require further checks.
  bool InterleavingRequiresRuntimePointerCheck =
      (VF.isScalar() && Legal->getRuntimePointerChecking()->Need);

  // We want to interleave small loops in order to reduce the loop overhead and
  // potentially expose ILP opportunities.
  LLVM_DEBUG(dbgs() << "LV: Loop cost is " << LoopCost << '\n'
                    << "LV: IC is " << IC << '\n'
                    << "LV: VF is " << VF << '\n');
  const bool AggressivelyInterleaveReductions =
      TTI.enableAggressiveInterleaving(HasReductions);
  if (!InterleavingRequiresRuntimePointerCheck && LoopCost < SmallLoopCost) {
    // We assume that the cost overhead is 1 and we use the cost model
    // to estimate the cost of the loop and interleave until the cost of the
    // loop overhead is about 5% of the cost of the loop.
    unsigned SmallIC =
        std::min(IC, (unsigned)PowerOf2Floor(SmallLoopCost / LoopCost));

    // Interleave until store/load ports (estimated by max interleave count) are
    // saturated.
    unsigned NumStores = Legal->getNumStores();
    unsigned NumLoads = Legal->getNumLoads();
    unsigned StoresIC = IC / (NumStores ? NumStores : 1);
    unsigned LoadsIC = IC / (NumLoads ? NumLoads : 1);

    // If we have a scalar reduction (vector reductions are already dealt with
    // by this point), we can increase the critical path length if the loop
    // we're interleaving is inside another loop. Limit, by default to 2, so the
    // critical path only gets increased by one reduction operation.
    if (HasReductions && TheLoop->getLoopDepth() > 1) {
      unsigned F = static_cast<unsigned>(MaxNestedScalarReductionIC);
      SmallIC = std::min(SmallIC, F);
      StoresIC = std::min(StoresIC, F);
      LoadsIC = std::min(LoadsIC, F);
    }

    if (EnableLoadStoreRuntimeInterleave &&
        std::max(StoresIC, LoadsIC) > SmallIC) {
      LLVM_DEBUG(
          dbgs() << "LV: Interleaving to saturate store or load ports.\n");
      return std::max(StoresIC, LoadsIC);
    }

    // If there are scalar reductions and TTI has enabled aggressive
    // interleaving for reductions, we will interleave to expose ILP.
    if (InterleaveSmallLoopScalarReduction && VF.isScalar() &&
        AggressivelyInterleaveReductions) {
      LLVM_DEBUG(dbgs() << "LV: Interleaving to expose ILP.\n");
      // Interleave no less than SmallIC but not as aggressive as the normal IC
      // to satisfy the rare situation when resources are too limited.
      return std::max(IC / 2, SmallIC);
    } else {
      LLVM_DEBUG(dbgs() << "LV: Interleaving to reduce branch cost.\n");
      return SmallIC;
    }
  }

  // Interleave if this is a large loop (small loops are already dealt with by
  // this point) that could benefit from interleaving.
  if (AggressivelyInterleaveReductions) {
    LLVM_DEBUG(dbgs() << "LV: Interleaving to expose ILP.\n");
    return IC;
  }

  LLVM_DEBUG(dbgs() << "LV: Not Interleaving.\n");
  return 1;
}

SmallVector<LoopVectorizationCostModel::RegisterUsage, 8>
LoopVectorizationCostModel::calculateRegisterUsage(ArrayRef<ElementCount> VFs) {
  // This function calculates the register usage by measuring the highest number
  // of values that are alive at a single location. Obviously, this is a very
  // rough estimation. We scan the loop in a topological order in order and
  // assign a number to each instruction. We use RPO to ensure that defs are
  // met before their users. We assume that each instruction that has in-loop
  // users starts an interval. We record every time that an in-loop value is
  // used, so we have a list of the first and last occurrences of each
  // instruction. Next, we transpose this data structure into a multi map that
  // holds the list of intervals that *end* at a specific location. This multi
  // map allows us to perform a linear search. We scan the instructions linearly
  // and record each time that a new interval starts, by placing it in a set.
  // If we find this value in the multi-map then we remove it from the set.
  // The max register usage is the maximum size of the set.
  // We also search for instructions that are defined outside the loop, but are
  // used inside the loop. We need this number separately from the max-interval
  // usage number because when we unroll, loop-invariant values do not take
  // more register.
  LoopBlocksDFS DFS(TheLoop);
  DFS.perform(LI);

  RegisterUsage RU;

  // Each 'key' in the map opens a new interval. The values
  // of the map are the index of the 'last seen' usage of the
  // instruction that is the key.
  using IntervalMap = DenseMap<Instruction *, unsigned>;

  // Maps instruction to its index.
  SmallVector<Instruction *, 64> IdxToInstr;
  // Marks the end of each interval.
  IntervalMap EndPoint;
  // Saves the list of instruction indices that are used in the loop.
  SmallPtrSet<Instruction *, 8> Ends;
  // Saves the list of values that are used in the loop but are
  // defined outside the loop, such as arguments and constants.
  SmallPtrSet<Value *, 8> LoopInvariants;

  for (BasicBlock *BB : make_range(DFS.beginRPO(), DFS.endRPO())) {
    for (Instruction &I : BB->instructionsWithoutDebug()) {
      IdxToInstr.push_back(&I);

      // Save the end location of each USE.
      for (Value *U : I.operands()) {
        auto *Instr = dyn_cast<Instruction>(U);

        // Ignore non-instruction values such as arguments, constants, etc.
        if (!Instr)
          continue;

        // If this instruction is outside the loop then record it and continue.
        if (!TheLoop->contains(Instr)) {
          LoopInvariants.insert(Instr);
          continue;
        }

        // Overwrite previous end points.
        EndPoint[Instr] = IdxToInstr.size();
        Ends.insert(Instr);
      }
    }
  }

  // Saves the list of intervals that end with the index in 'key'.
  using InstrList = SmallVector<Instruction *, 2>;
  DenseMap<unsigned, InstrList> TransposeEnds;

  // Transpose the EndPoints to a list of values that end at each index.
  for (auto &Interval : EndPoint)
    TransposeEnds[Interval.second].push_back(Interval.first);

  SmallPtrSet<Instruction *, 8> OpenIntervals;

  // Get the size of the widest register.
  unsigned MaxSafeDepDist = -1U;
  if (Legal->getMaxSafeDepDistBytes() != -1U)
    MaxSafeDepDist = Legal->getMaxSafeDepDistBytes() * 8;
  const DataLayout &DL = TheFunction->getParent()->getDataLayout();
  // FIXME: This is wrong. Register grouping is not necessary if using scalable
  // vector type. We need another TTI method to indicate it.

  SmallVector<RegisterUsage, 8> RUs(VFs.size());
  SmallVector<SmallMapVector<unsigned, unsigned, 4>, 8> MaxUsages(VFs.size());

  LLVM_DEBUG(dbgs() << "LV(REG): Calculating max register usage:\n");

  // A lambda that gets the register usage for the given type and VF.
  auto GetRegUsage = [&DL, MaxSafeDepDist, this](Type *Ty, ElementCount VF) {
    if (Ty->isTokenTy())
      return 0U;
    unsigned TypeSize = DL.getTypeSizeInBits(Ty->getScalarType());
    return TTI.getVectorRegisterUsage(
        TTI.useScalableVectorType() // FIXME
            ? TargetTransformInfo::RGK_ScalableVector
            : TargetTransformInfo::RGK_FixedWidthVector,
        VF.getKnownMinValue(), TypeSize, MaxSafeDepDist);
  };

  for (unsigned int i = 0, s = IdxToInstr.size(); i < s; ++i) {
    Instruction *I = IdxToInstr[i];

    // Remove all of the instructions that end at this location.
    InstrList &List = TransposeEnds[i];
    for (Instruction *ToRemove : List)
      OpenIntervals.erase(ToRemove);

    // Ignore instructions that are never used within the loop.
    if (!Ends.count(I))
      continue;

    // Skip ignored values.
    if (ValuesToIgnore.count(I))
      continue;

    // For each VF find the maximum usage of registers.
    for (unsigned j = 0, e = VFs.size(); j < e; ++j) {
      // Count the number of live intervals.
      SmallMapVector<unsigned, unsigned, 4> RegUsage;

      if (VFs[j].isScalar()) {
        for (auto Inst : OpenIntervals) {
          unsigned ClassID = TTI.getRegisterClassForType(false, Inst->getType());
          if (RegUsage.find(ClassID) == RegUsage.end())
            RegUsage[ClassID] = 1;
          else
            RegUsage[ClassID] += 1;
        }
      } else {
        collectUniformsAndScalars(VFs[j]);
        for (auto Inst : OpenIntervals) {
          // Skip ignored values for VF > 1.
          if (VecValuesToIgnore.count(Inst))
            continue;
          if (isScalarAfterVectorization(Inst, VFs[j])) {
            unsigned ClassID = TTI.getRegisterClassForType(false, Inst->getType());
            if (RegUsage.find(ClassID) == RegUsage.end())
              RegUsage[ClassID] = 1;
            else
              RegUsage[ClassID] += 1;
          } else {
            unsigned ClassID = TTI.getRegisterClassForType(true, Inst->getType());
            if (RegUsage.find(ClassID) == RegUsage.end())
              RegUsage[ClassID] = GetRegUsage(Inst->getType(), VFs[j]);
            else
              RegUsage[ClassID] += GetRegUsage(Inst->getType(), VFs[j]);
          }
        }
      }

      for (auto& pair : RegUsage) {
        if (MaxUsages[j].find(pair.first) != MaxUsages[j].end())
          MaxUsages[j][pair.first] = std::max(MaxUsages[j][pair.first], pair.second);
        else
          MaxUsages[j][pair.first] = pair.second;
      }
    }

    LLVM_DEBUG(dbgs() << "LV(REG): At #" << i << " Interval # "
                      << OpenIntervals.size() << '\n');

    // Add the current instruction to the list of open intervals.
    OpenIntervals.insert(I);
  }

  for (unsigned i = 0, e = VFs.size(); i < e; ++i) {
    SmallMapVector<unsigned, unsigned, 4> Invariant;

    for (auto Inst : LoopInvariants) {
      unsigned Usage =
          VFs[i].isScalar() ? 1 : GetRegUsage(Inst->getType(), VFs[i]);
      unsigned ClassID =
          TTI.getRegisterClassForType(VFs[i].isVector(), Inst->getType());
      if (Invariant.find(ClassID) == Invariant.end())
        Invariant[ClassID] = Usage;
      else
        Invariant[ClassID] += Usage;
    }

    LLVM_DEBUG({
      dbgs() << "LV(REG): VF = " << VFs[i] << '\n';
      dbgs() << "LV(REG): Found max usage: " << MaxUsages[i].size()
             << " item\n";
      for (const auto &pair : MaxUsages[i]) {
        dbgs() << "LV(REG): RegisterClass: "
               << TTI.getRegisterClassName(pair.first) << ", " << pair.second
               << " registers\n";
      }
      dbgs() << "LV(REG): Found invariant usage: " << Invariant.size()
             << " item\n";
      for (const auto &pair : Invariant) {
        dbgs() << "LV(REG): RegisterClass: "
               << TTI.getRegisterClassName(pair.first) << ", " << pair.second
               << " registers\n";
      }
    });

    RU.LoopInvariantRegs = Invariant;
    RU.MaxLocalUsers = MaxUsages[i];
    RUs[i] = RU;
  }

  return RUs;
}

bool LoopVectorizationCostModel::useEmulatedMaskMemRefHack(Instruction *I) {
  // TODO: Cost model for emulated masked load/store is completely
  // broken. This hack guides the cost model to use an artificially
  // high enough value to practically disable vectorization with such
  // operations, except where previously deployed legality hack allowed
  // using very low cost values. This is to avoid regressions coming simply
  // from moving "masked load/store" check from legality to cost model.
  // Masked Load/Gather emulation was previously never allowed.
  // Limited number of Masked Store/Scatter emulation was allowed.
  assert(isPredicatedInst(I) && "Expecting a scalar emulated instruction");
  return isa<LoadInst>(I) ||
         (isa<StoreInst>(I) && NumPredStores > NumberOfStoresToPredicate);
}

void LoopVectorizationCostModel::collectInstsToScalarize(ElementCount VF) {
  // If we aren't vectorizing the loop, or if we've already collected the
  // instructions to scalarize, there's nothing to do. Collection may already
  // have occurred if we have a user-selected VF and are now computing the
  // expected cost for interleaving.
  if (VF.isScalar() || VF.isZero() ||
      InstsToScalarize.find(VF) != InstsToScalarize.end())
    return;

  // Initialize a mapping for VF in InstsToScalalarize. If we find that it's
  // not profitable to scalarize any instructions, the presence of VF in the
  // map will indicate that we've analyzed it already.
  ScalarCostsTy &ScalarCostsVF = InstsToScalarize[VF];

  // Find all the instructions that are scalar with predication in the loop and
  // determine if it would be better to not if-convert the blocks they are in.
  // If so, we also record the instructions to scalarize.
  for (BasicBlock *BB : TheLoop->blocks()) {
    if (!blockNeedsPredication(BB))
      continue;
    for (Instruction &I : *BB)
      if (isScalarWithPredication(&I)) {
        ScalarCostsTy ScalarCosts;
        // Do not apply discount logic if hacked cost is needed
        // for emulated masked memrefs.
        if (!useEmulatedMaskMemRefHack(&I)) {
          auto D = computePredInstDiscount(&I, ScalarCosts, VF);
          if (D.isValid() && D.getValue() >= 0)
            ScalarCostsVF.insert(ScalarCosts.begin(), ScalarCosts.end());
        }
        // Remember that BB will remain after vectorization.
        PredicatedBBsAfterVectorization.insert(BB);
      }
  }
}

InstructionCost LoopVectorizationCostModel::computePredInstDiscount(
    Instruction *PredInst, ScalarCostsTy &ScalarCosts, ElementCount VF) {
  assert(!isUniformAfterVectorization(PredInst, VF) &&
         "Instruction marked uniform-after-vectorization will be predicated");

  // Initialize the discount to zero, meaning that the scalar version and the
  // vector version cost the same.
  InstructionCost Discount = 0;

  // Holds instructions to analyze. The instructions we visit are mapped in
  // ScalarCosts. Those instructions are the ones that would be scalarized if
  // we find that the scalar version costs less.
  SmallVector<Instruction *, 8> Worklist;

  // Returns true if the given instruction can be scalarized.
  auto canBeScalarized = [&](Instruction *I) -> bool {
    // We only attempt to scalarize instructions forming a single-use chain
    // from the original predicated block that would otherwise be vectorized.
    // Although not strictly necessary, we give up on instructions we know will
    // already be scalar to avoid traversing chains that are unlikely to be
    // beneficial.
    if (!I->hasOneUse() || PredInst->getParent() != I->getParent() ||
        isScalarAfterVectorization(I, VF))
      return false;

    // If the instruction is scalar with predication, it will be analyzed
    // separately. We ignore it within the context of PredInst.
    if (isScalarWithPredication(I))
      return false;

    // If any of the instruction's operands are uniform after vectorization,
    // the instruction cannot be scalarized. This prevents, for example, a
    // masked load from being scalarized.
    //
    // We assume we will only emit a value for lane zero of an instruction
    // marked uniform after vectorization, rather than VF identical values.
    // Thus, if we scalarize an instruction that uses a uniform, we would
    // create uses of values corresponding to the lanes we aren't emitting code
    // for. This behavior can be changed by allowing getScalarValue to clone
    // the lane zero values for uniforms rather than asserting.
    for (Use &U : I->operands())
      if (auto *J = dyn_cast<Instruction>(U.get()))
        if (isUniformAfterVectorization(J, VF))
          return false;

    // Otherwise, we can scalarize the instruction.
    return true;
  };

  // Compute the expected cost discount from scalarizing the entire expression
  // feeding the predicated instruction. We currently only consider expressions
  // that are single-use instruction chains.
  Worklist.push_back(PredInst);
  while (!Worklist.empty()) {
    Instruction *I = Worklist.pop_back_val();

    // If we've already analyzed the instruction, there's nothing to do.
    if (ScalarCosts.find(I) != ScalarCosts.end())
      continue;

    // Compute the cost of the vector instruction. Note that this cost already
    // includes the scalarization overhead of the predicated instruction.
    InstructionCost VectorCost = getInstructionCost(I, VF).first;

    if (VF.isScalable()) {
      // No discount for scalables yet.
      Discount += 0 - InstructionCost::getInvalid();
      ScalarCosts[I] = InstructionCost::getInvalid();
      continue;
    }

    // Compute the cost of the scalarized instruction. This cost is the cost of
    // the instruction as if it wasn't if-converted and instead remained in the
    // predicated block. We will scale this cost by block probability after
    // computing the scalarization overhead.
    assert(!VF.isScalable() && "scalable vectors not yet supported.");
    InstructionCost ScalarCost =
        VF.getKnownMinValue() *
        getInstructionCost(I, ElementCount::getFixed(1)).first;

    // Compute the scalarization overhead of needed insertelement instructions
    // and phi nodes.
    if (isScalarWithPredication(I) && !I->getType()->isVoidTy()) {
      ScalarCost += TTI.getScalarizationOverhead(
          cast<VectorType>(ToVectorTy(I->getType(), VF)),
          APInt::getAllOnesValue(VF.getKnownMinValue()), true, false);
      assert(!VF.isScalable() && "scalable vectors not yet supported.");
      ScalarCost +=
          VF.getKnownMinValue() *
          TTI.getCFInstrCost(Instruction::PHI, TTI::TCK_RecipThroughput);
    }

    // Compute the scalarization overhead of needed extractelement
    // instructions. For each of the instruction's operands, if the operand can
    // be scalarized, add it to the worklist; otherwise, account for the
    // overhead.
    for (Use &U : I->operands())
      if (auto *J = dyn_cast<Instruction>(U.get())) {
        assert(VectorType::isValidElementType(J->getType()) &&
               "Instruction has non-scalar type");
        if (canBeScalarized(J))
          Worklist.push_back(J);
        else if (needsExtract(J, VF)) {
          assert(!VF.isScalable() && "scalable vectors not yet supported.");
          ScalarCost += TTI.getScalarizationOverhead(
              cast<VectorType>(ToVectorTy(J->getType(), VF)),
              APInt::getAllOnesValue(VF.getKnownMinValue()), false, true);
        }
      }

    // Scale the total scalar cost by block probability.
    ScalarCost /= getReciprocalPredBlockProb();

    // Compute the discount. A non-negative discount means the vector version
    // of the instruction costs more, and scalarizing would be beneficial.
    Discount += VectorCost - ScalarCost;
    ScalarCosts[I] = ScalarCost;
  }

  return Discount;
}

LoopVectorizationCostModel::VectorizationCostTy
LoopVectorizationCostModel::expectedCost(ElementCount VF) {
  // FIXME: Port Cost to be of PolySize. For scalable vectors, true cost of
  // vectorization is dependent on vscale.
  VectorizationCostTy Cost;

  // For each block.
  for (BasicBlock *BB : TheLoop->blocks()) {
    VectorizationCostTy BlockCost;

    // For each instruction in the old loop.
    for (Instruction &I : BB->instructionsWithoutDebug()) {
      // Skip ignored values.
      if (ValuesToIgnore.count(&I) ||
          (VF.isVector() && VecValuesToIgnore.count(&I)))
        continue;

      VectorizationCostTy C = getInstructionCost(&I, VF);

      // Check if we should override the cost.
      if (ForceTargetInstructionCost.getNumOccurrences() > 0)
        C.first = InstructionCost(ForceTargetInstructionCost);

      BlockCost.first += C.first;
      BlockCost.second |= C.second;
      LLVM_DEBUG(dbgs() << "LV: Found an estimated cost of " << C.first
                        << " for VF " << VF << " For instruction: " << I
                        << '\n');
    }

    // If we are vectorizing a predicated block, it will have been
    // if-converted. This means that the block's instructions (aside from
    // stores and instructions that may divide by zero) will now be
    // unconditionally executed. For the scalar case, we may not always execute
    // the predicated block, if it is an if-else block. Thus, scale the block's
    // cost by the probability of executing it. blockNeedsPredication from
    // Legal is used so as to not include all blocks in tail folded loops.
    if (VF.isScalar() && Legal->blockNeedsPredication(BB) &&
        !Legal->preferPredicatedVectorOps()) {
      auto Scale = getReciprocalPredBlockProb();
      // LLVM_DEBUG(dbgs() << "LV: Dividing cost of " << BlockCost.first << " by "
      //                   << Scale << " due to branch probability\n");
      BlockCost.first /= Scale;
    }

    // LLVM_DEBUG(dbgs() << "LV: Adding cost of " << BlockCost.first << " for VF "
    //                   << VF << " in block " << BB->getName() << "\n");
    Cost.first += BlockCost.first;
    Cost.second |= BlockCost.second;
  }

  // If tail folding is enabled, the cost model does not explicitly considers
  // the cost of inserting the mask instruction and the additional select
  // instruction for reductions. The mask is based on the induction variable
  // which is not taken into consideration when computing FeasibleMaxVF
  // (getSmallestAndWidestTypes is based on the original scalar loop and does
  // not consider induction PHI. The induction variable of the vector loop might
  // actually be different from the scalar loop's induction PHI). This allows
  // for a FeasibleMaxVF value to be considered which might result in an illegal
  // type to be used in the mask or select instructions based on the induction
  // PHI for a given target. For eg. a loop with 32-bit values might result in a
  // FeasibleMaxVF of 16, however the induction variable based on the 64-bit
  // trip count would be splat into a <vscale x 16 x i64> vector type to be used
  // for creating the mask, however, <vscale x 16 x i64> might be an illegal
  // type for the given target (eg. RISC-V).
  // FIXME: For now we add a rather inelegant hack after the cost computation to
  // check if there tail folding is enabled and computing the cost of mask based
  // on the induction variable type, expecting the TTI to result in an
  // "infinitely" high cost if the type is illegal. We also just enable for the
  // case when we are using VP instructions to avoid breaking existing tests.
  if (Legal->preferPredicatedVectorOps() && foldTailByMasking()) {
    // Add cost of generating a compare instruction to build mask.
    Type *VectorTy = ToVectorTy(Legal->getWidestInductionType(), VF);
    unsigned MaskCost = TTI.getCmpSelInstrCost(Instruction::ICmp, VectorTy);
    bool TypeNotScalarized =
        VF.isVector() && VectorTy->isVectorTy() &&
        (isa<ScalableVectorType>(VectorTy) ||
         TTI.getNumberOfParts(VectorTy) < VF.getKnownMinValue());
    Cost.first += MaskCost;
    Cost.second |= TypeNotScalarized;

    LLVM_DEBUG(dbgs() << "LV: Adding cost of predication by tail folding "
                      << MaskCost << " for VF " << VF << "\n");
  }

  return Cost;
}

/// Gets Address Access SCEV after verifying that the access pattern
/// is loop invariant except the induction variable dependence.
///
/// This SCEV can be sent to the Target in order to estimate the address
/// calculation cost.
static const SCEV *getAddressAccessSCEV(Value *Ptr,
                                        LoopVectorizationLegality *Legal,
                                        PredicatedScalarEvolution &PSE,
                                        const Loop *TheLoop) {

  auto *Gep = dyn_cast<GetElementPtrInst>(Ptr);
  if (!Gep)
    return nullptr;

  // We are looking for a gep with all loop invariant indices except for one
  // which should be an induction variable.
  auto SE = PSE.getSE();
  unsigned NumOperands = Gep->getNumOperands();
  for (unsigned i = 1; i < NumOperands; ++i) {
    Value *Opd = Gep->getOperand(i);
    if (!SE->isLoopInvariant(SE->getSCEV(Opd), TheLoop) &&
        !Legal->isInductionVariable(Opd))
      return nullptr;
  }

  // Now we know we have a GEP ptr, %inv, %ind, %inv. return the Ptr SCEV.
  return PSE.getSCEV(Ptr);
}

static bool isStrideMul(Instruction *I, LoopVectorizationLegality *Legal) {
  return Legal->hasStride(I->getOperand(0)) ||
         Legal->hasStride(I->getOperand(1));
}

InstructionCost
LoopVectorizationCostModel::getMemInstScalarizationCost(Instruction *I,
                                                        ElementCount VF) {
  assert(VF.isVector() &&
         "Scalarization cost of instruction implies vectorization.");
  Type *ValTy = getMemInstValueType(I);
  auto SE = PSE.getSE();

  unsigned AS = getLoadStoreAddressSpace(I);
  Value *Ptr = getLoadStorePointerOperand(I);
  Type *PtrTy = ToVectorTy(Ptr->getType(), VF);

  // Figure out whether the access is strided and get the stride value
  // if it's known in compile time
  const SCEV *PtrSCEV = getAddressAccessSCEV(Ptr, Legal, PSE, TheLoop);

  // Get the cost of the scalar memory instruction and address computation.
  InstructionCost Cost =
      VF.getKnownMinValue() * TTI.getAddressComputationCost(PtrTy, SE, PtrSCEV);

  // Don't pass *I here, since it is scalar but will actually be part of a
  // vectorized loop where the user of it is a vectorized instruction.
  const Align Alignment = getLoadStoreAlignment(I);
  Cost += VF.getKnownMinValue() *
          TTI.getMemoryOpCost(I->getOpcode(), ValTy->getScalarType(), Alignment,
                              AS, TTI::TCK_RecipThroughput);

  // Get the overhead of the extractelement and insertelement instructions
  // we might create due to scalarization.
  Cost += getScalarizationOverhead(I, VF);

  // If we have a predicated load/store, it will need extra i1 extracts and
  // conditional branches, but may not be executed for each vector lane. Scale
  // the cost by the probability of executing the predicated block.
  if (isPredicatedInst(I)) {
    Cost /= getReciprocalPredBlockProb();

    // Add the cost of an i1 extract and a branch
    auto *Vec_i1Ty =
        VectorType::get(IntegerType::getInt1Ty(ValTy->getContext()), VF);
    Cost += TTI.getScalarizationOverhead(
        Vec_i1Ty, APInt::getAllOnesValue(VF.getKnownMinValue()),
        /*Insert=*/false, /*Extract=*/true);
    Cost += TTI.getCFInstrCost(Instruction::Br, TTI::TCK_RecipThroughput);

    if (useEmulatedMaskMemRefHack(I))
      // Artificially setting to a high enough value to practically disable
      // vectorization with such operations.
      Cost = 3000000;
  }

  return Cost;
}

InstructionCost
LoopVectorizationCostModel::getConsecutiveMemOpCost(Instruction *I,
                                                    ElementCount VF) {
  Type *ValTy = getMemInstValueType(I);
  auto *VectorTy = cast<VectorType>(ToVectorTy(ValTy, VF));
  Value *Ptr = getLoadStorePointerOperand(I);
  unsigned AS = getLoadStoreAddressSpace(I);
  int ConsecutiveStride = Legal->isConsecutivePtr(Ptr);
  enum TTI::TargetCostKind CostKind = TTI::TCK_RecipThroughput;

  assert((ConsecutiveStride == 1 || ConsecutiveStride == -1) &&
         "Stride should be 1 or -1 for consecutive memory access");
  const Align Alignment = getLoadStoreAlignment(I);
  InstructionCost Cost = 0;
  if (Legal->isMaskRequired(I))
    Cost += TTI.getMaskedMemoryOpCost(I->getOpcode(), VectorTy, Alignment, AS,
                                      CostKind);
  else
    Cost += TTI.getMemoryOpCost(I->getOpcode(), VectorTy, Alignment, AS,
                                CostKind, I);

  bool Reverse = ConsecutiveStride < 0;
  if (Reverse)
    Cost +=
        TTI.getShuffleCost(TargetTransformInfo::SK_Reverse, VectorTy, None, 0);
  return Cost;
}

InstructionCost
LoopVectorizationCostModel::getUniformMemOpCost(Instruction *I,
                                                ElementCount VF) {
  assert(Legal->isUniformMemOp(*I));

  Type *ValTy = getMemInstValueType(I);
  auto *VectorTy = cast<VectorType>(ToVectorTy(ValTy, VF));
  const Align Alignment = getLoadStoreAlignment(I);
  unsigned AS = getLoadStoreAddressSpace(I);
  enum TTI::TargetCostKind CostKind = TTI::TCK_RecipThroughput;
  if (isa<LoadInst>(I)) {
    return TTI.getAddressComputationCost(ValTy) +
           TTI.getMemoryOpCost(Instruction::Load, ValTy, Alignment, AS,
                               CostKind) +
           TTI.getShuffleCost(TargetTransformInfo::SK_Broadcast, VectorTy);
  }
  StoreInst *SI = cast<StoreInst>(I);

  bool isLoopInvariantStoreValue = Legal->isUniform(SI->getValueOperand());
  return TTI.getAddressComputationCost(ValTy) +
         TTI.getMemoryOpCost(Instruction::Store, ValTy, Alignment, AS,
                             CostKind) +
         (isLoopInvariantStoreValue
              ? 0
              : TTI.getVectorInstrCost(Instruction::ExtractElement, VectorTy,
                                       VF.getKnownMinValue() - 1));
}

InstructionCost
LoopVectorizationCostModel::getGatherScatterCost(Instruction *I,
                                                 ElementCount VF) {
  Type *ValTy = getMemInstValueType(I);
  auto *VectorTy = cast<VectorType>(ToVectorTy(ValTy, VF));
  const Align Alignment = getLoadStoreAlignment(I);
  const Value *Ptr = getLoadStorePointerOperand(I);

  return TTI.getAddressComputationCost(VectorTy) +
         TTI.getGatherScatterOpCost(
             I->getOpcode(), VectorTy, Ptr, Legal->isMaskRequired(I), Alignment,
             TargetTransformInfo::TCK_RecipThroughput, I);
}

InstructionCost
LoopVectorizationCostModel::getInterleaveGroupCost(Instruction *I,
                                                   ElementCount VF) {
  // TODO: Once we have support for interleaving with scalable vectors
  // we can calculate the cost properly here.
  if (VF.isScalable())
    return InstructionCost::getInvalid();

  Type *ValTy = getMemInstValueType(I);
  auto *VectorTy = cast<VectorType>(ToVectorTy(ValTy, VF));
  unsigned AS = getLoadStoreAddressSpace(I);

  auto Group = getInterleavedAccessGroup(I);
  assert(Group && "Fail to get an interleaved access group.");

  unsigned InterleaveFactor = Group->getFactor();
  auto *WideVecTy = VectorType::get(ValTy, VF * InterleaveFactor);

  // Holds the indices of existing members in an interleaved load group.
  // An interleaved store group doesn't need this as it doesn't allow gaps.
  SmallVector<unsigned, 4> Indices;
  if (isa<LoadInst>(I)) {
    for (unsigned i = 0; i < InterleaveFactor; i++)
      if (Group->getMember(i))
        Indices.push_back(i);
  }

  // Calculate the cost of the whole interleaved group.
  bool UseMaskForGaps =
      Group->requiresScalarEpilogue() && !isScalarEpilogueAllowed();
  InstructionCost Cost = TTI.getInterleavedMemoryOpCost(
      I->getOpcode(), WideVecTy, Group->getFactor(), Indices, Group->getAlign(),
      AS, TTI::TCK_RecipThroughput, Legal->isMaskRequired(I), UseMaskForGaps);

  if (Group->isReverse()) {
    // TODO: Add support for reversed masked interleaved access.
    assert(!Legal->isMaskRequired(I) &&
           "Reverse masked interleaved access not supported.");
    Cost +=
        Group->getNumMembers() *
        TTI.getShuffleCost(TargetTransformInfo::SK_Reverse, VectorTy, None, 0);
  }
  return Cost;
}

InstructionCost LoopVectorizationCostModel::getReductionPatternCost(
    Instruction *I, ElementCount VF, Type *Ty, TTI::TargetCostKind CostKind) {
  // Early exit for no inloop reductions
  if (InLoopReductionChains.empty() || VF.isScalar() || !isa<VectorType>(Ty))
    return InstructionCost::getInvalid();
  auto *VectorTy = cast<VectorType>(Ty);

  // We are looking for a pattern of, and finding the minimal acceptable cost:
  //  reduce(mul(ext(A), ext(B))) or
  //  reduce(mul(A, B)) or
  //  reduce(ext(A)) or
  //  reduce(A).
  // The basic idea is that we walk down the tree to do that, finding the root
  // reduction instruction in InLoopReductionImmediateChains. From there we find
  // the pattern of mul/ext and test the cost of the entire pattern vs the cost
  // of the components. If the reduction cost is lower then we return it for the
  // reduction instruction and 0 for the other instructions in the pattern. If
  // it is not we return an invalid cost specifying the orignal cost method
  // should be used.
  Instruction *RetI = I;
  if ((RetI->getOpcode() == Instruction::SExt ||
       RetI->getOpcode() == Instruction::ZExt)) {
    if (!RetI->hasOneUser())
      return InstructionCost::getInvalid();
    RetI = RetI->user_back();
  }
  if (RetI->getOpcode() == Instruction::Mul &&
      RetI->user_back()->getOpcode() == Instruction::Add) {
    if (!RetI->hasOneUser())
      return InstructionCost::getInvalid();
    RetI = RetI->user_back();
  }

  // Test if the found instruction is a reduction, and if not return an invalid
  // cost specifying the parent to use the original cost modelling.
  if (!InLoopReductionImmediateChains.count(RetI))
    return InstructionCost::getInvalid();

  // Find the reduction this chain is a part of and calculate the basic cost of
  // the reduction on its own.
  Instruction *LastChain = InLoopReductionImmediateChains[RetI];
  Instruction *ReductionPhi = LastChain;
  while (!isa<PHINode>(ReductionPhi))
    ReductionPhi = InLoopReductionImmediateChains[ReductionPhi];

  RecurrenceDescriptor RdxDesc =
      Legal->getReductionVars()[cast<PHINode>(ReductionPhi)];
  unsigned BaseCost = TTI.getArithmeticReductionCost(RdxDesc.getOpcode(),
                                                     VectorTy, false, CostKind);

  // Get the operand that was not the reduction chain and match it to one of the
  // patterns, returning the better cost if it is found.
  Instruction *RedOp = RetI->getOperand(1) == LastChain
                           ? dyn_cast<Instruction>(RetI->getOperand(0))
                           : dyn_cast<Instruction>(RetI->getOperand(1));

  VectorTy = VectorType::get(I->getOperand(0)->getType(), VectorTy);

  if (RedOp && (isa<SExtInst>(RedOp) || isa<ZExtInst>(RedOp)) &&
      !TheLoop->isLoopInvariant(RedOp)) {
    bool IsUnsigned = isa<ZExtInst>(RedOp);
    auto *ExtType = VectorType::get(RedOp->getOperand(0)->getType(), VectorTy);
    InstructionCost RedCost = TTI.getExtendedAddReductionCost(
        /*IsMLA=*/false, IsUnsigned, RdxDesc.getRecurrenceType(), ExtType,
        CostKind);

    unsigned ExtCost =
        TTI.getCastInstrCost(RedOp->getOpcode(), VectorTy, ExtType,
                             TTI::CastContextHint::None, CostKind, RedOp);
    if (RedCost.isValid() && RedCost < BaseCost + ExtCost)
      return I == RetI ? *RedCost.getValue() : 0;
  } else if (RedOp && RedOp->getOpcode() == Instruction::Mul) {
    Instruction *Mul = RedOp;
    Instruction *Op0 = dyn_cast<Instruction>(Mul->getOperand(0));
    Instruction *Op1 = dyn_cast<Instruction>(Mul->getOperand(1));
    if (Op0 && Op1 && (isa<SExtInst>(Op0) || isa<ZExtInst>(Op0)) &&
        Op0->getOpcode() == Op1->getOpcode() &&
        Op0->getOperand(0)->getType() == Op1->getOperand(0)->getType() &&
        !TheLoop->isLoopInvariant(Op0) && !TheLoop->isLoopInvariant(Op1)) {
      bool IsUnsigned = isa<ZExtInst>(Op0);
      auto *ExtType = VectorType::get(Op0->getOperand(0)->getType(), VectorTy);
      // reduce(mul(ext, ext))
      unsigned ExtCost =
          TTI.getCastInstrCost(Op0->getOpcode(), VectorTy, ExtType,
                               TTI::CastContextHint::None, CostKind, Op0);
      InstructionCost MulCost =
          TTI.getArithmeticInstrCost(Mul->getOpcode(), VectorTy, CostKind);

      InstructionCost RedCost = TTI.getExtendedAddReductionCost(
          /*IsMLA=*/true, IsUnsigned, RdxDesc.getRecurrenceType(), ExtType,
          CostKind);

      if (RedCost.isValid() && RedCost < ExtCost * 2 + MulCost + BaseCost)
        return I == RetI ? *RedCost.getValue() : 0;
    } else {
      InstructionCost MulCost =
          TTI.getArithmeticInstrCost(Mul->getOpcode(), VectorTy, CostKind);

      InstructionCost RedCost = TTI.getExtendedAddReductionCost(
          /*IsMLA=*/true, true, RdxDesc.getRecurrenceType(), VectorTy,
          CostKind);

      if (RedCost.isValid() && RedCost < MulCost + BaseCost)
        return I == RetI ? *RedCost.getValue() : 0;
    }
  }

  return I == RetI ? BaseCost : InstructionCost::getInvalid();
}

InstructionCost
LoopVectorizationCostModel::getMemoryInstructionCost(Instruction *I,
                                                     ElementCount VF) {
  // Calculate scalar cost only. Vectorization cost should be ready at this
  // moment.
  if (VF.isScalar()) {
    Type *ValTy = getMemInstValueType(I);
    const Align Alignment = getLoadStoreAlignment(I);
    unsigned AS = getLoadStoreAddressSpace(I);

    return TTI.getAddressComputationCost(ValTy) +
           TTI.getMemoryOpCost(I->getOpcode(), ValTy, Alignment, AS,
                               TTI::TCK_RecipThroughput, I);
  }
  return getWideningCost(I, VF);
}

LoopVectorizationCostModel::VectorizationCostTy
LoopVectorizationCostModel::getInstructionCost(Instruction *I,
                                               ElementCount VF) {
  // If we know that this instruction will remain uniform, check the cost of
  // the scalar version.
  if (isUniformAfterVectorization(I, VF) && !VF.isScalable())
    VF = ElementCount::getFixed(1);

  if (VF.isVector() && isProfitableToScalarize(I, VF))
    return VectorizationCostTy(InstsToScalarize[VF][I], false);

  // Forced scalars do not have any scalarization overhead.
  auto ForcedScalar = ForcedScalars.find(VF);

  // Scalable VFs should not have been inserted in ForcedScalars.
  if (VF.isScalable())
    assert(ForcedScalar == ForcedScalars.end() &&
           "Forced scalarization not supported for scalable VFs");

  if (VF.isVector() && ForcedScalar != ForcedScalars.end()) {
    auto InstSet = ForcedScalar->second;
    if (InstSet.count(I))
      return VectorizationCostTy(
          (getInstructionCost(I, ElementCount::getFixed(1)).first *
           VF.getKnownMinValue()),
          false);
  }

  Type *VectorTy;

  // For scalable vectors, if an instruction is uniform, in the vectorized loop
  // will be widened into a corresponding scalar instruction, however it cannot
  // be scalarized. For instance, an instruction like %t1 = %t2 + 1 in the
  // original scalar loop will be widened into something like %t1 = %t2 +
  // vscale*VF but we will not replicate %t1 = %t2 + 1 vscale*VF times. Thus,
  // the vectorization cost of uniform instruction will be that of the scalar
  // instruction but the scalarization bit is false (i.e TypeNotScalarized =
  // true).
  if (VF.isVector() && VF.isScalable() && isUniformAfterVectorization(I, VF)) {
    InstructionCost C = getInstructionCost(I, ElementCount::getFixed(1), VectorTy);
    return VectorizationCostTy(C, true);
  }

  InstructionCost C = getInstructionCost(I, VF, VectorTy);

  // Comparing number of parts for scalable vectors with KnownMin VF does not
  // make sense, since the actual VF is unknown at compile time. We cannot
  // scalarize scalable vectors.
  bool TypeNotScalarized =
      VF.isVector() && VectorTy->isVectorTy() &&
      (isa<ScalableVectorType>(VectorTy) ||
       TTI.getNumberOfParts(VectorTy) < VF.getKnownMinValue());
  return VectorizationCostTy(C, TypeNotScalarized);
}

InstructionCost
LoopVectorizationCostModel::getScalarizationOverhead(Instruction *I,
                                                     ElementCount VF) const {

  if (VF.isScalable())
    return InstructionCost::getInvalid();

  if (VF.isScalar())
    return 0;

  // In some cases like predicated memory ops on scalable vector types of
  // <vscale x 1 x <T>>, cost model may compute a lower cost for scalarization
  // than masked gather/scatter and thus deciding to predicate and scalarize an
  // instruction (CM_Scalarize instead of CM_GatherScatter). Note that the TTI
  // reports scalarization overhead based on ElementCount.Min.
  // Scalarization would not work for scalable vectors since we do not know
  // vscale at compile time.
  if (VF.isScalable())
    return InstructionCost::getInvalid();

  InstructionCost Cost = 0;
  Type *RetTy = ToVectorTy(I->getType(), VF);
  if (!RetTy->isVoidTy() &&
      (!isa<LoadInst>(I) || !TTI.supportsEfficientVectorElementLoadStore()))
    // FIXME: For scalable vectors DemandedElts for computing scalarization
    // overhead currently models ElementCount.Min number of elements. This would
    // be changed in the future.
    Cost += TTI.getScalarizationOverhead(
        cast<VectorType>(RetTy), APInt::getAllOnesValue(VF.getKnownMinValue()),
        true, false);

  // Some targets keep addresses scalar.
  if (isa<LoadInst>(I) && !TTI.prefersVectorizedAddressing())
    return Cost;

  // Some targets support efficient element stores.
  if (isa<StoreInst>(I) && TTI.supportsEfficientVectorElementLoadStore())
    return Cost;

  // Collect operands to consider.
  CallInst *CI = dyn_cast<CallInst>(I);
  Instruction::op_range Ops = CI ? CI->arg_operands() : I->operands();

  // Skip operands that do not require extraction/scalarization and do not incur
  // any overhead.
  // FIXME: For scalable vectors, VF here is the ElementCount.Min value.
  SmallVector<Type *> Tys;
  for (auto *V : filterExtractingOperands(Ops, VF))
    Tys.push_back(MaybeVectorizeType(V->getType(), VF));
  return Cost + TTI.getOperandsScalarizationOverhead(
                    filterExtractingOperands(Ops, VF), Tys);
}

void LoopVectorizationCostModel::setCostBasedWideningDecision(ElementCount VF) {
  if (VF.isScalar())
    return;
  NumPredStores = 0;
  for (BasicBlock *BB : TheLoop->blocks()) {
    // For each instruction in the old loop.
    for (Instruction &I : *BB) {
      Value *Ptr = getLoadStorePointerOperand(&I);
      if (!Ptr)
        continue;

      // TODO: We should generate better code and update the cost model for
      // predicated uniform stores. Today they are treated as any other
      // predicated store (see added test cases in
      // invariant-store-vectorization.ll).
      if (isa<StoreInst>(&I) && isScalarWithPredication(&I))
        NumPredStores++;

      if (Legal->isUniformMemOp(I)) {
        // TODO: Avoid replicating loads and stores instead of
        // relying on instcombine to remove them.
        // Load: Scalar load + broadcast
        // Store: Scalar store + isLoopInvariantStoreValue ? 0 : extract
        InstructionCost Cost = getUniformMemOpCost(&I, VF);
        setWideningDecision(&I, VF, CM_Scalarize, Cost);
        continue;
      }

      // We assume that widening is the best solution when possible.
      if (memoryInstructionCanBeWidened(&I, VF)) {
        InstructionCost Cost = getConsecutiveMemOpCost(&I, VF);
        int ConsecutiveStride =
            Legal->isConsecutivePtr(getLoadStorePointerOperand(&I));
        assert((ConsecutiveStride == 1 || ConsecutiveStride == -1) &&
               "Expected consecutive stride.");
        InstWidening Decision =
            ConsecutiveStride == 1 ? CM_Widen : CM_Widen_Reverse;
        setWideningDecision(&I, VF, Decision, Cost);
        continue;
      }

      // Choose between Interleaving, Gather/Scatter or Scalarization.
      InstructionCost InterleaveCost = InstructionCost::getInvalid();
      unsigned NumAccesses = 1;
      if (isAccessInterleaved(&I)) {
        auto Group = getInterleavedAccessGroup(&I);
        assert(Group && "Fail to get an interleaved access group.");

        // Make one decision for the whole group.
        if (getWideningDecision(&I, VF) != CM_Unknown)
          continue;

        NumAccesses = Group->getNumMembers();
        if (interleavedAccessCanBeWidened(&I, VF))
          InterleaveCost = getInterleaveGroupCost(&I, VF);
      }

      InstructionCost GatherScatterCost =
          isLegalGatherOrScatter(&I)
              ? getGatherScatterCost(&I, VF) * NumAccesses
              : InstructionCost::getInvalid();

      InstructionCost ScalarizationCost =
          !VF.isScalable() ? getMemInstScalarizationCost(&I, VF) * NumAccesses
                           : InstructionCost::getInvalid();

      // Choose better solution for the current VF,
      // write down this decision and use it during vectorization.
      InstructionCost Cost;
      InstWidening Decision;
      if (InterleaveCost <= GatherScatterCost &&
          InterleaveCost < ScalarizationCost) {
        Decision = CM_Interleave;
        Cost = InterleaveCost;
      } else if (VF.isScalable() || GatherScatterCost < ScalarizationCost) {
        // We cannot scalarise (yet) with scalable vectors so default to
        // gather/scatter in those cases.
        Decision = CM_GatherScatter;
        Cost = GatherScatterCost;
      } else {
        assert(!VF.isScalable() &&
               "We cannot yet scalarise for scalable vectors");
        Decision = CM_Scalarize;
        Cost = ScalarizationCost;
      }
      // If the instructions belongs to an interleave group, the whole group
      // receives the same decision. The whole group receives the cost, but
      // the cost will actually be assigned to one instruction.
      if (auto Group = getInterleavedAccessGroup(&I))
        setWideningDecision(Group, VF, Decision, Cost);
      else
        setWideningDecision(&I, VF, Decision, Cost);
    }
  }

  // Make sure that any load of address and any other address computation
  // remains scalar unless there is gather/scatter support. This avoids
  // inevitable extracts into address registers, and also has the benefit of
  // activating LSR more, since that pass can't optimize vectorized
  // addresses.
  if (TTI.prefersVectorizedAddressing())
    return;

  // Start with all scalar pointer uses.
  SmallPtrSet<Instruction *, 8> AddrDefs;
  for (BasicBlock *BB : TheLoop->blocks())
    for (Instruction &I : *BB) {
      Instruction *PtrDef =
          dyn_cast_or_null<Instruction>(getLoadStorePointerOperand(&I));
      if (PtrDef && TheLoop->contains(PtrDef) &&
          getWideningDecision(&I, VF) != CM_GatherScatter)
        AddrDefs.insert(PtrDef);
    }

  // Add all instructions used to generate the addresses.
  SmallVector<Instruction *, 4> Worklist;
  append_range(Worklist, AddrDefs);
  while (!Worklist.empty()) {
    Instruction *I = Worklist.pop_back_val();
    for (auto &Op : I->operands())
      if (auto *InstOp = dyn_cast<Instruction>(Op))
        if ((InstOp->getParent() == I->getParent()) && !isa<PHINode>(InstOp) &&
            AddrDefs.insert(InstOp).second)
          Worklist.push_back(InstOp);
  }

  // For scalable vectors we do not support scalarization.
  assert(!VF.isScalable() &&
         "Scalarization not supported for scalable vectors");

  for (auto *I : AddrDefs) {
    if (isa<LoadInst>(I)) {
      // Setting the desired widening decision should ideally be handled in
      // by cost functions, but since this involves the task of finding out
      // if the loaded register is involved in an address computation, it is
      // instead changed here when we know this is the case.
      InstWidening Decision = getWideningDecision(I, VF);
      if (Decision == CM_Widen || Decision == CM_Widen_Reverse)
        // Scalarize a widened load of address.
        setWideningDecision(
            I, VF, CM_Scalarize,
            (VF.getKnownMinValue() *
             getMemoryInstructionCost(I, ElementCount::getFixed(1))));
      else if (auto Group = getInterleavedAccessGroup(I)) {
        // Scalarize an interleave group of address loads.
        for (unsigned I = 0; I < Group->getFactor(); ++I) {
          if (Instruction *Member = Group->getMember(I))
            setWideningDecision(
                Member, VF, CM_Scalarize,
                (VF.getKnownMinValue() *
                 getMemoryInstructionCost(Member, ElementCount::getFixed(1))));
        }
      }
    } else
      // Make sure I gets scalarized and a cost estimate without
      // scalarization overhead.
      ForcedScalars[VF].insert(I);
  }
}

InstructionCost
LoopVectorizationCostModel::getInstructionCost(Instruction *I, ElementCount VF,
                                               Type *&VectorTy) {
  Type *RetTy = I->getType();
  if (canTruncateToMinimalBitwidth(I, VF))
    RetTy = IntegerType::get(RetTy->getContext(), MinBWs[I]);
  VectorTy = isScalarAfterVectorization(I, VF)
                 ? RetTy
                 : ToVectorTy(RetTy, VF);
  auto SE = PSE.getSE();
  TTI::TargetCostKind CostKind = TTI::TCK_RecipThroughput;

  // TODO: We need to estimate the cost of intrinsic calls.
  switch (I->getOpcode()) {
  case Instruction::GetElementPtr:
    // We mark this instruction as zero-cost because the cost of GEPs in
    // vectorized code depends on whether the corresponding memory instruction
    // is scalarized or not. Therefore, we handle GEPs with the memory
    // instruction cost.
    return 0;
  case Instruction::Br: {
    // In cases of scalarized and predicated instructions, there will be VF
    // predicated blocks in the vectorized loop. Each branch around these
    // blocks requires also an extract of its vector compare i1 element.
    bool ScalarPredicatedBB = false;
    BranchInst *BI = cast<BranchInst>(I);
    if (VF.isVector() && BI->isConditional() &&
        (PredicatedBBsAfterVectorization.count(BI->getSuccessor(0)) ||
         PredicatedBBsAfterVectorization.count(BI->getSuccessor(1))))
      ScalarPredicatedBB = true;

    if (ScalarPredicatedBB) {
      // Return cost for branches around scalarized and predicated blocks.
      if (!VF.isScalable()) {
        auto *Vec_i1Ty =
            VectorType::get(IntegerType::getInt1Ty(RetTy->getContext()), VF);
        return (TTI.getScalarizationOverhead(
                    Vec_i1Ty, APInt::getAllOnesValue(VF.getKnownMinValue()),
                    false, true) +
                (TTI.getCFInstrCost(Instruction::Br, CostKind) *
                 VF.getKnownMinValue()));
      } else
        return InstructionCost::getInvalid();
    } else if (I->getParent() == TheLoop->getLoopLatch() || VF.isScalar())
      // The back-edge branch will remain, as will all scalar branches.
      return TTI.getCFInstrCost(Instruction::Br, CostKind);
    else
      // This branch will be eliminated by if-conversion.
      return 0;
    // Note: We currently assume zero cost for an unconditional branch inside
    // a predicated block since it will become a fall-through, although we
    // may decide in the future to call TTI for all branches.
  }
  case Instruction::PHI: {
    auto *Phi = cast<PHINode>(I);

    // First-order recurrences are replaced by vector shuffles inside the loop.
    // NOTE: Don't use ToVectorTy as SK_ExtractSubvector expects a vector type.
    if (VF.isVector() && Legal->isFirstOrderRecurrence(Phi))
      return TTI.getShuffleCost(
          TargetTransformInfo::SK_ExtractSubvector, cast<VectorType>(VectorTy),
          None, VF.getKnownMinValue() - 1,
          VectorType::get(RetTy, ElementCount::get(1, VF.isScalable())));

    // Phi nodes in non-header blocks (not inductions, reductions, etc.) are
    // converted into select instructions. We require N - 1 selects per phi
    // node, where N is the number of incoming values.
    if (VF.isVector() && Phi->getParent() != TheLoop->getHeader())
      return (Phi->getNumIncomingValues() - 1) *
             TTI.getCmpSelInstrCost(
                 Instruction::Select,
                 ToVectorTy(Phi->getType(), VF),
                 ToVectorTy(Type::getInt1Ty(Phi->getContext()), VF),
                 CmpInst::BAD_ICMP_PREDICATE, CostKind);

    return TTI.getCFInstrCost(Instruction::PHI, CostKind);
  }
  case Instruction::UDiv:
  case Instruction::SDiv:
  case Instruction::URem:
  case Instruction::SRem:
    // If we have a predicated instruction, it may not be executed for each
    // vector lane. Get the scalarization cost and scale this amount by the
    // probability of executing the predicated block. If the instruction is not
    // predicated, we fall through to the next case.
    if (VF.isVector() && isScalarWithPredication(I)) {
      InstructionCost Cost = 0;

      // These instructions have a non-void type, so account for the phi nodes
      // that we will create. This cost is likely to be zero. The phi node
      // cost, if any, should be scaled by the block probability because it
      // models a copy at the end of each predicated block.
      Cost += VF.getKnownMinValue() *
              TTI.getCFInstrCost(Instruction::PHI, CostKind);

      // The cost of the non-predicated instruction.
      Cost += VF.getKnownMinValue() *
              TTI.getArithmeticInstrCost(I->getOpcode(), RetTy, CostKind);

      // The cost of insertelement and extractelement instructions needed for
      // scalarization.
      Cost += getScalarizationOverhead(I, VF);

      // Scale the cost by the probability of executing the predicated blocks.
      // This assumes the predicated block for each vector lane is equally
      // likely.
      return Cost / getReciprocalPredBlockProb();
    }
    LLVM_FALLTHROUGH;
  case Instruction::Add:
  case Instruction::FAdd:
  case Instruction::Sub:
  case Instruction::FSub:
  case Instruction::Mul:
  case Instruction::FMul:
  case Instruction::FDiv:
  case Instruction::FRem:
  case Instruction::Shl:
  case Instruction::LShr:
  case Instruction::AShr:
  case Instruction::And:
  case Instruction::Or:
  case Instruction::Xor: {
    // Since we will replace the stride by 1 the multiplication should go away.
    if (I->getOpcode() == Instruction::Mul && isStrideMul(I, Legal))
      return 0;

    // Detect reduction patterns
    InstructionCost RedCost;
    if ((RedCost = getReductionPatternCost(I, VF, VectorTy, CostKind))
            .isValid())
      return RedCost;

    // Certain instructions can be cheaper to vectorize if they have a constant
    // second vector operand. One example of this are shifts on x86.
    Value *Op2 = I->getOperand(1);
    TargetTransformInfo::OperandValueProperties Op2VP;
    TargetTransformInfo::OperandValueKind Op2VK =
        TTI.getOperandInfo(Op2, Op2VP);
    if (Op2VK == TargetTransformInfo::OK_AnyValue && Legal->isUniform(Op2))
      Op2VK = TargetTransformInfo::OK_UniformValue;

    SmallVector<const Value *, 4> Operands(I->operand_values());
    unsigned N = isScalarAfterVectorization(I, VF) ? VF.getKnownMinValue() : 1;
    return N * TTI.getArithmeticInstrCost(
                   I->getOpcode(), VectorTy, CostKind,
                   TargetTransformInfo::OK_AnyValue,
                   Op2VK, TargetTransformInfo::OP_None, Op2VP, Operands, I);
  }
  case Instruction::FNeg: {
    unsigned N = isScalarAfterVectorization(I, VF) ? VF.getKnownMinValue() : 1;
    return N * TTI.getArithmeticInstrCost(
                   I->getOpcode(), VectorTy, CostKind,
                   TargetTransformInfo::OK_AnyValue,
                   TargetTransformInfo::OK_AnyValue,
                   TargetTransformInfo::OP_None, TargetTransformInfo::OP_None,
                   I->getOperand(0), I);
  }
  case Instruction::Select: {
    SelectInst *SI = cast<SelectInst>(I);
    const SCEV *CondSCEV = SE->getSCEV(SI->getCondition());
    bool ScalarCond = (SE->isLoopInvariant(CondSCEV, TheLoop));
    Type *CondTy = SI->getCondition()->getType();
    if (!ScalarCond)
      CondTy = VectorType::get(CondTy, VF);
    return TTI.getCmpSelInstrCost(I->getOpcode(), VectorTy, CondTy,
                                  CmpInst::BAD_ICMP_PREDICATE, CostKind, I);
  }
  case Instruction::ICmp:
  case Instruction::FCmp: {
    Type *ValTy = I->getOperand(0)->getType();
    Instruction *Op0AsInstruction = dyn_cast<Instruction>(I->getOperand(0));
    if (canTruncateToMinimalBitwidth(Op0AsInstruction, VF))
      ValTy = IntegerType::get(ValTy->getContext(), MinBWs[Op0AsInstruction]);
    VectorTy = ToVectorTy(ValTy, VF);
    return TTI.getCmpSelInstrCost(I->getOpcode(), VectorTy, nullptr,
                                  CmpInst::BAD_ICMP_PREDICATE, CostKind, I);
  }
  case Instruction::Store:
  case Instruction::Load: {
    ElementCount Width = VF;
    if (Width.isVector()) {
      InstWidening Decision = getWideningDecision(I, Width);
      assert(Decision != CM_Unknown &&
             "CM decision should be taken at this point");
      if (Decision == CM_Scalarize)
        Width = ElementCount::getFixed(1);
    }
    VectorTy = ToVectorTy(getMemInstValueType(I), Width);
    return getMemoryInstructionCost(I, VF);
  }
  case Instruction::ZExt:
  case Instruction::SExt:
  case Instruction::FPToUI:
  case Instruction::FPToSI:
  case Instruction::FPExt:
  case Instruction::PtrToInt:
  case Instruction::IntToPtr:
  case Instruction::SIToFP:
  case Instruction::UIToFP:
  case Instruction::Trunc:
  case Instruction::FPTrunc:
  case Instruction::BitCast: {
    // Computes the CastContextHint from a Load/Store instruction.
    auto ComputeCCH = [&](Instruction *I) -> TTI::CastContextHint {
      assert((isa<LoadInst>(I) || isa<StoreInst>(I)) &&
             "Expected a load or a store!");

      if (VF.isScalar() || !TheLoop->contains(I))
        return TTI::CastContextHint::Normal;

      switch (getWideningDecision(I, VF)) {
      case LoopVectorizationCostModel::CM_GatherScatter:
        return TTI::CastContextHint::GatherScatter;
      case LoopVectorizationCostModel::CM_Interleave:
        return TTI::CastContextHint::Interleave;
      case LoopVectorizationCostModel::CM_Scalarize:
      case LoopVectorizationCostModel::CM_Widen:
        return Legal->isMaskRequired(I) ? TTI::CastContextHint::Masked
                                        : TTI::CastContextHint::Normal;
      case LoopVectorizationCostModel::CM_Widen_Reverse:
        return TTI::CastContextHint::Reversed;
      case LoopVectorizationCostModel::CM_Unknown:
        llvm_unreachable("Instr did not go through cost modelling?");
      }

      llvm_unreachable("Unhandled case!");
    };

    unsigned Opcode = I->getOpcode();
    TTI::CastContextHint CCH = TTI::CastContextHint::None;
    // For Trunc, the context is the only user, which must be a StoreInst.
    if (Opcode == Instruction::Trunc || Opcode == Instruction::FPTrunc) {
      if (I->hasOneUse())
        if (StoreInst *Store = dyn_cast<StoreInst>(*I->user_begin()))
          CCH = ComputeCCH(Store);
    }
    // For Z/Sext, the context is the operand, which must be a LoadInst.
    else if (Opcode == Instruction::ZExt || Opcode == Instruction::SExt ||
             Opcode == Instruction::FPExt) {
      if (LoadInst *Load = dyn_cast<LoadInst>(I->getOperand(0)))
        CCH = ComputeCCH(Load);
    }

    // We optimize the truncation of induction variables having constant
    // integer steps. The cost of these truncations is the same as the scalar
    // operation.
    if (isOptimizableIVTruncate(I, VF)) {
      auto *Trunc = cast<TruncInst>(I);
      return TTI.getCastInstrCost(Instruction::Trunc, Trunc->getDestTy(),
                                  Trunc->getSrcTy(), CCH, CostKind, Trunc);
    }

    // Detect reduction patterns
    InstructionCost RedCost;
    if ((RedCost = getReductionPatternCost(I, VF, VectorTy, CostKind))
            .isValid())
      return RedCost;

    Type *SrcScalarTy = I->getOperand(0)->getType();
    Type *SrcVecTy = VectorTy->isVectorTy()
                         ? ToVectorTy(SrcScalarTy, VF)
                         : SrcScalarTy;
    if (canTruncateToMinimalBitwidth(I, VF)) {
      // This cast is going to be shrunk. This may remove the cast or it might
      // turn it into slightly different cast. For example, if MinBW == 16,
      // "zext i8 %1 to i32" becomes "zext i8 %1 to i16".
      //
      // Calculate the modified src and dest types.
      Type *MinVecTy = VectorTy;
      if (Opcode == Instruction::Trunc) {
        SrcVecTy = smallestIntegerVectorType(SrcVecTy, MinVecTy);
        VectorTy = largestIntegerVectorType(
            ToVectorTy(I->getType(), VF), MinVecTy);
      } else if (Opcode == Instruction::ZExt || Opcode == Instruction::SExt) {
        SrcVecTy = largestIntegerVectorType(SrcVecTy, MinVecTy);
        VectorTy = smallestIntegerVectorType(
            ToVectorTy(I->getType(), VF), MinVecTy);
      }
    }

    unsigned N;
    if (isScalarAfterVectorization(I, VF)) {
      N = VF.getKnownMinValue();
    } else
      N = 1;

    return N *
           TTI.getCastInstrCost(Opcode, VectorTy, SrcVecTy, CCH, CostKind, I);
  }
  case Instruction::Call: {
    bool NeedToScalarize;
    CallInst *CI = cast<CallInst>(I);
    InstructionCost CallCost = getVectorCallCost(CI, VF, NeedToScalarize);
    if (getVectorIntrinsicIDForCall(CI, TLI)) {
      InstructionCost IntrinsicCost = getVectorIntrinsicCost(CI, VF);
      return std::min(CallCost, IntrinsicCost);
    }
    return CallCost;
  }
  case Instruction::ExtractValue:
    return TTI.getInstructionCost(I, TTI::TCK_RecipThroughput);
  default:
    // The cost of executing VF copies of the scalar instruction. This opcode
    // is unknown. Assume that it is the same as 'mul'.
    return VF.getKnownMinValue() * TTI.getArithmeticInstrCost(
                                       Instruction::Mul, VectorTy, CostKind) +
           getScalarizationOverhead(I, VF);
  } // end of switch.
}

char LoopVectorize::ID = 0;

static const char lv_name[] = "Loop Vectorization";

INITIALIZE_PASS_BEGIN(LoopVectorize, LV_NAME, lv_name, false, false)
INITIALIZE_PASS_DEPENDENCY(TargetTransformInfoWrapperPass)
INITIALIZE_PASS_DEPENDENCY(BasicAAWrapperPass)
INITIALIZE_PASS_DEPENDENCY(AAResultsWrapperPass)
INITIALIZE_PASS_DEPENDENCY(GlobalsAAWrapperPass)
INITIALIZE_PASS_DEPENDENCY(AssumptionCacheTracker)
INITIALIZE_PASS_DEPENDENCY(BlockFrequencyInfoWrapperPass)
INITIALIZE_PASS_DEPENDENCY(DominatorTreeWrapperPass)
INITIALIZE_PASS_DEPENDENCY(ScalarEvolutionWrapperPass)
INITIALIZE_PASS_DEPENDENCY(LoopInfoWrapperPass)
INITIALIZE_PASS_DEPENDENCY(LoopAccessLegacyAnalysis)
INITIALIZE_PASS_DEPENDENCY(DemandedBitsWrapperPass)
INITIALIZE_PASS_DEPENDENCY(OptimizationRemarkEmitterWrapperPass)
INITIALIZE_PASS_DEPENDENCY(ProfileSummaryInfoWrapperPass)
INITIALIZE_PASS_DEPENDENCY(InjectTLIMappingsLegacy)
INITIALIZE_PASS_END(LoopVectorize, LV_NAME, lv_name, false, false)

namespace llvm {

Pass *createLoopVectorizePass() { return new LoopVectorize(); }

Pass *createLoopVectorizePass(bool InterleaveOnlyWhenForced,
                              bool VectorizeOnlyWhenForced) {
  return new LoopVectorize(InterleaveOnlyWhenForced, VectorizeOnlyWhenForced);
}

} // end namespace llvm

bool LoopVectorizationCostModel::isConsecutiveLoadOrStore(Instruction *Inst) {
  // Check if the pointer operand of a load or store instruction is
  // consecutive.
  if (auto *Ptr = getLoadStorePointerOperand(Inst))
    return Legal->isConsecutivePtr(Ptr);
  return false;
}

void LoopVectorizationCostModel::collectValuesToIgnore() {
  // Ignore ephemeral values.
  CodeMetrics::collectEphemeralValues(TheLoop, AC, ValuesToIgnore);

  // Ignore type-promoting instructions we identified during reduction
  // detection.
  for (auto &Reduction : Legal->getReductionVars()) {
    RecurrenceDescriptor &RedDes = Reduction.second;
    const SmallPtrSetImpl<Instruction *> &Casts = RedDes.getCastInsts();
    VecValuesToIgnore.insert(Casts.begin(), Casts.end());
  }
  // Ignore type-casting instructions we identified during induction
  // detection.
  for (auto &Induction : Legal->getInductionVars()) {
    InductionDescriptor &IndDes = Induction.second;
    const SmallVectorImpl<Instruction *> &Casts = IndDes.getCastInsts();
    VecValuesToIgnore.insert(Casts.begin(), Casts.end());
  }
}

void LoopVectorizationCostModel::collectInLoopReductions() {
  for (auto &Reduction : Legal->getReductionVars()) {
    PHINode *Phi = Reduction.first;
    RecurrenceDescriptor &RdxDesc = Reduction.second;

    // We don't collect reductions that are type promoted (yet).
    if (RdxDesc.getRecurrenceType() != Phi->getType())
      continue;

    // If the target would prefer this reduction to happen "in-loop", then we
    // want to record it as such.
    unsigned Opcode = RdxDesc.getOpcode();
    if (!PreferInLoopReductions &&
        !TTI.preferInLoopReduction(Opcode, Phi->getType(),
                                   TargetTransformInfo::ReductionFlags()))
      continue;

    // Check that we can correctly put the reductions into the loop, by
    // finding the chain of operations that leads from the phi to the loop
    // exit value.
    SmallVector<Instruction *, 4> ReductionOperations =
        RdxDesc.getReductionOpChain(Phi, TheLoop);
    bool InLoop = !ReductionOperations.empty();
    if (InLoop) {
      InLoopReductionChains[Phi] = ReductionOperations;
      // Add the elements to InLoopReductionImmediateChains for cost modelling.
      Instruction *LastChain = Phi;
      for (auto *I : ReductionOperations) {
        InLoopReductionImmediateChains[I] = LastChain;
        LastChain = I;
      }
    }
    LLVM_DEBUG(dbgs() << "LV: Using " << (InLoop ? "inloop" : "out of loop")
                      << " reduction for phi: " << *Phi << "\n");
  }
}

// TODO: we could return a pair of values that specify the max VF and
// min VF, to be used in `buildVPlans(MinVF, MaxVF)` instead of
// `buildVPlans(VF, VF)`. We cannot do it because VPLAN at the moment
// doesn't have a cost model that can choose which plan to execute if
// more than one is generated.
static unsigned determineVPlanVF(const unsigned WidestVectorRegBits,
                                 LoopVectorizationCostModel &CM) {
  unsigned WidestType;
  std::tie(std::ignore, WidestType) = CM.getSmallestAndWidestTypes();
  return WidestVectorRegBits / WidestType;
}

VectorizationFactor
LoopVectorizationPlanner::planInVPlanNativePath(ElementCount UserVF) {
  assert(!UserVF.isScalable() && "scalable vectors not yet supported");
  ElementCount VF = UserVF;
  // Outer loop handling: They may require CFG and instruction level
  // transformations before even evaluating whether vectorization is profitable.
  // Since we cannot modify the incoming IR, we need to build VPlan upfront in
  // the vectorization pipeline.
  if (!OrigLoop->isInnermost()) {
    // If the user doesn't provide a vectorization factor, determine a
    // reasonable one.
    if (UserVF.isZero()) {
      VF = ElementCount::getFixed(determineVPlanVF(
          TTI->getRegisterBitWidth(TargetTransformInfo::RGK_FixedWidthVector)
              .getFixedSize(),
          CM));
      LLVM_DEBUG(dbgs() << "LV: VPlan computed VF " << VF << ".\n");

      // Make sure we have a VF > 1 for stress testing.
      if (VPlanBuildStressTest && (VF.isScalar() || VF.isZero())) {
        LLVM_DEBUG(dbgs() << "LV: VPlan stress testing: "
                          << "overriding computed VF.\n");
        VF = ElementCount::getFixed(4);
      }
    }
    assert(EnableVPlanNativePath && "VPlan-native path is not enabled.");
    assert(isPowerOf2_32(VF.getKnownMinValue()) &&
           "VF needs to be a power of two");
    LLVM_DEBUG(dbgs() << "LV: Using " << (!UserVF.isZero() ? "user " : "")
                      << "VF " << VF << " to build VPlans.\n");
    buildVPlans(VF, VF);

    // For VPlan build stress testing, we bail out after VPlan construction.
    if (VPlanBuildStressTest)
      return VectorizationFactor::Disabled();

    return {VF, 0 /*Cost*/};
  }

  LLVM_DEBUG(
      dbgs() << "LV: Not vectorizing. Inner loops aren't supported in the "
                "VPlan-native path.\n");
  return VectorizationFactor::Disabled();
}

Optional<VectorizationFactor>
LoopVectorizationPlanner::plan(ElementCount UserVF, unsigned UserIC) {
  assert(OrigLoop->isInnermost() && "Inner loop expected.");
  Optional<ElementCount> MaybeMaxVF = CM.computeMaxVF(UserVF, UserIC);
  if (!MaybeMaxVF) // Cases that should not to be vectorized nor interleaved.
    return None;

  // Invalidate interleave groups if all blocks of loop will be predicated.
  if (CM.blockNeedsPredication(OrigLoop->getHeader()) &&
      !useMaskedInterleavedAccesses(*TTI)) {
    LLVM_DEBUG(
        dbgs()
        << "LV: Invalidate all interleaved groups due to fold-tail by masking "
           "which requires masked-interleaved support.\n");
    if (CM.InterleaveInfo.invalidateGroups())
      // Invalidating interleave groups also requires invalidating all decisions
      // based on them, which includes widening decisions and uniform and scalar
      // values.
      CM.invalidateCostModelingDecisions();
  }

  ElementCount MaxVF = MaybeMaxVF.getValue();
  assert(MaxVF.isNonZero() && "MaxVF is zero.");

  bool UserVFIsLegal = ElementCount::isKnownLE(UserVF, MaxVF);
  if (!UserVF.isZero() &&
      (UserVFIsLegal || (UserVF.isScalable() && MaxVF.isScalable()))) {
    // FIXME: MaxVF is temporarily used inplace of UserVF for illegal scalable
    // VFs here, this should be reverted to only use legal UserVFs once the
    // loop below supports scalable VFs.
    ElementCount VF = UserVFIsLegal ? UserVF : MaxVF;
    LLVM_DEBUG(dbgs() << "LV: Using " << (UserVFIsLegal ? "user" : "max")
                      << " VF " << VF << ".\n");
    assert(isPowerOf2_32(VF.getKnownMinValue()) &&
           "VF needs to be a power of two");
    // Collect the instructions (and their associated costs) that will be more
    // profitable to scalarize.
    CM.selectUserVectorizationFactor(VF);
    CM.collectInLoopReductions();
    buildVPlansWithVPRecipes(VF, VF);
    LLVM_DEBUG(printPlans(dbgs()));
    return {{VF, 0}};
  }

  ElementCount VF = ElementCount::get(1, MaxVF.isScalable());
  for (; ElementCount::isKnownLE(VF, MaxVF); VF *= 2) {
    // Collect Uniform and Scalar instructions after vectorization with VF.
    CM.collectUniformsAndScalars(VF);

    // Collect the instructions (and their associated costs) that will be more
    // profitable to scalarize.
    if (VF.isVector())
      CM.collectInstsToScalarize(VF);
  }

  // FIXME: Disabling for scalable vectors for now. Need to see if and how we
  // can use it with scalable (and predicated) vectors.
  if (!VF.isScalable())
    CM.collectInLoopReductions();

  buildVPlansWithVPRecipes(ElementCount::get(1, MaxVF.isScalable()), MaxVF);
  LLVM_DEBUG(printPlans(dbgs()));
  if (MaxVF.isScalar())
    // Do not return VectorizationFactor::Disabled() here, since that means a
    // width=0. For fixed vectors we want width=1, cost=0 here.
    return VectorizationFactor(MaxVF, 0);

  // Select the optimal vectorization factor.
  auto SelectedVF = CM.selectVectorizationFactor(MaxVF);

  // Check if it is profitable to vectorize with runtime checks.
  unsigned NumRuntimePointerChecks = Requirements.getNumRuntimePointerChecks();
  if (SelectedVF.getWidth().getKnownMinValue() > 1 && NumRuntimePointerChecks) {
    bool PragmaThresholdReached =
        NumRuntimePointerChecks > PragmaVectorizeMemoryCheckThreshold;
    bool ThresholdReached =
        NumRuntimePointerChecks > VectorizerParams::RuntimeMemoryCheckThreshold;
    if ((ThresholdReached && !Hints.allowReordering()) ||
        PragmaThresholdReached) {
      ORE->emit([&]() {
        return OptimizationRemarkAnalysisAliasing(
                   DEBUG_TYPE, "CantReorderMemOps", OrigLoop->getStartLoc(),
                   OrigLoop->getHeader())
               << "loop not vectorized: cannot prove it is safe to reorder "
                  "memory operations";
      });
      LLVM_DEBUG(dbgs() << "LV: Too many memory checks needed.\n");
      Hints.emitRemarkWithHints();
      return VectorizationFactor::Disabled();
    }
  }
  return SelectedVF;
}

void LoopVectorizationPlanner::setBestPlan(ElementCount VF, unsigned UF) {
  LLVM_DEBUG(dbgs() << "Setting best plan to VF=" << VF << ", UF=" << UF
                    << '\n');
  BestVF = VF;
  BestUF = UF;

  erase_if(VPlans, [VF](const VPlanPtr &Plan) { return !Plan->hasVF(VF); });
  assert(VPlans.size() == 1 && "Best VF has not a single VPlan.");
}

void LoopVectorizationPlanner::executePlan(InnerLoopVectorizer &ILV,
                                           DominatorTree *DT) {
  // 1. Create a new empty loop. Unlink the old loop and connect the new one.
  assert(BestVF.hasValue() && "Vectorization Factor is missing");
  assert(VPlans.size() == 1 && "Not a single VPlan to execute.");

  VPTransformState State{
      *BestVF, BestUF, LI, DT, ILV.Builder, &ILV, VPlans.front().get()};
  State.CFG.PrevBB = ILV.createVectorizedLoopSkeleton();
  State.TripCount = ILV.getOrCreateTripCount(nullptr);
  State.CanonicalIV = ILV.Induction;
  State.PreferPredicatedVectorOps = ILV.preferPredicatedVectorOps();

  ILV.printDebugTracesAtStart();

  //===------------------------------------------------===//
  //
  // Notice: any optimization or new instruction that go
  // into the code below should also be implemented in
  // the cost-model.
  //
  //===------------------------------------------------===//

  // 2. Copy and widen instructions from the old loop into the new loop.
  VPlans.front()->execute(&State);

  // 3. Fix the vectorized code: take care of header phi's, live-outs,
  //    predication, updating analyses.
  ILV.fixVectorizedLoop(State);

  ILV.printDebugTracesAtEnd();
}

#if !defined(NDEBUG) || defined(LLVM_ENABLE_DUMP)
void LoopVectorizationPlanner::printPlans(raw_ostream &O) {
  for (const auto &Plan : VPlans)
    if (PrintVPlansInDotFormat)
      Plan->printDOT(O);
    else
      Plan->print(O);
}
#endif

void LoopVectorizationPlanner::collectTriviallyDeadInstructions(
    SmallPtrSetImpl<Instruction *> &DeadInstructions) {

  // We create new control-flow for the vectorized loop, so the original exit
  // conditions will be dead after vectorization if it's only used by the
  // terminator
  SmallVector<BasicBlock*> ExitingBlocks;
  OrigLoop->getExitingBlocks(ExitingBlocks);
  for (auto *BB : ExitingBlocks) {
    auto *Cmp = dyn_cast<Instruction>(BB->getTerminator()->getOperand(0));
    if (!Cmp || !Cmp->hasOneUse())
      continue;

    // TODO: we should introduce a getUniqueExitingBlocks on Loop
    if (!DeadInstructions.insert(Cmp).second)
      continue;

    // The operands of the icmp is often a dead trunc, used by IndUpdate.
    // TODO: can recurse through operands in general
    for (Value *Op : Cmp->operands()) {
      if (isa<TruncInst>(Op) && Op->hasOneUse())
          DeadInstructions.insert(cast<Instruction>(Op));
    }
  }

  // We create new "steps" for induction variable updates to which the original
  // induction variables map. An original update instruction will be dead if
  // all its users except the induction variable are dead.
  auto *Latch = OrigLoop->getLoopLatch();
  for (auto &Induction : Legal->getInductionVars()) {
    PHINode *Ind = Induction.first;
    auto *IndUpdate = cast<Instruction>(Ind->getIncomingValueForBlock(Latch));

    // If the tail is to be folded by masking, the primary induction variable,
    // if exists, isn't dead: it will be used for masking. Don't kill it.
    if (CM.foldTailByMasking() && IndUpdate == Legal->getPrimaryInduction())
      continue;

    if (llvm::all_of(IndUpdate->users(), [&](User *U) -> bool {
          return U == Ind || DeadInstructions.count(cast<Instruction>(U));
        }))
      DeadInstructions.insert(IndUpdate);

    // We record as "Dead" also the type-casting instructions we had identified
    // during induction analysis. We don't need any handling for them in the
    // vectorized loop because we have proven that, under a proper runtime
    // test guarding the vectorized loop, the value of the phi, and the casted
    // value of the phi, are the same. The last instruction in this casting
    // chain will get its scalar/vector/widened def from the
    // scalar/vector/widened def of the respective phi node. Any other casts in
    // the induction def-use chain have no other uses outside the phi update
    // chain, and will be ignored.
    InductionDescriptor &IndDes = Induction.second;
    const SmallVectorImpl<Instruction *> &Casts = IndDes.getCastInsts();
    DeadInstructions.insert(Casts.begin(), Casts.end());
  }
}

Value *InnerLoopUnroller::reverseVector(Value *Vec) { return Vec; }

Value *InnerLoopUnroller::getBroadcastInstrs(Value *V) { return V; }

Value *InnerLoopUnroller::getStepVector(Value *Val, int StartIdx, Value *Step,
                                        Instruction::BinaryOps BinOp) {
  // When unrolling and the VF is 1, we only need to add a simple scalar.
  Type *Ty = Val->getType();
  assert(!Ty->isVectorTy() && "Val must be a scalar");

  if (Ty->isFloatingPointTy()) {
    Constant *C = ConstantFP::get(Ty, (double)StartIdx);

    // Floating-point operations inherit FMF via the builder's flags.
    Value *MulOp = Builder.CreateFMul(C, Step);
    return Builder.CreateBinOp(BinOp, Val, MulOp);
  }
  Constant *C = ConstantInt::get(Ty, StartIdx);
  return Builder.CreateAdd(Val, Builder.CreateMul(C, Step), "induction");
}

static void AddRuntimeUnrollDisableMetaData(Loop *L) {
  SmallVector<Metadata *, 4> MDs;
  // Reserve first location for self reference to the LoopID metadata node.
  MDs.push_back(nullptr);
  bool IsUnrollMetadata = false;
  MDNode *LoopID = L->getLoopID();
  if (LoopID) {
    // First find existing loop unrolling disable metadata.
    for (unsigned i = 1, ie = LoopID->getNumOperands(); i < ie; ++i) {
      auto *MD = dyn_cast<MDNode>(LoopID->getOperand(i));
      if (MD) {
        const auto *S = dyn_cast<MDString>(MD->getOperand(0));
        IsUnrollMetadata =
            S && S->getString().startswith("llvm.loop.unroll.disable");
      }
      MDs.push_back(LoopID->getOperand(i));
    }
  }

  if (!IsUnrollMetadata) {
    // Add runtime unroll disable metadata.
    LLVMContext &Context = L->getHeader()->getContext();
    SmallVector<Metadata *, 1> DisableOperands;
    DisableOperands.push_back(
        MDString::get(Context, "llvm.loop.unroll.runtime.disable"));
    MDNode *DisableNode = MDNode::get(Context, DisableOperands);
    MDs.push_back(DisableNode);
    MDNode *NewLoopID = MDNode::get(Context, MDs);
    // Set operand 0 to refer to the loop id itself.
    NewLoopID->replaceOperandWith(0, NewLoopID);
    L->setLoopID(NewLoopID);
  }
}

//===--------------------------------------------------------------------===//
// EpilogueVectorizerMainLoop
//===--------------------------------------------------------------------===//

/// This function is partially responsible for generating the control flow
/// depicted in https://llvm.org/docs/Vectorizers.html#epilogue-vectorization.
BasicBlock *EpilogueVectorizerMainLoop::createEpilogueVectorizedLoopSkeleton() {
  MDNode *OrigLoopID = OrigLoop->getLoopID();
  Loop *Lp = createVectorLoopSkeleton("");

  // Generate the code to check the minimum iteration count of the vector
  // epilogue (see below).
  EPI.EpilogueIterationCountCheck =
      emitMinimumIterationCountCheck(Lp, LoopScalarPreHeader, true);
  EPI.EpilogueIterationCountCheck->setName("iter.check");

  // Generate the code to check any assumptions that we've made for SCEV
  // expressions.
  EPI.SCEVSafetyCheck = emitSCEVChecks(Lp, LoopScalarPreHeader);

  // Generate the code that checks at runtime if arrays overlap. We put the
  // checks into a separate block to make the more common case of few elements
  // faster.
  EPI.MemSafetyCheck = emitMemRuntimeChecks(Lp, LoopScalarPreHeader);

  // Generate the iteration count check for the main loop, *after* the check
  // for the epilogue loop, so that the path-length is shorter for the case
  // that goes directly through the vector epilogue. The longer-path length for
  // the main loop is compensated for, by the gain from vectorizing the larger
  // trip count. Note: the branch will get updated later on when we vectorize
  // the epilogue.
  EPI.MainLoopIterationCountCheck =
      emitMinimumIterationCountCheck(Lp, LoopScalarPreHeader, false);

  // Generate the induction variable.
  OldInduction = Legal->getPrimaryInduction();
  Type *IdxTy = Legal->getWidestInductionType();
  Value *StartIdx = ConstantInt::get(IdxTy, 0);
  Constant *Step = ConstantInt::get(IdxTy, VF.getKnownMinValue() * UF);
  Value *CountRoundDown = getOrCreateVectorTripCount(Lp);
  EPI.VectorTripCount = CountRoundDown;
  Induction =
      createInductionVariable(Lp, StartIdx, CountRoundDown, Step,
                              getDebugLocFromInstOrOperands(OldInduction));

  // Skip induction resume value creation here because they will be created in
  // the second pass. If we created them here, they wouldn't be used anyway,
  // because the vplan in the second pass still contains the inductions from the
  // original loop.

  return completeLoopSkeleton(Lp, OrigLoopID);
}

void EpilogueVectorizerMainLoop::printDebugTracesAtStart() {
  LLVM_DEBUG({
    dbgs() << "Create Skeleton for epilogue vectorized loop (first pass)\n"
           << "Main Loop VF:" << EPI.MainLoopVF.getKnownMinValue()
           << ", Main Loop UF:" << EPI.MainLoopUF
           << ", Epilogue Loop VF:" << EPI.EpilogueVF.getKnownMinValue()
           << ", Epilogue Loop UF:" << EPI.EpilogueUF << "\n";
  });
}

void EpilogueVectorizerMainLoop::printDebugTracesAtEnd() {
  DEBUG_WITH_TYPE(VerboseDebug, {
    dbgs() << "intermediate fn:\n" << *Induction->getFunction() << "\n";
  });
}

BasicBlock *EpilogueVectorizerMainLoop::emitMinimumIterationCountCheck(
    Loop *L, BasicBlock *Bypass, bool ForEpilogue) {
  assert(L && "Expected valid Loop.");
  assert(Bypass && "Expected valid bypass basic block.");
  unsigned VFactor =
      ForEpilogue ? EPI.EpilogueVF.getKnownMinValue() : VF.getKnownMinValue();
  unsigned UFactor = ForEpilogue ? EPI.EpilogueUF : UF;
  Value *Count = getOrCreateTripCount(L);
  // Reuse existing vector loop preheader for TC checks.
  // Note that new preheader block is generated for vector loop.
  BasicBlock *const TCCheckBlock = LoopVectorPreHeader;
  IRBuilder<> Builder(TCCheckBlock->getTerminator());

  // Generate code to check if the loop's trip count is less than VF * UF of the
  // main vector loop.
  auto P =
      Cost->requiresScalarEpilogue() ? ICmpInst::ICMP_ULE : ICmpInst::ICMP_ULT;

  Value *CheckMinIters = Builder.CreateICmp(
      P, Count, ConstantInt::get(Count->getType(), VFactor * UFactor),
      "min.iters.check");

  if (!ForEpilogue)
    TCCheckBlock->setName("vector.main.loop.iter.check");

  // Create new preheader for vector loop.
  LoopVectorPreHeader = SplitBlock(TCCheckBlock, TCCheckBlock->getTerminator(),
                                   DT, LI, nullptr, "vector.ph");

  if (ForEpilogue) {
    assert(DT->properlyDominates(DT->getNode(TCCheckBlock),
                                 DT->getNode(Bypass)->getIDom()) &&
           "TC check is expected to dominate Bypass");

    // Update dominator for Bypass & LoopExit.
    DT->changeImmediateDominator(Bypass, TCCheckBlock);
    DT->changeImmediateDominator(LoopExitBlock, TCCheckBlock);

    LoopBypassBlocks.push_back(TCCheckBlock);

    // Save the trip count so we don't have to regenerate it in the
    // vec.epilog.iter.check. This is safe to do because the trip count
    // generated here dominates the vector epilog iter check.
    EPI.TripCount = Count;
  }

  ReplaceInstWithInst(
      TCCheckBlock->getTerminator(),
      BranchInst::Create(Bypass, LoopVectorPreHeader, CheckMinIters));

  return TCCheckBlock;
}

//===--------------------------------------------------------------------===//
// EpilogueVectorizerEpilogueLoop
//===--------------------------------------------------------------------===//

/// This function is partially responsible for generating the control flow
/// depicted in https://llvm.org/docs/Vectorizers.html#epilogue-vectorization.
BasicBlock *
EpilogueVectorizerEpilogueLoop::createEpilogueVectorizedLoopSkeleton() {
  MDNode *OrigLoopID = OrigLoop->getLoopID();
  Loop *Lp = createVectorLoopSkeleton("vec.epilog.");

  // Now, compare the remaining count and if there aren't enough iterations to
  // execute the vectorized epilogue skip to the scalar part.
  BasicBlock *VecEpilogueIterationCountCheck = LoopVectorPreHeader;
  VecEpilogueIterationCountCheck->setName("vec.epilog.iter.check");
  LoopVectorPreHeader =
      SplitBlock(LoopVectorPreHeader, LoopVectorPreHeader->getTerminator(), DT,
                 LI, nullptr, "vec.epilog.ph");
  emitMinimumVectorEpilogueIterCountCheck(Lp, LoopScalarPreHeader,
                                          VecEpilogueIterationCountCheck);

  // Adjust the control flow taking the state info from the main loop
  // vectorization into account.
  assert(EPI.MainLoopIterationCountCheck && EPI.EpilogueIterationCountCheck &&
         "expected this to be saved from the previous pass.");
  EPI.MainLoopIterationCountCheck->getTerminator()->replaceUsesOfWith(
      VecEpilogueIterationCountCheck, LoopVectorPreHeader);

  DT->changeImmediateDominator(LoopVectorPreHeader,
                               EPI.MainLoopIterationCountCheck);

  EPI.EpilogueIterationCountCheck->getTerminator()->replaceUsesOfWith(
      VecEpilogueIterationCountCheck, LoopScalarPreHeader);

  if (EPI.SCEVSafetyCheck)
    EPI.SCEVSafetyCheck->getTerminator()->replaceUsesOfWith(
        VecEpilogueIterationCountCheck, LoopScalarPreHeader);
  if (EPI.MemSafetyCheck)
    EPI.MemSafetyCheck->getTerminator()->replaceUsesOfWith(
        VecEpilogueIterationCountCheck, LoopScalarPreHeader);

  DT->changeImmediateDominator(
      VecEpilogueIterationCountCheck,
      VecEpilogueIterationCountCheck->getSinglePredecessor());

  DT->changeImmediateDominator(LoopScalarPreHeader,
                               EPI.EpilogueIterationCountCheck);
  DT->changeImmediateDominator(LoopExitBlock, EPI.EpilogueIterationCountCheck);

  // Keep track of bypass blocks, as they feed start values to the induction
  // phis in the scalar loop preheader.
  if (EPI.SCEVSafetyCheck)
    LoopBypassBlocks.push_back(EPI.SCEVSafetyCheck);
  if (EPI.MemSafetyCheck)
    LoopBypassBlocks.push_back(EPI.MemSafetyCheck);
  LoopBypassBlocks.push_back(EPI.EpilogueIterationCountCheck);

  // Generate a resume induction for the vector epilogue and put it in the
  // vector epilogue preheader
  Type *IdxTy = Legal->getWidestInductionType();
  PHINode *EPResumeVal = PHINode::Create(IdxTy, 2, "vec.epilog.resume.val",
                                         LoopVectorPreHeader->getFirstNonPHI());
  EPResumeVal->addIncoming(EPI.VectorTripCount, VecEpilogueIterationCountCheck);
  EPResumeVal->addIncoming(ConstantInt::get(IdxTy, 0),
                           EPI.MainLoopIterationCountCheck);

  // Generate the induction variable.
  OldInduction = Legal->getPrimaryInduction();
  Value *CountRoundDown = getOrCreateVectorTripCount(Lp);
  Constant *Step = ConstantInt::get(IdxTy, VF.getKnownMinValue() * UF);
  Value *StartIdx = EPResumeVal;
  Induction =
      createInductionVariable(Lp, StartIdx, CountRoundDown, Step,
                              getDebugLocFromInstOrOperands(OldInduction));

  // Generate induction resume values. These variables save the new starting
  // indexes for the scalar loop. They are used to test if there are any tail
  // iterations left once the vector loop has completed.
  // Note that when the vectorized epilogue is skipped due to iteration count
  // check, then the resume value for the induction variable comes from
  // the trip count of the main vector loop, hence passing the AdditionalBypass
  // argument.
  createInductionResumeValues(Lp, CountRoundDown,
                              {VecEpilogueIterationCountCheck,
                               EPI.VectorTripCount} /* AdditionalBypass */);

  AddRuntimeUnrollDisableMetaData(Lp);
  return completeLoopSkeleton(Lp, OrigLoopID);
}

BasicBlock *
EpilogueVectorizerEpilogueLoop::emitMinimumVectorEpilogueIterCountCheck(
    Loop *L, BasicBlock *Bypass, BasicBlock *Insert) {

  assert(EPI.TripCount &&
         "Expected trip count to have been safed in the first pass.");
  assert(
      (!isa<Instruction>(EPI.TripCount) ||
       DT->dominates(cast<Instruction>(EPI.TripCount)->getParent(), Insert)) &&
      "saved trip count does not dominate insertion point.");
  Value *TC = EPI.TripCount;
  IRBuilder<> Builder(Insert->getTerminator());
  Value *Count = Builder.CreateSub(TC, EPI.VectorTripCount, "n.vec.remaining");

  // Generate code to check if the loop's trip count is less than VF * UF of the
  // vector epilogue loop.
  auto P =
      Cost->requiresScalarEpilogue() ? ICmpInst::ICMP_ULE : ICmpInst::ICMP_ULT;

  Value *CheckMinIters = Builder.CreateICmp(
      P, Count,
      ConstantInt::get(Count->getType(),
                       EPI.EpilogueVF.getKnownMinValue() * EPI.EpilogueUF),
      "min.epilog.iters.check");

  ReplaceInstWithInst(
      Insert->getTerminator(),
      BranchInst::Create(Bypass, LoopVectorPreHeader, CheckMinIters));

  LoopBypassBlocks.push_back(Insert);
  return Insert;
}

void EpilogueVectorizerEpilogueLoop::printDebugTracesAtStart() {
  LLVM_DEBUG({
    dbgs() << "Create Skeleton for epilogue vectorized loop (second pass)\n"
           << "Main Loop VF:" << EPI.MainLoopVF.getKnownMinValue()
           << ", Main Loop UF:" << EPI.MainLoopUF
           << ", Epilogue Loop VF:" << EPI.EpilogueVF.getKnownMinValue()
           << ", Epilogue Loop UF:" << EPI.EpilogueUF << "\n";
  });
}

void EpilogueVectorizerEpilogueLoop::printDebugTracesAtEnd() {
  DEBUG_WITH_TYPE(VerboseDebug, {
    dbgs() << "final fn:\n" << *Induction->getFunction() << "\n";
  });
}

bool LoopVectorizationPlanner::getDecisionAndClampRange(
    const std::function<bool(ElementCount)> &Predicate, VFRange &Range) {
  assert(!Range.isEmpty() && "Trying to test an empty VF range.");
  bool PredicateAtRangeStart = Predicate(Range.Start);

  for (ElementCount TmpVF = Range.Start * 2;
       ElementCount::isKnownLT(TmpVF, Range.End); TmpVF *= 2)
    if (Predicate(TmpVF) != PredicateAtRangeStart) {
      Range.End = TmpVF;
      break;
    }

  return PredicateAtRangeStart;
}

/// Build VPlans for the full range of feasible VF's = {\p MinVF, 2 * \p MinVF,
/// 4 * \p MinVF, ..., \p MaxVF} by repeatedly building a VPlan for a sub-range
/// of VF's starting at a given VF and extending it as much as possible. Each
/// vectorization decision can potentially shorten this sub-range during
/// buildVPlan().
void LoopVectorizationPlanner::buildVPlans(ElementCount MinVF,
                                           ElementCount MaxVF) {
  auto MaxVFPlusOne = MaxVF.getWithIncrement(1);
  for (ElementCount VF = MinVF; ElementCount::isKnownLT(VF, MaxVFPlusOne);) {
    VFRange SubRange = {VF, MaxVFPlusOne};
    VPlans.push_back(buildVPlan(SubRange));
    VF = SubRange.End;
  }
}

VPValue *VPRecipeBuilder::createEdgeMask(BasicBlock *Src, BasicBlock *Dst,
                                         VPlanPtr &Plan) {
  assert(is_contained(predecessors(Dst), Src) && "Invalid edge");

  // Look for cached value.
  std::pair<BasicBlock *, BasicBlock *> Edge(Src, Dst);
  EdgeMaskCacheTy::iterator ECEntryIt = EdgeMaskCache.find(Edge);
  if (ECEntryIt != EdgeMaskCache.end())
    return ECEntryIt->second;

  VPValue *SrcMask = createBlockInMask(Src, Plan);

  // The terminator has to be a branch inst!
  BranchInst *BI = dyn_cast<BranchInst>(Src->getTerminator());
  assert(BI && "Unexpected terminator found");

  if (!BI->isConditional() || BI->getSuccessor(0) == BI->getSuccessor(1))
    return EdgeMaskCache[Edge] = SrcMask;

  // If source is an exiting block, we know the exit edge is dynamically dead
  // in the vector loop, and thus we don't need to restrict the mask.  Avoid
  // adding uses of an otherwise potentially dead instruction.
  if (OrigLoop->isLoopExiting(Src))
    return EdgeMaskCache[Edge] = SrcMask;

  VPValue *EdgeMask = Plan->getOrAddVPValue(BI->getCondition());
  assert(EdgeMask && "No Edge Mask found for condition");

  if (BI->getSuccessor(0) != Dst)
    EdgeMask = Builder.createNot(EdgeMask);

  if (SrcMask) { // Otherwise block in-mask is all-one, no need to AND.
    // The condition is 'SrcMask && EdgeMask', which is equivalent to
    // 'select i1 SrcMask, i1 EdgeMask, i1 false'.
    // The select version does not introduce new UB if SrcMask is false and
    // EdgeMask is poison. Using 'and' here introduces undefined behavior.
    VPValue *False = Plan->getOrAddVPValue(
        ConstantInt::getFalse(BI->getCondition()->getType()));
    EdgeMask = Builder.createSelect(SrcMask, EdgeMask, False);
  }

  return EdgeMaskCache[Edge] = EdgeMask;
}

VPValue *VPRecipeBuilder::createBlockInMask(BasicBlock *BB, VPlanPtr &Plan) {
  assert(OrigLoop->contains(BB) && "Block is not a part of a loop");

  // Look for cached value.
  BlockMaskCacheTy::iterator BCEntryIt = BlockMaskCache.find(BB);
  if (BCEntryIt != BlockMaskCache.end())
    return BCEntryIt->second;

  // All-one mask is modelled as no-mask following the convention for masked
  // load/store/gather/scatter. Initialize BlockMask to no-mask.
  VPValue *BlockMask = nullptr;

  if (OrigLoop->getHeader() == BB) {
    if (!CM.blockNeedsPredication(BB))
      return BlockMaskCache[BB] = BlockMask; // Loop incoming mask is all-one.

    // Create the block in mask as the first non-phi instruction in the block.
    VPBuilder::InsertPointGuard Guard(Builder);
    auto NewInsertionPoint = Builder.getInsertBlock()->getFirstNonPhi();
    Builder.setInsertPoint(Builder.getInsertBlock(), NewInsertionPoint);

    // Introduce the early-exit compare IV <= BTC to form header block mask.
    // This is used instead of IV < TC because TC may wrap, unlike BTC.
    // Start by constructing the desired canonical IV.
    VPValue *IV = nullptr;
    if (Legal->getPrimaryInduction())
      IV = Plan->getOrAddVPValue(Legal->getPrimaryInduction());
    else {
      auto IVRecipe = new VPWidenCanonicalIVRecipe();
      Builder.getInsertBlock()->insert(IVRecipe, NewInsertionPoint);
      IV = IVRecipe->getVPValue();
    }
    VPValue *BTC = Plan->getOrCreateBackedgeTakenCount();
    bool TailFolded = !CM.isScalarEpilogueAllowed();

    if (TailFolded && CM.TTI.emitGetActiveLaneMask()) {
      // While ActiveLaneMask is a binary op that consumes the loop tripcount
      // as a second argument, we only pass the IV here and extract the
      // tripcount from the transform state where codegen of the VP instructions
      // happen.
      BlockMask = Builder.createNaryOp(VPInstruction::ActiveLaneMask, {IV});
    } else {
      BlockMask = Builder.createNaryOp(VPInstruction::ICmpULE, {IV, BTC});
    }
    return BlockMaskCache[BB] = BlockMask;
  }

  // This is the block mask. We OR all incoming edges.
  for (auto *Predecessor : predecessors(BB)) {
    VPValue *EdgeMask = createEdgeMask(Predecessor, BB, Plan);
    if (!EdgeMask) // Mask of predecessor is all-one so mask of block is too.
      return BlockMaskCache[BB] = EdgeMask;

    if (!BlockMask) { // BlockMask has its initialized nullptr value.
      BlockMask = EdgeMask;
      continue;
    }

    BlockMask = Builder.createOr(BlockMask, EdgeMask);
  }

  return BlockMaskCache[BB] = BlockMask;
}

VPValue *VPRecipeBuilder::getOrCreateEVL(VPlanPtr &Plan) {
  if (!EVL) {
    auto *EVLRecipe = new VPWidenEVLRecipe();
    Builder.getInsertBlock()->appendRecipe(EVLRecipe);
    EVL = EVLRecipe->getEVL();
  }
  return EVL;
}

VPValue *VPRecipeBuilder::getOrCreateEVLMask(VPlanPtr &Plan) {
  if (!EVLMask) {
    assert(EVL && "Cannot create EVL Mask with null EVL value");
    auto *EVLMaskRecipe = new VPWidenEVLMaskRecipe(EVL);
    Builder.getInsertBlock()->appendRecipe(EVLMaskRecipe);
    EVLMask = EVLMaskRecipe->getEVLMask();
  }
  return EVLMask;
}

bool VPRecipeBuilder::validateWidenMemory(Instruction *I, VFRange &Range) {
  assert((isa<LoadInst>(I) || isa<StoreInst>(I)) &&
         "Must be called with either a load or store");

  auto willWiden = [&](ElementCount VF) -> bool {
    if (VF.isScalar())
      return false;
    LoopVectorizationCostModel::InstWidening Decision =
        CM.getWideningDecision(I, VF);
    assert(Decision != LoopVectorizationCostModel::CM_Unknown &&
           "CM decision should be taken at this point.");
    if (Decision == LoopVectorizationCostModel::CM_Interleave)
      return true;
    if (CM.isScalarAfterVectorization(I, VF) ||
        CM.isProfitableToScalarize(I, VF))
      return false;
    return Decision != LoopVectorizationCostModel::CM_Scalarize;
  };

  if (!LoopVectorizationPlanner::getDecisionAndClampRange(willWiden, Range))
    return false;

  return true;
}

VPRecipeBase *VPRecipeBuilder::tryToWidenMemory(Instruction *I, VFRange &Range,
                                                VPlanPtr &Plan) {
  if (!validateWidenMemory(I, Range))
    return nullptr;

  VPValue *Mask = nullptr;
  if (Legal->isMaskRequired(I))
    Mask = createBlockInMask(I->getParent(), Plan);

  VPValue *Addr = Plan->getOrAddVPValue(getLoadStorePointerOperand(I));
  if (LoadInst *Load = dyn_cast<LoadInst>(I))
    return new VPWidenMemoryInstructionRecipe(*Load, Addr, Mask);

  StoreInst *Store = cast<StoreInst>(I);
  VPValue *StoredValue = Plan->getOrAddVPValue(Store->getValueOperand());
  return new VPWidenMemoryInstructionRecipe(*Store, Addr, StoredValue, Mask);
}

VPRecipeBase *VPRecipeBuilder::tryToPredicatedWidenMemory(Instruction *I,
                                                          VFRange &Range,
                                                          VPlanPtr &Plan) {
  if (!validateWidenMemory(I, Range))
    return nullptr;

  VPValue *Mask = createBlockInMask(I->getParent(), Plan);

  // If tail folding by masking is enabled, memory instructions should be marked
  // as masked ops ( LoopVectorizationLegality::blockCanBePredicated()).
  // However, unlike general instructions (arithmetic, comparison, select,
  // etc.), presence of mask does not guarantee TTI's preference to use
  // predicated vector instructions.
  VPValue *EVL = getOrCreateEVL(Plan);
  VPValue *Addr = Plan->getOrAddVPValue(getLoadStorePointerOperand(I));
  if (LoadInst *Load = dyn_cast<LoadInst>(I))
    return new VPPredicatedWidenMemoryInstructionRecipe(*Load, Addr, Mask, EVL);

  StoreInst *Store = cast<StoreInst>(I);
  VPValue *StoredValue = Plan->getOrAddVPValue(Store->getValueOperand());
  return new VPPredicatedWidenMemoryInstructionRecipe(*Store, Addr, StoredValue,
                                                      Mask, EVL);
}

VPWidenIntOrFpInductionRecipe *
VPRecipeBuilder::tryToOptimizeInductionPHI(PHINode *Phi, VPlan &Plan) const {
  // Check if this is an integer or fp induction. If so, build the recipe that
  // produces its scalar and vector values.
  InductionDescriptor II = Legal->getInductionVars().lookup(Phi);
  if (II.getKind() == InductionDescriptor::IK_IntInduction ||
      II.getKind() == InductionDescriptor::IK_FpInduction) {
    VPValue *Start = Plan.getOrAddVPValue(II.getStartValue());
    const SmallVectorImpl<Instruction *> &Casts = II.getCastInsts();
    return new VPWidenIntOrFpInductionRecipe(
        Phi, Start, Casts.empty() ? nullptr : Casts.front());
  }

  return nullptr;
}

VPWidenIntOrFpInductionRecipe *
VPRecipeBuilder::tryToOptimizeInductionTruncate(TruncInst *I, VFRange &Range,
                                                VPlan &Plan) const {
  // Optimize the special case where the source is a constant integer
  // induction variable. Notice that we can only optimize the 'trunc' case
  // because (a) FP conversions lose precision, (b) sext/zext may wrap, and
  // (c) other casts depend on pointer size.

  // Determine whether \p K is a truncation based on an induction variable that
  // can be optimized.
  auto isOptimizableIVTruncate =
      [&](Instruction *K) -> std::function<bool(ElementCount)> {
    return [=](ElementCount VF) -> bool {
      return CM.isOptimizableIVTruncate(K, VF);
    };
  };

  if (LoopVectorizationPlanner::getDecisionAndClampRange(
          isOptimizableIVTruncate(I), Range)) {

    InductionDescriptor II =
        Legal->getInductionVars().lookup(cast<PHINode>(I->getOperand(0)));
    VPValue *Start = Plan.getOrAddVPValue(II.getStartValue());
    return new VPWidenIntOrFpInductionRecipe(cast<PHINode>(I->getOperand(0)),
                                             Start, nullptr, I);
  }
  return nullptr;
}

VPRecipeOrVPValueTy VPRecipeBuilder::tryToBlend(PHINode *Phi, VPlanPtr &Plan) {
  // If all incoming values are equal, the incoming VPValue can be used directly
  // instead of creating a new VPBlendRecipe.
  Value *FirstIncoming = Phi->getIncomingValue(0);
  if (all_of(Phi->incoming_values(), [FirstIncoming](const Value *Inc) {
        return FirstIncoming == Inc;
      })) {
    return Plan->getOrAddVPValue(Phi->getIncomingValue(0));
  }

  // We know that all PHIs in non-header blocks are converted into selects, so
  // we don't have to worry about the insertion order and we can just use the
  // builder. At this point we generate the predication tree. There may be
  // duplications since this is a simple recursive scan, but future
  // optimizations will clean it up.
  SmallVector<VPValue *, 2> Operands;
  unsigned NumIncoming = Phi->getNumIncomingValues();

  for (unsigned In = 0; In < NumIncoming; In++) {
    VPValue *EdgeMask =
        createEdgeMask(Phi->getIncomingBlock(In), Phi->getParent(), Plan);
    assert((EdgeMask || NumIncoming == 1) &&
           "Multiple predecessors with one having a full mask");
    Operands.push_back(Plan->getOrAddVPValue(Phi->getIncomingValue(In)));
    if (EdgeMask)
      Operands.push_back(EdgeMask);
  }
  return toVPRecipeResult(new VPBlendRecipe(Phi, Operands));
}

VPWidenCallRecipe *VPRecipeBuilder::tryToWidenCall(CallInst *CI, VFRange &Range,
                                                   VPlan &Plan) const {

  bool IsPredicated = LoopVectorizationPlanner::getDecisionAndClampRange(
      [this, CI](ElementCount VF) {
        return CM.isScalarWithPredication(CI, VF);
      },
      Range);

  if (IsPredicated)
    return nullptr;

  Intrinsic::ID ID = getVectorIntrinsicIDForCall(CI, TLI);
  if (ID && (ID == Intrinsic::assume || ID == Intrinsic::lifetime_end ||
             ID == Intrinsic::lifetime_start || ID == Intrinsic::sideeffect ||
             ID == Intrinsic::pseudoprobe ||
             ID == Intrinsic::experimental_noalias_scope_decl))
    return nullptr;

  auto willWiden = [&](ElementCount VF) -> bool {
    Intrinsic::ID ID = getVectorIntrinsicIDForCall(CI, TLI);
    // The following case may be scalarized depending on the VF.
    // The flag shows whether we use Intrinsic or a usual Call for vectorized
    // version of the instruction.
    // Is it beneficial to perform intrinsic call compared to lib call?
    bool NeedToScalarize = false;
    InstructionCost CallCost = CM.getVectorCallCost(CI, VF, NeedToScalarize);
    InstructionCost IntrinsicCost =
        ID ? CM.getVectorIntrinsicCost(CI, VF) : InstructionCost::getInvalid();
    bool UseVectorIntrinsic = ID && IntrinsicCost <= CallCost;
<<<<<<< HEAD
=======
    assert((IntrinsicCost.isValid() || CallCost.isValid()) &&
           "Either the intrinsic cost or vector call cost must be valid");
>>>>>>> 8a996419
    return UseVectorIntrinsic || !NeedToScalarize;
  };

  if (!LoopVectorizationPlanner::getDecisionAndClampRange(willWiden, Range))
    return nullptr;

  return new VPWidenCallRecipe(*CI, Plan.mapToVPValues(CI->arg_operands()));
}

bool VPRecipeBuilder::shouldWiden(Instruction *I, VFRange &Range) const {
  assert(!isa<BranchInst>(I) && !isa<PHINode>(I) && !isa<LoadInst>(I) &&
         !isa<StoreInst>(I) && "Instruction should have been handled earlier");
  // Instruction should be widened, unless it is scalar after vectorization,
  // scalarization is profitable or it is predicated.
  auto WillScalarize = [this, I](ElementCount VF) -> bool {
    return CM.isScalarAfterVectorization(I, VF) ||
           CM.isProfitableToScalarize(I, VF) ||
           CM.isScalarWithPredication(I, VF);
  };
  return !LoopVectorizationPlanner::getDecisionAndClampRange(WillScalarize,
                                                             Range);
}

bool VPRecipeBuilder::preferPredicatedWiden() {
  return CM.foldTailByMasking() && Legal->preferPredicatedVectorOps();
}

bool VPRecipeBuilder::validateWiden(Instruction *I) const {
  auto IsVectorizableOpcode = [](unsigned Opcode) {
    switch (Opcode) {
    case Instruction::Add:
    case Instruction::And:
    case Instruction::AShr:
    case Instruction::BitCast:
    case Instruction::FAdd:
    case Instruction::FCmp:
    case Instruction::FDiv:
    case Instruction::FMul:
    case Instruction::FNeg:
    case Instruction::FPExt:
    case Instruction::FPToSI:
    case Instruction::FPToUI:
    case Instruction::FPTrunc:
    case Instruction::FRem:
    case Instruction::FSub:
    case Instruction::ICmp:
    case Instruction::IntToPtr:
    case Instruction::LShr:
    case Instruction::Mul:
    case Instruction::Or:
    case Instruction::PtrToInt:
    case Instruction::SDiv:
    case Instruction::Select:
    case Instruction::SExt:
    case Instruction::Shl:
    case Instruction::SIToFP:
    case Instruction::SRem:
    case Instruction::Sub:
    case Instruction::Trunc:
    case Instruction::UDiv:
    case Instruction::UIToFP:
    case Instruction::URem:
    case Instruction::Xor:
    case Instruction::ZExt:
      return true;
    }
    return false;
  };

  if (!IsVectorizableOpcode(I->getOpcode()))
    return false;

  return true;
}

VPWidenRecipe *VPRecipeBuilder::tryToWiden(Instruction *I, VPlan &Plan) const {
  if (!validateWiden(I))
    return nullptr;

  return new VPWidenRecipe(*I, Plan.mapToVPValues(I->operands()));
}

VPPredicatedWidenRecipe *VPRecipeBuilder::tryToPredicatedWiden(Instruction *I,
                                                          VPlanPtr &Plan) {
  if (!validateWiden(I))
    return nullptr;

  VPValue *Mask = createBlockInMask(I->getParent(), Plan);
  return new VPPredicatedWidenRecipe(*I, Plan->mapToVPValues(I->operands()),
                                     Mask, getOrCreateEVL(Plan));
}

VPBasicBlock *VPRecipeBuilder::handleReplication(
    Instruction *I, VFRange &Range, VPBasicBlock *VPBB,
    VPlanPtr &Plan) {
  bool IsUniform = LoopVectorizationPlanner::getDecisionAndClampRange(
      [&](ElementCount VF) { return CM.isUniformAfterVectorization(I, VF); },
      Range);

  bool IsPredicated = LoopVectorizationPlanner::getDecisionAndClampRange(
      [&](ElementCount VF) { return CM.isScalarWithPredication(I, VF); },
      Range);

  auto *Recipe = new VPReplicateRecipe(I, Plan->mapToVPValues(I->operands()),
                                       IsUniform, IsPredicated);
  setRecipe(I, Recipe);
  Plan->addVPValue(I, Recipe);

  // Find if I uses a predicated instruction. If so, it will use its scalar
  // value. Avoid hoisting the insert-element which packs the scalar value into
  // a vector value, as that happens iff all users use the vector value.
  for (VPValue *Op : Recipe->operands()) {
    auto *PredR = dyn_cast_or_null<VPPredInstPHIRecipe>(Op->getDef());
    if (!PredR)
      continue;
    auto *RepR =
        cast_or_null<VPReplicateRecipe>(PredR->getOperand(0)->getDef());
    assert(RepR->isPredicated() &&
           "expected Replicate recipe to be predicated");
    RepR->setAlsoPack(false);
  }

  // Finalize the recipe for Instr, first if it is not predicated.
  if (!IsPredicated) {
    LLVM_DEBUG(dbgs() << "LV: Scalarizing:" << *I << "\n");
    VPBB->appendRecipe(Recipe);
    return VPBB;
  }
  LLVM_DEBUG(dbgs() << "LV: Scalarizing and predicating:" << *I << "\n");
  assert(VPBB->getSuccessors().empty() &&
         "VPBB has successors when handling predicated replication.");
  // Record predicated instructions for above packing optimizations.
  VPBlockBase *Region = createReplicateRegion(I, Recipe, Plan);
  VPBlockUtils::insertBlockAfter(Region, VPBB);
  auto *RegSucc = new VPBasicBlock();
  VPBlockUtils::insertBlockAfter(RegSucc, Region);
  return RegSucc;
}

VPRegionBlock *VPRecipeBuilder::createReplicateRegion(Instruction *Instr,
                                                      VPRecipeBase *PredRecipe,
                                                      VPlanPtr &Plan) {
  // Instructions marked for predication are replicated and placed under an
  // if-then construct to prevent side-effects.

  // Generate recipes to compute the block mask for this region.
  VPValue *BlockInMask = createBlockInMask(Instr->getParent(), Plan);

  // Build the triangular if-then region.
  std::string RegionName = (Twine("pred.") + Instr->getOpcodeName()).str();
  assert(Instr->getParent() && "Predicated instruction not in any basic block");
  auto *BOMRecipe = new VPBranchOnMaskRecipe(BlockInMask);
  auto *Entry = new VPBasicBlock(Twine(RegionName) + ".entry", BOMRecipe);
  auto *PHIRecipe = Instr->getType()->isVoidTy()
                        ? nullptr
                        : new VPPredInstPHIRecipe(Plan->getOrAddVPValue(Instr));
  if (PHIRecipe) {
    Plan->removeVPValueFor(Instr);
    Plan->addVPValue(Instr, PHIRecipe);
  }
  auto *Exit = new VPBasicBlock(Twine(RegionName) + ".continue", PHIRecipe);
  auto *Pred = new VPBasicBlock(Twine(RegionName) + ".if", PredRecipe);
  VPRegionBlock *Region = new VPRegionBlock(Entry, Exit, RegionName, true);

  // Note: first set Entry as region entry and then connect successors starting
  // from it in order, to propagate the "parent" of each VPBasicBlock.
  VPBlockUtils::insertTwoBlocksAfter(Pred, Exit, BlockInMask, Entry);
  VPBlockUtils::connectBlocks(Pred, Exit);

  return Region;
}

VPRecipeOrVPValueTy VPRecipeBuilder::tryToCreateWidenRecipe(Instruction *Instr,
                                                            VFRange &Range,
                                                            VPlanPtr &Plan) {
  // First, check for specific widening recipes that deal with calls, memory
  // operations, inductions and Phi nodes.
  if (auto *CI = dyn_cast<CallInst>(Instr))
    return toVPRecipeResult(tryToWidenCall(CI, Range, *Plan));

  if (isa<LoadInst>(Instr) || isa<StoreInst>(Instr)) {
    if (preferPredicatedWiden())
      return tryToPredicatedWidenMemory(Instr, Range, Plan);
    return toVPRecipeResult(tryToWidenMemory(Instr, Range, Plan));
  }

  VPRecipeBase *Recipe;
  if (auto Phi = dyn_cast<PHINode>(Instr)) {
    if (Phi->getParent() != OrigLoop->getHeader())
      return tryToBlend(Phi, Plan);
    if ((Recipe = tryToOptimizeInductionPHI(Phi, *Plan)))
      return toVPRecipeResult(Recipe);

    if (Legal->isReductionVariable(Phi)) {
      RecurrenceDescriptor &RdxDesc = Legal->getReductionVars()[Phi];
      VPValue *StartV =
          Plan->getOrAddVPValue(RdxDesc.getRecurrenceStartValue());
      return toVPRecipeResult(new VPWidenPHIRecipe(Phi, RdxDesc, *StartV));
    }

    return toVPRecipeResult(new VPWidenPHIRecipe(Phi));
  }

  if (isa<TruncInst>(Instr) && (Recipe = tryToOptimizeInductionTruncate(
                                    cast<TruncInst>(Instr), Range, *Plan)))
    return toVPRecipeResult(Recipe);

  if (!shouldWiden(Instr, Range))
    return nullptr;

  if (auto GEP = dyn_cast<GetElementPtrInst>(Instr))
    return toVPRecipeResult(new VPWidenGEPRecipe(
        GEP, Plan->mapToVPValues(GEP->operands()), OrigLoop));

  if (auto *SI = dyn_cast<SelectInst>(Instr)) {
    bool InvariantCond =
        PSE.getSE()->isLoopInvariant(PSE.getSCEV(SI->getOperand(0)), OrigLoop);
    return toVPRecipeResult(new VPWidenSelectRecipe(
        *SI, Plan->mapToVPValues(SI->operands()), InvariantCond));
  }

  if (preferPredicatedWiden())
    return toVPRecipeResult(tryToPredicatedWiden(Instr, Plan));
  return toVPRecipeResult(tryToWiden(Instr, *Plan));
}

void LoopVectorizationPlanner::buildVPlansWithVPRecipes(ElementCount MinVF,
                                                        ElementCount MaxVF) {
  assert(OrigLoop->isInnermost() && "Inner loop expected.");

  // Collect instructions from the original loop that will become trivially dead
  // in the vectorized loop. We don't need to vectorize these instructions. For
  // example, original induction update instructions can become dead because we
  // separately emit induction "steps" when generating code for the new loop.
  // Similarly, we create a new latch condition when setting up the structure
  // of the new loop, so the old one can become dead.
  SmallPtrSet<Instruction *, 4> DeadInstructions;
  collectTriviallyDeadInstructions(DeadInstructions);

  // Add assume instructions we need to drop to DeadInstructions, to prevent
  // them from being added to the VPlan.
  // TODO: We only need to drop assumes in blocks that get flattend. If the
  // control flow is preserved, we should keep them.
  auto &ConditionalAssumes = Legal->getConditionalAssumes();
  DeadInstructions.insert(ConditionalAssumes.begin(), ConditionalAssumes.end());

  DenseMap<Instruction *, Instruction *> &SinkAfter = Legal->getSinkAfter();
  // Dead instructions do not need sinking. Remove them from SinkAfter.
  for (Instruction *I : DeadInstructions)
    SinkAfter.erase(I);

  auto MaxVFPlusOne = MaxVF.getWithIncrement(1);
  for (ElementCount VF = MinVF; ElementCount::isKnownLT(VF, MaxVFPlusOne);) {
    VFRange SubRange = {VF, MaxVFPlusOne};
    VPlans.push_back(
        buildVPlanWithVPRecipes(SubRange, DeadInstructions, SinkAfter));
    VF = SubRange.End;
  }
}

VPlanPtr LoopVectorizationPlanner::buildVPlanWithVPRecipes(
    VFRange &Range, SmallPtrSetImpl<Instruction *> &DeadInstructions,
    const DenseMap<Instruction *, Instruction *> &SinkAfter) {

  SmallPtrSet<const InterleaveGroup<Instruction> *, 1> InterleaveGroups;

  VPRecipeBuilder RecipeBuilder(OrigLoop, TLI, Legal, CM, PSE, Builder);

  // ---------------------------------------------------------------------------
  // Pre-construction: record ingredients whose recipes we'll need to further
  // process after constructing the initial VPlan.
  // ---------------------------------------------------------------------------

  // Mark instructions we'll need to sink later and their targets as
  // ingredients whose recipe we'll need to record.
  for (auto &Entry : SinkAfter) {
    RecipeBuilder.recordRecipeOf(Entry.first);
    RecipeBuilder.recordRecipeOf(Entry.second);
  }
  for (auto &Reduction : CM.getInLoopReductionChains()) {
    PHINode *Phi = Reduction.first;
    RecurKind Kind = Legal->getReductionVars()[Phi].getRecurrenceKind();
    const SmallVector<Instruction *, 4> &ReductionOperations = Reduction.second;

    RecipeBuilder.recordRecipeOf(Phi);
    for (auto &R : ReductionOperations) {
      RecipeBuilder.recordRecipeOf(R);
      // For min/max reducitons, where we have a pair of icmp/select, we also
      // need to record the ICmp recipe, so it can be removed later.
      if (RecurrenceDescriptor::isMinMaxRecurrenceKind(Kind))
        RecipeBuilder.recordRecipeOf(cast<Instruction>(R->getOperand(0)));
    }
  }

  // For each interleave group which is relevant for this (possibly trimmed)
  // Range, add it to the set of groups to be later applied to the VPlan and add
  // placeholders for its members' Recipes which we'll be replacing with a
  // single VPInterleaveRecipe.
  for (InterleaveGroup<Instruction> *IG : IAI.getInterleaveGroups()) {
    auto applyIG = [IG, this](ElementCount VF) -> bool {
      return (VF.isVector() && // Query is illegal for VF == 1
              CM.getWideningDecision(IG->getInsertPos(), VF) ==
                  LoopVectorizationCostModel::CM_Interleave);
    };
    if (!getDecisionAndClampRange(applyIG, Range))
      continue;
    InterleaveGroups.insert(IG);
    for (unsigned i = 0; i < IG->getFactor(); i++)
      if (Instruction *Member = IG->getMember(i))
        RecipeBuilder.recordRecipeOf(Member);
  };

  // ---------------------------------------------------------------------------
  // Build initial VPlan: Scan the body of the loop in a topological order to
  // visit each basic block after having visited its predecessor basic blocks.
  // ---------------------------------------------------------------------------

  // Create a dummy pre-entry VPBasicBlock to start building the VPlan.
  auto Plan = std::make_unique<VPlan>();
  VPBasicBlock *VPBB = new VPBasicBlock("Pre-Entry");
  Plan->setEntry(VPBB);

  // Scan the body of the loop in a topological order to visit each basic block
  // after having visited its predecessor basic blocks.
  LoopBlocksDFS DFS(OrigLoop);
  DFS.perform(LI);

  for (BasicBlock *BB : make_range(DFS.beginRPO(), DFS.endRPO())) {
    // Relevant instructions from basic block BB will be grouped into VPRecipe
    // ingredients and fill a new VPBasicBlock.
    unsigned VPBBsForBB = 0;
    auto *FirstVPBBForBB = new VPBasicBlock(BB->getName());
    VPBlockUtils::insertBlockAfter(FirstVPBBForBB, VPBB);
    VPBB = FirstVPBBForBB;
    Builder.setInsertPoint(VPBB);

    // Introduce each ingredient into VPlan.
    // TODO: Model and preserve debug instrinsics in VPlan.
    for (Instruction &I : BB->instructionsWithoutDebug()) {
      Instruction *Instr = &I;

      // First filter out irrelevant instructions, to ensure no recipes are
      // built for them.
      if (isa<BranchInst>(Instr) || DeadInstructions.count(Instr))
        continue;

      if (auto RecipeOrValue =
              RecipeBuilder.tryToCreateWidenRecipe(Instr, Range, Plan)) {
        // If Instr can be simplified to an existing VPValue, use it.
        if (RecipeOrValue.is<VPValue *>()) {
          Plan->addVPValue(Instr, RecipeOrValue.get<VPValue *>());
          continue;
        }
        // Otherwise, add the new recipe.
        VPRecipeBase *Recipe = RecipeOrValue.get<VPRecipeBase *>();
        for (auto *Def : Recipe->definedValues()) {
          auto *UV = Def->getUnderlyingValue();
          Plan->addVPValue(UV, Def);
        }

        RecipeBuilder.setRecipe(Instr, Recipe);
        VPBB->appendRecipe(Recipe);
        continue;
      }

      // Otherwise, if all widening options failed, Instruction is to be
      // replicated. This may create a successor for VPBB.
      VPBasicBlock *NextVPBB =
          RecipeBuilder.handleReplication(Instr, Range, VPBB, Plan);
      if (NextVPBB != VPBB) {
        VPBB = NextVPBB;
        VPBB->setName(BB->hasName() ? BB->getName() + "." + Twine(VPBBsForBB++)
                                    : "");
      }
    }
  }

  // Discard empty dummy pre-entry VPBasicBlock. Note that other VPBasicBlocks
  // may also be empty, such as the last one VPBB, reflecting original
  // basic-blocks with no recipes.
  VPBasicBlock *PreEntry = cast<VPBasicBlock>(Plan->getEntry());
  assert(PreEntry->empty() && "Expecting empty pre-entry block.");
  VPBlockBase *Entry = Plan->setEntry(PreEntry->getSingleSuccessor());
  VPBlockUtils::disconnectBlocks(PreEntry, Entry);
  delete PreEntry;

  // ---------------------------------------------------------------------------
  // Transform initial VPlan: Apply previously taken decisions, in order, to
  // bring the VPlan to its final state.
  // ---------------------------------------------------------------------------

  // Apply Sink-After legal constraints.
  for (auto &Entry : SinkAfter) {
    VPRecipeBase *Sink = RecipeBuilder.getRecipe(Entry.first);
    VPRecipeBase *Target = RecipeBuilder.getRecipe(Entry.second);
    // If the target is in a replication region, make sure to move Sink to the
    // block after it, not into the replication region itself.
    if (auto *Region =
            dyn_cast_or_null<VPRegionBlock>(Target->getParent()->getParent())) {
      if (Region->isReplicator()) {
        assert(Region->getNumSuccessors() == 1 && "Expected SESE region!");
        VPBasicBlock *NextBlock =
            cast<VPBasicBlock>(Region->getSuccessors().front());
        Sink->moveBefore(*NextBlock, NextBlock->getFirstNonPhi());
        continue;
      }
    }
    Sink->moveAfter(Target);
  }

  // Interleave memory: for each Interleave Group we marked earlier as relevant
  // for this VPlan, replace the Recipes widening its memory instructions with a
  // single VPInterleaveRecipe at its insertion point.
  for (auto IG : InterleaveGroups) {
    auto *Recipe = cast<VPWidenMemoryInstructionRecipe>(
        RecipeBuilder.getRecipe(IG->getInsertPos()));
    SmallVector<VPValue *, 4> StoredValues;
    for (unsigned i = 0; i < IG->getFactor(); ++i)
      if (auto *SI = dyn_cast_or_null<StoreInst>(IG->getMember(i)))
        StoredValues.push_back(Plan->getOrAddVPValue(SI->getOperand(0)));

    auto *VPIG = new VPInterleaveRecipe(IG, Recipe->getAddr(), StoredValues,
                                        Recipe->getMask());
    VPIG->insertBefore(Recipe);
    unsigned J = 0;
    for (unsigned i = 0; i < IG->getFactor(); ++i)
      if (Instruction *Member = IG->getMember(i)) {
        if (!Member->getType()->isVoidTy()) {
          VPValue *OriginalV = Plan->getVPValue(Member);
          Plan->removeVPValueFor(Member);
          Plan->addVPValue(Member, VPIG->getVPValue(J));
          OriginalV->replaceAllUsesWith(VPIG->getVPValue(J));
          J++;
        }
        RecipeBuilder.getRecipe(Member)->eraseFromParent();
      }
  }

  // Adjust the recipes for any inloop reductions.
  if (Range.Start.isVector())
    adjustRecipesForInLoopReductions(Plan, RecipeBuilder);

  // Finally, if tail is folded by masking, introduce selects between the phi
  // and the live-out instruction of each reduction, at the end of the latch.
  if (CM.foldTailByMasking() && !Legal->getReductionVars().empty()) {
    Builder.setInsertPoint(VPBB);
    auto *Cond =
        Legal->preferPredicatedVectorOps()
            ? RecipeBuilder.getOrCreateEVLMask(Plan)
            : RecipeBuilder.createBlockInMask(OrigLoop->getHeader(), Plan);
    for (auto &Reduction : Legal->getReductionVars()) {
      if (CM.isInLoopReduction(Reduction.first))
        continue;
      VPValue *Phi = Plan->getOrAddVPValue(Reduction.first);
      VPValue *Red = Plan->getOrAddVPValue(Reduction.second.getLoopExitInstr());
      Builder.createNaryOp(Instruction::Select, {Cond, Red, Phi});
    }
  }

  std::string PlanName;
  raw_string_ostream RSO(PlanName);
  ElementCount VF = Range.Start;
  Plan->addVF(VF);
  RSO << "Initial VPlan for VF={" << VF;
  for (VF *= 2; ElementCount::isKnownLT(VF, Range.End); VF *= 2) {
    Plan->addVF(VF);
    RSO << "," << VF;
  }
  RSO << "},UF>=1";
  RSO.flush();
  Plan->setName(PlanName);

  return Plan;
}

VPlanPtr LoopVectorizationPlanner::buildVPlan(VFRange &Range) {
  // Outer loop handling: They may require CFG and instruction level
  // transformations before even evaluating whether vectorization is profitable.
  // Since we cannot modify the incoming IR, we need to build VPlan upfront in
  // the vectorization pipeline.
  assert(!OrigLoop->isInnermost());
  assert(EnableVPlanNativePath && "VPlan-native path is not enabled.");

  // Create new empty VPlan
  auto Plan = std::make_unique<VPlan>();

  // Build hierarchical CFG
  VPlanHCFGBuilder HCFGBuilder(OrigLoop, LI, *Plan);
  HCFGBuilder.buildHierarchicalCFG();

  for (ElementCount VF = Range.Start; ElementCount::isKnownLT(VF, Range.End);
       VF *= 2)
    Plan->addVF(VF);

  if (EnableVPlanPredication) {
    VPlanPredicator VPP(*Plan);
    VPP.predicate();

    // Avoid running transformation to recipes until masked code generation in
    // VPlan-native path is in place.
    return Plan;
  }

  SmallPtrSet<Instruction *, 1> DeadInstructions;
  VPlanTransforms::VPInstructionsToVPRecipes(OrigLoop, Plan,
                                             Legal->getInductionVars(),
                                             DeadInstructions, *PSE.getSE());
  return Plan;
}

// Adjust the recipes for any inloop reductions. The chain of instructions
// leading from the loop exit instr to the phi need to be converted to
// reductions, with one operand being vector and the other being the scalar
// reduction chain.
void LoopVectorizationPlanner::adjustRecipesForInLoopReductions(
    VPlanPtr &Plan, VPRecipeBuilder &RecipeBuilder) {
  for (auto &Reduction : CM.getInLoopReductionChains()) {
    PHINode *Phi = Reduction.first;
    RecurrenceDescriptor &RdxDesc = Legal->getReductionVars()[Phi];
    const SmallVector<Instruction *, 4> &ReductionOperations = Reduction.second;

    // ReductionOperations are orders top-down from the phi's use to the
    // LoopExitValue. We keep a track of the previous item (the Chain) to tell
    // which of the two operands will remain scalar and which will be reduced.
    // For minmax the chain will be the select instructions.
    Instruction *Chain = Phi;
    for (Instruction *R : ReductionOperations) {
      VPRecipeBase *WidenRecipe = RecipeBuilder.getRecipe(R);
      RecurKind Kind = RdxDesc.getRecurrenceKind();

      VPValue *ChainOp = Plan->getVPValue(Chain);
      unsigned FirstOpId;
      if (RecurrenceDescriptor::isMinMaxRecurrenceKind(Kind)) {
        assert(isa<VPWidenSelectRecipe>(WidenRecipe) &&
               "Expected to replace a VPWidenSelectSC");
        FirstOpId = 1;
      } else {
        assert(isa<VPWidenRecipe>(WidenRecipe) &&
               "Expected to replace a VPWidenSC");
        FirstOpId = 0;
      }
      unsigned VecOpId =
          R->getOperand(FirstOpId) == Chain ? FirstOpId + 1 : FirstOpId;
      VPValue *VecOp = Plan->getVPValue(R->getOperand(VecOpId));

      auto *CondOp = CM.foldTailByMasking()
                         ? RecipeBuilder.createBlockInMask(R->getParent(), Plan)
                         : nullptr;
      VPReductionRecipe *RedRecipe = new VPReductionRecipe(
          &RdxDesc, R, ChainOp, VecOp, CondOp, TTI);
      WidenRecipe->getVPValue()->replaceAllUsesWith(RedRecipe);
      Plan->removeVPValueFor(R);
      Plan->addVPValue(R, RedRecipe);
      WidenRecipe->getParent()->insert(RedRecipe, WidenRecipe->getIterator());
      WidenRecipe->getVPValue()->replaceAllUsesWith(RedRecipe);
      WidenRecipe->eraseFromParent();

      if (RecurrenceDescriptor::isMinMaxRecurrenceKind(Kind)) {
        VPRecipeBase *CompareRecipe =
            RecipeBuilder.getRecipe(cast<Instruction>(R->getOperand(0)));
        assert(isa<VPWidenRecipe>(CompareRecipe) &&
               "Expected to replace a VPWidenSC");
        assert(cast<VPWidenRecipe>(CompareRecipe)->getNumUsers() == 0 &&
               "Expected no remaining users");
        CompareRecipe->eraseFromParent();
      }
      Chain = R;
    }
  }
}

#if !defined(NDEBUG) || defined(LLVM_ENABLE_DUMP)
void VPInterleaveRecipe::print(raw_ostream &O, const Twine &Indent,
                               VPSlotTracker &SlotTracker) const {
  O << Indent << "INTERLEAVE-GROUP with factor " << IG->getFactor() << " at ";
  IG->getInsertPos()->printAsOperand(O, false);
  O << ", ";
  getAddr()->printAsOperand(O, SlotTracker);
  VPValue *Mask = getMask();
  if (Mask) {
    O << ", ";
    Mask->printAsOperand(O, SlotTracker);
  }
  for (unsigned i = 0; i < IG->getFactor(); ++i)
    if (Instruction *I = IG->getMember(i))
      O << "\n" << Indent << "  " << VPlanIngredient(I) << " " << i;
}
#endif

void VPWidenCallRecipe::execute(VPTransformState &State) {
  State.ILV->widenCallInstruction(*cast<CallInst>(getUnderlyingInstr()), this,
                                  *this, State);
}

void VPWidenSelectRecipe::execute(VPTransformState &State) {
  State.ILV->widenSelectInstruction(*cast<SelectInst>(getUnderlyingInstr()),
                                    this, *this, InvariantCond, State);
}

void VPWidenRecipe::execute(VPTransformState &State) {
  State.ILV->widenInstruction(*getUnderlyingInstr(), this, *this, State);
}

void VPPredicatedWidenRecipe::execute(VPTransformState &State) {
  State.ILV->widenPredicatedInstruction(*getUnderlyingInstr(), this, State,
                                        getMask(), getEVL());
}

void VPWidenEVLRecipe::execute(VPTransformState &State) {
  // FIXME: We do not support interleaved scalar vectorization yet. Fix EVL
  // computation when we do.
  for (unsigned Part = 0; Part < State.UF; Part++)
    State.set(getEVL(), State.ILV->createEVL(), Part);
  State.ILV->setEVL(getEVL());
}

void VPWidenEVLMaskRecipe::execute(VPTransformState &State) {
  Value *EVL = State.get(getEVL(), 0);
  for (unsigned Part = 0; Part < State.UF; Part++)
    State.set(getEVLMask(), State.ILV->createEVLMask(EVL), Part);
}

Value *InnerLoopVectorizer::createEVLMask(Value *EVL) {
  Value *EVLSplat = Builder.CreateVectorSplat(VF, EVL, "evl");
  Value *StepVec =
      Builder.CreateIntrinsic(Intrinsic::experimental_stepvector,
                              EVLSplat->getType(), {}, nullptr, "step.vec");
  return Builder.CreateICmpULT(StepVec, EVLSplat, "evl.mask");
}

Value *InnerLoopVectorizer::getSetVL(Value *RVL, unsigned SEW, unsigned LMUL) {
  assert(RVL->getType()->isIntegerTy() &&
         "Requested vector length should be an integer.");
  Value *RVLArg =
      Builder.CreateZExtOrTrunc(RVL, Type::getInt64Ty(Builder.getContext()));
  unsigned SmallestType, WidestType;
  std::tie(SmallestType, WidestType) = Cost->getSmallestAndWidestTypes();
  const std::map<unsigned, unsigned> SEWArgMap = {
      {8, 0}, {16, 1}, {32, 2}, {64, 3}};
  const std::map<unsigned, unsigned> LMULArgMap = {
      {1, 0}, {2, 1}, {4, 2}, {8, 3}};
  assert(SEWArgMap.find(WidestType) != SEWArgMap.end() &&
         SEWArgMap.find(SmallestType) != SEWArgMap.end() &&
         "Cannot set vector length: Unsupported type");
  SEW = SEW ? SEW : SEWArgMap.at(WidestType);
  unsigned LMULVal =
      (WidestType * VF.getKnownMinValue()) / TTI->getMaxElementWidth();
  LMUL = LMUL ? LMUL : LMULArgMap.at(LMULVal);
  Constant *SEWArg =
      ConstantInt::get(IntegerType::get(Builder.getContext(), 64), SEW);
  Constant *LMULArg =
      ConstantInt::get(IntegerType::get(Builder.getContext(), 64), LMUL);

  Value *GVL = Builder.CreateIntrinsic(Intrinsic::EPIIntrinsics::epi_vsetvl, {},
                                       {RVLArg, SEWArg, LMULArg});
  return Builder.CreateZExtOrTrunc(GVL, RVL->getType());
}

Value *InnerLoopVectorizer::createEVL() {
  // Compute TC - IV as the RVL(requested vector length). vsetvl() returns a
  // GVL(granted vector length) that is the number of lanes processed for the
  // given vector iteration. At the end of the vector iteration increment the IV
  // by the GVL. This is guaranteed to exit since at some point RVL will be
  // equal to GVL and IV = TC.
  // FIXME: The caveat with this approach is that TC
  // may wrap. This should not be a big problem for EPI (or other 64-bit)
  // architectures.
  Value *RVL = Builder.CreateSub(TripCount, Induction);
  return getSetVL(RVL);
}

void VPWidenGEPRecipe::execute(VPTransformState &State) {
  State.ILV->widenGEP(cast<GetElementPtrInst>(getUnderlyingInstr()), this,
                      *this, State.UF, State.VF, IsPtrLoopInvariant,
                      IsIndexLoopInvariant, State);
}

void VPWidenIntOrFpInductionRecipe::execute(VPTransformState &State) {
  assert(!State.Instance && "Int or FP induction being replicated.");
  State.ILV->widenIntOrFpInduction(IV, getStartValue()->getLiveInIRValue(),
                                   getTruncInst(), getVPValue(0),
                                   getCastValue(), State);
}

void VPWidenPHIRecipe::execute(VPTransformState &State) {
  State.ILV->widenPHIInstruction(cast<PHINode>(getUnderlyingValue()), RdxDesc,
                                 getStartValue(), this, State);
}

void VPBlendRecipe::execute(VPTransformState &State) {
  State.ILV->setDebugLocFromInst(State.Builder, Phi);
  // We know that all PHIs in non-header blocks are converted into
  // selects, so we don't have to worry about the insertion order and we
  // can just use the builder.
  // At this point we generate the predication tree. There may be
  // duplications since this is a simple recursive scan, but future
  // optimizations will clean it up.

  unsigned NumIncoming = getNumIncomingValues();

  // Generate a sequence of selects of the form:
  // SELECT(Mask3, In3,
  //        SELECT(Mask2, In2,
  //               SELECT(Mask1, In1,
  //                      In0)))
  // Note that Mask0 is never used: lanes for which no path reaches this phi and
  // are essentially undef are taken from In0.
  InnerLoopVectorizer::VectorParts Entry(State.UF);
  for (unsigned In = 0; In < NumIncoming; ++In) {
    for (unsigned Part = 0; Part < State.UF; ++Part) {
      // We might have single edge PHIs (blocks) - use an identity
      // 'select' for the first PHI operand.
      Value *In0 = State.get(getIncomingValue(In), Part);
      if (In == 0)
        Entry[Part] = In0; // Initialize with the first incoming value.
      else {
        // Select between the current value and the previous incoming edge
        // based on the incoming mask.
        Value *Cond = State.get(getMask(In), Part);
        Entry[Part] =
            State.Builder.CreateSelect(Cond, In0, Entry[Part], "predphi");
      }
    }
  }
  for (unsigned Part = 0; Part < State.UF; ++Part)
    State.set(this, Entry[Part], Part);
}

void VPInterleaveRecipe::execute(VPTransformState &State) {
  assert(!State.Instance && "Interleave group being replicated.");
  State.ILV->vectorizeInterleaveGroup(IG, definedValues(), State, getAddr(),
                                      getStoredValues(), getMask());
}

void VPReductionRecipe::execute(VPTransformState &State) {
  assert(!State.Instance && "Reduction being replicated.");
  for (unsigned Part = 0; Part < State.UF; ++Part) {
    RecurKind Kind = RdxDesc->getRecurrenceKind();
    Value *NewVecOp = State.get(getVecOp(), Part);
    if (VPValue *Cond = getCondOp()) {
      Value *NewCond = State.get(Cond, Part);
      VectorType *VecTy = cast<VectorType>(NewVecOp->getType());
      Constant *Iden = RecurrenceDescriptor::getRecurrenceIdentity(
          Kind, VecTy->getElementType());
      Constant *IdenVec =
          ConstantVector::getSplat(VecTy->getElementCount(), Iden);
      Value *Select = State.Builder.CreateSelect(NewCond, NewVecOp, IdenVec);
      NewVecOp = Select;
    }
    Value *NewRed =
        createTargetReduction(State.Builder, TTI, *RdxDesc, NewVecOp);
    Value *PrevInChain = State.get(getChainOp(), Part);
    Value *NextInChain;
    if (RecurrenceDescriptor::isMinMaxRecurrenceKind(Kind)) {
      NextInChain =
          createMinMaxOp(State.Builder, RdxDesc->getRecurrenceKind(),
                         NewRed, PrevInChain);
    } else {
      NextInChain = State.Builder.CreateBinOp(
          (Instruction::BinaryOps)getUnderlyingInstr()->getOpcode(), NewRed,
          PrevInChain);
    }
    State.set(this, NextInChain, Part);
  }
}

void VPReplicateRecipe::execute(VPTransformState &State) {
  if (State.Instance) { // Generate a single instance.
    assert(!State.VF.isScalable() && "Can't scalarize a scalable vector");
    State.ILV->scalarizeInstruction(getUnderlyingInstr(), this, *this,
                                    *State.Instance, IsPredicated, State);
    // Insert scalar instance packing it into a vector.
    if (AlsoPack && State.VF.isVector()) {
      // If we're constructing lane 0, initialize to start from poison.
      if (State.Instance->Lane.isFirstLane()) {
        Value *Poison = PoisonValue::get(
            VectorType::get(getUnderlyingValue()->getType(), State.VF));
        State.set(this, Poison, State.Instance->Part);
      }
      State.ILV->packScalarIntoVectorValue(this, *State.Instance, State);
    }
    return;
  }

  // Generate scalar instances for all VF lanes of all UF parts, unless the
  // instruction is uniform inwhich case generate only the first lane for each
  // of the UF parts.
  unsigned EndLane = IsUniform ? 1 : State.VF.getKnownMinValue();
  assert((!State.VF.isScalable() || IsUniform) &&
         "Can't scalarize a scalable vector");
  for (unsigned Part = 0; Part < State.UF; ++Part)
    for (unsigned Lane = 0; Lane < EndLane; ++Lane)
      State.ILV->scalarizeInstruction(getUnderlyingInstr(), this, *this,
                                      VPIteration(Part, Lane), IsPredicated,
                                      State);
}

void VPBranchOnMaskRecipe::execute(VPTransformState &State) {
  assert(State.Instance && "Branch on Mask works only on single instance.");

  unsigned Part = State.Instance->Part;
  unsigned Lane = State.Instance->Lane.getKnownLane();

  Value *ConditionBit = nullptr;
  VPValue *BlockInMask = getMask();
  if (BlockInMask) {
    ConditionBit = State.get(BlockInMask, Part);
    if (ConditionBit->getType()->isVectorTy())
      ConditionBit = State.Builder.CreateExtractElement(
          ConditionBit, State.Builder.getInt32(Lane));
  } else // Block in mask is all-one.
    ConditionBit = State.Builder.getTrue();

  // Replace the temporary unreachable terminator with a new conditional branch,
  // whose two destinations will be set later when they are created.
  auto *CurrentTerminator = State.CFG.PrevBB->getTerminator();
  assert(isa<UnreachableInst>(CurrentTerminator) &&
         "Expected to replace unreachable terminator with conditional branch.");
  auto *CondBr = BranchInst::Create(State.CFG.PrevBB, nullptr, ConditionBit);
  CondBr->setSuccessor(0, nullptr);
  ReplaceInstWithInst(CurrentTerminator, CondBr);
}

void VPPredInstPHIRecipe::execute(VPTransformState &State) {
  assert(State.Instance && "Predicated instruction PHI works per instance.");
  Instruction *ScalarPredInst =
      cast<Instruction>(State.get(getOperand(0), *State.Instance));
  BasicBlock *PredicatedBB = ScalarPredInst->getParent();
  BasicBlock *PredicatingBB = PredicatedBB->getSinglePredecessor();
  assert(PredicatingBB && "Predicated block has no single predecessor.");
  assert(isa<VPReplicateRecipe>(getOperand(0)) &&
         "operand must be VPReplicateRecipe");

  // By current pack/unpack logic we need to generate only a single phi node: if
  // a vector value for the predicated instruction exists at this point it means
  // the instruction has vector users only, and a phi for the vector value is
  // needed. In this case the recipe of the predicated instruction is marked to
  // also do that packing, thereby "hoisting" the insert-element sequence.
  // Otherwise, a phi node for the scalar value is needed.
  unsigned Part = State.Instance->Part;
  if (State.hasVectorValue(getOperand(0), Part)) {
    Value *VectorValue = State.get(getOperand(0), Part);
    InsertElementInst *IEI = cast<InsertElementInst>(VectorValue);
    PHINode *VPhi = State.Builder.CreatePHI(IEI->getType(), 2);
    VPhi->addIncoming(IEI->getOperand(0), PredicatingBB); // Unmodified vector.
    VPhi->addIncoming(IEI, PredicatedBB); // New vector with inserted element.
    if (State.hasVectorValue(this, Part))
      State.reset(this, VPhi, Part);
    else
      State.set(this, VPhi, Part);
    // NOTE: Currently we need to update the value of the operand, so the next
    // predicated iteration inserts its generated value in the correct vector.
    State.reset(getOperand(0), VPhi, Part);
  } else {
    Type *PredInstType = getOperand(0)->getUnderlyingValue()->getType();
    PHINode *Phi = State.Builder.CreatePHI(PredInstType, 2);
    Phi->addIncoming(PoisonValue::get(ScalarPredInst->getType()),
                     PredicatingBB);
    Phi->addIncoming(ScalarPredInst, PredicatedBB);
    if (State.hasScalarValue(this, *State.Instance))
      State.reset(this, Phi, *State.Instance);
    else
      State.set(this, Phi, *State.Instance);
    // NOTE: Currently we need to update the value of the operand, so the next
    // predicated iteration inserts its generated value in the correct vector.
    State.reset(getOperand(0), Phi, *State.Instance);
  }
}

void VPWidenMemoryInstructionRecipe::execute(VPTransformState &State) {
  VPValue *StoredValue = isStore() ? getStoredValue() : nullptr;
  State.ILV->vectorizeMemoryInstruction(
      &Ingredient, State, StoredValue ? nullptr : getVPValue(), getAddr(),
      StoredValue, getMask(), /* EVL */ nullptr);
}

void VPPredicatedWidenMemoryInstructionRecipe::execute(
    VPTransformState &State) {
  VPValue *StoredValue = isStore() ? getStoredValue() : nullptr;
  State.ILV->vectorizeMemoryInstruction(
      &Ingredient, State, StoredValue ? nullptr : getVPValue(), getAddr(),
      StoredValue, getMask(), getEVL());
}

// Determine how to lower the scalar epilogue, which depends on 1) optimising
// for minimum code-size, 2) predicate compiler options, 3) loop hints forcing
// predication, and 4) a TTI hook that analyses whether the loop is suitable
// for predication.
static ScalarEpilogueLowering getScalarEpilogueLowering(
    Function *F, Loop *L, LoopVectorizeHints &Hints, ProfileSummaryInfo *PSI,
    BlockFrequencyInfo *BFI, TargetTransformInfo *TTI, TargetLibraryInfo *TLI,
    AssumptionCache *AC, LoopInfo *LI, ScalarEvolution *SE, DominatorTree *DT,
    LoopVectorizationLegality &LVL) {
  // 1) OptSize takes precedence over all other options, i.e. if this is set,
  // don't look at hints or options, and don't request a scalar epilogue.
  // (For PGSO, as shouldOptimizeForSize isn't currently accessible from
  // LoopAccessInfo (due to code dependency and not being able to reliably get
  // PSI/BFI from a loop analysis under NPM), we cannot suppress the collection
  // of strides in LoopAccessInfo::analyzeLoop() and vectorize without
  // versioning when the vectorization is forced, unlike hasOptSize. So revert
  // back to the old way and vectorize with versioning when forced. See D81345.)
  if (F->hasOptSize() || (llvm::shouldOptimizeForSize(L->getHeader(), PSI, BFI,
                                                      PGSOQueryType::IRPass) &&
                          Hints.getForce() != LoopVectorizeHints::FK_Enabled))
    return CM_ScalarEpilogueNotAllowedOptSize;

  // 2) If set, obey the directives
  if (PreferPredicateOverEpilogue.getNumOccurrences()) {
    switch (PreferPredicateOverEpilogue) {
    case PreferPredicateTy::ScalarEpilogue:
      return CM_ScalarEpilogueAllowed;
    case PreferPredicateTy::PredicateElseScalarEpilogue:
      return CM_ScalarEpilogueNotNeededUsePredicate;
    case PreferPredicateTy::PredicateOrDontVectorize:
      return CM_ScalarEpilogueNotAllowedUsePredicate;
    };
  }

  // 3) If set, obey the hints
  switch (Hints.getPredicate()) {
  case LoopVectorizeHints::FK_Enabled:
    return CM_ScalarEpilogueNotNeededUsePredicate;
  case LoopVectorizeHints::FK_Disabled:
    return CM_ScalarEpilogueAllowed;
  };

  // 4) if the TTI hook indicates this is profitable, request predication.
  if (TTI->preferPredicateOverEpilogue(L, LI, *SE, *AC, TLI, DT,
                                       LVL.getLAI()))
    return CM_ScalarEpilogueNotNeededUsePredicate;

  return CM_ScalarEpilogueAllowed;
}

Value *VPTransformState::get(VPValue *Def, unsigned Part) {
  // If Values have been set for this Def return the one relevant for \p Part.
  if (hasVectorValue(Def, Part))
    return Data.PerPartOutput[Def][Part];

  if (!hasScalarValue(Def, {Part, 0})) {
    Value *IRV = Def->getLiveInIRValue();
    Value *B = ILV->getBroadcastInstrs(IRV);
    set(Def, B, Part);
    return B;
  }

  Value *ScalarValue = get(Def, {Part, 0});
  // If we aren't vectorizing, we can just copy the scalar map values over
  // to the vector map.
  if (VF.isScalar()) {
    set(Def, ScalarValue, Part);
    return ScalarValue;
  }

  auto *RepR = dyn_cast<VPReplicateRecipe>(Def);
  bool IsUniform = RepR && RepR->isUniform();

  unsigned LastLane = IsUniform ? 0 : VF.getKnownMinValue() - 1;
  // Check if there is a scalar value for the selected lane.
  if (!hasScalarValue(Def, {Part, LastLane})) {
    // At the moment, VPWidenIntOrFpInductionRecipes can also be uniform.
    assert(isa<VPWidenIntOrFpInductionRecipe>(Def->getDef()) &&
           "unexpected recipe found to be invariant");
    IsUniform = true;
    LastLane = 0;
  }

  auto *LastInst = cast<Instruction>(get(Def, {Part, LastLane}));

  // Set the insert point after the last scalarized instruction. This
  // ensures the insertelement sequence will directly follow the scalar
  // definitions.
  auto OldIP = Builder.saveIP();
  auto NewIP = std::next(BasicBlock::iterator(LastInst));
  Builder.SetInsertPoint(&*NewIP);

  // However, if we are vectorizing, we need to construct the vector values.
  // If the value is known to be uniform after vectorization, we can just
  // broadcast the scalar value corresponding to lane zero for each unroll
  // iteration. Otherwise, we construct the vector values using
  // insertelement instructions. Since the resulting vectors are stored in
  // State, we will only generate the insertelements once.
  Value *VectorValue = nullptr;
  if (IsUniform) {
    VectorValue = ILV->getBroadcastInstrs(ScalarValue);
    set(Def, VectorValue, Part);
  } else {
    // Initialize packing with insertelements to start from undef.
    assert(!VF.isScalable() && "VF is assumed to be non scalable.");
    Value *Undef = PoisonValue::get(VectorType::get(LastInst->getType(), VF));
    set(Def, Undef, Part);
    for (unsigned Lane = 0; Lane < VF.getKnownMinValue(); ++Lane)
      ILV->packScalarIntoVectorValue(Def, {Part, Lane}, *this);
    VectorValue = get(Def, Part);
  }
  Builder.restoreIP(OldIP);
  return VectorValue;
}

// Process the loop in the VPlan-native vectorization path. This path builds
// VPlan upfront in the vectorization pipeline, which allows to apply
// VPlan-to-VPlan transformations from the very beginning without modifying the
// input LLVM IR.
static bool processLoopInVPlanNativePath(
    Loop *L, PredicatedScalarEvolution &PSE, LoopInfo *LI, DominatorTree *DT,
    LoopVectorizationLegality *LVL, TargetTransformInfo *TTI,
    TargetLibraryInfo *TLI, DemandedBits *DB, AssumptionCache *AC,
    OptimizationRemarkEmitter *ORE, BlockFrequencyInfo *BFI,
    ProfileSummaryInfo *PSI, LoopVectorizeHints &Hints,
    LoopVectorizationRequirements &Requirements) {

  if (isa<SCEVCouldNotCompute>(PSE.getBackedgeTakenCount())) {
    LLVM_DEBUG(dbgs() << "LV: cannot compute the outer-loop trip count\n");
    return false;
  }
  assert(EnableVPlanNativePath && "VPlan-native path is disabled.");
  Function *F = L->getHeader()->getParent();
  InterleavedAccessInfo IAI(PSE, L, DT, LI, LVL->getLAI());

  ScalarEpilogueLowering SEL = getScalarEpilogueLowering(
      F, L, Hints, PSI, BFI, TTI, TLI, AC, LI, PSE.getSE(), DT, *LVL);

  LoopVectorizationCostModel CM(SEL, L, PSE, LI, LVL, *TTI, TLI, DB, AC, ORE, F,
                                &Hints, IAI);
  // Use the planner for outer loop vectorization.
  // TODO: CM is not used at this point inside the planner. Turn CM into an
  // optional argument if we don't need it in the future.
  LoopVectorizationPlanner LVP(L, LI, TLI, TTI, LVL, CM, IAI, PSE, Hints,
                               Requirements, ORE);

  // Get user vectorization factor.
  ElementCount UserVF = Hints.getWidth();

  // Plan how to best vectorize, return the best VF and its cost.
  VectorizationFactor VF =
      LVP.planInVPlanNativePath(UserVF);
  // Normalize the meaning of VF == 1 for fixed vectors.
  if (!TTI->useScalableVectorType() && VF != VectorizationFactor::Disabled() &&
      VF.getWidth().isScalar())
    VF = VectorizationFactor::Disabled();

  // If we are stress testing VPlan builds, do not attempt to generate vector
  // code. Masked vector code generation support will follow soon.
  // Also, do not attempt to vectorize if no vector code will be produced.
  if (VPlanBuildStressTest || EnableVPlanPredication ||
      VectorizationFactor::Disabled() == VF)
    return false;

  LVP.setBestPlan(VF.getWidth(), 1);

  {
    GeneratedRTChecks Checks(*PSE.getSE(), DT, LI,
                             F->getParent()->getDataLayout());
    InnerLoopVectorizer LB(L, PSE, LI, DT, TLI, TTI, AC, ORE, VF.getWidth(), 1, LVL,
                           &CM, BFI, PSI, Checks);
    LLVM_DEBUG(dbgs() << "Vectorizing outer loop in \""
                      << L->getHeader()->getParent()->getName() << "\"\n");
    LVP.executePlan(LB, DT);
  }

  // Mark the loop as already vectorized to avoid vectorizing again.
  Hints.setAlreadyVectorized();
  assert(!verifyFunction(*L->getHeader()->getParent(), &dbgs()));
  return true;
}

// Emit a remark if there are stores to floats that required a floating point
// extension. If the vectorized loop was generated with floating point there
// will be a performance penalty from the conversion overhead and the change in
// the vector width.
static void checkMixedPrecision(Loop *L, OptimizationRemarkEmitter *ORE) {
  SmallVector<Instruction *, 4> Worklist;
  for (BasicBlock *BB : L->getBlocks()) {
    for (Instruction &Inst : *BB) {
      if (auto *S = dyn_cast<StoreInst>(&Inst)) {
        if (S->getValueOperand()->getType()->isFloatTy())
          Worklist.push_back(S);
      }
    }
  }

  // Traverse the floating point stores upwards searching, for floating point
  // conversions.
  SmallPtrSet<const Instruction *, 4> Visited;
  SmallPtrSet<const Instruction *, 4> EmittedRemark;
  while (!Worklist.empty()) {
    auto *I = Worklist.pop_back_val();
    if (!L->contains(I))
      continue;
    if (!Visited.insert(I).second)
      continue;

    // Emit a remark if the floating point store required a floating
    // point conversion.
    // TODO: More work could be done to identify the root cause such as a
    // constant or a function return type and point the user to it.
    if (isa<FPExtInst>(I) && EmittedRemark.insert(I).second)
      ORE->emit([&]() {
        return OptimizationRemarkAnalysis(LV_NAME, "VectorMixedPrecision",
                                          I->getDebugLoc(), L->getHeader())
               << "floating point conversion changes vector width. "
               << "Mixed floating point precision requires an up/down "
               << "cast that will negatively impact performance.";
      });

    for (Use &Op : I->operands())
      if (auto *OpI = dyn_cast<Instruction>(Op))
        Worklist.push_back(OpI);
  }
}

LoopVectorizePass::LoopVectorizePass(LoopVectorizeOptions Opts)
    : InterleaveOnlyWhenForced(Opts.InterleaveOnlyWhenForced ||
                               !EnableLoopInterleaving),
      VectorizeOnlyWhenForced(Opts.VectorizeOnlyWhenForced ||
                              !EnableLoopVectorization) {}

bool LoopVectorizePass::processLoop(Loop *L) {
  assert((EnableVPlanNativePath || L->isInnermost()) &&
         "VPlan-native path is not enabled. Only process inner loops.");

#ifndef NDEBUG
  const std::string DebugLocStr = getDebugLocString(L);
#endif /* NDEBUG */

  LLVM_DEBUG(dbgs() << "\nLV: Checking a loop in \""
                    << L->getHeader()->getParent()->getName() << "\" from "
                    << DebugLocStr << "\n");

  LoopVectorizeHints Hints(L, InterleaveOnlyWhenForced, *ORE);

  LLVM_DEBUG(
      dbgs() << "LV: Loop hints:"
             << " force="
             << (Hints.getForce() == LoopVectorizeHints::FK_Disabled
                     ? "disabled"
                     : (Hints.getForce() == LoopVectorizeHints::FK_Enabled
                            ? "enabled"
                            : "?"))
             << " width=" << Hints.getWidth()
             << " unroll=" << Hints.getInterleave() << "\n");

  // Function containing loop
  Function *F = L->getHeader()->getParent();

  // Looking at the diagnostic output is the only way to determine if a loop
  // was vectorized (other than looking at the IR or machine code), so it
  // is important to generate an optimization remark for each loop. Most of
  // these messages are generated as OptimizationRemarkAnalysis. Remarks
  // generated as OptimizationRemark and OptimizationRemarkMissed are
  // less verbose reporting vectorized loops and unvectorized loops that may
  // benefit from vectorization, respectively.

  if (!Hints.allowVectorization(F, L, VectorizeOnlyWhenForced)) {
    LLVM_DEBUG(dbgs() << "LV: Loop hints prevent vectorization.\n");
    return false;
  }

  PredicatedScalarEvolution PSE(*SE, *L);

  // Check if it is legal to vectorize the loop.
  LoopVectorizationRequirements Requirements;
  LoopVectorizationLegality LVL(L, PSE, DT, TTI, TLI, AA, F, GetLAA, LI, ORE,
                                &Requirements, &Hints, DB, AC, BFI, PSI);
  if (!LVL.canVectorize(EnableVPlanNativePath)) {
    LLVM_DEBUG(dbgs() << "LV: Not vectorizing: Cannot prove legality.\n");
    Hints.emitRemarkWithHints();
    return false;
  }

  // Check the function attributes and profiles to find out if this function
  // should be optimized for size.
  ScalarEpilogueLowering SEL = getScalarEpilogueLowering(
      F, L, Hints, PSI, BFI, TTI, TLI, AC, LI, PSE.getSE(), DT, LVL);

  // Entrance to the VPlan-native vectorization path. Outer loops are processed
  // here. They may require CFG and instruction level transformations before
  // even evaluating whether vectorization is profitable. Since we cannot modify
  // the incoming IR, we need to build VPlan upfront in the vectorization
  // pipeline.
  if (!L->isInnermost())
    return processLoopInVPlanNativePath(L, PSE, LI, DT, &LVL, TTI, TLI, DB, AC,
                                        ORE, BFI, PSI, Hints, Requirements);

  assert(L->isInnermost() && "Inner loop expected.");

  // Check the loop for a trip count threshold: vectorize loops with a tiny trip
  // count by optimizing for size, to minimize overheads.
  auto ExpectedTC = getSmallBestKnownTC(*SE, L);
  if (ExpectedTC && *ExpectedTC < TinyTripCountVectorThreshold) {
    LLVM_DEBUG(dbgs() << "LV: Found a loop with a very small trip count. "
                      << "This loop is worth vectorizing only if no scalar "
                      << "iteration overheads are incurred.");
    if (Hints.getForce() == LoopVectorizeHints::FK_Enabled)
      LLVM_DEBUG(dbgs() << " But vectorizing was explicitly forced.\n");
    else {
      LLVM_DEBUG(dbgs() << "\n");
      SEL = CM_ScalarEpilogueNotAllowedLowTripLoop;
    }
  }

  // Check the function attributes to see if implicit floats are allowed.
  // FIXME: This check doesn't seem possibly correct -- what if the loop is
  // an integer loop and the vector instructions selected are purely integer
  // vector instructions?
  if (F->hasFnAttribute(Attribute::NoImplicitFloat)) {
    reportVectorizationFailure(
        "Can't vectorize when the NoImplicitFloat attribute is used",
        "loop not vectorized due to NoImplicitFloat attribute",
        "NoImplicitFloat", ORE, L);
    Hints.emitRemarkWithHints();
    return false;
  }

  // Check if the target supports potentially unsafe FP vectorization.
  // FIXME: Add a check for the type of safety issue (denormal, signaling)
  // for the target we're vectorizing for, to make sure none of the
  // additional fp-math flags can help.
  if (Hints.isPotentiallyUnsafe() &&
      TTI->isFPVectorizationPotentiallyUnsafe()) {
    reportVectorizationFailure(
        "Potentially unsafe FP op prevents vectorization",
        "loop not vectorized due to unsafe FP support.", "UnsafeFP", ORE, L);
    Hints.emitRemarkWithHints();
    return false;
  }

  if (!Requirements.canVectorizeFPMath(Hints)) {
    ORE->emit([&]() {
      auto *ExactFPMathInst = Requirements.getExactFPInst();
      return OptimizationRemarkAnalysisFPCommute(DEBUG_TYPE, "CantReorderFPOps",
                                                 ExactFPMathInst->getDebugLoc(),
                                                 ExactFPMathInst->getParent())
             << "loop not vectorized: cannot prove it is safe to reorder "
                "floating-point operations";
    });
    LLVM_DEBUG(dbgs() << "LV: loop not vectorized: cannot prove it is safe to "
                         "reorder floating-point operations\n");
    Hints.emitRemarkWithHints();
    return false;
  }

  bool UseInterleaved = TTI->enableInterleavedAccessVectorization();
  InterleavedAccessInfo IAI(PSE, L, DT, LI, LVL.getLAI());

  // If an override option has been passed in for interleaved accesses, use it.
  if (EnableInterleavedMemAccesses.getNumOccurrences() > 0)
    UseInterleaved = EnableInterleavedMemAccesses;

  // Analyze interleaved memory accesses.
  if (UseInterleaved) {
    IAI.analyzeInterleaving(useMaskedInterleavedAccesses(*TTI));
  }

  // Use the cost model.
  LoopVectorizationCostModel CM(SEL, L, PSE, LI, &LVL, *TTI, TLI, DB, AC, ORE,
                                F, &Hints, IAI);
  CM.collectValuesToIgnore();

  // Use the planner for vectorization.
  LoopVectorizationPlanner LVP(L, LI, TLI, TTI, &LVL, CM, IAI, PSE, Hints,
                               Requirements, ORE);

  // Get user vectorization factor and interleave count.
  ElementCount UserVF = Hints.getWidth();
  unsigned UserIC = Hints.getInterleave();

  // Plan how to best vectorize, return the best VF and its cost.
  Optional<VectorizationFactor> MaybeVF = LVP.plan(UserVF, UserIC);

  VectorizationFactor VF = VectorizationFactor::Disabled();
  unsigned IC = 1;

  if (MaybeVF && *MaybeVF != VectorizationFactor::Disabled()) {
    VF = *MaybeVF;
    // Select the interleave count.
    IC = CM.selectInterleaveCount(VF.getWidth(),
                                  VF.getCost().getValue().getValueOr(0));
  }

  // Identify the diagnostic messages that should be produced.
  std::pair<StringRef, std::string> VecDiagMsg, IntDiagMsg;
  bool VectorizeLoop = true, InterleaveLoop = true;
  if (VF == VectorizationFactor::Disabled() ||
      (VF.getWidth().isScalar() && !TTI->useScalableVectorType())) {
    LLVM_DEBUG(dbgs() << "LV: Vectorization is possible but not beneficial.\n");
    VecDiagMsg = std::make_pair(
        "VectorizationNotBeneficial",
        "the cost-model indicates that vectorization is not beneficial");
    VectorizeLoop = false;
  }

  if (!MaybeVF && UserIC > 1) {
    // Tell the user interleaving was avoided up-front, despite being explicitly
    // requested.
    LLVM_DEBUG(dbgs() << "LV: Ignoring UserIC, because vectorization and "
                         "interleaving should be avoided up front\n");
    IntDiagMsg = std::make_pair(
        "InterleavingAvoided",
        "Ignoring UserIC, because interleaving was avoided up front");
    InterleaveLoop = false;
  } else if (IC == 1 && UserIC <= 1) {
    // Tell the user interleaving is not beneficial.
    LLVM_DEBUG(dbgs() << "LV: Interleaving is not beneficial.\n");
    IntDiagMsg = std::make_pair(
        "InterleavingNotBeneficial",
        "the cost-model indicates that interleaving is not beneficial");
    InterleaveLoop = false;
    if (UserIC == 1) {
      IntDiagMsg.first = "InterleavingNotBeneficialAndDisabled";
      IntDiagMsg.second +=
          " and is explicitly disabled or interleave count is set to 1";
    }
  } else if (IC > 1 && UserIC == 1) {
    // Tell the user interleaving is beneficial, but it explicitly disabled.
    LLVM_DEBUG(
        dbgs() << "LV: Interleaving is beneficial but is explicitly disabled.");
    IntDiagMsg = std::make_pair(
        "InterleavingBeneficialButDisabled",
        "the cost-model indicates that interleaving is beneficial "
        "but is explicitly disabled or interleave count is set to 1");
    InterleaveLoop = false;
  }

  // Override IC if user provided an interleave count.
  IC = UserIC > 0 ? UserIC : IC;

  // Emit diagnostic messages, if any.
  const char *VAPassName = Hints.vectorizeAnalysisPassName();
  if (!VectorizeLoop && !InterleaveLoop) {
    // Do not vectorize or interleaving the loop.
    ORE->emit([&]() {
      return OptimizationRemarkMissed(VAPassName, VecDiagMsg.first,
                                      L->getStartLoc(), L->getHeader())
             << VecDiagMsg.second;
    });
    ORE->emit([&]() {
      return OptimizationRemarkMissed(LV_NAME, IntDiagMsg.first,
                                      L->getStartLoc(), L->getHeader())
             << IntDiagMsg.second;
    });
    return false;
  } else if (!VectorizeLoop && InterleaveLoop) {
    LLVM_DEBUG(dbgs() << "LV: Interleave Count is " << IC << '\n');
    ORE->emit([&]() {
      return OptimizationRemarkAnalysis(VAPassName, VecDiagMsg.first,
                                        L->getStartLoc(), L->getHeader())
             << VecDiagMsg.second;
    });
  } else if (VectorizeLoop && !InterleaveLoop) {
    LLVM_DEBUG(dbgs() << "LV: Found a vectorizable loop (" << VF.getWidth()
                      << ") in " << DebugLocStr << '\n');
    ORE->emit([&]() {
      return OptimizationRemarkAnalysis(LV_NAME, IntDiagMsg.first,
                                        L->getStartLoc(), L->getHeader())
             << IntDiagMsg.second;
    });
  } else if (VectorizeLoop && InterleaveLoop) {
    LLVM_DEBUG(dbgs() << "LV: Found a vectorizable loop (" << VF.getWidth()
                      << ") in " << DebugLocStr << '\n');
    LLVM_DEBUG(dbgs() << "LV: Interleave Count is " << IC << '\n');
  }

  bool DisableRuntimeUnroll = false;
  MDNode *OrigLoopID = L->getLoopID();
  {
    // Optimistically generate runtime checks. Drop them if they turn out to not
    // be profitable. Limit the scope of Checks, so the cleanup happens
    // immediately after vector codegeneration is done.
    GeneratedRTChecks Checks(*PSE.getSE(), DT, LI,
                             F->getParent()->getDataLayout());
    if (!VF.getWidth().isScalar() || IC > 1)
      Checks.Create(L, *LVL.getLAI(), PSE.getUnionPredicate());
    LVP.setBestPlan(VF.getWidth(), IC);

    using namespace ore;
    if (!VectorizeLoop) {
      assert(IC > 1 && "interleave count should not be 1 or 0");
      // If we decided that it is not legal to vectorize the loop, then
      // interleave it.
      InnerLoopUnroller Unroller(L, PSE, LI, DT, TLI, TTI, AC, ORE, IC, &LVL,
                                 &CM, BFI, PSI, Checks);
      LVP.executePlan(Unroller, DT);

      ORE->emit([&]() {
        return OptimizationRemark(LV_NAME, "Interleaved", L->getStartLoc(),
                                  L->getHeader())
               << "interleaved loop (interleaved count: "
               << NV("InterleaveCount", IC) << ")";
      });
    } else {
      // If we decided that it is *legal* to vectorize the loop, then do it.

      // Consider vectorizing the epilogue too if it's profitable.
      VectorizationFactor EpilogueVF =
          CM.selectEpilogueVectorizationFactor(VF.getWidth(), LVP);
      if (EpilogueVF != VectorizationFactor::Disabled() &&
          EpilogueVF.getWidth().isVector()) {

        // The first pass vectorizes the main loop and creates a scalar epilogue
        // to be vectorized by executing the plan (potentially with a different
        // factor) again shortly afterwards.
        EpilogueLoopVectorizationInfo EPI(VF.getWidth().getKnownMinValue(), IC,
                                          EpilogueVF.getWidth().getKnownMinValue(),
                                          1);
        EpilogueVectorizerMainLoop MainILV(L, PSE, LI, DT, TLI, TTI, AC, ORE,
                                           EPI, &LVL, &CM, BFI, PSI, Checks);

        LVP.setBestPlan(EPI.MainLoopVF, EPI.MainLoopUF);
        LVP.executePlan(MainILV, DT);
        ++LoopsVectorized;

        simplifyLoop(L, DT, LI, SE, AC, nullptr, false /* PreserveLCSSA */);
        formLCSSARecursively(*L, *DT, LI, SE);

        // Second pass vectorizes the epilogue and adjusts the control flow
        // edges from the first pass.
        LVP.setBestPlan(EPI.EpilogueVF, EPI.EpilogueUF);
        EPI.MainLoopVF = EPI.EpilogueVF;
        EPI.MainLoopUF = EPI.EpilogueUF;
        EpilogueVectorizerEpilogueLoop EpilogILV(L, PSE, LI, DT, TLI, TTI, AC,
                                                 ORE, EPI, &LVL, &CM, BFI, PSI,
                                                 Checks);
        LVP.executePlan(EpilogILV, DT);
        ++LoopsEpilogueVectorized;

        if (!MainILV.areSafetyChecksAdded())
          DisableRuntimeUnroll = true;
      } else {
        InnerLoopVectorizer LB(L, PSE, LI, DT, TLI, TTI, AC, ORE, VF.getWidth(), IC,
                               &LVL, &CM, BFI, PSI, Checks);
        LVP.executePlan(LB, DT);
        ++LoopsVectorized;

        // Add metadata to disable runtime unrolling a scalar loop when there
        // are no runtime checks about strides and memory. A scalar loop that is
        // rarely used is not worth unrolling.
        if (!LB.areSafetyChecksAdded())
          DisableRuntimeUnroll = true;
      }
      // Report the vectorization decision.
      ORE->emit([&]() {
        return OptimizationRemark(LV_NAME, "Vectorized", L->getStartLoc(),
                                  L->getHeader())
               << "vectorized loop (vectorization width: "
               << NV("VectorizationFactor", VF.getWidth())
               << ", interleaved count: " << NV("InterleaveCount", IC) << ")";
      });
    }

    if (ORE->allowExtraAnalysis(LV_NAME))
      checkMixedPrecision(L, ORE);
  }

  Optional<MDNode *> RemainderLoopID =
      makeFollowupLoopID(OrigLoopID, {LLVMLoopVectorizeFollowupAll,
                                      LLVMLoopVectorizeFollowupEpilogue});
  if (RemainderLoopID.hasValue()) {
    L->setLoopID(RemainderLoopID.getValue());
  } else {
    if (DisableRuntimeUnroll)
      AddRuntimeUnrollDisableMetaData(L);

    // Mark the loop as already vectorized to avoid vectorizing again.
    Hints.setAlreadyVectorized();
  }

  assert(!verifyFunction(*L->getHeader()->getParent(), &dbgs()));
  return true;
}

LoopVectorizeResult LoopVectorizePass::runImpl(
    Function &F, ScalarEvolution &SE_, LoopInfo &LI_, TargetTransformInfo &TTI_,
    DominatorTree &DT_, BlockFrequencyInfo &BFI_, TargetLibraryInfo *TLI_,
    DemandedBits &DB_, AAResults &AA_, AssumptionCache &AC_,
    std::function<const LoopAccessInfo &(Loop &)> &GetLAA_,
    OptimizationRemarkEmitter &ORE_, ProfileSummaryInfo *PSI_) {
  SE = &SE_;
  LI = &LI_;
  TTI = &TTI_;
  DT = &DT_;
  BFI = &BFI_;
  TLI = TLI_;
  AA = &AA_;
  AC = &AC_;
  GetLAA = &GetLAA_;
  DB = &DB_;
  ORE = &ORE_;
  PSI = PSI_;

  // Don't attempt if
  // 1. the target claims to have no vector registers, and
  // 2. interleaving won't help ILP.
  //
  // The second condition is necessary because, even if the target has no
  // vector registers, loop vectorization may still enable scalar
  // interleaving.
  if (!TTI->getNumberOfRegisters(TTI->getRegisterClassForType(true)) &&
      TTI->getMaxInterleaveFactor(1) < 2)
    return LoopVectorizeResult(false, false);

  bool Changed = false, CFGChanged = false;

  // The vectorizer requires loops to be in simplified form.
  // Since simplification may add new inner loops, it has to run before the
  // legality and profitability checks. This means running the loop vectorizer
  // will simplify all loops, regardless of whether anything end up being
  // vectorized.
  for (auto &L : *LI)
    Changed |= CFGChanged |=
        simplifyLoop(L, DT, LI, SE, AC, nullptr, false /* PreserveLCSSA */);

  // Build up a worklist of inner-loops to vectorize. This is necessary as
  // the act of vectorizing or partially unrolling a loop creates new loops
  // and can invalidate iterators across the loops.
  SmallVector<Loop *, 8> Worklist;

  for (Loop *L : *LI)
    collectSupportedLoops(*L, LI, ORE, Worklist);

  LoopsAnalyzed += Worklist.size();

  // Now walk the identified inner loops.
  while (!Worklist.empty()) {
    Loop *L = Worklist.pop_back_val();

    // For the inner loops we actually process, form LCSSA to simplify the
    // transform.
    Changed |= formLCSSARecursively(*L, *DT, LI, SE);

    Changed |= CFGChanged |= processLoop(L);
  }

  // Process each loop nest in the function.
  return LoopVectorizeResult(Changed, CFGChanged);
}

PreservedAnalyses LoopVectorizePass::run(Function &F,
                                         FunctionAnalysisManager &AM) {
    auto &SE = AM.getResult<ScalarEvolutionAnalysis>(F);
    auto &LI = AM.getResult<LoopAnalysis>(F);
    auto &TTI = AM.getResult<TargetIRAnalysis>(F);
    auto &DT = AM.getResult<DominatorTreeAnalysis>(F);
    auto &BFI = AM.getResult<BlockFrequencyAnalysis>(F);
    auto &TLI = AM.getResult<TargetLibraryAnalysis>(F);
    auto &AA = AM.getResult<AAManager>(F);
    auto &AC = AM.getResult<AssumptionAnalysis>(F);
    auto &DB = AM.getResult<DemandedBitsAnalysis>(F);
    auto &ORE = AM.getResult<OptimizationRemarkEmitterAnalysis>(F);
    MemorySSA *MSSA = EnableMSSALoopDependency
                          ? &AM.getResult<MemorySSAAnalysis>(F).getMSSA()
                          : nullptr;

    auto &LAM = AM.getResult<LoopAnalysisManagerFunctionProxy>(F).getManager();
    std::function<const LoopAccessInfo &(Loop &)> GetLAA =
        [&](Loop &L) -> const LoopAccessInfo & {
      LoopStandardAnalysisResults AR = {AA,  AC,  DT,      LI,  SE,
                                        TLI, TTI, nullptr, MSSA};
      return LAM.getResult<LoopAccessAnalysis>(L, AR);
    };
    auto &MAMProxy = AM.getResult<ModuleAnalysisManagerFunctionProxy>(F);
    ProfileSummaryInfo *PSI =
        MAMProxy.getCachedResult<ProfileSummaryAnalysis>(*F.getParent());
    LoopVectorizeResult Result =
        runImpl(F, SE, LI, TTI, DT, BFI, &TLI, DB, AA, AC, GetLAA, ORE, PSI);
    if (!Result.MadeAnyChange)
      return PreservedAnalyses::all();
    PreservedAnalyses PA;

    // We currently do not preserve loopinfo/dominator analyses with outer loop
    // vectorization. Until this is addressed, mark these analyses as preserved
    // only for non-VPlan-native path.
    // TODO: Preserve Loop and Dominator analyses for VPlan-native path.
    if (!EnableVPlanNativePath) {
      PA.preserve<LoopAnalysis>();
      PA.preserve<DominatorTreeAnalysis>();
    }
    PA.preserve<BasicAA>();
    PA.preserve<GlobalsAA>();
    if (!Result.MadeCFGChange)
      PA.preserveSet<CFGAnalyses>();
    return PA;
}<|MERGE_RESOLUTION|>--- conflicted
+++ resolved
@@ -5569,11 +5569,8 @@
   bool UseVectorIntrinsic = ID && IntrinsicCost <= CallCost;
   assert((UseVectorIntrinsic || !NeedToScalarize) &&
          "Instruction should be scalarized elsewhere.");
-<<<<<<< HEAD
-=======
   assert((IntrinsicCost.isValid() || CallCost.isValid()) &&
          "Either the intrinsic cost or vector call cost must be valid");
->>>>>>> 8a996419
 
   for (unsigned Part = 0; Part < UF; ++Part) {
     SmallVector<Value *, 4> Args;
@@ -9404,11 +9401,8 @@
     InstructionCost IntrinsicCost =
         ID ? CM.getVectorIntrinsicCost(CI, VF) : InstructionCost::getInvalid();
     bool UseVectorIntrinsic = ID && IntrinsicCost <= CallCost;
-<<<<<<< HEAD
-=======
     assert((IntrinsicCost.isValid() || CallCost.isValid()) &&
            "Either the intrinsic cost or vector call cost must be valid");
->>>>>>> 8a996419
     return UseVectorIntrinsic || !NeedToScalarize;
   };
 

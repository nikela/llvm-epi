--- conflicted
+++ resolved
@@ -5026,10 +5026,7 @@
   case InductionDescriptor::IK_PtrInduction: {
     // Handle the pointer induction variable case.
     assert(P->getType()->isPointerTy() && "Unexpected type.");
-<<<<<<< HEAD
-=======
-
->>>>>>> 2806bd8b
+
     if (Cost->isScalarAfterVectorization(P, State.VF)) {
       // This is the normalized GEP that starts counting at zero.
       Value *PtrInd =
@@ -7502,7 +7499,8 @@
   if (Legal->preferPredicatedVectorOps() && foldTailByMasking()) {
     // Add cost of generating a compare instruction to build mask.
     Type *VectorTy = ToVectorTy(Legal->getWidestInductionType(), VF);
-    unsigned MaskCost = TTI.getCmpSelInstrCost(Instruction::ICmp, VectorTy);
+    InstructionCost MaskCost =
+        TTI.getCmpSelInstrCost(Instruction::ICmp, VectorTy);
     bool TypeNotScalarized =
         VF.isVector() && VectorTy->isVectorTy() &&
         (isa<ScalableVectorType>(VectorTy) ||
@@ -7556,12 +7554,9 @@
                                                         ElementCount VF) {
   assert(VF.isVector() &&
          "Scalarization cost of instruction implies vectorization.");
-<<<<<<< HEAD
-=======
   if (VF.isScalable())
     return InstructionCost::getInvalid();
 
->>>>>>> 2806bd8b
   Type *ValTy = getMemInstValueType(I);
   auto SE = PSE.getSE();
 

//===- LoopVectorize.cpp - A Loop Vectorizer ------------------------------===//
//
// Part of the LLVM Project, under the Apache License v2.0 with LLVM Exceptions.
// See https://llvm.org/LICENSE.txt for license information.
// SPDX-License-Identifier: Apache-2.0 WITH LLVM-exception
//
//===----------------------------------------------------------------------===//
//
// This is the LLVM loop vectorizer. This pass modifies 'vectorizable' loops
// and generates target-independent LLVM-IR.
// The vectorizer uses the TargetTransformInfo analysis to estimate the costs
// of instructions in order to estimate the profitability of vectorization.
//
// The loop vectorizer combines consecutive loop iterations into a single
// 'wide' iteration. After this transformation the index is incremented
// by the SIMD vector width, and not by one.
//
// This pass has three parts:
// 1. The main loop pass that drives the different parts.
// 2. LoopVectorizationLegality - A unit that checks for the legality
//    of the vectorization.
// 3. InnerLoopVectorizer - A unit that performs the actual
//    widening of instructions.
// 4. LoopVectorizationCostModel - A unit that checks for the profitability
//    of vectorization. It decides on the optimal vector width, which
//    can be one, if vectorization is not profitable.
//
// There is a development effort going on to migrate loop vectorizer to the
// VPlan infrastructure and to introduce outer loop vectorization support (see
// docs/Proposal/VectorizationPlan.rst and
// http://lists.llvm.org/pipermail/llvm-dev/2017-December/119523.html). For this
// purpose, we temporarily introduced the VPlan-native vectorization path: an
// alternative vectorization path that is natively implemented on top of the
// VPlan infrastructure. See EnableVPlanNativePath for enabling.
//
//===----------------------------------------------------------------------===//
//
// The reduction-variable vectorization is based on the paper:
//  D. Nuzman and R. Henderson. Multi-platform Auto-vectorization.
//
// Variable uniformity checks are inspired by:
//  Karrenberg, R. and Hack, S. Whole Function Vectorization.
//
// The interleaved access vectorization is based on the paper:
//  Dorit Nuzman, Ira Rosen and Ayal Zaks.  Auto-Vectorization of Interleaved
//  Data for SIMD
//
// Other ideas/concepts are from:
//  A. Zaks and D. Nuzman. Autovectorization in GCC-two years later.
//
//  S. Maleki, Y. Gao, M. Garzaran, T. Wong and D. Padua.  An Evaluation of
//  Vectorizing Compilers.
//
//===----------------------------------------------------------------------===//

#include "llvm/Transforms/Vectorize/LoopVectorize.h"
#include "LoopVectorizationPlanner.h"
#include "VPRecipeBuilder.h"
#include "VPlan.h"
#include "VPlanHCFGBuilder.h"
#include "VPlanPredicator.h"
#include "VPlanTransforms.h"
#include "VPlanValue.h"
#include "llvm/ADT/APInt.h"
#include "llvm/ADT/ArrayRef.h"
#include "llvm/ADT/DenseMap.h"
#include "llvm/ADT/DenseMapInfo.h"
#include "llvm/ADT/Hashing.h"
#include "llvm/ADT/MapVector.h"
#include "llvm/ADT/None.h"
#include "llvm/ADT/Optional.h"
#include "llvm/ADT/STLExtras.h"
#include "llvm/ADT/SetVector.h"
#include "llvm/ADT/SmallPtrSet.h"
#include "llvm/ADT/SmallVector.h"
#include "llvm/ADT/Statistic.h"
#include "llvm/ADT/StringRef.h"
#include "llvm/ADT/Twine.h"
#include "llvm/ADT/iterator_range.h"
#include "llvm/Analysis/AssumptionCache.h"
#include "llvm/Analysis/BasicAliasAnalysis.h"
#include "llvm/Analysis/BlockFrequencyInfo.h"
#include "llvm/Analysis/CFG.h"
#include "llvm/Analysis/CodeMetrics.h"
#include "llvm/Analysis/DemandedBits.h"
#include "llvm/Analysis/GlobalsModRef.h"
#include "llvm/Analysis/LoopAccessAnalysis.h"
#include "llvm/Analysis/LoopAnalysisManager.h"
#include "llvm/Analysis/LoopInfo.h"
#include "llvm/Analysis/LoopIterator.h"
#include "llvm/Analysis/MemorySSA.h"
#include "llvm/Analysis/OptimizationRemarkEmitter.h"
#include "llvm/Analysis/ProfileSummaryInfo.h"
#include "llvm/Analysis/ScalarEvolution.h"
#include "llvm/Analysis/ScalarEvolutionExpressions.h"
#include "llvm/Analysis/TargetLibraryInfo.h"
#include "llvm/Analysis/TargetTransformInfo.h"
#include "llvm/Analysis/VectorUtils.h"
#include "llvm/IR/Attributes.h"
#include "llvm/IR/BasicBlock.h"
#include "llvm/IR/CFG.h"
#include "llvm/IR/Constant.h"
#include "llvm/IR/Constants.h"
#include "llvm/IR/DataLayout.h"
#include "llvm/IR/DebugInfoMetadata.h"
#include "llvm/IR/DebugLoc.h"
#include "llvm/IR/DerivedTypes.h"
#include "llvm/IR/DiagnosticInfo.h"
#include "llvm/IR/Dominators.h"
#include "llvm/IR/FPEnv.h"
#include "llvm/IR/Function.h"
#include "llvm/IR/IRBuilder.h"
#include "llvm/IR/InstrTypes.h"
#include "llvm/IR/Instruction.h"
#include "llvm/IR/Instructions.h"
#include "llvm/IR/IntrinsicInst.h"
#include "llvm/IR/Intrinsics.h"
#include "llvm/IR/IntrinsicsEPI.h"
#include "llvm/IR/LLVMContext.h"
#include "llvm/IR/Metadata.h"
#include "llvm/IR/Module.h"
#include "llvm/IR/Operator.h"
#include "llvm/IR/Type.h"
#include "llvm/IR/Use.h"
#include "llvm/IR/User.h"
#include "llvm/IR/Value.h"
#include "llvm/IR/ValueHandle.h"
#include "llvm/IR/Verifier.h"
#include "llvm/InitializePasses.h"
#include "llvm/Pass.h"
#include "llvm/Support/Casting.h"
#include "llvm/Support/CommandLine.h"
#include "llvm/Support/Compiler.h"
#include "llvm/Support/Debug.h"
#include "llvm/Support/ErrorHandling.h"
#include "llvm/Support/MathExtras.h"
#include "llvm/Support/TypeSize.h"
#include "llvm/Support/raw_ostream.h"
#include "llvm/Transforms/Utils/BasicBlockUtils.h"
#include "llvm/Transforms/Utils/InjectTLIMappings.h"
#include "llvm/Transforms/Utils/LoopSimplify.h"
#include "llvm/Transforms/Utils/LoopUtils.h"
#include "llvm/Transforms/Utils/LoopVersioning.h"
#include "llvm/Transforms/Utils/ScalarEvolutionExpander.h"
#include "llvm/Transforms/Utils/SizeOpts.h"
#include "llvm/Transforms/Vectorize/LoopVectorizationLegality.h"
#include <algorithm>
#include <cassert>
#include <cstdint>
#include <cstdlib>
#include <functional>
#include <iterator>
#include <limits>
#include <memory>
#include <string>
#include <tuple>
#include <utility>

using namespace llvm;

#define LV_NAME "loop-vectorize"
#define DEBUG_TYPE LV_NAME

/// @{
/// Metadata attribute names
static const char *const LLVMLoopVectorizeFollowupAll =
    "llvm.loop.vectorize.followup_all";
static const char *const LLVMLoopVectorizeFollowupVectorized =
    "llvm.loop.vectorize.followup_vectorized";
static const char *const LLVMLoopVectorizeFollowupEpilogue =
    "llvm.loop.vectorize.followup_epilogue";
/// @}

STATISTIC(LoopsVectorized, "Number of loops vectorized");
STATISTIC(LoopsAnalyzed, "Number of loops analyzed for vectorization");

/// Loops with a known constant trip count below this number are vectorized only
/// if no scalar iteration overheads are incurred.
static cl::opt<unsigned> TinyTripCountVectorThreshold(
    "vectorizer-min-trip-count", cl::init(16), cl::Hidden,
    cl::desc("Loops with a constant trip count that is smaller than this "
             "value are vectorized only if no scalar iteration overheads "
             "are incurred."));

// Indicates that an epilogue is undesired, predication is preferred.
// This means that the vectorizer will try to fold the loop-tail (epilogue)
// into the loop and predicate the loop body accordingly.
static cl::opt<bool> PreferPredicateOverEpilog(
    "prefer-predicate-over-epilog", cl::init(false), cl::Hidden,
    cl::desc("Indicate that an epilogue is undesired, predication should be "
             "used instead."));

static cl::opt<bool> MaximizeBandwidth(
    "vectorizer-maximize-bandwidth", cl::init(false), cl::Hidden,
    cl::desc("Maximize bandwidth when selecting vectorization factor which "
             "will be determined by the smallest type in loop."));

static cl::opt<bool> EnableInterleavedMemAccesses(
    "enable-interleaved-mem-accesses", cl::init(false), cl::Hidden,
    cl::desc("Enable vectorization on interleaved memory accesses in a loop"));

/// An interleave-group may need masking if it resides in a block that needs
/// predication, or in order to mask away gaps.
static cl::opt<bool> EnableMaskedInterleavedMemAccesses(
    "enable-masked-interleaved-mem-accesses", cl::init(false), cl::Hidden,
    cl::desc("Enable vectorization on masked interleaved memory accesses in a "
             "loop"));

static cl::opt<unsigned> TinyTripCountInterleaveThreshold(
    "tiny-trip-count-interleave-threshold", cl::init(128), cl::Hidden,
    cl::desc("We don't interleave loops with a estimated constant trip count "
             "below this number"));

static cl::opt<unsigned> ForceTargetNumScalarRegs(
    "force-target-num-scalar-regs", cl::init(0), cl::Hidden,
    cl::desc("A flag that overrides the target's number of scalar registers."));

static cl::opt<unsigned> ForceTargetNumVectorRegs(
    "force-target-num-vector-regs", cl::init(0), cl::Hidden,
    cl::desc("A flag that overrides the target's number of vector registers."));

static cl::opt<unsigned> ForceTargetMaxScalarInterleaveFactor(
    "force-target-max-scalar-interleave", cl::init(0), cl::Hidden,
    cl::desc("A flag that overrides the target's max interleave factor for "
             "scalar loops."));

static cl::opt<unsigned> ForceTargetMaxVectorInterleaveFactor(
    "force-target-max-vector-interleave", cl::init(0), cl::Hidden,
    cl::desc("A flag that overrides the target's max interleave factor for "
             "vectorized loops."));

static cl::opt<unsigned> ForceTargetInstructionCost(
    "force-target-instruction-cost", cl::init(0), cl::Hidden,
    cl::desc("A flag that overrides the target's expected cost for "
             "an instruction to a single constant value. Mostly "
             "useful for getting consistent testing."));

static cl::opt<unsigned> SmallLoopCost(
    "small-loop-cost", cl::init(20), cl::Hidden,
    cl::desc(
        "The cost of a loop that is considered 'small' by the interleaver."));

static cl::opt<bool> LoopVectorizeWithBlockFrequency(
    "loop-vectorize-with-block-frequency", cl::init(true), cl::Hidden,
    cl::desc("Enable the use of the block frequency analysis to access PGO "
             "heuristics minimizing code growth in cold regions and being more "
             "aggressive in hot regions."));

// Runtime interleave loops for load/store throughput.
static cl::opt<bool> EnableLoadStoreRuntimeInterleave(
    "enable-loadstore-runtime-interleave", cl::init(true), cl::Hidden,
    cl::desc(
        "Enable runtime interleaving until load/store ports are saturated"));

/// The number of stores in a loop that are allowed to need predication.
static cl::opt<unsigned> NumberOfStoresToPredicate(
    "vectorize-num-stores-pred", cl::init(1), cl::Hidden,
    cl::desc("Max number of stores to be predicated behind an if."));

static cl::opt<bool> EnableIndVarRegisterHeur(
    "enable-ind-var-reg-heur", cl::init(true), cl::Hidden,
    cl::desc("Count the induction variable only once when interleaving"));

static cl::opt<bool> EnableCondStoresVectorization(
    "enable-cond-stores-vec", cl::init(true), cl::Hidden,
    cl::desc("Enable if predication of stores during vectorization."));

static cl::opt<unsigned> MaxNestedScalarReductionIC(
    "max-nested-scalar-reduction-interleave", cl::init(2), cl::Hidden,
    cl::desc("The maximum interleave count to use when interleaving a scalar "
             "reduction in a nested loop."));

cl::opt<bool> EnableVPlanNativePath(
    "enable-vplan-native-path", cl::init(false), cl::Hidden,
    cl::desc("Enable VPlan-native vectorization path with "
             "support for outer loop vectorization."));

// FIXME: Remove this switch once we have divergence analysis. Currently we
// assume divergent non-backedge branches when this switch is true.
cl::opt<bool> EnableVPlanPredication(
    "enable-vplan-predication", cl::init(false), cl::Hidden,
    cl::desc("Enable VPlan-native vectorization path predicator with "
             "support for outer loop vectorization."));

// This flag enables the stress testing of the VPlan H-CFG construction in the
// VPlan-native vectorization path. It must be used in conjuction with
// -enable-vplan-native-path. -vplan-verify-hcfg can also be used to enable the
// verification of the H-CFGs built.
static cl::opt<bool> VPlanBuildStressTest(
    "vplan-build-stress-test", cl::init(false), cl::Hidden,
    cl::desc(
        "Build VPlan for every supported loop nest in the function and bail "
        "out right after the build (stress test the VPlan H-CFG construction "
        "in the VPlan-native vectorization path)."));

cl::opt<bool> llvm::EnableLoopInterleaving(
    "interleave-loops", cl::init(true), cl::Hidden,
    cl::desc("Enable loop interleaving in Loop vectorization passes"));
cl::opt<bool> llvm::EnableLoopVectorization(
    "vectorize-loops", cl::init(true), cl::Hidden,
    cl::desc("Run the Loop vectorization passes"));

/// A helper function that returns the type of loaded or stored value.
static Type *getMemInstValueType(Value *I) {
  assert((isa<LoadInst>(I) || isa<StoreInst>(I)) &&
         "Expected Load or Store instruction");
  if (auto *LI = dyn_cast<LoadInst>(I))
    return LI->getType();
  return cast<StoreInst>(I)->getValueOperand()->getType();
}

/// A helper function that returns true if the given type is irregular. The
/// type is irregular if its allocated size doesn't equal the store size of an
/// element of the corresponding vector type at the given vectorization factor.
static bool hasIrregularType(Type *Ty, const DataLayout &DL, unsigned VF,
                             bool Scalable = false) {
  // Determine if an array of VF elements of type Ty is "bitcast compatible"
  // with a <VF x Ty> vector.
  if (VF > 1 || (VF == 1 && Scalable)) {
    auto *VectorTy = VectorType::get(Ty, VF, Scalable);
    return TypeSize(VF * DL.getTypeAllocSize(Ty), Scalable) !=
           DL.getTypeStoreSize(VectorTy);
  }

  // If the vectorization factor is one, we just check if an array of type Ty
  // requires padding between elements.
  return DL.getTypeAllocSizeInBits(Ty) != DL.getTypeSizeInBits(Ty);
}

/// A helper function that returns the reciprocal of the block probability of
/// predicated blocks. If we return X, we are assuming the predicated block
/// will execute once for every X iterations of the loop header.
///
/// TODO: We should use actual block probability here, if available. Currently,
///       we always assume predicated blocks have a 50% chance of executing.
static unsigned getReciprocalPredBlockProb() { return 2; }

/// A helper function that adds a 'fast' flag to floating-point operations.
static Value *addFastMathFlag(Value *V) {
  if (isa<FPMathOperator>(V))
    cast<Instruction>(V)->setFastMathFlags(FastMathFlags::getFast());
  return V;
}

static Value *addFastMathFlag(Value *V, FastMathFlags FMF) {
  if (isa<FPMathOperator>(V))
    cast<Instruction>(V)->setFastMathFlags(FMF);
  return V;
}

/// A helper function that returns an integer or floating-point constant with
/// value C.
static Constant *getSignedIntOrFpConstant(Type *Ty, int64_t C) {
  return Ty->isIntegerTy() ? ConstantInt::getSigned(Ty, C)
                           : ConstantFP::get(Ty, C);
}

/// Returns "best known" trip count for the specified loop \p L as defined by
/// the following procedure:
///   1) Returns exact trip count if it is known.
///   2) Returns expected trip count according to profile data if any.
///   3) Returns upper bound estimate if it is known.
///   4) Returns None if all of the above failed.
static Optional<unsigned> getSmallBestKnownTC(ScalarEvolution &SE, Loop *L) {
  // Check if exact trip count is known.
  if (unsigned ExpectedTC = SE.getSmallConstantTripCount(L))
    return ExpectedTC;

  // Check if there is an expected trip count available from profile data.
  if (LoopVectorizeWithBlockFrequency)
    if (auto EstimatedTC = getLoopEstimatedTripCount(L))
      return EstimatedTC;

  // Check if upper bound estimate is known.
  if (unsigned ExpectedTC = SE.getSmallConstantMaxTripCount(L))
    return ExpectedTC;

  return None;
}

namespace llvm {

/// InnerLoopVectorizer vectorizes loops which contain only one basic
/// block to a specified vectorization factor (VF).
/// This class performs the widening of scalars into vectors, or multiple
/// scalars. This class also implements the following features:
/// * It inserts an epilogue loop for handling loops that don't have iteration
///   counts that are known to be a multiple of the vectorization factor.
/// * It handles the code generation for reduction variables.
/// * Scalarization (implementation using scalars) of un-vectorizable
///   instructions.
/// InnerLoopVectorizer does not perform any vectorization-legality
/// checks, and relies on the caller to check for the different legality
/// aspects. The InnerLoopVectorizer relies on the
/// LoopVectorizationLegality class to provide information about the induction
/// and reduction variables that were found to a given vectorization factor.
class InnerLoopVectorizer {
public:
  InnerLoopVectorizer(Loop *OrigLoop, PredicatedScalarEvolution &PSE,
                      LoopInfo *LI, DominatorTree *DT,
                      const TargetLibraryInfo *TLI,
                      const TargetTransformInfo *TTI, AssumptionCache *AC,
                      OptimizationRemarkEmitter *ORE, unsigned VecWidth,
                      unsigned UnrollFactor, LoopVectorizationLegality *LVL,
                      LoopVectorizationCostModel *CM)
      : OrigLoop(OrigLoop), PSE(PSE), LI(LI), DT(DT), TLI(TLI), TTI(TTI),
        AC(AC), ORE(ORE), VF(VecWidth), UF(UnrollFactor),
        Builder(PSE.getSE()->getContext()),
        VectorLoopValueMap(UnrollFactor, VecWidth), Legal(LVL), Cost(CM) {}
  virtual ~InnerLoopVectorizer() = default;

  /// Create a new empty loop. Unlink the old loop and connect the new one.
  /// Return the pre-header block of the new loop.
  BasicBlock *createVectorizedLoopSkeleton();

  /// Widen a single instruction within the innermost loop.
  void widenInstruction(Instruction &I, VPUser &Operands,
                        VPTransformState &State);

  /// Widen a single instruction within the innermost loop using vector
  /// predicated intrinsics.
  void widenPredicatedInstruction(Instruction &I, VPTransformState &State,
                                  VPValue *BlockInMask, VPValue *EVL);

  /// Widen a single call instruction within the innermost loop.
  void widenCallInstruction(CallInst &I, VPUser &ArgOperands,
                            VPTransformState &State);

  /// Widen a single select instruction within the innermost loop.
  void widenSelectInstruction(SelectInst &I, VPUser &Operands,
                              bool InvariantCond, VPTransformState &State);

  /// Fix the vectorized code, taking care of header phi's, live-outs, and more.
  void fixVectorizedLoop(VPTransformState &State);

  // Return true if any runtime check is added.
  bool areSafetyChecksAdded() { return AddedSafetyChecks; }

  /// A type for vectorized values in the new loop. Each value from the
  /// original loop, when vectorized, is represented by UF vector values in the
  /// new unrolled loop, where UF is the unroll factor.
  using VectorParts = SmallVector<Value *, 2>;

  /// Vectorize a single GetElementPtrInst based on information gathered and
  /// decisions taken during planning.
  void widenGEP(GetElementPtrInst *GEP, VPUser &Indices, unsigned UF,
                unsigned VF, bool IsPtrLoopInvariant,
                SmallBitVector &IsIndexLoopInvariant, VPTransformState &State);

  /// Vectorize a single PHINode in a block. This method handles the induction
  /// variable canonicalization. It supports both VF = 1 for unrolled loops and
  /// arbitrary length vectors.
  void widenPHIInstruction(Instruction *PN, unsigned UF, unsigned VF);

  /// A helper function to scalarize a single Instruction in the innermost loop.
  /// Generates a sequence of scalar instances for each lane between \p MinLane
  /// and \p MaxLane, times each part between \p MinPart and \p MaxPart,
  /// inclusive. Uses the VPValue operands from \p Operands instead of \p
  /// Instr's operands.
  void scalarizeInstruction(Instruction *Instr, VPUser &Operands,
                            const VPIteration &Instance, bool IfPredicateInstr,
                            VPTransformState &State);

  /// Widen an integer or floating-point induction variable \p IV. If \p Trunc
  /// is provided, the integer induction variable will first be truncated to
  /// the corresponding type.
  void widenIntOrFpInduction(PHINode *IV, TruncInst *Trunc = nullptr);

  /// getOrCreateVectorValue and getOrCreateScalarValue coordinate to generate a
  /// vector or scalar value on-demand if one is not yet available. When
  /// vectorizing a loop, we visit the definition of an instruction before its
  /// uses. When visiting the definition, we either vectorize or scalarize the
  /// instruction, creating an entry for it in the corresponding map. (In some
  /// cases, such as induction variables, we will create both vector and scalar
  /// entries.) Then, as we encounter uses of the definition, we derive values
  /// for each scalar or vector use unless such a value is already available.
  /// For example, if we scalarize a definition and one of its uses is vector,
  /// we build the required vector on-demand with an insertelement sequence
  /// when visiting the use. Otherwise, if the use is scalar, we can use the
  /// existing scalar definition.
  ///
  /// Return a value in the new loop corresponding to \p V from the original
  /// loop at unroll index \p Part. If the value has already been vectorized,
  /// the corresponding vector entry in VectorLoopValueMap is returned. If,
  /// however, the value has a scalar entry in VectorLoopValueMap, we construct
  /// a new vector value on-demand by inserting the scalar values into a vector
  /// with an insertelement sequence. If the value has been neither vectorized
  /// nor scalarized, it must be loop invariant, so we simply broadcast the
  /// value into a vector.
  Value *getOrCreateVectorValue(Value *V, unsigned Part);

  /// Return a value in the new loop corresponding to \p V from the original
  /// loop at unroll and vector indices \p Instance. If the value has been
  /// vectorized but not scalarized, the necessary extractelement instruction
  /// will be generated.
  Value *getOrCreateScalarValue(Value *V, const VPIteration &Instance);

  /// Construct the vector value of a scalarized value \p V one lane at a time.
  void packScalarIntoVectorValue(Value *V, const VPIteration &Instance);

  /// Try to vectorize interleaved access group \p Group with the base address
  /// given in \p Addr, optionally masking the vector operations if \p
  /// BlockInMask is non-null. Use \p State to translate given VPValues to IR
  /// values in the vectorized loop.
  void vectorizeInterleaveGroup(const InterleaveGroup<Instruction> *Group,
                                VPTransformState &State, VPValue *Addr,
                                VPValue *BlockInMask = nullptr);

  /// Vectorize Load and Store instructions with the base address given in \p
  /// Addr, optionally masking the vector operations if \p BlockInMask is
  /// non-null or generate predicated intrinsic call if preferred. Use \p State
  /// to translate given VPValues to IR values in the vectorized loop.
  void vectorizeMemoryInstruction(Instruction *Instr, VPTransformState &State,
                                  VPValue *Addr, VPValue *StoredValue,
                                  VPValue *BlockInMask, VPValue *EVL = nullptr);

  /// Set the debug location in the builder using the debug location in
  /// the instruction.
  void setDebugLocFromInst(IRBuilder<> &B, const Value *Ptr);

  /// Fix the non-induction PHIs in the OrigPHIsToFix vector.
  void fixNonInductionPHIs(void);

  /// Generate instructions to compute EVL.
  Value *createEVL();

  /// Hold EVL VPValue.
  void setEVL(VPValue *VPEVL) { EVL = VPEVL; }

protected:
  friend class LoopVectorizationPlanner;

  /// A small list of PHINodes.
  using PhiVector = SmallVector<PHINode *, 4>;

  /// A type for scalarized values in the new loop. Each value from the
  /// original loop, when scalarized, is represented by UF x VF scalar values
  /// in the new unrolled loop, where UF is the unroll factor and VF is the
  /// vectorization factor.
  using ScalarParts = SmallVector<SmallVector<Value *, 4>, 2>;

  /// Set up the values of the IVs correctly when exiting the vector loop.
  void fixupIVUsers(PHINode *OrigPhi, const InductionDescriptor &II,
                    Value *CountRoundDown, Value *EndValue,
                    BasicBlock *MiddleBlock);

  /// Create a new induction variable inside L.
  PHINode *createInductionVariable(Loop *L, Value *Start, Value *End,
                                   Value *Step, Instruction *DL);

  /// increment induction by EVL if using predicated vectorization.
  void fixEVLInduction(VPTransformState &State);

  /// Handle all cross-iteration phis in the header.
  void fixCrossIterationPHIs();

  /// Fix a first-order recurrence. This is the second phase of vectorizing
  /// this phi node.
  void fixFirstOrderRecurrence(PHINode *Phi);

  /// Fix a reduction cross-iteration phi. This is the second phase of
  /// vectorizing this phi node.
  void fixReduction(PHINode *Phi);

  /// Clear NSW/NUW flags from reduction instructions if necessary.
  void clearReductionWrapFlags(RecurrenceDescriptor &RdxDesc);

  /// The Loop exit block may have single value PHI nodes with some
  /// incoming value. While vectorizing we only handled real values
  /// that were defined inside the loop and we should have one value for
  /// each predecessor of its parent basic block. See PR14725.
  void fixLCSSAPHIs();

  /// Iteratively sink the scalarized operands of a predicated instruction into
  /// the block that was created for it.
  void sinkScalarOperands(Instruction *PredInst);

  /// Shrinks vector element sizes to the smallest bitwidth they can be legally
  /// represented as.
  void truncateToMinimalBitwidths();

  /// Create a broadcast instruction. This method generates a broadcast
  /// instruction (shuffle) for loop invariant values and for the induction
  /// value. If this is the induction variable then we extend it to N, N+1, ...
  /// this is needed because each iteration in the loop corresponds to a SIMD
  /// element.
  virtual Value *getBroadcastInstrs(Value *V);

  /// This function adds (StartIdx, StartIdx + Step, StartIdx + 2*Step, ...)
  /// to each vector element of Val. The sequence starts at StartIndex.
  /// \p Opcode is relevant for FP induction variable.
  virtual Value *
  getStepVector(Value *Val, int StartIdx, Value *Step,
                Instruction::BinaryOps Opcode = Instruction::BinaryOpsEnd);

  /// Compute scalar induction steps. \p ScalarIV is the scalar induction
  /// variable on which to base the steps, \p Step is the size of the step, and
  /// \p EntryVal is the value from the original loop that maps to the steps.
  /// Note that \p EntryVal doesn't have to be an induction variable - it
  /// can also be a truncate instruction.
  void buildScalarSteps(Value *ScalarIV, Value *Step, Instruction *EntryVal,
                        const InductionDescriptor &ID);

  /// Create a vector induction phi node based on an existing scalar one. \p
  /// EntryVal is the value from the original loop that maps to the vector phi
  /// node, and \p Step is the loop-invariant step. If \p EntryVal is a
  /// truncate instruction, instead of widening the original IV, we widen a
  /// version of the IV truncated to \p EntryVal's type.
  void createVectorIntOrFpInductionPHI(const InductionDescriptor &II,
                                       Value *Step, Instruction *EntryVal);

  /// Returns true if an instruction \p I should be scalarized instead of
  /// vectorized for the chosen vectorization factor.
  bool shouldScalarizeInstruction(Instruction *I) const;

  /// Returns true if we should generate a scalar version of \p IV.
  bool needsScalarInduction(Instruction *IV) const;

  /// Returns true if the target uses scalable vector type.
  bool isScalable() const { return TTI->useScalableVectorType(); }

  /// Returns true if vectorization prefers using predicated vector intrinsics.
  bool preferPredicatedVectorOps() const;

  /// If there is a cast involved in the induction variable \p ID, which should
  /// be ignored in the vectorized loop body, this function records the
  /// VectorLoopValue of the respective Phi also as the VectorLoopValue of the
  /// cast. We had already proved that the casted Phi is equal to the uncasted
  /// Phi in the vectorized loop (under a runtime guard), and therefore
  /// there is no need to vectorize the cast - the same value can be used in the
  /// vector loop for both the Phi and the cast.
  /// If \p VectorLoopValue is a scalarized value, \p Lane is also specified,
  /// Otherwise, \p VectorLoopValue is a widened/vectorized value.
  ///
  /// \p EntryVal is the value from the original loop that maps to the vector
  /// phi node and is used to distinguish what is the IV currently being
  /// processed - original one (if \p EntryVal is a phi corresponding to the
  /// original IV) or the "newly-created" one based on the proof mentioned above
  /// (see also buildScalarSteps() and createVectorIntOrFPInductionPHI()). In
  /// the latter case \p EntryVal is a TruncInst and we must not record anything
  /// for that IV, but it's error-prone to expect callers of this routine to
  /// care about that, hence this explicit parameter.
  void recordVectorLoopValueForInductionCast(const InductionDescriptor &ID,
                                             const Instruction *EntryVal,
                                             Value *VectorLoopValue,
                                             unsigned Part,
                                             unsigned Lane = UINT_MAX);

  /// Generate a shuffle sequence that will reverse the vector Vec.
  virtual Value *reverseVector(Value *Vec);

  /// Returns (and creates if needed) the original loop trip count.
  Value *getOrCreateTripCount(Loop *NewLoop);

  /// Returns (and creates if needed) the trip count of the widened loop.
  Value *getOrCreateVectorTripCount(Loop *NewLoop);

  /// Returns a bitcasted value to the requested vector type.
  /// Also handles bitcasts of vector<float> <-> vector<pointer> types.
  Value *createBitOrPointerCast(Value *V, VectorType *DstVTy,
                                const DataLayout &DL);

  /// Emit a bypass check to see if the vector trip count is zero, including if
  /// it overflows.
  void emitMinimumIterationCountCheck(Loop *L, BasicBlock *Bypass);

  /// Emit a bypass check to see if all of the SCEV assumptions we've
  /// had to make are correct.
  void emitSCEVChecks(Loop *L, BasicBlock *Bypass);

  /// Emit bypass checks to check any memory assumptions we may have made.
  void emitMemRuntimeChecks(Loop *L, BasicBlock *Bypass);

  /// Compute the transformed value of Index at offset StartValue using step
  /// StepValue.
  /// For integer induction, returns StartValue + Index * StepValue.
  /// For pointer induction, returns StartValue[Index * StepValue].
  /// FIXME: The newly created binary instructions should contain nsw/nuw
  /// flags, which can be found from the original scalar operations.
  Value *emitTransformedIndex(IRBuilder<> &B, Value *Index, ScalarEvolution *SE,
                              const DataLayout &DL,
                              const InductionDescriptor &ID) const;

  /// Add additional metadata to \p To that was not present on \p Orig.
  ///
  /// Currently this is used to add the noalias annotations based on the
  /// inserted memchecks.  Use this for instructions that are *cloned* into the
  /// vector loop.
  void addNewMetadata(Instruction *To, const Instruction *Orig);

  /// Add metadata from one instruction to another.
  ///
  /// This includes both the original MDs from \p From and additional ones (\see
  /// addNewMetadata).  Use this for *newly created* instructions in the vector
  /// loop.
  void addMetadata(Instruction *To, Instruction *From);

  /// Similar to the previous function but it adds the metadata to a
  /// vector of instructions.
  void addMetadata(ArrayRef<Value *> To, Instruction *From);

  /// Create a call to Vscale intrinsic that returns the valuse of vscale at
  /// runtime. ALso insert declaration if required. jj
  CallInst *emitVscaleCall(IRBuilder<> &Builder, Module *M, Type *Ty);

  /// The original loop.
  Loop *OrigLoop;

  /// A wrapper around ScalarEvolution used to add runtime SCEV checks. Applies
  /// dynamic knowledge to simplify SCEV expressions and converts them to a
  /// more usable form.
  PredicatedScalarEvolution &PSE;

  /// Loop Info.
  LoopInfo *LI;

  /// Dominator Tree.
  DominatorTree *DT;

  /// Alias Analysis.
  AAResults *AA;

  /// Target Library Info.
  const TargetLibraryInfo *TLI;

  /// Target Transform Info.
  const TargetTransformInfo *TTI;

  /// Assumption Cache.
  AssumptionCache *AC;

  /// Interface to emit optimization remarks.
  OptimizationRemarkEmitter *ORE;

  /// LoopVersioning.  It's only set up (non-null) if memchecks were
  /// used.
  ///
  /// This is currently only used to add no-alias metadata based on the
  /// memchecks.  The actually versioning is performed manually.
  std::unique_ptr<LoopVersioning> LVer;

  /// The vectorization SIMD factor to use. Each vector will have this many
  /// vector elements.
  unsigned VF;

  /// The vectorization unroll factor to use. Each scalar is vectorized to this
  /// many different vector instructions.
  unsigned UF;

  /// The builder that we use
  IRBuilder<> Builder;

  // --- Vectorization state ---

  /// The vector-loop preheader.
  BasicBlock *LoopVectorPreHeader;

  /// The scalar-loop preheader.
  BasicBlock *LoopScalarPreHeader;

  /// Middle Block between the vector and the scalar.
  BasicBlock *LoopMiddleBlock;

  /// The ExitBlock of the scalar loop.
  BasicBlock *LoopExitBlock;

  /// The vector loop body.
  BasicBlock *LoopVectorBody;

  /// The scalar loop body.
  BasicBlock *LoopScalarBody;

  /// A list of all bypass blocks. The first block is the entry of the loop.
  SmallVector<BasicBlock *, 4> LoopBypassBlocks;

  /// The new Induction variable which was added to the new block.
  PHINode *Induction = nullptr;

  /// The induction variable of the old basic block.
  PHINode *OldInduction = nullptr;

  /// Index for the next iteration.
  Instruction *NextIndex;

  /// Maps values from the original loop to their corresponding values in the
  /// vectorized loop. A key value can map to either vector values, scalar
  /// values or both kinds of values, depending on whether the key was
  /// vectorized and scalarized.
  VectorizerValueMap VectorLoopValueMap;

  /// Store instructions that were predicated.
  SmallVector<Instruction *, 4> PredicatedInstructions;

  /// Trip count of the original loop.
  Value *TripCount = nullptr;

  /// Trip count of the widened loop (TripCount - TripCount % (VF*UF))
  Value *VectorTripCount = nullptr;

  /// EVL of the widened loop using vector predication (vsetvl())
  VPValue *EVL;

  /// The legality analysis.
  LoopVectorizationLegality *Legal;

  /// The profitablity analysis.
  LoopVectorizationCostModel *Cost;

  // Record whether runtime checks are added.
  bool AddedSafetyChecks = false;

  // Holds the end values for each induction variable. We save the end values
  // so we can later fix-up the external users of the induction variables.
  DenseMap<PHINode *, Value *> IVEndValues;

  // Vector of original scalar PHIs whose corresponding widened PHIs need to be
  // fixed up at the end of vector code generation.
  SmallVector<PHINode *, 8> OrigPHIsToFix;
};

class InnerLoopUnroller : public InnerLoopVectorizer {
public:
  InnerLoopUnroller(Loop *OrigLoop, PredicatedScalarEvolution &PSE,
                    LoopInfo *LI, DominatorTree *DT,
                    const TargetLibraryInfo *TLI,
                    const TargetTransformInfo *TTI, AssumptionCache *AC,
                    OptimizationRemarkEmitter *ORE, unsigned UnrollFactor,
                    LoopVectorizationLegality *LVL,
                    LoopVectorizationCostModel *CM)
      : InnerLoopVectorizer(OrigLoop, PSE, LI, DT, TLI, TTI, AC, ORE, 1,
                            UnrollFactor, LVL, CM) {}

private:
  Value *getBroadcastInstrs(Value *V) override;
  Value *getStepVector(
      Value *Val, int StartIdx, Value *Step,
      Instruction::BinaryOps Opcode = Instruction::BinaryOpsEnd) override;
  Value *reverseVector(Value *Vec) override;
};

} // end namespace llvm

/// Look for a meaningful debug location on the instruction or it's
/// operands.
static Instruction *getDebugLocFromInstOrOperands(Instruction *I) {
  if (!I)
    return I;

  DebugLoc Empty;
  if (I->getDebugLoc() != Empty)
    return I;

  for (User::op_iterator OI = I->op_begin(), OE = I->op_end(); OI != OE; ++OI) {
    if (Instruction *OpInst = dyn_cast<Instruction>(*OI))
      if (OpInst->getDebugLoc() != Empty)
        return OpInst;
  }

  return I;
}

void InnerLoopVectorizer::setDebugLocFromInst(IRBuilder<> &B,
                                              const Value *Ptr) {
  if (const Instruction *Inst = dyn_cast_or_null<Instruction>(Ptr)) {
    const DILocation *DIL = Inst->getDebugLoc();
    if (DIL && Inst->getFunction()->isDebugInfoForProfiling() &&
        !isa<DbgInfoIntrinsic>(Inst)) {
      auto NewDIL = DIL->cloneByMultiplyingDuplicationFactor(UF * VF);
      if (NewDIL)
        B.SetCurrentDebugLocation(NewDIL.getValue());
      else
        LLVM_DEBUG(dbgs() << "Failed to create new discriminator: "
                          << DIL->getFilename() << " Line: " << DIL->getLine());
    } else
      B.SetCurrentDebugLocation(DIL);
  } else
    B.SetCurrentDebugLocation(DebugLoc());
}

/// Write a record \p DebugMsg about vectorization failure to the debug
/// output stream. If \p I is passed, it is an instruction that prevents
/// vectorization.
#ifndef NDEBUG
static void debugVectorizationFailure(const StringRef DebugMsg,
                                      Instruction *I) {
  dbgs() << "LV: Not vectorizing: " << DebugMsg;
  if (I != nullptr)
    dbgs() << " " << *I;
  else
    dbgs() << '.';
  dbgs() << '\n';
}
#endif

/// Create an analysis remark that explains why vectorization failed
///
/// \p PassName is the name of the pass (e.g. can be AlwaysPrint).  \p
/// RemarkName is the identifier for the remark.  If \p I is passed it is an
/// instruction that prevents vectorization.  Otherwise \p TheLoop is used for
/// the location of the remark.  \return the remark object that can be
/// streamed to.
static OptimizationRemarkAnalysis createLVAnalysis(const char *PassName,
                                                   StringRef RemarkName,
                                                   Loop *TheLoop,
                                                   Instruction *I) {
  Value *CodeRegion = TheLoop->getHeader();
  DebugLoc DL = TheLoop->getStartLoc();

  if (I) {
    CodeRegion = I->getParent();
    // If there is no debug location attached to the instruction, revert back to
    // using the loop's.
    if (I->getDebugLoc())
      DL = I->getDebugLoc();
  }

  OptimizationRemarkAnalysis R(PassName, RemarkName, DL, CodeRegion);
  R << "loop not vectorized: ";
  return R;
}

namespace llvm {

void reportVectorizationFailure(const StringRef DebugMsg,
                                const StringRef OREMsg, const StringRef ORETag,
                                OptimizationRemarkEmitter *ORE, Loop *TheLoop,
                                Instruction *I) {
  LLVM_DEBUG(debugVectorizationFailure(DebugMsg, I));
  LoopVectorizeHints Hints(TheLoop, true /* doesn't matter */, *ORE);
  ORE->emit(
      createLVAnalysis(Hints.vectorizeAnalysisPassName(), ORETag, TheLoop, I)
      << OREMsg);
}

} // end namespace llvm

#ifndef NDEBUG
/// \return string containing a file name and a line # for the given loop.
static std::string getDebugLocString(const Loop *L) {
  std::string Result;
  if (L) {
    raw_string_ostream OS(Result);
    if (const DebugLoc LoopDbgLoc = L->getStartLoc())
      LoopDbgLoc.print(OS);
    else
      // Just print the module name.
      OS << L->getHeader()->getParent()->getParent()->getModuleIdentifier();
    OS.flush();
  }
  return Result;
}
#endif

void InnerLoopVectorizer::addNewMetadata(Instruction *To,
                                         const Instruction *Orig) {
  // If the loop was versioned with memchecks, add the corresponding no-alias
  // metadata.
  if (LVer && (isa<LoadInst>(Orig) || isa<StoreInst>(Orig)))
    LVer->annotateInstWithNoAlias(To, Orig);
}

void InnerLoopVectorizer::addMetadata(Instruction *To, Instruction *From) {
  propagateMetadata(To, From);
  addNewMetadata(To, From);
}

void InnerLoopVectorizer::addMetadata(ArrayRef<Value *> To, Instruction *From) {
  for (Value *V : To) {
    if (Instruction *I = dyn_cast<Instruction>(V))
      addMetadata(I, From);
  }
}

CallInst *InnerLoopVectorizer::emitVscaleCall(IRBuilder<> &Builder, Module *M,
                                              Type *Ty) {
  Function *VscaleFunc =
      Intrinsic::getDeclaration(M, Intrinsic::vscale, Ty);
  CallInst *VscaleFuncCall = Builder.CreateCall(VscaleFunc, {});
  return VscaleFuncCall;
}

namespace llvm {

// Loop vectorization cost-model hints how the scalar epilogue loop should be
// lowered.
enum ScalarEpilogueLowering {

  // The default: allowing scalar epilogues.
  CM_ScalarEpilogueAllowed,

  // Vectorization with OptForSize: don't allow epilogues.
  CM_ScalarEpilogueNotAllowedOptSize,

  // A special case of vectorisation with OptForSize: loops with a very small
  // trip count are considered for vectorization under OptForSize, thereby
  // making sure the cost of their loop body is dominant, free of runtime
  // guards and scalar iteration overheads.
  CM_ScalarEpilogueNotAllowedLowTripLoop,

  // Loop hint predicate indicating an epilogue is undesired.
  CM_ScalarEpilogueNotNeededUsePredicate
};

/// LoopVectorizationCostModel - estimates the expected speedups due to
/// vectorization.
/// In many cases vectorization is not profitable. This can happen because of
/// a number of reasons. In this class we mainly attempt to predict the
/// expected speedup/slowdowns due to the supported instruction set. We use the
/// TargetTransformInfo to query the different backends for the cost of
/// different operations.
class LoopVectorizationCostModel {
public:
  LoopVectorizationCostModel(ScalarEpilogueLowering SEL, Loop *L,
                             PredicatedScalarEvolution &PSE, LoopInfo *LI,
                             LoopVectorizationLegality *Legal,
                             const TargetTransformInfo &TTI,
                             const TargetLibraryInfo *TLI, DemandedBits *DB,
                             AssumptionCache *AC,
                             OptimizationRemarkEmitter *ORE, const Function *F,
                             const LoopVectorizeHints *Hints,
                             InterleavedAccessInfo &IAI)
      : ScalarEpilogueStatus(SEL), TheLoop(L), PSE(PSE), LI(LI), Legal(Legal),
        TTI(TTI), TLI(TLI), DB(DB), AC(AC), ORE(ORE), TheFunction(F),
        Hints(Hints), InterleaveInfo(IAI) {}

  /// \return An upper bound for the vectorization factor, or None if
  /// vectorization and interleaving should be avoided up front.
  Optional<unsigned> computeMaxVF(unsigned UserVF, unsigned UserIC);

  /// \return True if runtime checks are required for vectorization, and false
  /// otherwise.
  bool runtimeChecksRequired();

  /// \return The most profitable vectorization factor and the cost of that VF.
  /// This method checks every power of two up to MaxVF. If UserVF is not ZERO
  /// then this vectorization factor will be selected if vectorization is
  /// possible.
  VectorizationFactor selectVectorizationFactor(unsigned MaxVF);

  /// \return The vectorization factor for scalable vectors after processing the
  /// types.
  VectorizationFactor selectScalableVectorizationFactor(unsigned MaxVF);

  /// Setup cost-based decisions for user vectorization factor.
  void selectUserVectorizationFactor(unsigned UserVF) {
    collectUniformsAndScalars(UserVF);
    collectInstsToScalarize(UserVF);
  }

  /// \return The size (in bits) of the smallest and widest types in the code
  /// that needs to be vectorized. We ignore values that remain scalar such as
  /// 64 bit loop indices.
  std::pair<unsigned, unsigned> getSmallestAndWidestTypes();

  /// \return The desired interleave count.
  /// If interleave count has been specified by metadata it will be returned.
  /// Otherwise, the interleave count is computed and returned. VF and LoopCost
  /// are the selected vectorization factor and the cost of the selected VF.
  unsigned selectInterleaveCount(unsigned VF, unsigned LoopCost);

  /// Memory access instruction may be vectorized in more than one way.
  /// Form of instruction after vectorization depends on cost.
  /// This function takes cost-based decisions for Load/Store instructions
  /// and collects them in a map. This decisions map is used for building
  /// the lists of loop-uniform and loop-scalar instructions.
  /// The calculated cost is saved with widening decision in order to
  /// avoid redundant calculations.
  void setCostBasedWideningDecision(unsigned VF);

  /// A struct that represents some properties of the register usage
  /// of a loop.
  struct RegisterUsage {
    /// Holds the number of loop invariant values that are used in the loop.
    /// The key is ClassID of target-provided register class.
    SmallMapVector<unsigned, unsigned, 4> LoopInvariantRegs;
    /// Holds the maximum number of concurrent live intervals in the loop.
    /// The key is ClassID of target-provided register class.
    SmallMapVector<unsigned, unsigned, 4> MaxLocalUsers;
  };

  /// \return Returns information about the register usages of the loop for the
  /// given vectorization factors.
  SmallVector<RegisterUsage, 8> calculateRegisterUsage(ArrayRef<unsigned> VFs);

  /// Collect values we want to ignore in the cost model.
  void collectValuesToIgnore();

  /// \returns The smallest bitwidth each instruction can be represented with.
  /// The vector equivalents of these instructions should be truncated to this
  /// type.
  const MapVector<Instruction *, uint64_t> &getMinimalBitwidths() const {
    return MinBWs;
  }

  /// \returns True if it is more profitable to scalarize instruction \p I for
  /// vectorization factor \p VF.
  bool isProfitableToScalarize(Instruction *I, unsigned VF) const {
    bool ValidVF = VF > 1 || (isScalable() && VF == 1);
    assert(ValidVF && "Profitable to scalarize relevant only for VF > 1 or "
                      "when using scalable vectors");

    // Cost model is not run in the VPlan-native path - return conservative
    // result until this changes.
    if (EnableVPlanNativePath)
      return false;

    auto Scalars = InstsToScalarize.find(VF);
    assert(Scalars != InstsToScalarize.end() &&
           "VF not yet analyzed for scalarization profitability");
    return Scalars->second.find(I) != Scalars->second.end();
  }

  /// Returns true if \p I is known to be uniform after vectorization.
  bool isUniformAfterVectorization(Instruction *I, unsigned VF) const {
    if (VF == 1 && !isScalable())
      return true;

    // Cost model is not run in the VPlan-native path - return conservative
    // result until this changes.
    if (EnableVPlanNativePath)
      return false;

    auto UniformsPerVF = Uniforms.find(VF);
    assert(UniformsPerVF != Uniforms.end() &&
           "VF not yet analyzed for uniformity");
    return UniformsPerVF->second.count(I);
  }

  /// Returns true if \p I is known to be scalar after vectorization.
  bool isScalarAfterVectorization(Instruction *I, unsigned VF,
                                  bool ValidVF = true) const {
    if (!ValidVF || (VF == 1 && !isScalable()))
      return true;

    // Cost model is not run in the VPlan-native path - return conservative
    // result until this changes.
    if (EnableVPlanNativePath)
      return false;

    auto ScalarsPerVF = Scalars.find(VF);
    assert(ScalarsPerVF != Scalars.end() &&
           "Scalar values are not calculated for VF");
    return ScalarsPerVF->second.count(I);
  }

  /// \returns True if instruction \p I can be truncated to a smaller bitwidth
  /// for vectorization factor \p VF.
  bool canTruncateToMinimalBitwidth(Instruction *I, unsigned VF,
                                    bool ValidVF) const {
    return ValidVF && MinBWs.find(I) != MinBWs.end() &&
           !isProfitableToScalarize(I, VF) &&
           !isScalarAfterVectorization(I, VF, ValidVF);
  }

  /// Decision that was taken during cost calculation for memory instruction.
  enum InstWidening {
    CM_Unknown,
    CM_Widen,         // For consecutive accesses with stride +1.
    CM_Widen_Reverse, // For consecutive accesses with stride -1.
    CM_Interleave,
    CM_GatherScatter,
    CM_Scalarize
  };

  /// Save vectorization decision \p W and \p Cost taken by the cost model for
  /// instruction \p I and vector width \p VF.
  void setWideningDecision(Instruction *I, unsigned VF, InstWidening W,
                           unsigned Cost) {
    bool ValidVF = VF >= 2 || (VF == 1 && isScalable());
    assert(ValidVF && "Expected VF >=2 or VF = 1 for scalable vectors");
    WideningDecisions[std::make_pair(I, VF)] = std::make_pair(W, Cost);
  }

  /// Save vectorization decision \p W and \p Cost taken by the cost model for
  /// interleaving group \p Grp and vector width \p VF.
  void setWideningDecision(const InterleaveGroup<Instruction> *Grp, unsigned VF,
                           InstWidening W, unsigned Cost) {
    assert((VF >= 2 || isScalable()) && "Expected VF >=2");
    /// Broadcast this decicion to all instructions inside the group.
    /// But the cost will be assigned to one instruction only.
    for (unsigned i = 0; i < Grp->getFactor(); ++i) {
      if (auto *I = Grp->getMember(i)) {
        if (Grp->getInsertPos() == I)
          WideningDecisions[std::make_pair(I, VF)] = std::make_pair(W, Cost);
        else
          WideningDecisions[std::make_pair(I, VF)] = std::make_pair(W, 0);
      }
    }
  }

  /// Return the cost model decision for the given instruction \p I and vector
  /// width \p VF. Return CM_Unknown if this instruction did not pass
  /// through the cost modeling.
  InstWidening getWideningDecision(Instruction *I, unsigned VF) {
    bool ValidVF = VF >= 2 || (isScalable() && VF == 1);
    assert(ValidVF && "Expected VF >=2 or scalable vectors");

    // Cost model is not run in the VPlan-native path - return conservative
    // result until this changes.
    if (EnableVPlanNativePath)
      return CM_GatherScatter;

    std::pair<Instruction *, unsigned> InstOnVF = std::make_pair(I, VF);
    auto Itr = WideningDecisions.find(InstOnVF);
    if (Itr == WideningDecisions.end())
      return CM_Unknown;
    return Itr->second.first;
  }

  /// Return the vectorization cost for the given instruction \p I and vector
  /// width \p VF.
  unsigned getWideningCost(Instruction *I, unsigned VF) {
    bool ValidVF = VF > 1 || (VF == 1 && isScalable());
    assert(ValidVF && "Expected VF > 1 or scalable vectors");
    std::pair<Instruction *, unsigned> InstOnVF = std::make_pair(I, VF);
    assert(WideningDecisions.find(InstOnVF) != WideningDecisions.end() &&
           "The cost is not calculated");
    return WideningDecisions[InstOnVF].second;
  }

  /// Return True if instruction \p I is an optimizable truncate whose operand
  /// is an induction variable. Such a truncate will be removed by adding a new
  /// induction variable with the destination type.
  bool isOptimizableIVTruncate(Instruction *I, unsigned VF) {
    // If the instruction is not a truncate, return false.
    auto *Trunc = dyn_cast<TruncInst>(I);
    if (!Trunc)
      return false;

    // Get the source and destination types of the truncate.
    Type *SrcTy = ToVectorTy(cast<CastInst>(I)->getSrcTy(), VF, isScalable());
    Type *DestTy = ToVectorTy(cast<CastInst>(I)->getDestTy(), VF, isScalable());

    // If the truncate is free for the given types, return false. Replacing a
    // free truncate with an induction variable would add an induction variable
    // update instruction to each iteration of the loop. We exclude from this
    // check the primary induction variable since it will need an update
    // instruction regardless.
    Value *Op = Trunc->getOperand(0);
    if (Op != Legal->getPrimaryInduction() && TTI.isTruncateFree(SrcTy, DestTy))
      return false;

    // If the truncated value is not an induction variable, return false.
    return Legal->isInductionPhi(Op);
  }

  /// Collects the instructions to scalarize for each predicated instruction in
  /// the loop.
  void collectInstsToScalarize(unsigned VF);

  /// Collect Uniform and Scalar values for the given \p VF.
  /// The sets depend on CM decision for Load/Store instructions
  /// that may be vectorized as interleave, gather-scatter or scalarized.
  void collectUniformsAndScalars(unsigned VF) {
    // Do the analysis once.
    if ((!isScalable() && VF == 1) || Uniforms.find(VF) != Uniforms.end())
      return;
    setCostBasedWideningDecision(VF);
    collectLoopUniforms(VF);
    collectLoopScalars(VF);
  }

  /// Returns true if the target machine supports masked store operation
  /// for the given \p DataType and kind of access to \p Ptr.
  bool isLegalMaskedStore(Type *DataType, Value *Ptr, Align Alignment) {
    return Legal->isConsecutivePtr(Ptr) &&
           TTI.isLegalMaskedStore(DataType, Alignment);
  }

  /// Returns true if the target machine supports masked load operation
  /// for the given \p DataType and kind of access to \p Ptr.
  bool isLegalMaskedLoad(Type *DataType, Value *Ptr, Align Alignment) {
    return Legal->isConsecutivePtr(Ptr) &&
           TTI.isLegalMaskedLoad(DataType, Alignment);
  }

  /// Returns true if the target machine supports masked scatter operation
  /// for the given \p DataType.
  bool isLegalMaskedScatter(Type *DataType, Align Alignment) {
    return TTI.isLegalMaskedScatter(DataType, Alignment);
  }

  /// Returns true if the target machine supports masked gather operation
  /// for the given \p DataType.
  bool isLegalMaskedGather(Type *DataType, Align Alignment) {
    return TTI.isLegalMaskedGather(DataType, Alignment);
  }

  /// Returns true if the target machine can represent \p V as a masked gather
  /// or scatter operation.
  bool isLegalGatherOrScatter(Value *V) {
    bool LI = isa<LoadInst>(V);
    bool SI = isa<StoreInst>(V);
    if (!LI && !SI)
      return false;
    auto *Ty = getMemInstValueType(V);
    Align Align = getLoadStoreAlignment(V);
    return (LI && isLegalMaskedGather(Ty, Align)) ||
           (SI && isLegalMaskedScatter(Ty, Align));
  }

  /// Returns true if \p I is an instruction that will be scalarized with
  /// predication. Such instructions include conditional stores and
  /// instructions that may divide by zero.
  /// If a non-zero VF has been calculated, we check if I will be scalarized
  /// predication for that VF.
  bool isScalarWithPredication(Instruction *I, unsigned VF);
  bool isScalarWithPredication(Instruction *I ) { 
    // For scalable vectors use VF = 0 to mean no vectorization.
    return isScalable() ? isScalarWithPredication(I, 0)
                        : isScalarWithPredication(I, 1);
  }


  // Returns true if \p I is an instruction that will be predicated either
  // through scalar predication or masked load/store or masked gather/scatter.
  // Superset of instructions that return true for isScalarWithPredication.
  bool isPredicatedInst(Instruction *I) {
    if (!blockNeedsPredication(I->getParent()))
      return false;
    // Loads and stores that need some form of masked operation are predicated
    // instructions.
    if (isa<LoadInst>(I) || isa<StoreInst>(I))
      return Legal->isMaskRequired(I);
    return isScalarWithPredication(I);
  }

  /// Returns true if \p I is a memory instruction with consecutive memory
  /// access that can be widened.
  bool memoryInstructionCanBeWidened(Instruction *I, unsigned VF = 1);

  /// Returns true if \p I is a memory instruction in an interleaved-group
  /// of memory accesses that can be vectorized with wide vector loads/stores
  /// and shuffles.
  bool interleavedAccessCanBeWidened(Instruction *I, unsigned VF = 1);

  /// Check if \p Instr belongs to any interleaved access group.
  bool isAccessInterleaved(Instruction *Instr) {
    return InterleaveInfo.isInterleaved(Instr);
  }

  /// Get the interleaved access group that \p Instr belongs to.
  const InterleaveGroup<Instruction> *
  getInterleavedAccessGroup(Instruction *Instr) {
    return InterleaveInfo.getInterleaveGroup(Instr);
  }

  /// Returns true if an interleaved group requires a scalar iteration
  /// to handle accesses with gaps, and there is nothing preventing us from
  /// creating a scalar epilogue.
  bool requiresScalarEpilogue() const {
    return isScalarEpilogueAllowed() && InterleaveInfo.requiresScalarEpilogue();
  }

  /// Returns true if a scalar epilogue is not allowed due to optsize or a
  /// loop hint annotation.
  bool isScalarEpilogueAllowed() const {
    return ScalarEpilogueStatus == CM_ScalarEpilogueAllowed;
  }

  /// Returns true if all loop blocks should be masked to fold tail loop.
  bool foldTailByMasking() const { return FoldTailByMasking; }

  bool blockNeedsPredication(BasicBlock *BB) {
    return foldTailByMasking() || Legal->blockNeedsPredication(BB);
  }

  /// Estimate cost of an intrinsic call instruction CI if it were vectorized
  /// with factor VF.  Return the cost of the instruction, including
  /// scalarization overhead if it's needed.
  unsigned getVectorIntrinsicCost(CallInst *CI, unsigned VF);

  /// Estimate cost of a call instruction CI if it were vectorized with factor
  /// VF. Return the cost of the instruction, including scalarization overhead
  /// if it's needed. The flag NeedToScalarize shows if the call needs to be
  /// scalarized -
  /// i.e. either vector version isn't available, or is too expensive.
  unsigned getVectorCallCost(CallInst *CI, unsigned VF, bool &NeedToScalarize);

  /// Returns true if the target uses scalable vector type.
  bool isScalable() const { return TTI.useScalableVectorType(); }

  /// Invalidates decisions already taken by the cost model.
  void invalidateCostModelingDecisions() {
    WideningDecisions.clear();
    Uniforms.clear();
    Scalars.clear();
  }

private:
  unsigned NumPredStores = 0;

  /// \return An upper bound for the vectorization factor when using scalable
  /// vectors.
  Optional<unsigned> computeFeasibleScalableMaxVF();

  /// \return An upper bound for the vectorization factor, a power-of-2 larger
  /// than zero. One is returned if vectorization should best be avoided due
  /// to cost.
  unsigned computeFeasibleMaxVF(unsigned ConstTripCount);

  /// The vectorization cost is a combination of the cost itself and a boolean
  /// indicating whether any of the contributing operations will actually
  /// operate on
  /// vector values after type legalization in the backend. If this latter value
  /// is
  /// false, then all operations will be scalarized (i.e. no vectorization has
  /// actually taken place).
  using VectorizationCostTy = std::pair<unsigned, bool>;

  /// Returns the expected execution cost. The unit of the cost does
  /// not matter because we use the 'cost' units to compare different
  /// vector widths. The cost that is returned is *not* normalized by
  /// the factor width.
  VectorizationCostTy expectedCost(unsigned VF);

  /// Returns the execution time cost of an instruction for a given vector
  /// width. Vector width of one means scalar.
  VectorizationCostTy getInstructionCost(Instruction *I, unsigned VF);

  /// The cost-computation logic from getInstructionCost which provides
  /// the vector type as an output parameter.
  unsigned getInstructionCost(Instruction *I, unsigned VF, Type *&VectorTy,
                              bool ValidVF);

  /// Calculate vectorization cost of memory instruction \p I.
  unsigned getMemoryInstructionCost(Instruction *I, unsigned VF);

  /// The cost computation for scalarized memory instruction.
  unsigned getMemInstScalarizationCost(Instruction *I, unsigned VF);

  /// The cost computation for interleaving group of memory instructions.
  unsigned getInterleaveGroupCost(Instruction *I, unsigned VF);

  /// The cost computation for Gather/Scatter instruction.
  unsigned getGatherScatterCost(Instruction *I, unsigned VF);

  /// The cost computation for widening instruction \p I with consecutive
  /// memory access.
  unsigned getConsecutiveMemOpCost(Instruction *I, unsigned VF);

  /// The cost calculation for Load/Store instruction \p I with uniform pointer
  /// - Load: scalar load + broadcast. Store: scalar store + (loop invariant
  /// value stored? 0 : extract of last element)
  unsigned getUniformMemOpCost(Instruction *I, unsigned VF);

  /// Estimate the overhead of scalarizing an instruction. This is a
  /// convenience wrapper for the type-based getScalarizationOverhead API.
  unsigned getScalarizationOverhead(Instruction *I, unsigned VF);

  /// Returns whether the instruction is a load or store and will be a emitted
  /// as a vector operation.
  bool isConsecutiveLoadOrStore(Instruction *I);

  /// Returns true if an artificially high cost for emulated masked memrefs
  /// should be used.
  bool useEmulatedMaskMemRefHack(Instruction *I);

  /// Map of scalar integer values to the smallest bitwidth they can be legally
  /// represented as. The vector equivalents of these values should be truncated
  /// to this type.
  MapVector<Instruction *, uint64_t> MinBWs;

  /// A type representing the costs for instructions if they were to be
  /// scalarized rather than vectorized. The entries are Instruction-Cost
  /// pairs.
  using ScalarCostsTy = DenseMap<Instruction *, unsigned>;

  /// A set containing all BasicBlocks that are known to present after
  /// vectorization as a predicated block.
  SmallPtrSet<BasicBlock *, 4> PredicatedBBsAfterVectorization;

  /// Records whether it is allowed to have the original scalar loop execute at
  /// least once. This may be needed as a fallback loop in case runtime
  /// aliasing/dependence checks fail, or to handle the tail/remainder
  /// iterations when the trip count is unknown or doesn't divide by the VF,
  /// or as a peel-loop to handle gaps in interleave-groups.
  /// Under optsize and when the trip count is very small we don't allow any
  /// iterations to execute in the scalar loop.
  ScalarEpilogueLowering ScalarEpilogueStatus = CM_ScalarEpilogueAllowed;

  /// All blocks of loop are to be masked to fold tail of scalar iterations.
  bool FoldTailByMasking = false;

  /// A map holding scalar costs for different vectorization factors. The
  /// presence of a cost for an instruction in the mapping indicates that the
  /// instruction will be scalarized when vectorizing with the associated
  /// vectorization factor. The entries are VF-ScalarCostTy pairs.
  DenseMap<unsigned, ScalarCostsTy> InstsToScalarize;

  /// Holds the instructions known to be uniform after vectorization.
  /// The data is collected per VF.
  DenseMap<unsigned, SmallPtrSet<Instruction *, 4>> Uniforms;

  /// Holds the instructions known to be scalar after vectorization.
  /// The data is collected per VF.
  DenseMap<unsigned, SmallPtrSet<Instruction *, 4>> Scalars;

  /// Holds the instructions (address computations) that are forced to be
  /// scalarized.
  DenseMap<unsigned, SmallPtrSet<Instruction *, 4>> ForcedScalars;

  /// Returns the expected difference in cost from scalarizing the expression
  /// feeding a predicated instruction \p PredInst. The instructions to
  /// scalarize and their scalar costs are collected in \p ScalarCosts. A
  /// non-negative return value implies the expression will be scalarized.
  /// Currently, only single-use chains are considered for scalarization.
  int computePredInstDiscount(Instruction *PredInst, ScalarCostsTy &ScalarCosts,
                              unsigned VF);

  /// Collect the instructions that are uniform after vectorization. An
  /// instruction is uniform if we represent it with a single scalar value in
  /// the vectorized loop corresponding to each vector iteration. Examples of
  /// uniform instructions include pointer operands of consecutive or
  /// interleaved memory accesses. Note that although uniformity implies an
  /// instruction will be scalar, the reverse is not true. In general, a
  /// scalarized instruction will be represented by VF scalar values in the
  /// vectorized loop, each corresponding to an iteration of the original
  /// scalar loop.
  void collectLoopUniforms(unsigned VF);

  /// Collect the instructions that are scalar after vectorization. An
  /// instruction is scalar if it is known to be uniform or will be scalarized
  /// during vectorization. Non-uniform scalarized instructions will be
  /// represented by VF values in the vectorized loop, each corresponding to an
  /// iteration of the original scalar loop.
  void collectLoopScalars(unsigned VF);

  /// Keeps cost model vectorization decision and cost for instructions.
  /// Right now it is used for memory instructions only.
  using DecisionList = DenseMap<std::pair<Instruction *, unsigned>,
                                std::pair<InstWidening, unsigned>>;

  DecisionList WideningDecisions;

  /// Returns true if \p V is expected to be vectorized and it needs to be
  /// extracted.
  bool needsExtract(Value *V, unsigned VF) const {
    Instruction *I = dyn_cast<Instruction>(V);
    if ((VF == 1 && !isScalable()) || !I || !TheLoop->contains(I) ||
        TheLoop->isLoopInvariant(I))
      return false;

    // Assume we can vectorize V (and hence we need extraction) if the
    // scalars are not computed yet. This can happen, because it is called
    // via getScalarizationOverhead from setCostBasedWideningDecision, before
    // the scalars are collected. That should be a safe assumption in most
    // cases, because we check if the operands have vectorizable types
    // beforehand in LoopVectorizationLegality.
    return Scalars.find(VF) == Scalars.end() ||
           !isScalarAfterVectorization(I, VF, true);
  };

  /// Returns a range containing only operands needing to be extracted.
  SmallVector<Value *, 4> filterExtractingOperands(Instruction::op_range Ops,
                                                   unsigned VF) {
    return SmallVector<Value *, 4>(make_filter_range(
        Ops, [this, VF](Value *V) { return this->needsExtract(V, VF); }));
  }

public:
  /// The loop that we evaluate.
  Loop *TheLoop;

  /// Predicated scalar evolution analysis.
  PredicatedScalarEvolution &PSE;

  /// Loop Info analysis.
  LoopInfo *LI;

  /// Vectorization legality.
  LoopVectorizationLegality *Legal;

  /// Vector target information.
  const TargetTransformInfo &TTI;

  /// Target Library Info.
  const TargetLibraryInfo *TLI;

  /// Demanded bits analysis.
  DemandedBits *DB;

  /// Assumption cache.
  AssumptionCache *AC;

  /// Interface to emit optimization remarks.
  OptimizationRemarkEmitter *ORE;

  const Function *TheFunction;

  /// Loop Vectorize Hint.
  const LoopVectorizeHints *Hints;

  /// The interleave access information contains groups of interleaved accesses
  /// with the same stride and close to each other.
  InterleavedAccessInfo &InterleaveInfo;

  /// Values to ignore in the cost model.
  SmallPtrSet<const Value *, 16> ValuesToIgnore;

  /// Values to ignore in the cost model when VF > 1.
  SmallPtrSet<const Value *, 16> VecValuesToIgnore;
};

} // end namespace llvm

// Return true if \p OuterLp is an outer loop annotated with hints for explicit
// vectorization. The loop needs to be annotated with #pragma omp simd
// simdlen(#) or #pragma clang vectorize(enable) vectorize_width(#). If the
// vector length information is not provided, vectorization is not considered
// explicit. Interleave hints are not allowed either. These limitations will be
// relaxed in the future.
// Please, note that we are currently forced to abuse the pragma 'clang
// vectorize' semantics. This pragma provides *auto-vectorization hints*
// (i.e., LV must check that vectorization is legal) whereas pragma 'omp simd'
// provides *explicit vectorization hints* (LV can bypass legal checks and
// assume that vectorization is legal). However, both hints are implemented
// using the same metadata (llvm.loop.vectorize, processed by
// LoopVectorizeHints). This will be fixed in the future when the native IR
// representation for pragma 'omp simd' is introduced.
static bool isExplicitVecOuterLoop(Loop *OuterLp,
                                   OptimizationRemarkEmitter *ORE) {
  assert(!OuterLp->empty() && "This is not an outer loop");
  LoopVectorizeHints Hints(OuterLp, true /*DisableInterleaving*/, *ORE);

  // Only outer loops with an explicit vectorization hint are supported.
  // Unannotated outer loops are ignored.
  if (Hints.getForce() == LoopVectorizeHints::FK_Undefined)
    return false;

  Function *Fn = OuterLp->getHeader()->getParent();
  if (!Hints.allowVectorization(Fn, OuterLp,
                                true /*VectorizeOnlyWhenForced*/)) {
    LLVM_DEBUG(dbgs() << "LV: Loop hints prevent outer loop vectorization.\n");
    return false;
  }

  if (Hints.getInterleave() > 1) {
    // TODO: Interleave support is future work.
    LLVM_DEBUG(dbgs() << "LV: Not vectorizing: Interleave is not supported for "
                         "outer loops.\n");
    Hints.emitRemarkWithHints();
    return false;
  }

  return true;
}

static void collectSupportedLoops(Loop &L, LoopInfo *LI,
                                  OptimizationRemarkEmitter *ORE,
                                  SmallVectorImpl<Loop *> &V) {
  // Collect inner loops and outer loops without irreducible control flow. For
  // now, only collect outer loops that have explicit vectorization hints. If we
  // are stress testing the VPlan H-CFG construction, we collect the outermost
  // loop of every loop nest.
  if (L.empty() || VPlanBuildStressTest ||
      (EnableVPlanNativePath && isExplicitVecOuterLoop(&L, ORE))) {
    LoopBlocksRPO RPOT(&L);
    RPOT.perform(LI);
    if (!containsIrreducibleCFG<const BasicBlock *>(RPOT, *LI)) {
      V.push_back(&L);
      // TODO: Collect inner loops inside marked outer loops in case
      // vectorization fails for the outer loop. Do not invoke
      // 'containsIrreducibleCFG' again for inner loops when the outer loop is
      // already known to be reducible. We can use an inherited attribute for
      // that.
      return;
    }
  }
  for (Loop *InnerL : L)
    collectSupportedLoops(*InnerL, LI, ORE, V);
}

namespace {

/// The LoopVectorize Pass.
struct LoopVectorize : public FunctionPass {
  /// Pass identification, replacement for typeid
  static char ID;

  LoopVectorizePass Impl;

  explicit LoopVectorize(bool InterleaveOnlyWhenForced = false,
                         bool VectorizeOnlyWhenForced = false)
      : FunctionPass(ID),
        Impl({InterleaveOnlyWhenForced, VectorizeOnlyWhenForced}) {
    initializeLoopVectorizePass(*PassRegistry::getPassRegistry());
  }

  bool runOnFunction(Function &F) override {
    if (skipFunction(F))
      return false;

    auto *SE = &getAnalysis<ScalarEvolutionWrapperPass>().getSE();
    auto *LI = &getAnalysis<LoopInfoWrapperPass>().getLoopInfo();
    auto *TTI = &getAnalysis<TargetTransformInfoWrapperPass>().getTTI(F);
    auto *DT = &getAnalysis<DominatorTreeWrapperPass>().getDomTree();
    auto *BFI = &getAnalysis<BlockFrequencyInfoWrapperPass>().getBFI();
    auto *TLIP = getAnalysisIfAvailable<TargetLibraryInfoWrapperPass>();
    auto *TLI = TLIP ? &TLIP->getTLI(F) : nullptr;
    auto *AA = &getAnalysis<AAResultsWrapperPass>().getAAResults();
    auto *AC = &getAnalysis<AssumptionCacheTracker>().getAssumptionCache(F);
    auto *LAA = &getAnalysis<LoopAccessLegacyAnalysis>();
    auto *DB = &getAnalysis<DemandedBitsWrapperPass>().getDemandedBits();
    auto *ORE = &getAnalysis<OptimizationRemarkEmitterWrapperPass>().getORE();
    auto *PSI = &getAnalysis<ProfileSummaryInfoWrapperPass>().getPSI();

    std::function<const LoopAccessInfo &(Loop &)> GetLAA =
        [&](Loop &L) -> const LoopAccessInfo & { return LAA->getInfo(&L); };

    return Impl.runImpl(F, *SE, *LI, *TTI, *DT, *BFI, TLI, *DB, *AA, *AC,
                        GetLAA, *ORE, PSI).MadeAnyChange;
  }

  void getAnalysisUsage(AnalysisUsage &AU) const override {
    AU.addRequired<AssumptionCacheTracker>();
    AU.addRequired<BlockFrequencyInfoWrapperPass>();
    AU.addRequired<DominatorTreeWrapperPass>();
    AU.addRequired<LoopInfoWrapperPass>();
    AU.addRequired<ScalarEvolutionWrapperPass>();
    AU.addRequired<TargetTransformInfoWrapperPass>();
    AU.addRequired<AAResultsWrapperPass>();
    AU.addRequired<LoopAccessLegacyAnalysis>();
    AU.addRequired<DemandedBitsWrapperPass>();
    AU.addRequired<OptimizationRemarkEmitterWrapperPass>();
    AU.addRequired<InjectTLIMappingsLegacy>();

    // We currently do not preserve loopinfo/dominator analyses with outer loop
    // vectorization. Until this is addressed, mark these analyses as preserved
    // only for non-VPlan-native path.
    // TODO: Preserve Loop and Dominator analyses for VPlan-native path.
    if (!EnableVPlanNativePath) {
      AU.addPreserved<LoopInfoWrapperPass>();
      AU.addPreserved<DominatorTreeWrapperPass>();
    }

    AU.addPreserved<BasicAAWrapperPass>();
    AU.addPreserved<GlobalsAAWrapperPass>();
    AU.addRequired<ProfileSummaryInfoWrapperPass>();
  }
};

} // end anonymous namespace

//===----------------------------------------------------------------------===//
// Implementation of LoopVectorizationLegality, InnerLoopVectorizer and
// LoopVectorizationCostModel and LoopVectorizationPlanner.
//===----------------------------------------------------------------------===//

Value *InnerLoopVectorizer::getBroadcastInstrs(Value *V) {
  // We need to place the broadcast of invariant variables outside the loop,
  // but only if it's proven safe to do so. Else, broadcast will be inside
  // vector loop body.
  Instruction *Instr = dyn_cast<Instruction>(V);
  bool SafeToHoist =
      OrigLoop->isLoopInvariant(V) &&
      (!Instr || DT->dominates(Instr->getParent(), LoopVectorPreHeader));
  // Place the code for broadcasting invariant variables in the new preheader.
  IRBuilder<>::InsertPointGuard Guard(Builder);
  if (SafeToHoist)
    Builder.SetInsertPoint(LoopVectorPreHeader->getTerminator());

  // Broadcast the scalar into all locations in the vector.
  Value *Shuf = Builder.CreateVectorSplat({VF, isScalable()}, V, "broadcast");

  return Shuf;
}

void InnerLoopVectorizer::createVectorIntOrFpInductionPHI(
    const InductionDescriptor &II, Value *Step, Instruction *EntryVal) {
  assert((isa<PHINode>(EntryVal) || isa<TruncInst>(EntryVal)) &&
         "Expected either an induction phi-node or a truncate of it!");
  Value *Start = II.getStartValue();

  // Construct the initial value of the vector IV in the vector loop preheader
  auto CurrIP = Builder.saveIP();
  Builder.SetInsertPoint(LoopVectorPreHeader->getTerminator());
  if (isa<TruncInst>(EntryVal)) {
    assert(Start->getType()->isIntegerTy() &&
           "Truncation requires an integer type");
    auto *TruncType = cast<IntegerType>(EntryVal->getType());
    Step = Builder.CreateTrunc(Step, TruncType);
    Start = Builder.CreateCast(Instruction::Trunc, Start, TruncType);
  }
  Value *SplatStart = Builder.CreateVectorSplat({VF, isScalable()}, Start, "");
  Value *SteppedStart =
      getStepVector(SplatStart, 0, Step, II.getInductionOpcode());

  // We create vector phi nodes for both integer and floating-point induction
  // variables. Here, we determine the kind of arithmetic we will perform.
  Instruction::BinaryOps AddOp;
  Instruction::BinaryOps MulOp;
  if (Step->getType()->isIntegerTy()) {
    AddOp = Instruction::Add;
    MulOp = Instruction::Mul;
  } else {
    AddOp = II.getInductionOpcode();
    MulOp = Instruction::FMul;
  }

  // Multiply the vectorization factor by the step using integer or
  // floating-point arithmetic as appropriate.
  Value *ConstVF = getSignedIntOrFpConstant(Step->getType(), VF);
  Value *Mul = addFastMathFlag(Builder.CreateBinOp(MulOp, Step, ConstVF));

  // Create a vector splat to use in the induction update.
  //
  // FIXME: If the step is non-constant, we create the vector splat with
  //        IRBuilder. IRBuilder can constant-fold the multiply, but it doesn't
  //        handle a constant vector splat.
  Value *SplatVF;
  if (!isScalable()) {
    SplatVF = isa<Constant>(Mul)
                  ? ConstantVector::getSplat({VF, false}, cast<Constant>(Mul))
                  : Builder.CreateVectorSplat(VF, Mul);
  } else {
    SplatVF = Builder.CreateVectorSplat(
        {VF, isScalable()},
        Builder.CreateMul(
            Mul, emitVscaleCall(Builder, OrigLoop->getHeader()->getModule(),
                                Mul->getType())),
        "");
  }

  Builder.restoreIP(CurrIP);

  // We may need to add the step a number of times, depending on the unroll
  // factor. The last of those goes into the PHI.
  PHINode *VecInd = PHINode::Create(SteppedStart->getType(), 2, "vec.ind",
                                    &*LoopVectorBody->getFirstInsertionPt());
  VecInd->setDebugLoc(EntryVal->getDebugLoc());
  Instruction *LastInduction = VecInd;
  for (unsigned Part = 0; Part < UF; ++Part) {
    VectorLoopValueMap.setVectorValue(EntryVal, Part, LastInduction);

    if (isa<TruncInst>(EntryVal))
      addMetadata(LastInduction, EntryVal);
    recordVectorLoopValueForInductionCast(II, EntryVal, LastInduction, Part);

    LastInduction = cast<Instruction>(addFastMathFlag(
        Builder.CreateBinOp(AddOp, LastInduction, SplatVF, "step.add")));
    LastInduction->setDebugLoc(EntryVal->getDebugLoc());
  }

  // Move the last step to the end of the latch block. This ensures consistent
  // placement of all induction updates.
  auto *LoopVectorLatch = LI->getLoopFor(LoopVectorBody)->getLoopLatch();
  auto *Br = cast<BranchInst>(LoopVectorLatch->getTerminator());
  auto *ICmp = cast<Instruction>(Br->getCondition());
  LastInduction->moveBefore(ICmp);
  LastInduction->setName("vec.ind.next");

  VecInd->addIncoming(SteppedStart, LoopVectorPreHeader);
  VecInd->addIncoming(LastInduction, LoopVectorLatch);
}

bool InnerLoopVectorizer::shouldScalarizeInstruction(Instruction *I) const {
  return Cost->isScalarAfterVectorization(I, VF) ||
         Cost->isProfitableToScalarize(I, VF);
}

bool InnerLoopVectorizer::needsScalarInduction(Instruction *IV) const {
  if (shouldScalarizeInstruction(IV))
    return true;
  auto isScalarInst = [&](User *U) -> bool {
    auto *I = cast<Instruction>(U);
    return (OrigLoop->contains(I) && shouldScalarizeInstruction(I));
  };
  return llvm::any_of(IV->users(), isScalarInst);
}

void InnerLoopVectorizer::recordVectorLoopValueForInductionCast(
    const InductionDescriptor &ID, const Instruction *EntryVal,
    Value *VectorLoopVal, unsigned Part, unsigned Lane) {
  assert((isa<PHINode>(EntryVal) || isa<TruncInst>(EntryVal)) &&
         "Expected either an induction phi-node or a truncate of it!");

  // This induction variable is not the phi from the original loop but the
  // newly-created IV based on the proof that casted Phi is equal to the
  // uncasted Phi in the vectorized loop (under a runtime guard possibly). It
  // re-uses the same InductionDescriptor that original IV uses but we don't
  // have to do any recording in this case - that is done when original IV is
  // processed.
  if (isa<TruncInst>(EntryVal))
    return;

  const SmallVectorImpl<Instruction *> &Casts = ID.getCastInsts();
  if (Casts.empty())
    return;
  // Only the first Cast instruction in the Casts vector is of interest.
  // The rest of the Casts (if exist) have no uses outside the
  // induction update chain itself.
  Instruction *CastInst = *Casts.begin();
  if (Lane < UINT_MAX)
    VectorLoopValueMap.setScalarValue(CastInst, {Part, Lane}, VectorLoopVal);
  else
    VectorLoopValueMap.setVectorValue(CastInst, Part, VectorLoopVal);
}

void InnerLoopVectorizer::widenIntOrFpInduction(PHINode *IV, TruncInst *Trunc) {
  assert((IV->getType()->isIntegerTy() || IV != OldInduction) &&
         "Primary induction variable must have an integer type");

  auto II = Legal->getInductionVars().find(IV);
  assert(II != Legal->getInductionVars().end() && "IV is not an induction");

  auto ID = II->second;
  assert(IV->getType() == ID.getStartValue()->getType() && "Types must match");

  // The value from the original loop to which we are mapping the new induction
  // variable.
  Instruction *EntryVal = Trunc ? cast<Instruction>(Trunc) : IV;

  auto &DL = OrigLoop->getHeader()->getModule()->getDataLayout();

  // Generate code for the induction step. Note that induction steps are
  // required to be loop-invariant
  auto CreateStepValue = [&](const SCEV *Step) -> Value * {
    assert(PSE.getSE()->isLoopInvariant(Step, OrigLoop) &&
           "Induction step should be loop invariant");
    if (PSE.getSE()->isSCEVable(IV->getType())) {
      SCEVExpander Exp(*PSE.getSE(), DL, "induction");
      return Exp.expandCodeFor(Step, Step->getType(),
                               LoopVectorPreHeader->getTerminator());
    }
    return cast<SCEVUnknown>(Step)->getValue();
  };

  // The scalar value to broadcast. This is derived from the canonical
  // induction variable. If a truncation type is given, truncate the canonical
  // induction variable and step. Otherwise, derive these values from the
  // induction descriptor.
  auto CreateScalarIV = [&](Value *&Step) -> Value * {
    Value *ScalarIV = Induction;
    if (IV != OldInduction) {
      ScalarIV = IV->getType()->isIntegerTy()
                     ? Builder.CreateSExtOrTrunc(Induction, IV->getType())
                     : Builder.CreateCast(Instruction::SIToFP, Induction,
                                          IV->getType());
      ScalarIV = emitTransformedIndex(Builder, ScalarIV, PSE.getSE(), DL, ID);
      ScalarIV->setName("offset.idx");
    }
    if (Trunc) {
      auto *TruncType = cast<IntegerType>(Trunc->getType());
      assert(Step->getType()->isIntegerTy() &&
             "Truncation requires an integer step");
      ScalarIV = Builder.CreateTrunc(ScalarIV, TruncType);
      Step = Builder.CreateTrunc(Step, TruncType);
    }
    return ScalarIV;
  };

  // Create the vector values from the scalar IV, in the absence of creating a
  // vector IV.
  auto CreateSplatIV = [&](Value *ScalarIV, Value *Step) {
    Value *Broadcasted = getBroadcastInstrs(ScalarIV);
    for (unsigned Part = 0; Part < UF; ++Part) {
      Value *EntryPart =
          getStepVector(Broadcasted, VF * Part, Step, ID.getInductionOpcode());
      VectorLoopValueMap.setVectorValue(EntryVal, Part, EntryPart);
      if (Trunc)
        addMetadata(EntryPart, Trunc);
      recordVectorLoopValueForInductionCast(ID, EntryVal, EntryPart, Part);
    }
  };

  // Now do the actual transformations, and start with creating the step value.
  Value *Step = CreateStepValue(ID.getStep());
  if (VF <= 1 && !isScalable()) {
    Value *ScalarIV = CreateScalarIV(Step);
    CreateSplatIV(ScalarIV, Step);
    return;
  }

  // Determine if we want a scalar version of the induction variable. This is
  // true if the induction variable itself is not widened, or if it has at
  // least one user in the loop that is not widened.
  auto NeedsScalarIV = needsScalarInduction(EntryVal);
  if (!NeedsScalarIV) {
    createVectorIntOrFpInductionPHI(ID, Step, EntryVal);
    return;
  }

  // Try to create a new independent vector induction variable. If we can't
  // create the phi node, we will splat the scalar induction variable in each
  // loop iteration.
  if (!shouldScalarizeInstruction(EntryVal)) {
    createVectorIntOrFpInductionPHI(ID, Step, EntryVal);
    Value *ScalarIV = CreateScalarIV(Step);
    // Create scalar steps that can be used by instructions we will later
    // scalarize. Note that the addition of the scalar steps will not increase
    // the number of instructions in the loop in the common case prior to
    // InstCombine. We will be trading one vector extract for each scalar step.
    buildScalarSteps(ScalarIV, Step, EntryVal, ID);
    return;
  }

  // All IV users are scalar instructions, so only emit a scalar IV, not a
  // vectorised IV. Except when we tail-fold, then the splat IV feeds the
  // predicate used by the masked loads/stores.
  Value *ScalarIV = CreateScalarIV(Step);
  if (!Cost->isScalarEpilogueAllowed())
    CreateSplatIV(ScalarIV, Step);
  buildScalarSteps(ScalarIV, Step, EntryVal, ID);
}

Value *InnerLoopVectorizer::getStepVector(Value *Val, int StartIdx, Value *Step,
                                          Instruction::BinaryOps BinOp) {
  // Create and check the types.
  auto *ValVTy = cast<VectorType>(Val->getType());
  unsigned VLen = ValVTy->getNumElements();

  Type *STy = Val->getType()->getScalarType();
  assert((STy->isIntegerTy() || STy->isFloatingPointTy()) &&
         "Induction Step must be an integer or FP");
  assert(Step->getType() == STy && "Step has wrong type");

  if (STy->isIntegerTy()) {
    // Create a vector of consecutive numbers from zero to VF.
    if (isScalable()) {
      // Get the stepvector from intrinsic - <0, 1, 2 ... vscale*VF-1>
      Function *StepVector = Intrinsic::getDeclaration(
          LoopVectorPreHeader->getModule(),
          Intrinsic::experimental_vector_stepvector, Val->getType());
      Value *Indices = Builder.CreateCall(StepVector, {}, "stepvec.base");
      assert(Indices->getType() == Val->getType() && "Invalid consecutive vec");

      if (StartIdx) {
        // here VF = k in <vscale x k x type>. We need to scale StartIdx by
        // vscale, since StartIdx = VF * Part.
        CallInst *Vscale =
            emitVscaleCall(Builder, LoopVectorPreHeader->getModule(), STy);
        Value *ScaledStartIdx = Builder.CreateMul(
            Vscale, ConstantInt::get(STy, StartIdx), "startidx.vscale");
        Value *StartIdxSplat = Builder.CreateVectorSplat(
            {VLen, isScalable()}, ScaledStartIdx, "stepvec.start");
        Indices = Builder.CreateAdd(Indices, StartIdxSplat);
      }

      // FIXME: The newly created binary instructions should contain nsw/nuw
      // flags, which can be found from the original scalar operations.
      if (!isa<Constant>(Step) || !cast<Constant>(Step)->isOneValue()) {
        Step =
            Builder.CreateVectorSplat({VLen, isScalable()}, Step, "splat.step");
        assert(Step->getType() == Val->getType() && "Invalid step vec");
        Step = Builder.CreateMul(Indices, Step, "stepvec.scaled");
      } else {
        Step = Indices;
      }
    } else {
      SmallVector<Constant *, 8> Indices;
      for (unsigned i = 0; i < VLen; ++i)
        Indices.push_back(ConstantInt::get(STy, StartIdx + i));

      // Add the consecutive indices to the vector value.
      Constant *Cv = ConstantVector::get(Indices);
      assert(Cv->getType() == Val->getType() && "Invalid consecutive vec");
      Step = Builder.CreateVectorSplat({VLen, isScalable()}, Step, "");
      assert(Step->getType() == Val->getType() && "Invalid step vec");
      // FIXME: The newly created binary instructions should contain nsw/nuw
      // flags, which can be found from the original scalar operations.
      Step = Builder.CreateMul(Cv, Step);
    }
    // Vectorized induction variable is created by adding broadcasted index and
    // the step vector for each part.
    return Builder.CreateAdd(Val, Step, "induction");
  } else {
    assert(!isScalable() &&
           "Scalable floating induction variable not implemented yet");

    // Floating point induction.
    SmallVector<Constant *, 8> Indices;

    assert((BinOp == Instruction::FAdd || BinOp == Instruction::FSub) &&
           "Binary Opcode should be specified for FP induction");
    // Create a vector of consecutive numbers from zero to VF.
    for (unsigned i = 0; i < VLen; ++i)
      Indices.push_back(ConstantFP::get(STy, (double)(StartIdx + i)));

    // Add the consecutive indices to the vector value.
    Constant *Cv = ConstantVector::get(Indices);

    Step = Builder.CreateVectorSplat({VLen, isScalable()}, Step, "");

    // Floating point operations had to be 'fast' to enable the induction.
    FastMathFlags Flags;
    Flags.setFast();

    Value *MulOp = Builder.CreateFMul(Cv, Step);
    if (isa<Instruction>(MulOp))
      // Have to check, MulOp may be a constant
      cast<Instruction>(MulOp)->setFastMathFlags(Flags);

    Value *BOp = Builder.CreateBinOp(BinOp, Val, MulOp, "induction");
    if (isa<Instruction>(BOp))
      cast<Instruction>(BOp)->setFastMathFlags(Flags);
    return BOp;
  }
}

void InnerLoopVectorizer::buildScalarSteps(Value *ScalarIV, Value *Step,
                                           Instruction *EntryVal,
                                           const InductionDescriptor &ID) {
  // We shouldn't have to build scalar steps if we aren't vectorizing.
  bool ValidVF = VF > 1 || (VF == 1 && isScalable());
  assert(ValidVF && "VF should be greater than one");

  // Get the value type and ensure it and the step have the same integer type.
  Type *ScalarIVTy = ScalarIV->getType()->getScalarType();
  assert(ScalarIVTy == Step->getType() &&
         "Val and Step should have the same type");

  // We build scalar steps for both integer and floating-point induction
  // variables. Here, we determine the kind of arithmetic we will perform.
  Instruction::BinaryOps AddOp;
  Instruction::BinaryOps MulOp;
  if (ScalarIVTy->isIntegerTy()) {
    AddOp = Instruction::Add;
    MulOp = Instruction::Mul;
  } else {
    AddOp = ID.getInductionOpcode();
    MulOp = Instruction::FMul;
  }

  // Determine the number of scalars we need to generate for each unroll
  // iteration. If EntryVal is uniform, we only need to generate the first
  // lane. Otherwise, we generate all VF values.
  // If using scalable vectors, scalar can be generated only if EntryVal is
  // uniform. If it is not uniform, actual VF (VF * vscale) is unknown and we
  // cannot generate all VF scalar values.
  unsigned Lanes = 0;
  if (Cost->isUniformAfterVectorization(cast<Instruction>(EntryVal), VF)) {
    Lanes = 1;
  } else {
    if (!isScalable())
      Lanes = VF;
  }
  // Compute the scalar steps and save the results in VectorLoopValueMap.
  for (unsigned Part = 0; Part < UF; ++Part) {
    for (unsigned Lane = 0; Lane < Lanes; ++Lane) {
      auto *StartIdx = getSignedIntOrFpConstant(ScalarIVTy, VF * Part + Lane);
      auto *Mul = addFastMathFlag(Builder.CreateBinOp(MulOp, StartIdx, Step));
      auto *Add = addFastMathFlag(Builder.CreateBinOp(AddOp, ScalarIV, Mul));
      VectorLoopValueMap.setScalarValue(EntryVal, {Part, Lane}, Add);
      recordVectorLoopValueForInductionCast(ID, EntryVal, Add, Part, Lane);
    }
  }
}

Value *InnerLoopVectorizer::getOrCreateVectorValue(Value *V, unsigned Part) {
  assert(V != Induction && "The new induction variable should not be used.");
  assert(!V->getType()->isVectorTy() && "Can't widen a vector");
  assert(!V->getType()->isVoidTy() && "Type does not produce a value");

  // If we have a stride that is replaced by one, do it here. Defer this for
  // the VPlan-native path until we start running Legal checks in that path.
  if (!EnableVPlanNativePath && Legal->hasStride(V))
    V = ConstantInt::get(V->getType(), 1);

  // If we have a vector mapped to this value, return it.
  if (VectorLoopValueMap.hasVectorValue(V, Part))
    return VectorLoopValueMap.getVectorValue(V, Part);

  // If the value has not been vectorized, check if it has been scalarized
  // instead. If it has been scalarized, and we actually need the value in
  // vector form, we will construct the vector values on demand.
  if (VectorLoopValueMap.hasAnyScalarValue(V)) {
    Value *ScalarValue = VectorLoopValueMap.getScalarValue(V, {Part, 0});

    // If we've scalarized a value, that value should be an instruction.
    auto *I = cast<Instruction>(V);

    // If we aren't vectorizing, we can just copy the scalar map values over to
    // the vector map.
    if (VF == 1 && !isScalable()) {
      VectorLoopValueMap.setVectorValue(V, Part, ScalarValue);
      return ScalarValue;
    }

    // Get the last scalar instruction we generated for V and Part. If the value
    // is known to be uniform after vectorization, this corresponds to lane zero
    // of the Part unroll iteration. Otherwise, the last instruction is the one
    // we created for the last vector lane of the Part unroll iteration.
    unsigned LastLane = Cost->isUniformAfterVectorization(I, VF) ? 0 : VF - 1;
    auto *LastInst = cast<Instruction>(
        VectorLoopValueMap.getScalarValue(V, {Part, LastLane}));

    // Set the insert point after the last scalarized instruction. This ensures
    // the insertelement sequence will directly follow the scalar definitions.
    auto OldIP = Builder.saveIP();
    auto NewIP = std::next(BasicBlock::iterator(LastInst));
    Builder.SetInsertPoint(&*NewIP);

    // However, if we are vectorizing, we need to construct the vector values.
    // If the value is known to be uniform after vectorization, we can just
    // broadcast the scalar value corresponding to lane zero for each unroll
    // iteration. Otherwise, we construct the vector values using insertelement
    // instructions. Since the resulting vectors are stored in
    // VectorLoopValueMap, we will only generate the insertelements once.
    Value *VectorValue = nullptr;
    if (Cost->isUniformAfterVectorization(I, VF)) {
      VectorValue = getBroadcastInstrs(ScalarValue);
      VectorLoopValueMap.setVectorValue(V, Part, VectorValue);
    } else {
      // Initialize packing with insertelements to start from undef.
      Value *Undef = UndefValue::get(
          VectorType::get(V->getType(), VF, Cost->isScalable()));
      VectorLoopValueMap.setVectorValue(V, Part, Undef);
      for (unsigned Lane = 0; Lane < VF; ++Lane)
        packScalarIntoVectorValue(V, {Part, Lane});
      VectorValue = VectorLoopValueMap.getVectorValue(V, Part);
    }
    Builder.restoreIP(OldIP);
    return VectorValue;
  }

  // If this scalar is unknown, assume that it is a constant or that it is
  // loop invariant. Broadcast V and save the value for future uses.
  Value *B = getBroadcastInstrs(V);
  VectorLoopValueMap.setVectorValue(V, Part, B);
  return B;
}

Value *
InnerLoopVectorizer::getOrCreateScalarValue(Value *V,
                                            const VPIteration &Instance) {
  // If the value is not an instruction contained in the loop, it should
  // already be scalar.
  if (OrigLoop->isLoopInvariant(V))
    return V;

  assert(Instance.Lane > 0
             ? !Cost->isUniformAfterVectorization(cast<Instruction>(V), VF)
             : true && "Uniform values only have lane zero");

  // If the value from the original loop has not been vectorized, it is
  // represented by UF x VF scalar values in the new loop. Return the requested
  // scalar value.
  if (VectorLoopValueMap.hasScalarValue(V, Instance))
    return VectorLoopValueMap.getScalarValue(V, Instance);

  // If the value has not been scalarized, get its entry in VectorLoopValueMap
  // for the given unroll part. If this entry is not a vector type (i.e., the
  // vectorization factor is one), there is no need to generate an
  // extractelement instruction.
  auto *U = getOrCreateVectorValue(V, Instance.Part);
  if (!U->getType()->isVectorTy()) {
    assert(VF == 1 && !isScalable() &&
           "Value not scalarized has non-vector type");
    return U;
  }

  // Otherwise, the value from the original loop has been vectorized and is
  // represented by UF vector values. Extract and return the requested scalar
  // value from the appropriate vector lane.
  return Builder.CreateExtractElement(U, Builder.getInt32(Instance.Lane));
}

void InnerLoopVectorizer::packScalarIntoVectorValue(
    Value *V, const VPIteration &Instance) {
  assert(V != Induction && "The new induction variable should not be used.");
  assert(!V->getType()->isVectorTy() && "Can't pack a vector");
  assert(!V->getType()->isVoidTy() && "Type does not produce a value");

  Value *ScalarInst = VectorLoopValueMap.getScalarValue(V, Instance);
  Value *VectorValue = VectorLoopValueMap.getVectorValue(V, Instance.Part);
  VectorValue = Builder.CreateInsertElement(VectorValue, ScalarInst,
                                            Builder.getInt32(Instance.Lane));
  VectorLoopValueMap.resetVectorValue(V, Instance.Part, VectorValue);
}

Value *InnerLoopVectorizer::reverseVector(Value *Vec) {
  assert(Vec->getType()->isVectorTy() && "Invalid type");

  if (isa<ScalableVectorType>(Vec->getType())) {
    Function *ReverseFunc = Intrinsic::getDeclaration(
        LoopVectorPreHeader->getModule(),
        Intrinsic::experimental_vector_reverse, {Vec->getType()});
    return Builder.CreateCall(ReverseFunc, {Vec}, "reverse");
  }

  SmallVector<int, 8> ShuffleMask;
  for (unsigned i = 0; i < VF; ++i)
    ShuffleMask.push_back(VF - i - 1);

  return Builder.CreateShuffleVector(Vec, UndefValue::get(Vec->getType()),
                                     ShuffleMask, "reverse");
}

bool InnerLoopVectorizer::preferPredicatedVectorOps() const {
  return Cost->foldTailByMasking() && TTI->preferPredicatedVectorOps();
}

// Return whether we allow using masked interleave-groups (for dealing with
// strided loads/stores that reside in predicated blocks, or for dealing
// with gaps).
static bool useMaskedInterleavedAccesses(const TargetTransformInfo &TTI) {
  // If an override option has been passed in for interleaved accesses, use it.
  if (EnableMaskedInterleavedMemAccesses.getNumOccurrences() > 0)
    return EnableMaskedInterleavedMemAccesses;

  return TTI.enableMaskedInterleavedAccessVectorization();
}

// Try to vectorize the interleave group that \p Instr belongs to.
//
// E.g. Translate following interleaved load group (factor = 3):
//   for (i = 0; i < N; i+=3) {
//     R = Pic[i];             // Member of index 0
//     G = Pic[i+1];           // Member of index 1
//     B = Pic[i+2];           // Member of index 2
//     ... // do something to R, G, B
//   }
// To:
//   %wide.vec = load <12 x i32>                       ; Read 4 tuples of R,G,B
//   %R.vec = shuffle %wide.vec, undef, <0, 3, 6, 9>   ; R elements
//   %G.vec = shuffle %wide.vec, undef, <1, 4, 7, 10>  ; G elements
//   %B.vec = shuffle %wide.vec, undef, <2, 5, 8, 11>  ; B elements
//
// Or translate following interleaved store group (factor = 3):
//   for (i = 0; i < N; i+=3) {
//     ... do something to R, G, B
//     Pic[i]   = R;           // Member of index 0
//     Pic[i+1] = G;           // Member of index 1
//     Pic[i+2] = B;           // Member of index 2
//   }
// To:
//   %R_G.vec = shuffle %R.vec, %G.vec, <0, 1, 2, ..., 7>
//   %B_U.vec = shuffle %B.vec, undef, <0, 1, 2, 3, u, u, u, u>
//   %interleaved.vec = shuffle %R_G.vec, %B_U.vec,
//        <0, 4, 8, 1, 5, 9, 2, 6, 10, 3, 7, 11>    ; Interleave R,G,B elements
//   store <12 x i32> %interleaved.vec              ; Write 4 tuples of R,G,B
void InnerLoopVectorizer::vectorizeInterleaveGroup(
    const InterleaveGroup<Instruction> *Group, VPTransformState &State,
    VPValue *Addr, VPValue *BlockInMask) {
  Instruction *Instr = Group->getInsertPos();
  const DataLayout &DL = Instr->getModule()->getDataLayout();

  // Prepare for the vector type of the interleaved load/store.
  Type *ScalarTy = getMemInstValueType(Instr);
  unsigned InterleaveFactor = Group->getFactor();
  auto *VecTy =
      VectorType::get(ScalarTy, InterleaveFactor * VF, Cost->isScalable());

  // Prepare for the new pointers.
  SmallVector<Value *, 2> AddrParts;
  unsigned Index = Group->getIndex(Instr);

  // TODO: extend the masked interleaved-group support to reversed access.
  assert((!BlockInMask || !Group->isReverse()) &&
         "Reversed masked interleave-group not supported.");

  // If the group is reverse, adjust the index to refer to the last vector lane
  // instead of the first. We adjust the index from the first vector lane,
  // rather than directly getting the pointer for lane VF - 1, because the
  // pointer operand of the interleaved access is supposed to be uniform. For
  // uniform instructions, we're only required to generate a value for the
  // first vector lane in each unroll iteration.
  if (Group->isReverse())
    Index += (VF - 1) * Group->getFactor();

  for (unsigned Part = 0; Part < UF; Part++) {
    Value *AddrPart = State.get(Addr, {Part, 0});
    setDebugLocFromInst(Builder, AddrPart);

    // Notice current instruction could be any index. Need to adjust the address
    // to the member of index 0.
    //
    // E.g.  a = A[i+1];     // Member of index 1 (Current instruction)
    //       b = A[i];       // Member of index 0
    // Current pointer is pointed to A[i+1], adjust it to A[i].
    //
    // E.g.  A[i+1] = a;     // Member of index 1
    //       A[i]   = b;     // Member of index 0
    //       A[i+2] = c;     // Member of index 2 (Current instruction)
    // Current pointer is pointed to A[i+2], adjust it to A[i].

    bool InBounds = false;
    if (auto *gep = dyn_cast<GetElementPtrInst>(AddrPart->stripPointerCasts()))
      InBounds = gep->isInBounds();
    AddrPart = Builder.CreateGEP(ScalarTy, AddrPart, Builder.getInt32(-Index));
    cast<GetElementPtrInst>(AddrPart)->setIsInBounds(InBounds);

    // Cast to the vector pointer type.
    unsigned AddressSpace = AddrPart->getType()->getPointerAddressSpace();
    Type *PtrTy = VecTy->getPointerTo(AddressSpace);
    AddrParts.push_back(Builder.CreateBitCast(AddrPart, PtrTy));
  }

  setDebugLocFromInst(Builder, Instr);
  Value *UndefVec = UndefValue::get(VecTy);

  Value *MaskForGaps = nullptr;
  if (Group->requiresScalarEpilogue() && !Cost->isScalarEpilogueAllowed()) {
    MaskForGaps = createBitMaskForGaps(Builder, VF, *Group);
    assert(MaskForGaps && "Mask for Gaps is required but it is null");
  }

  // Vectorize the interleaved load group.
  if (isa<LoadInst>(Instr)) {
    // For each unroll part, create a wide load for the group.
    SmallVector<Value *, 2> NewLoads;
    for (unsigned Part = 0; Part < UF; Part++) {
      Instruction *NewLoad;
      if (BlockInMask || MaskForGaps) {
        assert(useMaskedInterleavedAccesses(*TTI) &&
               "masked interleaved groups are not allowed.");
        Value *GroupMask = MaskForGaps;
        if (BlockInMask) {
          Value *BlockInMaskPart = State.get(BlockInMask, Part);
          auto *Undefs = UndefValue::get(BlockInMaskPart->getType());
          Value *ShuffledMask = Builder.CreateShuffleVector(
              BlockInMaskPart, Undefs,
              createReplicatedMask(InterleaveFactor, VF), "interleaved.mask");
          GroupMask = MaskForGaps
                          ? Builder.CreateBinOp(Instruction::And, ShuffledMask,
                                                MaskForGaps)
                          : ShuffledMask;
        }
        NewLoad =
            Builder.CreateMaskedLoad(AddrParts[Part], Group->getAlign(),
                                     GroupMask, UndefVec, "wide.masked.vec");
      }
      else
        NewLoad = Builder.CreateAlignedLoad(VecTy, AddrParts[Part],
                                            Group->getAlign(), "wide.vec");
      Group->addMetadata(NewLoad);
      NewLoads.push_back(NewLoad);
    }

    // For each member in the group, shuffle out the appropriate data from the
    // wide loads.
    for (unsigned I = 0; I < InterleaveFactor; ++I) {
      Instruction *Member = Group->getMember(I);

      // Skip the gaps in the group.
      if (!Member)
        continue;

      auto StrideMask = createStrideMask(I, InterleaveFactor, VF);
      for (unsigned Part = 0; Part < UF; Part++) {
        Value *StridedVec = Builder.CreateShuffleVector(
            NewLoads[Part], UndefVec, StrideMask, "strided.vec");

        // If this member has different type, cast the result type.
        if (Member->getType() != ScalarTy) {
          VectorType *OtherVTy =
              VectorType::get(Member->getType(), VF, Cost->isScalable());
          StridedVec = createBitOrPointerCast(StridedVec, OtherVTy, DL);
        }

        if (Group->isReverse())
          StridedVec = reverseVector(StridedVec);

        VectorLoopValueMap.setVectorValue(Member, Part, StridedVec);
      }
    }
    return;
  }

  // The sub vector type for current instruction.
  auto *SubVT = VectorType::get(ScalarTy, VF, Cost->isScalable());

  // Vectorize the interleaved store group.
  for (unsigned Part = 0; Part < UF; Part++) {
    // Collect the stored vector from each member.
    SmallVector<Value *, 4> StoredVecs;
    for (unsigned i = 0; i < InterleaveFactor; i++) {
      // Interleaved store group doesn't allow a gap, so each index has a member
      Instruction *Member = Group->getMember(i);
      assert(Member && "Fail to get a member from an interleaved store group");

      Value *StoredVec = getOrCreateVectorValue(
          cast<StoreInst>(Member)->getValueOperand(), Part);
      if (Group->isReverse())
        StoredVec = reverseVector(StoredVec);

      // If this member has different type, cast it to a unified type.

      if (StoredVec->getType() != SubVT)
        StoredVec = createBitOrPointerCast(StoredVec, SubVT, DL);

      StoredVecs.push_back(StoredVec);
    }

    // Concatenate all vectors into a wide vector.
    Value *WideVec = concatenateVectors(Builder, StoredVecs);

    // Interleave the elements in the wide vector.
    Value *IVec = Builder.CreateShuffleVector(
        WideVec, UndefVec, createInterleaveMask(VF, InterleaveFactor),
        "interleaved.vec");

    Instruction *NewStoreInstr;
    if (BlockInMask) {
      Value *BlockInMaskPart = State.get(BlockInMask, Part);
      auto *Undefs = UndefValue::get(BlockInMaskPart->getType());
      Value *ShuffledMask = Builder.CreateShuffleVector(
          BlockInMaskPart, Undefs, createReplicatedMask(InterleaveFactor, VF),
          "interleaved.mask");
      NewStoreInstr = Builder.CreateMaskedStore(
          IVec, AddrParts[Part], Group->getAlign(), ShuffledMask);
    }
    else
      NewStoreInstr =
          Builder.CreateAlignedStore(IVec, AddrParts[Part], Group->getAlign());

    Group->addMetadata(NewStoreInstr);
  }
}

void InnerLoopVectorizer::vectorizeMemoryInstruction(Instruction *Instr,
                                                     VPTransformState &State,
                                                     VPValue *Addr,
                                                     VPValue *StoredValue,
                                                     VPValue *BlockInMask,
                                                     VPValue *EVL) {
  // Attempt to issue a wide load.
  LoadInst *LI = dyn_cast<LoadInst>(Instr);
  StoreInst *SI = dyn_cast<StoreInst>(Instr);

  assert((LI || SI) && "Invalid Load/Store instruction");
  assert((!SI || StoredValue) && "No stored value provided for widened store");
  assert((!LI || !StoredValue) && "Stored value provided for widened load");

  LoopVectorizationCostModel::InstWidening Decision =
      Cost->getWideningDecision(Instr, VF);
  assert((Decision == LoopVectorizationCostModel::CM_Widen ||
          Decision == LoopVectorizationCostModel::CM_Widen_Reverse ||
          Decision == LoopVectorizationCostModel::CM_GatherScatter) &&
         "CM decision is not to widen the memory instruction");

  Type *ScalarDataTy = getMemInstValueType(Instr);
  auto *DataTy = VectorType::get(ScalarDataTy, VF, isScalable());
  const Align Alignment = getLoadStoreAlignment(Instr);

  // Determine if the pointer operand of the access is either consecutive or
  // reverse consecutive.
  bool Reverse = (Decision == LoopVectorizationCostModel::CM_Widen_Reverse);
  bool ConsecutiveStride =
      Reverse || (Decision == LoopVectorizationCostModel::CM_Widen);
  bool CreateGatherScatter =
      (Decision == LoopVectorizationCostModel::CM_GatherScatter);

  // Either Ptr feeds a vector load/store, or a vector GEP should feed a vector
  // gather/scatter. Otherwise Decision should have been to Scalarize.
  assert((ConsecutiveStride || CreateGatherScatter) &&
         "The instruction should be scalarized");
  (void)ConsecutiveStride;

  VectorParts BlockInMaskParts(UF);
  bool isMaskRequired = BlockInMask;
  if (isMaskRequired)
    for (unsigned Part = 0; Part < UF; ++Part)
      BlockInMaskParts[Part] = State.get(BlockInMask, Part);

  const auto CreateVecPtr = [&](unsigned Part, Value *Ptr) -> Value * {
    // Calculate the pointer for the specific unroll-part.
    GetElementPtrInst *PartPtr = nullptr;

    bool InBounds = false;
    if (auto *gep = dyn_cast<GetElementPtrInst>(Ptr->stripPointerCasts()))
      InBounds = gep->isInBounds();

    if (Reverse) {
      // If the address is consecutive but reversed, then the
      // wide store needs to start at the last vector element.
      Value *ScaledVF = nullptr;
      if (isScalable()) {
        CallInst *Vscale =
            emitVscaleCall(Builder, Instr->getModule(),
                           Type::getInt32Ty(ScalarDataTy->getContext()));
        ScaledVF = Builder.CreateMul(Builder.getInt32(VF), Vscale);
      }
      Value *Index = isScalable()
                         ? Builder.CreateMul(ScaledVF, Builder.getInt32(-Part))
                         : Builder.getInt32(-Part * VF);
      PartPtr =
          cast<GetElementPtrInst>(Builder.CreateGEP(ScalarDataTy, Ptr, Index));
      PartPtr->setIsInBounds(InBounds);
      Value *RevIndex = isScalable()
                            ? Builder.CreateSub(Builder.getInt32(1), ScaledVF)
                            : Builder.getInt32(1 - VF);
      PartPtr = cast<GetElementPtrInst>(
          Builder.CreateGEP(ScalarDataTy, PartPtr, RevIndex));
      PartPtr->setIsInBounds(InBounds);
      if (isMaskRequired) // Reverse of a null all-one mask is a null mask.
        BlockInMaskParts[Part] = reverseVector(BlockInMaskParts[Part]);
    } else {
      PartPtr = cast<GetElementPtrInst>(
          Builder.CreateGEP(ScalarDataTy, Ptr, Builder.getInt32(Part * VF)));
      PartPtr->setIsInBounds(InBounds);
    }

    unsigned AddressSpace = Ptr->getType()->getPointerAddressSpace();
    return Builder.CreateBitCast(PartPtr, DataTy->getPointerTo(AddressSpace));
  };

  auto MaskValue = [&](unsigned Part, ElementCount EC) -> Value * {
    // The outermost mask can be lowered as an all ones mask when using
    // EVL.
    if (isa<VPInstruction>(BlockInMask) &&
        cast<VPInstruction>(BlockInMask)->getOpcode() == VPInstruction::ICmpULE)
      return Builder.getTrueVector(EC);
    else
      return BlockInMaskParts[Part];
  };

  // Handle Stores:
  if (SI) {
    setDebugLocFromInst(Builder, SI);

    for (unsigned Part = 0; Part < UF; ++Part) {
      Instruction *NewSI = nullptr;
      Value *StoredVal = State.get(StoredValue, Part);
      // If EVL is not nullptr, then EVL must be a valid value set during plan
      // creation, possibly default value = whole vector register length. EVL is
      // created only if TTI prefers predicated vectorization, thus if EVL is
      // not nullptr it also implies preference for predicated vectorization.
      Value *EVLPart = EVL ? State.get(EVL, Part) : nullptr;
      if (CreateGatherScatter) {
        if (EVLPart) {
          Value *VectorGep = State.get(Addr, Part);
          auto PtrsTy = cast<VectorType>(VectorGep->getType());
          auto DataTy = cast<VectorType>(StoredVal->getType());
          ElementCount NumElts = PtrsTy->getElementCount();
          // Conservatively use the mask emitted by VPlan instead of all-ones.
          Value *BlockInMaskPart = isMaskRequired
                                       ? BlockInMaskParts[Part]
                                       : Builder.getTrueVector(NumElts);
          Value *EVLPartTrunc = Builder.CreateTrunc(
              EVLPart, Type::getInt32Ty(VectorGep->getType()->getContext()));
          Value *Operands[] = {StoredVal, VectorGep,
                               Builder.getInt32(Alignment.value()),
                               BlockInMaskPart, EVLPartTrunc};
          NewSI = Builder.CreateIntrinsic(Intrinsic::vp_scatter,
                                          {DataTy, PtrsTy}, Operands);

        } else {
          Value *MaskPart = isMaskRequired ? BlockInMaskParts[Part] : nullptr;
          Value *VectorGep = State.get(Addr, Part);
          NewSI = Builder.CreateMaskedScatter(StoredVal, VectorGep, Alignment,
                                              MaskPart);
        }
      } else {
        if (Reverse) {
          // If we store to reverse consecutive memory locations, then we need
          // to reverse the order of elements in the stored value.
          StoredVal = reverseVector(StoredVal);
          // We don't want to update the value in the map as it might be used in
          // another expression. So don't call resetVectorValue(StoredVal).
        }
        auto *VecPtr = CreateVecPtr(Part, State.get(Addr, {0, 0}));
        // if EVLPart is not null, we can vectorize using predicated
        // intrinsic.
        if (EVLPart) {
          VectorType *StoredValTy = cast<VectorType>(StoredVal->getType());
          Function *VPIntr = Intrinsic::getDeclaration(
              LoopVectorPreHeader->getModule(), Intrinsic::vp_store,
              {StoredValTy, VecPtr->getType()});
          Value *BlockInMaskPart =
              isMaskRequired
                  ? MaskValue(Part, StoredValTy->getElementCount())
                  : Builder.getTrueVector(StoredValTy->getElementCount());

          Value *EVLPartTrunc = Builder.CreateTrunc(
              EVLPart, Type::getInt32Ty(VecPtr->getType()->getContext()));
          NewSI = Builder.CreateCall(
              VPIntr, {StoredVal, VecPtr, Builder.getInt32(Alignment.value()),
                       BlockInMaskPart, EVLPartTrunc});
        } else if (isMaskRequired)
          NewSI = Builder.CreateMaskedStore(StoredVal, VecPtr, Alignment,
                                            BlockInMaskParts[Part]);
        else
          NewSI = Builder.CreateAlignedStore(StoredVal, VecPtr, Alignment);
      }
      addMetadata(NewSI, SI);
    }
    return;
  }

  // Handle loads.
  assert(LI && "Must have a load instruction");
  setDebugLocFromInst(Builder, LI);
  for (unsigned Part = 0; Part < UF; ++Part) {
    Value *NewLI;
    Value *EVLPart = EVL ? State.get(EVL, Part) : nullptr;
    if (CreateGatherScatter) {
      if (EVLPart) {
        Value *VectorGep = State.get(Addr, Part);
        auto PtrsTy = cast<VectorType>(VectorGep->getType());
        auto PtrTy = cast<PointerType>(PtrsTy->getElementType());
        ElementCount NumElts = PtrsTy->getElementCount();
        Type *DataTy = VectorType::get(PtrTy->getElementType(), NumElts);
        // Conservatively use the mask emitted by VPlan instead of all-ones.
        Value *BlockInMaskPart = isMaskRequired
                                     ? BlockInMaskParts[Part]
                                     : Builder.getTrueVector(NumElts);
        Value *EVLPartTrunc = Builder.CreateTrunc(
            EVLPart, Type::getInt32Ty(DataTy->getContext()));
        Value *Operands[] = {VectorGep, Builder.getInt32(Alignment.value()),
                             BlockInMaskPart, EVLPartTrunc};
        NewLI = Builder.CreateIntrinsic(Intrinsic::vp_gather, {DataTy, PtrsTy},
                                        Operands, nullptr, "vp.gather");
      } else {
        Value *MaskPart = isMaskRequired ? BlockInMaskParts[Part] : nullptr;
        Value *VectorGep = State.get(Addr, Part);
        NewLI = Builder.CreateMaskedGather(VectorGep, Alignment, MaskPart,
                                           nullptr, "wide.masked.gather");
        addMetadata(NewLI, LI);
      }
    } else {
      auto *VecPtr = CreateVecPtr(Part, State.get(Addr, {0, 0}));
      // if EVLPart is not null, we can vectorize using predicated
      // intrinsic.
      if (EVLPart) {
        Function *VPIntr = Intrinsic::getDeclaration(
            LoopVectorPreHeader->getModule(), Intrinsic::vp_load,
            {VecPtr->getType()->getPointerElementType(), VecPtr->getType()});

        VectorType *VecTy =
            cast<VectorType>(VecPtr->getType()->getPointerElementType());
        Value *BlockInMaskPart =
            isMaskRequired ? MaskValue(Part, VecTy->getElementCount())
                           : Builder.getTrueVector(VecTy->getElementCount());

        Value *EVLPartTrunc = Builder.CreateTrunc(
            EVLPart, Type::getInt32Ty(VecPtr->getType()->getContext()));
        NewLI = Builder.CreateCall(VPIntr,
                                   {VecPtr, Builder.getInt32(Alignment.value()),
                                    BlockInMaskPart, EVLPartTrunc},
                                   "vp.op.load");
      } else if (isMaskRequired)
          NewLI = Builder.CreateMaskedLoad(
              VecPtr, Alignment, BlockInMaskParts[Part],
              UndefValue::get(DataTy), "wide.masked.load");
      else
        NewLI =
            Builder.CreateAlignedLoad(DataTy, VecPtr, Alignment, "wide.load");

      // Add metadata to the load, but setVectorValue to the reverse shuffle.
      addMetadata(NewLI, LI);
      if (Reverse)
        NewLI = reverseVector(NewLI);
    }
    VectorLoopValueMap.setVectorValue(Instr, Part, NewLI);
  }
}

void InnerLoopVectorizer::scalarizeInstruction(Instruction *Instr, VPUser &User,
                                               const VPIteration &Instance,
                                               bool IfPredicateInstr,
                                               VPTransformState &State) {
  assert(!Instr->getType()->isAggregateType() && "Can't handle vectors");

  setDebugLocFromInst(Builder, Instr);

  // Does this instruction return a value ?
  bool IsVoidRetTy = Instr->getType()->isVoidTy();

  Instruction *Cloned = Instr->clone();
  if (!IsVoidRetTy)
    Cloned->setName(Instr->getName() + ".cloned");

  // Replace the operands of the cloned instructions with their scalar
  // equivalents in the new loop.
  for (unsigned op = 0, e = User.getNumOperands(); op != e; ++op) {
    auto *NewOp = State.get(User.getOperand(op), Instance);
    Cloned->setOperand(op, NewOp);
  }
  addNewMetadata(Cloned, Instr);

  // Place the cloned scalar in the new loop.
  Builder.Insert(Cloned);

  // Add the cloned scalar to the scalar map entry.
  VectorLoopValueMap.setScalarValue(Instr, Instance, Cloned);

  // If we just cloned a new assumption, add it the assumption cache.
  if (auto *II = dyn_cast<IntrinsicInst>(Cloned))
    if (II->getIntrinsicID() == Intrinsic::assume)
      AC->registerAssumption(II);

  // End if-block.
  if (IfPredicateInstr)
    PredicatedInstructions.push_back(Cloned);
}

PHINode *InnerLoopVectorizer::createInductionVariable(Loop *L, Value *Start,
                                                      Value *End, Value *Step,
                                                      Instruction *DL) {
  BasicBlock *Header = L->getHeader();
  BasicBlock *Latch = L->getLoopLatch();
  // As we're just creating this loop, it's possible no latch exists
  // yet. If so, use the header as this will be a single block loop.
  if (!Latch)
    Latch = Header;

  IRBuilder<> Builder(&*Header->getFirstInsertionPt());
  Instruction *OldInst = getDebugLocFromInstOrOperands(OldInduction);
  setDebugLocFromInst(Builder, OldInst);
  auto *Induction = Builder.CreatePHI(Start->getType(), 2, "index");

  Builder.SetInsertPoint(Latch->getTerminator());
  setDebugLocFromInst(Builder, OldInst);

  // Create i+1 and fill the PHINode.
  // If using scalable vectors, multiply step size by vscale.
  // If using predicated vector ops, index.next will be later fixed to
  // index.next = index + EVL (EVL is the result from call to vsetvl)
  // At that point index.vscale def will be dead.
  Value *ScaleStep = Step;
  if (TTI->useScalableVectorType() && !preferPredicatedVectorOps()) {
    Function *VscaleFunc = Intrinsic::getDeclaration(
        Header->getModule(), Intrinsic::vscale,
        Step->getType());
    CallInst *VscaleFuncCall = Builder.CreateCall(VscaleFunc, {});
    ScaleStep = Builder.CreateMul(VscaleFuncCall, Step, "index.vscale");
  }
  NextIndex =
      cast<Instruction>(Builder.CreateAdd(Induction, ScaleStep, "index.next"));
  Induction->addIncoming(Start, L->getLoopPreheader());
  Induction->addIncoming(NextIndex, Latch);
  // Create the compare.
  Value *ICmp = Builder.CreateICmpEQ(NextIndex, End);
  Builder.CreateCondBr(ICmp, L->getExitBlock(), Header);

  // Now we have two terminators. Remove the old one from the block.
  Latch->getTerminator()->eraseFromParent();

  return Induction;
}

Value *InnerLoopVectorizer::getOrCreateTripCount(Loop *L) {
  if (TripCount)
    return TripCount;

  assert(L && "Create Trip Count for null loop.");
  IRBuilder<> Builder(L->getLoopPreheader()->getTerminator());
  // Find the loop boundaries.
  ScalarEvolution *SE = PSE.getSE();
  const SCEV *BackedgeTakenCount = PSE.getBackedgeTakenCount();
  assert(BackedgeTakenCount != SE->getCouldNotCompute() &&
         "Invalid loop count");

  Type *IdxTy = Legal->getWidestInductionType();
  assert(IdxTy && "No type for induction");

  // The exit count might have the type of i64 while the phi is i32. This can
  // happen if we have an induction variable that is sign extended before the
  // compare. The only way that we get a backedge taken count is that the
  // induction variable was signed and as such will not overflow. In such a case
  // truncation is legal.
  if (SE->getTypeSizeInBits(BackedgeTakenCount->getType()) >
      IdxTy->getPrimitiveSizeInBits())
    BackedgeTakenCount = SE->getTruncateOrNoop(BackedgeTakenCount, IdxTy);
  BackedgeTakenCount = SE->getNoopOrZeroExtend(BackedgeTakenCount, IdxTy);

  // Get the total trip count from the count by adding 1.
  const SCEV *ExitCount = SE->getAddExpr(
      BackedgeTakenCount, SE->getOne(BackedgeTakenCount->getType()));

  const DataLayout &DL = L->getHeader()->getModule()->getDataLayout();

  // Expand the trip count and place the new instructions in the preheader.
  // Notice that the pre-header does not change, only the loop body.
  SCEVExpander Exp(*SE, DL, "induction");

  // Count holds the overall loop count (N).
  TripCount = Exp.expandCodeFor(ExitCount, ExitCount->getType(),
                                L->getLoopPreheader()->getTerminator());

  if (TripCount->getType()->isPointerTy())
    TripCount =
        CastInst::CreatePointerCast(TripCount, IdxTy, "exitcount.ptrcnt.to.int",
                                    L->getLoopPreheader()->getTerminator());

  return TripCount;
}

Value *InnerLoopVectorizer::getOrCreateVectorTripCount(Loop *L) {
  if (VectorTripCount)
    return VectorTripCount;

  if (preferPredicatedVectorOps())
    return VectorTripCount = getOrCreateTripCount(L);

  Value *TC = getOrCreateTripCount(L);
  IRBuilder<> Builder(L->getLoopPreheader()->getTerminator());

  Type *Ty = TC->getType();
  Value *Step = ConstantInt::get(Ty, VF * UF);

  // If the tail is to be folded by masking, round the number of iterations N
  // up to a multiple of Step instead of rounding down. This is done by first
  // adding Step-1 and then rounding down. Note that it's ok if this addition
  // overflows: the vector induction variable will eventually wrap to zero given
  // that it starts at zero and its Step is a power of two; the loop will then
  // exit, with the last early-exit vector comparison also producing all-true.
  if (Cost->foldTailByMasking()) {
    // TODO: Fix for scalable vectors.
    assert(isPowerOf2_32(VF * UF) &&
           "VF*UF must be a power of 2 when folding tail by masking");
    if (isScalable()) {
      CallInst *VscaleFuncCall =
          emitVscaleCall(Builder, L->getLoopPreheader()->getModule(), Ty);
      Step = Builder.CreateMul(VscaleFuncCall, Step, "step.vscale");
    }
    Value *Stepm = Builder.CreateSub(Step, ConstantInt::get(Ty, 1));
    TC = Builder.CreateAdd(TC, Stepm, "n.rnd.up");
  }

  // Now we need to generate the expression for the part of the loop that the
  // vectorized body will execute. This is equal to N - (N % Step) if scalar
  // iterations are not required for correctness, or N - Step, otherwise. Step
  // is equal to the vectorization factor (number of SIMD elements) times the
  // unroll factor (number of SIMD instructions).
  if (isScalable()) {
    CallInst *VscaleFuncCall =
        emitVscaleCall(Builder, L->getHeader()->getModule(), Ty);
    Step = Builder.CreateMul(Step, VscaleFuncCall, "step.vscale");
  }
  Value *R = Builder.CreateURem(TC, Step, "n.mod.vf");

  // If there is a non-reversed interleaved group that may speculatively access
  // memory out-of-bounds, we need to ensure that there will be at least one
  // iteration of the scalar epilogue loop. Thus, if the step evenly divides
  // the trip count, we set the remainder to be equal to the step. If the step
  // does not evenly divide the trip count, no adjustment is necessary since
  // there will already be scalar iterations. Note that the minimum iterations
  // check ensures that N >= Step.
  bool ValidVF = VF > 1 || (VF == 1 && isScalable());
  if (ValidVF && Cost->requiresScalarEpilogue()) {
    auto *IsZero = Builder.CreateICmpEQ(R, ConstantInt::get(R->getType(), 0));
    R = Builder.CreateSelect(IsZero, Step, R);
  }

  VectorTripCount = Builder.CreateSub(TC, R, "n.vec");

  return VectorTripCount;
}

Value *InnerLoopVectorizer::createBitOrPointerCast(Value *V, VectorType *DstVTy,
                                                   const DataLayout &DL) {
  // Verify that V is a vector type with same number of elements as DstVTy.
  unsigned VF = DstVTy->getNumElements();
  VectorType *SrcVecTy = cast<VectorType>(V->getType());
  assert((VF == SrcVecTy->getNumElements()) &&
         "Vector dimensions do not match");
  Type *SrcElemTy = SrcVecTy->getElementType();
  Type *DstElemTy = DstVTy->getElementType();
  assert((DL.getTypeSizeInBits(SrcElemTy) == DL.getTypeSizeInBits(DstElemTy)) &&
         "Vector elements must have same size");

  // Do a direct cast if element types are castable.
  if (CastInst::isBitOrNoopPointerCastable(SrcElemTy, DstElemTy, DL)) {
    return Builder.CreateBitOrPointerCast(V, DstVTy);
  }
  // V cannot be directly casted to desired vector type.
  // May happen when V is a floating point vector but DstVTy is a vector of
  // pointers or vice-versa. Handle this using a two-step bitcast using an
  // intermediate Integer type for the bitcast i.e. Ptr <-> Int <-> Float.
  assert((DstElemTy->isPointerTy() != SrcElemTy->isPointerTy()) &&
         "Only one type should be a pointer type");
  assert((DstElemTy->isFloatingPointTy() != SrcElemTy->isFloatingPointTy()) &&
         "Only one type should be a floating point type");
  Type *IntTy =
      IntegerType::getIntNTy(V->getContext(), DL.getTypeSizeInBits(SrcElemTy));
  auto *VecIntTy = VectorType::get(IntTy, VF, Cost->isScalable());
  Value *CastVal = Builder.CreateBitOrPointerCast(V, VecIntTy);
  return Builder.CreateBitOrPointerCast(CastVal, DstVTy);
}

void InnerLoopVectorizer::emitMinimumIterationCountCheck(Loop *L,
                                                         BasicBlock *Bypass) {
  Value *Count = getOrCreateTripCount(L);
  // Reuse existing vector loop preheader for TC checks.
  // Note that new preheader block is generated for vector loop.
  BasicBlock *const TCCheckBlock = LoopVectorPreHeader;
  IRBuilder<> Builder(TCCheckBlock->getTerminator());

  // Generate code to check if the loop's trip count is less than VF * UF, or
  // equal to it in case a scalar epilogue is required; this implies that the
  // vector trip count is zero. This check also covers the case where adding one
  // to the backedge-taken count overflowed leading to an incorrect trip count
  // of zero. In this case we will also jump to the scalar loop.
  auto P =
      Cost->requiresScalarEpilogue() ? ICmpInst::ICMP_ULE : ICmpInst::ICMP_ULT;

  // If tail is to be folded, vector loop takes care of all iterations.
  Value *CheckMinIters = Builder.getFalse();
  if (!Cost->foldTailByMasking()) {
    Value *Step = ConstantInt::get(Count->getType(), VF * UF);
    if (isScalable()) {
      CallInst *VscaleFuncCall =
          emitVscaleCall(Builder, TCCheckBlock->getModule(), Count->getType());
      Step = Builder.CreateMul(VscaleFuncCall, Step, "step.vscale");
    }
    CheckMinIters = Builder.CreateICmp(P, Count, Step, "min.iters.check");
  }

  // Create new preheader for vector loop.
  LoopVectorPreHeader =
      SplitBlock(TCCheckBlock, TCCheckBlock->getTerminator(), DT, LI, nullptr,
                 "vector.ph");

  assert(DT->properlyDominates(DT->getNode(TCCheckBlock),
                               DT->getNode(Bypass)->getIDom()) &&
         "TC check is expected to dominate Bypass");

  // Update dominator for Bypass & LoopExit.
  DT->changeImmediateDominator(Bypass, TCCheckBlock);
  DT->changeImmediateDominator(LoopExitBlock, TCCheckBlock);

  ReplaceInstWithInst(
      TCCheckBlock->getTerminator(),
      BranchInst::Create(Bypass, LoopVectorPreHeader, CheckMinIters));
  LoopBypassBlocks.push_back(TCCheckBlock);
}

void InnerLoopVectorizer::emitSCEVChecks(Loop *L, BasicBlock *Bypass) {
  // Reuse existing vector loop preheader for SCEV checks.
  // Note that new preheader block is generated for vector loop.
  BasicBlock *const SCEVCheckBlock = LoopVectorPreHeader;

  // Generate the code to check that the SCEV assumptions that we made.
  // We want the new basic block to start at the first instruction in a
  // sequence of instructions that form a check.
  SCEVExpander Exp(*PSE.getSE(), Bypass->getModule()->getDataLayout(),
                   "scev.check");
  Value *SCEVCheck = Exp.expandCodeForPredicate(
      &PSE.getUnionPredicate(), SCEVCheckBlock->getTerminator());

  if (auto *C = dyn_cast<ConstantInt>(SCEVCheck))
    if (C->isZero())
      return;

  assert(!SCEVCheckBlock->getParent()->hasOptSize() &&
         "Cannot SCEV check stride or overflow when optimizing for size");

  SCEVCheckBlock->setName("vector.scevcheck");
  // Create new preheader for vector loop.
  LoopVectorPreHeader =
      SplitBlock(SCEVCheckBlock, SCEVCheckBlock->getTerminator(), DT, LI,
                 nullptr, "vector.ph");

  // Update dominator only if this is first RT check.
  if (LoopBypassBlocks.empty()) {
    DT->changeImmediateDominator(Bypass, SCEVCheckBlock);
    DT->changeImmediateDominator(LoopExitBlock, SCEVCheckBlock);
  }

  ReplaceInstWithInst(
      SCEVCheckBlock->getTerminator(),
      BranchInst::Create(Bypass, LoopVectorPreHeader, SCEVCheck));
  LoopBypassBlocks.push_back(SCEVCheckBlock);
  AddedSafetyChecks = true;
}

void InnerLoopVectorizer::emitMemRuntimeChecks(Loop *L, BasicBlock *Bypass) {
  // VPlan-native path does not do any analysis for runtime checks currently.
  if (EnableVPlanNativePath)
    return;

  // Reuse existing vector loop preheader for runtime memory checks.
  // Note that new preheader block is generated for vector loop.
  BasicBlock *const MemCheckBlock = L->getLoopPreheader();

  // Generate the code that checks in runtime if arrays overlap. We put the
  // checks into a separate block to make the more common case of few elements
  // faster.
  auto *LAI = Legal->getLAI();
  const auto &RtPtrChecking = *LAI->getRuntimePointerChecking();
  if (!RtPtrChecking.Need)
    return;
  Instruction *FirstCheckInst;
  Instruction *MemRuntimeCheck;
  std::tie(FirstCheckInst, MemRuntimeCheck) =
      addRuntimeChecks(MemCheckBlock->getTerminator(), OrigLoop,
                       RtPtrChecking.getChecks(), RtPtrChecking.getSE());
  assert(MemRuntimeCheck && "no RT checks generated although RtPtrChecking "
                            "claimed checks are required");

  if (MemCheckBlock->getParent()->hasOptSize()) {
    assert(Cost->Hints->getForce() == LoopVectorizeHints::FK_Enabled &&
           "Cannot emit memory checks when optimizing for size, unless forced "
           "to vectorize.");
    ORE->emit([&]() {
      return OptimizationRemarkAnalysis(DEBUG_TYPE, "VectorizationCodeSize",
                                        L->getStartLoc(), L->getHeader())
             << "Code-size may be reduced by not forcing "
                "vectorization, or by source-code modifications "
                "eliminating the need for runtime checks "
                "(e.g., adding 'restrict').";
    });
  }

  MemCheckBlock->setName("vector.memcheck");
  // Create new preheader for vector loop.
  LoopVectorPreHeader =
      SplitBlock(MemCheckBlock, MemCheckBlock->getTerminator(), DT, LI, nullptr,
                 "vector.ph");

  // Update dominator only if this is first RT check.
  if (LoopBypassBlocks.empty()) {
    DT->changeImmediateDominator(Bypass, MemCheckBlock);
    DT->changeImmediateDominator(LoopExitBlock, MemCheckBlock);
  }

  ReplaceInstWithInst(
      MemCheckBlock->getTerminator(),
      BranchInst::Create(Bypass, LoopVectorPreHeader, MemRuntimeCheck));
  LoopBypassBlocks.push_back(MemCheckBlock);
  AddedSafetyChecks = true;

  // We currently don't use LoopVersioning for the actual loop cloning but we
  // still use it to add the noalias metadata.
  LVer = std::make_unique<LoopVersioning>(*Legal->getLAI(), OrigLoop, LI, DT,
                                          PSE.getSE());
  LVer->prepareNoAliasMetadata();
}

Value *InnerLoopVectorizer::emitTransformedIndex(
    IRBuilder<> &B, Value *Index, ScalarEvolution *SE, const DataLayout &DL,
    const InductionDescriptor &ID) const {

  SCEVExpander Exp(*SE, DL, "induction");
  auto Step = ID.getStep();
  auto StartValue = ID.getStartValue();
  assert(Index->getType() == Step->getType() &&
         "Index type does not match StepValue type");

  // Note: the IR at this point is broken. We cannot use SE to create any new
  // SCEV and then expand it, hoping that SCEV's simplification will give us
  // a more optimal code. Unfortunately, attempt of doing so on invalid IR may
  // lead to various SCEV crashes. So all we can do is to use builder and rely
  // on InstCombine for future simplifications. Here we handle some trivial
  // cases only.
  auto CreateAdd = [&B](Value *X, Value *Y) {
    assert(X->getType() == Y->getType() && "Types don't match!");
    if (auto *CX = dyn_cast<ConstantInt>(X))
      if (CX->isZero())
        return Y;
    if (auto *CY = dyn_cast<ConstantInt>(Y))
      if (CY->isZero())
        return X;
    return B.CreateAdd(X, Y);
  };

  auto CreateMul = [&B](Value *X, Value *Y) {
    assert(X->getType() == Y->getType() && "Types don't match!");
    if (auto *CX = dyn_cast<ConstantInt>(X))
      if (CX->isOne())
        return Y;
    if (auto *CY = dyn_cast<ConstantInt>(Y))
      if (CY->isOne())
        return X;
    return B.CreateMul(X, Y);
  };

  switch (ID.getKind()) {
  case InductionDescriptor::IK_IntInduction: {
    assert(Index->getType() == StartValue->getType() &&
           "Index type does not match StartValue type");
    if (ID.getConstIntStepValue() && ID.getConstIntStepValue()->isMinusOne())
      return B.CreateSub(StartValue, Index);
    auto *Offset = CreateMul(
        Index, Exp.expandCodeFor(Step, Index->getType(), &*B.GetInsertPoint()));
    return CreateAdd(StartValue, Offset);
  }
  case InductionDescriptor::IK_PtrInduction: {
    assert(isa<SCEVConstant>(Step) &&
           "Expected constant step for pointer induction");
    return B.CreateGEP(
        StartValue->getType()->getPointerElementType(), StartValue,
        CreateMul(Index, Exp.expandCodeFor(Step, Index->getType(),
                                           &*B.GetInsertPoint())));
  }
  case InductionDescriptor::IK_FpInduction: {
    assert(Step->getType()->isFloatingPointTy() && "Expected FP Step value");
    auto InductionBinOp = ID.getInductionBinOp();
    assert(InductionBinOp &&
           (InductionBinOp->getOpcode() == Instruction::FAdd ||
            InductionBinOp->getOpcode() == Instruction::FSub) &&
           "Original bin op should be defined for FP induction");

    Value *StepValue = cast<SCEVUnknown>(Step)->getValue();

    // Floating point operations had to be 'fast' to enable the induction.
    FastMathFlags Flags;
    Flags.setFast();

    Value *MulExp = B.CreateFMul(StepValue, Index);
    if (isa<Instruction>(MulExp))
      // We have to check, the MulExp may be a constant.
      cast<Instruction>(MulExp)->setFastMathFlags(Flags);

    Value *BOp = B.CreateBinOp(InductionBinOp->getOpcode(), StartValue, MulExp,
                               "induction");
    if (isa<Instruction>(BOp))
      cast<Instruction>(BOp)->setFastMathFlags(Flags);

    return BOp;
  }
  case InductionDescriptor::IK_NoInduction:
    return nullptr;
  }
  llvm_unreachable("invalid enum");
}

BasicBlock *InnerLoopVectorizer::createVectorizedLoopSkeleton() {
  /*
   In this function we generate a new loop. The new loop will contain
   the vectorized instructions while the old loop will continue to run the
   scalar remainder.

       [ ] <-- loop iteration number check.
    /   |
   /    v
  |    [ ] <-- vector loop bypass (may consist of multiple blocks).
  |  /  |
  | /   v
  ||   [ ]     <-- vector pre header.
  |/    |
  |     v
  |    [  ] \
  |    [  ]_|   <-- vector loop.
  |     |
  |     v
  |   -[ ]   <--- middle-block.
  |  /  |
  | /   v
  -|- >[ ]     <--- new preheader.
   |    |
   |    v
   |   [ ] \
   |   [ ]_|   <-- old scalar loop to handle remainder.
    \   |
     \  v
      >[ ]     <-- exit block.
   ...
   */

  MDNode *OrigLoopID = OrigLoop->getLoopID();

  // Some loops have a single integer induction variable, while other loops
  // don't. One example is c++ iterators that often have multiple pointer
  // induction variables. In the code below we also support a case where we
  // don't have a single induction variable.
  //
  // We try to obtain an induction variable from the original loop as hard
  // as possible. However if we don't find one that:
  //   - is an integer
  //   - counts from zero, stepping by one
  //   - is the size of the widest induction variable type
  // then we create a new one.
  OldInduction = Legal->getPrimaryInduction();
  Type *IdxTy = Legal->getWidestInductionType();

  // Split the single block loop into the two loop structure described above.
  LoopScalarBody = OrigLoop->getHeader();
  LoopVectorPreHeader = OrigLoop->getLoopPreheader();
  LoopExitBlock = OrigLoop->getExitBlock();
  assert(LoopExitBlock && "Must have an exit block");
  assert(LoopVectorPreHeader && "Invalid loop structure");

  LoopMiddleBlock =
      SplitBlock(LoopVectorPreHeader, LoopVectorPreHeader->getTerminator(), DT,
                 LI, nullptr, "middle.block");
  LoopScalarPreHeader =
      SplitBlock(LoopMiddleBlock, LoopMiddleBlock->getTerminator(), DT, LI,
                 nullptr, "scalar.ph");
  // We intentionally don't let SplitBlock to update LoopInfo since
  // LoopVectorBody should belong to another loop than LoopVectorPreHeader.
  // LoopVectorBody is explicitly added to the correct place few lines later.
  LoopVectorBody =
      SplitBlock(LoopVectorPreHeader, LoopVectorPreHeader->getTerminator(), DT,
                 nullptr, nullptr, "vector.body");

  // Update dominator for loop exit.
  DT->changeImmediateDominator(LoopExitBlock, LoopMiddleBlock);

  // Create and register the new vector loop.
  Loop *Lp = LI->AllocateLoop();
  Loop *ParentLoop = OrigLoop->getParentLoop();

  // Insert the new loop into the loop nest and register the new basic blocks
  // before calling any utilities such as SCEV that require valid LoopInfo.
  if (ParentLoop) {
    ParentLoop->addChildLoop(Lp);
  } else {
    LI->addTopLevelLoop(Lp);
  }
  Lp->addBasicBlockToLoop(LoopVectorBody, *LI);

  // Find the loop boundaries.
  Value *Count = getOrCreateTripCount(Lp);

  Value *StartIdx = ConstantInt::get(IdxTy, 0);

  // Now, compare the new count to zero. If it is zero skip the vector loop and
  // jump to the scalar loop. This check also covers the case where the
  // backedge-taken count is uint##_max: adding one to it will overflow leading
  // to an incorrect trip count of zero. In this (rare) case we will also jump
  // to the scalar loop.
  emitMinimumIterationCountCheck(Lp, LoopScalarPreHeader);

  // Generate the code to check any assumptions that we've made for SCEV
  // expressions.
  emitSCEVChecks(Lp, LoopScalarPreHeader);

  // Generate the code that checks in runtime if arrays overlap. We put the
  // checks into a separate block to make the more common case of few elements
  // faster.
  emitMemRuntimeChecks(Lp, LoopScalarPreHeader);

  // Generate the induction variable.
  // The loop step is equal to the vectorization factor (num of SIMD elements)
  // times the unroll factor (num of SIMD instructions).
  Value *CountRoundDown = getOrCreateVectorTripCount(Lp);
  Constant *Step = ConstantInt::get(IdxTy, VF * UF);
  Induction =
      createInductionVariable(Lp, StartIdx, CountRoundDown, Step,
                              getDebugLocFromInstOrOperands(OldInduction));

  // We are going to resume the execution of the scalar loop.
  // Go over all of the induction variables that we found and fix the
  // PHIs that are left in the scalar version of the loop.
  // The starting values of PHI nodes depend on the counter of the last
  // iteration in the vectorized loop.
  // If we come from a bypass edge then we need to start from the original
  // start value.

  // This variable saves the new starting index for the scalar loop. It is used
  // to test if there are any tail iterations left once the vector loop has
  // completed.
  for (auto &InductionEntry : Legal->getInductionVars()) {
    PHINode *OrigPhi = InductionEntry.first;
    InductionDescriptor II = InductionEntry.second;

    // Create phi nodes to merge from the  backedge-taken check block.
    PHINode *BCResumeVal =
        PHINode::Create(OrigPhi->getType(), 3, "bc.resume.val",
                        LoopScalarPreHeader->getTerminator());
    // Copy original phi DL over to the new one.
    BCResumeVal->setDebugLoc(OrigPhi->getDebugLoc());
    Value *&EndValue = IVEndValues[OrigPhi];
    if (OrigPhi == OldInduction) {
      // We know what the end value is.
      EndValue = CountRoundDown;
    } else {
      IRBuilder<> B(Lp->getLoopPreheader()->getTerminator());
      Type *StepType = II.getStep()->getType();
      Instruction::CastOps CastOp =
          CastInst::getCastOpcode(CountRoundDown, true, StepType, true);
      Value *CRD = B.CreateCast(CastOp, CountRoundDown, StepType, "cast.crd");
      const DataLayout &DL = LoopScalarBody->getModule()->getDataLayout();
      EndValue = emitTransformedIndex(B, CRD, PSE.getSE(), DL, II);
      EndValue->setName("ind.end");
    }

    // The new PHI merges the original incoming value, in case of a bypass,
    // or the value at the end of the vectorized loop.
    BCResumeVal->addIncoming(EndValue, LoopMiddleBlock);

    // Fix the scalar body counter (PHI node).
    // The old induction's phi node in the scalar body needs the truncated
    // value.
    for (BasicBlock *BB : LoopBypassBlocks)
      BCResumeVal->addIncoming(II.getStartValue(), BB);
    OrigPhi->setIncomingValueForBlock(LoopScalarPreHeader, BCResumeVal);
  }

  // We need the OrigLoop (scalar loop part) latch terminator to help
  // produce correct debug info for the middle block BB instructions.
  // The legality check stage guarantees that the loop will have a single
  // latch.
  assert(isa<BranchInst>(OrigLoop->getLoopLatch()->getTerminator()) &&
         "Scalar loop latch terminator isn't a branch");
  BranchInst *ScalarLatchBr =
      cast<BranchInst>(OrigLoop->getLoopLatch()->getTerminator());

  // Add a check in the middle block to see if we have completed
  // all of the iterations in the first vector loop.
  // If (N - N%VF) == N, then we *don't* need to run the remainder.
  // If tail is to be folded, we know we don't need to run the remainder.
  Value *CmpN = Builder.getTrue();
  if (!Cost->foldTailByMasking()) {
    CmpN = CmpInst::Create(Instruction::ICmp, CmpInst::ICMP_EQ, Count,
                           CountRoundDown, "cmp.n",
                           LoopMiddleBlock->getTerminator());

    // Here we use the same DebugLoc as the scalar loop latch branch instead
    // of the corresponding compare because they may have ended up with
    // different line numbers and we want to avoid awkward line stepping while
    // debugging. Eg. if the compare has got a line number inside the loop.
    cast<Instruction>(CmpN)->setDebugLoc(ScalarLatchBr->getDebugLoc());
  }

  BranchInst *BrInst =
      BranchInst::Create(LoopExitBlock, LoopScalarPreHeader, CmpN);
  BrInst->setDebugLoc(ScalarLatchBr->getDebugLoc());
  ReplaceInstWithInst(LoopMiddleBlock->getTerminator(), BrInst);

  // Get ready to start creating new instructions into the vectorized body.
  assert(LoopVectorPreHeader == Lp->getLoopPreheader() &&
         "Inconsistent vector loop preheader");
  Builder.SetInsertPoint(&*LoopVectorBody->getFirstInsertionPt());

  Optional<MDNode *> VectorizedLoopID =
      makeFollowupLoopID(OrigLoopID, {LLVMLoopVectorizeFollowupAll,
                                      LLVMLoopVectorizeFollowupVectorized});
  if (VectorizedLoopID.hasValue()) {
    Lp->setLoopID(VectorizedLoopID.getValue());

    // Do not setAlreadyVectorized if loop attributes have been defined
    // explicitly.
    return LoopVectorPreHeader;
  }

  // Keep all loop hints from the original loop on the vector loop (we'll
  // replace the vectorizer-specific hints below).
  if (MDNode *LID = OrigLoop->getLoopID())
    Lp->setLoopID(LID);

  LoopVectorizeHints Hints(Lp, true, *ORE);
  Hints.setAlreadyVectorized();

#ifdef EXPENSIVE_CHECKS
  assert(DT->verify(DominatorTree::VerificationLevel::Fast));
  LI->verify(*DT);
#endif

  return LoopVectorPreHeader;
}

// Fix up external users of the induction variable. At this point, we are
// in LCSSA form, with all external PHIs that use the IV having one input value,
// coming from the remainder loop. We need those PHIs to also have a correct
// value for the IV when arriving directly from the middle block.
void InnerLoopVectorizer::fixupIVUsers(PHINode *OrigPhi,
                                       const InductionDescriptor &II,
                                       Value *CountRoundDown, Value *EndValue,
                                       BasicBlock *MiddleBlock) {
  // There are two kinds of external IV usages - those that use the value
  // computed in the last iteration (the PHI) and those that use the penultimate
  // value (the value that feeds into the phi from the loop latch).
  // We allow both, but they, obviously, have different values.

  assert(OrigLoop->getExitBlock() && "Expected a single exit block");

  DenseMap<Value *, Value *> MissingVals;

  // An external user of the last iteration's value should see the value that
  // the remainder loop uses to initialize its own IV.
  Value *PostInc = OrigPhi->getIncomingValueForBlock(OrigLoop->getLoopLatch());
  for (User *U : PostInc->users()) {
    Instruction *UI = cast<Instruction>(U);
    if (!OrigLoop->contains(UI)) {
      assert(isa<PHINode>(UI) && "Expected LCSSA form");
      MissingVals[UI] = EndValue;
    }
  }

  // An external user of the penultimate value need to see EndValue - Step.
  // The simplest way to get this is to recompute it from the constituent SCEVs,
  // that is Start + (Step * (CRD - 1)).
  for (User *U : OrigPhi->users()) {
    auto *UI = cast<Instruction>(U);
    if (!OrigLoop->contains(UI)) {
      const DataLayout &DL =
          OrigLoop->getHeader()->getModule()->getDataLayout();
      assert(isa<PHINode>(UI) && "Expected LCSSA form");

      IRBuilder<> B(MiddleBlock->getTerminator());
      Value *CountMinusOne = B.CreateSub(
          CountRoundDown, ConstantInt::get(CountRoundDown->getType(), 1));
      Value *CMO =
          !II.getStep()->getType()->isIntegerTy()
              ? B.CreateCast(Instruction::SIToFP, CountMinusOne,
                             II.getStep()->getType())
              : B.CreateSExtOrTrunc(CountMinusOne, II.getStep()->getType());
      CMO->setName("cast.cmo");
      Value *Escape = emitTransformedIndex(B, CMO, PSE.getSE(), DL, II);
      Escape->setName("ind.escape");
      MissingVals[UI] = Escape;
    }
  }

  for (auto &I : MissingVals) {
    PHINode *PHI = cast<PHINode>(I.first);
    // One corner case we have to handle is two IVs "chasing" each-other,
    // that is %IV2 = phi [...], [ %IV1, %latch ]
    // In this case, if IV1 has an external use, we need to avoid adding both
    // "last value of IV1" and "penultimate value of IV2". So, verify that we
    // don't already have an incoming value for the middle block.
    if (PHI->getBasicBlockIndex(MiddleBlock) == -1)
      PHI->addIncoming(I.second, MiddleBlock);
  }
}

namespace {

struct CSEDenseMapInfo {
  static bool canHandle(const Instruction *I) {
    return isa<InsertElementInst>(I) || isa<ExtractElementInst>(I) ||
           isa<ShuffleVectorInst>(I) || isa<GetElementPtrInst>(I);
  }

  static inline Instruction *getEmptyKey() {
    return DenseMapInfo<Instruction *>::getEmptyKey();
  }

  static inline Instruction *getTombstoneKey() {
    return DenseMapInfo<Instruction *>::getTombstoneKey();
  }

  static unsigned getHashValue(const Instruction *I) {
    assert(canHandle(I) && "Unknown instruction!");
    return hash_combine(I->getOpcode(), hash_combine_range(I->value_op_begin(),
                                                           I->value_op_end()));
  }

  static bool isEqual(const Instruction *LHS, const Instruction *RHS) {
    if (LHS == getEmptyKey() || RHS == getEmptyKey() ||
        LHS == getTombstoneKey() || RHS == getTombstoneKey())
      return LHS == RHS;
    return LHS->isIdenticalTo(RHS);
  }
};

} // end anonymous namespace

/// Perform cse of induction variable instructions.
static void cse(BasicBlock *BB) {
  // Perform simple cse.
  SmallDenseMap<Instruction *, Instruction *, 4, CSEDenseMapInfo> CSEMap;
  for (BasicBlock::iterator I = BB->begin(), E = BB->end(); I != E;) {
    Instruction *In = &*I++;

    if (!CSEDenseMapInfo::canHandle(In))
      continue;

    // Check if we can replace this instruction with any of the
    // visited instructions.
    if (Instruction *V = CSEMap.lookup(In)) {
      In->replaceAllUsesWith(V);
      In->eraseFromParent();
      continue;
    }

    CSEMap[In] = In;
  }
}

unsigned LoopVectorizationCostModel::getVectorCallCost(CallInst *CI,
                                                       unsigned VF,
                                                       bool &NeedToScalarize) {
  Function *F = CI->getCalledFunction();
  Type *ScalarRetTy = CI->getType();
  SmallVector<Type *, 4> Tys, ScalarTys;
  for (auto &ArgOp : CI->arg_operands())
    ScalarTys.push_back(ArgOp->getType());

  // Estimate cost of scalarized vector call. The source operands are assumed
  // to be vectors, so we need to extract individual elements from there,
  // execute VF scalar calls, and then gather the result into the vector return
  // value.
  unsigned ScalarCallCost = TTI.getCallInstrCost(F, ScalarRetTy, ScalarTys,
                                                 TTI::TCK_RecipThroughput);
  if (VF == 1)
    return ScalarCallCost;

  // Compute corresponding vector type for return value and arguments.
  Type *RetTy = ToVectorTy(ScalarRetTy, VF, isScalable());
  for (Type *ScalarTy : ScalarTys)
    Tys.push_back(ToVectorTy(ScalarTy, VF, isScalable()));

  // Compute costs of unpacking argument values for the scalar calls and
  // packing the return values to a vector.
  unsigned ScalarizationCost = getScalarizationOverhead(CI, VF);

  unsigned Cost = ScalarCallCost * VF + ScalarizationCost;

  // If we can't emit a vector call for this function, then the currently found
  // cost is the cost we need to return.
  NeedToScalarize = true;
  VFShape Shape = VFShape::get(*CI, {VF, false}, false /*HasGlobalPred*/);
  Function *VecFunc = VFDatabase(*CI).getVectorizedFunction(Shape);

  if (!TLI || CI->isNoBuiltin() || !VecFunc)
    return Cost;

  // If the corresponding vector cost is cheaper, return its cost.
  unsigned VectorCallCost = TTI.getCallInstrCost(nullptr, RetTy, Tys,
                                                 TTI::TCK_RecipThroughput);
  if (VectorCallCost < Cost) {
    NeedToScalarize = false;
    return VectorCallCost;
  }
  return Cost;
}

unsigned LoopVectorizationCostModel::getVectorIntrinsicCost(CallInst *CI,
                                                            unsigned VF) {
  Intrinsic::ID ID = getVectorIntrinsicIDForCall(CI, TLI);
  assert(ID && "Expected intrinsic call!");

  IntrinsicCostAttributes CostAttrs(ID, *CI, VF);
  return TTI.getIntrinsicInstrCost(CostAttrs,
                                   TargetTransformInfo::TCK_RecipThroughput);
}

static Type *smallestIntegerVectorType(Type *T1, Type *T2) {
  auto *I1 = cast<IntegerType>(cast<VectorType>(T1)->getElementType());
  auto *I2 = cast<IntegerType>(cast<VectorType>(T2)->getElementType());
  return I1->getBitWidth() < I2->getBitWidth() ? T1 : T2;
}

static Type *largestIntegerVectorType(Type *T1, Type *T2) {
  auto *I1 = cast<IntegerType>(cast<VectorType>(T1)->getElementType());
  auto *I2 = cast<IntegerType>(cast<VectorType>(T2)->getElementType());
  return I1->getBitWidth() > I2->getBitWidth() ? T1 : T2;
}

void InnerLoopVectorizer::truncateToMinimalBitwidths() {
  // For every instruction `I` in MinBWs, truncate the operands, create a
  // truncated version of `I` and reextend its result. InstCombine runs
  // later and will remove any ext/trunc pairs.
  SmallPtrSet<Value *, 4> Erased;
  for (const auto &KV : Cost->getMinimalBitwidths()) {
    // If the value wasn't vectorized, we must maintain the original scalar
    // type. The absence of the value from VectorLoopValueMap indicates that it
    // wasn't vectorized.
    if (!VectorLoopValueMap.hasAnyVectorValue(KV.first))
      continue;
    for (unsigned Part = 0; Part < UF; ++Part) {
      Value *I = getOrCreateVectorValue(KV.first, Part);
      if (Erased.count(I) || I->use_empty() || !isa<Instruction>(I))
        continue;
      Type *OriginalTy = I->getType();
      Type *ScalarTruncatedTy =
          IntegerType::get(OriginalTy->getContext(), KV.second);
      auto *TruncatedTy = VectorType::get(
          ScalarTruncatedTy, cast<VectorType>(OriginalTy)->getNumElements(),
          Cost->isScalable());
      if (TruncatedTy == OriginalTy)
        continue;

      IRBuilder<> B(cast<Instruction>(I));
      auto ShrinkOperand = [&](Value *V) -> Value * {
        if (auto *ZI = dyn_cast<ZExtInst>(V))
          if (ZI->getSrcTy() == TruncatedTy)
            return ZI->getOperand(0);
        return B.CreateZExtOrTrunc(V, TruncatedTy);
      };

      // The actual instruction modification depends on the instruction type,
      // unfortunately.
      Value *NewI = nullptr;
      if (auto *BO = dyn_cast<BinaryOperator>(I)) {
        NewI = B.CreateBinOp(BO->getOpcode(), ShrinkOperand(BO->getOperand(0)),
                             ShrinkOperand(BO->getOperand(1)));

        // Any wrapping introduced by shrinking this operation shouldn't be
        // considered undefined behavior. So, we can't unconditionally copy
        // arithmetic wrapping flags to NewI.
        cast<BinaryOperator>(NewI)->copyIRFlags(I, /*IncludeWrapFlags=*/false);
      } else if (auto *CI = dyn_cast<ICmpInst>(I)) {
        NewI =
            B.CreateICmp(CI->getPredicate(), ShrinkOperand(CI->getOperand(0)),
                         ShrinkOperand(CI->getOperand(1)));
      } else if (auto *SI = dyn_cast<SelectInst>(I)) {
        NewI = B.CreateSelect(SI->getCondition(),
                              ShrinkOperand(SI->getTrueValue()),
                              ShrinkOperand(SI->getFalseValue()));
      } else if (auto *CI = dyn_cast<CastInst>(I)) {
        switch (CI->getOpcode()) {
        default:
          llvm_unreachable("Unhandled cast!");
        case Instruction::Trunc:
          NewI = ShrinkOperand(CI->getOperand(0));
          break;
        case Instruction::SExt:
          NewI = B.CreateSExtOrTrunc(
              CI->getOperand(0),
              smallestIntegerVectorType(OriginalTy, TruncatedTy));
          break;
        case Instruction::ZExt:
          NewI = B.CreateZExtOrTrunc(
              CI->getOperand(0),
              smallestIntegerVectorType(OriginalTy, TruncatedTy));
          break;
        }
      } else if (auto *SI = dyn_cast<ShuffleVectorInst>(I)) {
        auto Elements0 =
            cast<VectorType>(SI->getOperand(0)->getType())->getNumElements();
        auto *O0 = B.CreateZExtOrTrunc(
            SI->getOperand(0),
            VectorType::get(ScalarTruncatedTy, Elements0, Cost->isScalable()));
        auto Elements1 =
            cast<VectorType>(SI->getOperand(1)->getType())->getNumElements();
        auto *O1 = B.CreateZExtOrTrunc(
            SI->getOperand(1),
            VectorType::get(ScalarTruncatedTy, Elements1, Cost->isScalable()));

        NewI = B.CreateShuffleVector(O0, O1, SI->getShuffleMask());
      } else if (isa<LoadInst>(I) || isa<PHINode>(I)) {
        // Don't do anything with the operands, just extend the result.
        continue;
      } else if (auto *IE = dyn_cast<InsertElementInst>(I)) {
        auto Elements =
            cast<VectorType>(IE->getOperand(0)->getType())->getNumElements();
        auto *O0 = B.CreateZExtOrTrunc(
            IE->getOperand(0),
            VectorType::get(ScalarTruncatedTy, Elements, Cost->isScalable()));
        auto *O1 = B.CreateZExtOrTrunc(IE->getOperand(1), ScalarTruncatedTy);
        NewI = B.CreateInsertElement(O0, O1, IE->getOperand(2));
      } else if (auto *EE = dyn_cast<ExtractElementInst>(I)) {
        auto Elements =
            cast<VectorType>(EE->getOperand(0)->getType())->getNumElements();
        auto *O0 = B.CreateZExtOrTrunc(
            EE->getOperand(0),
            VectorType::get(ScalarTruncatedTy, Elements, Cost->isScalable()));
        NewI = B.CreateExtractElement(O0, EE->getOperand(2));
      } else {
        // If we don't know what to do, be conservative and don't do anything.
        continue;
      }

      // Lastly, extend the result.
      NewI->takeName(cast<Instruction>(I));
      Value *Res = B.CreateZExtOrTrunc(NewI, OriginalTy);
      I->replaceAllUsesWith(Res);
      cast<Instruction>(I)->eraseFromParent();
      Erased.insert(I);
      VectorLoopValueMap.resetVectorValue(KV.first, Part, Res);
    }
  }

  // We'll have created a bunch of ZExts that are now parentless. Clean up.
  for (const auto &KV : Cost->getMinimalBitwidths()) {
    // If the value wasn't vectorized, we must maintain the original scalar
    // type. The absence of the value from VectorLoopValueMap indicates that it
    // wasn't vectorized.
    if (!VectorLoopValueMap.hasAnyVectorValue(KV.first))
      continue;
    for (unsigned Part = 0; Part < UF; ++Part) {
      Value *I = getOrCreateVectorValue(KV.first, Part);
      ZExtInst *Inst = dyn_cast<ZExtInst>(I);
      if (Inst && Inst->use_empty()) {
        Value *NewI = Inst->getOperand(0);
        Inst->eraseFromParent();
        VectorLoopValueMap.resetVectorValue(KV.first, Part, NewI);
      }
    }
  }
}

void InnerLoopVectorizer::fixVectorizedLoop(VPTransformState &State) {
  // Insert truncates and extends for any truncated instructions as hints to
  // InstCombine.
  if (VF > 1 || isScalable())
    truncateToMinimalBitwidths();

  // Fix widened non-induction PHIs by setting up the PHI operands.
  if (OrigPHIsToFix.size()) {
    assert(EnableVPlanNativePath &&
           "Unexpected non-induction PHIs for fixup in non VPlan-native path");
    fixNonInductionPHIs();
  }

  // At this point every instruction in the original loop is widened to a
  // vector form. Now we need to fix the recurrences in the loop. These PHI
  // nodes are currently empty because we did not want to introduce cycles.
  // This is the second stage of vectorizing recurrences.
  fixCrossIterationPHIs();

  // Forget the original basic block.
  PSE.getSE()->forgetLoop(OrigLoop);

  // Fix-up external users of the induction variables.
  for (auto &Entry : Legal->getInductionVars())
    fixupIVUsers(Entry.first, Entry.second,
                 getOrCreateVectorTripCount(LI->getLoopFor(LoopVectorBody)),
                 IVEndValues[Entry.first], LoopMiddleBlock);

  fixLCSSAPHIs();
  for (Instruction *PI : PredicatedInstructions)
    sinkScalarOperands(&*PI);

  // If using predicated vector ops, we need to increment index for the next
  // vector iteration by the EVL used in current iteration.
  if (preferPredicatedVectorOps())
    fixEVLInduction(State);

  // Remove redundant induction instructions.
  cse(LoopVectorBody);

  // Set/update profile weights for the vector and remainder loops as original
  // loop iterations are now distributed among them. Note that original loop
  // represented by LoopScalarBody becomes remainder loop after vectorization.
  //
  // For cases like foldTailByMasking() and requiresScalarEpiloque() we may
  // end up getting slightly roughened result but that should be OK since
  // profile is not inherently precise anyway. Note also possible bypass of
  // vector code caused by legality checks is ignored, assigning all the weight
  // to the vector loop, optimistically.
  setProfileInfoAfterUnrolling(LI->getLoopFor(LoopScalarBody),
                               LI->getLoopFor(LoopVectorBody),
                               LI->getLoopFor(LoopScalarBody), VF * UF);
}

void InnerLoopVectorizer::fixEVLInduction(VPTransformState &State) {
  // FIXME: Add support for interleaving.
  ReplaceInstWithInst(NextIndex, BinaryOperator::Create(
                                     Instruction::Add, NextIndex->getOperand(0),
                                     State.get(EVL, 0)));
}

void InnerLoopVectorizer::fixCrossIterationPHIs() {
  // In order to support recurrences we need to be able to vectorize Phi nodes.
  // Phi nodes have cycles, so we need to vectorize them in two stages. This is
  // stage #2: We now need to fix the recurrences by adding incoming edges to
  // the currently empty PHI nodes. At this point every instruction in the
  // original loop is widened to a vector form so we can use them to construct
  // the incoming edges.
  for (PHINode &Phi : OrigLoop->getHeader()->phis()) {
    // Handle first-order recurrences and reductions that need to be fixed.
    if (Legal->isFirstOrderRecurrence(&Phi))
      fixFirstOrderRecurrence(&Phi);
    else if (Legal->isReductionVariable(&Phi))
      fixReduction(&Phi);
  }
}

void InnerLoopVectorizer::fixFirstOrderRecurrence(PHINode *Phi) {
  // This is the second phase of vectorizing first-order recurrences. An
  // overview of the transformation is described below. Suppose we have the
  // following loop.
  //
  //   for (int i = 0; i < n; ++i)
  //     b[i] = a[i] - a[i - 1];
  //
  // There is a first-order recurrence on "a". For this loop, the shorthand
  // scalar IR looks like:
  //
  //   scalar.ph:
  //     s_init = a[-1]
  //     br scalar.body
  //
  //   scalar.body:
  //     i = phi [0, scalar.ph], [i+1, scalar.body]
  //     s1 = phi [s_init, scalar.ph], [s2, scalar.body]
  //     s2 = a[i]
  //     b[i] = s2 - s1
  //     br cond, scalar.body, ...
  //
  // In this example, s1 is a recurrence because it's value depends on the
  // previous iteration. In the first phase of vectorization, we created a
  // temporary value for s1. We now complete the vectorization and produce the
  // shorthand vector IR shown below (for VF = 4, UF = 1).
  //
  //   vector.ph:
  //     v_init = vector(..., ..., ..., a[-1])
  //     br vector.body
  //
  //   vector.body
  //     i = phi [0, vector.ph], [i+4, vector.body]
  //     v1 = phi [v_init, vector.ph], [v2, vector.body]
  //     v2 = a[i, i+1, i+2, i+3];
  //     v3 = vector(v1(3), v2(0, 1, 2))
  //     b[i, i+1, i+2, i+3] = v2 - v3
  //     br cond, vector.body, middle.block
  //
  //   middle.block:
  //     x = v2(3)
  //     br scalar.ph
  //
  //   scalar.ph:
  //     s_init = phi [x, middle.block], [a[-1], otherwise]
  //     br scalar.body
  //
  // After execution completes the vector loop, we extract the next value of
  // the recurrence (x) to use as the initial value in the scalar loop.

  // Get the original loop preheader and single loop latch.
  auto *Preheader = OrigLoop->getLoopPreheader();
  auto *Latch = OrigLoop->getLoopLatch();

  // Get the initial and previous values of the scalar recurrence.
  auto *ScalarInit = Phi->getIncomingValueForBlock(Preheader);
  auto *Previous = Phi->getIncomingValueForBlock(Latch);

  // Create a vector from the initial value.
  auto *VectorInit = ScalarInit;
  if (VF > 1 || isScalable()) {
    Builder.SetInsertPoint(LoopVectorPreHeader->getTerminator());
    VectorInit = Builder.CreateInsertElement(
        UndefValue::get(
            VectorType::get(VectorInit->getType(), VF, Cost->isScalable())),
        VectorInit, Builder.getInt32(VF - 1), "vector.recur.init");
  }

  // We constructed a temporary phi node in the first phase of vectorization.
  // This phi node will eventually be deleted.
  Builder.SetInsertPoint(
      cast<Instruction>(VectorLoopValueMap.getVectorValue(Phi, 0)));

  // Create a phi node for the new recurrence. The current value will either be
  // the initial value inserted into a vector or loop-varying vector value.
  auto *VecPhi = Builder.CreatePHI(VectorInit->getType(), 2, "vector.recur");
  VecPhi->addIncoming(VectorInit, LoopVectorPreHeader);

  // Get the vectorized previous value of the last part UF - 1. It appears last
  // among all unrolled iterations, due to the order of their construction.
  Value *PreviousLastPart = getOrCreateVectorValue(Previous, UF - 1);

  // Find and set the insertion point after the previous value if it is an
  // instruction.
  BasicBlock::iterator InsertPt;
  // Note that the previous value may have been constant-folded so it is not
  // guaranteed to be an instruction in the vector loop.
  // FIXME: Loop invariant values do not form recurrences. We should deal with
  //        them earlier.
  if (LI->getLoopFor(LoopVectorBody)->isLoopInvariant(PreviousLastPart))
    InsertPt = LoopVectorBody->getFirstInsertionPt();
  else {
    Instruction *PreviousInst = cast<Instruction>(PreviousLastPart);
    if (isa<PHINode>(PreviousLastPart))
      // If the previous value is a phi node, we should insert after all the phi
      // nodes in the block containing the PHI to avoid breaking basic block
      // verification. Note that the basic block may be different to
      // LoopVectorBody, in case we predicate the loop.
      InsertPt = PreviousInst->getParent()->getFirstInsertionPt();
    else
      InsertPt = ++PreviousInst->getIterator();
  }
  Builder.SetInsertPoint(&*InsertPt);

  // We will construct a vector for the recurrence by combining the values for
  // the current and previous iterations. This is the required shuffle mask.
  SmallVector<int, 8> ShuffleMask(VF);
  ShuffleMask[0] = VF - 1;
  for (unsigned I = 1; I < VF; ++I)
    ShuffleMask[I] = I + VF - 1;

  // The vector from which to take the initial value for the current iteration
  // (actual or unrolled). Initially, this is the vector phi node.
  Value *Incoming = VecPhi;

  // Shuffle the current and previous vector and update the vector parts.
  for (unsigned Part = 0; Part < UF; ++Part) {
    Value *PreviousPart = getOrCreateVectorValue(Previous, Part);
    Value *PhiPart = VectorLoopValueMap.getVectorValue(Phi, Part);
    Value *Shuffle;
    if (isScalable()) {
      Type *Int32Ty = Type::getInt32Ty(Phi->getContext());
      Module *M = OrigLoop->getHeader()->getModule();
      CallInst *Vscale = emitVscaleCall(Builder, M, Int32Ty);
      Value *Vlen = Builder.CreateMul(Vscale, ConstantInt::get(Int32Ty, VF));
      Value *Shift = Builder.CreateSub(Vlen, ConstantInt::get(Int32Ty, 1));
      Function *SlideLeftFill = Intrinsic::getDeclaration(
          M, Intrinsic::experimental_vector_slideleftfill,
          {VecPhi->getType(), Int32Ty});
      Shuffle =
          Builder.CreateCall(SlideLeftFill, {Incoming, PreviousPart, Shift});
    } else {
      Shuffle = VF > 1 ? Builder.CreateShuffleVector(Incoming, PreviousPart,
                                                     ShuffleMask)
                       : Incoming;
    }
    PhiPart->replaceAllUsesWith(Shuffle);
    cast<Instruction>(PhiPart)->eraseFromParent();
    VectorLoopValueMap.resetVectorValue(Phi, Part, Shuffle);
    Incoming = PreviousPart;
  }

  // Fix the latch value of the new recurrence in the vector loop.
  VecPhi->addIncoming(Incoming, LI->getLoopFor(LoopVectorBody)->getLoopLatch());

  // Extract the last vector element in the middle block. This will be the
  // initial value for the recurrence when jumping to the scalar loop.
  auto *ExtractForScalar = Incoming;
  if (VF > 1 || isScalable()) {
    Builder.SetInsertPoint(LoopMiddleBlock->getTerminator());
    ExtractForScalar = Builder.CreateExtractElement(
        ExtractForScalar, Builder.getInt32(VF - 1), "vector.recur.extract");
  }
  // Extract the second last element in the middle block if the
  // Phi is used outside the loop. We need to extract the phi itself
  // and not the last element (the phi update in the current iteration). This
  // will be the value when jumping to the exit block from the LoopMiddleBlock,
  // when the scalar loop is not run at all.
  Value *ExtractForPhiUsedOutsideLoop = nullptr;
  if (VF > 1 || isScalable())
    ExtractForPhiUsedOutsideLoop = Builder.CreateExtractElement(
        Incoming, Builder.getInt32(VF - 2), "vector.recur.extract.for.phi");
  // When loop is unrolled without vectorizing, initialize
  // ExtractForPhiUsedOutsideLoop with the value just prior to unrolled value of
  // `Incoming`. This is analogous to the vectorized case above: extracting the
  // second last element when VF > 1.
  else if (UF > 1)
    ExtractForPhiUsedOutsideLoop = getOrCreateVectorValue(Previous, UF - 2);

  // Fix the initial value of the original recurrence in the scalar loop.
  Builder.SetInsertPoint(&*LoopScalarPreHeader->begin());
  auto *Start = Builder.CreatePHI(Phi->getType(), 2, "scalar.recur.init");
  for (auto *BB : predecessors(LoopScalarPreHeader)) {
    auto *Incoming = BB == LoopMiddleBlock ? ExtractForScalar : ScalarInit;
    Start->addIncoming(Incoming, BB);
  }

  Phi->setIncomingValueForBlock(LoopScalarPreHeader, Start);
  Phi->setName("scalar.recur");

  // Finally, fix users of the recurrence outside the loop. The users will need
  // either the last value of the scalar recurrence or the last value of the
  // vector recurrence we extracted in the middle block. Since the loop is in
  // LCSSA form, we just need to find all the phi nodes for the original scalar
  // recurrence in the exit block, and then add an edge for the middle block.
  for (PHINode &LCSSAPhi : LoopExitBlock->phis()) {
    if (LCSSAPhi.getIncomingValue(0) == Phi) {
      LCSSAPhi.addIncoming(ExtractForPhiUsedOutsideLoop, LoopMiddleBlock);
    }
  }
}

void InnerLoopVectorizer::fixReduction(PHINode *Phi) {
  Constant *Zero = Builder.getInt32(0);

  // Get it's reduction variable descriptor.
  assert(Legal->isReductionVariable(Phi) &&
         "Unable to find the reduction variable");
  RecurrenceDescriptor RdxDesc = Legal->getReductionVars()[Phi];

  RecurrenceDescriptor::RecurrenceKind RK = RdxDesc.getRecurrenceKind();
  TrackingVH<Value> ReductionStartValue = RdxDesc.getRecurrenceStartValue();
  Instruction *LoopExitInst = RdxDesc.getLoopExitInstr();
  RecurrenceDescriptor::MinMaxRecurrenceKind MinMaxKind =
      RdxDesc.getMinMaxRecurrenceKind();
  setDebugLocFromInst(Builder, ReductionStartValue);

  // We need to generate a reduction vector from the incoming scalar.
  // To do so, we need to generate the 'identity' vector and override
  // one of the elements with the incoming scalar reduction. We need
  // to do it in the vector-loop preheader.
  Builder.SetInsertPoint(LoopVectorPreHeader->getTerminator());

  // This is the vector-clone of the value that leaves the loop.
  Type *VecTy = getOrCreateVectorValue(LoopExitInst, 0)->getType();

  // Find the reduction identity variable. Zero for addition, or, xor,
  // one for multiplication, -1 for And.
  Value *Identity;
  Value *VectorStart;
  if (RK == RecurrenceDescriptor::RK_IntegerMinMax ||
      RK == RecurrenceDescriptor::RK_FloatMinMax) {
    // MinMax reduction have the start value as their identify.
    if (VF == 1 && !isScalable()) {
      VectorStart = Identity = ReductionStartValue;
    } else {
      VectorStart = Identity = Builder.CreateVectorSplat(
          {VF, isScalable()}, ReductionStartValue, "minmax.ident");
    }
  } else {
    // Handle other reduction kinds:
    Constant *Iden =
        RecurrenceDescriptor::getRecurrenceIdentity(RK, VecTy->getScalarType());
    if (VF == 1 && !isScalable()) {
      Identity = Iden;
      // This vector is the Identity vector where the first element is the
      // incoming scalar reduction.
      VectorStart = ReductionStartValue;
    } else {
      Identity = ConstantVector::getSplat({VF, isScalable()}, Iden);

      // This vector is the Identity vector where the first element is the
      // incoming scalar reduction.
      VectorStart =
          Builder.CreateInsertElement(Identity, ReductionStartValue, Zero);
    }
  }

  // Wrap flags are in general invalid after vectorization, clear them.
  clearReductionWrapFlags(RdxDesc);

  // Fix the vector-loop phi.

  // Reductions do not have to start at zero. They can start with
  // any loop invariant values.
  BasicBlock *Latch = OrigLoop->getLoopLatch();
  Value *LoopVal = Phi->getIncomingValueForBlock(Latch);

  for (unsigned Part = 0; Part < UF; ++Part) {
    Value *VecRdxPhi = getOrCreateVectorValue(Phi, Part);
    Value *Val = getOrCreateVectorValue(LoopVal, Part);
    // Make sure to add the reduction start value only to the
    // first unroll part.
    Value *StartVal = (Part == 0) ? VectorStart : Identity;
    cast<PHINode>(VecRdxPhi)->addIncoming(StartVal, LoopVectorPreHeader);
    cast<PHINode>(VecRdxPhi)->addIncoming(
        Val, LI->getLoopFor(LoopVectorBody)->getLoopLatch());
  }

  // Before each round, move the insertion point right between
  // the PHIs and the values we are going to write.
  // This allows us to write both PHINodes and the extractelement
  // instructions.
  Builder.SetInsertPoint(&*LoopMiddleBlock->getFirstInsertionPt());

  setDebugLocFromInst(Builder, LoopExitInst);

  // If tail is folded by masking, the vector value to leave the loop should be
  // a Select choosing between the vectorized LoopExitInst and vectorized Phi,
  // instead of the former.
  if (Cost->foldTailByMasking()) {
    for (unsigned Part = 0; Part < UF; ++Part) {
      Value *VecLoopExitInst =
          VectorLoopValueMap.getVectorValue(LoopExitInst, Part);
      Value *Sel = nullptr;
      for (User *U : VecLoopExitInst->users()) {
        if (isa<SelectInst>(U)) {
          assert(!Sel && "Reduction exit feeding two selects");
          Sel = U;
        } else
          assert(isa<PHINode>(U) && "Reduction exit must feed Phi's or select");
      }
      assert(Sel && "Reduction exit feeds no select");
      VectorLoopValueMap.resetVectorValue(LoopExitInst, Part, Sel);
    }
  }

  // If the vector reduction can be performed in a smaller type, we truncate
  // then extend the loop exit value to enable InstCombine to evaluate the
  // entire expression in the smaller type.
  if ((VF > 1 || isScalable()) &&
      Phi->getType() != RdxDesc.getRecurrenceType()) {
    Type *RdxVecTy =
        VectorType::get(RdxDesc.getRecurrenceType(), VF, Cost->isScalable());
    Builder.SetInsertPoint(
        LI->getLoopFor(LoopVectorBody)->getLoopLatch()->getTerminator());
    VectorParts RdxParts(UF);
    for (unsigned Part = 0; Part < UF; ++Part) {
      RdxParts[Part] = VectorLoopValueMap.getVectorValue(LoopExitInst, Part);
      Value *Trunc = Builder.CreateTrunc(RdxParts[Part], RdxVecTy);
      Value *Extnd = RdxDesc.isSigned() ? Builder.CreateSExt(Trunc, VecTy)
                                        : Builder.CreateZExt(Trunc, VecTy);
      for (Value::user_iterator UI = RdxParts[Part]->user_begin();
           UI != RdxParts[Part]->user_end();)
        if (*UI != Trunc) {
          (*UI++)->replaceUsesOfWith(RdxParts[Part], Extnd);
          RdxParts[Part] = Extnd;
        } else {
          ++UI;
        }
    }
    Builder.SetInsertPoint(&*LoopMiddleBlock->getFirstInsertionPt());
    for (unsigned Part = 0; Part < UF; ++Part) {
      RdxParts[Part] = Builder.CreateTrunc(RdxParts[Part], RdxVecTy);
      VectorLoopValueMap.resetVectorValue(LoopExitInst, Part, RdxParts[Part]);
    }
  }

  // Reduce all of the unrolled parts into a single vector.
  Value *ReducedPartRdx = VectorLoopValueMap.getVectorValue(LoopExitInst, 0);
  unsigned Op = RecurrenceDescriptor::getRecurrenceBinOp(RK);

  // The middle block terminator has already been assigned a DebugLoc here (the
  // OrigLoop's single latch terminator). We want the whole middle block to
  // appear to execute on this line because: (a) it is all compiler generated,
  // (b) these instructions are always executed after evaluating the latch
  // conditional branch, and (c) other passes may add new predecessors which
  // terminate on this line. This is the easiest way to ensure we don't
  // accidentally cause an extra step back into the loop while debugging.
  setDebugLocFromInst(Builder, LoopMiddleBlock->getTerminator());
  for (unsigned Part = 1; Part < UF; ++Part) {
    Value *RdxPart = VectorLoopValueMap.getVectorValue(LoopExitInst, Part);
    if (Op != Instruction::ICmp && Op != Instruction::FCmp)
      // Floating point operations had to be 'fast' to enable the reduction.
      ReducedPartRdx = addFastMathFlag(
          Builder.CreateBinOp((Instruction::BinaryOps)Op, RdxPart,
                              ReducedPartRdx, "bin.rdx"),
          RdxDesc.getFastMathFlags());
    else
      ReducedPartRdx =
          createMinMaxOp(Builder, MinMaxKind, ReducedPartRdx, RdxPart);
  }

  if (VF > 1 || isScalable()) {
    bool NoNaN = Legal->hasFunNoNaNAttr();
    ReducedPartRdx =
        createTargetReduction(Builder, TTI, RdxDesc, ReducedPartRdx, NoNaN);
    // If the reduction can be performed in a smaller type, we need to extend
    // the reduction to the wider type before we branch to the original loop.
    if (Phi->getType() != RdxDesc.getRecurrenceType())
      ReducedPartRdx = RdxDesc.isSigned()
                           ? Builder.CreateSExt(ReducedPartRdx, Phi->getType())
                           : Builder.CreateZExt(ReducedPartRdx, Phi->getType());
  }

  // Create a phi node that merges control-flow from the backedge-taken check
  // block and the middle block.
  PHINode *BCBlockPhi = PHINode::Create(Phi->getType(), 2, "bc.merge.rdx",
                                        LoopScalarPreHeader->getTerminator());
  for (unsigned I = 0, E = LoopBypassBlocks.size(); I != E; ++I)
    BCBlockPhi->addIncoming(ReductionStartValue, LoopBypassBlocks[I]);
  BCBlockPhi->addIncoming(ReducedPartRdx, LoopMiddleBlock);

  // Now, we need to fix the users of the reduction variable
  // inside and outside of the scalar remainder loop.
  // We know that the loop is in LCSSA form. We need to update the
  // PHI nodes in the exit blocks.
  for (PHINode &LCSSAPhi : LoopExitBlock->phis()) {
    // All PHINodes need to have a single entry edge, or two if
    // we already fixed them.
    assert(LCSSAPhi.getNumIncomingValues() < 3 && "Invalid LCSSA PHI");

    // We found a reduction value exit-PHI. Update it with the
    // incoming bypass edge.
    if (LCSSAPhi.getIncomingValue(0) == LoopExitInst)
      LCSSAPhi.addIncoming(ReducedPartRdx, LoopMiddleBlock);
  } // end of the LCSSA phi scan.

  // Fix the scalar loop reduction variable with the incoming reduction sum
  // from the vector body and from the backedge value.
  int IncomingEdgeBlockIdx = Phi->getBasicBlockIndex(OrigLoop->getLoopLatch());
  assert(IncomingEdgeBlockIdx >= 0 && "Invalid block index");
  // Pick the other block.
  int SelfEdgeBlockIdx = (IncomingEdgeBlockIdx ? 0 : 1);
  Phi->setIncomingValue(SelfEdgeBlockIdx, BCBlockPhi);
  Phi->setIncomingValue(IncomingEdgeBlockIdx, LoopExitInst);
}

void InnerLoopVectorizer::clearReductionWrapFlags(
    RecurrenceDescriptor &RdxDesc) {
  RecurrenceDescriptor::RecurrenceKind RK = RdxDesc.getRecurrenceKind();
  if (RK != RecurrenceDescriptor::RK_IntegerAdd &&
      RK != RecurrenceDescriptor::RK_IntegerMult)
    return;

  Instruction *LoopExitInstr = RdxDesc.getLoopExitInstr();
  assert(LoopExitInstr && "null loop exit instruction");
  SmallVector<Instruction *, 8> Worklist;
  SmallPtrSet<Instruction *, 8> Visited;
  Worklist.push_back(LoopExitInstr);
  Visited.insert(LoopExitInstr);

  while (!Worklist.empty()) {
    Instruction *Cur = Worklist.pop_back_val();
    if (isa<OverflowingBinaryOperator>(Cur))
      for (unsigned Part = 0; Part < UF; ++Part) {
        Value *V = getOrCreateVectorValue(Cur, Part);
        cast<Instruction>(V)->dropPoisonGeneratingFlags();
      }

    for (User *U : Cur->users()) {
      Instruction *UI = cast<Instruction>(U);
      if ((Cur != LoopExitInstr || OrigLoop->contains(UI->getParent())) &&
          Visited.insert(UI).second)
        Worklist.push_back(UI);
    }
  }
}

void InnerLoopVectorizer::fixLCSSAPHIs() {
  for (PHINode &LCSSAPhi : LoopExitBlock->phis()) {
    if (LCSSAPhi.getNumIncomingValues() == 1) {
      auto *IncomingValue = LCSSAPhi.getIncomingValue(0);
      // Non-instruction incoming values will have only one value.
      unsigned LastLane = 0;
      if (isa<Instruction>(IncomingValue))
        LastLane = Cost->isUniformAfterVectorization(
                       cast<Instruction>(IncomingValue), VF)
                       ? 0
                       : VF - 1;
      // Can be a loop invariant incoming value or the last scalar value to be
      // extracted from the vectorized loop.
      Builder.SetInsertPoint(LoopMiddleBlock->getTerminator());
      Value *lastIncomingValue =
          getOrCreateScalarValue(IncomingValue, {UF - 1, LastLane});
      LCSSAPhi.addIncoming(lastIncomingValue, LoopMiddleBlock);
    }
  }
}

void InnerLoopVectorizer::sinkScalarOperands(Instruction *PredInst) {
  // The basic block and loop containing the predicated instruction.
  auto *PredBB = PredInst->getParent();
  auto *VectorLoop = LI->getLoopFor(PredBB);

  // Initialize a worklist with the operands of the predicated instruction.
  SetVector<Value *> Worklist(PredInst->op_begin(), PredInst->op_end());

  // Holds instructions that we need to analyze again. An instruction may be
  // reanalyzed if we don't yet know if we can sink it or not.
  SmallVector<Instruction *, 8> InstsToReanalyze;

  // Returns true if a given use occurs in the predicated block. Phi nodes use
  // their operands in their corresponding predecessor blocks.
  auto isBlockOfUsePredicated = [&](Use &U) -> bool {
    auto *I = cast<Instruction>(U.getUser());
    BasicBlock *BB = I->getParent();
    if (auto *Phi = dyn_cast<PHINode>(I))
      BB = Phi->getIncomingBlock(
          PHINode::getIncomingValueNumForOperand(U.getOperandNo()));
    return BB == PredBB;
  };

  // Iteratively sink the scalarized operands of the predicated instruction
  // into the block we created for it. When an instruction is sunk, it's
  // operands are then added to the worklist. The algorithm ends after one pass
  // through the worklist doesn't sink a single instruction.
  bool Changed;
  do {
    // Add the instructions that need to be reanalyzed to the worklist, and
    // reset the changed indicator.
    Worklist.insert(InstsToReanalyze.begin(), InstsToReanalyze.end());
    InstsToReanalyze.clear();
    Changed = false;

    while (!Worklist.empty()) {
      auto *I = dyn_cast<Instruction>(Worklist.pop_back_val());

      // We can't sink an instruction if it is a phi node, is already in the
      // predicated block, is not in the loop, or may have side effects.
      if (!I || isa<PHINode>(I) || I->getParent() == PredBB ||
          !VectorLoop->contains(I) || I->mayHaveSideEffects())
        continue;

      // It's legal to sink the instruction if all its uses occur in the
      // predicated block. Otherwise, there's nothing to do yet, and we may
      // need to reanalyze the instruction.
      if (!llvm::all_of(I->uses(), isBlockOfUsePredicated)) {
        InstsToReanalyze.push_back(I);
        continue;
      }

      // Move the instruction to the beginning of the predicated block, and add
      // it's operands to the worklist.
      I->moveBefore(&*PredBB->getFirstInsertionPt());
      Worklist.insert(I->op_begin(), I->op_end());

      // The sinking may have enabled other instructions to be sunk, so we will
      // need to iterate.
      Changed = true;
    }
  } while (Changed);
}

void InnerLoopVectorizer::fixNonInductionPHIs() {
  for (PHINode *OrigPhi : OrigPHIsToFix) {
    PHINode *NewPhi =
        cast<PHINode>(VectorLoopValueMap.getVectorValue(OrigPhi, 0));
    unsigned NumIncomingValues = OrigPhi->getNumIncomingValues();

    SmallVector<BasicBlock *, 2> ScalarBBPredecessors(
        predecessors(OrigPhi->getParent()));
    SmallVector<BasicBlock *, 2> VectorBBPredecessors(
        predecessors(NewPhi->getParent()));
    assert(ScalarBBPredecessors.size() == VectorBBPredecessors.size() &&
           "Scalar and Vector BB should have the same number of predecessors");

    // The insertion point in Builder may be invalidated by the time we get
    // here. Force the Builder insertion point to something valid so that we do
    // not run into issues during insertion point restore in
    // getOrCreateVectorValue calls below.
    Builder.SetInsertPoint(NewPhi);

    // The predecessor order is preserved and we can rely on mapping between
    // scalar and vector block predecessors.
    for (unsigned i = 0; i < NumIncomingValues; ++i) {
      BasicBlock *NewPredBB = VectorBBPredecessors[i];

      // When looking up the new scalar/vector values to fix up, use incoming
      // values from original phi.
      Value *ScIncV =
          OrigPhi->getIncomingValueForBlock(ScalarBBPredecessors[i]);

      // Scalar incoming value may need a broadcast
      Value *NewIncV = getOrCreateVectorValue(ScIncV, 0);
      NewPhi->addIncoming(NewIncV, NewPredBB);
    }
  }
}

void InnerLoopVectorizer::widenGEP(GetElementPtrInst *GEP, VPUser &Operands,
                                   unsigned UF, unsigned VF,
                                   bool IsPtrLoopInvariant,
                                   SmallBitVector &IsIndexLoopInvariant,
                                   VPTransformState &State) {
  // Construct a vector GEP by widening the operands of the scalar GEP as
  // necessary. We mark the vector GEP 'inbounds' if appropriate. A GEP
  // results in a vector of pointers when at least one operand of the GEP
  // is vector-typed. Thus, to keep the representation compact, we only use
  // vector-typed operands for loop-varying values.

  if ((VF > 1 || isScalable()) && IsPtrLoopInvariant &&
      IsIndexLoopInvariant.all()) {
    // If we are vectorizing, but the GEP has only loop-invariant operands,
    // the GEP we build (by only using vector-typed operands for
    // loop-varying values) would be a scalar pointer. Thus, to ensure we
    // produce a vector of pointers, we need to either arbitrarily pick an
    // operand to broadcast, or broadcast a clone of the original GEP.
    // Here, we broadcast a clone of the original.
    //
    // TODO: If at some point we decide to scalarize instructions having
    //       loop-invariant operands, this special case will no longer be
    //       required. We would add the scalarization decision to
    //       collectLoopScalars() and teach getVectorValue() to broadcast
    //       the lane-zero scalar value.
    auto *Clone = Builder.Insert(GEP->clone());
    for (unsigned Part = 0; Part < UF; ++Part) {
      Value *EntryPart = Builder.CreateVectorSplat({VF, isScalable()}, Clone);
      VectorLoopValueMap.setVectorValue(GEP, Part, EntryPart);
      addMetadata(EntryPart, GEP);
    }
  } else {
    // If the GEP has at least one loop-varying operand, we are sure to
    // produce a vector of pointers. But if we are only unrolling, we want
    // to produce a scalar GEP for each unroll part. Thus, the GEP we
    // produce with the code below will be scalar (if VF == 1) or vector
    // (otherwise). Note that for the unroll-only case, we still maintain
    // values in the vector mapping with initVector, as we do for other
    // instructions.
    for (unsigned Part = 0; Part < UF; ++Part) {
      // The pointer operand of the new GEP. If it's loop-invariant, we
      // won't broadcast it.
      auto *Ptr = IsPtrLoopInvariant ? State.get(Operands.getOperand(0), {0, 0})
                                     : State.get(Operands.getOperand(0), Part);

      // Collect all the indices for the new GEP. If any index is
      // loop-invariant, we won't broadcast it.
      SmallVector<Value *, 4> Indices;
      for (unsigned I = 1, E = Operands.getNumOperands(); I < E; I++) {
        VPValue *Operand = Operands.getOperand(I);
        if (IsIndexLoopInvariant[I - 1])
          Indices.push_back(State.get(Operand, {0, 0}));
        else
          Indices.push_back(State.get(Operand, Part));
      }

      // Create the new GEP. Note that this GEP may be a scalar if VF == 1,
      // but it should be a vector, otherwise.
      auto *NewGEP =
          GEP->isInBounds()
              ? Builder.CreateInBoundsGEP(GEP->getSourceElementType(), Ptr,
                                          Indices)
              : Builder.CreateGEP(GEP->getSourceElementType(), Ptr, Indices);
      assert((VF == 1 || NewGEP->getType()->isVectorTy()) &&
             "NewGEP is not a pointer vector");
      VectorLoopValueMap.setVectorValue(GEP, Part, NewGEP);
      addMetadata(NewGEP, GEP);
    }
  }
}

void InnerLoopVectorizer::widenPHIInstruction(Instruction *PN, unsigned UF,
                                              unsigned VF) {
  PHINode *P = cast<PHINode>(PN);
  if (EnableVPlanNativePath) {
    // Currently we enter here in the VPlan-native path for non-induction
    // PHIs where all control flow is uniform. We simply widen these PHIs.
    // Create a vector phi with no operands - the vector phi operands will be
    // set at the end of vector code generation.
    Type *VecTy = (VF == 1 && !Cost->isScalable())
                      ? PN->getType()
                      : VectorType::get(PN->getType(), VF, Cost->isScalable());
    Value *VecPhi = Builder.CreatePHI(VecTy, PN->getNumOperands(), "vec.phi");
    VectorLoopValueMap.setVectorValue(P, 0, VecPhi);
    OrigPHIsToFix.push_back(P);

    return;
  }

  assert(PN->getParent() == OrigLoop->getHeader() &&
         "Non-header phis should have been handled elsewhere");

  // In order to support recurrences we need to be able to vectorize Phi nodes.
  // Phi nodes have cycles, so we need to vectorize them in two stages. This is
  // stage #1: We create a new vector PHI node with no incoming edges. We'll use
  // this value when we vectorize all of the instructions that use the PHI.
  if (Legal->isReductionVariable(P) || Legal->isFirstOrderRecurrence(P)) {
    for (unsigned Part = 0; Part < UF; ++Part) {
      // This is phase one of vectorizing PHIs.
      Type *VecTy =
          (VF == 1 && !Cost->isScalable())
              ? PN->getType()
              : VectorType::get(PN->getType(), VF, Cost->isScalable());
      Value *EntryPart = PHINode::Create(
          VecTy, 2, "vec.phi", &*LoopVectorBody->getFirstInsertionPt());
      VectorLoopValueMap.setVectorValue(P, Part, EntryPart);
    }
    return;
  }

  setDebugLocFromInst(Builder, P);

  // This PHINode must be an induction variable.
  // Make sure that we know about it.
  assert(Legal->getInductionVars().count(P) && "Not an induction variable");

  InductionDescriptor II = Legal->getInductionVars().lookup(P);
  const DataLayout &DL = OrigLoop->getHeader()->getModule()->getDataLayout();

  // FIXME: The newly created binary instructions should contain nsw/nuw flags,
  // which can be found from the original scalar operations.
  switch (II.getKind()) {
  case InductionDescriptor::IK_NoInduction:
    llvm_unreachable("Unknown induction");
  case InductionDescriptor::IK_IntInduction:
  case InductionDescriptor::IK_FpInduction:
    llvm_unreachable("Integer/fp induction is handled elsewhere.");
  case InductionDescriptor::IK_PtrInduction: {
    // Handle the pointer induction variable case.
    assert(P->getType()->isPointerTy() && "Unexpected type.");
<<<<<<< HEAD
    if (Cost->isScalarAfterVectorization(P, VF)) {
      // This is the normalized GEP that starts counting at zero.
      Value *PtrInd = Induction;
      PtrInd = Builder.CreateSExtOrTrunc(PtrInd, II.getStep()->getType());
      bool Uniform = Cost->isUniformAfterVectorization(P, VF);
      if (isScalable() && !Uniform) {
        // If using scalable vectors, we cannot scalarize the pointer induction.
        // Instead, we will vectorize it using a vector GEP instruction that
        // takes step vector for indices. However if the phi-node is uniform
        // after vectorization, we do not want to use a step vector and we also
        // do not need to generate a vector GEP.
        Value *PtrIndSplat = Builder.CreateVectorSplat({VF, true}, PtrInd);
        for (unsigned Part = 0; Part < UF; ++Part) {
          SCEVExpander Exp(*PSE.getSE(), DL, "induction");
          Value *Step = Exp.expandCodeFor(II.getStep(), II.getStep()->getType(),
                                          &*Builder.GetInsertPoint());
          Value *StepVec = getStepVector(PtrIndSplat, Part * VF, Step,
                                         II.getInductionOpcode());
          Value *VecGep = Builder.CreateGEP(
              II.getStartValue()->getType()->getPointerElementType(),
              II.getStartValue(), StepVec);
          VectorLoopValueMap.setVectorValue(P, Part, VecGep);
        }
        return;
      }
      // Determine the number of scalars we need to generate for each unroll
      // iteration. If the instruction is uniform, we only need to generate the
      // first lane. Otherwise, we generate all VF values.
      unsigned Lanes = Uniform ? 1 : VF;
      // These are the scalar results. Notice that we don't generate vector GEPs
      // because scalar GEPs result in better code.
      for (unsigned Part = 0; Part < UF; ++Part) {
        for (unsigned Lane = 0; Lane < Lanes; ++Lane) {
          Constant *Idx = ConstantInt::get(PtrInd->getType(), Lane + Part * VF);
          Value *GlobalIdx = Builder.CreateAdd(PtrInd, Idx);
          Value *SclrGep =
              emitTransformedIndex(Builder, GlobalIdx, PSE.getSE(), DL, II);
          SclrGep->setName("next.gep");
          VectorLoopValueMap.setScalarValue(P, {Part, Lane}, SclrGep);
        }
      }
      return;
    }
    assert(isa<SCEVConstant>(II.getStep()) &&
           "Induction step not a SCEV constant!");
    Type *PhiType = II.getStep()->getType();

    // Build a pointer phi
    Value *ScalarStartValue = II.getStartValue();
    Type *ScStValueType = ScalarStartValue->getType();
    PHINode *NewPointerPhi =
        PHINode::Create(ScStValueType, 2, "pointer.phi", Induction);
    NewPointerPhi->addIncoming(ScalarStartValue, LoopVectorPreHeader);

    // A pointer induction, performed by using a gep
    const SCEV *ScalarStep = II.getStep();
    SCEVExpander Exp(*PSE.getSE(), DL, "induction");
    Value *ScalarStepValue =
        Exp.expandCodeFor(ScalarStep, PhiType, &*Builder.GetInsertPoint());
    Value *InductionGEP = Builder.CreateGEP(
        ScStValueType->getPointerElementType(), NewPointerPhi,
        Builder.CreateMul(ScalarStepValue, ConstantInt::get(PhiType, VF * UF)));
    NewPointerPhi->addIncoming(InductionGEP,
                               cast<Instruction>(InductionGEP)->getParent());

    // Create UF many actual address geps that use the pointer
    // phi as base and a vectorized version of the step value
    // (<step*0, ..., step*N>) as offset.
=======
    // This is the normalized GEP that starts counting at zero.
    Value *PtrInd = Induction;
    PtrInd = Builder.CreateSExtOrTrunc(PtrInd, II.getStep()->getType());
    // Determine the number of scalars we need to generate for each unroll
    // iteration. If the instruction is uniform, we only need to generate the
    // first lane. Otherwise, we generate all VF values.
    unsigned Lanes = Cost->isUniformAfterVectorization(P, VF) ? 1 : VF;
    // These are the scalar results. Notice that we don't generate vector GEPs
    // because scalar GEPs result in better code.
>>>>>>> 19a8b0ea
    for (unsigned Part = 0; Part < UF; ++Part) {
      for (unsigned Lane = 0; Lane < Lanes; ++Lane) {
        Constant *Idx = ConstantInt::get(PtrInd->getType(), Lane + Part * VF);
        Value *GlobalIdx = Builder.CreateAdd(PtrInd, Idx);
        Value *SclrGep =
            emitTransformedIndex(Builder, GlobalIdx, PSE.getSE(), DL, II);
        SclrGep->setName("next.gep");
        VectorLoopValueMap.setScalarValue(P, {Part, Lane}, SclrGep);
      }
    }
    return;
  }
  }
}

/// A helper function for checking whether an integer division-related
/// instruction may divide by zero (in which case it must be predicated if
/// executed conditionally in the scalar code).
/// TODO: It may be worthwhile to generalize and check isKnownNonZero().
/// Non-zero divisors that are non compile-time constants will not be
/// converted into multiplication, so we will still end up scalarizing
/// the division, but can do so w/o predication.
static bool mayDivideByZero(Instruction &I) {
  assert((I.getOpcode() == Instruction::UDiv ||
          I.getOpcode() == Instruction::SDiv ||
          I.getOpcode() == Instruction::URem ||
          I.getOpcode() == Instruction::SRem) &&
         "Unexpected instruction");
  Value *Divisor = I.getOperand(1);
  auto *CInt = dyn_cast<ConstantInt>(Divisor);
  return !CInt || CInt->isZero();
}

void InnerLoopVectorizer::widenPredicatedInstruction(Instruction &I,
                                                     VPTransformState &State,
                                                     VPValue *BlockInMask,
                                                     VPValue *EVL) {
  struct VPIntrinsicAndKind {
    unsigned Intr;
    bool IsFP;
  };

  // TODO: Add support for other instructions as they are implemented by
  // predicated vector intrinsics.
  auto VPIntrInstr = [](unsigned Opcode) -> VPIntrinsicAndKind {
    switch (Opcode) {
    case Instruction::Add:
      return {Intrinsic::vp_add, false};
    case Instruction::FAdd:
      return {Intrinsic::vp_fadd, true};
    case Instruction::Sub:
      return {Intrinsic::vp_sub, false};
    case Instruction::FSub:
      return {Intrinsic::vp_fsub, true};
    case Instruction::Mul:
      return {Intrinsic::vp_mul, false};
    case Instruction::FMul:
      return {Intrinsic::vp_fmul, true};
    case Instruction::SDiv:
      return {Intrinsic::vp_sdiv, false};
    case Instruction::UDiv:
      return {Intrinsic::vp_udiv, false};
    case Instruction::FDiv:
      return {Intrinsic::vp_fdiv, true};
    case ::Instruction::SRem:
      return {Intrinsic::vp_srem, false};
    case Instruction::URem:
      return {Intrinsic::vp_urem, false};
    case Instruction::FRem:
      return {Intrinsic::vp_frem, true};
    case Instruction::AShr:
      return {Intrinsic::vp_ashr, false};
    case Instruction::LShr:
      return {Intrinsic::vp_lshr, false};
    case Instruction::Shl:
      return {Intrinsic::vp_shl, false};
    case Instruction::Or:
      return {Intrinsic::vp_or, false};
    case Instruction::And:
      return {Intrinsic::vp_and, false};
    case Instruction::Xor:
      return {Intrinsic::vp_xor, false};
    case Instruction::FNeg:
      return {Intrinsic::vp_fneg, true};
    case Intrinsic::fma:
      return {Intrinsic::vp_fma, true};
    case Instruction::SExt:
      return {Intrinsic::vp_sext, false};
    case Instruction::ZExt:
      return {Intrinsic::vp_zext, false};
    case Instruction::FPExt:
      return {Intrinsic::vp_fpext, true};
    case Instruction::Trunc:
      return {Intrinsic::vp_trunc, false};
    case Instruction::FPTrunc:
      return {Intrinsic::vp_fptrunc, true};
    case Instruction::FPToUI:
      return {Intrinsic::vp_fptoui, true};
    case Instruction::FPToSI:
      return {Intrinsic::vp_fptosi, true};
    case Instruction::UIToFP:
      return {Intrinsic::vp_uitofp, true};
    case Instruction::SIToFP:
      return {Intrinsic::vp_sitofp, true};
    case Instruction::IntToPtr:
      return {Intrinsic::vp_inttoptr, false};
    case Instruction::PtrToInt:
      return {Intrinsic::vp_ptrtoint, false};
    case Instruction::BitCast:
      return {Intrinsic::vp_bitcast, false};
    }
    return {Intrinsic::not_intrinsic, false};
  };

  auto MaskValue = [&](unsigned Part, ElementCount EC) -> Value * {
    // The outermost mask can be lowered as an all ones mask when using EVL.
    if (isa<VPInstruction>(BlockInMask) &&
        cast<VPInstruction>(BlockInMask)->getOpcode() == VPInstruction::ICmpULE)
      return Builder.getTrueVector(EC);
    else
      return State.get(BlockInMask, Part);
  };

  auto EVLValue = [&](unsigned Part) -> Value * {
    Value *EVLPart = State.get(EVL, Part);
    return Builder.CreateTrunc(EVLPart, Type::getInt32Ty(Builder.getContext()));
  };

  auto CreateCast = [&](CastInst *CI, Value *Round, Value *Except) {
    for (unsigned Part = 0; Part < UF; ++Part) {
      Value *SrcVal = getOrCreateVectorValue(CI->getOperand(0), Part);
      VectorType *SrcTy = cast<VectorType>(SrcVal->getType());
      VectorType *DestTy =
          VectorType::get(CI->getType(), SrcTy->getElementCount());
      SmallVector<Value *, 5> Ops;
      Ops.push_back(SrcVal);
      if (Round)
        Ops.push_back(Round);
      if (Except)
        Ops.push_back(Except);
      Ops.push_back(MaskValue(Part, DestTy->getElementCount()));
      Ops.push_back(EVLValue(Part));
      Value *V =
          Builder.CreateIntrinsic(VPIntrInstr(CI->getOpcode()).Intr,
                                  {DestTy, SrcTy}, Ops, nullptr, "vp.cast");
      VectorLoopValueMap.setVectorValue(&I, Part, V);
      addMetadata(V, &I);
    }

  };

  auto Opcode = I.getOpcode();

  //===------------------- compare instructions ---------------------------===//
  if (Opcode == Instruction::ICmp || Opcode == Instruction::FCmp) {
    // Widen compares. Generate vector compares.
    bool FCmp = (I.getOpcode() == Instruction::FCmp);
    auto *Cmp = cast<CmpInst>(&I);
    setDebugLocFromInst(Builder, Cmp);
    for (unsigned Part = 0; Part < UF; ++Part) {
      Value *A = getOrCreateVectorValue(Cmp->getOperand(0), Part);
      Value *B = getOrCreateVectorValue(Cmp->getOperand(1), Part);
      Value *C = nullptr;

      VectorType *OpTy = cast<VectorType>(A->getType());
      Value *MaskArg = MaskValue(Part, OpTy->getElementCount());
      Value *EVLArg = EVLValue(Part);
      Value *PredArg = Builder.getInt8(Cmp->getPredicate());

      if (FCmp) {
        IRBuilder<>::FastMathFlagGuard FMFG(Builder);
        Builder.setFastMathFlags(Cmp->getFastMathFlags());
        C = Builder.CreateIntrinsic(Intrinsic::vp_fcmp, {OpTy},
                                    {A, B, PredArg, MaskArg, EVLArg}, nullptr,
                                    "vp.op.fcmp");
      } else {
        C = Builder.CreateIntrinsic(Intrinsic::vp_icmp, {OpTy},
                                    {A, B, PredArg, MaskArg, EVLArg}, nullptr,
                                    "vp.op.icmp");
      }
      // The result of vp_icmp or vp_fcmp may contain lanes that are undef due
      // to the mask. We don't need undef boolean values.
      // Convert undef lanes to false by inserting a vp_select.
      // FIXME: For now we create a whole-register select to ensure correctness
      // for other whole-register instructions that use the compare as input
      // arg. See issue at
      // repo.hca.bsc.es/gitlab/EPI/System-Software/llvm-mono/-/issues/124
      // Value *V = Builder.CreateIntrinsic(
      //    Intrinsic::vp_select, {cast<VectorType>(C->getType())},
      //    {MaskArg, C, AllFalse, EVLArg}, nullptr, "vp.op.select");
      Value *AllFalse = Builder.getFalseVector(OpTy->getElementCount());
      Value *V = Builder.CreateSelect(MaskArg, C, AllFalse);

      VectorLoopValueMap.setVectorValue(&I, Part, V);
      addMetadata(V, &I);
    }
    return;
  }

  assert(VPIntrInstr(Opcode).Intr != Intrinsic::not_intrinsic &&
         "Opcode does not have predicated vector intrinsic support.");

  //===------------------- Int-to-Int cast instructions -------------------===//
  if (Opcode == Instruction::SExt || Opcode == Instruction::ZExt ||
      Opcode == Instruction::Trunc) {
    auto *CI = cast<CastInst>(&I);
    setDebugLocFromInst(Builder, CI);

    assert(isa<IntegerType>(CI->getType()) && "Invalid destination Int type.");
    IntegerType *DestElemTy = cast<IntegerType>(CI->getType());
    IntegerType *SrcElemTy = cast<IntegerType>(CI->getOperand(0)->getType());
    if (Opcode == Instruction::Trunc)
      assert(DestElemTy->getBitWidth() < SrcElemTy->getBitWidth() &&
             "Cannot truncate to a larger size.");
    else
      assert(DestElemTy->getBitWidth() > SrcElemTy->getBitWidth() &&
             "Cannot extend to a smaller size.");
    return CreateCast(CI, nullptr, nullptr);
  }

  //===------------------- Float-to-Float cast instructions ---------------===//
  if (Opcode == Instruction::FPExt || Opcode == Instruction::FPTrunc) {
    auto *CI = cast<CastInst>(&I);
    setDebugLocFromInst(Builder, CI);
    Type *DestElemTy = CI->getType();
    Type *SrcElemTy = CI->getOperand(0)->getType();
    assert(DestElemTy->isFloatingPointTy() && SrcElemTy->isFloatingPointTy() &&
           "Invalid destination/source type for float extension.");
    if (Opcode == Instruction::FPTrunc)
      assert(DestElemTy->getTypeID() < SrcElemTy->getTypeID() &&
             "Cannot extend to a larger size.");
    else
      assert(DestElemTy->getTypeID() > SrcElemTy->getTypeID() &&
             "Cannot extend to a smaller size.");
    Value *Except = getConstrainedFPExcept(Builder.getContext(),
                                           fp::ExceptionBehavior::ebIgnore);
    Value *Round =
        Opcode == Instruction::FPTrunc
            ? getConstrainedFPRounding(Builder.getContext(),
                                       RoundingMode::NearestTiesToEven)
            : nullptr;
    return CreateCast(CI, Round, Except);
  }

  //===------------------- Float-to-Int cast instructions -----------------===//
  if (Opcode == Instruction::FPToUI || Opcode == Instruction::FPToSI) {
    auto *CI = cast<CastInst>(&I);
    setDebugLocFromInst(Builder, CI);
    Type *DestElemTy = CI->getType();
    Type *SrcElemTy = CI->getOperand(0)->getType();
    assert(DestElemTy->isIntegerTy() && SrcElemTy->isFloatingPointTy() &&
           "Invalid destination/source type for float to int cast.");
    Value *Except = getConstrainedFPExcept(Builder.getContext(),
                                           fp::ExceptionBehavior::ebIgnore);
    return CreateCast(CI, nullptr, Except);
  }

  //===------------------- Int-to-Float cast instructions -----------------===//
  if (Opcode == Instruction::UIToFP || Opcode == Instruction::SIToFP) {
    auto *CI = cast<CastInst>(&I);
    setDebugLocFromInst(Builder, CI);
    Type *DestElemTy = CI->getType();
    Type *SrcElemTy = CI->getOperand(0)->getType();
    assert(SrcElemTy->isIntegerTy() && DestElemTy->isFloatingPointTy() &&
           "Invalid destination/source type for float to int cast.");
    Value *Except = getConstrainedFPExcept(Builder.getContext(),
                                           fp::ExceptionBehavior::ebIgnore);
    Value *Round = getConstrainedFPRounding(Builder.getContext(),
                                            RoundingMode::NearestTiesToEven);
    return CreateCast(CI, Round, Except);
  }

  //===------------------- Int-Ptr cast instructions ----------------------===//
  if (Opcode == Instruction::IntToPtr || Opcode == Instruction::PtrToInt) {
    auto *CI = cast<CastInst>(&I);
    setDebugLocFromInst(Builder, CI);
    Type *DestElemTy = CI->getType();
    Type *SrcElemTy = CI->getOperand(0)->getType();
    if (Opcode == Instruction::IntToPtr)
      assert(SrcElemTy->isIntegerTy() && DestElemTy->isPointerTy() &&
             "Invalid destination/source type for int to ptr cast.");
    else
      assert(DestElemTy->isIntegerTy() && SrcElemTy->isPointerTy() &&
             "Invalid destination/source type for ptr to int cast.");
    return CreateCast(CI, nullptr, nullptr);
  }

  //===------------------- bitcast cast instructions ----------------------===//
  if (Opcode == Instruction::BitCast) {
    auto *CI = cast<CastInst>(&I);
    setDebugLocFromInst(Builder, CI);
    Type *DestElemTy = CI->getType();
    Type *SrcElemTy = CI->getOperand(0)->getType();
    assert(SrcElemTy->getPrimitiveSizeInBits() ==
               DestElemTy->getPrimitiveSizeInBits() &&
           "Invalid destination/source type for bitcast.");
    return CreateCast(CI, nullptr, nullptr);
  }

  //===------------------- Other Binary and Unary Ops ---------------------===//
  assert(((Instruction::isBinaryOp(Opcode) && I.getNumOperands() == 2) ||
          (Instruction::isUnaryOp(Opcode) && I.getNumOperands() == 1)) &&
         "Invalid number of operands.");

  // Just widen unops and binops.
  setDebugLocFromInst(Builder, &I);

  for (unsigned Part = 0; Part < UF; ++Part) {
    SmallVector<Value *, 4> Ops;
    for (Value *Op : I.operands())
      Ops.push_back(getOrCreateVectorValue(Op, Part));

    // Add rounding mode and exception control args.
    // TODO: Add support for non-default values.
    if (VPIntrInstr(Opcode).IsFP) {
      if (Opcode != Instruction::FNeg)
        Ops.push_back(getConstrainedFPRounding(
            Builder.getContext(), RoundingMode::NearestTiesToEven));
      Ops.push_back(getConstrainedFPExcept(Builder.getContext(),
                                           fp::ExceptionBehavior::ebIgnore));
    }

    VectorType *OpTy = cast<VectorType>(Ops[0]->getType());
    Ops.push_back(MaskValue(Part, OpTy->getElementCount()));
    Ops.push_back(EVLValue(Part));

    Value *V = Builder.CreateIntrinsic(VPIntrInstr(Opcode).Intr, {OpTy}, Ops,
                                       nullptr, "vp.op");

    if (auto *VecOp = dyn_cast<Instruction>(V))
      VecOp->copyIRFlags(&I);

    // Use this vector value for all users of the original instruction.
    VectorLoopValueMap.setVectorValue(&I, Part, V);
    addMetadata(V, &I);
  }
}

void InnerLoopVectorizer::widenInstruction(Instruction &I, VPUser &User,
                                           VPTransformState &State) {
  switch (I.getOpcode()) {
  case Instruction::Call:
  case Instruction::Br:
  case Instruction::PHI:
  case Instruction::GetElementPtr:
  case Instruction::Select:
    llvm_unreachable("This instruction is handled by a different recipe.");
  case Instruction::UDiv:
  case Instruction::SDiv:
  case Instruction::SRem:
  case Instruction::URem:
  case Instruction::Add:
  case Instruction::FAdd:
  case Instruction::Sub:
  case Instruction::FSub:
  case Instruction::FNeg:
  case Instruction::Mul:
  case Instruction::FMul:
  case Instruction::FDiv:
  case Instruction::FRem:
  case Instruction::Shl:
  case Instruction::LShr:
  case Instruction::AShr:
  case Instruction::And:
  case Instruction::Or:
  case Instruction::Xor: {
    // Just widen unops and binops.
    setDebugLocFromInst(Builder, &I);

    for (unsigned Part = 0; Part < UF; ++Part) {
      SmallVector<Value *, 2> Ops;
      for (VPValue *VPOp : User.operands())
        Ops.push_back(State.get(VPOp, Part));

      Value *V = Builder.CreateNAryOp(I.getOpcode(), Ops);

      if (auto *VecOp = dyn_cast<Instruction>(V))
        VecOp->copyIRFlags(&I);

      // Use this vector value for all users of the original instruction.
      VectorLoopValueMap.setVectorValue(&I, Part, V);
      addMetadata(V, &I);
    }

    break;
  }
  case Instruction::ICmp:
  case Instruction::FCmp: {
    // Widen compares. Generate vector compares.
    bool FCmp = (I.getOpcode() == Instruction::FCmp);
    auto *Cmp = cast<CmpInst>(&I);
    setDebugLocFromInst(Builder, Cmp);
    for (unsigned Part = 0; Part < UF; ++Part) {
      Value *A = State.get(User.getOperand(0), Part);
      Value *B = State.get(User.getOperand(1), Part);
      Value *C = nullptr;
      if (FCmp) {
        // Propagate fast math flags.
        IRBuilder<>::FastMathFlagGuard FMFG(Builder);
        Builder.setFastMathFlags(Cmp->getFastMathFlags());
        C = Builder.CreateFCmp(Cmp->getPredicate(), A, B);
      } else {
        C = Builder.CreateICmp(Cmp->getPredicate(), A, B);
      }
      VectorLoopValueMap.setVectorValue(&I, Part, C);
      addMetadata(C, &I);
    }

    break;
  }

  case Instruction::ZExt:
  case Instruction::SExt:
  case Instruction::FPToUI:
  case Instruction::FPToSI:
  case Instruction::FPExt:
  case Instruction::PtrToInt:
  case Instruction::IntToPtr:
  case Instruction::SIToFP:
  case Instruction::UIToFP:
  case Instruction::Trunc:
  case Instruction::FPTrunc:
  case Instruction::BitCast: {
    auto *CI = cast<CastInst>(&I);
    setDebugLocFromInst(Builder, CI);

    /// Vectorize casts.
    Type *DestTy = (VF == 1 && !Cost->isScalable())
                       ? CI->getType()
                       : VectorType::get(CI->getType(), VF, Cost->isScalable());

    for (unsigned Part = 0; Part < UF; ++Part) {
      Value *A = State.get(User.getOperand(0), Part);
      Value *Cast = Builder.CreateCast(CI->getOpcode(), A, DestTy);
      VectorLoopValueMap.setVectorValue(&I, Part, Cast);
      addMetadata(Cast, &I);
    }
    break;
  }
  default:
    // This instruction is not vectorized by simple widening.
    LLVM_DEBUG(dbgs() << "LV: Found an unhandled instruction: " << I);
    llvm_unreachable("Unhandled instruction!");
  } // end of switch.
}

void InnerLoopVectorizer::widenCallInstruction(CallInst &I, VPUser &ArgOperands,
                                               VPTransformState &State) {
  assert(!isa<DbgInfoIntrinsic>(I) &&
         "DbgInfoIntrinsic should have been dropped during VPlan construction");
  setDebugLocFromInst(Builder, &I);

  Module *M = I.getParent()->getParent()->getParent();
  auto *CI = cast<CallInst>(&I);

  SmallVector<Type *, 4> Tys;
  for (Value *ArgOperand : CI->arg_operands())
    Tys.push_back(ToVectorTy(ArgOperand->getType(), VF, Cost->isScalable()));

  Intrinsic::ID ID = getVectorIntrinsicIDForCall(CI, TLI);

  // The flag shows whether we use Intrinsic or a usual Call for vectorized
  // version of the instruction.
  // Is it beneficial to perform intrinsic call compared to lib call?
  bool NeedToScalarize = false;
  unsigned CallCost = Cost->getVectorCallCost(CI, VF, NeedToScalarize);
  bool UseVectorIntrinsic =
      ID && Cost->getVectorIntrinsicCost(CI, VF) <= CallCost;
  assert((UseVectorIntrinsic || !NeedToScalarize) &&
         "Instruction should be scalarized elsewhere.");

  for (unsigned Part = 0; Part < UF; ++Part) {
    SmallVector<Value *, 4> Args;
    for (auto &I : enumerate(ArgOperands.operands())) {
      // Some intrinsics have a scalar argument - don't replace it with a
      // vector.
      Value *Arg;
      if (!UseVectorIntrinsic || !hasVectorInstrinsicScalarOpd(ID, I.index()))
        Arg = State.get(I.value(), Part);
      else
        Arg = State.get(I.value(), {0, 0});
      Args.push_back(Arg);
    }

    Function *VectorF;
    if (UseVectorIntrinsic) {
      // Use vector version of the intrinsic.
      Type *TysForDecl[] = {CI->getType()};
      if (VF > 1 || Cost->isScalable())
        TysForDecl[0] = VectorType::get(CI->getType()->getScalarType(), VF,
                                        Cost->isScalable());
      VectorF = Intrinsic::getDeclaration(M, ID, TysForDecl);
      assert(VectorF && "Can't retrieve vector intrinsic.");
    } else {
      // Use vector version of the function call.
      const VFShape Shape =
          VFShape::get(*CI, {VF, false} /*EC*/, false /*HasGlobalPred*/);
#ifndef NDEBUG
      assert(VFDatabase(*CI).getVectorizedFunction(Shape) != nullptr &&
             "Can't create vector function.");
#endif
        VectorF = VFDatabase(*CI).getVectorizedFunction(Shape);
    }
      SmallVector<OperandBundleDef, 1> OpBundles;
      CI->getOperandBundlesAsDefs(OpBundles);
      CallInst *V = Builder.CreateCall(VectorF, Args, OpBundles);

      if (isa<FPMathOperator>(V))
        V->copyFastMathFlags(CI);

      VectorLoopValueMap.setVectorValue(&I, Part, V);
      addMetadata(V, &I);
  }
}

void InnerLoopVectorizer::widenSelectInstruction(SelectInst &I,
                                                 VPUser &Operands,
                                                 bool InvariantCond,
                                                 VPTransformState &State) {
  setDebugLocFromInst(Builder, &I);

  // The condition can be loop invariant  but still defined inside the
  // loop. This means that we can't just use the original 'cond' value.
  // We have to take the 'vectorized' value and pick the first lane.
  // Instcombine will make this a no-op.
  auto *InvarCond =
      InvariantCond ? State.get(Operands.getOperand(0), {0, 0}) : nullptr;

  for (unsigned Part = 0; Part < UF; ++Part) {
    Value *Cond =
        InvarCond ? InvarCond : State.get(Operands.getOperand(0), Part);
    Value *Op0 = State.get(Operands.getOperand(1), Part);
    Value *Op1 = State.get(Operands.getOperand(2), Part);
    Value *Sel = Builder.CreateSelect(Cond, Op0, Op1);
    VectorLoopValueMap.setVectorValue(&I, Part, Sel);
    addMetadata(Sel, &I);
  }
}

void LoopVectorizationCostModel::collectLoopScalars(unsigned VF) {
  // We should not collect Scalars more than once per VF. Right now, this
  // function is called from collectUniformsAndScalars(), which already does
  // this check. Collecting Scalars for VF=1 does not make any sense.
  bool ValidVF = VF >= 2 || (isScalable() && VF == 1);
  assert(ValidVF && Scalars.find(VF) == Scalars.end() &&
         "This function should not be visited twice for the same VF");

  SmallSetVector<Instruction *, 8> Worklist;

  // These sets are used to seed the analysis with pointers used by memory
  // accesses that will remain scalar.
  SmallSetVector<Instruction *, 8> ScalarPtrs;
  SmallPtrSet<Instruction *, 8> PossibleNonScalarPtrs;

  // A helper that returns true if the use of Ptr by MemAccess will be scalar.
  // The pointer operands of loads and stores will be scalar as long as the
  // memory access is not a gather or scatter operation. The value operand of a
  // store will remain scalar if the store is scalarized.
  auto isScalarUse = [&](Instruction *MemAccess, Value *Ptr) {
    InstWidening WideningDecision = getWideningDecision(MemAccess, VF);
    assert(WideningDecision != CM_Unknown &&
           "Widening decision should be ready at this moment");
    if (auto *Store = dyn_cast<StoreInst>(MemAccess))
      if (Ptr == Store->getValueOperand())
        return WideningDecision == CM_Scalarize;
    assert(Ptr == getLoadStorePointerOperand(MemAccess) &&
           "Ptr is neither a value or pointer operand");
    return WideningDecision != CM_GatherScatter;
  };

  // A helper that returns true if the given value is a bitcast or
  // getelementptr instruction contained in the loop.
  auto isLoopVaryingBitCastOrGEP = [&](Value *V) {
    return ((isa<BitCastInst>(V) && V->getType()->isPointerTy()) ||
            isa<GetElementPtrInst>(V)) &&
           !TheLoop->isLoopInvariant(V);
  };

  // A helper that evaluates a memory access's use of a pointer. If the use
  // will be a scalar use, and the pointer is only used by memory accesses, we
  // place the pointer in ScalarPtrs. Otherwise, the pointer is placed in
  // PossibleNonScalarPtrs.
  auto evaluatePtrUse = [&](Instruction *MemAccess, Value *Ptr) {
    // We only care about bitcast and getelementptr instructions contained in
    // the loop.
    if (!isLoopVaryingBitCastOrGEP(Ptr))
      return;

    // If the pointer has already been identified as scalar (e.g., if it was
    // also identified as uniform), there's nothing to do.
    auto *I = cast<Instruction>(Ptr);
    if (Worklist.count(I))
      return;

    // If the use of the pointer will be a scalar use, and all users of the
    // pointer are memory accesses, place the pointer in ScalarPtrs. Otherwise,
    // place the pointer in PossibleNonScalarPtrs.
    if (isScalarUse(MemAccess, Ptr) && llvm::all_of(I->users(), [&](User *U) {
          return isa<LoadInst>(U) || isa<StoreInst>(U);
        }))
      ScalarPtrs.insert(I);
    else
      PossibleNonScalarPtrs.insert(I);
  };

  // We seed the scalars analysis with three classes of instructions: (1)
  // instructions marked uniform-after-vectorization, (2) bitcast and
  // getelementptr instructions used by memory accesses requiring a scalar use,
  // and (3) pointer induction variables and their update instructions (we
  // currently only scalarize these).
  //
  // (1) Add to the worklist all instructions that have been identified as
  // uniform-after-vectorization.
  Worklist.insert(Uniforms[VF].begin(), Uniforms[VF].end());

  // (2) Add to the worklist all bitcast and getelementptr instructions used by
  // memory accesses requiring a scalar use. The pointer operands of loads and
  // stores will be scalar as long as the memory accesses is not a gather or
  // scatter operation. The value operand of a store will remain scalar if the
  // store is scalarized.
  for (auto *BB : TheLoop->blocks())
    for (auto &I : *BB) {
      if (auto *Load = dyn_cast<LoadInst>(&I)) {
        evaluatePtrUse(Load, Load->getPointerOperand());
      } else if (auto *Store = dyn_cast<StoreInst>(&I)) {
        evaluatePtrUse(Store, Store->getPointerOperand());
        evaluatePtrUse(Store, Store->getValueOperand());
      }
    }
  for (auto *I : ScalarPtrs)
    if (!PossibleNonScalarPtrs.count(I)) {
      LLVM_DEBUG(dbgs() << "LV: Found scalar instruction: " << *I << "\n");
      Worklist.insert(I);
    }

  // (3) Add to the worklist all pointer induction variables and their update
  // instructions.
  //
  // TODO: Once we are able to vectorize pointer induction variables we should
  //       no longer insert them into the worklist here.
  auto *Latch = TheLoop->getLoopLatch();
  for (auto &Induction : Legal->getInductionVars()) {
    auto *Ind = Induction.first;
    auto *IndUpdate = cast<Instruction>(Ind->getIncomingValueForBlock(Latch));
    if (Induction.second.getKind() != InductionDescriptor::IK_PtrInduction)
      continue;
    Worklist.insert(Ind);
    Worklist.insert(IndUpdate);
    LLVM_DEBUG(dbgs() << "LV: Found scalar instruction: " << *Ind << "\n");
    LLVM_DEBUG(dbgs() << "LV: Found scalar instruction: " << *IndUpdate
                      << "\n");
  }

  // Insert the forced scalars.
  // FIXME: Currently widenPHIInstruction() often creates a dead vector
  // induction variable when the PHI user is scalarized.
  auto ForcedScalar = ForcedScalars.find(VF);
  if (ForcedScalar != ForcedScalars.end())
    for (auto *I : ForcedScalar->second)
      Worklist.insert(I);

  // Expand the worklist by looking through any bitcasts and getelementptr
  // instructions we've already identified as scalar. This is similar to the
  // expansion step in collectLoopUniforms(); however, here we're only
  // expanding to include additional bitcasts and getelementptr instructions.
  unsigned Idx = 0;
  while (Idx != Worklist.size()) {
    Instruction *Dst = Worklist[Idx++];
    if (!isLoopVaryingBitCastOrGEP(Dst->getOperand(0)))
      continue;
    auto *Src = cast<Instruction>(Dst->getOperand(0));
    if (llvm::all_of(Src->users(), [&](User *U) -> bool {
          auto *J = cast<Instruction>(U);
          return !TheLoop->contains(J) || Worklist.count(J) ||
                 ((isa<LoadInst>(J) || isa<StoreInst>(J)) &&
                  isScalarUse(J, Src));
        })) {
      Worklist.insert(Src);
      LLVM_DEBUG(dbgs() << "LV: Found scalar instruction: " << *Src << "\n");
    }
  }

  // An induction variable will remain scalar if all users of the induction
  // variable and induction variable update remain scalar.
  for (auto &Induction : Legal->getInductionVars()) {
    auto *Ind = Induction.first;
    auto *IndUpdate = cast<Instruction>(Ind->getIncomingValueForBlock(Latch));

    // We already considered pointer induction variables, so there's no reason
    // to look at their users again.
    //
    // TODO: Once we are able to vectorize pointer induction variables we
    //       should no longer skip over them here.
    if (Induction.second.getKind() == InductionDescriptor::IK_PtrInduction)
      continue;

    // If tail-folding is applied, the primary induction variable will be used
    // to feed a vector compare.
    if (Ind == Legal->getPrimaryInduction() && foldTailByMasking())
      continue;

    // Determine if all users of the induction variable are scalar after
    // vectorization.
    auto ScalarInd = llvm::all_of(Ind->users(), [&](User *U) -> bool {
      auto *I = cast<Instruction>(U);
      return I == IndUpdate || !TheLoop->contains(I) || Worklist.count(I);
    });
    if (!ScalarInd)
      continue;

    // Determine if all users of the induction variable update instruction are
    // scalar after vectorization.
    auto ScalarIndUpdate =
        llvm::all_of(IndUpdate->users(), [&](User *U) -> bool {
          auto *I = cast<Instruction>(U);
          return I == Ind || !TheLoop->contains(I) || Worklist.count(I);
        });
    if (!ScalarIndUpdate)
      continue;

    // The induction variable and its update instruction will remain scalar.
    Worklist.insert(Ind);
    Worklist.insert(IndUpdate);
    LLVM_DEBUG(dbgs() << "LV: Found scalar instruction: " << *Ind << "\n");
    LLVM_DEBUG(dbgs() << "LV: Found scalar instruction: " << *IndUpdate
                      << "\n");
  }

  Scalars[VF].insert(Worklist.begin(), Worklist.end());
}

bool LoopVectorizationCostModel::isScalarWithPredication(Instruction *I,
                                                         unsigned VF) {
  if (!blockNeedsPredication(I->getParent()))
    return false;
  switch (I->getOpcode()) {
  default:
    break;
  case Instruction::Load:
  case Instruction::Store: {
    if (!Legal->isMaskRequired(I))
      return false;
    auto *Ptr = getLoadStorePointerOperand(I);
    auto *Ty = getMemInstValueType(I);
    // We have already decided how to vectorize this instruction, get that
    // result.
    if (VF > (isScalable() ? 0 : 1)) {
      InstWidening WideningDecision = getWideningDecision(I, VF);
      assert(WideningDecision != CM_Unknown &&
             "Widening decision should be ready at this moment");
      return WideningDecision == CM_Scalarize;
    }
    const Align Alignment = getLoadStoreAlignment(I);
    return isa<LoadInst>(I) ? !(isLegalMaskedLoad(Ty, Ptr, Alignment) ||
                                isLegalMaskedGather(Ty, Alignment))
                            : !(isLegalMaskedStore(Ty, Ptr, Alignment) ||
                                isLegalMaskedScatter(Ty, Alignment));
  }
  case Instruction::UDiv:
  case Instruction::SDiv:
  case Instruction::SRem:
  case Instruction::URem:
    return mayDivideByZero(*I);
  }
  return false;
}

bool LoopVectorizationCostModel::interleavedAccessCanBeWidened(Instruction *I,
                                                               unsigned VF) {
  assert(isAccessInterleaved(I) && "Expecting interleaved access.");
  assert(getWideningDecision(I, VF) == CM_Unknown &&
         "Decision should not be set yet.");
  auto *Group = getInterleavedAccessGroup(I);
  assert(Group && "Must have a group.");

  // If the instruction's allocated size doesn't equal it's type size, it
  // requires padding and will be scalarized.
  auto &DL = I->getModule()->getDataLayout();
  auto *ScalarTy = getMemInstValueType(I);
  if (hasIrregularType(ScalarTy, DL, VF, TTI.useScalableVectorType()))
    return false;

  // Check if masking is required.
  // A Group may need masking for one of two reasons: it resides in a block that
  // needs predication, or it was decided to use masking to deal with gaps.
  bool PredicatedAccessRequiresMasking =
      Legal->blockNeedsPredication(I->getParent()) && Legal->isMaskRequired(I);
  bool AccessWithGapsRequiresMasking =
      Group->requiresScalarEpilogue() && !isScalarEpilogueAllowed();
  if (!PredicatedAccessRequiresMasking && !AccessWithGapsRequiresMasking)
    return true;

  // If masked interleaving is required, we expect that the user/target had
  // enabled it, because otherwise it either wouldn't have been created or
  // it should have been invalidated by the CostModel.
  assert(useMaskedInterleavedAccesses(TTI) &&
         "Masked interleave-groups for predicated accesses are not enabled.");

  auto *Ty = getMemInstValueType(I);
  const Align Alignment = getLoadStoreAlignment(I);
  return isa<LoadInst>(I) ? TTI.isLegalMaskedLoad(Ty, Alignment)
                          : TTI.isLegalMaskedStore(Ty, Alignment);
}

bool LoopVectorizationCostModel::memoryInstructionCanBeWidened(Instruction *I,
                                                               unsigned VF) {
  // Get and ensure we have a valid memory instruction.
  LoadInst *LI = dyn_cast<LoadInst>(I);
  StoreInst *SI = dyn_cast<StoreInst>(I);
  assert((LI || SI) && "Invalid memory instruction");

  auto *Ptr = getLoadStorePointerOperand(I);

  // In order to be widened, the pointer should be consecutive, first of all.
  if (!Legal->isConsecutivePtr(Ptr))
    return false;

  // If the instruction is a store located in a predicated block, it will be
  // scalarized.
  if (isScalarWithPredication(I))
    return false;

  // If the instruction's allocated size doesn't equal it's type size, it
  // requires padding and will be scalarized.
  auto &DL = I->getModule()->getDataLayout();
  auto *ScalarTy = LI ? LI->getType() : SI->getValueOperand()->getType();
  if (hasIrregularType(ScalarTy, DL, VF, TTI.useScalableVectorType()))
    return false;

  return true;
}

void LoopVectorizationCostModel::collectLoopUniforms(unsigned VF) {
  // We should not collect Uniforms more than once per VF. Right now,
  // this function is called from collectUniformsAndScalars(), which
  // already does this check. Collecting Uniforms for VF=1 does not make any
  // sense for non-scalable vectors.
  bool ValidVF = VF >= 2 || isScalable();
  assert(ValidVF && Uniforms.find(VF) == Uniforms.end() &&
         "This function should not be visited twice for the same VF");

  // Visit the list of Uniforms. If we'll not find any uniform value, we'll
  // not analyze again.  Uniforms.count(VF) will return 1.
  Uniforms[VF].clear();

  // We now know that the loop is vectorizable!
  // Collect instructions inside the loop that will remain uniform after
  // vectorization.

  // Global values, params and instructions outside of current loop are out of
  // scope.
  auto isOutOfScope = [&](Value *V) -> bool {
    Instruction *I = dyn_cast<Instruction>(V);
    return (!I || !TheLoop->contains(I));
  };

  SetVector<Instruction *> Worklist;
  BasicBlock *Latch = TheLoop->getLoopLatch();

  // Instructions that are scalar with predication must not be considered
  // uniform after vectorization, because that would create an erroneous
  // replicating region where only a single instance out of VF should be formed.
  // TODO: optimize such seldom cases if found important, see PR40816.
  auto addToWorklistIfAllowed = [&](Instruction *I) -> void {
    if (isScalarWithPredication(I, VF)) {
      LLVM_DEBUG(dbgs() << "LV: Found not uniform being ScalarWithPredication: "
                        << *I << "\n");
      return;
    }
    LLVM_DEBUG(dbgs() << "LV: Found uniform instruction: " << *I << "\n");
    Worklist.insert(I);
  };

  // Start with the conditional branch. If the branch condition is an
  // instruction contained in the loop that is only used by the branch, it is
  // uniform.
  auto *Cmp = dyn_cast<Instruction>(Latch->getTerminator()->getOperand(0));
  if (Cmp && TheLoop->contains(Cmp) && Cmp->hasOneUse())
    addToWorklistIfAllowed(Cmp);

  // Holds consecutive and consecutive-like pointers. Consecutive-like pointers
  // are pointers that are treated like consecutive pointers during
  // vectorization. The pointer operands of interleaved accesses are an
  // example.
  SmallSetVector<Instruction *, 8> ConsecutiveLikePtrs;

  // Holds pointer operands of instructions that are possibly non-uniform.
  SmallPtrSet<Instruction *, 8> PossibleNonUniformPtrs;

  auto isUniformDecision = [&](Instruction *I, unsigned VF) {
    InstWidening WideningDecision = getWideningDecision(I, VF);
    assert(WideningDecision != CM_Unknown &&
           "Widening decision should be ready at this moment");

    return (WideningDecision == CM_Widen ||
            WideningDecision == CM_Widen_Reverse ||
            WideningDecision == CM_Interleave);
  };
  // Iterate over the instructions in the loop, and collect all
  // consecutive-like pointer operands in ConsecutiveLikePtrs. If it's possible
  // that a consecutive-like pointer operand will be scalarized, we collect it
  // in PossibleNonUniformPtrs instead. We use two sets here because a single
  // getelementptr instruction can be used by both vectorized and scalarized
  // memory instructions. For example, if a loop loads and stores from the same
  // location, but the store is conditional, the store will be scalarized, and
  // the getelementptr won't remain uniform.
  for (auto *BB : TheLoop->blocks())
    for (auto &I : *BB) {
      // If there's no pointer operand, there's nothing to do.
      auto *Ptr = dyn_cast_or_null<Instruction>(getLoadStorePointerOperand(&I));
      if (!Ptr)
        continue;

      // True if all users of Ptr are memory accesses that have Ptr as their
      // pointer operand.
      auto UsersAreMemAccesses =
          llvm::all_of(Ptr->users(), [&](User *U) -> bool {
            return getLoadStorePointerOperand(U) == Ptr;
          });

      // Ensure the memory instruction will not be scalarized or used by
      // gather/scatter, making its pointer operand non-uniform. If the pointer
      // operand is used by any instruction other than a memory access, we
      // conservatively assume the pointer operand may be non-uniform.
      if (!UsersAreMemAccesses || !isUniformDecision(&I, VF))
        PossibleNonUniformPtrs.insert(Ptr);

      // If the memory instruction will be vectorized and its pointer operand
      // is consecutive-like, or interleaving - the pointer operand should
      // remain uniform.
      else
        ConsecutiveLikePtrs.insert(Ptr);
    }

  // Add to the Worklist all consecutive and consecutive-like pointers that
  // aren't also identified as possibly non-uniform.
  for (auto *V : ConsecutiveLikePtrs)
    if (!PossibleNonUniformPtrs.count(V))
      addToWorklistIfAllowed(V);

  // Expand Worklist in topological order: whenever a new instruction
  // is added , its users should be already inside Worklist.  It ensures
  // a uniform instruction will only be used by uniform instructions.
  unsigned idx = 0;
  while (idx != Worklist.size()) {
    Instruction *I = Worklist[idx++];

    for (auto OV : I->operand_values()) {
      // isOutOfScope operands cannot be uniform instructions.
      if (isOutOfScope(OV))
        continue;
      // First order recurrence Phi's should typically be considered
      // non-uniform.
      auto *OP = dyn_cast<PHINode>(OV);
      if (OP && Legal->isFirstOrderRecurrence(OP))
        continue;
      // If all the users of the operand are uniform, then add the
      // operand into the uniform worklist.
      auto *OI = cast<Instruction>(OV);
      if (llvm::all_of(OI->users(), [&](User *U) -> bool {
            auto *J = cast<Instruction>(U);
            return Worklist.count(J) ||
                   (OI == getLoadStorePointerOperand(J) &&
                    isUniformDecision(J, VF));
          }))
        addToWorklistIfAllowed(OI);
    }
  }

  // Returns true if Ptr is the pointer operand of a memory access instruction
  // I, and I is known to not require scalarization.
  auto isVectorizedMemAccessUse = [&](Instruction *I, Value *Ptr) -> bool {
    return getLoadStorePointerOperand(I) == Ptr && isUniformDecision(I, VF);
  };

  // For an instruction to be added into Worklist above, all its users inside
  // the loop should also be in Worklist. However, this condition cannot be
  // true for phi nodes that form a cyclic dependence. We must process phi
  // nodes separately. An induction variable will remain uniform if all users
  // of the induction variable and induction variable update remain uniform.
  // The code below handles both pointer and non-pointer induction variables.
  for (auto &Induction : Legal->getInductionVars()) {
    auto *Ind = Induction.first;
    auto *IndUpdate = cast<Instruction>(Ind->getIncomingValueForBlock(Latch));

    // Determine if all users of the induction variable are uniform after
    // vectorization.
    auto UniformInd = llvm::all_of(Ind->users(), [&](User *U) -> bool {
      auto *I = cast<Instruction>(U);
      return I == IndUpdate || !TheLoop->contains(I) || Worklist.count(I) ||
             isVectorizedMemAccessUse(I, Ind);
    });
    if (!UniformInd)
      continue;

    // Determine if all users of the induction variable update instruction are
    // uniform after vectorization.
    auto UniformIndUpdate =
        llvm::all_of(IndUpdate->users(), [&](User *U) -> bool {
          auto *I = cast<Instruction>(U);
          return I == Ind || !TheLoop->contains(I) || Worklist.count(I) ||
                 isVectorizedMemAccessUse(I, IndUpdate);
        });
    if (!UniformIndUpdate)
      continue;

    // The induction variable and its update instruction will remain uniform.
    addToWorklistIfAllowed(Ind);
    addToWorklistIfAllowed(IndUpdate);
  }

  Uniforms[VF].insert(Worklist.begin(), Worklist.end());
}

bool LoopVectorizationCostModel::runtimeChecksRequired() {
  LLVM_DEBUG(dbgs() << "LV: Performing code size checks.\n");

  if (Legal->getRuntimePointerChecking()->Need) {
    reportVectorizationFailure(
        "Runtime ptr check is required with -Os/-Oz",
        "runtime pointer checks needed. Enable vectorization of this "
        "loop with '#pragma clang loop vectorize(enable)' when "
        "compiling with -Os/-Oz",
        "CantVersionLoopWithOptForSize", ORE, TheLoop);
    return true;
  }

  if (!PSE.getUnionPredicate().getPredicates().empty()) {
    reportVectorizationFailure(
        "Runtime SCEV check is required with -Os/-Oz",
        "runtime SCEV checks needed. Enable vectorization of this "
        "loop with '#pragma clang loop vectorize(enable)' when "
        "compiling with -Os/-Oz",
        "CantVersionLoopWithOptForSize", ORE, TheLoop);
    return true;
  }

  // FIXME: Avoid specializing for stride==1 instead of bailing out.
  if (!Legal->getLAI()->getSymbolicStrides().empty()) {
    reportVectorizationFailure(
        "Runtime stride check is required with -Os/-Oz",
        "runtime stride == 1 checks needed. Enable vectorization of "
        "this loop with '#pragma clang loop vectorize(enable)' when "
        "compiling with -Os/-Oz",
        "CantVersionLoopWithOptForSize", ORE, TheLoop);
    return true;
  }

  return false;
}

Optional<unsigned> LoopVectorizationCostModel::computeMaxVF(unsigned UserVF,
                                                            unsigned UserIC) {
  if (Legal->getRuntimePointerChecking()->Need && TTI.hasBranchDivergence()) {
    // TODO: It may by useful to do since it's still likely to be dynamically
    // uniform if the target can skip.
    reportVectorizationFailure(
        "Not inserting runtime ptr check for divergent target",
        "runtime pointer checks needed. Not enabled for divergent target",
        "CantVersionLoopWithDivergentTarget", ORE, TheLoop);
    return None;
  }

  unsigned TC = PSE.getSE()->getSmallConstantTripCount(TheLoop);
  LLVM_DEBUG(dbgs() << "LV: Found trip count: " << TC << '\n');
  if (TC == 1) {
    reportVectorizationFailure(
        "Single iteration (non) loop",
        "loop trip count is one, irrelevant for vectorization",
        "SingleIterationLoop", ORE, TheLoop);
    return None;
  }

  switch (ScalarEpilogueStatus) {
  case CM_ScalarEpilogueAllowed: {
    if (UserVF) return UserVF;

    Optional<unsigned> MaxVF = isScalable() ? computeFeasibleScalableMaxVF()
                                            : computeFeasibleMaxVF(TC);
    if (!MaxVF)
      reportVectorizationFailure(
          "Cannot vectorize operations on unsupported scalable vector type",
          "Cannot vectorize operations on unsupported scalable vector type",
          "UnsupportedScalableVectorType", ORE, TheLoop);
    return MaxVF;
  }
  case CM_ScalarEpilogueNotNeededUsePredicate:
    LLVM_DEBUG(
        dbgs() << "LV: vector predicate hint/switch found.\n"
               << "LV: Not allowing scalar epilogue, creating predicated "
               << "vector loop.\n");
    break;
  case CM_ScalarEpilogueNotAllowedLowTripLoop:
    // fallthrough as a special case of OptForSize
  case CM_ScalarEpilogueNotAllowedOptSize:
    if (ScalarEpilogueStatus == CM_ScalarEpilogueNotAllowedOptSize)
      LLVM_DEBUG(
          dbgs() << "LV: Not allowing scalar epilogue due to -Os/-Oz.\n");
    else
      LLVM_DEBUG(dbgs() << "LV: Not allowing scalar epilogue due to low trip "
                        << "count.\n");

    // Bail if runtime checks are required, which are not good when optimising
    // for size.
    if (runtimeChecksRequired())
      return None;
    break;
  }

  // Now try the tail folding

  // Invalidate interleave groups that require an epilogue if we can't mask
  // the interleave-group.
  if (!useMaskedInterleavedAccesses(TTI)) {
    assert(WideningDecisions.empty() && Uniforms.empty() && Scalars.empty() &&
           "No decisions should have been taken at this point");
    // Note: There is no need to invalidate any cost modeling decisions here, as
    // non where taken so far.
    InterleaveInfo.invalidateGroupsRequiringScalarEpilogue();
  }

  unsigned MaxVF = UserVF;
  if (!MaxVF) {
    Optional<unsigned> FeasibleMaxVF = isScalable()
                                           ? computeFeasibleScalableMaxVF()
                                           : computeFeasibleMaxVF(TC);
    if (!FeasibleMaxVF) {
      reportVectorizationFailure(
          "Cannot vectorize operations on unsupported scalable vector type",
          "Cannot vectorize operations on unsupported scalable vector type",
          "UnsupportedScalableVectorType", ORE, TheLoop);
      return None;
    }
    MaxVF = FeasibleMaxVF.getValue();
  }

  assert((UserVF || isPowerOf2_32(MaxVF)) && "MaxVF must be a power of 2");
  unsigned MaxVFtimesIC = UserIC ? MaxVF * UserIC : MaxVF;
  if (TC > 0 && TC % MaxVFtimesIC == 0) {
    // Accept MaxVF if we do not have a tail.
    LLVM_DEBUG(dbgs() << "LV: No tail will remain for any chosen VF.\n");
    return MaxVF;
  }

  // If we don't know the precise trip count, or if the trip count that we
  // found modulo the vectorization factor is not zero, try to fold the tail
  // by masking.
  // FIXME: look for a smaller MaxVF that does divide TC rather than masking.
  if (Legal->prepareToFoldTailByMasking()) {
    FoldTailByMasking = true;
    return MaxVF;
  }

  if (TC == 0) {
    reportVectorizationFailure(
        "Unable to calculate the loop count due to complex control flow",
        "unable to calculate the loop count due to complex control flow",
        "UnknownLoopCountComplexCFG", ORE, TheLoop);
    return None;
  }

  reportVectorizationFailure(
      "Cannot optimize for size and vectorize at the same time.",
      "cannot optimize for size and vectorize at the same time. "
      "Enable vectorization of this loop with '#pragma clang loop "
      "vectorize(enable)' when compiling with -Os/-Oz",
      "NoTailLoopWithOptForSize", ORE, TheLoop);
  return None;
}

Optional<unsigned> LoopVectorizationCostModel::computeFeasibleScalableMaxVF() {
  // For scalable vectors, where vector register width is not fixed, vector
  // width is represented as `<vscale x k x simpleType>`, where k is a power of
  // 2 and is known at the compile time (k can range from 1 to 8 for current
  // RISC-V vector specification). vscale is not known at compile time (vscale =
  // VLEN / (k * ELEN)). simpleType is a scalr type like f64, f32, etc.
  //
  // For mixed width operations we can either use n registers for both wide and
  // narrow types, in which case the narrow type will waste half the register,
  // or we can use n*w registers for the wider type and n registers for the
  // narrow type, where wider type is wider by a factor of w. In the current
  // implementation we take the latter approach because of the backend
  // limitations.
  //
  // We make the following assumptions:
  // 1. Assuming f64 to be the largest type we would need, we use
  // <vscale x 1 x f64> as our base type.
  // 2. If the only involved scalar type is f64, we use MaxVectorSize to be
  // vscale x 1. (Eventually we will add support for higher values of k. That
  // would need further analysis to optimize for register pressure.)
  // 2a. If the only involved scalar type is f32, we use MaxVectorSize of
  // vscale x 2. Similar for other narrower types.
  // 3. For mixed width, we will use the full register for the narrower type
  // and register grouping for the wider type.
  MinBWs = computeMinimumValueSizes(TheLoop->getBlocks(), *DB, &TTI);
  unsigned SmallestType, WidestType;
  std::tie(SmallestType, WidestType) = getSmallestAndWidestTypes();
  unsigned TargetWidestType = TTI.getMaxElementWidth();
  if (SmallestType > WidestType)
    SmallestType = WidestType;
  unsigned MaxScaleFactor = TargetWidestType / SmallestType;
  if (!MaxScaleFactor || MaxScaleFactor > 8)
    return None;
  if (Legal->getMaxSafeRegisterWidth() < 256 * 8 * 8)
    return None;
  return MaxScaleFactor;
}

unsigned
LoopVectorizationCostModel::computeFeasibleMaxVF(unsigned ConstTripCount) {
  MinBWs = computeMinimumValueSizes(TheLoop->getBlocks(), *DB, &TTI);
  unsigned SmallestType, WidestType;
  std::tie(SmallestType, WidestType) = getSmallestAndWidestTypes();
  unsigned WidestRegister = TTI.getRegisterBitWidth(true);

  // Get the maximum safe dependence distance in bits computed by LAA.
  // It is computed by MaxVF * sizeOf(type) * 8, where type is taken from
  // the memory accesses that is most restrictive (involved in the smallest
  // dependence distance).
  unsigned MaxSafeRegisterWidth = Legal->getMaxSafeRegisterWidth();

  WidestRegister = std::min(WidestRegister, MaxSafeRegisterWidth);

  // Ensure MaxVF is a power of 2; the dependence distance bound may not be.
  // Note that both WidestRegister and WidestType may not be a powers of 2.
  unsigned MaxVectorSize = PowerOf2Floor(WidestRegister / WidestType);

  LLVM_DEBUG(dbgs() << "LV: The Smallest and Widest types: " << SmallestType
                    << " / " << WidestType << " bits.\n");
  LLVM_DEBUG(dbgs() << "LV: The Widest register safe to use is: "
                    << WidestRegister << " bits.\n");

  assert(MaxVectorSize <= 256 && "Did not expect to pack so many elements"
                                 " into one vector!");
  if (MaxVectorSize == 0) {
    LLVM_DEBUG(dbgs() << "LV: The target has no vector registers.\n");
    MaxVectorSize = 1;
    return MaxVectorSize;
  } else if (ConstTripCount && ConstTripCount < MaxVectorSize &&
             isPowerOf2_32(ConstTripCount)) {
    // We need to clamp the VF to be the ConstTripCount. There is no point in
    // choosing a higher viable VF as done in the loop below.
    LLVM_DEBUG(dbgs() << "LV: Clamping the MaxVF to the constant trip count: "
                      << ConstTripCount << "\n");
    MaxVectorSize = ConstTripCount;
    return MaxVectorSize;
  }

  unsigned MaxVF = MaxVectorSize;
  if (TTI.shouldMaximizeVectorBandwidth(!isScalarEpilogueAllowed()) ||
      (MaximizeBandwidth && isScalarEpilogueAllowed())) {
    // Collect all viable vectorization factors larger than the default MaxVF
    // (i.e. MaxVectorSize).
    SmallVector<unsigned, 8> VFs;
    unsigned NewMaxVectorSize = WidestRegister / SmallestType;
    for (unsigned VS = MaxVectorSize * 2; VS <= NewMaxVectorSize; VS *= 2)
      VFs.push_back(VS);

    // For each VF calculate its register usage.
    auto RUs = calculateRegisterUsage(VFs);

    // Select the largest VF which doesn't require more registers than existing
    // ones.
    for (int i = RUs.size() - 1; i >= 0; --i) {
      bool Selected = true;
      for (auto& pair : RUs[i].MaxLocalUsers) {
        unsigned TargetNumRegisters = TTI.getNumberOfRegisters(pair.first);
        if (pair.second > TargetNumRegisters)
          Selected = false;
      }
      if (Selected) {
        MaxVF = VFs[i];
        break;
      }
    }
    if (unsigned MinVF = TTI.getMinimumVF(SmallestType)) {
      if (MaxVF < MinVF) {
        LLVM_DEBUG(dbgs() << "LV: Overriding calculated MaxVF(" << MaxVF
                          << ") with target's minimum: " << MinVF << '\n');
        MaxVF = MinVF;
      }
    }
  }
  return MaxVF;
}

VectorizationFactor
LoopVectorizationCostModel::selectVectorizationFactor(unsigned MaxVF) {
  float Cost = expectedCost(1).first;
  const float ScalarCost = Cost;
  unsigned Width = 1;
  LLVM_DEBUG(dbgs() << "LV: Scalar loop costs: " << (int)ScalarCost << ".\n");

  bool ForceVectorization = Hints->getForce() == LoopVectorizeHints::FK_Enabled;
  if (ForceVectorization && (MaxVF > 1 || isScalable())) {
    // Ignore scalar width, because the user explicitly wants vectorization.
    // Initialize cost to max so that VF = 2 is, at least, chosen during cost
    // evaluation.
    Cost = std::numeric_limits<float>::max();
  }

  for (unsigned i = 2; i <= MaxVF; i *= 2) {
    // Notice that the vector loop needs to be executed less times, so
    // we need to divide the cost of the vector loops by the width of
    // the vector elements.
    VectorizationCostTy C = expectedCost(i);
    float VectorCost = C.first / (float)i;
    LLVM_DEBUG(dbgs() << "LV: Vector loop of width " << i
                      << " costs: " << (int)VectorCost << ".\n");
    if (!C.second && !ForceVectorization) {
      LLVM_DEBUG(
          dbgs() << "LV: Not considering vector loop of width " << i
                 << " because it will not generate any vector instructions.\n");
      continue;
    }
    if (VectorCost < Cost) {
      Cost = VectorCost;
      Width = i;
    }
  }

  if (!EnableCondStoresVectorization && NumPredStores) {
    reportVectorizationFailure(
        "There are conditional stores.",
        "store that is conditionally executed prevents vectorization",
        "ConditionalStore", ORE, TheLoop);
    Width = 1;
    Cost = ScalarCost;
  }

  LLVM_DEBUG(if (ForceVectorization && Width > 1 && Cost >= ScalarCost) dbgs()
             << "LV: Vectorization seems to be not beneficial, "
             << "but was forced by a user.\n");
  LLVM_DEBUG(dbgs() << "LV: Selecting VF: " << Width << ".\n");
  VectorizationFactor Factor = {Width, (unsigned)(Width * Cost)};
  return Factor;
}

VectorizationFactor
LoopVectorizationCostModel::selectScalableVectorizationFactor(unsigned VF) {
  // bool ForceVectorization = Hints->getForce() ==
  // LoopVectorizeHints::FK_Enabled; assert(!ForceVectorization &&
  //        "We do not support Forced Vectorization for scalable vectors");

  // Notice that the vector loop needs to be executed less times, so
  // we need to divide the cost of the vector loops by the width of
  // the vector elements.
  VectorizationCostTy C = expectedCost(VF);
  float Cost = C.first / (float)VF;
  LLVM_DEBUG(dbgs() << "LV: Vector loop of width " << VF
                    << " costs: " << (int)Cost << ".\n");

  if (!EnableCondStoresVectorization && NumPredStores) {
    reportVectorizationFailure(
        "There are conditional stores.",
        "store that is conditionally executed prevents vectorization",
        "ConditionalStore", ORE, TheLoop);
    assert(false && "Not supported for scalable vectors");
  }

  LLVM_DEBUG(dbgs() << "LV: Selecting VF: " << VF << ".\n");
  VectorizationFactor Factor = {VF, (unsigned)(VF * Cost)};
  return Factor;
}

std::pair<unsigned, unsigned>
LoopVectorizationCostModel::getSmallestAndWidestTypes() {
  unsigned MinWidth = -1U;
  unsigned MaxWidth = 8;
  const DataLayout &DL = TheFunction->getParent()->getDataLayout();

  // For each block.
  for (BasicBlock *BB : TheLoop->blocks()) {
    // For each instruction in the loop.
    for (Instruction &I : BB->instructionsWithoutDebug()) {
      Type *T = I.getType();

      // Skip ignored values.
      if (ValuesToIgnore.count(&I))
        continue;

      // Only examine Loads, Stores and PHINodes.
      if (!isa<LoadInst>(I) && !isa<StoreInst>(I) && !isa<PHINode>(I))
        continue;

      // Examine PHI nodes that are reduction variables. Update the type to
      // account for the recurrence type.
      if (auto *PN = dyn_cast<PHINode>(&I)) {
        if (!Legal->isReductionVariable(PN))
          continue;
        RecurrenceDescriptor RdxDesc = Legal->getReductionVars()[PN];
        T = RdxDesc.getRecurrenceType();
      }

      // Examine the stored values.
      if (auto *ST = dyn_cast<StoreInst>(&I))
        T = ST->getValueOperand()->getType();

      // Ignore loaded pointer types and stored pointer types that are not
      // vectorizable.
      //
      // FIXME: The check here attempts to predict whether a load or store will
      //        be vectorized. We only know this for certain after a VF has
      //        been selected. Here, we assume that if an access can be
      //        vectorized, it will be. We should also look at extending this
      //        optimization to non-pointer types.
      //
      if (T->isPointerTy() && !isConsecutiveLoadOrStore(&I) &&
          !isAccessInterleaved(&I) && !isLegalGatherOrScatter(&I))
        continue;

      MinWidth = std::min(MinWidth,
                          (unsigned)DL.getTypeSizeInBits(T->getScalarType()));
      MaxWidth = std::max(MaxWidth,
                          (unsigned)DL.getTypeSizeInBits(T->getScalarType()));
    }
  }

  return {MinWidth, MaxWidth};
}

unsigned LoopVectorizationCostModel::selectInterleaveCount(unsigned VF,
                                                           unsigned LoopCost) {
  // -- The interleave heuristics --
  // We interleave the loop in order to expose ILP and reduce the loop overhead.
  // There are many micro-architectural considerations that we can't predict
  // at this level. For example, frontend pressure (on decode or fetch) due to
  // code size, or the number and capabilities of the execution ports.
  //
  // We use the following heuristics to select the interleave count:
  // 1. If the code has reductions, then we interleave to break the cross
  // iteration dependency.
  // 2. If the loop is really small, then we interleave to reduce the loop
  // overhead.
  // 3. We don't interleave if we think that we will spill registers to memory
  // due to the increased register pressure.

  if (!isScalarEpilogueAllowed())
    return 1;

  // We used the distance for the interleave count.
  if (Legal->getMaxSafeDepDistBytes() != -1U)
    return 1;

  // Do not interleave loops with a relatively small known or estimated trip
  // count.
  auto BestKnownTC = getSmallBestKnownTC(*PSE.getSE(), TheLoop);
  if (BestKnownTC && *BestKnownTC < TinyTripCountInterleaveThreshold)
    return 1;

  RegisterUsage R = calculateRegisterUsage({VF})[0];
  // We divide by these constants so assume that we have at least one
  // instruction that uses at least one register.
  for (auto& pair : R.MaxLocalUsers) {
    pair.second = std::max(pair.second, 1U);
  }

  // We calculate the interleave count using the following formula.
  // Subtract the number of loop invariants from the number of available
  // registers. These registers are used by all of the interleaved instances.
  // Next, divide the remaining registers by the number of registers that is
  // required by the loop, in order to estimate how many parallel instances
  // fit without causing spills. All of this is rounded down if necessary to be
  // a power of two. We want power of two interleave count to simplify any
  // addressing operations or alignment considerations.
  // We also want power of two interleave counts to ensure that the induction
  // variable of the vector loop wraps to zero, when tail is folded by masking;
  // this currently happens when OptForSize, in which case IC is set to 1 above.
  unsigned IC = UINT_MAX;

  for (auto& pair : R.MaxLocalUsers) {
    unsigned TargetNumRegisters = TTI.getNumberOfRegisters(pair.first);
    LLVM_DEBUG(dbgs() << "LV: The target has " << TargetNumRegisters
                      << " registers of "
                      << TTI.getRegisterClassName(pair.first) << " register class\n");
    if (VF == 1) {
      if (ForceTargetNumScalarRegs.getNumOccurrences() > 0)
        TargetNumRegisters = ForceTargetNumScalarRegs;
    } else {
      if (ForceTargetNumVectorRegs.getNumOccurrences() > 0)
        TargetNumRegisters = ForceTargetNumVectorRegs;
    }
    unsigned MaxLocalUsers = pair.second;
    unsigned LoopInvariantRegs = 0;
    if (R.LoopInvariantRegs.find(pair.first) != R.LoopInvariantRegs.end())
      LoopInvariantRegs = R.LoopInvariantRegs[pair.first];

    unsigned TmpIC = PowerOf2Floor((TargetNumRegisters - LoopInvariantRegs) / MaxLocalUsers);
    // Don't count the induction variable as interleaved.
    if (EnableIndVarRegisterHeur) {
      TmpIC =
          PowerOf2Floor((TargetNumRegisters - LoopInvariantRegs - 1) /
                        std::max(1U, (MaxLocalUsers - 1)));
    }

    IC = std::min(IC, TmpIC);
  }

  // Clamp the interleave ranges to reasonable counts.
  unsigned MaxInterleaveCount = TTI.getMaxInterleaveFactor(VF);

  // Check if the user has overridden the max.
  if (VF == 1) {
    if (ForceTargetMaxScalarInterleaveFactor.getNumOccurrences() > 0)
      MaxInterleaveCount = ForceTargetMaxScalarInterleaveFactor;
  } else {
    if (ForceTargetMaxVectorInterleaveFactor.getNumOccurrences() > 0)
      MaxInterleaveCount = ForceTargetMaxVectorInterleaveFactor;
  }

  // If trip count is known or estimated compile time constant, limit the
  // interleave count to be less than the trip count divided by VF.
  if (BestKnownTC) {
    MaxInterleaveCount = std::min(*BestKnownTC / VF, MaxInterleaveCount);
  }

  // If we did not calculate the cost for VF (because the user selected the VF)
  // then we calculate the cost of VF here.
  if (LoopCost == 0)
    LoopCost = expectedCost(VF).first;

  assert(LoopCost && "Non-zero loop cost expected");

  // Clamp the calculated IC to be between the 1 and the max interleave count
  // that the target and trip count allows.
  if (IC > MaxInterleaveCount)
    IC = MaxInterleaveCount;
  else if (IC < 1)
    IC = 1;

  // Interleave if we vectorized this loop and there is a reduction that could
  // benefit from interleaving.
  if (VF > 1 && !Legal->getReductionVars().empty()) {
    LLVM_DEBUG(dbgs() << "LV: Interleaving because of reductions.\n");
    return IC;
  }

  // Note that if we've already vectorized the loop we will have done the
  // runtime check and so interleaving won't require further checks.
  bool InterleavingRequiresRuntimePointerCheck =
      (VF == 1 && Legal->getRuntimePointerChecking()->Need);

  // We want to interleave small loops in order to reduce the loop overhead and
  // potentially expose ILP opportunities.
  LLVM_DEBUG(dbgs() << "LV: Loop cost is " << LoopCost << '\n');
  if (!InterleavingRequiresRuntimePointerCheck && LoopCost < SmallLoopCost) {
    // We assume that the cost overhead is 1 and we use the cost model
    // to estimate the cost of the loop and interleave until the cost of the
    // loop overhead is about 5% of the cost of the loop.
    unsigned SmallIC =
        std::min(IC, (unsigned)PowerOf2Floor(SmallLoopCost / LoopCost));

    // Interleave until store/load ports (estimated by max interleave count) are
    // saturated.
    unsigned NumStores = Legal->getNumStores();
    unsigned NumLoads = Legal->getNumLoads();
    unsigned StoresIC = IC / (NumStores ? NumStores : 1);
    unsigned LoadsIC = IC / (NumLoads ? NumLoads : 1);

    // If we have a scalar reduction (vector reductions are already dealt with
    // by this point), we can increase the critical path length if the loop
    // we're interleaving is inside another loop. Limit, by default to 2, so the
    // critical path only gets increased by one reduction operation.
    if (!Legal->getReductionVars().empty() && TheLoop->getLoopDepth() > 1) {
      unsigned F = static_cast<unsigned>(MaxNestedScalarReductionIC);
      SmallIC = std::min(SmallIC, F);
      StoresIC = std::min(StoresIC, F);
      LoadsIC = std::min(LoadsIC, F);
    }

    if (EnableLoadStoreRuntimeInterleave &&
        std::max(StoresIC, LoadsIC) > SmallIC) {
      LLVM_DEBUG(
          dbgs() << "LV: Interleaving to saturate store or load ports.\n");
      return std::max(StoresIC, LoadsIC);
    }

    LLVM_DEBUG(dbgs() << "LV: Interleaving to reduce branch cost.\n");
    return SmallIC;
  }

  // Interleave if this is a large loop (small loops are already dealt with by
  // this point) that could benefit from interleaving.
  bool HasReductions = !Legal->getReductionVars().empty();
  if (TTI.enableAggressiveInterleaving(HasReductions)) {
    LLVM_DEBUG(dbgs() << "LV: Interleaving to expose ILP.\n");
    return IC;
  }

  LLVM_DEBUG(dbgs() << "LV: Not Interleaving.\n");
  return 1;
}

SmallVector<LoopVectorizationCostModel::RegisterUsage, 8>
LoopVectorizationCostModel::calculateRegisterUsage(ArrayRef<unsigned> VFs) {
  // This function calculates the register usage by measuring the highest number
  // of values that are alive at a single location. Obviously, this is a very
  // rough estimation. We scan the loop in a topological order in order and
  // assign a number to each instruction. We use RPO to ensure that defs are
  // met before their users. We assume that each instruction that has in-loop
  // users starts an interval. We record every time that an in-loop value is
  // used, so we have a list of the first and last occurrences of each
  // instruction. Next, we transpose this data structure into a multi map that
  // holds the list of intervals that *end* at a specific location. This multi
  // map allows us to perform a linear search. We scan the instructions linearly
  // and record each time that a new interval starts, by placing it in a set.
  // If we find this value in the multi-map then we remove it from the set.
  // The max register usage is the maximum size of the set.
  // We also search for instructions that are defined outside the loop, but are
  // used inside the loop. We need this number separately from the max-interval
  // usage number because when we unroll, loop-invariant values do not take
  // more register.
  LoopBlocksDFS DFS(TheLoop);
  DFS.perform(LI);

  RegisterUsage RU;

  // Each 'key' in the map opens a new interval. The values
  // of the map are the index of the 'last seen' usage of the
  // instruction that is the key.
  using IntervalMap = DenseMap<Instruction *, unsigned>;

  // Maps instruction to its index.
  SmallVector<Instruction *, 64> IdxToInstr;
  // Marks the end of each interval.
  IntervalMap EndPoint;
  // Saves the list of instruction indices that are used in the loop.
  SmallPtrSet<Instruction *, 8> Ends;
  // Saves the list of values that are used in the loop but are
  // defined outside the loop, such as arguments and constants.
  SmallPtrSet<Value *, 8> LoopInvariants;

  for (BasicBlock *BB : make_range(DFS.beginRPO(), DFS.endRPO())) {
    for (Instruction &I : BB->instructionsWithoutDebug()) {
      IdxToInstr.push_back(&I);

      // Save the end location of each USE.
      for (Value *U : I.operands()) {
        auto *Instr = dyn_cast<Instruction>(U);

        // Ignore non-instruction values such as arguments, constants, etc.
        if (!Instr)
          continue;

        // If this instruction is outside the loop then record it and continue.
        if (!TheLoop->contains(Instr)) {
          LoopInvariants.insert(Instr);
          continue;
        }

        // Overwrite previous end points.
        EndPoint[Instr] = IdxToInstr.size();
        Ends.insert(Instr);
      }
    }
  }

  // Saves the list of intervals that end with the index in 'key'.
  using InstrList = SmallVector<Instruction *, 2>;
  DenseMap<unsigned, InstrList> TransposeEnds;

  // Transpose the EndPoints to a list of values that end at each index.
  for (auto &Interval : EndPoint)
    TransposeEnds[Interval.second].push_back(Interval.first);

  SmallPtrSet<Instruction *, 8> OpenIntervals;

  // Get the size of the widest register.
  unsigned MaxSafeDepDist = -1U;
  if (Legal->getMaxSafeDepDistBytes() != -1U)
    MaxSafeDepDist = Legal->getMaxSafeDepDistBytes() * 8;
  unsigned WidestRegister =
      std::min(TTI.getRegisterBitWidth(true), MaxSafeDepDist);
  const DataLayout &DL = TheFunction->getParent()->getDataLayout();

  SmallVector<RegisterUsage, 8> RUs(VFs.size());
  SmallVector<SmallMapVector<unsigned, unsigned, 4>, 8> MaxUsages(VFs.size());

  LLVM_DEBUG(dbgs() << "LV(REG): Calculating max register usage:\n");

  // A lambda that gets the register usage for the given type and VF.
  auto GetRegUsage = [&DL, WidestRegister](Type *Ty, unsigned VF) {
    if (Ty->isTokenTy())
      return 0U;
    unsigned TypeSize = DL.getTypeSizeInBits(Ty->getScalarType());
    return std::max<unsigned>(1, VF * TypeSize / WidestRegister);
  };

  for (unsigned int i = 0, s = IdxToInstr.size(); i < s; ++i) {
    Instruction *I = IdxToInstr[i];

    // Remove all of the instructions that end at this location.
    InstrList &List = TransposeEnds[i];
    for (Instruction *ToRemove : List)
      OpenIntervals.erase(ToRemove);

    // Ignore instructions that are never used within the loop.
    if (!Ends.count(I))
      continue;

    // Skip ignored values.
    if (ValuesToIgnore.count(I))
      continue;

    // For each VF find the maximum usage of registers.
    for (unsigned j = 0, e = VFs.size(); j < e; ++j) {
      // Count the number of live intervals.
      SmallMapVector<unsigned, unsigned, 4> RegUsage;

      if (VFs[j] == 1) {
        for (auto Inst : OpenIntervals) {
          unsigned ClassID = TTI.getRegisterClassForType(false, Inst->getType());
          if (RegUsage.find(ClassID) == RegUsage.end())
            RegUsage[ClassID] = 1;
          else
            RegUsage[ClassID] += 1;
        }
      } else {
        collectUniformsAndScalars(VFs[j]);
        for (auto Inst : OpenIntervals) {
          // Skip ignored values for VF > 1.
          if (VecValuesToIgnore.count(Inst))
            continue;
          if (isScalarAfterVectorization(Inst, VFs[j])) {
            unsigned ClassID = TTI.getRegisterClassForType(false, Inst->getType());
            if (RegUsage.find(ClassID) == RegUsage.end())
              RegUsage[ClassID] = 1;
            else
              RegUsage[ClassID] += 1;
          } else {
            unsigned ClassID = TTI.getRegisterClassForType(true, Inst->getType());
            if (RegUsage.find(ClassID) == RegUsage.end())
              RegUsage[ClassID] = GetRegUsage(Inst->getType(), VFs[j]);
            else
              RegUsage[ClassID] += GetRegUsage(Inst->getType(), VFs[j]);
          }
        }
      }
    
      for (auto& pair : RegUsage) {
        if (MaxUsages[j].find(pair.first) != MaxUsages[j].end())
          MaxUsages[j][pair.first] = std::max(MaxUsages[j][pair.first], pair.second);
        else
          MaxUsages[j][pair.first] = pair.second;
      }
    }

    LLVM_DEBUG(dbgs() << "LV(REG): At #" << i << " Interval # "
                      << OpenIntervals.size() << '\n');

    // Add the current instruction to the list of open intervals.
    OpenIntervals.insert(I);
  }

  for (unsigned i = 0, e = VFs.size(); i < e; ++i) {
    SmallMapVector<unsigned, unsigned, 4> Invariant;
  
    for (auto Inst : LoopInvariants) {
      unsigned Usage = VFs[i] == 1 ? 1 : GetRegUsage(Inst->getType(), VFs[i]);
      unsigned ClassID = TTI.getRegisterClassForType(VFs[i] > 1, Inst->getType());
      if (Invariant.find(ClassID) == Invariant.end())
        Invariant[ClassID] = Usage;
      else
        Invariant[ClassID] += Usage;
    }

    LLVM_DEBUG({
      dbgs() << "LV(REG): VF = " << VFs[i] << '\n';
      dbgs() << "LV(REG): Found max usage: " << MaxUsages[i].size()
             << " item\n";
      for (const auto &pair : MaxUsages[i]) {
        dbgs() << "LV(REG): RegisterClass: "
               << TTI.getRegisterClassName(pair.first) << ", " << pair.second
               << " registers\n";
      }
      dbgs() << "LV(REG): Found invariant usage: " << Invariant.size()
             << " item\n";
      for (const auto &pair : Invariant) {
        dbgs() << "LV(REG): RegisterClass: "
               << TTI.getRegisterClassName(pair.first) << ", " << pair.second
               << " registers\n";
      }
    });

    RU.LoopInvariantRegs = Invariant;
    RU.MaxLocalUsers = MaxUsages[i];
    RUs[i] = RU;
  }

  return RUs;
}

bool LoopVectorizationCostModel::useEmulatedMaskMemRefHack(Instruction *I) {
  // TODO: Cost model for emulated masked load/store is completely
  // broken. This hack guides the cost model to use an artificially
  // high enough value to practically disable vectorization with such
  // operations, except where previously deployed legality hack allowed
  // using very low cost values. This is to avoid regressions coming simply
  // from moving "masked load/store" check from legality to cost model.
  // Masked Load/Gather emulation was previously never allowed.
  // Limited number of Masked Store/Scatter emulation was allowed.
  assert(isPredicatedInst(I) && "Expecting a scalar emulated instruction");
  return isa<LoadInst>(I) ||
         (isa<StoreInst>(I) && NumPredStores > NumberOfStoresToPredicate);
}

void LoopVectorizationCostModel::collectInstsToScalarize(unsigned VF) {
  // If we aren't vectorizing the loop, or if we've already collected the
  // instructions to scalarize, there's nothing to do. Collection may already
  // have occurred if we have a user-selected VF and are now computing the
  // expected cost for interleaving.
  bool InvalidVF = VF < 2 && !isScalable();
  if (InvalidVF || InstsToScalarize.find(VF) != InstsToScalarize.end())
    return;

  // Initialize a mapping for VF in InstsToScalalarize. If we find that it's
  // not profitable to scalarize any instructions, the presence of VF in the
  // map will indicate that we've analyzed it already.
  ScalarCostsTy &ScalarCostsVF = InstsToScalarize[VF];

  // Find all the instructions that are scalar with predication in the loop and
  // determine if it would be better to not if-convert the blocks they are in.
  // If so, we also record the instructions to scalarize.
  for (BasicBlock *BB : TheLoop->blocks()) {
    if (!blockNeedsPredication(BB))
      continue;
    for (Instruction &I : *BB)
      if (isScalarWithPredication(&I)) {
        ScalarCostsTy ScalarCosts;
        // Do not apply discount logic if hacked cost is needed
        // for emulated masked memrefs.
        if (!useEmulatedMaskMemRefHack(&I) &&
            computePredInstDiscount(&I, ScalarCosts, VF) >= 0)
          ScalarCostsVF.insert(ScalarCosts.begin(), ScalarCosts.end());
        // Remember that BB will remain after vectorization.
        PredicatedBBsAfterVectorization.insert(BB);
      }
  }
}

int LoopVectorizationCostModel::computePredInstDiscount(
    Instruction *PredInst, DenseMap<Instruction *, unsigned> &ScalarCosts,
    unsigned VF) {
  assert(!isUniformAfterVectorization(PredInst, VF) &&
         "Instruction marked uniform-after-vectorization will be predicated");

  // Initialize the discount to zero, meaning that the scalar version and the
  // vector version cost the same.
  int Discount = 0;

  // Holds instructions to analyze. The instructions we visit are mapped in
  // ScalarCosts. Those instructions are the ones that would be scalarized if
  // we find that the scalar version costs less.
  SmallVector<Instruction *, 8> Worklist;

  // Returns true if the given instruction can be scalarized.
  auto canBeScalarized = [&](Instruction *I) -> bool {
    // We only attempt to scalarize instructions forming a single-use chain
    // from the original predicated block that would otherwise be vectorized.
    // Although not strictly necessary, we give up on instructions we know will
    // already be scalar to avoid traversing chains that are unlikely to be
    // beneficial.
    if (!I->hasOneUse() || PredInst->getParent() != I->getParent() ||
        isScalarAfterVectorization(I, VF))
      return false;

    // If the instruction is scalar with predication, it will be analyzed
    // separately. We ignore it within the context of PredInst.
    if (isScalarWithPredication(I))
      return false;

    // If any of the instruction's operands are uniform after vectorization,
    // the instruction cannot be scalarized. This prevents, for example, a
    // masked load from being scalarized.
    //
    // We assume we will only emit a value for lane zero of an instruction
    // marked uniform after vectorization, rather than VF identical values.
    // Thus, if we scalarize an instruction that uses a uniform, we would
    // create uses of values corresponding to the lanes we aren't emitting code
    // for. This behavior can be changed by allowing getScalarValue to clone
    // the lane zero values for uniforms rather than asserting.
    for (Use &U : I->operands())
      if (auto *J = dyn_cast<Instruction>(U.get()))
        if (isUniformAfterVectorization(J, VF))
          return false;

    // Otherwise, we can scalarize the instruction.
    return true;
  };

  // Compute the expected cost discount from scalarizing the entire expression
  // feeding the predicated instruction. We currently only consider expressions
  // that are single-use instruction chains.
  Worklist.push_back(PredInst);
  while (!Worklist.empty()) {
    Instruction *I = Worklist.pop_back_val();

    // If we've already analyzed the instruction, there's nothing to do.
    if (ScalarCosts.find(I) != ScalarCosts.end())
      continue;

    // Compute the cost of the vector instruction. Note that this cost already
    // includes the scalarization overhead of the predicated instruction.
    unsigned VectorCost = getInstructionCost(I, VF).first;

    // Compute the cost of the scalarized instruction. This cost is the cost of
    // the instruction as if it wasn't if-converted and instead remained in the
    // predicated block. We will scale this cost by block probability after
    // computing the scalarization overhead.
    unsigned ScalarCost = VF * getInstructionCost(I, 1).first;

    // Compute the scalarization overhead of needed insertelement instructions
    // and phi nodes.
    if (isScalarWithPredication(I) && !I->getType()->isVoidTy()) {
      ScalarCost += TTI.getScalarizationOverhead(
          cast<VectorType>(ToVectorTy(I->getType(), VF, isScalable())),
          APInt::getAllOnesValue(VF), true, false);
      ScalarCost += VF * TTI.getCFInstrCost(Instruction::PHI,
                                            TTI::TCK_RecipThroughput);
    }

    // Compute the scalarization overhead of needed extractelement
    // instructions. For each of the instruction's operands, if the operand can
    // be scalarized, add it to the worklist; otherwise, account for the
    // overhead.
    for (Use &U : I->operands())
      if (auto *J = dyn_cast<Instruction>(U.get())) {
        assert(VectorType::isValidElementType(J->getType()) &&
               "Instruction has non-scalar type");
        if (canBeScalarized(J))
          Worklist.push_back(J);
        else if (needsExtract(J, VF))
          ScalarCost += TTI.getScalarizationOverhead(
              cast<VectorType>(ToVectorTy(J->getType(), VF, isScalable())),
              APInt::getAllOnesValue(VF), false, true);
      }

    // Scale the total scalar cost by block probability.
    ScalarCost /= getReciprocalPredBlockProb();

    // Compute the discount. A non-negative discount means the vector version
    // of the instruction costs more, and scalarizing would be beneficial.
    Discount += VectorCost - ScalarCost;
    ScalarCosts[I] = ScalarCost;
  }

  return Discount;
}

LoopVectorizationCostModel::VectorizationCostTy
LoopVectorizationCostModel::expectedCost(unsigned VF) {
  VectorizationCostTy Cost;

  bool ValidVF = VF > 1 || (isScalable() && VF == 1);
  // For each block.
  for (BasicBlock *BB : TheLoop->blocks()) {
    VectorizationCostTy BlockCost;

    // For each instruction in the old loop.
    for (Instruction &I : BB->instructionsWithoutDebug()) {
      // Skip ignored values.
      if (ValuesToIgnore.count(&I) || (ValidVF && VecValuesToIgnore.count(&I)))
        continue;

      VectorizationCostTy C = getInstructionCost(&I, VF);

      // Check if we should override the cost.
      if (ForceTargetInstructionCost.getNumOccurrences() > 0)
        C.first = ForceTargetInstructionCost;

      BlockCost.first += C.first;
      BlockCost.second |= C.second;
      LLVM_DEBUG(dbgs() << "LV: Found an estimated cost of " << C.first
                        << " for VF " << VF << " For instruction: " << I
                        << '\n');
    }

    // If we are vectorizing a predicated block, it will have been
    // if-converted. This means that the block's instructions (aside from
    // stores and instructions that may divide by zero) will now be
    // unconditionally executed. For the scalar case, we may not always execute
    // the predicated block. Thus, scale the block's cost by the probability of
    // executing it.
    if (VF == 1 && !isScalable() && blockNeedsPredication(BB))
      BlockCost.first /= getReciprocalPredBlockProb();

    Cost.first += BlockCost.first;
    Cost.second |= BlockCost.second;
  }

  return Cost;
}

/// Gets Address Access SCEV after verifying that the access pattern
/// is loop invariant except the induction variable dependence.
///
/// This SCEV can be sent to the Target in order to estimate the address
/// calculation cost.
static const SCEV *getAddressAccessSCEV(Value *Ptr,
                                        LoopVectorizationLegality *Legal,
                                        PredicatedScalarEvolution &PSE,
                                        const Loop *TheLoop) {

  auto *Gep = dyn_cast<GetElementPtrInst>(Ptr);
  if (!Gep)
    return nullptr;

  // We are looking for a gep with all loop invariant indices except for one
  // which should be an induction variable.
  auto SE = PSE.getSE();
  unsigned NumOperands = Gep->getNumOperands();
  for (unsigned i = 1; i < NumOperands; ++i) {
    Value *Opd = Gep->getOperand(i);
    if (!SE->isLoopInvariant(SE->getSCEV(Opd), TheLoop) &&
        !Legal->isInductionVariable(Opd))
      return nullptr;
  }

  // Now we know we have a GEP ptr, %inv, %ind, %inv. return the Ptr SCEV.
  return PSE.getSCEV(Ptr);
}

static bool isStrideMul(Instruction *I, LoopVectorizationLegality *Legal) {
  return Legal->hasStride(I->getOperand(0)) ||
         Legal->hasStride(I->getOperand(1));
}

unsigned LoopVectorizationCostModel::getMemInstScalarizationCost(Instruction *I,
                                                                 unsigned VF) {
  assert((VF > 1 || isScalable()) &&
         "Scalarization cost of instruction implies vectorization.");
  Type *ValTy = getMemInstValueType(I);
  auto SE = PSE.getSE();

  unsigned AS = getLoadStoreAddressSpace(I);
  Value *Ptr = getLoadStorePointerOperand(I);
  Type *PtrTy = ToVectorTy(Ptr->getType(), VF, isScalable());

  // Figure out whether the access is strided and get the stride value
  // if it's known in compile time
  const SCEV *PtrSCEV = getAddressAccessSCEV(Ptr, Legal, PSE, TheLoop);

  // Get the cost of the scalar memory instruction and address computation.
  unsigned Cost = VF * TTI.getAddressComputationCost(PtrTy, SE, PtrSCEV);

  // Don't pass *I here, since it is scalar but will actually be part of a
  // vectorized loop where the user of it is a vectorized instruction.
  const Align Alignment = getLoadStoreAlignment(I);
  Cost += VF * TTI.getMemoryOpCost(I->getOpcode(), ValTy->getScalarType(),
                                   Alignment, AS, 
                                   TTI::TCK_RecipThroughput);

  // Get the overhead of the extractelement and insertelement instructions
  // we might create due to scalarization.
  Cost += getScalarizationOverhead(I, VF);

  // If we have a predicated store, it may not be executed for each vector
  // lane. Scale the cost by the probability of executing the predicated
  // block.
  if (isPredicatedInst(I)) {
    Cost /= getReciprocalPredBlockProb();

    if (useEmulatedMaskMemRefHack(I))
      // Artificially setting to a high enough value to practically disable
      // vectorization with such operations.
      Cost = 3000000;
  }

  return Cost;
}

unsigned LoopVectorizationCostModel::getConsecutiveMemOpCost(Instruction *I,
                                                             unsigned VF) {
  Type *ValTy = getMemInstValueType(I);
  auto *VectorTy = cast<VectorType>(ToVectorTy(ValTy, VF, isScalable()));
  Value *Ptr = getLoadStorePointerOperand(I);
  unsigned AS = getLoadStoreAddressSpace(I);
  int ConsecutiveStride = Legal->isConsecutivePtr(Ptr);
  enum TTI::TargetCostKind CostKind = TTI::TCK_RecipThroughput;

  assert((ConsecutiveStride == 1 || ConsecutiveStride == -1) &&
         "Stride should be 1 or -1 for consecutive memory access");
  const Align Alignment = getLoadStoreAlignment(I);
  unsigned Cost = 0;
  if (Legal->isMaskRequired(I))
    Cost += TTI.getMaskedMemoryOpCost(I->getOpcode(), VectorTy, Alignment, AS,
                                      CostKind);
  else
    Cost += TTI.getMemoryOpCost(I->getOpcode(), VectorTy, Alignment, AS,
                                CostKind, I);

  bool Reverse = ConsecutiveStride < 0;
  if (Reverse)
    Cost += TTI.getShuffleCost(TargetTransformInfo::SK_Reverse, VectorTy, 0);
  return Cost;
}

unsigned LoopVectorizationCostModel::getUniformMemOpCost(Instruction *I,
                                                         unsigned VF) {
  Type *ValTy = getMemInstValueType(I);
  auto *VectorTy = cast<VectorType>(ToVectorTy(ValTy, VF, isScalable()));
  const Align Alignment = getLoadStoreAlignment(I);
  unsigned AS = getLoadStoreAddressSpace(I);
  enum TTI::TargetCostKind CostKind = TTI::TCK_RecipThroughput;
  if (isa<LoadInst>(I)) {
    return TTI.getAddressComputationCost(ValTy) +
           TTI.getMemoryOpCost(Instruction::Load, ValTy, Alignment, AS,
                               CostKind) +
           TTI.getShuffleCost(TargetTransformInfo::SK_Broadcast, VectorTy);
  }
  StoreInst *SI = cast<StoreInst>(I);

  bool isLoopInvariantStoreValue = Legal->isUniform(SI->getValueOperand());
  return TTI.getAddressComputationCost(ValTy) +
         TTI.getMemoryOpCost(Instruction::Store, ValTy, Alignment, AS,
                             CostKind) +
         (isLoopInvariantStoreValue
              ? 0
              : TTI.getVectorInstrCost(Instruction::ExtractElement, VectorTy,
                                       VF - 1));
}

unsigned LoopVectorizationCostModel::getGatherScatterCost(Instruction *I,
                                                          unsigned VF) {
  Type *ValTy = getMemInstValueType(I);
  auto *VectorTy = cast<VectorType>(ToVectorTy(ValTy, VF, isScalable()));
  const Align Alignment = getLoadStoreAlignment(I);
  const Value *Ptr = getLoadStorePointerOperand(I);

  return TTI.getAddressComputationCost(VectorTy) +
         TTI.getGatherScatterOpCost(
             I->getOpcode(), VectorTy, Ptr, Legal->isMaskRequired(I), Alignment,
             TargetTransformInfo::TCK_RecipThroughput, I);
}

unsigned LoopVectorizationCostModel::getInterleaveGroupCost(Instruction *I,
                                                            unsigned VF) {
  Type *ValTy = getMemInstValueType(I);
  auto *VectorTy = cast<VectorType>(ToVectorTy(ValTy, VF, isScalable()));
  unsigned AS = getLoadStoreAddressSpace(I);

  auto Group = getInterleavedAccessGroup(I);
  assert(Group && "Fail to get an interleaved access group.");

  unsigned InterleaveFactor = Group->getFactor();
  auto *WideVecTy = VectorType::get(ValTy, VF * InterleaveFactor, isScalable());

  // Holds the indices of existing members in an interleaved load group.
  // An interleaved store group doesn't need this as it doesn't allow gaps.
  SmallVector<unsigned, 4> Indices;
  if (isa<LoadInst>(I)) {
    for (unsigned i = 0; i < InterleaveFactor; i++)
      if (Group->getMember(i))
        Indices.push_back(i);
  }

  // Calculate the cost of the whole interleaved group.
  bool UseMaskForGaps =
      Group->requiresScalarEpilogue() && !isScalarEpilogueAllowed();
  unsigned Cost = TTI.getInterleavedMemoryOpCost(
      I->getOpcode(), WideVecTy, Group->getFactor(), Indices, Group->getAlign(),
      AS, TTI::TCK_RecipThroughput, Legal->isMaskRequired(I), UseMaskForGaps);

  if (Group->isReverse()) {
    // TODO: Add support for reversed masked interleaved access.
    assert(!Legal->isMaskRequired(I) &&
           "Reverse masked interleaved access not supported.");
    Cost += Group->getNumMembers() *
            TTI.getShuffleCost(TargetTransformInfo::SK_Reverse, VectorTy, 0);
  }
  return Cost;
}

unsigned LoopVectorizationCostModel::getMemoryInstructionCost(Instruction *I,
                                                              unsigned VF) {
  // Calculate scalar cost only. Vectorization cost should be ready at this
  // moment.
  if (VF == 1 && !isScalable()) {
    Type *ValTy = getMemInstValueType(I);
    const Align Alignment = getLoadStoreAlignment(I);
    unsigned AS = getLoadStoreAddressSpace(I);

    return TTI.getAddressComputationCost(ValTy) +
           TTI.getMemoryOpCost(I->getOpcode(), ValTy, Alignment, AS,
                               TTI::TCK_RecipThroughput, I);
  }
  return getWideningCost(I, VF);
}

LoopVectorizationCostModel::VectorizationCostTy
LoopVectorizationCostModel::getInstructionCost(Instruction *I, unsigned VF) {
  // If we know that this instruction will remain uniform, check the cost of
  // the scalar version.
  bool ValidVF = VF > 1 || (isScalable() && VF == 1);
  if (isUniformAfterVectorization(I, VF))
    ValidVF = false;
  // VF = 1;

  if (ValidVF && isProfitableToScalarize(I, VF))
    return VectorizationCostTy(InstsToScalarize[VF][I], false);

  // Forced scalars do not have any scalarization overhead.
  auto ForcedScalar = ForcedScalars.find(VF);
  if (ValidVF && ForcedScalar != ForcedScalars.end()) {
    auto InstSet = ForcedScalar->second;
    if (InstSet.count(I))
      return VectorizationCostTy((getInstructionCost(I, 1).first * VF), false);
  }

  Type *VectorTy;
  unsigned C = getInstructionCost(I, VF, VectorTy, ValidVF);

  // bool ValidNumParts = TTI.getNumberOfParts(VectorTy) < VF || (VF == 1 &&
  // isScalable() &&
  bool TypeNotScalarized = (VF > 1 && VectorTy->isVectorTy() &&
                            TTI.getNumberOfParts(VectorTy) < VF) ||
                           (VF == 1 && isScalable() && VectorTy->isVectorTy() &&
                            TTI.getNumberOfParts(VectorTy) == VF);
  return VectorizationCostTy(C, TypeNotScalarized);
}

unsigned LoopVectorizationCostModel::getScalarizationOverhead(Instruction *I,
                                                              unsigned VF) {

  if (VF == 1 && !isScalable())
    return 0;

  // In some cases like predicated memory ops on scalable vector types of
  // <vscale x 1 x <T>>, cost model may compute a lower cost for scalarization
  // than masked gather/scatter and thus deciding to predicate and scalarize an
  // instruction (CM_Scalarize instead of CM_GatherScatter). Note that the TTI
  // reports scalarization overhead based on ElementCount.Min.
  // Scalarization would not work for scalable vectors since we do not know
  // vscale at compile time.
  // FIXME: The solution until there is a scalable vector type aware cost model
  // in place is to artificially inflate the scalarization overhead to force the
  // Cost Model to decide against scalarization.
  if (isScalable())
    return 1048576;

  unsigned Cost = 0;
  Type *RetTy = ToVectorTy(I->getType(), VF, isScalable());
  if (!RetTy->isVoidTy() &&
      (!isa<LoadInst>(I) || !TTI.supportsEfficientVectorElementLoadStore()))
    // FIXME: For scalable vectors DemandedElts for computing scalarization
    // overhead currently models ElementCount.Min number of elements. This would
    // be changed in the future.
    Cost += TTI.getScalarizationOverhead(
        cast<VectorType>(RetTy), APInt::getAllOnesValue(VF), true, false);

  // Some targets keep addresses scalar.
  if (isa<LoadInst>(I) && !TTI.prefersVectorizedAddressing())
    return Cost;

  // Some targets support efficient element stores.
  if (isa<StoreInst>(I) && TTI.supportsEfficientVectorElementLoadStore())
    return Cost;

  // Collect operands to consider.
  CallInst *CI = dyn_cast<CallInst>(I);
  Instruction::op_range Ops = CI ? CI->arg_operands() : I->operands();

  // Skip operands that do not require extraction/scalarization and do not incur
  // any overhead.
  // FIXME: For scalable vectors, VF here is the ElementCount.Min value.
  return Cost + TTI.getOperandsScalarizationOverhead(
                    filterExtractingOperands(Ops, VF), VF);
}

void LoopVectorizationCostModel::setCostBasedWideningDecision(unsigned VF) {
  if (!isScalable() && VF == 1)
    return;
  NumPredStores = 0;
  for (BasicBlock *BB : TheLoop->blocks()) {
    // For each instruction in the old loop.
    for (Instruction &I : *BB) {
      Value *Ptr = getLoadStorePointerOperand(&I);
      if (!Ptr)
        continue;

      // TODO: We should generate better code and update the cost model for
      // predicated uniform stores. Today they are treated as any other
      // predicated store (see added test cases in
      // invariant-store-vectorization.ll).
      if (isa<StoreInst>(&I) && isScalarWithPredication(&I))
        NumPredStores++;

      if (Legal->isUniform(Ptr) &&
          // Conditional loads and stores should be scalarized and predicated.
          // isScalarWithPredication cannot be used here since masked
          // gather/scatters are not considered scalar with predication.
          !Legal->blockNeedsPredication(I.getParent())) {
        // TODO: Avoid replicating loads and stores instead of
        // relying on instcombine to remove them.
        // Load: Scalar load + broadcast
        // Store: Scalar store + isLoopInvariantStoreValue ? 0 : extract
        unsigned Cost = getUniformMemOpCost(&I, VF);
        setWideningDecision(&I, VF, CM_Scalarize, Cost);
        continue;
      }

      // We assume that widening is the best solution when possible.
      if (memoryInstructionCanBeWidened(&I, VF)) {
        unsigned Cost = getConsecutiveMemOpCost(&I, VF);
        int ConsecutiveStride =
            Legal->isConsecutivePtr(getLoadStorePointerOperand(&I));
        assert((ConsecutiveStride == 1 || ConsecutiveStride == -1) &&
               "Expected consecutive stride.");
        InstWidening Decision =
            ConsecutiveStride == 1 ? CM_Widen : CM_Widen_Reverse;
        setWideningDecision(&I, VF, Decision, Cost);
        continue;
      }

      // Choose between Interleaving, Gather/Scatter or Scalarization.
      unsigned InterleaveCost = std::numeric_limits<unsigned>::max();
      unsigned NumAccesses = 1;
      if (isAccessInterleaved(&I)) {
        auto Group = getInterleavedAccessGroup(&I);
        assert(Group && "Fail to get an interleaved access group.");

        // Make one decision for the whole group.
        if (getWideningDecision(&I, VF) != CM_Unknown)
          continue;

        NumAccesses = Group->getNumMembers();
        if (interleavedAccessCanBeWidened(&I, VF))
          InterleaveCost = getInterleaveGroupCost(&I, VF);
      }

      unsigned GatherScatterCost =
          isLegalGatherOrScatter(&I)
              ? getGatherScatterCost(&I, VF) * NumAccesses
              : std::numeric_limits<unsigned>::max();

      unsigned ScalarizationCost =
          getMemInstScalarizationCost(&I, VF) * NumAccesses;

      // Choose better solution for the current VF,
      // write down this decision and use it during vectorization.
      unsigned Cost;
      InstWidening Decision;
      if (InterleaveCost <= GatherScatterCost &&
          InterleaveCost < ScalarizationCost) {
        Decision = CM_Interleave;
        Cost = InterleaveCost;
      } else if (GatherScatterCost < ScalarizationCost) {
        Decision = CM_GatherScatter;
        Cost = GatherScatterCost;
      } else {
        Decision = CM_Scalarize;
        Cost = ScalarizationCost;
      }
      // If the instructions belongs to an interleave group, the whole group
      // receives the same decision. The whole group receives the cost, but
      // the cost will actually be assigned to one instruction.
      if (auto Group = getInterleavedAccessGroup(&I))
        setWideningDecision(Group, VF, Decision, Cost);
      else
        setWideningDecision(&I, VF, Decision, Cost);
    }
  }

  // Make sure that any load of address and any other address computation
  // remains scalar unless there is gather/scatter support. This avoids
  // inevitable extracts into address registers, and also has the benefit of
  // activating LSR more, since that pass can't optimize vectorized
  // addresses.
  if (TTI.prefersVectorizedAddressing())
    return;

  // Start with all scalar pointer uses.
  SmallPtrSet<Instruction *, 8> AddrDefs;
  for (BasicBlock *BB : TheLoop->blocks())
    for (Instruction &I : *BB) {
      Instruction *PtrDef =
          dyn_cast_or_null<Instruction>(getLoadStorePointerOperand(&I));
      if (PtrDef && TheLoop->contains(PtrDef) &&
          getWideningDecision(&I, VF) != CM_GatherScatter)
        AddrDefs.insert(PtrDef);
    }

  // Add all instructions used to generate the addresses.
  SmallVector<Instruction *, 4> Worklist;
  for (auto *I : AddrDefs)
    Worklist.push_back(I);
  while (!Worklist.empty()) {
    Instruction *I = Worklist.pop_back_val();
    for (auto &Op : I->operands())
      if (auto *InstOp = dyn_cast<Instruction>(Op))
        if ((InstOp->getParent() == I->getParent()) && !isa<PHINode>(InstOp) &&
            AddrDefs.insert(InstOp).second)
          Worklist.push_back(InstOp);
  }

  for (auto *I : AddrDefs) {
    if (isa<LoadInst>(I)) {
      // Setting the desired widening decision should ideally be handled in
      // by cost functions, but since this involves the task of finding out
      // if the loaded register is involved in an address computation, it is
      // instead changed here when we know this is the case.
      InstWidening Decision = getWideningDecision(I, VF);
      if (Decision == CM_Widen || Decision == CM_Widen_Reverse)
        // Scalarize a widened load of address.
        setWideningDecision(I, VF, CM_Scalarize,
                            (VF * getMemoryInstructionCost(I, 1)));
      else if (auto Group = getInterleavedAccessGroup(I)) {
        // Scalarize an interleave group of address loads.
        for (unsigned I = 0; I < Group->getFactor(); ++I) {
          if (Instruction *Member = Group->getMember(I))
            setWideningDecision(Member, VF, CM_Scalarize,
                                (VF * getMemoryInstructionCost(Member, 1)));
        }
      }
    } else
      // Make sure I gets scalarized and a cost estimate without
      // scalarization overhead.
      ForcedScalars[VF].insert(I);
  }
}

unsigned LoopVectorizationCostModel::getInstructionCost(Instruction *I,
                                                        unsigned VF,
                                                        Type *&VectorTy,
                                                        bool ValidVF) {
  Type *RetTy = I->getType();
  if (canTruncateToMinimalBitwidth(I, VF, ValidVF))
    RetTy = IntegerType::get(RetTy->getContext(), MinBWs[I]);
  VectorTy = isScalarAfterVectorization(I, VF, ValidVF)
                 ? RetTy
                 : ToVectorTy(RetTy, VF, isScalable());
  auto SE = PSE.getSE();
  TTI::TargetCostKind CostKind = TTI::TCK_RecipThroughput;

  // TODO: We need to estimate the cost of intrinsic calls.
  switch (I->getOpcode()) {
  case Instruction::GetElementPtr:
    // We mark this instruction as zero-cost because the cost of GEPs in
    // vectorized code depends on whether the corresponding memory instruction
    // is scalarized or not. Therefore, we handle GEPs with the memory
    // instruction cost.
    return 0;
  case Instruction::Br: {
    // In cases of scalarized and predicated instructions, there will be VF
    // predicated blocks in the vectorized loop. Each branch around these
    // blocks requires also an extract of its vector compare i1 element.
    bool ScalarPredicatedBB = false;
    BranchInst *BI = cast<BranchInst>(I);
    if (ValidVF && BI->isConditional() &&
        (PredicatedBBsAfterVectorization.count(BI->getSuccessor(0)) ||
         PredicatedBBsAfterVectorization.count(BI->getSuccessor(1))))
      ScalarPredicatedBB = true;

    if (ScalarPredicatedBB) {
      // Return cost for branches around scalarized and predicated blocks.
      auto *Vec_i1Ty = VectorType::get(
          IntegerType::getInt1Ty(RetTy->getContext()), VF, isScalable());
      return (TTI.getScalarizationOverhead(Vec_i1Ty, APInt::getAllOnesValue(VF),
                                           false, true) +
              (TTI.getCFInstrCost(Instruction::Br, CostKind) * VF));
    } else if (I->getParent() == TheLoop->getLoopLatch() || VF == 1)
      // The back-edge branch will remain, as will all scalar branches.
      return TTI.getCFInstrCost(Instruction::Br, CostKind);
    else
      // This branch will be eliminated by if-conversion.
      return 0;
    // Note: We currently assume zero cost for an unconditional branch inside
    // a predicated block since it will become a fall-through, although we
    // may decide in the future to call TTI for all branches.
  }
  case Instruction::PHI: {
    auto *Phi = cast<PHINode>(I);

    // First-order recurrences are replaced by vector shuffles inside the loop.
    // NOTE: Don't use ToVectorTy as SK_ExtractSubvector expects a vector type.
    if (ValidVF && Legal->isFirstOrderRecurrence(Phi))
      return TTI.getShuffleCost(TargetTransformInfo::SK_ExtractSubvector,
                                cast<VectorType>(VectorTy), VF - 1,
                                VectorType::get(RetTy, 1, isScalable()));

    // Phi nodes in non-header blocks (not inductions, reductions, etc.) are
    // converted into select instructions. We require N - 1 selects per phi
    // node, where N is the number of incoming values.
    if (ValidVF && Phi->getParent() != TheLoop->getHeader())
      return (Phi->getNumIncomingValues() - 1) *
             TTI.getCmpSelInstrCost(
                 Instruction::Select,
                 ToVectorTy(Phi->getType(), VF, isScalable()),
                 ToVectorTy(Type::getInt1Ty(Phi->getContext()), VF,
                            isScalable()),
                 CostKind);

    return TTI.getCFInstrCost(Instruction::PHI, CostKind);
  }
  case Instruction::UDiv:
  case Instruction::SDiv:
  case Instruction::URem:
  case Instruction::SRem:
    // If we have a predicated instruction, it may not be executed for each
    // vector lane. Get the scalarization cost and scale this amount by the
    // probability of executing the predicated block. If the instruction is not
    // predicated, we fall through to the next case.
    if (ValidVF && isScalarWithPredication(I)) {
      unsigned Cost = 0;

      // These instructions have a non-void type, so account for the phi nodes
      // that we will create. This cost is likely to be zero. The phi node
      // cost, if any, should be scaled by the block probability because it
      // models a copy at the end of each predicated block.
      Cost += VF * TTI.getCFInstrCost(Instruction::PHI, CostKind);

      // The cost of the non-predicated instruction.
      Cost += VF * TTI.getArithmeticInstrCost(I->getOpcode(), RetTy, CostKind);

      // The cost of insertelement and extractelement instructions needed for
      // scalarization.
      Cost += getScalarizationOverhead(I, VF);

      // Scale the cost by the probability of executing the predicated blocks.
      // This assumes the predicated block for each vector lane is equally
      // likely.
      return Cost / getReciprocalPredBlockProb();
    }
    LLVM_FALLTHROUGH;
  case Instruction::Add:
  case Instruction::FAdd:
  case Instruction::Sub:
  case Instruction::FSub:
  case Instruction::Mul:
  case Instruction::FMul:
  case Instruction::FDiv:
  case Instruction::FRem:
  case Instruction::Shl:
  case Instruction::LShr:
  case Instruction::AShr:
  case Instruction::And:
  case Instruction::Or:
  case Instruction::Xor: {
    // Since we will replace the stride by 1 the multiplication should go away.
    if (I->getOpcode() == Instruction::Mul && isStrideMul(I, Legal))
      return 0;
    // Certain instructions can be cheaper to vectorize if they have a constant
    // second vector operand. One example of this are shifts on x86.
    Value *Op2 = I->getOperand(1);
    TargetTransformInfo::OperandValueProperties Op2VP;
    TargetTransformInfo::OperandValueKind Op2VK =
        TTI.getOperandInfo(Op2, Op2VP);
    if (Op2VK == TargetTransformInfo::OK_AnyValue && Legal->isUniform(Op2))
      Op2VK = TargetTransformInfo::OK_UniformValue;

    SmallVector<const Value *, 4> Operands(I->operand_values());
    unsigned N = isScalarAfterVectorization(I, VF, ValidVF) && ValidVF ? VF : 1;
    return N * TTI.getArithmeticInstrCost(
                   I->getOpcode(), VectorTy, CostKind,
                   TargetTransformInfo::OK_AnyValue,
                   Op2VK, TargetTransformInfo::OP_None, Op2VP, Operands, I);
  }
  case Instruction::FNeg: {
    unsigned N = isScalarAfterVectorization(I, VF, ValidVF) && ValidVF ? VF : 1;
    return N * TTI.getArithmeticInstrCost(
                   I->getOpcode(), VectorTy, CostKind,
                   TargetTransformInfo::OK_AnyValue,
                   TargetTransformInfo::OK_AnyValue,
                   TargetTransformInfo::OP_None, TargetTransformInfo::OP_None,
                   I->getOperand(0), I);
  }
  case Instruction::Select: {
    SelectInst *SI = cast<SelectInst>(I);
    const SCEV *CondSCEV = SE->getSCEV(SI->getCondition());
    bool ScalarCond = (SE->isLoopInvariant(CondSCEV, TheLoop));
    Type *CondTy = SI->getCondition()->getType();
    if (!ScalarCond)
      CondTy = VectorType::get(CondTy, VF, isScalable());

    return TTI.getCmpSelInstrCost(I->getOpcode(), VectorTy, CondTy,
                                  CostKind, I);
  }
  case Instruction::ICmp:
  case Instruction::FCmp: {
    Type *ValTy = I->getOperand(0)->getType();
    Instruction *Op0AsInstruction = dyn_cast<Instruction>(I->getOperand(0));
    if (canTruncateToMinimalBitwidth(Op0AsInstruction, VF, ValidVF))
      ValTy = IntegerType::get(ValTy->getContext(), MinBWs[Op0AsInstruction]);
    VectorTy = ToVectorTy(ValTy, VF, isScalable(), ValidVF);
    return TTI.getCmpSelInstrCost(I->getOpcode(), VectorTy, nullptr, CostKind,
                                  I);
  }
  case Instruction::Store:
  case Instruction::Load: {
    unsigned Width = VF;
    if (Width > 1) {
      InstWidening Decision = getWideningDecision(I, Width);
      assert(Decision != CM_Unknown &&
             "CM decision should be taken at this point");
      if (Decision == CM_Scalarize)
        Width = 1;
    }
    VectorTy = ToVectorTy(getMemInstValueType(I), Width, isScalable(), ValidVF);
    return getMemoryInstructionCost(I, VF);
  }
  case Instruction::ZExt:
  case Instruction::SExt:
  case Instruction::FPToUI:
  case Instruction::FPToSI:
  case Instruction::FPExt:
  case Instruction::PtrToInt:
  case Instruction::IntToPtr:
  case Instruction::SIToFP:
  case Instruction::UIToFP:
  case Instruction::Trunc:
  case Instruction::FPTrunc:
  case Instruction::BitCast: {
    // We optimize the truncation of induction variables having constant
    // integer steps. The cost of these truncations is the same as the scalar
    // operation.
    if (isOptimizableIVTruncate(I, VF)) {
      auto *Trunc = cast<TruncInst>(I);
      return TTI.getCastInstrCost(Instruction::Trunc, Trunc->getDestTy(),
                                  Trunc->getSrcTy(), CostKind, Trunc);
    }

    Type *SrcScalarTy = I->getOperand(0)->getType();
    Type *SrcVecTy = VectorTy->isVectorTy()
                         ? ToVectorTy(SrcScalarTy, VF, isScalable())
                         : SrcScalarTy;
    if (canTruncateToMinimalBitwidth(I, VF, ValidVF)) {
      // This cast is going to be shrunk. This may remove the cast or it might
      // turn it into slightly different cast. For example, if MinBW == 16,
      // "zext i8 %1 to i32" becomes "zext i8 %1 to i16".
      //
      // Calculate the modified src and dest types.
      Type *MinVecTy = VectorTy;
      if (I->getOpcode() == Instruction::Trunc) {
        SrcVecTy = smallestIntegerVectorType(SrcVecTy, MinVecTy);
        VectorTy = largestIntegerVectorType(
            ToVectorTy(I->getType(), VF, isScalable()), MinVecTy);
      } else if (I->getOpcode() == Instruction::ZExt ||
                 I->getOpcode() == Instruction::SExt) {
        SrcVecTy = largestIntegerVectorType(SrcVecTy, MinVecTy);
        VectorTy = smallestIntegerVectorType(
            ToVectorTy(I->getType(), VF, isScalable(), ValidVF), MinVecTy);
      }
    }

    unsigned N = isScalarAfterVectorization(I, VF, ValidVF) ? VF : 1;
    return N * TTI.getCastInstrCost(I->getOpcode(), VectorTy, SrcVecTy,
                                    CostKind, I);
  }
  case Instruction::Call: {
    bool NeedToScalarize;
    CallInst *CI = cast<CallInst>(I);
    unsigned CallCost = getVectorCallCost(CI, VF, NeedToScalarize);
    if (getVectorIntrinsicIDForCall(CI, TLI))
      return std::min(CallCost, getVectorIntrinsicCost(CI, VF));
    return CallCost;
  }
  default:
    // The cost of executing VF copies of the scalar instruction. This opcode
    // is unknown. Assume that it is the same as 'mul'.
    return VF * TTI.getArithmeticInstrCost(Instruction::Mul, VectorTy,
                                           CostKind) +
           getScalarizationOverhead(I, VF);
  } // end of switch.
}

char LoopVectorize::ID = 0;

static const char lv_name[] = "Loop Vectorization";

INITIALIZE_PASS_BEGIN(LoopVectorize, LV_NAME, lv_name, false, false)
INITIALIZE_PASS_DEPENDENCY(TargetTransformInfoWrapperPass)
INITIALIZE_PASS_DEPENDENCY(BasicAAWrapperPass)
INITIALIZE_PASS_DEPENDENCY(AAResultsWrapperPass)
INITIALIZE_PASS_DEPENDENCY(GlobalsAAWrapperPass)
INITIALIZE_PASS_DEPENDENCY(AssumptionCacheTracker)
INITIALIZE_PASS_DEPENDENCY(BlockFrequencyInfoWrapperPass)
INITIALIZE_PASS_DEPENDENCY(DominatorTreeWrapperPass)
INITIALIZE_PASS_DEPENDENCY(ScalarEvolutionWrapperPass)
INITIALIZE_PASS_DEPENDENCY(LoopInfoWrapperPass)
INITIALIZE_PASS_DEPENDENCY(LoopAccessLegacyAnalysis)
INITIALIZE_PASS_DEPENDENCY(DemandedBitsWrapperPass)
INITIALIZE_PASS_DEPENDENCY(OptimizationRemarkEmitterWrapperPass)
INITIALIZE_PASS_DEPENDENCY(ProfileSummaryInfoWrapperPass)
INITIALIZE_PASS_DEPENDENCY(InjectTLIMappingsLegacy)
INITIALIZE_PASS_END(LoopVectorize, LV_NAME, lv_name, false, false)

namespace llvm {

Pass *createLoopVectorizePass() { return new LoopVectorize(); }

Pass *createLoopVectorizePass(bool InterleaveOnlyWhenForced,
                              bool VectorizeOnlyWhenForced) {
  return new LoopVectorize(InterleaveOnlyWhenForced, VectorizeOnlyWhenForced);
}

} // end namespace llvm

bool LoopVectorizationCostModel::isConsecutiveLoadOrStore(Instruction *Inst) {
  // Check if the pointer operand of a load or store instruction is
  // consecutive.
  if (auto *Ptr = getLoadStorePointerOperand(Inst))
    return Legal->isConsecutivePtr(Ptr);
  return false;
}

void LoopVectorizationCostModel::collectValuesToIgnore() {
  // Ignore ephemeral values.
  CodeMetrics::collectEphemeralValues(TheLoop, AC, ValuesToIgnore);

  // Ignore type-promoting instructions we identified during reduction
  // detection.
  for (auto &Reduction : Legal->getReductionVars()) {
    RecurrenceDescriptor &RedDes = Reduction.second;
    SmallPtrSetImpl<Instruction *> &Casts = RedDes.getCastInsts();
    VecValuesToIgnore.insert(Casts.begin(), Casts.end());
  }
  // Ignore type-casting instructions we identified during induction
  // detection.
  for (auto &Induction : Legal->getInductionVars()) {
    InductionDescriptor &IndDes = Induction.second;
    const SmallVectorImpl<Instruction *> &Casts = IndDes.getCastInsts();
    VecValuesToIgnore.insert(Casts.begin(), Casts.end());
  }
}

// TODO: we could return a pair of values that specify the max VF and
// min VF, to be used in `buildVPlans(MinVF, MaxVF)` instead of
// `buildVPlans(VF, VF)`. We cannot do it because VPLAN at the moment
// doesn't have a cost model that can choose which plan to execute if
// more than one is generated.
static unsigned determineVPlanVF(const unsigned WidestVectorRegBits,
                                 LoopVectorizationCostModel &CM) {
  unsigned WidestType;
  std::tie(std::ignore, WidestType) = CM.getSmallestAndWidestTypes();
  return WidestVectorRegBits / WidestType;
}

VectorizationFactor
LoopVectorizationPlanner::planInVPlanNativePath(unsigned UserVF) {
  unsigned VF = UserVF;
  // Outer loop handling: They may require CFG and instruction level
  // transformations before even evaluating whether vectorization is profitable.
  // Since we cannot modify the incoming IR, we need to build VPlan upfront in
  // the vectorization pipeline.
  if (!OrigLoop->empty()) {
    // If the user doesn't provide a vectorization factor, determine a
    // reasonable one.
    if (!UserVF) {
      VF = determineVPlanVF(TTI->getRegisterBitWidth(true /* Vector*/), CM);
      LLVM_DEBUG(dbgs() << "LV: VPlan computed VF " << VF << ".\n");

      // Make sure we have a VF > 1 for stress testing.
      if (VPlanBuildStressTest && VF < 2) {
        LLVM_DEBUG(dbgs() << "LV: VPlan stress testing: "
                          << "overriding computed VF.\n");
        VF = 4;
      }
    }
    assert(EnableVPlanNativePath && "VPlan-native path is not enabled.");
    assert(isPowerOf2_32(VF) && "VF needs to be a power of two");
    LLVM_DEBUG(dbgs() << "LV: Using " << (UserVF ? "user " : "") << "VF " << VF
                      << " to build VPlans.\n");
    buildVPlans(VF, VF);

    // For VPlan build stress testing, we bail out after VPlan construction.
    if (VPlanBuildStressTest)
      return VectorizationFactor::Disabled();

    return {VF, 0};
  }

  LLVM_DEBUG(
      dbgs() << "LV: Not vectorizing. Inner loops aren't supported in the "
                "VPlan-native path.\n");
  return VectorizationFactor::Disabled();
}

Optional<VectorizationFactor> LoopVectorizationPlanner::plan(unsigned UserVF,
                                                             unsigned UserIC) {
  assert(OrigLoop->empty() && "Inner loop expected.");
  Optional<unsigned> MaybeMaxVF = CM.computeMaxVF(UserVF, UserIC);
  if (!MaybeMaxVF) // Cases that should not to be vectorized nor interleaved.
    return None;

  // Invalidate interleave groups if all blocks of loop will be predicated.
  if (CM.blockNeedsPredication(OrigLoop->getHeader()) &&
      !useMaskedInterleavedAccesses(*TTI)) {
    LLVM_DEBUG(
        dbgs()
        << "LV: Invalidate all interleaved groups due to fold-tail by masking "
           "which requires masked-interleaved support.\n");
    if (CM.InterleaveInfo.invalidateGroups())
      // Invalidating interleave groups also requires invalidating all decisions
      // based on them, which includes widening decisions and uniform and scalar
      // values.
      CM.invalidateCostModelingDecisions();
  }

  if (UserVF) {
    LLVM_DEBUG(dbgs() << "LV: Using user VF " << UserVF << ".\n");
    assert(isPowerOf2_32(UserVF) && "VF needs to be a power of two");
    // Collect the instructions (and their associated costs) that will be more
    // profitable to scalarize.
    CM.selectUserVectorizationFactor(UserVF);
    buildVPlansWithVPRecipes(UserVF, UserVF);
    LLVM_DEBUG(printPlans(dbgs()));
    return {{UserVF, 0}};
  }

  // Most of the VF selection code for fixed length vectors does not make
  // sense for scalable vectors. So as a starting point we assume that if we
  // are using scalable vectors we are going to vectorize based on the
  // computed MaxVF (max K factor).
  if (TTI->useScalableVectorType()) {
    unsigned VF = MaybeMaxVF.getValue();
    assert(VF != 0 && "MaxVF is zero.");
    CM.collectUniformsAndScalars(VF);
    CM.collectInstsToScalarize(VF);
    buildVPlansWithVPRecipes(VF, VF);
    LLVM_DEBUG(printPlans(dbgs()));
    return CM.selectScalableVectorizationFactor(VF);
  }

  unsigned MaxVF = MaybeMaxVF.getValue();
  assert(MaxVF != 0 && "MaxVF is zero.");
  for (unsigned VF = 1; VF <= MaxVF; VF *= 2) {
    // Collect Uniform and Scalar instructions after vectorization with VF.
    CM.collectUniformsAndScalars(VF);

    // Collect the instructions (and their associated costs) that will be more
    // profitable to scalarize.
    if (VF > 1)
      CM.collectInstsToScalarize(VF);
  }

  buildVPlansWithVPRecipes(1, MaxVF);
  LLVM_DEBUG(printPlans(dbgs()));
  if (MaxVF == 1)
    // Do not return VectorizationFactor::Disabled() here, since that means a
    // width=0. For fixed vectors we want width=1, cost=0 here.
    return VectorizationFactor(1, 0);

  // Select the optimal vectorization factor.
  return CM.selectVectorizationFactor(MaxVF);
}

void LoopVectorizationPlanner::setBestPlan(unsigned VF, unsigned UF) {
  LLVM_DEBUG(dbgs() << "Setting best plan to VF=" << VF << ", UF=" << UF
                    << '\n');
  BestVF = VF;
  BestUF = UF;

  erase_if(VPlans, [VF](const VPlanPtr &Plan) { return !Plan->hasVF(VF); });
  assert(VPlans.size() == 1 && "Best VF has not a single VPlan.");
}

void LoopVectorizationPlanner::executePlan(InnerLoopVectorizer &ILV,
                                           DominatorTree *DT) {
  // FIXME: If UF > 1 and isScalable, bail out early.
  if (ILV.isScalable())
    assert(BestUF == 1 && "Interleaving not supported for scalable vectors.");

  // 1. Create a new empty loop. Unlink the old loop and connect the new one.
  VPCallbackILV CallbackILV(ILV);

  VPTransformState State{BestVF,     BestUF,      ILV.isScalable(),       LI,
                         DT,         ILV.Builder, ILV.VectorLoopValueMap, &ILV,
                         CallbackILV};
  State.CFG.PrevBB = ILV.createVectorizedLoopSkeleton();
  State.TripCount = ILV.getOrCreateTripCount(nullptr);
  State.CanonicalIV = ILV.Induction;
  State.PreferPredicatedVectorOps = ILV.preferPredicatedVectorOps();

  //===------------------------------------------------===//
  //
  // Notice: any optimization or new instruction that go
  // into the code below should also be implemented in
  // the cost-model.
  //
  //===------------------------------------------------===//

  // 2. Copy and widen instructions from the old loop into the new loop.
  assert(VPlans.size() == 1 && "Not a single VPlan to execute.");
  VPlans.front()->execute(&State);

  // 3. Fix the vectorized code: take care of header phi's, live-outs,
  //    predication, updating analyses.
  ILV.fixVectorizedLoop(State);
}

void LoopVectorizationPlanner::collectTriviallyDeadInstructions(
    SmallPtrSetImpl<Instruction *> &DeadInstructions) {
  BasicBlock *Latch = OrigLoop->getLoopLatch();

  // We create new control-flow for the vectorized loop, so the original
  // condition will be dead after vectorization if it's only used by the
  // branch.
  auto *Cmp = dyn_cast<Instruction>(Latch->getTerminator()->getOperand(0));
  if (Cmp && Cmp->hasOneUse())
    DeadInstructions.insert(Cmp);

  // We create new "steps" for induction variable updates to which the original
  // induction variables map. An original update instruction will be dead if
  // all its users except the induction variable are dead.
  for (auto &Induction : Legal->getInductionVars()) {
    PHINode *Ind = Induction.first;
    auto *IndUpdate = cast<Instruction>(Ind->getIncomingValueForBlock(Latch));
    if (llvm::all_of(IndUpdate->users(), [&](User *U) -> bool {
          return U == Ind || DeadInstructions.count(cast<Instruction>(U));
        }))
      DeadInstructions.insert(IndUpdate);

    // We record as "Dead" also the type-casting instructions we had identified
    // during induction analysis. We don't need any handling for them in the
    // vectorized loop because we have proven that, under a proper runtime
    // test guarding the vectorized loop, the value of the phi, and the casted
    // value of the phi, are the same. The last instruction in this casting
    // chain will get its scalar/vector/widened def from the
    // scalar/vector/widened def of the respective phi node. Any other casts in
    // the induction def-use chain have no other uses outside the phi update
    // chain, and will be ignored.
    InductionDescriptor &IndDes = Induction.second;
    const SmallVectorImpl<Instruction *> &Casts = IndDes.getCastInsts();
    DeadInstructions.insert(Casts.begin(), Casts.end());
  }
}

Value *InnerLoopUnroller::reverseVector(Value *Vec) { return Vec; }

Value *InnerLoopUnroller::getBroadcastInstrs(Value *V) { return V; }

Value *InnerLoopUnroller::getStepVector(Value *Val, int StartIdx, Value *Step,
                                        Instruction::BinaryOps BinOp) {
  // When unrolling and the VF is 1, we only need to add a simple scalar.
  Type *Ty = Val->getType();
  assert(!Ty->isVectorTy() && "Val must be a scalar");

  if (Ty->isFloatingPointTy()) {
    Constant *C = ConstantFP::get(Ty, (double)StartIdx);

    // Floating point operations had to be 'fast' to enable the unrolling.
    Value *MulOp = addFastMathFlag(Builder.CreateFMul(C, Step));
    return addFastMathFlag(Builder.CreateBinOp(BinOp, Val, MulOp));
  }
  Constant *C = ConstantInt::get(Ty, StartIdx);
  return Builder.CreateAdd(Val, Builder.CreateMul(C, Step), "induction");
}

static void AddRuntimeUnrollDisableMetaData(Loop *L) {
  SmallVector<Metadata *, 4> MDs;
  // Reserve first location for self reference to the LoopID metadata node.
  MDs.push_back(nullptr);
  bool IsUnrollMetadata = false;
  MDNode *LoopID = L->getLoopID();
  if (LoopID) {
    // First find existing loop unrolling disable metadata.
    for (unsigned i = 1, ie = LoopID->getNumOperands(); i < ie; ++i) {
      auto *MD = dyn_cast<MDNode>(LoopID->getOperand(i));
      if (MD) {
        const auto *S = dyn_cast<MDString>(MD->getOperand(0));
        IsUnrollMetadata =
            S && S->getString().startswith("llvm.loop.unroll.disable");
      }
      MDs.push_back(LoopID->getOperand(i));
    }
  }

  if (!IsUnrollMetadata) {
    // Add runtime unroll disable metadata.
    LLVMContext &Context = L->getHeader()->getContext();
    SmallVector<Metadata *, 1> DisableOperands;
    DisableOperands.push_back(
        MDString::get(Context, "llvm.loop.unroll.runtime.disable"));
    MDNode *DisableNode = MDNode::get(Context, DisableOperands);
    MDs.push_back(DisableNode);
    MDNode *NewLoopID = MDNode::get(Context, MDs);
    // Set operand 0 to refer to the loop id itself.
    NewLoopID->replaceOperandWith(0, NewLoopID);
    L->setLoopID(NewLoopID);
  }
}

bool LoopVectorizationPlanner::getDecisionAndClampRange(
    const std::function<bool(unsigned)> &Predicate, VFRange &Range) {
  assert(Range.End > Range.Start && "Trying to test an empty VF range.");
  bool PredicateAtRangeStart = Predicate(Range.Start);

  for (unsigned TmpVF = Range.Start * 2; TmpVF < Range.End; TmpVF *= 2)
    if (Predicate(TmpVF) != PredicateAtRangeStart) {
      Range.End = TmpVF;
      break;
    }

  return PredicateAtRangeStart;
}

/// Build VPlans for the full range of feasible VF's = {\p MinVF, 2 * \p MinVF,
/// 4 * \p MinVF, ..., \p MaxVF} by repeatedly building a VPlan for a sub-range
/// of VF's starting at a given VF and extending it as much as possible. Each
/// vectorization decision can potentially shorten this sub-range during
/// buildVPlan().
void LoopVectorizationPlanner::buildVPlans(unsigned MinVF, unsigned MaxVF) {
  for (unsigned VF = MinVF; VF < MaxVF + 1;) {
    VFRange SubRange = {VF, MaxVF + 1};
    VPlans.push_back(buildVPlan(SubRange));
    VF = SubRange.End;
  }
}

VPValue *VPRecipeBuilder::createEdgeMask(BasicBlock *Src, BasicBlock *Dst,
                                         VPlanPtr &Plan) {
  assert(is_contained(predecessors(Dst), Src) && "Invalid edge");

  // Look for cached value.
  std::pair<BasicBlock *, BasicBlock *> Edge(Src, Dst);
  EdgeMaskCacheTy::iterator ECEntryIt = EdgeMaskCache.find(Edge);
  if (ECEntryIt != EdgeMaskCache.end())
    return ECEntryIt->second;

  VPValue *SrcMask = createBlockInMask(Src, Plan);

  // The terminator has to be a branch inst!
  BranchInst *BI = dyn_cast<BranchInst>(Src->getTerminator());
  assert(BI && "Unexpected terminator found");

  if (!BI->isConditional() || BI->getSuccessor(0) == BI->getSuccessor(1))
    return EdgeMaskCache[Edge] = SrcMask;

  VPValue *EdgeMask = Plan->getVPValue(BI->getCondition());
  assert(EdgeMask && "No Edge Mask found for condition");

  if (BI->getSuccessor(0) != Dst)
    EdgeMask = Builder.createNot(EdgeMask);

  if (SrcMask) // Otherwise block in-mask is all-one, no need to AND.
    EdgeMask = Builder.createAnd(EdgeMask, SrcMask);

  return EdgeMaskCache[Edge] = EdgeMask;
}

VPValue *VPRecipeBuilder::createBlockInMask(BasicBlock *BB, VPlanPtr &Plan) {
  assert(OrigLoop->contains(BB) && "Block is not a part of a loop");

  // Look for cached value.
  BlockMaskCacheTy::iterator BCEntryIt = BlockMaskCache.find(BB);
  if (BCEntryIt != BlockMaskCache.end())
    return BCEntryIt->second;

  // All-one mask is modelled as no-mask following the convention for masked
  // load/store/gather/scatter. Initialize BlockMask to no-mask.
  VPValue *BlockMask = nullptr;

  if (OrigLoop->getHeader() == BB) {
    if (!CM.blockNeedsPredication(BB))
      return BlockMaskCache[BB] = BlockMask; // Loop incoming mask is all-one.

    // Introduce the early-exit compare IV <= BTC to form header block mask.
    // This is used instead of IV < TC because TC may wrap, unlike BTC.
    // Start by constructing the desired canonical IV.
    VPValue *IV = nullptr;
    if (Legal->getPrimaryInduction())
      IV = Plan->getVPValue(Legal->getPrimaryInduction());
    else {
      auto IVRecipe = new VPWidenCanonicalIVRecipe();
      Builder.getInsertBlock()->appendRecipe(IVRecipe);
      IV = IVRecipe->getVPValue();
    }
    VPValue *BTC = Plan->getOrCreateBackedgeTakenCount();
    bool TailFolded = !CM.isScalarEpilogueAllowed();
    if (TailFolded && CM.TTI.emitGetActiveLaneMask())
      BlockMask = Builder.createNaryOp(VPInstruction::ActiveLaneMask, {IV, BTC});
    else
      BlockMask = Builder.createNaryOp(VPInstruction::ICmpULE, {IV, BTC});
    return BlockMaskCache[BB] = BlockMask;
  }

  // This is the block mask. We OR all incoming edges.
  for (auto *Predecessor : predecessors(BB)) {
    VPValue *EdgeMask = createEdgeMask(Predecessor, BB, Plan);
    if (!EdgeMask) // Mask of predecessor is all-one so mask of block is too.
      return BlockMaskCache[BB] = EdgeMask;

    if (!BlockMask) { // BlockMask has its initialized nullptr value.
      BlockMask = EdgeMask;
      continue;
    }

    BlockMask = Builder.createOr(BlockMask, EdgeMask);
  }

  return BlockMaskCache[BB] = BlockMask;
}

VPValue *VPRecipeBuilder::getOrCreateEVL(VPlanPtr &Plan) {
  if (!EVL) {
    auto EVLRecipe = new VPWidenEVLRecipe();
    Builder.getInsertBlock()->appendRecipe(EVLRecipe);
    EVL = EVLRecipe->getEVL();
  }
  return EVL;
}

bool VPRecipeBuilder::validateWidenMemory(Instruction *I, VFRange &Range) {
  assert((isa<LoadInst>(I) || isa<StoreInst>(I)) &&
         "Must be called with either a load or store");

  auto willWiden = [&](unsigned VF) -> bool {
    if (VF == 1 && !CM.isScalable())
      return false;
    LoopVectorizationCostModel::InstWidening Decision =
        CM.getWideningDecision(I, VF);
    assert(Decision != LoopVectorizationCostModel::CM_Unknown &&
           "CM decision should be taken at this point.");
    if (Decision == LoopVectorizationCostModel::CM_Interleave)
      return true;
    if (CM.isScalarAfterVectorization(I, VF) ||
        CM.isProfitableToScalarize(I, VF))
      return false;
    return Decision != LoopVectorizationCostModel::CM_Scalarize;
  };

  if (!LoopVectorizationPlanner::getDecisionAndClampRange(willWiden, Range))
    return false;

  return true;
}

VPWidenMemoryInstructionRecipe *
VPRecipeBuilder::tryToWidenMemory(Instruction *I, VFRange &Range,
                                  VPlanPtr &Plan) {
  if (!validateWidenMemory(I, Range))
    return nullptr;

  VPValue *Mask = nullptr;
  if (Legal->isMaskRequired(I))
    Mask = createBlockInMask(I->getParent(), Plan);

  VPValue *Addr = Plan->getOrAddVPValue(getLoadStorePointerOperand(I));
  if (LoadInst *Load = dyn_cast<LoadInst>(I))
    return new VPWidenMemoryInstructionRecipe(*Load, Addr, Mask);

  StoreInst *Store = cast<StoreInst>(I);
  VPValue *StoredValue = Plan->getOrAddVPValue(Store->getValueOperand());
  return new VPWidenMemoryInstructionRecipe(*Store, Addr, StoredValue, Mask);
}

VPPredicatedWidenMemoryInstructionRecipe *
VPRecipeBuilder::tryToPredicatedWidenMemory(Instruction *I, VFRange &Range,
                                            VPlanPtr &Plan) {
  if (!validateWidenMemory(I, Range))
    return nullptr;

  VPValue *Mask = createBlockInMask(I->getParent(), Plan);

  // If tail folding by masking is enabled, memory instructions should be marked
  // as masked ops ( LoopVectorizationLegality::blockCanBePredicated()).
  // However, unlike general instructions (arithmetic, comparison, select,
  // etc.), presence of mask does not guarantee TTI's preference to use
  // predicated vector instructions.
  VPValue *EVL = getOrCreateEVL(Plan);
  VPValue *Addr = Plan->getOrAddVPValue(getLoadStorePointerOperand(I));
  if (LoadInst *Load = dyn_cast<LoadInst>(I))
    return new VPPredicatedWidenMemoryInstructionRecipe(*Load, Addr, Mask, EVL);

  StoreInst *Store = cast<StoreInst>(I);
  VPValue *StoredValue = Plan->getOrAddVPValue(Store->getValueOperand());
  return new VPPredicatedWidenMemoryInstructionRecipe(*Store, Addr, StoredValue,
                                                      Mask, EVL);
}

VPWidenIntOrFpInductionRecipe *
VPRecipeBuilder::tryToOptimizeInductionPHI(PHINode *Phi) const {
  // Check if this is an integer or fp induction. If so, build the recipe that
  // produces its scalar and vector values.
  InductionDescriptor II = Legal->getInductionVars().lookup(Phi);
  if (II.getKind() == InductionDescriptor::IK_IntInduction ||
      II.getKind() == InductionDescriptor::IK_FpInduction)
    return new VPWidenIntOrFpInductionRecipe(Phi);

  return nullptr;
}

VPWidenIntOrFpInductionRecipe *
VPRecipeBuilder::tryToOptimizeInductionTruncate(TruncInst *I,
                                                VFRange &Range) const {
  // Optimize the special case where the source is a constant integer
  // induction variable. Notice that we can only optimize the 'trunc' case
  // because (a) FP conversions lose precision, (b) sext/zext may wrap, and
  // (c) other casts depend on pointer size.

  // Determine whether \p K is a truncation based on an induction variable that
  // can be optimized.
  auto isOptimizableIVTruncate =
      [&](Instruction *K) -> std::function<bool(unsigned)> {
    return
        [=](unsigned VF) -> bool { return CM.isOptimizableIVTruncate(K, VF); };
  };

  if (LoopVectorizationPlanner::getDecisionAndClampRange(
          isOptimizableIVTruncate(I), Range))
    return new VPWidenIntOrFpInductionRecipe(cast<PHINode>(I->getOperand(0)),
                                             I);
  return nullptr;
}

VPBlendRecipe *VPRecipeBuilder::tryToBlend(PHINode *Phi, VPlanPtr &Plan) {
  // We know that all PHIs in non-header blocks are converted into selects, so
  // we don't have to worry about the insertion order and we can just use the
  // builder. At this point we generate the predication tree. There may be
  // duplications since this is a simple recursive scan, but future
  // optimizations will clean it up.

  SmallVector<VPValue *, 2> Operands;
  unsigned NumIncoming = Phi->getNumIncomingValues();
  for (unsigned In = 0; In < NumIncoming; In++) {
    VPValue *EdgeMask =
        createEdgeMask(Phi->getIncomingBlock(In), Phi->getParent(), Plan);
    assert((EdgeMask || NumIncoming == 1) &&
           "Multiple predecessors with one having a full mask");
    Operands.push_back(Plan->getOrAddVPValue(Phi->getIncomingValue(In)));
    if (EdgeMask)
      Operands.push_back(EdgeMask);
  }
  return new VPBlendRecipe(Phi, Operands);
}

VPWidenCallRecipe *VPRecipeBuilder::tryToWidenCall(CallInst *CI, VFRange &Range,
                                                   VPlan &Plan) const {

  bool IsPredicated = LoopVectorizationPlanner::getDecisionAndClampRange(
      [this, CI](unsigned VF) { return CM.isScalarWithPredication(CI, VF); },
      Range);

  if (IsPredicated)
    return nullptr;

  Intrinsic::ID ID = getVectorIntrinsicIDForCall(CI, TLI);
  if (ID && (ID == Intrinsic::assume || ID == Intrinsic::lifetime_end ||
             ID == Intrinsic::lifetime_start || ID == Intrinsic::sideeffect))
    return nullptr;

  auto willWiden = [&](unsigned VF) -> bool {
    Intrinsic::ID ID = getVectorIntrinsicIDForCall(CI, TLI);
    // The following case may be scalarized depending on the VF.
    // The flag shows whether we use Intrinsic or a usual Call for vectorized
    // version of the instruction.
    // Is it beneficial to perform intrinsic call compared to lib call?
    bool NeedToScalarize = false;
    unsigned CallCost = CM.getVectorCallCost(CI, VF, NeedToScalarize);
    bool UseVectorIntrinsic =
        ID && CM.getVectorIntrinsicCost(CI, VF) <= CallCost;
    return UseVectorIntrinsic || !NeedToScalarize;
  };

  if (!LoopVectorizationPlanner::getDecisionAndClampRange(willWiden, Range))
    return nullptr;

  return new VPWidenCallRecipe(*CI, Plan.mapToVPValues(CI->arg_operands()));
}

bool VPRecipeBuilder::shouldWiden(Instruction *I, VFRange &Range) const {
  assert(!isa<BranchInst>(I) && !isa<PHINode>(I) && !isa<LoadInst>(I) &&
         !isa<StoreInst>(I) && "Instruction should have been handled earlier");
  // Instruction should be widened, unless it is scalar after vectorization,
  // scalarization is profitable or it is predicated.
  auto WillScalarize = [this, I](unsigned VF) -> bool {
    return CM.isScalarAfterVectorization(I, VF) ||
           CM.isProfitableToScalarize(I, VF) ||
           CM.isScalarWithPredication(I, VF);
  };
  return !LoopVectorizationPlanner::getDecisionAndClampRange(WillScalarize,
                                                             Range);
}

bool VPRecipeBuilder::preferPredicatedWiden() {
  return CM.foldTailByMasking() && Legal->preferPredicatedVectorOps();
}

bool VPRecipeBuilder::validateWiden(Instruction *I) const {
  auto IsVectorizableOpcode = [](unsigned Opcode) {
    switch (Opcode) {
    case Instruction::Add:
    case Instruction::And:
    case Instruction::AShr:
    case Instruction::BitCast:
    case Instruction::FAdd:
    case Instruction::FCmp:
    case Instruction::FDiv:
    case Instruction::FMul:
    case Instruction::FNeg:
    case Instruction::FPExt:
    case Instruction::FPToSI:
    case Instruction::FPToUI:
    case Instruction::FPTrunc:
    case Instruction::FRem:
    case Instruction::FSub:
    case Instruction::ICmp:
    case Instruction::IntToPtr:
    case Instruction::LShr:
    case Instruction::Mul:
    case Instruction::Or:
    case Instruction::PtrToInt:
    case Instruction::SDiv:
    case Instruction::Select:
    case Instruction::SExt:
    case Instruction::Shl:
    case Instruction::SIToFP:
    case Instruction::SRem:
    case Instruction::Sub:
    case Instruction::Trunc:
    case Instruction::UDiv:
    case Instruction::UIToFP:
    case Instruction::URem:
    case Instruction::Xor:
    case Instruction::ZExt:
      return true;
    }
    return false;
  };

  if (!IsVectorizableOpcode(I->getOpcode()))
    return false;

  return true;
}

VPWidenRecipe *VPRecipeBuilder::tryToWiden(Instruction *I, VPlan &Plan) const {
  if (!validateWiden(I))
    return nullptr;

  return new VPWidenRecipe(*I, Plan.mapToVPValues(I->operands()));
}

VPPredicatedWidenRecipe *VPRecipeBuilder::tryToPredicatedWiden(Instruction *I,
                                                               VPlanPtr &Plan) {
  if (!validateWiden(I))
    return nullptr;

  VPValue *Mask = createBlockInMask(I->getParent(), Plan);
  return new VPPredicatedWidenRecipe(*I, Mask, getOrCreateEVL(Plan));
}

VPBasicBlock *VPRecipeBuilder::handleReplication(
    Instruction *I, VFRange &Range, VPBasicBlock *VPBB,
    DenseMap<Instruction *, VPReplicateRecipe *> &PredInst2Recipe,
    VPlanPtr &Plan) {
  bool IsUniform = LoopVectorizationPlanner::getDecisionAndClampRange(
      [&](unsigned VF) { return CM.isUniformAfterVectorization(I, VF); },
      Range);

  bool IsPredicated = LoopVectorizationPlanner::getDecisionAndClampRange(
      [&](unsigned VF) { return CM.isScalarWithPredication(I, VF); }, Range);

  auto *Recipe = new VPReplicateRecipe(I, Plan->mapToVPValues(I->operands()),
                                       IsUniform, IsPredicated);
  setRecipe(I, Recipe);

  // Find if I uses a predicated instruction. If so, it will use its scalar
  // value. Avoid hoisting the insert-element which packs the scalar value into
  // a vector value, as that happens iff all users use the vector value.
  for (auto &Op : I->operands())
    if (auto *PredInst = dyn_cast<Instruction>(Op))
      if (PredInst2Recipe.find(PredInst) != PredInst2Recipe.end())
        PredInst2Recipe[PredInst]->setAlsoPack(false);

  // Finalize the recipe for Instr, first if it is not predicated.
  if (!IsPredicated) {
    LLVM_DEBUG(dbgs() << "LV: Scalarizing:" << *I << "\n");
    VPBB->appendRecipe(Recipe);
    return VPBB;
  }
  LLVM_DEBUG(dbgs() << "LV: Scalarizing and predicating:" << *I << "\n");
  assert(VPBB->getSuccessors().empty() &&
         "VPBB has successors when handling predicated replication.");
  // Record predicated instructions for above packing optimizations.
  PredInst2Recipe[I] = Recipe;
  VPBlockBase *Region = createReplicateRegion(I, Recipe, Plan);
  VPBlockUtils::insertBlockAfter(Region, VPBB);
  auto *RegSucc = new VPBasicBlock();
  VPBlockUtils::insertBlockAfter(RegSucc, Region);
  return RegSucc;
}

VPRegionBlock *VPRecipeBuilder::createReplicateRegion(Instruction *Instr,
                                                      VPRecipeBase *PredRecipe,
                                                      VPlanPtr &Plan) {
  // Instructions marked for predication are replicated and placed under an
  // if-then construct to prevent side-effects.

  // Generate recipes to compute the block mask for this region.
  VPValue *BlockInMask = createBlockInMask(Instr->getParent(), Plan);

  // Build the triangular if-then region.
  std::string RegionName = (Twine("pred.") + Instr->getOpcodeName()).str();
  assert(Instr->getParent() && "Predicated instruction not in any basic block");
  auto *BOMRecipe = new VPBranchOnMaskRecipe(BlockInMask);
  auto *Entry = new VPBasicBlock(Twine(RegionName) + ".entry", BOMRecipe);
  auto *PHIRecipe =
      Instr->getType()->isVoidTy() ? nullptr : new VPPredInstPHIRecipe(Instr);
  auto *Exit = new VPBasicBlock(Twine(RegionName) + ".continue", PHIRecipe);
  auto *Pred = new VPBasicBlock(Twine(RegionName) + ".if", PredRecipe);
  VPRegionBlock *Region = new VPRegionBlock(Entry, Exit, RegionName, true);

  // Note: first set Entry as region entry and then connect successors starting
  // from it in order, to propagate the "parent" of each VPBasicBlock.
  VPBlockUtils::insertTwoBlocksAfter(Pred, Exit, BlockInMask, Entry);
  VPBlockUtils::connectBlocks(Pred, Exit);

  return Region;
}

VPRecipeBase *VPRecipeBuilder::tryToCreateWidenRecipe(Instruction *Instr,
                                                      VFRange &Range,
                                                      VPlanPtr &Plan) {
  // First, check for specific widening recipes that deal with calls, memory
  // operations, inductions and Phi nodes.
  if (auto *CI = dyn_cast<CallInst>(Instr))
    return tryToWidenCall(CI, Range, *Plan);

  if (isa<LoadInst>(Instr) || isa<StoreInst>(Instr)) {
    if (preferPredicatedWiden())
      return tryToPredicatedWidenMemory(Instr, Range, Plan);
    return tryToWidenMemory(Instr, Range, Plan);
  }

  VPRecipeBase *Recipe;
  if (auto Phi = dyn_cast<PHINode>(Instr)) {
    if (Phi->getParent() != OrigLoop->getHeader())
      return tryToBlend(Phi, Plan);
    if ((Recipe = tryToOptimizeInductionPHI(Phi)))
      return Recipe;
    return new VPWidenPHIRecipe(Phi);
  }

  if (isa<TruncInst>(Instr) &&
      (Recipe = tryToOptimizeInductionTruncate(cast<TruncInst>(Instr), Range)))
    return Recipe;

  if (!shouldWiden(Instr, Range))
    return nullptr;

  if (auto GEP = dyn_cast<GetElementPtrInst>(Instr))
    return new VPWidenGEPRecipe(GEP, Plan->mapToVPValues(GEP->operands()),
                                OrigLoop);

  if (auto *SI = dyn_cast<SelectInst>(Instr)) {
    bool InvariantCond =
        PSE.getSE()->isLoopInvariant(PSE.getSCEV(SI->getOperand(0)), OrigLoop);
    return new VPWidenSelectRecipe(*SI, Plan->mapToVPValues(SI->operands()),
                                   InvariantCond);
  }

  if (preferPredicatedWiden())
    return tryToPredicatedWiden(Instr, Plan);
  return tryToWiden(Instr, *Plan);
}

void LoopVectorizationPlanner::buildVPlansWithVPRecipes(unsigned MinVF,
                                                        unsigned MaxVF) {
  assert(OrigLoop->empty() && "Inner loop expected.");

  // Collect conditions feeding internal conditional branches; they need to be
  // represented in VPlan for it to model masking.
  SmallPtrSet<Value *, 1> NeedDef;

  auto *Latch = OrigLoop->getLoopLatch();
  for (BasicBlock *BB : OrigLoop->blocks()) {
    if (BB == Latch)
      continue;
    BranchInst *Branch = dyn_cast<BranchInst>(BB->getTerminator());
    if (Branch && Branch->isConditional())
      NeedDef.insert(Branch->getCondition());
  }

  // If the tail is to be folded by masking, the primary induction variable, if
  // exists needs to be represented in VPlan for it to model early-exit masking.
  // Also, both the Phi and the live-out instruction of each reduction are
  // required in order to introduce a select between them in VPlan.
  if (CM.foldTailByMasking()) {
    if (Legal->getPrimaryInduction())
      NeedDef.insert(Legal->getPrimaryInduction());
    for (auto &Reduction : Legal->getReductionVars()) {
      NeedDef.insert(Reduction.first);
      NeedDef.insert(Reduction.second.getLoopExitInstr());
    }
  }

  // Collect instructions from the original loop that will become trivially dead
  // in the vectorized loop. We don't need to vectorize these instructions. For
  // example, original induction update instructions can become dead because we
  // separately emit induction "steps" when generating code for the new loop.
  // Similarly, we create a new latch condition when setting up the structure
  // of the new loop, so the old one can become dead.
  SmallPtrSet<Instruction *, 4> DeadInstructions;
  collectTriviallyDeadInstructions(DeadInstructions);

  // Add assume instructions we need to drop to DeadInstructions, to prevent
  // them from being added to the VPlan.
  // TODO: We only need to drop assumes in blocks that get flattend. If the
  // control flow is preserved, we should keep them.
  auto &ConditionalAssumes = Legal->getConditionalAssumes();
  DeadInstructions.insert(ConditionalAssumes.begin(), ConditionalAssumes.end());

  DenseMap<Instruction *, Instruction *> &SinkAfter = Legal->getSinkAfter();
  // Dead instructions do not need sinking. Remove them from SinkAfter.
  for (Instruction *I : DeadInstructions)
    SinkAfter.erase(I);

  for (unsigned VF = MinVF; VF < MaxVF + 1;) {
    VFRange SubRange = {VF, MaxVF + 1};
    VPlans.push_back(buildVPlanWithVPRecipes(SubRange, NeedDef,
                                             DeadInstructions, SinkAfter));
    VF = SubRange.End;
  }
}

VPlanPtr LoopVectorizationPlanner::buildVPlanWithVPRecipes(
    VFRange &Range, SmallPtrSetImpl<Value *> &NeedDef,
    SmallPtrSetImpl<Instruction *> &DeadInstructions,
    const DenseMap<Instruction *, Instruction *> &SinkAfter) {

  // Hold a mapping from predicated instructions to their recipes, in order to
  // fix their AlsoPack behavior if a user is determined to replicate and use a
  // scalar instead of vector value.
  DenseMap<Instruction *, VPReplicateRecipe *> PredInst2Recipe;

  SmallPtrSet<const InterleaveGroup<Instruction> *, 1> InterleaveGroups;

  VPRecipeBuilder RecipeBuilder(OrigLoop, TLI, Legal, CM, PSE, Builder);

  // ---------------------------------------------------------------------------
  // Pre-construction: record ingredients whose recipes we'll need to further
  // process after constructing the initial VPlan.
  // ---------------------------------------------------------------------------

  // Mark instructions we'll need to sink later and their targets as
  // ingredients whose recipe we'll need to record.
  for (auto &Entry : SinkAfter) {
    RecipeBuilder.recordRecipeOf(Entry.first);
    RecipeBuilder.recordRecipeOf(Entry.second);
  }

  // For each interleave group which is relevant for this (possibly trimmed)
  // Range, add it to the set of groups to be later applied to the VPlan and add
  // placeholders for its members' Recipes which we'll be replacing with a
  // single VPInterleaveRecipe.
  for (InterleaveGroup<Instruction> *IG : IAI.getInterleaveGroups()) {
    auto applyIG = [IG, this](unsigned VF) -> bool {
      return (VF >= 2 && // Query is illegal for VF == 1
              CM.getWideningDecision(IG->getInsertPos(), VF) ==
                  LoopVectorizationCostModel::CM_Interleave);
    };
    if (!getDecisionAndClampRange(applyIG, Range))
      continue;
    InterleaveGroups.insert(IG);
    for (unsigned i = 0; i < IG->getFactor(); i++)
      if (Instruction *Member = IG->getMember(i))
        RecipeBuilder.recordRecipeOf(Member);
  };

  // ---------------------------------------------------------------------------
  // Build initial VPlan: Scan the body of the loop in a topological order to
  // visit each basic block after having visited its predecessor basic blocks.
  // ---------------------------------------------------------------------------

  // Create a dummy pre-entry VPBasicBlock to start building the VPlan.
  auto Plan = std::make_unique<VPlan>();
  VPBasicBlock *VPBB = new VPBasicBlock("Pre-Entry");
  Plan->setEntry(VPBB);

  // Represent values that will have defs inside VPlan.
  for (Value *V : NeedDef)
    Plan->addVPValue(V);

  // Scan the body of the loop in a topological order to visit each basic block
  // after having visited its predecessor basic blocks.
  LoopBlocksDFS DFS(OrigLoop);
  DFS.perform(LI);

  for (BasicBlock *BB : make_range(DFS.beginRPO(), DFS.endRPO())) {
    // Relevant instructions from basic block BB will be grouped into VPRecipe
    // ingredients and fill a new VPBasicBlock.
    unsigned VPBBsForBB = 0;
    auto *FirstVPBBForBB = new VPBasicBlock(BB->getName());
    VPBlockUtils::insertBlockAfter(FirstVPBBForBB, VPBB);
    VPBB = FirstVPBBForBB;
    Builder.setInsertPoint(VPBB);

    // Introduce each ingredient into VPlan.
    // TODO: Model and preserve debug instrinsics in VPlan.
    for (Instruction &I : BB->instructionsWithoutDebug()) {
      Instruction *Instr = &I;

      // First filter out irrelevant instructions, to ensure no recipes are
      // built for them.
      if (isa<BranchInst>(Instr) || DeadInstructions.count(Instr))
        continue;

      if (auto Recipe =
              RecipeBuilder.tryToCreateWidenRecipe(Instr, Range, Plan)) {
        RecipeBuilder.setRecipe(Instr, Recipe);
        VPBB->appendRecipe(Recipe);
        continue;
      }

      // Otherwise, if all widening options failed, Instruction is to be
      // replicated. This may create a successor for VPBB.
      VPBasicBlock *NextVPBB = RecipeBuilder.handleReplication(
          Instr, Range, VPBB, PredInst2Recipe, Plan);
      if (NextVPBB != VPBB) {
        VPBB = NextVPBB;
        VPBB->setName(BB->hasName() ? BB->getName() + "." + Twine(VPBBsForBB++)
                                    : "");
      }
    }
  }

  // Discard empty dummy pre-entry VPBasicBlock. Note that other VPBasicBlocks
  // may also be empty, such as the last one VPBB, reflecting original
  // basic-blocks with no recipes.
  VPBasicBlock *PreEntry = cast<VPBasicBlock>(Plan->getEntry());
  assert(PreEntry->empty() && "Expecting empty pre-entry block.");
  VPBlockBase *Entry = Plan->setEntry(PreEntry->getSingleSuccessor());
  VPBlockUtils::disconnectBlocks(PreEntry, Entry);
  delete PreEntry;

  // ---------------------------------------------------------------------------
  // Transform initial VPlan: Apply previously taken decisions, in order, to
  // bring the VPlan to its final state.
  // ---------------------------------------------------------------------------

  // Apply Sink-After legal constraints.
  for (auto &Entry : SinkAfter) {
    VPRecipeBase *Sink = RecipeBuilder.getRecipe(Entry.first);
    VPRecipeBase *Target = RecipeBuilder.getRecipe(Entry.second);
    Sink->moveAfter(Target);
  }

  // Interleave memory: for each Interleave Group we marked earlier as relevant
  // for this VPlan, replace the Recipes widening its memory instructions with a
  // single VPInterleaveRecipe at its insertion point.
  for (auto IG : InterleaveGroups) {
    auto *Recipe = cast<VPWidenMemoryInstructionRecipe>(
        RecipeBuilder.getRecipe(IG->getInsertPos()));
    (new VPInterleaveRecipe(IG, Recipe->getAddr(), Recipe->getMask()))
        ->insertBefore(Recipe);

    for (unsigned i = 0; i < IG->getFactor(); ++i)
      if (Instruction *Member = IG->getMember(i)) {
        RecipeBuilder.getRecipe(Member)->eraseFromParent();
      }
  }

  // Finally, if tail is folded by masking, introduce selects between the phi
  // and the live-out instruction of each reduction, at the end of the latch.
  if (CM.foldTailByMasking()) {
    Builder.setInsertPoint(VPBB);
    auto *Cond = RecipeBuilder.createBlockInMask(OrigLoop->getHeader(), Plan);
    for (auto &Reduction : Legal->getReductionVars()) {
      VPValue *Phi = Plan->getVPValue(Reduction.first);
      VPValue *Red = Plan->getVPValue(Reduction.second.getLoopExitInstr());
      Builder.createNaryOp(Instruction::Select, {Cond, Red, Phi});
    }
  }

  std::string PlanName;
  raw_string_ostream RSO(PlanName);
  unsigned VF = Range.Start;
  Plan->addVF(VF);
  RSO << "Initial VPlan for VF={" << VF;
  for (VF *= 2; VF < Range.End; VF *= 2) {
    Plan->addVF(VF);
    RSO << "," << VF;
  }
  RSO << "},UF>=1";
  RSO.flush();
  Plan->setName(PlanName);

  return Plan;
}

VPlanPtr LoopVectorizationPlanner::buildVPlan(VFRange &Range) {
  // Outer loop handling: They may require CFG and instruction level
  // transformations before even evaluating whether vectorization is profitable.
  // Since we cannot modify the incoming IR, we need to build VPlan upfront in
  // the vectorization pipeline.
  assert(!OrigLoop->empty());
  assert(EnableVPlanNativePath && "VPlan-native path is not enabled.");

  // Create new empty VPlan
  auto Plan = std::make_unique<VPlan>();

  // Build hierarchical CFG
  VPlanHCFGBuilder HCFGBuilder(OrigLoop, LI, *Plan);
  HCFGBuilder.buildHierarchicalCFG();

  for (unsigned VF = Range.Start; VF < Range.End; VF *= 2)
    Plan->addVF(VF);

  if (EnableVPlanPredication) {
    VPlanPredicator VPP(*Plan);
    VPP.predicate();

    // Avoid running transformation to recipes until masked code generation in
    // VPlan-native path is in place.
    return Plan;
  }

  SmallPtrSet<Instruction *, 1> DeadInstructions;
  VPlanTransforms::VPInstructionsToVPRecipes(
      OrigLoop, Plan, Legal->getInductionVars(), DeadInstructions);
  return Plan;
}

Value *LoopVectorizationPlanner::VPCallbackILV::getOrCreateVectorValues(
    Value *V, unsigned Part) {
  return ILV.getOrCreateVectorValue(V, Part);
}

Value *LoopVectorizationPlanner::VPCallbackILV::getOrCreateScalarValue(
    Value *V, const VPIteration &Instance) {
  return ILV.getOrCreateScalarValue(V, Instance);
}

void VPInterleaveRecipe::print(raw_ostream &O, const Twine &Indent,
                               VPSlotTracker &SlotTracker) const {
  O << "\"INTERLEAVE-GROUP with factor " << IG->getFactor() << " at ";
  IG->getInsertPos()->printAsOperand(O, false);
  O << ", ";
  getAddr()->printAsOperand(O, SlotTracker);
  VPValue *Mask = getMask();
  if (Mask) {
    O << ", ";
    Mask->printAsOperand(O, SlotTracker);
  }
  for (unsigned i = 0; i < IG->getFactor(); ++i)
    if (Instruction *I = IG->getMember(i))
      O << "\\l\" +\n" << Indent << "\"  " << VPlanIngredient(I) << " " << i;
}

void VPWidenCallRecipe::execute(VPTransformState &State) {
  State.ILV->widenCallInstruction(Ingredient, User, State);
}

void VPWidenSelectRecipe::execute(VPTransformState &State) {
  State.ILV->widenSelectInstruction(Ingredient, User, InvariantCond, State);
}

void VPWidenRecipe::execute(VPTransformState &State) {
  State.ILV->widenInstruction(Ingredient, User, State);
}

void VPPredicatedWidenRecipe::execute(VPTransformState &State) {
  State.ILV->widenPredicatedInstruction(Instr, State, getMask(), getEVL());
}

void VPWidenEVLRecipe::execute(VPTransformState &State) {
  // FIXME: We do not support interleaved scalar vectorization yet. Fix EVL
  // computation when we do.
  for (unsigned Part = 0; Part < State.UF; Part++)
    State.set(getEVL(), State.ILV->createEVL(), Part);
  State.ILV->setEVL(getEVL());
}

Value *InnerLoopVectorizer::createEVL() {
  Function *IntrDecl =
      Intrinsic::getDeclaration(LoopVectorPreHeader->getModule(),
                                Intrinsic::EPIIntrinsics::epi_vsetvl, {});
  unsigned SmallestType, WidestType;
  std::tie(SmallestType, WidestType) = Cost->getSmallestAndWidestTypes();
  const std::map<unsigned, unsigned> SEWArgMap = {
      {8, 0}, {16, 1}, {32, 2}, {64, 3}};
  const std::map<unsigned, unsigned> LMULArgMap = {
      {1, 0}, {2, 1}, {4, 2}, {8, 3}};
  assert(SEWArgMap.find(WidestType) != SEWArgMap.end() &&
         SEWArgMap.find(SmallestType) != SEWArgMap.end() &&
         "Cannot set vector length: Unsupported type");
  unsigned SEW = SEWArgMap.at(WidestType);
  unsigned LMUL = LMULArgMap.at(WidestType / SmallestType);
  Constant *SEWArg =
      ConstantInt::get(IntegerType::get(Builder.getContext(), 64), SEW);
  Constant *LMULArg =
      ConstantInt::get(IntegerType::get(Builder.getContext(), 64), LMUL);

  // Compute TC - IV as the RVL(requested vector length). vsetvl() returns a
  // GVL(granted vector length) that is the number of lanes processed for the
  // given vector iteration. At the end of the vector iteration increment the IV
  // by the GVL. This is guaranteed to exit since at some point RVL will be
  // equal to GVL and IV = TC.
  // FIXME: The caveat with this approach is that TC
  // may wrap. This should not be a big problem for EPI (or other 64-bit)
  // architectures.
  Value *RVLArg = Builder.CreateSub(TripCount, Induction);
  Value *EVL = Builder.CreateCall(IntrDecl, {RVLArg, SEWArg, LMULArg});
  return EVL;
}

void VPWidenGEPRecipe::execute(VPTransformState &State) {
  State.ILV->widenGEP(GEP, User, State.UF, State.VF, IsPtrLoopInvariant,
                      IsIndexLoopInvariant, State);
}

void VPWidenIntOrFpInductionRecipe::execute(VPTransformState &State) {
  assert(!State.Instance && "Int or FP induction being replicated.");
  State.ILV->widenIntOrFpInduction(IV, Trunc);
}

void VPWidenPHIRecipe::execute(VPTransformState &State) {
  State.ILV->widenPHIInstruction(Phi, State.UF, State.VF);
}

void VPBlendRecipe::execute(VPTransformState &State) {
  State.ILV->setDebugLocFromInst(State.Builder, Phi);
  // We know that all PHIs in non-header blocks are converted into
  // selects, so we don't have to worry about the insertion order and we
  // can just use the builder.
  // At this point we generate the predication tree. There may be
  // duplications since this is a simple recursive scan, but future
  // optimizations will clean it up.

  unsigned NumIncoming = getNumIncomingValues();

  // Generate a sequence of selects of the form:
  // SELECT(Mask3, In3,
  //        SELECT(Mask2, In2,
  //               SELECT(Mask1, In1,
  //                      In0)))
  // Note that Mask0 is never used: lanes for which no path reaches this phi and
  // are essentially undef are taken from In0.
  InnerLoopVectorizer::VectorParts Entry(State.UF);
  for (unsigned In = 0; In < NumIncoming; ++In) {
    for (unsigned Part = 0; Part < State.UF; ++Part) {
      // We might have single edge PHIs (blocks) - use an identity
      // 'select' for the first PHI operand.
      Value *In0 = State.get(getIncomingValue(In), Part);
      if (In == 0)
        Entry[Part] = In0; // Initialize with the first incoming value.
      else {
        // Select between the current value and the previous incoming edge
        // based on the incoming mask.
        Value *Cond = State.get(getMask(In), Part);
        Entry[Part] =
            State.Builder.CreateSelect(Cond, In0, Entry[Part], "predphi");
      }
    }
  }
  for (unsigned Part = 0; Part < State.UF; ++Part)
    State.ValueMap.setVectorValue(Phi, Part, Entry[Part]);
}

void VPInterleaveRecipe::execute(VPTransformState &State) {
  assert(!State.Instance && "Interleave group being replicated.");
  State.ILV->vectorizeInterleaveGroup(IG, State, getAddr(), getMask());
}

void VPReplicateRecipe::execute(VPTransformState &State) {
  if (State.Instance) { // Generate a single instance.
    State.ILV->scalarizeInstruction(Ingredient, User, *State.Instance,
                                    IsPredicated, State);
    // Insert scalar instance packing it into a vector.
    if (AlsoPack && State.VF > 1) {
      // If we're constructing lane 0, initialize to start from undef.
      if (State.Instance->Lane == 0) {
        Value *Undef = UndefValue::get(
            VectorType::get(Ingredient->getType(), State.VF, State.IsScalable));
        State.ValueMap.setVectorValue(Ingredient, State.Instance->Part, Undef);
      }
      State.ILV->packScalarIntoVectorValue(Ingredient, *State.Instance);
    }
    return;
  }

  // Generate scalar instances for all VF lanes of all UF parts, unless the
  // instruction is uniform inwhich case generate only the first lane for each
  // of the UF parts.
  unsigned EndLane = IsUniform ? 1 : State.VF;
  for (unsigned Part = 0; Part < State.UF; ++Part)
    for (unsigned Lane = 0; Lane < EndLane; ++Lane)
      State.ILV->scalarizeInstruction(Ingredient, User, {Part, Lane},
                                      IsPredicated, State);
}

void VPBranchOnMaskRecipe::execute(VPTransformState &State) {
  assert(State.Instance && "Branch on Mask works only on single instance.");

  unsigned Part = State.Instance->Part;
  unsigned Lane = State.Instance->Lane;

  Value *ConditionBit = nullptr;
  VPValue *BlockInMask = getMask();
  if (BlockInMask) {
    ConditionBit = State.get(BlockInMask, Part);
    if (ConditionBit->getType()->isVectorTy())
      ConditionBit = State.Builder.CreateExtractElement(
          ConditionBit, State.Builder.getInt32(Lane));
  } else // Block in mask is all-one.
    ConditionBit = State.Builder.getTrue();

  // Replace the temporary unreachable terminator with a new conditional branch,
  // whose two destinations will be set later when they are created.
  auto *CurrentTerminator = State.CFG.PrevBB->getTerminator();
  assert(isa<UnreachableInst>(CurrentTerminator) &&
         "Expected to replace unreachable terminator with conditional branch.");
  auto *CondBr = BranchInst::Create(State.CFG.PrevBB, nullptr, ConditionBit);
  CondBr->setSuccessor(0, nullptr);
  ReplaceInstWithInst(CurrentTerminator, CondBr);
}

void VPPredInstPHIRecipe::execute(VPTransformState &State) {
  assert(State.Instance && "Predicated instruction PHI works per instance.");
  Instruction *ScalarPredInst = cast<Instruction>(
      State.ValueMap.getScalarValue(PredInst, *State.Instance));
  BasicBlock *PredicatedBB = ScalarPredInst->getParent();
  BasicBlock *PredicatingBB = PredicatedBB->getSinglePredecessor();
  assert(PredicatingBB && "Predicated block has no single predecessor.");

  // By current pack/unpack logic we need to generate only a single phi node: if
  // a vector value for the predicated instruction exists at this point it means
  // the instruction has vector users only, and a phi for the vector value is
  // needed. In this case the recipe of the predicated instruction is marked to
  // also do that packing, thereby "hoisting" the insert-element sequence.
  // Otherwise, a phi node for the scalar value is needed.
  unsigned Part = State.Instance->Part;
  if (State.ValueMap.hasVectorValue(PredInst, Part)) {
    Value *VectorValue = State.ValueMap.getVectorValue(PredInst, Part);
    InsertElementInst *IEI = cast<InsertElementInst>(VectorValue);
    PHINode *VPhi = State.Builder.CreatePHI(IEI->getType(), 2);
    VPhi->addIncoming(IEI->getOperand(0), PredicatingBB); // Unmodified vector.
    VPhi->addIncoming(IEI, PredicatedBB); // New vector with inserted element.
    State.ValueMap.resetVectorValue(PredInst, Part, VPhi); // Update cache.
  } else {
    Type *PredInstType = PredInst->getType();
    PHINode *Phi = State.Builder.CreatePHI(PredInstType, 2);
    Phi->addIncoming(UndefValue::get(ScalarPredInst->getType()), PredicatingBB);
    Phi->addIncoming(ScalarPredInst, PredicatedBB);
    State.ValueMap.resetScalarValue(PredInst, *State.Instance, Phi);
  }
}

void VPWidenMemoryInstructionRecipe::execute(VPTransformState &State) {
  VPValue *StoredValue = isa<StoreInst>(Instr) ? getStoredValue() : nullptr;
  State.ILV->vectorizeMemoryInstruction(&Instr, State, getAddr(), StoredValue,
                                        getMask());
}

void VPPredicatedWidenMemoryInstructionRecipe::execute(
    VPTransformState &State) {
  VPValue *StoredValue = isa<StoreInst>(Instr) ? getStoredValue() : nullptr;
  State.ILV->vectorizeMemoryInstruction(&Instr, State, getAddr(), StoredValue,
                                        getMask(), getEVL());
}

// Determine how to lower the scalar epilogue, which depends on 1) optimising
// for minimum code-size, 2) predicate compiler options, 3) loop hints forcing
// predication, and 4) a TTI hook that analyses whether the loop is suitable
// for predication.
static ScalarEpilogueLowering getScalarEpilogueLowering(
    Function *F, Loop *L, LoopVectorizeHints &Hints, ProfileSummaryInfo *PSI,
    BlockFrequencyInfo *BFI, TargetTransformInfo *TTI, TargetLibraryInfo *TLI,
    AssumptionCache *AC, LoopInfo *LI, ScalarEvolution *SE, DominatorTree *DT,
    LoopVectorizationLegality &LVL) {
  bool OptSize =
      F->hasOptSize() || llvm::shouldOptimizeForSize(L->getHeader(), PSI, BFI,
                                                     PGSOQueryType::IRPass);
  // 1) OptSize takes precedence over all other options, i.e. if this is set,
  // don't look at hints or options, and don't request a scalar epilogue.
  if (OptSize && Hints.getForce() != LoopVectorizeHints::FK_Enabled)
    return CM_ScalarEpilogueNotAllowedOptSize;

  bool PredicateOptDisabled = PreferPredicateOverEpilog.getNumOccurrences() &&
                              !PreferPredicateOverEpilog;

  // 2) Next, if disabling predication is requested on the command line, honour
  // this and request a scalar epilogue.
  if (PredicateOptDisabled)
    return CM_ScalarEpilogueAllowed;

  // 3) and 4) look if enabling predication is requested on the command line,
  // with a loop hint, or if the TTI hook indicates this is profitable, request
  // predication .
  if (PreferPredicateOverEpilog ||
      Hints.getPredicate() == LoopVectorizeHints::FK_Enabled ||
      (TTI->preferPredicateOverEpilogue(L, LI, *SE, *AC, TLI, DT,
                                        LVL.getLAI()) &&
       Hints.getPredicate() != LoopVectorizeHints::FK_Disabled))
    return CM_ScalarEpilogueNotNeededUsePredicate;

  return CM_ScalarEpilogueAllowed;
}

// Process the loop in the VPlan-native vectorization path. This path builds
// VPlan upfront in the vectorization pipeline, which allows to apply
// VPlan-to-VPlan transformations from the very beginning without modifying the
// input LLVM IR.
static bool processLoopInVPlanNativePath(
    Loop *L, PredicatedScalarEvolution &PSE, LoopInfo *LI, DominatorTree *DT,
    LoopVectorizationLegality *LVL, TargetTransformInfo *TTI,
    TargetLibraryInfo *TLI, DemandedBits *DB, AssumptionCache *AC,
    OptimizationRemarkEmitter *ORE, BlockFrequencyInfo *BFI,
    ProfileSummaryInfo *PSI, LoopVectorizeHints &Hints) {

  if (PSE.getBackedgeTakenCount() == PSE.getSE()->getCouldNotCompute()) {
    LLVM_DEBUG(dbgs() << "LV: cannot compute the outer-loop trip count\n");
    return false;
  }
  assert(EnableVPlanNativePath && "VPlan-native path is disabled.");
  Function *F = L->getHeader()->getParent();
  InterleavedAccessInfo IAI(PSE, L, DT, LI, LVL->getLAI());

  ScalarEpilogueLowering SEL = getScalarEpilogueLowering(
      F, L, Hints, PSI, BFI, TTI, TLI, AC, LI, PSE.getSE(), DT, *LVL);

  LoopVectorizationCostModel CM(SEL, L, PSE, LI, LVL, *TTI, TLI, DB, AC, ORE, F,
                                &Hints, IAI);
  // Use the planner for outer loop vectorization.
  // TODO: CM is not used at this point inside the planner. Turn CM into an
  // optional argument if we don't need it in the future.
  LoopVectorizationPlanner LVP(L, LI, TLI, TTI, LVL, CM, IAI, PSE);

  // Get user vectorization factor.
  const unsigned UserVF = Hints.getWidth();

  // Plan how to best vectorize, return the best VF and its cost.
  VectorizationFactor VF = LVP.planInVPlanNativePath(UserVF);
  // Normalize the meaning of VF == 1 for fixed vectors.
  if (!TTI->useScalableVectorType() && VF != VectorizationFactor::Disabled() &&
      VF.getWidth() == 1)
    VF = VectorizationFactor::Disabled();

  // If we are stress testing VPlan builds, do not attempt to generate vector
  // code. Masked vector code generation support will follow soon.
  // Also, do not attempt to vectorize if no vector code will be produced.
  if (VPlanBuildStressTest || EnableVPlanPredication ||
      VectorizationFactor::Disabled() == VF)
    return false;

  LVP.setBestPlan(VF.getWidth(), 1);

  InnerLoopVectorizer LB(L, PSE, LI, DT, TLI, TTI, AC, ORE, VF.getWidth(), 1,
                         LVL, &CM);
  LLVM_DEBUG(dbgs() << "Vectorizing outer loop in \""
                    << L->getHeader()->getParent()->getName() << "\"\n");
  LVP.executePlan(LB, DT);

  // Mark the loop as already vectorized to avoid vectorizing again.
  Hints.setAlreadyVectorized();

  assert(!verifyFunction(*L->getHeader()->getParent(), &dbgs()));
  return true;
}

LoopVectorizePass::LoopVectorizePass(LoopVectorizeOptions Opts)
    : InterleaveOnlyWhenForced(Opts.InterleaveOnlyWhenForced ||
                               !EnableLoopInterleaving),
      VectorizeOnlyWhenForced(Opts.VectorizeOnlyWhenForced ||
                              !EnableLoopVectorization) {}

bool LoopVectorizePass::processLoop(Loop *L) {
  assert((EnableVPlanNativePath || L->empty()) &&
         "VPlan-native path is not enabled. Only process inner loops.");

#ifndef NDEBUG
  const std::string DebugLocStr = getDebugLocString(L);
#endif /* NDEBUG */

  LLVM_DEBUG(dbgs() << "\nLV: Checking a loop in \""
                    << L->getHeader()->getParent()->getName() << "\" from "
                    << DebugLocStr << "\n");

  LoopVectorizeHints Hints(L, InterleaveOnlyWhenForced, *ORE);

  LLVM_DEBUG(
      dbgs() << "LV: Loop hints:"
             << " force="
             << (Hints.getForce() == LoopVectorizeHints::FK_Disabled
                     ? "disabled"
                     : (Hints.getForce() == LoopVectorizeHints::FK_Enabled
                            ? "enabled"
                            : "?"))
             << " width=" << Hints.getWidth()
             << " unroll=" << Hints.getInterleave() << "\n");

  // Function containing loop
  Function *F = L->getHeader()->getParent();

  // Looking at the diagnostic output is the only way to determine if a loop
  // was vectorized (other than looking at the IR or machine code), so it
  // is important to generate an optimization remark for each loop. Most of
  // these messages are generated as OptimizationRemarkAnalysis. Remarks
  // generated as OptimizationRemark and OptimizationRemarkMissed are
  // less verbose reporting vectorized loops and unvectorized loops that may
  // benefit from vectorization, respectively.

  if (!Hints.allowVectorization(F, L, VectorizeOnlyWhenForced)) {
    LLVM_DEBUG(dbgs() << "LV: Loop hints prevent vectorization.\n");
    return false;
  }

  PredicatedScalarEvolution PSE(*SE, *L);

  // Check if it is legal to vectorize the loop.
  LoopVectorizationRequirements Requirements(*ORE);
  LoopVectorizationLegality LVL(L, PSE, DT, TTI, TLI, AA, F, GetLAA, LI, ORE,
                                &Requirements, &Hints, DB, AC);
  if (!LVL.canVectorize(EnableVPlanNativePath)) {
    LLVM_DEBUG(dbgs() << "LV: Not vectorizing: Cannot prove legality.\n");
    Hints.emitRemarkWithHints();
    return false;
  }

  // Check the function attributes and profiles to find out if this function
  // should be optimized for size.
  ScalarEpilogueLowering SEL = getScalarEpilogueLowering(
      F, L, Hints, PSI, BFI, TTI, TLI, AC, LI, PSE.getSE(), DT, LVL);

  // Entrance to the VPlan-native vectorization path. Outer loops are processed
  // here. They may require CFG and instruction level transformations before
  // even evaluating whether vectorization is profitable. Since we cannot modify
  // the incoming IR, we need to build VPlan upfront in the vectorization
  // pipeline.
  if (!L->empty())
    return processLoopInVPlanNativePath(L, PSE, LI, DT, &LVL, TTI, TLI, DB, AC,
                                        ORE, BFI, PSI, Hints);

  assert(L->empty() && "Inner loop expected.");

  // Check the loop for a trip count threshold: vectorize loops with a tiny trip
  // count by optimizing for size, to minimize overheads.
  auto ExpectedTC = getSmallBestKnownTC(*SE, L);
  if (ExpectedTC && *ExpectedTC < TinyTripCountVectorThreshold) {
    LLVM_DEBUG(dbgs() << "LV: Found a loop with a very small trip count. "
                      << "This loop is worth vectorizing only if no scalar "
                      << "iteration overheads are incurred.");
    if (Hints.getForce() == LoopVectorizeHints::FK_Enabled)
      LLVM_DEBUG(dbgs() << " But vectorizing was explicitly forced.\n");
    else {
      LLVM_DEBUG(dbgs() << "\n");
      SEL = CM_ScalarEpilogueNotAllowedLowTripLoop;
    }
  }

  // Check the function attributes to see if implicit floats are allowed.
  // FIXME: This check doesn't seem possibly correct -- what if the loop is
  // an integer loop and the vector instructions selected are purely integer
  // vector instructions?
  if (F->hasFnAttribute(Attribute::NoImplicitFloat)) {
    reportVectorizationFailure(
        "Can't vectorize when the NoImplicitFloat attribute is used",
        "loop not vectorized due to NoImplicitFloat attribute",
        "NoImplicitFloat", ORE, L);
    Hints.emitRemarkWithHints();
    return false;
  }

  // Check if the target supports potentially unsafe FP vectorization.
  // FIXME: Add a check for the type of safety issue (denormal, signaling)
  // for the target we're vectorizing for, to make sure none of the
  // additional fp-math flags can help.
  if (Hints.isPotentiallyUnsafe() &&
      TTI->isFPVectorizationPotentiallyUnsafe()) {
    reportVectorizationFailure(
        "Potentially unsafe FP op prevents vectorization",
        "loop not vectorized due to unsafe FP support.", "UnsafeFP", ORE, L);
    Hints.emitRemarkWithHints();
    return false;
  }

  bool UseInterleaved = TTI->enableInterleavedAccessVectorization();
  InterleavedAccessInfo IAI(PSE, L, DT, LI, LVL.getLAI());

  // If an override option has been passed in for interleaved accesses, use it.
  if (EnableInterleavedMemAccesses.getNumOccurrences() > 0)
    UseInterleaved = EnableInterleavedMemAccesses;

  // Analyze interleaved memory accesses.
  if (UseInterleaved) {
    IAI.analyzeInterleaving(useMaskedInterleavedAccesses(*TTI));
  }

  // Use the cost model.
  LoopVectorizationCostModel CM(SEL, L, PSE, LI, &LVL, *TTI, TLI, DB, AC, ORE,
                                F, &Hints, IAI);
  CM.collectValuesToIgnore();

  // Use the planner for vectorization.
  LoopVectorizationPlanner LVP(L, LI, TLI, TTI, &LVL, CM, IAI, PSE);

  // Get user vectorization factor and interleave count.
  unsigned UserVF = Hints.getWidth();
  unsigned UserIC = Hints.getInterleave();

  // Plan how to best vectorize, return the best VF and its cost.
  Optional<VectorizationFactor> MaybeVF = LVP.plan(UserVF, UserIC);

  VectorizationFactor VF = VectorizationFactor::Disabled();
  unsigned IC = 1;

  if (MaybeVF && *MaybeVF != VectorizationFactor::Disabled()) {
    VF = *MaybeVF;
    // Select the interleave count.
    IC = CM.selectInterleaveCount(VF.getWidth(), VF.getCost());
  }

  // Identify the diagnostic messages that should be produced.
  std::pair<StringRef, std::string> VecDiagMsg, IntDiagMsg;
  bool VectorizeLoop = true, InterleaveLoop = true;
  if (Requirements.doesNotMeet(F, L, Hints)) {
    LLVM_DEBUG(dbgs() << "LV: Not vectorizing: loop did not meet vectorization "
                         "requirements.\n");
    Hints.emitRemarkWithHints();
    return false;
  }

  if (VF == VectorizationFactor::Disabled() ||
      (VF.getWidth() == 1 && !TTI->useScalableVectorType())) {
    LLVM_DEBUG(dbgs() << "LV: Vectorization is possible but not beneficial.\n");
    VecDiagMsg = std::make_pair(
        "VectorizationNotBeneficial",
        "the cost-model indicates that vectorization is not beneficial");
    VectorizeLoop = false;
  }

  if (!MaybeVF && UserIC > 1) {
    // Tell the user interleaving was avoided up-front, despite being explicitly
    // requested.
    LLVM_DEBUG(dbgs() << "LV: Ignoring UserIC, because vectorization and "
                         "interleaving should be avoided up front\n");
    IntDiagMsg = std::make_pair(
        "InterleavingAvoided",
        "Ignoring UserIC, because interleaving was avoided up front");
    InterleaveLoop = false;
  } else if (IC == 1 && UserIC <= 1) {
    // Tell the user interleaving is not beneficial.
    LLVM_DEBUG(dbgs() << "LV: Interleaving is not beneficial.\n");
    IntDiagMsg = std::make_pair(
        "InterleavingNotBeneficial",
        "the cost-model indicates that interleaving is not beneficial");
    InterleaveLoop = false;
    if (UserIC == 1) {
      IntDiagMsg.first = "InterleavingNotBeneficialAndDisabled";
      IntDiagMsg.second +=
          " and is explicitly disabled or interleave count is set to 1";
    }
  } else if (IC > 1 && UserIC == 1) {
    // Tell the user interleaving is beneficial, but it explicitly disabled.
    LLVM_DEBUG(
        dbgs() << "LV: Interleaving is beneficial but is explicitly disabled.");
    IntDiagMsg = std::make_pair(
        "InterleavingBeneficialButDisabled",
        "the cost-model indicates that interleaving is beneficial "
        "but is explicitly disabled or interleave count is set to 1");
    InterleaveLoop = false;
  }

  // Override IC if user provided an interleave count.
  IC = UserIC > 0 ? UserIC : IC;

  // Emit diagnostic messages, if any.
  const char *VAPassName = Hints.vectorizeAnalysisPassName();
  if (!VectorizeLoop && !InterleaveLoop) {
    // Do not vectorize or interleaving the loop.
    ORE->emit([&]() {
      return OptimizationRemarkMissed(VAPassName, VecDiagMsg.first,
                                      L->getStartLoc(), L->getHeader())
             << VecDiagMsg.second;
    });
    ORE->emit([&]() {
      return OptimizationRemarkMissed(LV_NAME, IntDiagMsg.first,
                                      L->getStartLoc(), L->getHeader())
             << IntDiagMsg.second;
    });
    return false;
  } else if (!VectorizeLoop && InterleaveLoop) {
    LLVM_DEBUG(dbgs() << "LV: Interleave Count is " << IC << '\n');
    ORE->emit([&]() {
      return OptimizationRemarkAnalysis(VAPassName, VecDiagMsg.first,
                                        L->getStartLoc(), L->getHeader())
             << VecDiagMsg.second;
    });
  } else if (VectorizeLoop && !InterleaveLoop) {
    LLVM_DEBUG(dbgs() << "LV: Found a vectorizable loop (" << VF.getWidth()
                      << ") in " << DebugLocStr << '\n');
    ORE->emit([&]() {
      return OptimizationRemarkAnalysis(LV_NAME, IntDiagMsg.first,
                                        L->getStartLoc(), L->getHeader())
             << IntDiagMsg.second;
    });
  } else if (VectorizeLoop && InterleaveLoop) {
    LLVM_DEBUG(dbgs() << "LV: Found a vectorizable loop (" << VF.getWidth()
                      << ") in " << DebugLocStr << '\n');
    LLVM_DEBUG(dbgs() << "LV: Interleave Count is " << IC << '\n');
  }

  LVP.setBestPlan(VF.getWidth(), IC);

  using namespace ore;
  bool DisableRuntimeUnroll = false;
  MDNode *OrigLoopID = L->getLoopID();

  if (!VectorizeLoop) {
    assert(IC > 1 && "interleave count should not be 1 or 0");
    // If we decided that it is not legal to vectorize the loop, then
    // interleave it.
    InnerLoopUnroller Unroller(L, PSE, LI, DT, TLI, TTI, AC, ORE, IC, &LVL,
                               &CM);
    LVP.executePlan(Unroller, DT);

    ORE->emit([&]() {
      return OptimizationRemark(LV_NAME, "Interleaved", L->getStartLoc(),
                                L->getHeader())
             << "interleaved loop (interleaved count: "
             << NV("InterleaveCount", IC) << ")";
    });
  } else {
    // If we decided that it is *legal* to vectorize the loop, then do it.
    InnerLoopVectorizer LB(L, PSE, LI, DT, TLI, TTI, AC, ORE, VF.getWidth(), IC,
                           &LVL, &CM);
    LVP.executePlan(LB, DT);
    ++LoopsVectorized;

    // Add metadata to disable runtime unrolling a scalar loop when there are
    // no runtime checks about strides and memory. A scalar loop that is
    // rarely used is not worth unrolling.
    if (!LB.areSafetyChecksAdded())
      DisableRuntimeUnroll = true;

    // Report the vectorization decision.
    ORE->emit([&]() {
      return OptimizationRemark(LV_NAME, "Vectorized", L->getStartLoc(),
                                L->getHeader())
             << "vectorized loop (vectorization width: "
             << NV("VectorizationFactor", VF.getWidth())
             << ", interleaved count: " << NV("InterleaveCount", IC) << ")";
    });
  }

  Optional<MDNode *> RemainderLoopID =
      makeFollowupLoopID(OrigLoopID, {LLVMLoopVectorizeFollowupAll,
                                      LLVMLoopVectorizeFollowupEpilogue});
  if (RemainderLoopID.hasValue()) {
    L->setLoopID(RemainderLoopID.getValue());
  } else {
    if (DisableRuntimeUnroll)
      AddRuntimeUnrollDisableMetaData(L);

    // Mark the loop as already vectorized to avoid vectorizing again.
    Hints.setAlreadyVectorized();
  }

  assert(!verifyFunction(*L->getHeader()->getParent(), &dbgs()));
  return true;
}

LoopVectorizeResult LoopVectorizePass::runImpl(
    Function &F, ScalarEvolution &SE_, LoopInfo &LI_, TargetTransformInfo &TTI_,
    DominatorTree &DT_, BlockFrequencyInfo &BFI_, TargetLibraryInfo *TLI_,
    DemandedBits &DB_, AAResults &AA_, AssumptionCache &AC_,
    std::function<const LoopAccessInfo &(Loop &)> &GetLAA_,
    OptimizationRemarkEmitter &ORE_, ProfileSummaryInfo *PSI_) {
  SE = &SE_;
  LI = &LI_;
  TTI = &TTI_;
  DT = &DT_;
  BFI = &BFI_;
  TLI = TLI_;
  AA = &AA_;
  AC = &AC_;
  GetLAA = &GetLAA_;
  DB = &DB_;
  ORE = &ORE_;
  PSI = PSI_;

  // Don't attempt if
  // 1. the target claims to have no vector registers, and
  // 2. interleaving won't help ILP.
  //
  // The second condition is necessary because, even if the target has no
  // vector registers, loop vectorization may still enable scalar
  // interleaving.
  if (!TTI->getNumberOfRegisters(TTI->getRegisterClassForType(true)) &&
      TTI->getMaxInterleaveFactor(1) < 2)
    return LoopVectorizeResult(false, false);

  bool Changed = false, CFGChanged = false;

  // The vectorizer requires loops to be in simplified form.
  // Since simplification may add new inner loops, it has to run before the
  // legality and profitability checks. This means running the loop vectorizer
  // will simplify all loops, regardless of whether anything end up being
  // vectorized.
  for (auto &L : *LI)
    Changed |= CFGChanged |=
        simplifyLoop(L, DT, LI, SE, AC, nullptr, false /* PreserveLCSSA */);

  // Build up a worklist of inner-loops to vectorize. This is necessary as
  // the act of vectorizing or partially unrolling a loop creates new loops
  // and can invalidate iterators across the loops.
  SmallVector<Loop *, 8> Worklist;

  for (Loop *L : *LI)
    collectSupportedLoops(*L, LI, ORE, Worklist);

  LoopsAnalyzed += Worklist.size();

  // Now walk the identified inner loops.
  while (!Worklist.empty()) {
    Loop *L = Worklist.pop_back_val();

    // For the inner loops we actually process, form LCSSA to simplify the
    // transform.
    Changed |= formLCSSARecursively(*L, *DT, LI, SE);

    Changed |= CFGChanged |= processLoop(L);
  }

  // Process each loop nest in the function.
  return LoopVectorizeResult(Changed, CFGChanged);
}

PreservedAnalyses LoopVectorizePass::run(Function &F,
                                         FunctionAnalysisManager &AM) {
    auto &SE = AM.getResult<ScalarEvolutionAnalysis>(F);
    auto &LI = AM.getResult<LoopAnalysis>(F);
    auto &TTI = AM.getResult<TargetIRAnalysis>(F);
    auto &DT = AM.getResult<DominatorTreeAnalysis>(F);
    auto &BFI = AM.getResult<BlockFrequencyAnalysis>(F);
    auto &TLI = AM.getResult<TargetLibraryAnalysis>(F);
    auto &AA = AM.getResult<AAManager>(F);
    auto &AC = AM.getResult<AssumptionAnalysis>(F);
    auto &DB = AM.getResult<DemandedBitsAnalysis>(F);
    auto &ORE = AM.getResult<OptimizationRemarkEmitterAnalysis>(F);
    MemorySSA *MSSA = EnableMSSALoopDependency
                          ? &AM.getResult<MemorySSAAnalysis>(F).getMSSA()
                          : nullptr;

    auto &LAM = AM.getResult<LoopAnalysisManagerFunctionProxy>(F).getManager();
    std::function<const LoopAccessInfo &(Loop &)> GetLAA =
        [&](Loop &L) -> const LoopAccessInfo & {
      LoopStandardAnalysisResults AR = {AA, AC, DT, LI, SE, TLI, TTI, MSSA};
      return LAM.getResult<LoopAccessAnalysis>(L, AR);
    };
    auto &MAMProxy = AM.getResult<ModuleAnalysisManagerFunctionProxy>(F);
    ProfileSummaryInfo *PSI =
        MAMProxy.getCachedResult<ProfileSummaryAnalysis>(*F.getParent());
    LoopVectorizeResult Result =
        runImpl(F, SE, LI, TTI, DT, BFI, &TLI, DB, AA, AC, GetLAA, ORE, PSI);
    if (!Result.MadeAnyChange)
      return PreservedAnalyses::all();
    PreservedAnalyses PA;

    // We currently do not preserve loopinfo/dominator analyses with outer loop
    // vectorization. Until this is addressed, mark these analyses as preserved
    // only for non-VPlan-native path.
    // TODO: Preserve Loop and Dominator analyses for VPlan-native path.
    if (!EnableVPlanNativePath) {
      PA.preserve<LoopAnalysis>();
      PA.preserve<DominatorTreeAnalysis>();
    }
    PA.preserve<BasicAA>();
    PA.preserve<GlobalsAA>();
    if (!Result.MadeCFGChange)
      PA.preserveSet<CFGAnalyses>();
    return PA;
}<|MERGE_RESOLUTION|>--- conflicted
+++ resolved
@@ -4514,86 +4514,38 @@
   case InductionDescriptor::IK_PtrInduction: {
     // Handle the pointer induction variable case.
     assert(P->getType()->isPointerTy() && "Unexpected type.");
-<<<<<<< HEAD
-    if (Cost->isScalarAfterVectorization(P, VF)) {
-      // This is the normalized GEP that starts counting at zero.
-      Value *PtrInd = Induction;
-      PtrInd = Builder.CreateSExtOrTrunc(PtrInd, II.getStep()->getType());
-      bool Uniform = Cost->isUniformAfterVectorization(P, VF);
-      if (isScalable() && !Uniform) {
-        // If using scalable vectors, we cannot scalarize the pointer induction.
-        // Instead, we will vectorize it using a vector GEP instruction that
-        // takes step vector for indices. However if the phi-node is uniform
-        // after vectorization, we do not want to use a step vector and we also
-        // do not need to generate a vector GEP.
-        Value *PtrIndSplat = Builder.CreateVectorSplat({VF, true}, PtrInd);
-        for (unsigned Part = 0; Part < UF; ++Part) {
-          SCEVExpander Exp(*PSE.getSE(), DL, "induction");
-          Value *Step = Exp.expandCodeFor(II.getStep(), II.getStep()->getType(),
-                                          &*Builder.GetInsertPoint());
-          Value *StepVec = getStepVector(PtrIndSplat, Part * VF, Step,
-                                         II.getInductionOpcode());
-          Value *VecGep = Builder.CreateGEP(
-              II.getStartValue()->getType()->getPointerElementType(),
-              II.getStartValue(), StepVec);
-          VectorLoopValueMap.setVectorValue(P, Part, VecGep);
-        }
-        return;
-      }
-      // Determine the number of scalars we need to generate for each unroll
-      // iteration. If the instruction is uniform, we only need to generate the
-      // first lane. Otherwise, we generate all VF values.
-      unsigned Lanes = Uniform ? 1 : VF;
-      // These are the scalar results. Notice that we don't generate vector GEPs
-      // because scalar GEPs result in better code.
-      for (unsigned Part = 0; Part < UF; ++Part) {
-        for (unsigned Lane = 0; Lane < Lanes; ++Lane) {
-          Constant *Idx = ConstantInt::get(PtrInd->getType(), Lane + Part * VF);
-          Value *GlobalIdx = Builder.CreateAdd(PtrInd, Idx);
-          Value *SclrGep =
-              emitTransformedIndex(Builder, GlobalIdx, PSE.getSE(), DL, II);
-          SclrGep->setName("next.gep");
-          VectorLoopValueMap.setScalarValue(P, {Part, Lane}, SclrGep);
-        }
-      }
-      return;
-    }
-    assert(isa<SCEVConstant>(II.getStep()) &&
-           "Induction step not a SCEV constant!");
-    Type *PhiType = II.getStep()->getType();
-
-    // Build a pointer phi
-    Value *ScalarStartValue = II.getStartValue();
-    Type *ScStValueType = ScalarStartValue->getType();
-    PHINode *NewPointerPhi =
-        PHINode::Create(ScStValueType, 2, "pointer.phi", Induction);
-    NewPointerPhi->addIncoming(ScalarStartValue, LoopVectorPreHeader);
-
-    // A pointer induction, performed by using a gep
-    const SCEV *ScalarStep = II.getStep();
-    SCEVExpander Exp(*PSE.getSE(), DL, "induction");
-    Value *ScalarStepValue =
-        Exp.expandCodeFor(ScalarStep, PhiType, &*Builder.GetInsertPoint());
-    Value *InductionGEP = Builder.CreateGEP(
-        ScStValueType->getPointerElementType(), NewPointerPhi,
-        Builder.CreateMul(ScalarStepValue, ConstantInt::get(PhiType, VF * UF)));
-    NewPointerPhi->addIncoming(InductionGEP,
-                               cast<Instruction>(InductionGEP)->getParent());
-
-    // Create UF many actual address geps that use the pointer
-    // phi as base and a vectorized version of the step value
-    // (<step*0, ..., step*N>) as offset.
-=======
+    // Handle the pointer induction variable case.
+    assert(P->getType()->isPointerTy() && "Unexpected type.");
     // This is the normalized GEP that starts counting at zero.
     Value *PtrInd = Induction;
     PtrInd = Builder.CreateSExtOrTrunc(PtrInd, II.getStep()->getType());
+    bool Uniform = Cost->isUniformAfterVectorization(P, VF);
+    if (isScalable() && !Uniform) {
+      // If using scalable vectors, we cannot scalarize the pointer induction.
+      // Instead, we will vectorize it using a vector GEP instruction that
+      // takes step vector for indices. However if the phi-node is uniform
+      // after vectorization, we do not want to use a step vector and we also
+      // do not need to generate a vector GEP.
+      Value *PtrIndSplat = Builder.CreateVectorSplat({VF, true}, PtrInd);
+      for (unsigned Part = 0; Part < UF; ++Part) {
+        SCEVExpander Exp(*PSE.getSE(), DL, "induction");
+        Value *Step = Exp.expandCodeFor(II.getStep(), II.getStep()->getType(),
+                                        &*Builder.GetInsertPoint());
+        Value *StepVec = getStepVector(PtrIndSplat, Part * VF, Step,
+                                       II.getInductionOpcode());
+        Value *VecGep = Builder.CreateGEP(
+            II.getStartValue()->getType()->getPointerElementType(),
+            II.getStartValue(), StepVec);
+        VectorLoopValueMap.setVectorValue(P, Part, VecGep);
+      }
+      return;
+    }
     // Determine the number of scalars we need to generate for each unroll
     // iteration. If the instruction is uniform, we only need to generate the
     // first lane. Otherwise, we generate all VF values.
-    unsigned Lanes = Cost->isUniformAfterVectorization(P, VF) ? 1 : VF;
+    unsigned Lanes = Uniform ? 1 : VF;
     // These are the scalar results. Notice that we don't generate vector GEPs
     // because scalar GEPs result in better code.
->>>>>>> 19a8b0ea
     for (unsigned Part = 0; Part < UF; ++Part) {
       for (unsigned Lane = 0; Lane < Lanes; ++Lane) {
         Constant *Idx = ConstantInt::get(PtrInd->getType(), Lane + Part * VF);

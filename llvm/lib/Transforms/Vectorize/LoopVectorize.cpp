//===- LoopVectorize.cpp - A Loop Vectorizer ------------------------------===//
//
// Part of the LLVM Project, under the Apache License v2.0 with LLVM Exceptions.
// See https://llvm.org/LICENSE.txt for license information.
// SPDX-License-Identifier: Apache-2.0 WITH LLVM-exception
//
//===----------------------------------------------------------------------===//
//
// This is the LLVM loop vectorizer. This pass modifies 'vectorizable' loops
// and generates target-independent LLVM-IR.
// The vectorizer uses the TargetTransformInfo analysis to estimate the costs
// of instructions in order to estimate the profitability of vectorization.
//
// The loop vectorizer combines consecutive loop iterations into a single
// 'wide' iteration. After this transformation the index is incremented
// by the SIMD vector width, and not by one.
//
// This pass has three parts:
// 1. The main loop pass that drives the different parts.
// 2. LoopVectorizationLegality - A unit that checks for the legality
//    of the vectorization.
// 3. InnerLoopVectorizer - A unit that performs the actual
//    widening of instructions.
// 4. LoopVectorizationCostModel - A unit that checks for the profitability
//    of vectorization. It decides on the optimal vector width, which
//    can be one, if vectorization is not profitable.
//
// There is a development effort going on to migrate loop vectorizer to the
// VPlan infrastructure and to introduce outer loop vectorization support (see
// docs/Proposal/VectorizationPlan.rst and
// http://lists.llvm.org/pipermail/llvm-dev/2017-December/119523.html). For this
// purpose, we temporarily introduced the VPlan-native vectorization path: an
// alternative vectorization path that is natively implemented on top of the
// VPlan infrastructure. See EnableVPlanNativePath for enabling.
//
//===----------------------------------------------------------------------===//
//
// The reduction-variable vectorization is based on the paper:
//  D. Nuzman and R. Henderson. Multi-platform Auto-vectorization.
//
// Variable uniformity checks are inspired by:
//  Karrenberg, R. and Hack, S. Whole Function Vectorization.
//
// The interleaved access vectorization is based on the paper:
//  Dorit Nuzman, Ira Rosen and Ayal Zaks.  Auto-Vectorization of Interleaved
//  Data for SIMD
//
// Other ideas/concepts are from:
//  A. Zaks and D. Nuzman. Autovectorization in GCC-two years later.
//
//  S. Maleki, Y. Gao, M. Garzaran, T. Wong and D. Padua.  An Evaluation of
//  Vectorizing Compilers.
//
//===----------------------------------------------------------------------===//

#include "llvm/Transforms/Vectorize/LoopVectorize.h"
#include "LoopVectorizationPlanner.h"
#include "VPRecipeBuilder.h"
#include "VPlan.h"
#include "VPlanHCFGBuilder.h"
#include "VPlanPredicator.h"
#include "VPlanTransforms.h"
#include "llvm/ADT/APInt.h"
#include "llvm/ADT/ArrayRef.h"
#include "llvm/ADT/DenseMap.h"
#include "llvm/ADT/DenseMapInfo.h"
#include "llvm/ADT/Hashing.h"
#include "llvm/ADT/MapVector.h"
#include "llvm/ADT/None.h"
#include "llvm/ADT/Optional.h"
#include "llvm/ADT/STLExtras.h"
#include "llvm/ADT/SetVector.h"
#include "llvm/ADT/SmallPtrSet.h"
#include "llvm/ADT/SmallVector.h"
#include "llvm/ADT/Statistic.h"
#include "llvm/ADT/StringRef.h"
#include "llvm/ADT/Twine.h"
#include "llvm/ADT/iterator_range.h"
#include "llvm/Analysis/AssumptionCache.h"
#include "llvm/Analysis/BasicAliasAnalysis.h"
#include "llvm/Analysis/BlockFrequencyInfo.h"
#include "llvm/Analysis/CFG.h"
#include "llvm/Analysis/CodeMetrics.h"
#include "llvm/Analysis/DemandedBits.h"
#include "llvm/Analysis/GlobalsModRef.h"
#include "llvm/Analysis/LoopAccessAnalysis.h"
#include "llvm/Analysis/LoopAnalysisManager.h"
#include "llvm/Analysis/LoopInfo.h"
#include "llvm/Analysis/LoopIterator.h"
#include "llvm/Analysis/MemorySSA.h"
#include "llvm/Analysis/OptimizationRemarkEmitter.h"
#include "llvm/Analysis/ProfileSummaryInfo.h"
#include "llvm/Analysis/ScalarEvolution.h"
#include "llvm/Analysis/ScalarEvolutionExpander.h"
#include "llvm/Analysis/ScalarEvolutionExpressions.h"
#include "llvm/Analysis/TargetLibraryInfo.h"
#include "llvm/Analysis/TargetTransformInfo.h"
#include "llvm/Analysis/VectorUtils.h"
#include "llvm/IR/Attributes.h"
#include "llvm/IR/BasicBlock.h"
#include "llvm/IR/CFG.h"
#include "llvm/IR/Constant.h"
#include "llvm/IR/Constants.h"
#include "llvm/IR/DataLayout.h"
#include "llvm/IR/DebugInfoMetadata.h"
#include "llvm/IR/DebugLoc.h"
#include "llvm/IR/DerivedTypes.h"
#include "llvm/IR/DiagnosticInfo.h"
#include "llvm/IR/Dominators.h"
#include "llvm/IR/Function.h"
#include "llvm/IR/IRBuilder.h"
#include "llvm/IR/InstrTypes.h"
#include "llvm/IR/Instruction.h"
#include "llvm/IR/Instructions.h"
#include "llvm/IR/IntrinsicInst.h"
#include "llvm/IR/Intrinsics.h"
#include "llvm/IR/LLVMContext.h"
#include "llvm/IR/Metadata.h"
#include "llvm/IR/Module.h"
#include "llvm/IR/Operator.h"
#include "llvm/IR/Type.h"
#include "llvm/IR/Use.h"
#include "llvm/IR/User.h"
#include "llvm/IR/Value.h"
#include "llvm/IR/ValueHandle.h"
#include "llvm/IR/Verifier.h"
#include "llvm/InitializePasses.h"
#include "llvm/Pass.h"
#include "llvm/Support/Casting.h"
#include "llvm/Support/CommandLine.h"
#include "llvm/Support/Compiler.h"
#include "llvm/Support/Debug.h"
#include "llvm/Support/ErrorHandling.h"
#include "llvm/Support/MathExtras.h"
#include "llvm/Support/raw_ostream.h"
#include "llvm/Transforms/Utils/BasicBlockUtils.h"
#include "llvm/Transforms/Utils/InjectTLIMappings.h"
#include "llvm/Transforms/Utils/LoopSimplify.h"
#include "llvm/Transforms/Utils/LoopUtils.h"
#include "llvm/Transforms/Utils/LoopVersioning.h"
#include "llvm/Transforms/Utils/SizeOpts.h"
#include "llvm/Transforms/Vectorize/LoopVectorizationLegality.h"
#include <algorithm>
#include <cassert>
#include <cstdint>
#include <cstdlib>
#include <functional>
#include <iterator>
#include <limits>
#include <memory>
#include <string>
#include <tuple>
#include <utility>

using namespace llvm;

#define LV_NAME "loop-vectorize"
#define DEBUG_TYPE LV_NAME

/// @{
/// Metadata attribute names
static const char *const LLVMLoopVectorizeFollowupAll =
    "llvm.loop.vectorize.followup_all";
static const char *const LLVMLoopVectorizeFollowupVectorized =
    "llvm.loop.vectorize.followup_vectorized";
static const char *const LLVMLoopVectorizeFollowupEpilogue =
    "llvm.loop.vectorize.followup_epilogue";
/// @}

STATISTIC(LoopsVectorized, "Number of loops vectorized");
STATISTIC(LoopsAnalyzed, "Number of loops analyzed for vectorization");

/// Loops with a known constant trip count below this number are vectorized only
/// if no scalar iteration overheads are incurred.
static cl::opt<unsigned> TinyTripCountVectorThreshold(
    "vectorizer-min-trip-count", cl::init(16), cl::Hidden,
    cl::desc("Loops with a constant trip count that is smaller than this "
             "value are vectorized only if no scalar iteration overheads "
             "are incurred."));

// Indicates that an epilogue is undesired, predication is preferred.
// This means that the vectorizer will try to fold the loop-tail (epilogue)
// into the loop and predicate the loop body accordingly.
static cl::opt<bool> PreferPredicateOverEpilog(
    "prefer-predicate-over-epilog", cl::init(false), cl::Hidden,
    cl::desc("Indicate that an epilogue is undesired, predication should be "
             "used instead."));

static cl::opt<bool> MaximizeBandwidth(
    "vectorizer-maximize-bandwidth", cl::init(false), cl::Hidden,
    cl::desc("Maximize bandwidth when selecting vectorization factor which "
             "will be determined by the smallest type in loop."));

static cl::opt<bool> EnableInterleavedMemAccesses(
    "enable-interleaved-mem-accesses", cl::init(false), cl::Hidden,
    cl::desc("Enable vectorization on interleaved memory accesses in a loop"));

/// An interleave-group may need masking if it resides in a block that needs
/// predication, or in order to mask away gaps.
static cl::opt<bool> EnableMaskedInterleavedMemAccesses(
    "enable-masked-interleaved-mem-accesses", cl::init(false), cl::Hidden,
    cl::desc("Enable vectorization on masked interleaved memory accesses in a "
             "loop"));

static cl::opt<unsigned> TinyTripCountInterleaveThreshold(
    "tiny-trip-count-interleave-threshold", cl::init(128), cl::Hidden,
    cl::desc("We don't interleave loops with a estimated constant trip count "
             "below this number"));

static cl::opt<unsigned> ForceTargetNumScalarRegs(
    "force-target-num-scalar-regs", cl::init(0), cl::Hidden,
    cl::desc("A flag that overrides the target's number of scalar registers."));

static cl::opt<unsigned> ForceTargetNumVectorRegs(
    "force-target-num-vector-regs", cl::init(0), cl::Hidden,
    cl::desc("A flag that overrides the target's number of vector registers."));

static cl::opt<unsigned> ForceTargetMaxScalarInterleaveFactor(
    "force-target-max-scalar-interleave", cl::init(0), cl::Hidden,
    cl::desc("A flag that overrides the target's max interleave factor for "
             "scalar loops."));

static cl::opt<unsigned> ForceTargetMaxVectorInterleaveFactor(
    "force-target-max-vector-interleave", cl::init(0), cl::Hidden,
    cl::desc("A flag that overrides the target's max interleave factor for "
             "vectorized loops."));

static cl::opt<unsigned> ForceTargetInstructionCost(
    "force-target-instruction-cost", cl::init(0), cl::Hidden,
    cl::desc("A flag that overrides the target's expected cost for "
             "an instruction to a single constant value. Mostly "
             "useful for getting consistent testing."));

static cl::opt<unsigned> SmallLoopCost(
    "small-loop-cost", cl::init(20), cl::Hidden,
    cl::desc(
        "The cost of a loop that is considered 'small' by the interleaver."));

static cl::opt<bool> LoopVectorizeWithBlockFrequency(
    "loop-vectorize-with-block-frequency", cl::init(true), cl::Hidden,
    cl::desc("Enable the use of the block frequency analysis to access PGO "
             "heuristics minimizing code growth in cold regions and being more "
             "aggressive in hot regions."));

// Runtime interleave loops for load/store throughput.
static cl::opt<bool> EnableLoadStoreRuntimeInterleave(
    "enable-loadstore-runtime-interleave", cl::init(true), cl::Hidden,
    cl::desc(
        "Enable runtime interleaving until load/store ports are saturated"));

/// The number of stores in a loop that are allowed to need predication.
static cl::opt<unsigned> NumberOfStoresToPredicate(
    "vectorize-num-stores-pred", cl::init(1), cl::Hidden,
    cl::desc("Max number of stores to be predicated behind an if."));

static cl::opt<bool> EnableIndVarRegisterHeur(
    "enable-ind-var-reg-heur", cl::init(true), cl::Hidden,
    cl::desc("Count the induction variable only once when interleaving"));

static cl::opt<bool> EnableCondStoresVectorization(
    "enable-cond-stores-vec", cl::init(true), cl::Hidden,
    cl::desc("Enable if predication of stores during vectorization."));

static cl::opt<unsigned> MaxNestedScalarReductionIC(
    "max-nested-scalar-reduction-interleave", cl::init(2), cl::Hidden,
    cl::desc("The maximum interleave count to use when interleaving a scalar "
             "reduction in a nested loop."));

cl::opt<bool> EnableVPlanNativePath(
    "enable-vplan-native-path", cl::init(false), cl::Hidden,
    cl::desc("Enable VPlan-native vectorization path with "
             "support for outer loop vectorization."));

// FIXME: Remove this switch once we have divergence analysis. Currently we
// assume divergent non-backedge branches when this switch is true.
cl::opt<bool> EnableVPlanPredication(
    "enable-vplan-predication", cl::init(false), cl::Hidden,
    cl::desc("Enable VPlan-native vectorization path predicator with "
             "support for outer loop vectorization."));

// This flag enables the stress testing of the VPlan H-CFG construction in the
// VPlan-native vectorization path. It must be used in conjuction with
// -enable-vplan-native-path. -vplan-verify-hcfg can also be used to enable the
// verification of the H-CFGs built.
static cl::opt<bool> VPlanBuildStressTest(
    "vplan-build-stress-test", cl::init(false), cl::Hidden,
    cl::desc(
        "Build VPlan for every supported loop nest in the function and bail "
        "out right after the build (stress test the VPlan H-CFG construction "
        "in the VPlan-native vectorization path)."));

cl::opt<bool> llvm::EnableLoopInterleaving(
    "interleave-loops", cl::init(true), cl::Hidden,
    cl::desc("Enable loop interleaving in Loop vectorization passes"));
cl::opt<bool> llvm::EnableLoopVectorization(
    "vectorize-loops", cl::init(true), cl::Hidden,
    cl::desc("Run the Loop vectorization passes"));

/// A helper function that returns the type of loaded or stored value.
static Type *getMemInstValueType(Value *I) {
  assert((isa<LoadInst>(I) || isa<StoreInst>(I)) &&
         "Expected Load or Store instruction");
  if (auto *LI = dyn_cast<LoadInst>(I))
    return LI->getType();
  return cast<StoreInst>(I)->getValueOperand()->getType();
}

/// A helper function that returns true if the given type is irregular. The
/// type is irregular if its allocated size doesn't equal the store size of an
/// element of the corresponding vector type at the given vectorization factor.
static bool hasIrregularType(Type *Ty, const DataLayout &DL, unsigned VF,
                             bool Scalable = false) {
  // Determine if an array of VF elements of type Ty is "bitcast compatible"
  // with a <VF x Ty> vector.
  if (VF > 1 || (VF == 1 && Scalable)) {
    auto *VectorTy = VectorType::get(Ty, VF, Scalable);
    return TypeSize(VF * DL.getTypeAllocSize(Ty), Scalable) !=
           DL.getTypeStoreSize(VectorTy);
  }

  // If the vectorization factor is one, we just check if an array of type Ty
  // requires padding between elements.
  return DL.getTypeAllocSizeInBits(Ty) != DL.getTypeSizeInBits(Ty);
}

/// A helper function that returns the reciprocal of the block probability of
/// predicated blocks. If we return X, we are assuming the predicated block
/// will execute once for every X iterations of the loop header.
///
/// TODO: We should use actual block probability here, if available. Currently,
///       we always assume predicated blocks have a 50% chance of executing.
static unsigned getReciprocalPredBlockProb() { return 2; }

/// A helper function that adds a 'fast' flag to floating-point operations.
static Value *addFastMathFlag(Value *V) {
  if (isa<FPMathOperator>(V))
    cast<Instruction>(V)->setFastMathFlags(FastMathFlags::getFast());
  return V;
}

static Value *addFastMathFlag(Value *V, FastMathFlags FMF) {
  if (isa<FPMathOperator>(V))
    cast<Instruction>(V)->setFastMathFlags(FMF);
  return V;
}

/// A helper function that returns an integer or floating-point constant with
/// value C.
static Constant *getSignedIntOrFpConstant(Type *Ty, int64_t C) {
  return Ty->isIntegerTy() ? ConstantInt::getSigned(Ty, C)
                           : ConstantFP::get(Ty, C);
}

/// Returns "best known" trip count for the specified loop \p L as defined by
/// the following procedure:
///   1) Returns exact trip count if it is known.
///   2) Returns expected trip count according to profile data if any.
///   3) Returns upper bound estimate if it is known.
///   4) Returns None if all of the above failed.
static Optional<unsigned> getSmallBestKnownTC(ScalarEvolution &SE, Loop *L) {
  // Check if exact trip count is known.
  if (unsigned ExpectedTC = SE.getSmallConstantTripCount(L))
    return ExpectedTC;

  // Check if there is an expected trip count available from profile data.
  if (LoopVectorizeWithBlockFrequency)
    if (auto EstimatedTC = getLoopEstimatedTripCount(L))
      return EstimatedTC;

  // Check if upper bound estimate is known.
  if (unsigned ExpectedTC = SE.getSmallConstantMaxTripCount(L))
    return ExpectedTC;

  return None;
}

namespace llvm {

/// InnerLoopVectorizer vectorizes loops which contain only one basic
/// block to a specified vectorization factor (VF).
/// This class performs the widening of scalars into vectors, or multiple
/// scalars. This class also implements the following features:
/// * It inserts an epilogue loop for handling loops that don't have iteration
///   counts that are known to be a multiple of the vectorization factor.
/// * It handles the code generation for reduction variables.
/// * Scalarization (implementation using scalars) of un-vectorizable
///   instructions.
/// InnerLoopVectorizer does not perform any vectorization-legality
/// checks, and relies on the caller to check for the different legality
/// aspects. The InnerLoopVectorizer relies on the
/// LoopVectorizationLegality class to provide information about the induction
/// and reduction variables that were found to a given vectorization factor.
class InnerLoopVectorizer {
public:
  InnerLoopVectorizer(Loop *OrigLoop, PredicatedScalarEvolution &PSE,
                      LoopInfo *LI, DominatorTree *DT,
                      const TargetLibraryInfo *TLI,
                      const TargetTransformInfo *TTI, AssumptionCache *AC,
                      OptimizationRemarkEmitter *ORE, unsigned VecWidth,
                      unsigned UnrollFactor, LoopVectorizationLegality *LVL,
                      LoopVectorizationCostModel *CM)
      : OrigLoop(OrigLoop), PSE(PSE), LI(LI), DT(DT), TLI(TLI), TTI(TTI),
        AC(AC), ORE(ORE), VF(VecWidth), UF(UnrollFactor),
        Builder(PSE.getSE()->getContext()),
        VectorLoopValueMap(UnrollFactor, VecWidth), Legal(LVL), Cost(CM) {}
  virtual ~InnerLoopVectorizer() = default;

  /// Create a new empty loop. Unlink the old loop and connect the new one.
  /// Return the pre-header block of the new loop.
  BasicBlock *createVectorizedLoopSkeleton();

  /// Widen a single instruction within the innermost loop.
  void widenInstruction(Instruction &I);

  /// Fix the vectorized code, taking care of header phi's, live-outs, and more.
  void fixVectorizedLoop();

  // Return true if any runtime check is added.
  bool areSafetyChecksAdded() { return AddedSafetyChecks; }

  /// A type for vectorized values in the new loop. Each value from the
  /// original loop, when vectorized, is represented by UF vector values in the
  /// new unrolled loop, where UF is the unroll factor.
  using VectorParts = SmallVector<Value *, 2>;

  /// Vectorize a single GetElementPtrInst based on information gathered and
  /// decisions taken during planning.
  void widenGEP(GetElementPtrInst *GEP, unsigned UF, unsigned VF,
                bool IsPtrLoopInvariant, SmallBitVector &IsIndexLoopInvariant);

  /// Vectorize a single PHINode in a block. This method handles the induction
  /// variable canonicalization. It supports both VF = 1 for unrolled loops and
  /// arbitrary length vectors.
  void widenPHIInstruction(Instruction *PN, unsigned UF, unsigned VF);

  /// A helper function to scalarize a single Instruction in the innermost loop.
  /// Generates a sequence of scalar instances for each lane between \p MinLane
  /// and \p MaxLane, times each part between \p MinPart and \p MaxPart,
  /// inclusive..
  void scalarizeInstruction(Instruction *Instr, const VPIteration &Instance,
                            bool IfPredicateInstr);

  /// Widen an integer or floating-point induction variable \p IV. If \p Trunc
  /// is provided, the integer induction variable will first be truncated to
  /// the corresponding type.
  void widenIntOrFpInduction(PHINode *IV, TruncInst *Trunc = nullptr);

  /// getOrCreateVectorValue and getOrCreateScalarValue coordinate to generate a
  /// vector or scalar value on-demand if one is not yet available. When
  /// vectorizing a loop, we visit the definition of an instruction before its
  /// uses. When visiting the definition, we either vectorize or scalarize the
  /// instruction, creating an entry for it in the corresponding map. (In some
  /// cases, such as induction variables, we will create both vector and scalar
  /// entries.) Then, as we encounter uses of the definition, we derive values
  /// for each scalar or vector use unless such a value is already available.
  /// For example, if we scalarize a definition and one of its uses is vector,
  /// we build the required vector on-demand with an insertelement sequence
  /// when visiting the use. Otherwise, if the use is scalar, we can use the
  /// existing scalar definition.
  ///
  /// Return a value in the new loop corresponding to \p V from the original
  /// loop at unroll index \p Part. If the value has already been vectorized,
  /// the corresponding vector entry in VectorLoopValueMap is returned. If,
  /// however, the value has a scalar entry in VectorLoopValueMap, we construct
  /// a new vector value on-demand by inserting the scalar values into a vector
  /// with an insertelement sequence. If the value has been neither vectorized
  /// nor scalarized, it must be loop invariant, so we simply broadcast the
  /// value into a vector.
  Value *getOrCreateVectorValue(Value *V, unsigned Part);

  /// Return a value in the new loop corresponding to \p V from the original
  /// loop at unroll and vector indices \p Instance. If the value has been
  /// vectorized but not scalarized, the necessary extractelement instruction
  /// will be generated.
  Value *getOrCreateScalarValue(Value *V, const VPIteration &Instance);

  /// Construct the vector value of a scalarized value \p V one lane at a time.
  void packScalarIntoVectorValue(Value *V, const VPIteration &Instance);

  /// Try to vectorize the interleaved access group that \p Instr belongs to
  /// with the base address given in \p Addr, optionally masking the vector
  /// operations if \p BlockInMask is non-null. Use \p State to translate given
  /// VPValues to IR values in the vectorized loop.
  void vectorizeInterleaveGroup(Instruction *Instr, VPTransformState &State,
                                VPValue *Addr, VPValue *BlockInMask = nullptr);

  /// Vectorize Load and Store instructions with the base address given in \p
  /// Addr, optionally masking the vector operations if \p BlockInMask is
  /// non-null. Use \p State to translate given VPValues to IR values in the
  /// vectorized loop.
  void vectorizeMemoryInstruction(Instruction *Instr, VPTransformState &State,
                                  VPValue *Addr, VPValue *StoredValue,
                                  VPValue *BlockInMask);

  /// Set the debug location in the builder using the debug location in
  /// the instruction.
  void setDebugLocFromInst(IRBuilder<> &B, const Value *Ptr);

  /// Fix the non-induction PHIs in the OrigPHIsToFix vector.
  void fixNonInductionPHIs(void);

protected:
  friend class LoopVectorizationPlanner;

  /// A small list of PHINodes.
  using PhiVector = SmallVector<PHINode *, 4>;

  /// A type for scalarized values in the new loop. Each value from the
  /// original loop, when scalarized, is represented by UF x VF scalar values
  /// in the new unrolled loop, where UF is the unroll factor and VF is the
  /// vectorization factor.
  using ScalarParts = SmallVector<SmallVector<Value *, 4>, 2>;

  /// Set up the values of the IVs correctly when exiting the vector loop.
  void fixupIVUsers(PHINode *OrigPhi, const InductionDescriptor &II,
                    Value *CountRoundDown, Value *EndValue,
                    BasicBlock *MiddleBlock);

  /// Create a new induction variable inside L.
  PHINode *createInductionVariable(Loop *L, Value *Start, Value *End,
                                   Value *Step, Instruction *DL);

  /// Handle all cross-iteration phis in the header.
  void fixCrossIterationPHIs();

  /// Fix a first-order recurrence. This is the second phase of vectorizing
  /// this phi node.
  void fixFirstOrderRecurrence(PHINode *Phi);

  /// Fix a reduction cross-iteration phi. This is the second phase of
  /// vectorizing this phi node.
  void fixReduction(PHINode *Phi);

  /// Clear NSW/NUW flags from reduction instructions if necessary.
  void clearReductionWrapFlags(RecurrenceDescriptor &RdxDesc);

  /// The Loop exit block may have single value PHI nodes with some
  /// incoming value. While vectorizing we only handled real values
  /// that were defined inside the loop and we should have one value for
  /// each predecessor of its parent basic block. See PR14725.
  void fixLCSSAPHIs();

  /// Iteratively sink the scalarized operands of a predicated instruction into
  /// the block that was created for it.
  void sinkScalarOperands(Instruction *PredInst);

  /// Shrinks vector element sizes to the smallest bitwidth they can be legally
  /// represented as.
  void truncateToMinimalBitwidths();

  /// Create a broadcast instruction. This method generates a broadcast
  /// instruction (shuffle) for loop invariant values and for the induction
  /// value. If this is the induction variable then we extend it to N, N+1, ...
  /// this is needed because each iteration in the loop corresponds to a SIMD
  /// element.
  virtual Value *getBroadcastInstrs(Value *V);

  /// This function adds (StartIdx, StartIdx + Step, StartIdx + 2*Step, ...)
  /// to each vector element of Val. The sequence starts at StartIndex.
  /// \p Opcode is relevant for FP induction variable.
  virtual Value *
  getStepVector(Value *Val, int StartIdx, Value *Step,
                Instruction::BinaryOps Opcode = Instruction::BinaryOpsEnd);

  /// Compute scalar induction steps. \p ScalarIV is the scalar induction
  /// variable on which to base the steps, \p Step is the size of the step, and
  /// \p EntryVal is the value from the original loop that maps to the steps.
  /// Note that \p EntryVal doesn't have to be an induction variable - it
  /// can also be a truncate instruction.
  void buildScalarSteps(Value *ScalarIV, Value *Step, Instruction *EntryVal,
                        const InductionDescriptor &ID);

  /// Create a vector induction phi node based on an existing scalar one. \p
  /// EntryVal is the value from the original loop that maps to the vector phi
  /// node, and \p Step is the loop-invariant step. If \p EntryVal is a
  /// truncate instruction, instead of widening the original IV, we widen a
  /// version of the IV truncated to \p EntryVal's type.
  void createVectorIntOrFpInductionPHI(const InductionDescriptor &II,
                                       Value *Step, Instruction *EntryVal);

  /// Returns true if an instruction \p I should be scalarized instead of
  /// vectorized for the chosen vectorization factor.
  bool shouldScalarizeInstruction(Instruction *I) const;

  /// Returns true if we should generate a scalar version of \p IV.
  bool needsScalarInduction(Instruction *IV) const;

  /// Returns true if the target uses scalable vector type.
  bool isScalable() const { return TTI->useScalableVectorType(); }

  /// If there is a cast involved in the induction variable \p ID, which should
  /// be ignored in the vectorized loop body, this function records the
  /// VectorLoopValue of the respective Phi also as the VectorLoopValue of the
  /// cast. We had already proved that the casted Phi is equal to the uncasted
  /// Phi in the vectorized loop (under a runtime guard), and therefore
  /// there is no need to vectorize the cast - the same value can be used in the
  /// vector loop for both the Phi and the cast.
  /// If \p VectorLoopValue is a scalarized value, \p Lane is also specified,
  /// Otherwise, \p VectorLoopValue is a widened/vectorized value.
  ///
  /// \p EntryVal is the value from the original loop that maps to the vector
  /// phi node and is used to distinguish what is the IV currently being
  /// processed - original one (if \p EntryVal is a phi corresponding to the
  /// original IV) or the "newly-created" one based on the proof mentioned above
  /// (see also buildScalarSteps() and createVectorIntOrFPInductionPHI()). In
  /// the latter case \p EntryVal is a TruncInst and we must not record anything
  /// for that IV, but it's error-prone to expect callers of this routine to
  /// care about that, hence this explicit parameter.
  void recordVectorLoopValueForInductionCast(const InductionDescriptor &ID,
                                             const Instruction *EntryVal,
                                             Value *VectorLoopValue,
                                             unsigned Part,
                                             unsigned Lane = UINT_MAX);

  /// Generate a shuffle sequence that will reverse the vector Vec.
  virtual Value *reverseVector(Value *Vec);

  /// Returns (and creates if needed) the original loop trip count.
  Value *getOrCreateTripCount(Loop *NewLoop);

  /// Returns (and creates if needed) the trip count of the widened loop.
  Value *getOrCreateVectorTripCount(Loop *NewLoop);

  /// Returns a bitcasted value to the requested vector type.
  /// Also handles bitcasts of vector<float> <-> vector<pointer> types.
  Value *createBitOrPointerCast(Value *V, VectorType *DstVTy,
                                const DataLayout &DL);

  /// Emit a bypass check to see if the vector trip count is zero, including if
  /// it overflows.
  void emitMinimumIterationCountCheck(Loop *L, BasicBlock *Bypass);

  /// Emit a bypass check to see if all of the SCEV assumptions we've
  /// had to make are correct.
  void emitSCEVChecks(Loop *L, BasicBlock *Bypass);

  /// Emit bypass checks to check any memory assumptions we may have made.
  void emitMemRuntimeChecks(Loop *L, BasicBlock *Bypass);

  /// Compute the transformed value of Index at offset StartValue using step
  /// StepValue.
  /// For integer induction, returns StartValue + Index * StepValue.
  /// For pointer induction, returns StartValue[Index * StepValue].
  /// FIXME: The newly created binary instructions should contain nsw/nuw
  /// flags, which can be found from the original scalar operations.
  Value *emitTransformedIndex(IRBuilder<> &B, Value *Index, ScalarEvolution *SE,
                              const DataLayout &DL,
                              const InductionDescriptor &ID) const;

  /// Add additional metadata to \p To that was not present on \p Orig.
  ///
  /// Currently this is used to add the noalias annotations based on the
  /// inserted memchecks.  Use this for instructions that are *cloned* into the
  /// vector loop.
  void addNewMetadata(Instruction *To, const Instruction *Orig);

  /// Add metadata from one instruction to another.
  ///
  /// This includes both the original MDs from \p From and additional ones (\see
  /// addNewMetadata).  Use this for *newly created* instructions in the vector
  /// loop.
  void addMetadata(Instruction *To, Instruction *From);

  /// Similar to the previous function but it adds the metadata to a
  /// vector of instructions.
  void addMetadata(ArrayRef<Value *> To, Instruction *From);

  /// Create a call to Vscale intrinsic that returns the valuse of vscale at
  /// runtime. ALso insert declaration if required. jj
  CallInst *emitVscaleCall(IRBuilder<> &Builder, Module *M, Type *Ty);

  /// The original loop.
  Loop *OrigLoop;

  /// A wrapper around ScalarEvolution used to add runtime SCEV checks. Applies
  /// dynamic knowledge to simplify SCEV expressions and converts them to a
  /// more usable form.
  PredicatedScalarEvolution &PSE;

  /// Loop Info.
  LoopInfo *LI;

  /// Dominator Tree.
  DominatorTree *DT;

  /// Alias Analysis.
  AliasAnalysis *AA;

  /// Target Library Info.
  const TargetLibraryInfo *TLI;

  /// Target Transform Info.
  const TargetTransformInfo *TTI;

  /// Assumption Cache.
  AssumptionCache *AC;

  /// Interface to emit optimization remarks.
  OptimizationRemarkEmitter *ORE;

  /// LoopVersioning.  It's only set up (non-null) if memchecks were
  /// used.
  ///
  /// This is currently only used to add no-alias metadata based on the
  /// memchecks.  The actually versioning is performed manually.
  std::unique_ptr<LoopVersioning> LVer;

  /// The vectorization SIMD factor to use. Each vector will have this many
  /// vector elements.
  unsigned VF;

  /// The vectorization unroll factor to use. Each scalar is vectorized to this
  /// many different vector instructions.
  unsigned UF;

  /// The builder that we use
  IRBuilder<> Builder;

  // --- Vectorization state ---

  /// The vector-loop preheader.
  BasicBlock *LoopVectorPreHeader;

  /// The scalar-loop preheader.
  BasicBlock *LoopScalarPreHeader;

  /// Middle Block between the vector and the scalar.
  BasicBlock *LoopMiddleBlock;

  /// The ExitBlock of the scalar loop.
  BasicBlock *LoopExitBlock;

  /// The vector loop body.
  BasicBlock *LoopVectorBody;

  /// The scalar loop body.
  BasicBlock *LoopScalarBody;

  /// A list of all bypass blocks. The first block is the entry of the loop.
  SmallVector<BasicBlock *, 4> LoopBypassBlocks;

  /// The new Induction variable which was added to the new block.
  PHINode *Induction = nullptr;

  /// The induction variable of the old basic block.
  PHINode *OldInduction = nullptr;

  /// Maps values from the original loop to their corresponding values in the
  /// vectorized loop. A key value can map to either vector values, scalar
  /// values or both kinds of values, depending on whether the key was
  /// vectorized and scalarized.
  VectorizerValueMap VectorLoopValueMap;

  /// Store instructions that were predicated.
  SmallVector<Instruction *, 4> PredicatedInstructions;

  /// Trip count of the original loop.
  Value *TripCount = nullptr;

  /// Trip count of the widened loop (TripCount - TripCount % (VF*UF))
  Value *VectorTripCount = nullptr;

  /// The legality analysis.
  LoopVectorizationLegality *Legal;

  /// The profitablity analysis.
  LoopVectorizationCostModel *Cost;

  // Record whether runtime checks are added.
  bool AddedSafetyChecks = false;

  // Holds the end values for each induction variable. We save the end values
  // so we can later fix-up the external users of the induction variables.
  DenseMap<PHINode *, Value *> IVEndValues;

  // Vector of original scalar PHIs whose corresponding widened PHIs need to be
  // fixed up at the end of vector code generation.
  SmallVector<PHINode *, 8> OrigPHIsToFix;
};

class InnerLoopUnroller : public InnerLoopVectorizer {
public:
  InnerLoopUnroller(Loop *OrigLoop, PredicatedScalarEvolution &PSE,
                    LoopInfo *LI, DominatorTree *DT,
                    const TargetLibraryInfo *TLI,
                    const TargetTransformInfo *TTI, AssumptionCache *AC,
                    OptimizationRemarkEmitter *ORE, unsigned UnrollFactor,
                    LoopVectorizationLegality *LVL,
                    LoopVectorizationCostModel *CM)
      : InnerLoopVectorizer(OrigLoop, PSE, LI, DT, TLI, TTI, AC, ORE, 1,
                            UnrollFactor, LVL, CM) {}

private:
  Value *getBroadcastInstrs(Value *V) override;
  Value *getStepVector(
      Value *Val, int StartIdx, Value *Step,
      Instruction::BinaryOps Opcode = Instruction::BinaryOpsEnd) override;
  Value *reverseVector(Value *Vec) override;
};

} // end namespace llvm

/// Look for a meaningful debug location on the instruction or it's
/// operands.
static Instruction *getDebugLocFromInstOrOperands(Instruction *I) {
  if (!I)
    return I;

  DebugLoc Empty;
  if (I->getDebugLoc() != Empty)
    return I;

  for (User::op_iterator OI = I->op_begin(), OE = I->op_end(); OI != OE; ++OI) {
    if (Instruction *OpInst = dyn_cast<Instruction>(*OI))
      if (OpInst->getDebugLoc() != Empty)
        return OpInst;
  }

  return I;
}

void InnerLoopVectorizer::setDebugLocFromInst(IRBuilder<> &B,
                                              const Value *Ptr) {
  if (const Instruction *Inst = dyn_cast_or_null<Instruction>(Ptr)) {
    const DILocation *DIL = Inst->getDebugLoc();
    if (DIL && Inst->getFunction()->isDebugInfoForProfiling() &&
        !isa<DbgInfoIntrinsic>(Inst)) {
      auto NewDIL = DIL->cloneByMultiplyingDuplicationFactor(UF * VF);
      if (NewDIL)
        B.SetCurrentDebugLocation(NewDIL.getValue());
      else
        LLVM_DEBUG(dbgs() << "Failed to create new discriminator: "
                          << DIL->getFilename() << " Line: " << DIL->getLine());
    } else
      B.SetCurrentDebugLocation(DIL);
  } else
    B.SetCurrentDebugLocation(DebugLoc());
}

/// Write a record \p DebugMsg about vectorization failure to the debug
/// output stream. If \p I is passed, it is an instruction that prevents
/// vectorization.
#ifndef NDEBUG
static void debugVectorizationFailure(const StringRef DebugMsg,
                                      Instruction *I) {
  dbgs() << "LV: Not vectorizing: " << DebugMsg;
  if (I != nullptr)
    dbgs() << " " << *I;
  else
    dbgs() << '.';
  dbgs() << '\n';
}
#endif

/// Create an analysis remark that explains why vectorization failed
///
/// \p PassName is the name of the pass (e.g. can be AlwaysPrint).  \p
/// RemarkName is the identifier for the remark.  If \p I is passed it is an
/// instruction that prevents vectorization.  Otherwise \p TheLoop is used for
/// the location of the remark.  \return the remark object that can be
/// streamed to.
static OptimizationRemarkAnalysis createLVAnalysis(const char *PassName,
                                                   StringRef RemarkName,
                                                   Loop *TheLoop,
                                                   Instruction *I) {
  Value *CodeRegion = TheLoop->getHeader();
  DebugLoc DL = TheLoop->getStartLoc();

  if (I) {
    CodeRegion = I->getParent();
    // If there is no debug location attached to the instruction, revert back to
    // using the loop's.
    if (I->getDebugLoc())
      DL = I->getDebugLoc();
  }

  OptimizationRemarkAnalysis R(PassName, RemarkName, DL, CodeRegion);
  R << "loop not vectorized: ";
  return R;
}

namespace llvm {

void reportVectorizationFailure(const StringRef DebugMsg,
                                const StringRef OREMsg, const StringRef ORETag,
                                OptimizationRemarkEmitter *ORE, Loop *TheLoop,
                                Instruction *I) {
  LLVM_DEBUG(debugVectorizationFailure(DebugMsg, I));
  LoopVectorizeHints Hints(TheLoop, true /* doesn't matter */, *ORE);
  ORE->emit(
      createLVAnalysis(Hints.vectorizeAnalysisPassName(), ORETag, TheLoop, I)
      << OREMsg);
}

} // end namespace llvm

#ifndef NDEBUG
/// \return string containing a file name and a line # for the given loop.
static std::string getDebugLocString(const Loop *L) {
  std::string Result;
  if (L) {
    raw_string_ostream OS(Result);
    if (const DebugLoc LoopDbgLoc = L->getStartLoc())
      LoopDbgLoc.print(OS);
    else
      // Just print the module name.
      OS << L->getHeader()->getParent()->getParent()->getModuleIdentifier();
    OS.flush();
  }
  return Result;
}
#endif

void InnerLoopVectorizer::addNewMetadata(Instruction *To,
                                         const Instruction *Orig) {
  // If the loop was versioned with memchecks, add the corresponding no-alias
  // metadata.
  if (LVer && (isa<LoadInst>(Orig) || isa<StoreInst>(Orig)))
    LVer->annotateInstWithNoAlias(To, Orig);
}

void InnerLoopVectorizer::addMetadata(Instruction *To, Instruction *From) {
  propagateMetadata(To, From);
  addNewMetadata(To, From);
}

void InnerLoopVectorizer::addMetadata(ArrayRef<Value *> To, Instruction *From) {
  for (Value *V : To) {
    if (Instruction *I = dyn_cast<Instruction>(V))
      addMetadata(I, From);
  }
}

CallInst *InnerLoopVectorizer::emitVscaleCall(IRBuilder<> &Builder, Module *M,
                                              Type *Ty) {
  Function *VscaleFunc =
      Intrinsic::getDeclaration(M, Intrinsic::vscale, Ty);
  CallInst *VscaleFuncCall = Builder.CreateCall(VscaleFunc, {});
  return VscaleFuncCall;
}

namespace llvm {

// Loop vectorization cost-model hints how the scalar epilogue loop should be
// lowered.
enum ScalarEpilogueLowering {

  // The default: allowing scalar epilogues.
  CM_ScalarEpilogueAllowed,

  // Vectorization with OptForSize: don't allow epilogues.
  CM_ScalarEpilogueNotAllowedOptSize,

  // A special case of vectorisation with OptForSize: loops with a very small
  // trip count are considered for vectorization under OptForSize, thereby
  // making sure the cost of their loop body is dominant, free of runtime
  // guards and scalar iteration overheads.
  CM_ScalarEpilogueNotAllowedLowTripLoop,

  // Loop hint predicate indicating an epilogue is undesired.
  CM_ScalarEpilogueNotNeededUsePredicate
};

/// LoopVectorizationCostModel - estimates the expected speedups due to
/// vectorization.
/// In many cases vectorization is not profitable. This can happen because of
/// a number of reasons. In this class we mainly attempt to predict the
/// expected speedup/slowdowns due to the supported instruction set. We use the
/// TargetTransformInfo to query the different backends for the cost of
/// different operations.
class LoopVectorizationCostModel {
public:
  LoopVectorizationCostModel(ScalarEpilogueLowering SEL, Loop *L,
                             PredicatedScalarEvolution &PSE, LoopInfo *LI,
                             LoopVectorizationLegality *Legal,
                             const TargetTransformInfo &TTI,
                             const TargetLibraryInfo *TLI, DemandedBits *DB,
                             AssumptionCache *AC,
                             OptimizationRemarkEmitter *ORE, const Function *F,
                             const LoopVectorizeHints *Hints,
                             InterleavedAccessInfo &IAI)
      : ScalarEpilogueStatus(SEL), TheLoop(L), PSE(PSE), LI(LI), Legal(Legal),
        TTI(TTI), TLI(TLI), DB(DB), AC(AC), ORE(ORE), TheFunction(F),
        Hints(Hints), InterleaveInfo(IAI) {}

  /// \return An upper bound for the vectorization factor, or None if
  /// vectorization and interleaving should be avoided up front.
  Optional<unsigned> computeMaxVF();

  /// \return True if runtime checks are required for vectorization, and false
  /// otherwise.
  bool runtimeChecksRequired();

  /// \return The most profitable vectorization factor and the cost of that VF.
  /// This method checks every power of two up to MaxVF. If UserVF is not ZERO
  /// then this vectorization factor will be selected if vectorization is
  /// possible.
  VectorizationFactor selectVectorizationFactor(unsigned MaxVF);

  /// \return The vectorization factor for scalable vectors after processing the
  /// types.
  VectorizationFactor selectScalableVectorizationFactor(unsigned MaxVF);

  /// Setup cost-based decisions for user vectorization factor.
  void selectUserVectorizationFactor(unsigned UserVF) {
    collectUniformsAndScalars(UserVF);
    collectInstsToScalarize(UserVF);
  }

  /// \return The size (in bits) of the smallest and widest types in the code
  /// that needs to be vectorized. We ignore values that remain scalar such as
  /// 64 bit loop indices.
  std::pair<unsigned, unsigned> getSmallestAndWidestTypes();

  /// \return The desired interleave count.
  /// If interleave count has been specified by metadata it will be returned.
  /// Otherwise, the interleave count is computed and returned. VF and LoopCost
  /// are the selected vectorization factor and the cost of the selected VF.
  unsigned selectInterleaveCount(unsigned VF, unsigned LoopCost);

  /// Memory access instruction may be vectorized in more than one way.
  /// Form of instruction after vectorization depends on cost.
  /// This function takes cost-based decisions for Load/Store instructions
  /// and collects them in a map. This decisions map is used for building
  /// the lists of loop-uniform and loop-scalar instructions.
  /// The calculated cost is saved with widening decision in order to
  /// avoid redundant calculations.
  void setCostBasedWideningDecision(unsigned VF);

  /// A struct that represents some properties of the register usage
  /// of a loop.
  struct RegisterUsage {
    /// Holds the number of loop invariant values that are used in the loop.
    /// The key is ClassID of target-provided register class.
    SmallMapVector<unsigned, unsigned, 4> LoopInvariantRegs;
    /// Holds the maximum number of concurrent live intervals in the loop.
    /// The key is ClassID of target-provided register class.
    SmallMapVector<unsigned, unsigned, 4> MaxLocalUsers;
  };

  /// \return Returns information about the register usages of the loop for the
  /// given vectorization factors.
  SmallVector<RegisterUsage, 8> calculateRegisterUsage(ArrayRef<unsigned> VFs);

  /// Collect values we want to ignore in the cost model.
  void collectValuesToIgnore();

  /// \returns The smallest bitwidth each instruction can be represented with.
  /// The vector equivalents of these instructions should be truncated to this
  /// type.
  const MapVector<Instruction *, uint64_t> &getMinimalBitwidths() const {
    return MinBWs;
  }

  /// \returns True if it is more profitable to scalarize instruction \p I for
  /// vectorization factor \p VF.
  bool isProfitableToScalarize(Instruction *I, unsigned VF) const {
    bool ValidVF = VF > 1 || (isScalable() && VF == 1);
    assert(ValidVF && "Profitable to scalarize relevant only for VF > 1 or "
                      "when using scalable vectors");

    // Cost model is not run in the VPlan-native path - return conservative
    // result until this changes.
    if (EnableVPlanNativePath)
      return false;

    auto Scalars = InstsToScalarize.find(VF);
    assert(Scalars != InstsToScalarize.end() &&
           "VF not yet analyzed for scalarization profitability");
    return Scalars->second.find(I) != Scalars->second.end();
  }

  /// Returns true if \p I is known to be uniform after vectorization.
  bool isUniformAfterVectorization(Instruction *I, unsigned VF) const {
    if (VF == 1 && !isScalable())
      return true;

    // Cost model is not run in the VPlan-native path - return conservative
    // result until this changes.
    if (EnableVPlanNativePath)
      return false;

    auto UniformsPerVF = Uniforms.find(VF);
    assert(UniformsPerVF != Uniforms.end() &&
           "VF not yet analyzed for uniformity");
    return UniformsPerVF->second.find(I) != UniformsPerVF->second.end();
  }

  /// Returns true if \p I is known to be scalar after vectorization.
  bool isScalarAfterVectorization(Instruction *I, unsigned VF,
                                  bool ValidVF = true) const {
    if (!ValidVF || (VF == 1 && !isScalable()))
      return true;

    // Cost model is not run in the VPlan-native path - return conservative
    // result until this changes.
    if (EnableVPlanNativePath)
      return false;

    auto ScalarsPerVF = Scalars.find(VF);
    assert(ScalarsPerVF != Scalars.end() &&
           "Scalar values are not calculated for VF");
    return ScalarsPerVF->second.find(I) != ScalarsPerVF->second.end();
  }

  /// \returns True if instruction \p I can be truncated to a smaller bitwidth
  /// for vectorization factor \p VF.
  bool canTruncateToMinimalBitwidth(Instruction *I, unsigned VF,
                                    bool ValidVF) const {
    return ValidVF && MinBWs.find(I) != MinBWs.end() &&
           !isProfitableToScalarize(I, VF) &&
           !isScalarAfterVectorization(I, VF, ValidVF);
  }

  /// Decision that was taken during cost calculation for memory instruction.
  enum InstWidening {
    CM_Unknown,
    CM_Widen,         // For consecutive accesses with stride +1.
    CM_Widen_Reverse, // For consecutive accesses with stride -1.
    CM_Interleave,
    CM_GatherScatter,
    CM_Scalarize
  };

  /// Save vectorization decision \p W and \p Cost taken by the cost model for
  /// instruction \p I and vector width \p VF.
  void setWideningDecision(Instruction *I, unsigned VF, InstWidening W,
                           unsigned Cost) {
    bool ValidVF = VF >= 2 || (VF == 1 && isScalable());
    assert(ValidVF && "Expected VF >=2 or VF = 1 for scalable vectors");
    WideningDecisions[std::make_pair(I, VF)] = std::make_pair(W, Cost);
  }

  /// Save vectorization decision \p W and \p Cost taken by the cost model for
  /// interleaving group \p Grp and vector width \p VF.
  void setWideningDecision(const InterleaveGroup<Instruction> *Grp, unsigned VF,
                           InstWidening W, unsigned Cost) {
    assert((VF >= 2 || isScalable()) && "Expected VF >=2");
    /// Broadcast this decicion to all instructions inside the group.
    /// But the cost will be assigned to one instruction only.
    for (unsigned i = 0; i < Grp->getFactor(); ++i) {
      if (auto *I = Grp->getMember(i)) {
        if (Grp->getInsertPos() == I)
          WideningDecisions[std::make_pair(I, VF)] = std::make_pair(W, Cost);
        else
          WideningDecisions[std::make_pair(I, VF)] = std::make_pair(W, 0);
      }
    }
  }

  /// Return the cost model decision for the given instruction \p I and vector
  /// width \p VF. Return CM_Unknown if this instruction did not pass
  /// through the cost modeling.
  InstWidening getWideningDecision(Instruction *I, unsigned VF) {
    bool ValidVF = VF >= 2 || (isScalable() && VF == 1);
    assert(ValidVF && "Expected VF >=2 or scalable vectors");

    // Cost model is not run in the VPlan-native path - return conservative
    // result until this changes.
    if (EnableVPlanNativePath)
      return CM_GatherScatter;

    std::pair<Instruction *, unsigned> InstOnVF = std::make_pair(I, VF);
    auto Itr = WideningDecisions.find(InstOnVF);
    if (Itr == WideningDecisions.end())
      return CM_Unknown;
    return Itr->second.first;
  }

  /// Return the vectorization cost for the given instruction \p I and vector
  /// width \p VF.
  unsigned getWideningCost(Instruction *I, unsigned VF) {
    bool ValidVF = VF > 1 || (VF == 1 && isScalable());
    assert(ValidVF && "Expected VF > 1 or scalable vectors");
    std::pair<Instruction *, unsigned> InstOnVF = std::make_pair(I, VF);
    assert(WideningDecisions.find(InstOnVF) != WideningDecisions.end() &&
           "The cost is not calculated");
    return WideningDecisions[InstOnVF].second;
  }

  /// Return True if instruction \p I is an optimizable truncate whose operand
  /// is an induction variable. Such a truncate will be removed by adding a new
  /// induction variable with the destination type.
  bool isOptimizableIVTruncate(Instruction *I, unsigned VF) {
    // If the instruction is not a truncate, return false.
    auto *Trunc = dyn_cast<TruncInst>(I);
    if (!Trunc)
      return false;

    // Get the source and destination types of the truncate.
    Type *SrcTy = ToVectorTy(cast<CastInst>(I)->getSrcTy(), VF, isScalable());
    Type *DestTy = ToVectorTy(cast<CastInst>(I)->getDestTy(), VF, isScalable());

    // If the truncate is free for the given types, return false. Replacing a
    // free truncate with an induction variable would add an induction variable
    // update instruction to each iteration of the loop. We exclude from this
    // check the primary induction variable since it will need an update
    // instruction regardless.
    Value *Op = Trunc->getOperand(0);
    if (Op != Legal->getPrimaryInduction() && TTI.isTruncateFree(SrcTy, DestTy))
      return false;

    // If the truncated value is not an induction variable, return false.
    return Legal->isInductionPhi(Op);
  }

  /// Collects the instructions to scalarize for each predicated instruction in
  /// the loop.
  void collectInstsToScalarize(unsigned VF);

  /// Collect Uniform and Scalar values for the given \p VF.
  /// The sets depend on CM decision for Load/Store instructions
  /// that may be vectorized as interleave, gather-scatter or scalarized.
  void collectUniformsAndScalars(unsigned VF) {
    // Do the analysis once.
    if ((!isScalable() && VF == 1) || Uniforms.find(VF) != Uniforms.end())
      return;
    setCostBasedWideningDecision(VF);
    collectLoopUniforms(VF);
    collectLoopScalars(VF);
  }

  /// Returns true if the target machine supports masked store operation
  /// for the given \p DataType and kind of access to \p Ptr.
  bool isLegalMaskedStore(Type *DataType, Value *Ptr, MaybeAlign Alignment) {
    return Legal->isConsecutivePtr(Ptr) &&
           TTI.isLegalMaskedStore(DataType, Alignment);
  }

  /// Returns true if the target machine supports masked load operation
  /// for the given \p DataType and kind of access to \p Ptr.
  bool isLegalMaskedLoad(Type *DataType, Value *Ptr, MaybeAlign Alignment) {
    return Legal->isConsecutivePtr(Ptr) &&
           TTI.isLegalMaskedLoad(DataType, Alignment);
  }

  /// Returns true if the target machine supports masked scatter operation
  /// for the given \p DataType.
  bool isLegalMaskedScatter(Type *DataType, MaybeAlign Alignment) {
    return TTI.isLegalMaskedScatter(DataType, Alignment);
  }

  /// Returns true if the target machine supports masked gather operation
  /// for the given \p DataType.
  bool isLegalMaskedGather(Type *DataType, MaybeAlign Alignment) {
    return TTI.isLegalMaskedGather(DataType, Alignment);
  }

  /// Returns true if the target machine can represent \p V as a masked gather
  /// or scatter operation.
  bool isLegalGatherOrScatter(Value *V) {
    bool LI = isa<LoadInst>(V);
    bool SI = isa<StoreInst>(V);
    if (!LI && !SI)
      return false;
    auto *Ty = getMemInstValueType(V);
    MaybeAlign Align = getLoadStoreAlignment(V);
    return (LI && isLegalMaskedGather(Ty, Align)) ||
           (SI && isLegalMaskedScatter(Ty, Align));
  }

  /// Returns true if \p I is an instruction that will be scalarized with
  /// predication. Such instructions include conditional stores and
  /// instructions that may divide by zero.
  /// If a non-zero VF has been calculated, we check if I will be scalarized
  /// predication for that VF.
  bool isScalarWithPredication(Instruction *I, unsigned VF);
  bool isScalarWithPredication(Instruction *I ) { 
    // For scalable vectors use VF = 0 to mean no vectorization.
    return isScalable() ? isScalarWithPredication(I, 0)
                        : isScalarWithPredication(I, 1);
  }


  // Returns true if \p I is an instruction that will be predicated either
  // through scalar predication or masked load/store or masked gather/scatter.
  // Superset of instructions that return true for isScalarWithPredication.
  bool isPredicatedInst(Instruction *I) {
    if (!blockNeedsPredication(I->getParent()))
      return false;
    // Loads and stores that need some form of masked operation are predicated
    // instructions.
    if (isa<LoadInst>(I) || isa<StoreInst>(I))
      return Legal->isMaskRequired(I);
    return isScalarWithPredication(I);
  }

  /// Returns true if \p I is a memory instruction with consecutive memory
  /// access that can be widened.
  bool memoryInstructionCanBeWidened(Instruction *I, unsigned VF = 1);

  /// Returns true if \p I is a memory instruction in an interleaved-group
  /// of memory accesses that can be vectorized with wide vector loads/stores
  /// and shuffles.
  bool interleavedAccessCanBeWidened(Instruction *I, unsigned VF = 1);

  /// Check if \p Instr belongs to any interleaved access group.
  bool isAccessInterleaved(Instruction *Instr) {
    return InterleaveInfo.isInterleaved(Instr);
  }

  /// Get the interleaved access group that \p Instr belongs to.
  const InterleaveGroup<Instruction> *
  getInterleavedAccessGroup(Instruction *Instr) {
    return InterleaveInfo.getInterleaveGroup(Instr);
  }

  /// Returns true if an interleaved group requires a scalar iteration
  /// to handle accesses with gaps, and there is nothing preventing us from
  /// creating a scalar epilogue.
  bool requiresScalarEpilogue() const {
    return isScalarEpilogueAllowed() && InterleaveInfo.requiresScalarEpilogue();
  }

  /// Returns true if a scalar epilogue is not allowed due to optsize or a
  /// loop hint annotation.
  bool isScalarEpilogueAllowed() const {
    return ScalarEpilogueStatus == CM_ScalarEpilogueAllowed;
  }

  /// Returns true if all loop blocks should be masked to fold tail loop.
  bool foldTailByMasking() const { return FoldTailByMasking; }

  bool blockNeedsPredication(BasicBlock *BB) {
    return foldTailByMasking() || Legal->blockNeedsPredication(BB);
  }

  /// Estimate cost of an intrinsic call instruction CI if it were vectorized
  /// with factor VF.  Return the cost of the instruction, including
  /// scalarization overhead if it's needed.
  unsigned getVectorIntrinsicCost(CallInst *CI, unsigned VF);

  /// Estimate cost of a call instruction CI if it were vectorized with factor
  /// VF. Return the cost of the instruction, including scalarization overhead
  /// if it's needed. The flag NeedToScalarize shows if the call needs to be
  /// scalarized -
  /// i.e. either vector version isn't available, or is too expensive.
  unsigned getVectorCallCost(CallInst *CI, unsigned VF, bool &NeedToScalarize);

  /// Returns true if the target uses scalable vector type.
  bool isScalable() const { return TTI.useScalableVectorType(); }

private:
  unsigned NumPredStores = 0;

  /// \return An upper bound for the vectorization factor when using scalable
  /// vectors.
  Optional<unsigned> computeFeasibleScalableMaxVF();

  /// \return An upper bound for the vectorization factor, larger than zero.
  /// One is returned if vectorization should best be avoided due to cost.
  unsigned computeFeasibleMaxVF(unsigned ConstTripCount);

  /// The vectorization cost is a combination of the cost itself and a boolean
  /// indicating whether any of the contributing operations will actually
  /// operate on
  /// vector values after type legalization in the backend. If this latter value
  /// is
  /// false, then all operations will be scalarized (i.e. no vectorization has
  /// actually taken place).
  using VectorizationCostTy = std::pair<unsigned, bool>;

  /// Returns the expected execution cost. The unit of the cost does
  /// not matter because we use the 'cost' units to compare different
  /// vector widths. The cost that is returned is *not* normalized by
  /// the factor width.
  VectorizationCostTy expectedCost(unsigned VF);

  /// Returns the execution time cost of an instruction for a given vector
  /// width. Vector width of one means scalar.
  VectorizationCostTy getInstructionCost(Instruction *I, unsigned VF);

  /// The cost-computation logic from getInstructionCost which provides
  /// the vector type as an output parameter.
  unsigned getInstructionCost(Instruction *I, unsigned VF, Type *&VectorTy,
                              bool ValidVF);

  /// Calculate vectorization cost of memory instruction \p I.
  unsigned getMemoryInstructionCost(Instruction *I, unsigned VF);

  /// The cost computation for scalarized memory instruction.
  unsigned getMemInstScalarizationCost(Instruction *I, unsigned VF);

  /// The cost computation for interleaving group of memory instructions.
  unsigned getInterleaveGroupCost(Instruction *I, unsigned VF);

  /// The cost computation for Gather/Scatter instruction.
  unsigned getGatherScatterCost(Instruction *I, unsigned VF);

  /// The cost computation for widening instruction \p I with consecutive
  /// memory access.
  unsigned getConsecutiveMemOpCost(Instruction *I, unsigned VF);

  /// The cost calculation for Load/Store instruction \p I with uniform pointer
  /// - Load: scalar load + broadcast. Store: scalar store + (loop invariant
  /// value stored? 0 : extract of last element)
  unsigned getUniformMemOpCost(Instruction *I, unsigned VF);

  /// Estimate the overhead of scalarizing an instruction. This is a
  /// convenience wrapper for the type-based getScalarizationOverhead API.
  unsigned getScalarizationOverhead(Instruction *I, unsigned VF);

  /// Returns whether the instruction is a load or store and will be a emitted
  /// as a vector operation.
  bool isConsecutiveLoadOrStore(Instruction *I);

  /// Returns true if an artificially high cost for emulated masked memrefs
  /// should be used.
  bool useEmulatedMaskMemRefHack(Instruction *I);

  /// Map of scalar integer values to the smallest bitwidth they can be legally
  /// represented as. The vector equivalents of these values should be truncated
  /// to this type.
  MapVector<Instruction *, uint64_t> MinBWs;

  /// A type representing the costs for instructions if they were to be
  /// scalarized rather than vectorized. The entries are Instruction-Cost
  /// pairs.
  using ScalarCostsTy = DenseMap<Instruction *, unsigned>;

  /// A set containing all BasicBlocks that are known to present after
  /// vectorization as a predicated block.
  SmallPtrSet<BasicBlock *, 4> PredicatedBBsAfterVectorization;

  /// Records whether it is allowed to have the original scalar loop execute at
  /// least once. This may be needed as a fallback loop in case runtime
  /// aliasing/dependence checks fail, or to handle the tail/remainder
  /// iterations when the trip count is unknown or doesn't divide by the VF,
  /// or as a peel-loop to handle gaps in interleave-groups.
  /// Under optsize and when the trip count is very small we don't allow any
  /// iterations to execute in the scalar loop.
  ScalarEpilogueLowering ScalarEpilogueStatus = CM_ScalarEpilogueAllowed;

  /// All blocks of loop are to be masked to fold tail of scalar iterations.
  bool FoldTailByMasking = false;

  /// A map holding scalar costs for different vectorization factors. The
  /// presence of a cost for an instruction in the mapping indicates that the
  /// instruction will be scalarized when vectorizing with the associated
  /// vectorization factor. The entries are VF-ScalarCostTy pairs.
  DenseMap<unsigned, ScalarCostsTy> InstsToScalarize;

  /// Holds the instructions known to be uniform after vectorization.
  /// The data is collected per VF.
  DenseMap<unsigned, SmallPtrSet<Instruction *, 4>> Uniforms;

  /// Holds the instructions known to be scalar after vectorization.
  /// The data is collected per VF.
  DenseMap<unsigned, SmallPtrSet<Instruction *, 4>> Scalars;

  /// Holds the instructions (address computations) that are forced to be
  /// scalarized.
  DenseMap<unsigned, SmallPtrSet<Instruction *, 4>> ForcedScalars;

  /// Returns the expected difference in cost from scalarizing the expression
  /// feeding a predicated instruction \p PredInst. The instructions to
  /// scalarize and their scalar costs are collected in \p ScalarCosts. A
  /// non-negative return value implies the expression will be scalarized.
  /// Currently, only single-use chains are considered for scalarization.
  int computePredInstDiscount(Instruction *PredInst, ScalarCostsTy &ScalarCosts,
                              unsigned VF);

  /// Collect the instructions that are uniform after vectorization. An
  /// instruction is uniform if we represent it with a single scalar value in
  /// the vectorized loop corresponding to each vector iteration. Examples of
  /// uniform instructions include pointer operands of consecutive or
  /// interleaved memory accesses. Note that although uniformity implies an
  /// instruction will be scalar, the reverse is not true. In general, a
  /// scalarized instruction will be represented by VF scalar values in the
  /// vectorized loop, each corresponding to an iteration of the original
  /// scalar loop.
  void collectLoopUniforms(unsigned VF);

  /// Collect the instructions that are scalar after vectorization. An
  /// instruction is scalar if it is known to be uniform or will be scalarized
  /// during vectorization. Non-uniform scalarized instructions will be
  /// represented by VF values in the vectorized loop, each corresponding to an
  /// iteration of the original scalar loop.
  void collectLoopScalars(unsigned VF);

  /// Keeps cost model vectorization decision and cost for instructions.
  /// Right now it is used for memory instructions only.
  using DecisionList = DenseMap<std::pair<Instruction *, unsigned>,
                                std::pair<InstWidening, unsigned>>;

  DecisionList WideningDecisions;

  /// Returns true if \p V is expected to be vectorized and it needs to be
  /// extracted.
  bool needsExtract(Value *V, unsigned VF) const {
    Instruction *I = dyn_cast<Instruction>(V);
    if ((VF == 1 && !isScalable()) || !I || !TheLoop->contains(I) ||
        TheLoop->isLoopInvariant(I))
      return false;

    // Assume we can vectorize V (and hence we need extraction) if the
    // scalars are not computed yet. This can happen, because it is called
    // via getScalarizationOverhead from setCostBasedWideningDecision, before
    // the scalars are collected. That should be a safe assumption in most
    // cases, because we check if the operands have vectorizable types
    // beforehand in LoopVectorizationLegality.
    return Scalars.find(VF) == Scalars.end() ||
           !isScalarAfterVectorization(I, VF, true);
  };

  /// Returns a range containing only operands needing to be extracted.
  SmallVector<Value *, 4> filterExtractingOperands(Instruction::op_range Ops,
                                                   unsigned VF) {
    return SmallVector<Value *, 4>(make_filter_range(
        Ops, [this, VF](Value *V) { return this->needsExtract(V, VF); }));
  }

public:
  /// The loop that we evaluate.
  Loop *TheLoop;

  /// Predicated scalar evolution analysis.
  PredicatedScalarEvolution &PSE;

  /// Loop Info analysis.
  LoopInfo *LI;

  /// Vectorization legality.
  LoopVectorizationLegality *Legal;

  /// Vector target information.
  const TargetTransformInfo &TTI;

  /// Target Library Info.
  const TargetLibraryInfo *TLI;

  /// Demanded bits analysis.
  DemandedBits *DB;

  /// Assumption cache.
  AssumptionCache *AC;

  /// Interface to emit optimization remarks.
  OptimizationRemarkEmitter *ORE;

  const Function *TheFunction;

  /// Loop Vectorize Hint.
  const LoopVectorizeHints *Hints;

  /// The interleave access information contains groups of interleaved accesses
  /// with the same stride and close to each other.
  InterleavedAccessInfo &InterleaveInfo;

  /// Values to ignore in the cost model.
  SmallPtrSet<const Value *, 16> ValuesToIgnore;

  /// Values to ignore in the cost model when VF > 1.
  SmallPtrSet<const Value *, 16> VecValuesToIgnore;
};

} // end namespace llvm

// Return true if \p OuterLp is an outer loop annotated with hints for explicit
// vectorization. The loop needs to be annotated with #pragma omp simd
// simdlen(#) or #pragma clang vectorize(enable) vectorize_width(#). If the
// vector length information is not provided, vectorization is not considered
// explicit. Interleave hints are not allowed either. These limitations will be
// relaxed in the future.
// Please, note that we are currently forced to abuse the pragma 'clang
// vectorize' semantics. This pragma provides *auto-vectorization hints*
// (i.e., LV must check that vectorization is legal) whereas pragma 'omp simd'
// provides *explicit vectorization hints* (LV can bypass legal checks and
// assume that vectorization is legal). However, both hints are implemented
// using the same metadata (llvm.loop.vectorize, processed by
// LoopVectorizeHints). This will be fixed in the future when the native IR
// representation for pragma 'omp simd' is introduced.
static bool isExplicitVecOuterLoop(Loop *OuterLp,
                                   OptimizationRemarkEmitter *ORE) {
  assert(!OuterLp->empty() && "This is not an outer loop");
  LoopVectorizeHints Hints(OuterLp, true /*DisableInterleaving*/, *ORE);

  // Only outer loops with an explicit vectorization hint are supported.
  // Unannotated outer loops are ignored.
  if (Hints.getForce() == LoopVectorizeHints::FK_Undefined)
    return false;

  Function *Fn = OuterLp->getHeader()->getParent();
  if (!Hints.allowVectorization(Fn, OuterLp,
                                true /*VectorizeOnlyWhenForced*/)) {
    LLVM_DEBUG(dbgs() << "LV: Loop hints prevent outer loop vectorization.\n");
    return false;
  }

  if (Hints.getInterleave() > 1) {
    // TODO: Interleave support is future work.
    LLVM_DEBUG(dbgs() << "LV: Not vectorizing: Interleave is not supported for "
                         "outer loops.\n");
    Hints.emitRemarkWithHints();
    return false;
  }

  return true;
}

static void collectSupportedLoops(Loop &L, LoopInfo *LI,
                                  OptimizationRemarkEmitter *ORE,
                                  SmallVectorImpl<Loop *> &V) {
  // Collect inner loops and outer loops without irreducible control flow. For
  // now, only collect outer loops that have explicit vectorization hints. If we
  // are stress testing the VPlan H-CFG construction, we collect the outermost
  // loop of every loop nest.
  if (L.empty() || VPlanBuildStressTest ||
      (EnableVPlanNativePath && isExplicitVecOuterLoop(&L, ORE))) {
    LoopBlocksRPO RPOT(&L);
    RPOT.perform(LI);
    if (!containsIrreducibleCFG<const BasicBlock *>(RPOT, *LI)) {
      V.push_back(&L);
      // TODO: Collect inner loops inside marked outer loops in case
      // vectorization fails for the outer loop. Do not invoke
      // 'containsIrreducibleCFG' again for inner loops when the outer loop is
      // already known to be reducible. We can use an inherited attribute for
      // that.
      return;
    }
  }
  for (Loop *InnerL : L)
    collectSupportedLoops(*InnerL, LI, ORE, V);
}

namespace {

/// The LoopVectorize Pass.
struct LoopVectorize : public FunctionPass {
  /// Pass identification, replacement for typeid
  static char ID;

  LoopVectorizePass Impl;

  explicit LoopVectorize(bool InterleaveOnlyWhenForced = false,
                         bool VectorizeOnlyWhenForced = false)
      : FunctionPass(ID) {
    Impl.InterleaveOnlyWhenForced = InterleaveOnlyWhenForced;
    Impl.VectorizeOnlyWhenForced = VectorizeOnlyWhenForced;
    initializeLoopVectorizePass(*PassRegistry::getPassRegistry());
  }

  bool runOnFunction(Function &F) override {
    if (skipFunction(F))
      return false;

    auto *SE = &getAnalysis<ScalarEvolutionWrapperPass>().getSE();
    auto *LI = &getAnalysis<LoopInfoWrapperPass>().getLoopInfo();
    auto *TTI = &getAnalysis<TargetTransformInfoWrapperPass>().getTTI(F);
    auto *DT = &getAnalysis<DominatorTreeWrapperPass>().getDomTree();
    auto *BFI = &getAnalysis<BlockFrequencyInfoWrapperPass>().getBFI();
    auto *TLIP = getAnalysisIfAvailable<TargetLibraryInfoWrapperPass>();
    auto *TLI = TLIP ? &TLIP->getTLI(F) : nullptr;
    auto *AA = &getAnalysis<AAResultsWrapperPass>().getAAResults();
    auto *AC = &getAnalysis<AssumptionCacheTracker>().getAssumptionCache(F);
    auto *LAA = &getAnalysis<LoopAccessLegacyAnalysis>();
    auto *DB = &getAnalysis<DemandedBitsWrapperPass>().getDemandedBits();
    auto *ORE = &getAnalysis<OptimizationRemarkEmitterWrapperPass>().getORE();
    auto *PSI = &getAnalysis<ProfileSummaryInfoWrapperPass>().getPSI();

    std::function<const LoopAccessInfo &(Loop &)> GetLAA =
        [&](Loop &L) -> const LoopAccessInfo & { return LAA->getInfo(&L); };

    return Impl.runImpl(F, *SE, *LI, *TTI, *DT, *BFI, TLI, *DB, *AA, *AC,
                        GetLAA, *ORE, PSI);
  }

  void getAnalysisUsage(AnalysisUsage &AU) const override {
    AU.addRequired<AssumptionCacheTracker>();
    AU.addRequired<BlockFrequencyInfoWrapperPass>();
    AU.addRequired<DominatorTreeWrapperPass>();
    AU.addRequired<LoopInfoWrapperPass>();
    AU.addRequired<ScalarEvolutionWrapperPass>();
    AU.addRequired<TargetTransformInfoWrapperPass>();
    AU.addRequired<AAResultsWrapperPass>();
    AU.addRequired<LoopAccessLegacyAnalysis>();
    AU.addRequired<DemandedBitsWrapperPass>();
    AU.addRequired<OptimizationRemarkEmitterWrapperPass>();
    AU.addRequired<InjectTLIMappingsLegacy>();

    // We currently do not preserve loopinfo/dominator analyses with outer loop
    // vectorization. Until this is addressed, mark these analyses as preserved
    // only for non-VPlan-native path.
    // TODO: Preserve Loop and Dominator analyses for VPlan-native path.
    if (!EnableVPlanNativePath) {
      AU.addPreserved<LoopInfoWrapperPass>();
      AU.addPreserved<DominatorTreeWrapperPass>();
    }

    AU.addPreserved<BasicAAWrapperPass>();
    AU.addPreserved<GlobalsAAWrapperPass>();
    AU.addRequired<ProfileSummaryInfoWrapperPass>();
  }
};

} // end anonymous namespace

//===----------------------------------------------------------------------===//
// Implementation of LoopVectorizationLegality, InnerLoopVectorizer and
// LoopVectorizationCostModel and LoopVectorizationPlanner.
//===----------------------------------------------------------------------===//

Value *InnerLoopVectorizer::getBroadcastInstrs(Value *V) {
  // We need to place the broadcast of invariant variables outside the loop,
  // but only if it's proven safe to do so. Else, broadcast will be inside
  // vector loop body.
  Instruction *Instr = dyn_cast<Instruction>(V);
  bool SafeToHoist =
      OrigLoop->isLoopInvariant(V) &&
      (!Instr || DT->dominates(Instr->getParent(), LoopVectorPreHeader));
  // Place the code for broadcasting invariant variables in the new preheader.
  IRBuilder<>::InsertPointGuard Guard(Builder);
  if (SafeToHoist)
    Builder.SetInsertPoint(LoopVectorPreHeader->getTerminator());

  // Broadcast the scalar into all locations in the vector.
  Value *Shuf = Builder.CreateVectorSplat(VF, V, "broadcast", isScalable());

  return Shuf;
}

void InnerLoopVectorizer::createVectorIntOrFpInductionPHI(
    const InductionDescriptor &II, Value *Step, Instruction *EntryVal) {
  assert((isa<PHINode>(EntryVal) || isa<TruncInst>(EntryVal)) &&
         "Expected either an induction phi-node or a truncate of it!");
  Value *Start = II.getStartValue();

  // Construct the initial value of the vector IV in the vector loop preheader
  auto CurrIP = Builder.saveIP();
  Builder.SetInsertPoint(LoopVectorPreHeader->getTerminator());
  if (isa<TruncInst>(EntryVal)) {
    assert(Start->getType()->isIntegerTy() &&
           "Truncation requires an integer type");
    auto *TruncType = cast<IntegerType>(EntryVal->getType());
    Step = Builder.CreateTrunc(Step, TruncType);
    Start = Builder.CreateCast(Instruction::Trunc, Start, TruncType);
  }
  Value *SplatStart = Builder.CreateVectorSplat(VF, Start, "", isScalable());
  Value *SteppedStart =
      getStepVector(SplatStart, 0, Step, II.getInductionOpcode());

  // We create vector phi nodes for both integer and floating-point induction
  // variables. Here, we determine the kind of arithmetic we will perform.
  Instruction::BinaryOps AddOp;
  Instruction::BinaryOps MulOp;
  if (Step->getType()->isIntegerTy()) {
    AddOp = Instruction::Add;
    MulOp = Instruction::Mul;
  } else {
    AddOp = II.getInductionOpcode();
    MulOp = Instruction::FMul;
  }

  // Multiply the vectorization factor by the step using integer or
  // floating-point arithmetic as appropriate.
  Value *ConstVF = getSignedIntOrFpConstant(Step->getType(), VF);
  Value *Mul = addFastMathFlag(Builder.CreateBinOp(MulOp, Step, ConstVF));

  // Create a vector splat to use in the induction update.
  //
  // FIXME: If the step is non-constant, we create the vector splat with
  //        IRBuilder. IRBuilder can constant-fold the multiply, but it doesn't
  //        handle a constant vector splat.
  Value *SplatVF;
  if (!isScalable()) {
    SplatVF = isa<Constant>(Mul)
                  ? ConstantVector::getSplat({VF, false}, cast<Constant>(Mul))
                  : Builder.CreateVectorSplat(VF, Mul);
  } else {
    SplatVF = Builder.CreateVectorSplat(
        VF,
        Builder.CreateMul(
            Mul, emitVscaleCall(Builder, OrigLoop->getHeader()->getModule(),
                                Mul->getType())),
        "", isScalable());
  }

  Builder.restoreIP(CurrIP);

  // We may need to add the step a number of times, depending on the unroll
  // factor. The last of those goes into the PHI.
  PHINode *VecInd = PHINode::Create(SteppedStart->getType(), 2, "vec.ind",
                                    &*LoopVectorBody->getFirstInsertionPt());
  VecInd->setDebugLoc(EntryVal->getDebugLoc());
  Instruction *LastInduction = VecInd;
  for (unsigned Part = 0; Part < UF; ++Part) {
    VectorLoopValueMap.setVectorValue(EntryVal, Part, LastInduction);

    if (isa<TruncInst>(EntryVal))
      addMetadata(LastInduction, EntryVal);
    recordVectorLoopValueForInductionCast(II, EntryVal, LastInduction, Part);

    LastInduction = cast<Instruction>(addFastMathFlag(
        Builder.CreateBinOp(AddOp, LastInduction, SplatVF, "step.add")));
    LastInduction->setDebugLoc(EntryVal->getDebugLoc());
  }

  // Move the last step to the end of the latch block. This ensures consistent
  // placement of all induction updates.
  auto *LoopVectorLatch = LI->getLoopFor(LoopVectorBody)->getLoopLatch();
  auto *Br = cast<BranchInst>(LoopVectorLatch->getTerminator());
  auto *ICmp = cast<Instruction>(Br->getCondition());
  LastInduction->moveBefore(ICmp);
  LastInduction->setName("vec.ind.next");

  VecInd->addIncoming(SteppedStart, LoopVectorPreHeader);
  VecInd->addIncoming(LastInduction, LoopVectorLatch);
}

bool InnerLoopVectorizer::shouldScalarizeInstruction(Instruction *I) const {
  return Cost->isScalarAfterVectorization(I, VF) ||
         Cost->isProfitableToScalarize(I, VF);
}

bool InnerLoopVectorizer::needsScalarInduction(Instruction *IV) const {
  if (shouldScalarizeInstruction(IV))
    return true;
  auto isScalarInst = [&](User *U) -> bool {
    auto *I = cast<Instruction>(U);
    return (OrigLoop->contains(I) && shouldScalarizeInstruction(I));
  };
  return llvm::any_of(IV->users(), isScalarInst);
}

void InnerLoopVectorizer::recordVectorLoopValueForInductionCast(
    const InductionDescriptor &ID, const Instruction *EntryVal,
    Value *VectorLoopVal, unsigned Part, unsigned Lane) {
  assert((isa<PHINode>(EntryVal) || isa<TruncInst>(EntryVal)) &&
         "Expected either an induction phi-node or a truncate of it!");

  // This induction variable is not the phi from the original loop but the
  // newly-created IV based on the proof that casted Phi is equal to the
  // uncasted Phi in the vectorized loop (under a runtime guard possibly). It
  // re-uses the same InductionDescriptor that original IV uses but we don't
  // have to do any recording in this case - that is done when original IV is
  // processed.
  if (isa<TruncInst>(EntryVal))
    return;

  const SmallVectorImpl<Instruction *> &Casts = ID.getCastInsts();
  if (Casts.empty())
    return;
  // Only the first Cast instruction in the Casts vector is of interest.
  // The rest of the Casts (if exist) have no uses outside the
  // induction update chain itself.
  Instruction *CastInst = *Casts.begin();
  if (Lane < UINT_MAX)
    VectorLoopValueMap.setScalarValue(CastInst, {Part, Lane}, VectorLoopVal);
  else
    VectorLoopValueMap.setVectorValue(CastInst, Part, VectorLoopVal);
}

void InnerLoopVectorizer::widenIntOrFpInduction(PHINode *IV, TruncInst *Trunc) {
  assert((IV->getType()->isIntegerTy() || IV != OldInduction) &&
         "Primary induction variable must have an integer type");

  auto II = Legal->getInductionVars().find(IV);
  assert(II != Legal->getInductionVars().end() && "IV is not an induction");

  auto ID = II->second;
  assert(IV->getType() == ID.getStartValue()->getType() && "Types must match");

  // The value from the original loop to which we are mapping the new induction
  // variable.
  Instruction *EntryVal = Trunc ? cast<Instruction>(Trunc) : IV;

<<<<<<< HEAD
  // True if we have vectorized the induction variable.
  auto VectorizedIV = false;

  // Determine if we want a scalar version of the induction variable. This is
  // true if the induction variable itself is not widened, or if it has at
  // least one user in the loop that is not widened.
  bool ValidVF = VF > 1 || (VF == 1 && isScalable());
  auto NeedsScalarIV = ValidVF && needsScalarInduction(EntryVal);

  // Generate code for the induction step. Note that induction steps are
  // required to be loop-invariant
  assert(PSE.getSE()->isLoopInvariant(ID.getStep(), OrigLoop) &&
         "Induction step should be loop invariant");
  auto &DL = OrigLoop->getHeader()->getModule()->getDataLayout();
  Value *Step = nullptr;
  if (PSE.getSE()->isSCEVable(IV->getType())) {
    SCEVExpander Exp(*PSE.getSE(), DL, "induction");
    Step = Exp.expandCodeFor(ID.getStep(), ID.getStep()->getType(),
                             LoopVectorPreHeader->getTerminator());
  } else {
    Step = cast<SCEVUnknown>(ID.getStep())->getValue();
  }

  // Try to create a new independent vector induction variable. If we can't
  // create the phi node, we will splat the scalar induction variable in each
  // loop iteration.
  if (ValidVF && !shouldScalarizeInstruction(EntryVal)) {
    createVectorIntOrFpInductionPHI(ID, Step, EntryVal);
    VectorizedIV = true;
  }
=======
  auto &DL = OrigLoop->getHeader()->getModule()->getDataLayout();

  // Generate code for the induction step. Note that induction steps are
  // required to be loop-invariant
  auto CreateStepValue = [&](const SCEV *Step) -> Value * {
    assert(PSE.getSE()->isLoopInvariant(Step, OrigLoop) &&
           "Induction step should be loop invariant");
    if (PSE.getSE()->isSCEVable(IV->getType())) {
      SCEVExpander Exp(*PSE.getSE(), DL, "induction");
      return Exp.expandCodeFor(Step, Step->getType(),
                               LoopVectorPreHeader->getTerminator());
    }
    return cast<SCEVUnknown>(Step)->getValue();
  };
>>>>>>> 3a5e4ae7

  // The scalar value to broadcast. This is derived from the canonical
  // induction variable. If a truncation type is given, truncate the canonical
  // induction variable and step. Otherwise, derive these values from the
  // induction descriptor.
  auto CreateScalarIV = [&](Value *&Step) -> Value * {
    Value *ScalarIV = Induction;
    if (IV != OldInduction) {
      ScalarIV = IV->getType()->isIntegerTy()
                     ? Builder.CreateSExtOrTrunc(Induction, IV->getType())
                     : Builder.CreateCast(Instruction::SIToFP, Induction,
                                          IV->getType());
      ScalarIV = emitTransformedIndex(Builder, ScalarIV, PSE.getSE(), DL, ID);
      ScalarIV->setName("offset.idx");
    }
    if (Trunc) {
      auto *TruncType = cast<IntegerType>(Trunc->getType());
      assert(Step->getType()->isIntegerTy() &&
             "Truncation requires an integer step");
      ScalarIV = Builder.CreateTrunc(ScalarIV, TruncType);
      Step = Builder.CreateTrunc(Step, TruncType);
    }
    return ScalarIV;
  };

  // Create the vector values from the scalar IV, in the absence of creating a
  // vector IV.
  auto CreateSplatIV = [&](Value *ScalarIV, Value *Step) {
    Value *Broadcasted = getBroadcastInstrs(ScalarIV);
    for (unsigned Part = 0; Part < UF; ++Part) {
      Value *EntryPart =
          getStepVector(Broadcasted, VF * Part, Step, ID.getInductionOpcode());
      VectorLoopValueMap.setVectorValue(EntryVal, Part, EntryPart);
      if (Trunc)
        addMetadata(EntryPart, Trunc);
      recordVectorLoopValueForInductionCast(ID, EntryVal, EntryPart, Part);
    }
  };

  // Now do the actual transformations, and start with creating the step value.
  Value *Step = CreateStepValue(ID.getStep());
  if (VF <= 1) {
    Value *ScalarIV = CreateScalarIV(Step);
    CreateSplatIV(ScalarIV, Step);
    return;
  }

  // Determine if we want a scalar version of the induction variable. This is
  // true if the induction variable itself is not widened, or if it has at
  // least one user in the loop that is not widened.
  auto NeedsScalarIV = needsScalarInduction(EntryVal);
  if (!NeedsScalarIV) {
    createVectorIntOrFpInductionPHI(ID, Step, EntryVal);
    return;
  }

  // Try to create a new independent vector induction variable. If we can't
  // create the phi node, we will splat the scalar induction variable in each
  // loop iteration.
  if (!shouldScalarizeInstruction(EntryVal)) {
    createVectorIntOrFpInductionPHI(ID, Step, EntryVal);
    Value *ScalarIV = CreateScalarIV(Step);
    // Create scalar steps that can be used by instructions we will later
    // scalarize. Note that the addition of the scalar steps will not increase
    // the number of instructions in the loop in the common case prior to
    // InstCombine. We will be trading one vector extract for each scalar step.
    buildScalarSteps(ScalarIV, Step, EntryVal, ID);
    return;
  }

  // If we haven't yet vectorized the induction variable, splat the scalar
  // induction variable, and build the necessary step vectors.
  // TODO: Don't do it unless the vectorized IV is really required.
  Value *ScalarIV = CreateScalarIV(Step);
  CreateSplatIV(ScalarIV, Step);
  buildScalarSteps(ScalarIV, Step, EntryVal, ID);
}

Value *InnerLoopVectorizer::getStepVector(Value *Val, int StartIdx, Value *Step,
                                          Instruction::BinaryOps BinOp) {
  // Create and check the types.
  assert(Val->getType()->isVectorTy() && "Must be a vector");

  int VLen = Val->getType()->getVectorNumElements();

  Type *STy = Val->getType()->getScalarType();
  assert((STy->isIntegerTy() || STy->isFloatingPointTy()) &&
         "Induction Step must be an integer or FP");
  assert(Step->getType() == STy && "Step has wrong type");

  if (STy->isIntegerTy()) {
    // Create a vector of consecutive numbers from zero to VF.
    if (isScalable()) {
      // Get the stepvector from intrinsic - <0, 1, 2 ... vscale*VF-1>
      Function *StepVector = Intrinsic::getDeclaration(
          LoopVectorPreHeader->getModule(),
          Intrinsic::experimental_vector_stepvector, Val->getType());
      Value *Indices = Builder.CreateCall(StepVector, {}, "stepvec.base");
      assert(Indices->getType() == Val->getType() && "Invalid consecutive vec");

      if (StartIdx) {
        // here VF = k in <vscale x k x type>. We need to scale StartIdx by
        // vscale, since StartIdx = VF * Part.
        CallInst *Vscale =
            emitVscaleCall(Builder, LoopVectorPreHeader->getModule(), STy);
        Value *ScaledStartIdx = Builder.CreateMul(
            Vscale, ConstantInt::get(STy, StartIdx), "startidx.vscale");
        Value *StartIdxSplat = Builder.CreateVectorSplat(
            VLen, ScaledStartIdx, "stepvec.start", isScalable());
        Indices = Builder.CreateAdd(Indices, StartIdxSplat);
      }

      // FIXME: The newly created binary instructions should contain nsw/nuw
      // flags, which can be found from the original scalar operations.
      if (!isa<Constant>(Step) || !cast<Constant>(Step)->isOneValue()) {
        Step =
            Builder.CreateVectorSplat(VLen, Step, "splat.step", isScalable());
        assert(Step->getType() == Val->getType() && "Invalid step vec");
        Step = Builder.CreateMul(Indices, Step, "stepvec.scaled");
      } else {
        Step = Indices;
      }
    } else {
      SmallVector<Constant *, 8> Indices;
      for (int i = 0; i < VLen; ++i)
        Indices.push_back(ConstantInt::get(STy, StartIdx + i));

      // Add the consecutive indices to the vector value.
      Constant *Cv = ConstantVector::get(Indices);
      assert(Cv->getType() == Val->getType() && "Invalid consecutive vec");
      Step = Builder.CreateVectorSplat(VLen, Step, "", isScalable());
      assert(Step->getType() == Val->getType() && "Invalid step vec");
      // FIXME: The newly created binary instructions should contain nsw/nuw
      // flags, which can be found from the original scalar operations.
      Step = Builder.CreateMul(Cv, Step);
    }
    // Vectorized induction variable is created by adding broadcasted index and
    // the step vector for each part.
    return Builder.CreateAdd(Val, Step, "induction");
  } else {
    assert(!isScalable() &&
           "Scalable floating induction variable not implemented yet");

    // Floating point induction.
    SmallVector<Constant *, 8> Indices;

    assert((BinOp == Instruction::FAdd || BinOp == Instruction::FSub) &&
           "Binary Opcode should be specified for FP induction");
    // Create a vector of consecutive numbers from zero to VF.
    for (int i = 0; i < VLen; ++i)
      Indices.push_back(ConstantFP::get(STy, (double)(StartIdx + i)));

    // Add the consecutive indices to the vector value.
    Constant *Cv = ConstantVector::get(Indices);

    Step = Builder.CreateVectorSplat(VLen, Step, "", isScalable());

    // Floating point operations had to be 'fast' to enable the induction.
    FastMathFlags Flags;
    Flags.setFast();

    Value *MulOp = Builder.CreateFMul(Cv, Step);
    if (isa<Instruction>(MulOp))
      // Have to check, MulOp may be a constant
      cast<Instruction>(MulOp)->setFastMathFlags(Flags);

    Value *BOp = Builder.CreateBinOp(BinOp, Val, MulOp, "induction");
    if (isa<Instruction>(BOp))
      cast<Instruction>(BOp)->setFastMathFlags(Flags);
    return BOp;
  }
}

void InnerLoopVectorizer::buildScalarSteps(Value *ScalarIV, Value *Step,
                                           Instruction *EntryVal,
                                           const InductionDescriptor &ID) {
  // We shouldn't have to build scalar steps if we aren't vectorizing.
  bool ValidVF = VF > 1 || (VF == 1 && isScalable());
  assert(ValidVF && "VF should be greater than one");

  // Get the value type and ensure it and the step have the same integer type.
  Type *ScalarIVTy = ScalarIV->getType()->getScalarType();
  assert(ScalarIVTy == Step->getType() &&
         "Val and Step should have the same type");

  // We build scalar steps for both integer and floating-point induction
  // variables. Here, we determine the kind of arithmetic we will perform.
  Instruction::BinaryOps AddOp;
  Instruction::BinaryOps MulOp;
  if (ScalarIVTy->isIntegerTy()) {
    AddOp = Instruction::Add;
    MulOp = Instruction::Mul;
  } else {
    AddOp = ID.getInductionOpcode();
    MulOp = Instruction::FMul;
  }

  // Determine the number of scalars we need to generate for each unroll
  // iteration. If EntryVal is uniform, we only need to generate the first
  // lane. Otherwise, we generate all VF values.
  // If using scalable vectors, scalar can be generated only if EntryVal is
  // uniform. If it is not uniform, actual VF (VF * vscale) is unknown and we
  // cannot generate all VF scalar values.
  unsigned Lanes = 0;
  if (Cost->isUniformAfterVectorization(cast<Instruction>(EntryVal), VF)) {
    Lanes = 1;
  } else {
    if (!isScalable())
      Lanes = VF;
  }
  // Compute the scalar steps and save the results in VectorLoopValueMap.
  for (unsigned Part = 0; Part < UF; ++Part) {
    for (unsigned Lane = 0; Lane < Lanes; ++Lane) {
      auto *StartIdx = getSignedIntOrFpConstant(ScalarIVTy, VF * Part + Lane);
      auto *Mul = addFastMathFlag(Builder.CreateBinOp(MulOp, StartIdx, Step));
      auto *Add = addFastMathFlag(Builder.CreateBinOp(AddOp, ScalarIV, Mul));
      VectorLoopValueMap.setScalarValue(EntryVal, {Part, Lane}, Add);
      recordVectorLoopValueForInductionCast(ID, EntryVal, Add, Part, Lane);
    }
  }
}

Value *InnerLoopVectorizer::getOrCreateVectorValue(Value *V, unsigned Part) {
  assert(V != Induction && "The new induction variable should not be used.");
  assert(!V->getType()->isVectorTy() && "Can't widen a vector");
  assert(!V->getType()->isVoidTy() && "Type does not produce a value");

  // If we have a stride that is replaced by one, do it here. Defer this for
  // the VPlan-native path until we start running Legal checks in that path.
  if (!EnableVPlanNativePath && Legal->hasStride(V))
    V = ConstantInt::get(V->getType(), 1);

  // If we have a vector mapped to this value, return it.
  if (VectorLoopValueMap.hasVectorValue(V, Part))
    return VectorLoopValueMap.getVectorValue(V, Part);

  // If the value has not been vectorized, check if it has been scalarized
  // instead. If it has been scalarized, and we actually need the value in
  // vector form, we will construct the vector values on demand.
  if (VectorLoopValueMap.hasAnyScalarValue(V)) {
    Value *ScalarValue = VectorLoopValueMap.getScalarValue(V, {Part, 0});

    // If we've scalarized a value, that value should be an instruction.
    auto *I = cast<Instruction>(V);

    // If we aren't vectorizing, we can just copy the scalar map values over to
    // the vector map.
    if (VF == 1 && !isScalable()) {
      VectorLoopValueMap.setVectorValue(V, Part, ScalarValue);
      return ScalarValue;
    }

    // Get the last scalar instruction we generated for V and Part. If the value
    // is known to be uniform after vectorization, this corresponds to lane zero
    // of the Part unroll iteration. Otherwise, the last instruction is the one
    // we created for the last vector lane of the Part unroll iteration.
    unsigned LastLane = Cost->isUniformAfterVectorization(I, VF) ? 0 : VF - 1;
    auto *LastInst = cast<Instruction>(
        VectorLoopValueMap.getScalarValue(V, {Part, LastLane}));

    // Set the insert point after the last scalarized instruction. This ensures
    // the insertelement sequence will directly follow the scalar definitions.
    auto OldIP = Builder.saveIP();
    auto NewIP = std::next(BasicBlock::iterator(LastInst));
    Builder.SetInsertPoint(&*NewIP);

    // However, if we are vectorizing, we need to construct the vector values.
    // If the value is known to be uniform after vectorization, we can just
    // broadcast the scalar value corresponding to lane zero for each unroll
    // iteration. Otherwise, we construct the vector values using insertelement
    // instructions. Since the resulting vectors are stored in
    // VectorLoopValueMap, we will only generate the insertelements once.
    Value *VectorValue = nullptr;
    if (Cost->isUniformAfterVectorization(I, VF)) {
      VectorValue = getBroadcastInstrs(ScalarValue);
      VectorLoopValueMap.setVectorValue(V, Part, VectorValue);
    } else {
      // Initialize packing with insertelements to start from undef.
      Value *Undef = UndefValue::get(
          VectorType::get(V->getType(), VF, Cost->isScalable()));
      VectorLoopValueMap.setVectorValue(V, Part, Undef);
      for (unsigned Lane = 0; Lane < VF; ++Lane)
        packScalarIntoVectorValue(V, {Part, Lane});
      VectorValue = VectorLoopValueMap.getVectorValue(V, Part);
    }
    Builder.restoreIP(OldIP);
    return VectorValue;
  }

  // If this scalar is unknown, assume that it is a constant or that it is
  // loop invariant. Broadcast V and save the value for future uses.
  Value *B = getBroadcastInstrs(V);
  VectorLoopValueMap.setVectorValue(V, Part, B);
  return B;
}

Value *
InnerLoopVectorizer::getOrCreateScalarValue(Value *V,
                                            const VPIteration &Instance) {
  // If the value is not an instruction contained in the loop, it should
  // already be scalar.
  if (OrigLoop->isLoopInvariant(V))
    return V;

  assert(Instance.Lane > 0
             ? !Cost->isUniformAfterVectorization(cast<Instruction>(V), VF)
             : true && "Uniform values only have lane zero");

  // If the value from the original loop has not been vectorized, it is
  // represented by UF x VF scalar values in the new loop. Return the requested
  // scalar value.
  if (VectorLoopValueMap.hasScalarValue(V, Instance))
    return VectorLoopValueMap.getScalarValue(V, Instance);

  // If the value has not been scalarized, get its entry in VectorLoopValueMap
  // for the given unroll part. If this entry is not a vector type (i.e., the
  // vectorization factor is one), there is no need to generate an
  // extractelement instruction.
  auto *U = getOrCreateVectorValue(V, Instance.Part);
  if (!U->getType()->isVectorTy()) {
    assert(VF == 1 && !isScalable() &&
           "Value not scalarized has non-vector type");
    return U;
  }

  // Otherwise, the value from the original loop has been vectorized and is
  // represented by UF vector values. Extract and return the requested scalar
  // value from the appropriate vector lane.
  return Builder.CreateExtractElement(U, Builder.getInt32(Instance.Lane));
}

void InnerLoopVectorizer::packScalarIntoVectorValue(
    Value *V, const VPIteration &Instance) {
  assert(V != Induction && "The new induction variable should not be used.");
  assert(!V->getType()->isVectorTy() && "Can't pack a vector");
  assert(!V->getType()->isVoidTy() && "Type does not produce a value");

  Value *ScalarInst = VectorLoopValueMap.getScalarValue(V, Instance);
  Value *VectorValue = VectorLoopValueMap.getVectorValue(V, Instance.Part);
  VectorValue = Builder.CreateInsertElement(VectorValue, ScalarInst,
                                            Builder.getInt32(Instance.Lane));
  VectorLoopValueMap.resetVectorValue(V, Instance.Part, VectorValue);
}

Value *InnerLoopVectorizer::reverseVector(Value *Vec) {
  assert(Vec->getType()->isVectorTy() && "Invalid type");

  if (Vec->getType()->getVectorIsScalable()) {
    Function *ReverseFunc = Intrinsic::getDeclaration(
        LoopVectorPreHeader->getModule(),
        Intrinsic::experimental_vector_reverse, {Vec->getType()});
    return Builder.CreateCall(ReverseFunc, {Vec}, "reverse");
  }

  SmallVector<Constant *, 8> ShuffleMask;
  for (unsigned i = 0; i < VF; ++i)
    ShuffleMask.push_back(Builder.getInt32(VF - i - 1));

  return Builder.CreateShuffleVector(Vec, UndefValue::get(Vec->getType()),
                                     ConstantVector::get(ShuffleMask),
                                     "reverse");
}

// Return whether we allow using masked interleave-groups (for dealing with
// strided loads/stores that reside in predicated blocks, or for dealing
// with gaps).
static bool useMaskedInterleavedAccesses(const TargetTransformInfo &TTI) {
  // If an override option has been passed in for interleaved accesses, use it.
  if (EnableMaskedInterleavedMemAccesses.getNumOccurrences() > 0)
    return EnableMaskedInterleavedMemAccesses;

  return TTI.enableMaskedInterleavedAccessVectorization();
}

// Try to vectorize the interleave group that \p Instr belongs to.
//
// E.g. Translate following interleaved load group (factor = 3):
//   for (i = 0; i < N; i+=3) {
//     R = Pic[i];             // Member of index 0
//     G = Pic[i+1];           // Member of index 1
//     B = Pic[i+2];           // Member of index 2
//     ... // do something to R, G, B
//   }
// To:
//   %wide.vec = load <12 x i32>                       ; Read 4 tuples of R,G,B
//   %R.vec = shuffle %wide.vec, undef, <0, 3, 6, 9>   ; R elements
//   %G.vec = shuffle %wide.vec, undef, <1, 4, 7, 10>  ; G elements
//   %B.vec = shuffle %wide.vec, undef, <2, 5, 8, 11>  ; B elements
//
// Or translate following interleaved store group (factor = 3):
//   for (i = 0; i < N; i+=3) {
//     ... do something to R, G, B
//     Pic[i]   = R;           // Member of index 0
//     Pic[i+1] = G;           // Member of index 1
//     Pic[i+2] = B;           // Member of index 2
//   }
// To:
//   %R_G.vec = shuffle %R.vec, %G.vec, <0, 1, 2, ..., 7>
//   %B_U.vec = shuffle %B.vec, undef, <0, 1, 2, 3, u, u, u, u>
//   %interleaved.vec = shuffle %R_G.vec, %B_U.vec,
//        <0, 4, 8, 1, 5, 9, 2, 6, 10, 3, 7, 11>    ; Interleave R,G,B elements
//   store <12 x i32> %interleaved.vec              ; Write 4 tuples of R,G,B
void InnerLoopVectorizer::vectorizeInterleaveGroup(Instruction *Instr,
                                                   VPTransformState &State,
                                                   VPValue *Addr,
                                                   VPValue *BlockInMask) {
  const InterleaveGroup<Instruction> *Group =
      Cost->getInterleavedAccessGroup(Instr);
  assert(Group && "Fail to get an interleaved access group.");

  // Skip if current instruction is not the insert position.
  if (Instr != Group->getInsertPos())
    return;

  const DataLayout &DL = Instr->getModule()->getDataLayout();

  // Prepare for the vector type of the interleaved load/store.
  Type *ScalarTy = getMemInstValueType(Instr);
  unsigned InterleaveFactor = Group->getFactor();
  Type *VecTy =
      VectorType::get(ScalarTy, InterleaveFactor * VF, Cost->isScalable());

  // Prepare for the new pointers.
  SmallVector<Value *, 2> AddrParts;
  unsigned Index = Group->getIndex(Instr);

  // TODO: extend the masked interleaved-group support to reversed access.
  assert((!BlockInMask || !Group->isReverse()) &&
         "Reversed masked interleave-group not supported.");

  // If the group is reverse, adjust the index to refer to the last vector lane
  // instead of the first. We adjust the index from the first vector lane,
  // rather than directly getting the pointer for lane VF - 1, because the
  // pointer operand of the interleaved access is supposed to be uniform. For
  // uniform instructions, we're only required to generate a value for the
  // first vector lane in each unroll iteration.
  if (Group->isReverse())
    Index += (VF - 1) * Group->getFactor();

  for (unsigned Part = 0; Part < UF; Part++) {
    Value *AddrPart = State.get(Addr, {Part, 0});
    setDebugLocFromInst(Builder, AddrPart);

    // Notice current instruction could be any index. Need to adjust the address
    // to the member of index 0.
    //
    // E.g.  a = A[i+1];     // Member of index 1 (Current instruction)
    //       b = A[i];       // Member of index 0
    // Current pointer is pointed to A[i+1], adjust it to A[i].
    //
    // E.g.  A[i+1] = a;     // Member of index 1
    //       A[i]   = b;     // Member of index 0
    //       A[i+2] = c;     // Member of index 2 (Current instruction)
    // Current pointer is pointed to A[i+2], adjust it to A[i].

    bool InBounds = false;
    if (auto *gep = dyn_cast<GetElementPtrInst>(AddrPart->stripPointerCasts()))
      InBounds = gep->isInBounds();
    AddrPart = Builder.CreateGEP(ScalarTy, AddrPart, Builder.getInt32(-Index));
    cast<GetElementPtrInst>(AddrPart)->setIsInBounds(InBounds);

    // Cast to the vector pointer type.
    unsigned AddressSpace = AddrPart->getType()->getPointerAddressSpace();
    Type *PtrTy = VecTy->getPointerTo(AddressSpace);
    AddrParts.push_back(Builder.CreateBitCast(AddrPart, PtrTy));
  }

  setDebugLocFromInst(Builder, Instr);
  Value *UndefVec = UndefValue::get(VecTy);

  Value *MaskForGaps = nullptr;
  if (Group->requiresScalarEpilogue() && !Cost->isScalarEpilogueAllowed()) {
    MaskForGaps = createBitMaskForGaps(Builder, VF, *Group);
    assert(MaskForGaps && "Mask for Gaps is required but it is null");
  }

  // Vectorize the interleaved load group.
  if (isa<LoadInst>(Instr)) {
    // For each unroll part, create a wide load for the group.
    SmallVector<Value *, 2> NewLoads;
    for (unsigned Part = 0; Part < UF; Part++) {
      Instruction *NewLoad;
      if (BlockInMask || MaskForGaps) {
        assert(useMaskedInterleavedAccesses(*TTI) &&
               "masked interleaved groups are not allowed.");
        Value *GroupMask = MaskForGaps;
        if (BlockInMask) {
          Value *BlockInMaskPart = State.get(BlockInMask, Part);
          auto *Undefs = UndefValue::get(BlockInMaskPart->getType());
          auto *RepMask = createReplicatedMask(Builder, InterleaveFactor, VF);
          Value *ShuffledMask = Builder.CreateShuffleVector(
              BlockInMaskPart, Undefs, RepMask, "interleaved.mask");
          GroupMask = MaskForGaps
                          ? Builder.CreateBinOp(Instruction::And, ShuffledMask,
                                                MaskForGaps)
                          : ShuffledMask;
        }
        NewLoad =
            Builder.CreateMaskedLoad(AddrParts[Part], Group->getAlign(),
                                     GroupMask, UndefVec, "wide.masked.vec");
      }
      else
        NewLoad = Builder.CreateAlignedLoad(VecTy, AddrParts[Part],
                                            Group->getAlign(), "wide.vec");
      Group->addMetadata(NewLoad);
      NewLoads.push_back(NewLoad);
    }

    // For each member in the group, shuffle out the appropriate data from the
    // wide loads.
    for (unsigned I = 0; I < InterleaveFactor; ++I) {
      Instruction *Member = Group->getMember(I);

      // Skip the gaps in the group.
      if (!Member)
        continue;

      Constant *StrideMask = createStrideMask(Builder, I, InterleaveFactor, VF);
      for (unsigned Part = 0; Part < UF; Part++) {
        Value *StridedVec = Builder.CreateShuffleVector(
            NewLoads[Part], UndefVec, StrideMask, "strided.vec");

        // If this member has different type, cast the result type.
        if (Member->getType() != ScalarTy) {
          VectorType *OtherVTy =
              VectorType::get(Member->getType(), VF, Cost->isScalable());
          StridedVec = createBitOrPointerCast(StridedVec, OtherVTy, DL);
        }

        if (Group->isReverse())
          StridedVec = reverseVector(StridedVec);

        VectorLoopValueMap.setVectorValue(Member, Part, StridedVec);
      }
    }
    return;
  }

  // The sub vector type for current instruction.
  VectorType *SubVT = VectorType::get(ScalarTy, VF, Cost->isScalable());

  // Vectorize the interleaved store group.
  for (unsigned Part = 0; Part < UF; Part++) {
    // Collect the stored vector from each member.
    SmallVector<Value *, 4> StoredVecs;
    for (unsigned i = 0; i < InterleaveFactor; i++) {
      // Interleaved store group doesn't allow a gap, so each index has a member
      Instruction *Member = Group->getMember(i);
      assert(Member && "Fail to get a member from an interleaved store group");

      Value *StoredVec = getOrCreateVectorValue(
          cast<StoreInst>(Member)->getValueOperand(), Part);
      if (Group->isReverse())
        StoredVec = reverseVector(StoredVec);

      // If this member has different type, cast it to a unified type.

      if (StoredVec->getType() != SubVT)
        StoredVec = createBitOrPointerCast(StoredVec, SubVT, DL);

      StoredVecs.push_back(StoredVec);
    }

    // Concatenate all vectors into a wide vector.
    Value *WideVec = concatenateVectors(Builder, StoredVecs);

    // Interleave the elements in the wide vector.
    Constant *IMask = createInterleaveMask(Builder, VF, InterleaveFactor);
    Value *IVec = Builder.CreateShuffleVector(WideVec, UndefVec, IMask,
                                              "interleaved.vec");

    Instruction *NewStoreInstr;
    if (BlockInMask) {
      Value *BlockInMaskPart = State.get(BlockInMask, Part);
      auto *Undefs = UndefValue::get(BlockInMaskPart->getType());
      auto *RepMask = createReplicatedMask(Builder, InterleaveFactor, VF);
      Value *ShuffledMask = Builder.CreateShuffleVector(
          BlockInMaskPart, Undefs, RepMask, "interleaved.mask");
      NewStoreInstr = Builder.CreateMaskedStore(
          IVec, AddrParts[Part], Group->getAlign(), ShuffledMask);
    }
    else
      NewStoreInstr =
          Builder.CreateAlignedStore(IVec, AddrParts[Part], Group->getAlign());

    Group->addMetadata(NewStoreInstr);
  }
}

void InnerLoopVectorizer::vectorizeMemoryInstruction(Instruction *Instr,
                                                     VPTransformState &State,
                                                     VPValue *Addr,
                                                     VPValue *StoredValue,
                                                     VPValue *BlockInMask) {
  // Attempt to issue a wide load.
  LoadInst *LI = dyn_cast<LoadInst>(Instr);
  StoreInst *SI = dyn_cast<StoreInst>(Instr);

  assert((LI || SI) && "Invalid Load/Store instruction");
  assert((!SI || StoredValue) && "No stored value provided for widened store");
  assert((!LI || !StoredValue) && "Stored value provided for widened load");

  LoopVectorizationCostModel::InstWidening Decision =
      Cost->getWideningDecision(Instr, VF);
  assert(Decision != LoopVectorizationCostModel::CM_Unknown &&
         "CM decision should be taken at this point");
  if (Decision == LoopVectorizationCostModel::CM_Interleave)
    return vectorizeInterleaveGroup(Instr, State, Addr, BlockInMask);

  Type *ScalarDataTy = getMemInstValueType(Instr);
  Type *DataTy = VectorType::get(ScalarDataTy, VF, isScalable());
  // An alignment of 0 means target abi alignment. We need to use the scalar's
  // target abi alignment in such a case.
  const DataLayout &DL = Instr->getModule()->getDataLayout();
  const Align Alignment =
      DL.getValueOrABITypeAlignment(getLoadStoreAlignment(Instr), ScalarDataTy);

  // Determine if the pointer operand of the access is either consecutive or
  // reverse consecutive.
  bool Reverse = (Decision == LoopVectorizationCostModel::CM_Widen_Reverse);
  bool ConsecutiveStride =
      Reverse || (Decision == LoopVectorizationCostModel::CM_Widen);
  bool CreateGatherScatter =
      (Decision == LoopVectorizationCostModel::CM_GatherScatter);

  // Either Ptr feeds a vector load/store, or a vector GEP should feed a vector
  // gather/scatter. Otherwise Decision should have been to Scalarize.
  assert((ConsecutiveStride || CreateGatherScatter) &&
         "The instruction should be scalarized");
  (void)ConsecutiveStride;

  VectorParts BlockInMaskParts(UF);
  bool isMaskRequired = BlockInMask;
  if (isMaskRequired)
    for (unsigned Part = 0; Part < UF; ++Part)
      BlockInMaskParts[Part] = State.get(BlockInMask, Part);

  const auto CreateVecPtr = [&](unsigned Part, Value *Ptr) -> Value * {
    // Calculate the pointer for the specific unroll-part.
    GetElementPtrInst *PartPtr = nullptr;

    bool InBounds = false;
    if (auto *gep = dyn_cast<GetElementPtrInst>(Ptr->stripPointerCasts()))
      InBounds = gep->isInBounds();

    if (Reverse) {
      // If the address is consecutive but reversed, then the
      // wide store needs to start at the last vector element.
      Value *ScaledVF = nullptr;
      if (isScalable()) {
        CallInst *Vscale =
            emitVscaleCall(Builder, Instr->getModule(),
                           Type::getInt32Ty(ScalarDataTy->getContext()));
        ScaledVF = Builder.CreateMul(Builder.getInt32(VF), Vscale);
      }
      Value *Index = isScalable()
                         ? Builder.CreateMul(ScaledVF, Builder.getInt32(-Part))
                         : Builder.getInt32(-Part * VF);
      PartPtr =
          cast<GetElementPtrInst>(Builder.CreateGEP(ScalarDataTy, Ptr, Index));
      PartPtr->setIsInBounds(InBounds);
      Value *RevIndex = isScalable()
                            ? Builder.CreateSub(Builder.getInt32(1), ScaledVF)
                            : Builder.getInt32(1 - VF);
      PartPtr = cast<GetElementPtrInst>(
          Builder.CreateGEP(ScalarDataTy, PartPtr, RevIndex));
      PartPtr->setIsInBounds(InBounds);
      if (isMaskRequired) // Reverse of a null all-one mask is a null mask.
        BlockInMaskParts[Part] = reverseVector(BlockInMaskParts[Part]);
    } else {
      PartPtr = cast<GetElementPtrInst>(
          Builder.CreateGEP(ScalarDataTy, Ptr, Builder.getInt32(Part * VF)));
      PartPtr->setIsInBounds(InBounds);
    }

    unsigned AddressSpace = Ptr->getType()->getPointerAddressSpace();
    return Builder.CreateBitCast(PartPtr, DataTy->getPointerTo(AddressSpace));
  };

  // Handle Stores:
  if (SI) {
    setDebugLocFromInst(Builder, SI);

    for (unsigned Part = 0; Part < UF; ++Part) {
      Instruction *NewSI = nullptr;
      Value *StoredVal = State.get(StoredValue, Part);
      if (CreateGatherScatter) {
        Value *MaskPart = isMaskRequired ? BlockInMaskParts[Part] : nullptr;
        Value *VectorGep = State.get(Addr, Part);
        VectorType *VectorGepTy = cast<VectorType>(VectorGep->getType());
        if (!MaskPart && VectorGepTy->getVectorIsScalable()) {
          MaskPart = Builder.CreateVectorSplat(
              VectorGepTy->getVectorNumElements(), Builder.getTrue(), "", true);
        }
        NewSI = Builder.CreateMaskedScatter(StoredVal, VectorGep, Alignment,
                                            MaskPart);
      } else {
        if (Reverse) {
          // If we store to reverse consecutive memory locations, then we need
          // to reverse the order of elements in the stored value.
          StoredVal = reverseVector(StoredVal);
          // We don't want to update the value in the map as it might be used in
          // another expression. So don't call resetVectorValue(StoredVal).
        }
        auto *VecPtr = CreateVecPtr(Part, State.get(Addr, {0, 0}));
        if (isMaskRequired)
          NewSI = Builder.CreateMaskedStore(StoredVal, VecPtr, Alignment,
                                            BlockInMaskParts[Part]);
        else
          NewSI = Builder.CreateAlignedStore(StoredVal, VecPtr, Alignment);
      }
      addMetadata(NewSI, SI);
    }
    return;
  }

  // Handle loads.
  assert(LI && "Must have a load instruction");
  setDebugLocFromInst(Builder, LI);
  for (unsigned Part = 0; Part < UF; ++Part) {
    Value *NewLI;
    if (CreateGatherScatter) {
      Value *MaskPart = isMaskRequired ? BlockInMaskParts[Part] : nullptr;
      Value *VectorGep = State.get(Addr, Part);
      VectorType *VectorGepTy = cast<VectorType>(VectorGep->getType());
      if (!MaskPart && VectorGepTy->getVectorIsScalable()) {
        MaskPart = Builder.CreateVectorSplat(
            VectorGepTy->getVectorNumElements(), Builder.getTrue(), "", true);
      }
      NewLI = Builder.CreateMaskedGather(VectorGep, Alignment, MaskPart,
                                         nullptr, "wide.masked.gather");
      addMetadata(NewLI, LI);
    } else {
      auto *VecPtr = CreateVecPtr(Part, State.get(Addr, {0, 0}));
      if (isMaskRequired)
        NewLI = Builder.CreateMaskedLoad(
            VecPtr, Alignment, BlockInMaskParts[Part], UndefValue::get(DataTy),
            "wide.masked.load");
      else
        NewLI =
            Builder.CreateAlignedLoad(DataTy, VecPtr, Alignment, "wide.load");

      // Add metadata to the load, but setVectorValue to the reverse shuffle.
      addMetadata(NewLI, LI);
      if (Reverse)
        NewLI = reverseVector(NewLI);
    }
    VectorLoopValueMap.setVectorValue(Instr, Part, NewLI);
  }
}

void InnerLoopVectorizer::scalarizeInstruction(Instruction *Instr,
                                               const VPIteration &Instance,
                                               bool IfPredicateInstr) {
  assert(!Instr->getType()->isAggregateType() && "Can't handle vectors");

  setDebugLocFromInst(Builder, Instr);

  // Does this instruction return a value ?
  bool IsVoidRetTy = Instr->getType()->isVoidTy();

  Instruction *Cloned = Instr->clone();
  if (!IsVoidRetTy)
    Cloned->setName(Instr->getName() + ".cloned");

  // Replace the operands of the cloned instructions with their scalar
  // equivalents in the new loop.
  for (unsigned op = 0, e = Instr->getNumOperands(); op != e; ++op) {
    auto *NewOp = getOrCreateScalarValue(Instr->getOperand(op), Instance);
    Cloned->setOperand(op, NewOp);
  }
  addNewMetadata(Cloned, Instr);

  // Place the cloned scalar in the new loop.
  Builder.Insert(Cloned);

  // Add the cloned scalar to the scalar map entry.
  VectorLoopValueMap.setScalarValue(Instr, Instance, Cloned);

  // If we just cloned a new assumption, add it the assumption cache.
  if (auto *II = dyn_cast<IntrinsicInst>(Cloned))
    if (II->getIntrinsicID() == Intrinsic::assume)
      AC->registerAssumption(II);

  // End if-block.
  if (IfPredicateInstr)
    PredicatedInstructions.push_back(Cloned);
}

PHINode *InnerLoopVectorizer::createInductionVariable(Loop *L, Value *Start,
                                                      Value *End, Value *Step,
                                                      Instruction *DL) {
  BasicBlock *Header = L->getHeader();
  BasicBlock *Latch = L->getLoopLatch();
  // As we're just creating this loop, it's possible no latch exists
  // yet. If so, use the header as this will be a single block loop.
  if (!Latch)
    Latch = Header;

  IRBuilder<> Builder(&*Header->getFirstInsertionPt());
  Instruction *OldInst = getDebugLocFromInstOrOperands(OldInduction);
  setDebugLocFromInst(Builder, OldInst);
  auto *Induction = Builder.CreatePHI(Start->getType(), 2, "index");

  Builder.SetInsertPoint(Latch->getTerminator());
  setDebugLocFromInst(Builder, OldInst);

  // Create i+1 and fill the PHINode.
  // If using scalable vectors, multiply step size by vscale.
  Value *ScaleStep = Step;
  if (TTI->useScalableVectorType()) {
    Function *VscaleFunc = Intrinsic::getDeclaration(
        Header->getModule(), Intrinsic::vscale,
        Step->getType());
    CallInst *VscaleFuncCall = Builder.CreateCall(VscaleFunc, {});
    ScaleStep = Builder.CreateMul(VscaleFuncCall, Step, "index.vscale");
  }
  Value *Next = Builder.CreateAdd(Induction, ScaleStep, "index.next");
  Induction->addIncoming(Start, L->getLoopPreheader());
  Induction->addIncoming(Next, Latch);
  // Create the compare.
  Value *ICmp = Builder.CreateICmpEQ(Next, End);
  Builder.CreateCondBr(ICmp, L->getExitBlock(), Header);

  // Now we have two terminators. Remove the old one from the block.
  Latch->getTerminator()->eraseFromParent();

  return Induction;
}

Value *InnerLoopVectorizer::getOrCreateTripCount(Loop *L) {
  if (TripCount)
    return TripCount;

  assert(L && "Create Trip Count for null loop.");
  IRBuilder<> Builder(L->getLoopPreheader()->getTerminator());
  // Find the loop boundaries.
  ScalarEvolution *SE = PSE.getSE();
  const SCEV *BackedgeTakenCount = PSE.getBackedgeTakenCount();
  assert(BackedgeTakenCount != SE->getCouldNotCompute() &&
         "Invalid loop count");

  Type *IdxTy = Legal->getWidestInductionType();
  assert(IdxTy && "No type for induction");

  // The exit count might have the type of i64 while the phi is i32. This can
  // happen if we have an induction variable that is sign extended before the
  // compare. The only way that we get a backedge taken count is that the
  // induction variable was signed and as such will not overflow. In such a case
  // truncation is legal.
  if (BackedgeTakenCount->getType()->getPrimitiveSizeInBits() >
      IdxTy->getPrimitiveSizeInBits())
    BackedgeTakenCount = SE->getTruncateOrNoop(BackedgeTakenCount, IdxTy);
  BackedgeTakenCount = SE->getNoopOrZeroExtend(BackedgeTakenCount, IdxTy);

  // Get the total trip count from the count by adding 1.
  const SCEV *ExitCount = SE->getAddExpr(
      BackedgeTakenCount, SE->getOne(BackedgeTakenCount->getType()));

  const DataLayout &DL = L->getHeader()->getModule()->getDataLayout();

  // Expand the trip count and place the new instructions in the preheader.
  // Notice that the pre-header does not change, only the loop body.
  SCEVExpander Exp(*SE, DL, "induction");

  // Count holds the overall loop count (N).
  TripCount = Exp.expandCodeFor(ExitCount, ExitCount->getType(),
                                L->getLoopPreheader()->getTerminator());

  if (TripCount->getType()->isPointerTy())
    TripCount =
        CastInst::CreatePointerCast(TripCount, IdxTy, "exitcount.ptrcnt.to.int",
                                    L->getLoopPreheader()->getTerminator());

  return TripCount;
}

Value *InnerLoopVectorizer::getOrCreateVectorTripCount(Loop *L) {
  if (VectorTripCount)
    return VectorTripCount;

  Value *TC = getOrCreateTripCount(L);
  IRBuilder<> Builder(L->getLoopPreheader()->getTerminator());

  Type *Ty = TC->getType();
  Value *Step = ConstantInt::get(Ty, VF * UF);

  // If the tail is to be folded by masking, round the number of iterations N
  // up to a multiple of Step instead of rounding down. This is done by first
  // adding Step-1 and then rounding down. Note that it's ok if this addition
  // overflows: the vector induction variable will eventually wrap to zero given
  // that it starts at zero and its Step is a power of two; the loop will then
  // exit, with the last early-exit vector comparison also producing all-true.
  if (Cost->foldTailByMasking()) {
    // TODO: Fix for scalable vectors.
    assert(isPowerOf2_32(VF * UF) &&
           "VF*UF must be a power of 2 when folding tail by masking");
    if (isScalable()) {
      CallInst *VscaleFuncCall =
          emitVscaleCall(Builder, L->getLoopPreheader()->getModule(), Ty);
      Step = Builder.CreateMul(VscaleFuncCall, Step, "step.vscale");
    }
    Value *Stepm = Builder.CreateSub(Step, ConstantInt::get(Ty, 1));
    TC = Builder.CreateAdd(TC, Stepm, "n.rnd.up");
  }

  // Now we need to generate the expression for the part of the loop that the
  // vectorized body will execute. This is equal to N - (N % Step) if scalar
  // iterations are not required for correctness, or N - Step, otherwise. Step
  // is equal to the vectorization factor (number of SIMD elements) times the
  // unroll factor (number of SIMD instructions).
  if (isScalable()) {
    CallInst *VscaleFuncCall =
        emitVscaleCall(Builder, L->getHeader()->getModule(), Ty);
    Step = Builder.CreateMul(Step, VscaleFuncCall, "step.vscale");
  }
  Value *R = Builder.CreateURem(TC, Step, "n.mod.vf");

  // If there is a non-reversed interleaved group that may speculatively access
  // memory out-of-bounds, we need to ensure that there will be at least one
  // iteration of the scalar epilogue loop. Thus, if the step evenly divides
  // the trip count, we set the remainder to be equal to the step. If the step
  // does not evenly divide the trip count, no adjustment is necessary since
  // there will already be scalar iterations. Note that the minimum iterations
  // check ensures that N >= Step.
  bool ValidVF = VF > 1 || (VF == 1 && isScalable());
  if (ValidVF && Cost->requiresScalarEpilogue()) {
    auto *IsZero = Builder.CreateICmpEQ(R, ConstantInt::get(R->getType(), 0));
    R = Builder.CreateSelect(IsZero, Step, R);
  }

  VectorTripCount = Builder.CreateSub(TC, R, "n.vec");

  return VectorTripCount;
}

Value *InnerLoopVectorizer::createBitOrPointerCast(Value *V, VectorType *DstVTy,
                                                   const DataLayout &DL) {
  // Verify that V is a vector type with same number of elements as DstVTy.
  unsigned VF = DstVTy->getNumElements();
  VectorType *SrcVecTy = cast<VectorType>(V->getType());
  assert((VF == SrcVecTy->getNumElements()) &&
         "Vector dimensions do not match");
  Type *SrcElemTy = SrcVecTy->getElementType();
  Type *DstElemTy = DstVTy->getElementType();
  assert((DL.getTypeSizeInBits(SrcElemTy) == DL.getTypeSizeInBits(DstElemTy)) &&
         "Vector elements must have same size");

  // Do a direct cast if element types are castable.
  if (CastInst::isBitOrNoopPointerCastable(SrcElemTy, DstElemTy, DL)) {
    return Builder.CreateBitOrPointerCast(V, DstVTy);
  }
  // V cannot be directly casted to desired vector type.
  // May happen when V is a floating point vector but DstVTy is a vector of
  // pointers or vice-versa. Handle this using a two-step bitcast using an
  // intermediate Integer type for the bitcast i.e. Ptr <-> Int <-> Float.
  assert((DstElemTy->isPointerTy() != SrcElemTy->isPointerTy()) &&
         "Only one type should be a pointer type");
  assert((DstElemTy->isFloatingPointTy() != SrcElemTy->isFloatingPointTy()) &&
         "Only one type should be a floating point type");
  Type *IntTy =
      IntegerType::getIntNTy(V->getContext(), DL.getTypeSizeInBits(SrcElemTy));
  VectorType *VecIntTy = VectorType::get(IntTy, VF, Cost->isScalable());
  Value *CastVal = Builder.CreateBitOrPointerCast(V, VecIntTy);
  return Builder.CreateBitOrPointerCast(CastVal, DstVTy);
}

void InnerLoopVectorizer::emitMinimumIterationCountCheck(Loop *L,
                                                         BasicBlock *Bypass) {
  Value *Count = getOrCreateTripCount(L);
  // Reuse existing vector loop preheader for TC checks.
  // Note that new preheader block is generated for vector loop.
  BasicBlock *const TCCheckBlock = LoopVectorPreHeader;
  IRBuilder<> Builder(TCCheckBlock->getTerminator());

  // Generate code to check if the loop's trip count is less than VF * UF, or
  // equal to it in case a scalar epilogue is required; this implies that the
  // vector trip count is zero. This check also covers the case where adding one
  // to the backedge-taken count overflowed leading to an incorrect trip count
  // of zero. In this case we will also jump to the scalar loop.
  auto P =
      Cost->requiresScalarEpilogue() ? ICmpInst::ICMP_ULE : ICmpInst::ICMP_ULT;

  // If tail is to be folded, vector loop takes care of all iterations.
  Value *CheckMinIters = Builder.getFalse();
  if (!Cost->foldTailByMasking()) {
    Value *Step = ConstantInt::get(Count->getType(), VF * UF);
    if (isScalable()) {
      CallInst *VscaleFuncCall =
          emitVscaleCall(Builder, TCCheckBlock->getModule(), Count->getType());
      Step = Builder.CreateMul(VscaleFuncCall, Step, "step.vscale");
    }
    CheckMinIters = Builder.CreateICmp(P, Count, Step, "min.iters.check");
  }

  // Create new preheader for vector loop.
  LoopVectorPreHeader =
      SplitBlock(TCCheckBlock, TCCheckBlock->getTerminator(), DT, LI, nullptr,
                 "vector.ph");

  assert(DT->properlyDominates(DT->getNode(TCCheckBlock),
                               DT->getNode(Bypass)->getIDom()) &&
         "TC check is expected to dominate Bypass");

  // Update dominator for Bypass & LoopExit.
  DT->changeImmediateDominator(Bypass, TCCheckBlock);
  DT->changeImmediateDominator(LoopExitBlock, TCCheckBlock);

  ReplaceInstWithInst(
      TCCheckBlock->getTerminator(),
      BranchInst::Create(Bypass, LoopVectorPreHeader, CheckMinIters));
  LoopBypassBlocks.push_back(TCCheckBlock);
}

void InnerLoopVectorizer::emitSCEVChecks(Loop *L, BasicBlock *Bypass) {
  // Reuse existing vector loop preheader for SCEV checks.
  // Note that new preheader block is generated for vector loop.
  BasicBlock *const SCEVCheckBlock = LoopVectorPreHeader;

  // Generate the code to check that the SCEV assumptions that we made.
  // We want the new basic block to start at the first instruction in a
  // sequence of instructions that form a check.
  SCEVExpander Exp(*PSE.getSE(), Bypass->getModule()->getDataLayout(),
                   "scev.check");
  Value *SCEVCheck = Exp.expandCodeForPredicate(
      &PSE.getUnionPredicate(), SCEVCheckBlock->getTerminator());

  if (auto *C = dyn_cast<ConstantInt>(SCEVCheck))
    if (C->isZero())
      return;

  assert(!SCEVCheckBlock->getParent()->hasOptSize() &&
         "Cannot SCEV check stride or overflow when optimizing for size");

  SCEVCheckBlock->setName("vector.scevcheck");
  // Create new preheader for vector loop.
  LoopVectorPreHeader =
      SplitBlock(SCEVCheckBlock, SCEVCheckBlock->getTerminator(), DT, LI,
                 nullptr, "vector.ph");

  // Update dominator only if this is first RT check.
  if (LoopBypassBlocks.empty()) {
    DT->changeImmediateDominator(Bypass, SCEVCheckBlock);
    DT->changeImmediateDominator(LoopExitBlock, SCEVCheckBlock);
  }

  ReplaceInstWithInst(
      SCEVCheckBlock->getTerminator(),
      BranchInst::Create(Bypass, LoopVectorPreHeader, SCEVCheck));
  LoopBypassBlocks.push_back(SCEVCheckBlock);
  AddedSafetyChecks = true;
}

void InnerLoopVectorizer::emitMemRuntimeChecks(Loop *L, BasicBlock *Bypass) {
  // VPlan-native path does not do any analysis for runtime checks currently.
  if (EnableVPlanNativePath)
    return;

  // Reuse existing vector loop preheader for runtime memory checks.
  // Note that new preheader block is generated for vector loop.
  BasicBlock *const MemCheckBlock = L->getLoopPreheader();

  // Generate the code that checks in runtime if arrays overlap. We put the
  // checks into a separate block to make the more common case of few elements
  // faster.
  Instruction *FirstCheckInst;
  Instruction *MemRuntimeCheck;
  std::tie(FirstCheckInst, MemRuntimeCheck) =
      Legal->getLAI()->addRuntimeChecks(MemCheckBlock->getTerminator());
  if (!MemRuntimeCheck)
    return;

  if (MemCheckBlock->getParent()->hasOptSize()) {
    assert(Cost->Hints->getForce() == LoopVectorizeHints::FK_Enabled &&
           "Cannot emit memory checks when optimizing for size, unless forced "
           "to vectorize.");
    ORE->emit([&]() {
      return OptimizationRemarkAnalysis(DEBUG_TYPE, "VectorizationCodeSize",
                                        L->getStartLoc(), L->getHeader())
             << "Code-size may be reduced by not forcing "
                "vectorization, or by source-code modifications "
                "eliminating the need for runtime checks "
                "(e.g., adding 'restrict').";
    });
  }

  MemCheckBlock->setName("vector.memcheck");
  // Create new preheader for vector loop.
  LoopVectorPreHeader =
      SplitBlock(MemCheckBlock, MemCheckBlock->getTerminator(), DT, LI, nullptr,
                 "vector.ph");

  // Update dominator only if this is first RT check.
  if (LoopBypassBlocks.empty()) {
    DT->changeImmediateDominator(Bypass, MemCheckBlock);
    DT->changeImmediateDominator(LoopExitBlock, MemCheckBlock);
  }

  ReplaceInstWithInst(
      MemCheckBlock->getTerminator(),
      BranchInst::Create(Bypass, LoopVectorPreHeader, MemRuntimeCheck));
  LoopBypassBlocks.push_back(MemCheckBlock);
  AddedSafetyChecks = true;

  // We currently don't use LoopVersioning for the actual loop cloning but we
  // still use it to add the noalias metadata.
  LVer = std::make_unique<LoopVersioning>(*Legal->getLAI(), OrigLoop, LI, DT,
                                          PSE.getSE());
  LVer->prepareNoAliasMetadata();
}

Value *InnerLoopVectorizer::emitTransformedIndex(
    IRBuilder<> &B, Value *Index, ScalarEvolution *SE, const DataLayout &DL,
    const InductionDescriptor &ID) const {

  SCEVExpander Exp(*SE, DL, "induction");
  auto Step = ID.getStep();
  auto StartValue = ID.getStartValue();
  assert(Index->getType() == Step->getType() &&
         "Index type does not match StepValue type");

  // Note: the IR at this point is broken. We cannot use SE to create any new
  // SCEV and then expand it, hoping that SCEV's simplification will give us
  // a more optimal code. Unfortunately, attempt of doing so on invalid IR may
  // lead to various SCEV crashes. So all we can do is to use builder and rely
  // on InstCombine for future simplifications. Here we handle some trivial
  // cases only.
  auto CreateAdd = [&B](Value *X, Value *Y) {
    assert(X->getType() == Y->getType() && "Types don't match!");
    if (auto *CX = dyn_cast<ConstantInt>(X))
      if (CX->isZero())
        return Y;
    if (auto *CY = dyn_cast<ConstantInt>(Y))
      if (CY->isZero())
        return X;
    return B.CreateAdd(X, Y);
  };

  auto CreateMul = [&B](Value *X, Value *Y) {
    assert(X->getType() == Y->getType() && "Types don't match!");
    if (auto *CX = dyn_cast<ConstantInt>(X))
      if (CX->isOne())
        return Y;
    if (auto *CY = dyn_cast<ConstantInt>(Y))
      if (CY->isOne())
        return X;
    return B.CreateMul(X, Y);
  };

  switch (ID.getKind()) {
  case InductionDescriptor::IK_IntInduction: {
    assert(Index->getType() == StartValue->getType() &&
           "Index type does not match StartValue type");
    if (ID.getConstIntStepValue() && ID.getConstIntStepValue()->isMinusOne())
      return B.CreateSub(StartValue, Index);
    auto *Offset = CreateMul(
        Index, Exp.expandCodeFor(Step, Index->getType(), &*B.GetInsertPoint()));
    return CreateAdd(StartValue, Offset);
  }
  case InductionDescriptor::IK_PtrInduction: {
    assert(isa<SCEVConstant>(Step) &&
           "Expected constant step for pointer induction");
    return B.CreateGEP(
        StartValue->getType()->getPointerElementType(), StartValue,
        CreateMul(Index, Exp.expandCodeFor(Step, Index->getType(),
                                           &*B.GetInsertPoint())));
  }
  case InductionDescriptor::IK_FpInduction: {
    assert(Step->getType()->isFloatingPointTy() && "Expected FP Step value");
    auto InductionBinOp = ID.getInductionBinOp();
    assert(InductionBinOp &&
           (InductionBinOp->getOpcode() == Instruction::FAdd ||
            InductionBinOp->getOpcode() == Instruction::FSub) &&
           "Original bin op should be defined for FP induction");

    Value *StepValue = cast<SCEVUnknown>(Step)->getValue();

    // Floating point operations had to be 'fast' to enable the induction.
    FastMathFlags Flags;
    Flags.setFast();

    Value *MulExp = B.CreateFMul(StepValue, Index);
    if (isa<Instruction>(MulExp))
      // We have to check, the MulExp may be a constant.
      cast<Instruction>(MulExp)->setFastMathFlags(Flags);

    Value *BOp = B.CreateBinOp(InductionBinOp->getOpcode(), StartValue, MulExp,
                               "induction");
    if (isa<Instruction>(BOp))
      cast<Instruction>(BOp)->setFastMathFlags(Flags);

    return BOp;
  }
  case InductionDescriptor::IK_NoInduction:
    return nullptr;
  }
  llvm_unreachable("invalid enum");
}

BasicBlock *InnerLoopVectorizer::createVectorizedLoopSkeleton() {
  /*
   In this function we generate a new loop. The new loop will contain
   the vectorized instructions while the old loop will continue to run the
   scalar remainder.

       [ ] <-- loop iteration number check.
    /   |
   /    v
  |    [ ] <-- vector loop bypass (may consist of multiple blocks).
  |  /  |
  | /   v
  ||   [ ]     <-- vector pre header.
  |/    |
  |     v
  |    [  ] \
  |    [  ]_|   <-- vector loop.
  |     |
  |     v
  |   -[ ]   <--- middle-block.
  |  /  |
  | /   v
  -|- >[ ]     <--- new preheader.
   |    |
   |    v
   |   [ ] \
   |   [ ]_|   <-- old scalar loop to handle remainder.
    \   |
     \  v
      >[ ]     <-- exit block.
   ...
   */

  MDNode *OrigLoopID = OrigLoop->getLoopID();

  // Some loops have a single integer induction variable, while other loops
  // don't. One example is c++ iterators that often have multiple pointer
  // induction variables. In the code below we also support a case where we
  // don't have a single induction variable.
  //
  // We try to obtain an induction variable from the original loop as hard
  // as possible. However if we don't find one that:
  //   - is an integer
  //   - counts from zero, stepping by one
  //   - is the size of the widest induction variable type
  // then we create a new one.
  OldInduction = Legal->getPrimaryInduction();
  Type *IdxTy = Legal->getWidestInductionType();

  // Split the single block loop into the two loop structure described above.
  LoopScalarBody = OrigLoop->getHeader();
  LoopVectorPreHeader = OrigLoop->getLoopPreheader();
  LoopExitBlock = OrigLoop->getExitBlock();
  assert(LoopExitBlock && "Must have an exit block");
  assert(LoopVectorPreHeader && "Invalid loop structure");

  LoopMiddleBlock =
      SplitBlock(LoopVectorPreHeader, LoopVectorPreHeader->getTerminator(), DT,
                 LI, nullptr, "middle.block");
  LoopScalarPreHeader =
      SplitBlock(LoopMiddleBlock, LoopMiddleBlock->getTerminator(), DT, LI,
                 nullptr, "scalar.ph");
  // We intentionally don't let SplitBlock to update LoopInfo since
  // LoopVectorBody should belong to another loop than LoopVectorPreHeader.
  // LoopVectorBody is explicitly added to the correct place few lines later.
  LoopVectorBody =
      SplitBlock(LoopVectorPreHeader, LoopVectorPreHeader->getTerminator(), DT,
                 nullptr, nullptr, "vector.body");

  // Update dominator for loop exit.
  DT->changeImmediateDominator(LoopExitBlock, LoopMiddleBlock);

  // Create and register the new vector loop.
  Loop *Lp = LI->AllocateLoop();
  Loop *ParentLoop = OrigLoop->getParentLoop();

  // Insert the new loop into the loop nest and register the new basic blocks
  // before calling any utilities such as SCEV that require valid LoopInfo.
  if (ParentLoop) {
    ParentLoop->addChildLoop(Lp);
  } else {
    LI->addTopLevelLoop(Lp);
  }
  Lp->addBasicBlockToLoop(LoopVectorBody, *LI);

  // Find the loop boundaries.
  Value *Count = getOrCreateTripCount(Lp);

  Value *StartIdx = ConstantInt::get(IdxTy, 0);

  // Now, compare the new count to zero. If it is zero skip the vector loop and
  // jump to the scalar loop. This check also covers the case where the
  // backedge-taken count is uint##_max: adding one to it will overflow leading
  // to an incorrect trip count of zero. In this (rare) case we will also jump
  // to the scalar loop.
  emitMinimumIterationCountCheck(Lp, LoopScalarPreHeader);

  // Generate the code to check any assumptions that we've made for SCEV
  // expressions.
  emitSCEVChecks(Lp, LoopScalarPreHeader);

  // Generate the code that checks in runtime if arrays overlap. We put the
  // checks into a separate block to make the more common case of few elements
  // faster.
  emitMemRuntimeChecks(Lp, LoopScalarPreHeader);

  // Generate the induction variable.
  // The loop step is equal to the vectorization factor (num of SIMD elements)
  // times the unroll factor (num of SIMD instructions).
  Value *CountRoundDown = getOrCreateVectorTripCount(Lp);
  Constant *Step = ConstantInt::get(IdxTy, VF * UF);
  Induction =
      createInductionVariable(Lp, StartIdx, CountRoundDown, Step,
                              getDebugLocFromInstOrOperands(OldInduction));

  // We are going to resume the execution of the scalar loop.
  // Go over all of the induction variables that we found and fix the
  // PHIs that are left in the scalar version of the loop.
  // The starting values of PHI nodes depend on the counter of the last
  // iteration in the vectorized loop.
  // If we come from a bypass edge then we need to start from the original
  // start value.

  // This variable saves the new starting index for the scalar loop. It is used
  // to test if there are any tail iterations left once the vector loop has
  // completed.
  for (auto &InductionEntry : Legal->getInductionVars()) {
    PHINode *OrigPhi = InductionEntry.first;
    InductionDescriptor II = InductionEntry.second;

    // Create phi nodes to merge from the  backedge-taken check block.
    PHINode *BCResumeVal =
        PHINode::Create(OrigPhi->getType(), 3, "bc.resume.val",
                        LoopScalarPreHeader->getTerminator());
    // Copy original phi DL over to the new one.
    BCResumeVal->setDebugLoc(OrigPhi->getDebugLoc());
    Value *&EndValue = IVEndValues[OrigPhi];
    if (OrigPhi == OldInduction) {
      // We know what the end value is.
      EndValue = CountRoundDown;
    } else {
      IRBuilder<> B(Lp->getLoopPreheader()->getTerminator());
      Type *StepType = II.getStep()->getType();
      Instruction::CastOps CastOp =
          CastInst::getCastOpcode(CountRoundDown, true, StepType, true);
      Value *CRD = B.CreateCast(CastOp, CountRoundDown, StepType, "cast.crd");
      const DataLayout &DL = LoopScalarBody->getModule()->getDataLayout();
      EndValue = emitTransformedIndex(B, CRD, PSE.getSE(), DL, II);
      EndValue->setName("ind.end");
    }

    // The new PHI merges the original incoming value, in case of a bypass,
    // or the value at the end of the vectorized loop.
    BCResumeVal->addIncoming(EndValue, LoopMiddleBlock);

    // Fix the scalar body counter (PHI node).
    // The old induction's phi node in the scalar body needs the truncated
    // value.
    for (BasicBlock *BB : LoopBypassBlocks)
      BCResumeVal->addIncoming(II.getStartValue(), BB);
    OrigPhi->setIncomingValueForBlock(LoopScalarPreHeader, BCResumeVal);
  }

  // We need the OrigLoop (scalar loop part) latch terminator to help
  // produce correct debug info for the middle block BB instructions.
  // The legality check stage guarantees that the loop will have a single
  // latch.
  assert(isa<BranchInst>(OrigLoop->getLoopLatch()->getTerminator()) &&
         "Scalar loop latch terminator isn't a branch");
  BranchInst *ScalarLatchBr =
      cast<BranchInst>(OrigLoop->getLoopLatch()->getTerminator());

  // Add a check in the middle block to see if we have completed
  // all of the iterations in the first vector loop.
  // If (N - N%VF) == N, then we *don't* need to run the remainder.
  // If tail is to be folded, we know we don't need to run the remainder.
  Value *CmpN = Builder.getTrue();
  if (!Cost->foldTailByMasking()) {
    CmpN = CmpInst::Create(Instruction::ICmp, CmpInst::ICMP_EQ, Count,
                           CountRoundDown, "cmp.n",
                           LoopMiddleBlock->getTerminator());

    // Here we use the same DebugLoc as the scalar loop latch branch instead
    // of the corresponding compare because they may have ended up with
    // different line numbers and we want to avoid awkward line stepping while
    // debugging. Eg. if the compare has got a line number inside the loop.
    cast<Instruction>(CmpN)->setDebugLoc(ScalarLatchBr->getDebugLoc());
  }

  BranchInst *BrInst =
      BranchInst::Create(LoopExitBlock, LoopScalarPreHeader, CmpN);
  BrInst->setDebugLoc(ScalarLatchBr->getDebugLoc());
  ReplaceInstWithInst(LoopMiddleBlock->getTerminator(), BrInst);

  // Get ready to start creating new instructions into the vectorized body.
  assert(LoopVectorPreHeader == Lp->getLoopPreheader() &&
         "Inconsistent vector loop preheader");
  Builder.SetInsertPoint(&*LoopVectorBody->getFirstInsertionPt());

  Optional<MDNode *> VectorizedLoopID =
      makeFollowupLoopID(OrigLoopID, {LLVMLoopVectorizeFollowupAll,
                                      LLVMLoopVectorizeFollowupVectorized});
  if (VectorizedLoopID.hasValue()) {
    Lp->setLoopID(VectorizedLoopID.getValue());

    // Do not setAlreadyVectorized if loop attributes have been defined
    // explicitly.
    return LoopVectorPreHeader;
  }

  // Keep all loop hints from the original loop on the vector loop (we'll
  // replace the vectorizer-specific hints below).
  if (MDNode *LID = OrigLoop->getLoopID())
    Lp->setLoopID(LID);

  LoopVectorizeHints Hints(Lp, true, *ORE);
  Hints.setAlreadyVectorized();

#ifdef EXPENSIVE_CHECKS
  assert(DT->verify(DominatorTree::VerificationLevel::Fast));
  LI->verify(*DT);
#endif

  return LoopVectorPreHeader;
}

// Fix up external users of the induction variable. At this point, we are
// in LCSSA form, with all external PHIs that use the IV having one input value,
// coming from the remainder loop. We need those PHIs to also have a correct
// value for the IV when arriving directly from the middle block.
void InnerLoopVectorizer::fixupIVUsers(PHINode *OrigPhi,
                                       const InductionDescriptor &II,
                                       Value *CountRoundDown, Value *EndValue,
                                       BasicBlock *MiddleBlock) {
  // There are two kinds of external IV usages - those that use the value
  // computed in the last iteration (the PHI) and those that use the penultimate
  // value (the value that feeds into the phi from the loop latch).
  // We allow both, but they, obviously, have different values.

  assert(OrigLoop->getExitBlock() && "Expected a single exit block");

  DenseMap<Value *, Value *> MissingVals;

  // An external user of the last iteration's value should see the value that
  // the remainder loop uses to initialize its own IV.
  Value *PostInc = OrigPhi->getIncomingValueForBlock(OrigLoop->getLoopLatch());
  for (User *U : PostInc->users()) {
    Instruction *UI = cast<Instruction>(U);
    if (!OrigLoop->contains(UI)) {
      assert(isa<PHINode>(UI) && "Expected LCSSA form");
      MissingVals[UI] = EndValue;
    }
  }

  // An external user of the penultimate value need to see EndValue - Step.
  // The simplest way to get this is to recompute it from the constituent SCEVs,
  // that is Start + (Step * (CRD - 1)).
  for (User *U : OrigPhi->users()) {
    auto *UI = cast<Instruction>(U);
    if (!OrigLoop->contains(UI)) {
      const DataLayout &DL =
          OrigLoop->getHeader()->getModule()->getDataLayout();
      assert(isa<PHINode>(UI) && "Expected LCSSA form");

      IRBuilder<> B(MiddleBlock->getTerminator());
      Value *CountMinusOne = B.CreateSub(
          CountRoundDown, ConstantInt::get(CountRoundDown->getType(), 1));
      Value *CMO =
          !II.getStep()->getType()->isIntegerTy()
              ? B.CreateCast(Instruction::SIToFP, CountMinusOne,
                             II.getStep()->getType())
              : B.CreateSExtOrTrunc(CountMinusOne, II.getStep()->getType());
      CMO->setName("cast.cmo");
      Value *Escape = emitTransformedIndex(B, CMO, PSE.getSE(), DL, II);
      Escape->setName("ind.escape");
      MissingVals[UI] = Escape;
    }
  }

  for (auto &I : MissingVals) {
    PHINode *PHI = cast<PHINode>(I.first);
    // One corner case we have to handle is two IVs "chasing" each-other,
    // that is %IV2 = phi [...], [ %IV1, %latch ]
    // In this case, if IV1 has an external use, we need to avoid adding both
    // "last value of IV1" and "penultimate value of IV2". So, verify that we
    // don't already have an incoming value for the middle block.
    if (PHI->getBasicBlockIndex(MiddleBlock) == -1)
      PHI->addIncoming(I.second, MiddleBlock);
  }
}

namespace {

struct CSEDenseMapInfo {
  static bool canHandle(const Instruction *I) {
    return isa<InsertElementInst>(I) || isa<ExtractElementInst>(I) ||
           isa<ShuffleVectorInst>(I) || isa<GetElementPtrInst>(I);
  }

  static inline Instruction *getEmptyKey() {
    return DenseMapInfo<Instruction *>::getEmptyKey();
  }

  static inline Instruction *getTombstoneKey() {
    return DenseMapInfo<Instruction *>::getTombstoneKey();
  }

  static unsigned getHashValue(const Instruction *I) {
    assert(canHandle(I) && "Unknown instruction!");
    return hash_combine(I->getOpcode(), hash_combine_range(I->value_op_begin(),
                                                           I->value_op_end()));
  }

  static bool isEqual(const Instruction *LHS, const Instruction *RHS) {
    if (LHS == getEmptyKey() || RHS == getEmptyKey() ||
        LHS == getTombstoneKey() || RHS == getTombstoneKey())
      return LHS == RHS;
    return LHS->isIdenticalTo(RHS);
  }
};

} // end anonymous namespace

/// Perform cse of induction variable instructions.
static void cse(BasicBlock *BB) {
  // Perform simple cse.
  SmallDenseMap<Instruction *, Instruction *, 4, CSEDenseMapInfo> CSEMap;
  for (BasicBlock::iterator I = BB->begin(), E = BB->end(); I != E;) {
    Instruction *In = &*I++;

    if (!CSEDenseMapInfo::canHandle(In))
      continue;

    // Check if we can replace this instruction with any of the
    // visited instructions.
    if (Instruction *V = CSEMap.lookup(In)) {
      In->replaceAllUsesWith(V);
      In->eraseFromParent();
      continue;
    }

    CSEMap[In] = In;
  }
}

unsigned LoopVectorizationCostModel::getVectorCallCost(CallInst *CI,
                                                       unsigned VF,
                                                       bool &NeedToScalarize) {
  Function *F = CI->getCalledFunction();
  Type *ScalarRetTy = CI->getType();
  SmallVector<Type *, 4> Tys, ScalarTys;
  for (auto &ArgOp : CI->arg_operands())
    ScalarTys.push_back(ArgOp->getType());

  // Estimate cost of scalarized vector call. The source operands are assumed
  // to be vectors, so we need to extract individual elements from there,
  // execute VF scalar calls, and then gather the result into the vector return
  // value.
  unsigned ScalarCallCost = TTI.getCallInstrCost(F, ScalarRetTy, ScalarTys);
  if (VF == 1)
    return ScalarCallCost;

  // Compute corresponding vector type for return value and arguments.
  Type *RetTy = ToVectorTy(ScalarRetTy, VF, isScalable());
  for (Type *ScalarTy : ScalarTys)
    Tys.push_back(ToVectorTy(ScalarTy, VF, isScalable()));

  // Compute costs of unpacking argument values for the scalar calls and
  // packing the return values to a vector.
  unsigned ScalarizationCost = getScalarizationOverhead(CI, VF);

  unsigned Cost = ScalarCallCost * VF + ScalarizationCost;

  // If we can't emit a vector call for this function, then the currently found
  // cost is the cost we need to return.
  NeedToScalarize = true;
  VFShape Shape = VFShape::get(*CI, {VF, false}, false /*HasGlobalPred*/);
  Function *VecFunc = VFDatabase(*CI).getVectorizedFunction(Shape);

  if (!TLI || CI->isNoBuiltin() || !VecFunc)
    return Cost;

  // If the corresponding vector cost is cheaper, return its cost.
  unsigned VectorCallCost = TTI.getCallInstrCost(nullptr, RetTy, Tys);
  if (VectorCallCost < Cost) {
    NeedToScalarize = false;
    return VectorCallCost;
  }
  return Cost;
}

unsigned LoopVectorizationCostModel::getVectorIntrinsicCost(CallInst *CI,
                                                            unsigned VF) {
  Intrinsic::ID ID = getVectorIntrinsicIDForCall(CI, TLI);
  assert(ID && "Expected intrinsic call!");

  FastMathFlags FMF;
  if (auto *FPMO = dyn_cast<FPMathOperator>(CI))
    FMF = FPMO->getFastMathFlags();

  SmallVector<Value *, 4> Operands(CI->arg_operands());
  return TTI.getIntrinsicInstrCost(ID, CI->getType(), Operands, FMF, VF, CI);
}

static Type *smallestIntegerVectorType(Type *T1, Type *T2) {
  auto *I1 = cast<IntegerType>(T1->getVectorElementType());
  auto *I2 = cast<IntegerType>(T2->getVectorElementType());
  return I1->getBitWidth() < I2->getBitWidth() ? T1 : T2;
}
static Type *largestIntegerVectorType(Type *T1, Type *T2) {
  auto *I1 = cast<IntegerType>(T1->getVectorElementType());
  auto *I2 = cast<IntegerType>(T2->getVectorElementType());
  return I1->getBitWidth() > I2->getBitWidth() ? T1 : T2;
}

void InnerLoopVectorizer::truncateToMinimalBitwidths() {
  // For every instruction `I` in MinBWs, truncate the operands, create a
  // truncated version of `I` and reextend its result. InstCombine runs
  // later and will remove any ext/trunc pairs.
  SmallPtrSet<Value *, 4> Erased;
  for (const auto &KV : Cost->getMinimalBitwidths()) {
    // If the value wasn't vectorized, we must maintain the original scalar
    // type. The absence of the value from VectorLoopValueMap indicates that it
    // wasn't vectorized.
    if (!VectorLoopValueMap.hasAnyVectorValue(KV.first))
      continue;
    for (unsigned Part = 0; Part < UF; ++Part) {
      Value *I = getOrCreateVectorValue(KV.first, Part);
      if (Erased.find(I) != Erased.end() || I->use_empty() ||
          !isa<Instruction>(I))
        continue;
      Type *OriginalTy = I->getType();
      Type *ScalarTruncatedTy =
          IntegerType::get(OriginalTy->getContext(), KV.second);
      Type *TruncatedTy =
          VectorType::get(ScalarTruncatedTy, OriginalTy->getVectorNumElements(),
                          Cost->isScalable());
      if (TruncatedTy == OriginalTy)
        continue;

      IRBuilder<> B(cast<Instruction>(I));
      auto ShrinkOperand = [&](Value *V) -> Value * {
        if (auto *ZI = dyn_cast<ZExtInst>(V))
          if (ZI->getSrcTy() == TruncatedTy)
            return ZI->getOperand(0);
        return B.CreateZExtOrTrunc(V, TruncatedTy);
      };

      // The actual instruction modification depends on the instruction type,
      // unfortunately.
      Value *NewI = nullptr;
      if (auto *BO = dyn_cast<BinaryOperator>(I)) {
        NewI = B.CreateBinOp(BO->getOpcode(), ShrinkOperand(BO->getOperand(0)),
                             ShrinkOperand(BO->getOperand(1)));

        // Any wrapping introduced by shrinking this operation shouldn't be
        // considered undefined behavior. So, we can't unconditionally copy
        // arithmetic wrapping flags to NewI.
        cast<BinaryOperator>(NewI)->copyIRFlags(I, /*IncludeWrapFlags=*/false);
      } else if (auto *CI = dyn_cast<ICmpInst>(I)) {
        NewI =
            B.CreateICmp(CI->getPredicate(), ShrinkOperand(CI->getOperand(0)),
                         ShrinkOperand(CI->getOperand(1)));
      } else if (auto *SI = dyn_cast<SelectInst>(I)) {
        NewI = B.CreateSelect(SI->getCondition(),
                              ShrinkOperand(SI->getTrueValue()),
                              ShrinkOperand(SI->getFalseValue()));
      } else if (auto *CI = dyn_cast<CastInst>(I)) {
        switch (CI->getOpcode()) {
        default:
          llvm_unreachable("Unhandled cast!");
        case Instruction::Trunc:
          NewI = ShrinkOperand(CI->getOperand(0));
          break;
        case Instruction::SExt:
          NewI = B.CreateSExtOrTrunc(
              CI->getOperand(0),
              smallestIntegerVectorType(OriginalTy, TruncatedTy));
          break;
        case Instruction::ZExt:
          NewI = B.CreateZExtOrTrunc(
              CI->getOperand(0),
              smallestIntegerVectorType(OriginalTy, TruncatedTy));
          break;
        }
      } else if (auto *SI = dyn_cast<ShuffleVectorInst>(I)) {
        auto Elements0 = SI->getOperand(0)->getType()->getVectorNumElements();
        auto *O0 = B.CreateZExtOrTrunc(
            SI->getOperand(0),
            VectorType::get(ScalarTruncatedTy, Elements0, Cost->isScalable()));
        auto Elements1 = SI->getOperand(1)->getType()->getVectorNumElements();
        auto *O1 = B.CreateZExtOrTrunc(
            SI->getOperand(1),
            VectorType::get(ScalarTruncatedTy, Elements1, Cost->isScalable()));

        NewI = B.CreateShuffleVector(O0, O1, SI->getMask());
      } else if (isa<LoadInst>(I) || isa<PHINode>(I)) {
        // Don't do anything with the operands, just extend the result.
        continue;
      } else if (auto *IE = dyn_cast<InsertElementInst>(I)) {
        auto Elements = IE->getOperand(0)->getType()->getVectorNumElements();
        auto *O0 = B.CreateZExtOrTrunc(
            IE->getOperand(0),
            VectorType::get(ScalarTruncatedTy, Elements, Cost->isScalable()));
        auto *O1 = B.CreateZExtOrTrunc(IE->getOperand(1), ScalarTruncatedTy);
        NewI = B.CreateInsertElement(O0, O1, IE->getOperand(2));
      } else if (auto *EE = dyn_cast<ExtractElementInst>(I)) {
        auto Elements = EE->getOperand(0)->getType()->getVectorNumElements();
        auto *O0 = B.CreateZExtOrTrunc(
            EE->getOperand(0),
            VectorType::get(ScalarTruncatedTy, Elements, Cost->isScalable()));
        NewI = B.CreateExtractElement(O0, EE->getOperand(2));
      } else {
        // If we don't know what to do, be conservative and don't do anything.
        continue;
      }

      // Lastly, extend the result.
      NewI->takeName(cast<Instruction>(I));
      Value *Res = B.CreateZExtOrTrunc(NewI, OriginalTy);
      I->replaceAllUsesWith(Res);
      cast<Instruction>(I)->eraseFromParent();
      Erased.insert(I);
      VectorLoopValueMap.resetVectorValue(KV.first, Part, Res);
    }
  }

  // We'll have created a bunch of ZExts that are now parentless. Clean up.
  for (const auto &KV : Cost->getMinimalBitwidths()) {
    // If the value wasn't vectorized, we must maintain the original scalar
    // type. The absence of the value from VectorLoopValueMap indicates that it
    // wasn't vectorized.
    if (!VectorLoopValueMap.hasAnyVectorValue(KV.first))
      continue;
    for (unsigned Part = 0; Part < UF; ++Part) {
      Value *I = getOrCreateVectorValue(KV.first, Part);
      ZExtInst *Inst = dyn_cast<ZExtInst>(I);
      if (Inst && Inst->use_empty()) {
        Value *NewI = Inst->getOperand(0);
        Inst->eraseFromParent();
        VectorLoopValueMap.resetVectorValue(KV.first, Part, NewI);
      }
    }
  }
}

void InnerLoopVectorizer::fixVectorizedLoop() {
  // Insert truncates and extends for any truncated instructions as hints to
  // InstCombine.
  if (VF > 1 || isScalable())
    truncateToMinimalBitwidths();

  // Fix widened non-induction PHIs by setting up the PHI operands.
  if (OrigPHIsToFix.size()) {
    assert(EnableVPlanNativePath &&
           "Unexpected non-induction PHIs for fixup in non VPlan-native path");
    fixNonInductionPHIs();
  }

  // At this point every instruction in the original loop is widened to a
  // vector form. Now we need to fix the recurrences in the loop. These PHI
  // nodes are currently empty because we did not want to introduce cycles.
  // This is the second stage of vectorizing recurrences.
  fixCrossIterationPHIs();

  // Forget the original basic block.
  PSE.getSE()->forgetLoop(OrigLoop);

  // Fix-up external users of the induction variables.
  for (auto &Entry : Legal->getInductionVars())
    fixupIVUsers(Entry.first, Entry.second,
                 getOrCreateVectorTripCount(LI->getLoopFor(LoopVectorBody)),
                 IVEndValues[Entry.first], LoopMiddleBlock);

  fixLCSSAPHIs();
  for (Instruction *PI : PredicatedInstructions)
    sinkScalarOperands(&*PI);

  // Remove redundant induction instructions.
  cse(LoopVectorBody);

  // Set/update profile weights for the vector and remainder loops as original
  // loop iterations are now distributed among them. Note that original loop
  // represented by LoopScalarBody becomes remainder loop after vectorization.
  //
  // For cases like foldTailByMasking() and requiresScalarEpiloque() we may
  // end up getting slightly roughened result but that should be OK since
  // profile is not inherently precise anyway. Note also possible bypass of
  // vector code caused by legality checks is ignored, assigning all the weight
  // to the vector loop, optimistically.
  setProfileInfoAfterUnrolling(LI->getLoopFor(LoopScalarBody),
                               LI->getLoopFor(LoopVectorBody),
                               LI->getLoopFor(LoopScalarBody), VF * UF);
}

void InnerLoopVectorizer::fixCrossIterationPHIs() {
  // In order to support recurrences we need to be able to vectorize Phi nodes.
  // Phi nodes have cycles, so we need to vectorize them in two stages. This is
  // stage #2: We now need to fix the recurrences by adding incoming edges to
  // the currently empty PHI nodes. At this point every instruction in the
  // original loop is widened to a vector form so we can use them to construct
  // the incoming edges.
  for (PHINode &Phi : OrigLoop->getHeader()->phis()) {
    // Handle first-order recurrences and reductions that need to be fixed.
    if (Legal->isFirstOrderRecurrence(&Phi))
      fixFirstOrderRecurrence(&Phi);
    else if (Legal->isReductionVariable(&Phi))
      fixReduction(&Phi);
  }
}

void InnerLoopVectorizer::fixFirstOrderRecurrence(PHINode *Phi) {
  // This is the second phase of vectorizing first-order recurrences. An
  // overview of the transformation is described below. Suppose we have the
  // following loop.
  //
  //   for (int i = 0; i < n; ++i)
  //     b[i] = a[i] - a[i - 1];
  //
  // There is a first-order recurrence on "a". For this loop, the shorthand
  // scalar IR looks like:
  //
  //   scalar.ph:
  //     s_init = a[-1]
  //     br scalar.body
  //
  //   scalar.body:
  //     i = phi [0, scalar.ph], [i+1, scalar.body]
  //     s1 = phi [s_init, scalar.ph], [s2, scalar.body]
  //     s2 = a[i]
  //     b[i] = s2 - s1
  //     br cond, scalar.body, ...
  //
  // In this example, s1 is a recurrence because it's value depends on the
  // previous iteration. In the first phase of vectorization, we created a
  // temporary value for s1. We now complete the vectorization and produce the
  // shorthand vector IR shown below (for VF = 4, UF = 1).
  //
  //   vector.ph:
  //     v_init = vector(..., ..., ..., a[-1])
  //     br vector.body
  //
  //   vector.body
  //     i = phi [0, vector.ph], [i+4, vector.body]
  //     v1 = phi [v_init, vector.ph], [v2, vector.body]
  //     v2 = a[i, i+1, i+2, i+3];
  //     v3 = vector(v1(3), v2(0, 1, 2))
  //     b[i, i+1, i+2, i+3] = v2 - v3
  //     br cond, vector.body, middle.block
  //
  //   middle.block:
  //     x = v2(3)
  //     br scalar.ph
  //
  //   scalar.ph:
  //     s_init = phi [x, middle.block], [a[-1], otherwise]
  //     br scalar.body
  //
  // After execution completes the vector loop, we extract the next value of
  // the recurrence (x) to use as the initial value in the scalar loop.

  // Get the original loop preheader and single loop latch.
  auto *Preheader = OrigLoop->getLoopPreheader();
  auto *Latch = OrigLoop->getLoopLatch();

  // Get the initial and previous values of the scalar recurrence.
  auto *ScalarInit = Phi->getIncomingValueForBlock(Preheader);
  auto *Previous = Phi->getIncomingValueForBlock(Latch);

  // Create a vector from the initial value.
  auto *VectorInit = ScalarInit;
  if (VF > 1 || isScalable()) {
    Builder.SetInsertPoint(LoopVectorPreHeader->getTerminator());
    VectorInit = Builder.CreateInsertElement(
        UndefValue::get(
            VectorType::get(VectorInit->getType(), VF, Cost->isScalable())),
        VectorInit, Builder.getInt32(VF - 1), "vector.recur.init");
  }

  // We constructed a temporary phi node in the first phase of vectorization.
  // This phi node will eventually be deleted.
  Builder.SetInsertPoint(
      cast<Instruction>(VectorLoopValueMap.getVectorValue(Phi, 0)));

  // Create a phi node for the new recurrence. The current value will either be
  // the initial value inserted into a vector or loop-varying vector value.
  auto *VecPhi = Builder.CreatePHI(VectorInit->getType(), 2, "vector.recur");
  VecPhi->addIncoming(VectorInit, LoopVectorPreHeader);

  // Get the vectorized previous value of the last part UF - 1. It appears last
  // among all unrolled iterations, due to the order of their construction.
  Value *PreviousLastPart = getOrCreateVectorValue(Previous, UF - 1);

  // Find and set the insertion point after the previous value if it is an
  // instruction.
  BasicBlock::iterator InsertPt;
  // Note that the previous value may have been constant-folded so it is not
  // guaranteed to be an instruction in the vector loop.
  // FIXME: Loop invariant values do not form recurrences. We should deal with
  //        them earlier.
  if (LI->getLoopFor(LoopVectorBody)->isLoopInvariant(PreviousLastPart))
    InsertPt = LoopVectorBody->getFirstInsertionPt();
  else {
    Instruction *PreviousInst = cast<Instruction>(PreviousLastPart);
    if (isa<PHINode>(PreviousLastPart))
      // If the previous value is a phi node, we should insert after all the phi
      // nodes in the block containing the PHI to avoid breaking basic block
      // verification. Note that the basic block may be different to
      // LoopVectorBody, in case we predicate the loop.
      InsertPt = PreviousInst->getParent()->getFirstInsertionPt();
    else
      InsertPt = ++PreviousInst->getIterator();
  }
  Builder.SetInsertPoint(&*InsertPt);

  // We will construct a vector for the recurrence by combining the values for
  // the current and previous iterations. This is the required shuffle mask.
  SmallVector<Constant *, 8> ShuffleMask(VF);
  ShuffleMask[0] = Builder.getInt32(VF - 1);
  for (unsigned I = 1; I < VF; ++I)
    ShuffleMask[I] = Builder.getInt32(I + VF - 1);

  // The vector from which to take the initial value for the current iteration
  // (actual or unrolled). Initially, this is the vector phi node.
  Value *Incoming = VecPhi;

  // Shuffle the current and previous vector and update the vector parts.
  for (unsigned Part = 0; Part < UF; ++Part) {
    Value *PreviousPart = getOrCreateVectorValue(Previous, Part);
    Value *PhiPart = VectorLoopValueMap.getVectorValue(Phi, Part);
    Value *Shuffle;
    if (isScalable()) {
      Type *Int32Ty = Type::getInt32Ty(Phi->getContext());
      Module *M = OrigLoop->getHeader()->getModule();
      CallInst *Vscale = emitVscaleCall(Builder, M, Int32Ty);
      Value *Vlen = Builder.CreateMul(Vscale, ConstantInt::get(Int32Ty, VF));
      Value *Shift = Builder.CreateSub(Vlen, ConstantInt::get(Int32Ty, 1));
      Function *SlideLeftFill = Intrinsic::getDeclaration(
          M, Intrinsic::experimental_vector_slideleftfill,
          {VecPhi->getType(), Int32Ty});
      Shuffle =
          Builder.CreateCall(SlideLeftFill, {Incoming, PreviousPart, Shift});
    } else {
      Shuffle =
          (VF > 1 || isScalable())
              ? Builder.CreateShuffleVector(Incoming, PreviousPart,
                                            ConstantVector::get(ShuffleMask))
              : Incoming;
    }

    PhiPart->replaceAllUsesWith(Shuffle);
    cast<Instruction>(PhiPart)->eraseFromParent();
    VectorLoopValueMap.resetVectorValue(Phi, Part, Shuffle);
    Incoming = PreviousPart;
  }

  // Fix the latch value of the new recurrence in the vector loop.
  VecPhi->addIncoming(Incoming, LI->getLoopFor(LoopVectorBody)->getLoopLatch());

  // Extract the last vector element in the middle block. This will be the
  // initial value for the recurrence when jumping to the scalar loop.
  auto *ExtractForScalar = Incoming;
  if (VF > 1 || isScalable()) {
    Builder.SetInsertPoint(LoopMiddleBlock->getTerminator());
    ExtractForScalar = Builder.CreateExtractElement(
        ExtractForScalar, Builder.getInt32(VF - 1), "vector.recur.extract");
  }
  // Extract the second last element in the middle block if the
  // Phi is used outside the loop. We need to extract the phi itself
  // and not the last element (the phi update in the current iteration). This
  // will be the value when jumping to the exit block from the LoopMiddleBlock,
  // when the scalar loop is not run at all.
  Value *ExtractForPhiUsedOutsideLoop = nullptr;
  if (VF > 1 || isScalable())
    ExtractForPhiUsedOutsideLoop = Builder.CreateExtractElement(
        Incoming, Builder.getInt32(VF - 2), "vector.recur.extract.for.phi");
  // When loop is unrolled without vectorizing, initialize
  // ExtractForPhiUsedOutsideLoop with the value just prior to unrolled value of
  // `Incoming`. This is analogous to the vectorized case above: extracting the
  // second last element when VF > 1.
  else if (UF > 1)
    ExtractForPhiUsedOutsideLoop = getOrCreateVectorValue(Previous, UF - 2);

  // Fix the initial value of the original recurrence in the scalar loop.
  Builder.SetInsertPoint(&*LoopScalarPreHeader->begin());
  auto *Start = Builder.CreatePHI(Phi->getType(), 2, "scalar.recur.init");
  for (auto *BB : predecessors(LoopScalarPreHeader)) {
    auto *Incoming = BB == LoopMiddleBlock ? ExtractForScalar : ScalarInit;
    Start->addIncoming(Incoming, BB);
  }

  Phi->setIncomingValueForBlock(LoopScalarPreHeader, Start);
  Phi->setName("scalar.recur");

  // Finally, fix users of the recurrence outside the loop. The users will need
  // either the last value of the scalar recurrence or the last value of the
  // vector recurrence we extracted in the middle block. Since the loop is in
  // LCSSA form, we just need to find all the phi nodes for the original scalar
  // recurrence in the exit block, and then add an edge for the middle block.
  for (PHINode &LCSSAPhi : LoopExitBlock->phis()) {
    if (LCSSAPhi.getIncomingValue(0) == Phi) {
      LCSSAPhi.addIncoming(ExtractForPhiUsedOutsideLoop, LoopMiddleBlock);
    }
  }
}

void InnerLoopVectorizer::fixReduction(PHINode *Phi) {
  Constant *Zero = Builder.getInt32(0);

  // Get it's reduction variable descriptor.
  assert(Legal->isReductionVariable(Phi) &&
         "Unable to find the reduction variable");
  RecurrenceDescriptor RdxDesc = Legal->getReductionVars()[Phi];

  RecurrenceDescriptor::RecurrenceKind RK = RdxDesc.getRecurrenceKind();
  TrackingVH<Value> ReductionStartValue = RdxDesc.getRecurrenceStartValue();
  Instruction *LoopExitInst = RdxDesc.getLoopExitInstr();
  RecurrenceDescriptor::MinMaxRecurrenceKind MinMaxKind =
      RdxDesc.getMinMaxRecurrenceKind();
  setDebugLocFromInst(Builder, ReductionStartValue);

  // We need to generate a reduction vector from the incoming scalar.
  // To do so, we need to generate the 'identity' vector and override
  // one of the elements with the incoming scalar reduction. We need
  // to do it in the vector-loop preheader.
  Builder.SetInsertPoint(LoopVectorPreHeader->getTerminator());

  // This is the vector-clone of the value that leaves the loop.
  Type *VecTy = getOrCreateVectorValue(LoopExitInst, 0)->getType();

  // Find the reduction identity variable. Zero for addition, or, xor,
  // one for multiplication, -1 for And.
  Value *Identity;
  Value *VectorStart;
  if (RK == RecurrenceDescriptor::RK_IntegerMinMax ||
      RK == RecurrenceDescriptor::RK_FloatMinMax) {
    // MinMax reduction have the start value as their identify.
    if (VF == 1 && !isScalable()) {
      VectorStart = Identity = ReductionStartValue;
    } else {
      VectorStart = Identity = Builder.CreateVectorSplat(
          VF, ReductionStartValue, "minmax.ident", isScalable());
    }
  } else {
    // Handle other reduction kinds:
    Constant *Iden =
        RecurrenceDescriptor::getRecurrenceIdentity(RK, VecTy->getScalarType());
    if (VF == 1 && !isScalable()) {
      Identity = Iden;
      // This vector is the Identity vector where the first element is the
      // incoming scalar reduction.
      VectorStart = ReductionStartValue;
    } else {
      Identity = ConstantVector::getSplat({VF, false}, Iden);

      // This vector is the Identity vector where the first element is the
      // incoming scalar reduction.
      VectorStart =
          Builder.CreateInsertElement(Identity, ReductionStartValue, Zero);
    }
  }

  // Wrap flags are in general invalid after vectorization, clear them.
  clearReductionWrapFlags(RdxDesc);

  // Fix the vector-loop phi.

  // Reductions do not have to start at zero. They can start with
  // any loop invariant values.
  BasicBlock *Latch = OrigLoop->getLoopLatch();
  Value *LoopVal = Phi->getIncomingValueForBlock(Latch);

  for (unsigned Part = 0; Part < UF; ++Part) {
    Value *VecRdxPhi = getOrCreateVectorValue(Phi, Part);
    Value *Val = getOrCreateVectorValue(LoopVal, Part);
    // Make sure to add the reduction start value only to the
    // first unroll part.
    Value *StartVal = (Part == 0) ? VectorStart : Identity;
    cast<PHINode>(VecRdxPhi)->addIncoming(StartVal, LoopVectorPreHeader);
    cast<PHINode>(VecRdxPhi)->addIncoming(
        Val, LI->getLoopFor(LoopVectorBody)->getLoopLatch());
  }

  // Before each round, move the insertion point right between
  // the PHIs and the values we are going to write.
  // This allows us to write both PHINodes and the extractelement
  // instructions.
  Builder.SetInsertPoint(&*LoopMiddleBlock->getFirstInsertionPt());

  setDebugLocFromInst(Builder, LoopExitInst);

  // If tail is folded by masking, the vector value to leave the loop should be
  // a Select choosing between the vectorized LoopExitInst and vectorized Phi,
  // instead of the former.
  if (Cost->foldTailByMasking()) {
    for (unsigned Part = 0; Part < UF; ++Part) {
      Value *VecLoopExitInst =
          VectorLoopValueMap.getVectorValue(LoopExitInst, Part);
      Value *Sel = nullptr;
      for (User *U : VecLoopExitInst->users()) {
        if (isa<SelectInst>(U)) {
          assert(!Sel && "Reduction exit feeding two selects");
          Sel = U;
        } else
          assert(isa<PHINode>(U) && "Reduction exit must feed Phi's or select");
      }
      assert(Sel && "Reduction exit feeds no select");
      VectorLoopValueMap.resetVectorValue(LoopExitInst, Part, Sel);
    }
  }

  // If the vector reduction can be performed in a smaller type, we truncate
  // then extend the loop exit value to enable InstCombine to evaluate the
  // entire expression in the smaller type.
  if ((VF > 1 || isScalable()) &&
      Phi->getType() != RdxDesc.getRecurrenceType()) {
    Type *RdxVecTy =
        VectorType::get(RdxDesc.getRecurrenceType(), VF, Cost->isScalable());
    Builder.SetInsertPoint(
        LI->getLoopFor(LoopVectorBody)->getLoopLatch()->getTerminator());
    VectorParts RdxParts(UF);
    for (unsigned Part = 0; Part < UF; ++Part) {
      RdxParts[Part] = VectorLoopValueMap.getVectorValue(LoopExitInst, Part);
      Value *Trunc = Builder.CreateTrunc(RdxParts[Part], RdxVecTy);
      Value *Extnd = RdxDesc.isSigned() ? Builder.CreateSExt(Trunc, VecTy)
                                        : Builder.CreateZExt(Trunc, VecTy);
      for (Value::user_iterator UI = RdxParts[Part]->user_begin();
           UI != RdxParts[Part]->user_end();)
        if (*UI != Trunc) {
          (*UI++)->replaceUsesOfWith(RdxParts[Part], Extnd);
          RdxParts[Part] = Extnd;
        } else {
          ++UI;
        }
    }
    Builder.SetInsertPoint(&*LoopMiddleBlock->getFirstInsertionPt());
    for (unsigned Part = 0; Part < UF; ++Part) {
      RdxParts[Part] = Builder.CreateTrunc(RdxParts[Part], RdxVecTy);
      VectorLoopValueMap.resetVectorValue(LoopExitInst, Part, RdxParts[Part]);
    }
  }

  // Reduce all of the unrolled parts into a single vector.
  Value *ReducedPartRdx = VectorLoopValueMap.getVectorValue(LoopExitInst, 0);
  unsigned Op = RecurrenceDescriptor::getRecurrenceBinOp(RK);

  // The middle block terminator has already been assigned a DebugLoc here (the
  // OrigLoop's single latch terminator). We want the whole middle block to
  // appear to execute on this line because: (a) it is all compiler generated,
  // (b) these instructions are always executed after evaluating the latch
  // conditional branch, and (c) other passes may add new predecessors which
  // terminate on this line. This is the easiest way to ensure we don't
  // accidentally cause an extra step back into the loop while debugging.
  setDebugLocFromInst(Builder, LoopMiddleBlock->getTerminator());
  for (unsigned Part = 1; Part < UF; ++Part) {
    Value *RdxPart = VectorLoopValueMap.getVectorValue(LoopExitInst, Part);
    if (Op != Instruction::ICmp && Op != Instruction::FCmp)
      // Floating point operations had to be 'fast' to enable the reduction.
      ReducedPartRdx = addFastMathFlag(
          Builder.CreateBinOp((Instruction::BinaryOps)Op, RdxPart,
                              ReducedPartRdx, "bin.rdx"),
          RdxDesc.getFastMathFlags());
    else
      ReducedPartRdx =
          createMinMaxOp(Builder, MinMaxKind, ReducedPartRdx, RdxPart);
  }

  if (VF > 1 || isScalable()) {
    bool NoNaN = Legal->hasFunNoNaNAttr();
    ReducedPartRdx =
        createTargetReduction(Builder, TTI, RdxDesc, ReducedPartRdx, NoNaN);
    // If the reduction can be performed in a smaller type, we need to extend
    // the reduction to the wider type before we branch to the original loop.
    if (Phi->getType() != RdxDesc.getRecurrenceType())
      ReducedPartRdx = RdxDesc.isSigned()
                           ? Builder.CreateSExt(ReducedPartRdx, Phi->getType())
                           : Builder.CreateZExt(ReducedPartRdx, Phi->getType());
  }

  // Create a phi node that merges control-flow from the backedge-taken check
  // block and the middle block.
  PHINode *BCBlockPhi = PHINode::Create(Phi->getType(), 2, "bc.merge.rdx",
                                        LoopScalarPreHeader->getTerminator());
  for (unsigned I = 0, E = LoopBypassBlocks.size(); I != E; ++I)
    BCBlockPhi->addIncoming(ReductionStartValue, LoopBypassBlocks[I]);
  BCBlockPhi->addIncoming(ReducedPartRdx, LoopMiddleBlock);

  // Now, we need to fix the users of the reduction variable
  // inside and outside of the scalar remainder loop.
  // We know that the loop is in LCSSA form. We need to update the
  // PHI nodes in the exit blocks.
  for (PHINode &LCSSAPhi : LoopExitBlock->phis()) {
    // All PHINodes need to have a single entry edge, or two if
    // we already fixed them.
    assert(LCSSAPhi.getNumIncomingValues() < 3 && "Invalid LCSSA PHI");

    // We found a reduction value exit-PHI. Update it with the
    // incoming bypass edge.
    if (LCSSAPhi.getIncomingValue(0) == LoopExitInst)
      LCSSAPhi.addIncoming(ReducedPartRdx, LoopMiddleBlock);
  } // end of the LCSSA phi scan.

  // Fix the scalar loop reduction variable with the incoming reduction sum
  // from the vector body and from the backedge value.
  int IncomingEdgeBlockIdx = Phi->getBasicBlockIndex(OrigLoop->getLoopLatch());
  assert(IncomingEdgeBlockIdx >= 0 && "Invalid block index");
  // Pick the other block.
  int SelfEdgeBlockIdx = (IncomingEdgeBlockIdx ? 0 : 1);
  Phi->setIncomingValue(SelfEdgeBlockIdx, BCBlockPhi);
  Phi->setIncomingValue(IncomingEdgeBlockIdx, LoopExitInst);
}

void InnerLoopVectorizer::clearReductionWrapFlags(
    RecurrenceDescriptor &RdxDesc) {
  RecurrenceDescriptor::RecurrenceKind RK = RdxDesc.getRecurrenceKind();
  if (RK != RecurrenceDescriptor::RK_IntegerAdd &&
      RK != RecurrenceDescriptor::RK_IntegerMult)
    return;

  Instruction *LoopExitInstr = RdxDesc.getLoopExitInstr();
  assert(LoopExitInstr && "null loop exit instruction");
  SmallVector<Instruction *, 8> Worklist;
  SmallPtrSet<Instruction *, 8> Visited;
  Worklist.push_back(LoopExitInstr);
  Visited.insert(LoopExitInstr);

  while (!Worklist.empty()) {
    Instruction *Cur = Worklist.pop_back_val();
    if (isa<OverflowingBinaryOperator>(Cur))
      for (unsigned Part = 0; Part < UF; ++Part) {
        Value *V = getOrCreateVectorValue(Cur, Part);
        cast<Instruction>(V)->dropPoisonGeneratingFlags();
      }

    for (User *U : Cur->users()) {
      Instruction *UI = cast<Instruction>(U);
      if ((Cur != LoopExitInstr || OrigLoop->contains(UI->getParent())) &&
          Visited.insert(UI).second)
        Worklist.push_back(UI);
    }
  }
}

void InnerLoopVectorizer::fixLCSSAPHIs() {
  for (PHINode &LCSSAPhi : LoopExitBlock->phis()) {
    if (LCSSAPhi.getNumIncomingValues() == 1) {
      auto *IncomingValue = LCSSAPhi.getIncomingValue(0);
      // Non-instruction incoming values will have only one value.
      unsigned LastLane = 0;
      if (isa<Instruction>(IncomingValue))
        LastLane = Cost->isUniformAfterVectorization(
                       cast<Instruction>(IncomingValue), VF)
                       ? 0
                       : VF - 1;
      // Can be a loop invariant incoming value or the last scalar value to be
      // extracted from the vectorized loop.
      Builder.SetInsertPoint(LoopMiddleBlock->getTerminator());
      Value *lastIncomingValue =
          getOrCreateScalarValue(IncomingValue, {UF - 1, LastLane});
      LCSSAPhi.addIncoming(lastIncomingValue, LoopMiddleBlock);
    }
  }
}

void InnerLoopVectorizer::sinkScalarOperands(Instruction *PredInst) {
  // The basic block and loop containing the predicated instruction.
  auto *PredBB = PredInst->getParent();
  auto *VectorLoop = LI->getLoopFor(PredBB);

  // Initialize a worklist with the operands of the predicated instruction.
  SetVector<Value *> Worklist(PredInst->op_begin(), PredInst->op_end());

  // Holds instructions that we need to analyze again. An instruction may be
  // reanalyzed if we don't yet know if we can sink it or not.
  SmallVector<Instruction *, 8> InstsToReanalyze;

  // Returns true if a given use occurs in the predicated block. Phi nodes use
  // their operands in their corresponding predecessor blocks.
  auto isBlockOfUsePredicated = [&](Use &U) -> bool {
    auto *I = cast<Instruction>(U.getUser());
    BasicBlock *BB = I->getParent();
    if (auto *Phi = dyn_cast<PHINode>(I))
      BB = Phi->getIncomingBlock(
          PHINode::getIncomingValueNumForOperand(U.getOperandNo()));
    return BB == PredBB;
  };

  // Iteratively sink the scalarized operands of the predicated instruction
  // into the block we created for it. When an instruction is sunk, it's
  // operands are then added to the worklist. The algorithm ends after one pass
  // through the worklist doesn't sink a single instruction.
  bool Changed;
  do {
    // Add the instructions that need to be reanalyzed to the worklist, and
    // reset the changed indicator.
    Worklist.insert(InstsToReanalyze.begin(), InstsToReanalyze.end());
    InstsToReanalyze.clear();
    Changed = false;

    while (!Worklist.empty()) {
      auto *I = dyn_cast<Instruction>(Worklist.pop_back_val());

      // We can't sink an instruction if it is a phi node, is already in the
      // predicated block, is not in the loop, or may have side effects.
      if (!I || isa<PHINode>(I) || I->getParent() == PredBB ||
          !VectorLoop->contains(I) || I->mayHaveSideEffects())
        continue;

      // It's legal to sink the instruction if all its uses occur in the
      // predicated block. Otherwise, there's nothing to do yet, and we may
      // need to reanalyze the instruction.
      if (!llvm::all_of(I->uses(), isBlockOfUsePredicated)) {
        InstsToReanalyze.push_back(I);
        continue;
      }

      // Move the instruction to the beginning of the predicated block, and add
      // it's operands to the worklist.
      I->moveBefore(&*PredBB->getFirstInsertionPt());
      Worklist.insert(I->op_begin(), I->op_end());

      // The sinking may have enabled other instructions to be sunk, so we will
      // need to iterate.
      Changed = true;
    }
  } while (Changed);
}

void InnerLoopVectorizer::fixNonInductionPHIs() {
  for (PHINode *OrigPhi : OrigPHIsToFix) {
    PHINode *NewPhi =
        cast<PHINode>(VectorLoopValueMap.getVectorValue(OrigPhi, 0));
    unsigned NumIncomingValues = OrigPhi->getNumIncomingValues();

    SmallVector<BasicBlock *, 2> ScalarBBPredecessors(
        predecessors(OrigPhi->getParent()));
    SmallVector<BasicBlock *, 2> VectorBBPredecessors(
        predecessors(NewPhi->getParent()));
    assert(ScalarBBPredecessors.size() == VectorBBPredecessors.size() &&
           "Scalar and Vector BB should have the same number of predecessors");

    // The insertion point in Builder may be invalidated by the time we get
    // here. Force the Builder insertion point to something valid so that we do
    // not run into issues during insertion point restore in
    // getOrCreateVectorValue calls below.
    Builder.SetInsertPoint(NewPhi);

    // The predecessor order is preserved and we can rely on mapping between
    // scalar and vector block predecessors.
    for (unsigned i = 0; i < NumIncomingValues; ++i) {
      BasicBlock *NewPredBB = VectorBBPredecessors[i];

      // When looking up the new scalar/vector values to fix up, use incoming
      // values from original phi.
      Value *ScIncV =
          OrigPhi->getIncomingValueForBlock(ScalarBBPredecessors[i]);

      // Scalar incoming value may need a broadcast
      Value *NewIncV = getOrCreateVectorValue(ScIncV, 0);
      NewPhi->addIncoming(NewIncV, NewPredBB);
    }
  }
}

void InnerLoopVectorizer::widenGEP(GetElementPtrInst *GEP, unsigned UF,
                                   unsigned VF, bool IsPtrLoopInvariant,
                                   SmallBitVector &IsIndexLoopInvariant) {
  // Construct a vector GEP by widening the operands of the scalar GEP as
  // necessary. We mark the vector GEP 'inbounds' if appropriate. A GEP
  // results in a vector of pointers when at least one operand of the GEP
  // is vector-typed. Thus, to keep the representation compact, we only use
  // vector-typed operands for loop-varying values.

  if ((VF > 1 || isScalable()) && IsPtrLoopInvariant &&
      IsIndexLoopInvariant.all()) {
    // If we are vectorizing, but the GEP has only loop-invariant operands,
    // the GEP we build (by only using vector-typed operands for
    // loop-varying values) would be a scalar pointer. Thus, to ensure we
    // produce a vector of pointers, we need to either arbitrarily pick an
    // operand to broadcast, or broadcast a clone of the original GEP.
    // Here, we broadcast a clone of the original.
    //
    // TODO: If at some point we decide to scalarize instructions having
    //       loop-invariant operands, this special case will no longer be
    //       required. We would add the scalarization decision to
    //       collectLoopScalars() and teach getVectorValue() to broadcast
    //       the lane-zero scalar value.
    auto *Clone = Builder.Insert(GEP->clone());
    for (unsigned Part = 0; Part < UF; ++Part) {
      Value *EntryPart = Builder.CreateVectorSplat(VF, Clone, "", isScalable());
      VectorLoopValueMap.setVectorValue(GEP, Part, EntryPart);
      addMetadata(EntryPart, GEP);
    }
  } else {
    // If the GEP has at least one loop-varying operand, we are sure to
    // produce a vector of pointers. But if we are only unrolling, we want
    // to produce a scalar GEP for each unroll part. Thus, the GEP we
    // produce with the code below will be scalar (if VF == 1) or vector
    // (otherwise). Note that for the unroll-only case, we still maintain
    // values in the vector mapping with initVector, as we do for other
    // instructions.
    for (unsigned Part = 0; Part < UF; ++Part) {
      // The pointer operand of the new GEP. If it's loop-invariant, we
      // won't broadcast it.
      auto *Ptr = IsPtrLoopInvariant
                      ? GEP->getPointerOperand()
                      : getOrCreateVectorValue(GEP->getPointerOperand(), Part);

      // Collect all the indices for the new GEP. If any index is
      // loop-invariant, we won't broadcast it.
      SmallVector<Value *, 4> Indices;
      for (auto Index : enumerate(GEP->indices())) {
        Value *User = Index.value().get();
        if (IsIndexLoopInvariant[Index.index()])
          Indices.push_back(User);
        else
          Indices.push_back(getOrCreateVectorValue(User, Part));
      }

      // Create the new GEP. Note that this GEP may be a scalar if VF == 1,
      // but it should be a vector, otherwise.
      auto *NewGEP =
          GEP->isInBounds()
              ? Builder.CreateInBoundsGEP(GEP->getSourceElementType(), Ptr,
                                          Indices)
              : Builder.CreateGEP(GEP->getSourceElementType(), Ptr, Indices);
      assert((VF == 1 || NewGEP->getType()->isVectorTy()) &&
             "NewGEP is not a pointer vector");
      VectorLoopValueMap.setVectorValue(GEP, Part, NewGEP);
      addMetadata(NewGEP, GEP);
    }
  }
}

void InnerLoopVectorizer::widenPHIInstruction(Instruction *PN, unsigned UF,
                                              unsigned VF) {
  PHINode *P = cast<PHINode>(PN);
  if (EnableVPlanNativePath) {
    // Currently we enter here in the VPlan-native path for non-induction
    // PHIs where all control flow is uniform. We simply widen these PHIs.
    // Create a vector phi with no operands - the vector phi operands will be
    // set at the end of vector code generation.
    Type *VecTy = (VF == 1 && !Cost->isScalable())
                      ? PN->getType()
                      : VectorType::get(PN->getType(), VF, Cost->isScalable());
    Value *VecPhi = Builder.CreatePHI(VecTy, PN->getNumOperands(), "vec.phi");
    VectorLoopValueMap.setVectorValue(P, 0, VecPhi);
    OrigPHIsToFix.push_back(P);

    return;
  }

  assert(PN->getParent() == OrigLoop->getHeader() &&
         "Non-header phis should have been handled elsewhere");

  // In order to support recurrences we need to be able to vectorize Phi nodes.
  // Phi nodes have cycles, so we need to vectorize them in two stages. This is
  // stage #1: We create a new vector PHI node with no incoming edges. We'll use
  // this value when we vectorize all of the instructions that use the PHI.
  if (Legal->isReductionVariable(P) || Legal->isFirstOrderRecurrence(P)) {
    for (unsigned Part = 0; Part < UF; ++Part) {
      // This is phase one of vectorizing PHIs.
      Type *VecTy =
          (VF == 1 && !Cost->isScalable())
              ? PN->getType()
              : VectorType::get(PN->getType(), VF, Cost->isScalable());
      Value *EntryPart = PHINode::Create(
          VecTy, 2, "vec.phi", &*LoopVectorBody->getFirstInsertionPt());
      VectorLoopValueMap.setVectorValue(P, Part, EntryPart);
    }
    return;
  }

  setDebugLocFromInst(Builder, P);

  // This PHINode must be an induction variable.
  // Make sure that we know about it.
  assert(Legal->getInductionVars().count(P) && "Not an induction variable");

  InductionDescriptor II = Legal->getInductionVars().lookup(P);
  const DataLayout &DL = OrigLoop->getHeader()->getModule()->getDataLayout();

  // FIXME: The newly created binary instructions should contain nsw/nuw flags,
  // which can be found from the original scalar operations.
  switch (II.getKind()) {
  case InductionDescriptor::IK_NoInduction:
    llvm_unreachable("Unknown induction");
  case InductionDescriptor::IK_IntInduction:
  case InductionDescriptor::IK_FpInduction:
    llvm_unreachable("Integer/fp induction is handled elsewhere.");
  case InductionDescriptor::IK_PtrInduction: {
    // Handle the pointer induction variable case.
    assert(P->getType()->isPointerTy() && "Unexpected type.");
    // This is the normalized GEP that starts counting at zero.
    Value *PtrInd = Induction;
    PtrInd = Builder.CreateSExtOrTrunc(PtrInd, II.getStep()->getType());
    bool Uniform = Cost->isUniformAfterVectorization(P, VF);
    if (isScalable() && !Uniform) {
      // If using scalable vectors, we cannot scalarize the pointer induction.
      // Instead, we will vectorize it using a vector GEP instruction that takes
      // step vector for indices.
      // However if the phi-node is uniform after vectorization, we do not
      // want to use a step vector and we also do not need to generate a vector
      // GEP.
      Value *PtrIndSplat = Builder.CreateVectorSplat(VF, PtrInd, "", true);
      for (unsigned Part = 0; Part < UF; ++Part) {
        SCEVExpander Exp(*PSE.getSE(), DL, "induction");
        Value *Step = Exp.expandCodeFor(II.getStep(), II.getStep()->getType(),
                                        &*Builder.GetInsertPoint());
        Value *StepVec = getStepVector(PtrIndSplat, Part * VF, Step,
                                       II.getInductionOpcode());
        Value *VecGep = Builder.CreateGEP(
            II.getStartValue()->getType()->getPointerElementType(),
            II.getStartValue(), StepVec);
        VectorLoopValueMap.setVectorValue(P, Part, VecGep);
      }
      return;
    }
    // Determine the number of scalars we need to generate for each unroll
    // iteration. If the instruction is uniform, we only need to generate the
    // first lane. Otherwise, we generate all VF values.
    unsigned Lanes = Uniform ? 1 : VF;
    // These are the scalar results. Notice that we don't generate vector GEPs
    // because scalar GEPs result in better code.
    for (unsigned Part = 0; Part < UF; ++Part) {
      for (unsigned Lane = 0; Lane < Lanes; ++Lane) {
        Constant *Idx = ConstantInt::get(PtrInd->getType(), Lane + Part * VF);
        Value *GlobalIdx = Builder.CreateAdd(PtrInd, Idx);
        Value *SclrGep =
            emitTransformedIndex(Builder, GlobalIdx, PSE.getSE(), DL, II);
        SclrGep->setName("next.gep");
        VectorLoopValueMap.setScalarValue(P, {Part, Lane}, SclrGep);
      }
    }
    return;
  }
  }
}

/// A helper function for checking whether an integer division-related
/// instruction may divide by zero (in which case it must be predicated if
/// executed conditionally in the scalar code).
/// TODO: It may be worthwhile to generalize and check isKnownNonZero().
/// Non-zero divisors that are non compile-time constants will not be
/// converted into multiplication, so we will still end up scalarizing
/// the division, but can do so w/o predication.
static bool mayDivideByZero(Instruction &I) {
  assert((I.getOpcode() == Instruction::UDiv ||
          I.getOpcode() == Instruction::SDiv ||
          I.getOpcode() == Instruction::URem ||
          I.getOpcode() == Instruction::SRem) &&
         "Unexpected instruction");
  Value *Divisor = I.getOperand(1);
  auto *CInt = dyn_cast<ConstantInt>(Divisor);
  return !CInt || CInt->isZero();
}

void InnerLoopVectorizer::widenInstruction(Instruction &I) {
  switch (I.getOpcode()) {
  case Instruction::Br:
  case Instruction::PHI:
  case Instruction::GetElementPtr:
    llvm_unreachable("This instruction is handled by a different recipe.");
  case Instruction::UDiv:
  case Instruction::SDiv:
  case Instruction::SRem:
  case Instruction::URem:
  case Instruction::Add:
  case Instruction::FAdd:
  case Instruction::Sub:
  case Instruction::FSub:
  case Instruction::FNeg:
  case Instruction::Mul:
  case Instruction::FMul:
  case Instruction::FDiv:
  case Instruction::FRem:
  case Instruction::Shl:
  case Instruction::LShr:
  case Instruction::AShr:
  case Instruction::And:
  case Instruction::Or:
  case Instruction::Xor: {
    // Just widen unops and binops.
    setDebugLocFromInst(Builder, &I);

    for (unsigned Part = 0; Part < UF; ++Part) {
      SmallVector<Value *, 2> Ops;
      for (Value *Op : I.operands())
        Ops.push_back(getOrCreateVectorValue(Op, Part));

      Value *V = Builder.CreateNAryOp(I.getOpcode(), Ops);

      if (auto *VecOp = dyn_cast<Instruction>(V))
        VecOp->copyIRFlags(&I);

      // Use this vector value for all users of the original instruction.
      VectorLoopValueMap.setVectorValue(&I, Part, V);
      addMetadata(V, &I);
    }

    break;
  }
  case Instruction::Select: {
    // Widen selects.
    // If the selector is loop invariant we can create a select
    // instruction with a scalar condition. Otherwise, use vector-select.
    auto *SE = PSE.getSE();
    bool InvariantCond =
        SE->isLoopInvariant(PSE.getSCEV(I.getOperand(0)), OrigLoop);
    setDebugLocFromInst(Builder, &I);

    // The condition can be loop invariant  but still defined inside the
    // loop. This means that we can't just use the original 'cond' value.
    // We have to take the 'vectorized' value and pick the first lane.
    // Instcombine will make this a no-op.

    auto *ScalarCond = getOrCreateScalarValue(I.getOperand(0), {0, 0});

    for (unsigned Part = 0; Part < UF; ++Part) {
      Value *Cond = getOrCreateVectorValue(I.getOperand(0), Part);
      Value *Op0 = getOrCreateVectorValue(I.getOperand(1), Part);
      Value *Op1 = getOrCreateVectorValue(I.getOperand(2), Part);
      Value *Sel =
          Builder.CreateSelect(InvariantCond ? ScalarCond : Cond, Op0, Op1);
      VectorLoopValueMap.setVectorValue(&I, Part, Sel);
      addMetadata(Sel, &I);
    }

    break;
  }

  case Instruction::ICmp:
  case Instruction::FCmp: {
    // Widen compares. Generate vector compares.
    bool FCmp = (I.getOpcode() == Instruction::FCmp);
    auto *Cmp = cast<CmpInst>(&I);
    setDebugLocFromInst(Builder, Cmp);
    for (unsigned Part = 0; Part < UF; ++Part) {
      Value *A = getOrCreateVectorValue(Cmp->getOperand(0), Part);
      Value *B = getOrCreateVectorValue(Cmp->getOperand(1), Part);
      Value *C = nullptr;
      if (FCmp) {
        // Propagate fast math flags.
        IRBuilder<>::FastMathFlagGuard FMFG(Builder);
        Builder.setFastMathFlags(Cmp->getFastMathFlags());
        C = Builder.CreateFCmp(Cmp->getPredicate(), A, B);
      } else {
        C = Builder.CreateICmp(Cmp->getPredicate(), A, B);
      }
      VectorLoopValueMap.setVectorValue(&I, Part, C);
      addMetadata(C, &I);
    }

    break;
  }

  case Instruction::ZExt:
  case Instruction::SExt:
  case Instruction::FPToUI:
  case Instruction::FPToSI:
  case Instruction::FPExt:
  case Instruction::PtrToInt:
  case Instruction::IntToPtr:
  case Instruction::SIToFP:
  case Instruction::UIToFP:
  case Instruction::Trunc:
  case Instruction::FPTrunc:
  case Instruction::BitCast: {
    auto *CI = cast<CastInst>(&I);
    setDebugLocFromInst(Builder, CI);

    /// Vectorize casts.
    Type *DestTy = (VF == 1 && !Cost->isScalable())
                       ? CI->getType()
                       : VectorType::get(CI->getType(), VF, Cost->isScalable());

    for (unsigned Part = 0; Part < UF; ++Part) {
      Value *A = getOrCreateVectorValue(CI->getOperand(0), Part);
      Value *Cast = Builder.CreateCast(CI->getOpcode(), A, DestTy);
      VectorLoopValueMap.setVectorValue(&I, Part, Cast);
      addMetadata(Cast, &I);
    }
    break;
  }

  case Instruction::Call: {
    // Ignore dbg intrinsics.
    if (isa<DbgInfoIntrinsic>(I))
      break;
    setDebugLocFromInst(Builder, &I);

    Module *M = I.getParent()->getParent()->getParent();
    auto *CI = cast<CallInst>(&I);

    SmallVector<Type *, 4> Tys;
    for (Value *ArgOperand : CI->arg_operands())
      Tys.push_back(ToVectorTy(ArgOperand->getType(), VF, Cost->isScalable()));

    Intrinsic::ID ID = getVectorIntrinsicIDForCall(CI, TLI);

    // The flag shows whether we use Intrinsic or a usual Call for vectorized
    // version of the instruction.
    // Is it beneficial to perform intrinsic call compared to lib call?
    bool NeedToScalarize = false;
    unsigned CallCost = Cost->getVectorCallCost(CI, VF, NeedToScalarize);
    bool UseVectorIntrinsic =
        ID && Cost->getVectorIntrinsicCost(CI, VF) <= CallCost;
    assert((UseVectorIntrinsic || !NeedToScalarize) &&
           "Instruction should be scalarized elsewhere.");

    for (unsigned Part = 0; Part < UF; ++Part) {
      SmallVector<Value *, 4> Args;
      for (unsigned i = 0, ie = CI->getNumArgOperands(); i != ie; ++i) {
        Value *Arg = CI->getArgOperand(i);
        // Some intrinsics have a scalar argument - don't replace it with a
        // vector.
        if (!UseVectorIntrinsic || !hasVectorInstrinsicScalarOpd(ID, i))
          Arg = getOrCreateVectorValue(CI->getArgOperand(i), Part);
        Args.push_back(Arg);
      }

      Function *VectorF;
      if (UseVectorIntrinsic) {
        // Use vector version of the intrinsic.
        Type *TysForDecl[] = {CI->getType()};
        if (VF > 1 || Cost->isScalable())
          TysForDecl[0] = VectorType::get(CI->getType()->getScalarType(), VF,
                                          Cost->isScalable());
        VectorF = Intrinsic::getDeclaration(M, ID, TysForDecl);
      } else {
        // Use vector version of the function call.
        const VFShape Shape =
            VFShape::get(*CI, {VF, false} /*EC*/, false /*HasGlobalPred*/);
#ifndef NDEBUG
        const SmallVector<VFInfo, 8> Infos = VFDatabase::getMappings(*CI);
        assert(std::find_if(Infos.begin(), Infos.end(),
                            [&Shape](const VFInfo &Info) {
                              return Info.Shape == Shape;
                            }) != Infos.end() &&
               "Vector function shape is missing from the database.");
#endif
        VectorF = VFDatabase(*CI).getVectorizedFunction(Shape);
      }
      assert(VectorF && "Can't create vector function.");

      SmallVector<OperandBundleDef, 1> OpBundles;
      CI->getOperandBundlesAsDefs(OpBundles);
      CallInst *V = Builder.CreateCall(VectorF, Args, OpBundles);

      if (isa<FPMathOperator>(V))
        V->copyFastMathFlags(CI);

      VectorLoopValueMap.setVectorValue(&I, Part, V);
      addMetadata(V, &I);
    }

    break;
  }

  default:
    // This instruction is not vectorized by simple widening.
    LLVM_DEBUG(dbgs() << "LV: Found an unhandled instruction: " << I);
    llvm_unreachable("Unhandled instruction!");
  } // end of switch.
}

void LoopVectorizationCostModel::collectLoopScalars(unsigned VF) {
  // We should not collect Scalars more than once per VF. Right now, this
  // function is called from collectUniformsAndScalars(), which already does
  // this check. Collecting Scalars for VF=1 does not make any sense.
  bool ValidVF = VF >= 2 || (isScalable() && VF == 1);
  assert(ValidVF && Scalars.find(VF) == Scalars.end() &&
         "This function should not be visited twice for the same VF");

  SmallSetVector<Instruction *, 8> Worklist;

  // These sets are used to seed the analysis with pointers used by memory
  // accesses that will remain scalar.
  SmallSetVector<Instruction *, 8> ScalarPtrs;
  SmallPtrSet<Instruction *, 8> PossibleNonScalarPtrs;

  // A helper that returns true if the use of Ptr by MemAccess will be scalar.
  // The pointer operands of loads and stores will be scalar as long as the
  // memory access is not a gather or scatter operation. The value operand of a
  // store will remain scalar if the store is scalarized.
  auto isScalarUse = [&](Instruction *MemAccess, Value *Ptr) {
    InstWidening WideningDecision = getWideningDecision(MemAccess, VF);
    assert(WideningDecision != CM_Unknown &&
           "Widening decision should be ready at this moment");
    if (auto *Store = dyn_cast<StoreInst>(MemAccess))
      if (Ptr == Store->getValueOperand())
        return WideningDecision == CM_Scalarize;
    assert(Ptr == getLoadStorePointerOperand(MemAccess) &&
           "Ptr is neither a value or pointer operand");
    return WideningDecision != CM_GatherScatter;
  };

  // A helper that returns true if the given value is a bitcast or
  // getelementptr instruction contained in the loop.
  auto isLoopVaryingBitCastOrGEP = [&](Value *V) {
    return ((isa<BitCastInst>(V) && V->getType()->isPointerTy()) ||
            isa<GetElementPtrInst>(V)) &&
           !TheLoop->isLoopInvariant(V);
  };

  // A helper that evaluates a memory access's use of a pointer. If the use
  // will be a scalar use, and the pointer is only used by memory accesses, we
  // place the pointer in ScalarPtrs. Otherwise, the pointer is placed in
  // PossibleNonScalarPtrs.
  auto evaluatePtrUse = [&](Instruction *MemAccess, Value *Ptr) {
    // We only care about bitcast and getelementptr instructions contained in
    // the loop.
    if (!isLoopVaryingBitCastOrGEP(Ptr))
      return;

    // If the pointer has already been identified as scalar (e.g., if it was
    // also identified as uniform), there's nothing to do.
    auto *I = cast<Instruction>(Ptr);
    if (Worklist.count(I))
      return;

    // If the use of the pointer will be a scalar use, and all users of the
    // pointer are memory accesses, place the pointer in ScalarPtrs. Otherwise,
    // place the pointer in PossibleNonScalarPtrs.
    if (isScalarUse(MemAccess, Ptr) && llvm::all_of(I->users(), [&](User *U) {
          return isa<LoadInst>(U) || isa<StoreInst>(U);
        }))
      ScalarPtrs.insert(I);
    else
      PossibleNonScalarPtrs.insert(I);
  };

  // We seed the scalars analysis with three classes of instructions: (1)
  // instructions marked uniform-after-vectorization, (2) bitcast and
  // getelementptr instructions used by memory accesses requiring a scalar use,
  // and (3) pointer induction variables and their update instructions (we
  // currently only scalarize these).
  //
  // (1) Add to the worklist all instructions that have been identified as
  // uniform-after-vectorization.
  Worklist.insert(Uniforms[VF].begin(), Uniforms[VF].end());

  // (2) Add to the worklist all bitcast and getelementptr instructions used by
  // memory accesses requiring a scalar use. The pointer operands of loads and
  // stores will be scalar as long as the memory accesses is not a gather or
  // scatter operation. The value operand of a store will remain scalar if the
  // store is scalarized.
  for (auto *BB : TheLoop->blocks())
    for (auto &I : *BB) {
      if (auto *Load = dyn_cast<LoadInst>(&I)) {
        evaluatePtrUse(Load, Load->getPointerOperand());
      } else if (auto *Store = dyn_cast<StoreInst>(&I)) {
        evaluatePtrUse(Store, Store->getPointerOperand());
        evaluatePtrUse(Store, Store->getValueOperand());
      }
    }
  for (auto *I : ScalarPtrs)
    if (PossibleNonScalarPtrs.find(I) == PossibleNonScalarPtrs.end()) {
      LLVM_DEBUG(dbgs() << "LV: Found scalar instruction: " << *I << "\n");
      Worklist.insert(I);
    }

  // (3) Add to the worklist all pointer induction variables and their update
  // instructions.
  //
  // TODO: Once we are able to vectorize pointer induction variables we should
  //       no longer insert them into the worklist here.
  auto *Latch = TheLoop->getLoopLatch();
  for (auto &Induction : Legal->getInductionVars()) {
    auto *Ind = Induction.first;
    auto *IndUpdate = cast<Instruction>(Ind->getIncomingValueForBlock(Latch));
    if (Induction.second.getKind() != InductionDescriptor::IK_PtrInduction)
      continue;
    Worklist.insert(Ind);
    Worklist.insert(IndUpdate);
    LLVM_DEBUG(dbgs() << "LV: Found scalar instruction: " << *Ind << "\n");
    LLVM_DEBUG(dbgs() << "LV: Found scalar instruction: " << *IndUpdate
                      << "\n");
  }

  // Insert the forced scalars.
  // FIXME: Currently widenPHIInstruction() often creates a dead vector
  // induction variable when the PHI user is scalarized.
  auto ForcedScalar = ForcedScalars.find(VF);
  if (ForcedScalar != ForcedScalars.end())
    for (auto *I : ForcedScalar->second)
      Worklist.insert(I);

  // Expand the worklist by looking through any bitcasts and getelementptr
  // instructions we've already identified as scalar. This is similar to the
  // expansion step in collectLoopUniforms(); however, here we're only
  // expanding to include additional bitcasts and getelementptr instructions.
  unsigned Idx = 0;
  while (Idx != Worklist.size()) {
    Instruction *Dst = Worklist[Idx++];
    if (!isLoopVaryingBitCastOrGEP(Dst->getOperand(0)))
      continue;
    auto *Src = cast<Instruction>(Dst->getOperand(0));
    if (llvm::all_of(Src->users(), [&](User *U) -> bool {
          auto *J = cast<Instruction>(U);
          return !TheLoop->contains(J) || Worklist.count(J) ||
                 ((isa<LoadInst>(J) || isa<StoreInst>(J)) &&
                  isScalarUse(J, Src));
        })) {
      Worklist.insert(Src);
      LLVM_DEBUG(dbgs() << "LV: Found scalar instruction: " << *Src << "\n");
    }
  }

  // An induction variable will remain scalar if all users of the induction
  // variable and induction variable update remain scalar.
  for (auto &Induction : Legal->getInductionVars()) {
    auto *Ind = Induction.first;
    auto *IndUpdate = cast<Instruction>(Ind->getIncomingValueForBlock(Latch));

    // We already considered pointer induction variables, so there's no reason
    // to look at their users again.
    //
    // TODO: Once we are able to vectorize pointer induction variables we
    //       should no longer skip over them here.
    if (Induction.second.getKind() == InductionDescriptor::IK_PtrInduction)
      continue;

    // Determine if all users of the induction variable are scalar after
    // vectorization.
    auto ScalarInd = llvm::all_of(Ind->users(), [&](User *U) -> bool {
      auto *I = cast<Instruction>(U);
      return I == IndUpdate || !TheLoop->contains(I) || Worklist.count(I);
    });
    if (!ScalarInd)
      continue;

    // Determine if all users of the induction variable update instruction are
    // scalar after vectorization.
    auto ScalarIndUpdate =
        llvm::all_of(IndUpdate->users(), [&](User *U) -> bool {
          auto *I = cast<Instruction>(U);
          return I == Ind || !TheLoop->contains(I) || Worklist.count(I);
        });
    if (!ScalarIndUpdate)
      continue;

    // The induction variable and its update instruction will remain scalar.
    Worklist.insert(Ind);
    Worklist.insert(IndUpdate);
    LLVM_DEBUG(dbgs() << "LV: Found scalar instruction: " << *Ind << "\n");
    LLVM_DEBUG(dbgs() << "LV: Found scalar instruction: " << *IndUpdate
                      << "\n");
  }

  Scalars[VF].insert(Worklist.begin(), Worklist.end());
}

bool LoopVectorizationCostModel::isScalarWithPredication(Instruction *I,
                                                         unsigned VF) {
  if (!blockNeedsPredication(I->getParent()))
    return false;
  switch (I->getOpcode()) {
  default:
    break;
  case Instruction::Load:
  case Instruction::Store: {
    if (!Legal->isMaskRequired(I))
      return false;
    auto *Ptr = getLoadStorePointerOperand(I);
    auto *Ty = getMemInstValueType(I);
    // We have already decided how to vectorize this instruction, get that
    // result.
    if (VF > (isScalable() ? 0 : 1)) {
      InstWidening WideningDecision = getWideningDecision(I, VF);
      assert(WideningDecision != CM_Unknown &&
             "Widening decision should be ready at this moment");
      return WideningDecision == CM_Scalarize;
    }
    const MaybeAlign Alignment = getLoadStoreAlignment(I);
    return isa<LoadInst>(I) ? !(isLegalMaskedLoad(Ty, Ptr, Alignment) ||
                                isLegalMaskedGather(Ty, Alignment))
                            : !(isLegalMaskedStore(Ty, Ptr, Alignment) ||
                                isLegalMaskedScatter(Ty, Alignment));
  }
  case Instruction::UDiv:
  case Instruction::SDiv:
  case Instruction::SRem:
  case Instruction::URem:
    return mayDivideByZero(*I);
  }
  return false;
}

bool LoopVectorizationCostModel::interleavedAccessCanBeWidened(Instruction *I,
                                                               unsigned VF) {
  assert(isAccessInterleaved(I) && "Expecting interleaved access.");
  assert(getWideningDecision(I, VF) == CM_Unknown &&
         "Decision should not be set yet.");
  auto *Group = getInterleavedAccessGroup(I);
  assert(Group && "Must have a group.");

  // If the instruction's allocated size doesn't equal it's type size, it
  // requires padding and will be scalarized.
  auto &DL = I->getModule()->getDataLayout();
  auto *ScalarTy = getMemInstValueType(I);
  if (hasIrregularType(ScalarTy, DL, VF, TTI.useScalableVectorType()))
    return false;

  // Check if masking is required.
  // A Group may need masking for one of two reasons: it resides in a block that
  // needs predication, or it was decided to use masking to deal with gaps.
  bool PredicatedAccessRequiresMasking =
      Legal->blockNeedsPredication(I->getParent()) && Legal->isMaskRequired(I);
  bool AccessWithGapsRequiresMasking =
      Group->requiresScalarEpilogue() && !isScalarEpilogueAllowed();
  if (!PredicatedAccessRequiresMasking && !AccessWithGapsRequiresMasking)
    return true;

  // If masked interleaving is required, we expect that the user/target had
  // enabled it, because otherwise it either wouldn't have been created or
  // it should have been invalidated by the CostModel.
  assert(useMaskedInterleavedAccesses(TTI) &&
         "Masked interleave-groups for predicated accesses are not enabled.");

  auto *Ty = getMemInstValueType(I);
  const MaybeAlign Alignment = getLoadStoreAlignment(I);
  return isa<LoadInst>(I) ? TTI.isLegalMaskedLoad(Ty, Alignment)
                          : TTI.isLegalMaskedStore(Ty, Alignment);
}

bool LoopVectorizationCostModel::memoryInstructionCanBeWidened(Instruction *I,
                                                               unsigned VF) {
  // Get and ensure we have a valid memory instruction.
  LoadInst *LI = dyn_cast<LoadInst>(I);
  StoreInst *SI = dyn_cast<StoreInst>(I);
  assert((LI || SI) && "Invalid memory instruction");

  auto *Ptr = getLoadStorePointerOperand(I);

  // In order to be widened, the pointer should be consecutive, first of all.
  if (!Legal->isConsecutivePtr(Ptr))
    return false;

  // If the instruction is a store located in a predicated block, it will be
  // scalarized.
  if (isScalarWithPredication(I))
    return false;

  // If the instruction's allocated size doesn't equal it's type size, it
  // requires padding and will be scalarized.
  auto &DL = I->getModule()->getDataLayout();
  auto *ScalarTy = LI ? LI->getType() : SI->getValueOperand()->getType();
  if (hasIrregularType(ScalarTy, DL, VF, TTI.useScalableVectorType()))
    return false;

  return true;
}

void LoopVectorizationCostModel::collectLoopUniforms(unsigned VF) {
  // We should not collect Uniforms more than once per VF. Right now,
  // this function is called from collectUniformsAndScalars(), which
  // already does this check. Collecting Uniforms for VF=1 does not make any
  // sense for non-scalable vectors.
  bool ValidVF = VF >= 2 || isScalable();
  assert(ValidVF && Uniforms.find(VF) == Uniforms.end() &&
         "This function should not be visited twice for the same VF");

  // Visit the list of Uniforms. If we'll not find any uniform value, we'll
  // not analyze again.  Uniforms.count(VF) will return 1.
  Uniforms[VF].clear();

  // We now know that the loop is vectorizable!
  // Collect instructions inside the loop that will remain uniform after
  // vectorization.

  // Global values, params and instructions outside of current loop are out of
  // scope.
  auto isOutOfScope = [&](Value *V) -> bool {
    Instruction *I = dyn_cast<Instruction>(V);
    return (!I || !TheLoop->contains(I));
  };

  SetVector<Instruction *> Worklist;
  BasicBlock *Latch = TheLoop->getLoopLatch();

  // Instructions that are scalar with predication must not be considered
  // uniform after vectorization, because that would create an erroneous
  // replicating region where only a single instance out of VF should be formed.
  // TODO: optimize such seldom cases if found important, see PR40816.
  auto addToWorklistIfAllowed = [&](Instruction *I) -> void {
    if (isScalarWithPredication(I, VF)) {
      LLVM_DEBUG(dbgs() << "LV: Found not uniform being ScalarWithPredication: "
                        << *I << "\n");
      return;
    }
    LLVM_DEBUG(dbgs() << "LV: Found uniform instruction: " << *I << "\n");
    Worklist.insert(I);
  };

  // Start with the conditional branch. If the branch condition is an
  // instruction contained in the loop that is only used by the branch, it is
  // uniform.
  auto *Cmp = dyn_cast<Instruction>(Latch->getTerminator()->getOperand(0));
  if (Cmp && TheLoop->contains(Cmp) && Cmp->hasOneUse())
    addToWorklistIfAllowed(Cmp);

  // Holds consecutive and consecutive-like pointers. Consecutive-like pointers
  // are pointers that are treated like consecutive pointers during
  // vectorization. The pointer operands of interleaved accesses are an
  // example.
  SmallSetVector<Instruction *, 8> ConsecutiveLikePtrs;

  // Holds pointer operands of instructions that are possibly non-uniform.
  SmallPtrSet<Instruction *, 8> PossibleNonUniformPtrs;

  auto isUniformDecision = [&](Instruction *I, unsigned VF) {
    InstWidening WideningDecision = getWideningDecision(I, VF);
    assert(WideningDecision != CM_Unknown &&
           "Widening decision should be ready at this moment");

    return (WideningDecision == CM_Widen ||
            WideningDecision == CM_Widen_Reverse ||
            WideningDecision == CM_Interleave);
  };
  // Iterate over the instructions in the loop, and collect all
  // consecutive-like pointer operands in ConsecutiveLikePtrs. If it's possible
  // that a consecutive-like pointer operand will be scalarized, we collect it
  // in PossibleNonUniformPtrs instead. We use two sets here because a single
  // getelementptr instruction can be used by both vectorized and scalarized
  // memory instructions. For example, if a loop loads and stores from the same
  // location, but the store is conditional, the store will be scalarized, and
  // the getelementptr won't remain uniform.
  for (auto *BB : TheLoop->blocks())
    for (auto &I : *BB) {
      // If there's no pointer operand, there's nothing to do.
      auto *Ptr = dyn_cast_or_null<Instruction>(getLoadStorePointerOperand(&I));
      if (!Ptr)
        continue;

      // True if all users of Ptr are memory accesses that have Ptr as their
      // pointer operand.
      auto UsersAreMemAccesses =
          llvm::all_of(Ptr->users(), [&](User *U) -> bool {
            return getLoadStorePointerOperand(U) == Ptr;
          });

      // Ensure the memory instruction will not be scalarized or used by
      // gather/scatter, making its pointer operand non-uniform. If the pointer
      // operand is used by any instruction other than a memory access, we
      // conservatively assume the pointer operand may be non-uniform.
      if (!UsersAreMemAccesses || !isUniformDecision(&I, VF))
        PossibleNonUniformPtrs.insert(Ptr);

      // If the memory instruction will be vectorized and its pointer operand
      // is consecutive-like, or interleaving - the pointer operand should
      // remain uniform.
      else
        ConsecutiveLikePtrs.insert(Ptr);
    }

  // Add to the Worklist all consecutive and consecutive-like pointers that
  // aren't also identified as possibly non-uniform.
  for (auto *V : ConsecutiveLikePtrs)
    if (PossibleNonUniformPtrs.find(V) == PossibleNonUniformPtrs.end())
      addToWorklistIfAllowed(V);

  // Expand Worklist in topological order: whenever a new instruction
  // is added , its users should be already inside Worklist.  It ensures
  // a uniform instruction will only be used by uniform instructions.
  unsigned idx = 0;
  while (idx != Worklist.size()) {
    Instruction *I = Worklist[idx++];

    for (auto OV : I->operand_values()) {
      // isOutOfScope operands cannot be uniform instructions.
      if (isOutOfScope(OV))
        continue;
      // First order recurrence Phi's should typically be considered
      // non-uniform.
      auto *OP = dyn_cast<PHINode>(OV);
      if (OP && Legal->isFirstOrderRecurrence(OP))
        continue;
      // If all the users of the operand are uniform, then add the
      // operand into the uniform worklist.
      auto *OI = cast<Instruction>(OV);
      if (llvm::all_of(OI->users(), [&](User *U) -> bool {
            auto *J = cast<Instruction>(U);
            return Worklist.count(J) ||
                   (OI == getLoadStorePointerOperand(J) &&
                    isUniformDecision(J, VF));
          }))
        addToWorklistIfAllowed(OI);
    }
  }

  // Returns true if Ptr is the pointer operand of a memory access instruction
  // I, and I is known to not require scalarization.
  auto isVectorizedMemAccessUse = [&](Instruction *I, Value *Ptr) -> bool {
    return getLoadStorePointerOperand(I) == Ptr && isUniformDecision(I, VF);
  };

  // For an instruction to be added into Worklist above, all its users inside
  // the loop should also be in Worklist. However, this condition cannot be
  // true for phi nodes that form a cyclic dependence. We must process phi
  // nodes separately. An induction variable will remain uniform if all users
  // of the induction variable and induction variable update remain uniform.
  // The code below handles both pointer and non-pointer induction variables.
  for (auto &Induction : Legal->getInductionVars()) {
    auto *Ind = Induction.first;
    auto *IndUpdate = cast<Instruction>(Ind->getIncomingValueForBlock(Latch));

    // Determine if all users of the induction variable are uniform after
    // vectorization.
    auto UniformInd = llvm::all_of(Ind->users(), [&](User *U) -> bool {
      auto *I = cast<Instruction>(U);
      return I == IndUpdate || !TheLoop->contains(I) || Worklist.count(I) ||
             isVectorizedMemAccessUse(I, Ind);
    });
    if (!UniformInd)
      continue;

    // Determine if all users of the induction variable update instruction are
    // uniform after vectorization.
    auto UniformIndUpdate =
        llvm::all_of(IndUpdate->users(), [&](User *U) -> bool {
          auto *I = cast<Instruction>(U);
          return I == Ind || !TheLoop->contains(I) || Worklist.count(I) ||
                 isVectorizedMemAccessUse(I, IndUpdate);
        });
    if (!UniformIndUpdate)
      continue;

    // The induction variable and its update instruction will remain uniform.
    addToWorklistIfAllowed(Ind);
    addToWorklistIfAllowed(IndUpdate);
  }

  Uniforms[VF].insert(Worklist.begin(), Worklist.end());
}

bool LoopVectorizationCostModel::runtimeChecksRequired() {
  LLVM_DEBUG(dbgs() << "LV: Performing code size checks.\n");

  if (Legal->getRuntimePointerChecking()->Need) {
    reportVectorizationFailure(
        "Runtime ptr check is required with -Os/-Oz",
        "runtime pointer checks needed. Enable vectorization of this "
        "loop with '#pragma clang loop vectorize(enable)' when "
        "compiling with -Os/-Oz",
        "CantVersionLoopWithOptForSize", ORE, TheLoop);
    return true;
  }

  if (!PSE.getUnionPredicate().getPredicates().empty()) {
    reportVectorizationFailure(
        "Runtime SCEV check is required with -Os/-Oz",
        "runtime SCEV checks needed. Enable vectorization of this "
        "loop with '#pragma clang loop vectorize(enable)' when "
        "compiling with -Os/-Oz",
        "CantVersionLoopWithOptForSize", ORE, TheLoop);
    return true;
  }

  // FIXME: Avoid specializing for stride==1 instead of bailing out.
  if (!Legal->getLAI()->getSymbolicStrides().empty()) {
    reportVectorizationFailure(
        "Runtime stride check is required with -Os/-Oz",
        "runtime stride == 1 checks needed. Enable vectorization of "
        "this loop with '#pragma clang loop vectorize(enable)' when "
        "compiling with -Os/-Oz",
        "CantVersionLoopWithOptForSize", ORE, TheLoop);
    return true;
  }

  return false;
}

Optional<unsigned> LoopVectorizationCostModel::computeMaxVF() {
  if (Legal->getRuntimePointerChecking()->Need && TTI.hasBranchDivergence()) {
    // TODO: It may by useful to do since it's still likely to be dynamically
    // uniform if the target can skip.
    reportVectorizationFailure(
        "Not inserting runtime ptr check for divergent target",
        "runtime pointer checks needed. Not enabled for divergent target",
        "CantVersionLoopWithDivergentTarget", ORE, TheLoop);
    return None;
  }

  unsigned TC = PSE.getSE()->getSmallConstantTripCount(TheLoop);
  LLVM_DEBUG(dbgs() << "LV: Found trip count: " << TC << '\n');
  if (TC == 1) {
    reportVectorizationFailure(
        "Single iteration (non) loop",
        "loop trip count is one, irrelevant for vectorization",
        "SingleIterationLoop", ORE, TheLoop);
    return None;
  }

  switch (ScalarEpilogueStatus) {
  case CM_ScalarEpilogueAllowed: {
    Optional<unsigned> MaxVF = isScalable() ? computeFeasibleScalableMaxVF()
                                            : computeFeasibleMaxVF(TC);
    if (!MaxVF)
      reportVectorizationFailure(
          "Cannot vectorize operations on unsupported scalable vector type",
          "Cannot vectorize operations on unsupported scalable vector type",
          "UnsupportedScalableVectorType", ORE, TheLoop);
    return MaxVF;
  }
  case CM_ScalarEpilogueNotNeededUsePredicate:
    LLVM_DEBUG(
        dbgs() << "LV: vector predicate hint/switch found.\n"
               << "LV: Not allowing scalar epilogue, creating predicated "
               << "vector loop.\n");
    break;
  case CM_ScalarEpilogueNotAllowedLowTripLoop:
    // fallthrough as a special case of OptForSize
  case CM_ScalarEpilogueNotAllowedOptSize:
    if (ScalarEpilogueStatus == CM_ScalarEpilogueNotAllowedOptSize)
      LLVM_DEBUG(
          dbgs() << "LV: Not allowing scalar epilogue due to -Os/-Oz.\n");
    else
      LLVM_DEBUG(dbgs() << "LV: Not allowing scalar epilogue due to low trip "
                        << "count.\n");

    // Bail if runtime checks are required, which are not good when optimising
    // for size.
    if (runtimeChecksRequired())
      return None;
    break;
  }

  // Now try the tail folding

  // Invalidate interleave groups that require an epilogue if we can't mask
  // the interleave-group.
  if (!useMaskedInterleavedAccesses(TTI))
    InterleaveInfo.invalidateGroupsRequiringScalarEpilogue();

  Optional<unsigned> MaxVF =
      isScalable() ? computeFeasibleScalableMaxVF() : computeFeasibleMaxVF(TC);
  if (!MaxVF) {
    reportVectorizationFailure(
        "Cannot vectorize operations on unsupported scalable vector type",
        "Cannot vectorize operations on unsupported scalable vector type",
        "UnsupportedScalableVectorType", ORE, TheLoop);
    return None;
  }

  if (TC > 0 && TC % MaxVF.getValue() == 0) {
    // Accept MaxVF if we do not have a tail.
    LLVM_DEBUG(dbgs() << "LV: No tail will remain for any chosen VF.\n");
    return MaxVF;
  }

  // If we don't know the precise trip count, or if the trip count that we
  // found modulo the vectorization factor is not zero, try to fold the tail
  // by masking.
  // FIXME: look for a smaller MaxVF that does divide TC rather than masking.
  if (Legal->prepareToFoldTailByMasking()) {
    FoldTailByMasking = true;
    return MaxVF;
  }

  if (TC == 0) {
    reportVectorizationFailure(
        "Unable to calculate the loop count due to complex control flow",
        "unable to calculate the loop count due to complex control flow",
        "UnknownLoopCountComplexCFG", ORE, TheLoop);
    return None;
  }

  reportVectorizationFailure(
      "Cannot optimize for size and vectorize at the same time.",
      "cannot optimize for size and vectorize at the same time. "
      "Enable vectorization of this loop with '#pragma clang loop "
      "vectorize(enable)' when compiling with -Os/-Oz",
      "NoTailLoopWithOptForSize", ORE, TheLoop);
  return None;
}

Optional<unsigned> LoopVectorizationCostModel::computeFeasibleScalableMaxVF() {
  // For scalable vectors, where vector register width is not fixed, vector
  // width is represented as `<vscale x k x simpleType>`, where k is a power of
  // 2 and is known at the compile time (k can range from 1 to 8 for current
  // RISC-V vector specification). vscale is not known at compile time (vscale =
  // VLEN / (k * ELEN)). simpleType is a scalr type like f64, f32, etc.
  //
  // For mixed width operations we can either use n registers for both wide and
  // narrow types, in which case the narrow type will waste half the register,
  // or we can use n*w registers for the wider type and n registers for the
  // narrow type, where wider type is wider by a factor of w. In the current
  // implementation we take the latter approach because of the backend
  // limitations.
  //
  // We make the following assumptions:
  // 1. Assuming f64 to be the largest type we would need, we use
  // <vscale x 1 x f64> as our base type.
  // 2. If the only involved scalar type is f64, we use MaxVectorSize to be
  // vscale x 1. (Eventually we will add support for higher values of k. That
  // would need further analysis to optimize for register pressure.)
  // 2a. If the only involved scalar type is f32, we use MaxVectorSize of
  // vscale x 2. Similar for other narrower types.
  // 3. For mixed width, we will use the full register for the narrower type
  // and register grouping for the wider type.
  MinBWs = computeMinimumValueSizes(TheLoop->getBlocks(), *DB, &TTI);
  unsigned SmallestType, WidestType;
  std::tie(SmallestType, WidestType) = getSmallestAndWidestTypes();
  unsigned TargetWidestType = TTI.getMaxElementWidth();
  if (SmallestType > WidestType)
    SmallestType = WidestType;
  unsigned MaxScaleFactor = TargetWidestType / SmallestType;
  if (!MaxScaleFactor || MaxScaleFactor > 8)
    return None;
  if (Legal->getMaxSafeRegisterWidth() < 256 * 8 * 8)
    return None;
  return MaxScaleFactor;
}

unsigned
LoopVectorizationCostModel::computeFeasibleMaxVF(unsigned ConstTripCount) {
  MinBWs = computeMinimumValueSizes(TheLoop->getBlocks(), *DB, &TTI);
  unsigned SmallestType, WidestType;
  std::tie(SmallestType, WidestType) = getSmallestAndWidestTypes();
  unsigned WidestRegister = TTI.getRegisterBitWidth(true);

  // Get the maximum safe dependence distance in bits computed by LAA.
  // It is computed by MaxVF * sizeOf(type) * 8, where type is taken from
  // the memory accesses that is most restrictive (involved in the smallest
  // dependence distance).
  unsigned MaxSafeRegisterWidth = Legal->getMaxSafeRegisterWidth();

  WidestRegister = std::min(WidestRegister, MaxSafeRegisterWidth);

  unsigned MaxVectorSize = WidestRegister / WidestType;

  LLVM_DEBUG(dbgs() << "LV: The Smallest and Widest types: " << SmallestType
                    << " / " << WidestType << " bits.\n");
  LLVM_DEBUG(dbgs() << "LV: The Widest register safe to use is: "
                    << WidestRegister << " bits.\n");

  assert(MaxVectorSize <= 256 && "Did not expect to pack so many elements"
                                 " into one vector!");
  if (MaxVectorSize == 0) {
    LLVM_DEBUG(dbgs() << "LV: The target has no vector registers.\n");
    MaxVectorSize = 1;
    return MaxVectorSize;
  } else if (ConstTripCount && ConstTripCount < MaxVectorSize &&
             isPowerOf2_32(ConstTripCount)) {
    // We need to clamp the VF to be the ConstTripCount. There is no point in
    // choosing a higher viable VF as done in the loop below.
    LLVM_DEBUG(dbgs() << "LV: Clamping the MaxVF to the constant trip count: "
                      << ConstTripCount << "\n");
    MaxVectorSize = ConstTripCount;
    return MaxVectorSize;
  }

  unsigned MaxVF = MaxVectorSize;
  if (TTI.shouldMaximizeVectorBandwidth(!isScalarEpilogueAllowed()) ||
      (MaximizeBandwidth && isScalarEpilogueAllowed())) {
    // Collect all viable vectorization factors larger than the default MaxVF
    // (i.e. MaxVectorSize).
    SmallVector<unsigned, 8> VFs;
    unsigned NewMaxVectorSize = WidestRegister / SmallestType;
    for (unsigned VS = MaxVectorSize * 2; VS <= NewMaxVectorSize; VS *= 2)
      VFs.push_back(VS);

    // For each VF calculate its register usage.
    auto RUs = calculateRegisterUsage(VFs);

    // Select the largest VF which doesn't require more registers than existing
    // ones.
    for (int i = RUs.size() - 1; i >= 0; --i) {
      bool Selected = true;
      for (auto& pair : RUs[i].MaxLocalUsers) {
        unsigned TargetNumRegisters = TTI.getNumberOfRegisters(pair.first);
        if (pair.second > TargetNumRegisters)
          Selected = false;
      }
      if (Selected) {
        MaxVF = VFs[i];
        break;
      }
    }
    if (unsigned MinVF = TTI.getMinimumVF(SmallestType)) {
      if (MaxVF < MinVF) {
        LLVM_DEBUG(dbgs() << "LV: Overriding calculated MaxVF(" << MaxVF
                          << ") with target's minimum: " << MinVF << '\n');
        MaxVF = MinVF;
      }
    }
  }
  return MaxVF;
}

VectorizationFactor
LoopVectorizationCostModel::selectVectorizationFactor(unsigned MaxVF) {
  float Cost = expectedCost(1).first;
  const float ScalarCost = Cost;
  unsigned Width = 1;
  LLVM_DEBUG(dbgs() << "LV: Scalar loop costs: " << (int)ScalarCost << ".\n");

  bool ForceVectorization = Hints->getForce() == LoopVectorizeHints::FK_Enabled;
  if (ForceVectorization && (MaxVF > 1 || isScalable())) {
    // Ignore scalar width, because the user explicitly wants vectorization.
    // Initialize cost to max so that VF = 2 is, at least, chosen during cost
    // evaluation.
    Cost = std::numeric_limits<float>::max();
  }

  for (unsigned i = 2; i <= MaxVF; i *= 2) {
    // Notice that the vector loop needs to be executed less times, so
    // we need to divide the cost of the vector loops by the width of
    // the vector elements.
    VectorizationCostTy C = expectedCost(i);
    float VectorCost = C.first / (float)i;
    LLVM_DEBUG(dbgs() << "LV: Vector loop of width " << i
                      << " costs: " << (int)VectorCost << ".\n");
    if (!C.second && !ForceVectorization) {
      LLVM_DEBUG(
          dbgs() << "LV: Not considering vector loop of width " << i
                 << " because it will not generate any vector instructions.\n");
      continue;
    }
    if (VectorCost < Cost) {
      Cost = VectorCost;
      Width = i;
    }
  }

  if (!EnableCondStoresVectorization && NumPredStores) {
    reportVectorizationFailure(
        "There are conditional stores.",
        "store that is conditionally executed prevents vectorization",
        "ConditionalStore", ORE, TheLoop);
    Width = 1;
    Cost = ScalarCost;
  }

  LLVM_DEBUG(if (ForceVectorization && Width > 1 && Cost >= ScalarCost) dbgs()
             << "LV: Vectorization seems to be not beneficial, "
             << "but was forced by a user.\n");
  LLVM_DEBUG(dbgs() << "LV: Selecting VF: " << Width << ".\n");
  VectorizationFactor Factor = {Width, (unsigned)(Width * Cost)};
  return Factor;
}

VectorizationFactor
LoopVectorizationCostModel::selectScalableVectorizationFactor(unsigned VF) {
  // bool ForceVectorization = Hints->getForce() ==
  // LoopVectorizeHints::FK_Enabled; assert(!ForceVectorization &&
  //        "We do not support Forced Vectorization for scalable vectors");

  // Notice that the vector loop needs to be executed less times, so
  // we need to divide the cost of the vector loops by the width of
  // the vector elements.
  VectorizationCostTy C = expectedCost(VF);
  float Cost = C.first / (float)VF;
  LLVM_DEBUG(dbgs() << "LV: Vector loop of width " << VF
                    << " costs: " << (int)Cost << ".\n");

  if (!EnableCondStoresVectorization && NumPredStores) {
    reportVectorizationFailure(
        "There are conditional stores.",
        "store that is conditionally executed prevents vectorization",
        "ConditionalStore", ORE, TheLoop);
    assert(false && "Not supported for scalable vectors");
  }

  LLVM_DEBUG(dbgs() << "LV: Selecting VF: " << VF << ".\n");
  VectorizationFactor Factor = {VF, (unsigned)(VF * Cost)};
  return Factor;
}

std::pair<unsigned, unsigned>
LoopVectorizationCostModel::getSmallestAndWidestTypes() {
  unsigned MinWidth = -1U;
  unsigned MaxWidth = 8;
  const DataLayout &DL = TheFunction->getParent()->getDataLayout();

  // For each block.
  for (BasicBlock *BB : TheLoop->blocks()) {
    // For each instruction in the loop.
    for (Instruction &I : BB->instructionsWithoutDebug()) {
      Type *T = I.getType();

      // Skip ignored values.
      if (ValuesToIgnore.find(&I) != ValuesToIgnore.end())
        continue;

      // Only examine Loads, Stores and PHINodes.
      if (!isa<LoadInst>(I) && !isa<StoreInst>(I) && !isa<PHINode>(I))
        continue;

      // Examine PHI nodes that are reduction variables. Update the type to
      // account for the recurrence type.
      if (auto *PN = dyn_cast<PHINode>(&I)) {
        if (!Legal->isReductionVariable(PN))
          continue;
        RecurrenceDescriptor RdxDesc = Legal->getReductionVars()[PN];
        T = RdxDesc.getRecurrenceType();
      }

      // Examine the stored values.
      if (auto *ST = dyn_cast<StoreInst>(&I))
        T = ST->getValueOperand()->getType();

      // Ignore loaded pointer types and stored pointer types that are not
      // vectorizable.
      //
      // FIXME: The check here attempts to predict whether a load or store will
      //        be vectorized. We only know this for certain after a VF has
      //        been selected. Here, we assume that if an access can be
      //        vectorized, it will be. We should also look at extending this
      //        optimization to non-pointer types.
      //
      if (T->isPointerTy() && !isConsecutiveLoadOrStore(&I) &&
          !isAccessInterleaved(&I) && !isLegalGatherOrScatter(&I))
        continue;

      MinWidth = std::min(MinWidth,
                          (unsigned)DL.getTypeSizeInBits(T->getScalarType()));
      MaxWidth = std::max(MaxWidth,
                          (unsigned)DL.getTypeSizeInBits(T->getScalarType()));
    }
  }

  return {MinWidth, MaxWidth};
}

unsigned LoopVectorizationCostModel::selectInterleaveCount(unsigned VF,
                                                           unsigned LoopCost) {
  // -- The interleave heuristics --
  // We interleave the loop in order to expose ILP and reduce the loop overhead.
  // There are many micro-architectural considerations that we can't predict
  // at this level. For example, frontend pressure (on decode or fetch) due to
  // code size, or the number and capabilities of the execution ports.
  //
  // We use the following heuristics to select the interleave count:
  // 1. If the code has reductions, then we interleave to break the cross
  // iteration dependency.
  // 2. If the loop is really small, then we interleave to reduce the loop
  // overhead.
  // 3. We don't interleave if we think that we will spill registers to memory
  // due to the increased register pressure.

  if (!isScalarEpilogueAllowed())
    return 1;

  // We used the distance for the interleave count.
  if (Legal->getMaxSafeDepDistBytes() != -1U)
    return 1;

  // Do not interleave loops with a relatively small known or estimated trip
  // count.
  auto BestKnownTC = getSmallBestKnownTC(*PSE.getSE(), TheLoop);
  if (BestKnownTC && *BestKnownTC < TinyTripCountInterleaveThreshold)
    return 1;

  RegisterUsage R = calculateRegisterUsage({VF})[0];
  // We divide by these constants so assume that we have at least one
  // instruction that uses at least one register.
  for (auto& pair : R.MaxLocalUsers) {
    pair.second = std::max(pair.second, 1U);
  }

  // We calculate the interleave count using the following formula.
  // Subtract the number of loop invariants from the number of available
  // registers. These registers are used by all of the interleaved instances.
  // Next, divide the remaining registers by the number of registers that is
  // required by the loop, in order to estimate how many parallel instances
  // fit without causing spills. All of this is rounded down if necessary to be
  // a power of two. We want power of two interleave count to simplify any
  // addressing operations or alignment considerations.
  // We also want power of two interleave counts to ensure that the induction
  // variable of the vector loop wraps to zero, when tail is folded by masking;
  // this currently happens when OptForSize, in which case IC is set to 1 above.
  unsigned IC = UINT_MAX;

  for (auto& pair : R.MaxLocalUsers) {
    unsigned TargetNumRegisters = TTI.getNumberOfRegisters(pair.first);
    LLVM_DEBUG(dbgs() << "LV: The target has " << TargetNumRegisters
                      << " registers of "
                      << TTI.getRegisterClassName(pair.first) << " register class\n");
    if (VF == 1) {
      if (ForceTargetNumScalarRegs.getNumOccurrences() > 0)
        TargetNumRegisters = ForceTargetNumScalarRegs;
    } else {
      if (ForceTargetNumVectorRegs.getNumOccurrences() > 0)
        TargetNumRegisters = ForceTargetNumVectorRegs;
    }
    unsigned MaxLocalUsers = pair.second;
    unsigned LoopInvariantRegs = 0;
    if (R.LoopInvariantRegs.find(pair.first) != R.LoopInvariantRegs.end())
      LoopInvariantRegs = R.LoopInvariantRegs[pair.first];

    unsigned TmpIC = PowerOf2Floor((TargetNumRegisters - LoopInvariantRegs) / MaxLocalUsers);
    // Don't count the induction variable as interleaved.
    if (EnableIndVarRegisterHeur) {
      TmpIC =
          PowerOf2Floor((TargetNumRegisters - LoopInvariantRegs - 1) /
                        std::max(1U, (MaxLocalUsers - 1)));
    }

    IC = std::min(IC, TmpIC);
  }

  // Clamp the interleave ranges to reasonable counts.
  unsigned MaxInterleaveCount = TTI.getMaxInterleaveFactor(VF);

  // Check if the user has overridden the max.
  if (VF == 1) {
    if (ForceTargetMaxScalarInterleaveFactor.getNumOccurrences() > 0)
      MaxInterleaveCount = ForceTargetMaxScalarInterleaveFactor;
  } else {
    if (ForceTargetMaxVectorInterleaveFactor.getNumOccurrences() > 0)
      MaxInterleaveCount = ForceTargetMaxVectorInterleaveFactor;
  }

  // If trip count is known or estimated compile time constant, limit the
  // interleave count to be less than the trip count divided by VF.
  if (BestKnownTC) {
    MaxInterleaveCount = std::min(*BestKnownTC / VF, MaxInterleaveCount);
  }

  // If we did not calculate the cost for VF (because the user selected the VF)
  // then we calculate the cost of VF here.
  if (LoopCost == 0)
    LoopCost = expectedCost(VF).first;

  assert(LoopCost && "Non-zero loop cost expected");

  // Clamp the calculated IC to be between the 1 and the max interleave count
  // that the target and trip count allows.
  if (IC > MaxInterleaveCount)
    IC = MaxInterleaveCount;
  else if (IC < 1)
    IC = 1;

  // Interleave if we vectorized this loop and there is a reduction that could
  // benefit from interleaving.
  if (VF > 1 && !Legal->getReductionVars().empty()) {
    LLVM_DEBUG(dbgs() << "LV: Interleaving because of reductions.\n");
    return IC;
  }

  // Note that if we've already vectorized the loop we will have done the
  // runtime check and so interleaving won't require further checks.
  bool InterleavingRequiresRuntimePointerCheck =
      (VF == 1 && Legal->getRuntimePointerChecking()->Need);

  // We want to interleave small loops in order to reduce the loop overhead and
  // potentially expose ILP opportunities.
  LLVM_DEBUG(dbgs() << "LV: Loop cost is " << LoopCost << '\n');
  if (!InterleavingRequiresRuntimePointerCheck && LoopCost < SmallLoopCost) {
    // We assume that the cost overhead is 1 and we use the cost model
    // to estimate the cost of the loop and interleave until the cost of the
    // loop overhead is about 5% of the cost of the loop.
    unsigned SmallIC =
        std::min(IC, (unsigned)PowerOf2Floor(SmallLoopCost / LoopCost));

    // Interleave until store/load ports (estimated by max interleave count) are
    // saturated.
    unsigned NumStores = Legal->getNumStores();
    unsigned NumLoads = Legal->getNumLoads();
    unsigned StoresIC = IC / (NumStores ? NumStores : 1);
    unsigned LoadsIC = IC / (NumLoads ? NumLoads : 1);

    // If we have a scalar reduction (vector reductions are already dealt with
    // by this point), we can increase the critical path length if the loop
    // we're interleaving is inside another loop. Limit, by default to 2, so the
    // critical path only gets increased by one reduction operation.
    if (!Legal->getReductionVars().empty() && TheLoop->getLoopDepth() > 1) {
      unsigned F = static_cast<unsigned>(MaxNestedScalarReductionIC);
      SmallIC = std::min(SmallIC, F);
      StoresIC = std::min(StoresIC, F);
      LoadsIC = std::min(LoadsIC, F);
    }

    if (EnableLoadStoreRuntimeInterleave &&
        std::max(StoresIC, LoadsIC) > SmallIC) {
      LLVM_DEBUG(
          dbgs() << "LV: Interleaving to saturate store or load ports.\n");
      return std::max(StoresIC, LoadsIC);
    }

    LLVM_DEBUG(dbgs() << "LV: Interleaving to reduce branch cost.\n");
    return SmallIC;
  }

  // Interleave if this is a large loop (small loops are already dealt with by
  // this point) that could benefit from interleaving.
  bool HasReductions = !Legal->getReductionVars().empty();
  if (TTI.enableAggressiveInterleaving(HasReductions)) {
    LLVM_DEBUG(dbgs() << "LV: Interleaving to expose ILP.\n");
    return IC;
  }

  LLVM_DEBUG(dbgs() << "LV: Not Interleaving.\n");
  return 1;
}

SmallVector<LoopVectorizationCostModel::RegisterUsage, 8>
LoopVectorizationCostModel::calculateRegisterUsage(ArrayRef<unsigned> VFs) {
  // This function calculates the register usage by measuring the highest number
  // of values that are alive at a single location. Obviously, this is a very
  // rough estimation. We scan the loop in a topological order in order and
  // assign a number to each instruction. We use RPO to ensure that defs are
  // met before their users. We assume that each instruction that has in-loop
  // users starts an interval. We record every time that an in-loop value is
  // used, so we have a list of the first and last occurrences of each
  // instruction. Next, we transpose this data structure into a multi map that
  // holds the list of intervals that *end* at a specific location. This multi
  // map allows us to perform a linear search. We scan the instructions linearly
  // and record each time that a new interval starts, by placing it in a set.
  // If we find this value in the multi-map then we remove it from the set.
  // The max register usage is the maximum size of the set.
  // We also search for instructions that are defined outside the loop, but are
  // used inside the loop. We need this number separately from the max-interval
  // usage number because when we unroll, loop-invariant values do not take
  // more register.
  LoopBlocksDFS DFS(TheLoop);
  DFS.perform(LI);

  RegisterUsage RU;

  // Each 'key' in the map opens a new interval. The values
  // of the map are the index of the 'last seen' usage of the
  // instruction that is the key.
  using IntervalMap = DenseMap<Instruction *, unsigned>;

  // Maps instruction to its index.
  SmallVector<Instruction *, 64> IdxToInstr;
  // Marks the end of each interval.
  IntervalMap EndPoint;
  // Saves the list of instruction indices that are used in the loop.
  SmallPtrSet<Instruction *, 8> Ends;
  // Saves the list of values that are used in the loop but are
  // defined outside the loop, such as arguments and constants.
  SmallPtrSet<Value *, 8> LoopInvariants;

  for (BasicBlock *BB : make_range(DFS.beginRPO(), DFS.endRPO())) {
    for (Instruction &I : BB->instructionsWithoutDebug()) {
      IdxToInstr.push_back(&I);

      // Save the end location of each USE.
      for (Value *U : I.operands()) {
        auto *Instr = dyn_cast<Instruction>(U);

        // Ignore non-instruction values such as arguments, constants, etc.
        if (!Instr)
          continue;

        // If this instruction is outside the loop then record it and continue.
        if (!TheLoop->contains(Instr)) {
          LoopInvariants.insert(Instr);
          continue;
        }

        // Overwrite previous end points.
        EndPoint[Instr] = IdxToInstr.size();
        Ends.insert(Instr);
      }
    }
  }

  // Saves the list of intervals that end with the index in 'key'.
  using InstrList = SmallVector<Instruction *, 2>;
  DenseMap<unsigned, InstrList> TransposeEnds;

  // Transpose the EndPoints to a list of values that end at each index.
  for (auto &Interval : EndPoint)
    TransposeEnds[Interval.second].push_back(Interval.first);

  SmallPtrSet<Instruction *, 8> OpenIntervals;

  // Get the size of the widest register.
  unsigned MaxSafeDepDist = -1U;
  if (Legal->getMaxSafeDepDistBytes() != -1U)
    MaxSafeDepDist = Legal->getMaxSafeDepDistBytes() * 8;
  unsigned WidestRegister =
      std::min(TTI.getRegisterBitWidth(true), MaxSafeDepDist);
  const DataLayout &DL = TheFunction->getParent()->getDataLayout();

  SmallVector<RegisterUsage, 8> RUs(VFs.size());
  SmallVector<SmallMapVector<unsigned, unsigned, 4>, 8> MaxUsages(VFs.size());

  LLVM_DEBUG(dbgs() << "LV(REG): Calculating max register usage:\n");

  // A lambda that gets the register usage for the given type and VF.
  auto GetRegUsage = [&DL, WidestRegister](Type *Ty, unsigned VF) {
    if (Ty->isTokenTy())
      return 0U;
    unsigned TypeSize = DL.getTypeSizeInBits(Ty->getScalarType());
    return std::max<unsigned>(1, VF * TypeSize / WidestRegister);
  };

  for (unsigned int i = 0, s = IdxToInstr.size(); i < s; ++i) {
    Instruction *I = IdxToInstr[i];

    // Remove all of the instructions that end at this location.
    InstrList &List = TransposeEnds[i];
    for (Instruction *ToRemove : List)
      OpenIntervals.erase(ToRemove);

    // Ignore instructions that are never used within the loop.
    if (Ends.find(I) == Ends.end())
      continue;

    // Skip ignored values.
    if (ValuesToIgnore.find(I) != ValuesToIgnore.end())
      continue;

    // For each VF find the maximum usage of registers.
    for (unsigned j = 0, e = VFs.size(); j < e; ++j) {
      // Count the number of live intervals.
      SmallMapVector<unsigned, unsigned, 4> RegUsage;

      if (VFs[j] == 1) {
        for (auto Inst : OpenIntervals) {
          unsigned ClassID = TTI.getRegisterClassForType(false, Inst->getType());
          if (RegUsage.find(ClassID) == RegUsage.end())
            RegUsage[ClassID] = 1;
          else
            RegUsage[ClassID] += 1;
        }
      } else {
        collectUniformsAndScalars(VFs[j]);
        for (auto Inst : OpenIntervals) {
          // Skip ignored values for VF > 1.
          if (VecValuesToIgnore.find(Inst) != VecValuesToIgnore.end())
            continue;
          if (isScalarAfterVectorization(Inst, VFs[j])) {
            unsigned ClassID = TTI.getRegisterClassForType(false, Inst->getType());
            if (RegUsage.find(ClassID) == RegUsage.end())
              RegUsage[ClassID] = 1;
            else
              RegUsage[ClassID] += 1;
          } else {
            unsigned ClassID = TTI.getRegisterClassForType(true, Inst->getType());
            if (RegUsage.find(ClassID) == RegUsage.end())
              RegUsage[ClassID] = GetRegUsage(Inst->getType(), VFs[j]);
            else
              RegUsage[ClassID] += GetRegUsage(Inst->getType(), VFs[j]);
          }
        }
      }
    
      for (auto& pair : RegUsage) {
        if (MaxUsages[j].find(pair.first) != MaxUsages[j].end())
          MaxUsages[j][pair.first] = std::max(MaxUsages[j][pair.first], pair.second);
        else
          MaxUsages[j][pair.first] = pair.second;
      }
    }

    LLVM_DEBUG(dbgs() << "LV(REG): At #" << i << " Interval # "
                      << OpenIntervals.size() << '\n');

    // Add the current instruction to the list of open intervals.
    OpenIntervals.insert(I);
  }

  for (unsigned i = 0, e = VFs.size(); i < e; ++i) {
    SmallMapVector<unsigned, unsigned, 4> Invariant;
  
    for (auto Inst : LoopInvariants) {
      unsigned Usage = VFs[i] == 1 ? 1 : GetRegUsage(Inst->getType(), VFs[i]);
      unsigned ClassID = TTI.getRegisterClassForType(VFs[i] > 1, Inst->getType());
      if (Invariant.find(ClassID) == Invariant.end())
        Invariant[ClassID] = Usage;
      else
        Invariant[ClassID] += Usage;
    }

    LLVM_DEBUG({
      dbgs() << "LV(REG): VF = " << VFs[i] << '\n';
      dbgs() << "LV(REG): Found max usage: " << MaxUsages[i].size()
             << " item\n";
      for (const auto &pair : MaxUsages[i]) {
        dbgs() << "LV(REG): RegisterClass: "
               << TTI.getRegisterClassName(pair.first) << ", " << pair.second
               << " registers\n";
      }
      dbgs() << "LV(REG): Found invariant usage: " << Invariant.size()
             << " item\n";
      for (const auto &pair : Invariant) {
        dbgs() << "LV(REG): RegisterClass: "
               << TTI.getRegisterClassName(pair.first) << ", " << pair.second
               << " registers\n";
      }
    });

    RU.LoopInvariantRegs = Invariant;
    RU.MaxLocalUsers = MaxUsages[i];
    RUs[i] = RU;
  }

  return RUs;
}

bool LoopVectorizationCostModel::useEmulatedMaskMemRefHack(Instruction *I) {
  // TODO: Cost model for emulated masked load/store is completely
  // broken. This hack guides the cost model to use an artificially
  // high enough value to practically disable vectorization with such
  // operations, except where previously deployed legality hack allowed
  // using very low cost values. This is to avoid regressions coming simply
  // from moving "masked load/store" check from legality to cost model.
  // Masked Load/Gather emulation was previously never allowed.
  // Limited number of Masked Store/Scatter emulation was allowed.
  assert(isPredicatedInst(I) && "Expecting a scalar emulated instruction");
  return isa<LoadInst>(I) ||
         (isa<StoreInst>(I) && NumPredStores > NumberOfStoresToPredicate);
}

void LoopVectorizationCostModel::collectInstsToScalarize(unsigned VF) {
  // If we aren't vectorizing the loop, or if we've already collected the
  // instructions to scalarize, there's nothing to do. Collection may already
  // have occurred if we have a user-selected VF and are now computing the
  // expected cost for interleaving.
  bool InvalidVF = VF < 2 && !isScalable();
  if (InvalidVF || InstsToScalarize.find(VF) != InstsToScalarize.end())
    return;

  // Initialize a mapping for VF in InstsToScalalarize. If we find that it's
  // not profitable to scalarize any instructions, the presence of VF in the
  // map will indicate that we've analyzed it already.
  ScalarCostsTy &ScalarCostsVF = InstsToScalarize[VF];

  // Find all the instructions that are scalar with predication in the loop and
  // determine if it would be better to not if-convert the blocks they are in.
  // If so, we also record the instructions to scalarize.
  for (BasicBlock *BB : TheLoop->blocks()) {
    if (!blockNeedsPredication(BB))
      continue;
    for (Instruction &I : *BB)
      if (isScalarWithPredication(&I)) {
        ScalarCostsTy ScalarCosts;
        // Do not apply discount logic if hacked cost is needed
        // for emulated masked memrefs.
        if (!useEmulatedMaskMemRefHack(&I) &&
            computePredInstDiscount(&I, ScalarCosts, VF) >= 0)
          ScalarCostsVF.insert(ScalarCosts.begin(), ScalarCosts.end());
        // Remember that BB will remain after vectorization.
        PredicatedBBsAfterVectorization.insert(BB);
      }
  }
}

int LoopVectorizationCostModel::computePredInstDiscount(
    Instruction *PredInst, DenseMap<Instruction *, unsigned> &ScalarCosts,
    unsigned VF) {
  assert(!isUniformAfterVectorization(PredInst, VF) &&
         "Instruction marked uniform-after-vectorization will be predicated");

  // Initialize the discount to zero, meaning that the scalar version and the
  // vector version cost the same.
  int Discount = 0;

  // Holds instructions to analyze. The instructions we visit are mapped in
  // ScalarCosts. Those instructions are the ones that would be scalarized if
  // we find that the scalar version costs less.
  SmallVector<Instruction *, 8> Worklist;

  // Returns true if the given instruction can be scalarized.
  auto canBeScalarized = [&](Instruction *I) -> bool {
    // We only attempt to scalarize instructions forming a single-use chain
    // from the original predicated block that would otherwise be vectorized.
    // Although not strictly necessary, we give up on instructions we know will
    // already be scalar to avoid traversing chains that are unlikely to be
    // beneficial.
    if (!I->hasOneUse() || PredInst->getParent() != I->getParent() ||
        isScalarAfterVectorization(I, VF))
      return false;

    // If the instruction is scalar with predication, it will be analyzed
    // separately. We ignore it within the context of PredInst.
    if (isScalarWithPredication(I))
      return false;

    // If any of the instruction's operands are uniform after vectorization,
    // the instruction cannot be scalarized. This prevents, for example, a
    // masked load from being scalarized.
    //
    // We assume we will only emit a value for lane zero of an instruction
    // marked uniform after vectorization, rather than VF identical values.
    // Thus, if we scalarize an instruction that uses a uniform, we would
    // create uses of values corresponding to the lanes we aren't emitting code
    // for. This behavior can be changed by allowing getScalarValue to clone
    // the lane zero values for uniforms rather than asserting.
    for (Use &U : I->operands())
      if (auto *J = dyn_cast<Instruction>(U.get()))
        if (isUniformAfterVectorization(J, VF))
          return false;

    // Otherwise, we can scalarize the instruction.
    return true;
  };

  // Compute the expected cost discount from scalarizing the entire expression
  // feeding the predicated instruction. We currently only consider expressions
  // that are single-use instruction chains.
  Worklist.push_back(PredInst);
  while (!Worklist.empty()) {
    Instruction *I = Worklist.pop_back_val();

    // If we've already analyzed the instruction, there's nothing to do.
    if (ScalarCosts.find(I) != ScalarCosts.end())
      continue;

    // Compute the cost of the vector instruction. Note that this cost already
    // includes the scalarization overhead of the predicated instruction.
    unsigned VectorCost = getInstructionCost(I, VF).first;

    // Compute the cost of the scalarized instruction. This cost is the cost of
    // the instruction as if it wasn't if-converted and instead remained in the
    // predicated block. We will scale this cost by block probability after
    // computing the scalarization overhead.
    unsigned ScalarCost = VF * getInstructionCost(I, 1).first;

    // Compute the scalarization overhead of needed insertelement instructions
    // and phi nodes.
    if (isScalarWithPredication(I) && !I->getType()->isVoidTy()) {
      ScalarCost += TTI.getScalarizationOverhead(
          ToVectorTy(I->getType(), VF, isScalable()), true, false);
      ScalarCost += VF * TTI.getCFInstrCost(Instruction::PHI);
    }

    // Compute the scalarization overhead of needed extractelement
    // instructions. For each of the instruction's operands, if the operand can
    // be scalarized, add it to the worklist; otherwise, account for the
    // overhead.
    for (Use &U : I->operands())
      if (auto *J = dyn_cast<Instruction>(U.get())) {
        assert(VectorType::isValidElementType(J->getType()) &&
               "Instruction has non-scalar type");
        if (canBeScalarized(J))
          Worklist.push_back(J);
        else if (needsExtract(J, VF))
          ScalarCost += TTI.getScalarizationOverhead(
              ToVectorTy(J->getType(), VF, isScalable()), false, true);
      }

    // Scale the total scalar cost by block probability.
    ScalarCost /= getReciprocalPredBlockProb();

    // Compute the discount. A non-negative discount means the vector version
    // of the instruction costs more, and scalarizing would be beneficial.
    Discount += VectorCost - ScalarCost;
    ScalarCosts[I] = ScalarCost;
  }

  return Discount;
}

LoopVectorizationCostModel::VectorizationCostTy
LoopVectorizationCostModel::expectedCost(unsigned VF) {
  VectorizationCostTy Cost;

  bool ValidVF = VF > 1 || (isScalable() && VF == 1);
  // For each block.
  for (BasicBlock *BB : TheLoop->blocks()) {
    VectorizationCostTy BlockCost;

    // For each instruction in the old loop.
    for (Instruction &I : BB->instructionsWithoutDebug()) {
      // Skip ignored values.
      if (ValuesToIgnore.find(&I) != ValuesToIgnore.end() ||
          (ValidVF && VecValuesToIgnore.find(&I) != VecValuesToIgnore.end()))
        continue;

      VectorizationCostTy C = getInstructionCost(&I, VF);

      // Check if we should override the cost.
      if (ForceTargetInstructionCost.getNumOccurrences() > 0)
        C.first = ForceTargetInstructionCost;

      BlockCost.first += C.first;
      BlockCost.second |= C.second;
      LLVM_DEBUG(dbgs() << "LV: Found an estimated cost of " << C.first
                        << " for VF " << VF << " For instruction: " << I
                        << '\n');
    }

    // If we are vectorizing a predicated block, it will have been
    // if-converted. This means that the block's instructions (aside from
    // stores and instructions that may divide by zero) will now be
    // unconditionally executed. For the scalar case, we may not always execute
    // the predicated block. Thus, scale the block's cost by the probability of
    // executing it.
    if (VF == 1 && !isScalable() && blockNeedsPredication(BB))
      BlockCost.first /= getReciprocalPredBlockProb();

    Cost.first += BlockCost.first;
    Cost.second |= BlockCost.second;
  }

  return Cost;
}

/// Gets Address Access SCEV after verifying that the access pattern
/// is loop invariant except the induction variable dependence.
///
/// This SCEV can be sent to the Target in order to estimate the address
/// calculation cost.
static const SCEV *getAddressAccessSCEV(Value *Ptr,
                                        LoopVectorizationLegality *Legal,
                                        PredicatedScalarEvolution &PSE,
                                        const Loop *TheLoop) {

  auto *Gep = dyn_cast<GetElementPtrInst>(Ptr);
  if (!Gep)
    return nullptr;

  // We are looking for a gep with all loop invariant indices except for one
  // which should be an induction variable.
  auto SE = PSE.getSE();
  unsigned NumOperands = Gep->getNumOperands();
  for (unsigned i = 1; i < NumOperands; ++i) {
    Value *Opd = Gep->getOperand(i);
    if (!SE->isLoopInvariant(SE->getSCEV(Opd), TheLoop) &&
        !Legal->isInductionVariable(Opd))
      return nullptr;
  }

  // Now we know we have a GEP ptr, %inv, %ind, %inv. return the Ptr SCEV.
  return PSE.getSCEV(Ptr);
}

static bool isStrideMul(Instruction *I, LoopVectorizationLegality *Legal) {
  return Legal->hasStride(I->getOperand(0)) ||
         Legal->hasStride(I->getOperand(1));
}

unsigned LoopVectorizationCostModel::getMemInstScalarizationCost(Instruction *I,
                                                                 unsigned VF) {
  assert((VF > 1 || isScalable()) &&
         "Scalarization cost of instruction implies vectorization.");
  Type *ValTy = getMemInstValueType(I);
  auto SE = PSE.getSE();

  unsigned AS = getLoadStoreAddressSpace(I);
  Value *Ptr = getLoadStorePointerOperand(I);
  Type *PtrTy = ToVectorTy(Ptr->getType(), VF, isScalable());

  // Figure out whether the access is strided and get the stride value
  // if it's known in compile time
  const SCEV *PtrSCEV = getAddressAccessSCEV(Ptr, Legal, PSE, TheLoop);

  // Get the cost of the scalar memory instruction and address computation.
  unsigned Cost = VF * TTI.getAddressComputationCost(PtrTy, SE, PtrSCEV);

  // Don't pass *I here, since it is scalar but will actually be part of a
  // vectorized loop where the user of it is a vectorized instruction.
  const MaybeAlign Alignment = getLoadStoreAlignment(I);
  Cost += VF * TTI.getMemoryOpCost(I->getOpcode(), ValTy->getScalarType(),
                                   Alignment, AS);

  // Get the overhead of the extractelement and insertelement instructions
  // we might create due to scalarization.
  Cost += getScalarizationOverhead(I, VF);

  // If we have a predicated store, it may not be executed for each vector
  // lane. Scale the cost by the probability of executing the predicated
  // block.
  if (isPredicatedInst(I)) {
    Cost /= getReciprocalPredBlockProb();

    if (useEmulatedMaskMemRefHack(I))
      // Artificially setting to a high enough value to practically disable
      // vectorization with such operations.
      Cost = 3000000;
  }

  return Cost;
}

unsigned LoopVectorizationCostModel::getConsecutiveMemOpCost(Instruction *I,
                                                             unsigned VF) {
  Type *ValTy = getMemInstValueType(I);
  Type *VectorTy = ToVectorTy(ValTy, VF, isScalable());
  Value *Ptr = getLoadStorePointerOperand(I);
  unsigned AS = getLoadStoreAddressSpace(I);
  int ConsecutiveStride = Legal->isConsecutivePtr(Ptr);

  assert((ConsecutiveStride == 1 || ConsecutiveStride == -1) &&
         "Stride should be 1 or -1 for consecutive memory access");
  const MaybeAlign Alignment = getLoadStoreAlignment(I);
  unsigned Cost = 0;
  if (Legal->isMaskRequired(I))
    Cost += TTI.getMaskedMemoryOpCost(I->getOpcode(), VectorTy,
                                      Alignment ? Alignment->value() : 0, AS);
  else
    Cost += TTI.getMemoryOpCost(I->getOpcode(), VectorTy, Alignment, AS, I);

  bool Reverse = ConsecutiveStride < 0;
  if (Reverse)
    Cost += TTI.getShuffleCost(TargetTransformInfo::SK_Reverse, VectorTy, 0);
  return Cost;
}

unsigned LoopVectorizationCostModel::getUniformMemOpCost(Instruction *I,
                                                         unsigned VF) {
  Type *ValTy = getMemInstValueType(I);
  Type *VectorTy = ToVectorTy(ValTy, VF, isScalable());
  const MaybeAlign Alignment = getLoadStoreAlignment(I);
  unsigned AS = getLoadStoreAddressSpace(I);
  if (isa<LoadInst>(I)) {
    return TTI.getAddressComputationCost(ValTy) +
           TTI.getMemoryOpCost(Instruction::Load, ValTy, Alignment, AS) +
           TTI.getShuffleCost(TargetTransformInfo::SK_Broadcast, VectorTy);
  }
  StoreInst *SI = cast<StoreInst>(I);

  bool isLoopInvariantStoreValue = Legal->isUniform(SI->getValueOperand());
  return TTI.getAddressComputationCost(ValTy) +
         TTI.getMemoryOpCost(Instruction::Store, ValTy, Alignment, AS) +
         (isLoopInvariantStoreValue
              ? 0
              : TTI.getVectorInstrCost(Instruction::ExtractElement, VectorTy,
                                       VF - 1));
}

unsigned LoopVectorizationCostModel::getGatherScatterCost(Instruction *I,
                                                          unsigned VF) {
  Type *ValTy = getMemInstValueType(I);
  Type *VectorTy = ToVectorTy(ValTy, VF, isScalable());
  const MaybeAlign Alignment = getLoadStoreAlignment(I);
  Value *Ptr = getLoadStorePointerOperand(I);

  return TTI.getAddressComputationCost(VectorTy) +
         TTI.getGatherScatterOpCost(I->getOpcode(), VectorTy, Ptr,
                                    Legal->isMaskRequired(I),
                                    Alignment ? Alignment->value() : 0, I);
}

unsigned LoopVectorizationCostModel::getInterleaveGroupCost(Instruction *I,
                                                            unsigned VF) {
  Type *ValTy = getMemInstValueType(I);
  Type *VectorTy = ToVectorTy(ValTy, VF, isScalable());
  unsigned AS = getLoadStoreAddressSpace(I);

  auto Group = getInterleavedAccessGroup(I);
  assert(Group && "Fail to get an interleaved access group.");

  unsigned InterleaveFactor = Group->getFactor();
  Type *WideVecTy = VectorType::get(ValTy, VF * InterleaveFactor, isScalable());

  // Holds the indices of existing members in an interleaved load group.
  // An interleaved store group doesn't need this as it doesn't allow gaps.
  SmallVector<unsigned, 4> Indices;
  if (isa<LoadInst>(I)) {
    for (unsigned i = 0; i < InterleaveFactor; i++)
      if (Group->getMember(i))
        Indices.push_back(i);
  }

  // Calculate the cost of the whole interleaved group.
  bool UseMaskForGaps =
      Group->requiresScalarEpilogue() && !isScalarEpilogueAllowed();
  unsigned Cost = TTI.getInterleavedMemoryOpCost(
      I->getOpcode(), WideVecTy, Group->getFactor(), Indices,
      Group->getAlign().value(), AS, Legal->isMaskRequired(I), UseMaskForGaps);

  if (Group->isReverse()) {
    // TODO: Add support for reversed masked interleaved access.
    assert(!Legal->isMaskRequired(I) &&
           "Reverse masked interleaved access not supported.");
    Cost += Group->getNumMembers() *
            TTI.getShuffleCost(TargetTransformInfo::SK_Reverse, VectorTy, 0);
  }
  return Cost;
}

unsigned LoopVectorizationCostModel::getMemoryInstructionCost(Instruction *I,
                                                              unsigned VF) {
  // Calculate scalar cost only. Vectorization cost should be ready at this
  // moment.
  if (VF == 1 && !isScalable()) {
    Type *ValTy = getMemInstValueType(I);
    const MaybeAlign Alignment = getLoadStoreAlignment(I);
    unsigned AS = getLoadStoreAddressSpace(I);

    return TTI.getAddressComputationCost(ValTy) +
           TTI.getMemoryOpCost(I->getOpcode(), ValTy, Alignment, AS, I);
  }
  return getWideningCost(I, VF);
}

LoopVectorizationCostModel::VectorizationCostTy
LoopVectorizationCostModel::getInstructionCost(Instruction *I, unsigned VF) {
  // If we know that this instruction will remain uniform, check the cost of
  // the scalar version.
  bool ValidVF = VF > 1 || (isScalable() && VF == 1);
  if (isUniformAfterVectorization(I, VF))
    ValidVF = false;
  // VF = 1;

  if (ValidVF && isProfitableToScalarize(I, VF))
    return VectorizationCostTy(InstsToScalarize[VF][I], false);

  // Forced scalars do not have any scalarization overhead.
  auto ForcedScalar = ForcedScalars.find(VF);
  if (ValidVF && ForcedScalar != ForcedScalars.end()) {
    auto InstSet = ForcedScalar->second;
    if (InstSet.find(I) != InstSet.end())
      return VectorizationCostTy((getInstructionCost(I, 1).first * VF), false);
  }

  Type *VectorTy;
  unsigned C = getInstructionCost(I, VF, VectorTy, ValidVF);

  // bool ValidNumParts = TTI.getNumberOfParts(VectorTy) < VF || (VF == 1 &&
  // isScalable() &&
  bool TypeNotScalarized = (VF > 1 && VectorTy->isVectorTy() &&
                            TTI.getNumberOfParts(VectorTy) < VF) ||
                           (VF == 1 && isScalable() && VectorTy->isVectorTy() &&
                            TTI.getNumberOfParts(VectorTy) == VF);
  return VectorizationCostTy(C, TypeNotScalarized);
}

unsigned LoopVectorizationCostModel::getScalarizationOverhead(Instruction *I,
                                                              unsigned VF) {

  if (VF == 1 && !isScalable())
    return 0;

  unsigned Cost = 0;
  Type *RetTy = ToVectorTy(I->getType(), VF, isScalable());
  if (!RetTy->isVoidTy() &&
      (!isa<LoadInst>(I) || !TTI.supportsEfficientVectorElementLoadStore()))
    Cost += TTI.getScalarizationOverhead(RetTy, true, false);

  // Some targets keep addresses scalar.
  if (isa<LoadInst>(I) && !TTI.prefersVectorizedAddressing())
    return Cost;

  // Some targets support efficient element stores.
  if (isa<StoreInst>(I) && TTI.supportsEfficientVectorElementLoadStore())
    return Cost;

  // Collect operands to consider.
  CallInst *CI = dyn_cast<CallInst>(I);
  Instruction::op_range Ops = CI ? CI->arg_operands() : I->operands();

  // Skip operands that do not require extraction/scalarization and do not incur
  // any overhead.
  return Cost + TTI.getOperandsScalarizationOverhead(
                    filterExtractingOperands(Ops, VF), VF);
}

void LoopVectorizationCostModel::setCostBasedWideningDecision(unsigned VF) {
  if (!isScalable() && VF == 1)
    return;
  NumPredStores = 0;
  for (BasicBlock *BB : TheLoop->blocks()) {
    // For each instruction in the old loop.
    for (Instruction &I : *BB) {
      Value *Ptr = getLoadStorePointerOperand(&I);
      if (!Ptr)
        continue;

      // TODO: We should generate better code and update the cost model for
      // predicated uniform stores. Today they are treated as any other
      // predicated store (see added test cases in
      // invariant-store-vectorization.ll).
      if (isa<StoreInst>(&I) && isScalarWithPredication(&I))
        NumPredStores++;

      if (Legal->isUniform(Ptr) &&
          // Conditional loads and stores should be scalarized and predicated.
          // isScalarWithPredication cannot be used here since masked
          // gather/scatters are not considered scalar with predication.
          !Legal->blockNeedsPredication(I.getParent())) {
        // TODO: Avoid replicating loads and stores instead of
        // relying on instcombine to remove them.
        // Load: Scalar load + broadcast
        // Store: Scalar store + isLoopInvariantStoreValue ? 0 : extract
        unsigned Cost = getUniformMemOpCost(&I, VF);
        setWideningDecision(&I, VF, CM_Scalarize, Cost);
        continue;
      }

      // We assume that widening is the best solution when possible.
      if (memoryInstructionCanBeWidened(&I, VF)) {
        unsigned Cost = getConsecutiveMemOpCost(&I, VF);
        int ConsecutiveStride =
            Legal->isConsecutivePtr(getLoadStorePointerOperand(&I));
        assert((ConsecutiveStride == 1 || ConsecutiveStride == -1) &&
               "Expected consecutive stride.");
        InstWidening Decision =
            ConsecutiveStride == 1 ? CM_Widen : CM_Widen_Reverse;
        setWideningDecision(&I, VF, Decision, Cost);
        continue;
      }

      // Choose between Interleaving, Gather/Scatter or Scalarization.
      unsigned InterleaveCost = std::numeric_limits<unsigned>::max();
      unsigned NumAccesses = 1;
      if (isAccessInterleaved(&I)) {
        auto Group = getInterleavedAccessGroup(&I);
        assert(Group && "Fail to get an interleaved access group.");

        // Make one decision for the whole group.
        if (getWideningDecision(&I, VF) != CM_Unknown)
          continue;

        NumAccesses = Group->getNumMembers();
        if (interleavedAccessCanBeWidened(&I, VF))
          InterleaveCost = getInterleaveGroupCost(&I, VF);
      }

      unsigned GatherScatterCost =
          isLegalGatherOrScatter(&I)
              ? getGatherScatterCost(&I, VF) * NumAccesses
              : std::numeric_limits<unsigned>::max();

      unsigned ScalarizationCost =
          getMemInstScalarizationCost(&I, VF) * NumAccesses;

      // Choose better solution for the current VF,
      // write down this decision and use it during vectorization.
      unsigned Cost;
      InstWidening Decision;
      if (InterleaveCost <= GatherScatterCost &&
          InterleaveCost < ScalarizationCost) {
        Decision = CM_Interleave;
        Cost = InterleaveCost;
      } else if (GatherScatterCost < ScalarizationCost) {
        Decision = CM_GatherScatter;
        Cost = GatherScatterCost;
      } else {
        Decision = CM_Scalarize;
        Cost = ScalarizationCost;
      }
      // If the instructions belongs to an interleave group, the whole group
      // receives the same decision. The whole group receives the cost, but
      // the cost will actually be assigned to one instruction.
      if (auto Group = getInterleavedAccessGroup(&I))
        setWideningDecision(Group, VF, Decision, Cost);
      else
        setWideningDecision(&I, VF, Decision, Cost);
    }
  }

  // Make sure that any load of address and any other address computation
  // remains scalar unless there is gather/scatter support. This avoids
  // inevitable extracts into address registers, and also has the benefit of
  // activating LSR more, since that pass can't optimize vectorized
  // addresses.
  if (TTI.prefersVectorizedAddressing())
    return;

  // Start with all scalar pointer uses.
  SmallPtrSet<Instruction *, 8> AddrDefs;
  for (BasicBlock *BB : TheLoop->blocks())
    for (Instruction &I : *BB) {
      Instruction *PtrDef =
          dyn_cast_or_null<Instruction>(getLoadStorePointerOperand(&I));
      if (PtrDef && TheLoop->contains(PtrDef) &&
          getWideningDecision(&I, VF) != CM_GatherScatter)
        AddrDefs.insert(PtrDef);
    }

  // Add all instructions used to generate the addresses.
  SmallVector<Instruction *, 4> Worklist;
  for (auto *I : AddrDefs)
    Worklist.push_back(I);
  while (!Worklist.empty()) {
    Instruction *I = Worklist.pop_back_val();
    for (auto &Op : I->operands())
      if (auto *InstOp = dyn_cast<Instruction>(Op))
        if ((InstOp->getParent() == I->getParent()) && !isa<PHINode>(InstOp) &&
            AddrDefs.insert(InstOp).second)
          Worklist.push_back(InstOp);
  }

  for (auto *I : AddrDefs) {
    if (isa<LoadInst>(I)) {
      // Setting the desired widening decision should ideally be handled in
      // by cost functions, but since this involves the task of finding out
      // if the loaded register is involved in an address computation, it is
      // instead changed here when we know this is the case.
      InstWidening Decision = getWideningDecision(I, VF);
      if (Decision == CM_Widen || Decision == CM_Widen_Reverse)
        // Scalarize a widened load of address.
        setWideningDecision(I, VF, CM_Scalarize,
                            (VF * getMemoryInstructionCost(I, 1)));
      else if (auto Group = getInterleavedAccessGroup(I)) {
        // Scalarize an interleave group of address loads.
        for (unsigned I = 0; I < Group->getFactor(); ++I) {
          if (Instruction *Member = Group->getMember(I))
            setWideningDecision(Member, VF, CM_Scalarize,
                                (VF * getMemoryInstructionCost(Member, 1)));
        }
      }
    } else
      // Make sure I gets scalarized and a cost estimate without
      // scalarization overhead.
      ForcedScalars[VF].insert(I);
  }
}

unsigned LoopVectorizationCostModel::getInstructionCost(Instruction *I,
                                                        unsigned VF,
                                                        Type *&VectorTy,
                                                        bool ValidVF) {
  Type *RetTy = I->getType();
  if (canTruncateToMinimalBitwidth(I, VF, ValidVF))
    RetTy = IntegerType::get(RetTy->getContext(), MinBWs[I]);
  VectorTy = isScalarAfterVectorization(I, VF, ValidVF)
                 ? RetTy
                 : ToVectorTy(RetTy, VF, isScalable());
  auto SE = PSE.getSE();

  // TODO: We need to estimate the cost of intrinsic calls.
  switch (I->getOpcode()) {
  case Instruction::GetElementPtr:
    // We mark this instruction as zero-cost because the cost of GEPs in
    // vectorized code depends on whether the corresponding memory instruction
    // is scalarized or not. Therefore, we handle GEPs with the memory
    // instruction cost.
    return 0;
  case Instruction::Br: {
    // In cases of scalarized and predicated instructions, there will be VF
    // predicated blocks in the vectorized loop. Each branch around these
    // blocks requires also an extract of its vector compare i1 element.
    bool ScalarPredicatedBB = false;
    BranchInst *BI = cast<BranchInst>(I);
    if (ValidVF && BI->isConditional() &&
        (PredicatedBBsAfterVectorization.find(BI->getSuccessor(0)) !=
             PredicatedBBsAfterVectorization.end() ||
         PredicatedBBsAfterVectorization.find(BI->getSuccessor(1)) !=
             PredicatedBBsAfterVectorization.end()))
      ScalarPredicatedBB = true;

    if (ScalarPredicatedBB) {
      // Return cost for branches around scalarized and predicated blocks.
      Type *Vec_i1Ty = VectorType::get(
          IntegerType::getInt1Ty(RetTy->getContext()), VF, isScalable());
      return (TTI.getScalarizationOverhead(Vec_i1Ty, false, true) +
              (TTI.getCFInstrCost(Instruction::Br) * VF));
    } else if (I->getParent() == TheLoop->getLoopLatch() || VF == 1)
      // The back-edge branch will remain, as will all scalar branches.
      return TTI.getCFInstrCost(Instruction::Br);
    else
      // This branch will be eliminated by if-conversion.
      return 0;
    // Note: We currently assume zero cost for an unconditional branch inside
    // a predicated block since it will become a fall-through, although we
    // may decide in the future to call TTI for all branches.
  }
  case Instruction::PHI: {
    auto *Phi = cast<PHINode>(I);

    // First-order recurrences are replaced by vector shuffles inside the loop.
    // NOTE: Don't use ToVectorTy as SK_ExtractSubvector expects a vector type.
    if (ValidVF && Legal->isFirstOrderRecurrence(Phi))
      return TTI.getShuffleCost(TargetTransformInfo::SK_ExtractSubvector,
                                VectorTy, VF - 1,
                                VectorType::get(RetTy, 1, isScalable()));

    // Phi nodes in non-header blocks (not inductions, reductions, etc.) are
    // converted into select instructions. We require N - 1 selects per phi
    // node, where N is the number of incoming values.
    if (ValidVF && Phi->getParent() != TheLoop->getHeader())
      return (Phi->getNumIncomingValues() - 1) *
             TTI.getCmpSelInstrCost(
                 Instruction::Select,
                 ToVectorTy(Phi->getType(), VF, isScalable()),
                 ToVectorTy(Type::getInt1Ty(Phi->getContext()), VF,
                            isScalable()));

    return TTI.getCFInstrCost(Instruction::PHI);
  }
  case Instruction::UDiv:
  case Instruction::SDiv:
  case Instruction::URem:
  case Instruction::SRem:
    // If we have a predicated instruction, it may not be executed for each
    // vector lane. Get the scalarization cost and scale this amount by the
    // probability of executing the predicated block. If the instruction is not
    // predicated, we fall through to the next case.
    if (ValidVF && isScalarWithPredication(I)) {
      unsigned Cost = 0;

      // These instructions have a non-void type, so account for the phi nodes
      // that we will create. This cost is likely to be zero. The phi node
      // cost, if any, should be scaled by the block probability because it
      // models a copy at the end of each predicated block.
      Cost += VF * TTI.getCFInstrCost(Instruction::PHI);

      // The cost of the non-predicated instruction.
      Cost += VF * TTI.getArithmeticInstrCost(I->getOpcode(), RetTy);

      // The cost of insertelement and extractelement instructions needed for
      // scalarization.
      Cost += getScalarizationOverhead(I, VF);

      // Scale the cost by the probability of executing the predicated blocks.
      // This assumes the predicated block for each vector lane is equally
      // likely.
      return Cost / getReciprocalPredBlockProb();
    }
    LLVM_FALLTHROUGH;
  case Instruction::Add:
  case Instruction::FAdd:
  case Instruction::Sub:
  case Instruction::FSub:
  case Instruction::Mul:
  case Instruction::FMul:
  case Instruction::FDiv:
  case Instruction::FRem:
  case Instruction::Shl:
  case Instruction::LShr:
  case Instruction::AShr:
  case Instruction::And:
  case Instruction::Or:
  case Instruction::Xor: {
    // Since we will replace the stride by 1 the multiplication should go away.
    if (I->getOpcode() == Instruction::Mul && isStrideMul(I, Legal))
      return 0;
    // Certain instructions can be cheaper to vectorize if they have a constant
    // second vector operand. One example of this are shifts on x86.
    Value *Op2 = I->getOperand(1);
    TargetTransformInfo::OperandValueProperties Op2VP;
    TargetTransformInfo::OperandValueKind Op2VK =
        TTI.getOperandInfo(Op2, Op2VP);
    if (Op2VK == TargetTransformInfo::OK_AnyValue && Legal->isUniform(Op2))
      Op2VK = TargetTransformInfo::OK_UniformValue;

    SmallVector<const Value *, 4> Operands(I->operand_values());
    unsigned N = isScalarAfterVectorization(I, VF, ValidVF) && ValidVF ? VF : 1;
    return N * TTI.getArithmeticInstrCost(
                   I->getOpcode(), VectorTy, TargetTransformInfo::OK_AnyValue,
                   Op2VK, TargetTransformInfo::OP_None, Op2VP, Operands, I);
  }
  case Instruction::FNeg: {
    unsigned N = isScalarAfterVectorization(I, VF, ValidVF) && ValidVF ? VF : 1;
    return N * TTI.getArithmeticInstrCost(
                   I->getOpcode(), VectorTy, TargetTransformInfo::OK_AnyValue,
                   TargetTransformInfo::OK_AnyValue,
                   TargetTransformInfo::OP_None, TargetTransformInfo::OP_None,
                   I->getOperand(0), I);
  }
  case Instruction::Select: {
    SelectInst *SI = cast<SelectInst>(I);
    const SCEV *CondSCEV = SE->getSCEV(SI->getCondition());
    bool ScalarCond = (SE->isLoopInvariant(CondSCEV, TheLoop));
    Type *CondTy = SI->getCondition()->getType();
    if (!ScalarCond)
      CondTy = VectorType::get(CondTy, VF, isScalable());

    return TTI.getCmpSelInstrCost(I->getOpcode(), VectorTy, CondTy, I);
  }
  case Instruction::ICmp:
  case Instruction::FCmp: {
    Type *ValTy = I->getOperand(0)->getType();
    Instruction *Op0AsInstruction = dyn_cast<Instruction>(I->getOperand(0));
    if (canTruncateToMinimalBitwidth(Op0AsInstruction, VF, ValidVF))
      ValTy = IntegerType::get(ValTy->getContext(), MinBWs[Op0AsInstruction]);
    VectorTy = ToVectorTy(ValTy, VF, isScalable(), ValidVF);
    return TTI.getCmpSelInstrCost(I->getOpcode(), VectorTy, nullptr, I);
  }
  case Instruction::Store:
  case Instruction::Load: {
    unsigned Width = VF;
    if (Width > 1) {
      InstWidening Decision = getWideningDecision(I, Width);
      assert(Decision != CM_Unknown &&
             "CM decision should be taken at this point");
      if (Decision == CM_Scalarize)
        Width = 1;
    }
    VectorTy = ToVectorTy(getMemInstValueType(I), Width, isScalable(), ValidVF);
    return getMemoryInstructionCost(I, VF);
  }
  case Instruction::ZExt:
  case Instruction::SExt:
  case Instruction::FPToUI:
  case Instruction::FPToSI:
  case Instruction::FPExt:
  case Instruction::PtrToInt:
  case Instruction::IntToPtr:
  case Instruction::SIToFP:
  case Instruction::UIToFP:
  case Instruction::Trunc:
  case Instruction::FPTrunc:
  case Instruction::BitCast: {
    // We optimize the truncation of induction variables having constant
    // integer steps. The cost of these truncations is the same as the scalar
    // operation.
    if (isOptimizableIVTruncate(I, VF)) {
      auto *Trunc = cast<TruncInst>(I);
      return TTI.getCastInstrCost(Instruction::Trunc, Trunc->getDestTy(),
                                  Trunc->getSrcTy(), Trunc);
    }

    Type *SrcScalarTy = I->getOperand(0)->getType();
    Type *SrcVecTy = VectorTy->isVectorTy()
                         ? ToVectorTy(SrcScalarTy, VF, isScalable())
                         : SrcScalarTy;
    if (canTruncateToMinimalBitwidth(I, VF, ValidVF)) {
      // This cast is going to be shrunk. This may remove the cast or it might
      // turn it into slightly different cast. For example, if MinBW == 16,
      // "zext i8 %1 to i32" becomes "zext i8 %1 to i16".
      //
      // Calculate the modified src and dest types.
      Type *MinVecTy = VectorTy;
      if (I->getOpcode() == Instruction::Trunc) {
        SrcVecTy = smallestIntegerVectorType(SrcVecTy, MinVecTy);
        VectorTy = largestIntegerVectorType(
            ToVectorTy(I->getType(), VF, isScalable()), MinVecTy);
      } else if (I->getOpcode() == Instruction::ZExt ||
                 I->getOpcode() == Instruction::SExt) {
        SrcVecTy = largestIntegerVectorType(SrcVecTy, MinVecTy);
        VectorTy = smallestIntegerVectorType(
            ToVectorTy(I->getType(), VF, isScalable(), ValidVF), MinVecTy);
      }
    }

    unsigned N = isScalarAfterVectorization(I, VF, ValidVF) ? VF : 1;
    return N * TTI.getCastInstrCost(I->getOpcode(), VectorTy, SrcVecTy, I);
  }
  case Instruction::Call: {
    bool NeedToScalarize;
    CallInst *CI = cast<CallInst>(I);
    unsigned CallCost = getVectorCallCost(CI, VF, NeedToScalarize);
    if (getVectorIntrinsicIDForCall(CI, TLI))
      return std::min(CallCost, getVectorIntrinsicCost(CI, VF));
    return CallCost;
  }
  default:
    // The cost of executing VF copies of the scalar instruction. This opcode
    // is unknown. Assume that it is the same as 'mul'.
    return VF * TTI.getArithmeticInstrCost(Instruction::Mul, VectorTy) +
           getScalarizationOverhead(I, VF);
  } // end of switch.
}

char LoopVectorize::ID = 0;

static const char lv_name[] = "Loop Vectorization";

INITIALIZE_PASS_BEGIN(LoopVectorize, LV_NAME, lv_name, false, false)
INITIALIZE_PASS_DEPENDENCY(TargetTransformInfoWrapperPass)
INITIALIZE_PASS_DEPENDENCY(BasicAAWrapperPass)
INITIALIZE_PASS_DEPENDENCY(AAResultsWrapperPass)
INITIALIZE_PASS_DEPENDENCY(GlobalsAAWrapperPass)
INITIALIZE_PASS_DEPENDENCY(AssumptionCacheTracker)
INITIALIZE_PASS_DEPENDENCY(BlockFrequencyInfoWrapperPass)
INITIALIZE_PASS_DEPENDENCY(DominatorTreeWrapperPass)
INITIALIZE_PASS_DEPENDENCY(ScalarEvolutionWrapperPass)
INITIALIZE_PASS_DEPENDENCY(LoopInfoWrapperPass)
INITIALIZE_PASS_DEPENDENCY(LoopAccessLegacyAnalysis)
INITIALIZE_PASS_DEPENDENCY(DemandedBitsWrapperPass)
INITIALIZE_PASS_DEPENDENCY(OptimizationRemarkEmitterWrapperPass)
INITIALIZE_PASS_DEPENDENCY(ProfileSummaryInfoWrapperPass)
INITIALIZE_PASS_DEPENDENCY(InjectTLIMappingsLegacy)
INITIALIZE_PASS_END(LoopVectorize, LV_NAME, lv_name, false, false)

namespace llvm {

Pass *createLoopVectorizePass() { return new LoopVectorize(); }

Pass *createLoopVectorizePass(bool InterleaveOnlyWhenForced,
                              bool VectorizeOnlyWhenForced) {
  return new LoopVectorize(InterleaveOnlyWhenForced, VectorizeOnlyWhenForced);
}

} // end namespace llvm

bool LoopVectorizationCostModel::isConsecutiveLoadOrStore(Instruction *Inst) {
  // Check if the pointer operand of a load or store instruction is
  // consecutive.
  if (auto *Ptr = getLoadStorePointerOperand(Inst))
    return Legal->isConsecutivePtr(Ptr);
  return false;
}

void LoopVectorizationCostModel::collectValuesToIgnore() {
  // Ignore ephemeral values.
  CodeMetrics::collectEphemeralValues(TheLoop, AC, ValuesToIgnore);

  // Ignore type-promoting instructions we identified during reduction
  // detection.
  for (auto &Reduction : Legal->getReductionVars()) {
    RecurrenceDescriptor &RedDes = Reduction.second;
    SmallPtrSetImpl<Instruction *> &Casts = RedDes.getCastInsts();
    VecValuesToIgnore.insert(Casts.begin(), Casts.end());
  }
  // Ignore type-casting instructions we identified during induction
  // detection.
  for (auto &Induction : Legal->getInductionVars()) {
    InductionDescriptor &IndDes = Induction.second;
    const SmallVectorImpl<Instruction *> &Casts = IndDes.getCastInsts();
    VecValuesToIgnore.insert(Casts.begin(), Casts.end());
  }
}

// TODO: we could return a pair of values that specify the max VF and
// min VF, to be used in `buildVPlans(MinVF, MaxVF)` instead of
// `buildVPlans(VF, VF)`. We cannot do it because VPLAN at the moment
// doesn't have a cost model that can choose which plan to execute if
// more than one is generated.
static unsigned determineVPlanVF(const unsigned WidestVectorRegBits,
                                 LoopVectorizationCostModel &CM) {
  unsigned WidestType;
  std::tie(std::ignore, WidestType) = CM.getSmallestAndWidestTypes();
  return WidestVectorRegBits / WidestType;
}

VectorizationFactor
LoopVectorizationPlanner::planInVPlanNativePath(unsigned UserVF) {
  unsigned VF = UserVF;
  // Outer loop handling: They may require CFG and instruction level
  // transformations before even evaluating whether vectorization is profitable.
  // Since we cannot modify the incoming IR, we need to build VPlan upfront in
  // the vectorization pipeline.
  if (!OrigLoop->empty()) {
    // If the user doesn't provide a vectorization factor, determine a
    // reasonable one.
    if (!UserVF) {
      VF = determineVPlanVF(TTI->getRegisterBitWidth(true /* Vector*/), CM);
      LLVM_DEBUG(dbgs() << "LV: VPlan computed VF " << VF << ".\n");

      // Make sure we have a VF > 1 for stress testing.
      if (VPlanBuildStressTest && VF < 2) {
        LLVM_DEBUG(dbgs() << "LV: VPlan stress testing: "
                          << "overriding computed VF.\n");
        VF = 4;
      }
    }
    assert(EnableVPlanNativePath && "VPlan-native path is not enabled.");
    assert(isPowerOf2_32(VF) && "VF needs to be a power of two");
    LLVM_DEBUG(dbgs() << "LV: Using " << (UserVF ? "user " : "") << "VF " << VF
                      << " to build VPlans.\n");
    buildVPlans(VF, VF);

    // For VPlan build stress testing, we bail out after VPlan construction.
    if (VPlanBuildStressTest)
      return VectorizationFactor::Disabled();

    return {VF, 0};
  }

  LLVM_DEBUG(
      dbgs() << "LV: Not vectorizing. Inner loops aren't supported in the "
                "VPlan-native path.\n");
  return VectorizationFactor::Disabled();
}

Optional<VectorizationFactor> LoopVectorizationPlanner::plan(unsigned UserVF) {
  assert(OrigLoop->empty() && "Inner loop expected.");
  Optional<unsigned> MaybeMaxVF = CM.computeMaxVF();
  if (!MaybeMaxVF) // Cases that should not to be vectorized nor interleaved.
    return None;

  // Invalidate interleave groups if all blocks of loop will be predicated.
  if (CM.blockNeedsPredication(OrigLoop->getHeader()) &&
      !useMaskedInterleavedAccesses(*TTI)) {
    LLVM_DEBUG(
        dbgs()
        << "LV: Invalidate all interleaved groups due to fold-tail by masking "
           "which requires masked-interleaved support.\n");
    CM.InterleaveInfo.reset();
  }

  if (UserVF) {
    LLVM_DEBUG(dbgs() << "LV: Using user VF " << UserVF << ".\n");
    assert(isPowerOf2_32(UserVF) && "VF needs to be a power of two");
    // Collect the instructions (and their associated costs) that will be more
    // profitable to scalarize.
    CM.selectUserVectorizationFactor(UserVF);
    buildVPlansWithVPRecipes(UserVF, UserVF);
    LLVM_DEBUG(printPlans(dbgs()));
    return {{UserVF, 0}};
  }

  // Most of the VF selection code for fixed length vectors does not make
  // sense for scalable vectors. So as a starting point we assume that if we
  // are using scalable vectors we are going to vectorize based on the
  // computed MaxVF (max K factor).
  if (TTI->useScalableVectorType()) {
    unsigned VF = MaybeMaxVF.getValue();
    assert(VF != 0 && "MaxVF is zero.");
    CM.collectUniformsAndScalars(VF);
    CM.collectInstsToScalarize(VF);
    buildVPlansWithVPRecipes(VF, VF);
    LLVM_DEBUG(printPlans(dbgs()));
    return CM.selectScalableVectorizationFactor(VF);
  }

  unsigned MaxVF = MaybeMaxVF.getValue();
  assert(MaxVF != 0 && "MaxVF is zero.");
  for (unsigned VF = 1; VF <= MaxVF; VF *= 2) {
    // Collect Uniform and Scalar instructions after vectorization with VF.
    CM.collectUniformsAndScalars(VF);

    // Collect the instructions (and their associated costs) that will be more
    // profitable to scalarize.
    if (VF > 1)
      CM.collectInstsToScalarize(VF);
  }

  buildVPlansWithVPRecipes(1, MaxVF);
  LLVM_DEBUG(printPlans(dbgs()));
  if (MaxVF == 1)
    // Do not return VectorizationFactor::Disabled() here, since that means a
    // width=0. For fixed vectors we want width=1, cost=0 here.
    return VectorizationFactor(1, 0);

  // Select the optimal vectorization factor.
  return CM.selectVectorizationFactor(MaxVF);
}

void LoopVectorizationPlanner::setBestPlan(unsigned VF, unsigned UF) {
  LLVM_DEBUG(dbgs() << "Setting best plan to VF=" << VF << ", UF=" << UF
                    << '\n');
  BestVF = VF;
  BestUF = UF;

  erase_if(VPlans, [VF](const VPlanPtr &Plan) { return !Plan->hasVF(VF); });
  assert(VPlans.size() == 1 && "Best VF has not a single VPlan.");
}

void LoopVectorizationPlanner::executePlan(InnerLoopVectorizer &ILV,
                                           DominatorTree *DT) {

  // 1. Create a new empty loop. Unlink the old loop and connect the new one.
  VPCallbackILV CallbackILV(ILV);

  VPTransformState State{BestVF,     BestUF,      ILV.isScalable(),       LI,
                         DT,         ILV.Builder, ILV.VectorLoopValueMap, &ILV,
                         CallbackILV};
  State.CFG.PrevBB = ILV.createVectorizedLoopSkeleton();
  State.TripCount = ILV.getOrCreateTripCount(nullptr);

  //===------------------------------------------------===//
  //
  // Notice: any optimization or new instruction that go
  // into the code below should also be implemented in
  // the cost-model.
  //
  //===------------------------------------------------===//

  // 2. Copy and widen instructions from the old loop into the new loop.
  assert(VPlans.size() == 1 && "Not a single VPlan to execute.");
  VPlans.front()->execute(&State);

  // 3. Fix the vectorized code: take care of header phi's, live-outs,
  //    predication, updating analyses.
  ILV.fixVectorizedLoop();
}

void LoopVectorizationPlanner::collectTriviallyDeadInstructions(
    SmallPtrSetImpl<Instruction *> &DeadInstructions) {
  BasicBlock *Latch = OrigLoop->getLoopLatch();

  // We create new control-flow for the vectorized loop, so the original
  // condition will be dead after vectorization if it's only used by the
  // branch.
  auto *Cmp = dyn_cast<Instruction>(Latch->getTerminator()->getOperand(0));
  if (Cmp && Cmp->hasOneUse())
    DeadInstructions.insert(Cmp);

  // We create new "steps" for induction variable updates to which the original
  // induction variables map. An original update instruction will be dead if
  // all its users except the induction variable are dead.
  for (auto &Induction : Legal->getInductionVars()) {
    PHINode *Ind = Induction.first;
    auto *IndUpdate = cast<Instruction>(Ind->getIncomingValueForBlock(Latch));
    if (llvm::all_of(IndUpdate->users(), [&](User *U) -> bool {
          return U == Ind || DeadInstructions.find(cast<Instruction>(U)) !=
                                 DeadInstructions.end();
        }))
      DeadInstructions.insert(IndUpdate);

    // We record as "Dead" also the type-casting instructions we had identified
    // during induction analysis. We don't need any handling for them in the
    // vectorized loop because we have proven that, under a proper runtime
    // test guarding the vectorized loop, the value of the phi, and the casted
    // value of the phi, are the same. The last instruction in this casting
    // chain will get its scalar/vector/widened def from the
    // scalar/vector/widened def of the respective phi node. Any other casts in
    // the induction def-use chain have no other uses outside the phi update
    // chain, and will be ignored.
    InductionDescriptor &IndDes = Induction.second;
    const SmallVectorImpl<Instruction *> &Casts = IndDes.getCastInsts();
    DeadInstructions.insert(Casts.begin(), Casts.end());
  }
}

Value *InnerLoopUnroller::reverseVector(Value *Vec) { return Vec; }

Value *InnerLoopUnroller::getBroadcastInstrs(Value *V) { return V; }

Value *InnerLoopUnroller::getStepVector(Value *Val, int StartIdx, Value *Step,
                                        Instruction::BinaryOps BinOp) {
  // When unrolling and the VF is 1, we only need to add a simple scalar.
  Type *Ty = Val->getType();
  assert(!Ty->isVectorTy() && "Val must be a scalar");

  if (Ty->isFloatingPointTy()) {
    Constant *C = ConstantFP::get(Ty, (double)StartIdx);

    // Floating point operations had to be 'fast' to enable the unrolling.
    Value *MulOp = addFastMathFlag(Builder.CreateFMul(C, Step));
    return addFastMathFlag(Builder.CreateBinOp(BinOp, Val, MulOp));
  }
  Constant *C = ConstantInt::get(Ty, StartIdx);
  return Builder.CreateAdd(Val, Builder.CreateMul(C, Step), "induction");
}

static void AddRuntimeUnrollDisableMetaData(Loop *L) {
  SmallVector<Metadata *, 4> MDs;
  // Reserve first location for self reference to the LoopID metadata node.
  MDs.push_back(nullptr);
  bool IsUnrollMetadata = false;
  MDNode *LoopID = L->getLoopID();
  if (LoopID) {
    // First find existing loop unrolling disable metadata.
    for (unsigned i = 1, ie = LoopID->getNumOperands(); i < ie; ++i) {
      auto *MD = dyn_cast<MDNode>(LoopID->getOperand(i));
      if (MD) {
        const auto *S = dyn_cast<MDString>(MD->getOperand(0));
        IsUnrollMetadata =
            S && S->getString().startswith("llvm.loop.unroll.disable");
      }
      MDs.push_back(LoopID->getOperand(i));
    }
  }

  if (!IsUnrollMetadata) {
    // Add runtime unroll disable metadata.
    LLVMContext &Context = L->getHeader()->getContext();
    SmallVector<Metadata *, 1> DisableOperands;
    DisableOperands.push_back(
        MDString::get(Context, "llvm.loop.unroll.runtime.disable"));
    MDNode *DisableNode = MDNode::get(Context, DisableOperands);
    MDs.push_back(DisableNode);
    MDNode *NewLoopID = MDNode::get(Context, MDs);
    // Set operand 0 to refer to the loop id itself.
    NewLoopID->replaceOperandWith(0, NewLoopID);
    L->setLoopID(NewLoopID);
  }
}

bool LoopVectorizationPlanner::getDecisionAndClampRange(
    const std::function<bool(unsigned)> &Predicate, VFRange &Range) {
  assert(Range.End > Range.Start && "Trying to test an empty VF range.");
  bool PredicateAtRangeStart = Predicate(Range.Start);

  for (unsigned TmpVF = Range.Start * 2; TmpVF < Range.End; TmpVF *= 2)
    if (Predicate(TmpVF) != PredicateAtRangeStart) {
      Range.End = TmpVF;
      break;
    }

  return PredicateAtRangeStart;
}

/// Build VPlans for the full range of feasible VF's = {\p MinVF, 2 * \p MinVF,
/// 4 * \p MinVF, ..., \p MaxVF} by repeatedly building a VPlan for a sub-range
/// of VF's starting at a given VF and extending it as much as possible. Each
/// vectorization decision can potentially shorten this sub-range during
/// buildVPlan().
void LoopVectorizationPlanner::buildVPlans(unsigned MinVF, unsigned MaxVF) {
  for (unsigned VF = MinVF; VF < MaxVF + 1;) {
    VFRange SubRange = {VF, MaxVF + 1};
    VPlans.push_back(buildVPlan(SubRange));
    VF = SubRange.End;
  }
}

VPValue *VPRecipeBuilder::createEdgeMask(BasicBlock *Src, BasicBlock *Dst,
                                         VPlanPtr &Plan) {
  assert(is_contained(predecessors(Dst), Src) && "Invalid edge");

  // Look for cached value.
  std::pair<BasicBlock *, BasicBlock *> Edge(Src, Dst);
  EdgeMaskCacheTy::iterator ECEntryIt = EdgeMaskCache.find(Edge);
  if (ECEntryIt != EdgeMaskCache.end())
    return ECEntryIt->second;

  VPValue *SrcMask = createBlockInMask(Src, Plan);

  // The terminator has to be a branch inst!
  BranchInst *BI = dyn_cast<BranchInst>(Src->getTerminator());
  assert(BI && "Unexpected terminator found");

  if (!BI->isConditional() || BI->getSuccessor(0) == BI->getSuccessor(1))
    return EdgeMaskCache[Edge] = SrcMask;

  VPValue *EdgeMask = Plan->getVPValue(BI->getCondition());
  assert(EdgeMask && "No Edge Mask found for condition");

  if (BI->getSuccessor(0) != Dst)
    EdgeMask = Builder.createNot(EdgeMask);

  if (SrcMask) // Otherwise block in-mask is all-one, no need to AND.
    EdgeMask = Builder.createAnd(EdgeMask, SrcMask);

  return EdgeMaskCache[Edge] = EdgeMask;
}

VPValue *VPRecipeBuilder::createBlockInMask(BasicBlock *BB, VPlanPtr &Plan) {
  assert(OrigLoop->contains(BB) && "Block is not a part of a loop");

  // Look for cached value.
  BlockMaskCacheTy::iterator BCEntryIt = BlockMaskCache.find(BB);
  if (BCEntryIt != BlockMaskCache.end())
    return BCEntryIt->second;

  // All-one mask is modelled as no-mask following the convention for masked
  // load/store/gather/scatter. Initialize BlockMask to no-mask.
  VPValue *BlockMask = nullptr;

  if (OrigLoop->getHeader() == BB) {
    if (!CM.blockNeedsPredication(BB))
      return BlockMaskCache[BB] = BlockMask; // Loop incoming mask is all-one.

    // Introduce the early-exit compare IV <= BTC to form header block mask.
    // This is used instead of IV < TC because TC may wrap, unlike BTC.
    VPValue *IV = Plan->getVPValue(Legal->getPrimaryInduction());
    VPValue *BTC = Plan->getOrCreateBackedgeTakenCount();
    BlockMask = Builder.createNaryOp(VPInstruction::ICmpULE, {IV, BTC});
    return BlockMaskCache[BB] = BlockMask;
  }

  // This is the block mask. We OR all incoming edges.
  for (auto *Predecessor : predecessors(BB)) {
    VPValue *EdgeMask = createEdgeMask(Predecessor, BB, Plan);
    if (!EdgeMask) // Mask of predecessor is all-one so mask of block is too.
      return BlockMaskCache[BB] = EdgeMask;

    if (!BlockMask) { // BlockMask has its initialized nullptr value.
      BlockMask = EdgeMask;
      continue;
    }

    BlockMask = Builder.createOr(BlockMask, EdgeMask);
  }

  return BlockMaskCache[BB] = BlockMask;
}

VPWidenMemoryInstructionRecipe *
VPRecipeBuilder::tryToWidenMemory(Instruction *I, VFRange &Range,
                                  VPlanPtr &Plan) {
  if (!isa<LoadInst>(I) && !isa<StoreInst>(I))
    return nullptr;

  auto willWiden = [&](unsigned VF) -> bool {
    if (VF == 1 && !CM.isScalable())
      return false;
    LoopVectorizationCostModel::InstWidening Decision =
        CM.getWideningDecision(I, VF);
    assert(Decision != LoopVectorizationCostModel::CM_Unknown &&
           "CM decision should be taken at this point.");
    if (Decision == LoopVectorizationCostModel::CM_Interleave)
      return true;
    if (CM.isScalarAfterVectorization(I, VF) ||
        CM.isProfitableToScalarize(I, VF))
      return false;
    return Decision != LoopVectorizationCostModel::CM_Scalarize;
  };

  if (!LoopVectorizationPlanner::getDecisionAndClampRange(willWiden, Range))
    return nullptr;

  VPValue *Mask = nullptr;
  if (Legal->isMaskRequired(I))
    Mask = createBlockInMask(I->getParent(), Plan);

  VPValue *Addr = Plan->getOrAddVPValue(getLoadStorePointerOperand(I));
  if (LoadInst *Load = dyn_cast<LoadInst>(I))
    return new VPWidenMemoryInstructionRecipe(*Load, Addr, Mask);

  StoreInst *Store = cast<StoreInst>(I);
  VPValue *StoredValue = Plan->getOrAddVPValue(Store->getValueOperand());
  return new VPWidenMemoryInstructionRecipe(*Store, Addr, StoredValue, Mask);
}

VPWidenIntOrFpInductionRecipe *
VPRecipeBuilder::tryToOptimizeInduction(Instruction *I, VFRange &Range) {
  if (PHINode *Phi = dyn_cast<PHINode>(I)) {
    // Check if this is an integer or fp induction. If so, build the recipe that
    // produces its scalar and vector values.
    InductionDescriptor II = Legal->getInductionVars().lookup(Phi);
    if (II.getKind() == InductionDescriptor::IK_IntInduction ||
        II.getKind() == InductionDescriptor::IK_FpInduction)
      return new VPWidenIntOrFpInductionRecipe(Phi);

    return nullptr;
  }

  // Optimize the special case where the source is a constant integer
  // induction variable. Notice that we can only optimize the 'trunc' case
  // because (a) FP conversions lose precision, (b) sext/zext may wrap, and
  // (c) other casts depend on pointer size.

  // Determine whether \p K is a truncation based on an induction variable that
  // can be optimized.
  auto isOptimizableIVTruncate =
      [&](Instruction *K) -> std::function<bool(unsigned)> {
    return
        [=](unsigned VF) -> bool { return CM.isOptimizableIVTruncate(K, VF); };
  };

  if (isa<TruncInst>(I) && LoopVectorizationPlanner::getDecisionAndClampRange(
                               isOptimizableIVTruncate(I), Range))
    return new VPWidenIntOrFpInductionRecipe(cast<PHINode>(I->getOperand(0)),
                                             cast<TruncInst>(I));
  return nullptr;
}

VPBlendRecipe *VPRecipeBuilder::tryToBlend(Instruction *I, VPlanPtr &Plan) {
  PHINode *Phi = dyn_cast<PHINode>(I);
  if (!Phi || Phi->getParent() == OrigLoop->getHeader())
    return nullptr;

  // We know that all PHIs in non-header blocks are converted into selects, so
  // we don't have to worry about the insertion order and we can just use the
  // builder. At this point we generate the predication tree. There may be
  // duplications since this is a simple recursive scan, but future
  // optimizations will clean it up.

  SmallVector<VPValue *, 2> Masks;
  unsigned NumIncoming = Phi->getNumIncomingValues();
  for (unsigned In = 0; In < NumIncoming; In++) {
    VPValue *EdgeMask =
        createEdgeMask(Phi->getIncomingBlock(In), Phi->getParent(), Plan);
    assert((EdgeMask || NumIncoming == 1) &&
           "Multiple predecessors with one having a full mask");
    if (EdgeMask)
      Masks.push_back(EdgeMask);
  }
  return new VPBlendRecipe(Phi, Masks);
}

bool VPRecipeBuilder::tryToWiden(Instruction *I, VPBasicBlock *VPBB,
                                 VFRange &Range) {

  bool IsPredicated = LoopVectorizationPlanner::getDecisionAndClampRange(
      [&](unsigned VF) { return CM.isScalarWithPredication(I, VF); }, Range);

  if (IsPredicated)
    return false;

  auto IsVectorizableOpcode = [](unsigned Opcode) {
    switch (Opcode) {
    case Instruction::Add:
    case Instruction::And:
    case Instruction::AShr:
    case Instruction::BitCast:
    case Instruction::Br:
    case Instruction::Call:
    case Instruction::FAdd:
    case Instruction::FCmp:
    case Instruction::FDiv:
    case Instruction::FMul:
    case Instruction::FNeg:
    case Instruction::FPExt:
    case Instruction::FPToSI:
    case Instruction::FPToUI:
    case Instruction::FPTrunc:
    case Instruction::FRem:
    case Instruction::FSub:
    case Instruction::ICmp:
    case Instruction::IntToPtr:
    case Instruction::Load:
    case Instruction::LShr:
    case Instruction::Mul:
    case Instruction::Or:
    case Instruction::PHI:
    case Instruction::PtrToInt:
    case Instruction::SDiv:
    case Instruction::Select:
    case Instruction::SExt:
    case Instruction::Shl:
    case Instruction::SIToFP:
    case Instruction::SRem:
    case Instruction::Store:
    case Instruction::Sub:
    case Instruction::Trunc:
    case Instruction::UDiv:
    case Instruction::UIToFP:
    case Instruction::URem:
    case Instruction::Xor:
    case Instruction::ZExt:
      return true;
    }
    return false;
  };

  if (!IsVectorizableOpcode(I->getOpcode()))
    return false;

  if (CallInst *CI = dyn_cast<CallInst>(I)) {
    Intrinsic::ID ID = getVectorIntrinsicIDForCall(CI, TLI);
    if (ID && (ID == Intrinsic::assume || ID == Intrinsic::lifetime_end ||
               ID == Intrinsic::lifetime_start || ID == Intrinsic::sideeffect))
      return false;
  }

  auto willWiden = [&](unsigned VF) -> bool {
    if (!isa<PHINode>(I) && (CM.isScalarAfterVectorization(I, VF) ||
                             CM.isProfitableToScalarize(I, VF)))
      return false;
    if (CallInst *CI = dyn_cast<CallInst>(I)) {
      Intrinsic::ID ID = getVectorIntrinsicIDForCall(CI, TLI);
      // The following case may be scalarized depending on the VF.
      // The flag shows whether we use Intrinsic or a usual Call for vectorized
      // version of the instruction.
      // Is it beneficial to perform intrinsic call compared to lib call?
      bool NeedToScalarize;
      unsigned CallCost = CM.getVectorCallCost(CI, VF, NeedToScalarize);
      bool UseVectorIntrinsic =
          ID && CM.getVectorIntrinsicCost(CI, VF) <= CallCost;
      return UseVectorIntrinsic || !NeedToScalarize;
    }
    if (isa<LoadInst>(I) || isa<StoreInst>(I)) {
      assert(CM.getWideningDecision(I, VF) ==
                 LoopVectorizationCostModel::CM_Scalarize &&
             "Memory widening decisions should have been taken care by now");
      return false;
    }
    return true;
  };

  if (!LoopVectorizationPlanner::getDecisionAndClampRange(willWiden, Range))
    return false;
  // If this ingredient's recipe is to be recorded, keep its recipe a singleton
  // to avoid having to split recipes later.
  bool IsSingleton = Ingredient2Recipe.count(I);

  // Success: widen this instruction.

  // Use the default widening recipe. We optimize the common case where
  // consecutive instructions can be represented by a single recipe.
  if (!IsSingleton && !VPBB->empty() && LastExtensibleRecipe == &VPBB->back() &&
      LastExtensibleRecipe->appendInstruction(I))
    return true;

  VPWidenRecipe *WidenRecipe = new VPWidenRecipe(I);
  if (!IsSingleton)
    LastExtensibleRecipe = WidenRecipe;
  setRecipe(I, WidenRecipe);
  VPBB->appendRecipe(WidenRecipe);
  return true;
}

VPBasicBlock *VPRecipeBuilder::handleReplication(
    Instruction *I, VFRange &Range, VPBasicBlock *VPBB,
    DenseMap<Instruction *, VPReplicateRecipe *> &PredInst2Recipe,
    VPlanPtr &Plan) {
  bool IsUniform = LoopVectorizationPlanner::getDecisionAndClampRange(
      [&](unsigned VF) { return CM.isUniformAfterVectorization(I, VF); },
      Range);

  bool IsPredicated = LoopVectorizationPlanner::getDecisionAndClampRange(
      [&](unsigned VF) { return CM.isScalarWithPredication(I, VF); }, Range);

  auto *Recipe = new VPReplicateRecipe(I, IsUniform, IsPredicated);
  setRecipe(I, Recipe);

  // Find if I uses a predicated instruction. If so, it will use its scalar
  // value. Avoid hoisting the insert-element which packs the scalar value into
  // a vector value, as that happens iff all users use the vector value.
  for (auto &Op : I->operands())
    if (auto *PredInst = dyn_cast<Instruction>(Op))
      if (PredInst2Recipe.find(PredInst) != PredInst2Recipe.end())
        PredInst2Recipe[PredInst]->setAlsoPack(false);

  // Finalize the recipe for Instr, first if it is not predicated.
  if (!IsPredicated) {
    LLVM_DEBUG(dbgs() << "LV: Scalarizing:" << *I << "\n");
    VPBB->appendRecipe(Recipe);
    return VPBB;
  }
  LLVM_DEBUG(dbgs() << "LV: Scalarizing and predicating:" << *I << "\n");
  assert(VPBB->getSuccessors().empty() &&
         "VPBB has successors when handling predicated replication.");
  // Record predicated instructions for above packing optimizations.
  PredInst2Recipe[I] = Recipe;
  VPBlockBase *Region = createReplicateRegion(I, Recipe, Plan);
  VPBlockUtils::insertBlockAfter(Region, VPBB);
  auto *RegSucc = new VPBasicBlock();
  VPBlockUtils::insertBlockAfter(RegSucc, Region);
  return RegSucc;
}

VPRegionBlock *VPRecipeBuilder::createReplicateRegion(Instruction *Instr,
                                                      VPRecipeBase *PredRecipe,
                                                      VPlanPtr &Plan) {
  // Instructions marked for predication are replicated and placed under an
  // if-then construct to prevent side-effects.

  // Generate recipes to compute the block mask for this region.
  VPValue *BlockInMask = createBlockInMask(Instr->getParent(), Plan);

  // Build the triangular if-then region.
  std::string RegionName = (Twine("pred.") + Instr->getOpcodeName()).str();
  assert(Instr->getParent() && "Predicated instruction not in any basic block");
  auto *BOMRecipe = new VPBranchOnMaskRecipe(BlockInMask);
  auto *Entry = new VPBasicBlock(Twine(RegionName) + ".entry", BOMRecipe);
  auto *PHIRecipe =
      Instr->getType()->isVoidTy() ? nullptr : new VPPredInstPHIRecipe(Instr);
  auto *Exit = new VPBasicBlock(Twine(RegionName) + ".continue", PHIRecipe);
  auto *Pred = new VPBasicBlock(Twine(RegionName) + ".if", PredRecipe);
  VPRegionBlock *Region = new VPRegionBlock(Entry, Exit, RegionName, true);

  // Note: first set Entry as region entry and then connect successors starting
  // from it in order, to propagate the "parent" of each VPBasicBlock.
  VPBlockUtils::insertTwoBlocksAfter(Pred, Exit, BlockInMask, Entry);
  VPBlockUtils::connectBlocks(Pred, Exit);

  return Region;
}

bool VPRecipeBuilder::tryToCreateRecipe(Instruction *Instr, VFRange &Range,
                                        VPlanPtr &Plan, VPBasicBlock *VPBB) {
  VPRecipeBase *Recipe = nullptr;

  // First, check for specific widening recipes that deal with memory
  // operations, inductions and Phi nodes.
  if ((Recipe = tryToWidenMemory(Instr, Range, Plan)) ||
      (Recipe = tryToOptimizeInduction(Instr, Range)) ||
      (Recipe = tryToBlend(Instr, Plan)) ||
      (isa<PHINode>(Instr) &&
       (Recipe = new VPWidenPHIRecipe(cast<PHINode>(Instr))))) {
    setRecipe(Instr, Recipe);
    VPBB->appendRecipe(Recipe);
    return true;
  }

  // Handle GEP widening.
  if (GetElementPtrInst *GEP = dyn_cast<GetElementPtrInst>(Instr)) {
    auto Scalarize = [&](unsigned VF) {
      return CM.isScalarWithPredication(Instr, VF) ||
             CM.isScalarAfterVectorization(Instr, VF) ||
             CM.isProfitableToScalarize(Instr, VF);
    };
    if (LoopVectorizationPlanner::getDecisionAndClampRange(Scalarize, Range))
      return false;
    VPWidenGEPRecipe *Recipe = new VPWidenGEPRecipe(GEP, OrigLoop);
    setRecipe(Instr, Recipe);
    VPBB->appendRecipe(Recipe);
    return true;
  }

  // Check if Instr is to be widened by a general VPWidenRecipe, after
  // having first checked for specific widening recipes.
  if (tryToWiden(Instr, VPBB, Range))
    return true;

  return false;
}

void LoopVectorizationPlanner::buildVPlansWithVPRecipes(unsigned MinVF,
                                                        unsigned MaxVF) {
  assert(OrigLoop->empty() && "Inner loop expected.");

  // Collect conditions feeding internal conditional branches; they need to be
  // represented in VPlan for it to model masking.
  SmallPtrSet<Value *, 1> NeedDef;

  auto *Latch = OrigLoop->getLoopLatch();
  for (BasicBlock *BB : OrigLoop->blocks()) {
    if (BB == Latch)
      continue;
    BranchInst *Branch = dyn_cast<BranchInst>(BB->getTerminator());
    if (Branch && Branch->isConditional())
      NeedDef.insert(Branch->getCondition());
  }

  // If the tail is to be folded by masking, the primary induction variable
  // needs to be represented in VPlan for it to model early-exit masking.
  // Also, both the Phi and the live-out instruction of each reduction are
  // required in order to introduce a select between them in VPlan.
  if (CM.foldTailByMasking()) {
    NeedDef.insert(Legal->getPrimaryInduction());
    for (auto &Reduction : Legal->getReductionVars()) {
      NeedDef.insert(Reduction.first);
      NeedDef.insert(Reduction.second.getLoopExitInstr());
    }
  }

  // Collect instructions from the original loop that will become trivially dead
  // in the vectorized loop. We don't need to vectorize these instructions. For
  // example, original induction update instructions can become dead because we
  // separately emit induction "steps" when generating code for the new loop.
  // Similarly, we create a new latch condition when setting up the structure
  // of the new loop, so the old one can become dead.
  SmallPtrSet<Instruction *, 4> DeadInstructions;
  collectTriviallyDeadInstructions(DeadInstructions);

  // Add assume instructions we need to drop to DeadInstructions, to prevent
  // them from being added to the VPlan.
  // TODO: We only need to drop assumes in blocks that get flattend. If the
  // control flow is preserved, we should keep them.
  auto &ConditionalAssumes = Legal->getConditionalAssumes();
  DeadInstructions.insert(ConditionalAssumes.begin(), ConditionalAssumes.end());

  DenseMap<Instruction *, Instruction *> &SinkAfter = Legal->getSinkAfter();
  // Dead instructions do not need sinking. Remove them from SinkAfter.
  for (Instruction *I : DeadInstructions)
    SinkAfter.erase(I);

  for (unsigned VF = MinVF; VF < MaxVF + 1;) {
    VFRange SubRange = {VF, MaxVF + 1};
    VPlans.push_back(buildVPlanWithVPRecipes(SubRange, NeedDef,
                                             DeadInstructions, SinkAfter));
    VF = SubRange.End;
  }
}

VPlanPtr LoopVectorizationPlanner::buildVPlanWithVPRecipes(
    VFRange &Range, SmallPtrSetImpl<Value *> &NeedDef,
    SmallPtrSetImpl<Instruction *> &DeadInstructions,
    const DenseMap<Instruction *, Instruction *> &SinkAfter) {

  // Hold a mapping from predicated instructions to their recipes, in order to
  // fix their AlsoPack behavior if a user is determined to replicate and use a
  // scalar instead of vector value.
  DenseMap<Instruction *, VPReplicateRecipe *> PredInst2Recipe;

  SmallPtrSet<const InterleaveGroup<Instruction> *, 1> InterleaveGroups;

  VPRecipeBuilder RecipeBuilder(OrigLoop, TLI, Legal, CM, Builder);

  // ---------------------------------------------------------------------------
  // Pre-construction: record ingredients whose recipes we'll need to further
  // process after constructing the initial VPlan.
  // ---------------------------------------------------------------------------

  // Mark instructions we'll need to sink later and their targets as
  // ingredients whose recipe we'll need to record.
  for (auto &Entry : SinkAfter) {
    RecipeBuilder.recordRecipeOf(Entry.first);
    RecipeBuilder.recordRecipeOf(Entry.second);
  }

  // For each interleave group which is relevant for this (possibly trimmed)
  // Range, add it to the set of groups to be later applied to the VPlan and add
  // placeholders for its members' Recipes which we'll be replacing with a
  // single VPInterleaveRecipe.
  for (InterleaveGroup<Instruction> *IG : IAI.getInterleaveGroups()) {
    auto applyIG = [IG, this](unsigned VF) -> bool {
      return (VF >= 2 && // Query is illegal for VF == 1
              CM.getWideningDecision(IG->getInsertPos(), VF) ==
                  LoopVectorizationCostModel::CM_Interleave);
    };
    if (!getDecisionAndClampRange(applyIG, Range))
      continue;
    InterleaveGroups.insert(IG);
    for (unsigned i = 0; i < IG->getFactor(); i++)
      if (Instruction *Member = IG->getMember(i))
        RecipeBuilder.recordRecipeOf(Member);
  };

  // ---------------------------------------------------------------------------
  // Build initial VPlan: Scan the body of the loop in a topological order to
  // visit each basic block after having visited its predecessor basic blocks.
  // ---------------------------------------------------------------------------

  // Create a dummy pre-entry VPBasicBlock to start building the VPlan.
  auto Plan = std::make_unique<VPlan>();
  VPBasicBlock *VPBB = new VPBasicBlock("Pre-Entry");
  Plan->setEntry(VPBB);

  // Represent values that will have defs inside VPlan.
  for (Value *V : NeedDef)
    Plan->addVPValue(V);

  // Scan the body of the loop in a topological order to visit each basic block
  // after having visited its predecessor basic blocks.
  LoopBlocksDFS DFS(OrigLoop);
  DFS.perform(LI);

  for (BasicBlock *BB : make_range(DFS.beginRPO(), DFS.endRPO())) {
    // Relevant instructions from basic block BB will be grouped into VPRecipe
    // ingredients and fill a new VPBasicBlock.
    unsigned VPBBsForBB = 0;
    auto *FirstVPBBForBB = new VPBasicBlock(BB->getName());
    VPBlockUtils::insertBlockAfter(FirstVPBBForBB, VPBB);
    VPBB = FirstVPBBForBB;
    Builder.setInsertPoint(VPBB);

    // Introduce each ingredient into VPlan.
    for (Instruction &I : BB->instructionsWithoutDebug()) {
      Instruction *Instr = &I;

      // First filter out irrelevant instructions, to ensure no recipes are
      // built for them.
      if (isa<BranchInst>(Instr) ||
          DeadInstructions.find(Instr) != DeadInstructions.end())
        continue;

      if (RecipeBuilder.tryToCreateRecipe(Instr, Range, Plan, VPBB))
        continue;

      // Otherwise, if all widening options failed, Instruction is to be
      // replicated. This may create a successor for VPBB.
      VPBasicBlock *NextVPBB = RecipeBuilder.handleReplication(
          Instr, Range, VPBB, PredInst2Recipe, Plan);
      if (NextVPBB != VPBB) {
        VPBB = NextVPBB;
        VPBB->setName(BB->hasName() ? BB->getName() + "." + Twine(VPBBsForBB++)
                                    : "");
      }
    }
  }

  // Discard empty dummy pre-entry VPBasicBlock. Note that other VPBasicBlocks
  // may also be empty, such as the last one VPBB, reflecting original
  // basic-blocks with no recipes.
  VPBasicBlock *PreEntry = cast<VPBasicBlock>(Plan->getEntry());
  assert(PreEntry->empty() && "Expecting empty pre-entry block.");
  VPBlockBase *Entry = Plan->setEntry(PreEntry->getSingleSuccessor());
  VPBlockUtils::disconnectBlocks(PreEntry, Entry);
  delete PreEntry;

  // ---------------------------------------------------------------------------
  // Transform initial VPlan: Apply previously taken decisions, in order, to
  // bring the VPlan to its final state.
  // ---------------------------------------------------------------------------

  // Apply Sink-After legal constraints.
  for (auto &Entry : SinkAfter) {
    VPRecipeBase *Sink = RecipeBuilder.getRecipe(Entry.first);
    VPRecipeBase *Target = RecipeBuilder.getRecipe(Entry.second);
    Sink->moveAfter(Target);
  }

  // Interleave memory: for each Interleave Group we marked earlier as relevant
  // for this VPlan, replace the Recipes widening its memory instructions with a
  // single VPInterleaveRecipe at its insertion point.
  for (auto IG : InterleaveGroups) {
    auto *Recipe = cast<VPWidenMemoryInstructionRecipe>(
        RecipeBuilder.getRecipe(IG->getInsertPos()));
    (new VPInterleaveRecipe(IG, Recipe->getAddr(), Recipe->getMask()))
        ->insertBefore(Recipe);

    for (unsigned i = 0; i < IG->getFactor(); ++i)
      if (Instruction *Member = IG->getMember(i)) {
        RecipeBuilder.getRecipe(Member)->eraseFromParent();
      }
  }

  // Finally, if tail is folded by masking, introduce selects between the phi
  // and the live-out instruction of each reduction, at the end of the latch.
  if (CM.foldTailByMasking()) {
    Builder.setInsertPoint(VPBB);
    auto *Cond = RecipeBuilder.createBlockInMask(OrigLoop->getHeader(), Plan);
    for (auto &Reduction : Legal->getReductionVars()) {
      VPValue *Phi = Plan->getVPValue(Reduction.first);
      VPValue *Red = Plan->getVPValue(Reduction.second.getLoopExitInstr());
      Builder.createNaryOp(Instruction::Select, {Cond, Red, Phi});
    }
  }

  std::string PlanName;
  raw_string_ostream RSO(PlanName);
  unsigned VF = Range.Start;
  Plan->addVF(VF);
  RSO << "Initial VPlan for VF={" << VF;
  for (VF *= 2; VF < Range.End; VF *= 2) {
    Plan->addVF(VF);
    RSO << "," << VF;
  }
  RSO << "},UF>=1";
  RSO.flush();
  Plan->setName(PlanName);

  return Plan;
}

VPlanPtr LoopVectorizationPlanner::buildVPlan(VFRange &Range) {
  // Outer loop handling: They may require CFG and instruction level
  // transformations before even evaluating whether vectorization is profitable.
  // Since we cannot modify the incoming IR, we need to build VPlan upfront in
  // the vectorization pipeline.
  assert(!OrigLoop->empty());
  assert(EnableVPlanNativePath && "VPlan-native path is not enabled.");

  // Create new empty VPlan
  auto Plan = std::make_unique<VPlan>();

  // Build hierarchical CFG
  VPlanHCFGBuilder HCFGBuilder(OrigLoop, LI, *Plan);
  HCFGBuilder.buildHierarchicalCFG();

  for (unsigned VF = Range.Start; VF < Range.End; VF *= 2)
    Plan->addVF(VF);

  if (EnableVPlanPredication) {
    VPlanPredicator VPP(*Plan);
    VPP.predicate();

    // Avoid running transformation to recipes until masked code generation in
    // VPlan-native path is in place.
    return Plan;
  }

  SmallPtrSet<Instruction *, 1> DeadInstructions;
  VPlanTransforms::VPInstructionsToVPRecipes(
      OrigLoop, Plan, Legal->getInductionVars(), DeadInstructions);
  return Plan;
}

Value *LoopVectorizationPlanner::VPCallbackILV::getOrCreateVectorValues(
    Value *V, unsigned Part) {
  return ILV.getOrCreateVectorValue(V, Part);
}

Value *LoopVectorizationPlanner::VPCallbackILV::getOrCreateScalarValue(
    Value *V, const VPIteration &Instance) {
  return ILV.getOrCreateScalarValue(V, Instance);
}

void VPInterleaveRecipe::print(raw_ostream &O, const Twine &Indent,
                               VPSlotTracker &SlotTracker) const {
  O << " +\n"
    << Indent << "\"INTERLEAVE-GROUP with factor " << IG->getFactor() << " at ";
  IG->getInsertPos()->printAsOperand(O, false);
  O << ", ";
  getAddr()->printAsOperand(O, SlotTracker);
  VPValue *Mask = getMask();
  if (Mask) {
    O << ", ";
    Mask->printAsOperand(O, SlotTracker);
  }
  O << "\\l\"";
  for (unsigned i = 0; i < IG->getFactor(); ++i)
    if (Instruction *I = IG->getMember(i))
      O << " +\n"
        << Indent << "\"  " << VPlanIngredient(I) << " " << i << "\\l\"";
}

void VPWidenRecipe::execute(VPTransformState &State) {
  for (auto &Instr : make_range(Begin, End))
    State.ILV->widenInstruction(Instr);
}

void VPWidenGEPRecipe::execute(VPTransformState &State) {
  State.ILV->widenGEP(GEP, State.UF, State.VF, IsPtrLoopInvariant,
                      IsIndexLoopInvariant);
}

void VPWidenIntOrFpInductionRecipe::execute(VPTransformState &State) {
  assert(!State.Instance && "Int or FP induction being replicated.");
  State.ILV->widenIntOrFpInduction(IV, Trunc);
}

void VPWidenPHIRecipe::execute(VPTransformState &State) {
  State.ILV->widenPHIInstruction(Phi, State.UF, State.VF);
}

void VPBlendRecipe::execute(VPTransformState &State) {
  State.ILV->setDebugLocFromInst(State.Builder, Phi);
  // We know that all PHIs in non-header blocks are converted into
  // selects, so we don't have to worry about the insertion order and we
  // can just use the builder.
  // At this point we generate the predication tree. There may be
  // duplications since this is a simple recursive scan, but future
  // optimizations will clean it up.

  unsigned NumIncoming = Phi->getNumIncomingValues();

  assert((User || NumIncoming == 1) &&
         "Multiple predecessors with predecessors having a full mask");
  // Generate a sequence of selects of the form:
  // SELECT(Mask3, In3,
  //      SELECT(Mask2, In2,
  //                   ( ...)))
  InnerLoopVectorizer::VectorParts Entry(State.UF);
  for (unsigned In = 0; In < NumIncoming; ++In) {
    for (unsigned Part = 0; Part < State.UF; ++Part) {
      // We might have single edge PHIs (blocks) - use an identity
      // 'select' for the first PHI operand.
      Value *In0 =
          State.ILV->getOrCreateVectorValue(Phi->getIncomingValue(In), Part);
      if (In == 0)
        Entry[Part] = In0; // Initialize with the first incoming value.
      else {
        // Select between the current value and the previous incoming edge
        // based on the incoming mask.
        Value *Cond = State.get(User->getOperand(In), Part);
        Entry[Part] =
            State.Builder.CreateSelect(Cond, In0, Entry[Part], "predphi");
      }
    }
  }
  for (unsigned Part = 0; Part < State.UF; ++Part)
    State.ValueMap.setVectorValue(Phi, Part, Entry[Part]);
}

void VPInterleaveRecipe::execute(VPTransformState &State) {
  assert(!State.Instance && "Interleave group being replicated.");
  State.ILV->vectorizeInterleaveGroup(IG->getInsertPos(), State, getAddr(),
                                      getMask());
}

void VPReplicateRecipe::execute(VPTransformState &State) {
  if (State.Instance) { // Generate a single instance.
    State.ILV->scalarizeInstruction(Ingredient, *State.Instance, IsPredicated);
    // Insert scalar instance packing it into a vector.
    if (AlsoPack && State.VF > 1) {
      // If we're constructing lane 0, initialize to start from undef.
      if (State.Instance->Lane == 0) {
        Value *Undef = UndefValue::get(
            VectorType::get(Ingredient->getType(), State.VF, State.IsScalable));
        State.ValueMap.setVectorValue(Ingredient, State.Instance->Part, Undef);
      }
      State.ILV->packScalarIntoVectorValue(Ingredient, *State.Instance);
    }
    return;
  }

  // Generate scalar instances for all VF lanes of all UF parts, unless the
  // instruction is uniform inwhich case generate only the first lane for each
  // of the UF parts.
  unsigned EndLane = IsUniform ? 1 : State.VF;
  for (unsigned Part = 0; Part < State.UF; ++Part)
    for (unsigned Lane = 0; Lane < EndLane; ++Lane)
      State.ILV->scalarizeInstruction(Ingredient, {Part, Lane}, IsPredicated);
}

void VPBranchOnMaskRecipe::execute(VPTransformState &State) {
  assert(State.Instance && "Branch on Mask works only on single instance.");

  unsigned Part = State.Instance->Part;
  unsigned Lane = State.Instance->Lane;

  Value *ConditionBit = nullptr;
  if (!User) // Block in mask is all-one.
    ConditionBit = State.Builder.getTrue();
  else {
    VPValue *BlockInMask = User->getOperand(0);
    ConditionBit = State.get(BlockInMask, Part);
    if (ConditionBit->getType()->isVectorTy())
      ConditionBit = State.Builder.CreateExtractElement(
          ConditionBit, State.Builder.getInt32(Lane));
  }

  // Replace the temporary unreachable terminator with a new conditional branch,
  // whose two destinations will be set later when they are created.
  auto *CurrentTerminator = State.CFG.PrevBB->getTerminator();
  assert(isa<UnreachableInst>(CurrentTerminator) &&
         "Expected to replace unreachable terminator with conditional branch.");
  auto *CondBr = BranchInst::Create(State.CFG.PrevBB, nullptr, ConditionBit);
  CondBr->setSuccessor(0, nullptr);
  ReplaceInstWithInst(CurrentTerminator, CondBr);
}

void VPPredInstPHIRecipe::execute(VPTransformState &State) {
  assert(State.Instance && "Predicated instruction PHI works per instance.");
  Instruction *ScalarPredInst = cast<Instruction>(
      State.ValueMap.getScalarValue(PredInst, *State.Instance));
  BasicBlock *PredicatedBB = ScalarPredInst->getParent();
  BasicBlock *PredicatingBB = PredicatedBB->getSinglePredecessor();
  assert(PredicatingBB && "Predicated block has no single predecessor.");

  // By current pack/unpack logic we need to generate only a single phi node: if
  // a vector value for the predicated instruction exists at this point it means
  // the instruction has vector users only, and a phi for the vector value is
  // needed. In this case the recipe of the predicated instruction is marked to
  // also do that packing, thereby "hoisting" the insert-element sequence.
  // Otherwise, a phi node for the scalar value is needed.
  unsigned Part = State.Instance->Part;
  if (State.ValueMap.hasVectorValue(PredInst, Part)) {
    Value *VectorValue = State.ValueMap.getVectorValue(PredInst, Part);
    InsertElementInst *IEI = cast<InsertElementInst>(VectorValue);
    PHINode *VPhi = State.Builder.CreatePHI(IEI->getType(), 2);
    VPhi->addIncoming(IEI->getOperand(0), PredicatingBB); // Unmodified vector.
    VPhi->addIncoming(IEI, PredicatedBB); // New vector with inserted element.
    State.ValueMap.resetVectorValue(PredInst, Part, VPhi); // Update cache.
  } else {
    Type *PredInstType = PredInst->getType();
    PHINode *Phi = State.Builder.CreatePHI(PredInstType, 2);
    Phi->addIncoming(UndefValue::get(ScalarPredInst->getType()), PredicatingBB);
    Phi->addIncoming(ScalarPredInst, PredicatedBB);
    State.ValueMap.resetScalarValue(PredInst, *State.Instance, Phi);
  }
}

void VPWidenMemoryInstructionRecipe::execute(VPTransformState &State) {
  VPValue *StoredValue = isa<StoreInst>(Instr) ? getStoredValue() : nullptr;
  State.ILV->vectorizeMemoryInstruction(&Instr, State, getAddr(), StoredValue,
                                        getMask());
}

// Determine how to lower the scalar epilogue, which depends on 1) optimising
// for minimum code-size, 2) predicate compiler options, 3) loop hints forcing
// predication, and 4) a TTI hook that analyses whether the loop is suitable
// for predication.
static ScalarEpilogueLowering getScalarEpilogueLowering(
    Function *F, Loop *L, LoopVectorizeHints &Hints, ProfileSummaryInfo *PSI,
    BlockFrequencyInfo *BFI, TargetTransformInfo *TTI, TargetLibraryInfo *TLI,
    AssumptionCache *AC, LoopInfo *LI, ScalarEvolution *SE, DominatorTree *DT,
    LoopVectorizationLegality &LVL) {
  bool OptSize =
      F->hasOptSize() || llvm::shouldOptimizeForSize(L->getHeader(), PSI, BFI,
                                                     PGSOQueryType::IRPass);
  // 1) OptSize takes precedence over all other options, i.e. if this is set,
  // don't look at hints or options, and don't request a scalar epilogue.
  if (OptSize && Hints.getForce() != LoopVectorizeHints::FK_Enabled)
    return CM_ScalarEpilogueNotAllowedOptSize;

  bool PredicateOptDisabled = PreferPredicateOverEpilog.getNumOccurrences() &&
                              !PreferPredicateOverEpilog;

  // 2) Next, if disabling predication is requested on the command line, honour
  // this and request a scalar epilogue. Also do this if we don't have a
  // primary induction variable, which is required for predication.
  if (PredicateOptDisabled || !LVL.getPrimaryInduction())
    return CM_ScalarEpilogueAllowed;

  // 3) and 4) look if enabling predication is requested on the command line,
  // with a loop hint, or if the TTI hook indicates this is profitable, request
  // predication .
  if (PreferPredicateOverEpilog ||
      Hints.getPredicate() == LoopVectorizeHints::FK_Enabled ||
      (TTI->preferPredicateOverEpilogue(L, LI, *SE, *AC, TLI, DT,
                                        LVL.getLAI()) &&
       Hints.getPredicate() != LoopVectorizeHints::FK_Disabled))
    return CM_ScalarEpilogueNotNeededUsePredicate;

  return CM_ScalarEpilogueAllowed;
}

// Process the loop in the VPlan-native vectorization path. This path builds
// VPlan upfront in the vectorization pipeline, which allows to apply
// VPlan-to-VPlan transformations from the very beginning without modifying the
// input LLVM IR.
static bool processLoopInVPlanNativePath(
    Loop *L, PredicatedScalarEvolution &PSE, LoopInfo *LI, DominatorTree *DT,
    LoopVectorizationLegality *LVL, TargetTransformInfo *TTI,
    TargetLibraryInfo *TLI, DemandedBits *DB, AssumptionCache *AC,
    OptimizationRemarkEmitter *ORE, BlockFrequencyInfo *BFI,
    ProfileSummaryInfo *PSI, LoopVectorizeHints &Hints) {

  assert(EnableVPlanNativePath && "VPlan-native path is disabled.");
  Function *F = L->getHeader()->getParent();
  InterleavedAccessInfo IAI(PSE, L, DT, LI, LVL->getLAI());

  ScalarEpilogueLowering SEL = getScalarEpilogueLowering(
      F, L, Hints, PSI, BFI, TTI, TLI, AC, LI, PSE.getSE(), DT, *LVL);

  LoopVectorizationCostModel CM(SEL, L, PSE, LI, LVL, *TTI, TLI, DB, AC, ORE, F,
                                &Hints, IAI);
  // Use the planner for outer loop vectorization.
  // TODO: CM is not used at this point inside the planner. Turn CM into an
  // optional argument if we don't need it in the future.
  LoopVectorizationPlanner LVP(L, LI, TLI, TTI, LVL, CM, IAI);

  // Get user vectorization factor.
  const unsigned UserVF = Hints.getWidth();

  // Plan how to best vectorize, return the best VF and its cost.
  VectorizationFactor VF = LVP.planInVPlanNativePath(UserVF);
  // Normalize the meaning of VF == 1 for fixed vectors.
  if (!TTI->useScalableVectorType() && VF != VectorizationFactor::Disabled() &&
      VF.getWidth() == 1)
    VF = VectorizationFactor::Disabled();

  // If we are stress testing VPlan builds, do not attempt to generate vector
  // code. Masked vector code generation support will follow soon.
  // Also, do not attempt to vectorize if no vector code will be produced.
  if (VPlanBuildStressTest || EnableVPlanPredication ||
      VectorizationFactor::Disabled() == VF)
    return false;

  LVP.setBestPlan(VF.getWidth(), 1);

  InnerLoopVectorizer LB(L, PSE, LI, DT, TLI, TTI, AC, ORE, VF.getWidth(), 1,
                         LVL, &CM);
  LLVM_DEBUG(dbgs() << "Vectorizing outer loop in \""
                    << L->getHeader()->getParent()->getName() << "\"\n");
  LVP.executePlan(LB, DT);

  // Mark the loop as already vectorized to avoid vectorizing again.
  Hints.setAlreadyVectorized();

  LLVM_DEBUG(verifyFunction(*L->getHeader()->getParent()));
  return true;
}

bool LoopVectorizePass::processLoop(Loop *L) {
  assert((EnableVPlanNativePath || L->empty()) &&
         "VPlan-native path is not enabled. Only process inner loops.");

#ifndef NDEBUG
  const std::string DebugLocStr = getDebugLocString(L);
#endif /* NDEBUG */

  LLVM_DEBUG(dbgs() << "\nLV: Checking a loop in \""
                    << L->getHeader()->getParent()->getName() << "\" from "
                    << DebugLocStr << "\n");

  LoopVectorizeHints Hints(L, InterleaveOnlyWhenForced, *ORE);

  LLVM_DEBUG(
      dbgs() << "LV: Loop hints:"
             << " force="
             << (Hints.getForce() == LoopVectorizeHints::FK_Disabled
                     ? "disabled"
                     : (Hints.getForce() == LoopVectorizeHints::FK_Enabled
                            ? "enabled"
                            : "?"))
             << " width=" << Hints.getWidth()
             << " unroll=" << Hints.getInterleave() << "\n");

  // Function containing loop
  Function *F = L->getHeader()->getParent();

  // Looking at the diagnostic output is the only way to determine if a loop
  // was vectorized (other than looking at the IR or machine code), so it
  // is important to generate an optimization remark for each loop. Most of
  // these messages are generated as OptimizationRemarkAnalysis. Remarks
  // generated as OptimizationRemark and OptimizationRemarkMissed are
  // less verbose reporting vectorized loops and unvectorized loops that may
  // benefit from vectorization, respectively.

  if (!Hints.allowVectorization(F, L, VectorizeOnlyWhenForced)) {
    LLVM_DEBUG(dbgs() << "LV: Loop hints prevent vectorization.\n");
    return false;
  }

  PredicatedScalarEvolution PSE(*SE, *L);

  // Check if it is legal to vectorize the loop.
  LoopVectorizationRequirements Requirements(*ORE);
  LoopVectorizationLegality LVL(L, PSE, DT, TTI, TLI, AA, F, GetLAA, LI, ORE,
                                &Requirements, &Hints, DB, AC);
  if (!LVL.canVectorize(EnableVPlanNativePath)) {
    LLVM_DEBUG(dbgs() << "LV: Not vectorizing: Cannot prove legality.\n");
    Hints.emitRemarkWithHints();
    return false;
  }

  // Check the function attributes and profiles to find out if this function
  // should be optimized for size.
  ScalarEpilogueLowering SEL = getScalarEpilogueLowering(
      F, L, Hints, PSI, BFI, TTI, TLI, AC, LI, PSE.getSE(), DT, LVL);

  // Entrance to the VPlan-native vectorization path. Outer loops are processed
  // here. They may require CFG and instruction level transformations before
  // even evaluating whether vectorization is profitable. Since we cannot modify
  // the incoming IR, we need to build VPlan upfront in the vectorization
  // pipeline.
  if (!L->empty())
    return processLoopInVPlanNativePath(L, PSE, LI, DT, &LVL, TTI, TLI, DB, AC,
                                        ORE, BFI, PSI, Hints);

  assert(L->empty() && "Inner loop expected.");

  // Check the loop for a trip count threshold: vectorize loops with a tiny trip
  // count by optimizing for size, to minimize overheads.
  auto ExpectedTC = getSmallBestKnownTC(*SE, L);
  if (ExpectedTC && *ExpectedTC < TinyTripCountVectorThreshold) {
    LLVM_DEBUG(dbgs() << "LV: Found a loop with a very small trip count. "
                      << "This loop is worth vectorizing only if no scalar "
                      << "iteration overheads are incurred.");
    if (Hints.getForce() == LoopVectorizeHints::FK_Enabled)
      LLVM_DEBUG(dbgs() << " But vectorizing was explicitly forced.\n");
    else {
      LLVM_DEBUG(dbgs() << "\n");
      SEL = CM_ScalarEpilogueNotAllowedLowTripLoop;
    }
  }

  // Check the function attributes to see if implicit floats are allowed.
  // FIXME: This check doesn't seem possibly correct -- what if the loop is
  // an integer loop and the vector instructions selected are purely integer
  // vector instructions?
  if (F->hasFnAttribute(Attribute::NoImplicitFloat)) {
    reportVectorizationFailure(
        "Can't vectorize when the NoImplicitFloat attribute is used",
        "loop not vectorized due to NoImplicitFloat attribute",
        "NoImplicitFloat", ORE, L);
    Hints.emitRemarkWithHints();
    return false;
  }

  // Check if the target supports potentially unsafe FP vectorization.
  // FIXME: Add a check for the type of safety issue (denormal, signaling)
  // for the target we're vectorizing for, to make sure none of the
  // additional fp-math flags can help.
  if (Hints.isPotentiallyUnsafe() &&
      TTI->isFPVectorizationPotentiallyUnsafe()) {
    reportVectorizationFailure(
        "Potentially unsafe FP op prevents vectorization",
        "loop not vectorized due to unsafe FP support.", "UnsafeFP", ORE, L);
    Hints.emitRemarkWithHints();
    return false;
  }

  bool UseInterleaved = TTI->enableInterleavedAccessVectorization();
  InterleavedAccessInfo IAI(PSE, L, DT, LI, LVL.getLAI());

  // If an override option has been passed in for interleaved accesses, use it.
  if (EnableInterleavedMemAccesses.getNumOccurrences() > 0)
    UseInterleaved = EnableInterleavedMemAccesses;

  // Analyze interleaved memory accesses.
  if (UseInterleaved) {
    IAI.analyzeInterleaving(useMaskedInterleavedAccesses(*TTI));
  }

  // Use the cost model.
  LoopVectorizationCostModel CM(SEL, L, PSE, LI, &LVL, *TTI, TLI, DB, AC, ORE,
                                F, &Hints, IAI);
  CM.collectValuesToIgnore();

  // Use the planner for vectorization.
  LoopVectorizationPlanner LVP(L, LI, TLI, TTI, &LVL, CM, IAI);

  // Get user vectorization factor.
  unsigned UserVF = Hints.getWidth();

  // Plan how to best vectorize, return the best VF and its cost.
  Optional<VectorizationFactor> MaybeVF = LVP.plan(UserVF);

  VectorizationFactor VF = VectorizationFactor::Disabled();
  unsigned IC = 1;
  unsigned UserIC = Hints.getInterleave();

  if (MaybeVF && *MaybeVF != VectorizationFactor::Disabled()) {
    VF = *MaybeVF;
    // Select the interleave count.
    IC = CM.selectInterleaveCount(VF.getWidth(), VF.getCost());
  }

  // Identify the diagnostic messages that should be produced.
  std::pair<StringRef, std::string> VecDiagMsg, IntDiagMsg;
  bool VectorizeLoop = true, InterleaveLoop = true;
  if (Requirements.doesNotMeet(F, L, Hints)) {
    LLVM_DEBUG(dbgs() << "LV: Not vectorizing: loop did not meet vectorization "
                         "requirements.\n");
    Hints.emitRemarkWithHints();
    return false;
  }

  if (VF == VectorizationFactor::Disabled() ||
      (VF.getWidth() == 1 && !TTI->useScalableVectorType())) {
    LLVM_DEBUG(dbgs() << "LV: Vectorization is possible but not beneficial.\n");
    VecDiagMsg = std::make_pair(
        "VectorizationNotBeneficial",
        "the cost-model indicates that vectorization is not beneficial");
    VectorizeLoop = false;
  }

  if (!MaybeVF && UserIC > 1) {
    // Tell the user interleaving was avoided up-front, despite being explicitly
    // requested.
    LLVM_DEBUG(dbgs() << "LV: Ignoring UserIC, because vectorization and "
                         "interleaving should be avoided up front\n");
    IntDiagMsg = std::make_pair(
        "InterleavingAvoided",
        "Ignoring UserIC, because interleaving was avoided up front");
    InterleaveLoop = false;
  } else if (IC == 1 && UserIC <= 1) {
    // Tell the user interleaving is not beneficial.
    LLVM_DEBUG(dbgs() << "LV: Interleaving is not beneficial.\n");
    IntDiagMsg = std::make_pair(
        "InterleavingNotBeneficial",
        "the cost-model indicates that interleaving is not beneficial");
    InterleaveLoop = false;
    if (UserIC == 1) {
      IntDiagMsg.first = "InterleavingNotBeneficialAndDisabled";
      IntDiagMsg.second +=
          " and is explicitly disabled or interleave count is set to 1";
    }
  } else if (IC > 1 && UserIC == 1) {
    // Tell the user interleaving is beneficial, but it explicitly disabled.
    LLVM_DEBUG(
        dbgs() << "LV: Interleaving is beneficial but is explicitly disabled.");
    IntDiagMsg = std::make_pair(
        "InterleavingBeneficialButDisabled",
        "the cost-model indicates that interleaving is beneficial "
        "but is explicitly disabled or interleave count is set to 1");
    InterleaveLoop = false;
  }

  // Override IC if user provided an interleave count.
  IC = UserIC > 0 ? UserIC : IC;

  // Emit diagnostic messages, if any.
  const char *VAPassName = Hints.vectorizeAnalysisPassName();
  if (!VectorizeLoop && !InterleaveLoop) {
    // Do not vectorize or interleaving the loop.
    ORE->emit([&]() {
      return OptimizationRemarkMissed(VAPassName, VecDiagMsg.first,
                                      L->getStartLoc(), L->getHeader())
             << VecDiagMsg.second;
    });
    ORE->emit([&]() {
      return OptimizationRemarkMissed(LV_NAME, IntDiagMsg.first,
                                      L->getStartLoc(), L->getHeader())
             << IntDiagMsg.second;
    });
    return false;
  } else if (!VectorizeLoop && InterleaveLoop) {
    LLVM_DEBUG(dbgs() << "LV: Interleave Count is " << IC << '\n');
    ORE->emit([&]() {
      return OptimizationRemarkAnalysis(VAPassName, VecDiagMsg.first,
                                        L->getStartLoc(), L->getHeader())
             << VecDiagMsg.second;
    });
  } else if (VectorizeLoop && !InterleaveLoop) {
    LLVM_DEBUG(dbgs() << "LV: Found a vectorizable loop (" << VF.getWidth()
                      << ") in " << DebugLocStr << '\n');
    ORE->emit([&]() {
      return OptimizationRemarkAnalysis(LV_NAME, IntDiagMsg.first,
                                        L->getStartLoc(), L->getHeader())
             << IntDiagMsg.second;
    });
  } else if (VectorizeLoop && InterleaveLoop) {
    LLVM_DEBUG(dbgs() << "LV: Found a vectorizable loop (" << VF.getWidth()
                      << ") in " << DebugLocStr << '\n');
    LLVM_DEBUG(dbgs() << "LV: Interleave Count is " << IC << '\n');
  }

  LVP.setBestPlan(VF.getWidth(), IC);

  using namespace ore;
  bool DisableRuntimeUnroll = false;
  MDNode *OrigLoopID = L->getLoopID();

  if (!VectorizeLoop) {
    assert(IC > 1 && "interleave count should not be 1 or 0");
    // If we decided that it is not legal to vectorize the loop, then
    // interleave it.
    InnerLoopUnroller Unroller(L, PSE, LI, DT, TLI, TTI, AC, ORE, IC, &LVL,
                               &CM);
    LVP.executePlan(Unroller, DT);

    ORE->emit([&]() {
      return OptimizationRemark(LV_NAME, "Interleaved", L->getStartLoc(),
                                L->getHeader())
             << "interleaved loop (interleaved count: "
             << NV("InterleaveCount", IC) << ")";
    });
  } else {
    // If we decided that it is *legal* to vectorize the loop, then do it.
    InnerLoopVectorizer LB(L, PSE, LI, DT, TLI, TTI, AC, ORE, VF.getWidth(), IC,
                           &LVL, &CM);
    LVP.executePlan(LB, DT);
    ++LoopsVectorized;

    // Add metadata to disable runtime unrolling a scalar loop when there are
    // no runtime checks about strides and memory. A scalar loop that is
    // rarely used is not worth unrolling.
    if (!LB.areSafetyChecksAdded())
      DisableRuntimeUnroll = true;

    // Report the vectorization decision.
    ORE->emit([&]() {
      return OptimizationRemark(LV_NAME, "Vectorized", L->getStartLoc(),
                                L->getHeader())
             << "vectorized loop (vectorization width: "
             << NV("VectorizationFactor", VF.getWidth())
             << ", interleaved count: " << NV("InterleaveCount", IC) << ")";
    });
  }

  Optional<MDNode *> RemainderLoopID =
      makeFollowupLoopID(OrigLoopID, {LLVMLoopVectorizeFollowupAll,
                                      LLVMLoopVectorizeFollowupEpilogue});
  if (RemainderLoopID.hasValue()) {
    L->setLoopID(RemainderLoopID.getValue());
  } else {
    if (DisableRuntimeUnroll)
      AddRuntimeUnrollDisableMetaData(L);

    // Mark the loop as already vectorized to avoid vectorizing again.
    Hints.setAlreadyVectorized();
  }

  LLVM_DEBUG(verifyFunction(*L->getHeader()->getParent()));
  return true;
}

bool LoopVectorizePass::runImpl(
    Function &F, ScalarEvolution &SE_, LoopInfo &LI_, TargetTransformInfo &TTI_,
    DominatorTree &DT_, BlockFrequencyInfo &BFI_, TargetLibraryInfo *TLI_,
    DemandedBits &DB_, AliasAnalysis &AA_, AssumptionCache &AC_,
    std::function<const LoopAccessInfo &(Loop &)> &GetLAA_,
    OptimizationRemarkEmitter &ORE_, ProfileSummaryInfo *PSI_) {
  SE = &SE_;
  LI = &LI_;
  TTI = &TTI_;
  DT = &DT_;
  BFI = &BFI_;
  TLI = TLI_;
  AA = &AA_;
  AC = &AC_;
  GetLAA = &GetLAA_;
  DB = &DB_;
  ORE = &ORE_;
  PSI = PSI_;

  // Don't attempt if
  // 1. the target claims to have no vector registers, and
  // 2. interleaving won't help ILP.
  //
  // The second condition is necessary because, even if the target has no
  // vector registers, loop vectorization may still enable scalar
  // interleaving.
  if (!TTI->getNumberOfRegisters(TTI->getRegisterClassForType(true)) &&
      TTI->getMaxInterleaveFactor(1) < 2)
    return false;

  bool Changed = false;

  // The vectorizer requires loops to be in simplified form.
  // Since simplification may add new inner loops, it has to run before the
  // legality and profitability checks. This means running the loop vectorizer
  // will simplify all loops, regardless of whether anything end up being
  // vectorized.
  for (auto &L : *LI)
    Changed |=
        simplifyLoop(L, DT, LI, SE, AC, nullptr, false /* PreserveLCSSA */);

  // Build up a worklist of inner-loops to vectorize. This is necessary as
  // the act of vectorizing or partially unrolling a loop creates new loops
  // and can invalidate iterators across the loops.
  SmallVector<Loop *, 8> Worklist;

  for (Loop *L : *LI)
    collectSupportedLoops(*L, LI, ORE, Worklist);

  LoopsAnalyzed += Worklist.size();

  // Now walk the identified inner loops.
  while (!Worklist.empty()) {
    Loop *L = Worklist.pop_back_val();

    // For the inner loops we actually process, form LCSSA to simplify the
    // transform.
    Changed |= formLCSSARecursively(*L, *DT, LI, SE);

    Changed |= processLoop(L);
  }

  // Process each loop nest in the function.
  return Changed;
}

PreservedAnalyses LoopVectorizePass::run(Function &F,
                                         FunctionAnalysisManager &AM) {
  auto &SE = AM.getResult<ScalarEvolutionAnalysis>(F);
  auto &LI = AM.getResult<LoopAnalysis>(F);
  auto &TTI = AM.getResult<TargetIRAnalysis>(F);
  auto &DT = AM.getResult<DominatorTreeAnalysis>(F);
  auto &BFI = AM.getResult<BlockFrequencyAnalysis>(F);
  auto &TLI = AM.getResult<TargetLibraryAnalysis>(F);
  auto &AA = AM.getResult<AAManager>(F);
  auto &AC = AM.getResult<AssumptionAnalysis>(F);
  auto &DB = AM.getResult<DemandedBitsAnalysis>(F);
  auto &ORE = AM.getResult<OptimizationRemarkEmitterAnalysis>(F);
  MemorySSA *MSSA = EnableMSSALoopDependency
                        ? &AM.getResult<MemorySSAAnalysis>(F).getMSSA()
                        : nullptr;

  auto &LAM = AM.getResult<LoopAnalysisManagerFunctionProxy>(F).getManager();
  std::function<const LoopAccessInfo &(Loop &)> GetLAA =
      [&](Loop &L) -> const LoopAccessInfo & {
    LoopStandardAnalysisResults AR = {AA, AC, DT, LI, SE, TLI, TTI, MSSA};
    return LAM.getResult<LoopAccessAnalysis>(L, AR);
  };
  const ModuleAnalysisManager &MAM =
      AM.getResult<ModuleAnalysisManagerFunctionProxy>(F).getManager();
  ProfileSummaryInfo *PSI =
      MAM.getCachedResult<ProfileSummaryAnalysis>(*F.getParent());
  bool Changed =
      runImpl(F, SE, LI, TTI, DT, BFI, &TLI, DB, AA, AC, GetLAA, ORE, PSI);
  if (!Changed)
    return PreservedAnalyses::all();
  PreservedAnalyses PA;

  // We currently do not preserve loopinfo/dominator analyses with outer loop
  // vectorization. Until this is addressed, mark these analyses as preserved
  // only for non-VPlan-native path.
  // TODO: Preserve Loop and Dominator analyses for VPlan-native path.
  if (!EnableVPlanNativePath) {
    PA.preserve<LoopAnalysis>();
    PA.preserve<DominatorTreeAnalysis>();
  }
  PA.preserve<BasicAA>();
  PA.preserve<GlobalsAA>();
  return PA;
}<|MERGE_RESOLUTION|>--- conflicted
+++ resolved
@@ -1864,38 +1864,6 @@
   // variable.
   Instruction *EntryVal = Trunc ? cast<Instruction>(Trunc) : IV;
 
-<<<<<<< HEAD
-  // True if we have vectorized the induction variable.
-  auto VectorizedIV = false;
-
-  // Determine if we want a scalar version of the induction variable. This is
-  // true if the induction variable itself is not widened, or if it has at
-  // least one user in the loop that is not widened.
-  bool ValidVF = VF > 1 || (VF == 1 && isScalable());
-  auto NeedsScalarIV = ValidVF && needsScalarInduction(EntryVal);
-
-  // Generate code for the induction step. Note that induction steps are
-  // required to be loop-invariant
-  assert(PSE.getSE()->isLoopInvariant(ID.getStep(), OrigLoop) &&
-         "Induction step should be loop invariant");
-  auto &DL = OrigLoop->getHeader()->getModule()->getDataLayout();
-  Value *Step = nullptr;
-  if (PSE.getSE()->isSCEVable(IV->getType())) {
-    SCEVExpander Exp(*PSE.getSE(), DL, "induction");
-    Step = Exp.expandCodeFor(ID.getStep(), ID.getStep()->getType(),
-                             LoopVectorPreHeader->getTerminator());
-  } else {
-    Step = cast<SCEVUnknown>(ID.getStep())->getValue();
-  }
-
-  // Try to create a new independent vector induction variable. If we can't
-  // create the phi node, we will splat the scalar induction variable in each
-  // loop iteration.
-  if (ValidVF && !shouldScalarizeInstruction(EntryVal)) {
-    createVectorIntOrFpInductionPHI(ID, Step, EntryVal);
-    VectorizedIV = true;
-  }
-=======
   auto &DL = OrigLoop->getHeader()->getModule()->getDataLayout();
 
   // Generate code for the induction step. Note that induction steps are
@@ -1910,7 +1878,6 @@
     }
     return cast<SCEVUnknown>(Step)->getValue();
   };
->>>>>>> 3a5e4ae7
 
   // The scalar value to broadcast. This is derived from the canonical
   // induction variable. If a truncation type is given, truncate the canonical
@@ -1952,7 +1919,7 @@
 
   // Now do the actual transformations, and start with creating the step value.
   Value *Step = CreateStepValue(ID.getStep());
-  if (VF <= 1) {
+  if (VF <= 1 && !isScalable()) {
     Value *ScalarIV = CreateScalarIV(Step);
     CreateSplatIV(ScalarIV, Step);
     return;

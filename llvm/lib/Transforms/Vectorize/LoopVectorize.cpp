//===- LoopVectorize.cpp - A Loop Vectorizer ------------------------------===//
//
// Part of the LLVM Project, under the Apache License v2.0 with LLVM Exceptions.
// See https://llvm.org/LICENSE.txt for license information.
// SPDX-License-Identifier: Apache-2.0 WITH LLVM-exception
//
//===----------------------------------------------------------------------===//
//
// This is the LLVM loop vectorizer. This pass modifies 'vectorizable' loops
// and generates target-independent LLVM-IR.
// The vectorizer uses the TargetTransformInfo analysis to estimate the costs
// of instructions in order to estimate the profitability of vectorization.
//
// The loop vectorizer combines consecutive loop iterations into a single
// 'wide' iteration. After this transformation the index is incremented
// by the SIMD vector width, and not by one.
//
// This pass has three parts:
// 1. The main loop pass that drives the different parts.
// 2. LoopVectorizationLegality - A unit that checks for the legality
//    of the vectorization.
// 3. InnerLoopVectorizer - A unit that performs the actual
//    widening of instructions.
// 4. LoopVectorizationCostModel - A unit that checks for the profitability
//    of vectorization. It decides on the optimal vector width, which
//    can be one, if vectorization is not profitable.
//
// There is a development effort going on to migrate loop vectorizer to the
// VPlan infrastructure and to introduce outer loop vectorization support (see
// docs/Proposal/VectorizationPlan.rst and
// http://lists.llvm.org/pipermail/llvm-dev/2017-December/119523.html). For this
// purpose, we temporarily introduced the VPlan-native vectorization path: an
// alternative vectorization path that is natively implemented on top of the
// VPlan infrastructure. See EnableVPlanNativePath for enabling.
//
//===----------------------------------------------------------------------===//
//
// The reduction-variable vectorization is based on the paper:
//  D. Nuzman and R. Henderson. Multi-platform Auto-vectorization.
//
// Variable uniformity checks are inspired by:
//  Karrenberg, R. and Hack, S. Whole Function Vectorization.
//
// The interleaved access vectorization is based on the paper:
//  Dorit Nuzman, Ira Rosen and Ayal Zaks.  Auto-Vectorization of Interleaved
//  Data for SIMD
//
// Other ideas/concepts are from:
//  A. Zaks and D. Nuzman. Autovectorization in GCC-two years later.
//
//  S. Maleki, Y. Gao, M. Garzaran, T. Wong and D. Padua.  An Evaluation of
//  Vectorizing Compilers.
//
//===----------------------------------------------------------------------===//

#include "llvm/Transforms/Vectorize/LoopVectorize.h"
#include "LoopVectorizationPlanner.h"
#include "VPRecipeBuilder.h"
#include "VPlan.h"
#include "VPlanHCFGBuilder.h"
#include "VPlanPredicator.h"
#include "VPlanTransforms.h"
#include "VPlanValue.h"
#include "llvm/ADT/APInt.h"
#include "llvm/ADT/ArrayRef.h"
#include "llvm/ADT/DenseMap.h"
#include "llvm/ADT/DenseMapInfo.h"
#include "llvm/ADT/Hashing.h"
#include "llvm/ADT/MapVector.h"
#include "llvm/ADT/None.h"
#include "llvm/ADT/Optional.h"
#include "llvm/ADT/STLExtras.h"
#include "llvm/ADT/SetVector.h"
#include "llvm/ADT/SmallPtrSet.h"
#include "llvm/ADT/SmallVector.h"
#include "llvm/ADT/Statistic.h"
#include "llvm/ADT/StringRef.h"
#include "llvm/ADT/Twine.h"
#include "llvm/ADT/iterator_range.h"
#include "llvm/Analysis/AssumptionCache.h"
#include "llvm/Analysis/BasicAliasAnalysis.h"
#include "llvm/Analysis/BlockFrequencyInfo.h"
#include "llvm/Analysis/CFG.h"
#include "llvm/Analysis/CodeMetrics.h"
#include "llvm/Analysis/DemandedBits.h"
#include "llvm/Analysis/GlobalsModRef.h"
#include "llvm/Analysis/LoopAccessAnalysis.h"
#include "llvm/Analysis/LoopAnalysisManager.h"
#include "llvm/Analysis/LoopInfo.h"
#include "llvm/Analysis/LoopIterator.h"
#include "llvm/Analysis/MemorySSA.h"
#include "llvm/Analysis/OptimizationRemarkEmitter.h"
#include "llvm/Analysis/ProfileSummaryInfo.h"
#include "llvm/Analysis/ScalarEvolution.h"
#include "llvm/Analysis/ScalarEvolutionExpressions.h"
#include "llvm/Analysis/TargetLibraryInfo.h"
#include "llvm/Analysis/TargetTransformInfo.h"
#include "llvm/Analysis/VectorUtils.h"
#include "llvm/IR/Attributes.h"
#include "llvm/IR/BasicBlock.h"
#include "llvm/IR/CFG.h"
#include "llvm/IR/Constant.h"
#include "llvm/IR/Constants.h"
#include "llvm/IR/DataLayout.h"
#include "llvm/IR/DebugInfoMetadata.h"
#include "llvm/IR/DebugLoc.h"
#include "llvm/IR/DerivedTypes.h"
#include "llvm/IR/DiagnosticInfo.h"
#include "llvm/IR/Dominators.h"
#include "llvm/IR/FPEnv.h"
#include "llvm/IR/Function.h"
#include "llvm/IR/IRBuilder.h"
#include "llvm/IR/InstrTypes.h"
#include "llvm/IR/Instruction.h"
#include "llvm/IR/Instructions.h"
#include "llvm/IR/IntrinsicInst.h"
#include "llvm/IR/Intrinsics.h"
#include "llvm/IR/IntrinsicsEPI.h"
#include "llvm/IR/LLVMContext.h"
#include "llvm/IR/Metadata.h"
#include "llvm/IR/Module.h"
#include "llvm/IR/Operator.h"
#include "llvm/IR/Type.h"
#include "llvm/IR/Use.h"
#include "llvm/IR/User.h"
#include "llvm/IR/Value.h"
#include "llvm/IR/ValueHandle.h"
#include "llvm/IR/Verifier.h"
#include "llvm/InitializePasses.h"
#include "llvm/Pass.h"
#include "llvm/Support/Casting.h"
#include "llvm/Support/CommandLine.h"
#include "llvm/Support/Compiler.h"
#include "llvm/Support/Debug.h"
#include "llvm/Support/ErrorHandling.h"
#include "llvm/Support/InstructionCost.h"
#include "llvm/Support/MathExtras.h"
#include "llvm/Support/TypeSize.h"
#include "llvm/Support/raw_ostream.h"
#include "llvm/Transforms/Utils/BasicBlockUtils.h"
#include "llvm/Transforms/Utils/InjectTLIMappings.h"
#include "llvm/Transforms/Utils/LoopSimplify.h"
#include "llvm/Transforms/Utils/LoopUtils.h"
#include "llvm/Transforms/Utils/LoopVersioning.h"
#include "llvm/Transforms/Utils/ScalarEvolutionExpander.h"
#include "llvm/Transforms/Utils/SizeOpts.h"
#include "llvm/Transforms/Vectorize/LoopVectorizationLegality.h"
#include <algorithm>
#include <cassert>
#include <cstdint>
#include <cstdlib>
#include <functional>
#include <iterator>
#include <limits>
#include <memory>
#include <string>
#include <tuple>
#include <utility>

using namespace llvm;

#define LV_NAME "loop-vectorize"
#define DEBUG_TYPE LV_NAME

#ifndef NDEBUG
const char VerboseDebug[] = DEBUG_TYPE "-verbose";
#endif

/// @{
/// Metadata attribute names
const char LLVMLoopVectorizeFollowupAll[] = "llvm.loop.vectorize.followup_all";
const char LLVMLoopVectorizeFollowupVectorized[] =
    "llvm.loop.vectorize.followup_vectorized";
const char LLVMLoopVectorizeFollowupEpilogue[] =
    "llvm.loop.vectorize.followup_epilogue";
/// @}

STATISTIC(LoopsVectorized, "Number of loops vectorized");
STATISTIC(LoopsAnalyzed, "Number of loops analyzed for vectorization");
STATISTIC(LoopsEpilogueVectorized, "Number of epilogues vectorized");

static cl::opt<bool> EnableEpilogueVectorization(
    "enable-epilogue-vectorization", cl::init(true), cl::Hidden,
    cl::desc("Enable vectorization of epilogue loops."));

static cl::opt<unsigned> EpilogueVectorizationForceVF(
    "epilogue-vectorization-force-VF", cl::init(1), cl::Hidden,
    cl::desc("When epilogue vectorization is enabled, and a value greater than "
             "1 is specified, forces the given VF for all applicable epilogue "
             "loops."));

static cl::opt<unsigned> EpilogueVectorizationMinVF(
    "epilogue-vectorization-minimum-VF", cl::init(16), cl::Hidden,
    cl::desc("Only loops with vectorization factor equal to or larger than "
             "the specified value are considered for epilogue vectorization."));

/// Loops with a known constant trip count below this number are vectorized only
/// if no scalar iteration overheads are incurred.
static cl::opt<unsigned> TinyTripCountVectorThreshold(
    "vectorizer-min-trip-count", cl::init(16), cl::Hidden,
    cl::desc("Loops with a constant trip count that is smaller than this "
             "value are vectorized only if no scalar iteration overheads "
             "are incurred."));

// Option prefer-predicate-over-epilogue indicates that an epilogue is undesired,
// that predication is preferred, and this lists all options. I.e., the
// vectorizer will try to fold the tail-loop (epilogue) into the vector body
// and predicate the instructions accordingly. If tail-folding fails, there are
// different fallback strategies depending on these values:
namespace PreferPredicateTy {
  enum Option {
    ScalarEpilogue = 0,
    PredicateElseScalarEpilogue,
    PredicateOrDontVectorize
  };
} // namespace PreferPredicateTy

static cl::opt<PreferPredicateTy::Option> PreferPredicateOverEpilogue(
    "prefer-predicate-over-epilogue",
    cl::init(PreferPredicateTy::ScalarEpilogue),
    cl::Hidden,
    cl::desc("Tail-folding and predication preferences over creating a scalar "
             "epilogue loop."),
    cl::values(clEnumValN(PreferPredicateTy::ScalarEpilogue,
                         "scalar-epilogue",
                         "Don't tail-predicate loops, create scalar epilogue"),
              clEnumValN(PreferPredicateTy::PredicateElseScalarEpilogue,
                         "predicate-else-scalar-epilogue",
                         "prefer tail-folding, create scalar epilogue if tail "
                         "folding fails."),
              clEnumValN(PreferPredicateTy::PredicateOrDontVectorize,
                         "predicate-dont-vectorize",
                         "prefers tail-folding, don't attempt vectorization if "
                         "tail-folding fails.")));

static cl::opt<unsigned> VectorRegisterWidthFactor(
    "vector-register-width-factor", cl::init(1), cl::Hidden,
    cl::desc("On targets that support variable width for vector registers, "
             "value by which the vector register width is a multiple of "
             "minimum vector register width."));

static cl::opt<bool> MaximizeBandwidth(
    "vectorizer-maximize-bandwidth", cl::init(false), cl::Hidden,
    cl::desc("Maximize bandwidth when selecting vectorization factor which "
             "will be determined by the smallest type in loop."));

static cl::opt<bool> EnableInterleavedMemAccesses(
    "enable-interleaved-mem-accesses", cl::init(false), cl::Hidden,
    cl::desc("Enable vectorization on interleaved memory accesses in a loop"));

/// An interleave-group may need masking if it resides in a block that needs
/// predication, or in order to mask away gaps.
static cl::opt<bool> EnableMaskedInterleavedMemAccesses(
    "enable-masked-interleaved-mem-accesses", cl::init(false), cl::Hidden,
    cl::desc("Enable vectorization on masked interleaved memory accesses in a "
             "loop"));

static cl::opt<unsigned> TinyTripCountInterleaveThreshold(
    "tiny-trip-count-interleave-threshold", cl::init(128), cl::Hidden,
    cl::desc("We don't interleave loops with a estimated constant trip count "
             "below this number"));

static cl::opt<unsigned> ForceTargetNumScalarRegs(
    "force-target-num-scalar-regs", cl::init(0), cl::Hidden,
    cl::desc("A flag that overrides the target's number of scalar registers."));

static cl::opt<unsigned> ForceTargetNumVectorRegs(
    "force-target-num-vector-regs", cl::init(0), cl::Hidden,
    cl::desc("A flag that overrides the target's number of vector registers."));

static cl::opt<unsigned> ForceTargetMaxScalarInterleaveFactor(
    "force-target-max-scalar-interleave", cl::init(0), cl::Hidden,
    cl::desc("A flag that overrides the target's max interleave factor for "
             "scalar loops."));

static cl::opt<unsigned> ForceTargetMaxVectorInterleaveFactor(
    "force-target-max-vector-interleave", cl::init(0), cl::Hidden,
    cl::desc("A flag that overrides the target's max interleave factor for "
             "vectorized loops."));

static cl::opt<unsigned> ForceTargetInstructionCost(
    "force-target-instruction-cost", cl::init(0), cl::Hidden,
    cl::desc("A flag that overrides the target's expected cost for "
             "an instruction to a single constant value. Mostly "
             "useful for getting consistent testing."));

static cl::opt<bool> ForceTargetSupportsScalableVectors(
    "force-target-supports-scalable-vectors", cl::init(false), cl::Hidden,
    cl::desc(
        "Pretend that scalable vectors are supported, even if the target does "
        "not support them. This flag should only be used for testing."));

static cl::opt<unsigned> SmallLoopCost(
    "small-loop-cost", cl::init(20), cl::Hidden,
    cl::desc(
        "The cost of a loop that is considered 'small' by the interleaver."));

static cl::opt<bool> LoopVectorizeWithBlockFrequency(
    "loop-vectorize-with-block-frequency", cl::init(true), cl::Hidden,
    cl::desc("Enable the use of the block frequency analysis to access PGO "
             "heuristics minimizing code growth in cold regions and being more "
             "aggressive in hot regions."));

// Runtime interleave loops for load/store throughput.
static cl::opt<bool> EnableLoadStoreRuntimeInterleave(
    "enable-loadstore-runtime-interleave", cl::init(true), cl::Hidden,
    cl::desc(
        "Enable runtime interleaving until load/store ports are saturated"));

/// Interleave small loops with scalar reductions.
static cl::opt<bool> InterleaveSmallLoopScalarReduction(
    "interleave-small-loop-scalar-reduction", cl::init(false), cl::Hidden,
    cl::desc("Enable interleaving for loops with small iteration counts that "
             "contain scalar reductions to expose ILP."));

/// The number of stores in a loop that are allowed to need predication.
static cl::opt<unsigned> NumberOfStoresToPredicate(
    "vectorize-num-stores-pred", cl::init(1), cl::Hidden,
    cl::desc("Max number of stores to be predicated behind an if."));

static cl::opt<bool> EnableIndVarRegisterHeur(
    "enable-ind-var-reg-heur", cl::init(true), cl::Hidden,
    cl::desc("Count the induction variable only once when interleaving"));

static cl::opt<bool> EnableCondStoresVectorization(
    "enable-cond-stores-vec", cl::init(true), cl::Hidden,
    cl::desc("Enable if predication of stores during vectorization."));

static cl::opt<unsigned> MaxNestedScalarReductionIC(
    "max-nested-scalar-reduction-interleave", cl::init(2), cl::Hidden,
    cl::desc("The maximum interleave count to use when interleaving a scalar "
             "reduction in a nested loop."));

static cl::opt<bool>
    PreferInLoopReductions("prefer-inloop-reductions", cl::init(false),
                           cl::Hidden,
                           cl::desc("Prefer in-loop vector reductions, "
                                    "overriding the targets preference."));

static cl::opt<bool> PreferPredicatedReductionSelect(
    "prefer-predicated-reduction-select", cl::init(false), cl::Hidden,
    cl::desc(
        "Prefer predicating a reduction operation over an after loop select."));

cl::opt<bool> EnableVPlanNativePath(
    "enable-vplan-native-path", cl::init(false), cl::Hidden,
    cl::desc("Enable VPlan-native vectorization path with "
             "support for outer loop vectorization."));

// FIXME: Remove this switch once we have divergence analysis. Currently we
// assume divergent non-backedge branches when this switch is true.
cl::opt<bool> EnableVPlanPredication(
    "enable-vplan-predication", cl::init(false), cl::Hidden,
    cl::desc("Enable VPlan-native vectorization path predicator with "
             "support for outer loop vectorization."));

// This flag enables the stress testing of the VPlan H-CFG construction in the
// VPlan-native vectorization path. It must be used in conjuction with
// -enable-vplan-native-path. -vplan-verify-hcfg can also be used to enable the
// verification of the H-CFGs built.
static cl::opt<bool> VPlanBuildStressTest(
    "vplan-build-stress-test", cl::init(false), cl::Hidden,
    cl::desc(
        "Build VPlan for every supported loop nest in the function and bail "
        "out right after the build (stress test the VPlan H-CFG construction "
        "in the VPlan-native vectorization path)."));

cl::opt<bool> llvm::EnableLoopInterleaving(
    "interleave-loops", cl::init(true), cl::Hidden,
    cl::desc("Enable loop interleaving in Loop vectorization passes"));
cl::opt<bool> llvm::EnableLoopVectorization(
    "vectorize-loops", cl::init(true), cl::Hidden,
    cl::desc("Run the Loop vectorization passes"));

/// A helper function that returns the type of loaded or stored value.
static Type *getMemInstValueType(Value *I) {
  assert((isa<LoadInst>(I) || isa<StoreInst>(I)) &&
         "Expected Load or Store instruction");
  if (auto *LI = dyn_cast<LoadInst>(I))
    return LI->getType();
  return cast<StoreInst>(I)->getValueOperand()->getType();
}

/// A helper function that returns true if the given type is irregular. The
/// type is irregular if its allocated size doesn't equal the store size of an
/// element of the corresponding vector type at the given vectorization factor.
static bool hasIrregularType(Type *Ty, const DataLayout &DL, ElementCount VF) {
  // Determine if an array of VF elements of type Ty is "bitcast compatible"
  // with a <VF x Ty> vector.
  if (VF.isVector()) {
    auto *VectorTy = VectorType::get(Ty, VF);
    return TypeSize::get(VF.getKnownMinValue() *
                             DL.getTypeAllocSize(Ty).getFixedValue(),
                         VF.isScalable()) != DL.getTypeStoreSize(VectorTy);
  }

  // If the vectorization factor is one, we just check if an array of type Ty
  // requires padding between elements.
  return DL.getTypeAllocSizeInBits(Ty) != DL.getTypeSizeInBits(Ty);
}

/// A helper function that returns the reciprocal of the block probability of
/// predicated blocks. If we return X, we are assuming the predicated block
/// will execute once for every X iterations of the loop header.
///
/// TODO: We should use actual block probability here, if available. Currently,
///       we always assume predicated blocks have a 50% chance of executing.
static unsigned getReciprocalPredBlockProb() { return 2; }

/// A helper function that adds a 'fast' flag to floating-point operations.
static Value *addFastMathFlag(Value *V) {
  if (isa<FPMathOperator>(V))
    cast<Instruction>(V)->setFastMathFlags(FastMathFlags::getFast());
  return V;
}

static Value *addFastMathFlag(Value *V, FastMathFlags FMF) {
  if (isa<FPMathOperator>(V))
    cast<Instruction>(V)->setFastMathFlags(FMF);
  return V;
}

/// A helper function that returns an integer or floating-point constant with
/// value C.
static Constant *getSignedIntOrFpConstant(Type *Ty, int64_t C) {
  return Ty->isIntegerTy() ? ConstantInt::getSigned(Ty, C)
                           : ConstantFP::get(Ty, C);
}

/// Returns "best known" trip count for the specified loop \p L as defined by
/// the following procedure:
///   1) Returns exact trip count if it is known.
///   2) Returns expected trip count according to profile data if any.
///   3) Returns upper bound estimate if it is known.
///   4) Returns None if all of the above failed.
static Optional<unsigned> getSmallBestKnownTC(ScalarEvolution &SE, Loop *L) {
  // Check if exact trip count is known.
  if (unsigned ExpectedTC = SE.getSmallConstantTripCount(L))
    return ExpectedTC;

  // Check if there is an expected trip count available from profile data.
  if (LoopVectorizeWithBlockFrequency)
    if (auto EstimatedTC = getLoopEstimatedTripCount(L))
      return EstimatedTC;

  // Check if upper bound estimate is known.
  if (unsigned ExpectedTC = SE.getSmallConstantMaxTripCount(L))
    return ExpectedTC;

  return None;
}

namespace llvm {

/// InnerLoopVectorizer vectorizes loops which contain only one basic
/// block to a specified vectorization factor (VF).
/// This class performs the widening of scalars into vectors, or multiple
/// scalars. This class also implements the following features:
/// * It inserts an epilogue loop for handling loops that don't have iteration
///   counts that are known to be a multiple of the vectorization factor.
/// * It handles the code generation for reduction variables.
/// * Scalarization (implementation using scalars) of un-vectorizable
///   instructions.
/// InnerLoopVectorizer does not perform any vectorization-legality
/// checks, and relies on the caller to check for the different legality
/// aspects. The InnerLoopVectorizer relies on the
/// LoopVectorizationLegality class to provide information about the induction
/// and reduction variables that were found to a given vectorization factor.
class InnerLoopVectorizer {
public:
  InnerLoopVectorizer(Loop *OrigLoop, PredicatedScalarEvolution &PSE,
                      LoopInfo *LI, DominatorTree *DT,
                      const TargetLibraryInfo *TLI,
                      const TargetTransformInfo *TTI, AssumptionCache *AC,
                      OptimizationRemarkEmitter *ORE, ElementCount VecWidth,
                      unsigned UnrollFactor, LoopVectorizationLegality *LVL,
                      LoopVectorizationCostModel *CM, BlockFrequencyInfo *BFI,
                      ProfileSummaryInfo *PSI)
      : OrigLoop(OrigLoop), PSE(PSE), LI(LI), DT(DT), TLI(TLI), TTI(TTI),
        AC(AC), ORE(ORE), VF(VecWidth), UF(UnrollFactor),
        Builder(PSE.getSE()->getContext()),
        VectorLoopValueMap(UnrollFactor, VecWidth), Legal(LVL), Cost(CM),
        BFI(BFI), PSI(PSI) {
    // Query this against the original loop and save it here because the profile
    // of the original loop header may change as the transformation happens.
    OptForSizeBasedOnProfile = llvm::shouldOptimizeForSize(
        OrigLoop->getHeader(), PSI, BFI, PGSOQueryType::IRPass);
  }

  virtual ~InnerLoopVectorizer() = default;

  /// Create a new empty loop that will contain vectorized instructions later
  /// on, while the old loop will be used as the scalar remainder. Control flow
  /// is generated around the vectorized (and scalar epilogue) loops consisting
  /// of various checks and bypasses. Return the pre-header block of the new
  /// loop.
  /// In the case of epilogue vectorization, this function is overriden to
  /// handle the more complex control flow around the loops.
  virtual BasicBlock *createVectorizedLoopSkeleton();

  /// Widen a single instruction within the innermost loop.
  void widenInstruction(Instruction &I, VPValue *Def, VPUser &Operands,
                        VPTransformState &State);

  /// Widen a single instruction within the innermost loop using vector
  /// predicated intrinsics.
  void widenPredicatedInstruction(Instruction &I, VPTransformState &State,
                                  VPValue *BlockInMask, VPValue *EVL);

  /// Widen a single call instruction within the innermost loop.
  void widenCallInstruction(CallInst &I, VPValue *Def, VPUser &ArgOperands,
                            VPTransformState &State);

  /// Widen a single select instruction within the innermost loop.
  void widenSelectInstruction(SelectInst &I, VPValue *VPDef, VPUser &Operands,
                              bool InvariantCond, VPTransformState &State);

  /// Fix the vectorized code, taking care of header phi's, live-outs, and more.
  void fixVectorizedLoop(VPTransformState &State);

  // Return true if any runtime check is added.
  bool areSafetyChecksAdded() { return AddedSafetyChecks; }

  /// A type for vectorized values in the new loop. Each value from the
  /// original loop, when vectorized, is represented by UF vector values in the
  /// new unrolled loop, where UF is the unroll factor.
  using VectorParts = SmallVector<Value *, 2>;

  /// Vectorize a single GetElementPtrInst based on information gathered and
  /// decisions taken during planning.
  void widenGEP(GetElementPtrInst *GEP, VPValue *VPDef, VPUser &Indices,
                unsigned UF, ElementCount VF, bool IsPtrLoopInvariant,
                SmallBitVector &IsIndexLoopInvariant, VPTransformState &State);

  /// Vectorize a single PHINode in a block. This method handles the induction
  /// variable canonicalization. It supports both VF = 1 for unrolled loops and
  /// arbitrary length vectors.
  void widenPHIInstruction(Instruction *PN, RecurrenceDescriptor *RdxDesc,
                           Value *StartV, unsigned UF, ElementCount VF);

  /// A helper function to scalarize a single Instruction in the innermost loop.
  /// Generates a sequence of scalar instances for each lane between \p MinLane
  /// and \p MaxLane, times each part between \p MinPart and \p MaxPart,
  /// inclusive. Uses the VPValue operands from \p Operands instead of \p
  /// Instr's operands.
  void scalarizeInstruction(Instruction *Instr, VPUser &Operands,
                            const VPIteration &Instance, bool IfPredicateInstr,
                            VPTransformState &State);

  /// Widen an integer or floating-point induction variable \p IV. If \p Trunc
  /// is provided, the integer induction variable will first be truncated to
  /// the corresponding type.
  void widenIntOrFpInduction(PHINode *IV, Value *Start,
                             TruncInst *Trunc = nullptr);

  /// getOrCreateVectorValue and getOrCreateScalarValue coordinate to generate a
  /// vector or scalar value on-demand if one is not yet available. When
  /// vectorizing a loop, we visit the definition of an instruction before its
  /// uses. When visiting the definition, we either vectorize or scalarize the
  /// instruction, creating an entry for it in the corresponding map. (In some
  /// cases, such as induction variables, we will create both vector and scalar
  /// entries.) Then, as we encounter uses of the definition, we derive values
  /// for each scalar or vector use unless such a value is already available.
  /// For example, if we scalarize a definition and one of its uses is vector,
  /// we build the required vector on-demand with an insertelement sequence
  /// when visiting the use. Otherwise, if the use is scalar, we can use the
  /// existing scalar definition.
  ///
  /// Return a value in the new loop corresponding to \p V from the original
  /// loop at unroll index \p Part. If the value has already been vectorized,
  /// the corresponding vector entry in VectorLoopValueMap is returned. If,
  /// however, the value has a scalar entry in VectorLoopValueMap, we construct
  /// a new vector value on-demand by inserting the scalar values into a vector
  /// with an insertelement sequence. If the value has been neither vectorized
  /// nor scalarized, it must be loop invariant, so we simply broadcast the
  /// value into a vector.
  Value *getOrCreateVectorValue(Value *V, unsigned Part);

  void setVectorValue(Value *Scalar, unsigned Part, Value *Vector) {
    VectorLoopValueMap.setVectorValue(Scalar, Part, Vector);
  }

  /// Return a value in the new loop corresponding to \p V from the original
  /// loop at unroll and vector indices \p Instance. If the value has been
  /// vectorized but not scalarized, the necessary extractelement instruction
  /// will be generated.
  Value *getOrCreateScalarValue(Value *V, const VPIteration &Instance);

  /// Construct the vector value of a scalarized value \p V one lane at a time.
  void packScalarIntoVectorValue(Value *V, const VPIteration &Instance);

  /// Try to vectorize interleaved access group \p Group with the base address
  /// given in \p Addr, optionally masking the vector operations if \p
  /// BlockInMask is non-null. Use \p State to translate given VPValues to IR
  /// values in the vectorized loop.
  void vectorizeInterleaveGroup(const InterleaveGroup<Instruction> *Group,
                                ArrayRef<VPValue *> VPDefs,
                                VPTransformState &State, VPValue *Addr,
                                ArrayRef<VPValue *> StoredValues,
                                VPValue *BlockInMask = nullptr);

  /// Vectorize Load and Store instructions with the base address given in \p
  /// Addr, optionally masking the vector operations if \p BlockInMask is
  /// non-null or generate predicated intrinsic call if preferred. Use \p State
  /// to translate given VPValues to IR values in the vectorized loop.
  void vectorizeMemoryInstruction(Instruction *Instr, VPTransformState &State,
                                  VPValue *Def, VPValue *Addr,
                                  VPValue *StoredValue, VPValue *BlockInMask,
                                  VPValue *EVL);

  /// Set the debug location in the builder using the debug location in
  /// the instruction.
  void setDebugLocFromInst(IRBuilder<> &B, const Value *Ptr);

  /// Fix the non-induction PHIs in the OrigPHIsToFix vector.
  void fixNonInductionPHIs(void);

  /// Generate instructions to compute EVL.
  Value *createEVL();

  /// Generate instructions to compute EVL mask.
  Value *createEVLMask(Value *EVL);

  /// Hold EVL VPValue.
  void setEVL(VPValue *VPEVL) { EVL = VPEVL; }

protected:
  friend class LoopVectorizationPlanner;

  /// A small list of PHINodes.
  using PhiVector = SmallVector<PHINode *, 4>;

  /// A type for scalarized values in the new loop. Each value from the
  /// original loop, when scalarized, is represented by UF x VF scalar values
  /// in the new unrolled loop, where UF is the unroll factor and VF is the
  /// vectorization factor.
  using ScalarParts = SmallVector<SmallVector<Value *, 4>, 2>;

  struct VPIntrinsicAndKind {
    unsigned Intr;
    bool IsFP;
  };

  InnerLoopVectorizer::VPIntrinsicAndKind getVPIntrInstr(unsigned Opcode);

  /// Set up the values of the IVs correctly when exiting the vector loop.
  void fixupIVUsers(PHINode *OrigPhi, const InductionDescriptor &II,
                    Value *CountRoundDown, Value *EndValue,
                    BasicBlock *MiddleBlock);

  /// Create a new induction variable inside L.
  PHINode *createInductionVariable(Loop *L, Value *Start, Value *End,
                                   Value *Step, Instruction *DL);

  /// Generate call to setvl intrinsic with requested vector lenght and optional
  /// SEW and LMUL.
  Value *getSetVL(Value *RVL, unsigned SEW = 0, unsigned LMUL = 0);

  /// increment induction by EVL if using predicated vectorization.
  void fixEVLInduction(VPTransformState &State);

  /// Handle all cross-iteration phis in the header.
  void fixCrossIterationPHIs(VPTransformState &State);

  /// Fix a first-order recurrence. This is the second phase of vectorizing
  /// this phi node.
  void fixFirstOrderRecurrence(PHINode *Phi, VPTransformState &State);

  /// Fix a reduction cross-iteration phi. This is the second phase of
  /// vectorizing this phi node.
  void fixReduction(PHINode *Phi);

  /// Generate a reduction loop in the loop vectorizer for when the backend
  /// prefers not to lower the call to reduction intrinsic.
  Value *generateReductionLoop(Value *ReducedPartRdx, Value *Identity,
                               unsigned Op, FastMathFlags FMF);

  /// Clear NSW/NUW flags from reduction instructions if necessary.
  void clearReductionWrapFlags(RecurrenceDescriptor &RdxDesc);

  /// Fixup the LCSSA phi nodes in the unique exit block.  This simply
  /// means we need to add the appropriate incoming value from the middle
  /// block as exiting edges from the scalar epilogue loop (if present) are
  /// already in place, and we exit the vector loop exclusively to the middle
  /// block.
  void fixLCSSAPHIs();

  /// Iteratively sink the scalarized operands of a predicated instruction into
  /// the block that was created for it.
  void sinkScalarOperands(Instruction *PredInst);

  /// Shrinks vector element sizes to the smallest bitwidth they can be legally
  /// represented as.
  void truncateToMinimalBitwidths();

  /// Create a broadcast instruction. This method generates a broadcast
  /// instruction (shuffle) for loop invariant values and for the induction
  /// value. If this is the induction variable then we extend it to N, N+1, ...
  /// this is needed because each iteration in the loop corresponds to a SIMD
  /// element.
  virtual Value *getBroadcastInstrs(Value *V);

  /// This function adds (StartIdx, StartIdx + Step, StartIdx + 2*Step, ...)
  /// to each vector element of Val. The sequence starts at StartIndex.
  /// \p Opcode is relevant for FP induction variable.
  virtual Value *
  getStepVector(Value *Val, int StartIdx, Value *Step,
                Instruction::BinaryOps Opcode = Instruction::BinaryOpsEnd);

  /// Compute scalar induction steps. \p ScalarIV is the scalar induction
  /// variable on which to base the steps, \p Step is the size of the step, and
  /// \p EntryVal is the value from the original loop that maps to the steps.
  /// Note that \p EntryVal doesn't have to be an induction variable - it
  /// can also be a truncate instruction.
  void buildScalarSteps(Value *ScalarIV, Value *Step, Instruction *EntryVal,
                        const InductionDescriptor &ID);

  /// Create a vector induction phi node based on an existing scalar one. \p
  /// EntryVal is the value from the original loop that maps to the vector phi
  /// node, and \p Step is the loop-invariant step. If \p EntryVal is a
  /// truncate instruction, instead of widening the original IV, we widen a
  /// version of the IV truncated to \p EntryVal's type.
  void createVectorIntOrFpInductionPHI(const InductionDescriptor &II,
                                       Value *Step, Value *Start,
                                       Instruction *EntryVal);

  /// Returns true if an instruction \p I should be scalarized instead of
  /// vectorized for the chosen vectorization factor.
  bool shouldScalarizeInstruction(Instruction *I) const;

  /// Returns true if we should generate a scalar version of \p IV.
  bool needsScalarInduction(Instruction *IV) const;

  /// Returns true if vectorization prefers using predicated vector intrinsics.
  bool preferPredicatedVectorOps() const;

  /// If there is a cast involved in the induction variable \p ID, which should
  /// be ignored in the vectorized loop body, this function records the
  /// VectorLoopValue of the respective Phi also as the VectorLoopValue of the
  /// cast. We had already proved that the casted Phi is equal to the uncasted
  /// Phi in the vectorized loop (under a runtime guard), and therefore
  /// there is no need to vectorize the cast - the same value can be used in the
  /// vector loop for both the Phi and the cast.
  /// If \p VectorLoopValue is a scalarized value, \p Lane is also specified,
  /// Otherwise, \p VectorLoopValue is a widened/vectorized value.
  ///
  /// \p EntryVal is the value from the original loop that maps to the vector
  /// phi node and is used to distinguish what is the IV currently being
  /// processed - original one (if \p EntryVal is a phi corresponding to the
  /// original IV) or the "newly-created" one based on the proof mentioned above
  /// (see also buildScalarSteps() and createVectorIntOrFPInductionPHI()). In
  /// the latter case \p EntryVal is a TruncInst and we must not record anything
  /// for that IV, but it's error-prone to expect callers of this routine to
  /// care about that, hence this explicit parameter.
  void recordVectorLoopValueForInductionCast(const InductionDescriptor &ID,
                                             const Instruction *EntryVal,
                                             Value *VectorLoopValue,
                                             unsigned Part,
                                             unsigned Lane = UINT_MAX);

  /// Generate a shuffle sequence that will reverse the vector Vec.
  virtual Value *reverseVector(Value *Vec);

  /// Returns (and creates if needed) the original loop trip count.
  Value *getOrCreateTripCount(Loop *NewLoop);

  /// Returns (and creates if needed) the trip count of the widened loop.
  Value *getOrCreateVectorTripCount(Loop *NewLoop);

  /// Returns a bitcasted value to the requested vector type.
  /// Also handles bitcasts of vector<float> <-> vector<pointer> types.
  Value *createBitOrPointerCast(Value *V, VectorType *DstVTy,
                                const DataLayout &DL);

  /// Emit a bypass check to see if the vector trip count is zero, including if
  /// it overflows.
  void emitMinimumIterationCountCheck(Loop *L, BasicBlock *Bypass);

  /// Emit a bypass check to see if all of the SCEV assumptions we've
  /// had to make are correct.
  void emitSCEVChecks(Loop *L, BasicBlock *Bypass);

  /// Emit bypass checks to check any memory assumptions we may have made.
  void emitMemRuntimeChecks(Loop *L, BasicBlock *Bypass);

  /// Compute the transformed value of Index at offset StartValue using step
  /// StepValue.
  /// For integer induction, returns StartValue + Index * StepValue.
  /// For pointer induction, returns StartValue[Index * StepValue].
  /// FIXME: The newly created binary instructions should contain nsw/nuw
  /// flags, which can be found from the original scalar operations.
  Value *emitTransformedIndex(IRBuilder<> &B, Value *Index, ScalarEvolution *SE,
                              const DataLayout &DL,
                              const InductionDescriptor &ID) const;

  /// Emit basic blocks (prefixed with \p Prefix) for the iteration check,
  /// vector loop preheader, middle block and scalar preheader. Also
  /// allocate a loop object for the new vector loop and return it.
  Loop *createVectorLoopSkeleton(StringRef Prefix);

  /// Create new phi nodes for the induction variables to resume iteration count
  /// in the scalar epilogue, from where the vectorized loop left off (given by
  /// \p VectorTripCount).
  /// In cases where the loop skeleton is more complicated (eg. epilogue
  /// vectorization) and the resume values can come from an additional bypass
  /// block, the \p AdditionalBypass pair provides information about the bypass
  /// block and the end value on the edge from bypass to this loop.
  void createInductionResumeValues(
      Loop *L, Value *VectorTripCount,
      std::pair<BasicBlock *, Value *> AdditionalBypass = {nullptr, nullptr});

  /// Complete the loop skeleton by adding debug MDs, creating appropriate
  /// conditional branches in the middle block, preparing the builder and
  /// running the verifier. Take in the vector loop \p L as argument, and return
  /// the preheader of the completed vector loop.
  BasicBlock *completeLoopSkeleton(Loop *L, MDNode *OrigLoopID);

  /// Add additional metadata to \p To that was not present on \p Orig.
  ///
  /// Currently this is used to add the noalias annotations based on the
  /// inserted memchecks.  Use this for instructions that are *cloned* into the
  /// vector loop.
  void addNewMetadata(Instruction *To, const Instruction *Orig);

  /// Add metadata from one instruction to another.
  ///
  /// This includes both the original MDs from \p From and additional ones (\see
  /// addNewMetadata).  Use this for *newly created* instructions in the vector
  /// loop.
  void addMetadata(Instruction *To, Instruction *From);

  /// Similar to the previous function but it adds the metadata to a
  /// vector of instructions.
  void addMetadata(ArrayRef<Value *> To, Instruction *From);

  /// Create a call to Vscale intrinsic that returns the valuse of vscale at
  /// runtime. ALso insert declaration if required. jj
  CallInst *emitVscaleCall(IRBuilder<> &Builder, Module *M, Type *Ty);

  /// Allow subclasses to override and print debug traces before/after vplan
  /// execution, when trace information is requested.
  virtual void printDebugTracesAtStart(){};
  virtual void printDebugTracesAtEnd(){};

  /// The original loop.
  Loop *OrigLoop;

  /// A wrapper around ScalarEvolution used to add runtime SCEV checks. Applies
  /// dynamic knowledge to simplify SCEV expressions and converts them to a
  /// more usable form.
  PredicatedScalarEvolution &PSE;

  /// Loop Info.
  LoopInfo *LI;

  /// Dominator Tree.
  DominatorTree *DT;

  /// Alias Analysis.
  AAResults *AA;

  /// Target Library Info.
  const TargetLibraryInfo *TLI;

  /// Target Transform Info.
  const TargetTransformInfo *TTI;

  /// Assumption Cache.
  AssumptionCache *AC;

  /// Interface to emit optimization remarks.
  OptimizationRemarkEmitter *ORE;

  /// LoopVersioning.  It's only set up (non-null) if memchecks were
  /// used.
  ///
  /// This is currently only used to add no-alias metadata based on the
  /// memchecks.  The actually versioning is performed manually.
  std::unique_ptr<LoopVersioning> LVer;

  /// The vectorization SIMD factor to use. Each vector will have this many
  /// vector elements.
  ElementCount VF;

  /// The vectorization unroll factor to use. Each scalar is vectorized to this
  /// many different vector instructions.
  unsigned UF;

  /// The builder that we use
  IRBuilder<> Builder;

  // --- Vectorization state ---

  /// The vector-loop preheader.
  BasicBlock *LoopVectorPreHeader;

  /// The scalar-loop preheader.
  BasicBlock *LoopScalarPreHeader;

  /// Middle Block between the vector and the scalar.
  BasicBlock *LoopMiddleBlock;

  /// The (unique) ExitBlock of the scalar loop.  Note that
  /// there can be multiple exiting edges reaching this block.
  BasicBlock *LoopExitBlock;

  /// The vector loop body.
  BasicBlock *LoopVectorBody;

  /// The scalar loop body.
  BasicBlock *LoopScalarBody;

  /// A list of all bypass blocks. The first block is the entry of the loop.
  SmallVector<BasicBlock *, 4> LoopBypassBlocks;

  /// The new Induction variable which was added to the new block.
  PHINode *Induction = nullptr;

  /// The induction variable of the old basic block.
  PHINode *OldInduction = nullptr;

  /// Index for the next iteration.
  Instruction *NextIndex;

  /// Maps values from the original loop to their corresponding values in the
  /// vectorized loop. A key value can map to either vector values, scalar
  /// values or both kinds of values, depending on whether the key was
  /// vectorized and scalarized.
  VectorizerValueMap VectorLoopValueMap;

  /// Store instructions that were predicated.
  SmallVector<Instruction *, 4> PredicatedInstructions;

  /// Trip count of the original loop.
  Value *TripCount = nullptr;

  /// Trip count of the widened loop (TripCount - TripCount % (VF*UF))
  Value *VectorTripCount = nullptr;

  /// EVL of the widened loop using vector predication (vsetvl())
  VPValue *EVL = nullptr;

  /// The legality analysis.
  LoopVectorizationLegality *Legal;

  /// The profitablity analysis.
  LoopVectorizationCostModel *Cost;

  // Record whether runtime checks are added.
  bool AddedSafetyChecks = false;

  // Holds the end values for each induction variable. We save the end values
  // so we can later fix-up the external users of the induction variables.
  DenseMap<PHINode *, Value *> IVEndValues;

  // Vector of original scalar PHIs whose corresponding widened PHIs need to be
  // fixed up at the end of vector code generation.
  SmallVector<PHINode *, 8> OrigPHIsToFix;

  /// BFI and PSI are used to check for profile guided size optimizations.
  BlockFrequencyInfo *BFI;
  ProfileSummaryInfo *PSI;

  // Whether this loop should be optimized for size based on profile guided size
  // optimizatios.
  bool OptForSizeBasedOnProfile;
};

class InnerLoopUnroller : public InnerLoopVectorizer {
public:
  InnerLoopUnroller(Loop *OrigLoop, PredicatedScalarEvolution &PSE,
                    LoopInfo *LI, DominatorTree *DT,
                    const TargetLibraryInfo *TLI,
                    const TargetTransformInfo *TTI, AssumptionCache *AC,
                    OptimizationRemarkEmitter *ORE, unsigned UnrollFactor,
                    LoopVectorizationLegality *LVL,
                    LoopVectorizationCostModel *CM, BlockFrequencyInfo *BFI,
                    ProfileSummaryInfo *PSI)
      : InnerLoopVectorizer(OrigLoop, PSE, LI, DT, TLI, TTI, AC, ORE,
                            ElementCount::getFixed(1), UnrollFactor, LVL, CM,
                            BFI, PSI) {}

private:
  Value *getBroadcastInstrs(Value *V) override;
  Value *getStepVector(
      Value *Val, int StartIdx, Value *Step,
      Instruction::BinaryOps Opcode = Instruction::BinaryOpsEnd) override;
  Value *reverseVector(Value *Vec) override;
};

/// Encapsulate information regarding vectorization of a loop and its epilogue.
/// This information is meant to be updated and used across two stages of
/// epilogue vectorization.
struct EpilogueLoopVectorizationInfo {
  ElementCount MainLoopVF = ElementCount::getFixed(0);
  unsigned MainLoopUF = 0;
  ElementCount EpilogueVF = ElementCount::getFixed(0);
  unsigned EpilogueUF = 0;
  BasicBlock *MainLoopIterationCountCheck = nullptr;
  BasicBlock *EpilogueIterationCountCheck = nullptr;
  BasicBlock *SCEVSafetyCheck = nullptr;
  BasicBlock *MemSafetyCheck = nullptr;
  Value *TripCount = nullptr;
  Value *VectorTripCount = nullptr;

  EpilogueLoopVectorizationInfo(unsigned MVF, unsigned MUF, unsigned EVF,
                                unsigned EUF)
      : MainLoopVF(ElementCount::getFixed(MVF)), MainLoopUF(MUF),
        EpilogueVF(ElementCount::getFixed(EVF)), EpilogueUF(EUF) {
    assert(EUF == 1 &&
           "A high UF for the epilogue loop is likely not beneficial.");
  }
};

/// An extension of the inner loop vectorizer that creates a skeleton for a
/// vectorized loop that has its epilogue (residual) also vectorized.
/// The idea is to run the vplan on a given loop twice, firstly to setup the
/// skeleton and vectorize the main loop, and secondly to complete the skeleton
/// from the first step and vectorize the epilogue.  This is achieved by
/// deriving two concrete strategy classes from this base class and invoking
/// them in succession from the loop vectorizer planner.
class InnerLoopAndEpilogueVectorizer : public InnerLoopVectorizer {
public:
  InnerLoopAndEpilogueVectorizer(
      Loop *OrigLoop, PredicatedScalarEvolution &PSE, LoopInfo *LI,
      DominatorTree *DT, const TargetLibraryInfo *TLI,
      const TargetTransformInfo *TTI, AssumptionCache *AC,
      OptimizationRemarkEmitter *ORE, EpilogueLoopVectorizationInfo &EPI,
      LoopVectorizationLegality *LVL, llvm::LoopVectorizationCostModel *CM,
      BlockFrequencyInfo *BFI, ProfileSummaryInfo *PSI)
      : InnerLoopVectorizer(OrigLoop, PSE, LI, DT, TLI, TTI, AC, ORE,
                            EPI.MainLoopVF, EPI.MainLoopUF, LVL, CM, BFI, PSI),
        EPI(EPI) {}

  // Override this function to handle the more complex control flow around the
  // three loops.
  BasicBlock *createVectorizedLoopSkeleton() final override {
    return createEpilogueVectorizedLoopSkeleton();
  }

  /// The interface for creating a vectorized skeleton using one of two
  /// different strategies, each corresponding to one execution of the vplan
  /// as described above.
  virtual BasicBlock *createEpilogueVectorizedLoopSkeleton() = 0;

  /// Holds and updates state information required to vectorize the main loop
  /// and its epilogue in two separate passes. This setup helps us avoid
  /// regenerating and recomputing runtime safety checks. It also helps us to
  /// shorten the iteration-count-check path length for the cases where the
  /// iteration count of the loop is so small that the main vector loop is
  /// completely skipped.
  EpilogueLoopVectorizationInfo &EPI;
};

/// A specialized derived class of inner loop vectorizer that performs
/// vectorization of *main* loops in the process of vectorizing loops and their
/// epilogues.
class EpilogueVectorizerMainLoop : public InnerLoopAndEpilogueVectorizer {
public:
  EpilogueVectorizerMainLoop(
      Loop *OrigLoop, PredicatedScalarEvolution &PSE, LoopInfo *LI,
      DominatorTree *DT, const TargetLibraryInfo *TLI,
      const TargetTransformInfo *TTI, AssumptionCache *AC,
      OptimizationRemarkEmitter *ORE, EpilogueLoopVectorizationInfo &EPI,
      LoopVectorizationLegality *LVL, llvm::LoopVectorizationCostModel *CM,
      BlockFrequencyInfo *BFI, ProfileSummaryInfo *PSI)
      : InnerLoopAndEpilogueVectorizer(OrigLoop, PSE, LI, DT, TLI, TTI, AC, ORE,
                                       EPI, LVL, CM, BFI, PSI) {}
  /// Implements the interface for creating a vectorized skeleton using the
  /// *main loop* strategy (ie the first pass of vplan execution).
  BasicBlock *createEpilogueVectorizedLoopSkeleton() final override;

protected:
  /// Emits an iteration count bypass check once for the main loop (when \p
  /// ForEpilogue is false) and once for the epilogue loop (when \p
  /// ForEpilogue is true).
  BasicBlock *emitMinimumIterationCountCheck(Loop *L, BasicBlock *Bypass,
                                             bool ForEpilogue);
  void printDebugTracesAtStart() override;
  void printDebugTracesAtEnd() override;
};

// A specialized derived class of inner loop vectorizer that performs
// vectorization of *epilogue* loops in the process of vectorizing loops and
// their epilogues.
class EpilogueVectorizerEpilogueLoop : public InnerLoopAndEpilogueVectorizer {
public:
  EpilogueVectorizerEpilogueLoop(Loop *OrigLoop, PredicatedScalarEvolution &PSE,
                    LoopInfo *LI, DominatorTree *DT,
                    const TargetLibraryInfo *TLI,
                    const TargetTransformInfo *TTI, AssumptionCache *AC,
                    OptimizationRemarkEmitter *ORE,
                    EpilogueLoopVectorizationInfo &EPI,
                    LoopVectorizationLegality *LVL,
                    llvm::LoopVectorizationCostModel *CM,
                    BlockFrequencyInfo *BFI, ProfileSummaryInfo *PSI)
      : InnerLoopAndEpilogueVectorizer(OrigLoop, PSE, LI, DT, TLI, TTI, AC, ORE,
                                       EPI, LVL, CM, BFI, PSI) {}
  /// Implements the interface for creating a vectorized skeleton using the
  /// *epilogue loop* strategy (ie the second pass of vplan execution).
  BasicBlock *createEpilogueVectorizedLoopSkeleton() final override;

protected:
  /// Emits an iteration count bypass check after the main vector loop has
  /// finished to see if there are any iterations left to execute by either
  /// the vector epilogue or the scalar epilogue.
  BasicBlock *emitMinimumVectorEpilogueIterCountCheck(Loop *L,
                                                      BasicBlock *Bypass,
                                                      BasicBlock *Insert);
  void printDebugTracesAtStart() override;
  void printDebugTracesAtEnd() override;
};
} // end namespace llvm

/// Look for a meaningful debug location on the instruction or it's
/// operands.
static Instruction *getDebugLocFromInstOrOperands(Instruction *I) {
  if (!I)
    return I;

  DebugLoc Empty;
  if (I->getDebugLoc() != Empty)
    return I;

  for (User::op_iterator OI = I->op_begin(), OE = I->op_end(); OI != OE; ++OI) {
    if (Instruction *OpInst = dyn_cast<Instruction>(*OI))
      if (OpInst->getDebugLoc() != Empty)
        return OpInst;
  }

  return I;
}

void InnerLoopVectorizer::setDebugLocFromInst(IRBuilder<> &B,
                                              const Value *Ptr) {
  if (const Instruction *Inst = dyn_cast_or_null<Instruction>(Ptr)) {
    const DILocation *DIL = Inst->getDebugLoc();
    if (DIL && Inst->getFunction()->isDebugInfoForProfiling() &&
        !isa<DbgInfoIntrinsic>(Inst)) {
      assert(!VF.isScalable() && "scalable vectors not yet supported.");
      auto NewDIL =
          DIL->cloneByMultiplyingDuplicationFactor(UF * VF.getKnownMinValue());
      if (NewDIL)
        B.SetCurrentDebugLocation(NewDIL.getValue());
      else
        LLVM_DEBUG(dbgs() << "Failed to create new discriminator: "
                          << DIL->getFilename() << " Line: " << DIL->getLine());
    } else
      B.SetCurrentDebugLocation(DIL);
  } else
    B.SetCurrentDebugLocation(DebugLoc());
}

/// Write a record \p DebugMsg about vectorization failure to the debug
/// output stream. If \p I is passed, it is an instruction that prevents
/// vectorization.
#ifndef NDEBUG
static void debugVectorizationFailure(const StringRef DebugMsg,
                                      Instruction *I) {
  dbgs() << "LV: Not vectorizing: " << DebugMsg;
  if (I != nullptr)
    dbgs() << " " << *I;
  else
    dbgs() << '.';
  dbgs() << '\n';
}
#endif

/// Create an analysis remark that explains why vectorization failed
///
/// \p PassName is the name of the pass (e.g. can be AlwaysPrint).  \p
/// RemarkName is the identifier for the remark.  If \p I is passed it is an
/// instruction that prevents vectorization.  Otherwise \p TheLoop is used for
/// the location of the remark.  \return the remark object that can be
/// streamed to.
static OptimizationRemarkAnalysis createLVAnalysis(const char *PassName,
                                                   StringRef RemarkName,
                                                   Loop *TheLoop,
                                                   Instruction *I) {
  Value *CodeRegion = TheLoop->getHeader();
  DebugLoc DL = TheLoop->getStartLoc();

  if (I) {
    CodeRegion = I->getParent();
    // If there is no debug location attached to the instruction, revert back to
    // using the loop's.
    if (I->getDebugLoc())
      DL = I->getDebugLoc();
  }

  OptimizationRemarkAnalysis R(PassName, RemarkName, DL, CodeRegion);
  R << "loop not vectorized: ";
  return R;
}

/// Return a value for Step multiplied by VF.
static Value *createStepForVF(IRBuilder<> &B, Constant *Step, ElementCount VF) {
  assert(isa<ConstantInt>(Step) && "Expected an integer step");
  Constant *StepVal = ConstantInt::get(
      Step->getType(),
      cast<ConstantInt>(Step)->getSExtValue() * VF.getKnownMinValue());
  return VF.isScalable() ? B.CreateVScale(StepVal) : StepVal;
}

namespace llvm {

void reportVectorizationFailure(const StringRef DebugMsg,
                                const StringRef OREMsg, const StringRef ORETag,
                                OptimizationRemarkEmitter *ORE, Loop *TheLoop,
                                Instruction *I) {
  LLVM_DEBUG(debugVectorizationFailure(DebugMsg, I));
  LoopVectorizeHints Hints(TheLoop, true /* doesn't matter */, *ORE);
  ORE->emit(
      createLVAnalysis(Hints.vectorizeAnalysisPassName(), ORETag, TheLoop, I)
      << OREMsg);
}

} // end namespace llvm

#ifndef NDEBUG
/// \return string containing a file name and a line # for the given loop.
static std::string getDebugLocString(const Loop *L) {
  std::string Result;
  if (L) {
    raw_string_ostream OS(Result);
    if (const DebugLoc LoopDbgLoc = L->getStartLoc())
      LoopDbgLoc.print(OS);
    else
      // Just print the module name.
      OS << L->getHeader()->getParent()->getParent()->getModuleIdentifier();
    OS.flush();
  }
  return Result;
}
#endif

void InnerLoopVectorizer::addNewMetadata(Instruction *To,
                                         const Instruction *Orig) {
  // If the loop was versioned with memchecks, add the corresponding no-alias
  // metadata.
  if (LVer && (isa<LoadInst>(Orig) || isa<StoreInst>(Orig)))
    LVer->annotateInstWithNoAlias(To, Orig);
}

void InnerLoopVectorizer::addMetadata(Instruction *To, Instruction *From) {
  propagateMetadata(To, From);
  addNewMetadata(To, From);
}

void InnerLoopVectorizer::addMetadata(ArrayRef<Value *> To, Instruction *From) {
  for (Value *V : To) {
    if (Instruction *I = dyn_cast<Instruction>(V))
      addMetadata(I, From);
  }
}

CallInst *InnerLoopVectorizer::emitVscaleCall(IRBuilder<> &Builder, Module *M,
                                              Type *Ty) {
  Function *VscaleFunc =
      Intrinsic::getDeclaration(M, Intrinsic::vscale, Ty);
  CallInst *VscaleFuncCall = Builder.CreateCall(VscaleFunc, {});
  return VscaleFuncCall;
}

namespace llvm {

// Loop vectorization cost-model hints how the scalar epilogue loop should be
// lowered.
enum ScalarEpilogueLowering {

  // The default: allowing scalar epilogues.
  CM_ScalarEpilogueAllowed,

  // Vectorization with OptForSize: don't allow epilogues.
  CM_ScalarEpilogueNotAllowedOptSize,

  // A special case of vectorisation with OptForSize: loops with a very small
  // trip count are considered for vectorization under OptForSize, thereby
  // making sure the cost of their loop body is dominant, free of runtime
  // guards and scalar iteration overheads.
  CM_ScalarEpilogueNotAllowedLowTripLoop,

  // Loop hint predicate indicating an epilogue is undesired.
  CM_ScalarEpilogueNotNeededUsePredicate,

  // Directive indicating we must either tail fold or not vectorize
  CM_ScalarEpilogueNotAllowedUsePredicate
};

/// LoopVectorizationCostModel - estimates the expected speedups due to
/// vectorization.
/// In many cases vectorization is not profitable. This can happen because of
/// a number of reasons. In this class we mainly attempt to predict the
/// expected speedup/slowdowns due to the supported instruction set. We use the
/// TargetTransformInfo to query the different backends for the cost of
/// different operations.
class LoopVectorizationCostModel {
public:
  LoopVectorizationCostModel(ScalarEpilogueLowering SEL, Loop *L,
                             PredicatedScalarEvolution &PSE, LoopInfo *LI,
                             LoopVectorizationLegality *Legal,
                             const TargetTransformInfo &TTI,
                             const TargetLibraryInfo *TLI, DemandedBits *DB,
                             AssumptionCache *AC,
                             OptimizationRemarkEmitter *ORE, const Function *F,
                             const LoopVectorizeHints *Hints,
                             InterleavedAccessInfo &IAI)
      : ScalarEpilogueStatus(SEL), TheLoop(L), PSE(PSE), LI(LI), Legal(Legal),
        TTI(TTI), TLI(TLI), DB(DB), AC(AC), ORE(ORE), TheFunction(F),
        Hints(Hints), InterleaveInfo(IAI) {}

  /// \return An upper bound for the vectorization factor, or None if
  /// vectorization and interleaving should be avoided up front.
  Optional<ElementCount> computeMaxVF(ElementCount UserVF, unsigned UserIC);

  /// \return True if runtime checks are required for vectorization, and false
  /// otherwise.
  bool runtimeChecksRequired();

  /// \return The most profitable vectorization factor and the cost of that VF.
  /// This method checks every power of two up to MaxVF. If UserVF is not ZERO
  /// then this vectorization factor will be selected if vectorization is
  /// possible.
  VectorizationFactor selectVectorizationFactor(ElementCount MaxVF);
  VectorizationFactor
  selectEpilogueVectorizationFactor(const ElementCount MaxVF,
                                    const LoopVectorizationPlanner &LVP);

  /// Setup cost-based decisions for user vectorization factor.
  void selectUserVectorizationFactor(ElementCount UserVF) {
    collectUniformsAndScalars(UserVF);
    collectInstsToScalarize(UserVF);
  }

  /// \return The size (in bits) of the smallest and widest types in the code
  /// that needs to be vectorized. We ignore values that remain scalar such as
  /// 64 bit loop indices.
  std::pair<unsigned, unsigned> getSmallestAndWidestTypes();

  std::pair<ElementCount, ElementCount> getFeasibleVFRange();

  /// \return The desired interleave count.
  /// If interleave count has been specified by metadata it will be returned.
  /// Otherwise, the interleave count is computed and returned. VF and LoopCost
  /// are the selected vectorization factor and the cost of the selected VF.
  unsigned selectInterleaveCount(ElementCount VF, unsigned LoopCost);

  /// Memory access instruction may be vectorized in more than one way.
  /// Form of instruction after vectorization depends on cost.
  /// This function takes cost-based decisions for Load/Store instructions
  /// and collects them in a map. This decisions map is used for building
  /// the lists of loop-uniform and loop-scalar instructions.
  /// The calculated cost is saved with widening decision in order to
  /// avoid redundant calculations.
  void setCostBasedWideningDecision(ElementCount VF);

  /// A struct that represents some properties of the register usage
  /// of a loop.
  struct RegisterUsage {
    /// Holds the number of loop invariant values that are used in the loop.
    /// The key is ClassID of target-provided register class.
    SmallMapVector<unsigned, unsigned, 4> LoopInvariantRegs;
    /// Holds the maximum number of concurrent live intervals in the loop.
    /// The key is ClassID of target-provided register class.
    SmallMapVector<unsigned, unsigned, 4> MaxLocalUsers;
  };

  /// \return Returns information about the register usages of the loop for the
  /// given vectorization factors.
  SmallVector<RegisterUsage, 8>
  calculateRegisterUsage(ArrayRef<ElementCount> VFs);

  /// Collect values we want to ignore in the cost model.
  void collectValuesToIgnore();

  /// Split reductions into those that happen in the loop, and those that happen
  /// outside. In loop reductions are collected into InLoopReductionChains.
  void collectInLoopReductions();

  /// \returns The smallest bitwidth each instruction can be represented with.
  /// The vector equivalents of these instructions should be truncated to this
  /// type.
  const MapVector<Instruction *, uint64_t> &getMinimalBitwidths() const {
    return MinBWs;
  }

  /// \returns True if it is more profitable to scalarize instruction \p I for
  /// vectorization factor \p VF.
  bool isProfitableToScalarize(Instruction *I, ElementCount VF) const {
    assert(VF.isVector() &&
           "Profitable to scalarize relevant only for VF > 1.");

    // For scalable vectors, since actual VF is unknown, we cannot scalarize any
    // instruction. We assume that if vectorization is possible, it is always
    // more beneficial.
    if (VF.isScalable())
      return false;

    // Cost model is not run in the VPlan-native path - return conservative
    // result until this changes.
    if (EnableVPlanNativePath)
      return false;

    auto Scalars = InstsToScalarize.find(VF);
    assert(Scalars != InstsToScalarize.end() &&
           "VF not yet analyzed for scalarization profitability");
    return Scalars->second.find(I) != Scalars->second.end();
  }

  /// Returns true if \p I is known to be uniform after vectorization.
  bool isUniformAfterVectorization(Instruction *I, ElementCount VF) const {
    if (VF.isScalar())
      return true;

    // Cost model is not run in the VPlan-native path - return conservative
    // result until this changes.
    if (EnableVPlanNativePath)
      return false;

    auto UniformsPerVF = Uniforms.find(VF);
    assert(UniformsPerVF != Uniforms.end() &&
           "VF not yet analyzed for uniformity");
    return UniformsPerVF->second.count(I);
  }

  /// Returns true if \p I is known to be scalar after vectorization.
  bool isScalarAfterVectorization(Instruction *I, ElementCount VF) const {
    if (VF.isScalar())
      return true;

    // Cost model is not run in the VPlan-native path - return conservative
    // result until this changes.
    if (EnableVPlanNativePath)
      return false;

    auto ScalarsPerVF = Scalars.find(VF);
    assert(ScalarsPerVF != Scalars.end() &&
           "Scalar values are not calculated for VF");
    return ScalarsPerVF->second.count(I);
  }

  /// \returns True if instruction \p I can be truncated to a smaller bitwidth
  /// for vectorization factor \p VF.
  bool canTruncateToMinimalBitwidth(Instruction *I, ElementCount VF) const {
    return VF.isVector() && MinBWs.find(I) != MinBWs.end() &&
           !isProfitableToScalarize(I, VF) &&
           !isScalarAfterVectorization(I, VF);
  }

  /// Decision that was taken during cost calculation for memory instruction.
  enum InstWidening {
    CM_Unknown,
    CM_Widen,         // For consecutive accesses with stride +1.
    CM_Widen_Reverse, // For consecutive accesses with stride -1.
    CM_Interleave,
    CM_GatherScatter,
    CM_Scalarize
  };

  /// Save vectorization decision \p W and \p Cost taken by the cost model for
  /// instruction \p I and vector width \p VF.
  void setWideningDecision(Instruction *I, ElementCount VF, InstWidening W,
                           InstructionCost Cost) {
    assert(VF.isVector() && "Expected VF >=2");
    WideningDecisions[std::make_pair(I, VF)] = std::make_pair(W, Cost);
  }

  /// Save vectorization decision \p W and \p Cost taken by the cost model for
  /// interleaving group \p Grp and vector width \p VF.
  void setWideningDecision(const InterleaveGroup<Instruction> *Grp,
                           ElementCount VF, InstWidening W,
                           InstructionCost Cost) {
    assert(VF.isVector() && "Expected VF >=2");
    /// Broadcast this decicion to all instructions inside the group.
    /// But the cost will be assigned to one instruction only.
    for (unsigned i = 0; i < Grp->getFactor(); ++i) {
      if (auto *I = Grp->getMember(i)) {
        if (Grp->getInsertPos() == I)
          WideningDecisions[std::make_pair(I, VF)] = std::make_pair(W, Cost);
        else
          WideningDecisions[std::make_pair(I, VF)] = std::make_pair(W, 0);
      }
    }
  }

  /// Return the cost model decision for the given instruction \p I and vector
  /// width \p VF. Return CM_Unknown if this instruction did not pass
  /// through the cost modeling.
  InstWidening getWideningDecision(Instruction *I, ElementCount VF) {
    assert(VF.isVector() && "Expected VF to be a vector VF");
    // Cost model is not run in the VPlan-native path - return conservative
    // result until this changes.
    if (EnableVPlanNativePath)
      return CM_GatherScatter;

    std::pair<Instruction *, ElementCount> InstOnVF = std::make_pair(I, VF);
    auto Itr = WideningDecisions.find(InstOnVF);
    if (Itr == WideningDecisions.end())
      return CM_Unknown;
    return Itr->second.first;
  }

  /// Return the vectorization cost for the given instruction \p I and vector
  /// width \p VF.
  InstructionCost getWideningCost(Instruction *I, ElementCount VF) {
    assert(VF.isVector() && "Expected VF >=2");
    std::pair<Instruction *, ElementCount> InstOnVF = std::make_pair(I, VF);
    assert(WideningDecisions.find(InstOnVF) != WideningDecisions.end() &&
           "The cost is not calculated");
    return WideningDecisions[InstOnVF].second;
  }

  /// Return True if instruction \p I is an optimizable truncate whose operand
  /// is an induction variable. Such a truncate will be removed by adding a new
  /// induction variable with the destination type.
  bool isOptimizableIVTruncate(Instruction *I, ElementCount VF) {
    // If the instruction is not a truncate, return false.
    auto *Trunc = dyn_cast<TruncInst>(I);
    if (!Trunc)
      return false;

    // Get the source and destination types of the truncate.
    Type *SrcTy = ToVectorTy(cast<CastInst>(I)->getSrcTy(), VF);
    Type *DestTy = ToVectorTy(cast<CastInst>(I)->getDestTy(), VF);

    // If the truncate is free for the given types, return false. Replacing a
    // free truncate with an induction variable would add an induction variable
    // update instruction to each iteration of the loop. We exclude from this
    // check the primary induction variable since it will need an update
    // instruction regardless.
    Value *Op = Trunc->getOperand(0);
    if (Op != Legal->getPrimaryInduction() && TTI.isTruncateFree(SrcTy, DestTy))
      return false;

    // If the truncated value is not an induction variable, return false.
    return Legal->isInductionPhi(Op);
  }

  /// Collects the instructions to scalarize for each predicated instruction in
  /// the loop.
  void collectInstsToScalarize(ElementCount VF);

  /// Collect Uniform and Scalar values for the given \p VF.
  /// The sets depend on CM decision for Load/Store instructions
  /// that may be vectorized as interleave, gather-scatter or scalarized.
  void collectUniformsAndScalars(ElementCount VF) {
    // Do the analysis once.
    if (VF.isScalar() || Uniforms.find(VF) != Uniforms.end())
      return;
    setCostBasedWideningDecision(VF);
    collectLoopUniforms(VF);
    collectLoopScalars(VF);
  }

  /// Returns true if the target machine supports masked store operation
  /// for the given \p DataType and kind of access to \p Ptr.
  bool isLegalMaskedStore(Type *DataType, Value *Ptr, Align Alignment) {
    return Legal->isConsecutivePtr(Ptr) &&
           TTI.isLegalMaskedStore(DataType, Alignment);
  }

  /// Returns true if the target machine supports masked load operation
  /// for the given \p DataType and kind of access to \p Ptr.
  bool isLegalMaskedLoad(Type *DataType, Value *Ptr, Align Alignment) {
    return Legal->isConsecutivePtr(Ptr) &&
           TTI.isLegalMaskedLoad(DataType, Alignment);
  }

  /// Returns true if the target machine supports masked scatter operation
  /// for the given \p DataType.
  bool isLegalMaskedScatter(Type *DataType, Align Alignment) {
    return TTI.isLegalMaskedScatter(DataType, Alignment);
  }

  /// Returns true if the target machine supports masked gather operation
  /// for the given \p DataType.
  bool isLegalMaskedGather(Type *DataType, Align Alignment) {
    return TTI.isLegalMaskedGather(DataType, Alignment);
  }

  /// Returns true if the target machine can represent \p V as a masked gather
  /// or scatter operation.
  bool isLegalGatherOrScatter(Value *V) {
    bool LI = isa<LoadInst>(V);
    bool SI = isa<StoreInst>(V);
    if (!LI && !SI)
      return false;
    auto *Ty = getMemInstValueType(V);
    Align Align = getLoadStoreAlignment(V);
    return (LI && isLegalMaskedGather(Ty, Align)) ||
           (SI && isLegalMaskedScatter(Ty, Align));
  }

  /// Returns true if \p I is an instruction that will be scalarized with
  /// predication. Such instructions include conditional stores and
  /// instructions that may divide by zero.
  /// If a non-zero VF has been calculated, we check if I will be scalarized
  /// predication for that VF.
  bool isScalarWithPredication(Instruction *I,
                               ElementCount VF = ElementCount::getFixed(1));

  // Returns true if \p I is an instruction that will be predicated either
  // through scalar predication or masked load/store or masked gather/scatter.
  // Superset of instructions that return true for isScalarWithPredication.
  bool isPredicatedInst(Instruction *I) {
    if (!blockNeedsPredication(I->getParent()))
      return false;
    // Loads and stores that need some form of masked operation are predicated
    // instructions.
    if (isa<LoadInst>(I) || isa<StoreInst>(I))
      return Legal->isMaskRequired(I);
    return isScalarWithPredication(I);
  }

  /// Returns true if \p I is a memory instruction with consecutive memory
  /// access that can be widened.
  bool
  memoryInstructionCanBeWidened(Instruction *I,
                                ElementCount VF = ElementCount::getFixed(1));

  /// Returns true if \p I is a memory instruction in an interleaved-group
  /// of memory accesses that can be vectorized with wide vector loads/stores
  /// and shuffles.
  bool
  interleavedAccessCanBeWidened(Instruction *I,
                                ElementCount VF = ElementCount::getFixed(1));

  /// Check if \p Instr belongs to any interleaved access group.
  bool isAccessInterleaved(Instruction *Instr) {
    return InterleaveInfo.isInterleaved(Instr);
  }

  /// Get the interleaved access group that \p Instr belongs to.
  const InterleaveGroup<Instruction> *
  getInterleavedAccessGroup(Instruction *Instr) {
    return InterleaveInfo.getInterleaveGroup(Instr);
  }

  /// Returns true if we're required to use a scalar epilogue for at least
  /// the final iteration of the original loop.
  bool requiresScalarEpilogue() const {
    if (!isScalarEpilogueAllowed())
      return false;
    // If we might exit from anywhere but the latch, must run the exiting
    // iteration in scalar form.
    if (TheLoop->getExitingBlock() != TheLoop->getLoopLatch())
      return true;
    return InterleaveInfo.requiresScalarEpilogue();
  }

  /// Returns true if a scalar epilogue is not allowed due to optsize or a
  /// loop hint annotation.
  bool isScalarEpilogueAllowed() const {
    return ScalarEpilogueStatus == CM_ScalarEpilogueAllowed;
  }

  /// Returns true if all loop blocks should be masked to fold tail loop.
  bool foldTailByMasking() const { return FoldTailByMasking; }

  bool blockNeedsPredication(BasicBlock *BB) {
    return foldTailByMasking() || Legal->blockNeedsPredication(BB);
  }

  /// A SmallMapVector to store the InLoop reduction op chains, mapping phi
  /// nodes to the chain of instructions representing the reductions. Uses a
  /// MapVector to ensure deterministic iteration order.
  using ReductionChainMap =
      SmallMapVector<PHINode *, SmallVector<Instruction *, 4>, 4>;

  /// Return the chain of instructions representing an inloop reduction.
  const ReductionChainMap &getInLoopReductionChains() const {
    return InLoopReductionChains;
  }

  /// Returns true if the Phi is part of an inloop reduction.
  bool isInLoopReduction(PHINode *Phi) const {
    return InLoopReductionChains.count(Phi);
  }

  /// Estimate cost of an intrinsic call instruction CI if it were vectorized
  /// with factor VF.  Return the cost of the instruction, including
  /// scalarization overhead if it's needed.
  InstructionCost getVectorIntrinsicCost(CallInst *CI, ElementCount VF);

  /// Estimate cost of a call instruction CI if it were vectorized with factor
  /// VF. Return the cost of the instruction, including scalarization overhead
  /// if it's needed. The flag NeedToScalarize shows if the call needs to be
  /// scalarized -
  /// i.e. either vector version isn't available, or is too expensive.
  InstructionCost getVectorCallCost(CallInst *CI, ElementCount VF,
                                    bool &NeedToScalarize);

  /// Invalidates decisions already taken by the cost model.
  void invalidateCostModelingDecisions() {
    WideningDecisions.clear();
    Uniforms.clear();
    Scalars.clear();
  }

private:
  unsigned NumPredStores = 0;

  /// \return An upper bound for the vectorization factor, a power-of-2 larger
  /// than zero. One is returned if vectorization should best be avoided due
  /// to cost.
  Optional<ElementCount> computeFeasibleMaxVF(unsigned ConstTripCount,
                                              ElementCount UserVF);

  /// The vectorization cost is a combination of the cost itself and a boolean
  /// indicating whether any of the contributing operations will actually
  /// operate on
  /// vector values after type legalization in the backend. If this latter value
  /// is
  /// false, then all operations will be scalarized (i.e. no vectorization has
  /// actually taken place).
  using VectorizationCostTy = std::pair<InstructionCost, bool>;

  /// Returns the expected execution cost. The unit of the cost does
  /// not matter because we use the 'cost' units to compare different
  /// vector widths. The cost that is returned is *not* normalized by
  /// the factor width.
  VectorizationCostTy expectedCost(ElementCount VF);

  /// Returns the execution time cost of an instruction for a given vector
  /// width. Vector width of one means scalar.
  VectorizationCostTy getInstructionCost(Instruction *I, ElementCount VF);

  /// The cost-computation logic from getInstructionCost which provides
  /// the vector type as an output parameter.
  InstructionCost getInstructionCost(Instruction *I, ElementCount VF,
                                     Type *&VectorTy);

  /// Return the cost of instructions in an inloop reduction pattern, if I is
  /// part of that pattern.
  InstructionCost getReductionPatternCost(Instruction *I, ElementCount VF,
                                          Type *VectorTy,
                                          TTI::TargetCostKind CostKind);

  /// Calculate vectorization cost of memory instruction \p I.
  InstructionCost getMemoryInstructionCost(Instruction *I, ElementCount VF);

  /// The cost computation for scalarized memory instruction.
  InstructionCost getMemInstScalarizationCost(Instruction *I, ElementCount VF);

  /// The cost computation for interleaving group of memory instructions.
  InstructionCost getInterleaveGroupCost(Instruction *I, ElementCount VF);

  /// The cost computation for Gather/Scatter instruction.
  InstructionCost getGatherScatterCost(Instruction *I, ElementCount VF);

  /// The cost computation for widening instruction \p I with consecutive
  /// memory access.
  InstructionCost getConsecutiveMemOpCost(Instruction *I, ElementCount VF);

  /// The cost calculation for Load/Store instruction \p I with uniform pointer -
  /// Load: scalar load + broadcast.
  /// Store: scalar store + (loop invariant value stored? 0 : extract of last
  /// element)
  InstructionCost getUniformMemOpCost(Instruction *I, ElementCount VF);

  /// Estimate the overhead of scalarizing an instruction. This is a
  /// convenience wrapper for the type-based getScalarizationOverhead API.
  InstructionCost getScalarizationOverhead(Instruction *I, ElementCount VF);

  /// Returns whether the instruction is a load or store and will be a emitted
  /// as a vector operation.
  bool isConsecutiveLoadOrStore(Instruction *I);

  /// Returns true if an artificially high cost for emulated masked memrefs
  /// should be used.
  bool useEmulatedMaskMemRefHack(Instruction *I);

  /// Map of scalar integer values to the smallest bitwidth they can be legally
  /// represented as. The vector equivalents of these values should be truncated
  /// to this type.
  MapVector<Instruction *, uint64_t> MinBWs;

  /// A type representing the costs for instructions if they were to be
  /// scalarized rather than vectorized. The entries are Instruction-Cost
  /// pairs.
  using ScalarCostsTy = DenseMap<Instruction *, InstructionCost>;

  /// A set containing all BasicBlocks that are known to present after
  /// vectorization as a predicated block.
  SmallPtrSet<BasicBlock *, 4> PredicatedBBsAfterVectorization;

  /// Records whether it is allowed to have the original scalar loop execute at
  /// least once. This may be needed as a fallback loop in case runtime
  /// aliasing/dependence checks fail, or to handle the tail/remainder
  /// iterations when the trip count is unknown or doesn't divide by the VF,
  /// or as a peel-loop to handle gaps in interleave-groups.
  /// Under optsize and when the trip count is very small we don't allow any
  /// iterations to execute in the scalar loop.
  ScalarEpilogueLowering ScalarEpilogueStatus = CM_ScalarEpilogueAllowed;

  /// All blocks of loop are to be masked to fold tail of scalar iterations.
  bool FoldTailByMasking = false;

  /// A map holding scalar costs for different vectorization factors. The
  /// presence of a cost for an instruction in the mapping indicates that the
  /// instruction will be scalarized when vectorizing with the associated
  /// vectorization factor. The entries are VF-ScalarCostTy pairs.
  DenseMap<ElementCount, ScalarCostsTy> InstsToScalarize;

  /// Holds the instructions known to be uniform after vectorization.
  /// The data is collected per VF.
  DenseMap<ElementCount, SmallPtrSet<Instruction *, 4>> Uniforms;

  /// Holds the instructions known to be scalar after vectorization.
  /// The data is collected per VF.
  DenseMap<ElementCount, SmallPtrSet<Instruction *, 4>> Scalars;

  /// Holds the instructions (address computations) that are forced to be
  /// scalarized.
  DenseMap<ElementCount, SmallPtrSet<Instruction *, 4>> ForcedScalars;

  /// PHINodes of the reductions that should be expanded in-loop along with
  /// their associated chains of reduction operations, in program order from top
  /// (PHI) to bottom
  ReductionChainMap InLoopReductionChains;

  /// A Map of inloop reduction operations and their immediate chain operand.
  /// FIXME: This can be removed once reductions can be costed correctly in
  /// vplan. This was added to allow quick lookup to the inloop operations,
  /// without having to loop through InLoopReductionChains.
  DenseMap<Instruction *, Instruction *> InLoopReductionImmediateChains;

  /// Returns the expected difference in cost from scalarizing the expression
  /// feeding a predicated instruction \p PredInst. The instructions to
  /// scalarize and their scalar costs are collected in \p ScalarCosts. A
  /// non-negative return value implies the expression will be scalarized.
  /// Currently, only single-use chains are considered for scalarization.
  InstructionCost computePredInstDiscount(Instruction *PredInst,
                                          ScalarCostsTy &ScalarCosts,
                                          ElementCount VF);

  /// Collect the instructions that are uniform after vectorization. An
  /// instruction is uniform if we represent it with a single scalar value in
  /// the vectorized loop corresponding to each vector iteration. Examples of
  /// uniform instructions include pointer operands of consecutive or
  /// interleaved memory accesses. Note that although uniformity implies an
  /// instruction will be scalar, the reverse is not true. In general, a
  /// scalarized instruction will be represented by VF scalar values in the
  /// vectorized loop, each corresponding to an iteration of the original
  /// scalar loop.
  void collectLoopUniforms(ElementCount VF);

  /// Collect the instructions that are scalar after vectorization. An
  /// instruction is scalar if it is known to be uniform or will be scalarized
  /// during vectorization. Non-uniform scalarized instructions will be
  /// represented by VF values in the vectorized loop, each corresponding to an
  /// iteration of the original scalar loop.
  void collectLoopScalars(ElementCount VF);

  /// Keeps cost model vectorization decision and cost for instructions.
  /// Right now it is used for memory instructions only.
  using DecisionList = DenseMap<std::pair<Instruction *, ElementCount>,
                                std::pair<InstWidening, InstructionCost>>;

  DecisionList WideningDecisions;

  /// Returns true if \p V is expected to be vectorized and it needs to be
  /// extracted.
  bool needsExtract(Value *V, ElementCount VF) const {
    Instruction *I = dyn_cast<Instruction>(V);
    if (VF.isScalar() || !I || !TheLoop->contains(I) ||
        TheLoop->isLoopInvariant(I))
      return false;

    // Assume we can vectorize V (and hence we need extraction) if the
    // scalars are not computed yet. This can happen, because it is called
    // via getScalarizationOverhead from setCostBasedWideningDecision, before
    // the scalars are collected. That should be a safe assumption in most
    // cases, because we check if the operands have vectorizable types
    // beforehand in LoopVectorizationLegality.
    return Scalars.find(VF) == Scalars.end() ||
           !isScalarAfterVectorization(I, VF);
  };

  /// Returns a range containing only operands needing to be extracted.
  SmallVector<Value *, 4> filterExtractingOperands(Instruction::op_range Ops,
                                                   ElementCount VF) {
    return SmallVector<Value *, 4>(make_filter_range(
        Ops, [this, VF](Value *V) { return this->needsExtract(V, VF); }));
  }

  /// Determines if we have the infrastructure to vectorize loop \p L and its
  /// epilogue, assuming the main loop is vectorized by \p VF.
  bool isCandidateForEpilogueVectorization(const Loop &L,
                                           const ElementCount VF) const;

  /// Returns true if epilogue vectorization is considered profitable, and
  /// false otherwise.
  /// \p VF is the vectorization factor chosen for the original loop.
  bool isEpilogueVectorizationProfitable(const ElementCount VF) const;

public:
  /// The loop that we evaluate.
  Loop *TheLoop;

  /// Predicated scalar evolution analysis.
  PredicatedScalarEvolution &PSE;

  /// Loop Info analysis.
  LoopInfo *LI;

  /// Vectorization legality.
  LoopVectorizationLegality *Legal;

  /// Vector target information.
  const TargetTransformInfo &TTI;

  /// Target Library Info.
  const TargetLibraryInfo *TLI;

  /// Demanded bits analysis.
  DemandedBits *DB;

  /// Assumption cache.
  AssumptionCache *AC;

  /// Interface to emit optimization remarks.
  OptimizationRemarkEmitter *ORE;

  const Function *TheFunction;

  /// Loop Vectorize Hint.
  const LoopVectorizeHints *Hints;

  /// The interleave access information contains groups of interleaved accesses
  /// with the same stride and close to each other.
  InterleavedAccessInfo &InterleaveInfo;

  /// Values to ignore in the cost model.
  SmallPtrSet<const Value *, 16> ValuesToIgnore;

  /// Values to ignore in the cost model when VF > 1.
  SmallPtrSet<const Value *, 16> VecValuesToIgnore;

  /// Profitable vector factors.
  SmallVector<VectorizationFactor, 8> ProfitableVFs;
};

} // end namespace llvm

// Return true if \p OuterLp is an outer loop annotated with hints for explicit
// vectorization. The loop needs to be annotated with #pragma omp simd
// simdlen(#) or #pragma clang vectorize(enable) vectorize_width(#). If the
// vector length information is not provided, vectorization is not considered
// explicit. Interleave hints are not allowed either. These limitations will be
// relaxed in the future.
// Please, note that we are currently forced to abuse the pragma 'clang
// vectorize' semantics. This pragma provides *auto-vectorization hints*
// (i.e., LV must check that vectorization is legal) whereas pragma 'omp simd'
// provides *explicit vectorization hints* (LV can bypass legal checks and
// assume that vectorization is legal). However, both hints are implemented
// using the same metadata (llvm.loop.vectorize, processed by
// LoopVectorizeHints). This will be fixed in the future when the native IR
// representation for pragma 'omp simd' is introduced.
static bool isExplicitVecOuterLoop(Loop *OuterLp,
                                   OptimizationRemarkEmitter *ORE) {
  assert(!OuterLp->isInnermost() && "This is not an outer loop");
  LoopVectorizeHints Hints(OuterLp, true /*DisableInterleaving*/, *ORE);

  // Only outer loops with an explicit vectorization hint are supported.
  // Unannotated outer loops are ignored.
  if (Hints.getForce() == LoopVectorizeHints::FK_Undefined)
    return false;

  Function *Fn = OuterLp->getHeader()->getParent();
  if (!Hints.allowVectorization(Fn, OuterLp,
                                true /*VectorizeOnlyWhenForced*/)) {
    LLVM_DEBUG(dbgs() << "LV: Loop hints prevent outer loop vectorization.\n");
    return false;
  }

  if (Hints.getInterleave() > 1) {
    // TODO: Interleave support is future work.
    LLVM_DEBUG(dbgs() << "LV: Not vectorizing: Interleave is not supported for "
                         "outer loops.\n");
    Hints.emitRemarkWithHints();
    return false;
  }

  return true;
}

static void collectSupportedLoops(Loop &L, LoopInfo *LI,
                                  OptimizationRemarkEmitter *ORE,
                                  SmallVectorImpl<Loop *> &V) {
  // Collect inner loops and outer loops without irreducible control flow. For
  // now, only collect outer loops that have explicit vectorization hints. If we
  // are stress testing the VPlan H-CFG construction, we collect the outermost
  // loop of every loop nest.
  if (L.isInnermost() || VPlanBuildStressTest ||
      (EnableVPlanNativePath && isExplicitVecOuterLoop(&L, ORE))) {
    LoopBlocksRPO RPOT(&L);
    RPOT.perform(LI);
    if (!containsIrreducibleCFG<const BasicBlock *>(RPOT, *LI)) {
      V.push_back(&L);
      // TODO: Collect inner loops inside marked outer loops in case
      // vectorization fails for the outer loop. Do not invoke
      // 'containsIrreducibleCFG' again for inner loops when the outer loop is
      // already known to be reducible. We can use an inherited attribute for
      // that.
      return;
    }
  }
  for (Loop *InnerL : L)
    collectSupportedLoops(*InnerL, LI, ORE, V);
}

namespace {

/// The LoopVectorize Pass.
struct LoopVectorize : public FunctionPass {
  /// Pass identification, replacement for typeid
  static char ID;

  LoopVectorizePass Impl;

  explicit LoopVectorize(bool InterleaveOnlyWhenForced = false,
                         bool VectorizeOnlyWhenForced = false)
      : FunctionPass(ID),
        Impl({InterleaveOnlyWhenForced, VectorizeOnlyWhenForced}) {
    initializeLoopVectorizePass(*PassRegistry::getPassRegistry());
  }

  bool runOnFunction(Function &F) override {
    if (skipFunction(F))
      return false;

    auto *SE = &getAnalysis<ScalarEvolutionWrapperPass>().getSE();
    auto *LI = &getAnalysis<LoopInfoWrapperPass>().getLoopInfo();
    auto *TTI = &getAnalysis<TargetTransformInfoWrapperPass>().getTTI(F);
    auto *DT = &getAnalysis<DominatorTreeWrapperPass>().getDomTree();
    auto *BFI = &getAnalysis<BlockFrequencyInfoWrapperPass>().getBFI();
    auto *TLIP = getAnalysisIfAvailable<TargetLibraryInfoWrapperPass>();
    auto *TLI = TLIP ? &TLIP->getTLI(F) : nullptr;
    auto *AA = &getAnalysis<AAResultsWrapperPass>().getAAResults();
    auto *AC = &getAnalysis<AssumptionCacheTracker>().getAssumptionCache(F);
    auto *LAA = &getAnalysis<LoopAccessLegacyAnalysis>();
    auto *DB = &getAnalysis<DemandedBitsWrapperPass>().getDemandedBits();
    auto *ORE = &getAnalysis<OptimizationRemarkEmitterWrapperPass>().getORE();
    auto *PSI = &getAnalysis<ProfileSummaryInfoWrapperPass>().getPSI();

    std::function<const LoopAccessInfo &(Loop &)> GetLAA =
        [&](Loop &L) -> const LoopAccessInfo & { return LAA->getInfo(&L); };

    return Impl.runImpl(F, *SE, *LI, *TTI, *DT, *BFI, TLI, *DB, *AA, *AC,
                        GetLAA, *ORE, PSI).MadeAnyChange;
  }

  void getAnalysisUsage(AnalysisUsage &AU) const override {
    AU.addRequired<AssumptionCacheTracker>();
    AU.addRequired<BlockFrequencyInfoWrapperPass>();
    AU.addRequired<DominatorTreeWrapperPass>();
    AU.addRequired<LoopInfoWrapperPass>();
    AU.addRequired<ScalarEvolutionWrapperPass>();
    AU.addRequired<TargetTransformInfoWrapperPass>();
    AU.addRequired<AAResultsWrapperPass>();
    AU.addRequired<LoopAccessLegacyAnalysis>();
    AU.addRequired<DemandedBitsWrapperPass>();
    AU.addRequired<OptimizationRemarkEmitterWrapperPass>();
    AU.addRequired<InjectTLIMappingsLegacy>();

    // We currently do not preserve loopinfo/dominator analyses with outer loop
    // vectorization. Until this is addressed, mark these analyses as preserved
    // only for non-VPlan-native path.
    // TODO: Preserve Loop and Dominator analyses for VPlan-native path.
    if (!EnableVPlanNativePath) {
      AU.addPreserved<LoopInfoWrapperPass>();
      AU.addPreserved<DominatorTreeWrapperPass>();
    }

    AU.addPreserved<BasicAAWrapperPass>();
    AU.addPreserved<GlobalsAAWrapperPass>();
    AU.addRequired<ProfileSummaryInfoWrapperPass>();
  }
};

} // end anonymous namespace

//===----------------------------------------------------------------------===//
// Implementation of LoopVectorizationLegality, InnerLoopVectorizer and
// LoopVectorizationCostModel and LoopVectorizationPlanner.
//===----------------------------------------------------------------------===//

Value *InnerLoopVectorizer::getBroadcastInstrs(Value *V) {
  // We need to place the broadcast of invariant variables outside the loop,
  // but only if it's proven safe to do so. Else, broadcast will be inside
  // vector loop body.
  Instruction *Instr = dyn_cast<Instruction>(V);
  bool SafeToHoist =
      OrigLoop->isLoopInvariant(V) &&
      (!Instr || DT->dominates(Instr->getParent(), LoopVectorPreHeader));
  // Place the code for broadcasting invariant variables in the new preheader.
  IRBuilder<>::InsertPointGuard Guard(Builder);
  if (SafeToHoist)
    Builder.SetInsertPoint(LoopVectorPreHeader->getTerminator());

  // Broadcast the scalar into all locations in the vector.
  Value *Shuf = Builder.CreateVectorSplat(VF, V, "broadcast");

  return Shuf;
}

void InnerLoopVectorizer::createVectorIntOrFpInductionPHI(
    const InductionDescriptor &II, Value *Step, Value *Start,
    Instruction *EntryVal) {
  assert((isa<PHINode>(EntryVal) || isa<TruncInst>(EntryVal)) &&
         "Expected either an induction phi-node or a truncate of it!");

  // Construct the initial value of the vector IV in the vector loop preheader
  auto CurrIP = Builder.saveIP();
  Builder.SetInsertPoint(LoopVectorPreHeader->getTerminator());
  if (isa<TruncInst>(EntryVal)) {
    assert(Start->getType()->isIntegerTy() &&
           "Truncation requires an integer type");
    auto *TruncType = cast<IntegerType>(EntryVal->getType());
    Step = Builder.CreateTrunc(Step, TruncType);
    Start = Builder.CreateCast(Instruction::Trunc, Start, TruncType);
  }
  Value *SplatStart = Builder.CreateVectorSplat(VF, Start, "");
  Value *SteppedStart =
      getStepVector(SplatStart, 0, Step, II.getInductionOpcode());

  // We create vector phi nodes for both integer and floating-point induction
  // variables. Here, we determine the kind of arithmetic we will perform.
  Instruction::BinaryOps AddOp;
  Instruction::BinaryOps MulOp;
  if (Step->getType()->isIntegerTy()) {
    AddOp = Instruction::Add;
    MulOp = Instruction::Mul;
  } else {
    AddOp = II.getInductionOpcode();
    MulOp = Instruction::FMul;
  }

  // Multiply the vectorization factor by the step using integer or
  // floating-point arithmetic as appropriate.
  Value *ConstVF =
      getSignedIntOrFpConstant(Step->getType(), VF.getKnownMinValue());
  Value *Mul = addFastMathFlag(Builder.CreateBinOp(MulOp, Step, ConstVF));

  // Create a vector splat to use in the induction update.
  //
  // FIXME: If the step is non-constant, we create the vector splat with
  //        IRBuilder. IRBuilder can constant-fold the multiply, but it doesn't
  //        handle a constant vector splat.
  Value *SplatVF;
  if (!VF.isScalable()) {
    SplatVF = isa<Constant>(Mul)
                  ? ConstantVector::getSplat(VF, cast<Constant>(Mul))
                  : Builder.CreateVectorSplat(VF, Mul);
  } else {
    SplatVF = Builder.CreateVectorSplat(
        VF,
        Builder.CreateMul(
            Mul, emitVscaleCall(Builder, OrigLoop->getHeader()->getModule(),
                                Mul->getType())),
        "");
  }
  Builder.restoreIP(CurrIP);

  // We may need to add the step a number of times, depending on the unroll
  // factor. The last of those goes into the PHI.
  PHINode *VecInd = PHINode::Create(SteppedStart->getType(), 2, "vec.ind",
                                    &*LoopVectorBody->getFirstInsertionPt());
  VecInd->setDebugLoc(EntryVal->getDebugLoc());
  Instruction *LastInduction = VecInd;
  for (unsigned Part = 0; Part < UF; ++Part) {
    VectorLoopValueMap.setVectorValue(EntryVal, Part, LastInduction);

    if (isa<TruncInst>(EntryVal))
      addMetadata(LastInduction, EntryVal);
    recordVectorLoopValueForInductionCast(II, EntryVal, LastInduction, Part);

    LastInduction = cast<Instruction>(addFastMathFlag(
        Builder.CreateBinOp(AddOp, LastInduction, SplatVF, "step.add")));
    LastInduction->setDebugLoc(EntryVal->getDebugLoc());
  }

  // Move the last step to the end of the latch block. This ensures consistent
  // placement of all induction updates.
  auto *LoopVectorLatch = LI->getLoopFor(LoopVectorBody)->getLoopLatch();
  auto *Br = cast<BranchInst>(LoopVectorLatch->getTerminator());
  auto *ICmp = cast<Instruction>(Br->getCondition());
  LastInduction->moveBefore(ICmp);
  LastInduction->setName("vec.ind.next");

  VecInd->addIncoming(SteppedStart, LoopVectorPreHeader);
  VecInd->addIncoming(LastInduction, LoopVectorLatch);
}

bool InnerLoopVectorizer::shouldScalarizeInstruction(Instruction *I) const {
  return Cost->isScalarAfterVectorization(I, VF) ||
         Cost->isProfitableToScalarize(I, VF);
}

bool InnerLoopVectorizer::needsScalarInduction(Instruction *IV) const {
  if (shouldScalarizeInstruction(IV))
    return true;
  auto isScalarInst = [&](User *U) -> bool {
    auto *I = cast<Instruction>(U);
    return (OrigLoop->contains(I) && shouldScalarizeInstruction(I));
  };
  return llvm::any_of(IV->users(), isScalarInst);
}

void InnerLoopVectorizer::recordVectorLoopValueForInductionCast(
    const InductionDescriptor &ID, const Instruction *EntryVal,
    Value *VectorLoopVal, unsigned Part, unsigned Lane) {
  assert((isa<PHINode>(EntryVal) || isa<TruncInst>(EntryVal)) &&
         "Expected either an induction phi-node or a truncate of it!");

  // This induction variable is not the phi from the original loop but the
  // newly-created IV based on the proof that casted Phi is equal to the
  // uncasted Phi in the vectorized loop (under a runtime guard possibly). It
  // re-uses the same InductionDescriptor that original IV uses but we don't
  // have to do any recording in this case - that is done when original IV is
  // processed.
  if (isa<TruncInst>(EntryVal))
    return;

  const SmallVectorImpl<Instruction *> &Casts = ID.getCastInsts();
  if (Casts.empty())
    return;
  // Only the first Cast instruction in the Casts vector is of interest.
  // The rest of the Casts (if exist) have no uses outside the
  // induction update chain itself.
  Instruction *CastInst = *Casts.begin();
  if (Lane < UINT_MAX)
    VectorLoopValueMap.setScalarValue(CastInst, {Part, Lane}, VectorLoopVal);
  else
    VectorLoopValueMap.setVectorValue(CastInst, Part, VectorLoopVal);
}

void InnerLoopVectorizer::widenIntOrFpInduction(PHINode *IV, Value *Start,
                                                TruncInst *Trunc) {
  assert((IV->getType()->isIntegerTy() || IV != OldInduction) &&
         "Primary induction variable must have an integer type");

  auto II = Legal->getInductionVars().find(IV);
  assert(II != Legal->getInductionVars().end() && "IV is not an induction");

  auto ID = II->second;
  assert(IV->getType() == ID.getStartValue()->getType() && "Types must match");

  // The value from the original loop to which we are mapping the new induction
  // variable.
  Instruction *EntryVal = Trunc ? cast<Instruction>(Trunc) : IV;

  auto &DL = OrigLoop->getHeader()->getModule()->getDataLayout();

  // Generate code for the induction step. Note that induction steps are
  // required to be loop-invariant
  auto CreateStepValue = [&](const SCEV *Step) -> Value * {
    assert(PSE.getSE()->isLoopInvariant(Step, OrigLoop) &&
           "Induction step should be loop invariant");
    if (PSE.getSE()->isSCEVable(IV->getType())) {
      SCEVExpander Exp(*PSE.getSE(), DL, "induction");
      return Exp.expandCodeFor(Step, Step->getType(),
                               LoopVectorPreHeader->getTerminator());
    }
    return cast<SCEVUnknown>(Step)->getValue();
  };

  // The scalar value to broadcast. This is derived from the canonical
  // induction variable. If a truncation type is given, truncate the canonical
  // induction variable and step. Otherwise, derive these values from the
  // induction descriptor.
  auto CreateScalarIV = [&](Value *&Step) -> Value * {
    Value *ScalarIV = Induction;
    if (IV != OldInduction) {
      ScalarIV = IV->getType()->isIntegerTy()
                     ? Builder.CreateSExtOrTrunc(Induction, IV->getType())
                     : Builder.CreateCast(Instruction::SIToFP, Induction,
                                          IV->getType());
      ScalarIV = emitTransformedIndex(Builder, ScalarIV, PSE.getSE(), DL, ID);
      ScalarIV->setName("offset.idx");
    }
    if (Trunc) {
      auto *TruncType = cast<IntegerType>(Trunc->getType());
      assert(Step->getType()->isIntegerTy() &&
             "Truncation requires an integer step");
      ScalarIV = Builder.CreateTrunc(ScalarIV, TruncType);
      Step = Builder.CreateTrunc(Step, TruncType);
    }
    return ScalarIV;
  };

  // Create the vector values from the scalar IV, in the absence of creating a
  // vector IV.
  auto CreateSplatIV = [&](Value *ScalarIV, Value *Step) {
    Value *Broadcasted = getBroadcastInstrs(ScalarIV);
    for (unsigned Part = 0; Part < UF; ++Part) {
      Value *EntryPart =
          getStepVector(Broadcasted, VF.getKnownMinValue() * Part, Step,
                        ID.getInductionOpcode());
      VectorLoopValueMap.setVectorValue(EntryVal, Part, EntryPart);
      if (Trunc)
        addMetadata(EntryPart, Trunc);
      recordVectorLoopValueForInductionCast(ID, EntryVal, EntryPart, Part);
    }
  };

  // Now do the actual transformations, and start with creating the step value.
  Value *Step = CreateStepValue(ID.getStep());
  if (VF.isZero() || VF.isScalar()) {
    Value *ScalarIV = CreateScalarIV(Step);
    CreateSplatIV(ScalarIV, Step);
    return;
  }

  // Determine if we want a scalar version of the induction variable. This is
  // true if the induction variable itself is not widened, or if it has at
  // least one user in the loop that is not widened.
  auto NeedsScalarIV = needsScalarInduction(EntryVal);
  if (!NeedsScalarIV) {
    createVectorIntOrFpInductionPHI(ID, Step, Start, EntryVal);
    return;
  }

  // Try to create a new independent vector induction variable. If we can't
  // create the phi node, we will splat the scalar induction variable in each
  // loop iteration.
  if (!shouldScalarizeInstruction(EntryVal)) {
    createVectorIntOrFpInductionPHI(ID, Step, Start, EntryVal);
    Value *ScalarIV = CreateScalarIV(Step);
    // Create scalar steps that can be used by instructions we will later
    // scalarize. Note that the addition of the scalar steps will not increase
    // the number of instructions in the loop in the common case prior to
    // InstCombine. We will be trading one vector extract for each scalar step.
    buildScalarSteps(ScalarIV, Step, EntryVal, ID);
    return;
  }

  // All IV users are scalar instructions, so only emit a scalar IV, not a
  // vectorised IV. Except when we tail-fold, then the splat IV feeds the
  // predicate used by the masked loads/stores.
  Value *ScalarIV = CreateScalarIV(Step);
  if (!Cost->isScalarEpilogueAllowed())
    CreateSplatIV(ScalarIV, Step);
  buildScalarSteps(ScalarIV, Step, EntryVal, ID);
}

Value *InnerLoopVectorizer::getStepVector(Value *Val, int StartIdx, Value *Step,
                                          Instruction::BinaryOps BinOp) {
  // Create and check the types.
  auto *ValVTy = cast<VectorType>(Val->getType());
  ElementCount VLen = ValVTy->getElementCount();

  Type *STy = Val->getType()->getScalarType();
  assert((STy->isIntegerTy() || STy->isFloatingPointTy()) &&
         "Induction Step must be an integer or FP");
  assert(Step->getType() == STy && "Step has wrong type");

  if (STy->isIntegerTy()) {
    // Create a vector of consecutive numbers from zero to VF.
    if (VF.isScalable()) {
      // Get the stepvector from intrinsic - <0, 1, 2 ... vscale*VF-1>
      Function *StepVector = Intrinsic::getDeclaration(
          LoopVectorPreHeader->getModule(),
          Intrinsic::experimental_vector_stepvector, Val->getType());
      Value *Indices = Builder.CreateCall(StepVector, {}, "stepvec.base");
      assert(Indices->getType() == Val->getType() && "Invalid consecutive vec");

      if (StartIdx) {
        // here VF = k in <vscale x k x type>. We need to scale StartIdx by
        // vscale, since StartIdx = VF * Part.
        CallInst *Vscale =
            emitVscaleCall(Builder, LoopVectorPreHeader->getModule(), STy);
        Value *ScaledStartIdx = Builder.CreateMul(
            Vscale, ConstantInt::get(STy, StartIdx), "startidx.vscale");
        Value *StartIdxSplat = Builder.CreateVectorSplat(
            VLen, ScaledStartIdx, "stepvec.start");
        Indices = Builder.CreateAdd(Indices, StartIdxSplat);
      }

      // FIXME: The newly created binary instructions should contain nsw/nuw
      // flags, which can be found from the original scalar operations.
      if (!isa<Constant>(Step) || !cast<Constant>(Step)->isOneValue()) {
        Step =
            Builder.CreateVectorSplat(VLen, Step, "splat.step");
        assert(Step->getType() == Val->getType() && "Invalid step vec");
        Step = Builder.CreateMul(Indices, Step, "stepvec.scaled");
      } else {
        Step = Indices;
      }
    } else {
      SmallVector<Constant *, 8> Indices;
      for (unsigned i = 0; i < VLen.getKnownMinValue(); ++i)
        Indices.push_back(ConstantInt::get(STy, StartIdx + i));

      // Add the consecutive indices to the vector value.
      Constant *Cv = ConstantVector::get(Indices);
      assert(Cv->getType() == Val->getType() && "Invalid consecutive vec");
      Step = Builder.CreateVectorSplat(VLen, Step, "");
      assert(Step->getType() == Val->getType() && "Invalid step vec");
      // FIXME: The newly created binary instructions should contain nsw/nuw
      // flags, which can be found from the original scalar operations.
      Step = Builder.CreateMul(Cv, Step);
    }
    // Vectorized induction variable is created by adding broadcasted index and
    // the step vector for each part.
    return Builder.CreateAdd(Val, Step, "induction");
  } else {
    assert(!VF.isScalable() &&
           "Scalable floating induction variable not implemented yet");

    // Floating point induction.
    SmallVector<Constant *, 8> Indices;

    assert((BinOp == Instruction::FAdd || BinOp == Instruction::FSub) &&
           "Binary Opcode should be specified for FP induction");
    // Create a vector of consecutive numbers from zero to VF.
    for (unsigned i = 0; i < VLen.getKnownMinValue(); ++i)
      Indices.push_back(ConstantFP::get(STy, (double)(StartIdx + i)));

    // Add the consecutive indices to the vector value.
    Constant *Cv = ConstantVector::get(Indices);

    Step = Builder.CreateVectorSplat(VLen, Step, "");

    // Floating point operations had to be 'fast' to enable the induction.
    FastMathFlags Flags;
    Flags.setFast();

    Value *MulOp = Builder.CreateFMul(Cv, Step);
    if (isa<Instruction>(MulOp))
      // Have to check, MulOp may be a constant
      cast<Instruction>(MulOp)->setFastMathFlags(Flags);

    Value *BOp = Builder.CreateBinOp(BinOp, Val, MulOp, "induction");
    if (isa<Instruction>(BOp))
      cast<Instruction>(BOp)->setFastMathFlags(Flags);
    return BOp;
  }
}

void InnerLoopVectorizer::buildScalarSteps(Value *ScalarIV, Value *Step,
                                           Instruction *EntryVal,
                                           const InductionDescriptor &ID) {
  // We shouldn't have to build scalar steps if we aren't vectorizing.
  assert(VF.isVector() && "VF should be greater than one");
  // Get the value type and ensure it and the step have the same integer type.
  Type *ScalarIVTy = ScalarIV->getType()->getScalarType();
  assert(ScalarIVTy == Step->getType() &&
         "Val and Step should have the same type");

  // We build scalar steps for both integer and floating-point induction
  // variables. Here, we determine the kind of arithmetic we will perform.
  Instruction::BinaryOps AddOp;
  Instruction::BinaryOps MulOp;
  if (ScalarIVTy->isIntegerTy()) {
    AddOp = Instruction::Add;
    MulOp = Instruction::Mul;
  } else {
    AddOp = ID.getInductionOpcode();
    MulOp = Instruction::FMul;
  }

  // Determine the number of scalars we need to generate for each unroll
  // iteration. If EntryVal is uniform, we only need to generate the first
  // lane. Otherwise, we generate all VF values.
  //
  // If using scalable vectors, scalar can be generated only if EntryVal is
  // uniform. If it is not uniform, actual VF (VF * vscale) is unknown and we
  // cannot generate all VF scalar values.
  unsigned Lanes = 0;
  if (Cost->isUniformAfterVectorization(cast<Instruction>(EntryVal), VF)) {
    Lanes = 1;
  } else {
    if (!VF.isScalable())
      Lanes = VF.getKnownMinValue();
  }

  // Compute the scalar steps and save the results in VectorLoopValueMap.
  for (unsigned Part = 0; Part < UF; ++Part) {
    for (unsigned Lane = 0; Lane < Lanes; ++Lane) {
      auto *IntStepTy = IntegerType::get(ScalarIVTy->getContext(),
                                         ScalarIVTy->getScalarSizeInBits());
      Value *StartIdx =
          createStepForVF(Builder, ConstantInt::get(IntStepTy, Part), VF);
      if (ScalarIVTy->isFloatingPointTy())
        StartIdx = Builder.CreateSIToFP(StartIdx, ScalarIVTy);
      StartIdx = addFastMathFlag(Builder.CreateBinOp(
          AddOp, StartIdx, getSignedIntOrFpConstant(ScalarIVTy, Lane)));
      // The step returned by `createStepForVF` is a runtime-evaluated value
      // when VF is scalable. Otherwise, it should be folded into a Constant.
      assert((VF.isScalable() || isa<Constant>(StartIdx)) &&
             "Expected StartIdx to be folded to a constant when VF is not "
             "scalable");
      auto *Mul = addFastMathFlag(Builder.CreateBinOp(MulOp, StartIdx, Step));
      auto *Add = addFastMathFlag(Builder.CreateBinOp(AddOp, ScalarIV, Mul));
      VectorLoopValueMap.setScalarValue(EntryVal, {Part, Lane}, Add);
      recordVectorLoopValueForInductionCast(ID, EntryVal, Add, Part, Lane);
    }
  }
}

Value *InnerLoopVectorizer::getOrCreateVectorValue(Value *V, unsigned Part) {
  assert(V != Induction && "The new induction variable should not be used.");
  assert(!V->getType()->isVectorTy() && "Can't widen a vector");
  assert(!V->getType()->isVoidTy() && "Type does not produce a value");

  // If we have a stride that is replaced by one, do it here. Defer this for
  // the VPlan-native path until we start running Legal checks in that path.
  if (!EnableVPlanNativePath && Legal->hasStride(V))
    V = ConstantInt::get(V->getType(), 1);

  // If we have a vector mapped to this value, return it.
  if (VectorLoopValueMap.hasVectorValue(V, Part))
    return VectorLoopValueMap.getVectorValue(V, Part);

  // If the value has not been vectorized, check if it has been scalarized
  // instead. If it has been scalarized, and we actually need the value in
  // vector form, we will construct the vector values on demand.
  if (VectorLoopValueMap.hasAnyScalarValue(V)) {
    Value *ScalarValue = VectorLoopValueMap.getScalarValue(V, {Part, 0});

    // If we've scalarized a value, that value should be an instruction.
    auto *I = cast<Instruction>(V);

    // If we aren't vectorizing, we can just copy the scalar map values over to
    // the vector map.
    if (VF.isScalar()) {
      VectorLoopValueMap.setVectorValue(V, Part, ScalarValue);
      return ScalarValue;
    }

    // Get the last scalar instruction we generated for V and Part. If the value
    // is known to be uniform after vectorization, this corresponds to lane zero
    // of the Part unroll iteration. Otherwise, the last instruction is the one
    // we created for the last vector lane of the Part unroll iteration.
    unsigned LastLane = Cost->isUniformAfterVectorization(I, VF)
                            ? 0
                            : VF.getKnownMinValue() - 1;
    assert((!VF.isScalable() || LastLane == 0) &&
           "Scalable vectorization can't lead to any scalarized values.");
    auto *LastInst = cast<Instruction>(
        VectorLoopValueMap.getScalarValue(V, {Part, LastLane}));

    // Set the insert point after the last scalarized instruction. This ensures
    // the insertelement sequence will directly follow the scalar definitions.
    auto OldIP = Builder.saveIP();
    auto NewIP = std::next(BasicBlock::iterator(LastInst));
    Builder.SetInsertPoint(&*NewIP);

    // However, if we are vectorizing, we need to construct the vector values.
    // If the value is known to be uniform after vectorization, we can just
    // broadcast the scalar value corresponding to lane zero for each unroll
    // iteration. Otherwise, we construct the vector values using insertelement
    // instructions. Since the resulting vectors are stored in
    // VectorLoopValueMap, we will only generate the insertelements once.
    Value *VectorValue = nullptr;
    if (Cost->isUniformAfterVectorization(I, VF)) {
      VectorValue = getBroadcastInstrs(ScalarValue);
      VectorLoopValueMap.setVectorValue(V, Part, VectorValue);
    } else {
      // Initialize packing with insertelements to start from poison.
      assert(!VF.isScalable() && "VF is assumed to be non scalable.");
      Value *Poison = PoisonValue::get(VectorType::get(V->getType(), VF));
      VectorLoopValueMap.setVectorValue(V, Part, Poison);
      for (unsigned Lane = 0; Lane < VF.getKnownMinValue(); ++Lane)
        packScalarIntoVectorValue(V, {Part, Lane});
      VectorValue = VectorLoopValueMap.getVectorValue(V, Part);
    }
    Builder.restoreIP(OldIP);
    return VectorValue;
  }

  // If this scalar is unknown, assume that it is a constant or that it is
  // loop invariant. Broadcast V and save the value for future uses.
  Value *B = getBroadcastInstrs(V);
  VectorLoopValueMap.setVectorValue(V, Part, B);
  return B;
}

Value *
InnerLoopVectorizer::getOrCreateScalarValue(Value *V,
                                            const VPIteration &Instance) {
  // If the value is not an instruction contained in the loop, it should
  // already be scalar.
  if (OrigLoop->isLoopInvariant(V))
    return V;

  assert(Instance.Lane > 0
             ? !Cost->isUniformAfterVectorization(cast<Instruction>(V), VF)
             : true && "Uniform values only have lane zero");

  // If the value from the original loop has not been vectorized, it is
  // represented by UF x VF scalar values in the new loop. Return the requested
  // scalar value.
  if (VectorLoopValueMap.hasScalarValue(V, Instance))
    return VectorLoopValueMap.getScalarValue(V, Instance);

  // If the value has not been scalarized, get its entry in VectorLoopValueMap
  // for the given unroll part. If this entry is not a vector type (i.e., the
  // vectorization factor is one), there is no need to generate an
  // extractelement instruction.
  auto *U = getOrCreateVectorValue(V, Instance.Part);
  if (!U->getType()->isVectorTy()) {
    assert(VF.isScalar() && "Value not scalarized has non-vector type");
    return U;
  }

  // Otherwise, the value from the original loop has been vectorized and is
  // represented by UF vector values. Extract and return the requested scalar
  // value from the appropriate vector lane.
  return Builder.CreateExtractElement(U, Builder.getInt32(Instance.Lane));
}

void InnerLoopVectorizer::packScalarIntoVectorValue(
    Value *V, const VPIteration &Instance) {
  assert(V != Induction && "The new induction variable should not be used.");
  assert(!V->getType()->isVectorTy() && "Can't pack a vector");
  assert(!V->getType()->isVoidTy() && "Type does not produce a value");

  Value *ScalarInst = VectorLoopValueMap.getScalarValue(V, Instance);
  Value *VectorValue = VectorLoopValueMap.getVectorValue(V, Instance.Part);
  VectorValue = Builder.CreateInsertElement(VectorValue, ScalarInst,
                                            Builder.getInt32(Instance.Lane));
  VectorLoopValueMap.resetVectorValue(V, Instance.Part, VectorValue);
}

Value *InnerLoopVectorizer::reverseVector(Value *Vec) {
  assert(Vec->getType()->isVectorTy() && "Invalid type");

  if (isa<ScalableVectorType>(Vec->getType())) {
    Function *ReverseFunc = Intrinsic::getDeclaration(
        LoopVectorPreHeader->getModule(),
        Intrinsic::experimental_vector_reverse, {Vec->getType()});
    return Builder.CreateCall(ReverseFunc, {Vec}, "reverse");
  }

  SmallVector<int, 8> ShuffleMask;
  for (unsigned i = 0; i < VF.getKnownMinValue(); ++i)
    ShuffleMask.push_back(VF.getKnownMinValue() - i - 1);

  return Builder.CreateShuffleVector(Vec, ShuffleMask, "reverse");
}

bool InnerLoopVectorizer::preferPredicatedVectorOps() const {
  return Cost->foldTailByMasking() && TTI->preferPredicatedVectorOps();
}

// Return whether we allow using masked interleave-groups (for dealing with
// strided loads/stores that reside in predicated blocks, or for dealing
// with gaps).
static bool useMaskedInterleavedAccesses(const TargetTransformInfo &TTI) {
  // If an override option has been passed in for interleaved accesses, use it.
  if (EnableMaskedInterleavedMemAccesses.getNumOccurrences() > 0)
    return EnableMaskedInterleavedMemAccesses;

  return TTI.enableMaskedInterleavedAccessVectorization();
}

// Try to vectorize the interleave group that \p Instr belongs to.
//
// E.g. Translate following interleaved load group (factor = 3):
//   for (i = 0; i < N; i+=3) {
//     R = Pic[i];             // Member of index 0
//     G = Pic[i+1];           // Member of index 1
//     B = Pic[i+2];           // Member of index 2
//     ... // do something to R, G, B
//   }
// To:
//   %wide.vec = load <12 x i32>                       ; Read 4 tuples of R,G,B
//   %R.vec = shuffle %wide.vec, poison, <0, 3, 6, 9>   ; R elements
//   %G.vec = shuffle %wide.vec, poison, <1, 4, 7, 10>  ; G elements
//   %B.vec = shuffle %wide.vec, poison, <2, 5, 8, 11>  ; B elements
//
// Or translate following interleaved store group (factor = 3):
//   for (i = 0; i < N; i+=3) {
//     ... do something to R, G, B
//     Pic[i]   = R;           // Member of index 0
//     Pic[i+1] = G;           // Member of index 1
//     Pic[i+2] = B;           // Member of index 2
//   }
// To:
//   %R_G.vec = shuffle %R.vec, %G.vec, <0, 1, 2, ..., 7>
//   %B_U.vec = shuffle %B.vec, poison, <0, 1, 2, 3, u, u, u, u>
//   %interleaved.vec = shuffle %R_G.vec, %B_U.vec,
//        <0, 4, 8, 1, 5, 9, 2, 6, 10, 3, 7, 11>    ; Interleave R,G,B elements
//   store <12 x i32> %interleaved.vec              ; Write 4 tuples of R,G,B
void InnerLoopVectorizer::vectorizeInterleaveGroup(
    const InterleaveGroup<Instruction> *Group, ArrayRef<VPValue *> VPDefs,
    VPTransformState &State, VPValue *Addr, ArrayRef<VPValue *> StoredValues,
    VPValue *BlockInMask) {
  Instruction *Instr = Group->getInsertPos();
  const DataLayout &DL = Instr->getModule()->getDataLayout();

  // Prepare for the vector type of the interleaved load/store.
  Type *ScalarTy = getMemInstValueType(Instr);
  unsigned InterleaveFactor = Group->getFactor();

  assert(!VF.isScalable() && "scalable vectors not yet supported.");
  auto *VecTy = VectorType::get(ScalarTy, VF * InterleaveFactor);

  // Prepare for the new pointers.
  SmallVector<Value *, 2> AddrParts;
  unsigned Index = Group->getIndex(Instr);

  // TODO: extend the masked interleaved-group support to reversed access.
  assert((!BlockInMask || !Group->isReverse()) &&
         "Reversed masked interleave-group not supported.");

  // If the group is reverse, adjust the index to refer to the last vector lane
  // instead of the first. We adjust the index from the first vector lane,
  // rather than directly getting the pointer for lane VF - 1, because the
  // pointer operand of the interleaved access is supposed to be uniform. For
  // uniform instructions, we're only required to generate a value for the
  // first vector lane in each unroll iteration.
  assert(!VF.isScalable() &&
         "scalable vector reverse operation is not implemented");
  if (Group->isReverse())
    Index += (VF.getKnownMinValue() - 1) * Group->getFactor();

  for (unsigned Part = 0; Part < UF; Part++) {
    Value *AddrPart = State.get(Addr, {Part, 0});
    setDebugLocFromInst(Builder, AddrPart);

    // Notice current instruction could be any index. Need to adjust the address
    // to the member of index 0.
    //
    // E.g.  a = A[i+1];     // Member of index 1 (Current instruction)
    //       b = A[i];       // Member of index 0
    // Current pointer is pointed to A[i+1], adjust it to A[i].
    //
    // E.g.  A[i+1] = a;     // Member of index 1
    //       A[i]   = b;     // Member of index 0
    //       A[i+2] = c;     // Member of index 2 (Current instruction)
    // Current pointer is pointed to A[i+2], adjust it to A[i].

    bool InBounds = false;
    if (auto *gep = dyn_cast<GetElementPtrInst>(AddrPart->stripPointerCasts()))
      InBounds = gep->isInBounds();
    AddrPart = Builder.CreateGEP(ScalarTy, AddrPart, Builder.getInt32(-Index));
    cast<GetElementPtrInst>(AddrPart)->setIsInBounds(InBounds);

    // Cast to the vector pointer type.
    unsigned AddressSpace = AddrPart->getType()->getPointerAddressSpace();
    Type *PtrTy = VecTy->getPointerTo(AddressSpace);
    AddrParts.push_back(Builder.CreateBitCast(AddrPart, PtrTy));
  }

  setDebugLocFromInst(Builder, Instr);
  Value *PoisonVec = PoisonValue::get(VecTy);

  Value *MaskForGaps = nullptr;
  if (Group->requiresScalarEpilogue() && !Cost->isScalarEpilogueAllowed()) {
    assert(!VF.isScalable() && "scalable vectors not yet supported.");
    MaskForGaps = createBitMaskForGaps(Builder, VF.getKnownMinValue(), *Group);
    assert(MaskForGaps && "Mask for Gaps is required but it is null");
  }

  // Vectorize the interleaved load group.
  if (isa<LoadInst>(Instr)) {
    // For each unroll part, create a wide load for the group.
    SmallVector<Value *, 2> NewLoads;
    for (unsigned Part = 0; Part < UF; Part++) {
      Instruction *NewLoad;
      if (BlockInMask || MaskForGaps) {
        assert(useMaskedInterleavedAccesses(*TTI) &&
               "masked interleaved groups are not allowed.");
        Value *GroupMask = MaskForGaps;
        if (BlockInMask) {
          Value *BlockInMaskPart = State.get(BlockInMask, Part);
          assert(!VF.isScalable() && "scalable vectors not yet supported.");
          Value *ShuffledMask = Builder.CreateShuffleVector(
              BlockInMaskPart,
              createReplicatedMask(InterleaveFactor, VF.getKnownMinValue()),
              "interleaved.mask");
          GroupMask = MaskForGaps
                          ? Builder.CreateBinOp(Instruction::And, ShuffledMask,
                                                MaskForGaps)
                          : ShuffledMask;
        }
        NewLoad =
            Builder.CreateMaskedLoad(AddrParts[Part], Group->getAlign(),
                                     GroupMask, PoisonVec, "wide.masked.vec");
      }
      else
        NewLoad = Builder.CreateAlignedLoad(VecTy, AddrParts[Part],
                                            Group->getAlign(), "wide.vec");
      Group->addMetadata(NewLoad);
      NewLoads.push_back(NewLoad);
    }

    // For each member in the group, shuffle out the appropriate data from the
    // wide loads.
    unsigned J = 0;
    for (unsigned I = 0; I < InterleaveFactor; ++I) {
      Instruction *Member = Group->getMember(I);

      // Skip the gaps in the group.
      if (!Member)
        continue;

      assert(!VF.isScalable() && "scalable vectors not yet supported.");
      auto StrideMask =
          createStrideMask(I, InterleaveFactor, VF.getKnownMinValue());
      for (unsigned Part = 0; Part < UF; Part++) {
        Value *StridedVec = Builder.CreateShuffleVector(
            NewLoads[Part], StrideMask, "strided.vec");

        // If this member has different type, cast the result type.
        if (Member->getType() != ScalarTy) {
          assert(!VF.isScalable() && "VF is assumed to be non scalable.");
          VectorType *OtherVTy = VectorType::get(Member->getType(), VF);
          StridedVec = createBitOrPointerCast(StridedVec, OtherVTy, DL);
        }

        if (Group->isReverse())
          StridedVec = reverseVector(StridedVec);

        State.set(VPDefs[J], Member, StridedVec, Part);
      }
      ++J;
    }
    return;
  }

  // The sub vector type for current instruction.
  assert(!VF.isScalable() && "VF is assumed to be non scalable.");
  auto *SubVT = VectorType::get(ScalarTy, VF);

  // Vectorize the interleaved store group.
  for (unsigned Part = 0; Part < UF; Part++) {
    // Collect the stored vector from each member.
    SmallVector<Value *, 4> StoredVecs;
    for (unsigned i = 0; i < InterleaveFactor; i++) {
      // Interleaved store group doesn't allow a gap, so each index has a member
      assert(Group->getMember(i) && "Fail to get a member from an interleaved store group");

      Value *StoredVec = State.get(StoredValues[i], Part);

      if (Group->isReverse())
        StoredVec = reverseVector(StoredVec);

      // If this member has different type, cast it to a unified type.

      if (StoredVec->getType() != SubVT)
        StoredVec = createBitOrPointerCast(StoredVec, SubVT, DL);

      StoredVecs.push_back(StoredVec);
    }

    // Concatenate all vectors into a wide vector.
    Value *WideVec = concatenateVectors(Builder, StoredVecs);

    // Interleave the elements in the wide vector.
    assert(!VF.isScalable() && "scalable vectors not yet supported.");
    Value *IVec = Builder.CreateShuffleVector(
        WideVec, createInterleaveMask(VF.getKnownMinValue(), InterleaveFactor),
        "interleaved.vec");

    Instruction *NewStoreInstr;
    if (BlockInMask) {
      Value *BlockInMaskPart = State.get(BlockInMask, Part);
      Value *ShuffledMask = Builder.CreateShuffleVector(
          BlockInMaskPart,
          createReplicatedMask(InterleaveFactor, VF.getKnownMinValue()),
          "interleaved.mask");
      NewStoreInstr = Builder.CreateMaskedStore(
          IVec, AddrParts[Part], Group->getAlign(), ShuffledMask);
    }
    else
      NewStoreInstr =
          Builder.CreateAlignedStore(IVec, AddrParts[Part], Group->getAlign());

    Group->addMetadata(NewStoreInstr);
  }
}

void InnerLoopVectorizer::vectorizeMemoryInstruction(
    Instruction *Instr, VPTransformState &State, VPValue *Def, VPValue *Addr,
    VPValue *StoredValue, VPValue *BlockInMask, VPValue *EVL) {
  // Attempt to issue a wide load.
  LoadInst *LI = dyn_cast<LoadInst>(Instr);
  StoreInst *SI = dyn_cast<StoreInst>(Instr);

  assert((LI || SI) && "Invalid Load/Store instruction");
  assert((!SI || StoredValue) && "No stored value provided for widened store");
  assert((!LI || !StoredValue) && "Stored value provided for widened load");

  LoopVectorizationCostModel::InstWidening Decision =
      Cost->getWideningDecision(Instr, VF);
  assert((Decision == LoopVectorizationCostModel::CM_Widen ||
          Decision == LoopVectorizationCostModel::CM_Widen_Reverse ||
          Decision == LoopVectorizationCostModel::CM_GatherScatter) &&
         "CM decision is not to widen the memory instruction");

  Type *ScalarDataTy = getMemInstValueType(Instr);

  auto *DataTy = VectorType::get(ScalarDataTy, VF);
  const Align Alignment = getLoadStoreAlignment(Instr);

  // Determine if the pointer operand of the access is either consecutive or
  // reverse consecutive.
  bool Reverse = (Decision == LoopVectorizationCostModel::CM_Widen_Reverse);
  bool ConsecutiveStride =
      Reverse || (Decision == LoopVectorizationCostModel::CM_Widen);
  bool CreateGatherScatter =
      (Decision == LoopVectorizationCostModel::CM_GatherScatter);

  // Either Ptr feeds a vector load/store, or a vector GEP should feed a vector
  // gather/scatter. Otherwise Decision should have been to Scalarize.
  assert((ConsecutiveStride || CreateGatherScatter) &&
         "The instruction should be scalarized");
  (void)ConsecutiveStride;

  VectorParts BlockInMaskParts(UF);
  bool isMaskRequired = BlockInMask;
  if (isMaskRequired)
    for (unsigned Part = 0; Part < UF; ++Part)
      BlockInMaskParts[Part] = State.get(BlockInMask, Part);

  const auto CreateVecPtr = [&](unsigned Part, Value *Ptr) -> Value * {
    // Calculate the pointer for the specific unroll-part.
    GetElementPtrInst *PartPtr = nullptr;

    bool InBounds = false;
    if (auto *gep = dyn_cast<GetElementPtrInst>(Ptr->stripPointerCasts()))
      InBounds = gep->isInBounds();

    if (Reverse) {
      // If the address is consecutive but reversed, then the
      // wide store needs to start at the last vector element.

      // If the address is consecutive but reversed, then the
      // wide store needs to start at the last vector element.
      Value *ScaledVF = nullptr;
      if (VF.isScalable()) {
        CallInst *Vscale =
            emitVscaleCall(Builder, Instr->getModule(),
                           Type::getInt32Ty(ScalarDataTy->getContext()));
        ScaledVF = Builder.CreateMul(Builder.getInt32(VF.getKnownMinValue()), Vscale);
      }

      Value *Index = VF.isScalable()
                         ? Builder.CreateMul(ScaledVF, Builder.getInt32(-Part))
                         : Builder.getInt32(-Part * VF.getKnownMinValue());
      PartPtr =
          cast<GetElementPtrInst>(Builder.CreateGEP(ScalarDataTy, Ptr, Index));
      PartPtr->setIsInBounds(InBounds);
      Value *RevIndex = VF.isScalable()
                            ? Builder.CreateSub(Builder.getInt32(1), ScaledVF)
                            : Builder.getInt32(1 - VF.getKnownMinValue());
      PartPtr = cast<GetElementPtrInst>(
          Builder.CreateGEP(ScalarDataTy, PartPtr, RevIndex));
      PartPtr->setIsInBounds(InBounds);
      if (isMaskRequired) // Reverse of a null all-one mask is a null mask.
        BlockInMaskParts[Part] = reverseVector(BlockInMaskParts[Part]);
    } else {
      Value *Increment = createStepForVF(Builder, Builder.getInt32(Part), VF);
      PartPtr = cast<GetElementPtrInst>(
          Builder.CreateGEP(ScalarDataTy, Ptr, Increment));
      PartPtr->setIsInBounds(InBounds);
    }

    unsigned AddressSpace = Ptr->getType()->getPointerAddressSpace();
    return Builder.CreateBitCast(PartPtr, DataTy->getPointerTo(AddressSpace));
  };

  auto MaskValue = [&](unsigned Part, ElementCount EC) -> Value * {
    // The outermost mask can be lowered as an all ones mask when using
    // EVL.
    if (isa<VPInstruction>(BlockInMask) &&
        cast<VPInstruction>(BlockInMask)->getOpcode() == VPInstruction::ICmpULE)
      return Builder.getTrueVector(EC);
    else
      return BlockInMaskParts[Part];
  };

  // Handle Stores:
  if (SI) {
    setDebugLocFromInst(Builder, SI);

    for (unsigned Part = 0; Part < UF; ++Part) {
      Instruction *NewSI = nullptr;
      Value *StoredVal = State.get(StoredValue, Part);
      // If EVL is not nullptr, then EVL must be a valid value set during plan
      // creation, possibly default value = whole vector register length. EVL is
      // created only if TTI prefers predicated vectorization, thus if EVL is
      // not nullptr it also implies preference for predicated vectorization.
      Value *EVLPart = EVL ? State.get(EVL, Part) : nullptr;
      if (CreateGatherScatter) {
        if (EVLPart) {
          Value *VectorGep = State.get(Addr, Part);
          auto PtrsTy = cast<VectorType>(VectorGep->getType());
          auto DataTy = cast<VectorType>(StoredVal->getType());
          ElementCount NumElts = PtrsTy->getElementCount();
          // Conservatively use the mask emitted by VPlan instead of all-ones.
          Value *BlockInMaskPart = isMaskRequired
                                       ? BlockInMaskParts[Part]
                                       : Builder.getTrueVector(NumElts);
          Value *EVLPartTrunc = Builder.CreateTrunc(
              EVLPart, Type::getInt32Ty(VectorGep->getType()->getContext()));
          Value *Operands[] = {StoredVal, VectorGep,
                               Builder.getInt32(Alignment.value()),
                               BlockInMaskPart, EVLPartTrunc};
          NewSI = Builder.CreateIntrinsic(Intrinsic::vp_scatter,
                                          {DataTy, PtrsTy}, Operands);

        } else {
          Value *MaskPart = isMaskRequired ? BlockInMaskParts[Part] : nullptr;
          Value *VectorGep = State.get(Addr, Part);
          NewSI = Builder.CreateMaskedScatter(StoredVal, VectorGep, Alignment,
                                              MaskPart);
        }
      } else {
        if (Reverse) {
          // If we store to reverse consecutive memory locations, then we need
          // to reverse the order of elements in the stored value.
          StoredVal = reverseVector(StoredVal);
          // We don't want to update the value in the map as it might be used in
          // another expression. So don't call resetVectorValue(StoredVal).
        }
        auto *VecPtr = CreateVecPtr(Part, State.get(Addr, {0, 0}));
        // if EVLPart is not null, we can vectorize using predicated
        // intrinsic.
        if (EVLPart) {
          VectorType *StoredValTy = cast<VectorType>(StoredVal->getType());
          Function *VPIntr = Intrinsic::getDeclaration(
              LoopVectorPreHeader->getModule(), Intrinsic::vp_store,
              {StoredValTy, VecPtr->getType()});
          Value *BlockInMaskPart =
              isMaskRequired
                  ? MaskValue(Part, StoredValTy->getElementCount())
                  : Builder.getTrueVector(StoredValTy->getElementCount());

          Value *EVLPartTrunc = Builder.CreateTrunc(
              EVLPart, Type::getInt32Ty(VecPtr->getType()->getContext()));
          NewSI = Builder.CreateCall(
              VPIntr, {StoredVal, VecPtr, Builder.getInt32(Alignment.value()),
                       BlockInMaskPart, EVLPartTrunc});
        } else if (isMaskRequired)
          NewSI = Builder.CreateMaskedStore(StoredVal, VecPtr, Alignment,
                                            BlockInMaskParts[Part]);
        else
          NewSI = Builder.CreateAlignedStore(StoredVal, VecPtr, Alignment);
      }
      addMetadata(NewSI, SI);
    }
    return;
  }

  // Handle loads.
  assert(LI && "Must have a load instruction");
  setDebugLocFromInst(Builder, LI);
  for (unsigned Part = 0; Part < UF; ++Part) {
    Value *NewLI;
    Value *EVLPart = EVL ? State.get(EVL, Part) : nullptr;
    if (CreateGatherScatter) {
      if (EVLPart) {
        Value *VectorGep = State.get(Addr, Part);
        auto PtrsTy = cast<VectorType>(VectorGep->getType());
        auto PtrTy = cast<PointerType>(PtrsTy->getElementType());
        ElementCount NumElts = PtrsTy->getElementCount();
        Type *DataTy = VectorType::get(PtrTy->getElementType(), NumElts);
        // Conservatively use the mask emitted by VPlan instead of all-ones.
        Value *BlockInMaskPart = isMaskRequired
                                     ? BlockInMaskParts[Part]
                                     : Builder.getTrueVector(NumElts);
        Value *EVLPartTrunc = Builder.CreateTrunc(
            EVLPart, Type::getInt32Ty(DataTy->getContext()));
        Value *Operands[] = {VectorGep, Builder.getInt32(Alignment.value()),
                             BlockInMaskPart, EVLPartTrunc};
        NewLI = Builder.CreateIntrinsic(Intrinsic::vp_gather, {DataTy, PtrsTy},
                                        Operands, nullptr, "vp.gather");
      } else {
        Value *MaskPart = isMaskRequired ? BlockInMaskParts[Part] : nullptr;
        Value *VectorGep = State.get(Addr, Part);
        NewLI = Builder.CreateMaskedGather(VectorGep, Alignment, MaskPart,
                                           nullptr, "wide.masked.gather");
        addMetadata(NewLI, LI);
      }
    } else {
      auto *VecPtr = CreateVecPtr(Part, State.get(Addr, {0, 0}));
      // if EVLPart is not null, we can vectorize using predicated
      // intrinsic.
      if (EVLPart) {
        Function *VPIntr = Intrinsic::getDeclaration(
            LoopVectorPreHeader->getModule(), Intrinsic::vp_load,
            {VecPtr->getType()->getPointerElementType(), VecPtr->getType()});

        VectorType *VecTy =
            cast<VectorType>(VecPtr->getType()->getPointerElementType());
        Value *BlockInMaskPart =
            isMaskRequired ? MaskValue(Part, VecTy->getElementCount())
                           : Builder.getTrueVector(VecTy->getElementCount());

        Value *EVLPartTrunc = Builder.CreateTrunc(
            EVLPart, Type::getInt32Ty(VecPtr->getType()->getContext()));
        NewLI = Builder.CreateCall(VPIntr,
                                   {VecPtr, Builder.getInt32(Alignment.value()),
                                    BlockInMaskPart, EVLPartTrunc},
                                   "vp.op.load");
      } else if (isMaskRequired)
        NewLI = Builder.CreateMaskedLoad(
            VecPtr, Alignment, BlockInMaskParts[Part], PoisonValue::get(DataTy),
            "wide.masked.load");
      else
        NewLI =
            Builder.CreateAlignedLoad(DataTy, VecPtr, Alignment, "wide.load");

      // Add metadata to the load, but setVectorValue to the reverse shuffle.
      addMetadata(NewLI, LI);
      if (Reverse)
        NewLI = reverseVector(NewLI);
    }

    State.set(Def, Instr, NewLI, Part);
  }
}

void InnerLoopVectorizer::scalarizeInstruction(Instruction *Instr, VPUser &User,
                                               const VPIteration &Instance,
                                               bool IfPredicateInstr,
                                               VPTransformState &State) {
  assert(!Instr->getType()->isAggregateType() && "Can't handle vectors");

  // llvm.experimental.noalias.scope.decl intrinsics must only be duplicated for
  // the first lane and part.
  if (isa<NoAliasScopeDeclInst>(Instr))
    if (Instance.Lane != 0 || Instance.Part != 0)
      return;

  setDebugLocFromInst(Builder, Instr);

  // Does this instruction return a value ?
  bool IsVoidRetTy = Instr->getType()->isVoidTy();

  Instruction *Cloned = Instr->clone();
  if (!IsVoidRetTy)
    Cloned->setName(Instr->getName() + ".cloned");

  // Replace the operands of the cloned instructions with their scalar
  // equivalents in the new loop.
  for (unsigned op = 0, e = User.getNumOperands(); op != e; ++op) {
    auto *Operand = dyn_cast<Instruction>(Instr->getOperand(op));
    auto InputInstance = Instance;
    if (!Operand || !OrigLoop->contains(Operand) ||
        (Cost->isUniformAfterVectorization(Operand, State.VF)))
      InputInstance.Lane = 0;
    auto *NewOp = State.get(User.getOperand(op), InputInstance);
    Cloned->setOperand(op, NewOp);
  }
  addNewMetadata(Cloned, Instr);

  // Place the cloned scalar in the new loop.
  Builder.Insert(Cloned);

  // TODO: Set result for VPValue of VPReciplicateRecipe. This requires
  // representing scalar values in VPTransformState. Add the cloned scalar to
  // the scalar map entry.
  VectorLoopValueMap.setScalarValue(Instr, Instance, Cloned);

  // If we just cloned a new assumption, add it the assumption cache.
  if (auto *II = dyn_cast<IntrinsicInst>(Cloned))
    if (II->getIntrinsicID() == Intrinsic::assume)
      AC->registerAssumption(II);

  // End if-block.
  if (IfPredicateInstr)
    PredicatedInstructions.push_back(Cloned);
}

PHINode *InnerLoopVectorizer::createInductionVariable(Loop *L, Value *Start,
                                                      Value *End, Value *Step,
                                                      Instruction *DL) {
  BasicBlock *Header = L->getHeader();
  BasicBlock *Latch = L->getLoopLatch();
  // As we're just creating this loop, it's possible no latch exists
  // yet. If so, use the header as this will be a single block loop.
  if (!Latch)
    Latch = Header;

  IRBuilder<> Builder(&*Header->getFirstInsertionPt());
  Instruction *OldInst = getDebugLocFromInstOrOperands(OldInduction);
  setDebugLocFromInst(Builder, OldInst);
  auto *Induction = Builder.CreatePHI(Start->getType(), 2, "index");

  Builder.SetInsertPoint(Latch->getTerminator());
  setDebugLocFromInst(Builder, OldInst);

  // Create i+1 and fill the PHINode.
  NextIndex =
      cast<Instruction>(Builder.CreateAdd(Induction, Step, "index.next"));
  Induction->addIncoming(Start, L->getLoopPreheader());
  Induction->addIncoming(NextIndex, Latch);
  // Create the compare.
  Value *ICmp = Builder.CreateICmpEQ(NextIndex, End);
  Builder.CreateCondBr(ICmp, L->getUniqueExitBlock(), Header);

  // Now we have two terminators. Remove the old one from the block.
  Latch->getTerminator()->eraseFromParent();

  return Induction;
}

Value *InnerLoopVectorizer::getOrCreateTripCount(Loop *L) {
  if (TripCount)
    return TripCount;

  assert(L && "Create Trip Count for null loop.");
  IRBuilder<> Builder(L->getLoopPreheader()->getTerminator());
  // Find the loop boundaries.
  ScalarEvolution *SE = PSE.getSE();
  const SCEV *BackedgeTakenCount = PSE.getBackedgeTakenCount();
  assert(!isa<SCEVCouldNotCompute>(BackedgeTakenCount) &&
         "Invalid loop count");

  Type *IdxTy = Legal->getWidestInductionType();
  assert(IdxTy && "No type for induction");

  // The exit count might have the type of i64 while the phi is i32. This can
  // happen if we have an induction variable that is sign extended before the
  // compare. The only way that we get a backedge taken count is that the
  // induction variable was signed and as such will not overflow. In such a case
  // truncation is legal.
  if (SE->getTypeSizeInBits(BackedgeTakenCount->getType()) >
      IdxTy->getPrimitiveSizeInBits())
    BackedgeTakenCount = SE->getTruncateOrNoop(BackedgeTakenCount, IdxTy);
  BackedgeTakenCount = SE->getNoopOrZeroExtend(BackedgeTakenCount, IdxTy);

  // Get the total trip count from the count by adding 1.
  const SCEV *ExitCount = SE->getAddExpr(
      BackedgeTakenCount, SE->getOne(BackedgeTakenCount->getType()));

  const DataLayout &DL = L->getHeader()->getModule()->getDataLayout();

  // Expand the trip count and place the new instructions in the preheader.
  // Notice that the pre-header does not change, only the loop body.
  SCEVExpander Exp(*SE, DL, "induction");

  // Count holds the overall loop count (N).
  TripCount = Exp.expandCodeFor(ExitCount, ExitCount->getType(),
                                L->getLoopPreheader()->getTerminator());

  if (TripCount->getType()->isPointerTy())
    TripCount =
        CastInst::CreatePointerCast(TripCount, IdxTy, "exitcount.ptrcnt.to.int",
                                    L->getLoopPreheader()->getTerminator());

  return TripCount;
}

Value *InnerLoopVectorizer::getOrCreateVectorTripCount(Loop *L) {
  if (VectorTripCount)
    return VectorTripCount;

  if (preferPredicatedVectorOps())
    return VectorTripCount = getOrCreateTripCount(L);

  Value *TC = getOrCreateTripCount(L);
  IRBuilder<> Builder(L->getLoopPreheader()->getTerminator());

  Type *Ty = TC->getType();
  // This is where we can make the step a runtime constant.
  Value *Step = createStepForVF(Builder, ConstantInt::get(Ty, UF), VF);

  // If the tail is to be folded by masking, round the number of iterations N
  // up to a multiple of Step instead of rounding down. This is done by first
  // adding Step-1 and then rounding down. Note that it's ok if this addition
  // overflows: the vector induction variable will eventually wrap to zero given
  // that it starts at zero and its Step is a power of two; the loop will then
  // exit, with the last early-exit vector comparison also producing all-true.
  if (Cost->foldTailByMasking()) {
    // TODO: Fix for scalable vectors.
    assert(isPowerOf2_32(VF.getKnownMinValue() * UF) &&
           "VF*UF must be a power of 2 when folding tail by masking");
    if (VF.isScalable()) {
      CallInst *VscaleFuncCall =
          emitVscaleCall(Builder, L->getLoopPreheader()->getModule(), Ty);
      Step = Builder.CreateMul(VscaleFuncCall, Step, "step.vscale");
    }
    Value *Stepm = Builder.CreateSub(Step, ConstantInt::get(Ty, 1));
    TC = Builder.CreateAdd(TC, Stepm, "n.rnd.up");
  }

  // Now we need to generate the expression for the part of the loop that the
  // vectorized body will execute. This is equal to N - (N % Step) if scalar
  // iterations are not required for correctness, or N - Step, otherwise. Step
  // is equal to the vectorization factor (number of SIMD elements) times the
  // unroll factor (number of SIMD instructions).
  Value *R = Builder.CreateURem(TC, Step, "n.mod.vf");

  // There are two cases where we need to ensure (at least) the last iteration
  // runs in the scalar remainder loop. Thus, if the step evenly divides
  // the trip count, we set the remainder to be equal to the step. If the step
  // does not evenly divide the trip count, no adjustment is necessary since
  // there will already be scalar iterations. Note that the minimum iterations
  // check ensures that N >= Step. The cases are:
  // 1) If there is a non-reversed interleaved group that may speculatively
  //    access memory out-of-bounds.
  // 2) If any instruction may follow a conditionally taken exit. That is, if
  //    the loop contains multiple exiting blocks, or a single exiting block
  //    which is not the latch.
  if (VF.isVector() && Cost->requiresScalarEpilogue()) {
    auto *IsZero = Builder.CreateICmpEQ(R, ConstantInt::get(R->getType(), 0));
    R = Builder.CreateSelect(IsZero, Step, R);
  }

  VectorTripCount = Builder.CreateSub(TC, R, "n.vec");

  return VectorTripCount;
}

Value *InnerLoopVectorizer::createBitOrPointerCast(Value *V, VectorType *DstVTy,
                                                   const DataLayout &DL) {
  // Verify that V is a vector type with same number of elements as DstVTy.
  ElementCount VF = DstVTy->getElementCount();
  VectorType *SrcVecTy = cast<VectorType>(V->getType());
  assert((VF == SrcVecTy->getElementCount()) &&
         "Vector dimensions do not match");
  Type *SrcElemTy = SrcVecTy->getElementType();
  Type *DstElemTy = DstVTy->getElementType();
  assert((DL.getTypeSizeInBits(SrcElemTy) == DL.getTypeSizeInBits(DstElemTy)) &&
         "Vector elements must have same size");

  // Do a direct cast if element types are castable.
  if (CastInst::isBitOrNoopPointerCastable(SrcElemTy, DstElemTy, DL)) {
    return Builder.CreateBitOrPointerCast(V, DstVTy);
  }
  // V cannot be directly casted to desired vector type.
  // May happen when V is a floating point vector but DstVTy is a vector of
  // pointers or vice-versa. Handle this using a two-step bitcast using an
  // intermediate Integer type for the bitcast i.e. Ptr <-> Int <-> Float.
  assert((DstElemTy->isPointerTy() != SrcElemTy->isPointerTy()) &&
         "Only one type should be a pointer type");
  assert((DstElemTy->isFloatingPointTy() != SrcElemTy->isFloatingPointTy()) &&
         "Only one type should be a floating point type");
  Type *IntTy =
      IntegerType::getIntNTy(V->getContext(), DL.getTypeSizeInBits(SrcElemTy));
  auto *VecIntTy = VectorType::get(IntTy, VF);
  Value *CastVal = Builder.CreateBitOrPointerCast(V, VecIntTy);
  return Builder.CreateBitOrPointerCast(CastVal, DstVTy);
}

void InnerLoopVectorizer::emitMinimumIterationCountCheck(Loop *L,
                                                         BasicBlock *Bypass) {
  Value *Count = getOrCreateTripCount(L);
  // Reuse existing vector loop preheader for TC checks.
  // Note that new preheader block is generated for vector loop.
  BasicBlock *const TCCheckBlock = LoopVectorPreHeader;
  IRBuilder<> Builder(TCCheckBlock->getTerminator());

  // Generate code to check if the loop's trip count is less than VF * UF, or
  // equal to it in case a scalar epilogue is required; this implies that the
  // vector trip count is zero. This check also covers the case where adding one
  // to the backedge-taken count overflowed leading to an incorrect trip count
  // of zero. In this case we will also jump to the scalar loop.
  auto P =
      Cost->requiresScalarEpilogue() ? ICmpInst::ICMP_ULE : ICmpInst::ICMP_ULT;

  // If tail is to be folded, vector loop takes care of all iterations.
  Value *CheckMinIters = Builder.getFalse();
  if (!Cost->foldTailByMasking()) {
    Value *Step =
        createStepForVF(Builder, ConstantInt::get(Count->getType(), UF), VF);
    CheckMinIters = Builder.CreateICmp(P, Count, Step, "min.iters.check");
  }

  // Create new preheader for vector loop.
  LoopVectorPreHeader =
      SplitBlock(TCCheckBlock, TCCheckBlock->getTerminator(), DT, LI, nullptr,
                 "vector.ph");

  assert(DT->properlyDominates(DT->getNode(TCCheckBlock),
                               DT->getNode(Bypass)->getIDom()) &&
         "TC check is expected to dominate Bypass");

  // Update dominator for Bypass & LoopExit.
  DT->changeImmediateDominator(Bypass, TCCheckBlock);
  DT->changeImmediateDominator(LoopExitBlock, TCCheckBlock);

  ReplaceInstWithInst(
      TCCheckBlock->getTerminator(),
      BranchInst::Create(Bypass, LoopVectorPreHeader, CheckMinIters));
  LoopBypassBlocks.push_back(TCCheckBlock);
}

void InnerLoopVectorizer::emitSCEVChecks(Loop *L, BasicBlock *Bypass) {
  // Reuse existing vector loop preheader for SCEV checks.
  // Note that new preheader block is generated for vector loop.
  BasicBlock *const SCEVCheckBlock = LoopVectorPreHeader;

  // Generate the code to check that the SCEV assumptions that we made.
  // We want the new basic block to start at the first instruction in a
  // sequence of instructions that form a check.
  SCEVExpander Exp(*PSE.getSE(), Bypass->getModule()->getDataLayout(),
                   "scev.check");
  Value *SCEVCheck = Exp.expandCodeForPredicate(
      &PSE.getUnionPredicate(), SCEVCheckBlock->getTerminator());

  if (auto *C = dyn_cast<ConstantInt>(SCEVCheck))
    if (C->isZero())
      return;

  assert(!(SCEVCheckBlock->getParent()->hasOptSize() ||
           (OptForSizeBasedOnProfile &&
            Cost->Hints->getForce() != LoopVectorizeHints::FK_Enabled)) &&
         "Cannot SCEV check stride or overflow when optimizing for size");

  SCEVCheckBlock->setName("vector.scevcheck");
  // Create new preheader for vector loop.
  LoopVectorPreHeader =
      SplitBlock(SCEVCheckBlock, SCEVCheckBlock->getTerminator(), DT, LI,
                 nullptr, "vector.ph");

  // Update dominator only if this is first RT check.
  if (LoopBypassBlocks.empty()) {
    DT->changeImmediateDominator(Bypass, SCEVCheckBlock);
    DT->changeImmediateDominator(LoopExitBlock, SCEVCheckBlock);
  }

  ReplaceInstWithInst(
      SCEVCheckBlock->getTerminator(),
      BranchInst::Create(Bypass, LoopVectorPreHeader, SCEVCheck));
  LoopBypassBlocks.push_back(SCEVCheckBlock);
  AddedSafetyChecks = true;
}

void InnerLoopVectorizer::emitMemRuntimeChecks(Loop *L, BasicBlock *Bypass) {
  // VPlan-native path does not do any analysis for runtime checks currently.
  if (EnableVPlanNativePath)
    return;

  // Reuse existing vector loop preheader for runtime memory checks.
  // Note that new preheader block is generated for vector loop.
  BasicBlock *const MemCheckBlock = L->getLoopPreheader();

  // Generate the code that checks in runtime if arrays overlap. We put the
  // checks into a separate block to make the more common case of few elements
  // faster.
  auto *LAI = Legal->getLAI();
  const auto &RtPtrChecking = *LAI->getRuntimePointerChecking();
  if (!RtPtrChecking.Need)
    return;

  if (MemCheckBlock->getParent()->hasOptSize() || OptForSizeBasedOnProfile) {
    assert(Cost->Hints->getForce() == LoopVectorizeHints::FK_Enabled &&
           "Cannot emit memory checks when optimizing for size, unless forced "
           "to vectorize.");
    ORE->emit([&]() {
      return OptimizationRemarkAnalysis(DEBUG_TYPE, "VectorizationCodeSize",
                                        L->getStartLoc(), L->getHeader())
             << "Code-size may be reduced by not forcing "
                "vectorization, or by source-code modifications "
                "eliminating the need for runtime checks "
                "(e.g., adding 'restrict').";
    });
  }

  MemCheckBlock->setName("vector.memcheck");
  // Create new preheader for vector loop.
  LoopVectorPreHeader =
      SplitBlock(MemCheckBlock, MemCheckBlock->getTerminator(), DT, LI, nullptr,
                 "vector.ph");

  auto *CondBranch = cast<BranchInst>(
      Builder.CreateCondBr(Builder.getTrue(), Bypass, LoopVectorPreHeader));
  ReplaceInstWithInst(MemCheckBlock->getTerminator(), CondBranch);
  LoopBypassBlocks.push_back(MemCheckBlock);
  AddedSafetyChecks = true;

  // Update dominator only if this is first RT check.
  if (LoopBypassBlocks.empty()) {
    DT->changeImmediateDominator(Bypass, MemCheckBlock);
    DT->changeImmediateDominator(LoopExitBlock, MemCheckBlock);
  }

  Instruction *FirstCheckInst;
  Instruction *MemRuntimeCheck;
  std::tie(FirstCheckInst, MemRuntimeCheck) =
      addRuntimeChecks(MemCheckBlock->getTerminator(), OrigLoop,
                       RtPtrChecking.getChecks(), RtPtrChecking.getSE());
  assert(MemRuntimeCheck && "no RT checks generated although RtPtrChecking "
                            "claimed checks are required");
  CondBranch->setCondition(MemRuntimeCheck);

  // We currently don't use LoopVersioning for the actual loop cloning but we
  // still use it to add the noalias metadata.
  LVer = std::make_unique<LoopVersioning>(
      *Legal->getLAI(),
      Legal->getLAI()->getRuntimePointerChecking()->getChecks(), OrigLoop, LI,
      DT, PSE.getSE());
  LVer->prepareNoAliasMetadata();
}

Value *InnerLoopVectorizer::emitTransformedIndex(
    IRBuilder<> &B, Value *Index, ScalarEvolution *SE, const DataLayout &DL,
    const InductionDescriptor &ID) const {

  SCEVExpander Exp(*SE, DL, "induction");
  auto Step = ID.getStep();
  auto StartValue = ID.getStartValue();
  assert(Index->getType() == Step->getType() &&
         "Index type does not match StepValue type");

  // Note: the IR at this point is broken. We cannot use SE to create any new
  // SCEV and then expand it, hoping that SCEV's simplification will give us
  // a more optimal code. Unfortunately, attempt of doing so on invalid IR may
  // lead to various SCEV crashes. So all we can do is to use builder and rely
  // on InstCombine for future simplifications. Here we handle some trivial
  // cases only.
  auto CreateAdd = [&B](Value *X, Value *Y) {
    assert(X->getType() == Y->getType() && "Types don't match!");
    if (auto *CX = dyn_cast<ConstantInt>(X))
      if (CX->isZero())
        return Y;
    if (auto *CY = dyn_cast<ConstantInt>(Y))
      if (CY->isZero())
        return X;
    return B.CreateAdd(X, Y);
  };

  auto CreateMul = [&B](Value *X, Value *Y) {
    assert(X->getType() == Y->getType() && "Types don't match!");
    if (auto *CX = dyn_cast<ConstantInt>(X))
      if (CX->isOne())
        return Y;
    if (auto *CY = dyn_cast<ConstantInt>(Y))
      if (CY->isOne())
        return X;
    return B.CreateMul(X, Y);
  };

  // Get a suitable insert point for SCEV expansion. For blocks in the vector
  // loop, choose the end of the vector loop header (=LoopVectorBody), because
  // the DomTree is not kept up-to-date for additional blocks generated in the
  // vector loop. By using the header as insertion point, we guarantee that the
  // expanded instructions dominate all their uses.
  auto GetInsertPoint = [this, &B]() {
    BasicBlock *InsertBB = B.GetInsertPoint()->getParent();
    if (InsertBB != LoopVectorBody &&
        LI->getLoopFor(LoopVectorBody) == LI->getLoopFor(InsertBB))
      return LoopVectorBody->getTerminator();
    return &*B.GetInsertPoint();
  };
  switch (ID.getKind()) {
  case InductionDescriptor::IK_IntInduction: {
    assert(Index->getType() == StartValue->getType() &&
           "Index type does not match StartValue type");
    if (ID.getConstIntStepValue() && ID.getConstIntStepValue()->isMinusOne())
      return B.CreateSub(StartValue, Index);
    auto *Offset = CreateMul(
        Index, Exp.expandCodeFor(Step, Index->getType(), GetInsertPoint()));
    return CreateAdd(StartValue, Offset);
  }
  case InductionDescriptor::IK_PtrInduction: {
    assert(isa<SCEVConstant>(Step) &&
           "Expected constant step for pointer induction");
    return B.CreateGEP(
        StartValue->getType()->getPointerElementType(), StartValue,
        CreateMul(Index,
                  Exp.expandCodeFor(Step, Index->getType(), GetInsertPoint())));
  }
  case InductionDescriptor::IK_FpInduction: {
    assert(Step->getType()->isFloatingPointTy() && "Expected FP Step value");
    auto InductionBinOp = ID.getInductionBinOp();
    assert(InductionBinOp &&
           (InductionBinOp->getOpcode() == Instruction::FAdd ||
            InductionBinOp->getOpcode() == Instruction::FSub) &&
           "Original bin op should be defined for FP induction");

    Value *StepValue = cast<SCEVUnknown>(Step)->getValue();

    // Floating point operations had to be 'fast' to enable the induction.
    FastMathFlags Flags;
    Flags.setFast();

    Value *MulExp = B.CreateFMul(StepValue, Index);
    if (isa<Instruction>(MulExp))
      // We have to check, the MulExp may be a constant.
      cast<Instruction>(MulExp)->setFastMathFlags(Flags);

    Value *BOp = B.CreateBinOp(InductionBinOp->getOpcode(), StartValue, MulExp,
                               "induction");
    if (isa<Instruction>(BOp))
      cast<Instruction>(BOp)->setFastMathFlags(Flags);

    return BOp;
  }
  case InductionDescriptor::IK_NoInduction:
    return nullptr;
  }
  llvm_unreachable("invalid enum");
}

Loop *InnerLoopVectorizer::createVectorLoopSkeleton(StringRef Prefix) {
  LoopScalarBody = OrigLoop->getHeader();
  LoopVectorPreHeader = OrigLoop->getLoopPreheader();
  LoopExitBlock = OrigLoop->getUniqueExitBlock();
  assert(LoopExitBlock && "Must have an exit block");
  assert(LoopVectorPreHeader && "Invalid loop structure");

  LoopMiddleBlock =
      SplitBlock(LoopVectorPreHeader, LoopVectorPreHeader->getTerminator(), DT,
                 LI, nullptr, Twine(Prefix) + "middle.block");
  LoopScalarPreHeader =
      SplitBlock(LoopMiddleBlock, LoopMiddleBlock->getTerminator(), DT, LI,
                 nullptr, Twine(Prefix) + "scalar.ph");

  // Set up branch from middle block to the exit and scalar preheader blocks.
  // completeLoopSkeleton will update the condition to use an iteration check,
  // if required to decide whether to execute the remainder.
  BranchInst *BrInst =
      BranchInst::Create(LoopExitBlock, LoopScalarPreHeader, Builder.getTrue());
  auto *ScalarLatchTerm = OrigLoop->getLoopLatch()->getTerminator();
  BrInst->setDebugLoc(ScalarLatchTerm->getDebugLoc());
  ReplaceInstWithInst(LoopMiddleBlock->getTerminator(), BrInst);

  // We intentionally don't let SplitBlock to update LoopInfo since
  // LoopVectorBody should belong to another loop than LoopVectorPreHeader.
  // LoopVectorBody is explicitly added to the correct place few lines later.
  LoopVectorBody =
      SplitBlock(LoopVectorPreHeader, LoopVectorPreHeader->getTerminator(), DT,
                 nullptr, nullptr, Twine(Prefix) + "vector.body");

  // Update dominator for loop exit.
  DT->changeImmediateDominator(LoopExitBlock, LoopMiddleBlock);

  // Create and register the new vector loop.
  Loop *Lp = LI->AllocateLoop();
  Loop *ParentLoop = OrigLoop->getParentLoop();

  // Insert the new loop into the loop nest and register the new basic blocks
  // before calling any utilities such as SCEV that require valid LoopInfo.
  if (ParentLoop) {
    ParentLoop->addChildLoop(Lp);
  } else {
    LI->addTopLevelLoop(Lp);
  }
  Lp->addBasicBlockToLoop(LoopVectorBody, *LI);
  return Lp;
}

void InnerLoopVectorizer::createInductionResumeValues(
    Loop *L, Value *VectorTripCount,
    std::pair<BasicBlock *, Value *> AdditionalBypass) {
  assert(VectorTripCount && L && "Expected valid arguments");
  assert(((AdditionalBypass.first && AdditionalBypass.second) ||
          (!AdditionalBypass.first && !AdditionalBypass.second)) &&
         "Inconsistent information about additional bypass.");
  // We are going to resume the execution of the scalar loop.
  // Go over all of the induction variables that we found and fix the
  // PHIs that are left in the scalar version of the loop.
  // The starting values of PHI nodes depend on the counter of the last
  // iteration in the vectorized loop.
  // If we come from a bypass edge then we need to start from the original
  // start value.
  for (auto &InductionEntry : Legal->getInductionVars()) {
    PHINode *OrigPhi = InductionEntry.first;
    InductionDescriptor II = InductionEntry.second;

    // Create phi nodes to merge from the  backedge-taken check block.
    PHINode *BCResumeVal =
        PHINode::Create(OrigPhi->getType(), 3, "bc.resume.val",
                        LoopScalarPreHeader->getTerminator());
    // Copy original phi DL over to the new one.
    BCResumeVal->setDebugLoc(OrigPhi->getDebugLoc());
    Value *&EndValue = IVEndValues[OrigPhi];
    Value *EndValueFromAdditionalBypass = AdditionalBypass.second;
    if (OrigPhi == OldInduction) {
      // We know what the end value is.
      EndValue = VectorTripCount;
    } else {
      IRBuilder<> B(L->getLoopPreheader()->getTerminator());
      Type *StepType = II.getStep()->getType();
      Instruction::CastOps CastOp =
          CastInst::getCastOpcode(VectorTripCount, true, StepType, true);
      Value *CRD = B.CreateCast(CastOp, VectorTripCount, StepType, "cast.crd");
      const DataLayout &DL = LoopScalarBody->getModule()->getDataLayout();
      EndValue = emitTransformedIndex(B, CRD, PSE.getSE(), DL, II);
      EndValue->setName("ind.end");

      // Compute the end value for the additional bypass (if applicable).
      if (AdditionalBypass.first) {
        B.SetInsertPoint(&(*AdditionalBypass.first->getFirstInsertionPt()));
        CastOp = CastInst::getCastOpcode(AdditionalBypass.second, true,
                                         StepType, true);
        CRD =
            B.CreateCast(CastOp, AdditionalBypass.second, StepType, "cast.crd");
        EndValueFromAdditionalBypass =
            emitTransformedIndex(B, CRD, PSE.getSE(), DL, II);
        EndValueFromAdditionalBypass->setName("ind.end");
      }
    }
    // The new PHI merges the original incoming value, in case of a bypass,
    // or the value at the end of the vectorized loop.
    BCResumeVal->addIncoming(EndValue, LoopMiddleBlock);

    // Fix the scalar body counter (PHI node).
    // The old induction's phi node in the scalar body needs the truncated
    // value.
    for (BasicBlock *BB : LoopBypassBlocks)
      BCResumeVal->addIncoming(II.getStartValue(), BB);

    if (AdditionalBypass.first)
      BCResumeVal->setIncomingValueForBlock(AdditionalBypass.first,
                                            EndValueFromAdditionalBypass);

    OrigPhi->setIncomingValueForBlock(LoopScalarPreHeader, BCResumeVal);
  }
}

BasicBlock *InnerLoopVectorizer::completeLoopSkeleton(Loop *L,
                                                      MDNode *OrigLoopID) {
  assert(L && "Expected valid loop.");

  // The trip counts should be cached by now.
  Value *Count = getOrCreateTripCount(L);
  Value *VectorTripCount = getOrCreateVectorTripCount(L);

  auto *ScalarLatchTerm = OrigLoop->getLoopLatch()->getTerminator();

  // Add a check in the middle block to see if we have completed
  // all of the iterations in the first vector loop.
  // If (N - N%VF) == N, then we *don't* need to run the remainder.
  // If tail is to be folded, we know we don't need to run the remainder.
  if (!Cost->foldTailByMasking()) {
    Instruction *CmpN = CmpInst::Create(Instruction::ICmp, CmpInst::ICMP_EQ,
                                        Count, VectorTripCount, "cmp.n",
                                        LoopMiddleBlock->getTerminator());

    // Here we use the same DebugLoc as the scalar loop latch terminator instead
    // of the corresponding compare because they may have ended up with
    // different line numbers and we want to avoid awkward line stepping while
    // debugging. Eg. if the compare has got a line number inside the loop.
    CmpN->setDebugLoc(ScalarLatchTerm->getDebugLoc());
    cast<BranchInst>(LoopMiddleBlock->getTerminator())->setCondition(CmpN);
  }

  // Get ready to start creating new instructions into the vectorized body.
  assert(LoopVectorPreHeader == L->getLoopPreheader() &&
         "Inconsistent vector loop preheader");
  Builder.SetInsertPoint(&*LoopVectorBody->getFirstInsertionPt());

  Optional<MDNode *> VectorizedLoopID =
      makeFollowupLoopID(OrigLoopID, {LLVMLoopVectorizeFollowupAll,
                                      LLVMLoopVectorizeFollowupVectorized});
  if (VectorizedLoopID.hasValue()) {
    L->setLoopID(VectorizedLoopID.getValue());

    // Do not setAlreadyVectorized if loop attributes have been defined
    // explicitly.
    return LoopVectorPreHeader;
  }

  // Keep all loop hints from the original loop on the vector loop (we'll
  // replace the vectorizer-specific hints below).
  if (MDNode *LID = OrigLoop->getLoopID())
    L->setLoopID(LID);

  LoopVectorizeHints Hints(L, true, *ORE);
  Hints.setAlreadyVectorized();

#ifdef EXPENSIVE_CHECKS
  assert(DT->verify(DominatorTree::VerificationLevel::Fast));
  LI->verify(*DT);
#endif

  return LoopVectorPreHeader;
}

BasicBlock *InnerLoopVectorizer::createVectorizedLoopSkeleton() {
  /*
   In this function we generate a new loop. The new loop will contain
   the vectorized instructions while the old loop will continue to run the
   scalar remainder.

       [ ] <-- loop iteration number check.
    /   |
   /    v
  |    [ ] <-- vector loop bypass (may consist of multiple blocks).
  |  /  |
  | /   v
  ||   [ ]     <-- vector pre header.
  |/    |
  |     v
  |    [  ] \
  |    [  ]_|   <-- vector loop.
  |     |
  |     v
  |   -[ ]   <--- middle-block.
  |  /  |
  | /   v
  -|- >[ ]     <--- new preheader.
   |    |
   |    v
   |   [ ] \
   |   [ ]_|   <-- old scalar loop to handle remainder.
    \   |
     \  v
      >[ ]     <-- exit block.
   ...
   */

  // Get the metadata of the original loop before it gets modified.
  MDNode *OrigLoopID = OrigLoop->getLoopID();

  // Create an empty vector loop, and prepare basic blocks for the runtime
  // checks.
  Loop *Lp = createVectorLoopSkeleton("");

  // Now, compare the new count to zero. If it is zero skip the vector loop and
  // jump to the scalar loop. This check also covers the case where the
  // backedge-taken count is uint##_max: adding one to it will overflow leading
  // to an incorrect trip count of zero. In this (rare) case we will also jump
  // to the scalar loop.
  emitMinimumIterationCountCheck(Lp, LoopScalarPreHeader);

  // Generate the code to check any assumptions that we've made for SCEV
  // expressions.
  emitSCEVChecks(Lp, LoopScalarPreHeader);

  // Generate the code that checks in runtime if arrays overlap. We put the
  // checks into a separate block to make the more common case of few elements
  // faster.
  emitMemRuntimeChecks(Lp, LoopScalarPreHeader);

  // Some loops have a single integer induction variable, while other loops
  // don't. One example is c++ iterators that often have multiple pointer
  // induction variables. In the code below we also support a case where we
  // don't have a single induction variable.
  //
  // We try to obtain an induction variable from the original loop as hard
  // as possible. However if we don't find one that:
  //   - is an integer
  //   - counts from zero, stepping by one
  //   - is the size of the widest induction variable type
  // then we create a new one.
  OldInduction = Legal->getPrimaryInduction();
  Type *IdxTy = Legal->getWidestInductionType();
  Value *StartIdx = ConstantInt::get(IdxTy, 0);
  // The loop step is equal to the vectorization factor (num of SIMD elements)
  // times the unroll factor (num of SIMD instructions).
  Builder.SetInsertPoint(&*Lp->getHeader()->getFirstInsertionPt());
  Value *Step = createStepForVF(Builder, ConstantInt::get(IdxTy, UF), VF);
  Value *CountRoundDown = getOrCreateVectorTripCount(Lp);
  Induction =
      createInductionVariable(Lp, StartIdx, CountRoundDown, Step,
                              getDebugLocFromInstOrOperands(OldInduction));

  // Emit phis for the new starting index of the scalar loop.
  createInductionResumeValues(Lp, CountRoundDown);

  return completeLoopSkeleton(Lp, OrigLoopID);
}

// Fix up external users of the induction variable. At this point, we are
// in LCSSA form, with all external PHIs that use the IV having one input value,
// coming from the remainder loop. We need those PHIs to also have a correct
// value for the IV when arriving directly from the middle block.
void InnerLoopVectorizer::fixupIVUsers(PHINode *OrigPhi,
                                       const InductionDescriptor &II,
                                       Value *CountRoundDown, Value *EndValue,
                                       BasicBlock *MiddleBlock) {
  // There are two kinds of external IV usages - those that use the value
  // computed in the last iteration (the PHI) and those that use the penultimate
  // value (the value that feeds into the phi from the loop latch).
  // We allow both, but they, obviously, have different values.

  assert(OrigLoop->getUniqueExitBlock() && "Expected a single exit block");

  DenseMap<Value *, Value *> MissingVals;

  // An external user of the last iteration's value should see the value that
  // the remainder loop uses to initialize its own IV.
  Value *PostInc = OrigPhi->getIncomingValueForBlock(OrigLoop->getLoopLatch());
  for (User *U : PostInc->users()) {
    Instruction *UI = cast<Instruction>(U);
    if (!OrigLoop->contains(UI)) {
      assert(isa<PHINode>(UI) && "Expected LCSSA form");
      MissingVals[UI] = EndValue;
    }
  }

  // An external user of the penultimate value need to see EndValue - Step.
  // The simplest way to get this is to recompute it from the constituent SCEVs,
  // that is Start + (Step * (CRD - 1)).
  for (User *U : OrigPhi->users()) {
    auto *UI = cast<Instruction>(U);
    if (!OrigLoop->contains(UI)) {
      const DataLayout &DL =
          OrigLoop->getHeader()->getModule()->getDataLayout();
      assert(isa<PHINode>(UI) && "Expected LCSSA form");

      IRBuilder<> B(MiddleBlock->getTerminator());
      Value *CountMinusOne = B.CreateSub(
          CountRoundDown, ConstantInt::get(CountRoundDown->getType(), 1));
      Value *CMO =
          !II.getStep()->getType()->isIntegerTy()
              ? B.CreateCast(Instruction::SIToFP, CountMinusOne,
                             II.getStep()->getType())
              : B.CreateSExtOrTrunc(CountMinusOne, II.getStep()->getType());
      CMO->setName("cast.cmo");
      Value *Escape = emitTransformedIndex(B, CMO, PSE.getSE(), DL, II);
      Escape->setName("ind.escape");
      MissingVals[UI] = Escape;
    }
  }

  for (auto &I : MissingVals) {
    PHINode *PHI = cast<PHINode>(I.first);
    // One corner case we have to handle is two IVs "chasing" each-other,
    // that is %IV2 = phi [...], [ %IV1, %latch ]
    // In this case, if IV1 has an external use, we need to avoid adding both
    // "last value of IV1" and "penultimate value of IV2". So, verify that we
    // don't already have an incoming value for the middle block.
    if (PHI->getBasicBlockIndex(MiddleBlock) == -1)
      PHI->addIncoming(I.second, MiddleBlock);
  }
}

namespace {

struct CSEDenseMapInfo {
  static bool canHandle(const Instruction *I) {
    return isa<InsertElementInst>(I) || isa<ExtractElementInst>(I) ||
           isa<ShuffleVectorInst>(I) || isa<GetElementPtrInst>(I);
  }

  static inline Instruction *getEmptyKey() {
    return DenseMapInfo<Instruction *>::getEmptyKey();
  }

  static inline Instruction *getTombstoneKey() {
    return DenseMapInfo<Instruction *>::getTombstoneKey();
  }

  static unsigned getHashValue(const Instruction *I) {
    assert(canHandle(I) && "Unknown instruction!");
    return hash_combine(I->getOpcode(), hash_combine_range(I->value_op_begin(),
                                                           I->value_op_end()));
  }

  static bool isEqual(const Instruction *LHS, const Instruction *RHS) {
    if (LHS == getEmptyKey() || RHS == getEmptyKey() ||
        LHS == getTombstoneKey() || RHS == getTombstoneKey())
      return LHS == RHS;
    return LHS->isIdenticalTo(RHS);
  }
};

} // end anonymous namespace

/// Perform cse of induction variable instructions.
static void cse(BasicBlock *BB) {
  // Perform simple cse.
  SmallDenseMap<Instruction *, Instruction *, 4, CSEDenseMapInfo> CSEMap;
  for (BasicBlock::iterator I = BB->begin(), E = BB->end(); I != E;) {
    Instruction *In = &*I++;

    if (!CSEDenseMapInfo::canHandle(In))
      continue;

    // Check if we can replace this instruction with any of the
    // visited instructions.
    if (Instruction *V = CSEMap.lookup(In)) {
      In->replaceAllUsesWith(V);
      In->eraseFromParent();
      continue;
    }

    CSEMap[In] = In;
  }
}

InstructionCost
LoopVectorizationCostModel::getVectorCallCost(CallInst *CI, ElementCount VF,
                                              bool &NeedToScalarize) {
  Function *F = CI->getCalledFunction();
  Type *ScalarRetTy = CI->getType();
  SmallVector<Type *, 4> Tys, ScalarTys;
  for (auto &ArgOp : CI->arg_operands())
    ScalarTys.push_back(ArgOp->getType());

  // Estimate cost of scalarized vector call. The source operands are assumed
  // to be vectors, so we need to extract individual elements from there,
  // execute VF scalar calls, and then gather the result into the vector return
  // value.
  InstructionCost ScalarCallCost =
      TTI.getCallInstrCost(F, ScalarRetTy, ScalarTys, TTI::TCK_RecipThroughput);
  if (VF.isScalar())
    return ScalarCallCost;

  // Compute corresponding vector type for return value and arguments.
  Type *RetTy = ToVectorTy(ScalarRetTy, VF);
  for (Type *ScalarTy : ScalarTys)
    Tys.push_back(ToVectorTy(ScalarTy, VF));

  // Compute costs of unpacking argument values for the scalar calls and
  // packing the return values to a vector.
  InstructionCost ScalarizationCost = getScalarizationOverhead(CI, VF);

  InstructionCost Cost =
      ScalarCallCost * VF.getKnownMinValue() + ScalarizationCost;

  // If we can't emit a vector call for this function, then the currently found
  // cost is the cost we need to return.
  NeedToScalarize = true;
  VFShape Shape = VFShape::get(*CI, VF, false /*HasGlobalPred*/);
  Function *VecFunc = VFDatabase(*CI).getVectorizedFunction(Shape);

  if (!TLI || CI->isNoBuiltin() || !VecFunc)
    return Cost;

  // If the corresponding vector cost is cheaper, return its cost.
  InstructionCost VectorCallCost =
      TTI.getCallInstrCost(nullptr, RetTy, Tys, TTI::TCK_RecipThroughput);
  if (VectorCallCost < Cost) {
    NeedToScalarize = false;
    Cost = VectorCallCost;
  }
  return Cost;
}

InstructionCost
LoopVectorizationCostModel::getVectorIntrinsicCost(CallInst *CI,
                                                   ElementCount VF) {
  Intrinsic::ID ID = getVectorIntrinsicIDForCall(CI, TLI);
  assert(ID && "Expected intrinsic call!");

  IntrinsicCostAttributes CostAttrs(ID, *CI, VF);
  return TTI.getIntrinsicInstrCost(CostAttrs,
                                   TargetTransformInfo::TCK_RecipThroughput);
}

static Type *smallestIntegerVectorType(Type *T1, Type *T2) {
  auto *I1 = cast<IntegerType>(cast<VectorType>(T1)->getElementType());
  auto *I2 = cast<IntegerType>(cast<VectorType>(T2)->getElementType());
  return I1->getBitWidth() < I2->getBitWidth() ? T1 : T2;
}

static Type *largestIntegerVectorType(Type *T1, Type *T2) {
  auto *I1 = cast<IntegerType>(cast<VectorType>(T1)->getElementType());
  auto *I2 = cast<IntegerType>(cast<VectorType>(T2)->getElementType());
  return I1->getBitWidth() > I2->getBitWidth() ? T1 : T2;
}

void InnerLoopVectorizer::truncateToMinimalBitwidths() {
  // For every instruction `I` in MinBWs, truncate the operands, create a
  // truncated version of `I` and reextend its result. InstCombine runs
  // later and will remove any ext/trunc pairs.
  SmallPtrSet<Value *, 4> Erased;
  for (const auto &KV : Cost->getMinimalBitwidths()) {
    // If the value wasn't vectorized, we must maintain the original scalar
    // type. The absence of the value from VectorLoopValueMap indicates that it
    // wasn't vectorized.
    if (!VectorLoopValueMap.hasAnyVectorValue(KV.first))
      continue;
    for (unsigned Part = 0; Part < UF; ++Part) {
      Value *I = getOrCreateVectorValue(KV.first, Part);
      if (Erased.count(I) || I->use_empty() || !isa<Instruction>(I))
        continue;
      Type *OriginalTy = I->getType();
      Type *ScalarTruncatedTy =
          IntegerType::get(OriginalTy->getContext(), KV.second);
      auto *TruncatedTy = VectorType::get(
          ScalarTruncatedTy, cast<VectorType>(OriginalTy)->getElementCount());
      if (TruncatedTy == OriginalTy)
        continue;

      IRBuilder<> B(cast<Instruction>(I));
      auto ShrinkOperand = [&](Value *V) -> Value * {
        if (auto *ZI = dyn_cast<ZExtInst>(V))
          if (ZI->getSrcTy() == TruncatedTy)
            return ZI->getOperand(0);
        return B.CreateZExtOrTrunc(V, TruncatedTy);
      };

      // The actual instruction modification depends on the instruction type,
      // unfortunately.
      Value *NewI = nullptr;
      if (auto *BO = dyn_cast<BinaryOperator>(I)) {
        NewI = B.CreateBinOp(BO->getOpcode(), ShrinkOperand(BO->getOperand(0)),
                             ShrinkOperand(BO->getOperand(1)));

        // Any wrapping introduced by shrinking this operation shouldn't be
        // considered undefined behavior. So, we can't unconditionally copy
        // arithmetic wrapping flags to NewI.
        cast<BinaryOperator>(NewI)->copyIRFlags(I, /*IncludeWrapFlags=*/false);
      } else if (auto *CI = dyn_cast<ICmpInst>(I)) {
        NewI =
            B.CreateICmp(CI->getPredicate(), ShrinkOperand(CI->getOperand(0)),
                         ShrinkOperand(CI->getOperand(1)));
      } else if (auto *SI = dyn_cast<SelectInst>(I)) {
        NewI = B.CreateSelect(SI->getCondition(),
                              ShrinkOperand(SI->getTrueValue()),
                              ShrinkOperand(SI->getFalseValue()));
      } else if (auto *CI = dyn_cast<CastInst>(I)) {
        switch (CI->getOpcode()) {
        default:
          llvm_unreachable("Unhandled cast!");
        case Instruction::Trunc:
          NewI = ShrinkOperand(CI->getOperand(0));
          break;
        case Instruction::SExt:
          NewI = B.CreateSExtOrTrunc(
              CI->getOperand(0),
              smallestIntegerVectorType(OriginalTy, TruncatedTy));
          break;
        case Instruction::ZExt:
          NewI = B.CreateZExtOrTrunc(
              CI->getOperand(0),
              smallestIntegerVectorType(OriginalTy, TruncatedTy));
          break;
        }
      } else if (auto *SI = dyn_cast<ShuffleVectorInst>(I)) {
        auto Elements0 = cast<FixedVectorType>(SI->getOperand(0)->getType())
                             ->getNumElements();
        auto *O0 = B.CreateZExtOrTrunc(
            SI->getOperand(0),
            VectorType::get(ScalarTruncatedTy,
                            ElementCount::getFixed(Elements0)));
        auto Elements1 =
            cast<VectorType>(SI->getOperand(1)->getType())->getElementCount();
        auto *O1 = B.CreateZExtOrTrunc(
            SI->getOperand(1), VectorType::get(ScalarTruncatedTy, Elements1));

        NewI = B.CreateShuffleVector(O0, O1, SI->getShuffleMask());
      } else if (isa<LoadInst>(I) || isa<PHINode>(I)) {
        // Don't do anything with the operands, just extend the result.
        continue;
      } else if (auto *IE = dyn_cast<InsertElementInst>(I)) {
        auto Elements = cast<FixedVectorType>(IE->getOperand(0)->getType())
                            ->getNumElements();
        auto *O0 = B.CreateZExtOrTrunc(
            IE->getOperand(0),
            VectorType::get(ScalarTruncatedTy,
                            ElementCount::getFixed(Elements)));
        auto *O1 = B.CreateZExtOrTrunc(IE->getOperand(1), ScalarTruncatedTy);
        NewI = B.CreateInsertElement(O0, O1, IE->getOperand(2));
      } else if (auto *EE = dyn_cast<ExtractElementInst>(I)) {
        auto Elements = cast<FixedVectorType>(EE->getOperand(0)->getType())
                            ->getNumElements();
        auto *O0 = B.CreateZExtOrTrunc(
            EE->getOperand(0),
            VectorType::get(ScalarTruncatedTy,
                            ElementCount::getFixed(Elements)));
        NewI = B.CreateExtractElement(O0, EE->getOperand(2));
      } else {
        // If we don't know what to do, be conservative and don't do anything.
        continue;
      }

      // Lastly, extend the result.
      NewI->takeName(cast<Instruction>(I));
      Value *Res = B.CreateZExtOrTrunc(NewI, OriginalTy);
      I->replaceAllUsesWith(Res);
      cast<Instruction>(I)->eraseFromParent();
      Erased.insert(I);
      VectorLoopValueMap.resetVectorValue(KV.first, Part, Res);
    }
  }

  // We'll have created a bunch of ZExts that are now parentless. Clean up.
  for (const auto &KV : Cost->getMinimalBitwidths()) {
    // If the value wasn't vectorized, we must maintain the original scalar
    // type. The absence of the value from VectorLoopValueMap indicates that it
    // wasn't vectorized.
    if (!VectorLoopValueMap.hasAnyVectorValue(KV.first))
      continue;
    for (unsigned Part = 0; Part < UF; ++Part) {
      Value *I = getOrCreateVectorValue(KV.first, Part);
      ZExtInst *Inst = dyn_cast<ZExtInst>(I);
      if (Inst && Inst->use_empty()) {
        Value *NewI = Inst->getOperand(0);
        Inst->eraseFromParent();
        VectorLoopValueMap.resetVectorValue(KV.first, Part, NewI);
      }
    }
  }
}

void InnerLoopVectorizer::fixVectorizedLoop(VPTransformState &State) {
  // Insert truncates and extends for any truncated instructions as hints to
  // InstCombine.
  if (VF.isVector())
    truncateToMinimalBitwidths();

  // Fix widened non-induction PHIs by setting up the PHI operands.
  if (OrigPHIsToFix.size()) {
    assert(EnableVPlanNativePath &&
           "Unexpected non-induction PHIs for fixup in non VPlan-native path");
    fixNonInductionPHIs();
  }

  // At this point every instruction in the original loop is widened to a
  // vector form. Now we need to fix the recurrences in the loop. These PHI
  // nodes are currently empty because we did not want to introduce cycles.
  // This is the second stage of vectorizing recurrences.
  fixCrossIterationPHIs(State);

  // Forget the original basic block.
  PSE.getSE()->forgetLoop(OrigLoop);

  // Fix-up external users of the induction variables.
  for (auto &Entry : Legal->getInductionVars())
    fixupIVUsers(Entry.first, Entry.second,
                 getOrCreateVectorTripCount(LI->getLoopFor(LoopVectorBody)),
                 IVEndValues[Entry.first], LoopMiddleBlock);

  fixLCSSAPHIs();
  for (Instruction *PI : PredicatedInstructions)
    sinkScalarOperands(&*PI);

  // If using predicated vector ops, we need to increment index for the next
  // vector iteration by the EVL used in current iteration.
  if (preferPredicatedVectorOps())
    fixEVLInduction(State);

  // Remove redundant induction instructions.
  cse(LoopVectorBody);

  // Set/update profile weights for the vector and remainder loops as original
  // loop iterations are now distributed among them. Note that original loop
  // represented by LoopScalarBody becomes remainder loop after vectorization.
  //
  // For cases like foldTailByMasking() and requiresScalarEpiloque() we may
  // end up getting slightly roughened result but that should be OK since
  // profile is not inherently precise anyway. Note also possible bypass of
  // vector code caused by legality checks is ignored, assigning all the weight
  // to the vector loop, optimistically.
  //
  // For scalable vectorization we can't know at compile time how many iterations
  // of the loop are handled in one vector iteration, so instead assume a pessimistic
  // vscale of '1'.
  setProfileInfoAfterUnrolling(
      LI->getLoopFor(LoopScalarBody), LI->getLoopFor(LoopVectorBody),
      LI->getLoopFor(LoopScalarBody), VF.getKnownMinValue() * UF);
}

void InnerLoopVectorizer::fixEVLInduction(VPTransformState &State) {
  // FIXME: Add support for interleaving.
  ReplaceInstWithInst(NextIndex, BinaryOperator::Create(
                                     Instruction::Add, NextIndex->getOperand(0),
                                     State.get(EVL, 0)));
}

void InnerLoopVectorizer::fixCrossIterationPHIs(VPTransformState &State) {
  // In order to support recurrences we need to be able to vectorize Phi nodes.
  // Phi nodes have cycles, so we need to vectorize them in two stages. This is
  // stage #2: We now need to fix the recurrences by adding incoming edges to
  // the currently empty PHI nodes. At this point every instruction in the
  // original loop is widened to a vector form so we can use them to construct
  // the incoming edges.
  for (PHINode &Phi : OrigLoop->getHeader()->phis()) {
    // Handle first-order recurrences and reductions that need to be fixed.
    if (Legal->isFirstOrderRecurrence(&Phi))
      fixFirstOrderRecurrence(&Phi, State);
    else if (Legal->isReductionVariable(&Phi))
      fixReduction(&Phi);
  }
}

void InnerLoopVectorizer::fixFirstOrderRecurrence(PHINode *Phi,
                                                  VPTransformState &State) {
  // This is the second phase of vectorizing first-order recurrences. An
  // overview of the transformation is described below. Suppose we have the
  // following loop.
  //
  //   for (int i = 0; i < n; ++i)
  //     b[i] = a[i] - a[i - 1];
  //
  // There is a first-order recurrence on "a". For this loop, the shorthand
  // scalar IR looks like:
  //
  //   scalar.ph:
  //     s_init = a[-1]
  //     br scalar.body
  //
  //   scalar.body:
  //     i = phi [0, scalar.ph], [i+1, scalar.body]
  //     s1 = phi [s_init, scalar.ph], [s2, scalar.body]
  //     s2 = a[i]
  //     b[i] = s2 - s1
  //     br cond, scalar.body, ...
  //
  // In this example, s1 is a recurrence because it's value depends on the
  // previous iteration. In the first phase of vectorization, we created a
  // temporary value for s1. We now complete the vectorization and produce the
  // shorthand vector IR shown below (for VF = 4, UF = 1).
  //
  //   vector.ph:
  //     v_init = vector(..., ..., ..., a[-1])
  //     br vector.body
  //
  //   vector.body
  //     i = phi [0, vector.ph], [i+4, vector.body]
  //     v1 = phi [v_init, vector.ph], [v2, vector.body]
  //     v2 = a[i, i+1, i+2, i+3];
  //     v3 = vector(v1(3), v2(0, 1, 2))
  //     b[i, i+1, i+2, i+3] = v2 - v3
  //     br cond, vector.body, middle.block
  //
  //   middle.block:
  //     x = v2(3)
  //     br scalar.ph
  //
  //   scalar.ph:
  //     s_init = phi [x, middle.block], [a[-1], otherwise]
  //     br scalar.body
  //
  // After execution completes the vector loop, we extract the next value of
  // the recurrence (x) to use as the initial value in the scalar loop.

  // Get the original loop preheader and single loop latch.
  auto *Preheader = OrigLoop->getLoopPreheader();
  auto *Latch = OrigLoop->getLoopLatch();

  // Get the initial and previous values of the scalar recurrence.
  auto *ScalarInit = Phi->getIncomingValueForBlock(Preheader);
  auto *Previous = Phi->getIncomingValueForBlock(Latch);

  // Create a vector from the initial value.
  auto *VectorInit = ScalarInit;
  Value *InitLen = Builder.getInt32(VF.getKnownMinValue());
  if (VF.isVector()) {
    Builder.SetInsertPoint(LoopVectorPreHeader->getTerminator());
    if (VF.isScalable() && preferPredicatedVectorOps()) {
      Value *EVLInstr = State.get(EVL, 0);
      CallInst *Vscale =
          emitVscaleCall(Builder, Preheader->getModule(), EVLInstr->getType());
      InitLen = Builder.CreateMul(
          ConstantInt::get(EVLInstr->getType(), VF.getKnownMinValue()), Vscale,
          "vscale.x.vf");
      Value *LastIndex =
          Builder.CreateSub(InitLen, ConstantInt::get(EVLInstr->getType(), 1));
      VectorInit = Builder.CreateInsertElement(
          PoisonValue::get(VectorType::get(VectorInit->getType(), VF)),
          VectorInit, LastIndex, "vector.recur.init");
    } else
      VectorInit = Builder.CreateInsertElement(
          PoisonValue::get(VectorType::get(VectorInit->getType(), VF)), VectorInit,
          Builder.getInt32(VF.getKnownMinValue() - 1), "vector.recur.init");
  }

  // We constructed a temporary phi node in the first phase of vectorization.
  // This phi node will eventually be deleted.
  Builder.SetInsertPoint(
      cast<Instruction>(VectorLoopValueMap.getVectorValue(Phi, 0)));

  // Create a phi node for the new recurrence. The current value will either be
  // the initial value inserted into a vector or loop-varying vector value.
  auto *VecPhi = Builder.CreatePHI(VectorInit->getType(), 2, "vector.recur");
  VecPhi->addIncoming(VectorInit, LoopVectorPreHeader);

  // If using tail folding with vector predication for scalable vectors, Add a
  // PHI node to select the EVL for the previous iteration or the initial value
  // vscale x VF.
  PHINode *EVLPhi = nullptr;
  if (VF.isScalable() && preferPredicatedVectorOps()) {
    Value *EVLInstr = State.get(EVL, 0);
    EVLPhi = Builder.CreatePHI(EVLInstr->getType(), 2, "prev.evl");
    EVLPhi->addIncoming(InitLen, LoopVectorPreHeader);
    EVLPhi->addIncoming(EVLInstr,
                        LI->getLoopFor(LoopVectorBody)->getLoopLatch());
  }

  // Get the vectorized previous value of the last part UF - 1. It appears last
  // among all unrolled iterations, due to the order of their construction.
  Value *PreviousLastPart = getOrCreateVectorValue(Previous, UF - 1);

  // Find and set the insertion point after the previous value if it is an
  // instruction.
  BasicBlock::iterator InsertPt;
  // Note that the previous value may have been constant-folded so it is not
  // guaranteed to be an instruction in the vector loop.
  // FIXME: Loop invariant values do not form recurrences. We should deal with
  //        them earlier.
  if (LI->getLoopFor(LoopVectorBody)->isLoopInvariant(PreviousLastPart))
    InsertPt = LoopVectorBody->getFirstInsertionPt();
  else {
    Instruction *PreviousInst = cast<Instruction>(PreviousLastPart);
    if (isa<PHINode>(PreviousLastPart))
      // If the previous value is a phi node, we should insert after all the phi
      // nodes in the block containing the PHI to avoid breaking basic block
      // verification. Note that the basic block may be different to
      // LoopVectorBody, in case we predicate the loop.
      InsertPt = PreviousInst->getParent()->getFirstInsertionPt();
    else
      InsertPt = ++PreviousInst->getIterator();
  }
  Builder.SetInsertPoint(&*InsertPt);

  // We will construct a vector for the recurrence by combining the values for
  // the current and previous iterations. This is the required shuffle mask.
  SmallVector<int, 8> ShuffleMask(VF.getKnownMinValue());
  ShuffleMask[0] = VF.getKnownMinValue() - 1;
  for (unsigned I = 1; I < VF.getKnownMinValue(); ++I)
    ShuffleMask[I] = I + VF.getKnownMinValue() - 1;

  // The vector from which to take the initial value for the current iteration
  // (actual or unrolled). Initially, this is the vector phi node.
  Value *Incoming = VecPhi;

  // Shuffle the current and previous vector and update the vector parts.
  for (unsigned Part = 0; Part < UF; ++Part) {
    Value *PreviousPart = getOrCreateVectorValue(Previous, Part);
    Value *PhiPart = VectorLoopValueMap.getVectorValue(Phi, Part);
    Value *Shuffle;
    if (VF.isScalable()) {
      Type *Int32Ty = Type::getInt32Ty(Phi->getContext());
      Module *M = OrigLoop->getHeader()->getModule();
      CallInst *Vscale = emitVscaleCall(Builder, M, Int32Ty);
      Value *Vlen = Builder.CreateMul(
          Vscale, ConstantInt::get(Int32Ty, VF.getKnownMinValue()));
      Value *Shift = Builder.CreateSub(Vlen, ConstantInt::get(Int32Ty, 1));
      if (preferPredicatedVectorOps())
        Shuffle = Builder.CreateIntrinsic(
            Intrinsic::experimental_vector_vp_slideleftfill,
            {VecPhi->getType()},
            {Incoming, PreviousPart, Shift,
             Builder.CreateTrunc(EVLPhi, Int32Ty),
             Builder.CreateTrunc(State.get(EVL, 0), Int32Ty)},
            nullptr);
      else
        Shuffle = Builder.CreateIntrinsic(
            Intrinsic::experimental_vector_slideleftfill, {VecPhi->getType()},
            {Incoming, PreviousPart, Shift}, nullptr);
    } else {
      Shuffle =
          VF.getKnownMinValue() > 1
              ? Builder.CreateShuffleVector(Incoming, PreviousPart, ShuffleMask)
              : Incoming;
    }
    PhiPart->replaceAllUsesWith(Shuffle);
    cast<Instruction>(PhiPart)->eraseFromParent();
    VectorLoopValueMap.resetVectorValue(Phi, Part, Shuffle);
    Incoming = PreviousPart;
  }

  // Fix the latch value of the new recurrence in the vector loop.
  VecPhi->addIncoming(Incoming, LI->getLoopFor(LoopVectorBody)->getLoopLatch());

  // Extract the last vector element in the middle block. This will be the
  // initial value for the recurrence when jumping to the scalar loop.
  auto *ExtractForScalar = Incoming;
  if (VF.isVector()) {
    Builder.SetInsertPoint(LoopMiddleBlock->getTerminator());
    ExtractForScalar = Builder.CreateExtractElement(
        ExtractForScalar, Builder.getInt32(VF.getKnownMinValue() - 1),
        "vector.recur.extract");
  }
  // Extract the second last element in the middle block if the
  // Phi is used outside the loop. We need to extract the phi itself
  // and not the last element (the phi update in the current iteration). This
  // will be the value when jumping to the exit block from the LoopMiddleBlock,
  // when the scalar loop is not run at all.
  Value *ExtractForPhiUsedOutsideLoop = nullptr;
  if (VF.isVector())
    ExtractForPhiUsedOutsideLoop = Builder.CreateExtractElement(
        Incoming, Builder.getInt32(VF.getKnownMinValue() - 2),
        "vector.recur.extract.for.phi");
  // When loop is unrolled without vectorizing, initialize
  // ExtractForPhiUsedOutsideLoop with the value just prior to unrolled value of
  // `Incoming`. This is analogous to the vectorized case above: extracting the
  // second last element when VF > 1.
  else if (UF > 1)
    ExtractForPhiUsedOutsideLoop = getOrCreateVectorValue(Previous, UF - 2);

  // Fix the initial value of the original recurrence in the scalar loop.
  Builder.SetInsertPoint(&*LoopScalarPreHeader->begin());
  auto *Start = Builder.CreatePHI(Phi->getType(), 2, "scalar.recur.init");
  for (auto *BB : predecessors(LoopScalarPreHeader)) {
    auto *Incoming = BB == LoopMiddleBlock ? ExtractForScalar : ScalarInit;
    Start->addIncoming(Incoming, BB);
  }

  Phi->setIncomingValueForBlock(LoopScalarPreHeader, Start);
  Phi->setName("scalar.recur");

  // Finally, fix users of the recurrence outside the loop. The users will need
  // either the last value of the scalar recurrence or the last value of the
  // vector recurrence we extracted in the middle block. Since the loop is in
  // LCSSA form, we just need to find all the phi nodes for the original scalar
  // recurrence in the exit block, and then add an edge for the middle block.
  // Note that LCSSA does not imply single entry when the original scalar loop
  // had multiple exiting edges (as we always run the last iteration in the
  // scalar epilogue); in that case, the exiting path through middle will be
  // dynamically dead and the value picked for the phi doesn't matter.
  for (PHINode &LCSSAPhi : LoopExitBlock->phis())
    if (any_of(LCSSAPhi.incoming_values(),
               [Phi](Value *V) { return V == Phi; }))
      LCSSAPhi.addIncoming(ExtractForPhiUsedOutsideLoop, LoopMiddleBlock);
}

void InnerLoopVectorizer::fixReduction(PHINode *Phi) {
  // Get it's reduction variable descriptor.
  assert(Legal->isReductionVariable(Phi) &&
         "Unable to find the reduction variable");
  RecurrenceDescriptor RdxDesc = Legal->getReductionVars()[Phi];

  RecurKind RK = RdxDesc.getRecurrenceKind();
  TrackingVH<Value> ReductionStartValue = RdxDesc.getRecurrenceStartValue();
  Instruction *LoopExitInst = RdxDesc.getLoopExitInstr();
  setDebugLocFromInst(Builder, ReductionStartValue);
  bool IsInLoopReductionPhi = Cost->isInLoopReduction(Phi);

  // This is the vector-clone of the value that leaves the loop.
  Type *VecTy = getOrCreateVectorValue(LoopExitInst, 0)->getType();

  // Wrap flags are in general invalid after vectorization, clear them.
  clearReductionWrapFlags(RdxDesc);

  // Fix the vector-loop phi.

  // Reductions do not have to start at zero. They can start with
  // any loop invariant values.
  BasicBlock *Latch = OrigLoop->getLoopLatch();
  Value *LoopVal = Phi->getIncomingValueForBlock(Latch);

  for (unsigned Part = 0; Part < UF; ++Part) {
    Value *VecRdxPhi = getOrCreateVectorValue(Phi, Part);
    Value *Val = getOrCreateVectorValue(LoopVal, Part);
    cast<PHINode>(VecRdxPhi)
      ->addIncoming(Val, LI->getLoopFor(LoopVectorBody)->getLoopLatch());
  }

  // Before each round, move the insertion point right between
  // the PHIs and the values we are going to write.
  // This allows us to write both PHINodes and the extractelement
  // instructions.
  Builder.SetInsertPoint(&*LoopMiddleBlock->getFirstInsertionPt());

  setDebugLocFromInst(Builder, LoopExitInst);

  // If tail is folded by masking, the vector value to leave the loop should be
  // a Select choosing between the vectorized LoopExitInst and vectorized Phi,
  // instead of the former. For an inloop reduction the reduction will already
  // be predicated, and does not need to be handled here.
  if (Cost->foldTailByMasking() && !IsInLoopReductionPhi) {
    for (unsigned Part = 0; Part < UF; ++Part) {
      Value *VecLoopExitInst =
          VectorLoopValueMap.getVectorValue(LoopExitInst, Part);
      Value *Sel = nullptr;
      for (User *U : VecLoopExitInst->users()) {
        if (isa<SelectInst>(U)) {
          assert(!Sel && "Reduction exit feeding two selects");
          Sel = U;
        } else
          assert(isa<PHINode>(U) && "Reduction exit must feed Phi's or select");
      }
      assert(Sel && "Reduction exit feeds no select");
      VectorLoopValueMap.resetVectorValue(LoopExitInst, Part, Sel);

      // If the target can create a predicated operator for the reduction at no
      // extra cost in the loop (for example a predicated vadd), it can be
      // cheaper for the select to remain in the loop than be sunk out of it,
      // and so use the select value for the phi instead of the old
      // LoopExitValue.
      RecurrenceDescriptor RdxDesc = Legal->getReductionVars()[Phi];
      if (PreferPredicatedReductionSelect ||
          TTI->preferPredicatedReductionSelect(
              RdxDesc.getOpcode(), Phi->getType(),
              TargetTransformInfo::ReductionFlags())) {
        auto *VecRdxPhi = cast<PHINode>(getOrCreateVectorValue(Phi, Part));
        VecRdxPhi->setIncomingValueForBlock(
            LI->getLoopFor(LoopVectorBody)->getLoopLatch(), Sel);
      }

      // If using preferPredicatedVectorOps, replace incoming value of the
      // reduction phi node for vector.body with the above select instruction.
      if (preferPredicatedVectorOps()) {
        Value *VecRdxPhi = getOrCreateVectorValue(Phi, Part);
        BasicBlock *VectorBodyLatch =
            LI->getLoopFor(LoopVectorBody)->getLoopLatch();
        Value *CurrIncoming =
            cast<PHINode>(VecRdxPhi)->getIncomingValueForBlock(VectorBodyLatch);
        // By definition of LoopVal above, it is not guaranteed to be the
        // LoopExitInst. Replace only if it is.
        if (CurrIncoming == VecLoopExitInst) {
          cast<PHINode>(VecRdxPhi)->setIncomingValueForBlock(
              VectorBodyLatch,
              VectorLoopValueMap.getVectorValue(LoopExitInst, Part));
        }
      }
    }
  }

  // If the vector reduction can be performed in a smaller type, we truncate
  // then extend the loop exit value to enable InstCombine to evaluate the
  // entire expression in the smaller type.
  if (VF.isVector() && Phi->getType() != RdxDesc.getRecurrenceType()) {
    assert(!IsInLoopReductionPhi && "Unexpected truncated inloop reduction!");
    assert(!VF.isScalable() && "scalable vectors not yet supported.");
    Type *RdxVecTy = VectorType::get(RdxDesc.getRecurrenceType(), VF);
    Builder.SetInsertPoint(
        LI->getLoopFor(LoopVectorBody)->getLoopLatch()->getTerminator());
    VectorParts RdxParts(UF);
    for (unsigned Part = 0; Part < UF; ++Part) {
      RdxParts[Part] = VectorLoopValueMap.getVectorValue(LoopExitInst, Part);
      Value *Trunc = Builder.CreateTrunc(RdxParts[Part], RdxVecTy);
      Value *Extnd = RdxDesc.isSigned() ? Builder.CreateSExt(Trunc, VecTy)
                                        : Builder.CreateZExt(Trunc, VecTy);
      for (Value::user_iterator UI = RdxParts[Part]->user_begin();
           UI != RdxParts[Part]->user_end();)
        if (*UI != Trunc) {
          (*UI++)->replaceUsesOfWith(RdxParts[Part], Extnd);
          RdxParts[Part] = Extnd;
        } else {
          ++UI;
        }
    }
    Builder.SetInsertPoint(&*LoopMiddleBlock->getFirstInsertionPt());
    for (unsigned Part = 0; Part < UF; ++Part) {
      RdxParts[Part] = Builder.CreateTrunc(RdxParts[Part], RdxVecTy);
      VectorLoopValueMap.resetVectorValue(LoopExitInst, Part, RdxParts[Part]);
    }
  }

  // Reduce all of the unrolled parts into a single vector.
  Value *ReducedPartRdx = VectorLoopValueMap.getVectorValue(LoopExitInst, 0);
  unsigned Op = RecurrenceDescriptor::getOpcode(RK);

  // The middle block terminator has already been assigned a DebugLoc here (the
  // OrigLoop's single latch terminator). We want the whole middle block to
  // appear to execute on this line because: (a) it is all compiler generated,
  // (b) these instructions are always executed after evaluating the latch
  // conditional branch, and (c) other passes may add new predecessors which
  // terminate on this line. This is the easiest way to ensure we don't
  // accidentally cause an extra step back into the loop while debugging.
  setDebugLocFromInst(Builder, LoopMiddleBlock->getTerminator());
  for (unsigned Part = 1; Part < UF; ++Part) {
    Value *RdxPart = VectorLoopValueMap.getVectorValue(LoopExitInst, Part);
    if (Op != Instruction::ICmp && Op != Instruction::FCmp)
      // Floating point operations had to be 'fast' to enable the reduction.
      ReducedPartRdx = addFastMathFlag(
          Builder.CreateBinOp((Instruction::BinaryOps)Op, RdxPart,
                              ReducedPartRdx, "bin.rdx"),
          RdxDesc.getFastMathFlags());
    else
      ReducedPartRdx = createMinMaxOp(Builder, RK, ReducedPartRdx, RdxPart);
  }

  // Create the reduction after the loop. Note that inloop reductions create the
  // target reduction in the loop using a Reduction recipe.
  if (VF.isVector() && !IsInLoopReductionPhi) {
    bool NoNaN = Legal->hasFunNoNaNAttr();

    // For certain backends like RISC-V it is hard to lower some reduction
    // operations like multiply effectively. In such cases we can generate a
    // reduction loop in the loop vectorizer.
    TargetTransformInfo::ReductionFlags Flags;
    Flags.NoNaN = NoNaN;
    if (VF.isScalable() &&
        !TTI->useReductionIntrinsic(Op, ReducedPartRdx->getType(), Flags))
    {
      // FIXME: Integrate this in generateReductionLoop.
      // Find the reduction identity variable. Zero for addition, or, xor,
      // one for multiplication, -1 for And.
      Value *Identity;
      if (RecurrenceDescriptor::isMinMaxRecurrenceKind(RK)) {
        // MinMax reduction have the start value as their identify.
        if (VF.isScalar() || IsInLoopReductionPhi) {
          Identity = ReductionStartValue;
        } else {
          Identity = Builder.CreateVectorSplat(VF, ReductionStartValue,
                                               "minmax.ident");
        }
      } else {
        // Handle other reduction kinds:
        Constant *Iden = RecurrenceDescriptor::getRecurrenceIdentity(
            RK, VecTy->getScalarType());
        if (VF.isScalar() || IsInLoopReductionPhi) {
          Identity = Iden;
        } else {
          Identity = ConstantVector::getSplat(VF, Iden);
        }
      }

      ReducedPartRdx = generateReductionLoop(ReducedPartRdx, Identity, Op,
                                             RdxDesc.getFastMathFlags());
    }
    else
      ReducedPartRdx =
          createTargetReduction(Builder, TTI, RdxDesc, ReducedPartRdx);
    // If the reduction can be performed in a smaller type, we need to extend
    // the reduction to the wider type before we branch to the original loop.
    if (Phi->getType() != RdxDesc.getRecurrenceType())
      ReducedPartRdx = RdxDesc.isSigned()
                           ? Builder.CreateSExt(ReducedPartRdx, Phi->getType())
                           : Builder.CreateZExt(ReducedPartRdx, Phi->getType());
  }

  // Create a phi node that merges control-flow from the backedge-taken check
  // block and the middle block.
  PHINode *BCBlockPhi = PHINode::Create(Phi->getType(), 2, "bc.merge.rdx",
                                        LoopScalarPreHeader->getTerminator());
  for (unsigned I = 0, E = LoopBypassBlocks.size(); I != E; ++I)
    BCBlockPhi->addIncoming(ReductionStartValue, LoopBypassBlocks[I]);
  BCBlockPhi->addIncoming(ReducedPartRdx, LoopMiddleBlock);

  // Now, we need to fix the users of the reduction variable
  // inside and outside of the scalar remainder loop.

  // We know that the loop is in LCSSA form. We need to update the PHI nodes
  // in the exit blocks.  See comment on analogous loop in
  // fixFirstOrderRecurrence for a more complete explaination of the logic.
  for (PHINode &LCSSAPhi : LoopExitBlock->phis())
    if (any_of(LCSSAPhi.incoming_values(),
               [LoopExitInst](Value *V) { return V == LoopExitInst; }))
      LCSSAPhi.addIncoming(ReducedPartRdx, LoopMiddleBlock);

  // Fix the scalar loop reduction variable with the incoming reduction sum
  // from the vector body and from the backedge value.
  int IncomingEdgeBlockIdx =
    Phi->getBasicBlockIndex(OrigLoop->getLoopLatch());
  assert(IncomingEdgeBlockIdx >= 0 && "Invalid block index");
  // Pick the other block.
  int SelfEdgeBlockIdx = (IncomingEdgeBlockIdx ? 0 : 1);
  Phi->setIncomingValue(SelfEdgeBlockIdx, BCBlockPhi);
  Phi->setIncomingValue(IncomingEdgeBlockIdx, LoopExitInst);
}

Value *InnerLoopVectorizer::generateReductionLoop(Value *ReducedPartRdx,
                                                  Value *Identity, unsigned Op,
                                                  FastMathFlags FMF) {
  // TODO: Generate ordered reduction loop if reassociation not allowed.
  assert(FMF.allowReassoc() && "Reassociation transformations not allowed. "
                               "Cannot generate log reduction loop.");
  VectorType *RdxTy = cast<VectorType>(ReducedPartRdx->getType());
  VectorType *IdenTy = cast<VectorType>(Identity->getType());
  assert(RdxTy->getElementCount() == IdenTy->getElementCount() &&
         "Identity vector does not have same length as reduction vector");

  BasicBlock *RdxBlockPH = LoopMiddleBlock;
  LoopMiddleBlock->setName("reduction.loop.ph");
  LoopMiddleBlock = SplitBlock(LoopMiddleBlock, &LoopMiddleBlock->front(), DT,
                               LI, nullptr, "middle.block");
  // Reset Debug Location to stay at the terminator of Middle Block. See
  // explanation at the previous call to setDebugLocFromInst.
  setDebugLocFromInst(Builder, LoopMiddleBlock->getTerminator());

  // Create reduction loop body
  BasicBlock *RdxBlock = SplitBlock(RdxBlockPH, &RdxBlockPH->front(), DT, LI,
                                    nullptr, "reduction.loop.body");

  // Insert instruction to get runtime vector length in reduction preheader.
  Builder.SetInsertPoint(&*RdxBlockPH->getFirstInsertionPt());
  CallInst *Vscale = emitVscaleCall(Builder, RdxBlockPH->getModule(),
                                    Type::getInt32Ty(RdxBlockPH->getContext()));
  Value *InitLen = Builder.CreateMul(Builder.getInt32(VF.getKnownMinValue()),
                                     Vscale, "vscale.x.vf");

  // Insert loop in the reduction loop body.
  Builder.SetInsertPoint(&*RdxBlock->getFirstInsertionPt());

  // Insert Phis for operating vector length and reduced vector.
  PHINode *CurrLen = Builder.CreatePHI(InitLen->getType(), 2, "current.len");
  CurrLen->addIncoming(InitLen, RdxBlockPH);
  PHINode *CurrVec = Builder.CreatePHI(RdxTy, 2, "current.vec");
  CurrVec->addIncoming(ReducedPartRdx, RdxBlockPH);

  // Compute half of vector len.
  Constant *Two = ConstantInt::get(InitLen->getType(), 2);
  auto *HalfLenQuotient = Builder.CreateUDiv(CurrLen, Two);
  auto *HalfLenRemainder = Builder.CreateURem(CurrLen, Two);
  Value *HalfLen =
      Builder.CreateAdd(HalfLenQuotient, HalfLenRemainder, "halflen");

  // If using vpred multiply, we do not need to create a merge between identity
  // and current vector for the second half of the elements.
  Value *FirstHalf = CurrVec;
  if (!preferPredicatedVectorOps()) {
    // Create a vector with first half of the current vector.
    Value *StepVec = Builder.CreateIntrinsic(
        Intrinsic::experimental_vector_stepvector,
        VectorType::get(HalfLen->getType(), RdxTy->getElementCount()), {},
        nullptr, "index.vec");
    Value *HalfLenSplat =
        Builder.CreateVectorSplat(RdxTy->getElementCount(), HalfLen, "halflen");
    Value *HalfMask = Builder.CreateICmpULT(StepVec, HalfLenSplat);
    FirstHalf = Builder.CreateSelect(HalfMask, CurrVec, Identity, "first.half");
  }

  // Create a vector with the second half of the current vector.
  // If we are using vpred ops with EVL = HalfLen, the SecondHalf vector will
  // contain the last HalfLenQuotient elements of the CurrVec followed by
  // (HalfLen - HalfLenQuotient) identity elements.
  // Note that CurrLen = HalfLen + HalfLenQuotient
  Value *SecondHalf = nullptr;
  if (preferPredicatedVectorOps()) {
    auto *CurrVL = getSetVL(CurrLen);
    SecondHalf = Builder.CreateIntrinsic(
        Intrinsic::experimental_vector_vp_slideleftfill, RdxTy,
        {CurrVec, Identity, HalfLen, CurrVL, CurrVL}, nullptr, "second.half");
  } else
    SecondHalf = Builder.CreateIntrinsic(
        Intrinsic::experimental_vector_slideleftfill, RdxTy,
        {CurrVec, Identity, HalfLen}, nullptr, "second.half");

  // All ops in the reduction inherit fast-math-flags from the recurrence
  // descriptor.
  IRBuilderBase::FastMathFlagGuard FMFGuard(Builder);
  Builder.setFastMathFlags(FMF);

  // Finally multiply the two half vectors to create the reduction vector that
  // will be used as the current vector for the next iteration or be the final
  // result if HalfLen is 1.
  // Since HalfLenQuotient is always <= HalfLen, it is safe to use EVL = HalfLen
  // irrespective of the number of elements in CurrVec.
  auto BuildRedxVec = [&]() -> Value * {
    switch (Op) {
    case Instruction::Mul:
    case Instruction::FMul:
    case Instruction::Add:
    case Instruction::FAdd:
      if (preferPredicatedVectorOps()) {
        // set vector length to HalfLen.
        Value *EVLHalf = getSetVL(HalfLen);
        // create call to vpred intrinsic.
        Value *PredMask = Builder.getTrueVector(RdxTy->getElementCount());
        VPIntrinsicAndKind OpIntr = getVPIntrInstr(Op);
        SmallVector<Value *, 6> IntrArgs;
        IntrArgs.push_back(FirstHalf);
        IntrArgs.push_back(SecondHalf);
        if (OpIntr.IsFP) {
          IntrArgs.push_back(getConstrainedFPRounding(
              Builder.getContext(), RoundingMode::NearestTiesToEven));
          IntrArgs.push_back(getConstrainedFPExcept(
              Builder.getContext(), fp::ExceptionBehavior::ebIgnore));
        }
        IntrArgs.push_back(PredMask);
        IntrArgs.push_back(EVLHalf);
        return Builder.CreateIntrinsic(OpIntr.Intr, RdxTy, IntrArgs, nullptr,
                                       "reduction.vec");
      } else
        return Builder.CreateBinOp((Instruction::BinaryOps)Op, FirstHalf,
                                   SecondHalf, "reduction.vec");
      break;
    default:
      llvm_unreachable(
          "Unsupported instruction for reduction loop for scalable vectors.");
    }
  };

  Value *RdxVec = BuildRedxVec();
  // Create new terminator for the reduction loop.
  Value *ExitCond =
      Builder.CreateICmpEQ(HalfLen, ConstantInt::get(HalfLen->getType(), 1));
  BranchInst *CurrTerminator = cast<BranchInst>(RdxBlock->getTerminator());
  Builder.CreateCondBr(ExitCond, CurrTerminator->getSuccessor(0), RdxBlock);
  CurrTerminator->eraseFromParent();

  // Fix the Phis for the current vector and current length.
  CurrLen->addIncoming(HalfLen, RdxBlock);
  CurrVec->addIncoming(RdxVec, RdxBlock);

  // Reset Insertion Point.
  Builder.SetInsertPoint(&*LoopMiddleBlock->getFirstInsertionPt());
  return Builder.CreateExtractElement(RdxVec, Builder.getInt32(0), "reduced");
}

void InnerLoopVectorizer::clearReductionWrapFlags(
    RecurrenceDescriptor &RdxDesc) {
  RecurKind RK = RdxDesc.getRecurrenceKind();
  if (RK != RecurKind::Add && RK != RecurKind::Mul)
    return;

  Instruction *LoopExitInstr = RdxDesc.getLoopExitInstr();
  assert(LoopExitInstr && "null loop exit instruction");
  SmallVector<Instruction *, 8> Worklist;
  SmallPtrSet<Instruction *, 8> Visited;
  Worklist.push_back(LoopExitInstr);
  Visited.insert(LoopExitInstr);

  while (!Worklist.empty()) {
    Instruction *Cur = Worklist.pop_back_val();
    if (isa<OverflowingBinaryOperator>(Cur))
      for (unsigned Part = 0; Part < UF; ++Part) {
        Value *V = getOrCreateVectorValue(Cur, Part);
        cast<Instruction>(V)->dropPoisonGeneratingFlags();
      }

    for (User *U : Cur->users()) {
      Instruction *UI = cast<Instruction>(U);
      if ((Cur != LoopExitInstr || OrigLoop->contains(UI->getParent())) &&
          Visited.insert(UI).second)
        Worklist.push_back(UI);
    }
  }
}

void InnerLoopVectorizer::fixLCSSAPHIs() {
  for (PHINode &LCSSAPhi : LoopExitBlock->phis()) {
    if (LCSSAPhi.getBasicBlockIndex(LoopMiddleBlock) != -1)
      // Some phis were already hand updated by the reduction and recurrence
      // code above, leave them alone.
      continue;

    auto *IncomingValue = LCSSAPhi.getIncomingValue(0);
    // Non-instruction incoming values will have only one value.
    unsigned LastLane = 0;
    if (isa<Instruction>(IncomingValue))
      LastLane = Cost->isUniformAfterVectorization(
                     cast<Instruction>(IncomingValue), VF)
                     ? 0
                     : VF.getKnownMinValue() - 1;
    assert((!VF.isScalable() || LastLane == 0) &&
           "scalable vectors dont support non-uniform scalars yet");
    // Can be a loop invariant incoming value or the last scalar value to be
    // extracted from the vectorized loop.
    Builder.SetInsertPoint(LoopMiddleBlock->getTerminator());
    Value *lastIncomingValue =
      getOrCreateScalarValue(IncomingValue, { UF - 1, LastLane });
    LCSSAPhi.addIncoming(lastIncomingValue, LoopMiddleBlock);
  }
}

void InnerLoopVectorizer::sinkScalarOperands(Instruction *PredInst) {
  // The basic block and loop containing the predicated instruction.
  auto *PredBB = PredInst->getParent();
  auto *VectorLoop = LI->getLoopFor(PredBB);

  // Initialize a worklist with the operands of the predicated instruction.
  SetVector<Value *> Worklist(PredInst->op_begin(), PredInst->op_end());

  // Holds instructions that we need to analyze again. An instruction may be
  // reanalyzed if we don't yet know if we can sink it or not.
  SmallVector<Instruction *, 8> InstsToReanalyze;

  // Returns true if a given use occurs in the predicated block. Phi nodes use
  // their operands in their corresponding predecessor blocks.
  auto isBlockOfUsePredicated = [&](Use &U) -> bool {
    auto *I = cast<Instruction>(U.getUser());
    BasicBlock *BB = I->getParent();
    if (auto *Phi = dyn_cast<PHINode>(I))
      BB = Phi->getIncomingBlock(
          PHINode::getIncomingValueNumForOperand(U.getOperandNo()));
    return BB == PredBB;
  };

  // Iteratively sink the scalarized operands of the predicated instruction
  // into the block we created for it. When an instruction is sunk, it's
  // operands are then added to the worklist. The algorithm ends after one pass
  // through the worklist doesn't sink a single instruction.
  bool Changed;
  do {
    // Add the instructions that need to be reanalyzed to the worklist, and
    // reset the changed indicator.
    Worklist.insert(InstsToReanalyze.begin(), InstsToReanalyze.end());
    InstsToReanalyze.clear();
    Changed = false;

    while (!Worklist.empty()) {
      auto *I = dyn_cast<Instruction>(Worklist.pop_back_val());

      // We can't sink an instruction if it is a phi node, is already in the
      // predicated block, is not in the loop, or may have side effects.
      if (!I || isa<PHINode>(I) || I->getParent() == PredBB ||
          !VectorLoop->contains(I) || I->mayHaveSideEffects())
        continue;

      // It's legal to sink the instruction if all its uses occur in the
      // predicated block. Otherwise, there's nothing to do yet, and we may
      // need to reanalyze the instruction.
      if (!llvm::all_of(I->uses(), isBlockOfUsePredicated)) {
        InstsToReanalyze.push_back(I);
        continue;
      }

      // Move the instruction to the beginning of the predicated block, and add
      // it's operands to the worklist.
      I->moveBefore(&*PredBB->getFirstInsertionPt());
      Worklist.insert(I->op_begin(), I->op_end());

      // The sinking may have enabled other instructions to be sunk, so we will
      // need to iterate.
      Changed = true;
    }
  } while (Changed);
}

void InnerLoopVectorizer::fixNonInductionPHIs() {
  for (PHINode *OrigPhi : OrigPHIsToFix) {
    PHINode *NewPhi =
        cast<PHINode>(VectorLoopValueMap.getVectorValue(OrigPhi, 0));
    unsigned NumIncomingValues = OrigPhi->getNumIncomingValues();

    SmallVector<BasicBlock *, 2> ScalarBBPredecessors(
        predecessors(OrigPhi->getParent()));
    SmallVector<BasicBlock *, 2> VectorBBPredecessors(
        predecessors(NewPhi->getParent()));
    assert(ScalarBBPredecessors.size() == VectorBBPredecessors.size() &&
           "Scalar and Vector BB should have the same number of predecessors");

    // The insertion point in Builder may be invalidated by the time we get
    // here. Force the Builder insertion point to something valid so that we do
    // not run into issues during insertion point restore in
    // getOrCreateVectorValue calls below.
    Builder.SetInsertPoint(NewPhi);

    // The predecessor order is preserved and we can rely on mapping between
    // scalar and vector block predecessors.
    for (unsigned i = 0; i < NumIncomingValues; ++i) {
      BasicBlock *NewPredBB = VectorBBPredecessors[i];

      // When looking up the new scalar/vector values to fix up, use incoming
      // values from original phi.
      Value *ScIncV =
          OrigPhi->getIncomingValueForBlock(ScalarBBPredecessors[i]);

      // Scalar incoming value may need a broadcast
      Value *NewIncV = getOrCreateVectorValue(ScIncV, 0);
      NewPhi->addIncoming(NewIncV, NewPredBB);
    }
  }
}

void InnerLoopVectorizer::widenGEP(GetElementPtrInst *GEP, VPValue *VPDef,
                                   VPUser &Operands, unsigned UF,
                                   ElementCount VF, bool IsPtrLoopInvariant,
                                   SmallBitVector &IsIndexLoopInvariant,
                                   VPTransformState &State) {
  // Construct a vector GEP by widening the operands of the scalar GEP as
  // necessary. We mark the vector GEP 'inbounds' if appropriate. A GEP
  // results in a vector of pointers when at least one operand of the GEP
  // is vector-typed. Thus, to keep the representation compact, we only use
  // vector-typed operands for loop-varying values.

  if (VF.isVector() && IsPtrLoopInvariant && IsIndexLoopInvariant.all()) {
    // If we are vectorizing, but the GEP has only loop-invariant operands,
    // the GEP we build (by only using vector-typed operands for
    // loop-varying values) would be a scalar pointer. Thus, to ensure we
    // produce a vector of pointers, we need to either arbitrarily pick an
    // operand to broadcast, or broadcast a clone of the original GEP.
    // Here, we broadcast a clone of the original.
    //
    // TODO: If at some point we decide to scalarize instructions having
    //       loop-invariant operands, this special case will no longer be
    //       required. We would add the scalarization decision to
    //       collectLoopScalars() and teach getVectorValue() to broadcast
    //       the lane-zero scalar value.
    auto *Clone = Builder.Insert(GEP->clone());
    for (unsigned Part = 0; Part < UF; ++Part) {
      Value *EntryPart = Builder.CreateVectorSplat(VF, Clone);
      State.set(VPDef, GEP, EntryPart, Part);
      addMetadata(EntryPart, GEP);
    }
  } else {
    // If the GEP has at least one loop-varying operand, we are sure to
    // produce a vector of pointers. But if we are only unrolling, we want
    // to produce a scalar GEP for each unroll part. Thus, the GEP we
    // produce with the code below will be scalar (if VF == 1) or vector
    // (otherwise). Note that for the unroll-only case, we still maintain
    // values in the vector mapping with initVector, as we do for other
    // instructions.
    for (unsigned Part = 0; Part < UF; ++Part) {
      // The pointer operand of the new GEP. If it's loop-invariant, we
      // won't broadcast it.
      auto *Ptr = IsPtrLoopInvariant ? State.get(Operands.getOperand(0), {0, 0})
                                     : State.get(Operands.getOperand(0), Part);

      // Collect all the indices for the new GEP. If any index is
      // loop-invariant, we won't broadcast it.
      SmallVector<Value *, 4> Indices;
      for (unsigned I = 1, E = Operands.getNumOperands(); I < E; I++) {
        VPValue *Operand = Operands.getOperand(I);
        if (IsIndexLoopInvariant[I - 1])
          Indices.push_back(State.get(Operand, {0, 0}));
        else
          Indices.push_back(State.get(Operand, Part));
      }

      // Create the new GEP. Note that this GEP may be a scalar if VF == 1,
      // but it should be a vector, otherwise.
      auto *NewGEP =
          GEP->isInBounds()
              ? Builder.CreateInBoundsGEP(GEP->getSourceElementType(), Ptr,
                                          Indices)
              : Builder.CreateGEP(GEP->getSourceElementType(), Ptr, Indices);
      assert((VF.isScalar() || NewGEP->getType()->isVectorTy()) &&
             "NewGEP is not a pointer vector");
      State.set(VPDef, GEP, NewGEP, Part);
      addMetadata(NewGEP, GEP);
    }
  }
}

void InnerLoopVectorizer::widenPHIInstruction(Instruction *PN,
                                              RecurrenceDescriptor *RdxDesc,
                                              Value *StartV, unsigned UF,
                                              ElementCount VF) {
  PHINode *P = cast<PHINode>(PN);
  if (EnableVPlanNativePath) {
    // Currently we enter here in the VPlan-native path for non-induction
    // PHIs where all control flow is uniform. We simply widen these PHIs.
    // Create a vector phi with no operands - the vector phi operands will be
    // set at the end of vector code generation.
    Type *VecTy =
        (VF.isScalar()) ? PN->getType() : VectorType::get(PN->getType(), VF);
    Value *VecPhi = Builder.CreatePHI(VecTy, PN->getNumOperands(), "vec.phi");
    VectorLoopValueMap.setVectorValue(P, 0, VecPhi);
    OrigPHIsToFix.push_back(P);

    return;
  }

  assert(PN->getParent() == OrigLoop->getHeader() &&
         "Non-header phis should have been handled elsewhere");

  // In order to support recurrences we need to be able to vectorize Phi nodes.
  // Phi nodes have cycles, so we need to vectorize them in two stages. This is
  // stage #1: We create a new vector PHI node with no incoming edges. We'll use
  // this value when we vectorize all of the instructions that use the PHI.
  if (RdxDesc || Legal->isFirstOrderRecurrence(P)) {
    Value *Iden = nullptr;
    bool ScalarPHI =
        (VF.isScalar()) || Cost->isInLoopReduction(cast<PHINode>(PN));
    Type *VecTy =
        ScalarPHI ? PN->getType() : VectorType::get(PN->getType(), VF);

    if (RdxDesc) {
      assert(Legal->isReductionVariable(P) && StartV &&
             "RdxDesc should only be set for reduction variables; in that case "
             "a StartV is also required");
      RecurKind RK = RdxDesc->getRecurrenceKind();
      if (RecurrenceDescriptor::isMinMaxRecurrenceKind(RK)) {
        // MinMax reduction have the start value as their identify.
        if (ScalarPHI) {
          Iden = StartV;
        } else {
          IRBuilderBase::InsertPointGuard IPBuilder(Builder);
          Builder.SetInsertPoint(LoopVectorPreHeader->getTerminator());
          StartV = Iden = Builder.CreateVectorSplat(VF, StartV, "minmax.ident");
        }
      } else {
        Constant *IdenC = RecurrenceDescriptor::getRecurrenceIdentity(
            RK, VecTy->getScalarType());
        Iden = IdenC;

        if (!ScalarPHI) {
          Iden = ConstantVector::getSplat(VF, IdenC);
          IRBuilderBase::InsertPointGuard IPBuilder(Builder);
          Builder.SetInsertPoint(LoopVectorPreHeader->getTerminator());
          Constant *Zero = Builder.getInt32(0);
          StartV = Builder.CreateInsertElement(Iden, StartV, Zero);
        }
      }
    }

    for (unsigned Part = 0; Part < UF; ++Part) {
      // This is phase one of vectorizing PHIs.
      Value *EntryPart = PHINode::Create(
          VecTy, 2, "vec.phi", &*LoopVectorBody->getFirstInsertionPt());
      VectorLoopValueMap.setVectorValue(P, Part, EntryPart);
      if (StartV) {
        // Make sure to add the reduction start value only to the
        // first unroll part.
        Value *StartVal = (Part == 0) ? StartV : Iden;
        cast<PHINode>(EntryPart)->addIncoming(StartVal, LoopVectorPreHeader);
      }
    }
    return;
  }

  assert(!Legal->isReductionVariable(P) &&
         "reductions should be handled above");

  setDebugLocFromInst(Builder, P);

  // This PHINode must be an induction variable.
  // Make sure that we know about it.
  assert(Legal->getInductionVars().count(P) && "Not an induction variable");

  InductionDescriptor II = Legal->getInductionVars().lookup(P);
  const DataLayout &DL = OrigLoop->getHeader()->getModule()->getDataLayout();

  // FIXME: The newly created binary instructions should contain nsw/nuw flags,
  // which can be found from the original scalar operations.
  switch (II.getKind()) {
  case InductionDescriptor::IK_NoInduction:
    llvm_unreachable("Unknown induction");
  case InductionDescriptor::IK_IntInduction:
  case InductionDescriptor::IK_FpInduction:
    llvm_unreachable("Integer/fp induction is handled elsewhere.");
  case InductionDescriptor::IK_PtrInduction: {
    // Handle the pointer induction variable case.
    assert(P->getType()->isPointerTy() && "Unexpected type.");

    if (Cost->isScalarAfterVectorization(P, VF)) {
      // This is the normalized GEP that starts counting at zero.
      Value *PtrInd =
          Builder.CreateSExtOrTrunc(Induction, II.getStep()->getType());

      bool Uniform = Cost->isUniformAfterVectorization(P, VF);
      if (VF.isScalable() && !Uniform) {
        // If using scalable vectors, we cannot scalarize the pointer induction.
        // Instead, we will vectorize it using a vector GEP instruction that
        // takes step vector for indices. However if the phi-node is uniform
        // after vectorization, we do not want to use a step vector and we also
        // do not need to generate a vector GEP.
        Value *PtrIndSplat = Builder.CreateVectorSplat(VF, PtrInd);
        for (unsigned Part = 0; Part < UF; ++Part) {
          SCEVExpander Exp(*PSE.getSE(), DL, "induction");
          Value *Step = Exp.expandCodeFor(II.getStep(), II.getStep()->getType(),
                                          &*Builder.GetInsertPoint());
          Value *StepVec =
              getStepVector(PtrIndSplat, Part * VF.getKnownMinValue(), Step,
                            II.getInductionOpcode());
          Value *VecGep = Builder.CreateGEP(
              II.getStartValue()->getType()->getPointerElementType(),
              II.getStartValue(), StepVec);
          VectorLoopValueMap.setVectorValue(P, Part, VecGep);
        }
        return;
      }

      // Determine the number of scalars we need to generate for each unroll
      // iteration. If the instruction is uniform, we only need to generate the
      // first lane. Otherwise, we generate all VF values.
      unsigned Lanes =
          Cost->isUniformAfterVectorization(P, VF) ? 1 : VF.getKnownMinValue();
      for (unsigned Part = 0; Part < UF; ++Part) {
        for (unsigned Lane = 0; Lane < Lanes; ++Lane) {
          Constant *Idx = ConstantInt::get(PtrInd->getType(),
                                           Lane + Part * VF.getKnownMinValue());
          Value *GlobalIdx = Builder.CreateAdd(PtrInd, Idx);
          Value *SclrGep =
              emitTransformedIndex(Builder, GlobalIdx, PSE.getSE(), DL, II);
          SclrGep->setName("next.gep");
          VectorLoopValueMap.setScalarValue(P, {Part, Lane}, SclrGep);
        }
      }
      return;
    }
    assert(isa<SCEVConstant>(II.getStep()) &&
           "Induction step not a SCEV constant!");
    Type *PhiType = II.getStep()->getType();

    // Build a pointer phi
    Value *ScalarStartValue = II.getStartValue();
    Type *ScStValueType = ScalarStartValue->getType();
    PHINode *NewPointerPhi =
        PHINode::Create(ScStValueType, 2, "pointer.phi", Induction);
    NewPointerPhi->addIncoming(ScalarStartValue, LoopVectorPreHeader);

    // A pointer induction, performed by using a gep
    BasicBlock *LoopLatch = LI->getLoopFor(LoopVectorBody)->getLoopLatch();
    Instruction *InductionLoc = LoopLatch->getTerminator();
    const SCEV *ScalarStep = II.getStep();
    SCEVExpander Exp(*PSE.getSE(), DL, "induction");
    Value *ScalarStepValue =
        Exp.expandCodeFor(ScalarStep, PhiType, InductionLoc);
    Value *InductionGEP = GetElementPtrInst::Create(
        ScStValueType->getPointerElementType(), NewPointerPhi,
        Builder.CreateMul(
            ScalarStepValue,
            ConstantInt::get(PhiType, VF.getKnownMinValue() * UF)),
        "ptr.ind", InductionLoc);
    NewPointerPhi->addIncoming(InductionGEP, LoopLatch);

    // Create UF many actual address geps that use the pointer
    // phi as base and a vectorized version of the step value
    // (<step*0, ..., step*N>) as offset.
    for (unsigned Part = 0; Part < UF; ++Part) {
      SmallVector<Constant *, 8> Indices;
      // Create a vector of consecutive numbers from zero to VF.
      for (unsigned i = 0; i < VF.getKnownMinValue(); ++i)
        Indices.push_back(
            ConstantInt::get(PhiType, i + Part * VF.getKnownMinValue()));
      Constant *StartOffset = ConstantVector::get(Indices);

      Value *GEP = Builder.CreateGEP(
          ScStValueType->getPointerElementType(), NewPointerPhi,
          Builder.CreateMul(
              StartOffset,
              Builder.CreateVectorSplat(VF.getKnownMinValue(), ScalarStepValue),
              "vector.gep"));
      VectorLoopValueMap.setVectorValue(P, Part, GEP);
    }
  }
  }
}

/// A helper function for checking whether an integer division-related
/// instruction may divide by zero (in which case it must be predicated if
/// executed conditionally in the scalar code).
/// TODO: It may be worthwhile to generalize and check isKnownNonZero().
/// Non-zero divisors that are non compile-time constants will not be
/// converted into multiplication, so we will still end up scalarizing
/// the division, but can do so w/o predication.
static bool mayDivideByZero(Instruction &I) {
  assert((I.getOpcode() == Instruction::UDiv ||
          I.getOpcode() == Instruction::SDiv ||
          I.getOpcode() == Instruction::URem ||
          I.getOpcode() == Instruction::SRem) &&
         "Unexpected instruction");
  Value *Divisor = I.getOperand(1);
  auto *CInt = dyn_cast<ConstantInt>(Divisor);
  return !CInt || CInt->isZero();
}

InnerLoopVectorizer::VPIntrinsicAndKind
InnerLoopVectorizer::getVPIntrInstr(unsigned Opcode) {
  switch (Opcode) {
  case Instruction::Add:
    return {Intrinsic::vp_add, false};
  case Instruction::FAdd:
    return {Intrinsic::vp_fadd, true};
  case Instruction::Sub:
    return {Intrinsic::vp_sub, false};
  case Instruction::FSub:
    return {Intrinsic::vp_fsub, true};
  case Instruction::Mul:
    return {Intrinsic::vp_mul, false};
  case Instruction::FMul:
    return {Intrinsic::vp_fmul, true};
  case Instruction::SDiv:
    return {Intrinsic::vp_sdiv, false};
  case Instruction::UDiv:
    return {Intrinsic::vp_udiv, false};
  case Instruction::FDiv:
    return {Intrinsic::vp_fdiv, true};
  case ::Instruction::SRem:
    return {Intrinsic::vp_srem, false};
  case Instruction::URem:
    return {Intrinsic::vp_urem, false};
  case Instruction::FRem:
    return {Intrinsic::vp_frem, true};
  case Instruction::AShr:
    return {Intrinsic::vp_ashr, false};
  case Instruction::LShr:
    return {Intrinsic::vp_lshr, false};
  case Instruction::Shl:
    return {Intrinsic::vp_shl, false};
  case Instruction::Or:
    return {Intrinsic::vp_or, false};
  case Instruction::And:
    return {Intrinsic::vp_and, false};
  case Instruction::Xor:
    return {Intrinsic::vp_xor, false};
  case Instruction::FNeg:
    return {Intrinsic::vp_fneg, true};
  case Intrinsic::fma:
    return {Intrinsic::vp_fma, true};
  case Instruction::SExt:
    return {Intrinsic::vp_sext, false};
  case Instruction::ZExt:
    return {Intrinsic::vp_zext, false};
  case Instruction::FPExt:
    return {Intrinsic::vp_fpext, true};
  case Instruction::Trunc:
    return {Intrinsic::vp_trunc, false};
  case Instruction::FPTrunc:
    return {Intrinsic::vp_fptrunc, true};
  case Instruction::FPToUI:
    return {Intrinsic::vp_fptoui, true};
  case Instruction::FPToSI:
    return {Intrinsic::vp_fptosi, true};
  case Instruction::UIToFP:
    return {Intrinsic::vp_uitofp, true};
  case Instruction::SIToFP:
    return {Intrinsic::vp_sitofp, true};
  case Instruction::IntToPtr:
    return {Intrinsic::vp_inttoptr, false};
  case Instruction::PtrToInt:
    return {Intrinsic::vp_ptrtoint, false};
  case Instruction::BitCast:
    return {Intrinsic::vp_bitcast, false};
  }
  return {Intrinsic::not_intrinsic, false};
}

void InnerLoopVectorizer::widenPredicatedInstruction(Instruction &I,
                                                     VPTransformState &State,
                                                     VPValue *BlockInMask,
                                                     VPValue *EVL) {

  auto MaskValue = [&](unsigned Part, ElementCount EC) -> Value * {
    // The outermost mask can be lowered as an all ones mask when using EVL.
    if (isa<VPInstruction>(BlockInMask) &&
        cast<VPInstruction>(BlockInMask)->getOpcode() == VPInstruction::ICmpULE)
      return Builder.getTrueVector(EC);
    else
      return State.get(BlockInMask, Part);
  };

  auto EVLValue = [&](unsigned Part) -> Value * {
    Value *EVLPart = State.get(EVL, Part);
    return Builder.CreateTrunc(EVLPart, Type::getInt32Ty(Builder.getContext()));
  };

  auto CreateCast = [&](CastInst *CI, Value *Round, Value *Except) {
    for (unsigned Part = 0; Part < UF; ++Part) {
      Value *SrcVal = getOrCreateVectorValue(CI->getOperand(0), Part);
      VectorType *SrcTy = cast<VectorType>(SrcVal->getType());
      VectorType *DestTy =
          VectorType::get(CI->getType(), SrcTy->getElementCount());
      SmallVector<Value *, 5> Ops;
      Ops.push_back(SrcVal);
      if (Round)
        Ops.push_back(Round);
      if (Except)
        Ops.push_back(Except);
      Ops.push_back(MaskValue(Part, DestTy->getElementCount()));
      Ops.push_back(EVLValue(Part));
      Value *V =
          Builder.CreateIntrinsic(getVPIntrInstr(CI->getOpcode()).Intr,
                                  {DestTy, SrcTy}, Ops, nullptr, "vp.cast");
      VectorLoopValueMap.setVectorValue(&I, Part, V);
      addMetadata(V, &I);
    }

  };

  auto Opcode = I.getOpcode();

  //===------------------- compare instructions ---------------------------===//
  if (Opcode == Instruction::ICmp || Opcode == Instruction::FCmp) {
    // Widen compares. Generate vector compares.
    bool FCmp = (I.getOpcode() == Instruction::FCmp);
    auto *Cmp = cast<CmpInst>(&I);
    setDebugLocFromInst(Builder, Cmp);
    for (unsigned Part = 0; Part < UF; ++Part) {
      Value *A = getOrCreateVectorValue(Cmp->getOperand(0), Part);
      Value *B = getOrCreateVectorValue(Cmp->getOperand(1), Part);
      Value *C = nullptr;

      VectorType *OpTy = cast<VectorType>(A->getType());
      Value *MaskArg = MaskValue(Part, OpTy->getElementCount());
      Value *EVLArg = EVLValue(Part);
      Value *PredArg = Builder.getInt8(Cmp->getPredicate());

      if (FCmp) {
        IRBuilder<>::FastMathFlagGuard FMFG(Builder);
        Builder.setFastMathFlags(Cmp->getFastMathFlags());
        C = Builder.CreateIntrinsic(Intrinsic::vp_fcmp, {OpTy},
                                    {A, B, PredArg, MaskArg, EVLArg}, nullptr,
                                    "vp.op.fcmp");
      } else {
        C = Builder.CreateIntrinsic(Intrinsic::vp_icmp, {OpTy},
                                    {A, B, PredArg, MaskArg, EVLArg}, nullptr,
                                    "vp.op.icmp");
      }
      // The result of vp_icmp or vp_fcmp may contain lanes that are undef due
      // to the mask. We don't need undef boolean values.
      // Convert undef lanes to false by inserting a vp_select.
      // FIXME: For now we create a whole-register select to ensure correctness
      // for other whole-register instructions that use the compare as input
      // arg. See issue at
      // repo.hca.bsc.es/gitlab/EPI/System-Software/llvm-mono/-/issues/124
      // Value *V = Builder.CreateIntrinsic(
      //    Intrinsic::vp_select, {cast<VectorType>(C->getType())},
      //    {MaskArg, C, AllFalse, EVLArg}, nullptr, "vp.op.select");
      Value *AllFalse = Builder.getFalseVector(OpTy->getElementCount());
      Value *V = Builder.CreateSelect(MaskArg, C, AllFalse);

      VectorLoopValueMap.setVectorValue(&I, Part, V);
      addMetadata(V, &I);
    }
    return;
  }

  assert(getVPIntrInstr(Opcode).Intr != Intrinsic::not_intrinsic &&
         "Opcode does not have predicated vector intrinsic support.");

  //===------------------- Int-to-Int cast instructions -------------------===//
  if (Opcode == Instruction::SExt || Opcode == Instruction::ZExt ||
      Opcode == Instruction::Trunc) {
    auto *CI = cast<CastInst>(&I);
    setDebugLocFromInst(Builder, CI);

    assert(isa<IntegerType>(CI->getType()) && "Invalid destination Int type.");
    IntegerType *DestElemTy = cast<IntegerType>(CI->getType());
    IntegerType *SrcElemTy = cast<IntegerType>(CI->getOperand(0)->getType());
    if (Opcode == Instruction::Trunc)
      assert(DestElemTy->getBitWidth() < SrcElemTy->getBitWidth() &&
             "Cannot truncate to a larger size.");
    else
      assert(DestElemTy->getBitWidth() > SrcElemTy->getBitWidth() &&
             "Cannot extend to a smaller size.");
    return CreateCast(CI, nullptr, nullptr);
  }

  //===------------------- Float-to-Float cast instructions ---------------===//
  if (Opcode == Instruction::FPExt || Opcode == Instruction::FPTrunc) {
    auto *CI = cast<CastInst>(&I);
    setDebugLocFromInst(Builder, CI);
    Type *DestElemTy = CI->getType();
    Type *SrcElemTy = CI->getOperand(0)->getType();
    assert(DestElemTy->isFloatingPointTy() && SrcElemTy->isFloatingPointTy() &&
           "Invalid destination/source type for float extension.");
    if (Opcode == Instruction::FPTrunc)
      assert(DestElemTy->getTypeID() < SrcElemTy->getTypeID() &&
             "Cannot extend to a larger size.");
    else
      assert(DestElemTy->getTypeID() > SrcElemTy->getTypeID() &&
             "Cannot extend to a smaller size.");
    Value *Except = getConstrainedFPExcept(Builder.getContext(),
                                           fp::ExceptionBehavior::ebIgnore);
    Value *Round =
        Opcode == Instruction::FPTrunc
            ? getConstrainedFPRounding(Builder.getContext(),
                                       RoundingMode::NearestTiesToEven)
            : nullptr;
    return CreateCast(CI, Round, Except);
  }

  //===------------------- Float-to-Int cast instructions -----------------===//
  if (Opcode == Instruction::FPToUI || Opcode == Instruction::FPToSI) {
    auto *CI = cast<CastInst>(&I);
    setDebugLocFromInst(Builder, CI);
    Type *DestElemTy = CI->getType();
    Type *SrcElemTy = CI->getOperand(0)->getType();
    assert(DestElemTy->isIntegerTy() && SrcElemTy->isFloatingPointTy() &&
           "Invalid destination/source type for float to int cast.");
    Value *Except = getConstrainedFPExcept(Builder.getContext(),
                                           fp::ExceptionBehavior::ebIgnore);
    return CreateCast(CI, nullptr, Except);
  }

  //===------------------- Int-to-Float cast instructions -----------------===//
  if (Opcode == Instruction::UIToFP || Opcode == Instruction::SIToFP) {
    auto *CI = cast<CastInst>(&I);
    setDebugLocFromInst(Builder, CI);
    Type *DestElemTy = CI->getType();
    Type *SrcElemTy = CI->getOperand(0)->getType();
    assert(SrcElemTy->isIntegerTy() && DestElemTy->isFloatingPointTy() &&
           "Invalid destination/source type for float to int cast.");
    Value *Except = getConstrainedFPExcept(Builder.getContext(),
                                           fp::ExceptionBehavior::ebIgnore);
    Value *Round = getConstrainedFPRounding(Builder.getContext(),
                                            RoundingMode::NearestTiesToEven);
    return CreateCast(CI, Round, Except);
  }

  //===------------------- Int-Ptr cast instructions ----------------------===//
  if (Opcode == Instruction::IntToPtr || Opcode == Instruction::PtrToInt) {
    auto *CI = cast<CastInst>(&I);
    setDebugLocFromInst(Builder, CI);
    Type *DestElemTy = CI->getType();
    Type *SrcElemTy = CI->getOperand(0)->getType();
    if (Opcode == Instruction::IntToPtr)
      assert(SrcElemTy->isIntegerTy() && DestElemTy->isPointerTy() &&
             "Invalid destination/source type for int to ptr cast.");
    else
      assert(DestElemTy->isIntegerTy() && SrcElemTy->isPointerTy() &&
             "Invalid destination/source type for ptr to int cast.");
    return CreateCast(CI, nullptr, nullptr);
  }

  //===------------------- bitcast cast instructions ----------------------===//
  if (Opcode == Instruction::BitCast) {
    auto *CI = cast<CastInst>(&I);
    setDebugLocFromInst(Builder, CI);
    Type *DestElemTy = CI->getType();
    Type *SrcElemTy = CI->getOperand(0)->getType();
    assert(SrcElemTy->getPrimitiveSizeInBits() ==
               DestElemTy->getPrimitiveSizeInBits() &&
           "Invalid destination/source type for bitcast.");
    return CreateCast(CI, nullptr, nullptr);
  }

  //===------------------- Other Binary and Unary Ops ---------------------===//
  assert(((Instruction::isBinaryOp(Opcode) && I.getNumOperands() == 2) ||
          (Instruction::isUnaryOp(Opcode) && I.getNumOperands() == 1)) &&
         "Invalid number of operands.");

  // Just widen unops and binops.
  setDebugLocFromInst(Builder, &I);

  for (unsigned Part = 0; Part < UF; ++Part) {
    SmallVector<Value *, 4> Ops;
    for (Value *Op : I.operands())
      Ops.push_back(getOrCreateVectorValue(Op, Part));

    // Add rounding mode and exception control args.
    // TODO: Add support for non-default values.
    if (getVPIntrInstr(Opcode).IsFP) {
      if (Opcode != Instruction::FNeg)
        Ops.push_back(getConstrainedFPRounding(
            Builder.getContext(), RoundingMode::NearestTiesToEven));
      Ops.push_back(getConstrainedFPExcept(Builder.getContext(),
                                           fp::ExceptionBehavior::ebIgnore));
    }

    VectorType *OpTy = cast<VectorType>(Ops[0]->getType());
    Ops.push_back(MaskValue(Part, OpTy->getElementCount()));
    Ops.push_back(EVLValue(Part));

    Value *V = Builder.CreateIntrinsic(getVPIntrInstr(Opcode).Intr, {OpTy}, Ops,
                                       nullptr, "vp.op");

    if (auto *VecOp = dyn_cast<Instruction>(V))
      VecOp->copyIRFlags(&I);

    // Use this vector value for all users of the original instruction.
    VectorLoopValueMap.setVectorValue(&I, Part, V);
    addMetadata(V, &I);
  }
}

void InnerLoopVectorizer::widenInstruction(Instruction &I, VPValue *Def,
                                           VPUser &User,
                                           VPTransformState &State) {
  switch (I.getOpcode()) {
  case Instruction::Call:
  case Instruction::Br:
  case Instruction::PHI:
  case Instruction::GetElementPtr:
  case Instruction::Select:
    llvm_unreachable("This instruction is handled by a different recipe.");
  case Instruction::UDiv:
  case Instruction::SDiv:
  case Instruction::SRem:
  case Instruction::URem:
  case Instruction::Add:
  case Instruction::FAdd:
  case Instruction::Sub:
  case Instruction::FSub:
  case Instruction::FNeg:
  case Instruction::Mul:
  case Instruction::FMul:
  case Instruction::FDiv:
  case Instruction::FRem:
  case Instruction::Shl:
  case Instruction::LShr:
  case Instruction::AShr:
  case Instruction::And:
  case Instruction::Or:
  case Instruction::Xor: {
    // Just widen unops and binops.
    setDebugLocFromInst(Builder, &I);

    for (unsigned Part = 0; Part < UF; ++Part) {
      SmallVector<Value *, 2> Ops;
      for (VPValue *VPOp : User.operands())
        Ops.push_back(State.get(VPOp, Part));

      Value *V = Builder.CreateNAryOp(I.getOpcode(), Ops);

      if (auto *VecOp = dyn_cast<Instruction>(V))
        VecOp->copyIRFlags(&I);

      // Use this vector value for all users of the original instruction.
      State.set(Def, &I, V, Part);
      addMetadata(V, &I);
    }

    break;
  }
  case Instruction::ICmp:
  case Instruction::FCmp: {
    // Widen compares. Generate vector compares.
    bool FCmp = (I.getOpcode() == Instruction::FCmp);
    auto *Cmp = cast<CmpInst>(&I);
    setDebugLocFromInst(Builder, Cmp);
    for (unsigned Part = 0; Part < UF; ++Part) {
      Value *A = State.get(User.getOperand(0), Part);
      Value *B = State.get(User.getOperand(1), Part);
      Value *C = nullptr;
      if (FCmp) {
        // Propagate fast math flags.
        IRBuilder<>::FastMathFlagGuard FMFG(Builder);
        Builder.setFastMathFlags(Cmp->getFastMathFlags());
        C = Builder.CreateFCmp(Cmp->getPredicate(), A, B);
      } else {
        C = Builder.CreateICmp(Cmp->getPredicate(), A, B);
      }
      State.set(Def, &I, C, Part);
      addMetadata(C, &I);
    }

    break;
  }

  case Instruction::ZExt:
  case Instruction::SExt:
  case Instruction::FPToUI:
  case Instruction::FPToSI:
  case Instruction::FPExt:
  case Instruction::PtrToInt:
  case Instruction::IntToPtr:
  case Instruction::SIToFP:
  case Instruction::UIToFP:
  case Instruction::Trunc:
  case Instruction::FPTrunc:
  case Instruction::BitCast: {
    auto *CI = cast<CastInst>(&I);
    setDebugLocFromInst(Builder, CI);

    /// Vectorize casts.
    Type *DestTy =
        (VF.isScalar()) ? CI->getType() : VectorType::get(CI->getType(), VF);

    for (unsigned Part = 0; Part < UF; ++Part) {
      Value *A = State.get(User.getOperand(0), Part);
      Value *Cast = Builder.CreateCast(CI->getOpcode(), A, DestTy);
      State.set(Def, &I, Cast, Part);
      addMetadata(Cast, &I);
    }
    break;
  }
  default:
    // This instruction is not vectorized by simple widening.
    LLVM_DEBUG(dbgs() << "LV: Found an unhandled instruction: " << I);
    llvm_unreachable("Unhandled instruction!");
  } // end of switch.
}

void InnerLoopVectorizer::widenCallInstruction(CallInst &I, VPValue *Def,
                                               VPUser &ArgOperands,
                                               VPTransformState &State) {
  assert(!isa<DbgInfoIntrinsic>(I) &&
         "DbgInfoIntrinsic should have been dropped during VPlan construction");
  setDebugLocFromInst(Builder, &I);

  Module *M = I.getParent()->getParent()->getParent();
  auto *CI = cast<CallInst>(&I);

  SmallVector<Type *, 4> Tys;
  for (Value *ArgOperand : CI->arg_operands())
    Tys.push_back(ToVectorTy(ArgOperand->getType(), VF));

  Intrinsic::ID ID = getVectorIntrinsicIDForCall(CI, TLI);

  // The flag shows whether we use Intrinsic or a usual Call for vectorized
  // version of the instruction.
  // Is it beneficial to perform intrinsic call compared to lib call?
  bool NeedToScalarize = false;
  InstructionCost CallCost = Cost->getVectorCallCost(CI, VF, NeedToScalarize);
  InstructionCost IntrinsicCost =
      ID ? Cost->getVectorIntrinsicCost(CI, VF) : InstructionCost::getInvalid();
  bool UseVectorIntrinsic = ID && IntrinsicCost <= CallCost;
  assert((UseVectorIntrinsic || !NeedToScalarize) &&
         "Instruction should be scalarized elsewhere.");

  for (unsigned Part = 0; Part < UF; ++Part) {
    SmallVector<Value *, 4> Args;
    for (auto &I : enumerate(ArgOperands.operands())) {
      // Some intrinsics have a scalar argument - don't replace it with a
      // vector.
      Value *Arg;
      if (!UseVectorIntrinsic || !hasVectorInstrinsicScalarOpd(ID, I.index()))
        Arg = State.get(I.value(), Part);
      else
        Arg = State.get(I.value(), {0, 0});
      Args.push_back(Arg);
    }

    Function *VectorF;
    if (UseVectorIntrinsic) {
      // Use vector version of the intrinsic.
      Type *TysForDecl[] = {CI->getType()};
      if (VF.isVector()) {
        TysForDecl[0] = VectorType::get(CI->getType()->getScalarType(), VF);
      }
      VectorF = Intrinsic::getDeclaration(M, ID, TysForDecl);
      assert(VectorF && "Can't retrieve vector intrinsic.");
    } else {
      // Use vector version of the function call.
      const VFShape Shape = VFShape::get(*CI, VF, false /*HasGlobalPred*/);
#ifndef NDEBUG
      assert(VFDatabase(*CI).getVectorizedFunction(Shape) != nullptr &&
             "Can't create vector function.");
#endif
        VectorF = VFDatabase(*CI).getVectorizedFunction(Shape);
    }
      SmallVector<OperandBundleDef, 1> OpBundles;
      CI->getOperandBundlesAsDefs(OpBundles);
      CallInst *V = Builder.CreateCall(VectorF, Args, OpBundles);

      if (isa<FPMathOperator>(V))
        V->copyFastMathFlags(CI);

      State.set(Def, &I, V, Part);
      addMetadata(V, &I);
  }
}

void InnerLoopVectorizer::widenSelectInstruction(SelectInst &I, VPValue *VPDef,
                                                 VPUser &Operands,
                                                 bool InvariantCond,
                                                 VPTransformState &State) {
  setDebugLocFromInst(Builder, &I);

  // The condition can be loop invariant  but still defined inside the
  // loop. This means that we can't just use the original 'cond' value.
  // We have to take the 'vectorized' value and pick the first lane.
  // Instcombine will make this a no-op.
  auto *InvarCond =
      InvariantCond ? State.get(Operands.getOperand(0), {0, 0}) : nullptr;

  for (unsigned Part = 0; Part < UF; ++Part) {
    Value *Cond =
        InvarCond ? InvarCond : State.get(Operands.getOperand(0), Part);
    Value *Op0 = State.get(Operands.getOperand(1), Part);
    Value *Op1 = State.get(Operands.getOperand(2), Part);
    Value *Sel = Builder.CreateSelect(Cond, Op0, Op1);
    State.set(VPDef, &I, Sel, Part);
    addMetadata(Sel, &I);
  }
}

void LoopVectorizationCostModel::collectLoopScalars(ElementCount VF) {
  // We should not collect Scalars more than once per VF. Right now, this
  // function is called from collectUniformsAndScalars(), which already does
  // this check. Collecting Scalars for VF=1 does not make any sense.
  assert(VF.isVector() && Scalars.find(VF) == Scalars.end() &&
         "This function should not be visited twice for the same VF");

  SmallSetVector<Instruction *, 8> Worklist;

  // These sets are used to seed the analysis with pointers used by memory
  // accesses that will remain scalar.
  SmallSetVector<Instruction *, 8> ScalarPtrs;
  SmallPtrSet<Instruction *, 8> PossibleNonScalarPtrs;
  auto *Latch = TheLoop->getLoopLatch();

  // A helper that returns true if the use of Ptr by MemAccess will be scalar.
  // The pointer operands of loads and stores will be scalar as long as the
  // memory access is not a gather or scatter operation. The value operand of a
  // store will remain scalar if the store is scalarized.
  auto isScalarUse = [&](Instruction *MemAccess, Value *Ptr) {
    InstWidening WideningDecision = getWideningDecision(MemAccess, VF);
    assert(WideningDecision != CM_Unknown &&
           "Widening decision should be ready at this moment");
    if (auto *Store = dyn_cast<StoreInst>(MemAccess))
      if (Ptr == Store->getValueOperand())
        return WideningDecision == CM_Scalarize;
    assert(Ptr == getLoadStorePointerOperand(MemAccess) &&
           "Ptr is neither a value or pointer operand");
    return WideningDecision != CM_GatherScatter;
  };

  // A helper that returns true if the given value is a bitcast or
  // getelementptr instruction contained in the loop.
  auto isLoopVaryingBitCastOrGEP = [&](Value *V) {
    return ((isa<BitCastInst>(V) && V->getType()->isPointerTy()) ||
            isa<GetElementPtrInst>(V)) &&
           !TheLoop->isLoopInvariant(V);
  };

  auto isScalarPtrInduction = [&](Instruction *MemAccess, Value *Ptr) {
    if (!isa<PHINode>(Ptr) ||
        !Legal->getInductionVars().count(cast<PHINode>(Ptr)))
      return false;
    auto &Induction = Legal->getInductionVars()[cast<PHINode>(Ptr)];
    if (Induction.getKind() != InductionDescriptor::IK_PtrInduction)
      return false;
    return isScalarUse(MemAccess, Ptr);
  };

  // A helper that evaluates a memory access's use of a pointer. If the
  // pointer is actually the pointer induction of a loop, it is being
  // inserted into Worklist. If the use will be a scalar use, and the
  // pointer is only used by memory accesses, we place the pointer in
  // ScalarPtrs. Otherwise, the pointer is placed in PossibleNonScalarPtrs.
  auto evaluatePtrUse = [&](Instruction *MemAccess, Value *Ptr) {
    if (isScalarPtrInduction(MemAccess, Ptr)) {
      Worklist.insert(cast<Instruction>(Ptr));
      Instruction *Update = cast<Instruction>(
          cast<PHINode>(Ptr)->getIncomingValueForBlock(Latch));
      Worklist.insert(Update);
      LLVM_DEBUG(dbgs() << "LV: Found new scalar instruction: " << *Ptr
                        << "\n");
      LLVM_DEBUG(dbgs() << "LV: Found new scalar instruction: " << *Update
                        << "\n");
      return;
    }
    // We only care about bitcast and getelementptr instructions contained in
    // the loop.
    if (!isLoopVaryingBitCastOrGEP(Ptr))
      return;

    // If the pointer has already been identified as scalar (e.g., if it was
    // also identified as uniform), there's nothing to do.
    auto *I = cast<Instruction>(Ptr);
    if (Worklist.count(I))
      return;

    // If the use of the pointer will be a scalar use, and all users of the
    // pointer are memory accesses, place the pointer in ScalarPtrs. Otherwise,
    // place the pointer in PossibleNonScalarPtrs.
    if (isScalarUse(MemAccess, Ptr) && llvm::all_of(I->users(), [&](User *U) {
          return isa<LoadInst>(U) || isa<StoreInst>(U);
        }))
      ScalarPtrs.insert(I);
    else
      PossibleNonScalarPtrs.insert(I);
  };

  // We seed the scalars analysis with three classes of instructions: (1)
  // instructions marked uniform-after-vectorization and (2) bitcast,
  // getelementptr and (pointer) phi instructions used by memory accesses
  // requiring a scalar use.
  //
  // (1) Add to the worklist all instructions that have been identified as
  // uniform-after-vectorization.
  Worklist.insert(Uniforms[VF].begin(), Uniforms[VF].end());

  // (2) Add to the worklist all bitcast and getelementptr instructions used by
  // memory accesses requiring a scalar use. The pointer operands of loads and
  // stores will be scalar as long as the memory accesses is not a gather or
  // scatter operation. The value operand of a store will remain scalar if the
  // store is scalarized.
  for (auto *BB : TheLoop->blocks())
    for (auto &I : *BB) {
      if (auto *Load = dyn_cast<LoadInst>(&I)) {
        evaluatePtrUse(Load, Load->getPointerOperand());
      } else if (auto *Store = dyn_cast<StoreInst>(&I)) {
        evaluatePtrUse(Store, Store->getPointerOperand());
        evaluatePtrUse(Store, Store->getValueOperand());
      }
    }
  for (auto *I : ScalarPtrs)
    if (!PossibleNonScalarPtrs.count(I)) {
      LLVM_DEBUG(dbgs() << "LV: Found scalar instruction: " << *I << "\n");
      Worklist.insert(I);
    }

  // Insert the forced scalars.
  // FIXME: Currently widenPHIInstruction() often creates a dead vector
  // induction variable when the PHI user is scalarized.
  auto ForcedScalar = ForcedScalars.find(VF);
  if (ForcedScalar != ForcedScalars.end())
    for (auto *I : ForcedScalar->second)
      Worklist.insert(I);

  // Expand the worklist by looking through any bitcasts and getelementptr
  // instructions we've already identified as scalar. This is similar to the
  // expansion step in collectLoopUniforms(); however, here we're only
  // expanding to include additional bitcasts and getelementptr instructions.
  unsigned Idx = 0;
  while (Idx != Worklist.size()) {
    Instruction *Dst = Worklist[Idx++];
    if (!isLoopVaryingBitCastOrGEP(Dst->getOperand(0)))
      continue;
    auto *Src = cast<Instruction>(Dst->getOperand(0));
    if (llvm::all_of(Src->users(), [&](User *U) -> bool {
          auto *J = cast<Instruction>(U);
          return !TheLoop->contains(J) || Worklist.count(J) ||
                 ((isa<LoadInst>(J) || isa<StoreInst>(J)) &&
                  isScalarUse(J, Src));
        })) {
      Worklist.insert(Src);
      LLVM_DEBUG(dbgs() << "LV: Found scalar instruction: " << *Src << "\n");
    }
  }

  // An induction variable will remain scalar if all users of the induction
  // variable and induction variable update remain scalar.
  for (auto &Induction : Legal->getInductionVars()) {
    auto *Ind = Induction.first;
    auto *IndUpdate = cast<Instruction>(Ind->getIncomingValueForBlock(Latch));

    // If tail-folding is applied, the primary induction variable will be used
    // to feed a vector compare.
    if (Ind == Legal->getPrimaryInduction() && foldTailByMasking())
      continue;

    // Determine if all users of the induction variable are scalar after
    // vectorization.
    auto ScalarInd = llvm::all_of(Ind->users(), [&](User *U) -> bool {
      auto *I = cast<Instruction>(U);
      return I == IndUpdate || !TheLoop->contains(I) || Worklist.count(I);
    });
    if (!ScalarInd)
      continue;

    // Determine if all users of the induction variable update instruction are
    // scalar after vectorization.
    auto ScalarIndUpdate =
        llvm::all_of(IndUpdate->users(), [&](User *U) -> bool {
          auto *I = cast<Instruction>(U);
          return I == Ind || !TheLoop->contains(I) || Worklist.count(I);
        });
    if (!ScalarIndUpdate)
      continue;

    // The induction variable and its update instruction will remain scalar.
    Worklist.insert(Ind);
    Worklist.insert(IndUpdate);
    LLVM_DEBUG(dbgs() << "LV: Found scalar instruction: " << *Ind << "\n");
    LLVM_DEBUG(dbgs() << "LV: Found scalar instruction: " << *IndUpdate
                      << "\n");
  }

  Scalars[VF].insert(Worklist.begin(), Worklist.end());
}

bool LoopVectorizationCostModel::isScalarWithPredication(Instruction *I,
                                                         ElementCount VF) {
  if (!blockNeedsPredication(I->getParent()))
    return false;
  switch (I->getOpcode()) {
  default:
    break;
  case Instruction::Load:
  case Instruction::Store: {
    if (!Legal->isMaskRequired(I))
      return false;
    auto *Ptr = getLoadStorePointerOperand(I);
    auto *Ty = getMemInstValueType(I);
    // We have already decided how to vectorize this instruction, get that
    // result.
    if (VF.isVector()) {
      InstWidening WideningDecision = getWideningDecision(I, VF);
      assert(WideningDecision != CM_Unknown &&
             "Widening decision should be ready at this moment");
      return WideningDecision == CM_Scalarize;
    }
    const Align Alignment = getLoadStoreAlignment(I);
    return isa<LoadInst>(I) ? !(isLegalMaskedLoad(Ty, Ptr, Alignment) ||
                                isLegalMaskedGather(Ty, Alignment))
                            : !(isLegalMaskedStore(Ty, Ptr, Alignment) ||
                                isLegalMaskedScatter(Ty, Alignment));
  }
  case Instruction::UDiv:
  case Instruction::SDiv:
  case Instruction::SRem:
  case Instruction::URem:
    return mayDivideByZero(*I);
  }
  return false;
}

bool LoopVectorizationCostModel::interleavedAccessCanBeWidened(
    Instruction *I, ElementCount VF) {
  assert(isAccessInterleaved(I) && "Expecting interleaved access.");
  assert(getWideningDecision(I, VF) == CM_Unknown &&
         "Decision should not be set yet.");
  auto *Group = getInterleavedAccessGroup(I);
  assert(Group && "Must have a group.");

  // If the instruction's allocated size doesn't equal it's type size, it
  // requires padding and will be scalarized.
  auto &DL = I->getModule()->getDataLayout();
  auto *ScalarTy = getMemInstValueType(I);
  if (hasIrregularType(ScalarTy, DL, VF))
    return false;

  // Check if masking is required.
  // A Group may need masking for one of two reasons: it resides in a block that
  // needs predication, or it was decided to use masking to deal with gaps.
  bool PredicatedAccessRequiresMasking =
      Legal->blockNeedsPredication(I->getParent()) && Legal->isMaskRequired(I);
  bool AccessWithGapsRequiresMasking =
      Group->requiresScalarEpilogue() && !isScalarEpilogueAllowed();
  if (!PredicatedAccessRequiresMasking && !AccessWithGapsRequiresMasking)
    return true;

  // If masked interleaving is required, we expect that the user/target had
  // enabled it, because otherwise it either wouldn't have been created or
  // it should have been invalidated by the CostModel.
  assert(useMaskedInterleavedAccesses(TTI) &&
         "Masked interleave-groups for predicated accesses are not enabled.");

  auto *Ty = getMemInstValueType(I);
  const Align Alignment = getLoadStoreAlignment(I);
  return isa<LoadInst>(I) ? TTI.isLegalMaskedLoad(Ty, Alignment)
                          : TTI.isLegalMaskedStore(Ty, Alignment);
}

bool LoopVectorizationCostModel::memoryInstructionCanBeWidened(
    Instruction *I, ElementCount VF) {
  // Get and ensure we have a valid memory instruction.
  LoadInst *LI = dyn_cast<LoadInst>(I);
  StoreInst *SI = dyn_cast<StoreInst>(I);
  assert((LI || SI) && "Invalid memory instruction");

  auto *Ptr = getLoadStorePointerOperand(I);

  // In order to be widened, the pointer should be consecutive, first of all.
  if (!Legal->isConsecutivePtr(Ptr))
    return false;

  // If the instruction is a store located in a predicated block, it will be
  // scalarized.
  if (isScalarWithPredication(I))
    return false;

  // If the instruction's allocated size doesn't equal it's type size, it
  // requires padding and will be scalarized.
  auto &DL = I->getModule()->getDataLayout();
  auto *ScalarTy = LI ? LI->getType() : SI->getValueOperand()->getType();
  if (hasIrregularType(ScalarTy, DL, VF))
    return false;

  return true;
}

void LoopVectorizationCostModel::collectLoopUniforms(ElementCount VF) {
  // We should not collect Uniforms more than once per VF. Right now,
  // this function is called from collectUniformsAndScalars(), which
  // already does this check. Collecting Uniforms for VF=1 does not make any
  // sense.

  assert(VF.isVector() && Uniforms.find(VF) == Uniforms.end() &&
         "This function should not be visited twice for the same VF");

  // Visit the list of Uniforms. If we'll not find any uniform value, we'll
  // not analyze again.  Uniforms.count(VF) will return 1.
  Uniforms[VF].clear();

  // We now know that the loop is vectorizable!
  // Collect instructions inside the loop that will remain uniform after
  // vectorization.

  // Global values, params and instructions outside of current loop are out of
  // scope.
  auto isOutOfScope = [&](Value *V) -> bool {
    Instruction *I = dyn_cast<Instruction>(V);
    return (!I || !TheLoop->contains(I));
  };

  SetVector<Instruction *> Worklist;
  BasicBlock *Latch = TheLoop->getLoopLatch();

  // Instructions that are scalar with predication must not be considered
  // uniform after vectorization, because that would create an erroneous
  // replicating region where only a single instance out of VF should be formed.
  // TODO: optimize such seldom cases if found important, see PR40816.
  auto addToWorklistIfAllowed = [&](Instruction *I) -> void {
    if (isOutOfScope(I)) {
      LLVM_DEBUG(dbgs() << "LV: Found not uniform due to scope: "
                        << *I << "\n");
      return;
    }
    if (isScalarWithPredication(I, VF)) {
      LLVM_DEBUG(dbgs() << "LV: Found not uniform being ScalarWithPredication: "
                        << *I << "\n");
      return;
    }
    LLVM_DEBUG(dbgs() << "LV: Found uniform instruction: " << *I << "\n");
    Worklist.insert(I);
  };

  // Start with the conditional branch. If the branch condition is an
  // instruction contained in the loop that is only used by the branch, it is
  // uniform.
  auto *Cmp = dyn_cast<Instruction>(Latch->getTerminator()->getOperand(0));
  if (Cmp && TheLoop->contains(Cmp) && Cmp->hasOneUse())
    addToWorklistIfAllowed(Cmp);

  auto isUniformDecision = [&](Instruction *I, ElementCount VF) {
    InstWidening WideningDecision = getWideningDecision(I, VF);
    assert(WideningDecision != CM_Unknown &&
           "Widening decision should be ready at this moment");

    // A uniform memory op is itself uniform.  We exclude uniform stores
    // here as they demand the last lane, not the first one.
    if (isa<LoadInst>(I) && Legal->isUniformMemOp(*I)) {
      assert(WideningDecision == CM_Scalarize);
      return true;
    }

    return (WideningDecision == CM_Widen ||
            WideningDecision == CM_Widen_Reverse ||
            WideningDecision == CM_Interleave);
  };


  // Returns true if Ptr is the pointer operand of a memory access instruction
  // I, and I is known to not require scalarization.
  auto isVectorizedMemAccessUse = [&](Instruction *I, Value *Ptr) -> bool {
    return getLoadStorePointerOperand(I) == Ptr && isUniformDecision(I, VF);
  };

  // Holds a list of values which are known to have at least one uniform use.
  // Note that there may be other uses which aren't uniform.  A "uniform use"
  // here is something which only demands lane 0 of the unrolled iterations;
  // it does not imply that all lanes produce the same value (e.g. this is not
  // the usual meaning of uniform)
  SmallPtrSet<Value *, 8> HasUniformUse;

  // Scan the loop for instructions which are either a) known to have only
  // lane 0 demanded or b) are uses which demand only lane 0 of their operand.
  for (auto *BB : TheLoop->blocks())
    for (auto &I : *BB) {
      // If there's no pointer operand, there's nothing to do.
      auto *Ptr = getLoadStorePointerOperand(&I);
      if (!Ptr)
        continue;

      // A uniform memory op is itself uniform.  We exclude uniform stores
      // here as they demand the last lane, not the first one.
      if (isa<LoadInst>(I) && Legal->isUniformMemOp(I))
        addToWorklistIfAllowed(&I);

      if (isUniformDecision(&I, VF)) {
        assert(isVectorizedMemAccessUse(&I, Ptr) && "consistency check");
        HasUniformUse.insert(Ptr);
      }
    }

  // Add to the worklist any operands which have *only* uniform (e.g. lane 0
  // demanding) users.  Since loops are assumed to be in LCSSA form, this
  // disallows uses outside the loop as well.
  for (auto *V : HasUniformUse) {
    if (isOutOfScope(V))
      continue;
    auto *I = cast<Instruction>(V);
    auto UsersAreMemAccesses =
      llvm::all_of(I->users(), [&](User *U) -> bool {
        return isVectorizedMemAccessUse(cast<Instruction>(U), V);
      });
    if (UsersAreMemAccesses)
      addToWorklistIfAllowed(I);
  }

  // Expand Worklist in topological order: whenever a new instruction
  // is added , its users should be already inside Worklist.  It ensures
  // a uniform instruction will only be used by uniform instructions.
  unsigned idx = 0;
  while (idx != Worklist.size()) {
    Instruction *I = Worklist[idx++];

    for (auto OV : I->operand_values()) {
      // isOutOfScope operands cannot be uniform instructions.
      if (isOutOfScope(OV))
        continue;
      // First order recurrence Phi's should typically be considered
      // non-uniform.
      auto *OP = dyn_cast<PHINode>(OV);
      if (OP && Legal->isFirstOrderRecurrence(OP))
        continue;
      // If all the users of the operand are uniform, then add the
      // operand into the uniform worklist.
      auto *OI = cast<Instruction>(OV);
      if (llvm::all_of(OI->users(), [&](User *U) -> bool {
            auto *J = cast<Instruction>(U);
            return Worklist.count(J) || isVectorizedMemAccessUse(J, OI);
          }))
        addToWorklistIfAllowed(OI);
    }
  }

  // For an instruction to be added into Worklist above, all its users inside
  // the loop should also be in Worklist. However, this condition cannot be
  // true for phi nodes that form a cyclic dependence. We must process phi
  // nodes separately. An induction variable will remain uniform if all users
  // of the induction variable and induction variable update remain uniform.
  // The code below handles both pointer and non-pointer induction variables.
  for (auto &Induction : Legal->getInductionVars()) {
    auto *Ind = Induction.first;
    auto *IndUpdate = cast<Instruction>(Ind->getIncomingValueForBlock(Latch));

    // Determine if all users of the induction variable are uniform after
    // vectorization.
    auto UniformInd = llvm::all_of(Ind->users(), [&](User *U) -> bool {
      auto *I = cast<Instruction>(U);
      return I == IndUpdate || !TheLoop->contains(I) || Worklist.count(I) ||
             isVectorizedMemAccessUse(I, Ind);
    });
    if (!UniformInd)
      continue;

    // Determine if all users of the induction variable update instruction are
    // uniform after vectorization.
    auto UniformIndUpdate =
        llvm::all_of(IndUpdate->users(), [&](User *U) -> bool {
          auto *I = cast<Instruction>(U);
          return I == Ind || !TheLoop->contains(I) || Worklist.count(I) ||
                 isVectorizedMemAccessUse(I, IndUpdate);
        });
    if (!UniformIndUpdate)
      continue;

    // The induction variable and its update instruction will remain uniform.
    addToWorklistIfAllowed(Ind);
    addToWorklistIfAllowed(IndUpdate);
  }

  Uniforms[VF].insert(Worklist.begin(), Worklist.end());
}

bool LoopVectorizationCostModel::runtimeChecksRequired() {
  LLVM_DEBUG(dbgs() << "LV: Performing code size checks.\n");

  if (Legal->getRuntimePointerChecking()->Need) {
    reportVectorizationFailure(
        "Runtime ptr check is required with -Os/-Oz",
        "runtime pointer checks needed. Enable vectorization of this "
        "loop with '#pragma clang loop vectorize(enable)' when "
        "compiling with -Os/-Oz",
        "CantVersionLoopWithOptForSize", ORE, TheLoop);
    return true;
  }

  if (!PSE.getUnionPredicate().getPredicates().empty()) {
    reportVectorizationFailure(
        "Runtime SCEV check is required with -Os/-Oz",
        "runtime SCEV checks needed. Enable vectorization of this "
        "loop with '#pragma clang loop vectorize(enable)' when "
        "compiling with -Os/-Oz",
        "CantVersionLoopWithOptForSize", ORE, TheLoop);
    return true;
  }

  // FIXME: Avoid specializing for stride==1 instead of bailing out.
  if (!Legal->getLAI()->getSymbolicStrides().empty()) {
    reportVectorizationFailure("Runtime stride check for small trip count",
        "runtime stride == 1 checks needed. Enable vectorization of "
        "this loop without such check by compiling with -Os/-Oz",
        "CantVersionLoopWithOptForSize", ORE, TheLoop);
    return true;
  }

  return false;
}

Optional<ElementCount>
LoopVectorizationCostModel::computeMaxVF(ElementCount UserVF, unsigned UserIC) {
  if (Legal->getRuntimePointerChecking()->Need && TTI.hasBranchDivergence()) {
    // TODO: It may by useful to do since it's still likely to be dynamically
    // uniform if the target can skip.
    reportVectorizationFailure(
        "Not inserting runtime ptr check for divergent target",
        "runtime pointer checks needed. Not enabled for divergent target",
        "CantVersionLoopWithDivergentTarget", ORE, TheLoop);
    return None;
  }

  unsigned TC = PSE.getSE()->getSmallConstantTripCount(TheLoop);
  LLVM_DEBUG(dbgs() << "LV: Found trip count: " << TC << '\n');
  if (TC == 1) {
    reportVectorizationFailure(
        "Single iteration (non) loop",
        "loop trip count is one, irrelevant for vectorization",
        "SingleIterationLoop", ORE, TheLoop);
    return None;
  }

  Optional<ElementCount> MaxVFOpt = computeFeasibleMaxVF(TC, UserVF);
  switch (ScalarEpilogueStatus) {
  case CM_ScalarEpilogueAllowed: {
    if (!MaxVFOpt)
      reportVectorizationFailure(
          "Cannot vectorize operations on unsupported scalable vector type",
          "Cannot vectorize operations on unsupported scalable vector type",
          "UnsupportedScalableVectorType", ORE, TheLoop);

    return MaxVFOpt;
  }
  case CM_ScalarEpilogueNotAllowedUsePredicate:
    LLVM_FALLTHROUGH;
  case CM_ScalarEpilogueNotNeededUsePredicate:
    LLVM_DEBUG(
        dbgs() << "LV: vector predicate hint/switch found.\n"
               << "LV: Not allowing scalar epilogue, creating predicated "
               << "vector loop.\n");
    break;
  case CM_ScalarEpilogueNotAllowedLowTripLoop:
    // fallthrough as a special case of OptForSize
  case CM_ScalarEpilogueNotAllowedOptSize:
    if (ScalarEpilogueStatus == CM_ScalarEpilogueNotAllowedOptSize)
      LLVM_DEBUG(
          dbgs() << "LV: Not allowing scalar epilogue due to -Os/-Oz.\n");
    else
      LLVM_DEBUG(dbgs() << "LV: Not allowing scalar epilogue due to low trip "
                        << "count.\n");

    // Bail if runtime checks are required, which are not good when optimising
    // for size.
    if (runtimeChecksRequired())
      return None;

    break;
  }

  // The only loops we can vectorize without a scalar epilogue, are loops with
  // a bottom-test and a single exiting block. We'd have to handle the fact
  // that not every instruction executes on the last iteration.  This will
  // require a lane mask which varies through the vector loop body.  (TODO)
  if (TheLoop->getExitingBlock() != TheLoop->getLoopLatch()) {
    // If there was a tail-folding hint/switch, but we can't fold the tail by
    // masking, fallback to a vectorization with a scalar epilogue.
    if (ScalarEpilogueStatus == CM_ScalarEpilogueNotNeededUsePredicate) {
      LLVM_DEBUG(dbgs() << "LV: Cannot fold tail by masking: vectorize with a "
                           "scalar epilogue instead.\n");
      ScalarEpilogueStatus = CM_ScalarEpilogueAllowed;
      return MaxVFOpt;
    }
    return None;
  }

  // Now try the tail folding

  // Invalidate interleave groups that require an epilogue if we can't mask
  // the interleave-group.
  if (!useMaskedInterleavedAccesses(TTI)) {
    assert(WideningDecisions.empty() && Uniforms.empty() && Scalars.empty() &&
           "No decisions should have been taken at this point");
    // Note: There is no need to invalidate any cost modeling decisions here, as
    // non where taken so far.
    InterleaveInfo.invalidateGroupsRequiringScalarEpilogue();
  }

  ElementCount MaxVF = UserVF;
  if (MaxVF.isZero()) {
    Optional<ElementCount> FeasibleMaxVF = computeFeasibleMaxVF(TC, UserVF);
    if (!FeasibleMaxVF) {
      reportVectorizationFailure(
          "Cannot vectorize operations on unsupported scalable vector type",
          "Cannot vectorize operations on unsupported scalable vector type",
          "UnsupportedScalableVectorType", ORE, TheLoop);
      return None;
    }

    MaxVF = FeasibleMaxVF.getValue();
  }

  assert((UserVF.isNonZero() || isPowerOf2_32(MaxVF.getKnownMinValue())) &&
         "MaxVF must be a power of 2");
  unsigned MaxVFtimesIC =
      UserIC ? MaxVF.getKnownMinValue() * UserIC : MaxVF.getKnownMinValue();
  // Avoid tail folding if the trip count is known to be a multiple of any VF we
  // chose.
  ScalarEvolution *SE = PSE.getSE();
  const SCEV *BackedgeTakenCount = PSE.getBackedgeTakenCount();
  const SCEV *ExitCount = SE->getAddExpr(
      BackedgeTakenCount, SE->getOne(BackedgeTakenCount->getType()));
  const SCEV *Rem = SE->getURemExpr(
      ExitCount, SE->getConstant(BackedgeTakenCount->getType(), MaxVFtimesIC));
  if (Rem->isZero() && MaxVF.getKnownMinValue() > 1) {
    // Accept MaxVF if we do not have a tail.
    LLVM_DEBUG(dbgs() << "LV: No tail will remain for any chosen VF.\n");
    return MaxVF;
  }

  // If we don't know the precise trip count, or if the trip count that we
  // found modulo the vectorization factor is not zero, try to fold the tail
  // by masking.
  // FIXME: look for a smaller MaxVF that does divide TC rather than masking.
  if (Legal->prepareToFoldTailByMasking()) {
    FoldTailByMasking = true;
    return MaxVF;
  }

  // If there was a tail-folding hint/switch, but we can't fold the tail by
  // masking, fallback to a vectorization with a scalar epilogue.
  if (ScalarEpilogueStatus == CM_ScalarEpilogueNotNeededUsePredicate) {
    LLVM_DEBUG(dbgs() << "LV: Cannot fold tail by masking: vectorize with a "
                         "scalar epilogue instead.\n");
    ScalarEpilogueStatus = CM_ScalarEpilogueAllowed;
    return MaxVF;
  }

  if (ScalarEpilogueStatus == CM_ScalarEpilogueNotAllowedUsePredicate) {
    LLVM_DEBUG(dbgs() << "LV: Can't fold tail by masking: don't vectorize\n");
    return None;
  }

  if (TC == 0) {
    reportVectorizationFailure(
        "Unable to calculate the loop count due to complex control flow",
        "unable to calculate the loop count due to complex control flow",
        "UnknownLoopCountComplexCFG", ORE, TheLoop);
    return None;
  }

  reportVectorizationFailure(
      "Cannot optimize for size and vectorize at the same time.",
      "cannot optimize for size and vectorize at the same time. "
      "Enable vectorization of this loop with '#pragma clang loop "
      "vectorize(enable)' when compiling with -Os/-Oz",
      "NoTailLoopWithOptForSize", ORE, TheLoop);
  return None;
}

Optional<ElementCount>
LoopVectorizationCostModel::computeFeasibleMaxVF(unsigned ConstTripCount,
                                                 ElementCount UserVF) {
  bool IgnoreScalableUserVF = UserVF.isScalable() &&
                              !TTI.supportsScalableVectors() &&
                              !ForceTargetSupportsScalableVectors;
  if (IgnoreScalableUserVF) {
    LLVM_DEBUG(
        dbgs() << "LV: Ignoring VF=" << UserVF
               << " because target does not support scalable vectors.\n");
    ORE->emit([&]() {
      return OptimizationRemarkAnalysis(DEBUG_TYPE, "IgnoreScalableUserVF",
                                        TheLoop->getStartLoc(),
                                        TheLoop->getHeader())
             << "Ignoring VF=" << ore::NV("UserVF", UserVF)
             << " because target does not support scalable vectors.";
    });
  }

  // Beyond this point two scenarios are handled. If UserVF isn't specified
  // then a suitable VF is chosen. If UserVF is specified and there are
  // dependencies, check if it's legal. However, if a UserVF is specified and
  // there are no dependencies, then there's nothing to do.
  if (UserVF.isNonZero() && !IgnoreScalableUserVF &&
      Legal->isSafeForAnyVectorWidth())
    return UserVF;

  MinBWs = computeMinimumValueSizes(TheLoop->getBlocks(), *DB, &TTI);
  unsigned SmallestType, WidestType;
  std::tie(SmallestType, WidestType) = getSmallestAndWidestTypes();
  unsigned WidestRegister =
      TTI.getVectorRegisterBitWidth(VectorRegisterWidthFactor);

  // Get the maximum safe dependence distance in bits computed by LAA.
  // It is computed by MaxVF * sizeOf(type) * 8, where type is taken from
  // the memory accesses that is most restrictive (involved in the smallest
  // dependence distance).
  // FIXME: For scalable vectors for now we assume MaxSafeVectorWidthInBits is
  // -1U. See definition of Legal->getMaxSafeRegisterWidth().
  unsigned MaxSafeVectorWidthInBits = Legal->getMaxSafeRegisterWidth();

  ElementCount FeasibleMaxVFLowerBound = ElementCount::getNull();
  ElementCount FeasibleMaxVFUpperBound = ElementCount::getNull();
  std::tie(FeasibleMaxVFLowerBound, FeasibleMaxVFUpperBound) =
      TTI.getFeasibleMaxVFRange(SmallestType, WidestType,
                                MaxSafeVectorWidthInBits,
                                VectorRegisterWidthFactor);

  // If the user vectorization factor is legally unsafe, clamp it to a safe
  // value. Otherwise, return as is.
  if (UserVF.isNonZero() && !IgnoreScalableUserVF) {
    unsigned MaxSafeElements =
        PowerOf2Floor(MaxSafeVectorWidthInBits / WidestType);
    ElementCount MaxSafeVF = ElementCount::getFixed(MaxSafeElements);

    if (UserVF.isScalable()) {
      Optional<unsigned> MaxVScale = TTI.getMaxVScale();

      // Scale VF by vscale before checking if it's safe.
      MaxSafeVF = ElementCount::getScalable(
          MaxVScale ? (MaxSafeElements / MaxVScale.getValue()) : 0);

      if (MaxSafeVF.isZero()) {
        // The dependence distance is too small to use scalable vectors,
        // fallback on fixed.
        LLVM_DEBUG(
            dbgs()
            << "LV: Max legal vector width too small, scalable vectorization "
               "unfeasible. Using fixed-width vectorization instead.\n");
        ORE->emit([&]() {
          return OptimizationRemarkAnalysis(DEBUG_TYPE, "ScalableVFUnfeasible",
                                            TheLoop->getStartLoc(),
                                            TheLoop->getHeader())
                 << "Max legal vector width too small, scalable vectorization "
                 << "unfeasible. Using fixed-width vectorization instead.";
        });
        return computeFeasibleMaxVF(
            ConstTripCount, ElementCount::getFixed(UserVF.getKnownMinValue()));
      }
    }

    LLVM_DEBUG(dbgs() << "LV: The max safe VF is: " << MaxSafeVF << ".\n");

    if (ElementCount::isKnownLE(UserVF, MaxSafeVF))
      return UserVF;

    LLVM_DEBUG(dbgs() << "LV: User VF=" << UserVF
                      << " is unsafe, clamping to max safe VF=" << MaxSafeVF
                      << ".\n");
    ORE->emit([&]() {
      return OptimizationRemarkAnalysis(DEBUG_TYPE, "VectorizationFactor",
                                        TheLoop->getStartLoc(),
                                        TheLoop->getHeader())
             << "User-specified vectorization factor "
             << ore::NV("UserVectorizationFactor", UserVF)
             << " is unsafe, clamping to maximum safe vectorization factor "
             << ore::NV("VectorizationFactor", MaxSafeVF);
    });
    return MaxSafeVF;
  }

  WidestRegister = std::min(WidestRegister, MaxSafeVectorWidthInBits);

  unsigned MaxVFKnownMinLowerBound = FeasibleMaxVFLowerBound.getKnownMinValue();
  bool MaxVFIsScalableLowerBound = FeasibleMaxVFLowerBound.isScalable();

  LLVM_DEBUG(dbgs() << "LV: The Smallest and Widest types: " << SmallestType
                    << " / " << WidestType << " bits.\n");
  LLVM_DEBUG(dbgs() << "LV: The Widest register safe to use is: "
                    << WidestRegister << " bits.\n");

  assert((MaxVFIsScalableLowerBound && MaxVFKnownMinLowerBound <= 64) ||
         (!MaxVFIsScalableLowerBound && MaxVFKnownMinLowerBound <= 256) &&
             "Did not expect to pack so many elements into one vector!");

  if (MaxVFIsScalableLowerBound) {
    // TODO: Adjust scalable VF for register usage and bandwidth maximization.
    // FIXME: Remove optional return and use VF.Min=0.
    if (!MaxVFKnownMinLowerBound) {
      LLVM_DEBUG(dbgs() << "LV: The target has no vector registers.\n");
      return None;
    }
  } else {
    if (MaxVFKnownMinLowerBound == 0) {
      LLVM_DEBUG(dbgs() << "LV: The target has no vector registers.\n");
      MaxVFKnownMinLowerBound = 1;
      return static_cast<ElementCount>(
          ElementCount::getFixed(MaxVFKnownMinLowerBound));
    } else if (ConstTripCount && ConstTripCount < MaxVFKnownMinLowerBound &&
               isPowerOf2_32(ConstTripCount)) {
      // We need to clamp the VF to be the ConstTripCount. There is no point in
      // choosing a higher viable VF as done in the loop below.
      LLVM_DEBUG(dbgs() << "LV: Clamping the MaxVF to the constant trip count: "
                        << ConstTripCount << "\n");
      MaxVFKnownMinLowerBound = ConstTripCount;
      return static_cast<ElementCount>(
          ElementCount::getFixed(MaxVFKnownMinLowerBound));
    }
  }

  ElementCount MaxVF = FeasibleMaxVFLowerBound;
  if (TTI.shouldMaximizeVectorBandwidth(!isScalarEpilogueAllowed()) ||
      (MaximizeBandwidth && isScalarEpilogueAllowed())) {
    // Collect all viable vectorization factors larger than the default MaxVF
    // (i.e. MaxVectorSize).
    SmallVector<ElementCount, 8> VFs;
    unsigned MaxVFKnownMinUpperBound =
        FeasibleMaxVFUpperBound.getKnownMinValue();

    for (unsigned VS = MaxVFKnownMinLowerBound * 2;
         VS <= MaxVFKnownMinUpperBound; VS *= 2)
      VFs.push_back(ElementCount::get(VS, TTI.useScalableVectorType()));

    // For each VF calculate its register usage.
    auto RUs = calculateRegisterUsage(VFs);
    // FIXME: calculateRegisterUsage takes decisions because it calls
    // collectUniformsAndScalars.
    invalidateCostModelingDecisions();

    // Select the largest VF which doesn't require more registers than existing
    // ones.
    for (int i = RUs.size() - 1; i >= 0; --i) {
      bool Selected = true;
      for (auto& pair : RUs[i].MaxLocalUsers) {
        unsigned TargetNumRegisters = TTI.getNumberOfRegisters(pair.first);
        if (pair.second > TargetNumRegisters)
          Selected = false;
      }
      if (Selected) {
        MaxVF = VFs[i];
        break;
      }
    }
    // FIXME: Update TTI to use ElementCount for methods that return VF values.
    if (unsigned MinVFKnownMinValue = TTI.getMinimumVF(SmallestType)) {
      if (MaxVF.getKnownMinValue() < MinVFKnownMinValue) {
        LLVM_DEBUG(dbgs() << "LV: Overriding calculated MaxVF(" << MaxVF
                          << ") with target's minimum: " << MinVFKnownMinValue
                          << '\n');
        MaxVF = ElementCount::get(MinVFKnownMinValue, MaxVF.isScalable());
      }
    }
  }
  return MaxVF;
}

VectorizationFactor
LoopVectorizationCostModel::selectVectorizationFactor(ElementCount MaxVF) {
  // Compute cost of scalar loop or no vectorization. This would be the same for
  // scalable and fixed vectors.

  InstructionCost ExpectedCost = expectedCost(ElementCount::getFixed(1)).first;
  LLVM_DEBUG(dbgs() << "LV: Scalar loop costs: " << ExpectedCost << ".\n");
  assert(ExpectedCost.isValid() && "Unexpected invalid cost for scalar loop");

  ElementCount Width = ElementCount::getFixed(1);
  const float ScalarCost = *ExpectedCost.getValue();
  float Cost = ScalarCost;

  bool ForceVectorization = Hints->getForce() == LoopVectorizeHints::FK_Enabled;
  if ((ForceVectorization || MaxVF.isScalable()) && MaxVF.isVector()) {
    // Ignore scalar width, because the user explicitly wants vectorization.
    // Initialize cost to max so that VF = 2 for fixed vectors and VF = 1 x
    // vscale for scalable vectors is, at least, chosen during cost evaluation.
    Cost = std::numeric_limits<InstructionCost::CostType>::max();
  }

  // FIXME: Move MinVF to TTI. A target may have a different MinVF than the
  // default 2 (1 scalable) based on legal types or other factors.
  unsigned MinVFKnownValue = MaxVF.isScalable() ? 1 : 2;
  ElementCount MinVF = ElementCount::get(MinVFKnownValue, MaxVF.isScalable());
  for (ElementCount i = MinVF; ElementCount::isKnownLE(i, MaxVF); i *= 2) {
    // Notice that the vector loop needs to be executed less times, so
    // we need to divide the cost of the vector loops by the width of
    // the vector elements.
    // TODO: Note that for scalable vectors, VectorCost is actually VectorCost /
    // vscale. While this is fine for comparing costs of different scalable VFs,
    // comparison to the scalar loop cost is flawed. For now, for scalable
    // vectors we assume that vectorization is always more profitable than
    // scalar loop.
    VectorizationCostTy C = expectedCost(i);
    if (!C.first.isValid()) {
      LLVM_DEBUG(dbgs() << "LV: Vector loop of width " << i
                        << " yields an invalid cost. Skipping\n");
      continue;
    }
    float VectorCost = *C.first.getValue() / (float)i.getKnownMinValue();
    LLVM_DEBUG(dbgs() << "LV: Vector loop of width " << i
                      << " costs: " << (int)VectorCost << ".\n");
    if (!C.second && !ForceVectorization) {
      LLVM_DEBUG(
          dbgs() << "LV: Not considering vector loop of width " << i
                 << " because it will not generate any vector instructions.\n");
      continue;
    }

    // If profitable add it to ProfitableVF list.
    // This is used for epilogue vectorization.
    if (VectorCost < ScalarCost) {
      LLVM_DEBUG(dbgs() << "LV: Setting " << i << " as a profitable VF\n");
      ProfitableVFs.push_back(VectorizationFactor({i, VectorCost}));
    }

    if (VectorCost < Cost) {
      LLVM_DEBUG(dbgs() << "LV: Updating VF to " << i << "\n");
      Cost = VectorCost;
      Width = i;
    }
  }

  if (!EnableCondStoresVectorization && NumPredStores) {
    reportVectorizationFailure(
        "There are conditional stores.",
        "store that is conditionally executed prevents vectorization",
        "ConditionalStore", ORE, TheLoop);
    Width = ElementCount::getFixed(1);
    Cost = ScalarCost;
  }


  if (Width.isScalable() && ScalarCost < Cost) {
    if (!ForceVectorization) {
      LLVM_DEBUG(dbgs() << "LV: Scalable vectorization is not profitable\n");
      return VectorizationFactor::Disabled();
    } else {
      LLVM_DEBUG(
          dbgs() << "LV: Scalable vectorization seems to be not beneficial, "
                 << "but was forced by a user.\n");
    }
  }

  if (TTI.useScalableVectorType() && Width.isScalar()) {
    LLVM_DEBUG(
        dbgs()
        << "LV: Scalable vectorization could not select a viable factor\n");
    return VectorizationFactor::Disabled();
  }

  LLVM_DEBUG(if (!Width.isScalable() && ForceVectorization &&
                 Width.getFixedValue() > 1 && Cost >= ScalarCost) dbgs()
             << "LV: Vectorization seems to be not beneficial, "
             << "but was forced by a user.\n");

  LLVM_DEBUG(dbgs() << "LV: Selecting VF: " << Width << ".\n");
  VectorizationFactor Factor = {Width,
                                Width.getKnownMinValue() * Cost};
  return Factor;
}

bool LoopVectorizationCostModel::isCandidateForEpilogueVectorization(
    const Loop &L, ElementCount VF) const {
  // Cross iteration phis such as reductions need special handling and are
  // currently unsupported.
  if (any_of(L.getHeader()->phis(), [&](PHINode &Phi) {
        return Legal->isFirstOrderRecurrence(&Phi) ||
               Legal->isReductionVariable(&Phi);
      }))
    return false;

  // Phis with uses outside of the loop require special handling and are
  // currently unsupported.
  for (auto &Entry : Legal->getInductionVars()) {
    // Look for uses of the value of the induction at the last iteration.
    Value *PostInc = Entry.first->getIncomingValueForBlock(L.getLoopLatch());
    for (User *U : PostInc->users())
      if (!L.contains(cast<Instruction>(U)))
        return false;
    // Look for uses of penultimate value of the induction.
    for (User *U : Entry.first->users())
      if (!L.contains(cast<Instruction>(U)))
        return false;
  }

  // Induction variables that are widened require special handling that is
  // currently not supported.
  if (any_of(Legal->getInductionVars(), [&](auto &Entry) {
        return !(this->isScalarAfterVectorization(Entry.first, VF) ||
                 this->isProfitableToScalarize(Entry.first, VF));
      }))
    return false;

  return true;
}

bool LoopVectorizationCostModel::isEpilogueVectorizationProfitable(
    const ElementCount VF) const {
  // FIXME: We need a much better cost-model to take different parameters such
  // as register pressure, code size increase and cost of extra branches into
  // account. For now we apply a very crude heuristic and only consider loops
  // with vectorization factors larger than a certain value.
  // We also consider epilogue vectorization unprofitable for targets that don't
  // consider interleaving beneficial (eg. MVE).
  if (TTI.getMaxInterleaveFactor(VF.getKnownMinValue()) <= 1)
    return false;
  if (VF.getFixedValue() >= EpilogueVectorizationMinVF)
    return true;
  return false;
}

VectorizationFactor
LoopVectorizationCostModel::selectEpilogueVectorizationFactor(
    const ElementCount MainLoopVF, const LoopVectorizationPlanner &LVP) {
  VectorizationFactor Result = VectorizationFactor::Disabled();
  if (!EnableEpilogueVectorization) {
    LLVM_DEBUG(dbgs() << "LEV: Epilogue vectorization is disabled.\n";);
    return Result;
  }

  if (!isScalarEpilogueAllowed()) {
    LLVM_DEBUG(
        dbgs() << "LEV: Unable to vectorize epilogue because no epilogue is "
                  "allowed.\n";);
    return Result;
  }

  // FIXME: This can be fixed for scalable vectors later, because at this stage
  // the LoopVectorizer will only consider vectorizing a loop with scalable
  // vectors when the loop has a hint to enable vectorization for a given VF.
  if (MainLoopVF.isScalable()) {
    LLVM_DEBUG(dbgs() << "LEV: Epilogue vectorization for scalable vectors not "
                         "yet supported.\n");
    return Result;
  }

  // Not really a cost consideration, but check for unsupported cases here to
  // simplify the logic.
  if (!isCandidateForEpilogueVectorization(*TheLoop, MainLoopVF)) {
    LLVM_DEBUG(
        dbgs() << "LEV: Unable to vectorize epilogue because the loop is "
                  "not a supported candidate.\n";);
    return Result;
  }

  if (EpilogueVectorizationForceVF > 1) {
    LLVM_DEBUG(dbgs() << "LEV: Epilogue vectorization factor is forced.\n";);
    if (LVP.hasPlanWithVFs(
            {MainLoopVF, ElementCount::getFixed(EpilogueVectorizationForceVF)}))
      return {ElementCount::getFixed(EpilogueVectorizationForceVF), 0};
    else {
      LLVM_DEBUG(
          dbgs()
              << "LEV: Epilogue vectorization forced factor is not viable.\n";);
      return Result;
    }
  }

  if (TheLoop->getHeader()->getParent()->hasOptSize() ||
      TheLoop->getHeader()->getParent()->hasMinSize()) {
    LLVM_DEBUG(
        dbgs()
            << "LEV: Epilogue vectorization skipped due to opt for size.\n";);
    return Result;
  }

  if (!isEpilogueVectorizationProfitable(MainLoopVF))
    return Result;

  for (auto &NextVF : ProfitableVFs)
    if (ElementCount::isKnownLT(NextVF.getWidth(), MainLoopVF) &&
        (Result == VectorizationFactor::Disabled() ||
         Result.getWidth().getFixedValue() == 1 ||
         NextVF.getCost() < Result.getCost()) &&
        LVP.hasPlanWithVFs({MainLoopVF, NextVF.getWidth()}))
      Result = NextVF;

  if (Result != VectorizationFactor::Disabled())
    LLVM_DEBUG(dbgs() << "LEV: Vectorizing epilogue loop with VF = "
                      << Result.getWidth().getFixedValue() << "\n";);
  return Result;
}

std::pair<unsigned, unsigned>
LoopVectorizationCostModel::getSmallestAndWidestTypes() {
  unsigned MinWidth = -1U;
  unsigned MaxWidth = 8;
  const DataLayout &DL = TheFunction->getParent()->getDataLayout();

  // For each block.
  for (BasicBlock *BB : TheLoop->blocks()) {
    // For each instruction in the loop.
    for (Instruction &I : BB->instructionsWithoutDebug()) {
      Type *T = I.getType();

      // Skip ignored values.
      if (ValuesToIgnore.count(&I))
        continue;

      // Only examine Loads, Stores and PHINodes.
      if (!isa<LoadInst>(I) && !isa<StoreInst>(I) && !isa<PHINode>(I))
        continue;

      // Examine PHI nodes that are reduction variables. Update the type to
      // account for the recurrence type.
      if (auto *PN = dyn_cast<PHINode>(&I)) {
        if (!Legal->isReductionVariable(PN))
          continue;
        RecurrenceDescriptor RdxDesc = Legal->getReductionVars()[PN];
        if (PreferInLoopReductions ||
            TTI.preferInLoopReduction(RdxDesc.getOpcode(),
                                      RdxDesc.getRecurrenceType(),
                                      TargetTransformInfo::ReductionFlags()))
          continue;
        T = RdxDesc.getRecurrenceType();
      }

      // Examine the stored values.
      if (auto *ST = dyn_cast<StoreInst>(&I))
        T = ST->getValueOperand()->getType();

      // Ignore loaded pointer types and stored pointer types that are not
      // vectorizable.
      //
      // FIXME: The check here attempts to predict whether a load or store will
      //        be vectorized. We only know this for certain after a VF has
      //        been selected. Here, we assume that if an access can be
      //        vectorized, it will be. We should also look at extending this
      //        optimization to non-pointer types.
      //
      if (T->isPointerTy() && !isConsecutiveLoadOrStore(&I) &&
          !isAccessInterleaved(&I) && !isLegalGatherOrScatter(&I))
        continue;

      MinWidth = std::min(MinWidth,
                          (unsigned)DL.getTypeSizeInBits(T->getScalarType()));
      MaxWidth = std::max(MaxWidth,
                          (unsigned)DL.getTypeSizeInBits(T->getScalarType()));
    }
  }

  return {MinWidth, MaxWidth};
}

unsigned LoopVectorizationCostModel::selectInterleaveCount(ElementCount VF,
                                                           unsigned LoopCost) {
  // -- The interleave heuristics --
  // We interleave the loop in order to expose ILP and reduce the loop overhead.
  // There are many micro-architectural considerations that we can't predict
  // at this level. For example, frontend pressure (on decode or fetch) due to
  // code size, or the number and capabilities of the execution ports.
  //
  // We use the following heuristics to select the interleave count:
  // 1. If the code has reductions, then we interleave to break the cross
  // iteration dependency.
  // 2. If the loop is really small, then we interleave to reduce the loop
  // overhead.
  // 3. We don't interleave if we think that we will spill registers to memory
  // due to the increased register pressure.

  if (!isScalarEpilogueAllowed())
    return 1;

  // We used the distance for the interleave count.
  if (Legal->getMaxSafeDepDistBytes() != -1U)
    return 1;

  auto BestKnownTC = getSmallBestKnownTC(*PSE.getSE(), TheLoop);
  const bool HasReductions = !Legal->getReductionVars().empty();
  // Do not interleave loops with a relatively small known or estimated trip
  // count. But we will interleave when InterleaveSmallLoopScalarReduction is
  // enabled, and the code has scalar reductions(HasReductions && VF = 1),
  // because with the above conditions interleaving can expose ILP and break
  // cross iteration dependences for reductions.
  if (BestKnownTC && (*BestKnownTC < TinyTripCountInterleaveThreshold) &&
      !(InterleaveSmallLoopScalarReduction && HasReductions && VF.isScalar()))
    return 1;

  RegisterUsage R = calculateRegisterUsage({VF})[0];
  // We divide by these constants so assume that we have at least one
  // instruction that uses at least one register.
  for (auto& pair : R.MaxLocalUsers) {
    pair.second = std::max(pair.second, 1U);
  }

  // We calculate the interleave count using the following formula.
  // Subtract the number of loop invariants from the number of available
  // registers. These registers are used by all of the interleaved instances.
  // Next, divide the remaining registers by the number of registers that is
  // required by the loop, in order to estimate how many parallel instances
  // fit without causing spills. All of this is rounded down if necessary to be
  // a power of two. We want power of two interleave count to simplify any
  // addressing operations or alignment considerations.
  // We also want power of two interleave counts to ensure that the induction
  // variable of the vector loop wraps to zero, when tail is folded by masking;
  // this currently happens when OptForSize, in which case IC is set to 1 above.
  unsigned IC = UINT_MAX;

  for (auto& pair : R.MaxLocalUsers) {
    unsigned TargetNumRegisters = TTI.getNumberOfRegisters(pair.first);
    LLVM_DEBUG(dbgs() << "LV: The target has " << TargetNumRegisters
                      << " registers of "
                      << TTI.getRegisterClassName(pair.first) << " register class\n");
    if (VF.isScalar()) {
      if (ForceTargetNumScalarRegs.getNumOccurrences() > 0)
        TargetNumRegisters = ForceTargetNumScalarRegs;
    } else {
      if (ForceTargetNumVectorRegs.getNumOccurrences() > 0)
        TargetNumRegisters = ForceTargetNumVectorRegs;
    }
    unsigned MaxLocalUsers = pair.second;
    unsigned LoopInvariantRegs = 0;
    if (R.LoopInvariantRegs.find(pair.first) != R.LoopInvariantRegs.end())
      LoopInvariantRegs = R.LoopInvariantRegs[pair.first];

    unsigned TmpIC = PowerOf2Floor((TargetNumRegisters - LoopInvariantRegs) / MaxLocalUsers);
    // Don't count the induction variable as interleaved.
    if (EnableIndVarRegisterHeur) {
      TmpIC =
          PowerOf2Floor((TargetNumRegisters - LoopInvariantRegs - 1) /
                        std::max(1U, (MaxLocalUsers - 1)));
    }

    IC = std::min(IC, TmpIC);
  }

  // Clamp the interleave ranges to reasonable counts.
  unsigned MaxInterleaveCount =
      TTI.getMaxInterleaveFactor(VF.getKnownMinValue());

  // Check if the user has overridden the max.
  if (VF.isScalar()) {
    if (ForceTargetMaxScalarInterleaveFactor.getNumOccurrences() > 0)
      MaxInterleaveCount = ForceTargetMaxScalarInterleaveFactor;
  } else {
    if (ForceTargetMaxVectorInterleaveFactor.getNumOccurrences() > 0)
      MaxInterleaveCount = ForceTargetMaxVectorInterleaveFactor;
  }

  // If trip count is known or estimated compile time constant, limit the
  // interleave count to be less than the trip count divided by VF, provided it
  // is at least 1.
  //
  // For scalable vectors we can't know if interleaving is beneficial. It may
  // not be beneficial for small loops if none of the lanes in the second vector
  // iterations is enabled. However, for larger loops, there is likely to be a
  // similar benefit as for fixed-width vectors. For now, we choose to leave
  // the InterleaveCount as if vscale is '1', although if some information about
  // the vector is known (e.g. min vector size), we can make a better decision.
  if (BestKnownTC) {
    MaxInterleaveCount =
        std::min(*BestKnownTC / VF.getKnownMinValue(), MaxInterleaveCount);
    // Make sure MaxInterleaveCount is greater than 0.
    MaxInterleaveCount = std::max(1u, MaxInterleaveCount);
  }

  assert(MaxInterleaveCount > 0 &&
         "Maximum interleave count must be greater than 0");

  // Clamp the calculated IC to be between the 1 and the max interleave count
  // that the target and trip count allows.
  if (IC > MaxInterleaveCount)
    IC = MaxInterleaveCount;
  else
    // Make sure IC is greater than 0.
    IC = std::max(1u, IC);

  assert(IC > 0 && "Interleave count must be greater than 0.");

  // If we did not calculate the cost for VF (because the user selected the VF)
  // then we calculate the cost of VF here.
  if (LoopCost == 0) {
    assert(expectedCost(VF).first.isValid() && "Expected a valid cost");
    LoopCost = *expectedCost(VF).first.getValue();
  }

  assert(LoopCost && "Non-zero loop cost expected");

  // Interleave if we vectorized this loop and there is a reduction that could
  // benefit from interleaving.
  if (VF.isVector() && HasReductions) {
    LLVM_DEBUG(dbgs() << "LV: Interleaving because of reductions.\n");
    return IC;
  }

  // Note that if we've already vectorized the loop we will have done the
  // runtime check and so interleaving won't require further checks.
  bool InterleavingRequiresRuntimePointerCheck =
      (VF.isScalar() && Legal->getRuntimePointerChecking()->Need);

  // We want to interleave small loops in order to reduce the loop overhead and
  // potentially expose ILP opportunities.
  LLVM_DEBUG(dbgs() << "LV: Loop cost is " << LoopCost << '\n'
                    << "LV: IC is " << IC << '\n'
                    << "LV: VF is " << VF << '\n');
  const bool AggressivelyInterleaveReductions =
      TTI.enableAggressiveInterleaving(HasReductions);
  if (!InterleavingRequiresRuntimePointerCheck && LoopCost < SmallLoopCost) {
    // We assume that the cost overhead is 1 and we use the cost model
    // to estimate the cost of the loop and interleave until the cost of the
    // loop overhead is about 5% of the cost of the loop.
    unsigned SmallIC =
        std::min(IC, (unsigned)PowerOf2Floor(SmallLoopCost / LoopCost));

    // Interleave until store/load ports (estimated by max interleave count) are
    // saturated.
    unsigned NumStores = Legal->getNumStores();
    unsigned NumLoads = Legal->getNumLoads();
    unsigned StoresIC = IC / (NumStores ? NumStores : 1);
    unsigned LoadsIC = IC / (NumLoads ? NumLoads : 1);

    // If we have a scalar reduction (vector reductions are already dealt with
    // by this point), we can increase the critical path length if the loop
    // we're interleaving is inside another loop. Limit, by default to 2, so the
    // critical path only gets increased by one reduction operation.
    if (HasReductions && TheLoop->getLoopDepth() > 1) {
      unsigned F = static_cast<unsigned>(MaxNestedScalarReductionIC);
      SmallIC = std::min(SmallIC, F);
      StoresIC = std::min(StoresIC, F);
      LoadsIC = std::min(LoadsIC, F);
    }

    if (EnableLoadStoreRuntimeInterleave &&
        std::max(StoresIC, LoadsIC) > SmallIC) {
      LLVM_DEBUG(
          dbgs() << "LV: Interleaving to saturate store or load ports.\n");
      return std::max(StoresIC, LoadsIC);
    }

    // If there are scalar reductions and TTI has enabled aggressive
    // interleaving for reductions, we will interleave to expose ILP.
    if (InterleaveSmallLoopScalarReduction && VF.isScalar() &&
        AggressivelyInterleaveReductions) {
      LLVM_DEBUG(dbgs() << "LV: Interleaving to expose ILP.\n");
      // Interleave no less than SmallIC but not as aggressive as the normal IC
      // to satisfy the rare situation when resources are too limited.
      return std::max(IC / 2, SmallIC);
    } else {
      LLVM_DEBUG(dbgs() << "LV: Interleaving to reduce branch cost.\n");
      return SmallIC;
    }
  }

  // Interleave if this is a large loop (small loops are already dealt with by
  // this point) that could benefit from interleaving.
  if (AggressivelyInterleaveReductions) {
    LLVM_DEBUG(dbgs() << "LV: Interleaving to expose ILP.\n");
    return IC;
  }

  LLVM_DEBUG(dbgs() << "LV: Not Interleaving.\n");
  return 1;
}

SmallVector<LoopVectorizationCostModel::RegisterUsage, 8>
LoopVectorizationCostModel::calculateRegisterUsage(ArrayRef<ElementCount> VFs) {
  // This function calculates the register usage by measuring the highest number
  // of values that are alive at a single location. Obviously, this is a very
  // rough estimation. We scan the loop in a topological order in order and
  // assign a number to each instruction. We use RPO to ensure that defs are
  // met before their users. We assume that each instruction that has in-loop
  // users starts an interval. We record every time that an in-loop value is
  // used, so we have a list of the first and last occurrences of each
  // instruction. Next, we transpose this data structure into a multi map that
  // holds the list of intervals that *end* at a specific location. This multi
  // map allows us to perform a linear search. We scan the instructions linearly
  // and record each time that a new interval starts, by placing it in a set.
  // If we find this value in the multi-map then we remove it from the set.
  // The max register usage is the maximum size of the set.
  // We also search for instructions that are defined outside the loop, but are
  // used inside the loop. We need this number separately from the max-interval
  // usage number because when we unroll, loop-invariant values do not take
  // more register.
  LoopBlocksDFS DFS(TheLoop);
  DFS.perform(LI);

  RegisterUsage RU;

  // Each 'key' in the map opens a new interval. The values
  // of the map are the index of the 'last seen' usage of the
  // instruction that is the key.
  using IntervalMap = DenseMap<Instruction *, unsigned>;

  // Maps instruction to its index.
  SmallVector<Instruction *, 64> IdxToInstr;
  // Marks the end of each interval.
  IntervalMap EndPoint;
  // Saves the list of instruction indices that are used in the loop.
  SmallPtrSet<Instruction *, 8> Ends;
  // Saves the list of values that are used in the loop but are
  // defined outside the loop, such as arguments and constants.
  SmallPtrSet<Value *, 8> LoopInvariants;

  for (BasicBlock *BB : make_range(DFS.beginRPO(), DFS.endRPO())) {
    for (Instruction &I : BB->instructionsWithoutDebug()) {
      IdxToInstr.push_back(&I);

      // Save the end location of each USE.
      for (Value *U : I.operands()) {
        auto *Instr = dyn_cast<Instruction>(U);

        // Ignore non-instruction values such as arguments, constants, etc.
        if (!Instr)
          continue;

        // If this instruction is outside the loop then record it and continue.
        if (!TheLoop->contains(Instr)) {
          LoopInvariants.insert(Instr);
          continue;
        }

        // Overwrite previous end points.
        EndPoint[Instr] = IdxToInstr.size();
        Ends.insert(Instr);
      }
    }
  }

  // Saves the list of intervals that end with the index in 'key'.
  using InstrList = SmallVector<Instruction *, 2>;
  DenseMap<unsigned, InstrList> TransposeEnds;

  // Transpose the EndPoints to a list of values that end at each index.
  for (auto &Interval : EndPoint)
    TransposeEnds[Interval.second].push_back(Interval.first);

  SmallPtrSet<Instruction *, 8> OpenIntervals;

  // Get the size of the widest register.
  unsigned MaxSafeDepDist = -1U;
  if (Legal->getMaxSafeDepDistBytes() != -1U)
    MaxSafeDepDist = Legal->getMaxSafeDepDistBytes() * 8;
  const DataLayout &DL = TheFunction->getParent()->getDataLayout();
  // FIXME: This is wrong. Register grouping is not necessary if using scalable
  // vector type. We need another TTI method to indicate it.

  SmallVector<RegisterUsage, 8> RUs(VFs.size());
  SmallVector<SmallMapVector<unsigned, unsigned, 4>, 8> MaxUsages(VFs.size());

  LLVM_DEBUG(dbgs() << "LV(REG): Calculating max register usage:\n");

  // A lambda that gets the register usage for the given type and VF.
  auto GetRegUsage = [&DL, MaxSafeDepDist, this](Type *Ty, ElementCount VF) {
    if (Ty->isTokenTy())
      return 0U;
    unsigned TypeSize = DL.getTypeSizeInBits(Ty->getScalarType());
    return TTI.getVectorRegisterUsage(VF.getKnownMinValue(), TypeSize,
                                      MaxSafeDepDist);
  };

  for (unsigned int i = 0, s = IdxToInstr.size(); i < s; ++i) {
    Instruction *I = IdxToInstr[i];

    // Remove all of the instructions that end at this location.
    InstrList &List = TransposeEnds[i];
    for (Instruction *ToRemove : List)
      OpenIntervals.erase(ToRemove);

    // Ignore instructions that are never used within the loop.
    if (!Ends.count(I))
      continue;

    // Skip ignored values.
    if (ValuesToIgnore.count(I))
      continue;

    // For each VF find the maximum usage of registers.
    for (unsigned j = 0, e = VFs.size(); j < e; ++j) {
      // Count the number of live intervals.
      SmallMapVector<unsigned, unsigned, 4> RegUsage;

      if (VFs[j].isScalar()) {
        for (auto Inst : OpenIntervals) {
          unsigned ClassID = TTI.getRegisterClassForType(false, Inst->getType());
          if (RegUsage.find(ClassID) == RegUsage.end())
            RegUsage[ClassID] = 1;
          else
            RegUsage[ClassID] += 1;
        }
      } else {
        collectUniformsAndScalars(VFs[j]);
        for (auto Inst : OpenIntervals) {
          // Skip ignored values for VF > 1.
          if (VecValuesToIgnore.count(Inst))
            continue;
          if (isScalarAfterVectorization(Inst, VFs[j])) {
            unsigned ClassID = TTI.getRegisterClassForType(false, Inst->getType());
            if (RegUsage.find(ClassID) == RegUsage.end())
              RegUsage[ClassID] = 1;
            else
              RegUsage[ClassID] += 1;
          } else {
            unsigned ClassID = TTI.getRegisterClassForType(true, Inst->getType());
            if (RegUsage.find(ClassID) == RegUsage.end())
              RegUsage[ClassID] = GetRegUsage(Inst->getType(), VFs[j]);
            else
              RegUsage[ClassID] += GetRegUsage(Inst->getType(), VFs[j]);
          }
        }
      }

      for (auto& pair : RegUsage) {
        if (MaxUsages[j].find(pair.first) != MaxUsages[j].end())
          MaxUsages[j][pair.first] = std::max(MaxUsages[j][pair.first], pair.second);
        else
          MaxUsages[j][pair.first] = pair.second;
      }
    }

    LLVM_DEBUG(dbgs() << "LV(REG): At #" << i << " Interval # "
                      << OpenIntervals.size() << '\n');

    // Add the current instruction to the list of open intervals.
    OpenIntervals.insert(I);
  }

  for (unsigned i = 0, e = VFs.size(); i < e; ++i) {
    SmallMapVector<unsigned, unsigned, 4> Invariant;

    for (auto Inst : LoopInvariants) {
      unsigned Usage =
          VFs[i].isScalar() ? 1 : GetRegUsage(Inst->getType(), VFs[i]);
      unsigned ClassID =
          TTI.getRegisterClassForType(VFs[i].isVector(), Inst->getType());
      if (Invariant.find(ClassID) == Invariant.end())
        Invariant[ClassID] = Usage;
      else
        Invariant[ClassID] += Usage;
    }

    LLVM_DEBUG({
      dbgs() << "LV(REG): VF = " << VFs[i] << '\n';
      dbgs() << "LV(REG): Found max usage: " << MaxUsages[i].size()
             << " item\n";
      for (const auto &pair : MaxUsages[i]) {
        dbgs() << "LV(REG): RegisterClass: "
               << TTI.getRegisterClassName(pair.first) << ", " << pair.second
               << " registers\n";
      }
      dbgs() << "LV(REG): Found invariant usage: " << Invariant.size()
             << " item\n";
      for (const auto &pair : Invariant) {
        dbgs() << "LV(REG): RegisterClass: "
               << TTI.getRegisterClassName(pair.first) << ", " << pair.second
               << " registers\n";
      }
    });

    RU.LoopInvariantRegs = Invariant;
    RU.MaxLocalUsers = MaxUsages[i];
    RUs[i] = RU;
  }

  return RUs;
}

bool LoopVectorizationCostModel::useEmulatedMaskMemRefHack(Instruction *I) {
  // TODO: Cost model for emulated masked load/store is completely
  // broken. This hack guides the cost model to use an artificially
  // high enough value to practically disable vectorization with such
  // operations, except where previously deployed legality hack allowed
  // using very low cost values. This is to avoid regressions coming simply
  // from moving "masked load/store" check from legality to cost model.
  // Masked Load/Gather emulation was previously never allowed.
  // Limited number of Masked Store/Scatter emulation was allowed.
  assert(isPredicatedInst(I) && "Expecting a scalar emulated instruction");
  return isa<LoadInst>(I) ||
         (isa<StoreInst>(I) && NumPredStores > NumberOfStoresToPredicate);
}

void LoopVectorizationCostModel::collectInstsToScalarize(ElementCount VF) {
  // If we aren't vectorizing the loop, or if we've already collected the
  // instructions to scalarize, there's nothing to do. Collection may already
  // have occurred if we have a user-selected VF and are now computing the
  // expected cost for interleaving.
  if (VF.isScalar() || VF.isZero() ||
      InstsToScalarize.find(VF) != InstsToScalarize.end())
    return;

  // Initialize a mapping for VF in InstsToScalalarize. If we find that it's
  // not profitable to scalarize any instructions, the presence of VF in the
  // map will indicate that we've analyzed it already.
  ScalarCostsTy &ScalarCostsVF = InstsToScalarize[VF];

  // Find all the instructions that are scalar with predication in the loop and
  // determine if it would be better to not if-convert the blocks they are in.
  // If so, we also record the instructions to scalarize.
  for (BasicBlock *BB : TheLoop->blocks()) {
    if (!blockNeedsPredication(BB))
      continue;
    for (Instruction &I : *BB)
      if (isScalarWithPredication(&I)) {
        ScalarCostsTy ScalarCosts;
        // Do not apply discount logic if hacked cost is needed
        // for emulated masked memrefs.
        if (!useEmulatedMaskMemRefHack(&I)) {
          auto D = computePredInstDiscount(&I, ScalarCosts, VF);
          if (D.isValid() && D.getValue() >= 0)
            ScalarCostsVF.insert(ScalarCosts.begin(), ScalarCosts.end());
        }
        // Remember that BB will remain after vectorization.
        PredicatedBBsAfterVectorization.insert(BB);
      }
  }
}

InstructionCost LoopVectorizationCostModel::computePredInstDiscount(
    Instruction *PredInst, ScalarCostsTy &ScalarCosts, ElementCount VF) {
  assert(!isUniformAfterVectorization(PredInst, VF) &&
         "Instruction marked uniform-after-vectorization will be predicated");

  // Initialize the discount to zero, meaning that the scalar version and the
  // vector version cost the same.
  InstructionCost Discount = 0;

  // Holds instructions to analyze. The instructions we visit are mapped in
  // ScalarCosts. Those instructions are the ones that would be scalarized if
  // we find that the scalar version costs less.
  SmallVector<Instruction *, 8> Worklist;

  // Returns true if the given instruction can be scalarized.
  auto canBeScalarized = [&](Instruction *I) -> bool {
    // We only attempt to scalarize instructions forming a single-use chain
    // from the original predicated block that would otherwise be vectorized.
    // Although not strictly necessary, we give up on instructions we know will
    // already be scalar to avoid traversing chains that are unlikely to be
    // beneficial.
    if (!I->hasOneUse() || PredInst->getParent() != I->getParent() ||
        isScalarAfterVectorization(I, VF))
      return false;

    // If the instruction is scalar with predication, it will be analyzed
    // separately. We ignore it within the context of PredInst.
    if (isScalarWithPredication(I))
      return false;

    // If any of the instruction's operands are uniform after vectorization,
    // the instruction cannot be scalarized. This prevents, for example, a
    // masked load from being scalarized.
    //
    // We assume we will only emit a value for lane zero of an instruction
    // marked uniform after vectorization, rather than VF identical values.
    // Thus, if we scalarize an instruction that uses a uniform, we would
    // create uses of values corresponding to the lanes we aren't emitting code
    // for. This behavior can be changed by allowing getScalarValue to clone
    // the lane zero values for uniforms rather than asserting.
    for (Use &U : I->operands())
      if (auto *J = dyn_cast<Instruction>(U.get()))
        if (isUniformAfterVectorization(J, VF))
          return false;

    // Otherwise, we can scalarize the instruction.
    return true;
  };

  // Compute the expected cost discount from scalarizing the entire expression
  // feeding the predicated instruction. We currently only consider expressions
  // that are single-use instruction chains.
  Worklist.push_back(PredInst);
  while (!Worklist.empty()) {
    Instruction *I = Worklist.pop_back_val();

    // If we've already analyzed the instruction, there's nothing to do.
    if (ScalarCosts.find(I) != ScalarCosts.end())
      continue;

    // Compute the cost of the vector instruction. Note that this cost already
    // includes the scalarization overhead of the predicated instruction.
    InstructionCost VectorCost = getInstructionCost(I, VF).first;

    if (VF.isScalable()) {
      // No discount for scalables yet.
      Discount += 0 - InstructionCost::getInvalid();
      ScalarCosts[I] = InstructionCost::getInvalid();
      continue;
    }

    // Compute the cost of the scalarized instruction. This cost is the cost of
    // the instruction as if it wasn't if-converted and instead remained in the
    // predicated block. We will scale this cost by block probability after
    // computing the scalarization overhead.
    assert(!VF.isScalable() && "scalable vectors not yet supported.");
    InstructionCost ScalarCost =
        VF.getKnownMinValue() *
        getInstructionCost(I, ElementCount::getFixed(1)).first;

    // Compute the scalarization overhead of needed insertelement instructions
    // and phi nodes.
    if (isScalarWithPredication(I) && !I->getType()->isVoidTy()) {
      ScalarCost += TTI.getScalarizationOverhead(
          cast<VectorType>(ToVectorTy(I->getType(), VF)),
          APInt::getAllOnesValue(VF.getKnownMinValue()), true, false);
      assert(!VF.isScalable() && "scalable vectors not yet supported.");
      ScalarCost +=
          VF.getKnownMinValue() *
          TTI.getCFInstrCost(Instruction::PHI, TTI::TCK_RecipThroughput);
    }

    // Compute the scalarization overhead of needed extractelement
    // instructions. For each of the instruction's operands, if the operand can
    // be scalarized, add it to the worklist; otherwise, account for the
    // overhead.
    for (Use &U : I->operands())
      if (auto *J = dyn_cast<Instruction>(U.get())) {
        assert(VectorType::isValidElementType(J->getType()) &&
               "Instruction has non-scalar type");
        if (canBeScalarized(J))
          Worklist.push_back(J);
        else if (needsExtract(J, VF)) {
          assert(!VF.isScalable() && "scalable vectors not yet supported.");
          ScalarCost += TTI.getScalarizationOverhead(
              cast<VectorType>(ToVectorTy(J->getType(), VF)),
              APInt::getAllOnesValue(VF.getKnownMinValue()), false, true);
        }
      }

    // Scale the total scalar cost by block probability.
    ScalarCost /= getReciprocalPredBlockProb();

    // Compute the discount. A non-negative discount means the vector version
    // of the instruction costs more, and scalarizing would be beneficial.
    Discount += VectorCost - ScalarCost;
    ScalarCosts[I] = ScalarCost;
  }

  return Discount;
}

LoopVectorizationCostModel::VectorizationCostTy
LoopVectorizationCostModel::expectedCost(ElementCount VF) {
  // FIXME: Port Cost to be of PolySize. For scalable vectors, true cost of
  // vectorization is dependent on vscale.
  VectorizationCostTy Cost;

  // For each block.
  for (BasicBlock *BB : TheLoop->blocks()) {
    VectorizationCostTy BlockCost;

    // For each instruction in the old loop.
    for (Instruction &I : BB->instructionsWithoutDebug()) {
      // Skip ignored values.
      if (ValuesToIgnore.count(&I) ||
          (VF.isVector() && VecValuesToIgnore.count(&I)))
        continue;

      VectorizationCostTy C = getInstructionCost(&I, VF);

      // Check if we should override the cost.
      if (ForceTargetInstructionCost.getNumOccurrences() > 0)
        C.first = InstructionCost(ForceTargetInstructionCost);

      BlockCost.first += C.first;
      BlockCost.second |= C.second;
      LLVM_DEBUG(dbgs() << "LV: Found an estimated cost of " << C.first
                        << " for VF " << VF << " For instruction: " << I
                        << '\n');
    }

    // If we are vectorizing a predicated block, it will have been
    // if-converted. This means that the block's instructions (aside from
    // stores and instructions that may divide by zero) will now be
    // unconditionally executed. For the scalar case, we may not always execute
    // the predicated block, if it is an if-else block. Thus, scale the block's
    // cost by the probability of executing it. blockNeedsPredication from
    // Legal is used so as to not include all blocks in tail folded loops.
    if (VF.isScalar() && Legal->blockNeedsPredication(BB) &&
        !Legal->preferPredicatedVectorOps()) {
      auto Scale = getReciprocalPredBlockProb();
      // LLVM_DEBUG(dbgs() << "LV: Dividing cost of " << BlockCost.first << " by "
      //                   << Scale << " due to branch probability\n");
      BlockCost.first /= Scale;
    }

    // LLVM_DEBUG(dbgs() << "LV: Adding cost of " << BlockCost.first << " for VF "
    //                   << VF << " in block " << BB->getName() << "\n");
    Cost.first += BlockCost.first;
    Cost.second |= BlockCost.second;
  }

  // If tail folding is enabled, the cost model does not explicitly considers
  // the cost of inserting the mask instruction and the additional select
  // instruction for reductions. The mask is based on the induction variable
  // which is not taken into consideration when computing FeasibleMaxVF
  // (getSmallestAndWidestTypes is based on the original scalar loop and does
  // not consider induction PHI. The induction variable of the vector loop might
  // actually be different from the scalar loop's induction PHI). This allows
  // for a FeasibleMaxVF value to be considered which might result in an illegal
  // type to be used in the mask or select instructions based on the induction
  // PHI for a given target. For eg. a loop with 32-bit values might result in a
  // FeasibleMaxVF of 16, however the induction variable based on the 64-bit
  // trip count would be splat into a <vscale x 16 x i64> vector type to be used
  // for creating the mask, however, <vscale x 16 x i64> might be an illegal
  // type for the given target (eg. RISC-V).
  // FIXME: For now we add a rather inelegant hack after the cost computation to
  // check if there tail folding is enabled and computing the cost of mask based
  // on the induction variable type, expecting the TTI to result in an
  // "infinitely" high cost if the type is illegal. We also just enable for the
  // case when we are using VP instructions to avoid breaking existing tests.
  if (Legal->preferPredicatedVectorOps() && foldTailByMasking()) {
    // Add cost of generating a compare instruction to build mask.
    Type *VectorTy = ToVectorTy(Legal->getWidestInductionType(), VF);
    unsigned MaskCost = TTI.getCmpSelInstrCost(Instruction::ICmp, VectorTy);
    bool TypeNotScalarized =
        VF.isVector() && VectorTy->isVectorTy() &&
        (isa<ScalableVectorType>(VectorTy) ||
         TTI.getNumberOfParts(VectorTy) < VF.getKnownMinValue());
    Cost.first += MaskCost;
    Cost.second |= TypeNotScalarized;

    LLVM_DEBUG(dbgs() << "LV: Adding cost of predication by tail folding "
                      << MaskCost << " for VF " << VF << "\n");
  }

  return Cost;
}

/// Gets Address Access SCEV after verifying that the access pattern
/// is loop invariant except the induction variable dependence.
///
/// This SCEV can be sent to the Target in order to estimate the address
/// calculation cost.
static const SCEV *getAddressAccessSCEV(Value *Ptr,
                                        LoopVectorizationLegality *Legal,
                                        PredicatedScalarEvolution &PSE,
                                        const Loop *TheLoop) {

  auto *Gep = dyn_cast<GetElementPtrInst>(Ptr);
  if (!Gep)
    return nullptr;

  // We are looking for a gep with all loop invariant indices except for one
  // which should be an induction variable.
  auto SE = PSE.getSE();
  unsigned NumOperands = Gep->getNumOperands();
  for (unsigned i = 1; i < NumOperands; ++i) {
    Value *Opd = Gep->getOperand(i);
    if (!SE->isLoopInvariant(SE->getSCEV(Opd), TheLoop) &&
        !Legal->isInductionVariable(Opd))
      return nullptr;
  }

  // Now we know we have a GEP ptr, %inv, %ind, %inv. return the Ptr SCEV.
  return PSE.getSCEV(Ptr);
}

static bool isStrideMul(Instruction *I, LoopVectorizationLegality *Legal) {
  return Legal->hasStride(I->getOperand(0)) ||
         Legal->hasStride(I->getOperand(1));
}

InstructionCost
LoopVectorizationCostModel::getMemInstScalarizationCost(Instruction *I,
                                                        ElementCount VF) {
  assert(VF.isVector() &&
         "Scalarization cost of instruction implies vectorization.");
  Type *ValTy = getMemInstValueType(I);
  auto SE = PSE.getSE();

  unsigned AS = getLoadStoreAddressSpace(I);
  Value *Ptr = getLoadStorePointerOperand(I);
  Type *PtrTy = ToVectorTy(Ptr->getType(), VF);

  // Figure out whether the access is strided and get the stride value
  // if it's known in compile time
  const SCEV *PtrSCEV = getAddressAccessSCEV(Ptr, Legal, PSE, TheLoop);

  // Get the cost of the scalar memory instruction and address computation.
  InstructionCost Cost =
      VF.getKnownMinValue() * TTI.getAddressComputationCost(PtrTy, SE, PtrSCEV);

  // Don't pass *I here, since it is scalar but will actually be part of a
  // vectorized loop where the user of it is a vectorized instruction.
  const Align Alignment = getLoadStoreAlignment(I);
  Cost += VF.getKnownMinValue() *
          TTI.getMemoryOpCost(I->getOpcode(), ValTy->getScalarType(), Alignment,
                              AS, TTI::TCK_RecipThroughput);

  // Get the overhead of the extractelement and insertelement instructions
  // we might create due to scalarization.
  Cost += getScalarizationOverhead(I, VF);

  // If we have a predicated store, it may not be executed for each vector
  // lane. Scale the cost by the probability of executing the predicated
  // block.
  if (isPredicatedInst(I)) {
    Cost /= getReciprocalPredBlockProb();

    if (useEmulatedMaskMemRefHack(I))
      // Artificially setting to a high enough value to practically disable
      // vectorization with such operations.
      Cost = 3000000;
  }

  return Cost;
}

InstructionCost
LoopVectorizationCostModel::getConsecutiveMemOpCost(Instruction *I,
                                                    ElementCount VF) {
  Type *ValTy = getMemInstValueType(I);
  auto *VectorTy = cast<VectorType>(ToVectorTy(ValTy, VF));
  Value *Ptr = getLoadStorePointerOperand(I);
  unsigned AS = getLoadStoreAddressSpace(I);
  int ConsecutiveStride = Legal->isConsecutivePtr(Ptr);
  enum TTI::TargetCostKind CostKind = TTI::TCK_RecipThroughput;

  assert((ConsecutiveStride == 1 || ConsecutiveStride == -1) &&
         "Stride should be 1 or -1 for consecutive memory access");
  const Align Alignment = getLoadStoreAlignment(I);
  InstructionCost Cost = 0;
  if (Legal->isMaskRequired(I))
    Cost += TTI.getMaskedMemoryOpCost(I->getOpcode(), VectorTy, Alignment, AS,
                                      CostKind);
  else
    Cost += TTI.getMemoryOpCost(I->getOpcode(), VectorTy, Alignment, AS,
                                CostKind, I);

  bool Reverse = ConsecutiveStride < 0;
  if (Reverse)
    Cost += TTI.getShuffleCost(TargetTransformInfo::SK_Reverse, VectorTy, 0);
  return Cost;
}

InstructionCost
LoopVectorizationCostModel::getUniformMemOpCost(Instruction *I,
                                                ElementCount VF) {
  assert(Legal->isUniformMemOp(*I));

  Type *ValTy = getMemInstValueType(I);
  auto *VectorTy = cast<VectorType>(ToVectorTy(ValTy, VF));
  const Align Alignment = getLoadStoreAlignment(I);
  unsigned AS = getLoadStoreAddressSpace(I);
  enum TTI::TargetCostKind CostKind = TTI::TCK_RecipThroughput;
  if (isa<LoadInst>(I)) {
    return TTI.getAddressComputationCost(ValTy) +
           TTI.getMemoryOpCost(Instruction::Load, ValTy, Alignment, AS,
                               CostKind) +
           TTI.getShuffleCost(TargetTransformInfo::SK_Broadcast, VectorTy);
  }
  StoreInst *SI = cast<StoreInst>(I);

  bool isLoopInvariantStoreValue = Legal->isUniform(SI->getValueOperand());
  return TTI.getAddressComputationCost(ValTy) +
         TTI.getMemoryOpCost(Instruction::Store, ValTy, Alignment, AS,
                             CostKind) +
         (isLoopInvariantStoreValue
              ? 0
              : TTI.getVectorInstrCost(Instruction::ExtractElement, VectorTy,
                                       VF.getKnownMinValue() - 1));
}

InstructionCost
LoopVectorizationCostModel::getGatherScatterCost(Instruction *I,
                                                 ElementCount VF) {
  Type *ValTy = getMemInstValueType(I);
  auto *VectorTy = cast<VectorType>(ToVectorTy(ValTy, VF));
  const Align Alignment = getLoadStoreAlignment(I);
  const Value *Ptr = getLoadStorePointerOperand(I);

  return TTI.getAddressComputationCost(VectorTy) +
         TTI.getGatherScatterOpCost(
             I->getOpcode(), VectorTy, Ptr, Legal->isMaskRequired(I), Alignment,
             TargetTransformInfo::TCK_RecipThroughput, I);
}

InstructionCost
LoopVectorizationCostModel::getInterleaveGroupCost(Instruction *I,
                                                   ElementCount VF) {
  Type *ValTy = getMemInstValueType(I);
  auto *VectorTy = cast<VectorType>(ToVectorTy(ValTy, VF));
  unsigned AS = getLoadStoreAddressSpace(I);

  auto Group = getInterleavedAccessGroup(I);
  assert(Group && "Fail to get an interleaved access group.");

  unsigned InterleaveFactor = Group->getFactor();
  assert(!VF.isScalable() && "scalable vectors not yet supported.");
  auto *WideVecTy = VectorType::get(ValTy, VF * InterleaveFactor);

  // Holds the indices of existing members in an interleaved load group.
  // An interleaved store group doesn't need this as it doesn't allow gaps.
  SmallVector<unsigned, 4> Indices;
  if (isa<LoadInst>(I)) {
    for (unsigned i = 0; i < InterleaveFactor; i++)
      if (Group->getMember(i))
        Indices.push_back(i);
  }

  // Calculate the cost of the whole interleaved group.
  bool UseMaskForGaps =
      Group->requiresScalarEpilogue() && !isScalarEpilogueAllowed();
  InstructionCost Cost = TTI.getInterleavedMemoryOpCost(
      I->getOpcode(), WideVecTy, Group->getFactor(), Indices, Group->getAlign(),
      AS, TTI::TCK_RecipThroughput, Legal->isMaskRequired(I), UseMaskForGaps);

  if (Group->isReverse()) {
    // TODO: Add support for reversed masked interleaved access.
    assert(!Legal->isMaskRequired(I) &&
           "Reverse masked interleaved access not supported.");
    Cost += Group->getNumMembers() *
            TTI.getShuffleCost(TargetTransformInfo::SK_Reverse, VectorTy, 0);
  }
  return Cost;
}

InstructionCost LoopVectorizationCostModel::getReductionPatternCost(
    Instruction *I, ElementCount VF, Type *Ty, TTI::TargetCostKind CostKind) {
  // Early exit for no inloop reductions
  if (InLoopReductionChains.empty() || VF.isScalar() || !isa<VectorType>(Ty))
    return InstructionCost::getInvalid();
  auto *VectorTy = cast<VectorType>(Ty);

  // We are looking for a pattern of, and finding the minimal acceptable cost:
  //  reduce(mul(ext(A), ext(B))) or
  //  reduce(mul(A, B)) or
  //  reduce(ext(A)) or
  //  reduce(A).
  // The basic idea is that we walk down the tree to do that, finding the root
  // reduction instruction in InLoopReductionImmediateChains. From there we find
  // the pattern of mul/ext and test the cost of the entire pattern vs the cost
  // of the components. If the reduction cost is lower then we return it for the
  // reduction instruction and 0 for the other instructions in the pattern. If
  // it is not we return an invalid cost specifying the orignal cost method
  // should be used.
  Instruction *RetI = I;
  if ((RetI->getOpcode() == Instruction::SExt ||
       RetI->getOpcode() == Instruction::ZExt)) {
    if (!RetI->hasOneUser())
      return InstructionCost::getInvalid();
    RetI = RetI->user_back();
  }
  if (RetI->getOpcode() == Instruction::Mul &&
      RetI->user_back()->getOpcode() == Instruction::Add) {
    if (!RetI->hasOneUser())
      return InstructionCost::getInvalid();
    RetI = RetI->user_back();
  }

  // Test if the found instruction is a reduction, and if not return an invalid
  // cost specifying the parent to use the original cost modelling.
  if (!InLoopReductionImmediateChains.count(RetI))
    return InstructionCost::getInvalid();

  // Find the reduction this chain is a part of and calculate the basic cost of
  // the reduction on its own.
  Instruction *LastChain = InLoopReductionImmediateChains[RetI];
  Instruction *ReductionPhi = LastChain;
  while (!isa<PHINode>(ReductionPhi))
    ReductionPhi = InLoopReductionImmediateChains[ReductionPhi];

  RecurrenceDescriptor RdxDesc =
      Legal->getReductionVars()[cast<PHINode>(ReductionPhi)];
  unsigned BaseCost = TTI.getArithmeticReductionCost(RdxDesc.getOpcode(),
                                                     VectorTy, false, CostKind);

  // Get the operand that was not the reduction chain and match it to one of the
  // patterns, returning the better cost if it is found.
  Instruction *RedOp = RetI->getOperand(1) == LastChain
                           ? dyn_cast<Instruction>(RetI->getOperand(0))
                           : dyn_cast<Instruction>(RetI->getOperand(1));

  VectorTy = VectorType::get(I->getOperand(0)->getType(), VectorTy);

  if (RedOp && (isa<SExtInst>(RedOp) || isa<ZExtInst>(RedOp)) &&
      !TheLoop->isLoopInvariant(RedOp)) {
    bool IsUnsigned = isa<ZExtInst>(RedOp);
    auto *ExtType = VectorType::get(RedOp->getOperand(0)->getType(), VectorTy);
    InstructionCost RedCost = TTI.getExtendedAddReductionCost(
        /*IsMLA=*/false, IsUnsigned, RdxDesc.getRecurrenceType(), ExtType,
        CostKind);

    unsigned ExtCost =
        TTI.getCastInstrCost(RedOp->getOpcode(), VectorTy, ExtType,
                             TTI::CastContextHint::None, CostKind, RedOp);
    if (RedCost.isValid() && RedCost < BaseCost + ExtCost)
      return I == RetI ? *RedCost.getValue() : 0;
  } else if (RedOp && RedOp->getOpcode() == Instruction::Mul) {
    Instruction *Mul = RedOp;
    Instruction *Op0 = dyn_cast<Instruction>(Mul->getOperand(0));
    Instruction *Op1 = dyn_cast<Instruction>(Mul->getOperand(1));
    if (Op0 && Op1 && (isa<SExtInst>(Op0) || isa<ZExtInst>(Op0)) &&
        Op0->getOpcode() == Op1->getOpcode() &&
        Op0->getOperand(0)->getType() == Op1->getOperand(0)->getType() &&
        !TheLoop->isLoopInvariant(Op0) && !TheLoop->isLoopInvariant(Op1)) {
      bool IsUnsigned = isa<ZExtInst>(Op0);
      auto *ExtType = VectorType::get(Op0->getOperand(0)->getType(), VectorTy);
      // reduce(mul(ext, ext))
      unsigned ExtCost =
          TTI.getCastInstrCost(Op0->getOpcode(), VectorTy, ExtType,
                               TTI::CastContextHint::None, CostKind, Op0);
      unsigned MulCost =
          TTI.getArithmeticInstrCost(Mul->getOpcode(), VectorTy, CostKind);

      InstructionCost RedCost = TTI.getExtendedAddReductionCost(
          /*IsMLA=*/true, IsUnsigned, RdxDesc.getRecurrenceType(), ExtType,
          CostKind);

      if (RedCost.isValid() && RedCost < ExtCost * 2 + MulCost + BaseCost)
        return I == RetI ? *RedCost.getValue() : 0;
    } else {
      unsigned MulCost =
          TTI.getArithmeticInstrCost(Mul->getOpcode(), VectorTy, CostKind);

      InstructionCost RedCost = TTI.getExtendedAddReductionCost(
          /*IsMLA=*/true, true, RdxDesc.getRecurrenceType(), VectorTy,
          CostKind);

      if (RedCost.isValid() && RedCost < MulCost + BaseCost)
        return I == RetI ? *RedCost.getValue() : 0;
    }
  }

  return I == RetI ? BaseCost : InstructionCost::getInvalid();
}

InstructionCost
LoopVectorizationCostModel::getMemoryInstructionCost(Instruction *I,
                                                     ElementCount VF) {
  // Calculate scalar cost only. Vectorization cost should be ready at this
  // moment.
  if (VF.isScalar()) {
    Type *ValTy = getMemInstValueType(I);
    const Align Alignment = getLoadStoreAlignment(I);
    unsigned AS = getLoadStoreAddressSpace(I);

    return TTI.getAddressComputationCost(ValTy) +
           TTI.getMemoryOpCost(I->getOpcode(), ValTy, Alignment, AS,
                               TTI::TCK_RecipThroughput, I);
  }
  return getWideningCost(I, VF);
}

LoopVectorizationCostModel::VectorizationCostTy
LoopVectorizationCostModel::getInstructionCost(Instruction *I,
                                               ElementCount VF) {
  // If we know that this instruction will remain uniform, check the cost of
  // the scalar version.
  if (isUniformAfterVectorization(I, VF) && !VF.isScalable())
    VF = ElementCount::getFixed(1);

  if (VF.isVector() && isProfitableToScalarize(I, VF))
    return VectorizationCostTy(InstsToScalarize[VF][I], false);

  // Forced scalars do not have any scalarization overhead.
  auto ForcedScalar = ForcedScalars.find(VF);

  // Scalable VFs should not have been inserted in ForcedScalars.
  if (VF.isScalable())
    assert(ForcedScalar == ForcedScalars.end() &&
           "Forced scalarization not supported for scalable VFs");

  if (VF.isVector() && ForcedScalar != ForcedScalars.end()) {
    auto InstSet = ForcedScalar->second;
    if (InstSet.count(I))
      return VectorizationCostTy(
          (getInstructionCost(I, ElementCount::getFixed(1)).first *
           VF.getKnownMinValue()),
          false);
  }

  Type *VectorTy;

  // For scalable vectors, if an instruction is uniform, in the vectorized loop
  // will be widened into a corresponding scalar instruction, however it cannot
  // be scalarized. For instance, an instruction like %t1 = %t2 + 1 in the
  // original scalar loop will be widened into something like %t1 = %t2 +
  // vscale*VF but we will not replicate %t1 = %t2 + 1 vscale*VF times. Thus,
  // the vectorization cost of uniform instruction will be that of the scalar
  // instruction but the scalarization bit is false (i.e TypeNotScalarized =
  // true).
  if (VF.isVector() && VF.isScalable() && isUniformAfterVectorization(I, VF)) {
    InstructionCost C = getInstructionCost(I, ElementCount::getFixed(1), VectorTy);
    return VectorizationCostTy(C, true);
  }

  InstructionCost C = getInstructionCost(I, VF, VectorTy);

  // Comparing number of parts for scalable vectors with KnownMin VF does not
  // make sense, since the actual VF is unknown at compile time. We cannot
  // scalarize scalable vectors.
  bool TypeNotScalarized =
      VF.isVector() && VectorTy->isVectorTy() &&
      (isa<ScalableVectorType>(VectorTy) ||
       TTI.getNumberOfParts(VectorTy) < VF.getKnownMinValue());
  return VectorizationCostTy(C, TypeNotScalarized);
}

InstructionCost
LoopVectorizationCostModel::getScalarizationOverhead(Instruction *I,
                                                     ElementCount VF) {

  if (VF.isScalar())
    return 0;

  // In some cases like predicated memory ops on scalable vector types of
  // <vscale x 1 x <T>>, cost model may compute a lower cost for scalarization
  // than masked gather/scatter and thus deciding to predicate and scalarize an
  // instruction (CM_Scalarize instead of CM_GatherScatter). Note that the TTI
  // reports scalarization overhead based on ElementCount.Min.
  // Scalarization would not work for scalable vectors since we do not know
  // vscale at compile time.
  if (VF.isScalable())
    return InstructionCost::getInvalid();

  InstructionCost Cost = 0;
  Type *RetTy = ToVectorTy(I->getType(), VF);
  if (!RetTy->isVoidTy() &&
      (!isa<LoadInst>(I) || !TTI.supportsEfficientVectorElementLoadStore()))
    // FIXME: For scalable vectors DemandedElts for computing scalarization
    // overhead currently models ElementCount.Min number of elements. This would
    // be changed in the future.
    Cost += TTI.getScalarizationOverhead(
        cast<VectorType>(RetTy), APInt::getAllOnesValue(VF.getKnownMinValue()),
        true, false);

  // Some targets keep addresses scalar.
  if (isa<LoadInst>(I) && !TTI.prefersVectorizedAddressing())
    return Cost;

  // Some targets support efficient element stores.
  if (isa<StoreInst>(I) && TTI.supportsEfficientVectorElementLoadStore())
    return Cost;

  // Collect operands to consider.
  CallInst *CI = dyn_cast<CallInst>(I);
  Instruction::op_range Ops = CI ? CI->arg_operands() : I->operands();

  // Skip operands that do not require extraction/scalarization and do not incur
  // any overhead.
  // FIXME: For scalable vectors, VF here is the ElementCount.Min value.
  return Cost + TTI.getOperandsScalarizationOverhead(
                    filterExtractingOperands(Ops, VF), VF.getKnownMinValue());
}

void LoopVectorizationCostModel::setCostBasedWideningDecision(ElementCount VF) {
  if (VF.isScalar())
    return;
  NumPredStores = 0;
  for (BasicBlock *BB : TheLoop->blocks()) {
    // For each instruction in the old loop.
    for (Instruction &I : *BB) {
      Value *Ptr = getLoadStorePointerOperand(&I);
      if (!Ptr)
        continue;

      // TODO: We should generate better code and update the cost model for
      // predicated uniform stores. Today they are treated as any other
      // predicated store (see added test cases in
      // invariant-store-vectorization.ll).
      if (isa<StoreInst>(&I) && isScalarWithPredication(&I))
        NumPredStores++;

      if (Legal->isUniformMemOp(I)) {
        // TODO: Avoid replicating loads and stores instead of
        // relying on instcombine to remove them.
        // Load: Scalar load + broadcast
        // Store: Scalar store + isLoopInvariantStoreValue ? 0 : extract
        InstructionCost Cost = getUniformMemOpCost(&I, VF);
        setWideningDecision(&I, VF, CM_Scalarize, Cost);
        continue;
      }

      // We assume that widening is the best solution when possible.
      if (memoryInstructionCanBeWidened(&I, VF)) {
        InstructionCost Cost = getConsecutiveMemOpCost(&I, VF);
        int ConsecutiveStride =
            Legal->isConsecutivePtr(getLoadStorePointerOperand(&I));
        assert((ConsecutiveStride == 1 || ConsecutiveStride == -1) &&
               "Expected consecutive stride.");
        InstWidening Decision =
            ConsecutiveStride == 1 ? CM_Widen : CM_Widen_Reverse;
        setWideningDecision(&I, VF, Decision, Cost);
        continue;
      }

      // Choose between Interleaving, Gather/Scatter or Scalarization.
      InstructionCost InterleaveCost = std::numeric_limits<int>::max();
      unsigned NumAccesses = 1;
      if (isAccessInterleaved(&I)) {
        auto Group = getInterleavedAccessGroup(&I);
        assert(Group && "Fail to get an interleaved access group.");

        // Make one decision for the whole group.
        if (getWideningDecision(&I, VF) != CM_Unknown)
          continue;

        NumAccesses = Group->getNumMembers();
        if (interleavedAccessCanBeWidened(&I, VF))
          InterleaveCost = getInterleaveGroupCost(&I, VF);
      }

      InstructionCost GatherScatterCost =
          isLegalGatherOrScatter(&I)
              ? getGatherScatterCost(&I, VF) * NumAccesses
              : std::numeric_limits<int>::max();

      InstructionCost ScalarizationCost =
          getMemInstScalarizationCost(&I, VF) * NumAccesses;

      // Choose better solution for the current VF,
      // write down this decision and use it during vectorization.
      InstructionCost Cost;
      InstWidening Decision;
      if (InterleaveCost <= GatherScatterCost &&
          InterleaveCost < ScalarizationCost) {
        Decision = CM_Interleave;
        Cost = InterleaveCost;
      } else if (GatherScatterCost < ScalarizationCost) {
        Decision = CM_GatherScatter;
        Cost = GatherScatterCost;
      } else {
        Decision = CM_Scalarize;
        Cost = ScalarizationCost;
      }
      // If the instructions belongs to an interleave group, the whole group
      // receives the same decision. The whole group receives the cost, but
      // the cost will actually be assigned to one instruction.
      if (auto Group = getInterleavedAccessGroup(&I))
        setWideningDecision(Group, VF, Decision, Cost);
      else
        setWideningDecision(&I, VF, Decision, Cost);
    }
  }

  // Make sure that any load of address and any other address computation
  // remains scalar unless there is gather/scatter support. This avoids
  // inevitable extracts into address registers, and also has the benefit of
  // activating LSR more, since that pass can't optimize vectorized
  // addresses.
  if (TTI.prefersVectorizedAddressing())
    return;

  // Start with all scalar pointer uses.
  SmallPtrSet<Instruction *, 8> AddrDefs;
  for (BasicBlock *BB : TheLoop->blocks())
    for (Instruction &I : *BB) {
      Instruction *PtrDef =
          dyn_cast_or_null<Instruction>(getLoadStorePointerOperand(&I));
      if (PtrDef && TheLoop->contains(PtrDef) &&
          getWideningDecision(&I, VF) != CM_GatherScatter)
        AddrDefs.insert(PtrDef);
    }

  // Add all instructions used to generate the addresses.
  SmallVector<Instruction *, 4> Worklist;
  append_range(Worklist, AddrDefs);
  while (!Worklist.empty()) {
    Instruction *I = Worklist.pop_back_val();
    for (auto &Op : I->operands())
      if (auto *InstOp = dyn_cast<Instruction>(Op))
        if ((InstOp->getParent() == I->getParent()) && !isa<PHINode>(InstOp) &&
            AddrDefs.insert(InstOp).second)
          Worklist.push_back(InstOp);
  }

  // For scalable vectors we do not support scalarization.
  assert(!VF.isScalable() &&
         "Scalarization not supported for scalable vectors");

  for (auto *I : AddrDefs) {
    if (isa<LoadInst>(I)) {
      // Setting the desired widening decision should ideally be handled in
      // by cost functions, but since this involves the task of finding out
      // if the loaded register is involved in an address computation, it is
      // instead changed here when we know this is the case.
      InstWidening Decision = getWideningDecision(I, VF);
      if (Decision == CM_Widen || Decision == CM_Widen_Reverse)
        // Scalarize a widened load of address.
        setWideningDecision(
            I, VF, CM_Scalarize,
            (VF.getKnownMinValue() *
             getMemoryInstructionCost(I, ElementCount::getFixed(1))));
      else if (auto Group = getInterleavedAccessGroup(I)) {
        // Scalarize an interleave group of address loads.
        for (unsigned I = 0; I < Group->getFactor(); ++I) {
          if (Instruction *Member = Group->getMember(I))
            setWideningDecision(
                Member, VF, CM_Scalarize,
                (VF.getKnownMinValue() *
                 getMemoryInstructionCost(Member, ElementCount::getFixed(1))));
        }
      }
    } else
      // Make sure I gets scalarized and a cost estimate without
      // scalarization overhead.
      ForcedScalars[VF].insert(I);
  }
}

InstructionCost
LoopVectorizationCostModel::getInstructionCost(Instruction *I, ElementCount VF,
                                               Type *&VectorTy) {
  Type *RetTy = I->getType();
  if (canTruncateToMinimalBitwidth(I, VF))
    RetTy = IntegerType::get(RetTy->getContext(), MinBWs[I]);
  VectorTy = isScalarAfterVectorization(I, VF)
                 ? RetTy
                 : ToVectorTy(RetTy, VF);
  auto SE = PSE.getSE();
  TTI::TargetCostKind CostKind = TTI::TCK_RecipThroughput;

  // TODO: We need to estimate the cost of intrinsic calls.
  switch (I->getOpcode()) {
  case Instruction::GetElementPtr:
    // We mark this instruction as zero-cost because the cost of GEPs in
    // vectorized code depends on whether the corresponding memory instruction
    // is scalarized or not. Therefore, we handle GEPs with the memory
    // instruction cost.
    return 0;
  case Instruction::Br: {
    // In cases of scalarized and predicated instructions, there will be VF
    // predicated blocks in the vectorized loop. Each branch around these
    // blocks requires also an extract of its vector compare i1 element.
    bool ScalarPredicatedBB = false;
    BranchInst *BI = cast<BranchInst>(I);
    if (VF.isVector() && BI->isConditional() &&
        (PredicatedBBsAfterVectorization.count(BI->getSuccessor(0)) ||
         PredicatedBBsAfterVectorization.count(BI->getSuccessor(1))))
      ScalarPredicatedBB = true;

    if (ScalarPredicatedBB) {
      // Return cost for branches around scalarized and predicated blocks.
      if (!VF.isScalable()) {
        auto *Vec_i1Ty =
            VectorType::get(IntegerType::getInt1Ty(RetTy->getContext()), VF);
        return (TTI.getScalarizationOverhead(
                    Vec_i1Ty, APInt::getAllOnesValue(VF.getKnownMinValue()),
                    false, true) +
                (TTI.getCFInstrCost(Instruction::Br, CostKind) *
                 VF.getKnownMinValue()));
      } else
        return InstructionCost::getInvalid();
    } else if (I->getParent() == TheLoop->getLoopLatch() || VF.isScalar())
      // The back-edge branch will remain, as will all scalar branches.
      return TTI.getCFInstrCost(Instruction::Br, CostKind);
    else
      // This branch will be eliminated by if-conversion.
      return 0;
    // Note: We currently assume zero cost for an unconditional branch inside
    // a predicated block since it will become a fall-through, although we
    // may decide in the future to call TTI for all branches.
  }
  case Instruction::PHI: {
    auto *Phi = cast<PHINode>(I);

    // First-order recurrences are replaced by vector shuffles inside the loop.
    // NOTE: Don't use ToVectorTy as SK_ExtractSubvector expects a vector type.
    if (VF.isVector() && Legal->isFirstOrderRecurrence(Phi))
      return TTI.getShuffleCost(
          TargetTransformInfo::SK_ExtractSubvector, cast<VectorType>(VectorTy),
          VF.getKnownMinValue() - 1,
          VectorType::get(RetTy, ElementCount::get(1, VF.isScalable())));

    // Phi nodes in non-header blocks (not inductions, reductions, etc.) are
    // converted into select instructions. We require N - 1 selects per phi
    // node, where N is the number of incoming values.
    if (VF.isVector() && Phi->getParent() != TheLoop->getHeader())
      return (Phi->getNumIncomingValues() - 1) *
             TTI.getCmpSelInstrCost(
                 Instruction::Select,
                 ToVectorTy(Phi->getType(), VF),
                 ToVectorTy(Type::getInt1Ty(Phi->getContext()), VF),
                 CmpInst::BAD_ICMP_PREDICATE, CostKind);

    return TTI.getCFInstrCost(Instruction::PHI, CostKind);
  }
  case Instruction::UDiv:
  case Instruction::SDiv:
  case Instruction::URem:
  case Instruction::SRem:
    // If we have a predicated instruction, it may not be executed for each
    // vector lane. Get the scalarization cost and scale this amount by the
    // probability of executing the predicated block. If the instruction is not
    // predicated, we fall through to the next case.
    if (VF.isVector() && isScalarWithPredication(I)) {
      InstructionCost Cost = 0;

      // These instructions have a non-void type, so account for the phi nodes
      // that we will create. This cost is likely to be zero. The phi node
      // cost, if any, should be scaled by the block probability because it
      // models a copy at the end of each predicated block.
      Cost += VF.getKnownMinValue() *
              TTI.getCFInstrCost(Instruction::PHI, CostKind);

      // The cost of the non-predicated instruction.
      Cost += VF.getKnownMinValue() *
              TTI.getArithmeticInstrCost(I->getOpcode(), RetTy, CostKind);

      // The cost of insertelement and extractelement instructions needed for
      // scalarization.
      Cost += getScalarizationOverhead(I, VF);

      // Scale the cost by the probability of executing the predicated blocks.
      // This assumes the predicated block for each vector lane is equally
      // likely.
      return Cost / getReciprocalPredBlockProb();
    }
    LLVM_FALLTHROUGH;
  case Instruction::Add:
  case Instruction::FAdd:
  case Instruction::Sub:
  case Instruction::FSub:
  case Instruction::Mul:
  case Instruction::FMul:
  case Instruction::FDiv:
  case Instruction::FRem:
  case Instruction::Shl:
  case Instruction::LShr:
  case Instruction::AShr:
  case Instruction::And:
  case Instruction::Or:
  case Instruction::Xor: {
    // Since we will replace the stride by 1 the multiplication should go away.
    if (I->getOpcode() == Instruction::Mul && isStrideMul(I, Legal))
      return 0;

    // Detect reduction patterns
    InstructionCost RedCost;
    if ((RedCost = getReductionPatternCost(I, VF, VectorTy, CostKind))
            .isValid())
      return RedCost;

    // Certain instructions can be cheaper to vectorize if they have a constant
    // second vector operand. One example of this are shifts on x86.
    Value *Op2 = I->getOperand(1);
    TargetTransformInfo::OperandValueProperties Op2VP;
    TargetTransformInfo::OperandValueKind Op2VK =
        TTI.getOperandInfo(Op2, Op2VP);
    if (Op2VK == TargetTransformInfo::OK_AnyValue && Legal->isUniform(Op2))
      Op2VK = TargetTransformInfo::OK_UniformValue;

    SmallVector<const Value *, 4> Operands(I->operand_values());
    unsigned N = isScalarAfterVectorization(I, VF) ? VF.getKnownMinValue() : 1;
    return N * TTI.getArithmeticInstrCost(
                   I->getOpcode(), VectorTy, CostKind,
                   TargetTransformInfo::OK_AnyValue,
                   Op2VK, TargetTransformInfo::OP_None, Op2VP, Operands, I);
  }
  case Instruction::FNeg: {
    unsigned N = isScalarAfterVectorization(I, VF) ? VF.getKnownMinValue() : 1;
    return N * TTI.getArithmeticInstrCost(
                   I->getOpcode(), VectorTy, CostKind,
                   TargetTransformInfo::OK_AnyValue,
                   TargetTransformInfo::OK_AnyValue,
                   TargetTransformInfo::OP_None, TargetTransformInfo::OP_None,
                   I->getOperand(0), I);
  }
  case Instruction::Select: {
    SelectInst *SI = cast<SelectInst>(I);
    const SCEV *CondSCEV = SE->getSCEV(SI->getCondition());
    bool ScalarCond = (SE->isLoopInvariant(CondSCEV, TheLoop));
    Type *CondTy = SI->getCondition()->getType();
<<<<<<< HEAD
    if (!ScalarCond) {
=======
    if (!ScalarCond)
>>>>>>> bfdff93a
      CondTy = VectorType::get(CondTy, VF);
    return TTI.getCmpSelInstrCost(I->getOpcode(), VectorTy, CondTy,
                                  CmpInst::BAD_ICMP_PREDICATE, CostKind, I);
  }
  case Instruction::ICmp:
  case Instruction::FCmp: {
    Type *ValTy = I->getOperand(0)->getType();
    Instruction *Op0AsInstruction = dyn_cast<Instruction>(I->getOperand(0));
    if (canTruncateToMinimalBitwidth(Op0AsInstruction, VF))
      ValTy = IntegerType::get(ValTy->getContext(), MinBWs[Op0AsInstruction]);
    VectorTy = ToVectorTy(ValTy, VF);
    return TTI.getCmpSelInstrCost(I->getOpcode(), VectorTy, nullptr,
                                  CmpInst::BAD_ICMP_PREDICATE, CostKind, I);
  }
  case Instruction::Store:
  case Instruction::Load: {
    ElementCount Width = VF;
    if (Width.isVector()) {
      InstWidening Decision = getWideningDecision(I, Width);
      assert(Decision != CM_Unknown &&
             "CM decision should be taken at this point");
      if (Decision == CM_Scalarize)
        Width = ElementCount::getFixed(1);
    }
    VectorTy = ToVectorTy(getMemInstValueType(I), Width);
    return getMemoryInstructionCost(I, VF);
  }
  case Instruction::ZExt:
  case Instruction::SExt:
  case Instruction::FPToUI:
  case Instruction::FPToSI:
  case Instruction::FPExt:
  case Instruction::PtrToInt:
  case Instruction::IntToPtr:
  case Instruction::SIToFP:
  case Instruction::UIToFP:
  case Instruction::Trunc:
  case Instruction::FPTrunc:
  case Instruction::BitCast: {
    // Computes the CastContextHint from a Load/Store instruction.
    auto ComputeCCH = [&](Instruction *I) -> TTI::CastContextHint {
      assert((isa<LoadInst>(I) || isa<StoreInst>(I)) &&
             "Expected a load or a store!");

      if (VF.isScalar() || !TheLoop->contains(I))
        return TTI::CastContextHint::Normal;

      switch (getWideningDecision(I, VF)) {
      case LoopVectorizationCostModel::CM_GatherScatter:
        return TTI::CastContextHint::GatherScatter;
      case LoopVectorizationCostModel::CM_Interleave:
        return TTI::CastContextHint::Interleave;
      case LoopVectorizationCostModel::CM_Scalarize:
      case LoopVectorizationCostModel::CM_Widen:
        return Legal->isMaskRequired(I) ? TTI::CastContextHint::Masked
                                        : TTI::CastContextHint::Normal;
      case LoopVectorizationCostModel::CM_Widen_Reverse:
        return TTI::CastContextHint::Reversed;
      case LoopVectorizationCostModel::CM_Unknown:
        llvm_unreachable("Instr did not go through cost modelling?");
      }

      llvm_unreachable("Unhandled case!");
    };

    unsigned Opcode = I->getOpcode();
    TTI::CastContextHint CCH = TTI::CastContextHint::None;
    // For Trunc, the context is the only user, which must be a StoreInst.
    if (Opcode == Instruction::Trunc || Opcode == Instruction::FPTrunc) {
      if (I->hasOneUse())
        if (StoreInst *Store = dyn_cast<StoreInst>(*I->user_begin()))
          CCH = ComputeCCH(Store);
    }
    // For Z/Sext, the context is the operand, which must be a LoadInst.
    else if (Opcode == Instruction::ZExt || Opcode == Instruction::SExt ||
             Opcode == Instruction::FPExt) {
      if (LoadInst *Load = dyn_cast<LoadInst>(I->getOperand(0)))
        CCH = ComputeCCH(Load);
    }

    // We optimize the truncation of induction variables having constant
    // integer steps. The cost of these truncations is the same as the scalar
    // operation.
    if (isOptimizableIVTruncate(I, VF)) {
      auto *Trunc = cast<TruncInst>(I);
      return TTI.getCastInstrCost(Instruction::Trunc, Trunc->getDestTy(),
                                  Trunc->getSrcTy(), CCH, CostKind, Trunc);
    }

    // Detect reduction patterns
    InstructionCost RedCost;
    if ((RedCost = getReductionPatternCost(I, VF, VectorTy, CostKind))
            .isValid())
      return RedCost;

    Type *SrcScalarTy = I->getOperand(0)->getType();
    Type *SrcVecTy = VectorTy->isVectorTy()
                         ? ToVectorTy(SrcScalarTy, VF)
                         : SrcScalarTy;
    if (canTruncateToMinimalBitwidth(I, VF)) {
      // This cast is going to be shrunk. This may remove the cast or it might
      // turn it into slightly different cast. For example, if MinBW == 16,
      // "zext i8 %1 to i32" becomes "zext i8 %1 to i16".
      //
      // Calculate the modified src and dest types.
      Type *MinVecTy = VectorTy;
      if (Opcode == Instruction::Trunc) {
        SrcVecTy = smallestIntegerVectorType(SrcVecTy, MinVecTy);
        VectorTy = largestIntegerVectorType(
            ToVectorTy(I->getType(), VF), MinVecTy);
      } else if (Opcode == Instruction::ZExt || Opcode == Instruction::SExt) {
        SrcVecTy = largestIntegerVectorType(SrcVecTy, MinVecTy);
        VectorTy = smallestIntegerVectorType(
            ToVectorTy(I->getType(), VF), MinVecTy);
      }
    }

    unsigned N = isScalarAfterVectorization(I, VF) ? VF.getKnownMinValue() : 1;
    return N *
           TTI.getCastInstrCost(Opcode, VectorTy, SrcVecTy, CCH, CostKind, I);
  }
  case Instruction::Call: {
    bool NeedToScalarize;
    CallInst *CI = cast<CallInst>(I);
    InstructionCost CallCost = getVectorCallCost(CI, VF, NeedToScalarize);
    if (getVectorIntrinsicIDForCall(CI, TLI)) {
      InstructionCost IntrinsicCost = getVectorIntrinsicCost(CI, VF);
      return std::min(CallCost, IntrinsicCost);
    }
    return CallCost;
  }
  case Instruction::ExtractValue:
    return TTI.getInstructionCost(I, TTI::TCK_RecipThroughput);
  default:
    // The cost of executing VF copies of the scalar instruction. This opcode
    // is unknown. Assume that it is the same as 'mul'.
    return VF.getKnownMinValue() * TTI.getArithmeticInstrCost(
                                       Instruction::Mul, VectorTy, CostKind) +
           getScalarizationOverhead(I, VF);
  } // end of switch.
}

char LoopVectorize::ID = 0;

static const char lv_name[] = "Loop Vectorization";

INITIALIZE_PASS_BEGIN(LoopVectorize, LV_NAME, lv_name, false, false)
INITIALIZE_PASS_DEPENDENCY(TargetTransformInfoWrapperPass)
INITIALIZE_PASS_DEPENDENCY(BasicAAWrapperPass)
INITIALIZE_PASS_DEPENDENCY(AAResultsWrapperPass)
INITIALIZE_PASS_DEPENDENCY(GlobalsAAWrapperPass)
INITIALIZE_PASS_DEPENDENCY(AssumptionCacheTracker)
INITIALIZE_PASS_DEPENDENCY(BlockFrequencyInfoWrapperPass)
INITIALIZE_PASS_DEPENDENCY(DominatorTreeWrapperPass)
INITIALIZE_PASS_DEPENDENCY(ScalarEvolutionWrapperPass)
INITIALIZE_PASS_DEPENDENCY(LoopInfoWrapperPass)
INITIALIZE_PASS_DEPENDENCY(LoopAccessLegacyAnalysis)
INITIALIZE_PASS_DEPENDENCY(DemandedBitsWrapperPass)
INITIALIZE_PASS_DEPENDENCY(OptimizationRemarkEmitterWrapperPass)
INITIALIZE_PASS_DEPENDENCY(ProfileSummaryInfoWrapperPass)
INITIALIZE_PASS_DEPENDENCY(InjectTLIMappingsLegacy)
INITIALIZE_PASS_END(LoopVectorize, LV_NAME, lv_name, false, false)

namespace llvm {

Pass *createLoopVectorizePass() { return new LoopVectorize(); }

Pass *createLoopVectorizePass(bool InterleaveOnlyWhenForced,
                              bool VectorizeOnlyWhenForced) {
  return new LoopVectorize(InterleaveOnlyWhenForced, VectorizeOnlyWhenForced);
}

} // end namespace llvm

bool LoopVectorizationCostModel::isConsecutiveLoadOrStore(Instruction *Inst) {
  // Check if the pointer operand of a load or store instruction is
  // consecutive.
  if (auto *Ptr = getLoadStorePointerOperand(Inst))
    return Legal->isConsecutivePtr(Ptr);
  return false;
}

void LoopVectorizationCostModel::collectValuesToIgnore() {
  // Ignore ephemeral values.
  CodeMetrics::collectEphemeralValues(TheLoop, AC, ValuesToIgnore);

  // Ignore type-promoting instructions we identified during reduction
  // detection.
  for (auto &Reduction : Legal->getReductionVars()) {
    RecurrenceDescriptor &RedDes = Reduction.second;
    const SmallPtrSetImpl<Instruction *> &Casts = RedDes.getCastInsts();
    VecValuesToIgnore.insert(Casts.begin(), Casts.end());
  }
  // Ignore type-casting instructions we identified during induction
  // detection.
  for (auto &Induction : Legal->getInductionVars()) {
    InductionDescriptor &IndDes = Induction.second;
    const SmallVectorImpl<Instruction *> &Casts = IndDes.getCastInsts();
    VecValuesToIgnore.insert(Casts.begin(), Casts.end());
  }
}

void LoopVectorizationCostModel::collectInLoopReductions() {
  for (auto &Reduction : Legal->getReductionVars()) {
    PHINode *Phi = Reduction.first;
    RecurrenceDescriptor &RdxDesc = Reduction.second;

    // We don't collect reductions that are type promoted (yet).
    if (RdxDesc.getRecurrenceType() != Phi->getType())
      continue;

    // If the target would prefer this reduction to happen "in-loop", then we
    // want to record it as such.
    unsigned Opcode = RdxDesc.getOpcode();
    if (!PreferInLoopReductions &&
        !TTI.preferInLoopReduction(Opcode, Phi->getType(),
                                   TargetTransformInfo::ReductionFlags()))
      continue;

    // Check that we can correctly put the reductions into the loop, by
    // finding the chain of operations that leads from the phi to the loop
    // exit value.
    SmallVector<Instruction *, 4> ReductionOperations =
        RdxDesc.getReductionOpChain(Phi, TheLoop);
    bool InLoop = !ReductionOperations.empty();
    if (InLoop) {
      InLoopReductionChains[Phi] = ReductionOperations;
      // Add the elements to InLoopReductionImmediateChains for cost modelling.
      Instruction *LastChain = Phi;
      for (auto *I : ReductionOperations) {
        InLoopReductionImmediateChains[I] = LastChain;
        LastChain = I;
      }
    }
    LLVM_DEBUG(dbgs() << "LV: Using " << (InLoop ? "inloop" : "out of loop")
                      << " reduction for phi: " << *Phi << "\n");
  }
}

// TODO: we could return a pair of values that specify the max VF and
// min VF, to be used in `buildVPlans(MinVF, MaxVF)` instead of
// `buildVPlans(VF, VF)`. We cannot do it because VPLAN at the moment
// doesn't have a cost model that can choose which plan to execute if
// more than one is generated.
static unsigned determineVPlanVF(const unsigned WidestVectorRegBits,
                                 LoopVectorizationCostModel &CM) {
  unsigned WidestType;
  std::tie(std::ignore, WidestType) = CM.getSmallestAndWidestTypes();
  return WidestVectorRegBits / WidestType;
}

VectorizationFactor
LoopVectorizationPlanner::planInVPlanNativePath(ElementCount UserVF) {
  assert(!UserVF.isScalable() && "scalable vectors not yet supported");
  ElementCount VF = UserVF;
  // Outer loop handling: They may require CFG and instruction level
  // transformations before even evaluating whether vectorization is profitable.
  // Since we cannot modify the incoming IR, we need to build VPlan upfront in
  // the vectorization pipeline.
  if (!OrigLoop->isInnermost()) {
    // If the user doesn't provide a vectorization factor, determine a
    // reasonable one.
    if (UserVF.isZero()) {
      VF = ElementCount::getFixed(
          determineVPlanVF(TTI->getRegisterBitWidth(true /* Vector*/), CM));
      LLVM_DEBUG(dbgs() << "LV: VPlan computed VF " << VF << ".\n");

      // Make sure we have a VF > 1 for stress testing.
      if (VPlanBuildStressTest && (VF.isScalar() || VF.isZero())) {
        LLVM_DEBUG(dbgs() << "LV: VPlan stress testing: "
                          << "overriding computed VF.\n");
        VF = ElementCount::getFixed(4);
      }
    }
    assert(EnableVPlanNativePath && "VPlan-native path is not enabled.");
    assert(isPowerOf2_32(VF.getKnownMinValue()) &&
           "VF needs to be a power of two");
    LLVM_DEBUG(dbgs() << "LV: Using " << (!UserVF.isZero() ? "user " : "")
                      << "VF " << VF << " to build VPlans.\n");
    buildVPlans(VF, VF);

    // For VPlan build stress testing, we bail out after VPlan construction.
    if (VPlanBuildStressTest)
      return VectorizationFactor::Disabled();

    return {VF, 0 /*Cost*/};
  }

  LLVM_DEBUG(
      dbgs() << "LV: Not vectorizing. Inner loops aren't supported in the "
                "VPlan-native path.\n");
  return VectorizationFactor::Disabled();
}

Optional<VectorizationFactor>
LoopVectorizationPlanner::plan(ElementCount UserVF, unsigned UserIC) {
  assert(OrigLoop->isInnermost() && "Inner loop expected.");
  Optional<ElementCount> MaybeMaxVF = CM.computeMaxVF(UserVF, UserIC);
  if (!MaybeMaxVF) // Cases that should not to be vectorized nor interleaved.
    return None;

  // Invalidate interleave groups if all blocks of loop will be predicated.
  if (CM.blockNeedsPredication(OrigLoop->getHeader()) &&
      !useMaskedInterleavedAccesses(*TTI)) {
    LLVM_DEBUG(
        dbgs()
        << "LV: Invalidate all interleaved groups due to fold-tail by masking "
           "which requires masked-interleaved support.\n");
    if (CM.InterleaveInfo.invalidateGroups())
      // Invalidating interleave groups also requires invalidating all decisions
      // based on them, which includes widening decisions and uniform and scalar
      // values.
      CM.invalidateCostModelingDecisions();
  }

  ElementCount MaxVF = MaybeMaxVF.getValue();
  assert(MaxVF.isNonZero() && "MaxVF is zero.");

  bool UserVFIsLegal = ElementCount::isKnownLE(UserVF, MaxVF);
  if (!UserVF.isZero() &&
      (UserVFIsLegal || (UserVF.isScalable() && MaxVF.isScalable()))) {
    // FIXME: MaxVF is temporarily used inplace of UserVF for illegal scalable
    // VFs here, this should be reverted to only use legal UserVFs once the
    // loop below supports scalable VFs.
    ElementCount VF = UserVFIsLegal ? UserVF : MaxVF;
    LLVM_DEBUG(dbgs() << "LV: Using " << (UserVFIsLegal ? "user" : "max")
                      << " VF " << VF << ".\n");
    assert(isPowerOf2_32(VF.getKnownMinValue()) &&
           "VF needs to be a power of two");
    // Collect the instructions (and their associated costs) that will be more
    // profitable to scalarize.
    CM.selectUserVectorizationFactor(VF);
    CM.collectInLoopReductions();
    buildVPlansWithVPRecipes(VF, VF);
    LLVM_DEBUG(printPlans(dbgs()));
    return {{VF, 0}};
  }

  ElementCount VF = ElementCount::get(1, MaxVF.isScalable());
  for (; ElementCount::isKnownLE(VF, MaxVF); VF *= 2) {
    // Collect Uniform and Scalar instructions after vectorization with VF.
    CM.collectUniformsAndScalars(VF);

    // Collect the instructions (and their associated costs) that will be more
    // profitable to scalarize.
    if (VF.isVector())
      CM.collectInstsToScalarize(VF);
  }

  // FIXME: Disabling for scalable vectors for now. Need to see if and how we
  // can use it with scalable (and predicated) vectors.
  if (!VF.isScalable())
    CM.collectInLoopReductions();

  buildVPlansWithVPRecipes(ElementCount::get(1, MaxVF.isScalable()), MaxVF);
  LLVM_DEBUG(printPlans(dbgs()));
  if (MaxVF.isScalar())
    // Do not return VectorizationFactor::Disabled() here, since that means a
    // width=0. For fixed vectors we want width=1, cost=0 here.
    return VectorizationFactor(MaxVF, 0);

  // Select the optimal vectorization factor.
  return CM.selectVectorizationFactor(MaxVF);
}

void LoopVectorizationPlanner::setBestPlan(ElementCount VF, unsigned UF) {
  LLVM_DEBUG(dbgs() << "Setting best plan to VF=" << VF << ", UF=" << UF
                    << '\n');
  BestVF = VF;
  BestUF = UF;

  erase_if(VPlans, [VF](const VPlanPtr &Plan) { return !Plan->hasVF(VF); });
  assert(VPlans.size() == 1 && "Best VF has not a single VPlan.");
}

void LoopVectorizationPlanner::executePlan(InnerLoopVectorizer &ILV,
                                           DominatorTree *DT) {
  // 1. Create a new empty loop. Unlink the old loop and connect the new one.
  VPCallbackILV CallbackILV(ILV);

  assert(BestVF.hasValue() && "Vectorization Factor is missing");

  VPTransformState State{*BestVF, BestUF,      LI,
                         DT,      ILV.Builder, ILV.VectorLoopValueMap,
                         &ILV,    CallbackILV};
  State.CFG.PrevBB = ILV.createVectorizedLoopSkeleton();
  State.TripCount = ILV.getOrCreateTripCount(nullptr);
  State.CanonicalIV = ILV.Induction;
  State.PreferPredicatedVectorOps = ILV.preferPredicatedVectorOps();

  ILV.printDebugTracesAtStart();

  //===------------------------------------------------===//
  //
  // Notice: any optimization or new instruction that go
  // into the code below should also be implemented in
  // the cost-model.
  //
  //===------------------------------------------------===//

  // 2. Copy and widen instructions from the old loop into the new loop.
  assert(VPlans.size() == 1 && "Not a single VPlan to execute.");
  VPlans.front()->execute(&State);

  // 3. Fix the vectorized code: take care of header phi's, live-outs,
  //    predication, updating analyses.
  ILV.fixVectorizedLoop(State);
  ILV.printDebugTracesAtEnd();
}

void LoopVectorizationPlanner::collectTriviallyDeadInstructions(
    SmallPtrSetImpl<Instruction *> &DeadInstructions) {

  // We create new control-flow for the vectorized loop, so the original exit
  // conditions will be dead after vectorization if it's only used by the
  // terminator
  SmallVector<BasicBlock*> ExitingBlocks;
  OrigLoop->getExitingBlocks(ExitingBlocks);
  for (auto *BB : ExitingBlocks) {
    auto *Cmp = dyn_cast<Instruction>(BB->getTerminator()->getOperand(0));
    if (!Cmp || !Cmp->hasOneUse())
      continue;

    // TODO: we should introduce a getUniqueExitingBlocks on Loop
    if (!DeadInstructions.insert(Cmp).second)
      continue;

    // The operands of the icmp is often a dead trunc, used by IndUpdate.
    // TODO: can recurse through operands in general
    for (Value *Op : Cmp->operands()) {
      if (isa<TruncInst>(Op) && Op->hasOneUse())
          DeadInstructions.insert(cast<Instruction>(Op));
    }
  }

  // We create new "steps" for induction variable updates to which the original
  // induction variables map. An original update instruction will be dead if
  // all its users except the induction variable are dead.
  auto *Latch = OrigLoop->getLoopLatch();
  for (auto &Induction : Legal->getInductionVars()) {
    PHINode *Ind = Induction.first;
    auto *IndUpdate = cast<Instruction>(Ind->getIncomingValueForBlock(Latch));

    // If the tail is to be folded by masking, the primary induction variable,
    // if exists, isn't dead: it will be used for masking. Don't kill it.
    if (CM.foldTailByMasking() && IndUpdate == Legal->getPrimaryInduction())
      continue;

    if (llvm::all_of(IndUpdate->users(), [&](User *U) -> bool {
          return U == Ind || DeadInstructions.count(cast<Instruction>(U));
        }))
      DeadInstructions.insert(IndUpdate);

    // We record as "Dead" also the type-casting instructions we had identified
    // during induction analysis. We don't need any handling for them in the
    // vectorized loop because we have proven that, under a proper runtime
    // test guarding the vectorized loop, the value of the phi, and the casted
    // value of the phi, are the same. The last instruction in this casting
    // chain will get its scalar/vector/widened def from the
    // scalar/vector/widened def of the respective phi node. Any other casts in
    // the induction def-use chain have no other uses outside the phi update
    // chain, and will be ignored.
    InductionDescriptor &IndDes = Induction.second;
    const SmallVectorImpl<Instruction *> &Casts = IndDes.getCastInsts();
    DeadInstructions.insert(Casts.begin(), Casts.end());
  }
}

Value *InnerLoopUnroller::reverseVector(Value *Vec) { return Vec; }

Value *InnerLoopUnroller::getBroadcastInstrs(Value *V) { return V; }

Value *InnerLoopUnroller::getStepVector(Value *Val, int StartIdx, Value *Step,
                                        Instruction::BinaryOps BinOp) {
  // When unrolling and the VF is 1, we only need to add a simple scalar.
  Type *Ty = Val->getType();
  assert(!Ty->isVectorTy() && "Val must be a scalar");

  if (Ty->isFloatingPointTy()) {
    Constant *C = ConstantFP::get(Ty, (double)StartIdx);

    // Floating point operations had to be 'fast' to enable the unrolling.
    Value *MulOp = addFastMathFlag(Builder.CreateFMul(C, Step));
    return addFastMathFlag(Builder.CreateBinOp(BinOp, Val, MulOp));
  }
  Constant *C = ConstantInt::get(Ty, StartIdx);
  return Builder.CreateAdd(Val, Builder.CreateMul(C, Step), "induction");
}

static void AddRuntimeUnrollDisableMetaData(Loop *L) {
  SmallVector<Metadata *, 4> MDs;
  // Reserve first location for self reference to the LoopID metadata node.
  MDs.push_back(nullptr);
  bool IsUnrollMetadata = false;
  MDNode *LoopID = L->getLoopID();
  if (LoopID) {
    // First find existing loop unrolling disable metadata.
    for (unsigned i = 1, ie = LoopID->getNumOperands(); i < ie; ++i) {
      auto *MD = dyn_cast<MDNode>(LoopID->getOperand(i));
      if (MD) {
        const auto *S = dyn_cast<MDString>(MD->getOperand(0));
        IsUnrollMetadata =
            S && S->getString().startswith("llvm.loop.unroll.disable");
      }
      MDs.push_back(LoopID->getOperand(i));
    }
  }

  if (!IsUnrollMetadata) {
    // Add runtime unroll disable metadata.
    LLVMContext &Context = L->getHeader()->getContext();
    SmallVector<Metadata *, 1> DisableOperands;
    DisableOperands.push_back(
        MDString::get(Context, "llvm.loop.unroll.runtime.disable"));
    MDNode *DisableNode = MDNode::get(Context, DisableOperands);
    MDs.push_back(DisableNode);
    MDNode *NewLoopID = MDNode::get(Context, MDs);
    // Set operand 0 to refer to the loop id itself.
    NewLoopID->replaceOperandWith(0, NewLoopID);
    L->setLoopID(NewLoopID);
  }
}

//===--------------------------------------------------------------------===//
// EpilogueVectorizerMainLoop
//===--------------------------------------------------------------------===//

/// This function is partially responsible for generating the control flow
/// depicted in https://llvm.org/docs/Vectorizers.html#epilogue-vectorization.
BasicBlock *EpilogueVectorizerMainLoop::createEpilogueVectorizedLoopSkeleton() {
  MDNode *OrigLoopID = OrigLoop->getLoopID();
  Loop *Lp = createVectorLoopSkeleton("");

  // Generate the code to check the minimum iteration count of the vector
  // epilogue (see below).
  EPI.EpilogueIterationCountCheck =
      emitMinimumIterationCountCheck(Lp, LoopScalarPreHeader, true);
  EPI.EpilogueIterationCountCheck->setName("iter.check");

  // Generate the code to check any assumptions that we've made for SCEV
  // expressions.
  BasicBlock *SavedPreHeader = LoopVectorPreHeader;
  emitSCEVChecks(Lp, LoopScalarPreHeader);

  // If a safety check was generated save it.
  if (SavedPreHeader != LoopVectorPreHeader)
    EPI.SCEVSafetyCheck = SavedPreHeader;

  // Generate the code that checks at runtime if arrays overlap. We put the
  // checks into a separate block to make the more common case of few elements
  // faster.
  SavedPreHeader = LoopVectorPreHeader;
  emitMemRuntimeChecks(Lp, LoopScalarPreHeader);

  // If a safety check was generated save/overwite it.
  if (SavedPreHeader != LoopVectorPreHeader)
    EPI.MemSafetyCheck = SavedPreHeader;

  // Generate the iteration count check for the main loop, *after* the check
  // for the epilogue loop, so that the path-length is shorter for the case
  // that goes directly through the vector epilogue. The longer-path length for
  // the main loop is compensated for, by the gain from vectorizing the larger
  // trip count. Note: the branch will get updated later on when we vectorize
  // the epilogue.
  EPI.MainLoopIterationCountCheck =
      emitMinimumIterationCountCheck(Lp, LoopScalarPreHeader, false);

  // Generate the induction variable.
  OldInduction = Legal->getPrimaryInduction();
  Type *IdxTy = Legal->getWidestInductionType();
  Value *StartIdx = ConstantInt::get(IdxTy, 0);
  Constant *Step = ConstantInt::get(IdxTy, VF.getKnownMinValue() * UF);
  Value *CountRoundDown = getOrCreateVectorTripCount(Lp);
  EPI.VectorTripCount = CountRoundDown;
  Induction =
      createInductionVariable(Lp, StartIdx, CountRoundDown, Step,
                              getDebugLocFromInstOrOperands(OldInduction));

  // Skip induction resume value creation here because they will be created in
  // the second pass. If we created them here, they wouldn't be used anyway,
  // because the vplan in the second pass still contains the inductions from the
  // original loop.

  return completeLoopSkeleton(Lp, OrigLoopID);
}

void EpilogueVectorizerMainLoop::printDebugTracesAtStart() {
  LLVM_DEBUG({
    dbgs() << "Create Skeleton for epilogue vectorized loop (first pass)\n"
           << "Main Loop VF:" << EPI.MainLoopVF.getKnownMinValue()
           << ", Main Loop UF:" << EPI.MainLoopUF
           << ", Epilogue Loop VF:" << EPI.EpilogueVF.getKnownMinValue()
           << ", Epilogue Loop UF:" << EPI.EpilogueUF << "\n";
  });
}

void EpilogueVectorizerMainLoop::printDebugTracesAtEnd() {
  DEBUG_WITH_TYPE(VerboseDebug, {
    dbgs() << "intermediate fn:\n" << *Induction->getFunction() << "\n";
  });
}

BasicBlock *EpilogueVectorizerMainLoop::emitMinimumIterationCountCheck(
    Loop *L, BasicBlock *Bypass, bool ForEpilogue) {
  assert(L && "Expected valid Loop.");
  assert(Bypass && "Expected valid bypass basic block.");
  unsigned VFactor =
      ForEpilogue ? EPI.EpilogueVF.getKnownMinValue() : VF.getKnownMinValue();
  unsigned UFactor = ForEpilogue ? EPI.EpilogueUF : UF;
  Value *Count = getOrCreateTripCount(L);
  // Reuse existing vector loop preheader for TC checks.
  // Note that new preheader block is generated for vector loop.
  BasicBlock *const TCCheckBlock = LoopVectorPreHeader;
  IRBuilder<> Builder(TCCheckBlock->getTerminator());

  // Generate code to check if the loop's trip count is less than VF * UF of the
  // main vector loop.
  auto P =
      Cost->requiresScalarEpilogue() ? ICmpInst::ICMP_ULE : ICmpInst::ICMP_ULT;

  Value *CheckMinIters = Builder.CreateICmp(
      P, Count, ConstantInt::get(Count->getType(), VFactor * UFactor),
      "min.iters.check");

  if (!ForEpilogue)
    TCCheckBlock->setName("vector.main.loop.iter.check");

  // Create new preheader for vector loop.
  LoopVectorPreHeader = SplitBlock(TCCheckBlock, TCCheckBlock->getTerminator(),
                                   DT, LI, nullptr, "vector.ph");

  if (ForEpilogue) {
    assert(DT->properlyDominates(DT->getNode(TCCheckBlock),
                                 DT->getNode(Bypass)->getIDom()) &&
           "TC check is expected to dominate Bypass");

    // Update dominator for Bypass & LoopExit.
    DT->changeImmediateDominator(Bypass, TCCheckBlock);
    DT->changeImmediateDominator(LoopExitBlock, TCCheckBlock);

    LoopBypassBlocks.push_back(TCCheckBlock);

    // Save the trip count so we don't have to regenerate it in the
    // vec.epilog.iter.check. This is safe to do because the trip count
    // generated here dominates the vector epilog iter check.
    EPI.TripCount = Count;
  }

  ReplaceInstWithInst(
      TCCheckBlock->getTerminator(),
      BranchInst::Create(Bypass, LoopVectorPreHeader, CheckMinIters));

  return TCCheckBlock;
}

//===--------------------------------------------------------------------===//
// EpilogueVectorizerEpilogueLoop
//===--------------------------------------------------------------------===//

/// This function is partially responsible for generating the control flow
/// depicted in https://llvm.org/docs/Vectorizers.html#epilogue-vectorization.
BasicBlock *
EpilogueVectorizerEpilogueLoop::createEpilogueVectorizedLoopSkeleton() {
  MDNode *OrigLoopID = OrigLoop->getLoopID();
  Loop *Lp = createVectorLoopSkeleton("vec.epilog.");

  // Now, compare the remaining count and if there aren't enough iterations to
  // execute the vectorized epilogue skip to the scalar part.
  BasicBlock *VecEpilogueIterationCountCheck = LoopVectorPreHeader;
  VecEpilogueIterationCountCheck->setName("vec.epilog.iter.check");
  LoopVectorPreHeader =
      SplitBlock(LoopVectorPreHeader, LoopVectorPreHeader->getTerminator(), DT,
                 LI, nullptr, "vec.epilog.ph");
  emitMinimumVectorEpilogueIterCountCheck(Lp, LoopScalarPreHeader,
                                          VecEpilogueIterationCountCheck);

  // Adjust the control flow taking the state info from the main loop
  // vectorization into account.
  assert(EPI.MainLoopIterationCountCheck && EPI.EpilogueIterationCountCheck &&
         "expected this to be saved from the previous pass.");
  EPI.MainLoopIterationCountCheck->getTerminator()->replaceUsesOfWith(
      VecEpilogueIterationCountCheck, LoopVectorPreHeader);

  DT->changeImmediateDominator(LoopVectorPreHeader,
                               EPI.MainLoopIterationCountCheck);

  EPI.EpilogueIterationCountCheck->getTerminator()->replaceUsesOfWith(
      VecEpilogueIterationCountCheck, LoopScalarPreHeader);

  if (EPI.SCEVSafetyCheck)
    EPI.SCEVSafetyCheck->getTerminator()->replaceUsesOfWith(
        VecEpilogueIterationCountCheck, LoopScalarPreHeader);
  if (EPI.MemSafetyCheck)
    EPI.MemSafetyCheck->getTerminator()->replaceUsesOfWith(
        VecEpilogueIterationCountCheck, LoopScalarPreHeader);

  DT->changeImmediateDominator(
      VecEpilogueIterationCountCheck,
      VecEpilogueIterationCountCheck->getSinglePredecessor());

  DT->changeImmediateDominator(LoopScalarPreHeader,
                               EPI.EpilogueIterationCountCheck);
  DT->changeImmediateDominator(LoopExitBlock, EPI.EpilogueIterationCountCheck);

  // Keep track of bypass blocks, as they feed start values to the induction
  // phis in the scalar loop preheader.
  if (EPI.SCEVSafetyCheck)
    LoopBypassBlocks.push_back(EPI.SCEVSafetyCheck);
  if (EPI.MemSafetyCheck)
    LoopBypassBlocks.push_back(EPI.MemSafetyCheck);
  LoopBypassBlocks.push_back(EPI.EpilogueIterationCountCheck);

  // Generate a resume induction for the vector epilogue and put it in the
  // vector epilogue preheader
  Type *IdxTy = Legal->getWidestInductionType();
  PHINode *EPResumeVal = PHINode::Create(IdxTy, 2, "vec.epilog.resume.val",
                                         LoopVectorPreHeader->getFirstNonPHI());
  EPResumeVal->addIncoming(EPI.VectorTripCount, VecEpilogueIterationCountCheck);
  EPResumeVal->addIncoming(ConstantInt::get(IdxTy, 0),
                           EPI.MainLoopIterationCountCheck);

  // Generate the induction variable.
  OldInduction = Legal->getPrimaryInduction();
  Value *CountRoundDown = getOrCreateVectorTripCount(Lp);
  Constant *Step = ConstantInt::get(IdxTy, VF.getKnownMinValue() * UF);
  Value *StartIdx = EPResumeVal;
  Induction =
      createInductionVariable(Lp, StartIdx, CountRoundDown, Step,
                              getDebugLocFromInstOrOperands(OldInduction));

  // Generate induction resume values. These variables save the new starting
  // indexes for the scalar loop. They are used to test if there are any tail
  // iterations left once the vector loop has completed.
  // Note that when the vectorized epilogue is skipped due to iteration count
  // check, then the resume value for the induction variable comes from
  // the trip count of the main vector loop, hence passing the AdditionalBypass
  // argument.
  createInductionResumeValues(Lp, CountRoundDown,
                              {VecEpilogueIterationCountCheck,
                               EPI.VectorTripCount} /* AdditionalBypass */);

  AddRuntimeUnrollDisableMetaData(Lp);
  return completeLoopSkeleton(Lp, OrigLoopID);
}

BasicBlock *
EpilogueVectorizerEpilogueLoop::emitMinimumVectorEpilogueIterCountCheck(
    Loop *L, BasicBlock *Bypass, BasicBlock *Insert) {

  assert(EPI.TripCount &&
         "Expected trip count to have been safed in the first pass.");
  assert(
      (!isa<Instruction>(EPI.TripCount) ||
       DT->dominates(cast<Instruction>(EPI.TripCount)->getParent(), Insert)) &&
      "saved trip count does not dominate insertion point.");
  Value *TC = EPI.TripCount;
  IRBuilder<> Builder(Insert->getTerminator());
  Value *Count = Builder.CreateSub(TC, EPI.VectorTripCount, "n.vec.remaining");

  // Generate code to check if the loop's trip count is less than VF * UF of the
  // vector epilogue loop.
  auto P =
      Cost->requiresScalarEpilogue() ? ICmpInst::ICMP_ULE : ICmpInst::ICMP_ULT;

  Value *CheckMinIters = Builder.CreateICmp(
      P, Count,
      ConstantInt::get(Count->getType(),
                       EPI.EpilogueVF.getKnownMinValue() * EPI.EpilogueUF),
      "min.epilog.iters.check");

  ReplaceInstWithInst(
      Insert->getTerminator(),
      BranchInst::Create(Bypass, LoopVectorPreHeader, CheckMinIters));

  LoopBypassBlocks.push_back(Insert);
  return Insert;
}

void EpilogueVectorizerEpilogueLoop::printDebugTracesAtStart() {
  LLVM_DEBUG({
    dbgs() << "Create Skeleton for epilogue vectorized loop (second pass)\n"
           << "Main Loop VF:" << EPI.MainLoopVF.getKnownMinValue()
           << ", Main Loop UF:" << EPI.MainLoopUF
           << ", Epilogue Loop VF:" << EPI.EpilogueVF.getKnownMinValue()
           << ", Epilogue Loop UF:" << EPI.EpilogueUF << "\n";
  });
}

void EpilogueVectorizerEpilogueLoop::printDebugTracesAtEnd() {
  DEBUG_WITH_TYPE(VerboseDebug, {
    dbgs() << "final fn:\n" << *Induction->getFunction() << "\n";
  });
}

bool LoopVectorizationPlanner::getDecisionAndClampRange(
    const std::function<bool(ElementCount)> &Predicate, VFRange &Range) {
  assert(!Range.isEmpty() && "Trying to test an empty VF range.");
  bool PredicateAtRangeStart = Predicate(Range.Start);

  for (ElementCount TmpVF = Range.Start * 2;
       ElementCount::isKnownLT(TmpVF, Range.End); TmpVF *= 2)
    if (Predicate(TmpVF) != PredicateAtRangeStart) {
      Range.End = TmpVF;
      break;
    }

  return PredicateAtRangeStart;
}

/// Build VPlans for the full range of feasible VF's = {\p MinVF, 2 * \p MinVF,
/// 4 * \p MinVF, ..., \p MaxVF} by repeatedly building a VPlan for a sub-range
/// of VF's starting at a given VF and extending it as much as possible. Each
/// vectorization decision can potentially shorten this sub-range during
/// buildVPlan().
void LoopVectorizationPlanner::buildVPlans(ElementCount MinVF,
                                           ElementCount MaxVF) {
  auto MaxVFPlusOne = MaxVF.getWithIncrement(1);
  for (ElementCount VF = MinVF; ElementCount::isKnownLT(VF, MaxVFPlusOne);) {
    VFRange SubRange = {VF, MaxVFPlusOne};
    VPlans.push_back(buildVPlan(SubRange));
    VF = SubRange.End;
  }
}

VPValue *VPRecipeBuilder::createEdgeMask(BasicBlock *Src, BasicBlock *Dst,
                                         VPlanPtr &Plan) {
  assert(is_contained(predecessors(Dst), Src) && "Invalid edge");

  // Look for cached value.
  std::pair<BasicBlock *, BasicBlock *> Edge(Src, Dst);
  EdgeMaskCacheTy::iterator ECEntryIt = EdgeMaskCache.find(Edge);
  if (ECEntryIt != EdgeMaskCache.end())
    return ECEntryIt->second;

  VPValue *SrcMask = createBlockInMask(Src, Plan);

  // The terminator has to be a branch inst!
  BranchInst *BI = dyn_cast<BranchInst>(Src->getTerminator());
  assert(BI && "Unexpected terminator found");

  if (!BI->isConditional() || BI->getSuccessor(0) == BI->getSuccessor(1))
    return EdgeMaskCache[Edge] = SrcMask;

  // If source is an exiting block, we know the exit edge is dynamically dead
  // in the vector loop, and thus we don't need to restrict the mask.  Avoid
  // adding uses of an otherwise potentially dead instruction.
  if (OrigLoop->isLoopExiting(Src))
    return EdgeMaskCache[Edge] = SrcMask;

  VPValue *EdgeMask = Plan->getOrAddVPValue(BI->getCondition());
  assert(EdgeMask && "No Edge Mask found for condition");

  if (BI->getSuccessor(0) != Dst)
    EdgeMask = Builder.createNot(EdgeMask);

  if (SrcMask) // Otherwise block in-mask is all-one, no need to AND.
    EdgeMask = Builder.createAnd(EdgeMask, SrcMask);

  return EdgeMaskCache[Edge] = EdgeMask;
}

VPValue *VPRecipeBuilder::createBlockInMask(BasicBlock *BB, VPlanPtr &Plan) {
  assert(OrigLoop->contains(BB) && "Block is not a part of a loop");

  // Look for cached value.
  BlockMaskCacheTy::iterator BCEntryIt = BlockMaskCache.find(BB);
  if (BCEntryIt != BlockMaskCache.end())
    return BCEntryIt->second;

  // All-one mask is modelled as no-mask following the convention for masked
  // load/store/gather/scatter. Initialize BlockMask to no-mask.
  VPValue *BlockMask = nullptr;

  if (OrigLoop->getHeader() == BB) {
    if (!CM.blockNeedsPredication(BB))
      return BlockMaskCache[BB] = BlockMask; // Loop incoming mask is all-one.

    // Create the block in mask as the first non-phi instruction in the block.
    VPBuilder::InsertPointGuard Guard(Builder);
    auto NewInsertionPoint = Builder.getInsertBlock()->getFirstNonPhi();
    Builder.setInsertPoint(Builder.getInsertBlock(), NewInsertionPoint);

    // Introduce the early-exit compare IV <= BTC to form header block mask.
    // This is used instead of IV < TC because TC may wrap, unlike BTC.
    // Start by constructing the desired canonical IV.
    VPValue *IV = nullptr;
    if (Legal->getPrimaryInduction())
      IV = Plan->getOrAddVPValue(Legal->getPrimaryInduction());
    else {
      auto IVRecipe = new VPWidenCanonicalIVRecipe();
      Builder.getInsertBlock()->insert(IVRecipe, NewInsertionPoint);
      IV = IVRecipe->getVPValue();
    }
    VPValue *BTC = Plan->getOrCreateBackedgeTakenCount();
    bool TailFolded = !CM.isScalarEpilogueAllowed();

    if (TailFolded && CM.TTI.emitGetActiveLaneMask()) {
      // While ActiveLaneMask is a binary op that consumes the loop tripcount
      // as a second argument, we only pass the IV here and extract the
      // tripcount from the transform state where codegen of the VP instructions
      // happen.
      BlockMask = Builder.createNaryOp(VPInstruction::ActiveLaneMask, {IV});
    } else {
      BlockMask = Builder.createNaryOp(VPInstruction::ICmpULE, {IV, BTC});
    }
    return BlockMaskCache[BB] = BlockMask;
  }

  // This is the block mask. We OR all incoming edges.
  for (auto *Predecessor : predecessors(BB)) {
    VPValue *EdgeMask = createEdgeMask(Predecessor, BB, Plan);
    if (!EdgeMask) // Mask of predecessor is all-one so mask of block is too.
      return BlockMaskCache[BB] = EdgeMask;

    if (!BlockMask) { // BlockMask has its initialized nullptr value.
      BlockMask = EdgeMask;
      continue;
    }

    BlockMask = Builder.createOr(BlockMask, EdgeMask);
  }

  return BlockMaskCache[BB] = BlockMask;
}

VPValue *VPRecipeBuilder::getOrCreateEVL(VPlanPtr &Plan) {
  if (!EVL) {
    auto *EVLRecipe = new VPWidenEVLRecipe();
    Builder.getInsertBlock()->appendRecipe(EVLRecipe);
    EVL = EVLRecipe->getEVL();
  }
  return EVL;
}

VPValue *VPRecipeBuilder::getOrCreateEVLMask(VPlanPtr &Plan) {
  if (!EVLMask) {
    assert(EVL && "Cannot create EVL Mask with null EVL value");
    auto *EVLMaskRecipe = new VPWidenEVLMaskRecipe(EVL);
    Builder.getInsertBlock()->appendRecipe(EVLMaskRecipe);
    EVLMask = EVLMaskRecipe->getEVLMask();
  }
  return EVLMask;
}

bool VPRecipeBuilder::validateWidenMemory(Instruction *I, VFRange &Range) {
  assert((isa<LoadInst>(I) || isa<StoreInst>(I)) &&
         "Must be called with either a load or store");

  auto willWiden = [&](ElementCount VF) -> bool {
    if (VF.isScalar())
      return false;
    LoopVectorizationCostModel::InstWidening Decision =
        CM.getWideningDecision(I, VF);
    assert(Decision != LoopVectorizationCostModel::CM_Unknown &&
           "CM decision should be taken at this point.");
    if (Decision == LoopVectorizationCostModel::CM_Interleave)
      return true;
    if (CM.isScalarAfterVectorization(I, VF) ||
        CM.isProfitableToScalarize(I, VF))
      return false;
    return Decision != LoopVectorizationCostModel::CM_Scalarize;
  };

  if (!LoopVectorizationPlanner::getDecisionAndClampRange(willWiden, Range))
    return false;

  return true;
}

VPRecipeBase *VPRecipeBuilder::tryToWidenMemory(Instruction *I, VFRange &Range,
                                                VPlanPtr &Plan) {
  if (!validateWidenMemory(I, Range))
    return nullptr;

  VPValue *Mask = nullptr;
  if (Legal->isMaskRequired(I))
    Mask = createBlockInMask(I->getParent(), Plan);

  VPValue *Addr = Plan->getOrAddVPValue(getLoadStorePointerOperand(I));
  if (LoadInst *Load = dyn_cast<LoadInst>(I))
    return new VPWidenMemoryInstructionRecipe(*Load, Addr, Mask);

  StoreInst *Store = cast<StoreInst>(I);
  VPValue *StoredValue = Plan->getOrAddVPValue(Store->getValueOperand());
  return new VPWidenMemoryInstructionRecipe(*Store, Addr, StoredValue, Mask);
}

VPRecipeBase *VPRecipeBuilder::tryToPredicatedWidenMemory(Instruction *I,
                                                          VFRange &Range,
                                                          VPlanPtr &Plan) {
  if (!validateWidenMemory(I, Range))
    return nullptr;

  VPValue *Mask = createBlockInMask(I->getParent(), Plan);

  // If tail folding by masking is enabled, memory instructions should be marked
  // as masked ops ( LoopVectorizationLegality::blockCanBePredicated()).
  // However, unlike general instructions (arithmetic, comparison, select,
  // etc.), presence of mask does not guarantee TTI's preference to use
  // predicated vector instructions.
  VPValue *EVL = getOrCreateEVL(Plan);
  VPValue *Addr = Plan->getOrAddVPValue(getLoadStorePointerOperand(I));
  if (LoadInst *Load = dyn_cast<LoadInst>(I))
    return new VPPredicatedWidenMemoryInstructionRecipe(*Load, Addr, Mask, EVL);

  StoreInst *Store = cast<StoreInst>(I);
  VPValue *StoredValue = Plan->getOrAddVPValue(Store->getValueOperand());
  return new VPPredicatedWidenMemoryInstructionRecipe(*Store, Addr, StoredValue,
                                                      Mask, EVL);
}

VPWidenIntOrFpInductionRecipe *
VPRecipeBuilder::tryToOptimizeInductionPHI(PHINode *Phi, VPlan &Plan) const {
  // Check if this is an integer or fp induction. If so, build the recipe that
  // produces its scalar and vector values.
  InductionDescriptor II = Legal->getInductionVars().lookup(Phi);
  if (II.getKind() == InductionDescriptor::IK_IntInduction ||
      II.getKind() == InductionDescriptor::IK_FpInduction) {
    VPValue *Start = Plan.getOrAddVPValue(II.getStartValue());
    return new VPWidenIntOrFpInductionRecipe(Phi, Start);
  }

  return nullptr;
}

VPWidenIntOrFpInductionRecipe *
VPRecipeBuilder::tryToOptimizeInductionTruncate(TruncInst *I, VFRange &Range,
                                                VPlan &Plan) const {
  // Optimize the special case where the source is a constant integer
  // induction variable. Notice that we can only optimize the 'trunc' case
  // because (a) FP conversions lose precision, (b) sext/zext may wrap, and
  // (c) other casts depend on pointer size.

  // Determine whether \p K is a truncation based on an induction variable that
  // can be optimized.
  auto isOptimizableIVTruncate =
      [&](Instruction *K) -> std::function<bool(ElementCount)> {
    return [=](ElementCount VF) -> bool {
      return CM.isOptimizableIVTruncate(K, VF);
    };
  };

  if (LoopVectorizationPlanner::getDecisionAndClampRange(
          isOptimizableIVTruncate(I), Range)) {

    InductionDescriptor II =
        Legal->getInductionVars().lookup(cast<PHINode>(I->getOperand(0)));
    VPValue *Start = Plan.getOrAddVPValue(II.getStartValue());
    return new VPWidenIntOrFpInductionRecipe(cast<PHINode>(I->getOperand(0)),
                                             Start, I);
  }
  return nullptr;
}

VPBlendRecipe *VPRecipeBuilder::tryToBlend(PHINode *Phi, VPlanPtr &Plan) {
  // We know that all PHIs in non-header blocks are converted into selects, so
  // we don't have to worry about the insertion order and we can just use the
  // builder. At this point we generate the predication tree. There may be
  // duplications since this is a simple recursive scan, but future
  // optimizations will clean it up.

  SmallVector<VPValue *, 2> Operands;
  unsigned NumIncoming = Phi->getNumIncomingValues();
  for (unsigned In = 0; In < NumIncoming; In++) {
    VPValue *EdgeMask =
        createEdgeMask(Phi->getIncomingBlock(In), Phi->getParent(), Plan);
    assert((EdgeMask || NumIncoming == 1) &&
           "Multiple predecessors with one having a full mask");
    Operands.push_back(Plan->getOrAddVPValue(Phi->getIncomingValue(In)));
    if (EdgeMask)
      Operands.push_back(EdgeMask);
  }
  return new VPBlendRecipe(Phi, Operands);
}

VPWidenCallRecipe *VPRecipeBuilder::tryToWidenCall(CallInst *CI, VFRange &Range,
                                                   VPlan &Plan) const {

  bool IsPredicated = LoopVectorizationPlanner::getDecisionAndClampRange(
      [this, CI](ElementCount VF) {
        return CM.isScalarWithPredication(CI, VF);
      },
      Range);

  if (IsPredicated)
    return nullptr;

  Intrinsic::ID ID = getVectorIntrinsicIDForCall(CI, TLI);
  if (ID && (ID == Intrinsic::assume || ID == Intrinsic::lifetime_end ||
             ID == Intrinsic::lifetime_start || ID == Intrinsic::sideeffect ||
             ID == Intrinsic::pseudoprobe ||
             ID == Intrinsic::experimental_noalias_scope_decl))
    return nullptr;

  auto willWiden = [&](ElementCount VF) -> bool {
    Intrinsic::ID ID = getVectorIntrinsicIDForCall(CI, TLI);
    // The following case may be scalarized depending on the VF.
    // The flag shows whether we use Intrinsic or a usual Call for vectorized
    // version of the instruction.
    // Is it beneficial to perform intrinsic call compared to lib call?
    bool NeedToScalarize = false;
    InstructionCost CallCost = CM.getVectorCallCost(CI, VF, NeedToScalarize);
    InstructionCost IntrinsicCost =
        ID ? CM.getVectorIntrinsicCost(CI, VF) : InstructionCost::getInvalid();
    bool UseVectorIntrinsic = ID && IntrinsicCost <= CallCost;
    return UseVectorIntrinsic || !NeedToScalarize;
  };

  if (!LoopVectorizationPlanner::getDecisionAndClampRange(willWiden, Range))
    return nullptr;

  return new VPWidenCallRecipe(*CI, Plan.mapToVPValues(CI->arg_operands()));
}

bool VPRecipeBuilder::shouldWiden(Instruction *I, VFRange &Range) const {
  assert(!isa<BranchInst>(I) && !isa<PHINode>(I) && !isa<LoadInst>(I) &&
         !isa<StoreInst>(I) && "Instruction should have been handled earlier");
  // Instruction should be widened, unless it is scalar after vectorization,
  // scalarization is profitable or it is predicated.
  auto WillScalarize = [this, I](ElementCount VF) -> bool {
    return CM.isScalarAfterVectorization(I, VF) ||
           CM.isProfitableToScalarize(I, VF) ||
           CM.isScalarWithPredication(I, VF);
  };
  return !LoopVectorizationPlanner::getDecisionAndClampRange(WillScalarize,
                                                             Range);
}

bool VPRecipeBuilder::preferPredicatedWiden() {
  return CM.foldTailByMasking() && Legal->preferPredicatedVectorOps();
}

bool VPRecipeBuilder::validateWiden(Instruction *I) const {
  auto IsVectorizableOpcode = [](unsigned Opcode) {
    switch (Opcode) {
    case Instruction::Add:
    case Instruction::And:
    case Instruction::AShr:
    case Instruction::BitCast:
    case Instruction::FAdd:
    case Instruction::FCmp:
    case Instruction::FDiv:
    case Instruction::FMul:
    case Instruction::FNeg:
    case Instruction::FPExt:
    case Instruction::FPToSI:
    case Instruction::FPToUI:
    case Instruction::FPTrunc:
    case Instruction::FRem:
    case Instruction::FSub:
    case Instruction::ICmp:
    case Instruction::IntToPtr:
    case Instruction::LShr:
    case Instruction::Mul:
    case Instruction::Or:
    case Instruction::PtrToInt:
    case Instruction::SDiv:
    case Instruction::Select:
    case Instruction::SExt:
    case Instruction::Shl:
    case Instruction::SIToFP:
    case Instruction::SRem:
    case Instruction::Sub:
    case Instruction::Trunc:
    case Instruction::UDiv:
    case Instruction::UIToFP:
    case Instruction::URem:
    case Instruction::Xor:
    case Instruction::ZExt:
      return true;
    }
    return false;
  };

  if (!IsVectorizableOpcode(I->getOpcode()))
    return false;

  return true;
}

VPWidenRecipe *VPRecipeBuilder::tryToWiden(Instruction *I, VPlan &Plan) const {
  if (!validateWiden(I))
    return nullptr;

  return new VPWidenRecipe(*I, Plan.mapToVPValues(I->operands()));
}

VPPredicatedWidenRecipe *VPRecipeBuilder::tryToPredicatedWiden(Instruction *I,
                                                               VPlanPtr &Plan) {
  if (!validateWiden(I))
    return nullptr;

  VPValue *Mask = createBlockInMask(I->getParent(), Plan);
  return new VPPredicatedWidenRecipe(*I, Plan->mapToVPValues(I->operands()),
                                     Mask, getOrCreateEVL(Plan));
}

VPBasicBlock *VPRecipeBuilder::handleReplication(
    Instruction *I, VFRange &Range, VPBasicBlock *VPBB,
    DenseMap<Instruction *, VPReplicateRecipe *> &PredInst2Recipe,
    VPlanPtr &Plan) {
  bool IsUniform = LoopVectorizationPlanner::getDecisionAndClampRange(
      [&](ElementCount VF) { return CM.isUniformAfterVectorization(I, VF); },
      Range);

  bool IsPredicated = LoopVectorizationPlanner::getDecisionAndClampRange(
      [&](ElementCount VF) { return CM.isScalarWithPredication(I, VF); },
      Range);

  auto *Recipe = new VPReplicateRecipe(I, Plan->mapToVPValues(I->operands()),
                                       IsUniform, IsPredicated);
  setRecipe(I, Recipe);
  Plan->addVPValue(I, Recipe);

  // Find if I uses a predicated instruction. If so, it will use its scalar
  // value. Avoid hoisting the insert-element which packs the scalar value into
  // a vector value, as that happens iff all users use the vector value.
  for (auto &Op : I->operands())
    if (auto *PredInst = dyn_cast<Instruction>(Op))
      if (PredInst2Recipe.find(PredInst) != PredInst2Recipe.end())
        PredInst2Recipe[PredInst]->setAlsoPack(false);

  // Finalize the recipe for Instr, first if it is not predicated.
  if (!IsPredicated) {
    LLVM_DEBUG(dbgs() << "LV: Scalarizing:" << *I << "\n");
    VPBB->appendRecipe(Recipe);
    return VPBB;
  }
  LLVM_DEBUG(dbgs() << "LV: Scalarizing and predicating:" << *I << "\n");
  assert(VPBB->getSuccessors().empty() &&
         "VPBB has successors when handling predicated replication.");
  // Record predicated instructions for above packing optimizations.
  PredInst2Recipe[I] = Recipe;
  VPBlockBase *Region = createReplicateRegion(I, Recipe, Plan);
  VPBlockUtils::insertBlockAfter(Region, VPBB);
  auto *RegSucc = new VPBasicBlock();
  VPBlockUtils::insertBlockAfter(RegSucc, Region);
  return RegSucc;
}

VPRegionBlock *VPRecipeBuilder::createReplicateRegion(Instruction *Instr,
                                                      VPRecipeBase *PredRecipe,
                                                      VPlanPtr &Plan) {
  // Instructions marked for predication are replicated and placed under an
  // if-then construct to prevent side-effects.

  // Generate recipes to compute the block mask for this region.
  VPValue *BlockInMask = createBlockInMask(Instr->getParent(), Plan);

  // Build the triangular if-then region.
  std::string RegionName = (Twine("pred.") + Instr->getOpcodeName()).str();
  assert(Instr->getParent() && "Predicated instruction not in any basic block");
  auto *BOMRecipe = new VPBranchOnMaskRecipe(BlockInMask);
  auto *Entry = new VPBasicBlock(Twine(RegionName) + ".entry", BOMRecipe);
  auto *PHIRecipe = Instr->getType()->isVoidTy()
                        ? nullptr
                        : new VPPredInstPHIRecipe(Plan->getOrAddVPValue(Instr));
  auto *Exit = new VPBasicBlock(Twine(RegionName) + ".continue", PHIRecipe);
  auto *Pred = new VPBasicBlock(Twine(RegionName) + ".if", PredRecipe);
  VPRegionBlock *Region = new VPRegionBlock(Entry, Exit, RegionName, true);

  // Note: first set Entry as region entry and then connect successors starting
  // from it in order, to propagate the "parent" of each VPBasicBlock.
  VPBlockUtils::insertTwoBlocksAfter(Pred, Exit, BlockInMask, Entry);
  VPBlockUtils::connectBlocks(Pred, Exit);

  return Region;
}

VPRecipeBase *VPRecipeBuilder::tryToCreateWidenRecipe(Instruction *Instr,
                                                      VFRange &Range,
                                                      VPlanPtr &Plan) {
  // First, check for specific widening recipes that deal with calls, memory
  // operations, inductions and Phi nodes.
  if (auto *CI = dyn_cast<CallInst>(Instr))
    return tryToWidenCall(CI, Range, *Plan);

  if (isa<LoadInst>(Instr) || isa<StoreInst>(Instr)) {
    if (preferPredicatedWiden())
      return tryToPredicatedWidenMemory(Instr, Range, Plan);
    return tryToWidenMemory(Instr, Range, Plan);
  }

  VPRecipeBase *Recipe;
  if (auto Phi = dyn_cast<PHINode>(Instr)) {
    if (Phi->getParent() != OrigLoop->getHeader())
      return tryToBlend(Phi, Plan);
    if ((Recipe = tryToOptimizeInductionPHI(Phi, *Plan)))
      return Recipe;

    if (Legal->isReductionVariable(Phi)) {
      RecurrenceDescriptor &RdxDesc = Legal->getReductionVars()[Phi];
      VPValue *StartV =
          Plan->getOrAddVPValue(RdxDesc.getRecurrenceStartValue());
      return new VPWidenPHIRecipe(Phi, RdxDesc, *StartV);
    }

    return new VPWidenPHIRecipe(Phi);
  }

  if (isa<TruncInst>(Instr) && (Recipe = tryToOptimizeInductionTruncate(
                                    cast<TruncInst>(Instr), Range, *Plan)))
    return Recipe;

  if (!shouldWiden(Instr, Range))
    return nullptr;

  if (auto GEP = dyn_cast<GetElementPtrInst>(Instr))
    return new VPWidenGEPRecipe(GEP, Plan->mapToVPValues(GEP->operands()),
                                OrigLoop);

  if (auto *SI = dyn_cast<SelectInst>(Instr)) {
    bool InvariantCond =
        PSE.getSE()->isLoopInvariant(PSE.getSCEV(SI->getOperand(0)), OrigLoop);
    return new VPWidenSelectRecipe(*SI, Plan->mapToVPValues(SI->operands()),
                                   InvariantCond);
  }

  if (preferPredicatedWiden())
    return tryToPredicatedWiden(Instr, Plan);
  return tryToWiden(Instr, *Plan);
}

void LoopVectorizationPlanner::buildVPlansWithVPRecipes(ElementCount MinVF,
                                                        ElementCount MaxVF) {
  assert(OrigLoop->isInnermost() && "Inner loop expected.");

  // Collect instructions from the original loop that will become trivially dead
  // in the vectorized loop. We don't need to vectorize these instructions. For
  // example, original induction update instructions can become dead because we
  // separately emit induction "steps" when generating code for the new loop.
  // Similarly, we create a new latch condition when setting up the structure
  // of the new loop, so the old one can become dead.
  SmallPtrSet<Instruction *, 4> DeadInstructions;
  collectTriviallyDeadInstructions(DeadInstructions);

  // Add assume instructions we need to drop to DeadInstructions, to prevent
  // them from being added to the VPlan.
  // TODO: We only need to drop assumes in blocks that get flattend. If the
  // control flow is preserved, we should keep them.
  auto &ConditionalAssumes = Legal->getConditionalAssumes();
  DeadInstructions.insert(ConditionalAssumes.begin(), ConditionalAssumes.end());

  DenseMap<Instruction *, Instruction *> &SinkAfter = Legal->getSinkAfter();
  // Dead instructions do not need sinking. Remove them from SinkAfter.
  for (Instruction *I : DeadInstructions)
    SinkAfter.erase(I);

  auto MaxVFPlusOne = MaxVF.getWithIncrement(1);
  for (ElementCount VF = MinVF; ElementCount::isKnownLT(VF, MaxVFPlusOne);) {
    VFRange SubRange = {VF, MaxVFPlusOne};
    VPlans.push_back(
        buildVPlanWithVPRecipes(SubRange, DeadInstructions, SinkAfter));
    VF = SubRange.End;
  }
}

VPlanPtr LoopVectorizationPlanner::buildVPlanWithVPRecipes(
    VFRange &Range, SmallPtrSetImpl<Instruction *> &DeadInstructions,
    const DenseMap<Instruction *, Instruction *> &SinkAfter) {

  // Hold a mapping from predicated instructions to their recipes, in order to
  // fix their AlsoPack behavior if a user is determined to replicate and use a
  // scalar instead of vector value.
  DenseMap<Instruction *, VPReplicateRecipe *> PredInst2Recipe;

  SmallPtrSet<const InterleaveGroup<Instruction> *, 1> InterleaveGroups;

  VPRecipeBuilder RecipeBuilder(OrigLoop, TLI, Legal, CM, PSE, Builder);

  // ---------------------------------------------------------------------------
  // Pre-construction: record ingredients whose recipes we'll need to further
  // process after constructing the initial VPlan.
  // ---------------------------------------------------------------------------

  // Mark instructions we'll need to sink later and their targets as
  // ingredients whose recipe we'll need to record.
  for (auto &Entry : SinkAfter) {
    RecipeBuilder.recordRecipeOf(Entry.first);
    RecipeBuilder.recordRecipeOf(Entry.second);
  }
  for (auto &Reduction : CM.getInLoopReductionChains()) {
    PHINode *Phi = Reduction.first;
    RecurKind Kind = Legal->getReductionVars()[Phi].getRecurrenceKind();
    const SmallVector<Instruction *, 4> &ReductionOperations = Reduction.second;

    RecipeBuilder.recordRecipeOf(Phi);
    for (auto &R : ReductionOperations) {
      RecipeBuilder.recordRecipeOf(R);
      // For min/max reducitons, where we have a pair of icmp/select, we also
      // need to record the ICmp recipe, so it can be removed later.
      if (RecurrenceDescriptor::isMinMaxRecurrenceKind(Kind))
        RecipeBuilder.recordRecipeOf(cast<Instruction>(R->getOperand(0)));
    }
  }

  // For each interleave group which is relevant for this (possibly trimmed)
  // Range, add it to the set of groups to be later applied to the VPlan and add
  // placeholders for its members' Recipes which we'll be replacing with a
  // single VPInterleaveRecipe.
  for (InterleaveGroup<Instruction> *IG : IAI.getInterleaveGroups()) {
    auto applyIG = [IG, this](ElementCount VF) -> bool {
      return (VF.isVector() && // Query is illegal for VF == 1
              CM.getWideningDecision(IG->getInsertPos(), VF) ==
                  LoopVectorizationCostModel::CM_Interleave);
    };
    if (!getDecisionAndClampRange(applyIG, Range))
      continue;
    InterleaveGroups.insert(IG);
    for (unsigned i = 0; i < IG->getFactor(); i++)
      if (Instruction *Member = IG->getMember(i))
        RecipeBuilder.recordRecipeOf(Member);
  };

  // ---------------------------------------------------------------------------
  // Build initial VPlan: Scan the body of the loop in a topological order to
  // visit each basic block after having visited its predecessor basic blocks.
  // ---------------------------------------------------------------------------

  // Create a dummy pre-entry VPBasicBlock to start building the VPlan.
  auto Plan = std::make_unique<VPlan>();
  VPBasicBlock *VPBB = new VPBasicBlock("Pre-Entry");
  Plan->setEntry(VPBB);

  // Scan the body of the loop in a topological order to visit each basic block
  // after having visited its predecessor basic blocks.
  LoopBlocksDFS DFS(OrigLoop);
  DFS.perform(LI);

  for (BasicBlock *BB : make_range(DFS.beginRPO(), DFS.endRPO())) {
    // Relevant instructions from basic block BB will be grouped into VPRecipe
    // ingredients and fill a new VPBasicBlock.
    unsigned VPBBsForBB = 0;
    auto *FirstVPBBForBB = new VPBasicBlock(BB->getName());
    VPBlockUtils::insertBlockAfter(FirstVPBBForBB, VPBB);
    VPBB = FirstVPBBForBB;
    Builder.setInsertPoint(VPBB);

    // Introduce each ingredient into VPlan.
    // TODO: Model and preserve debug instrinsics in VPlan.
    for (Instruction &I : BB->instructionsWithoutDebug()) {
      Instruction *Instr = &I;

      // First filter out irrelevant instructions, to ensure no recipes are
      // built for them.
      if (isa<BranchInst>(Instr) || DeadInstructions.count(Instr))
        continue;

      if (auto Recipe =
              RecipeBuilder.tryToCreateWidenRecipe(Instr, Range, Plan)) {
        for (auto *Def : Recipe->definedValues()) {
          auto *UV = Def->getUnderlyingValue();
          Plan->addVPValue(UV, Def);
        }

        RecipeBuilder.setRecipe(Instr, Recipe);
        VPBB->appendRecipe(Recipe);
        continue;
      }

      // Otherwise, if all widening options failed, Instruction is to be
      // replicated. This may create a successor for VPBB.
      VPBasicBlock *NextVPBB = RecipeBuilder.handleReplication(
          Instr, Range, VPBB, PredInst2Recipe, Plan);
      if (NextVPBB != VPBB) {
        VPBB = NextVPBB;
        VPBB->setName(BB->hasName() ? BB->getName() + "." + Twine(VPBBsForBB++)
                                    : "");
      }
    }
  }

  // Discard empty dummy pre-entry VPBasicBlock. Note that other VPBasicBlocks
  // may also be empty, such as the last one VPBB, reflecting original
  // basic-blocks with no recipes.
  VPBasicBlock *PreEntry = cast<VPBasicBlock>(Plan->getEntry());
  assert(PreEntry->empty() && "Expecting empty pre-entry block.");
  VPBlockBase *Entry = Plan->setEntry(PreEntry->getSingleSuccessor());
  VPBlockUtils::disconnectBlocks(PreEntry, Entry);
  delete PreEntry;

  // ---------------------------------------------------------------------------
  // Transform initial VPlan: Apply previously taken decisions, in order, to
  // bring the VPlan to its final state.
  // ---------------------------------------------------------------------------

  // Apply Sink-After legal constraints.
  for (auto &Entry : SinkAfter) {
    VPRecipeBase *Sink = RecipeBuilder.getRecipe(Entry.first);
    VPRecipeBase *Target = RecipeBuilder.getRecipe(Entry.second);
    // If the target is in a replication region, make sure to move Sink to the
    // block after it, not into the replication region itself.
    if (auto *Region =
            dyn_cast_or_null<VPRegionBlock>(Target->getParent()->getParent())) {
      if (Region->isReplicator()) {
        assert(Region->getNumSuccessors() == 1 && "Expected SESE region!");
        VPBasicBlock *NextBlock =
            cast<VPBasicBlock>(Region->getSuccessors().front());
        Sink->moveBefore(*NextBlock, NextBlock->getFirstNonPhi());
        continue;
      }
    }
    Sink->moveAfter(Target);
  }

  // Interleave memory: for each Interleave Group we marked earlier as relevant
  // for this VPlan, replace the Recipes widening its memory instructions with a
  // single VPInterleaveRecipe at its insertion point.
  for (auto IG : InterleaveGroups) {
    auto *Recipe = cast<VPWidenMemoryInstructionRecipe>(
        RecipeBuilder.getRecipe(IG->getInsertPos()));
    SmallVector<VPValue *, 4> StoredValues;
    for (unsigned i = 0; i < IG->getFactor(); ++i)
      if (auto *SI = dyn_cast_or_null<StoreInst>(IG->getMember(i)))
        StoredValues.push_back(Plan->getOrAddVPValue(SI->getOperand(0)));

    auto *VPIG = new VPInterleaveRecipe(IG, Recipe->getAddr(), StoredValues,
                                        Recipe->getMask());
    VPIG->insertBefore(Recipe);
    unsigned J = 0;
    for (unsigned i = 0; i < IG->getFactor(); ++i)
      if (Instruction *Member = IG->getMember(i)) {
        if (!Member->getType()->isVoidTy()) {
          VPValue *OriginalV = Plan->getVPValue(Member);
          Plan->removeVPValueFor(Member);
          Plan->addVPValue(Member, VPIG->getVPValue(J));
          OriginalV->replaceAllUsesWith(VPIG->getVPValue(J));
          J++;
        }
        RecipeBuilder.getRecipe(Member)->eraseFromParent();
      }
  }

  // Adjust the recipes for any inloop reductions.
  if (Range.Start.isVector())
    adjustRecipesForInLoopReductions(Plan, RecipeBuilder);

  // Finally, if tail is folded by masking, introduce selects between the phi
  // and the live-out instruction of each reduction, at the end of the latch.
  if (CM.foldTailByMasking() && !Legal->getReductionVars().empty()) {
    Builder.setInsertPoint(VPBB);
    auto *Cond =
        Legal->preferPredicatedVectorOps()
            ? RecipeBuilder.getOrCreateEVLMask(Plan)
            : RecipeBuilder.createBlockInMask(OrigLoop->getHeader(), Plan);
    for (auto &Reduction : Legal->getReductionVars()) {
      if (CM.isInLoopReduction(Reduction.first))
        continue;
      VPValue *Phi = Plan->getOrAddVPValue(Reduction.first);
      VPValue *Red = Plan->getOrAddVPValue(Reduction.second.getLoopExitInstr());
      Builder.createNaryOp(Instruction::Select, {Cond, Red, Phi});
    }
  }

  std::string PlanName;
  raw_string_ostream RSO(PlanName);
  ElementCount VF = Range.Start;
  Plan->addVF(VF);
  RSO << "Initial VPlan for VF={" << VF;
  for (VF *= 2; ElementCount::isKnownLT(VF, Range.End); VF *= 2) {
    Plan->addVF(VF);
    RSO << "," << VF;
  }
  RSO << "},UF>=1";
  RSO.flush();
  Plan->setName(PlanName);

  return Plan;
}

VPlanPtr LoopVectorizationPlanner::buildVPlan(VFRange &Range) {
  // Outer loop handling: They may require CFG and instruction level
  // transformations before even evaluating whether vectorization is profitable.
  // Since we cannot modify the incoming IR, we need to build VPlan upfront in
  // the vectorization pipeline.
  assert(!OrigLoop->isInnermost());
  assert(EnableVPlanNativePath && "VPlan-native path is not enabled.");

  // Create new empty VPlan
  auto Plan = std::make_unique<VPlan>();

  // Build hierarchical CFG
  VPlanHCFGBuilder HCFGBuilder(OrigLoop, LI, *Plan);
  HCFGBuilder.buildHierarchicalCFG();

  for (ElementCount VF = Range.Start; ElementCount::isKnownLT(VF, Range.End);
       VF *= 2)
    Plan->addVF(VF);

  if (EnableVPlanPredication) {
    VPlanPredicator VPP(*Plan);
    VPP.predicate();

    // Avoid running transformation to recipes until masked code generation in
    // VPlan-native path is in place.
    return Plan;
  }

  SmallPtrSet<Instruction *, 1> DeadInstructions;
  VPlanTransforms::VPInstructionsToVPRecipes(
      OrigLoop, Plan, Legal->getInductionVars(), DeadInstructions);
  return Plan;
}

// Adjust the recipes for any inloop reductions. The chain of instructions
// leading from the loop exit instr to the phi need to be converted to
// reductions, with one operand being vector and the other being the scalar
// reduction chain.
void LoopVectorizationPlanner::adjustRecipesForInLoopReductions(
    VPlanPtr &Plan, VPRecipeBuilder &RecipeBuilder) {
  for (auto &Reduction : CM.getInLoopReductionChains()) {
    PHINode *Phi = Reduction.first;
    RecurrenceDescriptor &RdxDesc = Legal->getReductionVars()[Phi];
    const SmallVector<Instruction *, 4> &ReductionOperations = Reduction.second;

    // ReductionOperations are orders top-down from the phi's use to the
    // LoopExitValue. We keep a track of the previous item (the Chain) to tell
    // which of the two operands will remain scalar and which will be reduced.
    // For minmax the chain will be the select instructions.
    Instruction *Chain = Phi;
    for (Instruction *R : ReductionOperations) {
      VPRecipeBase *WidenRecipe = RecipeBuilder.getRecipe(R);
      RecurKind Kind = RdxDesc.getRecurrenceKind();

      VPValue *ChainOp = Plan->getVPValue(Chain);
      unsigned FirstOpId;
      if (RecurrenceDescriptor::isMinMaxRecurrenceKind(Kind)) {
        assert(isa<VPWidenSelectRecipe>(WidenRecipe) &&
               "Expected to replace a VPWidenSelectSC");
        FirstOpId = 1;
      } else {
        assert(isa<VPWidenRecipe>(WidenRecipe) &&
               "Expected to replace a VPWidenSC");
        FirstOpId = 0;
      }
      unsigned VecOpId =
          R->getOperand(FirstOpId) == Chain ? FirstOpId + 1 : FirstOpId;
      VPValue *VecOp = Plan->getVPValue(R->getOperand(VecOpId));

      auto *CondOp = CM.foldTailByMasking()
                         ? RecipeBuilder.createBlockInMask(R->getParent(), Plan)
                         : nullptr;
      VPReductionRecipe *RedRecipe = new VPReductionRecipe(
          &RdxDesc, R, ChainOp, VecOp, CondOp, Legal->hasFunNoNaNAttr(), TTI);
      WidenRecipe->getVPValue()->replaceAllUsesWith(RedRecipe);
      Plan->removeVPValueFor(R);
      Plan->addVPValue(R, RedRecipe);
      WidenRecipe->getParent()->insert(RedRecipe, WidenRecipe->getIterator());
      WidenRecipe->getVPValue()->replaceAllUsesWith(RedRecipe);
      WidenRecipe->eraseFromParent();

      if (RecurrenceDescriptor::isMinMaxRecurrenceKind(Kind)) {
        VPRecipeBase *CompareRecipe =
            RecipeBuilder.getRecipe(cast<Instruction>(R->getOperand(0)));
        assert(isa<VPWidenRecipe>(CompareRecipe) &&
               "Expected to replace a VPWidenSC");
        assert(cast<VPWidenRecipe>(CompareRecipe)->getNumUsers() == 0 &&
               "Expected no remaining users");
        CompareRecipe->eraseFromParent();
      }
      Chain = R;
    }
  }
}

Value* LoopVectorizationPlanner::VPCallbackILV::
getOrCreateVectorValues(Value *V, unsigned Part) {
      return ILV.getOrCreateVectorValue(V, Part);
}

Value *LoopVectorizationPlanner::VPCallbackILV::getOrCreateScalarValue(
    Value *V, const VPIteration &Instance) {
  return ILV.getOrCreateScalarValue(V, Instance);
}

void VPInterleaveRecipe::print(raw_ostream &O, const Twine &Indent,
                               VPSlotTracker &SlotTracker) const {
  O << "\"INTERLEAVE-GROUP with factor " << IG->getFactor() << " at ";
  IG->getInsertPos()->printAsOperand(O, false);
  O << ", ";
  getAddr()->printAsOperand(O, SlotTracker);
  VPValue *Mask = getMask();
  if (Mask) {
    O << ", ";
    Mask->printAsOperand(O, SlotTracker);
  }
  for (unsigned i = 0; i < IG->getFactor(); ++i)
    if (Instruction *I = IG->getMember(i))
      O << "\\l\" +\n" << Indent << "\"  " << VPlanIngredient(I) << " " << i;
}

void VPWidenCallRecipe::execute(VPTransformState &State) {
  State.ILV->widenCallInstruction(*cast<CallInst>(getUnderlyingInstr()), this,
                                  *this, State);
}

void VPWidenSelectRecipe::execute(VPTransformState &State) {
  State.ILV->widenSelectInstruction(*cast<SelectInst>(getUnderlyingInstr()),
                                    this, *this, InvariantCond, State);
}

void VPWidenRecipe::execute(VPTransformState &State) {
  State.ILV->widenInstruction(*getUnderlyingInstr(), this, *this, State);
}

void VPPredicatedWidenRecipe::execute(VPTransformState &State) {
  State.ILV->widenPredicatedInstruction(*getUnderlyingInstr(), State, getMask(),
                                        getEVL());
}

void VPWidenEVLRecipe::execute(VPTransformState &State) {
  // FIXME: We do not support interleaved scalar vectorization yet. Fix EVL
  // computation when we do.
  for (unsigned Part = 0; Part < State.UF; Part++)
    State.set(getEVL(), State.ILV->createEVL(), Part);
  State.ILV->setEVL(getEVL());
}

void VPWidenEVLMaskRecipe::execute(VPTransformState &State) {
  Value *EVL = State.get(getEVL(), 0);
  for (unsigned Part = 0; Part < State.UF; Part++)
    State.set(getEVLMask(), State.ILV->createEVLMask(EVL), Part);
}

Value *InnerLoopVectorizer::createEVLMask(Value *EVL) {
  Value *EVLSplat = Builder.CreateVectorSplat(VF, EVL, "evl");
  Value *StepVec =
      Builder.CreateIntrinsic(Intrinsic::experimental_vector_stepvector,
                              EVLSplat->getType(), {}, nullptr, "step.vec");
  return Builder.CreateICmpULT(StepVec, EVLSplat, "evl.mask");
}

Value *InnerLoopVectorizer::getSetVL(Value *RVL, unsigned SEW, unsigned LMUL) {
  assert(RVL->getType()->isIntegerTy() &&
         "Requested vector length should be an integer.");
  Value *RVLArg =
      Builder.CreateZExtOrTrunc(RVL, Type::getInt64Ty(Builder.getContext()));
  unsigned SmallestType, WidestType;
  std::tie(SmallestType, WidestType) = Cost->getSmallestAndWidestTypes();
  const std::map<unsigned, unsigned> SEWArgMap = {
      {8, 0}, {16, 1}, {32, 2}, {64, 3}};
  const std::map<unsigned, unsigned> LMULArgMap = {
      {1, 0}, {2, 1}, {4, 2}, {8, 3}};
  assert(SEWArgMap.find(WidestType) != SEWArgMap.end() &&
         SEWArgMap.find(SmallestType) != SEWArgMap.end() &&
         "Cannot set vector length: Unsupported type");
  SEW = SEW ? SEW : SEWArgMap.at(WidestType);
  unsigned LMULVal =
      (WidestType * VF.getKnownMinValue()) / TTI->getMaxElementWidth();
  LMUL = LMUL ? LMUL : LMULArgMap.at(LMULVal);
  Constant *SEWArg =
      ConstantInt::get(IntegerType::get(Builder.getContext(), 64), SEW);
  Constant *LMULArg =
      ConstantInt::get(IntegerType::get(Builder.getContext(), 64), LMUL);

  Value *GVL = Builder.CreateIntrinsic(Intrinsic::EPIIntrinsics::epi_vsetvl, {},
                                       {RVLArg, SEWArg, LMULArg});
  return Builder.CreateZExtOrTrunc(GVL, RVL->getType());
}

Value *InnerLoopVectorizer::createEVL() {
  // Compute TC - IV as the RVL(requested vector length). vsetvl() returns a
  // GVL(granted vector length) that is the number of lanes processed for the
  // given vector iteration. At the end of the vector iteration increment the IV
  // by the GVL. This is guaranteed to exit since at some point RVL will be
  // equal to GVL and IV = TC.
  // FIXME: The caveat with this approach is that TC
  // may wrap. This should not be a big problem for EPI (or other 64-bit)
  // architectures.
  Value *RVL = Builder.CreateSub(TripCount, Induction);
  return getSetVL(RVL);
}

void VPWidenGEPRecipe::execute(VPTransformState &State) {
  State.ILV->widenGEP(cast<GetElementPtrInst>(getUnderlyingInstr()), this,
                      *this, State.UF, State.VF, IsPtrLoopInvariant,
                      IsIndexLoopInvariant, State);
}

void VPWidenIntOrFpInductionRecipe::execute(VPTransformState &State) {
  assert(!State.Instance && "Int or FP induction being replicated.");
  State.ILV->widenIntOrFpInduction(IV, getStartValue()->getLiveInIRValue(),
                                   Trunc);
}

void VPWidenPHIRecipe::execute(VPTransformState &State) {
  Value *StartV =
      getStartValue() ? getStartValue()->getLiveInIRValue() : nullptr;
  State.ILV->widenPHIInstruction(Phi, RdxDesc, StartV, State.UF, State.VF);
}

void VPBlendRecipe::execute(VPTransformState &State) {
  State.ILV->setDebugLocFromInst(State.Builder, Phi);
  // We know that all PHIs in non-header blocks are converted into
  // selects, so we don't have to worry about the insertion order and we
  // can just use the builder.
  // At this point we generate the predication tree. There may be
  // duplications since this is a simple recursive scan, but future
  // optimizations will clean it up.

  unsigned NumIncoming = getNumIncomingValues();

  // Generate a sequence of selects of the form:
  // SELECT(Mask3, In3,
  //        SELECT(Mask2, In2,
  //               SELECT(Mask1, In1,
  //                      In0)))
  // Note that Mask0 is never used: lanes for which no path reaches this phi and
  // are essentially undef are taken from In0.
  InnerLoopVectorizer::VectorParts Entry(State.UF);
  for (unsigned In = 0; In < NumIncoming; ++In) {
    for (unsigned Part = 0; Part < State.UF; ++Part) {
      // We might have single edge PHIs (blocks) - use an identity
      // 'select' for the first PHI operand.
      Value *In0 = State.get(getIncomingValue(In), Part);
      if (In == 0)
        Entry[Part] = In0; // Initialize with the first incoming value.
      else {
        // Select between the current value and the previous incoming edge
        // based on the incoming mask.
        Value *Cond = State.get(getMask(In), Part);
        Entry[Part] =
            State.Builder.CreateSelect(Cond, In0, Entry[Part], "predphi");
      }
    }
  }
  for (unsigned Part = 0; Part < State.UF; ++Part)
    State.ValueMap.setVectorValue(Phi, Part, Entry[Part]);
}

void VPInterleaveRecipe::execute(VPTransformState &State) {
  assert(!State.Instance && "Interleave group being replicated.");
  State.ILV->vectorizeInterleaveGroup(IG, definedValues(), State, getAddr(),
                                      getStoredValues(), getMask());
}

void VPReductionRecipe::execute(VPTransformState &State) {
  assert(!State.Instance && "Reduction being replicated.");
  for (unsigned Part = 0; Part < State.UF; ++Part) {
    RecurKind Kind = RdxDesc->getRecurrenceKind();
    Value *NewVecOp = State.get(getVecOp(), Part);
    if (VPValue *Cond = getCondOp()) {
      Value *NewCond = State.get(Cond, Part);
      VectorType *VecTy = cast<VectorType>(NewVecOp->getType());
      Constant *Iden = RecurrenceDescriptor::getRecurrenceIdentity(
          Kind, VecTy->getElementType());
      Constant *IdenVec =
          ConstantVector::getSplat(VecTy->getElementCount(), Iden);
      Value *Select = State.Builder.CreateSelect(NewCond, NewVecOp, IdenVec);
      NewVecOp = Select;
    }
    Value *NewRed =
        createTargetReduction(State.Builder, TTI, *RdxDesc, NewVecOp);
    Value *PrevInChain = State.get(getChainOp(), Part);
    Value *NextInChain;
    if (RecurrenceDescriptor::isMinMaxRecurrenceKind(Kind)) {
      NextInChain =
          createMinMaxOp(State.Builder, RdxDesc->getRecurrenceKind(),
                         NewRed, PrevInChain);
    } else {
      NextInChain = State.Builder.CreateBinOp(
          (Instruction::BinaryOps)getUnderlyingInstr()->getOpcode(), NewRed,
          PrevInChain);
    }
    State.set(this, getUnderlyingInstr(), NextInChain, Part);
  }
}

void VPReplicateRecipe::execute(VPTransformState &State) {
  if (State.Instance) { // Generate a single instance.
    assert(!State.VF.isScalable() && "Can't scalarize a scalable vector");
    State.ILV->scalarizeInstruction(getUnderlyingInstr(), *this,
                                    *State.Instance, IsPredicated, State);
    // Insert scalar instance packing it into a vector.
    if (AlsoPack && State.VF.isVector()) {
      // If we're constructing lane 0, initialize to start from poison.
      if (State.Instance->Lane == 0) {
        Value *Poison = PoisonValue::get(
            VectorType::get(getUnderlyingValue()->getType(), State.VF));
        State.ValueMap.setVectorValue(getUnderlyingInstr(),
                                      State.Instance->Part, Poison);
      }
      State.ILV->packScalarIntoVectorValue(getUnderlyingInstr(),
                                           *State.Instance);
    }
    return;
  }

  // Generate scalar instances for all VF lanes of all UF parts, unless the
  // instruction is uniform inwhich case generate only the first lane for each
  // of the UF parts.
  unsigned EndLane = IsUniform ? 1 : State.VF.getKnownMinValue();
  assert((!State.VF.isScalable() || IsUniform) &&
         "Can't scalarize a scalable vector");
  for (unsigned Part = 0; Part < State.UF; ++Part)
    for (unsigned Lane = 0; Lane < EndLane; ++Lane)
      State.ILV->scalarizeInstruction(getUnderlyingInstr(), *this, {Part, Lane},
                                      IsPredicated, State);
}

void VPBranchOnMaskRecipe::execute(VPTransformState &State) {
  assert(State.Instance && "Branch on Mask works only on single instance.");

  unsigned Part = State.Instance->Part;
  unsigned Lane = State.Instance->Lane;

  Value *ConditionBit = nullptr;
  VPValue *BlockInMask = getMask();
  if (BlockInMask) {
    ConditionBit = State.get(BlockInMask, Part);
    if (ConditionBit->getType()->isVectorTy())
      ConditionBit = State.Builder.CreateExtractElement(
          ConditionBit, State.Builder.getInt32(Lane));
  } else // Block in mask is all-one.
    ConditionBit = State.Builder.getTrue();

  // Replace the temporary unreachable terminator with a new conditional branch,
  // whose two destinations will be set later when they are created.
  auto *CurrentTerminator = State.CFG.PrevBB->getTerminator();
  assert(isa<UnreachableInst>(CurrentTerminator) &&
         "Expected to replace unreachable terminator with conditional branch.");
  auto *CondBr = BranchInst::Create(State.CFG.PrevBB, nullptr, ConditionBit);
  CondBr->setSuccessor(0, nullptr);
  ReplaceInstWithInst(CurrentTerminator, CondBr);
}

void VPPredInstPHIRecipe::execute(VPTransformState &State) {
  assert(State.Instance && "Predicated instruction PHI works per instance.");
  Instruction *ScalarPredInst =
      cast<Instruction>(State.get(getOperand(0), *State.Instance));
  BasicBlock *PredicatedBB = ScalarPredInst->getParent();
  BasicBlock *PredicatingBB = PredicatedBB->getSinglePredecessor();
  assert(PredicatingBB && "Predicated block has no single predecessor.");

  // By current pack/unpack logic we need to generate only a single phi node: if
  // a vector value for the predicated instruction exists at this point it means
  // the instruction has vector users only, and a phi for the vector value is
  // needed. In this case the recipe of the predicated instruction is marked to
  // also do that packing, thereby "hoisting" the insert-element sequence.
  // Otherwise, a phi node for the scalar value is needed.
  unsigned Part = State.Instance->Part;
  Instruction *PredInst =
      cast<Instruction>(getOperand(0)->getUnderlyingValue());
  if (State.ValueMap.hasVectorValue(PredInst, Part)) {
    Value *VectorValue = State.ValueMap.getVectorValue(PredInst, Part);
    InsertElementInst *IEI = cast<InsertElementInst>(VectorValue);
    PHINode *VPhi = State.Builder.CreatePHI(IEI->getType(), 2);
    VPhi->addIncoming(IEI->getOperand(0), PredicatingBB); // Unmodified vector.
    VPhi->addIncoming(IEI, PredicatedBB); // New vector with inserted element.
    State.ValueMap.resetVectorValue(PredInst, Part, VPhi); // Update cache.
  } else {
    Type *PredInstType = PredInst->getType();
    PHINode *Phi = State.Builder.CreatePHI(PredInstType, 2);
    Phi->addIncoming(PoisonValue::get(ScalarPredInst->getType()), PredicatingBB);
    Phi->addIncoming(ScalarPredInst, PredicatedBB);
    State.ValueMap.resetScalarValue(PredInst, *State.Instance, Phi);
  }
}

void VPWidenMemoryInstructionRecipe::execute(VPTransformState &State) {
  VPValue *StoredValue = isStore() ? getStoredValue() : nullptr;
  State.ILV->vectorizeMemoryInstruction(
      &Ingredient, State, StoredValue ? nullptr : getVPValue(), getAddr(),
      StoredValue, getMask(), /* EVL */ nullptr);
}

void VPPredicatedWidenMemoryInstructionRecipe::execute(
    VPTransformState &State) {
  VPValue *StoredValue = isStore() ? getStoredValue() : nullptr;
  State.ILV->vectorizeMemoryInstruction(
      &Ingredient, State, StoredValue ? nullptr : getVPValue(), getAddr(),
      StoredValue, getMask(), getEVL());
}

// Determine how to lower the scalar epilogue, which depends on 1) optimising
// for minimum code-size, 2) predicate compiler options, 3) loop hints forcing
// predication, and 4) a TTI hook that analyses whether the loop is suitable
// for predication.
static ScalarEpilogueLowering getScalarEpilogueLowering(
    Function *F, Loop *L, LoopVectorizeHints &Hints, ProfileSummaryInfo *PSI,
    BlockFrequencyInfo *BFI, TargetTransformInfo *TTI, TargetLibraryInfo *TLI,
    AssumptionCache *AC, LoopInfo *LI, ScalarEvolution *SE, DominatorTree *DT,
    LoopVectorizationLegality &LVL) {
  // 1) OptSize takes precedence over all other options, i.e. if this is set,
  // don't look at hints or options, and don't request a scalar epilogue.
  // (For PGSO, as shouldOptimizeForSize isn't currently accessible from
  // LoopAccessInfo (due to code dependency and not being able to reliably get
  // PSI/BFI from a loop analysis under NPM), we cannot suppress the collection
  // of strides in LoopAccessInfo::analyzeLoop() and vectorize without
  // versioning when the vectorization is forced, unlike hasOptSize. So revert
  // back to the old way and vectorize with versioning when forced. See D81345.)
  if (F->hasOptSize() || (llvm::shouldOptimizeForSize(L->getHeader(), PSI, BFI,
                                                      PGSOQueryType::IRPass) &&
                          Hints.getForce() != LoopVectorizeHints::FK_Enabled))
    return CM_ScalarEpilogueNotAllowedOptSize;

  // 2) If set, obey the directives
  if (PreferPredicateOverEpilogue.getNumOccurrences()) {
    switch (PreferPredicateOverEpilogue) {
    case PreferPredicateTy::ScalarEpilogue:
      return CM_ScalarEpilogueAllowed;
    case PreferPredicateTy::PredicateElseScalarEpilogue:
      return CM_ScalarEpilogueNotNeededUsePredicate;
    case PreferPredicateTy::PredicateOrDontVectorize:
      return CM_ScalarEpilogueNotAllowedUsePredicate;
    };
  }

  // 3) If set, obey the hints
  switch (Hints.getPredicate()) {
  case LoopVectorizeHints::FK_Enabled:
    return CM_ScalarEpilogueNotNeededUsePredicate;
  case LoopVectorizeHints::FK_Disabled:
    return CM_ScalarEpilogueAllowed;
  };

  // 4) if the TTI hook indicates this is profitable, request predication.
  if (TTI->preferPredicateOverEpilogue(L, LI, *SE, *AC, TLI, DT,
                                       LVL.getLAI()))
    return CM_ScalarEpilogueNotNeededUsePredicate;

  return CM_ScalarEpilogueAllowed;
}

void VPTransformState::set(VPValue *Def, Value *IRDef, Value *V,
                           unsigned Part) {
  set(Def, V, Part);
  ILV->setVectorValue(IRDef, Part, V);
}

// Process the loop in the VPlan-native vectorization path. This path builds
// VPlan upfront in the vectorization pipeline, which allows to apply
// VPlan-to-VPlan transformations from the very beginning without modifying the
// input LLVM IR.
static bool processLoopInVPlanNativePath(
    Loop *L, PredicatedScalarEvolution &PSE, LoopInfo *LI, DominatorTree *DT,
    LoopVectorizationLegality *LVL, TargetTransformInfo *TTI,
    TargetLibraryInfo *TLI, DemandedBits *DB, AssumptionCache *AC,
    OptimizationRemarkEmitter *ORE, BlockFrequencyInfo *BFI,
    ProfileSummaryInfo *PSI, LoopVectorizeHints &Hints) {

  if (isa<SCEVCouldNotCompute>(PSE.getBackedgeTakenCount())) {
    LLVM_DEBUG(dbgs() << "LV: cannot compute the outer-loop trip count\n");
    return false;
  }
  assert(EnableVPlanNativePath && "VPlan-native path is disabled.");
  Function *F = L->getHeader()->getParent();
  InterleavedAccessInfo IAI(PSE, L, DT, LI, LVL->getLAI());

  ScalarEpilogueLowering SEL = getScalarEpilogueLowering(
      F, L, Hints, PSI, BFI, TTI, TLI, AC, LI, PSE.getSE(), DT, *LVL);

  LoopVectorizationCostModel CM(SEL, L, PSE, LI, LVL, *TTI, TLI, DB, AC, ORE, F,
                                &Hints, IAI);
  // Use the planner for outer loop vectorization.
  // TODO: CM is not used at this point inside the planner. Turn CM into an
  // optional argument if we don't need it in the future.
  LoopVectorizationPlanner LVP(L, LI, TLI, TTI, LVL, CM, IAI, PSE);

  // Get user vectorization factor.
  ElementCount UserVF = Hints.getWidth();

  // Plan how to best vectorize, return the best VF and its cost.
  VectorizationFactor VF =
      LVP.planInVPlanNativePath(UserVF);
  // Normalize the meaning of VF == 1 for fixed vectors.
  if (!TTI->useScalableVectorType() && VF != VectorizationFactor::Disabled() &&
      VF.getWidth().isScalar())
    VF = VectorizationFactor::Disabled();

  // If we are stress testing VPlan builds, do not attempt to generate vector
  // code. Masked vector code generation support will follow soon.
  // Also, do not attempt to vectorize if no vector code will be produced.
  if (VPlanBuildStressTest || EnableVPlanPredication ||
      VectorizationFactor::Disabled() == VF)
    return false;

  LVP.setBestPlan(VF.getWidth(), 1);

  InnerLoopVectorizer LB(L, PSE, LI, DT, TLI, TTI, AC, ORE, VF.getWidth(), 1,
                         LVL, &CM, BFI, PSI);
  LLVM_DEBUG(dbgs() << "Vectorizing outer loop in \""
                    << L->getHeader()->getParent()->getName() << "\"\n");
  LVP.executePlan(LB, DT);

  // Mark the loop as already vectorized to avoid vectorizing again.
  Hints.setAlreadyVectorized();

  assert(!verifyFunction(*L->getHeader()->getParent(), &dbgs()));
  return true;
}

LoopVectorizePass::LoopVectorizePass(LoopVectorizeOptions Opts)
    : InterleaveOnlyWhenForced(Opts.InterleaveOnlyWhenForced ||
                               !EnableLoopInterleaving),
      VectorizeOnlyWhenForced(Opts.VectorizeOnlyWhenForced ||
                              !EnableLoopVectorization) {}

bool LoopVectorizePass::processLoop(Loop *L) {
  assert((EnableVPlanNativePath || L->isInnermost()) &&
         "VPlan-native path is not enabled. Only process inner loops.");

#ifndef NDEBUG
  const std::string DebugLocStr = getDebugLocString(L);
#endif /* NDEBUG */

  LLVM_DEBUG(dbgs() << "\nLV: Checking a loop in \""
                    << L->getHeader()->getParent()->getName() << "\" from "
                    << DebugLocStr << "\n");

  LoopVectorizeHints Hints(L, InterleaveOnlyWhenForced, *ORE);

  LLVM_DEBUG(
      dbgs() << "LV: Loop hints:"
             << " force="
             << (Hints.getForce() == LoopVectorizeHints::FK_Disabled
                     ? "disabled"
                     : (Hints.getForce() == LoopVectorizeHints::FK_Enabled
                            ? "enabled"
                            : "?"))
             << " width=" << Hints.getWidth()
             << " unroll=" << Hints.getInterleave() << "\n");

  // Function containing loop
  Function *F = L->getHeader()->getParent();

  // Looking at the diagnostic output is the only way to determine if a loop
  // was vectorized (other than looking at the IR or machine code), so it
  // is important to generate an optimization remark for each loop. Most of
  // these messages are generated as OptimizationRemarkAnalysis. Remarks
  // generated as OptimizationRemark and OptimizationRemarkMissed are
  // less verbose reporting vectorized loops and unvectorized loops that may
  // benefit from vectorization, respectively.

  if (!Hints.allowVectorization(F, L, VectorizeOnlyWhenForced)) {
    LLVM_DEBUG(dbgs() << "LV: Loop hints prevent vectorization.\n");
    return false;
  }

  PredicatedScalarEvolution PSE(*SE, *L);

  // Check if it is legal to vectorize the loop.
  LoopVectorizationRequirements Requirements(*ORE);
  LoopVectorizationLegality LVL(L, PSE, DT, TTI, TLI, AA, F, GetLAA, LI, ORE,
                                &Requirements, &Hints, DB, AC, BFI, PSI);
  if (!LVL.canVectorize(EnableVPlanNativePath)) {
    LLVM_DEBUG(dbgs() << "LV: Not vectorizing: Cannot prove legality.\n");
    Hints.emitRemarkWithHints();
    return false;
  }

  // Check the function attributes and profiles to find out if this function
  // should be optimized for size.
  ScalarEpilogueLowering SEL = getScalarEpilogueLowering(
      F, L, Hints, PSI, BFI, TTI, TLI, AC, LI, PSE.getSE(), DT, LVL);

  // Entrance to the VPlan-native vectorization path. Outer loops are processed
  // here. They may require CFG and instruction level transformations before
  // even evaluating whether vectorization is profitable. Since we cannot modify
  // the incoming IR, we need to build VPlan upfront in the vectorization
  // pipeline.
  if (!L->isInnermost())
    return processLoopInVPlanNativePath(L, PSE, LI, DT, &LVL, TTI, TLI, DB, AC,
                                        ORE, BFI, PSI, Hints);

  assert(L->isInnermost() && "Inner loop expected.");

  // Check the loop for a trip count threshold: vectorize loops with a tiny trip
  // count by optimizing for size, to minimize overheads.
  auto ExpectedTC = getSmallBestKnownTC(*SE, L);
  if (ExpectedTC && *ExpectedTC < TinyTripCountVectorThreshold) {
    LLVM_DEBUG(dbgs() << "LV: Found a loop with a very small trip count. "
                      << "This loop is worth vectorizing only if no scalar "
                      << "iteration overheads are incurred.");
    if (Hints.getForce() == LoopVectorizeHints::FK_Enabled)
      LLVM_DEBUG(dbgs() << " But vectorizing was explicitly forced.\n");
    else {
      LLVM_DEBUG(dbgs() << "\n");
      SEL = CM_ScalarEpilogueNotAllowedLowTripLoop;
    }
  }

  // Check the function attributes to see if implicit floats are allowed.
  // FIXME: This check doesn't seem possibly correct -- what if the loop is
  // an integer loop and the vector instructions selected are purely integer
  // vector instructions?
  if (F->hasFnAttribute(Attribute::NoImplicitFloat)) {
    reportVectorizationFailure(
        "Can't vectorize when the NoImplicitFloat attribute is used",
        "loop not vectorized due to NoImplicitFloat attribute",
        "NoImplicitFloat", ORE, L);
    Hints.emitRemarkWithHints();
    return false;
  }

  // Check if the target supports potentially unsafe FP vectorization.
  // FIXME: Add a check for the type of safety issue (denormal, signaling)
  // for the target we're vectorizing for, to make sure none of the
  // additional fp-math flags can help.
  if (Hints.isPotentiallyUnsafe() &&
      TTI->isFPVectorizationPotentiallyUnsafe()) {
    reportVectorizationFailure(
        "Potentially unsafe FP op prevents vectorization",
        "loop not vectorized due to unsafe FP support.", "UnsafeFP", ORE, L);
    Hints.emitRemarkWithHints();
    return false;
  }

  bool UseInterleaved = TTI->enableInterleavedAccessVectorization();
  InterleavedAccessInfo IAI(PSE, L, DT, LI, LVL.getLAI());

  // If an override option has been passed in for interleaved accesses, use it.
  if (EnableInterleavedMemAccesses.getNumOccurrences() > 0)
    UseInterleaved = EnableInterleavedMemAccesses;

  // Analyze interleaved memory accesses.
  if (UseInterleaved) {
    IAI.analyzeInterleaving(useMaskedInterleavedAccesses(*TTI));
  }

  // Use the cost model.
  LoopVectorizationCostModel CM(SEL, L, PSE, LI, &LVL, *TTI, TLI, DB, AC, ORE,
                                F, &Hints, IAI);
  CM.collectValuesToIgnore();

  // Use the planner for vectorization.
  LoopVectorizationPlanner LVP(L, LI, TLI, TTI, &LVL, CM, IAI, PSE);

  // Get user vectorization factor and interleave count.
  ElementCount UserVF = Hints.getWidth();
  unsigned UserIC = Hints.getInterleave();

  // Plan how to best vectorize, return the best VF and its cost.
  Optional<VectorizationFactor> MaybeVF = LVP.plan(UserVF, UserIC);

  VectorizationFactor VF = VectorizationFactor::Disabled();
  unsigned IC = 1;

  if (MaybeVF && *MaybeVF != VectorizationFactor::Disabled()) {
    VF = *MaybeVF;
    // Select the interleave count.
    IC = CM.selectInterleaveCount(VF.getWidth(),
                                  VF.getCost().getValue().getValueOr(0));
  }

  // Identify the diagnostic messages that should be produced.
  std::pair<StringRef, std::string> VecDiagMsg, IntDiagMsg;
  bool VectorizeLoop = true, InterleaveLoop = true;
  if (Requirements.doesNotMeet(F, L, Hints)) {
    LLVM_DEBUG(dbgs() << "LV: Not vectorizing: loop did not meet vectorization "
                         "requirements.\n");
    Hints.emitRemarkWithHints();
    return false;
  }

  if (VF == VectorizationFactor::Disabled() ||
      (VF.getWidth().isScalar() && !TTI->useScalableVectorType())) {
    LLVM_DEBUG(dbgs() << "LV: Vectorization is possible but not beneficial.\n");
    VecDiagMsg = std::make_pair(
        "VectorizationNotBeneficial",
        "the cost-model indicates that vectorization is not beneficial");
    VectorizeLoop = false;
  }

  if (!MaybeVF && UserIC > 1) {
    // Tell the user interleaving was avoided up-front, despite being explicitly
    // requested.
    LLVM_DEBUG(dbgs() << "LV: Ignoring UserIC, because vectorization and "
                         "interleaving should be avoided up front\n");
    IntDiagMsg = std::make_pair(
        "InterleavingAvoided",
        "Ignoring UserIC, because interleaving was avoided up front");
    InterleaveLoop = false;
  } else if (IC == 1 && UserIC <= 1) {
    // Tell the user interleaving is not beneficial.
    LLVM_DEBUG(dbgs() << "LV: Interleaving is not beneficial.\n");
    IntDiagMsg = std::make_pair(
        "InterleavingNotBeneficial",
        "the cost-model indicates that interleaving is not beneficial");
    InterleaveLoop = false;
    if (UserIC == 1) {
      IntDiagMsg.first = "InterleavingNotBeneficialAndDisabled";
      IntDiagMsg.second +=
          " and is explicitly disabled or interleave count is set to 1";
    }
  } else if (IC > 1 && UserIC == 1) {
    // Tell the user interleaving is beneficial, but it explicitly disabled.
    LLVM_DEBUG(
        dbgs() << "LV: Interleaving is beneficial but is explicitly disabled.");
    IntDiagMsg = std::make_pair(
        "InterleavingBeneficialButDisabled",
        "the cost-model indicates that interleaving is beneficial "
        "but is explicitly disabled or interleave count is set to 1");
    InterleaveLoop = false;
  }

  // Override IC if user provided an interleave count.
  IC = UserIC > 0 ? UserIC : IC;

  // Emit diagnostic messages, if any.
  const char *VAPassName = Hints.vectorizeAnalysisPassName();
  if (!VectorizeLoop && !InterleaveLoop) {
    // Do not vectorize or interleaving the loop.
    ORE->emit([&]() {
      return OptimizationRemarkMissed(VAPassName, VecDiagMsg.first,
                                      L->getStartLoc(), L->getHeader())
             << VecDiagMsg.second;
    });
    ORE->emit([&]() {
      return OptimizationRemarkMissed(LV_NAME, IntDiagMsg.first,
                                      L->getStartLoc(), L->getHeader())
             << IntDiagMsg.second;
    });
    return false;
  } else if (!VectorizeLoop && InterleaveLoop) {
    LLVM_DEBUG(dbgs() << "LV: Interleave Count is " << IC << '\n');
    ORE->emit([&]() {
      return OptimizationRemarkAnalysis(VAPassName, VecDiagMsg.first,
                                        L->getStartLoc(), L->getHeader())
             << VecDiagMsg.second;
    });
  } else if (VectorizeLoop && !InterleaveLoop) {
    LLVM_DEBUG(dbgs() << "LV: Found a vectorizable loop (" << VF.getWidth()
                      << ") in " << DebugLocStr << '\n');
    ORE->emit([&]() {
      return OptimizationRemarkAnalysis(LV_NAME, IntDiagMsg.first,
                                        L->getStartLoc(), L->getHeader())
             << IntDiagMsg.second;
    });
  } else if (VectorizeLoop && InterleaveLoop) {
    LLVM_DEBUG(dbgs() << "LV: Found a vectorizable loop (" << VF.getWidth()
                      << ") in " << DebugLocStr << '\n');
    LLVM_DEBUG(dbgs() << "LV: Interleave Count is " << IC << '\n');
  }

  LVP.setBestPlan(VF.getWidth(), IC);

  using namespace ore;
  bool DisableRuntimeUnroll = false;
  MDNode *OrigLoopID = L->getLoopID();

  if (!VectorizeLoop) {
    assert(IC > 1 && "interleave count should not be 1 or 0");
    // If we decided that it is not legal to vectorize the loop, then
    // interleave it.
    InnerLoopUnroller Unroller(L, PSE, LI, DT, TLI, TTI, AC, ORE, IC, &LVL, &CM,
                               BFI, PSI);
    LVP.executePlan(Unroller, DT);

    ORE->emit([&]() {
      return OptimizationRemark(LV_NAME, "Interleaved", L->getStartLoc(),
                                L->getHeader())
             << "interleaved loop (interleaved count: "
             << NV("InterleaveCount", IC) << ")";
    });
  } else {
    // If we decided that it is *legal* to vectorize the loop, then do it.

    // Consider vectorizing the epilogue too if it's profitable.
    VectorizationFactor EpilogueVF =
      CM.selectEpilogueVectorizationFactor(VF.getWidth(), LVP);
    if (EpilogueVF != VectorizationFactor::Disabled() &&
        EpilogueVF.getWidth().isVector()) {

      // The first pass vectorizes the main loop and creates a scalar epilogue
      // to be vectorized by executing the plan (potentially with a different
      // factor) again shortly afterwards.
      EpilogueLoopVectorizationInfo EPI(
          VF.getWidth().getKnownMinValue(), IC,
          EpilogueVF.getWidth().getKnownMinValue(), 1);
      EpilogueVectorizerMainLoop MainILV(L, PSE, LI, DT, TLI, TTI, AC, ORE, EPI,
                                         &LVL, &CM, BFI, PSI);

      LVP.setBestPlan(EPI.MainLoopVF, EPI.MainLoopUF);
      LVP.executePlan(MainILV, DT);
      ++LoopsVectorized;

      simplifyLoop(L, DT, LI, SE, AC, nullptr, false /* PreserveLCSSA */);
      formLCSSARecursively(*L, *DT, LI, SE);

      // Second pass vectorizes the epilogue and adjusts the control flow
      // edges from the first pass.
      LVP.setBestPlan(EPI.EpilogueVF, EPI.EpilogueUF);
      EPI.MainLoopVF = EPI.EpilogueVF;
      EPI.MainLoopUF = EPI.EpilogueUF;
      EpilogueVectorizerEpilogueLoop EpilogILV(L, PSE, LI, DT, TLI, TTI, AC,
                                               ORE, EPI, &LVL, &CM, BFI, PSI);
      LVP.executePlan(EpilogILV, DT);
      ++LoopsEpilogueVectorized;

      if (!MainILV.areSafetyChecksAdded())
        DisableRuntimeUnroll = true;
    } else {
      InnerLoopVectorizer LB(L, PSE, LI, DT, TLI, TTI, AC, ORE, VF.getWidth(),
                             IC, &LVL, &CM, BFI, PSI);
      LVP.executePlan(LB, DT);
      ++LoopsVectorized;

      // Add metadata to disable runtime unrolling a scalar loop when there are
      // no runtime checks about strides and memory. A scalar loop that is
      // rarely used is not worth unrolling.
      if (!LB.areSafetyChecksAdded())
        DisableRuntimeUnroll = true;
    }

    // Report the vectorization decision.
    ORE->emit([&]() {
      return OptimizationRemark(LV_NAME, "Vectorized", L->getStartLoc(),
                                L->getHeader())
             << "vectorized loop (vectorization width: "
             << NV("VectorizationFactor", VF.getWidth())
             << ", interleaved count: " << NV("InterleaveCount", IC) << ")";
    });
  }

  Optional<MDNode *> RemainderLoopID =
      makeFollowupLoopID(OrigLoopID, {LLVMLoopVectorizeFollowupAll,
                                      LLVMLoopVectorizeFollowupEpilogue});
  if (RemainderLoopID.hasValue()) {
    L->setLoopID(RemainderLoopID.getValue());
  } else {
    if (DisableRuntimeUnroll)
      AddRuntimeUnrollDisableMetaData(L);

    // Mark the loop as already vectorized to avoid vectorizing again.
    Hints.setAlreadyVectorized();
  }

  assert(!verifyFunction(*L->getHeader()->getParent(), &dbgs()));
  return true;
}

LoopVectorizeResult LoopVectorizePass::runImpl(
    Function &F, ScalarEvolution &SE_, LoopInfo &LI_, TargetTransformInfo &TTI_,
    DominatorTree &DT_, BlockFrequencyInfo &BFI_, TargetLibraryInfo *TLI_,
    DemandedBits &DB_, AAResults &AA_, AssumptionCache &AC_,
    std::function<const LoopAccessInfo &(Loop &)> &GetLAA_,
    OptimizationRemarkEmitter &ORE_, ProfileSummaryInfo *PSI_) {
  SE = &SE_;
  LI = &LI_;
  TTI = &TTI_;
  DT = &DT_;
  BFI = &BFI_;
  TLI = TLI_;
  AA = &AA_;
  AC = &AC_;
  GetLAA = &GetLAA_;
  DB = &DB_;
  ORE = &ORE_;
  PSI = PSI_;

  // Don't attempt if
  // 1. the target claims to have no vector registers, and
  // 2. interleaving won't help ILP.
  //
  // The second condition is necessary because, even if the target has no
  // vector registers, loop vectorization may still enable scalar
  // interleaving.
  if (!TTI->getNumberOfRegisters(TTI->getRegisterClassForType(true)) &&
      TTI->getMaxInterleaveFactor(1) < 2)
    return LoopVectorizeResult(false, false);

  bool Changed = false, CFGChanged = false;

  // The vectorizer requires loops to be in simplified form.
  // Since simplification may add new inner loops, it has to run before the
  // legality and profitability checks. This means running the loop vectorizer
  // will simplify all loops, regardless of whether anything end up being
  // vectorized.
  for (auto &L : *LI)
    Changed |= CFGChanged |=
        simplifyLoop(L, DT, LI, SE, AC, nullptr, false /* PreserveLCSSA */);

  // Build up a worklist of inner-loops to vectorize. This is necessary as
  // the act of vectorizing or partially unrolling a loop creates new loops
  // and can invalidate iterators across the loops.
  SmallVector<Loop *, 8> Worklist;

  for (Loop *L : *LI)
    collectSupportedLoops(*L, LI, ORE, Worklist);

  LoopsAnalyzed += Worklist.size();

  // Now walk the identified inner loops.
  while (!Worklist.empty()) {
    Loop *L = Worklist.pop_back_val();

    // For the inner loops we actually process, form LCSSA to simplify the
    // transform.
    Changed |= formLCSSARecursively(*L, *DT, LI, SE);

    Changed |= CFGChanged |= processLoop(L);
  }

  // Process each loop nest in the function.
  return LoopVectorizeResult(Changed, CFGChanged);
}

PreservedAnalyses LoopVectorizePass::run(Function &F,
                                         FunctionAnalysisManager &AM) {
    auto &SE = AM.getResult<ScalarEvolutionAnalysis>(F);
    auto &LI = AM.getResult<LoopAnalysis>(F);
    auto &TTI = AM.getResult<TargetIRAnalysis>(F);
    auto &DT = AM.getResult<DominatorTreeAnalysis>(F);
    auto &BFI = AM.getResult<BlockFrequencyAnalysis>(F);
    auto &TLI = AM.getResult<TargetLibraryAnalysis>(F);
    auto &AA = AM.getResult<AAManager>(F);
    auto &AC = AM.getResult<AssumptionAnalysis>(F);
    auto &DB = AM.getResult<DemandedBitsAnalysis>(F);
    auto &ORE = AM.getResult<OptimizationRemarkEmitterAnalysis>(F);
    MemorySSA *MSSA = EnableMSSALoopDependency
                          ? &AM.getResult<MemorySSAAnalysis>(F).getMSSA()
                          : nullptr;

    auto &LAM = AM.getResult<LoopAnalysisManagerFunctionProxy>(F).getManager();
    std::function<const LoopAccessInfo &(Loop &)> GetLAA =
        [&](Loop &L) -> const LoopAccessInfo & {
      LoopStandardAnalysisResults AR = {AA,  AC,  DT,      LI,  SE,
                                        TLI, TTI, nullptr, MSSA};
      return LAM.getResult<LoopAccessAnalysis>(L, AR);
    };
    auto &MAMProxy = AM.getResult<ModuleAnalysisManagerFunctionProxy>(F);
    ProfileSummaryInfo *PSI =
        MAMProxy.getCachedResult<ProfileSummaryAnalysis>(*F.getParent());
    LoopVectorizeResult Result =
        runImpl(F, SE, LI, TTI, DT, BFI, &TLI, DB, AA, AC, GetLAA, ORE, PSI);
    if (!Result.MadeAnyChange)
      return PreservedAnalyses::all();
    PreservedAnalyses PA;

    // We currently do not preserve loopinfo/dominator analyses with outer loop
    // vectorization. Until this is addressed, mark these analyses as preserved
    // only for non-VPlan-native path.
    // TODO: Preserve Loop and Dominator analyses for VPlan-native path.
    if (!EnableVPlanNativePath) {
      PA.preserve<LoopAnalysis>();
      PA.preserve<DominatorTreeAnalysis>();
    }
    PA.preserve<BasicAA>();
    PA.preserve<GlobalsAA>();
    if (!Result.MadeCFGChange)
      PA.preserveSet<CFGAnalyses>();
    return PA;
}<|MERGE_RESOLUTION|>--- conflicted
+++ resolved
@@ -8348,11 +8348,7 @@
     const SCEV *CondSCEV = SE->getSCEV(SI->getCondition());
     bool ScalarCond = (SE->isLoopInvariant(CondSCEV, TheLoop));
     Type *CondTy = SI->getCondition()->getType();
-<<<<<<< HEAD
-    if (!ScalarCond) {
-=======
     if (!ScalarCond)
->>>>>>> bfdff93a
       CondTy = VectorType::get(CondTy, VF);
     return TTI.getCmpSelInstrCost(I->getOpcode(), VectorTy, CondTy,
                                   CmpInst::BAD_ICMP_PREDICATE, CostKind, I);

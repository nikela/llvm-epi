--- conflicted
+++ resolved
@@ -6500,12 +6500,7 @@
     // For each instruction in the old loop.
     for (Instruction &I : BB->instructionsWithoutDebug()) {
       // Skip ignored values.
-<<<<<<< HEAD
-      if (ValuesToIgnore.find(&I) != ValuesToIgnore.end() ||
-          (ValidVF && VecValuesToIgnore.find(&I) != VecValuesToIgnore.end()))
-=======
-      if (ValuesToIgnore.count(&I) || (VF > 1 && VecValuesToIgnore.count(&I)))
->>>>>>> 7f1b43ae
+      if (ValuesToIgnore.count(&I) || (ValidVF && VecValuesToIgnore.count(&I)))
         continue;
 
       VectorizationCostTy C = getInstructionCost(&I, VF);
@@ -6977,17 +6972,9 @@
     // blocks requires also an extract of its vector compare i1 element.
     bool ScalarPredicatedBB = false;
     BranchInst *BI = cast<BranchInst>(I);
-<<<<<<< HEAD
     if (ValidVF && BI->isConditional() &&
-        (PredicatedBBsAfterVectorization.find(BI->getSuccessor(0)) !=
-             PredicatedBBsAfterVectorization.end() ||
-         PredicatedBBsAfterVectorization.find(BI->getSuccessor(1)) !=
-             PredicatedBBsAfterVectorization.end()))
-=======
-    if (VF > 1 && BI->isConditional() &&
         (PredicatedBBsAfterVectorization.count(BI->getSuccessor(0)) ||
          PredicatedBBsAfterVectorization.count(BI->getSuccessor(1))))
->>>>>>> 7f1b43ae
       ScalarPredicatedBB = true;
 
     if (ScalarPredicatedBB) {

--- conflicted
+++ resolved
@@ -296,19 +296,6 @@
     "vectorize-loops", cl::init(true), cl::Hidden,
     cl::desc("Run the Loop vectorization passes"));
 
-<<<<<<< HEAD
-/// A helper function for converting Scalar types to vector types.
-/// If the incoming type is void, we return void. If the VF is 1, we return
-/// the scalar type.
-static Type *ToVectorTy(Type *Scalar, unsigned VF, bool Scalable = false,
-                        bool ValidVF = true) {
-  if (Scalar->isVoidTy() || (VF == 1 && !Scalable) || !ValidVF)
-    return Scalar;
-  return VectorType::get(Scalar, VF, Scalable);
-}
-
-=======
->>>>>>> 8330e744
 /// A helper function that returns the type of loaded or stored value.
 static Type *getMemInstValueType(Value *I) {
   assert((isa<LoadInst>(I) || isa<StoreInst>(I)) &&

--- conflicted
+++ resolved
@@ -4393,7 +4393,6 @@
   Value *InitLen = Builder.getInt32(VF.getKnownMinValue());
   if (VF.isVector()) {
     Builder.SetInsertPoint(LoopVectorPreHeader->getTerminator());
-<<<<<<< HEAD
     if (VF.isScalable() && preferPredicatedVectorOps()) {
       Value *EVLInstr = State.get(EVL, 0);
       InitLen = Builder.CreateVScale(
@@ -4404,17 +4403,13 @@
       VectorInit = Builder.CreateInsertElement(
           PoisonValue::get(VectorType::get(VectorInit->getType(), VF)),
           VectorInit, LastIndex, "vector.recur.init");
-    } else
+    } else {
+      auto *RuntimeVF = getRuntimeVF(Builder, IdxTy, VF);
+      auto *LastIdx = Builder.CreateSub(RuntimeVF, One);
       VectorInit = Builder.CreateInsertElement(
-          PoisonValue::get(VectorType::get(VectorInit->getType(), VF)), VectorInit,
-          Builder.getInt32(VF.getKnownMinValue() - 1), "vector.recur.init");
-=======
-    auto *RuntimeVF = getRuntimeVF(Builder, IdxTy, VF);
-    auto *LastIdx = Builder.CreateSub(RuntimeVF, One);
-    VectorInit = Builder.CreateInsertElement(
-        PoisonValue::get(VectorType::get(VectorInit->getType(), VF)),
-        VectorInit, LastIdx, "vector.recur.init");
->>>>>>> 7cdc3f07
+          PoisonValue::get(VectorType::get(VectorInit->getType(), VF)),
+	  VectorInit, LastIdx, "vector.recur.init");
+    }
   }
 
   VPValue *PhiDef = State.Plan->getVPValue(Phi);
@@ -4466,16 +4461,6 @@
   }
   Builder.SetInsertPoint(&*InsertPt);
 
-<<<<<<< HEAD
-  // We will construct a vector for the recurrence by combining the values for
-  // the current and previous iterations. This is the required shuffle mask.
-  SmallVector<int, 8> ShuffleMask(VF.getKnownMinValue());
-  ShuffleMask[0] = VF.getKnownMinValue() - 1;
-  for (unsigned I = 1; I < VF.getKnownMinValue(); ++I)
-    ShuffleMask[I] = I + VF.getKnownMinValue() - 1;
-
-=======
->>>>>>> 7cdc3f07
   // The vector from which to take the initial value for the current iteration
   // (actual or unrolled). Initially, this is the vector phi node.
   Value *Incoming = VecPhi;
@@ -4484,14 +4469,12 @@
   for (unsigned Part = 0; Part < UF; ++Part) {
     Value *PreviousPart = State.get(PreviousDef, Part);
     Value *PhiPart = State.get(PhiDef, Part);
-<<<<<<< HEAD
     Value *Shuffle;
-    if (VF.isScalable()) {
+    if (VF.isScalable() && preferPredicatedVectorOps()) {
       Type *Int32Ty = Type::getInt32Ty(Phi->getContext());
       Value *Vlen = Builder.CreateVScale(
           ConstantInt::get(Int32Ty, VF.getKnownMinValue()));
       Value *Shift = Builder.CreateSub(Vlen, ConstantInt::get(Int32Ty, 1));
-      if (preferPredicatedVectorOps())
         Shuffle = Builder.CreateIntrinsic(
             Intrinsic::experimental_vector_vp_slideleftfill,
             {VecPhi->getType()},
@@ -4499,21 +4482,11 @@
              Builder.CreateTrunc(EVLPhi, Int32Ty),
              Builder.CreateTrunc(State.get(EVL, 0), Int32Ty)},
             nullptr);
-      else
-        Shuffle = Builder.CreateIntrinsic(
-            Intrinsic::experimental_vector_slideleftfill, {VecPhi->getType()},
-            {Incoming, PreviousPart, Shift}, nullptr);
     } else {
-      Shuffle =
-        VF.isVector()
-              ? Builder.CreateShuffleVector(Incoming, PreviousPart, ShuffleMask)
-              : Incoming;
-    }
-=======
-    auto *Shuffle = VF.isVector()
-                        ? Builder.CreateVectorSplice(Incoming, PreviousPart, -1)
-                        : Incoming;
->>>>>>> 7cdc3f07
+      Shuffle = VF.isVector()
+                      ? Builder.CreateVectorSplice(Incoming, PreviousPart, -1)
+                      : Incoming;
+    }
     PhiPart->replaceAllUsesWith(Shuffle);
     cast<Instruction>(PhiPart)->eraseFromParent();
     State.reset(PhiDef, Shuffle, Part);
@@ -9874,7 +9847,6 @@
   return new VPWidenRecipe(*I, make_range(Operands.begin(), Operands.end()));
 }
 
-<<<<<<< HEAD
 VPPredicatedWidenRecipe *VPRecipeBuilder::tryToPredicatedWiden(Instruction *I,
                                                                VPlanPtr &Plan) {
   if (!validateWiden(I))
@@ -9883,7 +9855,8 @@
   VPValue *Mask = createBlockInMask(I->getParent(), Plan);
   return new VPPredicatedWidenRecipe(*I, Plan->mapToVPValues(I->operands()),
                                      Mask, getOrCreateEVL(Plan));
-=======
+}
+
 void VPRecipeBuilder::fixHeaderPhis() {
   BasicBlock *OrigLatch = OrigLoop->getLoopLatch();
   for (VPWidenPHIRecipe *R : PhisToFix) {
@@ -9892,7 +9865,6 @@
         getRecipe(cast<Instruction>(PN->getIncomingValueForBlock(OrigLatch)));
     R->addOperand(IncR->getVPSingleValue());
   }
->>>>>>> 7cdc3f07
 }
 
 VPBasicBlock *VPRecipeBuilder::handleReplication(
